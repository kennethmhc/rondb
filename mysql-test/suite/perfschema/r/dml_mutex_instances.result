--- conflicted
+++ resolved
@@ -12,23 +12,12 @@
 ERROR 42000: UPDATE command denied to user 'root'@'localhost' for table 'mutex_instances'
 delete from performance_schema.mutex_instances
 where name like "wait/%";
-<<<<<<< HEAD
-ERROR 42000: DELETE command denied to user 'root'@'localhost' for table 'MUTEX_INSTANCES'
-delete from performance_schema.MUTEX_INSTANCES;
-ERROR 42000: DELETE command denied to user 'root'@'localhost' for table 'MUTEX_INSTANCES'
-LOCK TABLES performance_schema.MUTEX_INSTANCES READ;
-ERROR 42000: SELECT, LOCK TABLES command denied to user 'root'@'localhost' for table 'MUTEX_INSTANCES'
-UNLOCK TABLES;
-LOCK TABLES performance_schema.MUTEX_INSTANCES WRITE;
-ERROR 42000: SELECT, LOCK TABLES command denied to user 'root'@'localhost' for table 'MUTEX_INSTANCES'
-=======
 ERROR 42000: DELETE command denied to user 'root'@'localhost' for table 'mutex_instances'
 delete from performance_schema.mutex_instances;
 ERROR 42000: DELETE command denied to user 'root'@'localhost' for table 'mutex_instances'
 LOCK TABLES performance_schema.mutex_instances READ;
-ERROR 42000: SELECT,LOCK TABL command denied to user 'root'@'localhost' for table 'mutex_instances'
+ERROR 42000: SELECT, LOCK TABLES command denied to user 'root'@'localhost' for table 'mutex_instances'
 UNLOCK TABLES;
 LOCK TABLES performance_schema.mutex_instances WRITE;
-ERROR 42000: SELECT,LOCK TABL command denied to user 'root'@'localhost' for table 'mutex_instances'
->>>>>>> d782fe04
+ERROR 42000: SELECT, LOCK TABLES command denied to user 'root'@'localhost' for table 'mutex_instances'
 UNLOCK TABLES;