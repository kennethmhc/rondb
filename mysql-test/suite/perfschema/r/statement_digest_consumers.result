####################################
# SETUP
####################################
CREATE DATABASE statements_digest;
USE statements_digest;
CREATE TABLE t1(a int);
CREATE TABLE t2(a int);
CREATE TABLE t3(a int, b int);
CREATE TABLE t4(a int, b int);
CREATE TABLE t5(a int, b int, c int);
CREATE TABLE t6(a int, b int, c int, d int);
CREATE TABLE t11 (c CHAR(4));
CREATE TABLE t12 (c CHAR(4));
SELECT * FROM performance_schema.setup_consumers;
NAME	ENABLED
events_stages_current	YES
events_stages_history	YES
events_stages_history_long	YES
events_statements_current	NO
events_statements_history	YES
events_statements_history_long	YES
events_transactions_current	YES
events_transactions_history	YES
events_transactions_history_long	YES
events_waits_current	YES
events_waits_history	YES
events_waits_history_long	YES
global_instrumentation	YES
thread_instrumentation	YES
statements_digest	YES
TRUNCATE TABLE performance_schema.events_statements_summary_by_digest;
####################################
# EXECUTION
####################################
SELECT 1 FROM t1;
1
SELECT 1 FROM `t1`;
1
SELECT 1,2 FROM t1;
1	2
SELECT 1, 2, 3, 4 FROM t1;
1	2	3	4
SELECT 1 FROM t2;
1
SELECT 1,2 FROM t2;
1	2
SELECT 1, 2, 3, 4 FROM t2;
1	2	3	4
INSERT INTO t1 VALUES (1);
INSERT INTO t2 VALUES (1);
INSERT INTO t3 VALUES (1, 2);
INSERT INTO t4 VALUES (1, 2);
INSERT INTO t5 VALUES (1, 2, 3);
INSERT INTO t1 VALUES (1), (2), (3);
INSERT INTO t1 VALUES (1), (2), (3), (4);
INSERT INTO t3 VALUES (1, 2), (3, 4), (5, 6);
INSERT INTO t5 VALUES (1, 2, 3), (4, 5, 6), (7, 8, 9);
SELECT * FROM t1 WHERE a IN (1);
a
1
1
1
SELECT * FROM t1 WHERE a IN (1, 2, 3);
a
1
1
2
3
1
2
3
INSERT INTO t1 VALUES (NULL);
INSERT INTO t3 VALUES (NULL,NULL);
INSERT INTO t3 VALUES (1,NULL);
INSERT INTO t3 VALUES (NULL,1);
INSERT INTO t6 VALUES (NULL, NULL, NULL, NULL);
INSERT INTO t6 VALUES (1, NULL, NULL, NULL);
INSERT INTO t6 VALUES (NULL, 2, NULL, NULL);
INSERT INTO t6 VALUES (1, 2, 3, NULL);
INSERT INTO t6 VALUES (1, 2, NULL, 4);
SELECT                                          1           +        1;
1           +        1
2
SELECT 1;
1
1
SELECT 1 /* This is an inline comment */ + 1;
1 /* This is an inline comment */ + 1
2
SELECT 1+
/*
this is a
multiple-line comment
*/
1;
1+
/*
this is a
multiple-line comment
*/
1
2
CREATE SCHEMA statements_digest_temp;
DROP SCHEMA statements_digest_temp;
CREATE DATABASE statements_digest_temp;
DROP DATABASE statements_digest_temp;
SELECT 1 FROM no_such_table;
ERROR 42S02: Table 'statements_digest.no_such_table' doesn't exist
CREATE TABLE dup_table (c char(4));
CREATE TABLE dup_table (c char(4));
ERROR 42S01: Table 'dup_table' already exists
DROP TABLE dup_table;
INSERT IGNORE INTO t11 VALUES("MySQL");
Warnings:
Warning	1265	Data truncated for column 'c' at row 1
PREPARE stmt FROM "SELECT * FROM t12";
EXECUTE stmt;
c
EXECUTE stmt;
c
DEALLOCATE PREPARE stmt;
CREATE PROCEDURE p1() BEGIN SELECT * FROM t12; END//
CALL p1();
c
CALL p1();
c
DROP PROCEDURE p1;
CREATE FUNCTION `func`(a INT, b INT) RETURNS int(11) RETURN a+b //
select func(3,4);
func(3,4)
7
select func(13,42);
func(13,42)
55
DROP FUNCTION func;
CREATE TRIGGER trg BEFORE INSERT ON t12 FOR EACH ROW SET @a:=1;
INSERT INTO t12 VALUES ("abc");
INSERT INTO t12 VALUES ("def");
DROP TRIGGER trg;
####################################
# QUERYING PS STATEMENT DIGEST
####################################
SELECT schema_name, digest, digest_text, count_star FROM performance_schema.events_statements_summary_by_digest;
schema_name	digest	digest_text	count_star
<<<<<<< HEAD
statements_digest	5915b4391fc379141683e8f910e37501	TRUNCATE TABLE `performance_schema` . `events_statements_summary_by_digest` 	1
statements_digest	bbc0ce515ca8ae0f83e84e52449b4a6a	SELECT ? FROM `t1` 	2
statements_digest	ad07847b638473ec23f99ede25d43a0b	SELECT ?, ... FROM `t1` 	2
statements_digest	8dd59e2dcbbb4e3dba83374285561bd0	SELECT ? FROM `t2` 	1
statements_digest	c89899bd1798a4d32b8f5861fa44ea92	SELECT ?, ... FROM `t2` 	2
statements_digest	3229aa2f3dbccb7ada4c883a6d39af4f	INSERT INTO `t1` VALUES (?) 	2
statements_digest	82208c3d2587a6f3841bb4f6e7cc67be	INSERT INTO `t2` VALUES (?) 	1
statements_digest	b375d36238c8c7b4d53e559f5609f698	INSERT INTO `t3` VALUES (...) 	4
statements_digest	9a69544f01649e65f245bc82d79e97bd	INSERT INTO `t4` VALUES (...) 	1
statements_digest	367aa017bb417d14ef301aed899df7d3	INSERT INTO `t5` VALUES (...) 	1
statements_digest	2501ab2acad3c65f01412103004e7cf7	INSERT INTO `t1` VALUES (?) /* , ... */ 	2
statements_digest	3e97a172b5e589addddfd297fda9d164	INSERT INTO `t3` VALUES (...) /* , ... */ 	1
statements_digest	9dbde09a7fb5301621615b05bc3dde3e	INSERT INTO `t5` VALUES (...) /* , ... */ 	1
statements_digest	38abe03f69da0b9d68c9cc3f7c2a1b34	SELECT * FROM `t1` WHERE `a` IN (...) 	2
statements_digest	56948929d2d7581d4100979239aa4231	INSERT INTO `t6` VALUES (...) 	5
statements_digest	dea9714a77d79492126c6472cb789c44	SELECT ? + ? 	3
statements_digest	0eb25c8ba4a449cbca9b36c9378b5232	SELECT ? 	1
statements_digest	30cbc9fa4e5324e983b3b69a64546770	CREATE SCHEMA `statements_digest_temp` 	2
statements_digest	96600022530ef22a5687086933f727e8	DROP SCHEMA `statements_digest_temp` 	2
statements_digest	9edfc24c8289ae1932dcf8f6812569b3	SELECT ? FROM `no_such_table` 	1
statements_digest	7acc039b145e482acc8d03ff68581a5d	CREATE TABLE `dup_table` ( `c` CHARACTER (?) ) 	2
statements_digest	6fbca6306986e743ff1e81f6fbd206a3	DROP TABLE `dup_table` 	1
statements_digest	6ba1a20af747fc629c003ab77835115f	INSERT IGNORE INTO `t11` VALUES (?) 	1
statements_digest	e4c64055c3e397ec1046c7b64b7a2902	SHOW WARNINGS 	1
statements_digest	bee25527f88e61d486fe8b8993f6c50c	PREPARE `stmt` FROM ? 	1
statements_digest	1b04281cf9e3fc7d2207fc3bcf1d0da8	EXECUTE `stmt` 	2
statements_digest	8ca549241dcdae86de981622cdac1ed0	DEALLOCATE PREPARE `stmt` 	1
statements_digest	96139fae8747e1d6523405ad40f49b56	CREATE PROCEDURE `p1` ( ) BEGIN SELECT * FROM `t12` ; END 	1
statements_digest	f072fc2770fdb3d96bd0eb0bb1f81325	CALL `p1` ( ) 	2
statements_digest	2b3d6b7ff6fda17e0b74e2978c430df0	DROP PROCEDURE `p1` 	1
statements_digest	101e4ae9c62be4a1dd9ea55cbafa8046	CREATE FUNCTION `func` ( `a` INTEGER , `b` INTEGER ) RETURNS INTEGER (?) RETURN `a` + `b` 	1
statements_digest	d3d92e054a61292c9a0c11c12349e004	SELECT `func` (...) 	2
statements_digest	73a4981da7f3059f232d78861f9e89c6	DROP FUNCTION `func` 	1
statements_digest	db92e20656b1d2b7b0d0a5cb631f53ee	CREATE TRIGGER `trg` BEFORE INSERT ON `t12` FOR EACH ROW SET @? := ? 	1
statements_digest	f65d65f185a3a6b6d13a8a3e78d18904	INSERT INTO `t12` VALUES (?) 	2
statements_digest	0512c8ac60030369c7581e81805ab551	DROP TRIGGER `trg` 	1
=======
statements_digest	ba173679f111a93235f68a30c98098f7	TRUNCATE TABLE `performance_schema` . `events_statements_summary_by_digest` 	1
statements_digest	26cf6a4f709139af5ff42ced176d477d	SELECT ? FROM `t1` 	2
statements_digest	1d72316a30723b6aec31fa03224c675f	SELECT ?, ... FROM `t1` 	2
statements_digest	580d4caef3d67a31b169eeb21e5feadb	SELECT ? FROM `t2` 	1
statements_digest	fda6783f9ea0f9f2e210d4c31b9d94c4	SELECT ?, ... FROM `t2` 	2
statements_digest	4aa5ebc907a5ff604054a855bea28635	INSERT INTO `t1` VALUES (?) 	2
statements_digest	f965daa7ddaaae4781d5c2930472ef52	INSERT INTO `t2` VALUES (?) 	1
statements_digest	f154ad7b8b3e0ded67ad3bec2064305b	INSERT INTO `t3` VALUES (...) 	4
statements_digest	0df478e3228e32696732e130f748a2f3	INSERT INTO `t4` VALUES (...) 	1
statements_digest	52af08a4f2af1fdd44586f8d8105543e	INSERT INTO `t5` VALUES (...) 	1
statements_digest	63058756daa7524141356e697db29cba	INSERT INTO `t1` VALUES (?) /* , ... */ 	2
statements_digest	11a9827d61ddb4062be8618c03191013	INSERT INTO `t3` VALUES (...) /* , ... */ 	1
statements_digest	9bfe6ab7881ac88b675481b0a6df9a8e	INSERT INTO `t5` VALUES (...) /* , ... */ 	1
statements_digest	4cc1fbb9a9a464d1b3db2686551fba63	INSERT INTO `t6` VALUES (...) 	5
statements_digest	701e810c51dbe27b16f8e11badfa4505	SELECT ? + ? 	3
statements_digest	f0bb8f3c623c9a4374df2404750d7d03	SELECT ? 	1
statements_digest	f7bd8efb5f449373035a53b7073c1e89	CREATE SCHEMA `statements_digest_temp` 	2
statements_digest	cd9a542f0b4d6b43b19e3208fece72c5	DROP SCHEMA `statements_digest_temp` 	2
statements_digest	15ecdd401d0642ec6d9ad2b32f2447e0	SELECT ? FROM `no_such_table` 	1
statements_digest	06ba494e005a9632b31b13f0f3df641d	CREATE TABLE `dup_table` ( `c` CHARACTER (?) ) 	2
statements_digest	4718d69d170832382b60292f9a281e8f	DROP TABLE `dup_table` 	1
statements_digest	0ed0e6f7b19de9ad88f9977ac6be6835	INSERT IGNORE INTO `t11` VALUES (?) 	1
statements_digest	e4c64055c3e397ec1046c7b64b7a2902	SHOW WARNINGS 	1
statements_digest	bf7dbb66845d1fb1557bf3d9188c784b	PREPARE `stmt` FROM ? 	1
statements_digest	75f196a1ef406fdfc5cee5c03c532bdf	EXECUTE `stmt` 	2
statements_digest	8b6975b5400e42bb377b62bada2d37ab	DEALLOCATE PREPARE `stmt` 	1
statements_digest	015155245bb26b605cec9166ecf96fef	CREATE PROCEDURE `p1` ( ) BEGIN SELECT * FROM `t12` ; END 	1
statements_digest	d21002e6ddf8c58533f9d2b7930c1225	CALL `p1` ( ) 	2
statements_digest	04d517d70d27a34d08e6de33194b9e10	DROP PROCEDURE `p1` 	1
statements_digest	f610b93d4cd6772be5cde2dc2a75dad3	CREATE FUNCTION `func` ( `a` INTEGER , `b` INTEGER ) RETURNS INTEGER (?) RETURN `a` + `b` 	1
statements_digest	c9612adfba4a354d648700d251bca1a6	SELECT `func` (...) 	2
statements_digest	c73cce09ee03bbcf55d5a03f53490ad7	DROP FUNCTION `func` 	1
statements_digest	9187c828bddf4adc5e5e24d5c80974f9	CREATE TRIGGER `trg` BEFORE INSERT ON `t12` FOR EACH ROW SET @? := ? 	1
statements_digest	f363a204c873d80b93a31f186a9dd901	INSERT INTO `t12` VALUES (?) 	2
statements_digest	8ca9e2dd95558f6c973a73885c0196f2	DROP TRIGGER `trg` 	1
>>>>>>> d658107d
SELECT digest, digest_text FROM performance_schema.events_statements_current;
digest	digest_text
####################################
# CLEANUP
####################################
DROP TABLE IF EXISTS t1;
DROP TABLE IF EXISTS t2;
DROP TABLE IF EXISTS t3;
DROP TABLE IF EXISTS t4;
DROP TABLE IF EXISTS t5;
DROP TABLE IF EXISTS t6;
DROP TABLE IF EXISTS t11;
DROP TABLE IF EXISTS t12;
DROP DATABASE IF EXISTS statements_digest;<|MERGE_RESOLUTION|>--- conflicted
+++ resolved
@@ -142,80 +142,42 @@
 ####################################
 SELECT schema_name, digest, digest_text, count_star FROM performance_schema.events_statements_summary_by_digest;
 schema_name	digest	digest_text	count_star
-<<<<<<< HEAD
-statements_digest	5915b4391fc379141683e8f910e37501	TRUNCATE TABLE `performance_schema` . `events_statements_summary_by_digest` 	1
-statements_digest	bbc0ce515ca8ae0f83e84e52449b4a6a	SELECT ? FROM `t1` 	2
-statements_digest	ad07847b638473ec23f99ede25d43a0b	SELECT ?, ... FROM `t1` 	2
-statements_digest	8dd59e2dcbbb4e3dba83374285561bd0	SELECT ? FROM `t2` 	1
-statements_digest	c89899bd1798a4d32b8f5861fa44ea92	SELECT ?, ... FROM `t2` 	2
-statements_digest	3229aa2f3dbccb7ada4c883a6d39af4f	INSERT INTO `t1` VALUES (?) 	2
-statements_digest	82208c3d2587a6f3841bb4f6e7cc67be	INSERT INTO `t2` VALUES (?) 	1
-statements_digest	b375d36238c8c7b4d53e559f5609f698	INSERT INTO `t3` VALUES (...) 	4
-statements_digest	9a69544f01649e65f245bc82d79e97bd	INSERT INTO `t4` VALUES (...) 	1
-statements_digest	367aa017bb417d14ef301aed899df7d3	INSERT INTO `t5` VALUES (...) 	1
-statements_digest	2501ab2acad3c65f01412103004e7cf7	INSERT INTO `t1` VALUES (?) /* , ... */ 	2
-statements_digest	3e97a172b5e589addddfd297fda9d164	INSERT INTO `t3` VALUES (...) /* , ... */ 	1
-statements_digest	9dbde09a7fb5301621615b05bc3dde3e	INSERT INTO `t5` VALUES (...) /* , ... */ 	1
-statements_digest	38abe03f69da0b9d68c9cc3f7c2a1b34	SELECT * FROM `t1` WHERE `a` IN (...) 	2
-statements_digest	56948929d2d7581d4100979239aa4231	INSERT INTO `t6` VALUES (...) 	5
-statements_digest	dea9714a77d79492126c6472cb789c44	SELECT ? + ? 	3
-statements_digest	0eb25c8ba4a449cbca9b36c9378b5232	SELECT ? 	1
-statements_digest	30cbc9fa4e5324e983b3b69a64546770	CREATE SCHEMA `statements_digest_temp` 	2
-statements_digest	96600022530ef22a5687086933f727e8	DROP SCHEMA `statements_digest_temp` 	2
-statements_digest	9edfc24c8289ae1932dcf8f6812569b3	SELECT ? FROM `no_such_table` 	1
-statements_digest	7acc039b145e482acc8d03ff68581a5d	CREATE TABLE `dup_table` ( `c` CHARACTER (?) ) 	2
-statements_digest	6fbca6306986e743ff1e81f6fbd206a3	DROP TABLE `dup_table` 	1
-statements_digest	6ba1a20af747fc629c003ab77835115f	INSERT IGNORE INTO `t11` VALUES (?) 	1
-statements_digest	e4c64055c3e397ec1046c7b64b7a2902	SHOW WARNINGS 	1
-statements_digest	bee25527f88e61d486fe8b8993f6c50c	PREPARE `stmt` FROM ? 	1
-statements_digest	1b04281cf9e3fc7d2207fc3bcf1d0da8	EXECUTE `stmt` 	2
-statements_digest	8ca549241dcdae86de981622cdac1ed0	DEALLOCATE PREPARE `stmt` 	1
-statements_digest	96139fae8747e1d6523405ad40f49b56	CREATE PROCEDURE `p1` ( ) BEGIN SELECT * FROM `t12` ; END 	1
-statements_digest	f072fc2770fdb3d96bd0eb0bb1f81325	CALL `p1` ( ) 	2
-statements_digest	2b3d6b7ff6fda17e0b74e2978c430df0	DROP PROCEDURE `p1` 	1
-statements_digest	101e4ae9c62be4a1dd9ea55cbafa8046	CREATE FUNCTION `func` ( `a` INTEGER , `b` INTEGER ) RETURNS INTEGER (?) RETURN `a` + `b` 	1
-statements_digest	d3d92e054a61292c9a0c11c12349e004	SELECT `func` (...) 	2
-statements_digest	73a4981da7f3059f232d78861f9e89c6	DROP FUNCTION `func` 	1
-statements_digest	db92e20656b1d2b7b0d0a5cb631f53ee	CREATE TRIGGER `trg` BEFORE INSERT ON `t12` FOR EACH ROW SET @? := ? 	1
-statements_digest	f65d65f185a3a6b6d13a8a3e78d18904	INSERT INTO `t12` VALUES (?) 	2
-statements_digest	0512c8ac60030369c7581e81805ab551	DROP TRIGGER `trg` 	1
-=======
-statements_digest	ba173679f111a93235f68a30c98098f7	TRUNCATE TABLE `performance_schema` . `events_statements_summary_by_digest` 	1
-statements_digest	26cf6a4f709139af5ff42ced176d477d	SELECT ? FROM `t1` 	2
-statements_digest	1d72316a30723b6aec31fa03224c675f	SELECT ?, ... FROM `t1` 	2
-statements_digest	580d4caef3d67a31b169eeb21e5feadb	SELECT ? FROM `t2` 	1
-statements_digest	fda6783f9ea0f9f2e210d4c31b9d94c4	SELECT ?, ... FROM `t2` 	2
-statements_digest	4aa5ebc907a5ff604054a855bea28635	INSERT INTO `t1` VALUES (?) 	2
-statements_digest	f965daa7ddaaae4781d5c2930472ef52	INSERT INTO `t2` VALUES (?) 	1
-statements_digest	f154ad7b8b3e0ded67ad3bec2064305b	INSERT INTO `t3` VALUES (...) 	4
-statements_digest	0df478e3228e32696732e130f748a2f3	INSERT INTO `t4` VALUES (...) 	1
-statements_digest	52af08a4f2af1fdd44586f8d8105543e	INSERT INTO `t5` VALUES (...) 	1
-statements_digest	63058756daa7524141356e697db29cba	INSERT INTO `t1` VALUES (?) /* , ... */ 	2
-statements_digest	11a9827d61ddb4062be8618c03191013	INSERT INTO `t3` VALUES (...) /* , ... */ 	1
-statements_digest	9bfe6ab7881ac88b675481b0a6df9a8e	INSERT INTO `t5` VALUES (...) /* , ... */ 	1
-statements_digest	4cc1fbb9a9a464d1b3db2686551fba63	INSERT INTO `t6` VALUES (...) 	5
+statements_digest	552c81306579ac44708d830eb27ad306	TRUNCATE TABLE `performance_schema` . `events_statements_summary_by_digest` 	1
+statements_digest	2b70f945499dbc33c8072681eb1ef3db	SELECT ? FROM `t1` 	2
+statements_digest	015ffbcf838311694101d4d02823f315	SELECT ?, ... FROM `t1` 	2
+statements_digest	24e94060fd53ac4d6a7965864787f1cc	SELECT ? FROM `t2` 	1
+statements_digest	09088db201eeff4b57365f89945b32b6	SELECT ?, ... FROM `t2` 	2
+statements_digest	f7796304c277193f2b5a609d977f199d	INSERT INTO `t1` VALUES (?) 	2
+statements_digest	a493f8e58c9e4976bcca9b3804147878	INSERT INTO `t2` VALUES (?) 	1
+statements_digest	54cbf9fddfb5c75bfcfa35064eb14c6f	INSERT INTO `t3` VALUES (...) 	4
+statements_digest	5278828282c21013b0d8648cbc2a2bc9	INSERT INTO `t4` VALUES (...) 	1
+statements_digest	6da05d4c04471f3e145f87b5ae253e33	INSERT INTO `t5` VALUES (...) 	1
+statements_digest	949238256c9b92417c0b51ceba33f4c0	INSERT INTO `t1` VALUES (?) /* , ... */ 	2
+statements_digest	2a603bba0937059de6c4ae3aabfe92bd	INSERT INTO `t3` VALUES (...) /* , ... */ 	1
+statements_digest	f4bd7b995de57b17a63f005df6217b6d	INSERT INTO `t5` VALUES (...) /* , ... */ 	1
+statements_digest	142daf0f15becae62113dc763a5b4a01	SELECT * FROM `t1` WHERE `a` IN (...) 	2
+statements_digest	25c3946716624841c443d47e0825d67d	INSERT INTO `t6` VALUES (...) 	5
 statements_digest	701e810c51dbe27b16f8e11badfa4505	SELECT ? + ? 	3
 statements_digest	f0bb8f3c623c9a4374df2404750d7d03	SELECT ? 	1
-statements_digest	f7bd8efb5f449373035a53b7073c1e89	CREATE SCHEMA `statements_digest_temp` 	2
-statements_digest	cd9a542f0b4d6b43b19e3208fece72c5	DROP SCHEMA `statements_digest_temp` 	2
-statements_digest	15ecdd401d0642ec6d9ad2b32f2447e0	SELECT ? FROM `no_such_table` 	1
-statements_digest	06ba494e005a9632b31b13f0f3df641d	CREATE TABLE `dup_table` ( `c` CHARACTER (?) ) 	2
-statements_digest	4718d69d170832382b60292f9a281e8f	DROP TABLE `dup_table` 	1
-statements_digest	0ed0e6f7b19de9ad88f9977ac6be6835	INSERT IGNORE INTO `t11` VALUES (?) 	1
+statements_digest	a71c5632e3ffafaacda7f697035106fc	CREATE SCHEMA `statements_digest_temp` 	2
+statements_digest	37d39d6f3392a63b00160cf327d7dc88	DROP SCHEMA `statements_digest_temp` 	2
+statements_digest	9d8ab0ebbba52ed6c8337a8f2605db93	SELECT ? FROM `no_such_table` 	1
+statements_digest	4b70df1c72192155b1a71be470b18598	CREATE TABLE `dup_table` ( `c` CHARACTER (?) ) 	2
+statements_digest	a45b47623869d25eb6bde73b1c1b93a3	DROP TABLE `dup_table` 	1
+statements_digest	b98c48f8a343e941ed67956289a49f08	INSERT IGNORE INTO `t11` VALUES (?) 	1
 statements_digest	e4c64055c3e397ec1046c7b64b7a2902	SHOW WARNINGS 	1
-statements_digest	bf7dbb66845d1fb1557bf3d9188c784b	PREPARE `stmt` FROM ? 	1
-statements_digest	75f196a1ef406fdfc5cee5c03c532bdf	EXECUTE `stmt` 	2
-statements_digest	8b6975b5400e42bb377b62bada2d37ab	DEALLOCATE PREPARE `stmt` 	1
-statements_digest	015155245bb26b605cec9166ecf96fef	CREATE PROCEDURE `p1` ( ) BEGIN SELECT * FROM `t12` ; END 	1
-statements_digest	d21002e6ddf8c58533f9d2b7930c1225	CALL `p1` ( ) 	2
-statements_digest	04d517d70d27a34d08e6de33194b9e10	DROP PROCEDURE `p1` 	1
-statements_digest	f610b93d4cd6772be5cde2dc2a75dad3	CREATE FUNCTION `func` ( `a` INTEGER , `b` INTEGER ) RETURNS INTEGER (?) RETURN `a` + `b` 	1
-statements_digest	c9612adfba4a354d648700d251bca1a6	SELECT `func` (...) 	2
-statements_digest	c73cce09ee03bbcf55d5a03f53490ad7	DROP FUNCTION `func` 	1
-statements_digest	9187c828bddf4adc5e5e24d5c80974f9	CREATE TRIGGER `trg` BEFORE INSERT ON `t12` FOR EACH ROW SET @? := ? 	1
-statements_digest	f363a204c873d80b93a31f186a9dd901	INSERT INTO `t12` VALUES (?) 	2
-statements_digest	8ca9e2dd95558f6c973a73885c0196f2	DROP TRIGGER `trg` 	1
->>>>>>> d658107d
+statements_digest	0dbc1ead760057409d2bb3aa95e3cd82	PREPARE `stmt` FROM ? 	1
+statements_digest	e3c9aca726c19c38a2880c4e9f21b13b	EXECUTE `stmt` 	2
+statements_digest	7cf76b74aab79938eaa8d180a1656071	DEALLOCATE PREPARE `stmt` 	1
+statements_digest	2536172b5fe635ba462731f952ae0a2d	CREATE PROCEDURE `p1` ( ) BEGIN SELECT * FROM `t12` ; END 	1
+statements_digest	f59a08747fd89cd8184525773d67f34e	CALL `p1` ( ) 	2
+statements_digest	a30e39d2a61b4a30a376e648d22b1aa6	DROP PROCEDURE `p1` 	1
+statements_digest	360456f4ef969cebeb410ad1df1304c2	CREATE FUNCTION `func` ( `a` INTEGER , `b` INTEGER ) RETURNS INTEGER (?) RETURN `a` + `b` 	1
+statements_digest	1d32eec84793e63b798c8428f7385d6d	SELECT `func` (...) 	2
+statements_digest	5189a4c17a1e4117729b82593c7fc29a	DROP FUNCTION `func` 	1
+statements_digest	61cac1ace7a0d0ff93b1e7cbd471fba9	CREATE TRIGGER `trg` BEFORE INSERT ON `t12` FOR EACH ROW SET @? := ? 	1
+statements_digest	ee6a7bba737e66f95d3bc733713419db	INSERT INTO `t12` VALUES (?) 	2
+statements_digest	42e971eee8f97e32cb9a8c0c89e82fbc	DROP TRIGGER `trg` 	1
 SELECT digest, digest_text FROM performance_schema.events_statements_current;
 digest	digest_text
 ####################################
