####################################
# SETUP
####################################
CREATE DATABASE statements_digest;
USE statements_digest;
CREATE TABLE t1(a int);
CREATE TABLE t2(a int);
CREATE TABLE t3(a int, b int);
CREATE TABLE t4(a int, b int);
CREATE TABLE t5(a int, b int, c int);
CREATE TABLE t6(a int, b int, c int, d int);
CREATE TABLE t11 (c CHAR(4));
CREATE TABLE t12 (c CHAR(4));
SELECT * FROM performance_schema.setup_consumers;
NAME	ENABLED
events_stages_current	YES
events_stages_history	YES
events_stages_history_long	YES
events_statements_current	NO
events_statements_history	YES
events_statements_history_long	YES
events_transactions_current	YES
events_transactions_history	YES
events_transactions_history_long	YES
events_waits_current	YES
events_waits_history	YES
events_waits_history_long	YES
global_instrumentation	YES
thread_instrumentation	YES
statements_digest	YES
TRUNCATE TABLE performance_schema.events_statements_summary_by_digest;
####################################
# EXECUTION
####################################
SELECT 1 FROM t1;
1
SELECT 1 FROM `t1`;
1
SELECT 1,2 FROM t1;
1	2
SELECT 1, 2, 3, 4 FROM t1;
1	2	3	4
SELECT 1 FROM t2;
1
SELECT 1,2 FROM t2;
1	2
SELECT 1, 2, 3, 4 FROM t2;
1	2	3	4
INSERT INTO t1 VALUES (1);
INSERT INTO t2 VALUES (1);
INSERT INTO t3 VALUES (1, 2);
INSERT INTO t4 VALUES (1, 2);
INSERT INTO t5 VALUES (1, 2, 3);
INSERT INTO t1 VALUES (1), (2), (3);
INSERT INTO t1 VALUES (1), (2), (3), (4);
INSERT INTO t3 VALUES (1, 2), (3, 4), (5, 6);
INSERT INTO t5 VALUES (1, 2, 3), (4, 5, 6), (7, 8, 9);
SELECT * FROM t1 WHERE a IN (1);
a
1
1
1
SELECT * FROM t1 WHERE a IN (1, 2, 3);
a
1
1
2
3
1
2
3
INSERT INTO t1 VALUES (NULL);
INSERT INTO t3 VALUES (NULL,NULL);
INSERT INTO t3 VALUES (1,NULL);
INSERT INTO t3 VALUES (NULL,1);
INSERT INTO t6 VALUES (NULL, NULL, NULL, NULL);
INSERT INTO t6 VALUES (1, NULL, NULL, NULL);
INSERT INTO t6 VALUES (NULL, 2, NULL, NULL);
INSERT INTO t6 VALUES (1, 2, 3, NULL);
INSERT INTO t6 VALUES (1, 2, NULL, 4);
SELECT                                          1           +        1;
1           +        1
2
SELECT 1;
1
1
SELECT 1 /* This is an inline comment */ + 1;
1 /* This is an inline comment */ + 1
2
SELECT 1+
/*
this is a
multiple-line comment
*/
1;
1+
/*
this is a
multiple-line comment
*/
1
2
CREATE SCHEMA statements_digest_temp;
DROP SCHEMA statements_digest_temp;
CREATE DATABASE statements_digest_temp;
DROP DATABASE statements_digest_temp;
SELECT 1 FROM no_such_table;
ERROR 42S02: Table 'statements_digest.no_such_table' doesn't exist
CREATE TABLE dup_table (c char(4));
CREATE TABLE dup_table (c char(4));
ERROR 42S01: Table 'dup_table' already exists
DROP TABLE dup_table;
INSERT IGNORE INTO t11 VALUES("MySQL");
Warnings:
Warning	1265	Data truncated for column 'c' at row 1
PREPARE stmt FROM "SELECT * FROM t12";
EXECUTE stmt;
c
EXECUTE stmt;
c
DEALLOCATE PREPARE stmt;
CREATE PROCEDURE p1() BEGIN SELECT * FROM t12; END//
CALL p1();
c
CALL p1();
c
DROP PROCEDURE p1;
CREATE FUNCTION `func`(a INT, b INT) RETURNS int(11) RETURN a+b //
select func(3,4);
func(3,4)
7
select func(13,42);
func(13,42)
55
DROP FUNCTION func;
CREATE TRIGGER trg BEFORE INSERT ON t12 FOR EACH ROW SET @a:=1;
INSERT INTO t12 VALUES ("abc");
INSERT INTO t12 VALUES ("def");
DROP TRIGGER trg;
####################################
# QUERYING PS STATEMENT DIGEST
####################################
SELECT schema_name, digest, digest_text, count_star FROM performance_schema.events_statements_summary_by_digest;
schema_name	digest	digest_text	count_star
<<<<<<< HEAD
statements_digest	24c1145e35e144b5f1babf1e2578f951	TRUNCATE TABLE `performance_schema` . `events_statements_summary_by_digest` 	1
statements_digest	4fa6d34029b3a8647eac854ca399e4a9	SELECT ? FROM `t1` 	2
statements_digest	eb52499759ae9594bcba2e954ded57d0	SELECT ?, ... FROM `t1` 	2
statements_digest	b1142b2980c45f3c24a1a0b681a326bc	SELECT ? FROM `t2` 	1
statements_digest	fd58fc92bf7ab1cd08e7b407d76d3cf7	SELECT ?, ... FROM `t2` 	2
statements_digest	b9005b4fdea43a6cf72cd2b335e699ea	INSERT INTO `t1` VALUES (?) 	2
statements_digest	8f7c5e845f0800b95a2a42641557160d	INSERT INTO `t2` VALUES (?) 	1
statements_digest	ecbc7da93c67cbc5365305229c7ec2e3	INSERT INTO `t3` VALUES (...) 	4
statements_digest	8c4f456b82b78a7ded9fe4c1cd0746ae	INSERT INTO `t4` VALUES (...) 	1
statements_digest	9658ecc0e6338ada825778d03ab2e4f4	INSERT INTO `t5` VALUES (...) 	1
statements_digest	3161221119f960bc58959b87b204d6b1	INSERT INTO `t1` VALUES (?) /* , ... */ 	2
statements_digest	cbd1f0d483e16c08dd43532ae1d5d31d	INSERT INTO `t3` VALUES (...) /* , ... */ 	1
statements_digest	ff0a080a6cded20413550b169551974b	INSERT INTO `t5` VALUES (...) /* , ... */ 	1
statements_digest	dbbda60fa9745434309d79a7949c3be5	SELECT * FROM `t1` WHERE `a` IN (...) 	2
statements_digest	e825e616ac411f21edc749bc3fd1738e	INSERT INTO `t6` VALUES (...) 	5
statements_digest	7f2c72a281b9d0ee5755f6062544510f	SELECT ? + ? 	3
statements_digest	2c7e64d74a4f06d8ceff62d23ae9180c	SELECT ? 	1
statements_digest	3aeae35a7cad6d77a59795daa475ec95	CREATE SCHEMA `statements_digest_temp` 	2
statements_digest	853fcddb9ccd2b9bc89b2b9ebb86b63a	DROP SCHEMA `statements_digest_temp` 	2
statements_digest	2ff91f06bd28fcb36680744289b915ff	SELECT ? FROM `no_such_table` 	1
statements_digest	59c52c193b1750cc61ec6b2f29a5667e	CREATE TABLE `dup_table` ( `c` CHARACTER (?) ) 	2
statements_digest	78b70f45296531112446edb9c83772d2	DROP TABLE `dup_table` 	1
statements_digest	4a19569615f6c849c09e5ec4ccf79da6	INSERT IGNORE INTO `t11` VALUES (?) 	1
statements_digest	7524601035d002a39c388c4358ec2e5f	SHOW WARNINGS 	1
statements_digest	8c0825b6072e45da8d4a45fab8d901db	PREPARE `stmt` FROM ? 	1
statements_digest	b5243e9f1b9b0bbcc8cafd6e5acc78f7	EXECUTE `stmt` 	2
statements_digest	5878bd8b727c0714d8f77e129064c546	DEALLOCATE PREPARE `stmt` 	1
statements_digest	c4c9ed7f634bb9b7ece5ff0cb923d6a3	CREATE PROCEDURE `p1` ( ) BEGIN SELECT * FROM `t12` ; END 	1
statements_digest	89b975550f7e8236ee7cc9dc1662cd04	CALL `p1` ( ) 	2
statements_digest	f53224a41a68279ebf9ac1eff6ce0703	DROP PROCEDURE `p1` 	1
statements_digest	b8baedac1db5c575374af6c611ff8e22	CREATE FUNCTION `func` ( `a` INTEGER , `b` INTEGER ) RETURNS INTEGER (?) RETURN `a` + `b` 	1
statements_digest	c351d470acbde14dcf23673ff4f06a92	SELECT `func` (...) 	2
statements_digest	98683f018cbb76cd482f47a48921513c	DROP FUNCTION `func` 	1
statements_digest	222e5810686631b347b0c32357e59867	CREATE TRIGGER `trg` BEFORE INSERT ON `t12` FOR EACH ROW SET @? := ? 	1
statements_digest	d3a495609ac2b1a3bc99847b3ae63aa7	INSERT INTO `t12` VALUES (?) 	2
statements_digest	89d0ee66cf69761c6f24a7e0218673d5	DROP TRIGGER `trg` 	1
=======
statements_digest	21b6affb55f3e69c598b47257f4d0ec6	TRUNCATE TABLE `performance_schema` . `events_statements_summary_by_digest` 	1
statements_digest	2ebcc6539c5c79b27a33707fbd4d70b0	SELECT ? FROM `t1` 	2
statements_digest	811c314bb8f68f4fdef9e30fa64acb0b	SELECT ?, ... FROM `t1` 	2
statements_digest	bc458c25be72e6f386b5c646bfd2a4ac	SELECT ? FROM `t2` 	1
statements_digest	ca8daaee4f2bac8419836ba3b57a945c	SELECT ?, ... FROM `t2` 	2
statements_digest	15dbcb0276d0a32884e54f872e7550de	INSERT INTO `t1` VALUES (?) 	2
statements_digest	69ed8a7ce05b795006d86cbbd31e0caa	INSERT INTO `t2` VALUES (?) 	1
statements_digest	a33fb1d856859fc46057c7dc869ce164	INSERT INTO `t3` VALUES (...) 	4
statements_digest	a77bacee82e346244fbd5d405e9acf7d	INSERT INTO `t4` VALUES (...) 	1
statements_digest	5546a45fece520aaa0140e6ac7a554ca	INSERT INTO `t5` VALUES (...) 	1
statements_digest	45552b7cbc35f439bb0b2cc12b4d7004	INSERT INTO `t1` VALUES (?) /* , ... */ 	2
statements_digest	5e2ca7e5378a50395344cf8fb33c1289	INSERT INTO `t3` VALUES (...) /* , ... */ 	1
statements_digest	5a2455a3ad5daf8ad20bad0e1ba489d8	INSERT INTO `t5` VALUES (...) /* , ... */ 	1
statements_digest	db2e552003c59f77b27e8a43513fa6df	INSERT INTO `t6` VALUES (...) 	5
statements_digest	6d48e7bf6ebe1075c954ca4440c313f5	SELECT ? + ? 	3
statements_digest	f29eded39dd5fa102f18987679dd0c14	SELECT ? 	1
statements_digest	3aeae35a7cad6d77a59795daa475ec95	CREATE SCHEMA `statements_digest_temp` 	2
statements_digest	853fcddb9ccd2b9bc89b2b9ebb86b63a	DROP SCHEMA `statements_digest_temp` 	2
statements_digest	35c43fea9b2c2899c5ae8576b1b00879	SELECT ? FROM `no_such_table` 	1
statements_digest	0d6c1e5ce78bfc10f8f9d1c34883e431	CREATE TABLE `dup_table` ( `c` CHARACTER (?) ) 	2
statements_digest	fba453490c48b500dc5497587ac52232	DROP TABLE `dup_table` 	1
statements_digest	8da8c367b38b366598c96c1f573b06ff	INSERT IGNORE INTO `t11` VALUES (?) 	1
statements_digest	feaff321c54a9c8e1e9508628f7a5a05	SHOW WARNINGS 	1
statements_digest	da3836703213b71919f6583391fb7de4	PREPARE `stmt` FROM ? 	1
statements_digest	b5243e9f1b9b0bbcc8cafd6e5acc78f7	EXECUTE `stmt` 	2
statements_digest	1943fb11508045f36626b11b1c2311b4	DEALLOCATE PREPARE `stmt` 	1
statements_digest	25794340d6b31e52b8a65f672acd1a02	CREATE PROCEDURE `p1` ( ) BEGIN SELECT * FROM `t12` ; END 	1
statements_digest	89b975550f7e8236ee7cc9dc1662cd04	CALL `p1` ( ) 	2
statements_digest	c5ab254ec788be45b08ba6f3b41008b4	DROP PROCEDURE `p1` 	1
statements_digest	85e6b42a2024f757b5e43dd231827068	CREATE FUNCTION `func` ( `a` INTEGER , `b` INTEGER ) RETURNS INTEGER (?) RETURN `a` + `b` 	1
statements_digest	6de36a178c9394679a4b8d8d1113a65d	SELECT `func` (...) 	2
statements_digest	98683f018cbb76cd482f47a48921513c	DROP FUNCTION `func` 	1
statements_digest	3e0d38357bc7322944bdd51b4281f144	CREATE TRIGGER `trg` BEFORE INSERT ON `t12` FOR EACH ROW SET @? := ? 	1
statements_digest	2ea818b323d4449e3474db5f70e1bdea	INSERT INTO `t12` VALUES (?) 	2
statements_digest	4dd34f225aced9cd2f50dafe64e01f1b	DROP TRIGGER `trg` 	1
>>>>>>> e6713b85
SELECT digest, digest_text FROM performance_schema.events_statements_current;
digest	digest_text
####################################
# CLEANUP
####################################
DROP TABLE IF EXISTS t1;
DROP TABLE IF EXISTS t2;
DROP TABLE IF EXISTS t3;
DROP TABLE IF EXISTS t4;
DROP TABLE IF EXISTS t5;
DROP TABLE IF EXISTS t6;
DROP TABLE IF EXISTS t11;
DROP TABLE IF EXISTS t12;
DROP DATABASE IF EXISTS statements_digest;<|MERGE_RESOLUTION|>--- conflicted
+++ resolved
@@ -142,80 +142,42 @@
 ####################################
 SELECT schema_name, digest, digest_text, count_star FROM performance_schema.events_statements_summary_by_digest;
 schema_name	digest	digest_text	count_star
-<<<<<<< HEAD
-statements_digest	24c1145e35e144b5f1babf1e2578f951	TRUNCATE TABLE `performance_schema` . `events_statements_summary_by_digest` 	1
-statements_digest	4fa6d34029b3a8647eac854ca399e4a9	SELECT ? FROM `t1` 	2
-statements_digest	eb52499759ae9594bcba2e954ded57d0	SELECT ?, ... FROM `t1` 	2
-statements_digest	b1142b2980c45f3c24a1a0b681a326bc	SELECT ? FROM `t2` 	1
-statements_digest	fd58fc92bf7ab1cd08e7b407d76d3cf7	SELECT ?, ... FROM `t2` 	2
-statements_digest	b9005b4fdea43a6cf72cd2b335e699ea	INSERT INTO `t1` VALUES (?) 	2
-statements_digest	8f7c5e845f0800b95a2a42641557160d	INSERT INTO `t2` VALUES (?) 	1
-statements_digest	ecbc7da93c67cbc5365305229c7ec2e3	INSERT INTO `t3` VALUES (...) 	4
-statements_digest	8c4f456b82b78a7ded9fe4c1cd0746ae	INSERT INTO `t4` VALUES (...) 	1
-statements_digest	9658ecc0e6338ada825778d03ab2e4f4	INSERT INTO `t5` VALUES (...) 	1
-statements_digest	3161221119f960bc58959b87b204d6b1	INSERT INTO `t1` VALUES (?) /* , ... */ 	2
-statements_digest	cbd1f0d483e16c08dd43532ae1d5d31d	INSERT INTO `t3` VALUES (...) /* , ... */ 	1
-statements_digest	ff0a080a6cded20413550b169551974b	INSERT INTO `t5` VALUES (...) /* , ... */ 	1
-statements_digest	dbbda60fa9745434309d79a7949c3be5	SELECT * FROM `t1` WHERE `a` IN (...) 	2
-statements_digest	e825e616ac411f21edc749bc3fd1738e	INSERT INTO `t6` VALUES (...) 	5
-statements_digest	7f2c72a281b9d0ee5755f6062544510f	SELECT ? + ? 	3
-statements_digest	2c7e64d74a4f06d8ceff62d23ae9180c	SELECT ? 	1
-statements_digest	3aeae35a7cad6d77a59795daa475ec95	CREATE SCHEMA `statements_digest_temp` 	2
-statements_digest	853fcddb9ccd2b9bc89b2b9ebb86b63a	DROP SCHEMA `statements_digest_temp` 	2
-statements_digest	2ff91f06bd28fcb36680744289b915ff	SELECT ? FROM `no_such_table` 	1
-statements_digest	59c52c193b1750cc61ec6b2f29a5667e	CREATE TABLE `dup_table` ( `c` CHARACTER (?) ) 	2
-statements_digest	78b70f45296531112446edb9c83772d2	DROP TABLE `dup_table` 	1
-statements_digest	4a19569615f6c849c09e5ec4ccf79da6	INSERT IGNORE INTO `t11` VALUES (?) 	1
-statements_digest	7524601035d002a39c388c4358ec2e5f	SHOW WARNINGS 	1
-statements_digest	8c0825b6072e45da8d4a45fab8d901db	PREPARE `stmt` FROM ? 	1
-statements_digest	b5243e9f1b9b0bbcc8cafd6e5acc78f7	EXECUTE `stmt` 	2
-statements_digest	5878bd8b727c0714d8f77e129064c546	DEALLOCATE PREPARE `stmt` 	1
-statements_digest	c4c9ed7f634bb9b7ece5ff0cb923d6a3	CREATE PROCEDURE `p1` ( ) BEGIN SELECT * FROM `t12` ; END 	1
-statements_digest	89b975550f7e8236ee7cc9dc1662cd04	CALL `p1` ( ) 	2
-statements_digest	f53224a41a68279ebf9ac1eff6ce0703	DROP PROCEDURE `p1` 	1
-statements_digest	b8baedac1db5c575374af6c611ff8e22	CREATE FUNCTION `func` ( `a` INTEGER , `b` INTEGER ) RETURNS INTEGER (?) RETURN `a` + `b` 	1
-statements_digest	c351d470acbde14dcf23673ff4f06a92	SELECT `func` (...) 	2
-statements_digest	98683f018cbb76cd482f47a48921513c	DROP FUNCTION `func` 	1
-statements_digest	222e5810686631b347b0c32357e59867	CREATE TRIGGER `trg` BEFORE INSERT ON `t12` FOR EACH ROW SET @? := ? 	1
-statements_digest	d3a495609ac2b1a3bc99847b3ae63aa7	INSERT INTO `t12` VALUES (?) 	2
-statements_digest	89d0ee66cf69761c6f24a7e0218673d5	DROP TRIGGER `trg` 	1
-=======
-statements_digest	21b6affb55f3e69c598b47257f4d0ec6	TRUNCATE TABLE `performance_schema` . `events_statements_summary_by_digest` 	1
-statements_digest	2ebcc6539c5c79b27a33707fbd4d70b0	SELECT ? FROM `t1` 	2
-statements_digest	811c314bb8f68f4fdef9e30fa64acb0b	SELECT ?, ... FROM `t1` 	2
-statements_digest	bc458c25be72e6f386b5c646bfd2a4ac	SELECT ? FROM `t2` 	1
-statements_digest	ca8daaee4f2bac8419836ba3b57a945c	SELECT ?, ... FROM `t2` 	2
-statements_digest	15dbcb0276d0a32884e54f872e7550de	INSERT INTO `t1` VALUES (?) 	2
-statements_digest	69ed8a7ce05b795006d86cbbd31e0caa	INSERT INTO `t2` VALUES (?) 	1
-statements_digest	a33fb1d856859fc46057c7dc869ce164	INSERT INTO `t3` VALUES (...) 	4
-statements_digest	a77bacee82e346244fbd5d405e9acf7d	INSERT INTO `t4` VALUES (...) 	1
-statements_digest	5546a45fece520aaa0140e6ac7a554ca	INSERT INTO `t5` VALUES (...) 	1
-statements_digest	45552b7cbc35f439bb0b2cc12b4d7004	INSERT INTO `t1` VALUES (?) /* , ... */ 	2
-statements_digest	5e2ca7e5378a50395344cf8fb33c1289	INSERT INTO `t3` VALUES (...) /* , ... */ 	1
-statements_digest	5a2455a3ad5daf8ad20bad0e1ba489d8	INSERT INTO `t5` VALUES (...) /* , ... */ 	1
-statements_digest	db2e552003c59f77b27e8a43513fa6df	INSERT INTO `t6` VALUES (...) 	5
+statements_digest	539ccd006fa2af5af7c8252ec486f535	TRUNCATE TABLE `performance_schema` . `events_statements_summary_by_digest` 	1
+statements_digest	8afed691ecec77023a5fdbd0afe5c32f	SELECT ? FROM `t1` 	2
+statements_digest	97b8d761ee34183a2656c857994a3ee6	SELECT ?, ... FROM `t1` 	2
+statements_digest	fa33d805ec7c0311d1caa128e4c69f91	SELECT ? FROM `t2` 	1
+statements_digest	8dca973a968c548540759667cbafc743	SELECT ?, ... FROM `t2` 	2
+statements_digest	21a90b648f866d0902d05f3d50af6e34	INSERT INTO `t1` VALUES (?) 	2
+statements_digest	5bf79de9db5c5838ec9049213a88c90b	INSERT INTO `t2` VALUES (?) 	1
+statements_digest	d25953604682d96449e79bd91b0115ac	INSERT INTO `t3` VALUES (...) 	4
+statements_digest	a15db46357ae799f940a220473549d6e	INSERT INTO `t4` VALUES (...) 	1
+statements_digest	bedd52e88957b3abda810da2415d3c91	INSERT INTO `t5` VALUES (...) 	1
+statements_digest	de88648799909b827a59353fae992495	INSERT INTO `t1` VALUES (?) /* , ... */ 	2
+statements_digest	0e3c34fa4dbb2ff788a66e6d47ef80a1	INSERT INTO `t3` VALUES (...) /* , ... */ 	1
+statements_digest	80161fe93ba0914a289c82e1fc61c2af	INSERT INTO `t5` VALUES (...) /* , ... */ 	1
+statements_digest	c888bdd60bfcb311a130719c7b172003	SELECT * FROM `t1` WHERE `a` IN (...) 	2
+statements_digest	edc358d12ef304a64df773c8fed0570e	INSERT INTO `t6` VALUES (...) 	5
 statements_digest	6d48e7bf6ebe1075c954ca4440c313f5	SELECT ? + ? 	3
 statements_digest	f29eded39dd5fa102f18987679dd0c14	SELECT ? 	1
-statements_digest	3aeae35a7cad6d77a59795daa475ec95	CREATE SCHEMA `statements_digest_temp` 	2
-statements_digest	853fcddb9ccd2b9bc89b2b9ebb86b63a	DROP SCHEMA `statements_digest_temp` 	2
-statements_digest	35c43fea9b2c2899c5ae8576b1b00879	SELECT ? FROM `no_such_table` 	1
-statements_digest	0d6c1e5ce78bfc10f8f9d1c34883e431	CREATE TABLE `dup_table` ( `c` CHARACTER (?) ) 	2
-statements_digest	fba453490c48b500dc5497587ac52232	DROP TABLE `dup_table` 	1
-statements_digest	8da8c367b38b366598c96c1f573b06ff	INSERT IGNORE INTO `t11` VALUES (?) 	1
+statements_digest	3862cfdd73bb6082b7f7cfee3d088202	CREATE SCHEMA `statements_digest_temp` 	2
+statements_digest	a74295739ec83dd713e079567a9b10f1	DROP SCHEMA `statements_digest_temp` 	2
+statements_digest	98a7d0e08ca427c154110b35b74482f0	SELECT ? FROM `no_such_table` 	1
+statements_digest	8f72014a9348c119896c9c4e15ceaa63	CREATE TABLE `dup_table` ( `c` CHARACTER (?) ) 	2
+statements_digest	856c1606aaae4ea76382941b7db24c08	DROP TABLE `dup_table` 	1
+statements_digest	18d9a2b4e761e638e84a11301a78f1ec	INSERT IGNORE INTO `t11` VALUES (?) 	1
 statements_digest	feaff321c54a9c8e1e9508628f7a5a05	SHOW WARNINGS 	1
-statements_digest	da3836703213b71919f6583391fb7de4	PREPARE `stmt` FROM ? 	1
-statements_digest	b5243e9f1b9b0bbcc8cafd6e5acc78f7	EXECUTE `stmt` 	2
-statements_digest	1943fb11508045f36626b11b1c2311b4	DEALLOCATE PREPARE `stmt` 	1
-statements_digest	25794340d6b31e52b8a65f672acd1a02	CREATE PROCEDURE `p1` ( ) BEGIN SELECT * FROM `t12` ; END 	1
-statements_digest	89b975550f7e8236ee7cc9dc1662cd04	CALL `p1` ( ) 	2
-statements_digest	c5ab254ec788be45b08ba6f3b41008b4	DROP PROCEDURE `p1` 	1
-statements_digest	85e6b42a2024f757b5e43dd231827068	CREATE FUNCTION `func` ( `a` INTEGER , `b` INTEGER ) RETURNS INTEGER (?) RETURN `a` + `b` 	1
-statements_digest	6de36a178c9394679a4b8d8d1113a65d	SELECT `func` (...) 	2
-statements_digest	98683f018cbb76cd482f47a48921513c	DROP FUNCTION `func` 	1
-statements_digest	3e0d38357bc7322944bdd51b4281f144	CREATE TRIGGER `trg` BEFORE INSERT ON `t12` FOR EACH ROW SET @? := ? 	1
-statements_digest	2ea818b323d4449e3474db5f70e1bdea	INSERT INTO `t12` VALUES (?) 	2
-statements_digest	4dd34f225aced9cd2f50dafe64e01f1b	DROP TRIGGER `trg` 	1
->>>>>>> e6713b85
+statements_digest	af574b74cf952b0ba2ee8b7ff9835ee7	PREPARE `stmt` FROM ? 	1
+statements_digest	c24650452cda5a5a87395b7ac54520e9	EXECUTE `stmt` 	2
+statements_digest	d87e03acd07713abc8ea0889ac1d833b	DEALLOCATE PREPARE `stmt` 	1
+statements_digest	802e09fd5e33edf7e9a1d52ef63baf78	CREATE PROCEDURE `p1` ( ) BEGIN SELECT * FROM `t12` ; END 	1
+statements_digest	3966942c5c080cc42426c4a04b981898	CALL `p1` ( ) 	2
+statements_digest	39e3659d6f9e2a1a366d37bd14c16ab5	DROP PROCEDURE `p1` 	1
+statements_digest	5de1707e0a67242a7dd1861bb2d00fa1	CREATE FUNCTION `func` ( `a` INTEGER , `b` INTEGER ) RETURNS INTEGER (?) RETURN `a` + `b` 	1
+statements_digest	0b4655b0e011c134c52b2adae88c0da3	SELECT `func` (...) 	2
+statements_digest	574dba3b819faa2a6b7a1c9453432bb1	DROP FUNCTION `func` 	1
+statements_digest	5ed6077f186cd75d1d138ac74c33fc61	CREATE TRIGGER `trg` BEFORE INSERT ON `t12` FOR EACH ROW SET @? := ? 	1
+statements_digest	74afdc8197b526264ff7b17f1f59e178	INSERT INTO `t12` VALUES (?) 	2
+statements_digest	714e651ecdf92a24c022a5f6e445669b	DROP TRIGGER `trg` 	1
 SELECT digest, digest_text FROM performance_schema.events_statements_current;
 digest	digest_text
 ####################################
