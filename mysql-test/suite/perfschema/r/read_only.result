--- conflicted
+++ resolved
@@ -34,14 +34,9 @@
 1
 show grants;
 Grants for pfsuser@localhost
-<<<<<<< HEAD
 GRANT USAGE ON *.* TO `pfsuser`@`localhost`
 GRANT SELECT, UPDATE ON `performance_schema`.* TO `pfsuser`@`localhost`
-=======
-GRANT USAGE ON *.* TO 'pfsuser'@'localhost'
-GRANT SELECT, UPDATE ON `performance_schema`.* TO 'pfsuser'@'localhost'
 # Update on perf_schema is allowed in read_only mode.
->>>>>>> fce1c3b1
 select * from performance_schema.setup_instruments;
 update performance_schema.setup_instruments set enabled='NO';
 update performance_schema.setup_instruments set enabled='YES';
@@ -68,8 +63,8 @@
 1
 show grants;
 Grants for pfsuser@localhost
-GRANT SUPER ON *.* TO 'pfsuser'@'localhost'
-GRANT SELECT, UPDATE ON `performance_schema`.* TO 'pfsuser'@'localhost'
+GRANT SUPER ON *.* TO `pfsuser`@`localhost`
+GRANT SELECT, UPDATE ON `performance_schema`.* TO `pfsuser`@`localhost`
 select * from performance_schema.setup_instruments;
 # Update is allowed in super_read_only on perf schema for
 # super user.
