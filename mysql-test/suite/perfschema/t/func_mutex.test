--- conflicted
+++ resolved
@@ -126,9 +126,7 @@
 UPDATE performance_schema.setup_instruments SET enabled = 'YES';
 DROP TABLE t1;
 
-<<<<<<< HEAD
 UPDATE performance_schema.setup_instruments SET enabled = 'YES', timed = 'YES';
-=======
+
 # In case of failure, will indicate the root cause
 show status like "performance_schema%";
->>>>>>> d7e46bb4
