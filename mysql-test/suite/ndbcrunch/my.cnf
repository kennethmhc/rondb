#
# Define cluster with two MySQL Servers and two data nodes,
# primarily intended to be used for testing MySQL Server + ndbcluster plugin
#
[cluster_config.crunch]
ndbd=,
ndb_mgmd=
mysqld=,
ndbapi=,,,

# Configure data nodes
[cluster_config]
NoOfReplicas=2
<<<<<<< HEAD
TotalMemoryConfig=16G
# For large machine
#DataMemory=128G
=======
TotalMemoryConfig=6G
>>>>>>> 35ec9416

# Auto configure NDB to use all CPUs assigned
AutomaticThreadConfig=1

# Prevent disk-swapping
#LockPagesInMainMemory=1

# Enable shared memory Transporter (improves performance)
#UseShm=1

# Allocates sufficient REDO log to cope with load step
RedoBuffer=256M
FragmentLogFileSize=1G
NoOfFragmentLogFiles=8
# For large machine
#NoOfFragmentLogFiles=256

SendBufferMemory=8M
# For higher load
#SendBufferMemory=256M

# Configure MySQL Server(s)
[mysqld]
# Use ndbcluster plugin
ndbcluster
# Turn on highest log level, both in plugin and MySQL Server
ndb-extra-logging=99
log-error-verbosity=3

# Turn off X plugin to allow config to
# use those ports as well
#loose-mysqlx=0

# Allow large number of connected clients
max-connections=1200

# Turn off general and slow query log
general_log=OFF
slow_query_log=OFF

# Allow many prepared statements
max_prepared_stmt_count=4194304

# Setup first MySQL Server as binlogging
#[mysqld.1.crunch]
#ndb-log-bin=1
#binlog-checksum=none
#binlog-transaction-compression=ON

[ENV]
# Always use ndbmtd for the data nodes
MTR_NDBMTD=1

# Setup connectstring for the cluster
NDB_CONNECTSTRING=@mysql_cluster.crunch.ndb_connectstring<|MERGE_RESOLUTION|>--- conflicted
+++ resolved
@@ -11,13 +11,7 @@
 # Configure data nodes
 [cluster_config]
 NoOfReplicas=2
-<<<<<<< HEAD
-TotalMemoryConfig=16G
-# For large machine
-#DataMemory=128G
-=======
 TotalMemoryConfig=6G
->>>>>>> 35ec9416
 
 # Auto configure NDB to use all CPUs assigned
 AutomaticThreadConfig=1
