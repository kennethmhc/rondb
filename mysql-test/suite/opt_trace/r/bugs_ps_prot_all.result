--- conflicted
+++ resolved
@@ -3215,7 +3215,6 @@
 HAVING  alias1.col_int_nokey  IN ( SELECT 2 FROM DUAL ) ;
 field1	field2	field3	field4
 DROP TABLE t1,t2,t3,t4;
-<<<<<<< HEAD
 CREATE TABLE t1(a INT);
 SET @a:=(SELECT ROW(1, 2)=
 ROW((SELECT 1 FROM t1 LEFT JOIN t1 t2 ON 1
@@ -3321,7 +3320,6 @@
 0	1
 7	1
 DROP TABLE B,C,CC;
-=======
 #
 # Bug #23259872: OPTIMIZER CHOOSES TO USE NON PRIMARY
 #                INDEX, EVEN THOUGH COST IS HIGHER
@@ -3337,9 +3335,14 @@
 SET @optimizer_switch_saved=@@session.optimizer_switch;
 SET @@session.optimizer_switch=default;
 SET optimizer_trace="enabled=on";
+SELECT COUNT(*) FROM t1;
+COUNT(*)
+11
 EXPLAIN SELECT * FROM t1 WHERE a IN ('a', 'b') AND b = 2;
-id	select_type	table	type	possible_keys	key	key_len	ref	rows	Extra
-1	SIMPLE	t1	range	PRIMARY,b_idx	b_idx	35	NULL	2	Using index condition; Using where
+id	select_type	table	partitions	type	possible_keys	key	key_len	ref	rows	filtered	Extra
+1	SIMPLE	t1	NULL	range	PRIMARY,b_idx	b_idx	35	NULL	2	100.00	Using index condition; Using where
+Warnings:
+Note	1003	/* select#1 */ select `test`.`t1`.`a` AS `a`,`test`.`t1`.`b` AS `b` from `test`.`t1` where ((`test`.`t1`.`b` = 2) and (`test`.`t1`.`a` in ('a','b')))
 SELECT * FROM INFORMATION_SCHEMA.OPTIMIZER_TRACE;
 QUERY	TRACE	MISSING_BYTES_BEYOND_MAX_MEM_SIZE	INSUFFICIENT_PRIVILEGES
 EXPLAIN SELECT * FROM t1 WHERE a IN ('a', 'b') AND b = 2	{
@@ -3348,6 +3351,9 @@
       "join_preparation": {
         "select#": 1,
         "steps": [
+          {
+            "IN_uses_bisection": true
+          },
           {
             "expanded_query": "/* select#1 */ select `t1`.`a` AS `a`,`t1`.`b` AS `b` from `t1` where ((`t1`.`a` in ('a','b')) and (`t1`.`b` = 2))"
           }
@@ -3379,6 +3385,10 @@
             } /* condition_processing */
           },
           {
+            "substitute_generated_columns": {
+            } /* substitute_generated_columns */
+          },
+          {
             "table_dependencies": [
               {
                 "table": "`t1`",
@@ -3408,7 +3418,7 @@
                     "rows": 11,
                     "cost": 5.3
                   } /* table_scan */,
-                  "potential_range_indices": [
+                  "potential_range_indexes": [
                     {
                       "index": "PRIMARY",
                       "usable": true,
@@ -3425,7 +3435,7 @@
                         "a"
                       ] /* key_parts */
                     }
-                  ] /* potential_range_indices */,
+                  ] /* potential_range_indexes */,
                   "setup_range_conditions": [
                   ] /* setup_range_conditions */,
                   "group_index_range": {
@@ -3503,99 +3513,104 @@
                       "chosen": true
                     },
                     {
+                      "rows_to_scan": 2,
                       "access_type": "range",
-                      "rows": 2,
+                      "range_details": {
+                        "used_index": "PRIMARY"
+                      } /* range_details */,
+                      "resulting_rows": 2,
                       "cost": 2.81,
                       "chosen": false
                     }
                   ] /* considered_access_paths */
                 } /* best_access_path */,
+                "condition_filtering_pct": 20,
+                "rows_for_plan": 0.4,
                 "cost_for_plan": 2.4,
-                "rows_for_plan": 2,
                 "chosen": true
               }
             ] /* considered_execution_plans */
           },
           {
+            "rerunning_range_optimizer_for_single_index": [
+              {
+                "table_scan": {
+                  "rows": 11,
+                  "cost": 5.3
+                } /* table_scan */,
+                "potential_range_indexes": [
+                  {
+                    "index": "PRIMARY",
+                    "usable": false,
+                    "cause": "not_applicable"
+                  },
+                  {
+                    "index": "b_idx",
+                    "usable": true,
+                    "key_parts": [
+                      "b",
+                      "a"
+                    ] /* key_parts */
+                  }
+                ] /* potential_range_indexes */,
+                "setup_range_conditions": [
+                ] /* setup_range_conditions */,
+                "group_index_range": {
+                  "chosen": false,
+                  "cause": "not_group_by_or_distinct"
+                } /* group_index_range */,
+                "analyzing_range_alternatives": {
+                  "range_scan_alternatives": [
+                    {
+                      "index": "b_idx",
+                      "ranges": [
+                        "2 <= b <= 2 AND unprintable_blob_value <= a <= unprintable_blob_value",
+                        "2 <= b <= 2 AND unprintable_blob_value <= a <= unprintable_blob_value"
+                      ] /* ranges */,
+                      "index_dives_for_eq_ranges": true,
+                      "rowid_ordered": false,
+                      "using_mrr": false,
+                      "index_only": false,
+                      "rows": 2,
+                      "cost": 4.41,
+                      "chosen": true
+                    }
+                  ] /* range_scan_alternatives */,
+                  "analyzing_roworder_intersect": {
+                    "usable": false,
+                    "cause": "too_few_roworder_scans"
+                  } /* analyzing_roworder_intersect */
+                } /* analyzing_range_alternatives */,
+                "chosen_range_access_summary": {
+                  "range_access_plan": {
+                    "type": "range_scan",
+                    "index": "b_idx",
+                    "rows": 2,
+                    "ranges": [
+                      "2 <= b <= 2 AND unprintable_blob_value <= a <= unprintable_blob_value",
+                      "2 <= b <= 2 AND unprintable_blob_value <= a <= unprintable_blob_value"
+                    ] /* ranges */
+                  } /* range_access_plan */,
+                  "rows_for_plan": 2,
+                  "cost_for_plan": 4.41,
+                  "chosen": true
+                } /* chosen_range_access_summary */
+              } /* range_analysis */
+            ] /* rerunning_range_optimizer_for_single_index */
+          },
+          {
+            "access_type_changed": {
+              "table": "`t1`",
+              "index": "b_idx",
+              "old_type": "ref",
+              "new_type": "range",
+              "cause": "uses_more_keyparts"
+            } /* access_type_changed */
+          },
+          {
             "attaching_conditions_to_tables": {
               "original_condition": "((`t1`.`b` = 2) and (`t1`.`a` in ('a','b')))",
               "attached_conditions_computation": [
-                {
-                  "rerunning_range_optimizer_for_single_index": [
-                    {
-                      "table_scan": {
-                        "rows": 11,
-                        "cost": 5.3
-                      } /* table_scan */,
-                      "potential_range_indices": [
-                        {
-                          "index": "PRIMARY",
-                          "usable": false,
-                          "cause": "not_applicable"
-                        },
-                        {
-                          "index": "b_idx",
-                          "usable": true,
-                          "key_parts": [
-                            "b",
-                            "a"
-                          ] /* key_parts */
-                        }
-                      ] /* potential_range_indices */,
-                      "setup_range_conditions": [
-                      ] /* setup_range_conditions */,
-                      "group_index_range": {
-                        "chosen": false,
-                        "cause": "not_group_by_or_distinct"
-                      } /* group_index_range */,
-                      "analyzing_range_alternatives": {
-                        "range_scan_alternatives": [
-                          {
-                            "index": "b_idx",
-                            "ranges": [
-                              "2 <= b <= 2 AND unprintable_blob_value <= a <= unprintable_blob_value",
-                              "2 <= b <= 2 AND unprintable_blob_value <= a <= unprintable_blob_value"
-                            ] /* ranges */,
-                            "index_dives_for_eq_ranges": true,
-                            "rowid_ordered": false,
-                            "using_mrr": false,
-                            "index_only": false,
-                            "rows": 2,
-                            "cost": 4.41,
-                            "chosen": true
-                          }
-                        ] /* range_scan_alternatives */,
-                        "analyzing_roworder_intersect": {
-                          "usable": false,
-                          "cause": "too_few_roworder_scans"
-                        } /* analyzing_roworder_intersect */
-                      } /* analyzing_range_alternatives */,
-                      "chosen_range_access_summary": {
-                        "range_access_plan": {
-                          "type": "range_scan",
-                          "index": "b_idx",
-                          "rows": 2,
-                          "ranges": [
-                            "2 <= b <= 2 AND unprintable_blob_value <= a <= unprintable_blob_value",
-                            "2 <= b <= 2 AND unprintable_blob_value <= a <= unprintable_blob_value"
-                          ] /* ranges */
-                        } /* range_access_plan */,
-                        "rows_for_plan": 2,
-                        "cost_for_plan": 4.41,
-                        "chosen": true
-                      } /* chosen_range_access_summary */
-                    } /* range_analysis */
-                  ] /* rerunning_range_optimizer_for_single_index */
-                },
-                {
-                  "access_type_changed": {
-                    "table": "`t1`",
-                    "index": "b_idx",
-                    "old_type": "ref",
-                    "new_type": "range",
-                    "cause": "uses_more_keyparts"
-                  } /* access_type_changed */
-                }
               ] /* attached_conditions_computation */,
               "attached_conditions_summary": [
                 {
@@ -3610,8 +3625,7 @@
               {
                 "table": "`t1`",
                 "pushed_index_condition": "(`t1`.`b` = 2)",
-                "table_condition_attached": "(`t1`.`a` in ('a','b'))",
-                "access_type": "range"
+                "table_condition_attached": "(`t1`.`a` in ('a','b'))"
               }
             ] /* refine_plan */
           }
@@ -3629,5 +3643,4 @@
 }	0	0
 SET optimizer_trace="enabled=off";
 SET @@session.optimizer_switch=@optimizer_switch_saved;
-DROP TABLE t1;
->>>>>>> a5c67cb6
+DROP TABLE t1;