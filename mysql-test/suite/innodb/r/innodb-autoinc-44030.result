SET @@SESSION.AUTO_INCREMENT_INCREMENT=1, @@SESSION.AUTO_INCREMENT_OFFSET=1;
CREATE TABLE t1 (c1 INT PRIMARY KEY AUTO_INCREMENT) ENGINE=InnoDB;
INSERT INTO t1 VALUES (null);
INSERT INTO t1 VALUES (null);
ALTER TABLE t1 CHANGE c1 d1 INT NOT NULL AUTO_INCREMENT;
SELECT * FROM t1;
d1
1
2
# restart
SELECT * FROM t1;
d1
1
2
INSERT INTO t1 VALUES(null);
ALTER TABLE t1 AUTO_INCREMENT = 3;
affected rows: 0
info: Records: 0  Duplicates: 0  Warnings: 0
SHOW CREATE TABLE t1;
Table	Create Table
t1	CREATE TABLE `t1` (
  `d1` int(11) NOT NULL AUTO_INCREMENT,
  PRIMARY KEY (`d1`)
<<<<<<< HEAD
) /*!50100 TABLESPACE `innodb_system` */ ENGINE=InnoDB AUTO_INCREMENT=4 DEFAULT CHARSET=latin1
=======
) /*!50100 TABLESPACE `innodb_system` */ ENGINE=InnoDB AUTO_INCREMENT=4 DEFAULT CHARSET=utf8mb4
>>>>>>> 0c8ab2e8
INSERT INTO t1 VALUES(null);
INSERT INTO t1 VALUES(null);
SELECT * FROM t1;
d1
1
2
3
4
5
DROP TABLE t1;<|MERGE_RESOLUTION|>--- conflicted
+++ resolved
@@ -21,11 +21,7 @@
 t1	CREATE TABLE `t1` (
   `d1` int(11) NOT NULL AUTO_INCREMENT,
   PRIMARY KEY (`d1`)
-<<<<<<< HEAD
-) /*!50100 TABLESPACE `innodb_system` */ ENGINE=InnoDB AUTO_INCREMENT=4 DEFAULT CHARSET=latin1
-=======
 ) /*!50100 TABLESPACE `innodb_system` */ ENGINE=InnoDB AUTO_INCREMENT=4 DEFAULT CHARSET=utf8mb4
->>>>>>> 0c8ab2e8
 INSERT INTO t1 VALUES(null);
 INSERT INTO t1 VALUES(null);
 SELECT * FROM t1;
