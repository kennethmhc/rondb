SET @max_row = 20;
SET @@session.storage_engine = 'MyISAM';

#------------------------------------------------------------------------
#  0. Setting of auxiliary variables + Creation of an auxiliary tables
#     needed in many testcases
#------------------------------------------------------------------------
SELECT @max_row DIV 2 INTO @max_row_div2;
SELECT @max_row DIV 3 INTO @max_row_div3;
SELECT @max_row DIV 4 INTO @max_row_div4;
SET @max_int_4 = 2147483647;
DROP TABLE IF EXISTS t0_template;
CREATE TABLE t0_template (
f_int1 INTEGER,
f_int2 INTEGER,
f_char1 CHAR(20),
f_char2 CHAR(20),
f_charbig VARCHAR(1000) ,
PRIMARY KEY(f_int1))
ENGINE = MEMORY;
#     Logging of <max_row> INSERTs into t0_template suppressed
DROP TABLE IF EXISTS t0_definition;
CREATE TABLE t0_definition (
state CHAR(3),
create_command VARBINARY(5000),
file_list      VARBINARY(10000),
PRIMARY KEY (state)
) ENGINE = MEMORY;
DROP TABLE IF EXISTS t0_aux;
CREATE TABLE t0_aux ( f_int1 INTEGER,
f_int2 INTEGER,
f_char1 CHAR(20),
f_char2 CHAR(20),
f_charbig VARCHAR(1000) )
ENGINE = MEMORY;
SET AUTOCOMMIT= 1;
SET @@session.sql_mode= '';
# End of basic preparations needed for all tests
#-----------------------------------------------

#========================================================================
# Checks where the engine is assigned on all supported (CREATE TABLE
# statement) positions + basic operations on the tables
#        Storage engine mixups are currently (2005-12-23) not supported
#========================================================================
DROP TABLE IF EXISTS t1;
#------------------------------------------------------------------------
# 1 Assignment of storage engine just after column list only
#------------------------------------------------------------------------
CREATE TABLE t1 (
f_int1 INTEGER,
f_int2 INTEGER,
f_char1 CHAR(20),
f_char2 CHAR(20),
f_charbig VARCHAR(1000)
) ENGINE = 'MyISAM'
PARTITION BY HASH(f_int1) PARTITIONS 2;
INSERT INTO t1(f_int1,f_int2,f_char1,f_char2,f_charbig)
SELECT f_int1,f_int2,f_char1,f_char2,f_charbig FROM t0_template;
# Start usability test (inc/partition_check.inc)
create_command
SHOW CREATE TABLE t1;
Table	Create Table
t1	CREATE TABLE `t1` (
  `f_int1` int(11) DEFAULT NULL,
  `f_int2` int(11) DEFAULT NULL,
  `f_char1` char(20) DEFAULT NULL,
  `f_char2` char(20) DEFAULT NULL,
  `f_charbig` varchar(1000) DEFAULT NULL
) ENGINE=MyISAM DEFAULT CHARSET=latin1 /*!50100 PARTITION BY HASH (f_int1) PARTITIONS 2  */

unified filelist
$MYSQLTEST_VARDIR/master-data/test/t1#P#p0.MYD
$MYSQLTEST_VARDIR/master-data/test/t1#P#p0.MYI
$MYSQLTEST_VARDIR/master-data/test/t1#P#p1.MYD
$MYSQLTEST_VARDIR/master-data/test/t1#P#p1.MYI
$MYSQLTEST_VARDIR/master-data/test/t1.frm
$MYSQLTEST_VARDIR/master-data/test/t1.par

# check prerequisites-1 success:    1
# check COUNT(*) success:    1
# check MIN/MAX(f_int1) success:    1
# check MIN/MAX(f_int2) success:    1
INSERT INTO t1 (f_int1, f_int2, f_char1, f_char2, f_charbig)
SELECT f_int1, f_int1, CAST(f_int1 AS CHAR),
CAST(f_int1 AS CHAR), 'delete me' FROM t0_template
WHERE f_int1 IN (2,3);
# check prerequisites-3 success:    1
DELETE FROM t1 WHERE f_charbig = 'delete me';
# INFO: Neither f_int1 nor f_int2 nor (f_int1,f_int2) is UNIQUE
# check read via f_int1 success: 1
# check read via f_int2 success: 1
	
# check multiple-1 success: 	1
DELETE FROM t1 WHERE MOD(f_int1,3) = 0;
	
# check multiple-2 success: 	1
INSERT INTO t1 SELECT * FROM t0_template
WHERE MOD(f_int1,3) = 0;
	
# check multiple-3 success: 	1
UPDATE t1 SET f_int1 = f_int1 + @max_row
WHERE f_int1 BETWEEN @max_row_div2 - @max_row_div4
AND @max_row_div2 + @max_row_div4;
	
# check multiple-4 success: 	1
DELETE FROM t1
WHERE f_int1 BETWEEN @max_row_div2 - @max_row_div4 + @max_row
AND @max_row_div2 + @max_row_div4 + @max_row;
	
# check multiple-5 success: 	1
SELECT MIN(f_int1) - 1 INTO @cur_value FROM t1;
INSERT INTO t1
SET f_int1 = @cur_value , f_int2 = @cur_value,
f_char1 = CAST(@cur_value AS CHAR), f_char2 = CAST(@cur_value AS CHAR),
f_charbig = '#SINGLE#';
	
# check single-1 success: 	1
SELECT MAX(f_int1) + 1 INTO @cur_value FROM t1;
INSERT INTO t1
SET f_int1 = @cur_value , f_int2 = @cur_value,
f_char1 = CAST(@cur_value AS CHAR), f_char2 = CAST(@cur_value AS CHAR),
f_charbig = '#SINGLE#';
	
# check single-2 success: 	1
SELECT MIN(f_int1) INTO @cur_value1 FROM t1;
SELECT MAX(f_int1) + 1 INTO @cur_value2 FROM t1;
UPDATE t1 SET f_int1 = @cur_value2
WHERE  f_int1 = @cur_value1 AND f_charbig = '#SINGLE#';
	
# check single-3 success: 	1
SET @cur_value1= -1;
SELECT MAX(f_int1) INTO @cur_value2 FROM t1;
UPDATE t1 SET f_int1 = @cur_value1
WHERE  f_int1 = @cur_value2 AND f_charbig = '#SINGLE#';
	
# check single-4 success: 	1
SELECT MAX(f_int1) INTO @cur_value FROM t1;
DELETE FROM t1 WHERE f_int1 = @cur_value AND f_charbig = '#SINGLE#';
	
# check single-5 success: 	1
DELETE FROM t1 WHERE f_int1 = -1 AND f_charbig = '#SINGLE#';
	
# check single-6 success: 	1
INSERT INTO t1 SET f_int1 = @max_int_4 , f_int2 = @max_int_4, f_charbig = '#2147483647##';
	
# check single-7 success: 	1
DELETE FROM t1 WHERE f_charbig = '#2147483647##';
DELETE FROM t1 WHERE f_int1 IS NULL OR f_int1 = 0;
INSERT t1 SET f_int1 = 0 , f_int2 = 0,
f_char1 = CAST(0 AS CHAR), f_char2 = CAST(0 AS CHAR),
f_charbig = '#NULL#';
INSERT INTO t1
SET f_int1 = NULL , f_int2 = -@max_row,
f_char1 = CAST(-@max_row AS CHAR), f_char2 = CAST(-@max_row AS CHAR),
f_charbig = '#NULL#';
# check null success:    1
	
# check null-1 success: 	1
UPDATE t1 SET f_int1 = -@max_row
WHERE f_int1 IS NULL AND f_int2 = -@max_row AND f_char1 = CAST(-@max_row AS CHAR)
AND f_char2 = CAST(-@max_row AS CHAR) AND f_charbig = '#NULL#';
	
# check null-2 success: 	1
UPDATE t1 SET f_int1 = NULL
WHERE f_int1 = -@max_row AND f_int2 = -@max_row AND f_char1 = CAST(-@max_row AS CHAR)
AND f_char2 = CAST(-@max_row AS CHAR) AND f_charbig = '#NULL#';
	
# check null-3 success: 	1
DELETE FROM t1
WHERE f_int1 IS NULL AND f_int2 = -@max_row AND f_char1 = CAST(-@max_row AS CHAR)
AND f_char2 = CAST(-@max_row AS CHAR) AND f_charbig = '#NULL#';
	
# check null-4 success: 	1
DELETE FROM t1
WHERE f_int1 = 0 AND f_int2 = 0
AND f_char1 = CAST(0 AS CHAR) AND f_char2 = CAST(0 AS CHAR)
AND f_charbig = '#NULL#';
SET AUTOCOMMIT= 0;
INSERT INTO t1 (f_int1, f_int2, f_char1, f_char2, f_charbig)
SELECT f_int1, f_int1, '', '', 'was inserted'
FROM t0_template source_tab
WHERE f_int1 BETWEEN @max_row_div4 AND @max_row_div2 + @max_row_div4;
	
# check transactions-1 success: 	1
COMMIT WORK;
	
# check transactions-2 success: 	1
ROLLBACK WORK;
	
# check transactions-3 success: 	1
DELETE FROM t1 WHERE f_charbig = 'was inserted';
COMMIT WORK;
ROLLBACK WORK;
	
# check transactions-4 success: 	1
INSERT INTO t1 (f_int1, f_int2, f_char1, f_char2, f_charbig)
SELECT f_int1, f_int1, '', '', 'was inserted'
FROM t0_template source_tab
WHERE f_int1 BETWEEN @max_row_div4 AND @max_row_div2 + @max_row_div4;
	
# check transactions-5 success: 	1
ROLLBACK WORK;
Warnings:
Warning	1196	Some non-transactional changed tables couldn't be rolled back
	
# check transactions-6 success: 	1
# INFO: Storage engine used for t1 seems to be not transactional.
COMMIT;
	
# check transactions-7 success: 	1
DELETE FROM t1 WHERE f_charbig = 'was inserted';
COMMIT WORK;
SET @@session.sql_mode = 'traditional';
SELECT @max_row_div2 + @max_row_div4 - @max_row_div4 + 1 INTO @exp_inserted_rows;
INSERT INTO t1 (f_int1, f_int2, f_char1, f_char2, f_charbig)
SELECT IF(f_int1 = @max_row_div2,f_int1 / 0,f_int1),f_int1,
'', '', 'was inserted' FROM t0_template
WHERE f_int1 BETWEEN @max_row_div4 AND @max_row_div2 + @max_row_div4;
ERROR 22012: Division by 0
COMMIT;
	
# check transactions-8 success: 	1
# INFO: Storage engine used for t1 seems to be unable to revert
#       changes made by the failing statement.
SET @@session.sql_mode = '';
SET AUTOCOMMIT= 1;
DELETE FROM t1 WHERE f_charbig = 'was inserted';
COMMIT WORK;
UPDATE t1 SET f_charbig = REPEAT('b', 1000);
	
# check special-1 success: 	1
UPDATE t1 SET f_charbig = '';
	
# check special-2 success: 	1
UPDATE t1 SET f_charbig = CONCAT('===',CAST(f_int1 AS CHAR),'===');
INSERT INTO t1(f_int1,f_int2,f_char1,f_char2,f_charbig)
SELECT f_int1,f_int2,f_char1,f_char2,'just inserted' FROM t0_template
WHERE f_int1 BETWEEN @max_row_div2 - 1 AND @max_row_div2 + 1;
INSERT INTO t0_aux(f_int1,f_int2,f_char1,f_char2,f_charbig)
SELECT -f_int1,-f_int1,CAST(-f_int1 AS CHAR),CAST(-f_int1 AS CHAR),
'just inserted' FROM t0_template
WHERE f_int1 BETWEEN @max_row_div2 - 1 AND @max_row_div2 + 1;
CREATE TRIGGER trg_1 BEFORE INSERT ON t0_aux FOR EACH ROW
BEGIN
UPDATE t1 SET f_int1 = -f_int1, f_int2 = -f_int2,
f_charbig = 'updated by trigger'
      WHERE f_int1 = new.f_int1;
END|
INSERT INTO t0_aux(f_int1,f_int2,f_char1,f_char2,f_charbig)
SELECT f_int1,f_int2,f_char1,f_char2,NULL FROM t0_template
WHERE f_int1 BETWEEN @max_row_div2 - 1 AND @max_row_div2 + 1;
	
# check trigger-1 success: 	1
DROP TRIGGER trg_1;
UPDATE t1 SET f_int1 = CAST(f_char1 AS SIGNED INT),
f_int2 = CAST(f_char1 AS SIGNED INT),
f_charbig = 'just inserted'
   WHERE f_int1 <> CAST(f_char1 AS SIGNED INT);
DELETE FROM t0_aux
WHERE ABS(f_int1) BETWEEN @max_row_div2 - 1 AND @max_row_div2 + 1;
INSERT INTO t0_aux(f_int1,f_int2,f_char1,f_char2,f_charbig)
SELECT -f_int1,-f_int1,CAST(-f_int1 AS CHAR),CAST(-f_int1 AS CHAR),
'just inserted' FROM t0_template
WHERE f_int1 BETWEEN @max_row_div2 - 1 AND @max_row_div2 + 1;
CREATE TRIGGER trg_1 AFTER INSERT ON t0_aux FOR EACH ROW
BEGIN
UPDATE t1 SET f_int1 = -f_int1, f_int2 = -f_int2,
f_charbig = 'updated by trigger'
      WHERE f_int1 = new.f_int1;
END|
INSERT INTO t0_aux(f_int1,f_int2,f_char1,f_char2,f_charbig)
SELECT f_int1,f_int2,f_char1,f_char2,NULL FROM t0_template
WHERE f_int1 BETWEEN @max_row_div2 - 1 AND @max_row_div2 + 1;
	
# check trigger-2 success: 	1
DROP TRIGGER trg_1;
UPDATE t1 SET f_int1 = CAST(f_char1 AS SIGNED INT),
f_int2 = CAST(f_char1 AS SIGNED INT),
f_charbig = 'just inserted'
   WHERE f_int1 <> CAST(f_char1 AS SIGNED INT);
DELETE FROM t0_aux
WHERE ABS(f_int1) BETWEEN @max_row_div2 - 1 AND @max_row_div2 + 1;
INSERT INTO t0_aux(f_int1,f_int2,f_char1,f_char2,f_charbig)
SELECT -f_int1,-f_int1,CAST(-f_int1 AS CHAR),CAST(-f_int1 AS CHAR),
'just inserted' FROM t0_template
WHERE f_int1 BETWEEN @max_row_div2 - 1 AND @max_row_div2 + 1;
CREATE TRIGGER trg_1 BEFORE UPDATE ON t0_aux FOR EACH ROW
BEGIN
UPDATE t1 SET f_int1 = -f_int1, f_int2 = -f_int2,
f_charbig = 'updated by trigger'
      WHERE f_int1 = new.f_int1;
END|
UPDATE t0_aux SET f_int1 =  - f_int1, f_int2 = - f_int2
WHERE f_int1 IN (- (@max_row_div2 - 1),- @max_row_div2,- (@max_row_div2 + 1));
	
# check trigger-3 success: 	1
DROP TRIGGER trg_1;
UPDATE t1 SET f_int1 = CAST(f_char1 AS SIGNED INT),
f_int2 = CAST(f_char1 AS SIGNED INT),
f_charbig = 'just inserted'
   WHERE f_int1 <> CAST(f_char1 AS SIGNED INT);
DELETE FROM t0_aux
WHERE ABS(f_int1) BETWEEN @max_row_div2 - 1 AND @max_row_div2 + 1;
INSERT INTO t0_aux(f_int1,f_int2,f_char1,f_char2,f_charbig)
SELECT -f_int1,-f_int1,CAST(-f_int1 AS CHAR),CAST(-f_int1 AS CHAR),
'just inserted' FROM t0_template
WHERE f_int1 BETWEEN @max_row_div2 - 1 AND @max_row_div2 + 1;
CREATE TRIGGER trg_1 BEFORE UPDATE ON t0_aux FOR EACH ROW
BEGIN
UPDATE t1 SET f_int1 = -f_int1, f_int2 = -f_int2,
f_charbig = 'updated by trigger'
      WHERE f_int1 = - old.f_int1;
END|
UPDATE t0_aux SET f_int1 =  - f_int1, f_int2 = - f_int2
WHERE f_int1 IN (- (@max_row_div2 - 1),- @max_row_div2,- (@max_row_div2 + 1));
	
# check trigger-4 success: 	1
DROP TRIGGER trg_1;
UPDATE t1 SET f_int1 = CAST(f_char1 AS SIGNED INT),
f_int2 = CAST(f_char1 AS SIGNED INT),
f_charbig = 'just inserted'
   WHERE f_int1 <> CAST(f_char1 AS SIGNED INT);
DELETE FROM t0_aux
WHERE ABS(f_int1) BETWEEN @max_row_div2 - 1 AND @max_row_div2 + 1;
INSERT INTO t0_aux(f_int1,f_int2,f_char1,f_char2,f_charbig)
SELECT -f_int1,-f_int1,CAST(-f_int1 AS CHAR),CAST(-f_int1 AS CHAR),
'just inserted' FROM t0_template
WHERE f_int1 BETWEEN @max_row_div2 - 1 AND @max_row_div2 + 1;
CREATE TRIGGER trg_1 AFTER UPDATE ON t0_aux FOR EACH ROW
BEGIN
UPDATE t1 SET f_int1 = -f_int1, f_int2 = -f_int2,
f_charbig = 'updated by trigger'
      WHERE f_int1 = new.f_int1;
END|
UPDATE t0_aux SET f_int1 =  - f_int1, f_int2 = - f_int2
WHERE f_int1 IN (- (@max_row_div2 - 1),- @max_row_div2,- (@max_row_div2 + 1));
	
# check trigger-5 success: 	1
DROP TRIGGER trg_1;
UPDATE t1 SET f_int1 = CAST(f_char1 AS SIGNED INT),
f_int2 = CAST(f_char1 AS SIGNED INT),
f_charbig = 'just inserted'
   WHERE f_int1 <> CAST(f_char1 AS SIGNED INT);
DELETE FROM t0_aux
WHERE ABS(f_int1) BETWEEN @max_row_div2 - 1 AND @max_row_div2 + 1;
INSERT INTO t0_aux(f_int1,f_int2,f_char1,f_char2,f_charbig)
SELECT -f_int1,-f_int1,CAST(-f_int1 AS CHAR),CAST(-f_int1 AS CHAR),
'just inserted' FROM t0_template
WHERE f_int1 BETWEEN @max_row_div2 - 1 AND @max_row_div2 + 1;
CREATE TRIGGER trg_1 AFTER UPDATE ON t0_aux FOR EACH ROW
BEGIN
UPDATE t1 SET f_int1 = -f_int1, f_int2 = -f_int2,
f_charbig = 'updated by trigger'
      WHERE f_int1 = - old.f_int1;
END|
UPDATE t0_aux SET f_int1 =  - f_int1, f_int2 = - f_int2
WHERE f_int1 IN (- (@max_row_div2 - 1),- @max_row_div2,- (@max_row_div2 + 1));
	
# check trigger-6 success: 	1
DROP TRIGGER trg_1;
UPDATE t1 SET f_int1 = CAST(f_char1 AS SIGNED INT),
f_int2 = CAST(f_char1 AS SIGNED INT),
f_charbig = 'just inserted'
   WHERE f_int1 <> CAST(f_char1 AS SIGNED INT);
DELETE FROM t0_aux
WHERE ABS(f_int1) BETWEEN @max_row_div2 - 1 AND @max_row_div2 + 1;
INSERT INTO t0_aux(f_int1,f_int2,f_char1,f_char2,f_charbig)
SELECT -f_int1,-f_int1,CAST(-f_int1 AS CHAR),CAST(-f_int1 AS CHAR),
'just inserted' FROM t0_template
WHERE f_int1 BETWEEN @max_row_div2 - 1 AND @max_row_div2 + 1;
CREATE TRIGGER trg_1 BEFORE DELETE ON t0_aux FOR EACH ROW
BEGIN
UPDATE t1 SET f_int1 = -f_int1, f_int2 = -f_int2,
f_charbig = 'updated by trigger'
      WHERE f_int1 = - old.f_int1;
END|
DELETE FROM t0_aux
WHERE f_int1 IN (- (@max_row_div2 - 1),- @max_row_div2,- (@max_row_div2 + 1));
	
# check trigger-7 success: 	1
DROP TRIGGER trg_1;
UPDATE t1 SET f_int1 = CAST(f_char1 AS SIGNED INT),
f_int2 = CAST(f_char1 AS SIGNED INT),
f_charbig = 'just inserted'
   WHERE f_int1 <> CAST(f_char1 AS SIGNED INT);
DELETE FROM t0_aux
WHERE ABS(f_int1) BETWEEN @max_row_div2 - 1 AND @max_row_div2 + 1;
INSERT INTO t0_aux(f_int1,f_int2,f_char1,f_char2,f_charbig)
SELECT -f_int1,-f_int1,CAST(-f_int1 AS CHAR),CAST(-f_int1 AS CHAR),
'just inserted' FROM t0_template
WHERE f_int1 BETWEEN @max_row_div2 - 1 AND @max_row_div2 + 1;
CREATE TRIGGER trg_1 AFTER DELETE ON t0_aux FOR EACH ROW
BEGIN
UPDATE t1 SET f_int1 = -f_int1, f_int2 = -f_int2,
f_charbig = 'updated by trigger'
      WHERE f_int1 = - old.f_int1;
END|
DELETE FROM t0_aux
WHERE f_int1 IN (- (@max_row_div2 - 1),- @max_row_div2,- (@max_row_div2 + 1));
	
# check trigger-8 success: 	1
DROP TRIGGER trg_1;
UPDATE t1 SET f_int1 = CAST(f_char1 AS SIGNED INT),
f_int2 = CAST(f_char1 AS SIGNED INT),
f_charbig = 'just inserted'
   WHERE f_int1 <> CAST(f_char1 AS SIGNED INT);
DELETE FROM t0_aux
WHERE ABS(f_int1) BETWEEN @max_row_div2 - 1 AND @max_row_div2 + 1;
DELETE FROM t1
WHERE f_int1 BETWEEN @max_row_div2 - 1 AND @max_row_div2 + 1;
CREATE TRIGGER trg_2 BEFORE UPDATE ON t1 FOR EACH ROW
BEGIN
SET new.f_int1 = old.f_int1 + @max_row,
new.f_int2 = old.f_int2 - @max_row,
new.f_charbig = '####updated per update trigger####';
END|
UPDATE t1
SET f_int1 = f_int1 + @max_row, f_int2 = f_int2 - @max_row,
f_charbig = '####updated per update statement itself####';
	
# check trigger-9 success: 	1
DROP TRIGGER trg_2;
UPDATE t1 SET f_int1 = CAST(f_char1 AS SIGNED INT),
f_int2 = CAST(f_char1 AS SIGNED INT),
f_charbig = CONCAT('===',f_char1,'===');
CREATE TRIGGER trg_2 BEFORE UPDATE ON t1 FOR EACH ROW
BEGIN
SET new.f_int1 = new.f_int1 + @max_row,
new.f_int2 = new.f_int2 - @max_row,
new.f_charbig = '####updated per update trigger####';
END|
UPDATE t1
SET f_int1 = f_int1 + @max_row, f_int2 = f_int2 - @max_row,
f_charbig = '####updated per update statement itself####';
	
# check trigger-10 success: 	1
DROP TRIGGER trg_2;
UPDATE t1 SET f_int1 = CAST(f_char1 AS SIGNED INT),
f_int2 = CAST(f_char1 AS SIGNED INT),
f_charbig = CONCAT('===',f_char1,'===');
CREATE TRIGGER trg_3 BEFORE INSERT ON t1 FOR EACH ROW
BEGIN
SET new.f_int1 = @my_max1 + @counter,
new.f_int2 = @my_min2 - @counter,
new.f_charbig = '####updated per insert trigger####';
SET @counter = @counter + 1;
END|
SET @counter = 1;
SELECT MAX(f_int1), MIN(f_int2) INTO @my_max1,@my_min2 FROM t1;
INSERT INTO t1 (f_int1, f_int2, f_char1, f_char2, f_charbig)
SELECT f_int1, f_int1, CAST(f_int1 AS CHAR),
CAST(f_int1 AS CHAR), 'just inserted' FROM t0_template
WHERE f_int1 BETWEEN @max_row_div2 - 1 AND @max_row_div2 + 1
ORDER BY f_int1;
DROP TRIGGER trg_3;
	
# check trigger-11 success: 	1
DELETE FROM t1
WHERE f_int1 <> CAST(f_char1 AS SIGNED INT)
AND f_int2 <> CAST(f_char1 AS SIGNED INT)
AND f_charbig = '####updated per insert trigger####';
CREATE TRIGGER trg_3 BEFORE INSERT ON t1 FOR EACH ROW
BEGIN
SET new.f_int1 = @my_max1 + @counter,
new.f_int2 = @my_min2 - @counter,
new.f_charbig = '####updated per insert trigger####';
SET @counter = @counter + 1;
END|
SET @counter = 1;
SELECT MAX(f_int1), MIN(f_int2) INTO @my_max1,@my_min2 FROM t1;
INSERT INTO t1 (f_char1, f_char2, f_charbig)
SELECT CAST(f_int1 AS CHAR),
CAST(f_int1 AS CHAR), 'just inserted' FROM t0_template
WHERE f_int1 BETWEEN @max_row_div2 - 1 AND @max_row_div2 + 1
ORDER BY f_int1;
DROP TRIGGER trg_3;
	
# check trigger-12 success: 	1
DELETE FROM t1
WHERE f_int1 <> CAST(f_char1 AS SIGNED INT)
AND f_int2 <> CAST(f_char1 AS SIGNED INT)
AND f_charbig = '####updated per insert trigger####';
ANALYZE  TABLE t1;
Table	Op	Msg_type	Msg_text
test.t1	analyze	note	The storage engine for the table doesn't support analyze
CHECK    TABLE t1 EXTENDED;
Table	Op	Msg_type	Msg_text
test.t1	check	note	The storage engine for the table doesn't support check
CHECKSUM TABLE t1 EXTENDED;
Table	Checksum
test.t1	<some_value>
OPTIMIZE TABLE t1;
Table	Op	Msg_type	Msg_text
test.t1	optimize	note	The storage engine for the table doesn't support optimize
# check layout success:    1
REPAIR   TABLE t1 EXTENDED;
Table	Op	Msg_type	Msg_text
test.t1	repair	note	The storage engine for the table doesn't support repair
# check layout success:    1
TRUNCATE t1;
	
# check TRUNCATE success: 	1
# check layout success:    1
# End usability test (inc/partition_check.inc)
DROP TABLE t1;
#------------------------------------------------------------------------
# 2 Assignment of storage engine just after partition or subpartition
#   name only
#------------------------------------------------------------------------
CREATE TABLE t1 (
f_int1 INTEGER,
f_int2 INTEGER,
f_char1 CHAR(20),
f_char2 CHAR(20),
f_charbig VARCHAR(1000)
)
PARTITION BY HASH(f_int1)
( PARTITION part1 STORAGE ENGINE = 'MyISAM',
PARTITION part2 STORAGE ENGINE = 'MyISAM'
);
INSERT INTO t1(f_int1,f_int2,f_char1,f_char2,f_charbig)
SELECT f_int1,f_int2,f_char1,f_char2,f_charbig FROM t0_template;
# Start usability test (inc/partition_check.inc)
create_command
SHOW CREATE TABLE t1;
Table	Create Table
t1	CREATE TABLE `t1` (
  `f_int1` int(11) DEFAULT NULL,
  `f_int2` int(11) DEFAULT NULL,
  `f_char1` char(20) DEFAULT NULL,
  `f_char2` char(20) DEFAULT NULL,
  `f_charbig` varchar(1000) DEFAULT NULL
) ENGINE=MyISAM DEFAULT CHARSET=latin1 /*!50100 PARTITION BY HASH (f_int1) (PARTITION part1 ENGINE = MyISAM, PARTITION part2 ENGINE = MyISAM) */

unified filelist
$MYSQLTEST_VARDIR/master-data/test/t1#P#part1.MYD
$MYSQLTEST_VARDIR/master-data/test/t1#P#part1.MYI
$MYSQLTEST_VARDIR/master-data/test/t1#P#part2.MYD
$MYSQLTEST_VARDIR/master-data/test/t1#P#part2.MYI
$MYSQLTEST_VARDIR/master-data/test/t1.frm
$MYSQLTEST_VARDIR/master-data/test/t1.par

# check prerequisites-1 success:    1
# check COUNT(*) success:    1
# check MIN/MAX(f_int1) success:    1
# check MIN/MAX(f_int2) success:    1
INSERT INTO t1 (f_int1, f_int2, f_char1, f_char2, f_charbig)
SELECT f_int1, f_int1, CAST(f_int1 AS CHAR),
CAST(f_int1 AS CHAR), 'delete me' FROM t0_template
WHERE f_int1 IN (2,3);
# check prerequisites-3 success:    1
DELETE FROM t1 WHERE f_charbig = 'delete me';
# INFO: Neither f_int1 nor f_int2 nor (f_int1,f_int2) is UNIQUE
# check read via f_int1 success: 1
# check read via f_int2 success: 1
	
# check multiple-1 success: 	1
DELETE FROM t1 WHERE MOD(f_int1,3) = 0;
	
# check multiple-2 success: 	1
INSERT INTO t1 SELECT * FROM t0_template
WHERE MOD(f_int1,3) = 0;
	
# check multiple-3 success: 	1
UPDATE t1 SET f_int1 = f_int1 + @max_row
WHERE f_int1 BETWEEN @max_row_div2 - @max_row_div4
AND @max_row_div2 + @max_row_div4;
	
# check multiple-4 success: 	1
DELETE FROM t1
WHERE f_int1 BETWEEN @max_row_div2 - @max_row_div4 + @max_row
AND @max_row_div2 + @max_row_div4 + @max_row;
	
# check multiple-5 success: 	1
SELECT MIN(f_int1) - 1 INTO @cur_value FROM t1;
INSERT INTO t1
SET f_int1 = @cur_value , f_int2 = @cur_value,
f_char1 = CAST(@cur_value AS CHAR), f_char2 = CAST(@cur_value AS CHAR),
f_charbig = '#SINGLE#';
	
# check single-1 success: 	1
SELECT MAX(f_int1) + 1 INTO @cur_value FROM t1;
INSERT INTO t1
SET f_int1 = @cur_value , f_int2 = @cur_value,
f_char1 = CAST(@cur_value AS CHAR), f_char2 = CAST(@cur_value AS CHAR),
f_charbig = '#SINGLE#';
	
# check single-2 success: 	1
SELECT MIN(f_int1) INTO @cur_value1 FROM t1;
SELECT MAX(f_int1) + 1 INTO @cur_value2 FROM t1;
UPDATE t1 SET f_int1 = @cur_value2
WHERE  f_int1 = @cur_value1 AND f_charbig = '#SINGLE#';
	
# check single-3 success: 	1
SET @cur_value1= -1;
SELECT MAX(f_int1) INTO @cur_value2 FROM t1;
UPDATE t1 SET f_int1 = @cur_value1
WHERE  f_int1 = @cur_value2 AND f_charbig = '#SINGLE#';
	
# check single-4 success: 	1
SELECT MAX(f_int1) INTO @cur_value FROM t1;
DELETE FROM t1 WHERE f_int1 = @cur_value AND f_charbig = '#SINGLE#';
	
# check single-5 success: 	1
DELETE FROM t1 WHERE f_int1 = -1 AND f_charbig = '#SINGLE#';
	
# check single-6 success: 	1
INSERT INTO t1 SET f_int1 = @max_int_4 , f_int2 = @max_int_4, f_charbig = '#2147483647##';
	
# check single-7 success: 	1
DELETE FROM t1 WHERE f_charbig = '#2147483647##';
DELETE FROM t1 WHERE f_int1 IS NULL OR f_int1 = 0;
INSERT t1 SET f_int1 = 0 , f_int2 = 0,
f_char1 = CAST(0 AS CHAR), f_char2 = CAST(0 AS CHAR),
f_charbig = '#NULL#';
INSERT INTO t1
SET f_int1 = NULL , f_int2 = -@max_row,
f_char1 = CAST(-@max_row AS CHAR), f_char2 = CAST(-@max_row AS CHAR),
f_charbig = '#NULL#';
# check null success:    1
	
# check null-1 success: 	1
UPDATE t1 SET f_int1 = -@max_row
WHERE f_int1 IS NULL AND f_int2 = -@max_row AND f_char1 = CAST(-@max_row AS CHAR)
AND f_char2 = CAST(-@max_row AS CHAR) AND f_charbig = '#NULL#';
	
# check null-2 success: 	1
UPDATE t1 SET f_int1 = NULL
WHERE f_int1 = -@max_row AND f_int2 = -@max_row AND f_char1 = CAST(-@max_row AS CHAR)
AND f_char2 = CAST(-@max_row AS CHAR) AND f_charbig = '#NULL#';
	
# check null-3 success: 	1
DELETE FROM t1
WHERE f_int1 IS NULL AND f_int2 = -@max_row AND f_char1 = CAST(-@max_row AS CHAR)
AND f_char2 = CAST(-@max_row AS CHAR) AND f_charbig = '#NULL#';
	
# check null-4 success: 	1
DELETE FROM t1
WHERE f_int1 = 0 AND f_int2 = 0
AND f_char1 = CAST(0 AS CHAR) AND f_char2 = CAST(0 AS CHAR)
AND f_charbig = '#NULL#';
SET AUTOCOMMIT= 0;
INSERT INTO t1 (f_int1, f_int2, f_char1, f_char2, f_charbig)
SELECT f_int1, f_int1, '', '', 'was inserted'
FROM t0_template source_tab
WHERE f_int1 BETWEEN @max_row_div4 AND @max_row_div2 + @max_row_div4;
	
# check transactions-1 success: 	1
COMMIT WORK;
	
# check transactions-2 success: 	1
ROLLBACK WORK;
	
# check transactions-3 success: 	1
DELETE FROM t1 WHERE f_charbig = 'was inserted';
COMMIT WORK;
ROLLBACK WORK;
	
# check transactions-4 success: 	1
INSERT INTO t1 (f_int1, f_int2, f_char1, f_char2, f_charbig)
SELECT f_int1, f_int1, '', '', 'was inserted'
FROM t0_template source_tab
WHERE f_int1 BETWEEN @max_row_div4 AND @max_row_div2 + @max_row_div4;
	
# check transactions-5 success: 	1
ROLLBACK WORK;
Warnings:
Warning	1196	Some non-transactional changed tables couldn't be rolled back
	
# check transactions-6 success: 	1
# INFO: Storage engine used for t1 seems to be not transactional.
COMMIT;
	
# check transactions-7 success: 	1
DELETE FROM t1 WHERE f_charbig = 'was inserted';
COMMIT WORK;
SET @@session.sql_mode = 'traditional';
SELECT @max_row_div2 + @max_row_div4 - @max_row_div4 + 1 INTO @exp_inserted_rows;
INSERT INTO t1 (f_int1, f_int2, f_char1, f_char2, f_charbig)
SELECT IF(f_int1 = @max_row_div2,f_int1 / 0,f_int1),f_int1,
'', '', 'was inserted' FROM t0_template
WHERE f_int1 BETWEEN @max_row_div4 AND @max_row_div2 + @max_row_div4;
ERROR 22012: Division by 0
COMMIT;
	
# check transactions-8 success: 	1
# INFO: Storage engine used for t1 seems to be unable to revert
#       changes made by the failing statement.
SET @@session.sql_mode = '';
SET AUTOCOMMIT= 1;
DELETE FROM t1 WHERE f_charbig = 'was inserted';
COMMIT WORK;
UPDATE t1 SET f_charbig = REPEAT('b', 1000);
	
# check special-1 success: 	1
UPDATE t1 SET f_charbig = '';
	
# check special-2 success: 	1
UPDATE t1 SET f_charbig = CONCAT('===',CAST(f_int1 AS CHAR),'===');
INSERT INTO t1(f_int1,f_int2,f_char1,f_char2,f_charbig)
SELECT f_int1,f_int2,f_char1,f_char2,'just inserted' FROM t0_template
WHERE f_int1 BETWEEN @max_row_div2 - 1 AND @max_row_div2 + 1;
INSERT INTO t0_aux(f_int1,f_int2,f_char1,f_char2,f_charbig)
SELECT -f_int1,-f_int1,CAST(-f_int1 AS CHAR),CAST(-f_int1 AS CHAR),
'just inserted' FROM t0_template
WHERE f_int1 BETWEEN @max_row_div2 - 1 AND @max_row_div2 + 1;
CREATE TRIGGER trg_1 BEFORE INSERT ON t0_aux FOR EACH ROW
BEGIN
UPDATE t1 SET f_int1 = -f_int1, f_int2 = -f_int2,
f_charbig = 'updated by trigger'
      WHERE f_int1 = new.f_int1;
END|
INSERT INTO t0_aux(f_int1,f_int2,f_char1,f_char2,f_charbig)
SELECT f_int1,f_int2,f_char1,f_char2,NULL FROM t0_template
WHERE f_int1 BETWEEN @max_row_div2 - 1 AND @max_row_div2 + 1;
	
# check trigger-1 success: 	1
DROP TRIGGER trg_1;
UPDATE t1 SET f_int1 = CAST(f_char1 AS SIGNED INT),
f_int2 = CAST(f_char1 AS SIGNED INT),
f_charbig = 'just inserted'
   WHERE f_int1 <> CAST(f_char1 AS SIGNED INT);
DELETE FROM t0_aux
WHERE ABS(f_int1) BETWEEN @max_row_div2 - 1 AND @max_row_div2 + 1;
INSERT INTO t0_aux(f_int1,f_int2,f_char1,f_char2,f_charbig)
SELECT -f_int1,-f_int1,CAST(-f_int1 AS CHAR),CAST(-f_int1 AS CHAR),
'just inserted' FROM t0_template
WHERE f_int1 BETWEEN @max_row_div2 - 1 AND @max_row_div2 + 1;
CREATE TRIGGER trg_1 AFTER INSERT ON t0_aux FOR EACH ROW
BEGIN
UPDATE t1 SET f_int1 = -f_int1, f_int2 = -f_int2,
f_charbig = 'updated by trigger'
      WHERE f_int1 = new.f_int1;
END|
INSERT INTO t0_aux(f_int1,f_int2,f_char1,f_char2,f_charbig)
SELECT f_int1,f_int2,f_char1,f_char2,NULL FROM t0_template
WHERE f_int1 BETWEEN @max_row_div2 - 1 AND @max_row_div2 + 1;
	
# check trigger-2 success: 	1
DROP TRIGGER trg_1;
UPDATE t1 SET f_int1 = CAST(f_char1 AS SIGNED INT),
f_int2 = CAST(f_char1 AS SIGNED INT),
f_charbig = 'just inserted'
   WHERE f_int1 <> CAST(f_char1 AS SIGNED INT);
DELETE FROM t0_aux
WHERE ABS(f_int1) BETWEEN @max_row_div2 - 1 AND @max_row_div2 + 1;
INSERT INTO t0_aux(f_int1,f_int2,f_char1,f_char2,f_charbig)
SELECT -f_int1,-f_int1,CAST(-f_int1 AS CHAR),CAST(-f_int1 AS CHAR),
'just inserted' FROM t0_template
WHERE f_int1 BETWEEN @max_row_div2 - 1 AND @max_row_div2 + 1;
CREATE TRIGGER trg_1 BEFORE UPDATE ON t0_aux FOR EACH ROW
BEGIN
UPDATE t1 SET f_int1 = -f_int1, f_int2 = -f_int2,
f_charbig = 'updated by trigger'
      WHERE f_int1 = new.f_int1;
END|
UPDATE t0_aux SET f_int1 =  - f_int1, f_int2 = - f_int2
WHERE f_int1 IN (- (@max_row_div2 - 1),- @max_row_div2,- (@max_row_div2 + 1));
	
# check trigger-3 success: 	1
DROP TRIGGER trg_1;
UPDATE t1 SET f_int1 = CAST(f_char1 AS SIGNED INT),
f_int2 = CAST(f_char1 AS SIGNED INT),
f_charbig = 'just inserted'
   WHERE f_int1 <> CAST(f_char1 AS SIGNED INT);
DELETE FROM t0_aux
WHERE ABS(f_int1) BETWEEN @max_row_div2 - 1 AND @max_row_div2 + 1;
INSERT INTO t0_aux(f_int1,f_int2,f_char1,f_char2,f_charbig)
SELECT -f_int1,-f_int1,CAST(-f_int1 AS CHAR),CAST(-f_int1 AS CHAR),
'just inserted' FROM t0_template
WHERE f_int1 BETWEEN @max_row_div2 - 1 AND @max_row_div2 + 1;
CREATE TRIGGER trg_1 BEFORE UPDATE ON t0_aux FOR EACH ROW
BEGIN
UPDATE t1 SET f_int1 = -f_int1, f_int2 = -f_int2,
f_charbig = 'updated by trigger'
      WHERE f_int1 = - old.f_int1;
END|
UPDATE t0_aux SET f_int1 =  - f_int1, f_int2 = - f_int2
WHERE f_int1 IN (- (@max_row_div2 - 1),- @max_row_div2,- (@max_row_div2 + 1));
	
# check trigger-4 success: 	1
DROP TRIGGER trg_1;
UPDATE t1 SET f_int1 = CAST(f_char1 AS SIGNED INT),
f_int2 = CAST(f_char1 AS SIGNED INT),
f_charbig = 'just inserted'
   WHERE f_int1 <> CAST(f_char1 AS SIGNED INT);
DELETE FROM t0_aux
WHERE ABS(f_int1) BETWEEN @max_row_div2 - 1 AND @max_row_div2 + 1;
INSERT INTO t0_aux(f_int1,f_int2,f_char1,f_char2,f_charbig)
SELECT -f_int1,-f_int1,CAST(-f_int1 AS CHAR),CAST(-f_int1 AS CHAR),
'just inserted' FROM t0_template
WHERE f_int1 BETWEEN @max_row_div2 - 1 AND @max_row_div2 + 1;
CREATE TRIGGER trg_1 AFTER UPDATE ON t0_aux FOR EACH ROW
BEGIN
UPDATE t1 SET f_int1 = -f_int1, f_int2 = -f_int2,
f_charbig = 'updated by trigger'
      WHERE f_int1 = new.f_int1;
END|
UPDATE t0_aux SET f_int1 =  - f_int1, f_int2 = - f_int2
WHERE f_int1 IN (- (@max_row_div2 - 1),- @max_row_div2,- (@max_row_div2 + 1));
	
# check trigger-5 success: 	1
DROP TRIGGER trg_1;
UPDATE t1 SET f_int1 = CAST(f_char1 AS SIGNED INT),
f_int2 = CAST(f_char1 AS SIGNED INT),
f_charbig = 'just inserted'
   WHERE f_int1 <> CAST(f_char1 AS SIGNED INT);
DELETE FROM t0_aux
WHERE ABS(f_int1) BETWEEN @max_row_div2 - 1 AND @max_row_div2 + 1;
INSERT INTO t0_aux(f_int1,f_int2,f_char1,f_char2,f_charbig)
SELECT -f_int1,-f_int1,CAST(-f_int1 AS CHAR),CAST(-f_int1 AS CHAR),
'just inserted' FROM t0_template
WHERE f_int1 BETWEEN @max_row_div2 - 1 AND @max_row_div2 + 1;
CREATE TRIGGER trg_1 AFTER UPDATE ON t0_aux FOR EACH ROW
BEGIN
UPDATE t1 SET f_int1 = -f_int1, f_int2 = -f_int2,
f_charbig = 'updated by trigger'
      WHERE f_int1 = - old.f_int1;
END|
UPDATE t0_aux SET f_int1 =  - f_int1, f_int2 = - f_int2
WHERE f_int1 IN (- (@max_row_div2 - 1),- @max_row_div2,- (@max_row_div2 + 1));
	
# check trigger-6 success: 	1
DROP TRIGGER trg_1;
UPDATE t1 SET f_int1 = CAST(f_char1 AS SIGNED INT),
f_int2 = CAST(f_char1 AS SIGNED INT),
f_charbig = 'just inserted'
   WHERE f_int1 <> CAST(f_char1 AS SIGNED INT);
DELETE FROM t0_aux
WHERE ABS(f_int1) BETWEEN @max_row_div2 - 1 AND @max_row_div2 + 1;
INSERT INTO t0_aux(f_int1,f_int2,f_char1,f_char2,f_charbig)
SELECT -f_int1,-f_int1,CAST(-f_int1 AS CHAR),CAST(-f_int1 AS CHAR),
'just inserted' FROM t0_template
WHERE f_int1 BETWEEN @max_row_div2 - 1 AND @max_row_div2 + 1;
CREATE TRIGGER trg_1 BEFORE DELETE ON t0_aux FOR EACH ROW
BEGIN
UPDATE t1 SET f_int1 = -f_int1, f_int2 = -f_int2,
f_charbig = 'updated by trigger'
      WHERE f_int1 = - old.f_int1;
END|
DELETE FROM t0_aux
WHERE f_int1 IN (- (@max_row_div2 - 1),- @max_row_div2,- (@max_row_div2 + 1));
	
# check trigger-7 success: 	1
DROP TRIGGER trg_1;
UPDATE t1 SET f_int1 = CAST(f_char1 AS SIGNED INT),
f_int2 = CAST(f_char1 AS SIGNED INT),
f_charbig = 'just inserted'
   WHERE f_int1 <> CAST(f_char1 AS SIGNED INT);
DELETE FROM t0_aux
WHERE ABS(f_int1) BETWEEN @max_row_div2 - 1 AND @max_row_div2 + 1;
INSERT INTO t0_aux(f_int1,f_int2,f_char1,f_char2,f_charbig)
SELECT -f_int1,-f_int1,CAST(-f_int1 AS CHAR),CAST(-f_int1 AS CHAR),
'just inserted' FROM t0_template
WHERE f_int1 BETWEEN @max_row_div2 - 1 AND @max_row_div2 + 1;
CREATE TRIGGER trg_1 AFTER DELETE ON t0_aux FOR EACH ROW
BEGIN
UPDATE t1 SET f_int1 = -f_int1, f_int2 = -f_int2,
f_charbig = 'updated by trigger'
      WHERE f_int1 = - old.f_int1;
END|
DELETE FROM t0_aux
WHERE f_int1 IN (- (@max_row_div2 - 1),- @max_row_div2,- (@max_row_div2 + 1));
	
# check trigger-8 success: 	1
DROP TRIGGER trg_1;
UPDATE t1 SET f_int1 = CAST(f_char1 AS SIGNED INT),
f_int2 = CAST(f_char1 AS SIGNED INT),
f_charbig = 'just inserted'
   WHERE f_int1 <> CAST(f_char1 AS SIGNED INT);
DELETE FROM t0_aux
WHERE ABS(f_int1) BETWEEN @max_row_div2 - 1 AND @max_row_div2 + 1;
DELETE FROM t1
WHERE f_int1 BETWEEN @max_row_div2 - 1 AND @max_row_div2 + 1;
CREATE TRIGGER trg_2 BEFORE UPDATE ON t1 FOR EACH ROW
BEGIN
SET new.f_int1 = old.f_int1 + @max_row,
new.f_int2 = old.f_int2 - @max_row,
new.f_charbig = '####updated per update trigger####';
END|
UPDATE t1
SET f_int1 = f_int1 + @max_row, f_int2 = f_int2 - @max_row,
f_charbig = '####updated per update statement itself####';
	
# check trigger-9 success: 	1
DROP TRIGGER trg_2;
UPDATE t1 SET f_int1 = CAST(f_char1 AS SIGNED INT),
f_int2 = CAST(f_char1 AS SIGNED INT),
f_charbig = CONCAT('===',f_char1,'===');
CREATE TRIGGER trg_2 BEFORE UPDATE ON t1 FOR EACH ROW
BEGIN
SET new.f_int1 = new.f_int1 + @max_row,
new.f_int2 = new.f_int2 - @max_row,
new.f_charbig = '####updated per update trigger####';
END|
UPDATE t1
SET f_int1 = f_int1 + @max_row, f_int2 = f_int2 - @max_row,
f_charbig = '####updated per update statement itself####';
	
# check trigger-10 success: 	1
DROP TRIGGER trg_2;
UPDATE t1 SET f_int1 = CAST(f_char1 AS SIGNED INT),
f_int2 = CAST(f_char1 AS SIGNED INT),
f_charbig = CONCAT('===',f_char1,'===');
CREATE TRIGGER trg_3 BEFORE INSERT ON t1 FOR EACH ROW
BEGIN
SET new.f_int1 = @my_max1 + @counter,
new.f_int2 = @my_min2 - @counter,
new.f_charbig = '####updated per insert trigger####';
SET @counter = @counter + 1;
END|
SET @counter = 1;
SELECT MAX(f_int1), MIN(f_int2) INTO @my_max1,@my_min2 FROM t1;
INSERT INTO t1 (f_int1, f_int2, f_char1, f_char2, f_charbig)
SELECT f_int1, f_int1, CAST(f_int1 AS CHAR),
CAST(f_int1 AS CHAR), 'just inserted' FROM t0_template
WHERE f_int1 BETWEEN @max_row_div2 - 1 AND @max_row_div2 + 1
ORDER BY f_int1;
DROP TRIGGER trg_3;
	
# check trigger-11 success: 	1
DELETE FROM t1
WHERE f_int1 <> CAST(f_char1 AS SIGNED INT)
AND f_int2 <> CAST(f_char1 AS SIGNED INT)
AND f_charbig = '####updated per insert trigger####';
CREATE TRIGGER trg_3 BEFORE INSERT ON t1 FOR EACH ROW
BEGIN
SET new.f_int1 = @my_max1 + @counter,
new.f_int2 = @my_min2 - @counter,
new.f_charbig = '####updated per insert trigger####';
SET @counter = @counter + 1;
END|
SET @counter = 1;
SELECT MAX(f_int1), MIN(f_int2) INTO @my_max1,@my_min2 FROM t1;
INSERT INTO t1 (f_char1, f_char2, f_charbig)
SELECT CAST(f_int1 AS CHAR),
CAST(f_int1 AS CHAR), 'just inserted' FROM t0_template
WHERE f_int1 BETWEEN @max_row_div2 - 1 AND @max_row_div2 + 1
ORDER BY f_int1;
DROP TRIGGER trg_3;
	
# check trigger-12 success: 	1
DELETE FROM t1
WHERE f_int1 <> CAST(f_char1 AS SIGNED INT)
AND f_int2 <> CAST(f_char1 AS SIGNED INT)
AND f_charbig = '####updated per insert trigger####';
ANALYZE  TABLE t1;
Table	Op	Msg_type	Msg_text
test.t1	analyze	note	The storage engine for the table doesn't support analyze
CHECK    TABLE t1 EXTENDED;
Table	Op	Msg_type	Msg_text
test.t1	check	note	The storage engine for the table doesn't support check
CHECKSUM TABLE t1 EXTENDED;
Table	Checksum
test.t1	<some_value>
OPTIMIZE TABLE t1;
Table	Op	Msg_type	Msg_text
test.t1	optimize	note	The storage engine for the table doesn't support optimize
# check layout success:    1
REPAIR   TABLE t1 EXTENDED;
Table	Op	Msg_type	Msg_text
test.t1	repair	note	The storage engine for the table doesn't support repair
# check layout success:    1
TRUNCATE t1;
	
# check TRUNCATE success: 	1
# check layout success:    1
# End usability test (inc/partition_check.inc)
DROP TABLE t1;
CREATE TABLE t1 (
f_int1 INTEGER,
f_int2 INTEGER,
f_char1 CHAR(20),
f_char2 CHAR(20),
f_charbig VARCHAR(1000)
)
PARTITION BY RANGE(f_int1)
SUBPARTITION BY HASH(f_int1)
( PARTITION part1 VALUES LESS THAN (10)
(SUBPARTITION subpart11 STORAGE ENGINE = 'MyISAM',
SUBPARTITION subpart12 STORAGE ENGINE = 'MyISAM'),
PARTITION part2 VALUES LESS THAN (2147483646)
(SUBPARTITION subpart21 STORAGE ENGINE = 'MyISAM',
SUBPARTITION subpart22 STORAGE ENGINE = 'MyISAM')
);
INSERT INTO t1(f_int1,f_int2,f_char1,f_char2,f_charbig)
SELECT f_int1,f_int2,f_char1,f_char2,f_charbig FROM t0_template;
# Start usability test (inc/partition_check.inc)
create_command
SHOW CREATE TABLE t1;
Table	Create Table
t1	CREATE TABLE `t1` (
  `f_int1` int(11) DEFAULT NULL,
  `f_int2` int(11) DEFAULT NULL,
  `f_char1` char(20) DEFAULT NULL,
  `f_char2` char(20) DEFAULT NULL,
  `f_charbig` varchar(1000) DEFAULT NULL
) ENGINE=MyISAM DEFAULT CHARSET=latin1 /*!50100 PARTITION BY RANGE (f_int1) SUBPARTITION BY HASH (f_int1) (PARTITION part1 VALUES LESS THAN (10) (SUBPARTITION subpart11 ENGINE = MyISAM, SUBPARTITION subpart12 ENGINE = MyISAM), PARTITION part2 VALUES LESS THAN (2147483646) (SUBPARTITION subpart21 ENGINE = MyISAM, SUBPARTITION subpart22 ENGINE = MyISAM)) */

unified filelist
$MYSQLTEST_VARDIR/master-data/test/t1#P#part1#SP#subpart11.MYD
$MYSQLTEST_VARDIR/master-data/test/t1#P#part1#SP#subpart11.MYI
$MYSQLTEST_VARDIR/master-data/test/t1#P#part1#SP#subpart12.MYD
$MYSQLTEST_VARDIR/master-data/test/t1#P#part1#SP#subpart12.MYI
$MYSQLTEST_VARDIR/master-data/test/t1#P#part2#SP#subpart21.MYD
$MYSQLTEST_VARDIR/master-data/test/t1#P#part2#SP#subpart21.MYI
$MYSQLTEST_VARDIR/master-data/test/t1#P#part2#SP#subpart22.MYD
$MYSQLTEST_VARDIR/master-data/test/t1#P#part2#SP#subpart22.MYI
$MYSQLTEST_VARDIR/master-data/test/t1.frm
$MYSQLTEST_VARDIR/master-data/test/t1.par

# check prerequisites-1 success:    1
# check COUNT(*) success:    1
# check MIN/MAX(f_int1) success:    1
# check MIN/MAX(f_int2) success:    1
INSERT INTO t1 (f_int1, f_int2, f_char1, f_char2, f_charbig)
SELECT f_int1, f_int1, CAST(f_int1 AS CHAR),
CAST(f_int1 AS CHAR), 'delete me' FROM t0_template
WHERE f_int1 IN (2,3);
# check prerequisites-3 success:    1
DELETE FROM t1 WHERE f_charbig = 'delete me';
# INFO: Neither f_int1 nor f_int2 nor (f_int1,f_int2) is UNIQUE
# check read via f_int1 success: 1
# check read via f_int2 success: 1
	
# check multiple-1 success: 	1
DELETE FROM t1 WHERE MOD(f_int1,3) = 0;
	
# check multiple-2 success: 	1
INSERT INTO t1 SELECT * FROM t0_template
WHERE MOD(f_int1,3) = 0;
	
# check multiple-3 success: 	1
UPDATE t1 SET f_int1 = f_int1 + @max_row
WHERE f_int1 BETWEEN @max_row_div2 - @max_row_div4
AND @max_row_div2 + @max_row_div4;
	
# check multiple-4 success: 	1
DELETE FROM t1
WHERE f_int1 BETWEEN @max_row_div2 - @max_row_div4 + @max_row
AND @max_row_div2 + @max_row_div4 + @max_row;
	
# check multiple-5 success: 	1
SELECT MIN(f_int1) - 1 INTO @cur_value FROM t1;
INSERT INTO t1
SET f_int1 = @cur_value , f_int2 = @cur_value,
f_char1 = CAST(@cur_value AS CHAR), f_char2 = CAST(@cur_value AS CHAR),
f_charbig = '#SINGLE#';
	
# check single-1 success: 	1
SELECT MAX(f_int1) + 1 INTO @cur_value FROM t1;
INSERT INTO t1
SET f_int1 = @cur_value , f_int2 = @cur_value,
f_char1 = CAST(@cur_value AS CHAR), f_char2 = CAST(@cur_value AS CHAR),
f_charbig = '#SINGLE#';
	
# check single-2 success: 	1
SELECT MIN(f_int1) INTO @cur_value1 FROM t1;
SELECT MAX(f_int1) + 1 INTO @cur_value2 FROM t1;
UPDATE t1 SET f_int1 = @cur_value2
WHERE  f_int1 = @cur_value1 AND f_charbig = '#SINGLE#';
	
# check single-3 success: 	1
SET @cur_value1= -1;
SELECT MAX(f_int1) INTO @cur_value2 FROM t1;
UPDATE t1 SET f_int1 = @cur_value1
WHERE  f_int1 = @cur_value2 AND f_charbig = '#SINGLE#';
	
# check single-4 success: 	1
SELECT MAX(f_int1) INTO @cur_value FROM t1;
DELETE FROM t1 WHERE f_int1 = @cur_value AND f_charbig = '#SINGLE#';
	
# check single-5 success: 	1
DELETE FROM t1 WHERE f_int1 = -1 AND f_charbig = '#SINGLE#';
	
# check single-6 success: 	1
INSERT INTO t1 SET f_int1 = @max_int_4 , f_int2 = @max_int_4, f_charbig = '#2147483647##';
ERROR HY000: Table has no partition for value 2147483647
DELETE FROM t1 WHERE f_int1 IS NULL OR f_int1 = 0;
INSERT t1 SET f_int1 = 0 , f_int2 = 0,
f_char1 = CAST(0 AS CHAR), f_char2 = CAST(0 AS CHAR),
f_charbig = '#NULL#';
INSERT INTO t1
SET f_int1 = NULL , f_int2 = -@max_row,
f_char1 = CAST(-@max_row AS CHAR), f_char2 = CAST(-@max_row AS CHAR),
f_charbig = '#NULL#';
# check null success:    1
	
# check null-1 success: 	1
UPDATE t1 SET f_int1 = -@max_row
WHERE f_int1 IS NULL AND f_int2 = -@max_row AND f_char1 = CAST(-@max_row AS CHAR)
AND f_char2 = CAST(-@max_row AS CHAR) AND f_charbig = '#NULL#';
	
# check null-2 success: 	1
UPDATE t1 SET f_int1 = NULL
WHERE f_int1 = -@max_row AND f_int2 = -@max_row AND f_char1 = CAST(-@max_row AS CHAR)
AND f_char2 = CAST(-@max_row AS CHAR) AND f_charbig = '#NULL#';
	
# check null-3 success: 	1
DELETE FROM t1
WHERE f_int1 IS NULL AND f_int2 = -@max_row AND f_char1 = CAST(-@max_row AS CHAR)
AND f_char2 = CAST(-@max_row AS CHAR) AND f_charbig = '#NULL#';
	
# check null-4 success: 	1
DELETE FROM t1
WHERE f_int1 = 0 AND f_int2 = 0
AND f_char1 = CAST(0 AS CHAR) AND f_char2 = CAST(0 AS CHAR)
AND f_charbig = '#NULL#';
SET AUTOCOMMIT= 0;
INSERT INTO t1 (f_int1, f_int2, f_char1, f_char2, f_charbig)
SELECT f_int1, f_int1, '', '', 'was inserted'
FROM t0_template source_tab
WHERE f_int1 BETWEEN @max_row_div4 AND @max_row_div2 + @max_row_div4;
	
# check transactions-1 success: 	1
COMMIT WORK;
	
# check transactions-2 success: 	1
ROLLBACK WORK;
	
# check transactions-3 success: 	1
DELETE FROM t1 WHERE f_charbig = 'was inserted';
COMMIT WORK;
ROLLBACK WORK;
	
# check transactions-4 success: 	1
INSERT INTO t1 (f_int1, f_int2, f_char1, f_char2, f_charbig)
SELECT f_int1, f_int1, '', '', 'was inserted'
FROM t0_template source_tab
WHERE f_int1 BETWEEN @max_row_div4 AND @max_row_div2 + @max_row_div4;
	
# check transactions-5 success: 	1
ROLLBACK WORK;
Warnings:
Warning	1196	Some non-transactional changed tables couldn't be rolled back
	
# check transactions-6 success: 	1
# INFO: Storage engine used for t1 seems to be not transactional.
COMMIT;
	
# check transactions-7 success: 	1
DELETE FROM t1 WHERE f_charbig = 'was inserted';
COMMIT WORK;
SET @@session.sql_mode = 'traditional';
SELECT @max_row_div2 + @max_row_div4 - @max_row_div4 + 1 INTO @exp_inserted_rows;
INSERT INTO t1 (f_int1, f_int2, f_char1, f_char2, f_charbig)
SELECT IF(f_int1 = @max_row_div2,f_int1 / 0,f_int1),f_int1,
'', '', 'was inserted' FROM t0_template
WHERE f_int1 BETWEEN @max_row_div4 AND @max_row_div2 + @max_row_div4;
ERROR 22012: Division by 0
COMMIT;
	
# check transactions-8 success: 	1
# INFO: Storage engine used for t1 seems to be unable to revert
#       changes made by the failing statement.
SET @@session.sql_mode = '';
SET AUTOCOMMIT= 1;
DELETE FROM t1 WHERE f_charbig = 'was inserted';
COMMIT WORK;
UPDATE t1 SET f_charbig = REPEAT('b', 1000);
	
# check special-1 success: 	1
UPDATE t1 SET f_charbig = '';
	
# check special-2 success: 	1
UPDATE t1 SET f_charbig = CONCAT('===',CAST(f_int1 AS CHAR),'===');
INSERT INTO t1(f_int1,f_int2,f_char1,f_char2,f_charbig)
SELECT f_int1,f_int2,f_char1,f_char2,'just inserted' FROM t0_template
WHERE f_int1 BETWEEN @max_row_div2 - 1 AND @max_row_div2 + 1;
INSERT INTO t0_aux(f_int1,f_int2,f_char1,f_char2,f_charbig)
SELECT -f_int1,-f_int1,CAST(-f_int1 AS CHAR),CAST(-f_int1 AS CHAR),
'just inserted' FROM t0_template
WHERE f_int1 BETWEEN @max_row_div2 - 1 AND @max_row_div2 + 1;
CREATE TRIGGER trg_1 BEFORE INSERT ON t0_aux FOR EACH ROW
BEGIN
UPDATE t1 SET f_int1 = -f_int1, f_int2 = -f_int2,
f_charbig = 'updated by trigger'
      WHERE f_int1 = new.f_int1;
END|
INSERT INTO t0_aux(f_int1,f_int2,f_char1,f_char2,f_charbig)
SELECT f_int1,f_int2,f_char1,f_char2,NULL FROM t0_template
WHERE f_int1 BETWEEN @max_row_div2 - 1 AND @max_row_div2 + 1;
	
# check trigger-1 success: 	1
DROP TRIGGER trg_1;
UPDATE t1 SET f_int1 = CAST(f_char1 AS SIGNED INT),
f_int2 = CAST(f_char1 AS SIGNED INT),
f_charbig = 'just inserted'
   WHERE f_int1 <> CAST(f_char1 AS SIGNED INT);
DELETE FROM t0_aux
WHERE ABS(f_int1) BETWEEN @max_row_div2 - 1 AND @max_row_div2 + 1;
INSERT INTO t0_aux(f_int1,f_int2,f_char1,f_char2,f_charbig)
SELECT -f_int1,-f_int1,CAST(-f_int1 AS CHAR),CAST(-f_int1 AS CHAR),
'just inserted' FROM t0_template
WHERE f_int1 BETWEEN @max_row_div2 - 1 AND @max_row_div2 + 1;
CREATE TRIGGER trg_1 AFTER INSERT ON t0_aux FOR EACH ROW
BEGIN
UPDATE t1 SET f_int1 = -f_int1, f_int2 = -f_int2,
f_charbig = 'updated by trigger'
      WHERE f_int1 = new.f_int1;
END|
INSERT INTO t0_aux(f_int1,f_int2,f_char1,f_char2,f_charbig)
SELECT f_int1,f_int2,f_char1,f_char2,NULL FROM t0_template
WHERE f_int1 BETWEEN @max_row_div2 - 1 AND @max_row_div2 + 1;
	
# check trigger-2 success: 	1
DROP TRIGGER trg_1;
UPDATE t1 SET f_int1 = CAST(f_char1 AS SIGNED INT),
f_int2 = CAST(f_char1 AS SIGNED INT),
f_charbig = 'just inserted'
   WHERE f_int1 <> CAST(f_char1 AS SIGNED INT);
DELETE FROM t0_aux
WHERE ABS(f_int1) BETWEEN @max_row_div2 - 1 AND @max_row_div2 + 1;
INSERT INTO t0_aux(f_int1,f_int2,f_char1,f_char2,f_charbig)
SELECT -f_int1,-f_int1,CAST(-f_int1 AS CHAR),CAST(-f_int1 AS CHAR),
'just inserted' FROM t0_template
WHERE f_int1 BETWEEN @max_row_div2 - 1 AND @max_row_div2 + 1;
CREATE TRIGGER trg_1 BEFORE UPDATE ON t0_aux FOR EACH ROW
BEGIN
UPDATE t1 SET f_int1 = -f_int1, f_int2 = -f_int2,
f_charbig = 'updated by trigger'
      WHERE f_int1 = new.f_int1;
END|
UPDATE t0_aux SET f_int1 =  - f_int1, f_int2 = - f_int2
WHERE f_int1 IN (- (@max_row_div2 - 1),- @max_row_div2,- (@max_row_div2 + 1));
	
# check trigger-3 success: 	1
DROP TRIGGER trg_1;
UPDATE t1 SET f_int1 = CAST(f_char1 AS SIGNED INT),
f_int2 = CAST(f_char1 AS SIGNED INT),
f_charbig = 'just inserted'
   WHERE f_int1 <> CAST(f_char1 AS SIGNED INT);
DELETE FROM t0_aux
WHERE ABS(f_int1) BETWEEN @max_row_div2 - 1 AND @max_row_div2 + 1;
INSERT INTO t0_aux(f_int1,f_int2,f_char1,f_char2,f_charbig)
SELECT -f_int1,-f_int1,CAST(-f_int1 AS CHAR),CAST(-f_int1 AS CHAR),
'just inserted' FROM t0_template
WHERE f_int1 BETWEEN @max_row_div2 - 1 AND @max_row_div2 + 1;
CREATE TRIGGER trg_1 BEFORE UPDATE ON t0_aux FOR EACH ROW
BEGIN
UPDATE t1 SET f_int1 = -f_int1, f_int2 = -f_int2,
f_charbig = 'updated by trigger'
      WHERE f_int1 = - old.f_int1;
END|
UPDATE t0_aux SET f_int1 =  - f_int1, f_int2 = - f_int2
WHERE f_int1 IN (- (@max_row_div2 - 1),- @max_row_div2,- (@max_row_div2 + 1));
	
# check trigger-4 success: 	1
DROP TRIGGER trg_1;
UPDATE t1 SET f_int1 = CAST(f_char1 AS SIGNED INT),
f_int2 = CAST(f_char1 AS SIGNED INT),
f_charbig = 'just inserted'
   WHERE f_int1 <> CAST(f_char1 AS SIGNED INT);
DELETE FROM t0_aux
WHERE ABS(f_int1) BETWEEN @max_row_div2 - 1 AND @max_row_div2 + 1;
INSERT INTO t0_aux(f_int1,f_int2,f_char1,f_char2,f_charbig)
SELECT -f_int1,-f_int1,CAST(-f_int1 AS CHAR),CAST(-f_int1 AS CHAR),
'just inserted' FROM t0_template
WHERE f_int1 BETWEEN @max_row_div2 - 1 AND @max_row_div2 + 1;
CREATE TRIGGER trg_1 AFTER UPDATE ON t0_aux FOR EACH ROW
BEGIN
UPDATE t1 SET f_int1 = -f_int1, f_int2 = -f_int2,
f_charbig = 'updated by trigger'
      WHERE f_int1 = new.f_int1;
END|
UPDATE t0_aux SET f_int1 =  - f_int1, f_int2 = - f_int2
WHERE f_int1 IN (- (@max_row_div2 - 1),- @max_row_div2,- (@max_row_div2 + 1));
	
# check trigger-5 success: 	1
DROP TRIGGER trg_1;
UPDATE t1 SET f_int1 = CAST(f_char1 AS SIGNED INT),
f_int2 = CAST(f_char1 AS SIGNED INT),
f_charbig = 'just inserted'
   WHERE f_int1 <> CAST(f_char1 AS SIGNED INT);
DELETE FROM t0_aux
WHERE ABS(f_int1) BETWEEN @max_row_div2 - 1 AND @max_row_div2 + 1;
INSERT INTO t0_aux(f_int1,f_int2,f_char1,f_char2,f_charbig)
SELECT -f_int1,-f_int1,CAST(-f_int1 AS CHAR),CAST(-f_int1 AS CHAR),
'just inserted' FROM t0_template
WHERE f_int1 BETWEEN @max_row_div2 - 1 AND @max_row_div2 + 1;
CREATE TRIGGER trg_1 AFTER UPDATE ON t0_aux FOR EACH ROW
BEGIN
UPDATE t1 SET f_int1 = -f_int1, f_int2 = -f_int2,
f_charbig = 'updated by trigger'
      WHERE f_int1 = - old.f_int1;
END|
UPDATE t0_aux SET f_int1 =  - f_int1, f_int2 = - f_int2
WHERE f_int1 IN (- (@max_row_div2 - 1),- @max_row_div2,- (@max_row_div2 + 1));
	
# check trigger-6 success: 	1
DROP TRIGGER trg_1;
UPDATE t1 SET f_int1 = CAST(f_char1 AS SIGNED INT),
f_int2 = CAST(f_char1 AS SIGNED INT),
f_charbig = 'just inserted'
   WHERE f_int1 <> CAST(f_char1 AS SIGNED INT);
DELETE FROM t0_aux
WHERE ABS(f_int1) BETWEEN @max_row_div2 - 1 AND @max_row_div2 + 1;
INSERT INTO t0_aux(f_int1,f_int2,f_char1,f_char2,f_charbig)
SELECT -f_int1,-f_int1,CAST(-f_int1 AS CHAR),CAST(-f_int1 AS CHAR),
'just inserted' FROM t0_template
WHERE f_int1 BETWEEN @max_row_div2 - 1 AND @max_row_div2 + 1;
CREATE TRIGGER trg_1 BEFORE DELETE ON t0_aux FOR EACH ROW
BEGIN
UPDATE t1 SET f_int1 = -f_int1, f_int2 = -f_int2,
f_charbig = 'updated by trigger'
      WHERE f_int1 = - old.f_int1;
END|
DELETE FROM t0_aux
WHERE f_int1 IN (- (@max_row_div2 - 1),- @max_row_div2,- (@max_row_div2 + 1));
	
# check trigger-7 success: 	1
DROP TRIGGER trg_1;
UPDATE t1 SET f_int1 = CAST(f_char1 AS SIGNED INT),
f_int2 = CAST(f_char1 AS SIGNED INT),
f_charbig = 'just inserted'
   WHERE f_int1 <> CAST(f_char1 AS SIGNED INT);
DELETE FROM t0_aux
WHERE ABS(f_int1) BETWEEN @max_row_div2 - 1 AND @max_row_div2 + 1;
INSERT INTO t0_aux(f_int1,f_int2,f_char1,f_char2,f_charbig)
SELECT -f_int1,-f_int1,CAST(-f_int1 AS CHAR),CAST(-f_int1 AS CHAR),
'just inserted' FROM t0_template
WHERE f_int1 BETWEEN @max_row_div2 - 1 AND @max_row_div2 + 1;
CREATE TRIGGER trg_1 AFTER DELETE ON t0_aux FOR EACH ROW
BEGIN
UPDATE t1 SET f_int1 = -f_int1, f_int2 = -f_int2,
f_charbig = 'updated by trigger'
      WHERE f_int1 = - old.f_int1;
END|
DELETE FROM t0_aux
WHERE f_int1 IN (- (@max_row_div2 - 1),- @max_row_div2,- (@max_row_div2 + 1));
	
# check trigger-8 success: 	1
DROP TRIGGER trg_1;
UPDATE t1 SET f_int1 = CAST(f_char1 AS SIGNED INT),
f_int2 = CAST(f_char1 AS SIGNED INT),
f_charbig = 'just inserted'
   WHERE f_int1 <> CAST(f_char1 AS SIGNED INT);
DELETE FROM t0_aux
WHERE ABS(f_int1) BETWEEN @max_row_div2 - 1 AND @max_row_div2 + 1;
DELETE FROM t1
WHERE f_int1 BETWEEN @max_row_div2 - 1 AND @max_row_div2 + 1;
CREATE TRIGGER trg_2 BEFORE UPDATE ON t1 FOR EACH ROW
BEGIN
SET new.f_int1 = old.f_int1 + @max_row,
new.f_int2 = old.f_int2 - @max_row,
new.f_charbig = '####updated per update trigger####';
END|
UPDATE t1
SET f_int1 = f_int1 + @max_row, f_int2 = f_int2 - @max_row,
f_charbig = '####updated per update statement itself####';
	
# check trigger-9 success: 	1
DROP TRIGGER trg_2;
UPDATE t1 SET f_int1 = CAST(f_char1 AS SIGNED INT),
f_int2 = CAST(f_char1 AS SIGNED INT),
f_charbig = CONCAT('===',f_char1,'===');
CREATE TRIGGER trg_2 BEFORE UPDATE ON t1 FOR EACH ROW
BEGIN
SET new.f_int1 = new.f_int1 + @max_row,
new.f_int2 = new.f_int2 - @max_row,
new.f_charbig = '####updated per update trigger####';
END|
UPDATE t1
SET f_int1 = f_int1 + @max_row, f_int2 = f_int2 - @max_row,
f_charbig = '####updated per update statement itself####';
	
# check trigger-10 success: 	1
DROP TRIGGER trg_2;
UPDATE t1 SET f_int1 = CAST(f_char1 AS SIGNED INT),
f_int2 = CAST(f_char1 AS SIGNED INT),
f_charbig = CONCAT('===',f_char1,'===');
CREATE TRIGGER trg_3 BEFORE INSERT ON t1 FOR EACH ROW
BEGIN
SET new.f_int1 = @my_max1 + @counter,
new.f_int2 = @my_min2 - @counter,
new.f_charbig = '####updated per insert trigger####';
SET @counter = @counter + 1;
END|
SET @counter = 1;
SELECT MAX(f_int1), MIN(f_int2) INTO @my_max1,@my_min2 FROM t1;
INSERT INTO t1 (f_int1, f_int2, f_char1, f_char2, f_charbig)
SELECT f_int1, f_int1, CAST(f_int1 AS CHAR),
CAST(f_int1 AS CHAR), 'just inserted' FROM t0_template
WHERE f_int1 BETWEEN @max_row_div2 - 1 AND @max_row_div2 + 1
ORDER BY f_int1;
DROP TRIGGER trg_3;
	
# check trigger-11 success: 	1
DELETE FROM t1
WHERE f_int1 <> CAST(f_char1 AS SIGNED INT)
AND f_int2 <> CAST(f_char1 AS SIGNED INT)
AND f_charbig = '####updated per insert trigger####';
CREATE TRIGGER trg_3 BEFORE INSERT ON t1 FOR EACH ROW
BEGIN
SET new.f_int1 = @my_max1 + @counter,
new.f_int2 = @my_min2 - @counter,
new.f_charbig = '####updated per insert trigger####';
SET @counter = @counter + 1;
END|
SET @counter = 1;
SELECT MAX(f_int1), MIN(f_int2) INTO @my_max1,@my_min2 FROM t1;
INSERT INTO t1 (f_char1, f_char2, f_charbig)
SELECT CAST(f_int1 AS CHAR),
CAST(f_int1 AS CHAR), 'just inserted' FROM t0_template
WHERE f_int1 BETWEEN @max_row_div2 - 1 AND @max_row_div2 + 1
ORDER BY f_int1;
DROP TRIGGER trg_3;
	
# check trigger-12 success: 	1
DELETE FROM t1
WHERE f_int1 <> CAST(f_char1 AS SIGNED INT)
AND f_int2 <> CAST(f_char1 AS SIGNED INT)
AND f_charbig = '####updated per insert trigger####';
ANALYZE  TABLE t1;
Table	Op	Msg_type	Msg_text
test.t1	analyze	note	The storage engine for the table doesn't support analyze
CHECK    TABLE t1 EXTENDED;
Table	Op	Msg_type	Msg_text
test.t1	check	note	The storage engine for the table doesn't support check
CHECKSUM TABLE t1 EXTENDED;
Table	Checksum
test.t1	<some_value>
OPTIMIZE TABLE t1;
Table	Op	Msg_type	Msg_text
test.t1	optimize	note	The storage engine for the table doesn't support optimize
# check layout success:    1
REPAIR   TABLE t1 EXTENDED;
Table	Op	Msg_type	Msg_text
test.t1	repair	note	The storage engine for the table doesn't support repair
# check layout success:    1
TRUNCATE t1;
	
# check TRUNCATE success: 	1
# check layout success:    1
# End usability test (inc/partition_check.inc)
DROP TABLE t1;
#------------------------------------------------------------------------
# 3 Some but not all named partitions or subpartitions get a storage
#   engine assigned
#------------------------------------------------------------------------
CREATE TABLE t1 (
f_int1 INTEGER,
f_int2 INTEGER,
f_char1 CHAR(20),
f_char2 CHAR(20),
f_charbig VARCHAR(1000)
)
PARTITION BY HASH(f_int1)
( PARTITION part1 STORAGE ENGINE = 'MyISAM',
PARTITION part2
);
ERROR HY000: The mix of handlers in the partitions is not allowed in this version of MySQL
CREATE TABLE t1 (
f_int1 INTEGER,
f_int2 INTEGER,
f_char1 CHAR(20),
f_char2 CHAR(20),
f_charbig VARCHAR(1000)
)
PARTITION BY HASH(f_int1)
( PARTITION part1                         ,
PARTITION part2 STORAGE ENGINE = 'MyISAM'
);
ERROR HY000: The mix of handlers in the partitions is not allowed in this version of MySQL
CREATE TABLE t1 (
f_int1 INTEGER,
f_int2 INTEGER,
f_char1 CHAR(20),
f_char2 CHAR(20),
f_charbig VARCHAR(1000)
)
PARTITION BY RANGE(f_int1)
SUBPARTITION BY HASH(f_int1)
( PARTITION part1 VALUES LESS THAN (10)
(SUBPARTITION subpart11,
SUBPARTITION subpart12 STORAGE ENGINE = 'MyISAM'),
PARTITION part2 VALUES LESS THAN (2147483646)
(SUBPARTITION subpart21 STORAGE ENGINE = 'MyISAM',
SUBPARTITION subpart22 STORAGE ENGINE = 'MyISAM')
);
ERROR HY000: The mix of handlers in the partitions is not allowed in this version of MySQL
# this should fail with ER_MIX_HANDLER_ERROR
# after fixing Bug#33722
CREATE TABLE t1 (
f_int1 INTEGER,
f_int2 INTEGER,
f_char1 CHAR(20),
f_char2 CHAR(20),
f_charbig VARCHAR(1000)
)
PARTITION BY RANGE(f_int1)
SUBPARTITION BY HASH(f_int1)
( PARTITION part1 VALUES LESS THAN (10)
(SUBPARTITION subpart11 STORAGE ENGINE = 'MyISAM',
SUBPARTITION subpart12 STORAGE ENGINE = 'MyISAM'),
PARTITION part2 VALUES LESS THAN (2147483646)
(SUBPARTITION subpart21,
SUBPARTITION subpart22 )
);
INSERT INTO t1(f_int1,f_int2,f_char1,f_char2,f_charbig)
SELECT f_int1,f_int2,f_char1,f_char2,f_charbig FROM t0_template;
# Start usability test (inc/partition_check.inc)
create_command
SHOW CREATE TABLE t1;
Table	Create Table
t1	CREATE TABLE `t1` (
  `f_int1` int(11) DEFAULT NULL,
  `f_int2` int(11) DEFAULT NULL,
  `f_char1` char(20) DEFAULT NULL,
  `f_char2` char(20) DEFAULT NULL,
  `f_charbig` varchar(1000) DEFAULT NULL
) ENGINE=MyISAM DEFAULT CHARSET=latin1 /*!50100 PARTITION BY RANGE (f_int1) SUBPARTITION BY HASH (f_int1) (PARTITION part1 VALUES LESS THAN (10) (SUBPARTITION subpart11 ENGINE = MyISAM, SUBPARTITION subpart12 ENGINE = MyISAM), PARTITION part2 VALUES LESS THAN (2147483646) (SUBPARTITION subpart21 ENGINE = MyISAM, SUBPARTITION subpart22 ENGINE = MyISAM)) */

unified filelist
$MYSQLTEST_VARDIR/master-data/test/t1#P#part1#SP#subpart11.MYD
$MYSQLTEST_VARDIR/master-data/test/t1#P#part1#SP#subpart11.MYI
$MYSQLTEST_VARDIR/master-data/test/t1#P#part1#SP#subpart12.MYD
$MYSQLTEST_VARDIR/master-data/test/t1#P#part1#SP#subpart12.MYI
$MYSQLTEST_VARDIR/master-data/test/t1#P#part2#SP#subpart21.MYD
$MYSQLTEST_VARDIR/master-data/test/t1#P#part2#SP#subpart21.MYI
$MYSQLTEST_VARDIR/master-data/test/t1#P#part2#SP#subpart22.MYD
$MYSQLTEST_VARDIR/master-data/test/t1#P#part2#SP#subpart22.MYI
$MYSQLTEST_VARDIR/master-data/test/t1.frm
$MYSQLTEST_VARDIR/master-data/test/t1.par

# check prerequisites-1 success:    1
# check COUNT(*) success:    1
# check MIN/MAX(f_int1) success:    1
# check MIN/MAX(f_int2) success:    1
INSERT INTO t1 (f_int1, f_int2, f_char1, f_char2, f_charbig)
SELECT f_int1, f_int1, CAST(f_int1 AS CHAR),
CAST(f_int1 AS CHAR), 'delete me' FROM t0_template
WHERE f_int1 IN (2,3);
# check prerequisites-3 success:    1
DELETE FROM t1 WHERE f_charbig = 'delete me';
# INFO: Neither f_int1 nor f_int2 nor (f_int1,f_int2) is UNIQUE
# check read via f_int1 success: 1
# check read via f_int2 success: 1
	
# check multiple-1 success: 	1
DELETE FROM t1 WHERE MOD(f_int1,3) = 0;
	
# check multiple-2 success: 	1
INSERT INTO t1 SELECT * FROM t0_template
WHERE MOD(f_int1,3) = 0;
	
# check multiple-3 success: 	1
UPDATE t1 SET f_int1 = f_int1 + @max_row
WHERE f_int1 BETWEEN @max_row_div2 - @max_row_div4
AND @max_row_div2 + @max_row_div4;
	
# check multiple-4 success: 	1
DELETE FROM t1
WHERE f_int1 BETWEEN @max_row_div2 - @max_row_div4 + @max_row
AND @max_row_div2 + @max_row_div4 + @max_row;
	
# check multiple-5 success: 	1
SELECT MIN(f_int1) - 1 INTO @cur_value FROM t1;
INSERT INTO t1
SET f_int1 = @cur_value , f_int2 = @cur_value,
f_char1 = CAST(@cur_value AS CHAR), f_char2 = CAST(@cur_value AS CHAR),
f_charbig = '#SINGLE#';
	
# check single-1 success: 	1
SELECT MAX(f_int1) + 1 INTO @cur_value FROM t1;
INSERT INTO t1
SET f_int1 = @cur_value , f_int2 = @cur_value,
f_char1 = CAST(@cur_value AS CHAR), f_char2 = CAST(@cur_value AS CHAR),
f_charbig = '#SINGLE#';
	
# check single-2 success: 	1
SELECT MIN(f_int1) INTO @cur_value1 FROM t1;
SELECT MAX(f_int1) + 1 INTO @cur_value2 FROM t1;
UPDATE t1 SET f_int1 = @cur_value2
WHERE  f_int1 = @cur_value1 AND f_charbig = '#SINGLE#';
	
# check single-3 success: 	1
SET @cur_value1= -1;
SELECT MAX(f_int1) INTO @cur_value2 FROM t1;
UPDATE t1 SET f_int1 = @cur_value1
WHERE  f_int1 = @cur_value2 AND f_charbig = '#SINGLE#';
	
# check single-4 success: 	1
SELECT MAX(f_int1) INTO @cur_value FROM t1;
DELETE FROM t1 WHERE f_int1 = @cur_value AND f_charbig = '#SINGLE#';
	
# check single-5 success: 	1
DELETE FROM t1 WHERE f_int1 = -1 AND f_charbig = '#SINGLE#';
	
# check single-6 success: 	1
INSERT INTO t1 SET f_int1 = @max_int_4 , f_int2 = @max_int_4, f_charbig = '#2147483647##';
ERROR HY000: Table has no partition for value 2147483647
DELETE FROM t1 WHERE f_int1 IS NULL OR f_int1 = 0;
INSERT t1 SET f_int1 = 0 , f_int2 = 0,
f_char1 = CAST(0 AS CHAR), f_char2 = CAST(0 AS CHAR),
f_charbig = '#NULL#';
INSERT INTO t1
SET f_int1 = NULL , f_int2 = -@max_row,
f_char1 = CAST(-@max_row AS CHAR), f_char2 = CAST(-@max_row AS CHAR),
f_charbig = '#NULL#';
# check null success:    1
	
# check null-1 success: 	1
UPDATE t1 SET f_int1 = -@max_row
WHERE f_int1 IS NULL AND f_int2 = -@max_row AND f_char1 = CAST(-@max_row AS CHAR)
AND f_char2 = CAST(-@max_row AS CHAR) AND f_charbig = '#NULL#';
	
# check null-2 success: 	1
UPDATE t1 SET f_int1 = NULL
WHERE f_int1 = -@max_row AND f_int2 = -@max_row AND f_char1 = CAST(-@max_row AS CHAR)
AND f_char2 = CAST(-@max_row AS CHAR) AND f_charbig = '#NULL#';
	
# check null-3 success: 	1
DELETE FROM t1
WHERE f_int1 IS NULL AND f_int2 = -@max_row AND f_char1 = CAST(-@max_row AS CHAR)
AND f_char2 = CAST(-@max_row AS CHAR) AND f_charbig = '#NULL#';
	
# check null-4 success: 	1
DELETE FROM t1
WHERE f_int1 = 0 AND f_int2 = 0
AND f_char1 = CAST(0 AS CHAR) AND f_char2 = CAST(0 AS CHAR)
AND f_charbig = '#NULL#';
SET AUTOCOMMIT= 0;
INSERT INTO t1 (f_int1, f_int2, f_char1, f_char2, f_charbig)
SELECT f_int1, f_int1, '', '', 'was inserted'
FROM t0_template source_tab
WHERE f_int1 BETWEEN @max_row_div4 AND @max_row_div2 + @max_row_div4;
	
# check transactions-1 success: 	1
COMMIT WORK;
	
# check transactions-2 success: 	1
ROLLBACK WORK;
	
# check transactions-3 success: 	1
DELETE FROM t1 WHERE f_charbig = 'was inserted';
COMMIT WORK;
ROLLBACK WORK;
	
# check transactions-4 success: 	1
INSERT INTO t1 (f_int1, f_int2, f_char1, f_char2, f_charbig)
SELECT f_int1, f_int1, '', '', 'was inserted'
FROM t0_template source_tab
WHERE f_int1 BETWEEN @max_row_div4 AND @max_row_div2 + @max_row_div4;
	
# check transactions-5 success: 	1
ROLLBACK WORK;
Warnings:
Warning	1196	Some non-transactional changed tables couldn't be rolled back
	
# check transactions-6 success: 	1
# INFO: Storage engine used for t1 seems to be not transactional.
COMMIT;
	
# check transactions-7 success: 	1
DELETE FROM t1 WHERE f_charbig = 'was inserted';
COMMIT WORK;
SET @@session.sql_mode = 'traditional';
SELECT @max_row_div2 + @max_row_div4 - @max_row_div4 + 1 INTO @exp_inserted_rows;
INSERT INTO t1 (f_int1, f_int2, f_char1, f_char2, f_charbig)
SELECT IF(f_int1 = @max_row_div2,f_int1 / 0,f_int1),f_int1,
'', '', 'was inserted' FROM t0_template
WHERE f_int1 BETWEEN @max_row_div4 AND @max_row_div2 + @max_row_div4;
ERROR 22012: Division by 0
COMMIT;
	
# check transactions-8 success: 	1
# INFO: Storage engine used for t1 seems to be unable to revert
#       changes made by the failing statement.
SET @@session.sql_mode = '';
SET AUTOCOMMIT= 1;
DELETE FROM t1 WHERE f_charbig = 'was inserted';
COMMIT WORK;
UPDATE t1 SET f_charbig = REPEAT('b', 1000);
	
# check special-1 success: 	1
UPDATE t1 SET f_charbig = '';
	
# check special-2 success: 	1
UPDATE t1 SET f_charbig = CONCAT('===',CAST(f_int1 AS CHAR),'===');
INSERT INTO t1(f_int1,f_int2,f_char1,f_char2,f_charbig)
SELECT f_int1,f_int2,f_char1,f_char2,'just inserted' FROM t0_template
WHERE f_int1 BETWEEN @max_row_div2 - 1 AND @max_row_div2 + 1;
INSERT INTO t0_aux(f_int1,f_int2,f_char1,f_char2,f_charbig)
SELECT -f_int1,-f_int1,CAST(-f_int1 AS CHAR),CAST(-f_int1 AS CHAR),
'just inserted' FROM t0_template
WHERE f_int1 BETWEEN @max_row_div2 - 1 AND @max_row_div2 + 1;
CREATE TRIGGER trg_1 BEFORE INSERT ON t0_aux FOR EACH ROW
BEGIN
UPDATE t1 SET f_int1 = -f_int1, f_int2 = -f_int2,
f_charbig = 'updated by trigger'
      WHERE f_int1 = new.f_int1;
END|
INSERT INTO t0_aux(f_int1,f_int2,f_char1,f_char2,f_charbig)
SELECT f_int1,f_int2,f_char1,f_char2,NULL FROM t0_template
WHERE f_int1 BETWEEN @max_row_div2 - 1 AND @max_row_div2 + 1;
	
# check trigger-1 success: 	1
DROP TRIGGER trg_1;
UPDATE t1 SET f_int1 = CAST(f_char1 AS SIGNED INT),
f_int2 = CAST(f_char1 AS SIGNED INT),
f_charbig = 'just inserted'
   WHERE f_int1 <> CAST(f_char1 AS SIGNED INT);
DELETE FROM t0_aux
WHERE ABS(f_int1) BETWEEN @max_row_div2 - 1 AND @max_row_div2 + 1;
INSERT INTO t0_aux(f_int1,f_int2,f_char1,f_char2,f_charbig)
SELECT -f_int1,-f_int1,CAST(-f_int1 AS CHAR),CAST(-f_int1 AS CHAR),
'just inserted' FROM t0_template
WHERE f_int1 BETWEEN @max_row_div2 - 1 AND @max_row_div2 + 1;
CREATE TRIGGER trg_1 AFTER INSERT ON t0_aux FOR EACH ROW
BEGIN
UPDATE t1 SET f_int1 = -f_int1, f_int2 = -f_int2,
f_charbig = 'updated by trigger'
      WHERE f_int1 = new.f_int1;
END|
INSERT INTO t0_aux(f_int1,f_int2,f_char1,f_char2,f_charbig)
SELECT f_int1,f_int2,f_char1,f_char2,NULL FROM t0_template
WHERE f_int1 BETWEEN @max_row_div2 - 1 AND @max_row_div2 + 1;
	
# check trigger-2 success: 	1
DROP TRIGGER trg_1;
UPDATE t1 SET f_int1 = CAST(f_char1 AS SIGNED INT),
f_int2 = CAST(f_char1 AS SIGNED INT),
f_charbig = 'just inserted'
   WHERE f_int1 <> CAST(f_char1 AS SIGNED INT);
DELETE FROM t0_aux
WHERE ABS(f_int1) BETWEEN @max_row_div2 - 1 AND @max_row_div2 + 1;
INSERT INTO t0_aux(f_int1,f_int2,f_char1,f_char2,f_charbig)
SELECT -f_int1,-f_int1,CAST(-f_int1 AS CHAR),CAST(-f_int1 AS CHAR),
'just inserted' FROM t0_template
WHERE f_int1 BETWEEN @max_row_div2 - 1 AND @max_row_div2 + 1;
CREATE TRIGGER trg_1 BEFORE UPDATE ON t0_aux FOR EACH ROW
BEGIN
UPDATE t1 SET f_int1 = -f_int1, f_int2 = -f_int2,
f_charbig = 'updated by trigger'
      WHERE f_int1 = new.f_int1;
END|
UPDATE t0_aux SET f_int1 =  - f_int1, f_int2 = - f_int2
WHERE f_int1 IN (- (@max_row_div2 - 1),- @max_row_div2,- (@max_row_div2 + 1));
	
# check trigger-3 success: 	1
DROP TRIGGER trg_1;
UPDATE t1 SET f_int1 = CAST(f_char1 AS SIGNED INT),
f_int2 = CAST(f_char1 AS SIGNED INT),
f_charbig = 'just inserted'
   WHERE f_int1 <> CAST(f_char1 AS SIGNED INT);
DELETE FROM t0_aux
WHERE ABS(f_int1) BETWEEN @max_row_div2 - 1 AND @max_row_div2 + 1;
INSERT INTO t0_aux(f_int1,f_int2,f_char1,f_char2,f_charbig)
SELECT -f_int1,-f_int1,CAST(-f_int1 AS CHAR),CAST(-f_int1 AS CHAR),
'just inserted' FROM t0_template
WHERE f_int1 BETWEEN @max_row_div2 - 1 AND @max_row_div2 + 1;
CREATE TRIGGER trg_1 BEFORE UPDATE ON t0_aux FOR EACH ROW
BEGIN
UPDATE t1 SET f_int1 = -f_int1, f_int2 = -f_int2,
f_charbig = 'updated by trigger'
      WHERE f_int1 = - old.f_int1;
END|
UPDATE t0_aux SET f_int1 =  - f_int1, f_int2 = - f_int2
WHERE f_int1 IN (- (@max_row_div2 - 1),- @max_row_div2,- (@max_row_div2 + 1));
	
# check trigger-4 success: 	1
DROP TRIGGER trg_1;
UPDATE t1 SET f_int1 = CAST(f_char1 AS SIGNED INT),
f_int2 = CAST(f_char1 AS SIGNED INT),
f_charbig = 'just inserted'
   WHERE f_int1 <> CAST(f_char1 AS SIGNED INT);
DELETE FROM t0_aux
WHERE ABS(f_int1) BETWEEN @max_row_div2 - 1 AND @max_row_div2 + 1;
INSERT INTO t0_aux(f_int1,f_int2,f_char1,f_char2,f_charbig)
SELECT -f_int1,-f_int1,CAST(-f_int1 AS CHAR),CAST(-f_int1 AS CHAR),
'just inserted' FROM t0_template
WHERE f_int1 BETWEEN @max_row_div2 - 1 AND @max_row_div2 + 1;
CREATE TRIGGER trg_1 AFTER UPDATE ON t0_aux FOR EACH ROW
BEGIN
UPDATE t1 SET f_int1 = -f_int1, f_int2 = -f_int2,
f_charbig = 'updated by trigger'
      WHERE f_int1 = new.f_int1;
END|
UPDATE t0_aux SET f_int1 =  - f_int1, f_int2 = - f_int2
WHERE f_int1 IN (- (@max_row_div2 - 1),- @max_row_div2,- (@max_row_div2 + 1));
	
# check trigger-5 success: 	1
DROP TRIGGER trg_1;
UPDATE t1 SET f_int1 = CAST(f_char1 AS SIGNED INT),
f_int2 = CAST(f_char1 AS SIGNED INT),
f_charbig = 'just inserted'
   WHERE f_int1 <> CAST(f_char1 AS SIGNED INT);
DELETE FROM t0_aux
WHERE ABS(f_int1) BETWEEN @max_row_div2 - 1 AND @max_row_div2 + 1;
INSERT INTO t0_aux(f_int1,f_int2,f_char1,f_char2,f_charbig)
SELECT -f_int1,-f_int1,CAST(-f_int1 AS CHAR),CAST(-f_int1 AS CHAR),
'just inserted' FROM t0_template
WHERE f_int1 BETWEEN @max_row_div2 - 1 AND @max_row_div2 + 1;
CREATE TRIGGER trg_1 AFTER UPDATE ON t0_aux FOR EACH ROW
BEGIN
UPDATE t1 SET f_int1 = -f_int1, f_int2 = -f_int2,
f_charbig = 'updated by trigger'
      WHERE f_int1 = - old.f_int1;
END|
UPDATE t0_aux SET f_int1 =  - f_int1, f_int2 = - f_int2
WHERE f_int1 IN (- (@max_row_div2 - 1),- @max_row_div2,- (@max_row_div2 + 1));
	
# check trigger-6 success: 	1
DROP TRIGGER trg_1;
UPDATE t1 SET f_int1 = CAST(f_char1 AS SIGNED INT),
f_int2 = CAST(f_char1 AS SIGNED INT),
f_charbig = 'just inserted'
   WHERE f_int1 <> CAST(f_char1 AS SIGNED INT);
DELETE FROM t0_aux
WHERE ABS(f_int1) BETWEEN @max_row_div2 - 1 AND @max_row_div2 + 1;
INSERT INTO t0_aux(f_int1,f_int2,f_char1,f_char2,f_charbig)
SELECT -f_int1,-f_int1,CAST(-f_int1 AS CHAR),CAST(-f_int1 AS CHAR),
'just inserted' FROM t0_template
WHERE f_int1 BETWEEN @max_row_div2 - 1 AND @max_row_div2 + 1;
CREATE TRIGGER trg_1 BEFORE DELETE ON t0_aux FOR EACH ROW
BEGIN
UPDATE t1 SET f_int1 = -f_int1, f_int2 = -f_int2,
f_charbig = 'updated by trigger'
      WHERE f_int1 = - old.f_int1;
END|
DELETE FROM t0_aux
WHERE f_int1 IN (- (@max_row_div2 - 1),- @max_row_div2,- (@max_row_div2 + 1));
	
# check trigger-7 success: 	1
DROP TRIGGER trg_1;
UPDATE t1 SET f_int1 = CAST(f_char1 AS SIGNED INT),
f_int2 = CAST(f_char1 AS SIGNED INT),
f_charbig = 'just inserted'
   WHERE f_int1 <> CAST(f_char1 AS SIGNED INT);
DELETE FROM t0_aux
WHERE ABS(f_int1) BETWEEN @max_row_div2 - 1 AND @max_row_div2 + 1;
INSERT INTO t0_aux(f_int1,f_int2,f_char1,f_char2,f_charbig)
SELECT -f_int1,-f_int1,CAST(-f_int1 AS CHAR),CAST(-f_int1 AS CHAR),
'just inserted' FROM t0_template
WHERE f_int1 BETWEEN @max_row_div2 - 1 AND @max_row_div2 + 1;
CREATE TRIGGER trg_1 AFTER DELETE ON t0_aux FOR EACH ROW
BEGIN
UPDATE t1 SET f_int1 = -f_int1, f_int2 = -f_int2,
f_charbig = 'updated by trigger'
      WHERE f_int1 = - old.f_int1;
END|
DELETE FROM t0_aux
WHERE f_int1 IN (- (@max_row_div2 - 1),- @max_row_div2,- (@max_row_div2 + 1));
	
# check trigger-8 success: 	1
DROP TRIGGER trg_1;
UPDATE t1 SET f_int1 = CAST(f_char1 AS SIGNED INT),
f_int2 = CAST(f_char1 AS SIGNED INT),
f_charbig = 'just inserted'
   WHERE f_int1 <> CAST(f_char1 AS SIGNED INT);
DELETE FROM t0_aux
WHERE ABS(f_int1) BETWEEN @max_row_div2 - 1 AND @max_row_div2 + 1;
DELETE FROM t1
WHERE f_int1 BETWEEN @max_row_div2 - 1 AND @max_row_div2 + 1;
CREATE TRIGGER trg_2 BEFORE UPDATE ON t1 FOR EACH ROW
BEGIN
SET new.f_int1 = old.f_int1 + @max_row,
new.f_int2 = old.f_int2 - @max_row,
new.f_charbig = '####updated per update trigger####';
END|
UPDATE t1
SET f_int1 = f_int1 + @max_row, f_int2 = f_int2 - @max_row,
f_charbig = '####updated per update statement itself####';
	
# check trigger-9 success: 	1
DROP TRIGGER trg_2;
UPDATE t1 SET f_int1 = CAST(f_char1 AS SIGNED INT),
f_int2 = CAST(f_char1 AS SIGNED INT),
f_charbig = CONCAT('===',f_char1,'===');
CREATE TRIGGER trg_2 BEFORE UPDATE ON t1 FOR EACH ROW
BEGIN
SET new.f_int1 = new.f_int1 + @max_row,
new.f_int2 = new.f_int2 - @max_row,
new.f_charbig = '####updated per update trigger####';
END|
UPDATE t1
SET f_int1 = f_int1 + @max_row, f_int2 = f_int2 - @max_row,
f_charbig = '####updated per update statement itself####';
	
# check trigger-10 success: 	1
DROP TRIGGER trg_2;
UPDATE t1 SET f_int1 = CAST(f_char1 AS SIGNED INT),
f_int2 = CAST(f_char1 AS SIGNED INT),
f_charbig = CONCAT('===',f_char1,'===');
CREATE TRIGGER trg_3 BEFORE INSERT ON t1 FOR EACH ROW
BEGIN
SET new.f_int1 = @my_max1 + @counter,
new.f_int2 = @my_min2 - @counter,
new.f_charbig = '####updated per insert trigger####';
SET @counter = @counter + 1;
END|
SET @counter = 1;
SELECT MAX(f_int1), MIN(f_int2) INTO @my_max1,@my_min2 FROM t1;
INSERT INTO t1 (f_int1, f_int2, f_char1, f_char2, f_charbig)
SELECT f_int1, f_int1, CAST(f_int1 AS CHAR),
CAST(f_int1 AS CHAR), 'just inserted' FROM t0_template
WHERE f_int1 BETWEEN @max_row_div2 - 1 AND @max_row_div2 + 1
ORDER BY f_int1;
DROP TRIGGER trg_3;
	
# check trigger-11 success: 	1
DELETE FROM t1
WHERE f_int1 <> CAST(f_char1 AS SIGNED INT)
AND f_int2 <> CAST(f_char1 AS SIGNED INT)
AND f_charbig = '####updated per insert trigger####';
CREATE TRIGGER trg_3 BEFORE INSERT ON t1 FOR EACH ROW
BEGIN
SET new.f_int1 = @my_max1 + @counter,
new.f_int2 = @my_min2 - @counter,
new.f_charbig = '####updated per insert trigger####';
SET @counter = @counter + 1;
END|
SET @counter = 1;
SELECT MAX(f_int1), MIN(f_int2) INTO @my_max1,@my_min2 FROM t1;
INSERT INTO t1 (f_char1, f_char2, f_charbig)
SELECT CAST(f_int1 AS CHAR),
CAST(f_int1 AS CHAR), 'just inserted' FROM t0_template
WHERE f_int1 BETWEEN @max_row_div2 - 1 AND @max_row_div2 + 1
ORDER BY f_int1;
DROP TRIGGER trg_3;
	
# check trigger-12 success: 	1
DELETE FROM t1
WHERE f_int1 <> CAST(f_char1 AS SIGNED INT)
AND f_int2 <> CAST(f_char1 AS SIGNED INT)
AND f_charbig = '####updated per insert trigger####';
ANALYZE  TABLE t1;
Table	Op	Msg_type	Msg_text
test.t1	analyze	note	The storage engine for the table doesn't support analyze
CHECK    TABLE t1 EXTENDED;
Table	Op	Msg_type	Msg_text
test.t1	check	note	The storage engine for the table doesn't support check
CHECKSUM TABLE t1 EXTENDED;
Table	Checksum
test.t1	<some_value>
OPTIMIZE TABLE t1;
Table	Op	Msg_type	Msg_text
test.t1	optimize	note	The storage engine for the table doesn't support optimize
# check layout success:    1
REPAIR   TABLE t1 EXTENDED;
Table	Op	Msg_type	Msg_text
test.t1	repair	note	The storage engine for the table doesn't support repair
# check layout success:    1
TRUNCATE t1;
	
# check TRUNCATE success: 	1
# check layout success:    1
# End usability test (inc/partition_check.inc)
DROP TABLE t1;
#------------------------------------------------------------------------
# 4 Storage engine assignment after partition name + after name of
#   subpartitions belonging to another partition
#------------------------------------------------------------------------
# this should work
# after fixing Bug#33722
CREATE TABLE t1 (
f_int1 INTEGER,
f_int2 INTEGER,
f_char1 CHAR(20),
f_char2 CHAR(20),
f_charbig VARCHAR(1000)
)
PARTITION BY RANGE(f_int1)
SUBPARTITION BY HASH(f_int1)
( PARTITION part1 VALUES LESS THAN (10) ENGINE = 'MyISAM'
(SUBPARTITION subpart11,
SUBPARTITION subpart12),
PARTITION part2 VALUES LESS THAN (2147483646)
(SUBPARTITION subpart21 STORAGE ENGINE = 'MyISAM',
SUBPARTITION subpart22 STORAGE ENGINE = 'MyISAM')
);
ERROR HY000: The mix of handlers in the partitions is not allowed in this version of MySQL
# this should work
# after fixing Bug#33722
CREATE TABLE t1 (
f_int1 INTEGER,
f_int2 INTEGER,
f_char1 CHAR(20),
f_char2 CHAR(20),
f_charbig VARCHAR(1000)
)
PARTITION BY RANGE(f_int1)
SUBPARTITION BY HASH(f_int1)
( PARTITION part1 VALUES LESS THAN (10)
(SUBPARTITION subpart11 STORAGE ENGINE = 'MyISAM',
SUBPARTITION subpart12 STORAGE ENGINE = 'MyISAM'),
PARTITION part2 VALUES LESS THAN (2147483646) ENGINE = 'MyISAM'
(SUBPARTITION subpart21,
SUBPARTITION subpart22)
);
ERROR HY000: The mix of handlers in the partitions is not allowed in this version of MySQL
#------------------------------------------------------------------------
# 5 Precedence of storage engine assignments (if there is any)
#------------------------------------------------------------------------
# 5.1 Storage engine assignment after column list + after partition
#     or subpartition name
CREATE TABLE t1 (
f_int1 INTEGER,
f_int2 INTEGER,
f_char1 CHAR(20),
f_char2 CHAR(20),
f_charbig VARCHAR(1000)
) ENGINE = 'MyISAM'
PARTITION BY HASH(f_int1)
( PARTITION part1 STORAGE ENGINE = 'MyISAM',
PARTITION part2 STORAGE ENGINE = 'MyISAM'
);
INSERT INTO t1(f_int1,f_int2,f_char1,f_char2,f_charbig)
SELECT f_int1,f_int2,f_char1,f_char2,f_charbig FROM t0_template;
# Start usability test (inc/partition_check.inc)
create_command
SHOW CREATE TABLE t1;
Table	Create Table
t1	CREATE TABLE `t1` (
  `f_int1` int(11) DEFAULT NULL,
  `f_int2` int(11) DEFAULT NULL,
  `f_char1` char(20) DEFAULT NULL,
  `f_char2` char(20) DEFAULT NULL,
  `f_charbig` varchar(1000) DEFAULT NULL
) ENGINE=MyISAM DEFAULT CHARSET=latin1 /*!50100 PARTITION BY HASH (f_int1) (PARTITION part1 ENGINE = MyISAM, PARTITION part2 ENGINE = MyISAM) */

unified filelist
$MYSQLTEST_VARDIR/master-data/test/t1#P#part1.MYD
$MYSQLTEST_VARDIR/master-data/test/t1#P#part1.MYI
$MYSQLTEST_VARDIR/master-data/test/t1#P#part2.MYD
$MYSQLTEST_VARDIR/master-data/test/t1#P#part2.MYI
$MYSQLTEST_VARDIR/master-data/test/t1.frm
$MYSQLTEST_VARDIR/master-data/test/t1.par

# check prerequisites-1 success:    1
# check COUNT(*) success:    1
# check MIN/MAX(f_int1) success:    1
# check MIN/MAX(f_int2) success:    1
INSERT INTO t1 (f_int1, f_int2, f_char1, f_char2, f_charbig)
SELECT f_int1, f_int1, CAST(f_int1 AS CHAR),
CAST(f_int1 AS CHAR), 'delete me' FROM t0_template
WHERE f_int1 IN (2,3);
# check prerequisites-3 success:    1
DELETE FROM t1 WHERE f_charbig = 'delete me';
# INFO: Neither f_int1 nor f_int2 nor (f_int1,f_int2) is UNIQUE
# check read via f_int1 success: 1
# check read via f_int2 success: 1
	
# check multiple-1 success: 	1
DELETE FROM t1 WHERE MOD(f_int1,3) = 0;
	
# check multiple-2 success: 	1
INSERT INTO t1 SELECT * FROM t0_template
WHERE MOD(f_int1,3) = 0;
	
# check multiple-3 success: 	1
UPDATE t1 SET f_int1 = f_int1 + @max_row
WHERE f_int1 BETWEEN @max_row_div2 - @max_row_div4
AND @max_row_div2 + @max_row_div4;
	
# check multiple-4 success: 	1
DELETE FROM t1
WHERE f_int1 BETWEEN @max_row_div2 - @max_row_div4 + @max_row
AND @max_row_div2 + @max_row_div4 + @max_row;
	
# check multiple-5 success: 	1
SELECT MIN(f_int1) - 1 INTO @cur_value FROM t1;
INSERT INTO t1
SET f_int1 = @cur_value , f_int2 = @cur_value,
f_char1 = CAST(@cur_value AS CHAR), f_char2 = CAST(@cur_value AS CHAR),
f_charbig = '#SINGLE#';
	
# check single-1 success: 	1
SELECT MAX(f_int1) + 1 INTO @cur_value FROM t1;
INSERT INTO t1
SET f_int1 = @cur_value , f_int2 = @cur_value,
f_char1 = CAST(@cur_value AS CHAR), f_char2 = CAST(@cur_value AS CHAR),
f_charbig = '#SINGLE#';
	
# check single-2 success: 	1
SELECT MIN(f_int1) INTO @cur_value1 FROM t1;
SELECT MAX(f_int1) + 1 INTO @cur_value2 FROM t1;
UPDATE t1 SET f_int1 = @cur_value2
WHERE  f_int1 = @cur_value1 AND f_charbig = '#SINGLE#';
	
# check single-3 success: 	1
SET @cur_value1= -1;
SELECT MAX(f_int1) INTO @cur_value2 FROM t1;
UPDATE t1 SET f_int1 = @cur_value1
WHERE  f_int1 = @cur_value2 AND f_charbig = '#SINGLE#';
	
# check single-4 success: 	1
SELECT MAX(f_int1) INTO @cur_value FROM t1;
DELETE FROM t1 WHERE f_int1 = @cur_value AND f_charbig = '#SINGLE#';
	
# check single-5 success: 	1
DELETE FROM t1 WHERE f_int1 = -1 AND f_charbig = '#SINGLE#';
	
# check single-6 success: 	1
INSERT INTO t1 SET f_int1 = @max_int_4 , f_int2 = @max_int_4, f_charbig = '#2147483647##';
	
# check single-7 success: 	1
DELETE FROM t1 WHERE f_charbig = '#2147483647##';
DELETE FROM t1 WHERE f_int1 IS NULL OR f_int1 = 0;
INSERT t1 SET f_int1 = 0 , f_int2 = 0,
f_char1 = CAST(0 AS CHAR), f_char2 = CAST(0 AS CHAR),
f_charbig = '#NULL#';
INSERT INTO t1
SET f_int1 = NULL , f_int2 = -@max_row,
f_char1 = CAST(-@max_row AS CHAR), f_char2 = CAST(-@max_row AS CHAR),
f_charbig = '#NULL#';
# check null success:    1
	
# check null-1 success: 	1
UPDATE t1 SET f_int1 = -@max_row
WHERE f_int1 IS NULL AND f_int2 = -@max_row AND f_char1 = CAST(-@max_row AS CHAR)
AND f_char2 = CAST(-@max_row AS CHAR) AND f_charbig = '#NULL#';
	
# check null-2 success: 	1
UPDATE t1 SET f_int1 = NULL
WHERE f_int1 = -@max_row AND f_int2 = -@max_row AND f_char1 = CAST(-@max_row AS CHAR)
AND f_char2 = CAST(-@max_row AS CHAR) AND f_charbig = '#NULL#';
	
# check null-3 success: 	1
DELETE FROM t1
WHERE f_int1 IS NULL AND f_int2 = -@max_row AND f_char1 = CAST(-@max_row AS CHAR)
AND f_char2 = CAST(-@max_row AS CHAR) AND f_charbig = '#NULL#';
	
# check null-4 success: 	1
DELETE FROM t1
WHERE f_int1 = 0 AND f_int2 = 0
AND f_char1 = CAST(0 AS CHAR) AND f_char2 = CAST(0 AS CHAR)
AND f_charbig = '#NULL#';
SET AUTOCOMMIT= 0;
INSERT INTO t1 (f_int1, f_int2, f_char1, f_char2, f_charbig)
SELECT f_int1, f_int1, '', '', 'was inserted'
FROM t0_template source_tab
WHERE f_int1 BETWEEN @max_row_div4 AND @max_row_div2 + @max_row_div4;
	
# check transactions-1 success: 	1
COMMIT WORK;
	
# check transactions-2 success: 	1
ROLLBACK WORK;
	
# check transactions-3 success: 	1
DELETE FROM t1 WHERE f_charbig = 'was inserted';
COMMIT WORK;
ROLLBACK WORK;
	
# check transactions-4 success: 	1
INSERT INTO t1 (f_int1, f_int2, f_char1, f_char2, f_charbig)
SELECT f_int1, f_int1, '', '', 'was inserted'
FROM t0_template source_tab
WHERE f_int1 BETWEEN @max_row_div4 AND @max_row_div2 + @max_row_div4;
	
# check transactions-5 success: 	1
ROLLBACK WORK;
Warnings:
Warning	1196	Some non-transactional changed tables couldn't be rolled back
	
# check transactions-6 success: 	1
# INFO: Storage engine used for t1 seems to be not transactional.
COMMIT;
	
# check transactions-7 success: 	1
DELETE FROM t1 WHERE f_charbig = 'was inserted';
COMMIT WORK;
SET @@session.sql_mode = 'traditional';
SELECT @max_row_div2 + @max_row_div4 - @max_row_div4 + 1 INTO @exp_inserted_rows;
INSERT INTO t1 (f_int1, f_int2, f_char1, f_char2, f_charbig)
SELECT IF(f_int1 = @max_row_div2,f_int1 / 0,f_int1),f_int1,
'', '', 'was inserted' FROM t0_template
WHERE f_int1 BETWEEN @max_row_div4 AND @max_row_div2 + @max_row_div4;
ERROR 22012: Division by 0
COMMIT;
	
# check transactions-8 success: 	1
# INFO: Storage engine used for t1 seems to be unable to revert
#       changes made by the failing statement.
SET @@session.sql_mode = '';
SET AUTOCOMMIT= 1;
DELETE FROM t1 WHERE f_charbig = 'was inserted';
COMMIT WORK;
UPDATE t1 SET f_charbig = REPEAT('b', 1000);
	
# check special-1 success: 	1
UPDATE t1 SET f_charbig = '';
	
# check special-2 success: 	1
UPDATE t1 SET f_charbig = CONCAT('===',CAST(f_int1 AS CHAR),'===');
INSERT INTO t1(f_int1,f_int2,f_char1,f_char2,f_charbig)
SELECT f_int1,f_int2,f_char1,f_char2,'just inserted' FROM t0_template
WHERE f_int1 BETWEEN @max_row_div2 - 1 AND @max_row_div2 + 1;
INSERT INTO t0_aux(f_int1,f_int2,f_char1,f_char2,f_charbig)
SELECT -f_int1,-f_int1,CAST(-f_int1 AS CHAR),CAST(-f_int1 AS CHAR),
'just inserted' FROM t0_template
WHERE f_int1 BETWEEN @max_row_div2 - 1 AND @max_row_div2 + 1;
CREATE TRIGGER trg_1 BEFORE INSERT ON t0_aux FOR EACH ROW
BEGIN
UPDATE t1 SET f_int1 = -f_int1, f_int2 = -f_int2,
f_charbig = 'updated by trigger'
      WHERE f_int1 = new.f_int1;
END|
INSERT INTO t0_aux(f_int1,f_int2,f_char1,f_char2,f_charbig)
SELECT f_int1,f_int2,f_char1,f_char2,NULL FROM t0_template
WHERE f_int1 BETWEEN @max_row_div2 - 1 AND @max_row_div2 + 1;
	
# check trigger-1 success: 	1
DROP TRIGGER trg_1;
UPDATE t1 SET f_int1 = CAST(f_char1 AS SIGNED INT),
f_int2 = CAST(f_char1 AS SIGNED INT),
f_charbig = 'just inserted'
   WHERE f_int1 <> CAST(f_char1 AS SIGNED INT);
DELETE FROM t0_aux
WHERE ABS(f_int1) BETWEEN @max_row_div2 - 1 AND @max_row_div2 + 1;
INSERT INTO t0_aux(f_int1,f_int2,f_char1,f_char2,f_charbig)
SELECT -f_int1,-f_int1,CAST(-f_int1 AS CHAR),CAST(-f_int1 AS CHAR),
'just inserted' FROM t0_template
WHERE f_int1 BETWEEN @max_row_div2 - 1 AND @max_row_div2 + 1;
CREATE TRIGGER trg_1 AFTER INSERT ON t0_aux FOR EACH ROW
BEGIN
UPDATE t1 SET f_int1 = -f_int1, f_int2 = -f_int2,
f_charbig = 'updated by trigger'
      WHERE f_int1 = new.f_int1;
END|
INSERT INTO t0_aux(f_int1,f_int2,f_char1,f_char2,f_charbig)
SELECT f_int1,f_int2,f_char1,f_char2,NULL FROM t0_template
WHERE f_int1 BETWEEN @max_row_div2 - 1 AND @max_row_div2 + 1;
	
# check trigger-2 success: 	1
DROP TRIGGER trg_1;
UPDATE t1 SET f_int1 = CAST(f_char1 AS SIGNED INT),
f_int2 = CAST(f_char1 AS SIGNED INT),
f_charbig = 'just inserted'
   WHERE f_int1 <> CAST(f_char1 AS SIGNED INT);
DELETE FROM t0_aux
WHERE ABS(f_int1) BETWEEN @max_row_div2 - 1 AND @max_row_div2 + 1;
INSERT INTO t0_aux(f_int1,f_int2,f_char1,f_char2,f_charbig)
SELECT -f_int1,-f_int1,CAST(-f_int1 AS CHAR),CAST(-f_int1 AS CHAR),
'just inserted' FROM t0_template
WHERE f_int1 BETWEEN @max_row_div2 - 1 AND @max_row_div2 + 1;
CREATE TRIGGER trg_1 BEFORE UPDATE ON t0_aux FOR EACH ROW
BEGIN
UPDATE t1 SET f_int1 = -f_int1, f_int2 = -f_int2,
f_charbig = 'updated by trigger'
      WHERE f_int1 = new.f_int1;
END|
UPDATE t0_aux SET f_int1 =  - f_int1, f_int2 = - f_int2
WHERE f_int1 IN (- (@max_row_div2 - 1),- @max_row_div2,- (@max_row_div2 + 1));
	
# check trigger-3 success: 	1
DROP TRIGGER trg_1;
UPDATE t1 SET f_int1 = CAST(f_char1 AS SIGNED INT),
f_int2 = CAST(f_char1 AS SIGNED INT),
f_charbig = 'just inserted'
   WHERE f_int1 <> CAST(f_char1 AS SIGNED INT);
DELETE FROM t0_aux
WHERE ABS(f_int1) BETWEEN @max_row_div2 - 1 AND @max_row_div2 + 1;
INSERT INTO t0_aux(f_int1,f_int2,f_char1,f_char2,f_charbig)
SELECT -f_int1,-f_int1,CAST(-f_int1 AS CHAR),CAST(-f_int1 AS CHAR),
'just inserted' FROM t0_template
WHERE f_int1 BETWEEN @max_row_div2 - 1 AND @max_row_div2 + 1;
CREATE TRIGGER trg_1 BEFORE UPDATE ON t0_aux FOR EACH ROW
BEGIN
UPDATE t1 SET f_int1 = -f_int1, f_int2 = -f_int2,
f_charbig = 'updated by trigger'
      WHERE f_int1 = - old.f_int1;
END|
UPDATE t0_aux SET f_int1 =  - f_int1, f_int2 = - f_int2
WHERE f_int1 IN (- (@max_row_div2 - 1),- @max_row_div2,- (@max_row_div2 + 1));
	
# check trigger-4 success: 	1
DROP TRIGGER trg_1;
UPDATE t1 SET f_int1 = CAST(f_char1 AS SIGNED INT),
f_int2 = CAST(f_char1 AS SIGNED INT),
f_charbig = 'just inserted'
   WHERE f_int1 <> CAST(f_char1 AS SIGNED INT);
DELETE FROM t0_aux
WHERE ABS(f_int1) BETWEEN @max_row_div2 - 1 AND @max_row_div2 + 1;
INSERT INTO t0_aux(f_int1,f_int2,f_char1,f_char2,f_charbig)
SELECT -f_int1,-f_int1,CAST(-f_int1 AS CHAR),CAST(-f_int1 AS CHAR),
'just inserted' FROM t0_template
WHERE f_int1 BETWEEN @max_row_div2 - 1 AND @max_row_div2 + 1;
CREATE TRIGGER trg_1 AFTER UPDATE ON t0_aux FOR EACH ROW
BEGIN
UPDATE t1 SET f_int1 = -f_int1, f_int2 = -f_int2,
f_charbig = 'updated by trigger'
      WHERE f_int1 = new.f_int1;
END|
UPDATE t0_aux SET f_int1 =  - f_int1, f_int2 = - f_int2
WHERE f_int1 IN (- (@max_row_div2 - 1),- @max_row_div2,- (@max_row_div2 + 1));
	
# check trigger-5 success: 	1
DROP TRIGGER trg_1;
UPDATE t1 SET f_int1 = CAST(f_char1 AS SIGNED INT),
f_int2 = CAST(f_char1 AS SIGNED INT),
f_charbig = 'just inserted'
   WHERE f_int1 <> CAST(f_char1 AS SIGNED INT);
DELETE FROM t0_aux
WHERE ABS(f_int1) BETWEEN @max_row_div2 - 1 AND @max_row_div2 + 1;
INSERT INTO t0_aux(f_int1,f_int2,f_char1,f_char2,f_charbig)
SELECT -f_int1,-f_int1,CAST(-f_int1 AS CHAR),CAST(-f_int1 AS CHAR),
'just inserted' FROM t0_template
WHERE f_int1 BETWEEN @max_row_div2 - 1 AND @max_row_div2 + 1;
CREATE TRIGGER trg_1 AFTER UPDATE ON t0_aux FOR EACH ROW
BEGIN
UPDATE t1 SET f_int1 = -f_int1, f_int2 = -f_int2,
f_charbig = 'updated by trigger'
      WHERE f_int1 = - old.f_int1;
END|
UPDATE t0_aux SET f_int1 =  - f_int1, f_int2 = - f_int2
WHERE f_int1 IN (- (@max_row_div2 - 1),- @max_row_div2,- (@max_row_div2 + 1));
	
# check trigger-6 success: 	1
DROP TRIGGER trg_1;
UPDATE t1 SET f_int1 = CAST(f_char1 AS SIGNED INT),
f_int2 = CAST(f_char1 AS SIGNED INT),
f_charbig = 'just inserted'
   WHERE f_int1 <> CAST(f_char1 AS SIGNED INT);
DELETE FROM t0_aux
WHERE ABS(f_int1) BETWEEN @max_row_div2 - 1 AND @max_row_div2 + 1;
INSERT INTO t0_aux(f_int1,f_int2,f_char1,f_char2,f_charbig)
SELECT -f_int1,-f_int1,CAST(-f_int1 AS CHAR),CAST(-f_int1 AS CHAR),
'just inserted' FROM t0_template
WHERE f_int1 BETWEEN @max_row_div2 - 1 AND @max_row_div2 + 1;
CREATE TRIGGER trg_1 BEFORE DELETE ON t0_aux FOR EACH ROW
BEGIN
UPDATE t1 SET f_int1 = -f_int1, f_int2 = -f_int2,
f_charbig = 'updated by trigger'
      WHERE f_int1 = - old.f_int1;
END|
DELETE FROM t0_aux
WHERE f_int1 IN (- (@max_row_div2 - 1),- @max_row_div2,- (@max_row_div2 + 1));
	
# check trigger-7 success: 	1
DROP TRIGGER trg_1;
UPDATE t1 SET f_int1 = CAST(f_char1 AS SIGNED INT),
f_int2 = CAST(f_char1 AS SIGNED INT),
f_charbig = 'just inserted'
   WHERE f_int1 <> CAST(f_char1 AS SIGNED INT);
DELETE FROM t0_aux
WHERE ABS(f_int1) BETWEEN @max_row_div2 - 1 AND @max_row_div2 + 1;
INSERT INTO t0_aux(f_int1,f_int2,f_char1,f_char2,f_charbig)
SELECT -f_int1,-f_int1,CAST(-f_int1 AS CHAR),CAST(-f_int1 AS CHAR),
'just inserted' FROM t0_template
WHERE f_int1 BETWEEN @max_row_div2 - 1 AND @max_row_div2 + 1;
CREATE TRIGGER trg_1 AFTER DELETE ON t0_aux FOR EACH ROW
BEGIN
UPDATE t1 SET f_int1 = -f_int1, f_int2 = -f_int2,
f_charbig = 'updated by trigger'
      WHERE f_int1 = - old.f_int1;
END|
DELETE FROM t0_aux
WHERE f_int1 IN (- (@max_row_div2 - 1),- @max_row_div2,- (@max_row_div2 + 1));
	
# check trigger-8 success: 	1
DROP TRIGGER trg_1;
UPDATE t1 SET f_int1 = CAST(f_char1 AS SIGNED INT),
f_int2 = CAST(f_char1 AS SIGNED INT),
f_charbig = 'just inserted'
   WHERE f_int1 <> CAST(f_char1 AS SIGNED INT);
DELETE FROM t0_aux
WHERE ABS(f_int1) BETWEEN @max_row_div2 - 1 AND @max_row_div2 + 1;
DELETE FROM t1
WHERE f_int1 BETWEEN @max_row_div2 - 1 AND @max_row_div2 + 1;
CREATE TRIGGER trg_2 BEFORE UPDATE ON t1 FOR EACH ROW
BEGIN
SET new.f_int1 = old.f_int1 + @max_row,
new.f_int2 = old.f_int2 - @max_row,
new.f_charbig = '####updated per update trigger####';
END|
UPDATE t1
SET f_int1 = f_int1 + @max_row, f_int2 = f_int2 - @max_row,
f_charbig = '####updated per update statement itself####';
	
# check trigger-9 success: 	1
DROP TRIGGER trg_2;
UPDATE t1 SET f_int1 = CAST(f_char1 AS SIGNED INT),
f_int2 = CAST(f_char1 AS SIGNED INT),
f_charbig = CONCAT('===',f_char1,'===');
CREATE TRIGGER trg_2 BEFORE UPDATE ON t1 FOR EACH ROW
BEGIN
SET new.f_int1 = new.f_int1 + @max_row,
new.f_int2 = new.f_int2 - @max_row,
new.f_charbig = '####updated per update trigger####';
END|
UPDATE t1
SET f_int1 = f_int1 + @max_row, f_int2 = f_int2 - @max_row,
f_charbig = '####updated per update statement itself####';
	
# check trigger-10 success: 	1
DROP TRIGGER trg_2;
UPDATE t1 SET f_int1 = CAST(f_char1 AS SIGNED INT),
f_int2 = CAST(f_char1 AS SIGNED INT),
f_charbig = CONCAT('===',f_char1,'===');
CREATE TRIGGER trg_3 BEFORE INSERT ON t1 FOR EACH ROW
BEGIN
SET new.f_int1 = @my_max1 + @counter,
new.f_int2 = @my_min2 - @counter,
new.f_charbig = '####updated per insert trigger####';
SET @counter = @counter + 1;
END|
SET @counter = 1;
SELECT MAX(f_int1), MIN(f_int2) INTO @my_max1,@my_min2 FROM t1;
INSERT INTO t1 (f_int1, f_int2, f_char1, f_char2, f_charbig)
SELECT f_int1, f_int1, CAST(f_int1 AS CHAR),
CAST(f_int1 AS CHAR), 'just inserted' FROM t0_template
WHERE f_int1 BETWEEN @max_row_div2 - 1 AND @max_row_div2 + 1
ORDER BY f_int1;
DROP TRIGGER trg_3;
	
# check trigger-11 success: 	1
DELETE FROM t1
WHERE f_int1 <> CAST(f_char1 AS SIGNED INT)
AND f_int2 <> CAST(f_char1 AS SIGNED INT)
AND f_charbig = '####updated per insert trigger####';
CREATE TRIGGER trg_3 BEFORE INSERT ON t1 FOR EACH ROW
BEGIN
SET new.f_int1 = @my_max1 + @counter,
new.f_int2 = @my_min2 - @counter,
new.f_charbig = '####updated per insert trigger####';
SET @counter = @counter + 1;
END|
SET @counter = 1;
SELECT MAX(f_int1), MIN(f_int2) INTO @my_max1,@my_min2 FROM t1;
INSERT INTO t1 (f_char1, f_char2, f_charbig)
SELECT CAST(f_int1 AS CHAR),
CAST(f_int1 AS CHAR), 'just inserted' FROM t0_template
WHERE f_int1 BETWEEN @max_row_div2 - 1 AND @max_row_div2 + 1
ORDER BY f_int1;
DROP TRIGGER trg_3;
	
# check trigger-12 success: 	1
DELETE FROM t1
WHERE f_int1 <> CAST(f_char1 AS SIGNED INT)
AND f_int2 <> CAST(f_char1 AS SIGNED INT)
AND f_charbig = '####updated per insert trigger####';
ANALYZE  TABLE t1;
Table	Op	Msg_type	Msg_text
test.t1	analyze	note	The storage engine for the table doesn't support analyze
CHECK    TABLE t1 EXTENDED;
Table	Op	Msg_type	Msg_text
test.t1	check	note	The storage engine for the table doesn't support check
CHECKSUM TABLE t1 EXTENDED;
Table	Checksum
test.t1	<some_value>
OPTIMIZE TABLE t1;
Table	Op	Msg_type	Msg_text
test.t1	optimize	note	The storage engine for the table doesn't support optimize
# check layout success:    1
REPAIR   TABLE t1 EXTENDED;
Table	Op	Msg_type	Msg_text
test.t1	repair	note	The storage engine for the table doesn't support repair
# check layout success:    1
TRUNCATE t1;
	
# check TRUNCATE success: 	1
# check layout success:    1
# End usability test (inc/partition_check.inc)
DROP TABLE t1;
CREATE TABLE t1 (
f_int1 INTEGER,
f_int2 INTEGER,
f_char1 CHAR(20),
f_char2 CHAR(20),
f_charbig VARCHAR(1000)
)
PARTITION BY RANGE(f_int1)
SUBPARTITION BY HASH(f_int1)
( PARTITION part1 VALUES LESS THAN (10)
(SUBPARTITION subpart11 STORAGE ENGINE = 'MyISAM',
SUBPARTITION subpart12 STORAGE ENGINE = 'MyISAM'),
PARTITION part2 VALUES LESS THAN (2147483646)
(SUBPARTITION subpart21 STORAGE ENGINE = 'MyISAM',
SUBPARTITION subpart22 STORAGE ENGINE = 'MyISAM')
);
INSERT INTO t1(f_int1,f_int2,f_char1,f_char2,f_charbig)
SELECT f_int1,f_int2,f_char1,f_char2,f_charbig FROM t0_template;
# Start usability test (inc/partition_check.inc)
create_command
SHOW CREATE TABLE t1;
Table	Create Table
t1	CREATE TABLE `t1` (
  `f_int1` int(11) DEFAULT NULL,
  `f_int2` int(11) DEFAULT NULL,
  `f_char1` char(20) DEFAULT NULL,
  `f_char2` char(20) DEFAULT NULL,
  `f_charbig` varchar(1000) DEFAULT NULL
) ENGINE=MyISAM DEFAULT CHARSET=latin1 /*!50100 PARTITION BY RANGE (f_int1) SUBPARTITION BY HASH (f_int1) (PARTITION part1 VALUES LESS THAN (10) (SUBPARTITION subpart11 ENGINE = MyISAM, SUBPARTITION subpart12 ENGINE = MyISAM), PARTITION part2 VALUES LESS THAN (2147483646) (SUBPARTITION subpart21 ENGINE = MyISAM, SUBPARTITION subpart22 ENGINE = MyISAM)) */

unified filelist
$MYSQLTEST_VARDIR/master-data/test/t1#P#part1#SP#subpart11.MYD
$MYSQLTEST_VARDIR/master-data/test/t1#P#part1#SP#subpart11.MYI
$MYSQLTEST_VARDIR/master-data/test/t1#P#part1#SP#subpart12.MYD
$MYSQLTEST_VARDIR/master-data/test/t1#P#part1#SP#subpart12.MYI
$MYSQLTEST_VARDIR/master-data/test/t1#P#part2#SP#subpart21.MYD
$MYSQLTEST_VARDIR/master-data/test/t1#P#part2#SP#subpart21.MYI
$MYSQLTEST_VARDIR/master-data/test/t1#P#part2#SP#subpart22.MYD
$MYSQLTEST_VARDIR/master-data/test/t1#P#part2#SP#subpart22.MYI
$MYSQLTEST_VARDIR/master-data/test/t1.frm
$MYSQLTEST_VARDIR/master-data/test/t1.par

# check prerequisites-1 success:    1
# check COUNT(*) success:    1
# check MIN/MAX(f_int1) success:    1
# check MIN/MAX(f_int2) success:    1
INSERT INTO t1 (f_int1, f_int2, f_char1, f_char2, f_charbig)
SELECT f_int1, f_int1, CAST(f_int1 AS CHAR),
CAST(f_int1 AS CHAR), 'delete me' FROM t0_template
WHERE f_int1 IN (2,3);
# check prerequisites-3 success:    1
DELETE FROM t1 WHERE f_charbig = 'delete me';
# INFO: Neither f_int1 nor f_int2 nor (f_int1,f_int2) is UNIQUE
# check read via f_int1 success: 1
# check read via f_int2 success: 1
	
# check multiple-1 success: 	1
DELETE FROM t1 WHERE MOD(f_int1,3) = 0;
	
# check multiple-2 success: 	1
INSERT INTO t1 SELECT * FROM t0_template
WHERE MOD(f_int1,3) = 0;
	
# check multiple-3 success: 	1
UPDATE t1 SET f_int1 = f_int1 + @max_row
WHERE f_int1 BETWEEN @max_row_div2 - @max_row_div4
AND @max_row_div2 + @max_row_div4;
	
# check multiple-4 success: 	1
DELETE FROM t1
WHERE f_int1 BETWEEN @max_row_div2 - @max_row_div4 + @max_row
AND @max_row_div2 + @max_row_div4 + @max_row;
	
# check multiple-5 success: 	1
SELECT MIN(f_int1) - 1 INTO @cur_value FROM t1;
INSERT INTO t1
SET f_int1 = @cur_value , f_int2 = @cur_value,
f_char1 = CAST(@cur_value AS CHAR), f_char2 = CAST(@cur_value AS CHAR),
f_charbig = '#SINGLE#';
	
# check single-1 success: 	1
SELECT MAX(f_int1) + 1 INTO @cur_value FROM t1;
INSERT INTO t1
SET f_int1 = @cur_value , f_int2 = @cur_value,
f_char1 = CAST(@cur_value AS CHAR), f_char2 = CAST(@cur_value AS CHAR),
f_charbig = '#SINGLE#';
	
# check single-2 success: 	1
SELECT MIN(f_int1) INTO @cur_value1 FROM t1;
SELECT MAX(f_int1) + 1 INTO @cur_value2 FROM t1;
UPDATE t1 SET f_int1 = @cur_value2
WHERE  f_int1 = @cur_value1 AND f_charbig = '#SINGLE#';
	
# check single-3 success: 	1
SET @cur_value1= -1;
SELECT MAX(f_int1) INTO @cur_value2 FROM t1;
UPDATE t1 SET f_int1 = @cur_value1
WHERE  f_int1 = @cur_value2 AND f_charbig = '#SINGLE#';
	
# check single-4 success: 	1
SELECT MAX(f_int1) INTO @cur_value FROM t1;
DELETE FROM t1 WHERE f_int1 = @cur_value AND f_charbig = '#SINGLE#';
	
# check single-5 success: 	1
DELETE FROM t1 WHERE f_int1 = -1 AND f_charbig = '#SINGLE#';
	
# check single-6 success: 	1
INSERT INTO t1 SET f_int1 = @max_int_4 , f_int2 = @max_int_4, f_charbig = '#2147483647##';
ERROR HY000: Table has no partition for value 2147483647
DELETE FROM t1 WHERE f_int1 IS NULL OR f_int1 = 0;
INSERT t1 SET f_int1 = 0 , f_int2 = 0,
f_char1 = CAST(0 AS CHAR), f_char2 = CAST(0 AS CHAR),
f_charbig = '#NULL#';
INSERT INTO t1
SET f_int1 = NULL , f_int2 = -@max_row,
f_char1 = CAST(-@max_row AS CHAR), f_char2 = CAST(-@max_row AS CHAR),
f_charbig = '#NULL#';
# check null success:    1
	
# check null-1 success: 	1
UPDATE t1 SET f_int1 = -@max_row
WHERE f_int1 IS NULL AND f_int2 = -@max_row AND f_char1 = CAST(-@max_row AS CHAR)
AND f_char2 = CAST(-@max_row AS CHAR) AND f_charbig = '#NULL#';
	
# check null-2 success: 	1
UPDATE t1 SET f_int1 = NULL
WHERE f_int1 = -@max_row AND f_int2 = -@max_row AND f_char1 = CAST(-@max_row AS CHAR)
AND f_char2 = CAST(-@max_row AS CHAR) AND f_charbig = '#NULL#';
	
# check null-3 success: 	1
DELETE FROM t1
WHERE f_int1 IS NULL AND f_int2 = -@max_row AND f_char1 = CAST(-@max_row AS CHAR)
AND f_char2 = CAST(-@max_row AS CHAR) AND f_charbig = '#NULL#';
	
# check null-4 success: 	1
DELETE FROM t1
WHERE f_int1 = 0 AND f_int2 = 0
AND f_char1 = CAST(0 AS CHAR) AND f_char2 = CAST(0 AS CHAR)
AND f_charbig = '#NULL#';
SET AUTOCOMMIT= 0;
INSERT INTO t1 (f_int1, f_int2, f_char1, f_char2, f_charbig)
SELECT f_int1, f_int1, '', '', 'was inserted'
FROM t0_template source_tab
WHERE f_int1 BETWEEN @max_row_div4 AND @max_row_div2 + @max_row_div4;
	
# check transactions-1 success: 	1
COMMIT WORK;
	
# check transactions-2 success: 	1
ROLLBACK WORK;
	
# check transactions-3 success: 	1
DELETE FROM t1 WHERE f_charbig = 'was inserted';
COMMIT WORK;
ROLLBACK WORK;
	
# check transactions-4 success: 	1
INSERT INTO t1 (f_int1, f_int2, f_char1, f_char2, f_charbig)
SELECT f_int1, f_int1, '', '', 'was inserted'
FROM t0_template source_tab
WHERE f_int1 BETWEEN @max_row_div4 AND @max_row_div2 + @max_row_div4;
	
# check transactions-5 success: 	1
ROLLBACK WORK;
Warnings:
Warning	1196	Some non-transactional changed tables couldn't be rolled back
	
# check transactions-6 success: 	1
# INFO: Storage engine used for t1 seems to be not transactional.
COMMIT;
	
# check transactions-7 success: 	1
DELETE FROM t1 WHERE f_charbig = 'was inserted';
COMMIT WORK;
SET @@session.sql_mode = 'traditional';
SELECT @max_row_div2 + @max_row_div4 - @max_row_div4 + 1 INTO @exp_inserted_rows;
INSERT INTO t1 (f_int1, f_int2, f_char1, f_char2, f_charbig)
SELECT IF(f_int1 = @max_row_div2,f_int1 / 0,f_int1),f_int1,
'', '', 'was inserted' FROM t0_template
WHERE f_int1 BETWEEN @max_row_div4 AND @max_row_div2 + @max_row_div4;
ERROR 22012: Division by 0
COMMIT;
	
# check transactions-8 success: 	1
# INFO: Storage engine used for t1 seems to be unable to revert
#       changes made by the failing statement.
SET @@session.sql_mode = '';
SET AUTOCOMMIT= 1;
DELETE FROM t1 WHERE f_charbig = 'was inserted';
COMMIT WORK;
UPDATE t1 SET f_charbig = REPEAT('b', 1000);
	
# check special-1 success: 	1
UPDATE t1 SET f_charbig = '';
	
# check special-2 success: 	1
UPDATE t1 SET f_charbig = CONCAT('===',CAST(f_int1 AS CHAR),'===');
INSERT INTO t1(f_int1,f_int2,f_char1,f_char2,f_charbig)
SELECT f_int1,f_int2,f_char1,f_char2,'just inserted' FROM t0_template
WHERE f_int1 BETWEEN @max_row_div2 - 1 AND @max_row_div2 + 1;
INSERT INTO t0_aux(f_int1,f_int2,f_char1,f_char2,f_charbig)
SELECT -f_int1,-f_int1,CAST(-f_int1 AS CHAR),CAST(-f_int1 AS CHAR),
'just inserted' FROM t0_template
WHERE f_int1 BETWEEN @max_row_div2 - 1 AND @max_row_div2 + 1;
CREATE TRIGGER trg_1 BEFORE INSERT ON t0_aux FOR EACH ROW
BEGIN
UPDATE t1 SET f_int1 = -f_int1, f_int2 = -f_int2,
f_charbig = 'updated by trigger'
      WHERE f_int1 = new.f_int1;
END|
INSERT INTO t0_aux(f_int1,f_int2,f_char1,f_char2,f_charbig)
SELECT f_int1,f_int2,f_char1,f_char2,NULL FROM t0_template
WHERE f_int1 BETWEEN @max_row_div2 - 1 AND @max_row_div2 + 1;
	
# check trigger-1 success: 	1
DROP TRIGGER trg_1;
UPDATE t1 SET f_int1 = CAST(f_char1 AS SIGNED INT),
f_int2 = CAST(f_char1 AS SIGNED INT),
f_charbig = 'just inserted'
   WHERE f_int1 <> CAST(f_char1 AS SIGNED INT);
DELETE FROM t0_aux
WHERE ABS(f_int1) BETWEEN @max_row_div2 - 1 AND @max_row_div2 + 1;
INSERT INTO t0_aux(f_int1,f_int2,f_char1,f_char2,f_charbig)
SELECT -f_int1,-f_int1,CAST(-f_int1 AS CHAR),CAST(-f_int1 AS CHAR),
'just inserted' FROM t0_template
WHERE f_int1 BETWEEN @max_row_div2 - 1 AND @max_row_div2 + 1;
CREATE TRIGGER trg_1 AFTER INSERT ON t0_aux FOR EACH ROW
BEGIN
UPDATE t1 SET f_int1 = -f_int1, f_int2 = -f_int2,
f_charbig = 'updated by trigger'
      WHERE f_int1 = new.f_int1;
END|
INSERT INTO t0_aux(f_int1,f_int2,f_char1,f_char2,f_charbig)
SELECT f_int1,f_int2,f_char1,f_char2,NULL FROM t0_template
WHERE f_int1 BETWEEN @max_row_div2 - 1 AND @max_row_div2 + 1;
	
# check trigger-2 success: 	1
DROP TRIGGER trg_1;
UPDATE t1 SET f_int1 = CAST(f_char1 AS SIGNED INT),
f_int2 = CAST(f_char1 AS SIGNED INT),
f_charbig = 'just inserted'
   WHERE f_int1 <> CAST(f_char1 AS SIGNED INT);
DELETE FROM t0_aux
WHERE ABS(f_int1) BETWEEN @max_row_div2 - 1 AND @max_row_div2 + 1;
INSERT INTO t0_aux(f_int1,f_int2,f_char1,f_char2,f_charbig)
SELECT -f_int1,-f_int1,CAST(-f_int1 AS CHAR),CAST(-f_int1 AS CHAR),
'just inserted' FROM t0_template
WHERE f_int1 BETWEEN @max_row_div2 - 1 AND @max_row_div2 + 1;
CREATE TRIGGER trg_1 BEFORE UPDATE ON t0_aux FOR EACH ROW
BEGIN
UPDATE t1 SET f_int1 = -f_int1, f_int2 = -f_int2,
f_charbig = 'updated by trigger'
      WHERE f_int1 = new.f_int1;
END|
UPDATE t0_aux SET f_int1 =  - f_int1, f_int2 = - f_int2
WHERE f_int1 IN (- (@max_row_div2 - 1),- @max_row_div2,- (@max_row_div2 + 1));
	
# check trigger-3 success: 	1
DROP TRIGGER trg_1;
UPDATE t1 SET f_int1 = CAST(f_char1 AS SIGNED INT),
f_int2 = CAST(f_char1 AS SIGNED INT),
f_charbig = 'just inserted'
   WHERE f_int1 <> CAST(f_char1 AS SIGNED INT);
DELETE FROM t0_aux
WHERE ABS(f_int1) BETWEEN @max_row_div2 - 1 AND @max_row_div2 + 1;
INSERT INTO t0_aux(f_int1,f_int2,f_char1,f_char2,f_charbig)
SELECT -f_int1,-f_int1,CAST(-f_int1 AS CHAR),CAST(-f_int1 AS CHAR),
'just inserted' FROM t0_template
WHERE f_int1 BETWEEN @max_row_div2 - 1 AND @max_row_div2 + 1;
CREATE TRIGGER trg_1 BEFORE UPDATE ON t0_aux FOR EACH ROW
BEGIN
UPDATE t1 SET f_int1 = -f_int1, f_int2 = -f_int2,
f_charbig = 'updated by trigger'
      WHERE f_int1 = - old.f_int1;
END|
UPDATE t0_aux SET f_int1 =  - f_int1, f_int2 = - f_int2
WHERE f_int1 IN (- (@max_row_div2 - 1),- @max_row_div2,- (@max_row_div2 + 1));
	
# check trigger-4 success: 	1
DROP TRIGGER trg_1;
UPDATE t1 SET f_int1 = CAST(f_char1 AS SIGNED INT),
f_int2 = CAST(f_char1 AS SIGNED INT),
f_charbig = 'just inserted'
   WHERE f_int1 <> CAST(f_char1 AS SIGNED INT);
DELETE FROM t0_aux
WHERE ABS(f_int1) BETWEEN @max_row_div2 - 1 AND @max_row_div2 + 1;
INSERT INTO t0_aux(f_int1,f_int2,f_char1,f_char2,f_charbig)
SELECT -f_int1,-f_int1,CAST(-f_int1 AS CHAR),CAST(-f_int1 AS CHAR),
'just inserted' FROM t0_template
WHERE f_int1 BETWEEN @max_row_div2 - 1 AND @max_row_div2 + 1;
CREATE TRIGGER trg_1 AFTER UPDATE ON t0_aux FOR EACH ROW
BEGIN
UPDATE t1 SET f_int1 = -f_int1, f_int2 = -f_int2,
f_charbig = 'updated by trigger'
      WHERE f_int1 = new.f_int1;
END|
UPDATE t0_aux SET f_int1 =  - f_int1, f_int2 = - f_int2
WHERE f_int1 IN (- (@max_row_div2 - 1),- @max_row_div2,- (@max_row_div2 + 1));
	
# check trigger-5 success: 	1
DROP TRIGGER trg_1;
UPDATE t1 SET f_int1 = CAST(f_char1 AS SIGNED INT),
f_int2 = CAST(f_char1 AS SIGNED INT),
f_charbig = 'just inserted'
   WHERE f_int1 <> CAST(f_char1 AS SIGNED INT);
DELETE FROM t0_aux
WHERE ABS(f_int1) BETWEEN @max_row_div2 - 1 AND @max_row_div2 + 1;
INSERT INTO t0_aux(f_int1,f_int2,f_char1,f_char2,f_charbig)
SELECT -f_int1,-f_int1,CAST(-f_int1 AS CHAR),CAST(-f_int1 AS CHAR),
'just inserted' FROM t0_template
WHERE f_int1 BETWEEN @max_row_div2 - 1 AND @max_row_div2 + 1;
CREATE TRIGGER trg_1 AFTER UPDATE ON t0_aux FOR EACH ROW
BEGIN
UPDATE t1 SET f_int1 = -f_int1, f_int2 = -f_int2,
f_charbig = 'updated by trigger'
      WHERE f_int1 = - old.f_int1;
END|
UPDATE t0_aux SET f_int1 =  - f_int1, f_int2 = - f_int2
WHERE f_int1 IN (- (@max_row_div2 - 1),- @max_row_div2,- (@max_row_div2 + 1));
	
# check trigger-6 success: 	1
DROP TRIGGER trg_1;
UPDATE t1 SET f_int1 = CAST(f_char1 AS SIGNED INT),
f_int2 = CAST(f_char1 AS SIGNED INT),
f_charbig = 'just inserted'
   WHERE f_int1 <> CAST(f_char1 AS SIGNED INT);
DELETE FROM t0_aux
WHERE ABS(f_int1) BETWEEN @max_row_div2 - 1 AND @max_row_div2 + 1;
INSERT INTO t0_aux(f_int1,f_int2,f_char1,f_char2,f_charbig)
SELECT -f_int1,-f_int1,CAST(-f_int1 AS CHAR),CAST(-f_int1 AS CHAR),
'just inserted' FROM t0_template
WHERE f_int1 BETWEEN @max_row_div2 - 1 AND @max_row_div2 + 1;
CREATE TRIGGER trg_1 BEFORE DELETE ON t0_aux FOR EACH ROW
BEGIN
UPDATE t1 SET f_int1 = -f_int1, f_int2 = -f_int2,
f_charbig = 'updated by trigger'
      WHERE f_int1 = - old.f_int1;
END|
DELETE FROM t0_aux
WHERE f_int1 IN (- (@max_row_div2 - 1),- @max_row_div2,- (@max_row_div2 + 1));
	
# check trigger-7 success: 	1
DROP TRIGGER trg_1;
UPDATE t1 SET f_int1 = CAST(f_char1 AS SIGNED INT),
f_int2 = CAST(f_char1 AS SIGNED INT),
f_charbig = 'just inserted'
   WHERE f_int1 <> CAST(f_char1 AS SIGNED INT);
DELETE FROM t0_aux
WHERE ABS(f_int1) BETWEEN @max_row_div2 - 1 AND @max_row_div2 + 1;
INSERT INTO t0_aux(f_int1,f_int2,f_char1,f_char2,f_charbig)
SELECT -f_int1,-f_int1,CAST(-f_int1 AS CHAR),CAST(-f_int1 AS CHAR),
'just inserted' FROM t0_template
WHERE f_int1 BETWEEN @max_row_div2 - 1 AND @max_row_div2 + 1;
CREATE TRIGGER trg_1 AFTER DELETE ON t0_aux FOR EACH ROW
BEGIN
UPDATE t1 SET f_int1 = -f_int1, f_int2 = -f_int2,
f_charbig = 'updated by trigger'
      WHERE f_int1 = - old.f_int1;
END|
DELETE FROM t0_aux
WHERE f_int1 IN (- (@max_row_div2 - 1),- @max_row_div2,- (@max_row_div2 + 1));
	
# check trigger-8 success: 	1
DROP TRIGGER trg_1;
UPDATE t1 SET f_int1 = CAST(f_char1 AS SIGNED INT),
f_int2 = CAST(f_char1 AS SIGNED INT),
f_charbig = 'just inserted'
   WHERE f_int1 <> CAST(f_char1 AS SIGNED INT);
DELETE FROM t0_aux
WHERE ABS(f_int1) BETWEEN @max_row_div2 - 1 AND @max_row_div2 + 1;
DELETE FROM t1
WHERE f_int1 BETWEEN @max_row_div2 - 1 AND @max_row_div2 + 1;
CREATE TRIGGER trg_2 BEFORE UPDATE ON t1 FOR EACH ROW
BEGIN
SET new.f_int1 = old.f_int1 + @max_row,
new.f_int2 = old.f_int2 - @max_row,
new.f_charbig = '####updated per update trigger####';
END|
UPDATE t1
SET f_int1 = f_int1 + @max_row, f_int2 = f_int2 - @max_row,
f_charbig = '####updated per update statement itself####';
	
# check trigger-9 success: 	1
DROP TRIGGER trg_2;
UPDATE t1 SET f_int1 = CAST(f_char1 AS SIGNED INT),
f_int2 = CAST(f_char1 AS SIGNED INT),
f_charbig = CONCAT('===',f_char1,'===');
CREATE TRIGGER trg_2 BEFORE UPDATE ON t1 FOR EACH ROW
BEGIN
SET new.f_int1 = new.f_int1 + @max_row,
new.f_int2 = new.f_int2 - @max_row,
new.f_charbig = '####updated per update trigger####';
END|
UPDATE t1
SET f_int1 = f_int1 + @max_row, f_int2 = f_int2 - @max_row,
f_charbig = '####updated per update statement itself####';
	
# check trigger-10 success: 	1
DROP TRIGGER trg_2;
UPDATE t1 SET f_int1 = CAST(f_char1 AS SIGNED INT),
f_int2 = CAST(f_char1 AS SIGNED INT),
f_charbig = CONCAT('===',f_char1,'===');
CREATE TRIGGER trg_3 BEFORE INSERT ON t1 FOR EACH ROW
BEGIN
SET new.f_int1 = @my_max1 + @counter,
new.f_int2 = @my_min2 - @counter,
new.f_charbig = '####updated per insert trigger####';
SET @counter = @counter + 1;
END|
SET @counter = 1;
SELECT MAX(f_int1), MIN(f_int2) INTO @my_max1,@my_min2 FROM t1;
INSERT INTO t1 (f_int1, f_int2, f_char1, f_char2, f_charbig)
SELECT f_int1, f_int1, CAST(f_int1 AS CHAR),
CAST(f_int1 AS CHAR), 'just inserted' FROM t0_template
WHERE f_int1 BETWEEN @max_row_div2 - 1 AND @max_row_div2 + 1
ORDER BY f_int1;
DROP TRIGGER trg_3;
	
# check trigger-11 success: 	1
DELETE FROM t1
WHERE f_int1 <> CAST(f_char1 AS SIGNED INT)
AND f_int2 <> CAST(f_char1 AS SIGNED INT)
AND f_charbig = '####updated per insert trigger####';
CREATE TRIGGER trg_3 BEFORE INSERT ON t1 FOR EACH ROW
BEGIN
SET new.f_int1 = @my_max1 + @counter,
new.f_int2 = @my_min2 - @counter,
new.f_charbig = '####updated per insert trigger####';
SET @counter = @counter + 1;
END|
SET @counter = 1;
SELECT MAX(f_int1), MIN(f_int2) INTO @my_max1,@my_min2 FROM t1;
INSERT INTO t1 (f_char1, f_char2, f_charbig)
SELECT CAST(f_int1 AS CHAR),
CAST(f_int1 AS CHAR), 'just inserted' FROM t0_template
WHERE f_int1 BETWEEN @max_row_div2 - 1 AND @max_row_div2 + 1
ORDER BY f_int1;
DROP TRIGGER trg_3;
	
# check trigger-12 success: 	1
DELETE FROM t1
WHERE f_int1 <> CAST(f_char1 AS SIGNED INT)
AND f_int2 <> CAST(f_char1 AS SIGNED INT)
AND f_charbig = '####updated per insert trigger####';
ANALYZE  TABLE t1;
Table	Op	Msg_type	Msg_text
test.t1	analyze	note	The storage engine for the table doesn't support analyze
CHECK    TABLE t1 EXTENDED;
Table	Op	Msg_type	Msg_text
test.t1	check	note	The storage engine for the table doesn't support check
CHECKSUM TABLE t1 EXTENDED;
Table	Checksum
test.t1	<some_value>
OPTIMIZE TABLE t1;
Table	Op	Msg_type	Msg_text
test.t1	optimize	note	The storage engine for the table doesn't support optimize
# check layout success:    1
REPAIR   TABLE t1 EXTENDED;
Table	Op	Msg_type	Msg_text
test.t1	repair	note	The storage engine for the table doesn't support repair
# check layout success:    1
TRUNCATE t1;
	
# check TRUNCATE success: 	1
# check layout success:    1
# End usability test (inc/partition_check.inc)
DROP TABLE t1;
# 6.2 Storage engine assignment after partition name + after
#     subpartition name
# this should work
# after fixing Bug#33722
CREATE TABLE t1 (
f_int1 INTEGER,
f_int2 INTEGER,
f_char1 CHAR(20),
f_char2 CHAR(20),
f_charbig VARCHAR(1000)
)
PARTITION BY RANGE(f_int1)
SUBPARTITION BY HASH(f_int1)
( PARTITION part1 VALUES LESS THAN (10) STORAGE ENGINE = 'MyISAM'
(SUBPARTITION subpart11 STORAGE ENGINE = 'MyISAM',
SUBPARTITION subpart12 STORAGE ENGINE = 'MyISAM'),
PARTITION part2 VALUES LESS THAN (2147483646)
(SUBPARTITION subpart21 STORAGE ENGINE = 'MyISAM',
SUBPARTITION subpart22 STORAGE ENGINE = 'MyISAM')
);
<<<<<<< HEAD
ERROR HY000: The mix of handlers in the partitions is not allowed in this version of MySQL
=======
INSERT INTO t1(f_int1,f_int2,f_char1,f_char2,f_charbig)
SELECT f_int1,f_int2,f_char1,f_char2,f_charbig FROM t0_template;
# Start usability test (inc/partition_check.inc)
create_command
SHOW CREATE TABLE t1;
Table	Create Table
t1	CREATE TABLE `t1` (
  `f_int1` int(11) DEFAULT NULL,
  `f_int2` int(11) DEFAULT NULL,
  `f_char1` char(20) DEFAULT NULL,
  `f_char2` char(20) DEFAULT NULL,
  `f_charbig` varchar(1000) DEFAULT NULL
) ENGINE=MyISAM DEFAULT CHARSET=latin1 /*!50100 PARTITION BY RANGE (f_int1) SUBPARTITION BY HASH (f_int1) (PARTITION part1 VALUES LESS THAN (10) (SUBPARTITION subpart11 ENGINE = MyISAM, SUBPARTITION subpart12 ENGINE = MyISAM), PARTITION part2 VALUES LESS THAN (2147483646) (SUBPARTITION subpart21 ENGINE = MyISAM, SUBPARTITION subpart22 ENGINE = MyISAM)) */

unified filelist
$MYSQLTEST_VARDIR/master-data/test/t1#P#part1#SP#subpart11.MYD
$MYSQLTEST_VARDIR/master-data/test/t1#P#part1#SP#subpart11.MYI
$MYSQLTEST_VARDIR/master-data/test/t1#P#part1#SP#subpart12.MYD
$MYSQLTEST_VARDIR/master-data/test/t1#P#part1#SP#subpart12.MYI
$MYSQLTEST_VARDIR/master-data/test/t1#P#part2#SP#subpart21.MYD
$MYSQLTEST_VARDIR/master-data/test/t1#P#part2#SP#subpart21.MYI
$MYSQLTEST_VARDIR/master-data/test/t1#P#part2#SP#subpart22.MYD
$MYSQLTEST_VARDIR/master-data/test/t1#P#part2#SP#subpart22.MYI
$MYSQLTEST_VARDIR/master-data/test/t1.frm
$MYSQLTEST_VARDIR/master-data/test/t1.par

# check prerequisites-1 success:    1
# check COUNT(*) success:    1
# check MIN/MAX(f_int1) success:    1
# check MIN/MAX(f_int2) success:    1
INSERT INTO t1 (f_int1, f_int2, f_char1, f_char2, f_charbig)
SELECT f_int1, f_int1, CAST(f_int1 AS CHAR),
CAST(f_int1 AS CHAR), 'delete me' FROM t0_template
WHERE f_int1 IN (2,3);
# check prerequisites-3 success:    1
DELETE FROM t1 WHERE f_charbig = 'delete me';
# INFO: Neither f_int1 nor f_int2 nor (f_int1,f_int2) is UNIQUE
# check read via f_int1 success: 1
# check read via f_int2 success: 1
	
# check multiple-1 success: 	1
DELETE FROM t1 WHERE MOD(f_int1,3) = 0;
	
# check multiple-2 success: 	1
INSERT INTO t1 SELECT * FROM t0_template
WHERE MOD(f_int1,3) = 0;
	
# check multiple-3 success: 	1
UPDATE t1 SET f_int1 = f_int1 + @max_row
WHERE f_int1 BETWEEN @max_row_div2 - @max_row_div4
AND @max_row_div2 + @max_row_div4;
	
# check multiple-4 success: 	1
DELETE FROM t1
WHERE f_int1 BETWEEN @max_row_div2 - @max_row_div4 + @max_row
AND @max_row_div2 + @max_row_div4 + @max_row;
	
# check multiple-5 success: 	1
SELECT MIN(f_int1) - 1 INTO @cur_value FROM t1;
INSERT INTO t1
SET f_int1 = @cur_value , f_int2 = @cur_value,
f_char1 = CAST(@cur_value AS CHAR), f_char2 = CAST(@cur_value AS CHAR),
f_charbig = '#SINGLE#';
	
# check single-1 success: 	1
SELECT MAX(f_int1) + 1 INTO @cur_value FROM t1;
INSERT INTO t1
SET f_int1 = @cur_value , f_int2 = @cur_value,
f_char1 = CAST(@cur_value AS CHAR), f_char2 = CAST(@cur_value AS CHAR),
f_charbig = '#SINGLE#';
	
# check single-2 success: 	1
SELECT MIN(f_int1) INTO @cur_value1 FROM t1;
SELECT MAX(f_int1) + 1 INTO @cur_value2 FROM t1;
UPDATE t1 SET f_int1 = @cur_value2
WHERE  f_int1 = @cur_value1 AND f_charbig = '#SINGLE#';
	
# check single-3 success: 	1
SET @cur_value1= -1;
SELECT MAX(f_int1) INTO @cur_value2 FROM t1;
UPDATE t1 SET f_int1 = @cur_value1
WHERE  f_int1 = @cur_value2 AND f_charbig = '#SINGLE#';
	
# check single-4 success: 	1
SELECT MAX(f_int1) INTO @cur_value FROM t1;
DELETE FROM t1 WHERE f_int1 = @cur_value AND f_charbig = '#SINGLE#';
	
# check single-5 success: 	1
DELETE FROM t1 WHERE f_int1 = -1 AND f_charbig = '#SINGLE#';
	
# check single-6 success: 	1
INSERT INTO t1 SET f_int1 = @max_int_4 , f_int2 = @max_int_4, f_charbig = '#2147483647##';
ERROR HY000: Table has no partition for value 2147483647
DELETE FROM t1 WHERE f_int1 IS NULL OR f_int1 = 0;
INSERT t1 SET f_int1 = 0 , f_int2 = 0,
f_char1 = CAST(0 AS CHAR), f_char2 = CAST(0 AS CHAR),
f_charbig = '#NULL#';
INSERT INTO t1
SET f_int1 = NULL , f_int2 = -@max_row,
f_char1 = CAST(-@max_row AS CHAR), f_char2 = CAST(-@max_row AS CHAR),
f_charbig = '#NULL#';
# check null success:    1
	
# check null-1 success: 	1
UPDATE t1 SET f_int1 = -@max_row
WHERE f_int1 IS NULL AND f_int2 = -@max_row AND f_char1 = CAST(-@max_row AS CHAR)
AND f_char2 = CAST(-@max_row AS CHAR) AND f_charbig = '#NULL#';
	
# check null-2 success: 	1
UPDATE t1 SET f_int1 = NULL
WHERE f_int1 = -@max_row AND f_int2 = -@max_row AND f_char1 = CAST(-@max_row AS CHAR)
AND f_char2 = CAST(-@max_row AS CHAR) AND f_charbig = '#NULL#';
	
# check null-3 success: 	1
DELETE FROM t1
WHERE f_int1 IS NULL AND f_int2 = -@max_row AND f_char1 = CAST(-@max_row AS CHAR)
AND f_char2 = CAST(-@max_row AS CHAR) AND f_charbig = '#NULL#';
	
# check null-4 success: 	1
DELETE FROM t1
WHERE f_int1 = 0 AND f_int2 = 0
AND f_char1 = CAST(0 AS CHAR) AND f_char2 = CAST(0 AS CHAR)
AND f_charbig = '#NULL#';
SET AUTOCOMMIT= 0;
INSERT INTO t1 (f_int1, f_int2, f_char1, f_char2, f_charbig)
SELECT f_int1, f_int1, '', '', 'was inserted'
FROM t0_template source_tab
WHERE f_int1 BETWEEN @max_row_div4 AND @max_row_div2 + @max_row_div4;
	
# check transactions-1 success: 	1
COMMIT WORK;
	
# check transactions-2 success: 	1
ROLLBACK WORK;
	
# check transactions-3 success: 	1
DELETE FROM t1 WHERE f_charbig = 'was inserted';
COMMIT WORK;
ROLLBACK WORK;
	
# check transactions-4 success: 	1
INSERT INTO t1 (f_int1, f_int2, f_char1, f_char2, f_charbig)
SELECT f_int1, f_int1, '', '', 'was inserted'
FROM t0_template source_tab
WHERE f_int1 BETWEEN @max_row_div4 AND @max_row_div2 + @max_row_div4;
	
# check transactions-5 success: 	1
ROLLBACK WORK;
Warnings:
Warning	1196	Some non-transactional changed tables couldn't be rolled back
	
# check transactions-6 success: 	1
# INFO: Storage engine used for t1 seems to be not transactional.
COMMIT;
	
# check transactions-7 success: 	1
DELETE FROM t1 WHERE f_charbig = 'was inserted';
COMMIT WORK;
SET @@session.sql_mode = 'traditional';
SELECT @max_row_div2 + @max_row_div4 - @max_row_div4 + 1 INTO @exp_inserted_rows;
INSERT INTO t1 (f_int1, f_int2, f_char1, f_char2, f_charbig)
SELECT IF(f_int1 = @max_row_div2,f_int1 / 0,f_int1),f_int1,
'', '', 'was inserted' FROM t0_template
WHERE f_int1 BETWEEN @max_row_div4 AND @max_row_div2 + @max_row_div4;
ERROR 22012: Division by 0
COMMIT;
	
# check transactions-8 success: 	1
# INFO: Storage engine used for t1 seems to be unable to revert
#       changes made by the failing statement.
SET @@session.sql_mode = '';
SET AUTOCOMMIT= 1;
DELETE FROM t1 WHERE f_charbig = 'was inserted';
COMMIT WORK;
UPDATE t1 SET f_charbig = REPEAT('b', 1000);
	
# check special-1 success: 	1
UPDATE t1 SET f_charbig = '';
	
# check special-2 success: 	1
UPDATE t1 SET f_charbig = CONCAT('===',CAST(f_int1 AS CHAR),'===');
INSERT INTO t1(f_int1,f_int2,f_char1,f_char2,f_charbig)
SELECT f_int1,f_int2,f_char1,f_char2,'just inserted' FROM t0_template
WHERE f_int1 BETWEEN @max_row_div2 - 1 AND @max_row_div2 + 1;
INSERT INTO t0_aux(f_int1,f_int2,f_char1,f_char2,f_charbig)
SELECT -f_int1,-f_int1,CAST(-f_int1 AS CHAR),CAST(-f_int1 AS CHAR),
'just inserted' FROM t0_template
WHERE f_int1 BETWEEN @max_row_div2 - 1 AND @max_row_div2 + 1;
CREATE TRIGGER trg_1 BEFORE INSERT ON t0_aux FOR EACH ROW
BEGIN
UPDATE t1 SET f_int1 = -f_int1, f_int2 = -f_int2,
f_charbig = 'updated by trigger'
      WHERE f_int1 = new.f_int1;
END|
INSERT INTO t0_aux(f_int1,f_int2,f_char1,f_char2,f_charbig)
SELECT f_int1,f_int2,f_char1,f_char2,NULL FROM t0_template
WHERE f_int1 BETWEEN @max_row_div2 - 1 AND @max_row_div2 + 1;
	
# check trigger-1 success: 	1
DROP TRIGGER trg_1;
UPDATE t1 SET f_int1 = CAST(f_char1 AS SIGNED INT),
f_int2 = CAST(f_char1 AS SIGNED INT),
f_charbig = 'just inserted'
   WHERE f_int1 <> CAST(f_char1 AS SIGNED INT);
DELETE FROM t0_aux
WHERE ABS(f_int1) BETWEEN @max_row_div2 - 1 AND @max_row_div2 + 1;
INSERT INTO t0_aux(f_int1,f_int2,f_char1,f_char2,f_charbig)
SELECT -f_int1,-f_int1,CAST(-f_int1 AS CHAR),CAST(-f_int1 AS CHAR),
'just inserted' FROM t0_template
WHERE f_int1 BETWEEN @max_row_div2 - 1 AND @max_row_div2 + 1;
CREATE TRIGGER trg_1 AFTER INSERT ON t0_aux FOR EACH ROW
BEGIN
UPDATE t1 SET f_int1 = -f_int1, f_int2 = -f_int2,
f_charbig = 'updated by trigger'
      WHERE f_int1 = new.f_int1;
END|
INSERT INTO t0_aux(f_int1,f_int2,f_char1,f_char2,f_charbig)
SELECT f_int1,f_int2,f_char1,f_char2,NULL FROM t0_template
WHERE f_int1 BETWEEN @max_row_div2 - 1 AND @max_row_div2 + 1;
	
# check trigger-2 success: 	1
DROP TRIGGER trg_1;
UPDATE t1 SET f_int1 = CAST(f_char1 AS SIGNED INT),
f_int2 = CAST(f_char1 AS SIGNED INT),
f_charbig = 'just inserted'
   WHERE f_int1 <> CAST(f_char1 AS SIGNED INT);
DELETE FROM t0_aux
WHERE ABS(f_int1) BETWEEN @max_row_div2 - 1 AND @max_row_div2 + 1;
INSERT INTO t0_aux(f_int1,f_int2,f_char1,f_char2,f_charbig)
SELECT -f_int1,-f_int1,CAST(-f_int1 AS CHAR),CAST(-f_int1 AS CHAR),
'just inserted' FROM t0_template
WHERE f_int1 BETWEEN @max_row_div2 - 1 AND @max_row_div2 + 1;
CREATE TRIGGER trg_1 BEFORE UPDATE ON t0_aux FOR EACH ROW
BEGIN
UPDATE t1 SET f_int1 = -f_int1, f_int2 = -f_int2,
f_charbig = 'updated by trigger'
      WHERE f_int1 = new.f_int1;
END|
UPDATE t0_aux SET f_int1 =  - f_int1, f_int2 = - f_int2
WHERE f_int1 IN (- (@max_row_div2 - 1),- @max_row_div2,- (@max_row_div2 + 1));
	
# check trigger-3 success: 	1
DROP TRIGGER trg_1;
UPDATE t1 SET f_int1 = CAST(f_char1 AS SIGNED INT),
f_int2 = CAST(f_char1 AS SIGNED INT),
f_charbig = 'just inserted'
   WHERE f_int1 <> CAST(f_char1 AS SIGNED INT);
DELETE FROM t0_aux
WHERE ABS(f_int1) BETWEEN @max_row_div2 - 1 AND @max_row_div2 + 1;
INSERT INTO t0_aux(f_int1,f_int2,f_char1,f_char2,f_charbig)
SELECT -f_int1,-f_int1,CAST(-f_int1 AS CHAR),CAST(-f_int1 AS CHAR),
'just inserted' FROM t0_template
WHERE f_int1 BETWEEN @max_row_div2 - 1 AND @max_row_div2 + 1;
CREATE TRIGGER trg_1 BEFORE UPDATE ON t0_aux FOR EACH ROW
BEGIN
UPDATE t1 SET f_int1 = -f_int1, f_int2 = -f_int2,
f_charbig = 'updated by trigger'
      WHERE f_int1 = - old.f_int1;
END|
UPDATE t0_aux SET f_int1 =  - f_int1, f_int2 = - f_int2
WHERE f_int1 IN (- (@max_row_div2 - 1),- @max_row_div2,- (@max_row_div2 + 1));
	
# check trigger-4 success: 	1
DROP TRIGGER trg_1;
UPDATE t1 SET f_int1 = CAST(f_char1 AS SIGNED INT),
f_int2 = CAST(f_char1 AS SIGNED INT),
f_charbig = 'just inserted'
   WHERE f_int1 <> CAST(f_char1 AS SIGNED INT);
DELETE FROM t0_aux
WHERE ABS(f_int1) BETWEEN @max_row_div2 - 1 AND @max_row_div2 + 1;
INSERT INTO t0_aux(f_int1,f_int2,f_char1,f_char2,f_charbig)
SELECT -f_int1,-f_int1,CAST(-f_int1 AS CHAR),CAST(-f_int1 AS CHAR),
'just inserted' FROM t0_template
WHERE f_int1 BETWEEN @max_row_div2 - 1 AND @max_row_div2 + 1;
CREATE TRIGGER trg_1 AFTER UPDATE ON t0_aux FOR EACH ROW
BEGIN
UPDATE t1 SET f_int1 = -f_int1, f_int2 = -f_int2,
f_charbig = 'updated by trigger'
      WHERE f_int1 = new.f_int1;
END|
UPDATE t0_aux SET f_int1 =  - f_int1, f_int2 = - f_int2
WHERE f_int1 IN (- (@max_row_div2 - 1),- @max_row_div2,- (@max_row_div2 + 1));
	
# check trigger-5 success: 	1
DROP TRIGGER trg_1;
UPDATE t1 SET f_int1 = CAST(f_char1 AS SIGNED INT),
f_int2 = CAST(f_char1 AS SIGNED INT),
f_charbig = 'just inserted'
   WHERE f_int1 <> CAST(f_char1 AS SIGNED INT);
DELETE FROM t0_aux
WHERE ABS(f_int1) BETWEEN @max_row_div2 - 1 AND @max_row_div2 + 1;
INSERT INTO t0_aux(f_int1,f_int2,f_char1,f_char2,f_charbig)
SELECT -f_int1,-f_int1,CAST(-f_int1 AS CHAR),CAST(-f_int1 AS CHAR),
'just inserted' FROM t0_template
WHERE f_int1 BETWEEN @max_row_div2 - 1 AND @max_row_div2 + 1;
CREATE TRIGGER trg_1 AFTER UPDATE ON t0_aux FOR EACH ROW
BEGIN
UPDATE t1 SET f_int1 = -f_int1, f_int2 = -f_int2,
f_charbig = 'updated by trigger'
      WHERE f_int1 = - old.f_int1;
END|
UPDATE t0_aux SET f_int1 =  - f_int1, f_int2 = - f_int2
WHERE f_int1 IN (- (@max_row_div2 - 1),- @max_row_div2,- (@max_row_div2 + 1));
	
# check trigger-6 success: 	1
DROP TRIGGER trg_1;
UPDATE t1 SET f_int1 = CAST(f_char1 AS SIGNED INT),
f_int2 = CAST(f_char1 AS SIGNED INT),
f_charbig = 'just inserted'
   WHERE f_int1 <> CAST(f_char1 AS SIGNED INT);
DELETE FROM t0_aux
WHERE ABS(f_int1) BETWEEN @max_row_div2 - 1 AND @max_row_div2 + 1;
INSERT INTO t0_aux(f_int1,f_int2,f_char1,f_char2,f_charbig)
SELECT -f_int1,-f_int1,CAST(-f_int1 AS CHAR),CAST(-f_int1 AS CHAR),
'just inserted' FROM t0_template
WHERE f_int1 BETWEEN @max_row_div2 - 1 AND @max_row_div2 + 1;
CREATE TRIGGER trg_1 BEFORE DELETE ON t0_aux FOR EACH ROW
BEGIN
UPDATE t1 SET f_int1 = -f_int1, f_int2 = -f_int2,
f_charbig = 'updated by trigger'
      WHERE f_int1 = - old.f_int1;
END|
DELETE FROM t0_aux
WHERE f_int1 IN (- (@max_row_div2 - 1),- @max_row_div2,- (@max_row_div2 + 1));
	
# check trigger-7 success: 	1
DROP TRIGGER trg_1;
UPDATE t1 SET f_int1 = CAST(f_char1 AS SIGNED INT),
f_int2 = CAST(f_char1 AS SIGNED INT),
f_charbig = 'just inserted'
   WHERE f_int1 <> CAST(f_char1 AS SIGNED INT);
DELETE FROM t0_aux
WHERE ABS(f_int1) BETWEEN @max_row_div2 - 1 AND @max_row_div2 + 1;
INSERT INTO t0_aux(f_int1,f_int2,f_char1,f_char2,f_charbig)
SELECT -f_int1,-f_int1,CAST(-f_int1 AS CHAR),CAST(-f_int1 AS CHAR),
'just inserted' FROM t0_template
WHERE f_int1 BETWEEN @max_row_div2 - 1 AND @max_row_div2 + 1;
CREATE TRIGGER trg_1 AFTER DELETE ON t0_aux FOR EACH ROW
BEGIN
UPDATE t1 SET f_int1 = -f_int1, f_int2 = -f_int2,
f_charbig = 'updated by trigger'
      WHERE f_int1 = - old.f_int1;
END|
DELETE FROM t0_aux
WHERE f_int1 IN (- (@max_row_div2 - 1),- @max_row_div2,- (@max_row_div2 + 1));
	
# check trigger-8 success: 	1
DROP TRIGGER trg_1;
UPDATE t1 SET f_int1 = CAST(f_char1 AS SIGNED INT),
f_int2 = CAST(f_char1 AS SIGNED INT),
f_charbig = 'just inserted'
   WHERE f_int1 <> CAST(f_char1 AS SIGNED INT);
DELETE FROM t0_aux
WHERE ABS(f_int1) BETWEEN @max_row_div2 - 1 AND @max_row_div2 + 1;
DELETE FROM t1
WHERE f_int1 BETWEEN @max_row_div2 - 1 AND @max_row_div2 + 1;
CREATE TRIGGER trg_2 BEFORE UPDATE ON t1 FOR EACH ROW
BEGIN
SET new.f_int1 = old.f_int1 + @max_row,
new.f_int2 = old.f_int2 - @max_row,
new.f_charbig = '####updated per update trigger####';
END|
UPDATE t1
SET f_int1 = f_int1 + @max_row, f_int2 = f_int2 - @max_row,
f_charbig = '####updated per update statement itself####';
	
# check trigger-9 success: 	1
DROP TRIGGER trg_2;
UPDATE t1 SET f_int1 = CAST(f_char1 AS SIGNED INT),
f_int2 = CAST(f_char1 AS SIGNED INT),
f_charbig = CONCAT('===',f_char1,'===');
CREATE TRIGGER trg_2 BEFORE UPDATE ON t1 FOR EACH ROW
BEGIN
SET new.f_int1 = new.f_int1 + @max_row,
new.f_int2 = new.f_int2 - @max_row,
new.f_charbig = '####updated per update trigger####';
END|
UPDATE t1
SET f_int1 = f_int1 + @max_row, f_int2 = f_int2 - @max_row,
f_charbig = '####updated per update statement itself####';
	
# check trigger-10 success: 	1
DROP TRIGGER trg_2;
UPDATE t1 SET f_int1 = CAST(f_char1 AS SIGNED INT),
f_int2 = CAST(f_char1 AS SIGNED INT),
f_charbig = CONCAT('===',f_char1,'===');
CREATE TRIGGER trg_3 BEFORE INSERT ON t1 FOR EACH ROW
BEGIN
SET new.f_int1 = @my_max1 + @counter,
new.f_int2 = @my_min2 - @counter,
new.f_charbig = '####updated per insert trigger####';
SET @counter = @counter + 1;
END|
SET @counter = 1;
SELECT MAX(f_int1), MIN(f_int2) INTO @my_max1,@my_min2 FROM t1;
INSERT INTO t1 (f_int1, f_int2, f_char1, f_char2, f_charbig)
SELECT f_int1, f_int1, CAST(f_int1 AS CHAR),
CAST(f_int1 AS CHAR), 'just inserted' FROM t0_template
WHERE f_int1 BETWEEN @max_row_div2 - 1 AND @max_row_div2 + 1
ORDER BY f_int1;
DROP TRIGGER trg_3;
	
# check trigger-11 success: 	1
DELETE FROM t1
WHERE f_int1 <> CAST(f_char1 AS SIGNED INT)
AND f_int2 <> CAST(f_char1 AS SIGNED INT)
AND f_charbig = '####updated per insert trigger####';
CREATE TRIGGER trg_3 BEFORE INSERT ON t1 FOR EACH ROW
BEGIN
SET new.f_int1 = @my_max1 + @counter,
new.f_int2 = @my_min2 - @counter,
new.f_charbig = '####updated per insert trigger####';
SET @counter = @counter + 1;
END|
SET @counter = 1;
SELECT MAX(f_int1), MIN(f_int2) INTO @my_max1,@my_min2 FROM t1;
INSERT INTO t1 (f_char1, f_char2, f_charbig)
SELECT CAST(f_int1 AS CHAR),
CAST(f_int1 AS CHAR), 'just inserted' FROM t0_template
WHERE f_int1 BETWEEN @max_row_div2 - 1 AND @max_row_div2 + 1
ORDER BY f_int1;
DROP TRIGGER trg_3;
	
# check trigger-12 success: 	1
DELETE FROM t1
WHERE f_int1 <> CAST(f_char1 AS SIGNED INT)
AND f_int2 <> CAST(f_char1 AS SIGNED INT)
AND f_charbig = '####updated per insert trigger####';
ANALYZE  TABLE t1;
Table	Op	Msg_type	Msg_text
test.t1	analyze	note	The storage engine for the table doesn't support analyze
CHECK    TABLE t1 EXTENDED;
Table	Op	Msg_type	Msg_text
test.t1	check	note	The storage engine for the table doesn't support check
CHECKSUM TABLE t1 EXTENDED;
Table	Checksum
test.t1	<some_value>
OPTIMIZE TABLE t1;
Table	Op	Msg_type	Msg_text
test.t1	optimize	note	The storage engine for the table doesn't support optimize
# check layout success:    1
REPAIR   TABLE t1 EXTENDED;
Table	Op	Msg_type	Msg_text
test.t1	repair	note	The storage engine for the table doesn't support repair
# check layout success:    1
TRUNCATE t1;
	
# check TRUNCATE success: 	1
# check layout success:    1
# End usability test (inc/partition_check.inc)
DROP TABLE t1;
#------------------------------------------------------------------------
# 4 Storage engine assignment after partition name + after name of
#   subpartitions belonging to another partition
#------------------------------------------------------------------------
CREATE TABLE t1 (
f_int1 INTEGER,
f_int2 INTEGER,
f_char1 CHAR(20),
f_char2 CHAR(20),
f_charbig VARCHAR(1000)
)
PARTITION BY RANGE(f_int1)
SUBPARTITION BY HASH(f_int1)
( PARTITION part1 VALUES LESS THAN (10) ENGINE = 'MyISAM'
(SUBPARTITION subpart11,
SUBPARTITION subpart12),
PARTITION part2 VALUES LESS THAN (2147483646)
(SUBPARTITION subpart21 STORAGE ENGINE = 'MyISAM',
SUBPARTITION subpart22 STORAGE ENGINE = 'MyISAM')
);
INSERT INTO t1(f_int1,f_int2,f_char1,f_char2,f_charbig)
SELECT f_int1,f_int2,f_char1,f_char2,f_charbig FROM t0_template;
# Start usability test (inc/partition_check.inc)
create_command
SHOW CREATE TABLE t1;
Table	Create Table
t1	CREATE TABLE `t1` (
  `f_int1` int(11) DEFAULT NULL,
  `f_int2` int(11) DEFAULT NULL,
  `f_char1` char(20) DEFAULT NULL,
  `f_char2` char(20) DEFAULT NULL,
  `f_charbig` varchar(1000) DEFAULT NULL
) ENGINE=MyISAM DEFAULT CHARSET=latin1 /*!50100 PARTITION BY RANGE (f_int1) SUBPARTITION BY HASH (f_int1) (PARTITION part1 VALUES LESS THAN (10) (SUBPARTITION subpart11 ENGINE = MyISAM, SUBPARTITION subpart12 ENGINE = MyISAM), PARTITION part2 VALUES LESS THAN (2147483646) (SUBPARTITION subpart21 ENGINE = MyISAM, SUBPARTITION subpart22 ENGINE = MyISAM)) */

unified filelist
$MYSQLTEST_VARDIR/master-data/test/t1#P#part1#SP#subpart11.MYD
$MYSQLTEST_VARDIR/master-data/test/t1#P#part1#SP#subpart11.MYI
$MYSQLTEST_VARDIR/master-data/test/t1#P#part1#SP#subpart12.MYD
$MYSQLTEST_VARDIR/master-data/test/t1#P#part1#SP#subpart12.MYI
$MYSQLTEST_VARDIR/master-data/test/t1#P#part2#SP#subpart21.MYD
$MYSQLTEST_VARDIR/master-data/test/t1#P#part2#SP#subpart21.MYI
$MYSQLTEST_VARDIR/master-data/test/t1#P#part2#SP#subpart22.MYD
$MYSQLTEST_VARDIR/master-data/test/t1#P#part2#SP#subpart22.MYI
$MYSQLTEST_VARDIR/master-data/test/t1.frm
$MYSQLTEST_VARDIR/master-data/test/t1.par

# check prerequisites-1 success:    1
# check COUNT(*) success:    1
# check MIN/MAX(f_int1) success:    1
# check MIN/MAX(f_int2) success:    1
INSERT INTO t1 (f_int1, f_int2, f_char1, f_char2, f_charbig)
SELECT f_int1, f_int1, CAST(f_int1 AS CHAR),
CAST(f_int1 AS CHAR), 'delete me' FROM t0_template
WHERE f_int1 IN (2,3);
# check prerequisites-3 success:    1
DELETE FROM t1 WHERE f_charbig = 'delete me';
# INFO: Neither f_int1 nor f_int2 nor (f_int1,f_int2) is UNIQUE
# check read via f_int1 success: 1
# check read via f_int2 success: 1
	
# check multiple-1 success: 	1
DELETE FROM t1 WHERE MOD(f_int1,3) = 0;
	
# check multiple-2 success: 	1
INSERT INTO t1 SELECT * FROM t0_template
WHERE MOD(f_int1,3) = 0;
	
# check multiple-3 success: 	1
UPDATE t1 SET f_int1 = f_int1 + @max_row
WHERE f_int1 BETWEEN @max_row_div2 - @max_row_div4
AND @max_row_div2 + @max_row_div4;
	
# check multiple-4 success: 	1
DELETE FROM t1
WHERE f_int1 BETWEEN @max_row_div2 - @max_row_div4 + @max_row
AND @max_row_div2 + @max_row_div4 + @max_row;
	
# check multiple-5 success: 	1
SELECT MIN(f_int1) - 1 INTO @cur_value FROM t1;
INSERT INTO t1
SET f_int1 = @cur_value , f_int2 = @cur_value,
f_char1 = CAST(@cur_value AS CHAR), f_char2 = CAST(@cur_value AS CHAR),
f_charbig = '#SINGLE#';
	
# check single-1 success: 	1
SELECT MAX(f_int1) + 1 INTO @cur_value FROM t1;
INSERT INTO t1
SET f_int1 = @cur_value , f_int2 = @cur_value,
f_char1 = CAST(@cur_value AS CHAR), f_char2 = CAST(@cur_value AS CHAR),
f_charbig = '#SINGLE#';
	
# check single-2 success: 	1
SELECT MIN(f_int1) INTO @cur_value1 FROM t1;
SELECT MAX(f_int1) + 1 INTO @cur_value2 FROM t1;
UPDATE t1 SET f_int1 = @cur_value2
WHERE  f_int1 = @cur_value1 AND f_charbig = '#SINGLE#';
	
# check single-3 success: 	1
SET @cur_value1= -1;
SELECT MAX(f_int1) INTO @cur_value2 FROM t1;
UPDATE t1 SET f_int1 = @cur_value1
WHERE  f_int1 = @cur_value2 AND f_charbig = '#SINGLE#';
	
# check single-4 success: 	1
SELECT MAX(f_int1) INTO @cur_value FROM t1;
DELETE FROM t1 WHERE f_int1 = @cur_value AND f_charbig = '#SINGLE#';
	
# check single-5 success: 	1
DELETE FROM t1 WHERE f_int1 = -1 AND f_charbig = '#SINGLE#';
	
# check single-6 success: 	1
INSERT INTO t1 SET f_int1 = @max_int_4 , f_int2 = @max_int_4, f_charbig = '#2147483647##';
ERROR HY000: Table has no partition for value 2147483647
DELETE FROM t1 WHERE f_int1 IS NULL OR f_int1 = 0;
INSERT t1 SET f_int1 = 0 , f_int2 = 0,
f_char1 = CAST(0 AS CHAR), f_char2 = CAST(0 AS CHAR),
f_charbig = '#NULL#';
INSERT INTO t1
SET f_int1 = NULL , f_int2 = -@max_row,
f_char1 = CAST(-@max_row AS CHAR), f_char2 = CAST(-@max_row AS CHAR),
f_charbig = '#NULL#';
# check null success:    1
	
# check null-1 success: 	1
UPDATE t1 SET f_int1 = -@max_row
WHERE f_int1 IS NULL AND f_int2 = -@max_row AND f_char1 = CAST(-@max_row AS CHAR)
AND f_char2 = CAST(-@max_row AS CHAR) AND f_charbig = '#NULL#';
	
# check null-2 success: 	1
UPDATE t1 SET f_int1 = NULL
WHERE f_int1 = -@max_row AND f_int2 = -@max_row AND f_char1 = CAST(-@max_row AS CHAR)
AND f_char2 = CAST(-@max_row AS CHAR) AND f_charbig = '#NULL#';
	
# check null-3 success: 	1
DELETE FROM t1
WHERE f_int1 IS NULL AND f_int2 = -@max_row AND f_char1 = CAST(-@max_row AS CHAR)
AND f_char2 = CAST(-@max_row AS CHAR) AND f_charbig = '#NULL#';
	
# check null-4 success: 	1
DELETE FROM t1
WHERE f_int1 = 0 AND f_int2 = 0
AND f_char1 = CAST(0 AS CHAR) AND f_char2 = CAST(0 AS CHAR)
AND f_charbig = '#NULL#';
SET AUTOCOMMIT= 0;
INSERT INTO t1 (f_int1, f_int2, f_char1, f_char2, f_charbig)
SELECT f_int1, f_int1, '', '', 'was inserted'
FROM t0_template source_tab
WHERE f_int1 BETWEEN @max_row_div4 AND @max_row_div2 + @max_row_div4;
	
# check transactions-1 success: 	1
COMMIT WORK;
	
# check transactions-2 success: 	1
ROLLBACK WORK;
	
# check transactions-3 success: 	1
DELETE FROM t1 WHERE f_charbig = 'was inserted';
COMMIT WORK;
ROLLBACK WORK;
	
# check transactions-4 success: 	1
INSERT INTO t1 (f_int1, f_int2, f_char1, f_char2, f_charbig)
SELECT f_int1, f_int1, '', '', 'was inserted'
FROM t0_template source_tab
WHERE f_int1 BETWEEN @max_row_div4 AND @max_row_div2 + @max_row_div4;
	
# check transactions-5 success: 	1
ROLLBACK WORK;
Warnings:
Warning	1196	Some non-transactional changed tables couldn't be rolled back
	
# check transactions-6 success: 	1
# INFO: Storage engine used for t1 seems to be not transactional.
COMMIT;
	
# check transactions-7 success: 	1
DELETE FROM t1 WHERE f_charbig = 'was inserted';
COMMIT WORK;
SET @@session.sql_mode = 'traditional';
SELECT @max_row_div2 + @max_row_div4 - @max_row_div4 + 1 INTO @exp_inserted_rows;
INSERT INTO t1 (f_int1, f_int2, f_char1, f_char2, f_charbig)
SELECT IF(f_int1 = @max_row_div2,f_int1 / 0,f_int1),f_int1,
'', '', 'was inserted' FROM t0_template
WHERE f_int1 BETWEEN @max_row_div4 AND @max_row_div2 + @max_row_div4;
ERROR 22012: Division by 0
COMMIT;
	
# check transactions-8 success: 	1
# INFO: Storage engine used for t1 seems to be unable to revert
#       changes made by the failing statement.
SET @@session.sql_mode = '';
SET AUTOCOMMIT= 1;
DELETE FROM t1 WHERE f_charbig = 'was inserted';
COMMIT WORK;
UPDATE t1 SET f_charbig = REPEAT('b', 1000);
	
# check special-1 success: 	1
UPDATE t1 SET f_charbig = '';
	
# check special-2 success: 	1
UPDATE t1 SET f_charbig = CONCAT('===',CAST(f_int1 AS CHAR),'===');
INSERT INTO t1(f_int1,f_int2,f_char1,f_char2,f_charbig)
SELECT f_int1,f_int2,f_char1,f_char2,'just inserted' FROM t0_template
WHERE f_int1 BETWEEN @max_row_div2 - 1 AND @max_row_div2 + 1;
INSERT INTO t0_aux(f_int1,f_int2,f_char1,f_char2,f_charbig)
SELECT -f_int1,-f_int1,CAST(-f_int1 AS CHAR),CAST(-f_int1 AS CHAR),
'just inserted' FROM t0_template
WHERE f_int1 BETWEEN @max_row_div2 - 1 AND @max_row_div2 + 1;
CREATE TRIGGER trg_1 BEFORE INSERT ON t0_aux FOR EACH ROW
BEGIN
UPDATE t1 SET f_int1 = -f_int1, f_int2 = -f_int2,
f_charbig = 'updated by trigger'
      WHERE f_int1 = new.f_int1;
END|
INSERT INTO t0_aux(f_int1,f_int2,f_char1,f_char2,f_charbig)
SELECT f_int1,f_int2,f_char1,f_char2,NULL FROM t0_template
WHERE f_int1 BETWEEN @max_row_div2 - 1 AND @max_row_div2 + 1;
	
# check trigger-1 success: 	1
DROP TRIGGER trg_1;
UPDATE t1 SET f_int1 = CAST(f_char1 AS SIGNED INT),
f_int2 = CAST(f_char1 AS SIGNED INT),
f_charbig = 'just inserted'
   WHERE f_int1 <> CAST(f_char1 AS SIGNED INT);
DELETE FROM t0_aux
WHERE ABS(f_int1) BETWEEN @max_row_div2 - 1 AND @max_row_div2 + 1;
INSERT INTO t0_aux(f_int1,f_int2,f_char1,f_char2,f_charbig)
SELECT -f_int1,-f_int1,CAST(-f_int1 AS CHAR),CAST(-f_int1 AS CHAR),
'just inserted' FROM t0_template
WHERE f_int1 BETWEEN @max_row_div2 - 1 AND @max_row_div2 + 1;
CREATE TRIGGER trg_1 AFTER INSERT ON t0_aux FOR EACH ROW
BEGIN
UPDATE t1 SET f_int1 = -f_int1, f_int2 = -f_int2,
f_charbig = 'updated by trigger'
      WHERE f_int1 = new.f_int1;
END|
INSERT INTO t0_aux(f_int1,f_int2,f_char1,f_char2,f_charbig)
SELECT f_int1,f_int2,f_char1,f_char2,NULL FROM t0_template
WHERE f_int1 BETWEEN @max_row_div2 - 1 AND @max_row_div2 + 1;
	
# check trigger-2 success: 	1
DROP TRIGGER trg_1;
UPDATE t1 SET f_int1 = CAST(f_char1 AS SIGNED INT),
f_int2 = CAST(f_char1 AS SIGNED INT),
f_charbig = 'just inserted'
   WHERE f_int1 <> CAST(f_char1 AS SIGNED INT);
DELETE FROM t0_aux
WHERE ABS(f_int1) BETWEEN @max_row_div2 - 1 AND @max_row_div2 + 1;
INSERT INTO t0_aux(f_int1,f_int2,f_char1,f_char2,f_charbig)
SELECT -f_int1,-f_int1,CAST(-f_int1 AS CHAR),CAST(-f_int1 AS CHAR),
'just inserted' FROM t0_template
WHERE f_int1 BETWEEN @max_row_div2 - 1 AND @max_row_div2 + 1;
CREATE TRIGGER trg_1 BEFORE UPDATE ON t0_aux FOR EACH ROW
BEGIN
UPDATE t1 SET f_int1 = -f_int1, f_int2 = -f_int2,
f_charbig = 'updated by trigger'
      WHERE f_int1 = new.f_int1;
END|
UPDATE t0_aux SET f_int1 =  - f_int1, f_int2 = - f_int2
WHERE f_int1 IN (- (@max_row_div2 - 1),- @max_row_div2,- (@max_row_div2 + 1));
	
# check trigger-3 success: 	1
DROP TRIGGER trg_1;
UPDATE t1 SET f_int1 = CAST(f_char1 AS SIGNED INT),
f_int2 = CAST(f_char1 AS SIGNED INT),
f_charbig = 'just inserted'
   WHERE f_int1 <> CAST(f_char1 AS SIGNED INT);
DELETE FROM t0_aux
WHERE ABS(f_int1) BETWEEN @max_row_div2 - 1 AND @max_row_div2 + 1;
INSERT INTO t0_aux(f_int1,f_int2,f_char1,f_char2,f_charbig)
SELECT -f_int1,-f_int1,CAST(-f_int1 AS CHAR),CAST(-f_int1 AS CHAR),
'just inserted' FROM t0_template
WHERE f_int1 BETWEEN @max_row_div2 - 1 AND @max_row_div2 + 1;
CREATE TRIGGER trg_1 BEFORE UPDATE ON t0_aux FOR EACH ROW
BEGIN
UPDATE t1 SET f_int1 = -f_int1, f_int2 = -f_int2,
f_charbig = 'updated by trigger'
      WHERE f_int1 = - old.f_int1;
END|
UPDATE t0_aux SET f_int1 =  - f_int1, f_int2 = - f_int2
WHERE f_int1 IN (- (@max_row_div2 - 1),- @max_row_div2,- (@max_row_div2 + 1));
	
# check trigger-4 success: 	1
DROP TRIGGER trg_1;
UPDATE t1 SET f_int1 = CAST(f_char1 AS SIGNED INT),
f_int2 = CAST(f_char1 AS SIGNED INT),
f_charbig = 'just inserted'
   WHERE f_int1 <> CAST(f_char1 AS SIGNED INT);
DELETE FROM t0_aux
WHERE ABS(f_int1) BETWEEN @max_row_div2 - 1 AND @max_row_div2 + 1;
INSERT INTO t0_aux(f_int1,f_int2,f_char1,f_char2,f_charbig)
SELECT -f_int1,-f_int1,CAST(-f_int1 AS CHAR),CAST(-f_int1 AS CHAR),
'just inserted' FROM t0_template
WHERE f_int1 BETWEEN @max_row_div2 - 1 AND @max_row_div2 + 1;
CREATE TRIGGER trg_1 AFTER UPDATE ON t0_aux FOR EACH ROW
BEGIN
UPDATE t1 SET f_int1 = -f_int1, f_int2 = -f_int2,
f_charbig = 'updated by trigger'
      WHERE f_int1 = new.f_int1;
END|
UPDATE t0_aux SET f_int1 =  - f_int1, f_int2 = - f_int2
WHERE f_int1 IN (- (@max_row_div2 - 1),- @max_row_div2,- (@max_row_div2 + 1));
	
# check trigger-5 success: 	1
DROP TRIGGER trg_1;
UPDATE t1 SET f_int1 = CAST(f_char1 AS SIGNED INT),
f_int2 = CAST(f_char1 AS SIGNED INT),
f_charbig = 'just inserted'
   WHERE f_int1 <> CAST(f_char1 AS SIGNED INT);
DELETE FROM t0_aux
WHERE ABS(f_int1) BETWEEN @max_row_div2 - 1 AND @max_row_div2 + 1;
INSERT INTO t0_aux(f_int1,f_int2,f_char1,f_char2,f_charbig)
SELECT -f_int1,-f_int1,CAST(-f_int1 AS CHAR),CAST(-f_int1 AS CHAR),
'just inserted' FROM t0_template
WHERE f_int1 BETWEEN @max_row_div2 - 1 AND @max_row_div2 + 1;
CREATE TRIGGER trg_1 AFTER UPDATE ON t0_aux FOR EACH ROW
BEGIN
UPDATE t1 SET f_int1 = -f_int1, f_int2 = -f_int2,
f_charbig = 'updated by trigger'
      WHERE f_int1 = - old.f_int1;
END|
UPDATE t0_aux SET f_int1 =  - f_int1, f_int2 = - f_int2
WHERE f_int1 IN (- (@max_row_div2 - 1),- @max_row_div2,- (@max_row_div2 + 1));
	
# check trigger-6 success: 	1
DROP TRIGGER trg_1;
UPDATE t1 SET f_int1 = CAST(f_char1 AS SIGNED INT),
f_int2 = CAST(f_char1 AS SIGNED INT),
f_charbig = 'just inserted'
   WHERE f_int1 <> CAST(f_char1 AS SIGNED INT);
DELETE FROM t0_aux
WHERE ABS(f_int1) BETWEEN @max_row_div2 - 1 AND @max_row_div2 + 1;
INSERT INTO t0_aux(f_int1,f_int2,f_char1,f_char2,f_charbig)
SELECT -f_int1,-f_int1,CAST(-f_int1 AS CHAR),CAST(-f_int1 AS CHAR),
'just inserted' FROM t0_template
WHERE f_int1 BETWEEN @max_row_div2 - 1 AND @max_row_div2 + 1;
CREATE TRIGGER trg_1 BEFORE DELETE ON t0_aux FOR EACH ROW
BEGIN
UPDATE t1 SET f_int1 = -f_int1, f_int2 = -f_int2,
f_charbig = 'updated by trigger'
      WHERE f_int1 = - old.f_int1;
END|
DELETE FROM t0_aux
WHERE f_int1 IN (- (@max_row_div2 - 1),- @max_row_div2,- (@max_row_div2 + 1));
	
# check trigger-7 success: 	1
DROP TRIGGER trg_1;
UPDATE t1 SET f_int1 = CAST(f_char1 AS SIGNED INT),
f_int2 = CAST(f_char1 AS SIGNED INT),
f_charbig = 'just inserted'
   WHERE f_int1 <> CAST(f_char1 AS SIGNED INT);
DELETE FROM t0_aux
WHERE ABS(f_int1) BETWEEN @max_row_div2 - 1 AND @max_row_div2 + 1;
INSERT INTO t0_aux(f_int1,f_int2,f_char1,f_char2,f_charbig)
SELECT -f_int1,-f_int1,CAST(-f_int1 AS CHAR),CAST(-f_int1 AS CHAR),
'just inserted' FROM t0_template
WHERE f_int1 BETWEEN @max_row_div2 - 1 AND @max_row_div2 + 1;
CREATE TRIGGER trg_1 AFTER DELETE ON t0_aux FOR EACH ROW
BEGIN
UPDATE t1 SET f_int1 = -f_int1, f_int2 = -f_int2,
f_charbig = 'updated by trigger'
      WHERE f_int1 = - old.f_int1;
END|
DELETE FROM t0_aux
WHERE f_int1 IN (- (@max_row_div2 - 1),- @max_row_div2,- (@max_row_div2 + 1));
	
# check trigger-8 success: 	1
DROP TRIGGER trg_1;
UPDATE t1 SET f_int1 = CAST(f_char1 AS SIGNED INT),
f_int2 = CAST(f_char1 AS SIGNED INT),
f_charbig = 'just inserted'
   WHERE f_int1 <> CAST(f_char1 AS SIGNED INT);
DELETE FROM t0_aux
WHERE ABS(f_int1) BETWEEN @max_row_div2 - 1 AND @max_row_div2 + 1;
DELETE FROM t1
WHERE f_int1 BETWEEN @max_row_div2 - 1 AND @max_row_div2 + 1;
CREATE TRIGGER trg_2 BEFORE UPDATE ON t1 FOR EACH ROW
BEGIN
SET new.f_int1 = old.f_int1 + @max_row,
new.f_int2 = old.f_int2 - @max_row,
new.f_charbig = '####updated per update trigger####';
END|
UPDATE t1
SET f_int1 = f_int1 + @max_row, f_int2 = f_int2 - @max_row,
f_charbig = '####updated per update statement itself####';
	
# check trigger-9 success: 	1
DROP TRIGGER trg_2;
UPDATE t1 SET f_int1 = CAST(f_char1 AS SIGNED INT),
f_int2 = CAST(f_char1 AS SIGNED INT),
f_charbig = CONCAT('===',f_char1,'===');
CREATE TRIGGER trg_2 BEFORE UPDATE ON t1 FOR EACH ROW
BEGIN
SET new.f_int1 = new.f_int1 + @max_row,
new.f_int2 = new.f_int2 - @max_row,
new.f_charbig = '####updated per update trigger####';
END|
UPDATE t1
SET f_int1 = f_int1 + @max_row, f_int2 = f_int2 - @max_row,
f_charbig = '####updated per update statement itself####';
	
# check trigger-10 success: 	1
DROP TRIGGER trg_2;
UPDATE t1 SET f_int1 = CAST(f_char1 AS SIGNED INT),
f_int2 = CAST(f_char1 AS SIGNED INT),
f_charbig = CONCAT('===',f_char1,'===');
CREATE TRIGGER trg_3 BEFORE INSERT ON t1 FOR EACH ROW
BEGIN
SET new.f_int1 = @my_max1 + @counter,
new.f_int2 = @my_min2 - @counter,
new.f_charbig = '####updated per insert trigger####';
SET @counter = @counter + 1;
END|
SET @counter = 1;
SELECT MAX(f_int1), MIN(f_int2) INTO @my_max1,@my_min2 FROM t1;
INSERT INTO t1 (f_int1, f_int2, f_char1, f_char2, f_charbig)
SELECT f_int1, f_int1, CAST(f_int1 AS CHAR),
CAST(f_int1 AS CHAR), 'just inserted' FROM t0_template
WHERE f_int1 BETWEEN @max_row_div2 - 1 AND @max_row_div2 + 1
ORDER BY f_int1;
DROP TRIGGER trg_3;
	
# check trigger-11 success: 	1
DELETE FROM t1
WHERE f_int1 <> CAST(f_char1 AS SIGNED INT)
AND f_int2 <> CAST(f_char1 AS SIGNED INT)
AND f_charbig = '####updated per insert trigger####';
CREATE TRIGGER trg_3 BEFORE INSERT ON t1 FOR EACH ROW
BEGIN
SET new.f_int1 = @my_max1 + @counter,
new.f_int2 = @my_min2 - @counter,
new.f_charbig = '####updated per insert trigger####';
SET @counter = @counter + 1;
END|
SET @counter = 1;
SELECT MAX(f_int1), MIN(f_int2) INTO @my_max1,@my_min2 FROM t1;
INSERT INTO t1 (f_char1, f_char2, f_charbig)
SELECT CAST(f_int1 AS CHAR),
CAST(f_int1 AS CHAR), 'just inserted' FROM t0_template
WHERE f_int1 BETWEEN @max_row_div2 - 1 AND @max_row_div2 + 1
ORDER BY f_int1;
DROP TRIGGER trg_3;
	
# check trigger-12 success: 	1
DELETE FROM t1
WHERE f_int1 <> CAST(f_char1 AS SIGNED INT)
AND f_int2 <> CAST(f_char1 AS SIGNED INT)
AND f_charbig = '####updated per insert trigger####';
ANALYZE  TABLE t1;
Table	Op	Msg_type	Msg_text
test.t1	analyze	note	The storage engine for the table doesn't support analyze
CHECK    TABLE t1 EXTENDED;
Table	Op	Msg_type	Msg_text
test.t1	check	note	The storage engine for the table doesn't support check
CHECKSUM TABLE t1 EXTENDED;
Table	Checksum
test.t1	<some_value>
OPTIMIZE TABLE t1;
Table	Op	Msg_type	Msg_text
test.t1	optimize	note	The storage engine for the table doesn't support optimize
# check layout success:    1
REPAIR   TABLE t1 EXTENDED;
Table	Op	Msg_type	Msg_text
test.t1	repair	note	The storage engine for the table doesn't support repair
# check layout success:    1
TRUNCATE t1;
	
# check TRUNCATE success: 	1
# check layout success:    1
# End usability test (inc/partition_check.inc)
DROP TABLE t1;
CREATE TABLE t1 (
f_int1 INTEGER,
f_int2 INTEGER,
f_char1 CHAR(20),
f_char2 CHAR(20),
f_charbig VARCHAR(1000)
)
PARTITION BY RANGE(f_int1)
SUBPARTITION BY HASH(f_int1)
( PARTITION part1 VALUES LESS THAN (10)
(SUBPARTITION subpart11 STORAGE ENGINE = 'MyISAM',
SUBPARTITION subpart12 STORAGE ENGINE = 'MyISAM'),
PARTITION part2 VALUES LESS THAN (2147483646) ENGINE = 'MyISAM'
(SUBPARTITION subpart21,
SUBPARTITION subpart22)
);
INSERT INTO t1(f_int1,f_int2,f_char1,f_char2,f_charbig)
SELECT f_int1,f_int2,f_char1,f_char2,f_charbig FROM t0_template;
# Start usability test (inc/partition_check.inc)
create_command
SHOW CREATE TABLE t1;
Table	Create Table
t1	CREATE TABLE `t1` (
  `f_int1` int(11) DEFAULT NULL,
  `f_int2` int(11) DEFAULT NULL,
  `f_char1` char(20) DEFAULT NULL,
  `f_char2` char(20) DEFAULT NULL,
  `f_charbig` varchar(1000) DEFAULT NULL
) ENGINE=MyISAM DEFAULT CHARSET=latin1 /*!50100 PARTITION BY RANGE (f_int1) SUBPARTITION BY HASH (f_int1) (PARTITION part1 VALUES LESS THAN (10) (SUBPARTITION subpart11 ENGINE = MyISAM, SUBPARTITION subpart12 ENGINE = MyISAM), PARTITION part2 VALUES LESS THAN (2147483646) (SUBPARTITION subpart21 ENGINE = MyISAM, SUBPARTITION subpart22 ENGINE = MyISAM)) */

unified filelist
$MYSQLTEST_VARDIR/master-data/test/t1#P#part1#SP#subpart11.MYD
$MYSQLTEST_VARDIR/master-data/test/t1#P#part1#SP#subpart11.MYI
$MYSQLTEST_VARDIR/master-data/test/t1#P#part1#SP#subpart12.MYD
$MYSQLTEST_VARDIR/master-data/test/t1#P#part1#SP#subpart12.MYI
$MYSQLTEST_VARDIR/master-data/test/t1#P#part2#SP#subpart21.MYD
$MYSQLTEST_VARDIR/master-data/test/t1#P#part2#SP#subpart21.MYI
$MYSQLTEST_VARDIR/master-data/test/t1#P#part2#SP#subpart22.MYD
$MYSQLTEST_VARDIR/master-data/test/t1#P#part2#SP#subpart22.MYI
$MYSQLTEST_VARDIR/master-data/test/t1.frm
$MYSQLTEST_VARDIR/master-data/test/t1.par

# check prerequisites-1 success:    1
# check COUNT(*) success:    1
# check MIN/MAX(f_int1) success:    1
# check MIN/MAX(f_int2) success:    1
INSERT INTO t1 (f_int1, f_int2, f_char1, f_char2, f_charbig)
SELECT f_int1, f_int1, CAST(f_int1 AS CHAR),
CAST(f_int1 AS CHAR), 'delete me' FROM t0_template
WHERE f_int1 IN (2,3);
# check prerequisites-3 success:    1
DELETE FROM t1 WHERE f_charbig = 'delete me';
# INFO: Neither f_int1 nor f_int2 nor (f_int1,f_int2) is UNIQUE
# check read via f_int1 success: 1
# check read via f_int2 success: 1
	
# check multiple-1 success: 	1
DELETE FROM t1 WHERE MOD(f_int1,3) = 0;
	
# check multiple-2 success: 	1
INSERT INTO t1 SELECT * FROM t0_template
WHERE MOD(f_int1,3) = 0;
	
# check multiple-3 success: 	1
UPDATE t1 SET f_int1 = f_int1 + @max_row
WHERE f_int1 BETWEEN @max_row_div2 - @max_row_div4
AND @max_row_div2 + @max_row_div4;
	
# check multiple-4 success: 	1
DELETE FROM t1
WHERE f_int1 BETWEEN @max_row_div2 - @max_row_div4 + @max_row
AND @max_row_div2 + @max_row_div4 + @max_row;
	
# check multiple-5 success: 	1
SELECT MIN(f_int1) - 1 INTO @cur_value FROM t1;
INSERT INTO t1
SET f_int1 = @cur_value , f_int2 = @cur_value,
f_char1 = CAST(@cur_value AS CHAR), f_char2 = CAST(@cur_value AS CHAR),
f_charbig = '#SINGLE#';
	
# check single-1 success: 	1
SELECT MAX(f_int1) + 1 INTO @cur_value FROM t1;
INSERT INTO t1
SET f_int1 = @cur_value , f_int2 = @cur_value,
f_char1 = CAST(@cur_value AS CHAR), f_char2 = CAST(@cur_value AS CHAR),
f_charbig = '#SINGLE#';
	
# check single-2 success: 	1
SELECT MIN(f_int1) INTO @cur_value1 FROM t1;
SELECT MAX(f_int1) + 1 INTO @cur_value2 FROM t1;
UPDATE t1 SET f_int1 = @cur_value2
WHERE  f_int1 = @cur_value1 AND f_charbig = '#SINGLE#';
	
# check single-3 success: 	1
SET @cur_value1= -1;
SELECT MAX(f_int1) INTO @cur_value2 FROM t1;
UPDATE t1 SET f_int1 = @cur_value1
WHERE  f_int1 = @cur_value2 AND f_charbig = '#SINGLE#';
	
# check single-4 success: 	1
SELECT MAX(f_int1) INTO @cur_value FROM t1;
DELETE FROM t1 WHERE f_int1 = @cur_value AND f_charbig = '#SINGLE#';
	
# check single-5 success: 	1
DELETE FROM t1 WHERE f_int1 = -1 AND f_charbig = '#SINGLE#';
	
# check single-6 success: 	1
INSERT INTO t1 SET f_int1 = @max_int_4 , f_int2 = @max_int_4, f_charbig = '#2147483647##';
ERROR HY000: Table has no partition for value 2147483647
DELETE FROM t1 WHERE f_int1 IS NULL OR f_int1 = 0;
INSERT t1 SET f_int1 = 0 , f_int2 = 0,
f_char1 = CAST(0 AS CHAR), f_char2 = CAST(0 AS CHAR),
f_charbig = '#NULL#';
INSERT INTO t1
SET f_int1 = NULL , f_int2 = -@max_row,
f_char1 = CAST(-@max_row AS CHAR), f_char2 = CAST(-@max_row AS CHAR),
f_charbig = '#NULL#';
# check null success:    1
	
# check null-1 success: 	1
UPDATE t1 SET f_int1 = -@max_row
WHERE f_int1 IS NULL AND f_int2 = -@max_row AND f_char1 = CAST(-@max_row AS CHAR)
AND f_char2 = CAST(-@max_row AS CHAR) AND f_charbig = '#NULL#';
	
# check null-2 success: 	1
UPDATE t1 SET f_int1 = NULL
WHERE f_int1 = -@max_row AND f_int2 = -@max_row AND f_char1 = CAST(-@max_row AS CHAR)
AND f_char2 = CAST(-@max_row AS CHAR) AND f_charbig = '#NULL#';
	
# check null-3 success: 	1
DELETE FROM t1
WHERE f_int1 IS NULL AND f_int2 = -@max_row AND f_char1 = CAST(-@max_row AS CHAR)
AND f_char2 = CAST(-@max_row AS CHAR) AND f_charbig = '#NULL#';
	
# check null-4 success: 	1
DELETE FROM t1
WHERE f_int1 = 0 AND f_int2 = 0
AND f_char1 = CAST(0 AS CHAR) AND f_char2 = CAST(0 AS CHAR)
AND f_charbig = '#NULL#';
SET AUTOCOMMIT= 0;
INSERT INTO t1 (f_int1, f_int2, f_char1, f_char2, f_charbig)
SELECT f_int1, f_int1, '', '', 'was inserted'
FROM t0_template source_tab
WHERE f_int1 BETWEEN @max_row_div4 AND @max_row_div2 + @max_row_div4;
	
# check transactions-1 success: 	1
COMMIT WORK;
	
# check transactions-2 success: 	1
ROLLBACK WORK;
	
# check transactions-3 success: 	1
DELETE FROM t1 WHERE f_charbig = 'was inserted';
COMMIT WORK;
ROLLBACK WORK;
	
# check transactions-4 success: 	1
INSERT INTO t1 (f_int1, f_int2, f_char1, f_char2, f_charbig)
SELECT f_int1, f_int1, '', '', 'was inserted'
FROM t0_template source_tab
WHERE f_int1 BETWEEN @max_row_div4 AND @max_row_div2 + @max_row_div4;
	
# check transactions-5 success: 	1
ROLLBACK WORK;
Warnings:
Warning	1196	Some non-transactional changed tables couldn't be rolled back
	
# check transactions-6 success: 	1
# INFO: Storage engine used for t1 seems to be not transactional.
COMMIT;
	
# check transactions-7 success: 	1
DELETE FROM t1 WHERE f_charbig = 'was inserted';
COMMIT WORK;
SET @@session.sql_mode = 'traditional';
SELECT @max_row_div2 + @max_row_div4 - @max_row_div4 + 1 INTO @exp_inserted_rows;
INSERT INTO t1 (f_int1, f_int2, f_char1, f_char2, f_charbig)
SELECT IF(f_int1 = @max_row_div2,f_int1 / 0,f_int1),f_int1,
'', '', 'was inserted' FROM t0_template
WHERE f_int1 BETWEEN @max_row_div4 AND @max_row_div2 + @max_row_div4;
ERROR 22012: Division by 0
COMMIT;
	
# check transactions-8 success: 	1
# INFO: Storage engine used for t1 seems to be unable to revert
#       changes made by the failing statement.
SET @@session.sql_mode = '';
SET AUTOCOMMIT= 1;
DELETE FROM t1 WHERE f_charbig = 'was inserted';
COMMIT WORK;
UPDATE t1 SET f_charbig = REPEAT('b', 1000);
	
# check special-1 success: 	1
UPDATE t1 SET f_charbig = '';
	
# check special-2 success: 	1
UPDATE t1 SET f_charbig = CONCAT('===',CAST(f_int1 AS CHAR),'===');
INSERT INTO t1(f_int1,f_int2,f_char1,f_char2,f_charbig)
SELECT f_int1,f_int2,f_char1,f_char2,'just inserted' FROM t0_template
WHERE f_int1 BETWEEN @max_row_div2 - 1 AND @max_row_div2 + 1;
INSERT INTO t0_aux(f_int1,f_int2,f_char1,f_char2,f_charbig)
SELECT -f_int1,-f_int1,CAST(-f_int1 AS CHAR),CAST(-f_int1 AS CHAR),
'just inserted' FROM t0_template
WHERE f_int1 BETWEEN @max_row_div2 - 1 AND @max_row_div2 + 1;
CREATE TRIGGER trg_1 BEFORE INSERT ON t0_aux FOR EACH ROW
BEGIN
UPDATE t1 SET f_int1 = -f_int1, f_int2 = -f_int2,
f_charbig = 'updated by trigger'
      WHERE f_int1 = new.f_int1;
END|
INSERT INTO t0_aux(f_int1,f_int2,f_char1,f_char2,f_charbig)
SELECT f_int1,f_int2,f_char1,f_char2,NULL FROM t0_template
WHERE f_int1 BETWEEN @max_row_div2 - 1 AND @max_row_div2 + 1;
	
# check trigger-1 success: 	1
DROP TRIGGER trg_1;
UPDATE t1 SET f_int1 = CAST(f_char1 AS SIGNED INT),
f_int2 = CAST(f_char1 AS SIGNED INT),
f_charbig = 'just inserted'
   WHERE f_int1 <> CAST(f_char1 AS SIGNED INT);
DELETE FROM t0_aux
WHERE ABS(f_int1) BETWEEN @max_row_div2 - 1 AND @max_row_div2 + 1;
INSERT INTO t0_aux(f_int1,f_int2,f_char1,f_char2,f_charbig)
SELECT -f_int1,-f_int1,CAST(-f_int1 AS CHAR),CAST(-f_int1 AS CHAR),
'just inserted' FROM t0_template
WHERE f_int1 BETWEEN @max_row_div2 - 1 AND @max_row_div2 + 1;
CREATE TRIGGER trg_1 AFTER INSERT ON t0_aux FOR EACH ROW
BEGIN
UPDATE t1 SET f_int1 = -f_int1, f_int2 = -f_int2,
f_charbig = 'updated by trigger'
      WHERE f_int1 = new.f_int1;
END|
INSERT INTO t0_aux(f_int1,f_int2,f_char1,f_char2,f_charbig)
SELECT f_int1,f_int2,f_char1,f_char2,NULL FROM t0_template
WHERE f_int1 BETWEEN @max_row_div2 - 1 AND @max_row_div2 + 1;
	
# check trigger-2 success: 	1
DROP TRIGGER trg_1;
UPDATE t1 SET f_int1 = CAST(f_char1 AS SIGNED INT),
f_int2 = CAST(f_char1 AS SIGNED INT),
f_charbig = 'just inserted'
   WHERE f_int1 <> CAST(f_char1 AS SIGNED INT);
DELETE FROM t0_aux
WHERE ABS(f_int1) BETWEEN @max_row_div2 - 1 AND @max_row_div2 + 1;
INSERT INTO t0_aux(f_int1,f_int2,f_char1,f_char2,f_charbig)
SELECT -f_int1,-f_int1,CAST(-f_int1 AS CHAR),CAST(-f_int1 AS CHAR),
'just inserted' FROM t0_template
WHERE f_int1 BETWEEN @max_row_div2 - 1 AND @max_row_div2 + 1;
CREATE TRIGGER trg_1 BEFORE UPDATE ON t0_aux FOR EACH ROW
BEGIN
UPDATE t1 SET f_int1 = -f_int1, f_int2 = -f_int2,
f_charbig = 'updated by trigger'
      WHERE f_int1 = new.f_int1;
END|
UPDATE t0_aux SET f_int1 =  - f_int1, f_int2 = - f_int2
WHERE f_int1 IN (- (@max_row_div2 - 1),- @max_row_div2,- (@max_row_div2 + 1));
	
# check trigger-3 success: 	1
DROP TRIGGER trg_1;
UPDATE t1 SET f_int1 = CAST(f_char1 AS SIGNED INT),
f_int2 = CAST(f_char1 AS SIGNED INT),
f_charbig = 'just inserted'
   WHERE f_int1 <> CAST(f_char1 AS SIGNED INT);
DELETE FROM t0_aux
WHERE ABS(f_int1) BETWEEN @max_row_div2 - 1 AND @max_row_div2 + 1;
INSERT INTO t0_aux(f_int1,f_int2,f_char1,f_char2,f_charbig)
SELECT -f_int1,-f_int1,CAST(-f_int1 AS CHAR),CAST(-f_int1 AS CHAR),
'just inserted' FROM t0_template
WHERE f_int1 BETWEEN @max_row_div2 - 1 AND @max_row_div2 + 1;
CREATE TRIGGER trg_1 BEFORE UPDATE ON t0_aux FOR EACH ROW
BEGIN
UPDATE t1 SET f_int1 = -f_int1, f_int2 = -f_int2,
f_charbig = 'updated by trigger'
      WHERE f_int1 = - old.f_int1;
END|
UPDATE t0_aux SET f_int1 =  - f_int1, f_int2 = - f_int2
WHERE f_int1 IN (- (@max_row_div2 - 1),- @max_row_div2,- (@max_row_div2 + 1));
	
# check trigger-4 success: 	1
DROP TRIGGER trg_1;
UPDATE t1 SET f_int1 = CAST(f_char1 AS SIGNED INT),
f_int2 = CAST(f_char1 AS SIGNED INT),
f_charbig = 'just inserted'
   WHERE f_int1 <> CAST(f_char1 AS SIGNED INT);
DELETE FROM t0_aux
WHERE ABS(f_int1) BETWEEN @max_row_div2 - 1 AND @max_row_div2 + 1;
INSERT INTO t0_aux(f_int1,f_int2,f_char1,f_char2,f_charbig)
SELECT -f_int1,-f_int1,CAST(-f_int1 AS CHAR),CAST(-f_int1 AS CHAR),
'just inserted' FROM t0_template
WHERE f_int1 BETWEEN @max_row_div2 - 1 AND @max_row_div2 + 1;
CREATE TRIGGER trg_1 AFTER UPDATE ON t0_aux FOR EACH ROW
BEGIN
UPDATE t1 SET f_int1 = -f_int1, f_int2 = -f_int2,
f_charbig = 'updated by trigger'
      WHERE f_int1 = new.f_int1;
END|
UPDATE t0_aux SET f_int1 =  - f_int1, f_int2 = - f_int2
WHERE f_int1 IN (- (@max_row_div2 - 1),- @max_row_div2,- (@max_row_div2 + 1));
	
# check trigger-5 success: 	1
DROP TRIGGER trg_1;
UPDATE t1 SET f_int1 = CAST(f_char1 AS SIGNED INT),
f_int2 = CAST(f_char1 AS SIGNED INT),
f_charbig = 'just inserted'
   WHERE f_int1 <> CAST(f_char1 AS SIGNED INT);
DELETE FROM t0_aux
WHERE ABS(f_int1) BETWEEN @max_row_div2 - 1 AND @max_row_div2 + 1;
INSERT INTO t0_aux(f_int1,f_int2,f_char1,f_char2,f_charbig)
SELECT -f_int1,-f_int1,CAST(-f_int1 AS CHAR),CAST(-f_int1 AS CHAR),
'just inserted' FROM t0_template
WHERE f_int1 BETWEEN @max_row_div2 - 1 AND @max_row_div2 + 1;
CREATE TRIGGER trg_1 AFTER UPDATE ON t0_aux FOR EACH ROW
BEGIN
UPDATE t1 SET f_int1 = -f_int1, f_int2 = -f_int2,
f_charbig = 'updated by trigger'
      WHERE f_int1 = - old.f_int1;
END|
UPDATE t0_aux SET f_int1 =  - f_int1, f_int2 = - f_int2
WHERE f_int1 IN (- (@max_row_div2 - 1),- @max_row_div2,- (@max_row_div2 + 1));
	
# check trigger-6 success: 	1
DROP TRIGGER trg_1;
UPDATE t1 SET f_int1 = CAST(f_char1 AS SIGNED INT),
f_int2 = CAST(f_char1 AS SIGNED INT),
f_charbig = 'just inserted'
   WHERE f_int1 <> CAST(f_char1 AS SIGNED INT);
DELETE FROM t0_aux
WHERE ABS(f_int1) BETWEEN @max_row_div2 - 1 AND @max_row_div2 + 1;
INSERT INTO t0_aux(f_int1,f_int2,f_char1,f_char2,f_charbig)
SELECT -f_int1,-f_int1,CAST(-f_int1 AS CHAR),CAST(-f_int1 AS CHAR),
'just inserted' FROM t0_template
WHERE f_int1 BETWEEN @max_row_div2 - 1 AND @max_row_div2 + 1;
CREATE TRIGGER trg_1 BEFORE DELETE ON t0_aux FOR EACH ROW
BEGIN
UPDATE t1 SET f_int1 = -f_int1, f_int2 = -f_int2,
f_charbig = 'updated by trigger'
      WHERE f_int1 = - old.f_int1;
END|
DELETE FROM t0_aux
WHERE f_int1 IN (- (@max_row_div2 - 1),- @max_row_div2,- (@max_row_div2 + 1));
	
# check trigger-7 success: 	1
DROP TRIGGER trg_1;
UPDATE t1 SET f_int1 = CAST(f_char1 AS SIGNED INT),
f_int2 = CAST(f_char1 AS SIGNED INT),
f_charbig = 'just inserted'
   WHERE f_int1 <> CAST(f_char1 AS SIGNED INT);
DELETE FROM t0_aux
WHERE ABS(f_int1) BETWEEN @max_row_div2 - 1 AND @max_row_div2 + 1;
INSERT INTO t0_aux(f_int1,f_int2,f_char1,f_char2,f_charbig)
SELECT -f_int1,-f_int1,CAST(-f_int1 AS CHAR),CAST(-f_int1 AS CHAR),
'just inserted' FROM t0_template
WHERE f_int1 BETWEEN @max_row_div2 - 1 AND @max_row_div2 + 1;
CREATE TRIGGER trg_1 AFTER DELETE ON t0_aux FOR EACH ROW
BEGIN
UPDATE t1 SET f_int1 = -f_int1, f_int2 = -f_int2,
f_charbig = 'updated by trigger'
      WHERE f_int1 = - old.f_int1;
END|
DELETE FROM t0_aux
WHERE f_int1 IN (- (@max_row_div2 - 1),- @max_row_div2,- (@max_row_div2 + 1));
	
# check trigger-8 success: 	1
DROP TRIGGER trg_1;
UPDATE t1 SET f_int1 = CAST(f_char1 AS SIGNED INT),
f_int2 = CAST(f_char1 AS SIGNED INT),
f_charbig = 'just inserted'
   WHERE f_int1 <> CAST(f_char1 AS SIGNED INT);
DELETE FROM t0_aux
WHERE ABS(f_int1) BETWEEN @max_row_div2 - 1 AND @max_row_div2 + 1;
DELETE FROM t1
WHERE f_int1 BETWEEN @max_row_div2 - 1 AND @max_row_div2 + 1;
CREATE TRIGGER trg_2 BEFORE UPDATE ON t1 FOR EACH ROW
BEGIN
SET new.f_int1 = old.f_int1 + @max_row,
new.f_int2 = old.f_int2 - @max_row,
new.f_charbig = '####updated per update trigger####';
END|
UPDATE t1
SET f_int1 = f_int1 + @max_row, f_int2 = f_int2 - @max_row,
f_charbig = '####updated per update statement itself####';
	
# check trigger-9 success: 	1
DROP TRIGGER trg_2;
UPDATE t1 SET f_int1 = CAST(f_char1 AS SIGNED INT),
f_int2 = CAST(f_char1 AS SIGNED INT),
f_charbig = CONCAT('===',f_char1,'===');
CREATE TRIGGER trg_2 BEFORE UPDATE ON t1 FOR EACH ROW
BEGIN
SET new.f_int1 = new.f_int1 + @max_row,
new.f_int2 = new.f_int2 - @max_row,
new.f_charbig = '####updated per update trigger####';
END|
UPDATE t1
SET f_int1 = f_int1 + @max_row, f_int2 = f_int2 - @max_row,
f_charbig = '####updated per update statement itself####';
	
# check trigger-10 success: 	1
DROP TRIGGER trg_2;
UPDATE t1 SET f_int1 = CAST(f_char1 AS SIGNED INT),
f_int2 = CAST(f_char1 AS SIGNED INT),
f_charbig = CONCAT('===',f_char1,'===');
CREATE TRIGGER trg_3 BEFORE INSERT ON t1 FOR EACH ROW
BEGIN
SET new.f_int1 = @my_max1 + @counter,
new.f_int2 = @my_min2 - @counter,
new.f_charbig = '####updated per insert trigger####';
SET @counter = @counter + 1;
END|
SET @counter = 1;
SELECT MAX(f_int1), MIN(f_int2) INTO @my_max1,@my_min2 FROM t1;
INSERT INTO t1 (f_int1, f_int2, f_char1, f_char2, f_charbig)
SELECT f_int1, f_int1, CAST(f_int1 AS CHAR),
CAST(f_int1 AS CHAR), 'just inserted' FROM t0_template
WHERE f_int1 BETWEEN @max_row_div2 - 1 AND @max_row_div2 + 1
ORDER BY f_int1;
DROP TRIGGER trg_3;
	
# check trigger-11 success: 	1
DELETE FROM t1
WHERE f_int1 <> CAST(f_char1 AS SIGNED INT)
AND f_int2 <> CAST(f_char1 AS SIGNED INT)
AND f_charbig = '####updated per insert trigger####';
CREATE TRIGGER trg_3 BEFORE INSERT ON t1 FOR EACH ROW
BEGIN
SET new.f_int1 = @my_max1 + @counter,
new.f_int2 = @my_min2 - @counter,
new.f_charbig = '####updated per insert trigger####';
SET @counter = @counter + 1;
END|
SET @counter = 1;
SELECT MAX(f_int1), MIN(f_int2) INTO @my_max1,@my_min2 FROM t1;
INSERT INTO t1 (f_char1, f_char2, f_charbig)
SELECT CAST(f_int1 AS CHAR),
CAST(f_int1 AS CHAR), 'just inserted' FROM t0_template
WHERE f_int1 BETWEEN @max_row_div2 - 1 AND @max_row_div2 + 1
ORDER BY f_int1;
DROP TRIGGER trg_3;
	
# check trigger-12 success: 	1
DELETE FROM t1
WHERE f_int1 <> CAST(f_char1 AS SIGNED INT)
AND f_int2 <> CAST(f_char1 AS SIGNED INT)
AND f_charbig = '####updated per insert trigger####';
ANALYZE  TABLE t1;
Table	Op	Msg_type	Msg_text
test.t1	analyze	note	The storage engine for the table doesn't support analyze
CHECK    TABLE t1 EXTENDED;
Table	Op	Msg_type	Msg_text
test.t1	check	note	The storage engine for the table doesn't support check
CHECKSUM TABLE t1 EXTENDED;
Table	Checksum
test.t1	<some_value>
OPTIMIZE TABLE t1;
Table	Op	Msg_type	Msg_text
test.t1	optimize	note	The storage engine for the table doesn't support optimize
# check layout success:    1
REPAIR   TABLE t1 EXTENDED;
Table	Op	Msg_type	Msg_text
test.t1	repair	note	The storage engine for the table doesn't support repair
# check layout success:    1
TRUNCATE t1;
	
# check TRUNCATE success: 	1
# check layout success:    1
# End usability test (inc/partition_check.inc)
DROP TABLE t1;
#------------------------------------------------------------------------
# 5 Precedence of storage engine assignments (if there is any)
#------------------------------------------------------------------------
# 5.1 Storage engine assignment after column list + after partition
#     or subpartition name
CREATE TABLE t1 (
f_int1 INTEGER,
f_int2 INTEGER,
f_char1 CHAR(20),
f_char2 CHAR(20),
f_charbig VARCHAR(1000)
) ENGINE = 'MyISAM'
PARTITION BY HASH(f_int1)
( PARTITION part1 STORAGE ENGINE = 'MyISAM',
PARTITION part2 STORAGE ENGINE = 'MyISAM'
);
INSERT INTO t1(f_int1,f_int2,f_char1,f_char2,f_charbig)
SELECT f_int1,f_int2,f_char1,f_char2,f_charbig FROM t0_template;
# Start usability test (inc/partition_check.inc)
create_command
SHOW CREATE TABLE t1;
Table	Create Table
t1	CREATE TABLE `t1` (
  `f_int1` int(11) DEFAULT NULL,
  `f_int2` int(11) DEFAULT NULL,
  `f_char1` char(20) DEFAULT NULL,
  `f_char2` char(20) DEFAULT NULL,
  `f_charbig` varchar(1000) DEFAULT NULL
) ENGINE=MyISAM DEFAULT CHARSET=latin1 /*!50100 PARTITION BY HASH (f_int1) (PARTITION part1 ENGINE = MyISAM, PARTITION part2 ENGINE = MyISAM) */

unified filelist
$MYSQLTEST_VARDIR/master-data/test/t1#P#part1.MYD
$MYSQLTEST_VARDIR/master-data/test/t1#P#part1.MYI
$MYSQLTEST_VARDIR/master-data/test/t1#P#part2.MYD
$MYSQLTEST_VARDIR/master-data/test/t1#P#part2.MYI
$MYSQLTEST_VARDIR/master-data/test/t1.frm
$MYSQLTEST_VARDIR/master-data/test/t1.par

# check prerequisites-1 success:    1
# check COUNT(*) success:    1
# check MIN/MAX(f_int1) success:    1
# check MIN/MAX(f_int2) success:    1
INSERT INTO t1 (f_int1, f_int2, f_char1, f_char2, f_charbig)
SELECT f_int1, f_int1, CAST(f_int1 AS CHAR),
CAST(f_int1 AS CHAR), 'delete me' FROM t0_template
WHERE f_int1 IN (2,3);
# check prerequisites-3 success:    1
DELETE FROM t1 WHERE f_charbig = 'delete me';
# INFO: Neither f_int1 nor f_int2 nor (f_int1,f_int2) is UNIQUE
# check read via f_int1 success: 1
# check read via f_int2 success: 1
	
# check multiple-1 success: 	1
DELETE FROM t1 WHERE MOD(f_int1,3) = 0;
	
# check multiple-2 success: 	1
INSERT INTO t1 SELECT * FROM t0_template
WHERE MOD(f_int1,3) = 0;
	
# check multiple-3 success: 	1
UPDATE t1 SET f_int1 = f_int1 + @max_row
WHERE f_int1 BETWEEN @max_row_div2 - @max_row_div4
AND @max_row_div2 + @max_row_div4;
	
# check multiple-4 success: 	1
DELETE FROM t1
WHERE f_int1 BETWEEN @max_row_div2 - @max_row_div4 + @max_row
AND @max_row_div2 + @max_row_div4 + @max_row;
	
# check multiple-5 success: 	1
SELECT MIN(f_int1) - 1 INTO @cur_value FROM t1;
INSERT INTO t1
SET f_int1 = @cur_value , f_int2 = @cur_value,
f_char1 = CAST(@cur_value AS CHAR), f_char2 = CAST(@cur_value AS CHAR),
f_charbig = '#SINGLE#';
	
# check single-1 success: 	1
SELECT MAX(f_int1) + 1 INTO @cur_value FROM t1;
INSERT INTO t1
SET f_int1 = @cur_value , f_int2 = @cur_value,
f_char1 = CAST(@cur_value AS CHAR), f_char2 = CAST(@cur_value AS CHAR),
f_charbig = '#SINGLE#';
	
# check single-2 success: 	1
SELECT MIN(f_int1) INTO @cur_value1 FROM t1;
SELECT MAX(f_int1) + 1 INTO @cur_value2 FROM t1;
UPDATE t1 SET f_int1 = @cur_value2
WHERE  f_int1 = @cur_value1 AND f_charbig = '#SINGLE#';
	
# check single-3 success: 	1
SET @cur_value1= -1;
SELECT MAX(f_int1) INTO @cur_value2 FROM t1;
UPDATE t1 SET f_int1 = @cur_value1
WHERE  f_int1 = @cur_value2 AND f_charbig = '#SINGLE#';
	
# check single-4 success: 	1
SELECT MAX(f_int1) INTO @cur_value FROM t1;
DELETE FROM t1 WHERE f_int1 = @cur_value AND f_charbig = '#SINGLE#';
	
# check single-5 success: 	1
DELETE FROM t1 WHERE f_int1 = -1 AND f_charbig = '#SINGLE#';
	
# check single-6 success: 	1
INSERT INTO t1 SET f_int1 = @max_int_4 , f_int2 = @max_int_4, f_charbig = '#2147483647##';
	
# check single-7 success: 	1
DELETE FROM t1 WHERE f_charbig = '#2147483647##';
DELETE FROM t1 WHERE f_int1 IS NULL OR f_int1 = 0;
INSERT t1 SET f_int1 = 0 , f_int2 = 0,
f_char1 = CAST(0 AS CHAR), f_char2 = CAST(0 AS CHAR),
f_charbig = '#NULL#';
INSERT INTO t1
SET f_int1 = NULL , f_int2 = -@max_row,
f_char1 = CAST(-@max_row AS CHAR), f_char2 = CAST(-@max_row AS CHAR),
f_charbig = '#NULL#';
# check null success:    1
	
# check null-1 success: 	1
UPDATE t1 SET f_int1 = -@max_row
WHERE f_int1 IS NULL AND f_int2 = -@max_row AND f_char1 = CAST(-@max_row AS CHAR)
AND f_char2 = CAST(-@max_row AS CHAR) AND f_charbig = '#NULL#';
	
# check null-2 success: 	1
UPDATE t1 SET f_int1 = NULL
WHERE f_int1 = -@max_row AND f_int2 = -@max_row AND f_char1 = CAST(-@max_row AS CHAR)
AND f_char2 = CAST(-@max_row AS CHAR) AND f_charbig = '#NULL#';
	
# check null-3 success: 	1
DELETE FROM t1
WHERE f_int1 IS NULL AND f_int2 = -@max_row AND f_char1 = CAST(-@max_row AS CHAR)
AND f_char2 = CAST(-@max_row AS CHAR) AND f_charbig = '#NULL#';
	
# check null-4 success: 	1
DELETE FROM t1
WHERE f_int1 = 0 AND f_int2 = 0
AND f_char1 = CAST(0 AS CHAR) AND f_char2 = CAST(0 AS CHAR)
AND f_charbig = '#NULL#';
SET AUTOCOMMIT= 0;
INSERT INTO t1 (f_int1, f_int2, f_char1, f_char2, f_charbig)
SELECT f_int1, f_int1, '', '', 'was inserted'
FROM t0_template source_tab
WHERE f_int1 BETWEEN @max_row_div4 AND @max_row_div2 + @max_row_div4;
	
# check transactions-1 success: 	1
COMMIT WORK;
	
# check transactions-2 success: 	1
ROLLBACK WORK;
	
# check transactions-3 success: 	1
DELETE FROM t1 WHERE f_charbig = 'was inserted';
COMMIT WORK;
ROLLBACK WORK;
	
# check transactions-4 success: 	1
INSERT INTO t1 (f_int1, f_int2, f_char1, f_char2, f_charbig)
SELECT f_int1, f_int1, '', '', 'was inserted'
FROM t0_template source_tab
WHERE f_int1 BETWEEN @max_row_div4 AND @max_row_div2 + @max_row_div4;
	
# check transactions-5 success: 	1
ROLLBACK WORK;
Warnings:
Warning	1196	Some non-transactional changed tables couldn't be rolled back
	
# check transactions-6 success: 	1
# INFO: Storage engine used for t1 seems to be not transactional.
COMMIT;
	
# check transactions-7 success: 	1
DELETE FROM t1 WHERE f_charbig = 'was inserted';
COMMIT WORK;
SET @@session.sql_mode = 'traditional';
SELECT @max_row_div2 + @max_row_div4 - @max_row_div4 + 1 INTO @exp_inserted_rows;
INSERT INTO t1 (f_int1, f_int2, f_char1, f_char2, f_charbig)
SELECT IF(f_int1 = @max_row_div2,f_int1 / 0,f_int1),f_int1,
'', '', 'was inserted' FROM t0_template
WHERE f_int1 BETWEEN @max_row_div4 AND @max_row_div2 + @max_row_div4;
ERROR 22012: Division by 0
COMMIT;
	
# check transactions-8 success: 	1
# INFO: Storage engine used for t1 seems to be unable to revert
#       changes made by the failing statement.
SET @@session.sql_mode = '';
SET AUTOCOMMIT= 1;
DELETE FROM t1 WHERE f_charbig = 'was inserted';
COMMIT WORK;
UPDATE t1 SET f_charbig = REPEAT('b', 1000);
	
# check special-1 success: 	1
UPDATE t1 SET f_charbig = '';
	
# check special-2 success: 	1
UPDATE t1 SET f_charbig = CONCAT('===',CAST(f_int1 AS CHAR),'===');
INSERT INTO t1(f_int1,f_int2,f_char1,f_char2,f_charbig)
SELECT f_int1,f_int2,f_char1,f_char2,'just inserted' FROM t0_template
WHERE f_int1 BETWEEN @max_row_div2 - 1 AND @max_row_div2 + 1;
INSERT INTO t0_aux(f_int1,f_int2,f_char1,f_char2,f_charbig)
SELECT -f_int1,-f_int1,CAST(-f_int1 AS CHAR),CAST(-f_int1 AS CHAR),
'just inserted' FROM t0_template
WHERE f_int1 BETWEEN @max_row_div2 - 1 AND @max_row_div2 + 1;
CREATE TRIGGER trg_1 BEFORE INSERT ON t0_aux FOR EACH ROW
BEGIN
UPDATE t1 SET f_int1 = -f_int1, f_int2 = -f_int2,
f_charbig = 'updated by trigger'
      WHERE f_int1 = new.f_int1;
END|
INSERT INTO t0_aux(f_int1,f_int2,f_char1,f_char2,f_charbig)
SELECT f_int1,f_int2,f_char1,f_char2,NULL FROM t0_template
WHERE f_int1 BETWEEN @max_row_div2 - 1 AND @max_row_div2 + 1;
	
# check trigger-1 success: 	1
DROP TRIGGER trg_1;
UPDATE t1 SET f_int1 = CAST(f_char1 AS SIGNED INT),
f_int2 = CAST(f_char1 AS SIGNED INT),
f_charbig = 'just inserted'
   WHERE f_int1 <> CAST(f_char1 AS SIGNED INT);
DELETE FROM t0_aux
WHERE ABS(f_int1) BETWEEN @max_row_div2 - 1 AND @max_row_div2 + 1;
INSERT INTO t0_aux(f_int1,f_int2,f_char1,f_char2,f_charbig)
SELECT -f_int1,-f_int1,CAST(-f_int1 AS CHAR),CAST(-f_int1 AS CHAR),
'just inserted' FROM t0_template
WHERE f_int1 BETWEEN @max_row_div2 - 1 AND @max_row_div2 + 1;
CREATE TRIGGER trg_1 AFTER INSERT ON t0_aux FOR EACH ROW
BEGIN
UPDATE t1 SET f_int1 = -f_int1, f_int2 = -f_int2,
f_charbig = 'updated by trigger'
      WHERE f_int1 = new.f_int1;
END|
INSERT INTO t0_aux(f_int1,f_int2,f_char1,f_char2,f_charbig)
SELECT f_int1,f_int2,f_char1,f_char2,NULL FROM t0_template
WHERE f_int1 BETWEEN @max_row_div2 - 1 AND @max_row_div2 + 1;
	
# check trigger-2 success: 	1
DROP TRIGGER trg_1;
UPDATE t1 SET f_int1 = CAST(f_char1 AS SIGNED INT),
f_int2 = CAST(f_char1 AS SIGNED INT),
f_charbig = 'just inserted'
   WHERE f_int1 <> CAST(f_char1 AS SIGNED INT);
DELETE FROM t0_aux
WHERE ABS(f_int1) BETWEEN @max_row_div2 - 1 AND @max_row_div2 + 1;
INSERT INTO t0_aux(f_int1,f_int2,f_char1,f_char2,f_charbig)
SELECT -f_int1,-f_int1,CAST(-f_int1 AS CHAR),CAST(-f_int1 AS CHAR),
'just inserted' FROM t0_template
WHERE f_int1 BETWEEN @max_row_div2 - 1 AND @max_row_div2 + 1;
CREATE TRIGGER trg_1 BEFORE UPDATE ON t0_aux FOR EACH ROW
BEGIN
UPDATE t1 SET f_int1 = -f_int1, f_int2 = -f_int2,
f_charbig = 'updated by trigger'
      WHERE f_int1 = new.f_int1;
END|
UPDATE t0_aux SET f_int1 =  - f_int1, f_int2 = - f_int2
WHERE f_int1 IN (- (@max_row_div2 - 1),- @max_row_div2,- (@max_row_div2 + 1));
	
# check trigger-3 success: 	1
DROP TRIGGER trg_1;
UPDATE t1 SET f_int1 = CAST(f_char1 AS SIGNED INT),
f_int2 = CAST(f_char1 AS SIGNED INT),
f_charbig = 'just inserted'
   WHERE f_int1 <> CAST(f_char1 AS SIGNED INT);
DELETE FROM t0_aux
WHERE ABS(f_int1) BETWEEN @max_row_div2 - 1 AND @max_row_div2 + 1;
INSERT INTO t0_aux(f_int1,f_int2,f_char1,f_char2,f_charbig)
SELECT -f_int1,-f_int1,CAST(-f_int1 AS CHAR),CAST(-f_int1 AS CHAR),
'just inserted' FROM t0_template
WHERE f_int1 BETWEEN @max_row_div2 - 1 AND @max_row_div2 + 1;
CREATE TRIGGER trg_1 BEFORE UPDATE ON t0_aux FOR EACH ROW
BEGIN
UPDATE t1 SET f_int1 = -f_int1, f_int2 = -f_int2,
f_charbig = 'updated by trigger'
      WHERE f_int1 = - old.f_int1;
END|
UPDATE t0_aux SET f_int1 =  - f_int1, f_int2 = - f_int2
WHERE f_int1 IN (- (@max_row_div2 - 1),- @max_row_div2,- (@max_row_div2 + 1));
	
# check trigger-4 success: 	1
DROP TRIGGER trg_1;
UPDATE t1 SET f_int1 = CAST(f_char1 AS SIGNED INT),
f_int2 = CAST(f_char1 AS SIGNED INT),
f_charbig = 'just inserted'
   WHERE f_int1 <> CAST(f_char1 AS SIGNED INT);
DELETE FROM t0_aux
WHERE ABS(f_int1) BETWEEN @max_row_div2 - 1 AND @max_row_div2 + 1;
INSERT INTO t0_aux(f_int1,f_int2,f_char1,f_char2,f_charbig)
SELECT -f_int1,-f_int1,CAST(-f_int1 AS CHAR),CAST(-f_int1 AS CHAR),
'just inserted' FROM t0_template
WHERE f_int1 BETWEEN @max_row_div2 - 1 AND @max_row_div2 + 1;
CREATE TRIGGER trg_1 AFTER UPDATE ON t0_aux FOR EACH ROW
BEGIN
UPDATE t1 SET f_int1 = -f_int1, f_int2 = -f_int2,
f_charbig = 'updated by trigger'
      WHERE f_int1 = new.f_int1;
END|
UPDATE t0_aux SET f_int1 =  - f_int1, f_int2 = - f_int2
WHERE f_int1 IN (- (@max_row_div2 - 1),- @max_row_div2,- (@max_row_div2 + 1));
	
# check trigger-5 success: 	1
DROP TRIGGER trg_1;
UPDATE t1 SET f_int1 = CAST(f_char1 AS SIGNED INT),
f_int2 = CAST(f_char1 AS SIGNED INT),
f_charbig = 'just inserted'
   WHERE f_int1 <> CAST(f_char1 AS SIGNED INT);
DELETE FROM t0_aux
WHERE ABS(f_int1) BETWEEN @max_row_div2 - 1 AND @max_row_div2 + 1;
INSERT INTO t0_aux(f_int1,f_int2,f_char1,f_char2,f_charbig)
SELECT -f_int1,-f_int1,CAST(-f_int1 AS CHAR),CAST(-f_int1 AS CHAR),
'just inserted' FROM t0_template
WHERE f_int1 BETWEEN @max_row_div2 - 1 AND @max_row_div2 + 1;
CREATE TRIGGER trg_1 AFTER UPDATE ON t0_aux FOR EACH ROW
BEGIN
UPDATE t1 SET f_int1 = -f_int1, f_int2 = -f_int2,
f_charbig = 'updated by trigger'
      WHERE f_int1 = - old.f_int1;
END|
UPDATE t0_aux SET f_int1 =  - f_int1, f_int2 = - f_int2
WHERE f_int1 IN (- (@max_row_div2 - 1),- @max_row_div2,- (@max_row_div2 + 1));
	
# check trigger-6 success: 	1
DROP TRIGGER trg_1;
UPDATE t1 SET f_int1 = CAST(f_char1 AS SIGNED INT),
f_int2 = CAST(f_char1 AS SIGNED INT),
f_charbig = 'just inserted'
   WHERE f_int1 <> CAST(f_char1 AS SIGNED INT);
DELETE FROM t0_aux
WHERE ABS(f_int1) BETWEEN @max_row_div2 - 1 AND @max_row_div2 + 1;
INSERT INTO t0_aux(f_int1,f_int2,f_char1,f_char2,f_charbig)
SELECT -f_int1,-f_int1,CAST(-f_int1 AS CHAR),CAST(-f_int1 AS CHAR),
'just inserted' FROM t0_template
WHERE f_int1 BETWEEN @max_row_div2 - 1 AND @max_row_div2 + 1;
CREATE TRIGGER trg_1 BEFORE DELETE ON t0_aux FOR EACH ROW
BEGIN
UPDATE t1 SET f_int1 = -f_int1, f_int2 = -f_int2,
f_charbig = 'updated by trigger'
      WHERE f_int1 = - old.f_int1;
END|
DELETE FROM t0_aux
WHERE f_int1 IN (- (@max_row_div2 - 1),- @max_row_div2,- (@max_row_div2 + 1));
	
# check trigger-7 success: 	1
DROP TRIGGER trg_1;
UPDATE t1 SET f_int1 = CAST(f_char1 AS SIGNED INT),
f_int2 = CAST(f_char1 AS SIGNED INT),
f_charbig = 'just inserted'
   WHERE f_int1 <> CAST(f_char1 AS SIGNED INT);
DELETE FROM t0_aux
WHERE ABS(f_int1) BETWEEN @max_row_div2 - 1 AND @max_row_div2 + 1;
INSERT INTO t0_aux(f_int1,f_int2,f_char1,f_char2,f_charbig)
SELECT -f_int1,-f_int1,CAST(-f_int1 AS CHAR),CAST(-f_int1 AS CHAR),
'just inserted' FROM t0_template
WHERE f_int1 BETWEEN @max_row_div2 - 1 AND @max_row_div2 + 1;
CREATE TRIGGER trg_1 AFTER DELETE ON t0_aux FOR EACH ROW
BEGIN
UPDATE t1 SET f_int1 = -f_int1, f_int2 = -f_int2,
f_charbig = 'updated by trigger'
      WHERE f_int1 = - old.f_int1;
END|
DELETE FROM t0_aux
WHERE f_int1 IN (- (@max_row_div2 - 1),- @max_row_div2,- (@max_row_div2 + 1));
	
# check trigger-8 success: 	1
DROP TRIGGER trg_1;
UPDATE t1 SET f_int1 = CAST(f_char1 AS SIGNED INT),
f_int2 = CAST(f_char1 AS SIGNED INT),
f_charbig = 'just inserted'
   WHERE f_int1 <> CAST(f_char1 AS SIGNED INT);
DELETE FROM t0_aux
WHERE ABS(f_int1) BETWEEN @max_row_div2 - 1 AND @max_row_div2 + 1;
DELETE FROM t1
WHERE f_int1 BETWEEN @max_row_div2 - 1 AND @max_row_div2 + 1;
CREATE TRIGGER trg_2 BEFORE UPDATE ON t1 FOR EACH ROW
BEGIN
SET new.f_int1 = old.f_int1 + @max_row,
new.f_int2 = old.f_int2 - @max_row,
new.f_charbig = '####updated per update trigger####';
END|
UPDATE t1
SET f_int1 = f_int1 + @max_row, f_int2 = f_int2 - @max_row,
f_charbig = '####updated per update statement itself####';
	
# check trigger-9 success: 	1
DROP TRIGGER trg_2;
UPDATE t1 SET f_int1 = CAST(f_char1 AS SIGNED INT),
f_int2 = CAST(f_char1 AS SIGNED INT),
f_charbig = CONCAT('===',f_char1,'===');
CREATE TRIGGER trg_2 BEFORE UPDATE ON t1 FOR EACH ROW
BEGIN
SET new.f_int1 = new.f_int1 + @max_row,
new.f_int2 = new.f_int2 - @max_row,
new.f_charbig = '####updated per update trigger####';
END|
UPDATE t1
SET f_int1 = f_int1 + @max_row, f_int2 = f_int2 - @max_row,
f_charbig = '####updated per update statement itself####';
	
# check trigger-10 success: 	1
DROP TRIGGER trg_2;
UPDATE t1 SET f_int1 = CAST(f_char1 AS SIGNED INT),
f_int2 = CAST(f_char1 AS SIGNED INT),
f_charbig = CONCAT('===',f_char1,'===');
CREATE TRIGGER trg_3 BEFORE INSERT ON t1 FOR EACH ROW
BEGIN
SET new.f_int1 = @my_max1 + @counter,
new.f_int2 = @my_min2 - @counter,
new.f_charbig = '####updated per insert trigger####';
SET @counter = @counter + 1;
END|
SET @counter = 1;
SELECT MAX(f_int1), MIN(f_int2) INTO @my_max1,@my_min2 FROM t1;
INSERT INTO t1 (f_int1, f_int2, f_char1, f_char2, f_charbig)
SELECT f_int1, f_int1, CAST(f_int1 AS CHAR),
CAST(f_int1 AS CHAR), 'just inserted' FROM t0_template
WHERE f_int1 BETWEEN @max_row_div2 - 1 AND @max_row_div2 + 1
ORDER BY f_int1;
DROP TRIGGER trg_3;
	
# check trigger-11 success: 	1
DELETE FROM t1
WHERE f_int1 <> CAST(f_char1 AS SIGNED INT)
AND f_int2 <> CAST(f_char1 AS SIGNED INT)
AND f_charbig = '####updated per insert trigger####';
CREATE TRIGGER trg_3 BEFORE INSERT ON t1 FOR EACH ROW
BEGIN
SET new.f_int1 = @my_max1 + @counter,
new.f_int2 = @my_min2 - @counter,
new.f_charbig = '####updated per insert trigger####';
SET @counter = @counter + 1;
END|
SET @counter = 1;
SELECT MAX(f_int1), MIN(f_int2) INTO @my_max1,@my_min2 FROM t1;
INSERT INTO t1 (f_char1, f_char2, f_charbig)
SELECT CAST(f_int1 AS CHAR),
CAST(f_int1 AS CHAR), 'just inserted' FROM t0_template
WHERE f_int1 BETWEEN @max_row_div2 - 1 AND @max_row_div2 + 1
ORDER BY f_int1;
DROP TRIGGER trg_3;
	
# check trigger-12 success: 	1
DELETE FROM t1
WHERE f_int1 <> CAST(f_char1 AS SIGNED INT)
AND f_int2 <> CAST(f_char1 AS SIGNED INT)
AND f_charbig = '####updated per insert trigger####';
ANALYZE  TABLE t1;
Table	Op	Msg_type	Msg_text
test.t1	analyze	note	The storage engine for the table doesn't support analyze
CHECK    TABLE t1 EXTENDED;
Table	Op	Msg_type	Msg_text
test.t1	check	note	The storage engine for the table doesn't support check
CHECKSUM TABLE t1 EXTENDED;
Table	Checksum
test.t1	<some_value>
OPTIMIZE TABLE t1;
Table	Op	Msg_type	Msg_text
test.t1	optimize	note	The storage engine for the table doesn't support optimize
# check layout success:    1
REPAIR   TABLE t1 EXTENDED;
Table	Op	Msg_type	Msg_text
test.t1	repair	note	The storage engine for the table doesn't support repair
# check layout success:    1
TRUNCATE t1;
	
# check TRUNCATE success: 	1
# check layout success:    1
# End usability test (inc/partition_check.inc)
DROP TABLE t1;
CREATE TABLE t1 (
f_int1 INTEGER,
f_int2 INTEGER,
f_char1 CHAR(20),
f_char2 CHAR(20),
f_charbig VARCHAR(1000)
)
PARTITION BY RANGE(f_int1)
SUBPARTITION BY HASH(f_int1)
( PARTITION part1 VALUES LESS THAN (10)
(SUBPARTITION subpart11 STORAGE ENGINE = 'MyISAM',
SUBPARTITION subpart12 STORAGE ENGINE = 'MyISAM'),
PARTITION part2 VALUES LESS THAN (2147483646)
(SUBPARTITION subpart21 STORAGE ENGINE = 'MyISAM',
SUBPARTITION subpart22 STORAGE ENGINE = 'MyISAM')
);
INSERT INTO t1(f_int1,f_int2,f_char1,f_char2,f_charbig)
SELECT f_int1,f_int2,f_char1,f_char2,f_charbig FROM t0_template;
# Start usability test (inc/partition_check.inc)
create_command
SHOW CREATE TABLE t1;
Table	Create Table
t1	CREATE TABLE `t1` (
  `f_int1` int(11) DEFAULT NULL,
  `f_int2` int(11) DEFAULT NULL,
  `f_char1` char(20) DEFAULT NULL,
  `f_char2` char(20) DEFAULT NULL,
  `f_charbig` varchar(1000) DEFAULT NULL
) ENGINE=MyISAM DEFAULT CHARSET=latin1 /*!50100 PARTITION BY RANGE (f_int1) SUBPARTITION BY HASH (f_int1) (PARTITION part1 VALUES LESS THAN (10) (SUBPARTITION subpart11 ENGINE = MyISAM, SUBPARTITION subpart12 ENGINE = MyISAM), PARTITION part2 VALUES LESS THAN (2147483646) (SUBPARTITION subpart21 ENGINE = MyISAM, SUBPARTITION subpart22 ENGINE = MyISAM)) */

unified filelist
$MYSQLTEST_VARDIR/master-data/test/t1#P#part1#SP#subpart11.MYD
$MYSQLTEST_VARDIR/master-data/test/t1#P#part1#SP#subpart11.MYI
$MYSQLTEST_VARDIR/master-data/test/t1#P#part1#SP#subpart12.MYD
$MYSQLTEST_VARDIR/master-data/test/t1#P#part1#SP#subpart12.MYI
$MYSQLTEST_VARDIR/master-data/test/t1#P#part2#SP#subpart21.MYD
$MYSQLTEST_VARDIR/master-data/test/t1#P#part2#SP#subpart21.MYI
$MYSQLTEST_VARDIR/master-data/test/t1#P#part2#SP#subpart22.MYD
$MYSQLTEST_VARDIR/master-data/test/t1#P#part2#SP#subpart22.MYI
$MYSQLTEST_VARDIR/master-data/test/t1.frm
$MYSQLTEST_VARDIR/master-data/test/t1.par

# check prerequisites-1 success:    1
# check COUNT(*) success:    1
# check MIN/MAX(f_int1) success:    1
# check MIN/MAX(f_int2) success:    1
INSERT INTO t1 (f_int1, f_int2, f_char1, f_char2, f_charbig)
SELECT f_int1, f_int1, CAST(f_int1 AS CHAR),
CAST(f_int1 AS CHAR), 'delete me' FROM t0_template
WHERE f_int1 IN (2,3);
# check prerequisites-3 success:    1
DELETE FROM t1 WHERE f_charbig = 'delete me';
# INFO: Neither f_int1 nor f_int2 nor (f_int1,f_int2) is UNIQUE
# check read via f_int1 success: 1
# check read via f_int2 success: 1
	
# check multiple-1 success: 	1
DELETE FROM t1 WHERE MOD(f_int1,3) = 0;
	
# check multiple-2 success: 	1
INSERT INTO t1 SELECT * FROM t0_template
WHERE MOD(f_int1,3) = 0;
	
# check multiple-3 success: 	1
UPDATE t1 SET f_int1 = f_int1 + @max_row
WHERE f_int1 BETWEEN @max_row_div2 - @max_row_div4
AND @max_row_div2 + @max_row_div4;
	
# check multiple-4 success: 	1
DELETE FROM t1
WHERE f_int1 BETWEEN @max_row_div2 - @max_row_div4 + @max_row
AND @max_row_div2 + @max_row_div4 + @max_row;
	
# check multiple-5 success: 	1
SELECT MIN(f_int1) - 1 INTO @cur_value FROM t1;
INSERT INTO t1
SET f_int1 = @cur_value , f_int2 = @cur_value,
f_char1 = CAST(@cur_value AS CHAR), f_char2 = CAST(@cur_value AS CHAR),
f_charbig = '#SINGLE#';
	
# check single-1 success: 	1
SELECT MAX(f_int1) + 1 INTO @cur_value FROM t1;
INSERT INTO t1
SET f_int1 = @cur_value , f_int2 = @cur_value,
f_char1 = CAST(@cur_value AS CHAR), f_char2 = CAST(@cur_value AS CHAR),
f_charbig = '#SINGLE#';
	
# check single-2 success: 	1
SELECT MIN(f_int1) INTO @cur_value1 FROM t1;
SELECT MAX(f_int1) + 1 INTO @cur_value2 FROM t1;
UPDATE t1 SET f_int1 = @cur_value2
WHERE  f_int1 = @cur_value1 AND f_charbig = '#SINGLE#';
	
# check single-3 success: 	1
SET @cur_value1= -1;
SELECT MAX(f_int1) INTO @cur_value2 FROM t1;
UPDATE t1 SET f_int1 = @cur_value1
WHERE  f_int1 = @cur_value2 AND f_charbig = '#SINGLE#';
	
# check single-4 success: 	1
SELECT MAX(f_int1) INTO @cur_value FROM t1;
DELETE FROM t1 WHERE f_int1 = @cur_value AND f_charbig = '#SINGLE#';
	
# check single-5 success: 	1
DELETE FROM t1 WHERE f_int1 = -1 AND f_charbig = '#SINGLE#';
	
# check single-6 success: 	1
INSERT INTO t1 SET f_int1 = @max_int_4 , f_int2 = @max_int_4, f_charbig = '#2147483647##';
ERROR HY000: Table has no partition for value 2147483647
DELETE FROM t1 WHERE f_int1 IS NULL OR f_int1 = 0;
INSERT t1 SET f_int1 = 0 , f_int2 = 0,
f_char1 = CAST(0 AS CHAR), f_char2 = CAST(0 AS CHAR),
f_charbig = '#NULL#';
INSERT INTO t1
SET f_int1 = NULL , f_int2 = -@max_row,
f_char1 = CAST(-@max_row AS CHAR), f_char2 = CAST(-@max_row AS CHAR),
f_charbig = '#NULL#';
# check null success:    1
	
# check null-1 success: 	1
UPDATE t1 SET f_int1 = -@max_row
WHERE f_int1 IS NULL AND f_int2 = -@max_row AND f_char1 = CAST(-@max_row AS CHAR)
AND f_char2 = CAST(-@max_row AS CHAR) AND f_charbig = '#NULL#';
	
# check null-2 success: 	1
UPDATE t1 SET f_int1 = NULL
WHERE f_int1 = -@max_row AND f_int2 = -@max_row AND f_char1 = CAST(-@max_row AS CHAR)
AND f_char2 = CAST(-@max_row AS CHAR) AND f_charbig = '#NULL#';
	
# check null-3 success: 	1
DELETE FROM t1
WHERE f_int1 IS NULL AND f_int2 = -@max_row AND f_char1 = CAST(-@max_row AS CHAR)
AND f_char2 = CAST(-@max_row AS CHAR) AND f_charbig = '#NULL#';
	
# check null-4 success: 	1
DELETE FROM t1
WHERE f_int1 = 0 AND f_int2 = 0
AND f_char1 = CAST(0 AS CHAR) AND f_char2 = CAST(0 AS CHAR)
AND f_charbig = '#NULL#';
SET AUTOCOMMIT= 0;
INSERT INTO t1 (f_int1, f_int2, f_char1, f_char2, f_charbig)
SELECT f_int1, f_int1, '', '', 'was inserted'
FROM t0_template source_tab
WHERE f_int1 BETWEEN @max_row_div4 AND @max_row_div2 + @max_row_div4;
	
# check transactions-1 success: 	1
COMMIT WORK;
	
# check transactions-2 success: 	1
ROLLBACK WORK;
	
# check transactions-3 success: 	1
DELETE FROM t1 WHERE f_charbig = 'was inserted';
COMMIT WORK;
ROLLBACK WORK;
	
# check transactions-4 success: 	1
INSERT INTO t1 (f_int1, f_int2, f_char1, f_char2, f_charbig)
SELECT f_int1, f_int1, '', '', 'was inserted'
FROM t0_template source_tab
WHERE f_int1 BETWEEN @max_row_div4 AND @max_row_div2 + @max_row_div4;
	
# check transactions-5 success: 	1
ROLLBACK WORK;
Warnings:
Warning	1196	Some non-transactional changed tables couldn't be rolled back
	
# check transactions-6 success: 	1
# INFO: Storage engine used for t1 seems to be not transactional.
COMMIT;
	
# check transactions-7 success: 	1
DELETE FROM t1 WHERE f_charbig = 'was inserted';
COMMIT WORK;
SET @@session.sql_mode = 'traditional';
SELECT @max_row_div2 + @max_row_div4 - @max_row_div4 + 1 INTO @exp_inserted_rows;
INSERT INTO t1 (f_int1, f_int2, f_char1, f_char2, f_charbig)
SELECT IF(f_int1 = @max_row_div2,f_int1 / 0,f_int1),f_int1,
'', '', 'was inserted' FROM t0_template
WHERE f_int1 BETWEEN @max_row_div4 AND @max_row_div2 + @max_row_div4;
ERROR 22012: Division by 0
COMMIT;
	
# check transactions-8 success: 	1
# INFO: Storage engine used for t1 seems to be unable to revert
#       changes made by the failing statement.
SET @@session.sql_mode = '';
SET AUTOCOMMIT= 1;
DELETE FROM t1 WHERE f_charbig = 'was inserted';
COMMIT WORK;
UPDATE t1 SET f_charbig = REPEAT('b', 1000);
	
# check special-1 success: 	1
UPDATE t1 SET f_charbig = '';
	
# check special-2 success: 	1
UPDATE t1 SET f_charbig = CONCAT('===',CAST(f_int1 AS CHAR),'===');
INSERT INTO t1(f_int1,f_int2,f_char1,f_char2,f_charbig)
SELECT f_int1,f_int2,f_char1,f_char2,'just inserted' FROM t0_template
WHERE f_int1 BETWEEN @max_row_div2 - 1 AND @max_row_div2 + 1;
INSERT INTO t0_aux(f_int1,f_int2,f_char1,f_char2,f_charbig)
SELECT -f_int1,-f_int1,CAST(-f_int1 AS CHAR),CAST(-f_int1 AS CHAR),
'just inserted' FROM t0_template
WHERE f_int1 BETWEEN @max_row_div2 - 1 AND @max_row_div2 + 1;
CREATE TRIGGER trg_1 BEFORE INSERT ON t0_aux FOR EACH ROW
BEGIN
UPDATE t1 SET f_int1 = -f_int1, f_int2 = -f_int2,
f_charbig = 'updated by trigger'
      WHERE f_int1 = new.f_int1;
END|
INSERT INTO t0_aux(f_int1,f_int2,f_char1,f_char2,f_charbig)
SELECT f_int1,f_int2,f_char1,f_char2,NULL FROM t0_template
WHERE f_int1 BETWEEN @max_row_div2 - 1 AND @max_row_div2 + 1;
	
# check trigger-1 success: 	1
DROP TRIGGER trg_1;
UPDATE t1 SET f_int1 = CAST(f_char1 AS SIGNED INT),
f_int2 = CAST(f_char1 AS SIGNED INT),
f_charbig = 'just inserted'
   WHERE f_int1 <> CAST(f_char1 AS SIGNED INT);
DELETE FROM t0_aux
WHERE ABS(f_int1) BETWEEN @max_row_div2 - 1 AND @max_row_div2 + 1;
INSERT INTO t0_aux(f_int1,f_int2,f_char1,f_char2,f_charbig)
SELECT -f_int1,-f_int1,CAST(-f_int1 AS CHAR),CAST(-f_int1 AS CHAR),
'just inserted' FROM t0_template
WHERE f_int1 BETWEEN @max_row_div2 - 1 AND @max_row_div2 + 1;
CREATE TRIGGER trg_1 AFTER INSERT ON t0_aux FOR EACH ROW
BEGIN
UPDATE t1 SET f_int1 = -f_int1, f_int2 = -f_int2,
f_charbig = 'updated by trigger'
      WHERE f_int1 = new.f_int1;
END|
INSERT INTO t0_aux(f_int1,f_int2,f_char1,f_char2,f_charbig)
SELECT f_int1,f_int2,f_char1,f_char2,NULL FROM t0_template
WHERE f_int1 BETWEEN @max_row_div2 - 1 AND @max_row_div2 + 1;
	
# check trigger-2 success: 	1
DROP TRIGGER trg_1;
UPDATE t1 SET f_int1 = CAST(f_char1 AS SIGNED INT),
f_int2 = CAST(f_char1 AS SIGNED INT),
f_charbig = 'just inserted'
   WHERE f_int1 <> CAST(f_char1 AS SIGNED INT);
DELETE FROM t0_aux
WHERE ABS(f_int1) BETWEEN @max_row_div2 - 1 AND @max_row_div2 + 1;
INSERT INTO t0_aux(f_int1,f_int2,f_char1,f_char2,f_charbig)
SELECT -f_int1,-f_int1,CAST(-f_int1 AS CHAR),CAST(-f_int1 AS CHAR),
'just inserted' FROM t0_template
WHERE f_int1 BETWEEN @max_row_div2 - 1 AND @max_row_div2 + 1;
CREATE TRIGGER trg_1 BEFORE UPDATE ON t0_aux FOR EACH ROW
BEGIN
UPDATE t1 SET f_int1 = -f_int1, f_int2 = -f_int2,
f_charbig = 'updated by trigger'
      WHERE f_int1 = new.f_int1;
END|
UPDATE t0_aux SET f_int1 =  - f_int1, f_int2 = - f_int2
WHERE f_int1 IN (- (@max_row_div2 - 1),- @max_row_div2,- (@max_row_div2 + 1));
	
# check trigger-3 success: 	1
DROP TRIGGER trg_1;
UPDATE t1 SET f_int1 = CAST(f_char1 AS SIGNED INT),
f_int2 = CAST(f_char1 AS SIGNED INT),
f_charbig = 'just inserted'
   WHERE f_int1 <> CAST(f_char1 AS SIGNED INT);
DELETE FROM t0_aux
WHERE ABS(f_int1) BETWEEN @max_row_div2 - 1 AND @max_row_div2 + 1;
INSERT INTO t0_aux(f_int1,f_int2,f_char1,f_char2,f_charbig)
SELECT -f_int1,-f_int1,CAST(-f_int1 AS CHAR),CAST(-f_int1 AS CHAR),
'just inserted' FROM t0_template
WHERE f_int1 BETWEEN @max_row_div2 - 1 AND @max_row_div2 + 1;
CREATE TRIGGER trg_1 BEFORE UPDATE ON t0_aux FOR EACH ROW
BEGIN
UPDATE t1 SET f_int1 = -f_int1, f_int2 = -f_int2,
f_charbig = 'updated by trigger'
      WHERE f_int1 = - old.f_int1;
END|
UPDATE t0_aux SET f_int1 =  - f_int1, f_int2 = - f_int2
WHERE f_int1 IN (- (@max_row_div2 - 1),- @max_row_div2,- (@max_row_div2 + 1));
	
# check trigger-4 success: 	1
DROP TRIGGER trg_1;
UPDATE t1 SET f_int1 = CAST(f_char1 AS SIGNED INT),
f_int2 = CAST(f_char1 AS SIGNED INT),
f_charbig = 'just inserted'
   WHERE f_int1 <> CAST(f_char1 AS SIGNED INT);
DELETE FROM t0_aux
WHERE ABS(f_int1) BETWEEN @max_row_div2 - 1 AND @max_row_div2 + 1;
INSERT INTO t0_aux(f_int1,f_int2,f_char1,f_char2,f_charbig)
SELECT -f_int1,-f_int1,CAST(-f_int1 AS CHAR),CAST(-f_int1 AS CHAR),
'just inserted' FROM t0_template
WHERE f_int1 BETWEEN @max_row_div2 - 1 AND @max_row_div2 + 1;
CREATE TRIGGER trg_1 AFTER UPDATE ON t0_aux FOR EACH ROW
BEGIN
UPDATE t1 SET f_int1 = -f_int1, f_int2 = -f_int2,
f_charbig = 'updated by trigger'
      WHERE f_int1 = new.f_int1;
END|
UPDATE t0_aux SET f_int1 =  - f_int1, f_int2 = - f_int2
WHERE f_int1 IN (- (@max_row_div2 - 1),- @max_row_div2,- (@max_row_div2 + 1));
	
# check trigger-5 success: 	1
DROP TRIGGER trg_1;
UPDATE t1 SET f_int1 = CAST(f_char1 AS SIGNED INT),
f_int2 = CAST(f_char1 AS SIGNED INT),
f_charbig = 'just inserted'
   WHERE f_int1 <> CAST(f_char1 AS SIGNED INT);
DELETE FROM t0_aux
WHERE ABS(f_int1) BETWEEN @max_row_div2 - 1 AND @max_row_div2 + 1;
INSERT INTO t0_aux(f_int1,f_int2,f_char1,f_char2,f_charbig)
SELECT -f_int1,-f_int1,CAST(-f_int1 AS CHAR),CAST(-f_int1 AS CHAR),
'just inserted' FROM t0_template
WHERE f_int1 BETWEEN @max_row_div2 - 1 AND @max_row_div2 + 1;
CREATE TRIGGER trg_1 AFTER UPDATE ON t0_aux FOR EACH ROW
BEGIN
UPDATE t1 SET f_int1 = -f_int1, f_int2 = -f_int2,
f_charbig = 'updated by trigger'
      WHERE f_int1 = - old.f_int1;
END|
UPDATE t0_aux SET f_int1 =  - f_int1, f_int2 = - f_int2
WHERE f_int1 IN (- (@max_row_div2 - 1),- @max_row_div2,- (@max_row_div2 + 1));
	
# check trigger-6 success: 	1
DROP TRIGGER trg_1;
UPDATE t1 SET f_int1 = CAST(f_char1 AS SIGNED INT),
f_int2 = CAST(f_char1 AS SIGNED INT),
f_charbig = 'just inserted'
   WHERE f_int1 <> CAST(f_char1 AS SIGNED INT);
DELETE FROM t0_aux
WHERE ABS(f_int1) BETWEEN @max_row_div2 - 1 AND @max_row_div2 + 1;
INSERT INTO t0_aux(f_int1,f_int2,f_char1,f_char2,f_charbig)
SELECT -f_int1,-f_int1,CAST(-f_int1 AS CHAR),CAST(-f_int1 AS CHAR),
'just inserted' FROM t0_template
WHERE f_int1 BETWEEN @max_row_div2 - 1 AND @max_row_div2 + 1;
CREATE TRIGGER trg_1 BEFORE DELETE ON t0_aux FOR EACH ROW
BEGIN
UPDATE t1 SET f_int1 = -f_int1, f_int2 = -f_int2,
f_charbig = 'updated by trigger'
      WHERE f_int1 = - old.f_int1;
END|
DELETE FROM t0_aux
WHERE f_int1 IN (- (@max_row_div2 - 1),- @max_row_div2,- (@max_row_div2 + 1));
	
# check trigger-7 success: 	1
DROP TRIGGER trg_1;
UPDATE t1 SET f_int1 = CAST(f_char1 AS SIGNED INT),
f_int2 = CAST(f_char1 AS SIGNED INT),
f_charbig = 'just inserted'
   WHERE f_int1 <> CAST(f_char1 AS SIGNED INT);
DELETE FROM t0_aux
WHERE ABS(f_int1) BETWEEN @max_row_div2 - 1 AND @max_row_div2 + 1;
INSERT INTO t0_aux(f_int1,f_int2,f_char1,f_char2,f_charbig)
SELECT -f_int1,-f_int1,CAST(-f_int1 AS CHAR),CAST(-f_int1 AS CHAR),
'just inserted' FROM t0_template
WHERE f_int1 BETWEEN @max_row_div2 - 1 AND @max_row_div2 + 1;
CREATE TRIGGER trg_1 AFTER DELETE ON t0_aux FOR EACH ROW
BEGIN
UPDATE t1 SET f_int1 = -f_int1, f_int2 = -f_int2,
f_charbig = 'updated by trigger'
      WHERE f_int1 = - old.f_int1;
END|
DELETE FROM t0_aux
WHERE f_int1 IN (- (@max_row_div2 - 1),- @max_row_div2,- (@max_row_div2 + 1));
	
# check trigger-8 success: 	1
DROP TRIGGER trg_1;
UPDATE t1 SET f_int1 = CAST(f_char1 AS SIGNED INT),
f_int2 = CAST(f_char1 AS SIGNED INT),
f_charbig = 'just inserted'
   WHERE f_int1 <> CAST(f_char1 AS SIGNED INT);
DELETE FROM t0_aux
WHERE ABS(f_int1) BETWEEN @max_row_div2 - 1 AND @max_row_div2 + 1;
DELETE FROM t1
WHERE f_int1 BETWEEN @max_row_div2 - 1 AND @max_row_div2 + 1;
CREATE TRIGGER trg_2 BEFORE UPDATE ON t1 FOR EACH ROW
BEGIN
SET new.f_int1 = old.f_int1 + @max_row,
new.f_int2 = old.f_int2 - @max_row,
new.f_charbig = '####updated per update trigger####';
END|
UPDATE t1
SET f_int1 = f_int1 + @max_row, f_int2 = f_int2 - @max_row,
f_charbig = '####updated per update statement itself####';
	
# check trigger-9 success: 	1
DROP TRIGGER trg_2;
UPDATE t1 SET f_int1 = CAST(f_char1 AS SIGNED INT),
f_int2 = CAST(f_char1 AS SIGNED INT),
f_charbig = CONCAT('===',f_char1,'===');
CREATE TRIGGER trg_2 BEFORE UPDATE ON t1 FOR EACH ROW
BEGIN
SET new.f_int1 = new.f_int1 + @max_row,
new.f_int2 = new.f_int2 - @max_row,
new.f_charbig = '####updated per update trigger####';
END|
UPDATE t1
SET f_int1 = f_int1 + @max_row, f_int2 = f_int2 - @max_row,
f_charbig = '####updated per update statement itself####';
	
# check trigger-10 success: 	1
DROP TRIGGER trg_2;
UPDATE t1 SET f_int1 = CAST(f_char1 AS SIGNED INT),
f_int2 = CAST(f_char1 AS SIGNED INT),
f_charbig = CONCAT('===',f_char1,'===');
CREATE TRIGGER trg_3 BEFORE INSERT ON t1 FOR EACH ROW
BEGIN
SET new.f_int1 = @my_max1 + @counter,
new.f_int2 = @my_min2 - @counter,
new.f_charbig = '####updated per insert trigger####';
SET @counter = @counter + 1;
END|
SET @counter = 1;
SELECT MAX(f_int1), MIN(f_int2) INTO @my_max1,@my_min2 FROM t1;
INSERT INTO t1 (f_int1, f_int2, f_char1, f_char2, f_charbig)
SELECT f_int1, f_int1, CAST(f_int1 AS CHAR),
CAST(f_int1 AS CHAR), 'just inserted' FROM t0_template
WHERE f_int1 BETWEEN @max_row_div2 - 1 AND @max_row_div2 + 1
ORDER BY f_int1;
DROP TRIGGER trg_3;
	
# check trigger-11 success: 	1
DELETE FROM t1
WHERE f_int1 <> CAST(f_char1 AS SIGNED INT)
AND f_int2 <> CAST(f_char1 AS SIGNED INT)
AND f_charbig = '####updated per insert trigger####';
CREATE TRIGGER trg_3 BEFORE INSERT ON t1 FOR EACH ROW
BEGIN
SET new.f_int1 = @my_max1 + @counter,
new.f_int2 = @my_min2 - @counter,
new.f_charbig = '####updated per insert trigger####';
SET @counter = @counter + 1;
END|
SET @counter = 1;
SELECT MAX(f_int1), MIN(f_int2) INTO @my_max1,@my_min2 FROM t1;
INSERT INTO t1 (f_char1, f_char2, f_charbig)
SELECT CAST(f_int1 AS CHAR),
CAST(f_int1 AS CHAR), 'just inserted' FROM t0_template
WHERE f_int1 BETWEEN @max_row_div2 - 1 AND @max_row_div2 + 1
ORDER BY f_int1;
DROP TRIGGER trg_3;
	
# check trigger-12 success: 	1
DELETE FROM t1
WHERE f_int1 <> CAST(f_char1 AS SIGNED INT)
AND f_int2 <> CAST(f_char1 AS SIGNED INT)
AND f_charbig = '####updated per insert trigger####';
ANALYZE  TABLE t1;
Table	Op	Msg_type	Msg_text
test.t1	analyze	note	The storage engine for the table doesn't support analyze
CHECK    TABLE t1 EXTENDED;
Table	Op	Msg_type	Msg_text
test.t1	check	note	The storage engine for the table doesn't support check
CHECKSUM TABLE t1 EXTENDED;
Table	Checksum
test.t1	<some_value>
OPTIMIZE TABLE t1;
Table	Op	Msg_type	Msg_text
test.t1	optimize	note	The storage engine for the table doesn't support optimize
# check layout success:    1
REPAIR   TABLE t1 EXTENDED;
Table	Op	Msg_type	Msg_text
test.t1	repair	note	The storage engine for the table doesn't support repair
# check layout success:    1
TRUNCATE t1;
	
# check TRUNCATE success: 	1
# check layout success:    1
# End usability test (inc/partition_check.inc)
DROP TABLE t1;
# 6.2 Storage engine assignment after partition name + after
#     subpartition name
CREATE TABLE t1 (
f_int1 INTEGER,
f_int2 INTEGER,
f_char1 CHAR(20),
f_char2 CHAR(20),
f_charbig VARCHAR(1000)
)
PARTITION BY RANGE(f_int1)
SUBPARTITION BY HASH(f_int1)
( PARTITION part1 VALUES LESS THAN (10) STORAGE ENGINE = 'MyISAM'
(SUBPARTITION subpart11 STORAGE ENGINE = 'MyISAM',
SUBPARTITION subpart12 STORAGE ENGINE = 'MyISAM'),
PARTITION part2 VALUES LESS THAN (2147483646)
(SUBPARTITION subpart21 STORAGE ENGINE = 'MyISAM',
SUBPARTITION subpart22 STORAGE ENGINE = 'MyISAM')
);
INSERT INTO t1(f_int1,f_int2,f_char1,f_char2,f_charbig)
SELECT f_int1,f_int2,f_char1,f_char2,f_charbig FROM t0_template;
# Start usability test (inc/partition_check.inc)
create_command
SHOW CREATE TABLE t1;
Table	Create Table
t1	CREATE TABLE `t1` (
  `f_int1` int(11) DEFAULT NULL,
  `f_int2` int(11) DEFAULT NULL,
  `f_char1` char(20) DEFAULT NULL,
  `f_char2` char(20) DEFAULT NULL,
  `f_charbig` varchar(1000) DEFAULT NULL
) ENGINE=MyISAM DEFAULT CHARSET=latin1 /*!50100 PARTITION BY RANGE (f_int1) SUBPARTITION BY HASH (f_int1) (PARTITION part1 VALUES LESS THAN (10) (SUBPARTITION subpart11 ENGINE = MyISAM, SUBPARTITION subpart12 ENGINE = MyISAM), PARTITION part2 VALUES LESS THAN (2147483646) (SUBPARTITION subpart21 ENGINE = MyISAM, SUBPARTITION subpart22 ENGINE = MyISAM)) */

unified filelist
$MYSQLTEST_VARDIR/master-data/test/t1#P#part1#SP#subpart11.MYD
$MYSQLTEST_VARDIR/master-data/test/t1#P#part1#SP#subpart11.MYI
$MYSQLTEST_VARDIR/master-data/test/t1#P#part1#SP#subpart12.MYD
$MYSQLTEST_VARDIR/master-data/test/t1#P#part1#SP#subpart12.MYI
$MYSQLTEST_VARDIR/master-data/test/t1#P#part2#SP#subpart21.MYD
$MYSQLTEST_VARDIR/master-data/test/t1#P#part2#SP#subpart21.MYI
$MYSQLTEST_VARDIR/master-data/test/t1#P#part2#SP#subpart22.MYD
$MYSQLTEST_VARDIR/master-data/test/t1#P#part2#SP#subpart22.MYI
$MYSQLTEST_VARDIR/master-data/test/t1.frm
$MYSQLTEST_VARDIR/master-data/test/t1.par

# check prerequisites-1 success:    1
# check COUNT(*) success:    1
# check MIN/MAX(f_int1) success:    1
# check MIN/MAX(f_int2) success:    1
INSERT INTO t1 (f_int1, f_int2, f_char1, f_char2, f_charbig)
SELECT f_int1, f_int1, CAST(f_int1 AS CHAR),
CAST(f_int1 AS CHAR), 'delete me' FROM t0_template
WHERE f_int1 IN (2,3);
# check prerequisites-3 success:    1
DELETE FROM t1 WHERE f_charbig = 'delete me';
# INFO: Neither f_int1 nor f_int2 nor (f_int1,f_int2) is UNIQUE
# check read via f_int1 success: 1
# check read via f_int2 success: 1
	
# check multiple-1 success: 	1
DELETE FROM t1 WHERE MOD(f_int1,3) = 0;
	
# check multiple-2 success: 	1
INSERT INTO t1 SELECT * FROM t0_template
WHERE MOD(f_int1,3) = 0;
	
# check multiple-3 success: 	1
UPDATE t1 SET f_int1 = f_int1 + @max_row
WHERE f_int1 BETWEEN @max_row_div2 - @max_row_div4
AND @max_row_div2 + @max_row_div4;
	
# check multiple-4 success: 	1
DELETE FROM t1
WHERE f_int1 BETWEEN @max_row_div2 - @max_row_div4 + @max_row
AND @max_row_div2 + @max_row_div4 + @max_row;
	
# check multiple-5 success: 	1
SELECT MIN(f_int1) - 1 INTO @cur_value FROM t1;
INSERT INTO t1
SET f_int1 = @cur_value , f_int2 = @cur_value,
f_char1 = CAST(@cur_value AS CHAR), f_char2 = CAST(@cur_value AS CHAR),
f_charbig = '#SINGLE#';
	
# check single-1 success: 	1
SELECT MAX(f_int1) + 1 INTO @cur_value FROM t1;
INSERT INTO t1
SET f_int1 = @cur_value , f_int2 = @cur_value,
f_char1 = CAST(@cur_value AS CHAR), f_char2 = CAST(@cur_value AS CHAR),
f_charbig = '#SINGLE#';
	
# check single-2 success: 	1
SELECT MIN(f_int1) INTO @cur_value1 FROM t1;
SELECT MAX(f_int1) + 1 INTO @cur_value2 FROM t1;
UPDATE t1 SET f_int1 = @cur_value2
WHERE  f_int1 = @cur_value1 AND f_charbig = '#SINGLE#';
	
# check single-3 success: 	1
SET @cur_value1= -1;
SELECT MAX(f_int1) INTO @cur_value2 FROM t1;
UPDATE t1 SET f_int1 = @cur_value1
WHERE  f_int1 = @cur_value2 AND f_charbig = '#SINGLE#';
	
# check single-4 success: 	1
SELECT MAX(f_int1) INTO @cur_value FROM t1;
DELETE FROM t1 WHERE f_int1 = @cur_value AND f_charbig = '#SINGLE#';
	
# check single-5 success: 	1
DELETE FROM t1 WHERE f_int1 = -1 AND f_charbig = '#SINGLE#';
	
# check single-6 success: 	1
INSERT INTO t1 SET f_int1 = @max_int_4 , f_int2 = @max_int_4, f_charbig = '#2147483647##';
ERROR HY000: Table has no partition for value 2147483647
DELETE FROM t1 WHERE f_int1 IS NULL OR f_int1 = 0;
INSERT t1 SET f_int1 = 0 , f_int2 = 0,
f_char1 = CAST(0 AS CHAR), f_char2 = CAST(0 AS CHAR),
f_charbig = '#NULL#';
INSERT INTO t1
SET f_int1 = NULL , f_int2 = -@max_row,
f_char1 = CAST(-@max_row AS CHAR), f_char2 = CAST(-@max_row AS CHAR),
f_charbig = '#NULL#';
# check null success:    1
	
# check null-1 success: 	1
UPDATE t1 SET f_int1 = -@max_row
WHERE f_int1 IS NULL AND f_int2 = -@max_row AND f_char1 = CAST(-@max_row AS CHAR)
AND f_char2 = CAST(-@max_row AS CHAR) AND f_charbig = '#NULL#';
	
# check null-2 success: 	1
UPDATE t1 SET f_int1 = NULL
WHERE f_int1 = -@max_row AND f_int2 = -@max_row AND f_char1 = CAST(-@max_row AS CHAR)
AND f_char2 = CAST(-@max_row AS CHAR) AND f_charbig = '#NULL#';
	
# check null-3 success: 	1
DELETE FROM t1
WHERE f_int1 IS NULL AND f_int2 = -@max_row AND f_char1 = CAST(-@max_row AS CHAR)
AND f_char2 = CAST(-@max_row AS CHAR) AND f_charbig = '#NULL#';
	
# check null-4 success: 	1
DELETE FROM t1
WHERE f_int1 = 0 AND f_int2 = 0
AND f_char1 = CAST(0 AS CHAR) AND f_char2 = CAST(0 AS CHAR)
AND f_charbig = '#NULL#';
SET AUTOCOMMIT= 0;
INSERT INTO t1 (f_int1, f_int2, f_char1, f_char2, f_charbig)
SELECT f_int1, f_int1, '', '', 'was inserted'
FROM t0_template source_tab
WHERE f_int1 BETWEEN @max_row_div4 AND @max_row_div2 + @max_row_div4;
	
# check transactions-1 success: 	1
COMMIT WORK;
	
# check transactions-2 success: 	1
ROLLBACK WORK;
	
# check transactions-3 success: 	1
DELETE FROM t1 WHERE f_charbig = 'was inserted';
COMMIT WORK;
ROLLBACK WORK;
	
# check transactions-4 success: 	1
INSERT INTO t1 (f_int1, f_int2, f_char1, f_char2, f_charbig)
SELECT f_int1, f_int1, '', '', 'was inserted'
FROM t0_template source_tab
WHERE f_int1 BETWEEN @max_row_div4 AND @max_row_div2 + @max_row_div4;
	
# check transactions-5 success: 	1
ROLLBACK WORK;
Warnings:
Warning	1196	Some non-transactional changed tables couldn't be rolled back
	
# check transactions-6 success: 	1
# INFO: Storage engine used for t1 seems to be not transactional.
COMMIT;
	
# check transactions-7 success: 	1
DELETE FROM t1 WHERE f_charbig = 'was inserted';
COMMIT WORK;
SET @@session.sql_mode = 'traditional';
SELECT @max_row_div2 + @max_row_div4 - @max_row_div4 + 1 INTO @exp_inserted_rows;
INSERT INTO t1 (f_int1, f_int2, f_char1, f_char2, f_charbig)
SELECT IF(f_int1 = @max_row_div2,f_int1 / 0,f_int1),f_int1,
'', '', 'was inserted' FROM t0_template
WHERE f_int1 BETWEEN @max_row_div4 AND @max_row_div2 + @max_row_div4;
ERROR 22012: Division by 0
COMMIT;
	
# check transactions-8 success: 	1
# INFO: Storage engine used for t1 seems to be unable to revert
#       changes made by the failing statement.
SET @@session.sql_mode = '';
SET AUTOCOMMIT= 1;
DELETE FROM t1 WHERE f_charbig = 'was inserted';
COMMIT WORK;
UPDATE t1 SET f_charbig = REPEAT('b', 1000);
	
# check special-1 success: 	1
UPDATE t1 SET f_charbig = '';
	
# check special-2 success: 	1
UPDATE t1 SET f_charbig = CONCAT('===',CAST(f_int1 AS CHAR),'===');
INSERT INTO t1(f_int1,f_int2,f_char1,f_char2,f_charbig)
SELECT f_int1,f_int2,f_char1,f_char2,'just inserted' FROM t0_template
WHERE f_int1 BETWEEN @max_row_div2 - 1 AND @max_row_div2 + 1;
INSERT INTO t0_aux(f_int1,f_int2,f_char1,f_char2,f_charbig)
SELECT -f_int1,-f_int1,CAST(-f_int1 AS CHAR),CAST(-f_int1 AS CHAR),
'just inserted' FROM t0_template
WHERE f_int1 BETWEEN @max_row_div2 - 1 AND @max_row_div2 + 1;
CREATE TRIGGER trg_1 BEFORE INSERT ON t0_aux FOR EACH ROW
BEGIN
UPDATE t1 SET f_int1 = -f_int1, f_int2 = -f_int2,
f_charbig = 'updated by trigger'
      WHERE f_int1 = new.f_int1;
END|
INSERT INTO t0_aux(f_int1,f_int2,f_char1,f_char2,f_charbig)
SELECT f_int1,f_int2,f_char1,f_char2,NULL FROM t0_template
WHERE f_int1 BETWEEN @max_row_div2 - 1 AND @max_row_div2 + 1;
	
# check trigger-1 success: 	1
DROP TRIGGER trg_1;
UPDATE t1 SET f_int1 = CAST(f_char1 AS SIGNED INT),
f_int2 = CAST(f_char1 AS SIGNED INT),
f_charbig = 'just inserted'
   WHERE f_int1 <> CAST(f_char1 AS SIGNED INT);
DELETE FROM t0_aux
WHERE ABS(f_int1) BETWEEN @max_row_div2 - 1 AND @max_row_div2 + 1;
INSERT INTO t0_aux(f_int1,f_int2,f_char1,f_char2,f_charbig)
SELECT -f_int1,-f_int1,CAST(-f_int1 AS CHAR),CAST(-f_int1 AS CHAR),
'just inserted' FROM t0_template
WHERE f_int1 BETWEEN @max_row_div2 - 1 AND @max_row_div2 + 1;
CREATE TRIGGER trg_1 AFTER INSERT ON t0_aux FOR EACH ROW
BEGIN
UPDATE t1 SET f_int1 = -f_int1, f_int2 = -f_int2,
f_charbig = 'updated by trigger'
      WHERE f_int1 = new.f_int1;
END|
INSERT INTO t0_aux(f_int1,f_int2,f_char1,f_char2,f_charbig)
SELECT f_int1,f_int2,f_char1,f_char2,NULL FROM t0_template
WHERE f_int1 BETWEEN @max_row_div2 - 1 AND @max_row_div2 + 1;
	
# check trigger-2 success: 	1
DROP TRIGGER trg_1;
UPDATE t1 SET f_int1 = CAST(f_char1 AS SIGNED INT),
f_int2 = CAST(f_char1 AS SIGNED INT),
f_charbig = 'just inserted'
   WHERE f_int1 <> CAST(f_char1 AS SIGNED INT);
DELETE FROM t0_aux
WHERE ABS(f_int1) BETWEEN @max_row_div2 - 1 AND @max_row_div2 + 1;
INSERT INTO t0_aux(f_int1,f_int2,f_char1,f_char2,f_charbig)
SELECT -f_int1,-f_int1,CAST(-f_int1 AS CHAR),CAST(-f_int1 AS CHAR),
'just inserted' FROM t0_template
WHERE f_int1 BETWEEN @max_row_div2 - 1 AND @max_row_div2 + 1;
CREATE TRIGGER trg_1 BEFORE UPDATE ON t0_aux FOR EACH ROW
BEGIN
UPDATE t1 SET f_int1 = -f_int1, f_int2 = -f_int2,
f_charbig = 'updated by trigger'
      WHERE f_int1 = new.f_int1;
END|
UPDATE t0_aux SET f_int1 =  - f_int1, f_int2 = - f_int2
WHERE f_int1 IN (- (@max_row_div2 - 1),- @max_row_div2,- (@max_row_div2 + 1));
	
# check trigger-3 success: 	1
DROP TRIGGER trg_1;
UPDATE t1 SET f_int1 = CAST(f_char1 AS SIGNED INT),
f_int2 = CAST(f_char1 AS SIGNED INT),
f_charbig = 'just inserted'
   WHERE f_int1 <> CAST(f_char1 AS SIGNED INT);
DELETE FROM t0_aux
WHERE ABS(f_int1) BETWEEN @max_row_div2 - 1 AND @max_row_div2 + 1;
INSERT INTO t0_aux(f_int1,f_int2,f_char1,f_char2,f_charbig)
SELECT -f_int1,-f_int1,CAST(-f_int1 AS CHAR),CAST(-f_int1 AS CHAR),
'just inserted' FROM t0_template
WHERE f_int1 BETWEEN @max_row_div2 - 1 AND @max_row_div2 + 1;
CREATE TRIGGER trg_1 BEFORE UPDATE ON t0_aux FOR EACH ROW
BEGIN
UPDATE t1 SET f_int1 = -f_int1, f_int2 = -f_int2,
f_charbig = 'updated by trigger'
      WHERE f_int1 = - old.f_int1;
END|
UPDATE t0_aux SET f_int1 =  - f_int1, f_int2 = - f_int2
WHERE f_int1 IN (- (@max_row_div2 - 1),- @max_row_div2,- (@max_row_div2 + 1));
	
# check trigger-4 success: 	1
DROP TRIGGER trg_1;
UPDATE t1 SET f_int1 = CAST(f_char1 AS SIGNED INT),
f_int2 = CAST(f_char1 AS SIGNED INT),
f_charbig = 'just inserted'
   WHERE f_int1 <> CAST(f_char1 AS SIGNED INT);
DELETE FROM t0_aux
WHERE ABS(f_int1) BETWEEN @max_row_div2 - 1 AND @max_row_div2 + 1;
INSERT INTO t0_aux(f_int1,f_int2,f_char1,f_char2,f_charbig)
SELECT -f_int1,-f_int1,CAST(-f_int1 AS CHAR),CAST(-f_int1 AS CHAR),
'just inserted' FROM t0_template
WHERE f_int1 BETWEEN @max_row_div2 - 1 AND @max_row_div2 + 1;
CREATE TRIGGER trg_1 AFTER UPDATE ON t0_aux FOR EACH ROW
BEGIN
UPDATE t1 SET f_int1 = -f_int1, f_int2 = -f_int2,
f_charbig = 'updated by trigger'
      WHERE f_int1 = new.f_int1;
END|
UPDATE t0_aux SET f_int1 =  - f_int1, f_int2 = - f_int2
WHERE f_int1 IN (- (@max_row_div2 - 1),- @max_row_div2,- (@max_row_div2 + 1));
	
# check trigger-5 success: 	1
DROP TRIGGER trg_1;
UPDATE t1 SET f_int1 = CAST(f_char1 AS SIGNED INT),
f_int2 = CAST(f_char1 AS SIGNED INT),
f_charbig = 'just inserted'
   WHERE f_int1 <> CAST(f_char1 AS SIGNED INT);
DELETE FROM t0_aux
WHERE ABS(f_int1) BETWEEN @max_row_div2 - 1 AND @max_row_div2 + 1;
INSERT INTO t0_aux(f_int1,f_int2,f_char1,f_char2,f_charbig)
SELECT -f_int1,-f_int1,CAST(-f_int1 AS CHAR),CAST(-f_int1 AS CHAR),
'just inserted' FROM t0_template
WHERE f_int1 BETWEEN @max_row_div2 - 1 AND @max_row_div2 + 1;
CREATE TRIGGER trg_1 AFTER UPDATE ON t0_aux FOR EACH ROW
BEGIN
UPDATE t1 SET f_int1 = -f_int1, f_int2 = -f_int2,
f_charbig = 'updated by trigger'
      WHERE f_int1 = - old.f_int1;
END|
UPDATE t0_aux SET f_int1 =  - f_int1, f_int2 = - f_int2
WHERE f_int1 IN (- (@max_row_div2 - 1),- @max_row_div2,- (@max_row_div2 + 1));
	
# check trigger-6 success: 	1
DROP TRIGGER trg_1;
UPDATE t1 SET f_int1 = CAST(f_char1 AS SIGNED INT),
f_int2 = CAST(f_char1 AS SIGNED INT),
f_charbig = 'just inserted'
   WHERE f_int1 <> CAST(f_char1 AS SIGNED INT);
DELETE FROM t0_aux
WHERE ABS(f_int1) BETWEEN @max_row_div2 - 1 AND @max_row_div2 + 1;
INSERT INTO t0_aux(f_int1,f_int2,f_char1,f_char2,f_charbig)
SELECT -f_int1,-f_int1,CAST(-f_int1 AS CHAR),CAST(-f_int1 AS CHAR),
'just inserted' FROM t0_template
WHERE f_int1 BETWEEN @max_row_div2 - 1 AND @max_row_div2 + 1;
CREATE TRIGGER trg_1 BEFORE DELETE ON t0_aux FOR EACH ROW
BEGIN
UPDATE t1 SET f_int1 = -f_int1, f_int2 = -f_int2,
f_charbig = 'updated by trigger'
      WHERE f_int1 = - old.f_int1;
END|
DELETE FROM t0_aux
WHERE f_int1 IN (- (@max_row_div2 - 1),- @max_row_div2,- (@max_row_div2 + 1));
	
# check trigger-7 success: 	1
DROP TRIGGER trg_1;
UPDATE t1 SET f_int1 = CAST(f_char1 AS SIGNED INT),
f_int2 = CAST(f_char1 AS SIGNED INT),
f_charbig = 'just inserted'
   WHERE f_int1 <> CAST(f_char1 AS SIGNED INT);
DELETE FROM t0_aux
WHERE ABS(f_int1) BETWEEN @max_row_div2 - 1 AND @max_row_div2 + 1;
INSERT INTO t0_aux(f_int1,f_int2,f_char1,f_char2,f_charbig)
SELECT -f_int1,-f_int1,CAST(-f_int1 AS CHAR),CAST(-f_int1 AS CHAR),
'just inserted' FROM t0_template
WHERE f_int1 BETWEEN @max_row_div2 - 1 AND @max_row_div2 + 1;
CREATE TRIGGER trg_1 AFTER DELETE ON t0_aux FOR EACH ROW
BEGIN
UPDATE t1 SET f_int1 = -f_int1, f_int2 = -f_int2,
f_charbig = 'updated by trigger'
      WHERE f_int1 = - old.f_int1;
END|
DELETE FROM t0_aux
WHERE f_int1 IN (- (@max_row_div2 - 1),- @max_row_div2,- (@max_row_div2 + 1));
	
# check trigger-8 success: 	1
DROP TRIGGER trg_1;
UPDATE t1 SET f_int1 = CAST(f_char1 AS SIGNED INT),
f_int2 = CAST(f_char1 AS SIGNED INT),
f_charbig = 'just inserted'
   WHERE f_int1 <> CAST(f_char1 AS SIGNED INT);
DELETE FROM t0_aux
WHERE ABS(f_int1) BETWEEN @max_row_div2 - 1 AND @max_row_div2 + 1;
DELETE FROM t1
WHERE f_int1 BETWEEN @max_row_div2 - 1 AND @max_row_div2 + 1;
CREATE TRIGGER trg_2 BEFORE UPDATE ON t1 FOR EACH ROW
BEGIN
SET new.f_int1 = old.f_int1 + @max_row,
new.f_int2 = old.f_int2 - @max_row,
new.f_charbig = '####updated per update trigger####';
END|
UPDATE t1
SET f_int1 = f_int1 + @max_row, f_int2 = f_int2 - @max_row,
f_charbig = '####updated per update statement itself####';
	
# check trigger-9 success: 	1
DROP TRIGGER trg_2;
UPDATE t1 SET f_int1 = CAST(f_char1 AS SIGNED INT),
f_int2 = CAST(f_char1 AS SIGNED INT),
f_charbig = CONCAT('===',f_char1,'===');
CREATE TRIGGER trg_2 BEFORE UPDATE ON t1 FOR EACH ROW
BEGIN
SET new.f_int1 = new.f_int1 + @max_row,
new.f_int2 = new.f_int2 - @max_row,
new.f_charbig = '####updated per update trigger####';
END|
UPDATE t1
SET f_int1 = f_int1 + @max_row, f_int2 = f_int2 - @max_row,
f_charbig = '####updated per update statement itself####';
	
# check trigger-10 success: 	1
DROP TRIGGER trg_2;
UPDATE t1 SET f_int1 = CAST(f_char1 AS SIGNED INT),
f_int2 = CAST(f_char1 AS SIGNED INT),
f_charbig = CONCAT('===',f_char1,'===');
CREATE TRIGGER trg_3 BEFORE INSERT ON t1 FOR EACH ROW
BEGIN
SET new.f_int1 = @my_max1 + @counter,
new.f_int2 = @my_min2 - @counter,
new.f_charbig = '####updated per insert trigger####';
SET @counter = @counter + 1;
END|
SET @counter = 1;
SELECT MAX(f_int1), MIN(f_int2) INTO @my_max1,@my_min2 FROM t1;
INSERT INTO t1 (f_int1, f_int2, f_char1, f_char2, f_charbig)
SELECT f_int1, f_int1, CAST(f_int1 AS CHAR),
CAST(f_int1 AS CHAR), 'just inserted' FROM t0_template
WHERE f_int1 BETWEEN @max_row_div2 - 1 AND @max_row_div2 + 1
ORDER BY f_int1;
DROP TRIGGER trg_3;
	
# check trigger-11 success: 	1
DELETE FROM t1
WHERE f_int1 <> CAST(f_char1 AS SIGNED INT)
AND f_int2 <> CAST(f_char1 AS SIGNED INT)
AND f_charbig = '####updated per insert trigger####';
CREATE TRIGGER trg_3 BEFORE INSERT ON t1 FOR EACH ROW
BEGIN
SET new.f_int1 = @my_max1 + @counter,
new.f_int2 = @my_min2 - @counter,
new.f_charbig = '####updated per insert trigger####';
SET @counter = @counter + 1;
END|
SET @counter = 1;
SELECT MAX(f_int1), MIN(f_int2) INTO @my_max1,@my_min2 FROM t1;
INSERT INTO t1 (f_char1, f_char2, f_charbig)
SELECT CAST(f_int1 AS CHAR),
CAST(f_int1 AS CHAR), 'just inserted' FROM t0_template
WHERE f_int1 BETWEEN @max_row_div2 - 1 AND @max_row_div2 + 1
ORDER BY f_int1;
DROP TRIGGER trg_3;
	
# check trigger-12 success: 	1
DELETE FROM t1
WHERE f_int1 <> CAST(f_char1 AS SIGNED INT)
AND f_int2 <> CAST(f_char1 AS SIGNED INT)
AND f_charbig = '####updated per insert trigger####';
ANALYZE  TABLE t1;
Table	Op	Msg_type	Msg_text
test.t1	analyze	note	The storage engine for the table doesn't support analyze
CHECK    TABLE t1 EXTENDED;
Table	Op	Msg_type	Msg_text
test.t1	check	note	The storage engine for the table doesn't support check
CHECKSUM TABLE t1 EXTENDED;
Table	Checksum
test.t1	<some_value>
OPTIMIZE TABLE t1;
Table	Op	Msg_type	Msg_text
test.t1	optimize	note	The storage engine for the table doesn't support optimize
# check layout success:    1
REPAIR   TABLE t1 EXTENDED;
Table	Op	Msg_type	Msg_text
test.t1	repair	note	The storage engine for the table doesn't support repair
# check layout success:    1
TRUNCATE t1;
	
# check TRUNCATE success: 	1
# check layout success:    1
# End usability test (inc/partition_check.inc)
DROP TABLE t1;
>>>>>>> 2335bfaa
#------------------------------------------------------------------------
# 6 Session default engine differs from engine used within create table
#------------------------------------------------------------------------
SET SESSION storage_engine='MEMORY';
CREATE TABLE t1 (
f_int1 INTEGER,
f_int2 INTEGER,
f_char1 CHAR(20),
f_char2 CHAR(20),
f_charbig VARCHAR(1000)
)
PARTITION BY HASH(f_int1) ( PARTITION part1 ENGINE = 'MyISAM');
INSERT INTO t1(f_int1,f_int2,f_char1,f_char2,f_charbig)
SELECT f_int1,f_int2,f_char1,f_char2,f_charbig FROM t0_template;
# Start usability test (inc/partition_check.inc)
create_command
SHOW CREATE TABLE t1;
Table	Create Table
t1	CREATE TABLE `t1` (
  `f_int1` int(11) DEFAULT NULL,
  `f_int2` int(11) DEFAULT NULL,
  `f_char1` char(20) DEFAULT NULL,
  `f_char2` char(20) DEFAULT NULL,
  `f_charbig` varchar(1000) DEFAULT NULL
) ENGINE=MyISAM DEFAULT CHARSET=latin1 /*!50100 PARTITION BY HASH (f_int1) (PARTITION part1 ENGINE = MyISAM) */

unified filelist
$MYSQLTEST_VARDIR/master-data/test/t1#P#part1.MYD
$MYSQLTEST_VARDIR/master-data/test/t1#P#part1.MYI
$MYSQLTEST_VARDIR/master-data/test/t1.frm
$MYSQLTEST_VARDIR/master-data/test/t1.par

# check prerequisites-1 success:    1
# check COUNT(*) success:    1
# check MIN/MAX(f_int1) success:    1
# check MIN/MAX(f_int2) success:    1
INSERT INTO t1 (f_int1, f_int2, f_char1, f_char2, f_charbig)
SELECT f_int1, f_int1, CAST(f_int1 AS CHAR),
CAST(f_int1 AS CHAR), 'delete me' FROM t0_template
WHERE f_int1 IN (2,3);
# check prerequisites-3 success:    1
DELETE FROM t1 WHERE f_charbig = 'delete me';
# INFO: Neither f_int1 nor f_int2 nor (f_int1,f_int2) is UNIQUE
# check read via f_int1 success: 1
# check read via f_int2 success: 1
	
# check multiple-1 success: 	1
DELETE FROM t1 WHERE MOD(f_int1,3) = 0;
	
# check multiple-2 success: 	1
INSERT INTO t1 SELECT * FROM t0_template
WHERE MOD(f_int1,3) = 0;
	
# check multiple-3 success: 	1
UPDATE t1 SET f_int1 = f_int1 + @max_row
WHERE f_int1 BETWEEN @max_row_div2 - @max_row_div4
AND @max_row_div2 + @max_row_div4;
	
# check multiple-4 success: 	1
DELETE FROM t1
WHERE f_int1 BETWEEN @max_row_div2 - @max_row_div4 + @max_row
AND @max_row_div2 + @max_row_div4 + @max_row;
	
# check multiple-5 success: 	1
SELECT MIN(f_int1) - 1 INTO @cur_value FROM t1;
INSERT INTO t1
SET f_int1 = @cur_value , f_int2 = @cur_value,
f_char1 = CAST(@cur_value AS CHAR), f_char2 = CAST(@cur_value AS CHAR),
f_charbig = '#SINGLE#';
	
# check single-1 success: 	1
SELECT MAX(f_int1) + 1 INTO @cur_value FROM t1;
INSERT INTO t1
SET f_int1 = @cur_value , f_int2 = @cur_value,
f_char1 = CAST(@cur_value AS CHAR), f_char2 = CAST(@cur_value AS CHAR),
f_charbig = '#SINGLE#';
	
# check single-2 success: 	1
SELECT MIN(f_int1) INTO @cur_value1 FROM t1;
SELECT MAX(f_int1) + 1 INTO @cur_value2 FROM t1;
UPDATE t1 SET f_int1 = @cur_value2
WHERE  f_int1 = @cur_value1 AND f_charbig = '#SINGLE#';
	
# check single-3 success: 	1
SET @cur_value1= -1;
SELECT MAX(f_int1) INTO @cur_value2 FROM t1;
UPDATE t1 SET f_int1 = @cur_value1
WHERE  f_int1 = @cur_value2 AND f_charbig = '#SINGLE#';
	
# check single-4 success: 	1
SELECT MAX(f_int1) INTO @cur_value FROM t1;
DELETE FROM t1 WHERE f_int1 = @cur_value AND f_charbig = '#SINGLE#';
	
# check single-5 success: 	1
DELETE FROM t1 WHERE f_int1 = -1 AND f_charbig = '#SINGLE#';
	
# check single-6 success: 	1
INSERT INTO t1 SET f_int1 = @max_int_4 , f_int2 = @max_int_4, f_charbig = '#2147483647##';
	
# check single-7 success: 	1
DELETE FROM t1 WHERE f_charbig = '#2147483647##';
DELETE FROM t1 WHERE f_int1 IS NULL OR f_int1 = 0;
INSERT t1 SET f_int1 = 0 , f_int2 = 0,
f_char1 = CAST(0 AS CHAR), f_char2 = CAST(0 AS CHAR),
f_charbig = '#NULL#';
INSERT INTO t1
SET f_int1 = NULL , f_int2 = -@max_row,
f_char1 = CAST(-@max_row AS CHAR), f_char2 = CAST(-@max_row AS CHAR),
f_charbig = '#NULL#';
# check null success:    1
	
# check null-1 success: 	1
UPDATE t1 SET f_int1 = -@max_row
WHERE f_int1 IS NULL AND f_int2 = -@max_row AND f_char1 = CAST(-@max_row AS CHAR)
AND f_char2 = CAST(-@max_row AS CHAR) AND f_charbig = '#NULL#';
	
# check null-2 success: 	1
UPDATE t1 SET f_int1 = NULL
WHERE f_int1 = -@max_row AND f_int2 = -@max_row AND f_char1 = CAST(-@max_row AS CHAR)
AND f_char2 = CAST(-@max_row AS CHAR) AND f_charbig = '#NULL#';
	
# check null-3 success: 	1
DELETE FROM t1
WHERE f_int1 IS NULL AND f_int2 = -@max_row AND f_char1 = CAST(-@max_row AS CHAR)
AND f_char2 = CAST(-@max_row AS CHAR) AND f_charbig = '#NULL#';
	
# check null-4 success: 	1
DELETE FROM t1
WHERE f_int1 = 0 AND f_int2 = 0
AND f_char1 = CAST(0 AS CHAR) AND f_char2 = CAST(0 AS CHAR)
AND f_charbig = '#NULL#';
SET AUTOCOMMIT= 0;
INSERT INTO t1 (f_int1, f_int2, f_char1, f_char2, f_charbig)
SELECT f_int1, f_int1, '', '', 'was inserted'
FROM t0_template source_tab
WHERE f_int1 BETWEEN @max_row_div4 AND @max_row_div2 + @max_row_div4;
	
# check transactions-1 success: 	1
COMMIT WORK;
	
# check transactions-2 success: 	1
ROLLBACK WORK;
	
# check transactions-3 success: 	1
DELETE FROM t1 WHERE f_charbig = 'was inserted';
COMMIT WORK;
ROLLBACK WORK;
	
# check transactions-4 success: 	1
INSERT INTO t1 (f_int1, f_int2, f_char1, f_char2, f_charbig)
SELECT f_int1, f_int1, '', '', 'was inserted'
FROM t0_template source_tab
WHERE f_int1 BETWEEN @max_row_div4 AND @max_row_div2 + @max_row_div4;
	
# check transactions-5 success: 	1
ROLLBACK WORK;
Warnings:
Warning	1196	Some non-transactional changed tables couldn't be rolled back
	
# check transactions-6 success: 	1
# INFO: Storage engine used for t1 seems to be not transactional.
COMMIT;
	
# check transactions-7 success: 	1
DELETE FROM t1 WHERE f_charbig = 'was inserted';
COMMIT WORK;
SET @@session.sql_mode = 'traditional';
SELECT @max_row_div2 + @max_row_div4 - @max_row_div4 + 1 INTO @exp_inserted_rows;
INSERT INTO t1 (f_int1, f_int2, f_char1, f_char2, f_charbig)
SELECT IF(f_int1 = @max_row_div2,f_int1 / 0,f_int1),f_int1,
'', '', 'was inserted' FROM t0_template
WHERE f_int1 BETWEEN @max_row_div4 AND @max_row_div2 + @max_row_div4;
ERROR 22012: Division by 0
COMMIT;
	
# check transactions-8 success: 	1
# INFO: Storage engine used for t1 seems to be unable to revert
#       changes made by the failing statement.
SET @@session.sql_mode = '';
SET AUTOCOMMIT= 1;
DELETE FROM t1 WHERE f_charbig = 'was inserted';
COMMIT WORK;
UPDATE t1 SET f_charbig = REPEAT('b', 1000);
	
# check special-1 success: 	1
UPDATE t1 SET f_charbig = '';
	
# check special-2 success: 	1
UPDATE t1 SET f_charbig = CONCAT('===',CAST(f_int1 AS CHAR),'===');
INSERT INTO t1(f_int1,f_int2,f_char1,f_char2,f_charbig)
SELECT f_int1,f_int2,f_char1,f_char2,'just inserted' FROM t0_template
WHERE f_int1 BETWEEN @max_row_div2 - 1 AND @max_row_div2 + 1;
INSERT INTO t0_aux(f_int1,f_int2,f_char1,f_char2,f_charbig)
SELECT -f_int1,-f_int1,CAST(-f_int1 AS CHAR),CAST(-f_int1 AS CHAR),
'just inserted' FROM t0_template
WHERE f_int1 BETWEEN @max_row_div2 - 1 AND @max_row_div2 + 1;
CREATE TRIGGER trg_1 BEFORE INSERT ON t0_aux FOR EACH ROW
BEGIN
UPDATE t1 SET f_int1 = -f_int1, f_int2 = -f_int2,
f_charbig = 'updated by trigger'
      WHERE f_int1 = new.f_int1;
END|
INSERT INTO t0_aux(f_int1,f_int2,f_char1,f_char2,f_charbig)
SELECT f_int1,f_int2,f_char1,f_char2,NULL FROM t0_template
WHERE f_int1 BETWEEN @max_row_div2 - 1 AND @max_row_div2 + 1;
	
# check trigger-1 success: 	1
DROP TRIGGER trg_1;
UPDATE t1 SET f_int1 = CAST(f_char1 AS SIGNED INT),
f_int2 = CAST(f_char1 AS SIGNED INT),
f_charbig = 'just inserted'
   WHERE f_int1 <> CAST(f_char1 AS SIGNED INT);
DELETE FROM t0_aux
WHERE ABS(f_int1) BETWEEN @max_row_div2 - 1 AND @max_row_div2 + 1;
INSERT INTO t0_aux(f_int1,f_int2,f_char1,f_char2,f_charbig)
SELECT -f_int1,-f_int1,CAST(-f_int1 AS CHAR),CAST(-f_int1 AS CHAR),
'just inserted' FROM t0_template
WHERE f_int1 BETWEEN @max_row_div2 - 1 AND @max_row_div2 + 1;
CREATE TRIGGER trg_1 AFTER INSERT ON t0_aux FOR EACH ROW
BEGIN
UPDATE t1 SET f_int1 = -f_int1, f_int2 = -f_int2,
f_charbig = 'updated by trigger'
      WHERE f_int1 = new.f_int1;
END|
INSERT INTO t0_aux(f_int1,f_int2,f_char1,f_char2,f_charbig)
SELECT f_int1,f_int2,f_char1,f_char2,NULL FROM t0_template
WHERE f_int1 BETWEEN @max_row_div2 - 1 AND @max_row_div2 + 1;
	
# check trigger-2 success: 	1
DROP TRIGGER trg_1;
UPDATE t1 SET f_int1 = CAST(f_char1 AS SIGNED INT),
f_int2 = CAST(f_char1 AS SIGNED INT),
f_charbig = 'just inserted'
   WHERE f_int1 <> CAST(f_char1 AS SIGNED INT);
DELETE FROM t0_aux
WHERE ABS(f_int1) BETWEEN @max_row_div2 - 1 AND @max_row_div2 + 1;
INSERT INTO t0_aux(f_int1,f_int2,f_char1,f_char2,f_charbig)
SELECT -f_int1,-f_int1,CAST(-f_int1 AS CHAR),CAST(-f_int1 AS CHAR),
'just inserted' FROM t0_template
WHERE f_int1 BETWEEN @max_row_div2 - 1 AND @max_row_div2 + 1;
CREATE TRIGGER trg_1 BEFORE UPDATE ON t0_aux FOR EACH ROW
BEGIN
UPDATE t1 SET f_int1 = -f_int1, f_int2 = -f_int2,
f_charbig = 'updated by trigger'
      WHERE f_int1 = new.f_int1;
END|
UPDATE t0_aux SET f_int1 =  - f_int1, f_int2 = - f_int2
WHERE f_int1 IN (- (@max_row_div2 - 1),- @max_row_div2,- (@max_row_div2 + 1));
	
# check trigger-3 success: 	1
DROP TRIGGER trg_1;
UPDATE t1 SET f_int1 = CAST(f_char1 AS SIGNED INT),
f_int2 = CAST(f_char1 AS SIGNED INT),
f_charbig = 'just inserted'
   WHERE f_int1 <> CAST(f_char1 AS SIGNED INT);
DELETE FROM t0_aux
WHERE ABS(f_int1) BETWEEN @max_row_div2 - 1 AND @max_row_div2 + 1;
INSERT INTO t0_aux(f_int1,f_int2,f_char1,f_char2,f_charbig)
SELECT -f_int1,-f_int1,CAST(-f_int1 AS CHAR),CAST(-f_int1 AS CHAR),
'just inserted' FROM t0_template
WHERE f_int1 BETWEEN @max_row_div2 - 1 AND @max_row_div2 + 1;
CREATE TRIGGER trg_1 BEFORE UPDATE ON t0_aux FOR EACH ROW
BEGIN
UPDATE t1 SET f_int1 = -f_int1, f_int2 = -f_int2,
f_charbig = 'updated by trigger'
      WHERE f_int1 = - old.f_int1;
END|
UPDATE t0_aux SET f_int1 =  - f_int1, f_int2 = - f_int2
WHERE f_int1 IN (- (@max_row_div2 - 1),- @max_row_div2,- (@max_row_div2 + 1));
	
# check trigger-4 success: 	1
DROP TRIGGER trg_1;
UPDATE t1 SET f_int1 = CAST(f_char1 AS SIGNED INT),
f_int2 = CAST(f_char1 AS SIGNED INT),
f_charbig = 'just inserted'
   WHERE f_int1 <> CAST(f_char1 AS SIGNED INT);
DELETE FROM t0_aux
WHERE ABS(f_int1) BETWEEN @max_row_div2 - 1 AND @max_row_div2 + 1;
INSERT INTO t0_aux(f_int1,f_int2,f_char1,f_char2,f_charbig)
SELECT -f_int1,-f_int1,CAST(-f_int1 AS CHAR),CAST(-f_int1 AS CHAR),
'just inserted' FROM t0_template
WHERE f_int1 BETWEEN @max_row_div2 - 1 AND @max_row_div2 + 1;
CREATE TRIGGER trg_1 AFTER UPDATE ON t0_aux FOR EACH ROW
BEGIN
UPDATE t1 SET f_int1 = -f_int1, f_int2 = -f_int2,
f_charbig = 'updated by trigger'
      WHERE f_int1 = new.f_int1;
END|
UPDATE t0_aux SET f_int1 =  - f_int1, f_int2 = - f_int2
WHERE f_int1 IN (- (@max_row_div2 - 1),- @max_row_div2,- (@max_row_div2 + 1));
	
# check trigger-5 success: 	1
DROP TRIGGER trg_1;
UPDATE t1 SET f_int1 = CAST(f_char1 AS SIGNED INT),
f_int2 = CAST(f_char1 AS SIGNED INT),
f_charbig = 'just inserted'
   WHERE f_int1 <> CAST(f_char1 AS SIGNED INT);
DELETE FROM t0_aux
WHERE ABS(f_int1) BETWEEN @max_row_div2 - 1 AND @max_row_div2 + 1;
INSERT INTO t0_aux(f_int1,f_int2,f_char1,f_char2,f_charbig)
SELECT -f_int1,-f_int1,CAST(-f_int1 AS CHAR),CAST(-f_int1 AS CHAR),
'just inserted' FROM t0_template
WHERE f_int1 BETWEEN @max_row_div2 - 1 AND @max_row_div2 + 1;
CREATE TRIGGER trg_1 AFTER UPDATE ON t0_aux FOR EACH ROW
BEGIN
UPDATE t1 SET f_int1 = -f_int1, f_int2 = -f_int2,
f_charbig = 'updated by trigger'
      WHERE f_int1 = - old.f_int1;
END|
UPDATE t0_aux SET f_int1 =  - f_int1, f_int2 = - f_int2
WHERE f_int1 IN (- (@max_row_div2 - 1),- @max_row_div2,- (@max_row_div2 + 1));
	
# check trigger-6 success: 	1
DROP TRIGGER trg_1;
UPDATE t1 SET f_int1 = CAST(f_char1 AS SIGNED INT),
f_int2 = CAST(f_char1 AS SIGNED INT),
f_charbig = 'just inserted'
   WHERE f_int1 <> CAST(f_char1 AS SIGNED INT);
DELETE FROM t0_aux
WHERE ABS(f_int1) BETWEEN @max_row_div2 - 1 AND @max_row_div2 + 1;
INSERT INTO t0_aux(f_int1,f_int2,f_char1,f_char2,f_charbig)
SELECT -f_int1,-f_int1,CAST(-f_int1 AS CHAR),CAST(-f_int1 AS CHAR),
'just inserted' FROM t0_template
WHERE f_int1 BETWEEN @max_row_div2 - 1 AND @max_row_div2 + 1;
CREATE TRIGGER trg_1 BEFORE DELETE ON t0_aux FOR EACH ROW
BEGIN
UPDATE t1 SET f_int1 = -f_int1, f_int2 = -f_int2,
f_charbig = 'updated by trigger'
      WHERE f_int1 = - old.f_int1;
END|
DELETE FROM t0_aux
WHERE f_int1 IN (- (@max_row_div2 - 1),- @max_row_div2,- (@max_row_div2 + 1));
	
# check trigger-7 success: 	1
DROP TRIGGER trg_1;
UPDATE t1 SET f_int1 = CAST(f_char1 AS SIGNED INT),
f_int2 = CAST(f_char1 AS SIGNED INT),
f_charbig = 'just inserted'
   WHERE f_int1 <> CAST(f_char1 AS SIGNED INT);
DELETE FROM t0_aux
WHERE ABS(f_int1) BETWEEN @max_row_div2 - 1 AND @max_row_div2 + 1;
INSERT INTO t0_aux(f_int1,f_int2,f_char1,f_char2,f_charbig)
SELECT -f_int1,-f_int1,CAST(-f_int1 AS CHAR),CAST(-f_int1 AS CHAR),
'just inserted' FROM t0_template
WHERE f_int1 BETWEEN @max_row_div2 - 1 AND @max_row_div2 + 1;
CREATE TRIGGER trg_1 AFTER DELETE ON t0_aux FOR EACH ROW
BEGIN
UPDATE t1 SET f_int1 = -f_int1, f_int2 = -f_int2,
f_charbig = 'updated by trigger'
      WHERE f_int1 = - old.f_int1;
END|
DELETE FROM t0_aux
WHERE f_int1 IN (- (@max_row_div2 - 1),- @max_row_div2,- (@max_row_div2 + 1));
	
# check trigger-8 success: 	1
DROP TRIGGER trg_1;
UPDATE t1 SET f_int1 = CAST(f_char1 AS SIGNED INT),
f_int2 = CAST(f_char1 AS SIGNED INT),
f_charbig = 'just inserted'
   WHERE f_int1 <> CAST(f_char1 AS SIGNED INT);
DELETE FROM t0_aux
WHERE ABS(f_int1) BETWEEN @max_row_div2 - 1 AND @max_row_div2 + 1;
DELETE FROM t1
WHERE f_int1 BETWEEN @max_row_div2 - 1 AND @max_row_div2 + 1;
CREATE TRIGGER trg_2 BEFORE UPDATE ON t1 FOR EACH ROW
BEGIN
SET new.f_int1 = old.f_int1 + @max_row,
new.f_int2 = old.f_int2 - @max_row,
new.f_charbig = '####updated per update trigger####';
END|
UPDATE t1
SET f_int1 = f_int1 + @max_row, f_int2 = f_int2 - @max_row,
f_charbig = '####updated per update statement itself####';
	
# check trigger-9 success: 	1
DROP TRIGGER trg_2;
UPDATE t1 SET f_int1 = CAST(f_char1 AS SIGNED INT),
f_int2 = CAST(f_char1 AS SIGNED INT),
f_charbig = CONCAT('===',f_char1,'===');
CREATE TRIGGER trg_2 BEFORE UPDATE ON t1 FOR EACH ROW
BEGIN
SET new.f_int1 = new.f_int1 + @max_row,
new.f_int2 = new.f_int2 - @max_row,
new.f_charbig = '####updated per update trigger####';
END|
UPDATE t1
SET f_int1 = f_int1 + @max_row, f_int2 = f_int2 - @max_row,
f_charbig = '####updated per update statement itself####';
	
# check trigger-10 success: 	1
DROP TRIGGER trg_2;
UPDATE t1 SET f_int1 = CAST(f_char1 AS SIGNED INT),
f_int2 = CAST(f_char1 AS SIGNED INT),
f_charbig = CONCAT('===',f_char1,'===');
CREATE TRIGGER trg_3 BEFORE INSERT ON t1 FOR EACH ROW
BEGIN
SET new.f_int1 = @my_max1 + @counter,
new.f_int2 = @my_min2 - @counter,
new.f_charbig = '####updated per insert trigger####';
SET @counter = @counter + 1;
END|
SET @counter = 1;
SELECT MAX(f_int1), MIN(f_int2) INTO @my_max1,@my_min2 FROM t1;
INSERT INTO t1 (f_int1, f_int2, f_char1, f_char2, f_charbig)
SELECT f_int1, f_int1, CAST(f_int1 AS CHAR),
CAST(f_int1 AS CHAR), 'just inserted' FROM t0_template
WHERE f_int1 BETWEEN @max_row_div2 - 1 AND @max_row_div2 + 1
ORDER BY f_int1;
DROP TRIGGER trg_3;
	
# check trigger-11 success: 	1
DELETE FROM t1
WHERE f_int1 <> CAST(f_char1 AS SIGNED INT)
AND f_int2 <> CAST(f_char1 AS SIGNED INT)
AND f_charbig = '####updated per insert trigger####';
CREATE TRIGGER trg_3 BEFORE INSERT ON t1 FOR EACH ROW
BEGIN
SET new.f_int1 = @my_max1 + @counter,
new.f_int2 = @my_min2 - @counter,
new.f_charbig = '####updated per insert trigger####';
SET @counter = @counter + 1;
END|
SET @counter = 1;
SELECT MAX(f_int1), MIN(f_int2) INTO @my_max1,@my_min2 FROM t1;
INSERT INTO t1 (f_char1, f_char2, f_charbig)
SELECT CAST(f_int1 AS CHAR),
CAST(f_int1 AS CHAR), 'just inserted' FROM t0_template
WHERE f_int1 BETWEEN @max_row_div2 - 1 AND @max_row_div2 + 1
ORDER BY f_int1;
DROP TRIGGER trg_3;
	
# check trigger-12 success: 	1
DELETE FROM t1
WHERE f_int1 <> CAST(f_char1 AS SIGNED INT)
AND f_int2 <> CAST(f_char1 AS SIGNED INT)
AND f_charbig = '####updated per insert trigger####';
ANALYZE  TABLE t1;
Table	Op	Msg_type	Msg_text
test.t1	analyze	note	The storage engine for the table doesn't support analyze
CHECK    TABLE t1 EXTENDED;
Table	Op	Msg_type	Msg_text
test.t1	check	note	The storage engine for the table doesn't support check
CHECKSUM TABLE t1 EXTENDED;
Table	Checksum
test.t1	<some_value>
OPTIMIZE TABLE t1;
Table	Op	Msg_type	Msg_text
test.t1	optimize	note	The storage engine for the table doesn't support optimize
# check layout success:    1
REPAIR   TABLE t1 EXTENDED;
Table	Op	Msg_type	Msg_text
test.t1	repair	note	The storage engine for the table doesn't support repair
# check layout success:    1
TRUNCATE t1;
	
# check TRUNCATE success: 	1
# check layout success:    1
# End usability test (inc/partition_check.inc)
DROP TABLE t1;
CREATE TABLE t1 (
f_int1 INTEGER,
f_int2 INTEGER,
f_char1 CHAR(20),
f_char2 CHAR(20),
f_charbig VARCHAR(1000)
)
PARTITION BY RANGE(f_int1)
SUBPARTITION BY HASH(f_int1)
( PARTITION part1 VALUES LESS THAN (1000)
(SUBPARTITION subpart11 STORAGE ENGINE = 'MyISAM',
SUBPARTITION subpart12 STORAGE ENGINE = 'MyISAM'));
INSERT INTO t1(f_int1,f_int2,f_char1,f_char2,f_charbig)
SELECT f_int1,f_int2,f_char1,f_char2,f_charbig FROM t0_template;
# Start usability test (inc/partition_check.inc)
create_command
SHOW CREATE TABLE t1;
Table	Create Table
t1	CREATE TABLE `t1` (
  `f_int1` int(11) DEFAULT NULL,
  `f_int2` int(11) DEFAULT NULL,
  `f_char1` char(20) DEFAULT NULL,
  `f_char2` char(20) DEFAULT NULL,
  `f_charbig` varchar(1000) DEFAULT NULL
) ENGINE=MyISAM DEFAULT CHARSET=latin1 /*!50100 PARTITION BY RANGE (f_int1) SUBPARTITION BY HASH (f_int1) (PARTITION part1 VALUES LESS THAN (1000) (SUBPARTITION subpart11 ENGINE = MyISAM, SUBPARTITION subpart12 ENGINE = MyISAM)) */

unified filelist
$MYSQLTEST_VARDIR/master-data/test/t1#P#part1#SP#subpart11.MYD
$MYSQLTEST_VARDIR/master-data/test/t1#P#part1#SP#subpart11.MYI
$MYSQLTEST_VARDIR/master-data/test/t1#P#part1#SP#subpart12.MYD
$MYSQLTEST_VARDIR/master-data/test/t1#P#part1#SP#subpart12.MYI
$MYSQLTEST_VARDIR/master-data/test/t1.frm
$MYSQLTEST_VARDIR/master-data/test/t1.par

# check prerequisites-1 success:    1
# check COUNT(*) success:    1
# check MIN/MAX(f_int1) success:    1
# check MIN/MAX(f_int2) success:    1
INSERT INTO t1 (f_int1, f_int2, f_char1, f_char2, f_charbig)
SELECT f_int1, f_int1, CAST(f_int1 AS CHAR),
CAST(f_int1 AS CHAR), 'delete me' FROM t0_template
WHERE f_int1 IN (2,3);
# check prerequisites-3 success:    1
DELETE FROM t1 WHERE f_charbig = 'delete me';
# INFO: Neither f_int1 nor f_int2 nor (f_int1,f_int2) is UNIQUE
# check read via f_int1 success: 1
# check read via f_int2 success: 1
	
# check multiple-1 success: 	1
DELETE FROM t1 WHERE MOD(f_int1,3) = 0;
	
# check multiple-2 success: 	1
INSERT INTO t1 SELECT * FROM t0_template
WHERE MOD(f_int1,3) = 0;
	
# check multiple-3 success: 	1
UPDATE t1 SET f_int1 = f_int1 + @max_row
WHERE f_int1 BETWEEN @max_row_div2 - @max_row_div4
AND @max_row_div2 + @max_row_div4;
	
# check multiple-4 success: 	1
DELETE FROM t1
WHERE f_int1 BETWEEN @max_row_div2 - @max_row_div4 + @max_row
AND @max_row_div2 + @max_row_div4 + @max_row;
	
# check multiple-5 success: 	1
SELECT MIN(f_int1) - 1 INTO @cur_value FROM t1;
INSERT INTO t1
SET f_int1 = @cur_value , f_int2 = @cur_value,
f_char1 = CAST(@cur_value AS CHAR), f_char2 = CAST(@cur_value AS CHAR),
f_charbig = '#SINGLE#';
	
# check single-1 success: 	1
SELECT MAX(f_int1) + 1 INTO @cur_value FROM t1;
INSERT INTO t1
SET f_int1 = @cur_value , f_int2 = @cur_value,
f_char1 = CAST(@cur_value AS CHAR), f_char2 = CAST(@cur_value AS CHAR),
f_charbig = '#SINGLE#';
	
# check single-2 success: 	1
SELECT MIN(f_int1) INTO @cur_value1 FROM t1;
SELECT MAX(f_int1) + 1 INTO @cur_value2 FROM t1;
UPDATE t1 SET f_int1 = @cur_value2
WHERE  f_int1 = @cur_value1 AND f_charbig = '#SINGLE#';
	
# check single-3 success: 	1
SET @cur_value1= -1;
SELECT MAX(f_int1) INTO @cur_value2 FROM t1;
UPDATE t1 SET f_int1 = @cur_value1
WHERE  f_int1 = @cur_value2 AND f_charbig = '#SINGLE#';
	
# check single-4 success: 	1
SELECT MAX(f_int1) INTO @cur_value FROM t1;
DELETE FROM t1 WHERE f_int1 = @cur_value AND f_charbig = '#SINGLE#';
	
# check single-5 success: 	1
DELETE FROM t1 WHERE f_int1 = -1 AND f_charbig = '#SINGLE#';
	
# check single-6 success: 	1
INSERT INTO t1 SET f_int1 = @max_int_4 , f_int2 = @max_int_4, f_charbig = '#2147483647##';
ERROR HY000: Table has no partition for value 2147483647
DELETE FROM t1 WHERE f_int1 IS NULL OR f_int1 = 0;
INSERT t1 SET f_int1 = 0 , f_int2 = 0,
f_char1 = CAST(0 AS CHAR), f_char2 = CAST(0 AS CHAR),
f_charbig = '#NULL#';
INSERT INTO t1
SET f_int1 = NULL , f_int2 = -@max_row,
f_char1 = CAST(-@max_row AS CHAR), f_char2 = CAST(-@max_row AS CHAR),
f_charbig = '#NULL#';
# check null success:    1
	
# check null-1 success: 	1
UPDATE t1 SET f_int1 = -@max_row
WHERE f_int1 IS NULL AND f_int2 = -@max_row AND f_char1 = CAST(-@max_row AS CHAR)
AND f_char2 = CAST(-@max_row AS CHAR) AND f_charbig = '#NULL#';
	
# check null-2 success: 	1
UPDATE t1 SET f_int1 = NULL
WHERE f_int1 = -@max_row AND f_int2 = -@max_row AND f_char1 = CAST(-@max_row AS CHAR)
AND f_char2 = CAST(-@max_row AS CHAR) AND f_charbig = '#NULL#';
	
# check null-3 success: 	1
DELETE FROM t1
WHERE f_int1 IS NULL AND f_int2 = -@max_row AND f_char1 = CAST(-@max_row AS CHAR)
AND f_char2 = CAST(-@max_row AS CHAR) AND f_charbig = '#NULL#';
	
# check null-4 success: 	1
DELETE FROM t1
WHERE f_int1 = 0 AND f_int2 = 0
AND f_char1 = CAST(0 AS CHAR) AND f_char2 = CAST(0 AS CHAR)
AND f_charbig = '#NULL#';
SET AUTOCOMMIT= 0;
INSERT INTO t1 (f_int1, f_int2, f_char1, f_char2, f_charbig)
SELECT f_int1, f_int1, '', '', 'was inserted'
FROM t0_template source_tab
WHERE f_int1 BETWEEN @max_row_div4 AND @max_row_div2 + @max_row_div4;
	
# check transactions-1 success: 	1
COMMIT WORK;
	
# check transactions-2 success: 	1
ROLLBACK WORK;
	
# check transactions-3 success: 	1
DELETE FROM t1 WHERE f_charbig = 'was inserted';
COMMIT WORK;
ROLLBACK WORK;
	
# check transactions-4 success: 	1
INSERT INTO t1 (f_int1, f_int2, f_char1, f_char2, f_charbig)
SELECT f_int1, f_int1, '', '', 'was inserted'
FROM t0_template source_tab
WHERE f_int1 BETWEEN @max_row_div4 AND @max_row_div2 + @max_row_div4;
	
# check transactions-5 success: 	1
ROLLBACK WORK;
Warnings:
Warning	1196	Some non-transactional changed tables couldn't be rolled back
	
# check transactions-6 success: 	1
# INFO: Storage engine used for t1 seems to be not transactional.
COMMIT;
	
# check transactions-7 success: 	1
DELETE FROM t1 WHERE f_charbig = 'was inserted';
COMMIT WORK;
SET @@session.sql_mode = 'traditional';
SELECT @max_row_div2 + @max_row_div4 - @max_row_div4 + 1 INTO @exp_inserted_rows;
INSERT INTO t1 (f_int1, f_int2, f_char1, f_char2, f_charbig)
SELECT IF(f_int1 = @max_row_div2,f_int1 / 0,f_int1),f_int1,
'', '', 'was inserted' FROM t0_template
WHERE f_int1 BETWEEN @max_row_div4 AND @max_row_div2 + @max_row_div4;
ERROR 22012: Division by 0
COMMIT;
	
# check transactions-8 success: 	1
# INFO: Storage engine used for t1 seems to be unable to revert
#       changes made by the failing statement.
SET @@session.sql_mode = '';
SET AUTOCOMMIT= 1;
DELETE FROM t1 WHERE f_charbig = 'was inserted';
COMMIT WORK;
UPDATE t1 SET f_charbig = REPEAT('b', 1000);
	
# check special-1 success: 	1
UPDATE t1 SET f_charbig = '';
	
# check special-2 success: 	1
UPDATE t1 SET f_charbig = CONCAT('===',CAST(f_int1 AS CHAR),'===');
INSERT INTO t1(f_int1,f_int2,f_char1,f_char2,f_charbig)
SELECT f_int1,f_int2,f_char1,f_char2,'just inserted' FROM t0_template
WHERE f_int1 BETWEEN @max_row_div2 - 1 AND @max_row_div2 + 1;
INSERT INTO t0_aux(f_int1,f_int2,f_char1,f_char2,f_charbig)
SELECT -f_int1,-f_int1,CAST(-f_int1 AS CHAR),CAST(-f_int1 AS CHAR),
'just inserted' FROM t0_template
WHERE f_int1 BETWEEN @max_row_div2 - 1 AND @max_row_div2 + 1;
CREATE TRIGGER trg_1 BEFORE INSERT ON t0_aux FOR EACH ROW
BEGIN
UPDATE t1 SET f_int1 = -f_int1, f_int2 = -f_int2,
f_charbig = 'updated by trigger'
      WHERE f_int1 = new.f_int1;
END|
INSERT INTO t0_aux(f_int1,f_int2,f_char1,f_char2,f_charbig)
SELECT f_int1,f_int2,f_char1,f_char2,NULL FROM t0_template
WHERE f_int1 BETWEEN @max_row_div2 - 1 AND @max_row_div2 + 1;
	
# check trigger-1 success: 	1
DROP TRIGGER trg_1;
UPDATE t1 SET f_int1 = CAST(f_char1 AS SIGNED INT),
f_int2 = CAST(f_char1 AS SIGNED INT),
f_charbig = 'just inserted'
   WHERE f_int1 <> CAST(f_char1 AS SIGNED INT);
DELETE FROM t0_aux
WHERE ABS(f_int1) BETWEEN @max_row_div2 - 1 AND @max_row_div2 + 1;
INSERT INTO t0_aux(f_int1,f_int2,f_char1,f_char2,f_charbig)
SELECT -f_int1,-f_int1,CAST(-f_int1 AS CHAR),CAST(-f_int1 AS CHAR),
'just inserted' FROM t0_template
WHERE f_int1 BETWEEN @max_row_div2 - 1 AND @max_row_div2 + 1;
CREATE TRIGGER trg_1 AFTER INSERT ON t0_aux FOR EACH ROW
BEGIN
UPDATE t1 SET f_int1 = -f_int1, f_int2 = -f_int2,
f_charbig = 'updated by trigger'
      WHERE f_int1 = new.f_int1;
END|
INSERT INTO t0_aux(f_int1,f_int2,f_char1,f_char2,f_charbig)
SELECT f_int1,f_int2,f_char1,f_char2,NULL FROM t0_template
WHERE f_int1 BETWEEN @max_row_div2 - 1 AND @max_row_div2 + 1;
	
# check trigger-2 success: 	1
DROP TRIGGER trg_1;
UPDATE t1 SET f_int1 = CAST(f_char1 AS SIGNED INT),
f_int2 = CAST(f_char1 AS SIGNED INT),
f_charbig = 'just inserted'
   WHERE f_int1 <> CAST(f_char1 AS SIGNED INT);
DELETE FROM t0_aux
WHERE ABS(f_int1) BETWEEN @max_row_div2 - 1 AND @max_row_div2 + 1;
INSERT INTO t0_aux(f_int1,f_int2,f_char1,f_char2,f_charbig)
SELECT -f_int1,-f_int1,CAST(-f_int1 AS CHAR),CAST(-f_int1 AS CHAR),
'just inserted' FROM t0_template
WHERE f_int1 BETWEEN @max_row_div2 - 1 AND @max_row_div2 + 1;
CREATE TRIGGER trg_1 BEFORE UPDATE ON t0_aux FOR EACH ROW
BEGIN
UPDATE t1 SET f_int1 = -f_int1, f_int2 = -f_int2,
f_charbig = 'updated by trigger'
      WHERE f_int1 = new.f_int1;
END|
UPDATE t0_aux SET f_int1 =  - f_int1, f_int2 = - f_int2
WHERE f_int1 IN (- (@max_row_div2 - 1),- @max_row_div2,- (@max_row_div2 + 1));
	
# check trigger-3 success: 	1
DROP TRIGGER trg_1;
UPDATE t1 SET f_int1 = CAST(f_char1 AS SIGNED INT),
f_int2 = CAST(f_char1 AS SIGNED INT),
f_charbig = 'just inserted'
   WHERE f_int1 <> CAST(f_char1 AS SIGNED INT);
DELETE FROM t0_aux
WHERE ABS(f_int1) BETWEEN @max_row_div2 - 1 AND @max_row_div2 + 1;
INSERT INTO t0_aux(f_int1,f_int2,f_char1,f_char2,f_charbig)
SELECT -f_int1,-f_int1,CAST(-f_int1 AS CHAR),CAST(-f_int1 AS CHAR),
'just inserted' FROM t0_template
WHERE f_int1 BETWEEN @max_row_div2 - 1 AND @max_row_div2 + 1;
CREATE TRIGGER trg_1 BEFORE UPDATE ON t0_aux FOR EACH ROW
BEGIN
UPDATE t1 SET f_int1 = -f_int1, f_int2 = -f_int2,
f_charbig = 'updated by trigger'
      WHERE f_int1 = - old.f_int1;
END|
UPDATE t0_aux SET f_int1 =  - f_int1, f_int2 = - f_int2
WHERE f_int1 IN (- (@max_row_div2 - 1),- @max_row_div2,- (@max_row_div2 + 1));
	
# check trigger-4 success: 	1
DROP TRIGGER trg_1;
UPDATE t1 SET f_int1 = CAST(f_char1 AS SIGNED INT),
f_int2 = CAST(f_char1 AS SIGNED INT),
f_charbig = 'just inserted'
   WHERE f_int1 <> CAST(f_char1 AS SIGNED INT);
DELETE FROM t0_aux
WHERE ABS(f_int1) BETWEEN @max_row_div2 - 1 AND @max_row_div2 + 1;
INSERT INTO t0_aux(f_int1,f_int2,f_char1,f_char2,f_charbig)
SELECT -f_int1,-f_int1,CAST(-f_int1 AS CHAR),CAST(-f_int1 AS CHAR),
'just inserted' FROM t0_template
WHERE f_int1 BETWEEN @max_row_div2 - 1 AND @max_row_div2 + 1;
CREATE TRIGGER trg_1 AFTER UPDATE ON t0_aux FOR EACH ROW
BEGIN
UPDATE t1 SET f_int1 = -f_int1, f_int2 = -f_int2,
f_charbig = 'updated by trigger'
      WHERE f_int1 = new.f_int1;
END|
UPDATE t0_aux SET f_int1 =  - f_int1, f_int2 = - f_int2
WHERE f_int1 IN (- (@max_row_div2 - 1),- @max_row_div2,- (@max_row_div2 + 1));
	
# check trigger-5 success: 	1
DROP TRIGGER trg_1;
UPDATE t1 SET f_int1 = CAST(f_char1 AS SIGNED INT),
f_int2 = CAST(f_char1 AS SIGNED INT),
f_charbig = 'just inserted'
   WHERE f_int1 <> CAST(f_char1 AS SIGNED INT);
DELETE FROM t0_aux
WHERE ABS(f_int1) BETWEEN @max_row_div2 - 1 AND @max_row_div2 + 1;
INSERT INTO t0_aux(f_int1,f_int2,f_char1,f_char2,f_charbig)
SELECT -f_int1,-f_int1,CAST(-f_int1 AS CHAR),CAST(-f_int1 AS CHAR),
'just inserted' FROM t0_template
WHERE f_int1 BETWEEN @max_row_div2 - 1 AND @max_row_div2 + 1;
CREATE TRIGGER trg_1 AFTER UPDATE ON t0_aux FOR EACH ROW
BEGIN
UPDATE t1 SET f_int1 = -f_int1, f_int2 = -f_int2,
f_charbig = 'updated by trigger'
      WHERE f_int1 = - old.f_int1;
END|
UPDATE t0_aux SET f_int1 =  - f_int1, f_int2 = - f_int2
WHERE f_int1 IN (- (@max_row_div2 - 1),- @max_row_div2,- (@max_row_div2 + 1));
	
# check trigger-6 success: 	1
DROP TRIGGER trg_1;
UPDATE t1 SET f_int1 = CAST(f_char1 AS SIGNED INT),
f_int2 = CAST(f_char1 AS SIGNED INT),
f_charbig = 'just inserted'
   WHERE f_int1 <> CAST(f_char1 AS SIGNED INT);
DELETE FROM t0_aux
WHERE ABS(f_int1) BETWEEN @max_row_div2 - 1 AND @max_row_div2 + 1;
INSERT INTO t0_aux(f_int1,f_int2,f_char1,f_char2,f_charbig)
SELECT -f_int1,-f_int1,CAST(-f_int1 AS CHAR),CAST(-f_int1 AS CHAR),
'just inserted' FROM t0_template
WHERE f_int1 BETWEEN @max_row_div2 - 1 AND @max_row_div2 + 1;
CREATE TRIGGER trg_1 BEFORE DELETE ON t0_aux FOR EACH ROW
BEGIN
UPDATE t1 SET f_int1 = -f_int1, f_int2 = -f_int2,
f_charbig = 'updated by trigger'
      WHERE f_int1 = - old.f_int1;
END|
DELETE FROM t0_aux
WHERE f_int1 IN (- (@max_row_div2 - 1),- @max_row_div2,- (@max_row_div2 + 1));
	
# check trigger-7 success: 	1
DROP TRIGGER trg_1;
UPDATE t1 SET f_int1 = CAST(f_char1 AS SIGNED INT),
f_int2 = CAST(f_char1 AS SIGNED INT),
f_charbig = 'just inserted'
   WHERE f_int1 <> CAST(f_char1 AS SIGNED INT);
DELETE FROM t0_aux
WHERE ABS(f_int1) BETWEEN @max_row_div2 - 1 AND @max_row_div2 + 1;
INSERT INTO t0_aux(f_int1,f_int2,f_char1,f_char2,f_charbig)
SELECT -f_int1,-f_int1,CAST(-f_int1 AS CHAR),CAST(-f_int1 AS CHAR),
'just inserted' FROM t0_template
WHERE f_int1 BETWEEN @max_row_div2 - 1 AND @max_row_div2 + 1;
CREATE TRIGGER trg_1 AFTER DELETE ON t0_aux FOR EACH ROW
BEGIN
UPDATE t1 SET f_int1 = -f_int1, f_int2 = -f_int2,
f_charbig = 'updated by trigger'
      WHERE f_int1 = - old.f_int1;
END|
DELETE FROM t0_aux
WHERE f_int1 IN (- (@max_row_div2 - 1),- @max_row_div2,- (@max_row_div2 + 1));
	
# check trigger-8 success: 	1
DROP TRIGGER trg_1;
UPDATE t1 SET f_int1 = CAST(f_char1 AS SIGNED INT),
f_int2 = CAST(f_char1 AS SIGNED INT),
f_charbig = 'just inserted'
   WHERE f_int1 <> CAST(f_char1 AS SIGNED INT);
DELETE FROM t0_aux
WHERE ABS(f_int1) BETWEEN @max_row_div2 - 1 AND @max_row_div2 + 1;
DELETE FROM t1
WHERE f_int1 BETWEEN @max_row_div2 - 1 AND @max_row_div2 + 1;
CREATE TRIGGER trg_2 BEFORE UPDATE ON t1 FOR EACH ROW
BEGIN
SET new.f_int1 = old.f_int1 + @max_row,
new.f_int2 = old.f_int2 - @max_row,
new.f_charbig = '####updated per update trigger####';
END|
UPDATE t1
SET f_int1 = f_int1 + @max_row, f_int2 = f_int2 - @max_row,
f_charbig = '####updated per update statement itself####';
	
# check trigger-9 success: 	1
DROP TRIGGER trg_2;
UPDATE t1 SET f_int1 = CAST(f_char1 AS SIGNED INT),
f_int2 = CAST(f_char1 AS SIGNED INT),
f_charbig = CONCAT('===',f_char1,'===');
CREATE TRIGGER trg_2 BEFORE UPDATE ON t1 FOR EACH ROW
BEGIN
SET new.f_int1 = new.f_int1 + @max_row,
new.f_int2 = new.f_int2 - @max_row,
new.f_charbig = '####updated per update trigger####';
END|
UPDATE t1
SET f_int1 = f_int1 + @max_row, f_int2 = f_int2 - @max_row,
f_charbig = '####updated per update statement itself####';
	
# check trigger-10 success: 	1
DROP TRIGGER trg_2;
UPDATE t1 SET f_int1 = CAST(f_char1 AS SIGNED INT),
f_int2 = CAST(f_char1 AS SIGNED INT),
f_charbig = CONCAT('===',f_char1,'===');
CREATE TRIGGER trg_3 BEFORE INSERT ON t1 FOR EACH ROW
BEGIN
SET new.f_int1 = @my_max1 + @counter,
new.f_int2 = @my_min2 - @counter,
new.f_charbig = '####updated per insert trigger####';
SET @counter = @counter + 1;
END|
SET @counter = 1;
SELECT MAX(f_int1), MIN(f_int2) INTO @my_max1,@my_min2 FROM t1;
INSERT INTO t1 (f_int1, f_int2, f_char1, f_char2, f_charbig)
SELECT f_int1, f_int1, CAST(f_int1 AS CHAR),
CAST(f_int1 AS CHAR), 'just inserted' FROM t0_template
WHERE f_int1 BETWEEN @max_row_div2 - 1 AND @max_row_div2 + 1
ORDER BY f_int1;
DROP TRIGGER trg_3;
	
# check trigger-11 success: 	1
DELETE FROM t1
WHERE f_int1 <> CAST(f_char1 AS SIGNED INT)
AND f_int2 <> CAST(f_char1 AS SIGNED INT)
AND f_charbig = '####updated per insert trigger####';
CREATE TRIGGER trg_3 BEFORE INSERT ON t1 FOR EACH ROW
BEGIN
SET new.f_int1 = @my_max1 + @counter,
new.f_int2 = @my_min2 - @counter,
new.f_charbig = '####updated per insert trigger####';
SET @counter = @counter + 1;
END|
SET @counter = 1;
SELECT MAX(f_int1), MIN(f_int2) INTO @my_max1,@my_min2 FROM t1;
INSERT INTO t1 (f_char1, f_char2, f_charbig)
SELECT CAST(f_int1 AS CHAR),
CAST(f_int1 AS CHAR), 'just inserted' FROM t0_template
WHERE f_int1 BETWEEN @max_row_div2 - 1 AND @max_row_div2 + 1
ORDER BY f_int1;
DROP TRIGGER trg_3;
	
# check trigger-12 success: 	1
DELETE FROM t1
WHERE f_int1 <> CAST(f_char1 AS SIGNED INT)
AND f_int2 <> CAST(f_char1 AS SIGNED INT)
AND f_charbig = '####updated per insert trigger####';
ANALYZE  TABLE t1;
Table	Op	Msg_type	Msg_text
test.t1	analyze	note	The storage engine for the table doesn't support analyze
CHECK    TABLE t1 EXTENDED;
Table	Op	Msg_type	Msg_text
test.t1	check	note	The storage engine for the table doesn't support check
CHECKSUM TABLE t1 EXTENDED;
Table	Checksum
test.t1	<some_value>
OPTIMIZE TABLE t1;
Table	Op	Msg_type	Msg_text
test.t1	optimize	note	The storage engine for the table doesn't support optimize
# check layout success:    1
REPAIR   TABLE t1 EXTENDED;
Table	Op	Msg_type	Msg_text
test.t1	repair	note	The storage engine for the table doesn't support repair
# check layout success:    1
TRUNCATE t1;
	
# check TRUNCATE success: 	1
# check layout success:    1
# End usability test (inc/partition_check.inc)
DROP TABLE t1;
SET SESSION storage_engine='MyISAM';
DROP VIEW  IF EXISTS v1;
DROP TABLE IF EXISTS t1;
DROP TABLE IF EXISTS t0_aux;
DROP TABLE IF EXISTS t0_definition;
DROP TABLE IF EXISTS t0_template;<|MERGE_RESOLUTION|>--- conflicted
+++ resolved
@@ -1450,7 +1450,6 @@
 ( PARTITION part1 STORAGE ENGINE = 'MyISAM',
 PARTITION part2
 );
-ERROR HY000: The mix of handlers in the partitions is not allowed in this version of MySQL
 CREATE TABLE t1 (
 f_int1 INTEGER,
 f_int2 INTEGER,
@@ -1462,7 +1461,6 @@
 ( PARTITION part1                         ,
 PARTITION part2 STORAGE ENGINE = 'MyISAM'
 );
-ERROR HY000: The mix of handlers in the partitions is not allowed in this version of MySQL
 CREATE TABLE t1 (
 f_int1 INTEGER,
 f_int2 INTEGER,
@@ -1479,9 +1477,6 @@
 (SUBPARTITION subpart21 STORAGE ENGINE = 'MyISAM',
 SUBPARTITION subpart22 STORAGE ENGINE = 'MyISAM')
 );
-ERROR HY000: The mix of handlers in the partitions is not allowed in this version of MySQL
-# this should fail with ER_MIX_HANDLER_ERROR
-# after fixing Bug#33722
 CREATE TABLE t1 (
 f_int1 INTEGER,
 f_int2 INTEGER,
@@ -1971,9 +1966,6 @@
 (SUBPARTITION subpart21 STORAGE ENGINE = 'MyISAM',
 SUBPARTITION subpart22 STORAGE ENGINE = 'MyISAM')
 );
-ERROR HY000: The mix of handlers in the partitions is not allowed in this version of MySQL
-# this should work
-# after fixing Bug#33722
 CREATE TABLE t1 (
 f_int1 INTEGER,
 f_int2 INTEGER,
@@ -1990,7 +1982,6 @@
 (SUBPARTITION subpart21,
 SUBPARTITION subpart22)
 );
-ERROR HY000: The mix of handlers in the partitions is not allowed in this version of MySQL
 #------------------------------------------------------------------------
 # 5 Precedence of storage engine assignments (if there is any)
 #------------------------------------------------------------------------
@@ -2943,2800 +2934,6 @@
 (SUBPARTITION subpart21 STORAGE ENGINE = 'MyISAM',
 SUBPARTITION subpart22 STORAGE ENGINE = 'MyISAM')
 );
-<<<<<<< HEAD
-ERROR HY000: The mix of handlers in the partitions is not allowed in this version of MySQL
-=======
-INSERT INTO t1(f_int1,f_int2,f_char1,f_char2,f_charbig)
-SELECT f_int1,f_int2,f_char1,f_char2,f_charbig FROM t0_template;
-# Start usability test (inc/partition_check.inc)
-create_command
-SHOW CREATE TABLE t1;
-Table	Create Table
-t1	CREATE TABLE `t1` (
-  `f_int1` int(11) DEFAULT NULL,
-  `f_int2` int(11) DEFAULT NULL,
-  `f_char1` char(20) DEFAULT NULL,
-  `f_char2` char(20) DEFAULT NULL,
-  `f_charbig` varchar(1000) DEFAULT NULL
-) ENGINE=MyISAM DEFAULT CHARSET=latin1 /*!50100 PARTITION BY RANGE (f_int1) SUBPARTITION BY HASH (f_int1) (PARTITION part1 VALUES LESS THAN (10) (SUBPARTITION subpart11 ENGINE = MyISAM, SUBPARTITION subpart12 ENGINE = MyISAM), PARTITION part2 VALUES LESS THAN (2147483646) (SUBPARTITION subpart21 ENGINE = MyISAM, SUBPARTITION subpart22 ENGINE = MyISAM)) */
-
-unified filelist
-$MYSQLTEST_VARDIR/master-data/test/t1#P#part1#SP#subpart11.MYD
-$MYSQLTEST_VARDIR/master-data/test/t1#P#part1#SP#subpart11.MYI
-$MYSQLTEST_VARDIR/master-data/test/t1#P#part1#SP#subpart12.MYD
-$MYSQLTEST_VARDIR/master-data/test/t1#P#part1#SP#subpart12.MYI
-$MYSQLTEST_VARDIR/master-data/test/t1#P#part2#SP#subpart21.MYD
-$MYSQLTEST_VARDIR/master-data/test/t1#P#part2#SP#subpart21.MYI
-$MYSQLTEST_VARDIR/master-data/test/t1#P#part2#SP#subpart22.MYD
-$MYSQLTEST_VARDIR/master-data/test/t1#P#part2#SP#subpart22.MYI
-$MYSQLTEST_VARDIR/master-data/test/t1.frm
-$MYSQLTEST_VARDIR/master-data/test/t1.par
-
-# check prerequisites-1 success:    1
-# check COUNT(*) success:    1
-# check MIN/MAX(f_int1) success:    1
-# check MIN/MAX(f_int2) success:    1
-INSERT INTO t1 (f_int1, f_int2, f_char1, f_char2, f_charbig)
-SELECT f_int1, f_int1, CAST(f_int1 AS CHAR),
-CAST(f_int1 AS CHAR), 'delete me' FROM t0_template
-WHERE f_int1 IN (2,3);
-# check prerequisites-3 success:    1
-DELETE FROM t1 WHERE f_charbig = 'delete me';
-# INFO: Neither f_int1 nor f_int2 nor (f_int1,f_int2) is UNIQUE
-# check read via f_int1 success: 1
-# check read via f_int2 success: 1
-	
-# check multiple-1 success: 	1
-DELETE FROM t1 WHERE MOD(f_int1,3) = 0;
-	
-# check multiple-2 success: 	1
-INSERT INTO t1 SELECT * FROM t0_template
-WHERE MOD(f_int1,3) = 0;
-	
-# check multiple-3 success: 	1
-UPDATE t1 SET f_int1 = f_int1 + @max_row
-WHERE f_int1 BETWEEN @max_row_div2 - @max_row_div4
-AND @max_row_div2 + @max_row_div4;
-	
-# check multiple-4 success: 	1
-DELETE FROM t1
-WHERE f_int1 BETWEEN @max_row_div2 - @max_row_div4 + @max_row
-AND @max_row_div2 + @max_row_div4 + @max_row;
-	
-# check multiple-5 success: 	1
-SELECT MIN(f_int1) - 1 INTO @cur_value FROM t1;
-INSERT INTO t1
-SET f_int1 = @cur_value , f_int2 = @cur_value,
-f_char1 = CAST(@cur_value AS CHAR), f_char2 = CAST(@cur_value AS CHAR),
-f_charbig = '#SINGLE#';
-	
-# check single-1 success: 	1
-SELECT MAX(f_int1) + 1 INTO @cur_value FROM t1;
-INSERT INTO t1
-SET f_int1 = @cur_value , f_int2 = @cur_value,
-f_char1 = CAST(@cur_value AS CHAR), f_char2 = CAST(@cur_value AS CHAR),
-f_charbig = '#SINGLE#';
-	
-# check single-2 success: 	1
-SELECT MIN(f_int1) INTO @cur_value1 FROM t1;
-SELECT MAX(f_int1) + 1 INTO @cur_value2 FROM t1;
-UPDATE t1 SET f_int1 = @cur_value2
-WHERE  f_int1 = @cur_value1 AND f_charbig = '#SINGLE#';
-	
-# check single-3 success: 	1
-SET @cur_value1= -1;
-SELECT MAX(f_int1) INTO @cur_value2 FROM t1;
-UPDATE t1 SET f_int1 = @cur_value1
-WHERE  f_int1 = @cur_value2 AND f_charbig = '#SINGLE#';
-	
-# check single-4 success: 	1
-SELECT MAX(f_int1) INTO @cur_value FROM t1;
-DELETE FROM t1 WHERE f_int1 = @cur_value AND f_charbig = '#SINGLE#';
-	
-# check single-5 success: 	1
-DELETE FROM t1 WHERE f_int1 = -1 AND f_charbig = '#SINGLE#';
-	
-# check single-6 success: 	1
-INSERT INTO t1 SET f_int1 = @max_int_4 , f_int2 = @max_int_4, f_charbig = '#2147483647##';
-ERROR HY000: Table has no partition for value 2147483647
-DELETE FROM t1 WHERE f_int1 IS NULL OR f_int1 = 0;
-INSERT t1 SET f_int1 = 0 , f_int2 = 0,
-f_char1 = CAST(0 AS CHAR), f_char2 = CAST(0 AS CHAR),
-f_charbig = '#NULL#';
-INSERT INTO t1
-SET f_int1 = NULL , f_int2 = -@max_row,
-f_char1 = CAST(-@max_row AS CHAR), f_char2 = CAST(-@max_row AS CHAR),
-f_charbig = '#NULL#';
-# check null success:    1
-	
-# check null-1 success: 	1
-UPDATE t1 SET f_int1 = -@max_row
-WHERE f_int1 IS NULL AND f_int2 = -@max_row AND f_char1 = CAST(-@max_row AS CHAR)
-AND f_char2 = CAST(-@max_row AS CHAR) AND f_charbig = '#NULL#';
-	
-# check null-2 success: 	1
-UPDATE t1 SET f_int1 = NULL
-WHERE f_int1 = -@max_row AND f_int2 = -@max_row AND f_char1 = CAST(-@max_row AS CHAR)
-AND f_char2 = CAST(-@max_row AS CHAR) AND f_charbig = '#NULL#';
-	
-# check null-3 success: 	1
-DELETE FROM t1
-WHERE f_int1 IS NULL AND f_int2 = -@max_row AND f_char1 = CAST(-@max_row AS CHAR)
-AND f_char2 = CAST(-@max_row AS CHAR) AND f_charbig = '#NULL#';
-	
-# check null-4 success: 	1
-DELETE FROM t1
-WHERE f_int1 = 0 AND f_int2 = 0
-AND f_char1 = CAST(0 AS CHAR) AND f_char2 = CAST(0 AS CHAR)
-AND f_charbig = '#NULL#';
-SET AUTOCOMMIT= 0;
-INSERT INTO t1 (f_int1, f_int2, f_char1, f_char2, f_charbig)
-SELECT f_int1, f_int1, '', '', 'was inserted'
-FROM t0_template source_tab
-WHERE f_int1 BETWEEN @max_row_div4 AND @max_row_div2 + @max_row_div4;
-	
-# check transactions-1 success: 	1
-COMMIT WORK;
-	
-# check transactions-2 success: 	1
-ROLLBACK WORK;
-	
-# check transactions-3 success: 	1
-DELETE FROM t1 WHERE f_charbig = 'was inserted';
-COMMIT WORK;
-ROLLBACK WORK;
-	
-# check transactions-4 success: 	1
-INSERT INTO t1 (f_int1, f_int2, f_char1, f_char2, f_charbig)
-SELECT f_int1, f_int1, '', '', 'was inserted'
-FROM t0_template source_tab
-WHERE f_int1 BETWEEN @max_row_div4 AND @max_row_div2 + @max_row_div4;
-	
-# check transactions-5 success: 	1
-ROLLBACK WORK;
-Warnings:
-Warning	1196	Some non-transactional changed tables couldn't be rolled back
-	
-# check transactions-6 success: 	1
-# INFO: Storage engine used for t1 seems to be not transactional.
-COMMIT;
-	
-# check transactions-7 success: 	1
-DELETE FROM t1 WHERE f_charbig = 'was inserted';
-COMMIT WORK;
-SET @@session.sql_mode = 'traditional';
-SELECT @max_row_div2 + @max_row_div4 - @max_row_div4 + 1 INTO @exp_inserted_rows;
-INSERT INTO t1 (f_int1, f_int2, f_char1, f_char2, f_charbig)
-SELECT IF(f_int1 = @max_row_div2,f_int1 / 0,f_int1),f_int1,
-'', '', 'was inserted' FROM t0_template
-WHERE f_int1 BETWEEN @max_row_div4 AND @max_row_div2 + @max_row_div4;
-ERROR 22012: Division by 0
-COMMIT;
-	
-# check transactions-8 success: 	1
-# INFO: Storage engine used for t1 seems to be unable to revert
-#       changes made by the failing statement.
-SET @@session.sql_mode = '';
-SET AUTOCOMMIT= 1;
-DELETE FROM t1 WHERE f_charbig = 'was inserted';
-COMMIT WORK;
-UPDATE t1 SET f_charbig = REPEAT('b', 1000);
-	
-# check special-1 success: 	1
-UPDATE t1 SET f_charbig = '';
-	
-# check special-2 success: 	1
-UPDATE t1 SET f_charbig = CONCAT('===',CAST(f_int1 AS CHAR),'===');
-INSERT INTO t1(f_int1,f_int2,f_char1,f_char2,f_charbig)
-SELECT f_int1,f_int2,f_char1,f_char2,'just inserted' FROM t0_template
-WHERE f_int1 BETWEEN @max_row_div2 - 1 AND @max_row_div2 + 1;
-INSERT INTO t0_aux(f_int1,f_int2,f_char1,f_char2,f_charbig)
-SELECT -f_int1,-f_int1,CAST(-f_int1 AS CHAR),CAST(-f_int1 AS CHAR),
-'just inserted' FROM t0_template
-WHERE f_int1 BETWEEN @max_row_div2 - 1 AND @max_row_div2 + 1;
-CREATE TRIGGER trg_1 BEFORE INSERT ON t0_aux FOR EACH ROW
-BEGIN
-UPDATE t1 SET f_int1 = -f_int1, f_int2 = -f_int2,
-f_charbig = 'updated by trigger'
-      WHERE f_int1 = new.f_int1;
-END|
-INSERT INTO t0_aux(f_int1,f_int2,f_char1,f_char2,f_charbig)
-SELECT f_int1,f_int2,f_char1,f_char2,NULL FROM t0_template
-WHERE f_int1 BETWEEN @max_row_div2 - 1 AND @max_row_div2 + 1;
-	
-# check trigger-1 success: 	1
-DROP TRIGGER trg_1;
-UPDATE t1 SET f_int1 = CAST(f_char1 AS SIGNED INT),
-f_int2 = CAST(f_char1 AS SIGNED INT),
-f_charbig = 'just inserted'
-   WHERE f_int1 <> CAST(f_char1 AS SIGNED INT);
-DELETE FROM t0_aux
-WHERE ABS(f_int1) BETWEEN @max_row_div2 - 1 AND @max_row_div2 + 1;
-INSERT INTO t0_aux(f_int1,f_int2,f_char1,f_char2,f_charbig)
-SELECT -f_int1,-f_int1,CAST(-f_int1 AS CHAR),CAST(-f_int1 AS CHAR),
-'just inserted' FROM t0_template
-WHERE f_int1 BETWEEN @max_row_div2 - 1 AND @max_row_div2 + 1;
-CREATE TRIGGER trg_1 AFTER INSERT ON t0_aux FOR EACH ROW
-BEGIN
-UPDATE t1 SET f_int1 = -f_int1, f_int2 = -f_int2,
-f_charbig = 'updated by trigger'
-      WHERE f_int1 = new.f_int1;
-END|
-INSERT INTO t0_aux(f_int1,f_int2,f_char1,f_char2,f_charbig)
-SELECT f_int1,f_int2,f_char1,f_char2,NULL FROM t0_template
-WHERE f_int1 BETWEEN @max_row_div2 - 1 AND @max_row_div2 + 1;
-	
-# check trigger-2 success: 	1
-DROP TRIGGER trg_1;
-UPDATE t1 SET f_int1 = CAST(f_char1 AS SIGNED INT),
-f_int2 = CAST(f_char1 AS SIGNED INT),
-f_charbig = 'just inserted'
-   WHERE f_int1 <> CAST(f_char1 AS SIGNED INT);
-DELETE FROM t0_aux
-WHERE ABS(f_int1) BETWEEN @max_row_div2 - 1 AND @max_row_div2 + 1;
-INSERT INTO t0_aux(f_int1,f_int2,f_char1,f_char2,f_charbig)
-SELECT -f_int1,-f_int1,CAST(-f_int1 AS CHAR),CAST(-f_int1 AS CHAR),
-'just inserted' FROM t0_template
-WHERE f_int1 BETWEEN @max_row_div2 - 1 AND @max_row_div2 + 1;
-CREATE TRIGGER trg_1 BEFORE UPDATE ON t0_aux FOR EACH ROW
-BEGIN
-UPDATE t1 SET f_int1 = -f_int1, f_int2 = -f_int2,
-f_charbig = 'updated by trigger'
-      WHERE f_int1 = new.f_int1;
-END|
-UPDATE t0_aux SET f_int1 =  - f_int1, f_int2 = - f_int2
-WHERE f_int1 IN (- (@max_row_div2 - 1),- @max_row_div2,- (@max_row_div2 + 1));
-	
-# check trigger-3 success: 	1
-DROP TRIGGER trg_1;
-UPDATE t1 SET f_int1 = CAST(f_char1 AS SIGNED INT),
-f_int2 = CAST(f_char1 AS SIGNED INT),
-f_charbig = 'just inserted'
-   WHERE f_int1 <> CAST(f_char1 AS SIGNED INT);
-DELETE FROM t0_aux
-WHERE ABS(f_int1) BETWEEN @max_row_div2 - 1 AND @max_row_div2 + 1;
-INSERT INTO t0_aux(f_int1,f_int2,f_char1,f_char2,f_charbig)
-SELECT -f_int1,-f_int1,CAST(-f_int1 AS CHAR),CAST(-f_int1 AS CHAR),
-'just inserted' FROM t0_template
-WHERE f_int1 BETWEEN @max_row_div2 - 1 AND @max_row_div2 + 1;
-CREATE TRIGGER trg_1 BEFORE UPDATE ON t0_aux FOR EACH ROW
-BEGIN
-UPDATE t1 SET f_int1 = -f_int1, f_int2 = -f_int2,
-f_charbig = 'updated by trigger'
-      WHERE f_int1 = - old.f_int1;
-END|
-UPDATE t0_aux SET f_int1 =  - f_int1, f_int2 = - f_int2
-WHERE f_int1 IN (- (@max_row_div2 - 1),- @max_row_div2,- (@max_row_div2 + 1));
-	
-# check trigger-4 success: 	1
-DROP TRIGGER trg_1;
-UPDATE t1 SET f_int1 = CAST(f_char1 AS SIGNED INT),
-f_int2 = CAST(f_char1 AS SIGNED INT),
-f_charbig = 'just inserted'
-   WHERE f_int1 <> CAST(f_char1 AS SIGNED INT);
-DELETE FROM t0_aux
-WHERE ABS(f_int1) BETWEEN @max_row_div2 - 1 AND @max_row_div2 + 1;
-INSERT INTO t0_aux(f_int1,f_int2,f_char1,f_char2,f_charbig)
-SELECT -f_int1,-f_int1,CAST(-f_int1 AS CHAR),CAST(-f_int1 AS CHAR),
-'just inserted' FROM t0_template
-WHERE f_int1 BETWEEN @max_row_div2 - 1 AND @max_row_div2 + 1;
-CREATE TRIGGER trg_1 AFTER UPDATE ON t0_aux FOR EACH ROW
-BEGIN
-UPDATE t1 SET f_int1 = -f_int1, f_int2 = -f_int2,
-f_charbig = 'updated by trigger'
-      WHERE f_int1 = new.f_int1;
-END|
-UPDATE t0_aux SET f_int1 =  - f_int1, f_int2 = - f_int2
-WHERE f_int1 IN (- (@max_row_div2 - 1),- @max_row_div2,- (@max_row_div2 + 1));
-	
-# check trigger-5 success: 	1
-DROP TRIGGER trg_1;
-UPDATE t1 SET f_int1 = CAST(f_char1 AS SIGNED INT),
-f_int2 = CAST(f_char1 AS SIGNED INT),
-f_charbig = 'just inserted'
-   WHERE f_int1 <> CAST(f_char1 AS SIGNED INT);
-DELETE FROM t0_aux
-WHERE ABS(f_int1) BETWEEN @max_row_div2 - 1 AND @max_row_div2 + 1;
-INSERT INTO t0_aux(f_int1,f_int2,f_char1,f_char2,f_charbig)
-SELECT -f_int1,-f_int1,CAST(-f_int1 AS CHAR),CAST(-f_int1 AS CHAR),
-'just inserted' FROM t0_template
-WHERE f_int1 BETWEEN @max_row_div2 - 1 AND @max_row_div2 + 1;
-CREATE TRIGGER trg_1 AFTER UPDATE ON t0_aux FOR EACH ROW
-BEGIN
-UPDATE t1 SET f_int1 = -f_int1, f_int2 = -f_int2,
-f_charbig = 'updated by trigger'
-      WHERE f_int1 = - old.f_int1;
-END|
-UPDATE t0_aux SET f_int1 =  - f_int1, f_int2 = - f_int2
-WHERE f_int1 IN (- (@max_row_div2 - 1),- @max_row_div2,- (@max_row_div2 + 1));
-	
-# check trigger-6 success: 	1
-DROP TRIGGER trg_1;
-UPDATE t1 SET f_int1 = CAST(f_char1 AS SIGNED INT),
-f_int2 = CAST(f_char1 AS SIGNED INT),
-f_charbig = 'just inserted'
-   WHERE f_int1 <> CAST(f_char1 AS SIGNED INT);
-DELETE FROM t0_aux
-WHERE ABS(f_int1) BETWEEN @max_row_div2 - 1 AND @max_row_div2 + 1;
-INSERT INTO t0_aux(f_int1,f_int2,f_char1,f_char2,f_charbig)
-SELECT -f_int1,-f_int1,CAST(-f_int1 AS CHAR),CAST(-f_int1 AS CHAR),
-'just inserted' FROM t0_template
-WHERE f_int1 BETWEEN @max_row_div2 - 1 AND @max_row_div2 + 1;
-CREATE TRIGGER trg_1 BEFORE DELETE ON t0_aux FOR EACH ROW
-BEGIN
-UPDATE t1 SET f_int1 = -f_int1, f_int2 = -f_int2,
-f_charbig = 'updated by trigger'
-      WHERE f_int1 = - old.f_int1;
-END|
-DELETE FROM t0_aux
-WHERE f_int1 IN (- (@max_row_div2 - 1),- @max_row_div2,- (@max_row_div2 + 1));
-	
-# check trigger-7 success: 	1
-DROP TRIGGER trg_1;
-UPDATE t1 SET f_int1 = CAST(f_char1 AS SIGNED INT),
-f_int2 = CAST(f_char1 AS SIGNED INT),
-f_charbig = 'just inserted'
-   WHERE f_int1 <> CAST(f_char1 AS SIGNED INT);
-DELETE FROM t0_aux
-WHERE ABS(f_int1) BETWEEN @max_row_div2 - 1 AND @max_row_div2 + 1;
-INSERT INTO t0_aux(f_int1,f_int2,f_char1,f_char2,f_charbig)
-SELECT -f_int1,-f_int1,CAST(-f_int1 AS CHAR),CAST(-f_int1 AS CHAR),
-'just inserted' FROM t0_template
-WHERE f_int1 BETWEEN @max_row_div2 - 1 AND @max_row_div2 + 1;
-CREATE TRIGGER trg_1 AFTER DELETE ON t0_aux FOR EACH ROW
-BEGIN
-UPDATE t1 SET f_int1 = -f_int1, f_int2 = -f_int2,
-f_charbig = 'updated by trigger'
-      WHERE f_int1 = - old.f_int1;
-END|
-DELETE FROM t0_aux
-WHERE f_int1 IN (- (@max_row_div2 - 1),- @max_row_div2,- (@max_row_div2 + 1));
-	
-# check trigger-8 success: 	1
-DROP TRIGGER trg_1;
-UPDATE t1 SET f_int1 = CAST(f_char1 AS SIGNED INT),
-f_int2 = CAST(f_char1 AS SIGNED INT),
-f_charbig = 'just inserted'
-   WHERE f_int1 <> CAST(f_char1 AS SIGNED INT);
-DELETE FROM t0_aux
-WHERE ABS(f_int1) BETWEEN @max_row_div2 - 1 AND @max_row_div2 + 1;
-DELETE FROM t1
-WHERE f_int1 BETWEEN @max_row_div2 - 1 AND @max_row_div2 + 1;
-CREATE TRIGGER trg_2 BEFORE UPDATE ON t1 FOR EACH ROW
-BEGIN
-SET new.f_int1 = old.f_int1 + @max_row,
-new.f_int2 = old.f_int2 - @max_row,
-new.f_charbig = '####updated per update trigger####';
-END|
-UPDATE t1
-SET f_int1 = f_int1 + @max_row, f_int2 = f_int2 - @max_row,
-f_charbig = '####updated per update statement itself####';
-	
-# check trigger-9 success: 	1
-DROP TRIGGER trg_2;
-UPDATE t1 SET f_int1 = CAST(f_char1 AS SIGNED INT),
-f_int2 = CAST(f_char1 AS SIGNED INT),
-f_charbig = CONCAT('===',f_char1,'===');
-CREATE TRIGGER trg_2 BEFORE UPDATE ON t1 FOR EACH ROW
-BEGIN
-SET new.f_int1 = new.f_int1 + @max_row,
-new.f_int2 = new.f_int2 - @max_row,
-new.f_charbig = '####updated per update trigger####';
-END|
-UPDATE t1
-SET f_int1 = f_int1 + @max_row, f_int2 = f_int2 - @max_row,
-f_charbig = '####updated per update statement itself####';
-	
-# check trigger-10 success: 	1
-DROP TRIGGER trg_2;
-UPDATE t1 SET f_int1 = CAST(f_char1 AS SIGNED INT),
-f_int2 = CAST(f_char1 AS SIGNED INT),
-f_charbig = CONCAT('===',f_char1,'===');
-CREATE TRIGGER trg_3 BEFORE INSERT ON t1 FOR EACH ROW
-BEGIN
-SET new.f_int1 = @my_max1 + @counter,
-new.f_int2 = @my_min2 - @counter,
-new.f_charbig = '####updated per insert trigger####';
-SET @counter = @counter + 1;
-END|
-SET @counter = 1;
-SELECT MAX(f_int1), MIN(f_int2) INTO @my_max1,@my_min2 FROM t1;
-INSERT INTO t1 (f_int1, f_int2, f_char1, f_char2, f_charbig)
-SELECT f_int1, f_int1, CAST(f_int1 AS CHAR),
-CAST(f_int1 AS CHAR), 'just inserted' FROM t0_template
-WHERE f_int1 BETWEEN @max_row_div2 - 1 AND @max_row_div2 + 1
-ORDER BY f_int1;
-DROP TRIGGER trg_3;
-	
-# check trigger-11 success: 	1
-DELETE FROM t1
-WHERE f_int1 <> CAST(f_char1 AS SIGNED INT)
-AND f_int2 <> CAST(f_char1 AS SIGNED INT)
-AND f_charbig = '####updated per insert trigger####';
-CREATE TRIGGER trg_3 BEFORE INSERT ON t1 FOR EACH ROW
-BEGIN
-SET new.f_int1 = @my_max1 + @counter,
-new.f_int2 = @my_min2 - @counter,
-new.f_charbig = '####updated per insert trigger####';
-SET @counter = @counter + 1;
-END|
-SET @counter = 1;
-SELECT MAX(f_int1), MIN(f_int2) INTO @my_max1,@my_min2 FROM t1;
-INSERT INTO t1 (f_char1, f_char2, f_charbig)
-SELECT CAST(f_int1 AS CHAR),
-CAST(f_int1 AS CHAR), 'just inserted' FROM t0_template
-WHERE f_int1 BETWEEN @max_row_div2 - 1 AND @max_row_div2 + 1
-ORDER BY f_int1;
-DROP TRIGGER trg_3;
-	
-# check trigger-12 success: 	1
-DELETE FROM t1
-WHERE f_int1 <> CAST(f_char1 AS SIGNED INT)
-AND f_int2 <> CAST(f_char1 AS SIGNED INT)
-AND f_charbig = '####updated per insert trigger####';
-ANALYZE  TABLE t1;
-Table	Op	Msg_type	Msg_text
-test.t1	analyze	note	The storage engine for the table doesn't support analyze
-CHECK    TABLE t1 EXTENDED;
-Table	Op	Msg_type	Msg_text
-test.t1	check	note	The storage engine for the table doesn't support check
-CHECKSUM TABLE t1 EXTENDED;
-Table	Checksum
-test.t1	<some_value>
-OPTIMIZE TABLE t1;
-Table	Op	Msg_type	Msg_text
-test.t1	optimize	note	The storage engine for the table doesn't support optimize
-# check layout success:    1
-REPAIR   TABLE t1 EXTENDED;
-Table	Op	Msg_type	Msg_text
-test.t1	repair	note	The storage engine for the table doesn't support repair
-# check layout success:    1
-TRUNCATE t1;
-	
-# check TRUNCATE success: 	1
-# check layout success:    1
-# End usability test (inc/partition_check.inc)
-DROP TABLE t1;
-#------------------------------------------------------------------------
-# 4 Storage engine assignment after partition name + after name of
-#   subpartitions belonging to another partition
-#------------------------------------------------------------------------
-CREATE TABLE t1 (
-f_int1 INTEGER,
-f_int2 INTEGER,
-f_char1 CHAR(20),
-f_char2 CHAR(20),
-f_charbig VARCHAR(1000)
-)
-PARTITION BY RANGE(f_int1)
-SUBPARTITION BY HASH(f_int1)
-( PARTITION part1 VALUES LESS THAN (10) ENGINE = 'MyISAM'
-(SUBPARTITION subpart11,
-SUBPARTITION subpart12),
-PARTITION part2 VALUES LESS THAN (2147483646)
-(SUBPARTITION subpart21 STORAGE ENGINE = 'MyISAM',
-SUBPARTITION subpart22 STORAGE ENGINE = 'MyISAM')
-);
-INSERT INTO t1(f_int1,f_int2,f_char1,f_char2,f_charbig)
-SELECT f_int1,f_int2,f_char1,f_char2,f_charbig FROM t0_template;
-# Start usability test (inc/partition_check.inc)
-create_command
-SHOW CREATE TABLE t1;
-Table	Create Table
-t1	CREATE TABLE `t1` (
-  `f_int1` int(11) DEFAULT NULL,
-  `f_int2` int(11) DEFAULT NULL,
-  `f_char1` char(20) DEFAULT NULL,
-  `f_char2` char(20) DEFAULT NULL,
-  `f_charbig` varchar(1000) DEFAULT NULL
-) ENGINE=MyISAM DEFAULT CHARSET=latin1 /*!50100 PARTITION BY RANGE (f_int1) SUBPARTITION BY HASH (f_int1) (PARTITION part1 VALUES LESS THAN (10) (SUBPARTITION subpart11 ENGINE = MyISAM, SUBPARTITION subpart12 ENGINE = MyISAM), PARTITION part2 VALUES LESS THAN (2147483646) (SUBPARTITION subpart21 ENGINE = MyISAM, SUBPARTITION subpart22 ENGINE = MyISAM)) */
-
-unified filelist
-$MYSQLTEST_VARDIR/master-data/test/t1#P#part1#SP#subpart11.MYD
-$MYSQLTEST_VARDIR/master-data/test/t1#P#part1#SP#subpart11.MYI
-$MYSQLTEST_VARDIR/master-data/test/t1#P#part1#SP#subpart12.MYD
-$MYSQLTEST_VARDIR/master-data/test/t1#P#part1#SP#subpart12.MYI
-$MYSQLTEST_VARDIR/master-data/test/t1#P#part2#SP#subpart21.MYD
-$MYSQLTEST_VARDIR/master-data/test/t1#P#part2#SP#subpart21.MYI
-$MYSQLTEST_VARDIR/master-data/test/t1#P#part2#SP#subpart22.MYD
-$MYSQLTEST_VARDIR/master-data/test/t1#P#part2#SP#subpart22.MYI
-$MYSQLTEST_VARDIR/master-data/test/t1.frm
-$MYSQLTEST_VARDIR/master-data/test/t1.par
-
-# check prerequisites-1 success:    1
-# check COUNT(*) success:    1
-# check MIN/MAX(f_int1) success:    1
-# check MIN/MAX(f_int2) success:    1
-INSERT INTO t1 (f_int1, f_int2, f_char1, f_char2, f_charbig)
-SELECT f_int1, f_int1, CAST(f_int1 AS CHAR),
-CAST(f_int1 AS CHAR), 'delete me' FROM t0_template
-WHERE f_int1 IN (2,3);
-# check prerequisites-3 success:    1
-DELETE FROM t1 WHERE f_charbig = 'delete me';
-# INFO: Neither f_int1 nor f_int2 nor (f_int1,f_int2) is UNIQUE
-# check read via f_int1 success: 1
-# check read via f_int2 success: 1
-	
-# check multiple-1 success: 	1
-DELETE FROM t1 WHERE MOD(f_int1,3) = 0;
-	
-# check multiple-2 success: 	1
-INSERT INTO t1 SELECT * FROM t0_template
-WHERE MOD(f_int1,3) = 0;
-	
-# check multiple-3 success: 	1
-UPDATE t1 SET f_int1 = f_int1 + @max_row
-WHERE f_int1 BETWEEN @max_row_div2 - @max_row_div4
-AND @max_row_div2 + @max_row_div4;
-	
-# check multiple-4 success: 	1
-DELETE FROM t1
-WHERE f_int1 BETWEEN @max_row_div2 - @max_row_div4 + @max_row
-AND @max_row_div2 + @max_row_div4 + @max_row;
-	
-# check multiple-5 success: 	1
-SELECT MIN(f_int1) - 1 INTO @cur_value FROM t1;
-INSERT INTO t1
-SET f_int1 = @cur_value , f_int2 = @cur_value,
-f_char1 = CAST(@cur_value AS CHAR), f_char2 = CAST(@cur_value AS CHAR),
-f_charbig = '#SINGLE#';
-	
-# check single-1 success: 	1
-SELECT MAX(f_int1) + 1 INTO @cur_value FROM t1;
-INSERT INTO t1
-SET f_int1 = @cur_value , f_int2 = @cur_value,
-f_char1 = CAST(@cur_value AS CHAR), f_char2 = CAST(@cur_value AS CHAR),
-f_charbig = '#SINGLE#';
-	
-# check single-2 success: 	1
-SELECT MIN(f_int1) INTO @cur_value1 FROM t1;
-SELECT MAX(f_int1) + 1 INTO @cur_value2 FROM t1;
-UPDATE t1 SET f_int1 = @cur_value2
-WHERE  f_int1 = @cur_value1 AND f_charbig = '#SINGLE#';
-	
-# check single-3 success: 	1
-SET @cur_value1= -1;
-SELECT MAX(f_int1) INTO @cur_value2 FROM t1;
-UPDATE t1 SET f_int1 = @cur_value1
-WHERE  f_int1 = @cur_value2 AND f_charbig = '#SINGLE#';
-	
-# check single-4 success: 	1
-SELECT MAX(f_int1) INTO @cur_value FROM t1;
-DELETE FROM t1 WHERE f_int1 = @cur_value AND f_charbig = '#SINGLE#';
-	
-# check single-5 success: 	1
-DELETE FROM t1 WHERE f_int1 = -1 AND f_charbig = '#SINGLE#';
-	
-# check single-6 success: 	1
-INSERT INTO t1 SET f_int1 = @max_int_4 , f_int2 = @max_int_4, f_charbig = '#2147483647##';
-ERROR HY000: Table has no partition for value 2147483647
-DELETE FROM t1 WHERE f_int1 IS NULL OR f_int1 = 0;
-INSERT t1 SET f_int1 = 0 , f_int2 = 0,
-f_char1 = CAST(0 AS CHAR), f_char2 = CAST(0 AS CHAR),
-f_charbig = '#NULL#';
-INSERT INTO t1
-SET f_int1 = NULL , f_int2 = -@max_row,
-f_char1 = CAST(-@max_row AS CHAR), f_char2 = CAST(-@max_row AS CHAR),
-f_charbig = '#NULL#';
-# check null success:    1
-	
-# check null-1 success: 	1
-UPDATE t1 SET f_int1 = -@max_row
-WHERE f_int1 IS NULL AND f_int2 = -@max_row AND f_char1 = CAST(-@max_row AS CHAR)
-AND f_char2 = CAST(-@max_row AS CHAR) AND f_charbig = '#NULL#';
-	
-# check null-2 success: 	1
-UPDATE t1 SET f_int1 = NULL
-WHERE f_int1 = -@max_row AND f_int2 = -@max_row AND f_char1 = CAST(-@max_row AS CHAR)
-AND f_char2 = CAST(-@max_row AS CHAR) AND f_charbig = '#NULL#';
-	
-# check null-3 success: 	1
-DELETE FROM t1
-WHERE f_int1 IS NULL AND f_int2 = -@max_row AND f_char1 = CAST(-@max_row AS CHAR)
-AND f_char2 = CAST(-@max_row AS CHAR) AND f_charbig = '#NULL#';
-	
-# check null-4 success: 	1
-DELETE FROM t1
-WHERE f_int1 = 0 AND f_int2 = 0
-AND f_char1 = CAST(0 AS CHAR) AND f_char2 = CAST(0 AS CHAR)
-AND f_charbig = '#NULL#';
-SET AUTOCOMMIT= 0;
-INSERT INTO t1 (f_int1, f_int2, f_char1, f_char2, f_charbig)
-SELECT f_int1, f_int1, '', '', 'was inserted'
-FROM t0_template source_tab
-WHERE f_int1 BETWEEN @max_row_div4 AND @max_row_div2 + @max_row_div4;
-	
-# check transactions-1 success: 	1
-COMMIT WORK;
-	
-# check transactions-2 success: 	1
-ROLLBACK WORK;
-	
-# check transactions-3 success: 	1
-DELETE FROM t1 WHERE f_charbig = 'was inserted';
-COMMIT WORK;
-ROLLBACK WORK;
-	
-# check transactions-4 success: 	1
-INSERT INTO t1 (f_int1, f_int2, f_char1, f_char2, f_charbig)
-SELECT f_int1, f_int1, '', '', 'was inserted'
-FROM t0_template source_tab
-WHERE f_int1 BETWEEN @max_row_div4 AND @max_row_div2 + @max_row_div4;
-	
-# check transactions-5 success: 	1
-ROLLBACK WORK;
-Warnings:
-Warning	1196	Some non-transactional changed tables couldn't be rolled back
-	
-# check transactions-6 success: 	1
-# INFO: Storage engine used for t1 seems to be not transactional.
-COMMIT;
-	
-# check transactions-7 success: 	1
-DELETE FROM t1 WHERE f_charbig = 'was inserted';
-COMMIT WORK;
-SET @@session.sql_mode = 'traditional';
-SELECT @max_row_div2 + @max_row_div4 - @max_row_div4 + 1 INTO @exp_inserted_rows;
-INSERT INTO t1 (f_int1, f_int2, f_char1, f_char2, f_charbig)
-SELECT IF(f_int1 = @max_row_div2,f_int1 / 0,f_int1),f_int1,
-'', '', 'was inserted' FROM t0_template
-WHERE f_int1 BETWEEN @max_row_div4 AND @max_row_div2 + @max_row_div4;
-ERROR 22012: Division by 0
-COMMIT;
-	
-# check transactions-8 success: 	1
-# INFO: Storage engine used for t1 seems to be unable to revert
-#       changes made by the failing statement.
-SET @@session.sql_mode = '';
-SET AUTOCOMMIT= 1;
-DELETE FROM t1 WHERE f_charbig = 'was inserted';
-COMMIT WORK;
-UPDATE t1 SET f_charbig = REPEAT('b', 1000);
-	
-# check special-1 success: 	1
-UPDATE t1 SET f_charbig = '';
-	
-# check special-2 success: 	1
-UPDATE t1 SET f_charbig = CONCAT('===',CAST(f_int1 AS CHAR),'===');
-INSERT INTO t1(f_int1,f_int2,f_char1,f_char2,f_charbig)
-SELECT f_int1,f_int2,f_char1,f_char2,'just inserted' FROM t0_template
-WHERE f_int1 BETWEEN @max_row_div2 - 1 AND @max_row_div2 + 1;
-INSERT INTO t0_aux(f_int1,f_int2,f_char1,f_char2,f_charbig)
-SELECT -f_int1,-f_int1,CAST(-f_int1 AS CHAR),CAST(-f_int1 AS CHAR),
-'just inserted' FROM t0_template
-WHERE f_int1 BETWEEN @max_row_div2 - 1 AND @max_row_div2 + 1;
-CREATE TRIGGER trg_1 BEFORE INSERT ON t0_aux FOR EACH ROW
-BEGIN
-UPDATE t1 SET f_int1 = -f_int1, f_int2 = -f_int2,
-f_charbig = 'updated by trigger'
-      WHERE f_int1 = new.f_int1;
-END|
-INSERT INTO t0_aux(f_int1,f_int2,f_char1,f_char2,f_charbig)
-SELECT f_int1,f_int2,f_char1,f_char2,NULL FROM t0_template
-WHERE f_int1 BETWEEN @max_row_div2 - 1 AND @max_row_div2 + 1;
-	
-# check trigger-1 success: 	1
-DROP TRIGGER trg_1;
-UPDATE t1 SET f_int1 = CAST(f_char1 AS SIGNED INT),
-f_int2 = CAST(f_char1 AS SIGNED INT),
-f_charbig = 'just inserted'
-   WHERE f_int1 <> CAST(f_char1 AS SIGNED INT);
-DELETE FROM t0_aux
-WHERE ABS(f_int1) BETWEEN @max_row_div2 - 1 AND @max_row_div2 + 1;
-INSERT INTO t0_aux(f_int1,f_int2,f_char1,f_char2,f_charbig)
-SELECT -f_int1,-f_int1,CAST(-f_int1 AS CHAR),CAST(-f_int1 AS CHAR),
-'just inserted' FROM t0_template
-WHERE f_int1 BETWEEN @max_row_div2 - 1 AND @max_row_div2 + 1;
-CREATE TRIGGER trg_1 AFTER INSERT ON t0_aux FOR EACH ROW
-BEGIN
-UPDATE t1 SET f_int1 = -f_int1, f_int2 = -f_int2,
-f_charbig = 'updated by trigger'
-      WHERE f_int1 = new.f_int1;
-END|
-INSERT INTO t0_aux(f_int1,f_int2,f_char1,f_char2,f_charbig)
-SELECT f_int1,f_int2,f_char1,f_char2,NULL FROM t0_template
-WHERE f_int1 BETWEEN @max_row_div2 - 1 AND @max_row_div2 + 1;
-	
-# check trigger-2 success: 	1
-DROP TRIGGER trg_1;
-UPDATE t1 SET f_int1 = CAST(f_char1 AS SIGNED INT),
-f_int2 = CAST(f_char1 AS SIGNED INT),
-f_charbig = 'just inserted'
-   WHERE f_int1 <> CAST(f_char1 AS SIGNED INT);
-DELETE FROM t0_aux
-WHERE ABS(f_int1) BETWEEN @max_row_div2 - 1 AND @max_row_div2 + 1;
-INSERT INTO t0_aux(f_int1,f_int2,f_char1,f_char2,f_charbig)
-SELECT -f_int1,-f_int1,CAST(-f_int1 AS CHAR),CAST(-f_int1 AS CHAR),
-'just inserted' FROM t0_template
-WHERE f_int1 BETWEEN @max_row_div2 - 1 AND @max_row_div2 + 1;
-CREATE TRIGGER trg_1 BEFORE UPDATE ON t0_aux FOR EACH ROW
-BEGIN
-UPDATE t1 SET f_int1 = -f_int1, f_int2 = -f_int2,
-f_charbig = 'updated by trigger'
-      WHERE f_int1 = new.f_int1;
-END|
-UPDATE t0_aux SET f_int1 =  - f_int1, f_int2 = - f_int2
-WHERE f_int1 IN (- (@max_row_div2 - 1),- @max_row_div2,- (@max_row_div2 + 1));
-	
-# check trigger-3 success: 	1
-DROP TRIGGER trg_1;
-UPDATE t1 SET f_int1 = CAST(f_char1 AS SIGNED INT),
-f_int2 = CAST(f_char1 AS SIGNED INT),
-f_charbig = 'just inserted'
-   WHERE f_int1 <> CAST(f_char1 AS SIGNED INT);
-DELETE FROM t0_aux
-WHERE ABS(f_int1) BETWEEN @max_row_div2 - 1 AND @max_row_div2 + 1;
-INSERT INTO t0_aux(f_int1,f_int2,f_char1,f_char2,f_charbig)
-SELECT -f_int1,-f_int1,CAST(-f_int1 AS CHAR),CAST(-f_int1 AS CHAR),
-'just inserted' FROM t0_template
-WHERE f_int1 BETWEEN @max_row_div2 - 1 AND @max_row_div2 + 1;
-CREATE TRIGGER trg_1 BEFORE UPDATE ON t0_aux FOR EACH ROW
-BEGIN
-UPDATE t1 SET f_int1 = -f_int1, f_int2 = -f_int2,
-f_charbig = 'updated by trigger'
-      WHERE f_int1 = - old.f_int1;
-END|
-UPDATE t0_aux SET f_int1 =  - f_int1, f_int2 = - f_int2
-WHERE f_int1 IN (- (@max_row_div2 - 1),- @max_row_div2,- (@max_row_div2 + 1));
-	
-# check trigger-4 success: 	1
-DROP TRIGGER trg_1;
-UPDATE t1 SET f_int1 = CAST(f_char1 AS SIGNED INT),
-f_int2 = CAST(f_char1 AS SIGNED INT),
-f_charbig = 'just inserted'
-   WHERE f_int1 <> CAST(f_char1 AS SIGNED INT);
-DELETE FROM t0_aux
-WHERE ABS(f_int1) BETWEEN @max_row_div2 - 1 AND @max_row_div2 + 1;
-INSERT INTO t0_aux(f_int1,f_int2,f_char1,f_char2,f_charbig)
-SELECT -f_int1,-f_int1,CAST(-f_int1 AS CHAR),CAST(-f_int1 AS CHAR),
-'just inserted' FROM t0_template
-WHERE f_int1 BETWEEN @max_row_div2 - 1 AND @max_row_div2 + 1;
-CREATE TRIGGER trg_1 AFTER UPDATE ON t0_aux FOR EACH ROW
-BEGIN
-UPDATE t1 SET f_int1 = -f_int1, f_int2 = -f_int2,
-f_charbig = 'updated by trigger'
-      WHERE f_int1 = new.f_int1;
-END|
-UPDATE t0_aux SET f_int1 =  - f_int1, f_int2 = - f_int2
-WHERE f_int1 IN (- (@max_row_div2 - 1),- @max_row_div2,- (@max_row_div2 + 1));
-	
-# check trigger-5 success: 	1
-DROP TRIGGER trg_1;
-UPDATE t1 SET f_int1 = CAST(f_char1 AS SIGNED INT),
-f_int2 = CAST(f_char1 AS SIGNED INT),
-f_charbig = 'just inserted'
-   WHERE f_int1 <> CAST(f_char1 AS SIGNED INT);
-DELETE FROM t0_aux
-WHERE ABS(f_int1) BETWEEN @max_row_div2 - 1 AND @max_row_div2 + 1;
-INSERT INTO t0_aux(f_int1,f_int2,f_char1,f_char2,f_charbig)
-SELECT -f_int1,-f_int1,CAST(-f_int1 AS CHAR),CAST(-f_int1 AS CHAR),
-'just inserted' FROM t0_template
-WHERE f_int1 BETWEEN @max_row_div2 - 1 AND @max_row_div2 + 1;
-CREATE TRIGGER trg_1 AFTER UPDATE ON t0_aux FOR EACH ROW
-BEGIN
-UPDATE t1 SET f_int1 = -f_int1, f_int2 = -f_int2,
-f_charbig = 'updated by trigger'
-      WHERE f_int1 = - old.f_int1;
-END|
-UPDATE t0_aux SET f_int1 =  - f_int1, f_int2 = - f_int2
-WHERE f_int1 IN (- (@max_row_div2 - 1),- @max_row_div2,- (@max_row_div2 + 1));
-	
-# check trigger-6 success: 	1
-DROP TRIGGER trg_1;
-UPDATE t1 SET f_int1 = CAST(f_char1 AS SIGNED INT),
-f_int2 = CAST(f_char1 AS SIGNED INT),
-f_charbig = 'just inserted'
-   WHERE f_int1 <> CAST(f_char1 AS SIGNED INT);
-DELETE FROM t0_aux
-WHERE ABS(f_int1) BETWEEN @max_row_div2 - 1 AND @max_row_div2 + 1;
-INSERT INTO t0_aux(f_int1,f_int2,f_char1,f_char2,f_charbig)
-SELECT -f_int1,-f_int1,CAST(-f_int1 AS CHAR),CAST(-f_int1 AS CHAR),
-'just inserted' FROM t0_template
-WHERE f_int1 BETWEEN @max_row_div2 - 1 AND @max_row_div2 + 1;
-CREATE TRIGGER trg_1 BEFORE DELETE ON t0_aux FOR EACH ROW
-BEGIN
-UPDATE t1 SET f_int1 = -f_int1, f_int2 = -f_int2,
-f_charbig = 'updated by trigger'
-      WHERE f_int1 = - old.f_int1;
-END|
-DELETE FROM t0_aux
-WHERE f_int1 IN (- (@max_row_div2 - 1),- @max_row_div2,- (@max_row_div2 + 1));
-	
-# check trigger-7 success: 	1
-DROP TRIGGER trg_1;
-UPDATE t1 SET f_int1 = CAST(f_char1 AS SIGNED INT),
-f_int2 = CAST(f_char1 AS SIGNED INT),
-f_charbig = 'just inserted'
-   WHERE f_int1 <> CAST(f_char1 AS SIGNED INT);
-DELETE FROM t0_aux
-WHERE ABS(f_int1) BETWEEN @max_row_div2 - 1 AND @max_row_div2 + 1;
-INSERT INTO t0_aux(f_int1,f_int2,f_char1,f_char2,f_charbig)
-SELECT -f_int1,-f_int1,CAST(-f_int1 AS CHAR),CAST(-f_int1 AS CHAR),
-'just inserted' FROM t0_template
-WHERE f_int1 BETWEEN @max_row_div2 - 1 AND @max_row_div2 + 1;
-CREATE TRIGGER trg_1 AFTER DELETE ON t0_aux FOR EACH ROW
-BEGIN
-UPDATE t1 SET f_int1 = -f_int1, f_int2 = -f_int2,
-f_charbig = 'updated by trigger'
-      WHERE f_int1 = - old.f_int1;
-END|
-DELETE FROM t0_aux
-WHERE f_int1 IN (- (@max_row_div2 - 1),- @max_row_div2,- (@max_row_div2 + 1));
-	
-# check trigger-8 success: 	1
-DROP TRIGGER trg_1;
-UPDATE t1 SET f_int1 = CAST(f_char1 AS SIGNED INT),
-f_int2 = CAST(f_char1 AS SIGNED INT),
-f_charbig = 'just inserted'
-   WHERE f_int1 <> CAST(f_char1 AS SIGNED INT);
-DELETE FROM t0_aux
-WHERE ABS(f_int1) BETWEEN @max_row_div2 - 1 AND @max_row_div2 + 1;
-DELETE FROM t1
-WHERE f_int1 BETWEEN @max_row_div2 - 1 AND @max_row_div2 + 1;
-CREATE TRIGGER trg_2 BEFORE UPDATE ON t1 FOR EACH ROW
-BEGIN
-SET new.f_int1 = old.f_int1 + @max_row,
-new.f_int2 = old.f_int2 - @max_row,
-new.f_charbig = '####updated per update trigger####';
-END|
-UPDATE t1
-SET f_int1 = f_int1 + @max_row, f_int2 = f_int2 - @max_row,
-f_charbig = '####updated per update statement itself####';
-	
-# check trigger-9 success: 	1
-DROP TRIGGER trg_2;
-UPDATE t1 SET f_int1 = CAST(f_char1 AS SIGNED INT),
-f_int2 = CAST(f_char1 AS SIGNED INT),
-f_charbig = CONCAT('===',f_char1,'===');
-CREATE TRIGGER trg_2 BEFORE UPDATE ON t1 FOR EACH ROW
-BEGIN
-SET new.f_int1 = new.f_int1 + @max_row,
-new.f_int2 = new.f_int2 - @max_row,
-new.f_charbig = '####updated per update trigger####';
-END|
-UPDATE t1
-SET f_int1 = f_int1 + @max_row, f_int2 = f_int2 - @max_row,
-f_charbig = '####updated per update statement itself####';
-	
-# check trigger-10 success: 	1
-DROP TRIGGER trg_2;
-UPDATE t1 SET f_int1 = CAST(f_char1 AS SIGNED INT),
-f_int2 = CAST(f_char1 AS SIGNED INT),
-f_charbig = CONCAT('===',f_char1,'===');
-CREATE TRIGGER trg_3 BEFORE INSERT ON t1 FOR EACH ROW
-BEGIN
-SET new.f_int1 = @my_max1 + @counter,
-new.f_int2 = @my_min2 - @counter,
-new.f_charbig = '####updated per insert trigger####';
-SET @counter = @counter + 1;
-END|
-SET @counter = 1;
-SELECT MAX(f_int1), MIN(f_int2) INTO @my_max1,@my_min2 FROM t1;
-INSERT INTO t1 (f_int1, f_int2, f_char1, f_char2, f_charbig)
-SELECT f_int1, f_int1, CAST(f_int1 AS CHAR),
-CAST(f_int1 AS CHAR), 'just inserted' FROM t0_template
-WHERE f_int1 BETWEEN @max_row_div2 - 1 AND @max_row_div2 + 1
-ORDER BY f_int1;
-DROP TRIGGER trg_3;
-	
-# check trigger-11 success: 	1
-DELETE FROM t1
-WHERE f_int1 <> CAST(f_char1 AS SIGNED INT)
-AND f_int2 <> CAST(f_char1 AS SIGNED INT)
-AND f_charbig = '####updated per insert trigger####';
-CREATE TRIGGER trg_3 BEFORE INSERT ON t1 FOR EACH ROW
-BEGIN
-SET new.f_int1 = @my_max1 + @counter,
-new.f_int2 = @my_min2 - @counter,
-new.f_charbig = '####updated per insert trigger####';
-SET @counter = @counter + 1;
-END|
-SET @counter = 1;
-SELECT MAX(f_int1), MIN(f_int2) INTO @my_max1,@my_min2 FROM t1;
-INSERT INTO t1 (f_char1, f_char2, f_charbig)
-SELECT CAST(f_int1 AS CHAR),
-CAST(f_int1 AS CHAR), 'just inserted' FROM t0_template
-WHERE f_int1 BETWEEN @max_row_div2 - 1 AND @max_row_div2 + 1
-ORDER BY f_int1;
-DROP TRIGGER trg_3;
-	
-# check trigger-12 success: 	1
-DELETE FROM t1
-WHERE f_int1 <> CAST(f_char1 AS SIGNED INT)
-AND f_int2 <> CAST(f_char1 AS SIGNED INT)
-AND f_charbig = '####updated per insert trigger####';
-ANALYZE  TABLE t1;
-Table	Op	Msg_type	Msg_text
-test.t1	analyze	note	The storage engine for the table doesn't support analyze
-CHECK    TABLE t1 EXTENDED;
-Table	Op	Msg_type	Msg_text
-test.t1	check	note	The storage engine for the table doesn't support check
-CHECKSUM TABLE t1 EXTENDED;
-Table	Checksum
-test.t1	<some_value>
-OPTIMIZE TABLE t1;
-Table	Op	Msg_type	Msg_text
-test.t1	optimize	note	The storage engine for the table doesn't support optimize
-# check layout success:    1
-REPAIR   TABLE t1 EXTENDED;
-Table	Op	Msg_type	Msg_text
-test.t1	repair	note	The storage engine for the table doesn't support repair
-# check layout success:    1
-TRUNCATE t1;
-	
-# check TRUNCATE success: 	1
-# check layout success:    1
-# End usability test (inc/partition_check.inc)
-DROP TABLE t1;
-CREATE TABLE t1 (
-f_int1 INTEGER,
-f_int2 INTEGER,
-f_char1 CHAR(20),
-f_char2 CHAR(20),
-f_charbig VARCHAR(1000)
-)
-PARTITION BY RANGE(f_int1)
-SUBPARTITION BY HASH(f_int1)
-( PARTITION part1 VALUES LESS THAN (10)
-(SUBPARTITION subpart11 STORAGE ENGINE = 'MyISAM',
-SUBPARTITION subpart12 STORAGE ENGINE = 'MyISAM'),
-PARTITION part2 VALUES LESS THAN (2147483646) ENGINE = 'MyISAM'
-(SUBPARTITION subpart21,
-SUBPARTITION subpart22)
-);
-INSERT INTO t1(f_int1,f_int2,f_char1,f_char2,f_charbig)
-SELECT f_int1,f_int2,f_char1,f_char2,f_charbig FROM t0_template;
-# Start usability test (inc/partition_check.inc)
-create_command
-SHOW CREATE TABLE t1;
-Table	Create Table
-t1	CREATE TABLE `t1` (
-  `f_int1` int(11) DEFAULT NULL,
-  `f_int2` int(11) DEFAULT NULL,
-  `f_char1` char(20) DEFAULT NULL,
-  `f_char2` char(20) DEFAULT NULL,
-  `f_charbig` varchar(1000) DEFAULT NULL
-) ENGINE=MyISAM DEFAULT CHARSET=latin1 /*!50100 PARTITION BY RANGE (f_int1) SUBPARTITION BY HASH (f_int1) (PARTITION part1 VALUES LESS THAN (10) (SUBPARTITION subpart11 ENGINE = MyISAM, SUBPARTITION subpart12 ENGINE = MyISAM), PARTITION part2 VALUES LESS THAN (2147483646) (SUBPARTITION subpart21 ENGINE = MyISAM, SUBPARTITION subpart22 ENGINE = MyISAM)) */
-
-unified filelist
-$MYSQLTEST_VARDIR/master-data/test/t1#P#part1#SP#subpart11.MYD
-$MYSQLTEST_VARDIR/master-data/test/t1#P#part1#SP#subpart11.MYI
-$MYSQLTEST_VARDIR/master-data/test/t1#P#part1#SP#subpart12.MYD
-$MYSQLTEST_VARDIR/master-data/test/t1#P#part1#SP#subpart12.MYI
-$MYSQLTEST_VARDIR/master-data/test/t1#P#part2#SP#subpart21.MYD
-$MYSQLTEST_VARDIR/master-data/test/t1#P#part2#SP#subpart21.MYI
-$MYSQLTEST_VARDIR/master-data/test/t1#P#part2#SP#subpart22.MYD
-$MYSQLTEST_VARDIR/master-data/test/t1#P#part2#SP#subpart22.MYI
-$MYSQLTEST_VARDIR/master-data/test/t1.frm
-$MYSQLTEST_VARDIR/master-data/test/t1.par
-
-# check prerequisites-1 success:    1
-# check COUNT(*) success:    1
-# check MIN/MAX(f_int1) success:    1
-# check MIN/MAX(f_int2) success:    1
-INSERT INTO t1 (f_int1, f_int2, f_char1, f_char2, f_charbig)
-SELECT f_int1, f_int1, CAST(f_int1 AS CHAR),
-CAST(f_int1 AS CHAR), 'delete me' FROM t0_template
-WHERE f_int1 IN (2,3);
-# check prerequisites-3 success:    1
-DELETE FROM t1 WHERE f_charbig = 'delete me';
-# INFO: Neither f_int1 nor f_int2 nor (f_int1,f_int2) is UNIQUE
-# check read via f_int1 success: 1
-# check read via f_int2 success: 1
-	
-# check multiple-1 success: 	1
-DELETE FROM t1 WHERE MOD(f_int1,3) = 0;
-	
-# check multiple-2 success: 	1
-INSERT INTO t1 SELECT * FROM t0_template
-WHERE MOD(f_int1,3) = 0;
-	
-# check multiple-3 success: 	1
-UPDATE t1 SET f_int1 = f_int1 + @max_row
-WHERE f_int1 BETWEEN @max_row_div2 - @max_row_div4
-AND @max_row_div2 + @max_row_div4;
-	
-# check multiple-4 success: 	1
-DELETE FROM t1
-WHERE f_int1 BETWEEN @max_row_div2 - @max_row_div4 + @max_row
-AND @max_row_div2 + @max_row_div4 + @max_row;
-	
-# check multiple-5 success: 	1
-SELECT MIN(f_int1) - 1 INTO @cur_value FROM t1;
-INSERT INTO t1
-SET f_int1 = @cur_value , f_int2 = @cur_value,
-f_char1 = CAST(@cur_value AS CHAR), f_char2 = CAST(@cur_value AS CHAR),
-f_charbig = '#SINGLE#';
-	
-# check single-1 success: 	1
-SELECT MAX(f_int1) + 1 INTO @cur_value FROM t1;
-INSERT INTO t1
-SET f_int1 = @cur_value , f_int2 = @cur_value,
-f_char1 = CAST(@cur_value AS CHAR), f_char2 = CAST(@cur_value AS CHAR),
-f_charbig = '#SINGLE#';
-	
-# check single-2 success: 	1
-SELECT MIN(f_int1) INTO @cur_value1 FROM t1;
-SELECT MAX(f_int1) + 1 INTO @cur_value2 FROM t1;
-UPDATE t1 SET f_int1 = @cur_value2
-WHERE  f_int1 = @cur_value1 AND f_charbig = '#SINGLE#';
-	
-# check single-3 success: 	1
-SET @cur_value1= -1;
-SELECT MAX(f_int1) INTO @cur_value2 FROM t1;
-UPDATE t1 SET f_int1 = @cur_value1
-WHERE  f_int1 = @cur_value2 AND f_charbig = '#SINGLE#';
-	
-# check single-4 success: 	1
-SELECT MAX(f_int1) INTO @cur_value FROM t1;
-DELETE FROM t1 WHERE f_int1 = @cur_value AND f_charbig = '#SINGLE#';
-	
-# check single-5 success: 	1
-DELETE FROM t1 WHERE f_int1 = -1 AND f_charbig = '#SINGLE#';
-	
-# check single-6 success: 	1
-INSERT INTO t1 SET f_int1 = @max_int_4 , f_int2 = @max_int_4, f_charbig = '#2147483647##';
-ERROR HY000: Table has no partition for value 2147483647
-DELETE FROM t1 WHERE f_int1 IS NULL OR f_int1 = 0;
-INSERT t1 SET f_int1 = 0 , f_int2 = 0,
-f_char1 = CAST(0 AS CHAR), f_char2 = CAST(0 AS CHAR),
-f_charbig = '#NULL#';
-INSERT INTO t1
-SET f_int1 = NULL , f_int2 = -@max_row,
-f_char1 = CAST(-@max_row AS CHAR), f_char2 = CAST(-@max_row AS CHAR),
-f_charbig = '#NULL#';
-# check null success:    1
-	
-# check null-1 success: 	1
-UPDATE t1 SET f_int1 = -@max_row
-WHERE f_int1 IS NULL AND f_int2 = -@max_row AND f_char1 = CAST(-@max_row AS CHAR)
-AND f_char2 = CAST(-@max_row AS CHAR) AND f_charbig = '#NULL#';
-	
-# check null-2 success: 	1
-UPDATE t1 SET f_int1 = NULL
-WHERE f_int1 = -@max_row AND f_int2 = -@max_row AND f_char1 = CAST(-@max_row AS CHAR)
-AND f_char2 = CAST(-@max_row AS CHAR) AND f_charbig = '#NULL#';
-	
-# check null-3 success: 	1
-DELETE FROM t1
-WHERE f_int1 IS NULL AND f_int2 = -@max_row AND f_char1 = CAST(-@max_row AS CHAR)
-AND f_char2 = CAST(-@max_row AS CHAR) AND f_charbig = '#NULL#';
-	
-# check null-4 success: 	1
-DELETE FROM t1
-WHERE f_int1 = 0 AND f_int2 = 0
-AND f_char1 = CAST(0 AS CHAR) AND f_char2 = CAST(0 AS CHAR)
-AND f_charbig = '#NULL#';
-SET AUTOCOMMIT= 0;
-INSERT INTO t1 (f_int1, f_int2, f_char1, f_char2, f_charbig)
-SELECT f_int1, f_int1, '', '', 'was inserted'
-FROM t0_template source_tab
-WHERE f_int1 BETWEEN @max_row_div4 AND @max_row_div2 + @max_row_div4;
-	
-# check transactions-1 success: 	1
-COMMIT WORK;
-	
-# check transactions-2 success: 	1
-ROLLBACK WORK;
-	
-# check transactions-3 success: 	1
-DELETE FROM t1 WHERE f_charbig = 'was inserted';
-COMMIT WORK;
-ROLLBACK WORK;
-	
-# check transactions-4 success: 	1
-INSERT INTO t1 (f_int1, f_int2, f_char1, f_char2, f_charbig)
-SELECT f_int1, f_int1, '', '', 'was inserted'
-FROM t0_template source_tab
-WHERE f_int1 BETWEEN @max_row_div4 AND @max_row_div2 + @max_row_div4;
-	
-# check transactions-5 success: 	1
-ROLLBACK WORK;
-Warnings:
-Warning	1196	Some non-transactional changed tables couldn't be rolled back
-	
-# check transactions-6 success: 	1
-# INFO: Storage engine used for t1 seems to be not transactional.
-COMMIT;
-	
-# check transactions-7 success: 	1
-DELETE FROM t1 WHERE f_charbig = 'was inserted';
-COMMIT WORK;
-SET @@session.sql_mode = 'traditional';
-SELECT @max_row_div2 + @max_row_div4 - @max_row_div4 + 1 INTO @exp_inserted_rows;
-INSERT INTO t1 (f_int1, f_int2, f_char1, f_char2, f_charbig)
-SELECT IF(f_int1 = @max_row_div2,f_int1 / 0,f_int1),f_int1,
-'', '', 'was inserted' FROM t0_template
-WHERE f_int1 BETWEEN @max_row_div4 AND @max_row_div2 + @max_row_div4;
-ERROR 22012: Division by 0
-COMMIT;
-	
-# check transactions-8 success: 	1
-# INFO: Storage engine used for t1 seems to be unable to revert
-#       changes made by the failing statement.
-SET @@session.sql_mode = '';
-SET AUTOCOMMIT= 1;
-DELETE FROM t1 WHERE f_charbig = 'was inserted';
-COMMIT WORK;
-UPDATE t1 SET f_charbig = REPEAT('b', 1000);
-	
-# check special-1 success: 	1
-UPDATE t1 SET f_charbig = '';
-	
-# check special-2 success: 	1
-UPDATE t1 SET f_charbig = CONCAT('===',CAST(f_int1 AS CHAR),'===');
-INSERT INTO t1(f_int1,f_int2,f_char1,f_char2,f_charbig)
-SELECT f_int1,f_int2,f_char1,f_char2,'just inserted' FROM t0_template
-WHERE f_int1 BETWEEN @max_row_div2 - 1 AND @max_row_div2 + 1;
-INSERT INTO t0_aux(f_int1,f_int2,f_char1,f_char2,f_charbig)
-SELECT -f_int1,-f_int1,CAST(-f_int1 AS CHAR),CAST(-f_int1 AS CHAR),
-'just inserted' FROM t0_template
-WHERE f_int1 BETWEEN @max_row_div2 - 1 AND @max_row_div2 + 1;
-CREATE TRIGGER trg_1 BEFORE INSERT ON t0_aux FOR EACH ROW
-BEGIN
-UPDATE t1 SET f_int1 = -f_int1, f_int2 = -f_int2,
-f_charbig = 'updated by trigger'
-      WHERE f_int1 = new.f_int1;
-END|
-INSERT INTO t0_aux(f_int1,f_int2,f_char1,f_char2,f_charbig)
-SELECT f_int1,f_int2,f_char1,f_char2,NULL FROM t0_template
-WHERE f_int1 BETWEEN @max_row_div2 - 1 AND @max_row_div2 + 1;
-	
-# check trigger-1 success: 	1
-DROP TRIGGER trg_1;
-UPDATE t1 SET f_int1 = CAST(f_char1 AS SIGNED INT),
-f_int2 = CAST(f_char1 AS SIGNED INT),
-f_charbig = 'just inserted'
-   WHERE f_int1 <> CAST(f_char1 AS SIGNED INT);
-DELETE FROM t0_aux
-WHERE ABS(f_int1) BETWEEN @max_row_div2 - 1 AND @max_row_div2 + 1;
-INSERT INTO t0_aux(f_int1,f_int2,f_char1,f_char2,f_charbig)
-SELECT -f_int1,-f_int1,CAST(-f_int1 AS CHAR),CAST(-f_int1 AS CHAR),
-'just inserted' FROM t0_template
-WHERE f_int1 BETWEEN @max_row_div2 - 1 AND @max_row_div2 + 1;
-CREATE TRIGGER trg_1 AFTER INSERT ON t0_aux FOR EACH ROW
-BEGIN
-UPDATE t1 SET f_int1 = -f_int1, f_int2 = -f_int2,
-f_charbig = 'updated by trigger'
-      WHERE f_int1 = new.f_int1;
-END|
-INSERT INTO t0_aux(f_int1,f_int2,f_char1,f_char2,f_charbig)
-SELECT f_int1,f_int2,f_char1,f_char2,NULL FROM t0_template
-WHERE f_int1 BETWEEN @max_row_div2 - 1 AND @max_row_div2 + 1;
-	
-# check trigger-2 success: 	1
-DROP TRIGGER trg_1;
-UPDATE t1 SET f_int1 = CAST(f_char1 AS SIGNED INT),
-f_int2 = CAST(f_char1 AS SIGNED INT),
-f_charbig = 'just inserted'
-   WHERE f_int1 <> CAST(f_char1 AS SIGNED INT);
-DELETE FROM t0_aux
-WHERE ABS(f_int1) BETWEEN @max_row_div2 - 1 AND @max_row_div2 + 1;
-INSERT INTO t0_aux(f_int1,f_int2,f_char1,f_char2,f_charbig)
-SELECT -f_int1,-f_int1,CAST(-f_int1 AS CHAR),CAST(-f_int1 AS CHAR),
-'just inserted' FROM t0_template
-WHERE f_int1 BETWEEN @max_row_div2 - 1 AND @max_row_div2 + 1;
-CREATE TRIGGER trg_1 BEFORE UPDATE ON t0_aux FOR EACH ROW
-BEGIN
-UPDATE t1 SET f_int1 = -f_int1, f_int2 = -f_int2,
-f_charbig = 'updated by trigger'
-      WHERE f_int1 = new.f_int1;
-END|
-UPDATE t0_aux SET f_int1 =  - f_int1, f_int2 = - f_int2
-WHERE f_int1 IN (- (@max_row_div2 - 1),- @max_row_div2,- (@max_row_div2 + 1));
-	
-# check trigger-3 success: 	1
-DROP TRIGGER trg_1;
-UPDATE t1 SET f_int1 = CAST(f_char1 AS SIGNED INT),
-f_int2 = CAST(f_char1 AS SIGNED INT),
-f_charbig = 'just inserted'
-   WHERE f_int1 <> CAST(f_char1 AS SIGNED INT);
-DELETE FROM t0_aux
-WHERE ABS(f_int1) BETWEEN @max_row_div2 - 1 AND @max_row_div2 + 1;
-INSERT INTO t0_aux(f_int1,f_int2,f_char1,f_char2,f_charbig)
-SELECT -f_int1,-f_int1,CAST(-f_int1 AS CHAR),CAST(-f_int1 AS CHAR),
-'just inserted' FROM t0_template
-WHERE f_int1 BETWEEN @max_row_div2 - 1 AND @max_row_div2 + 1;
-CREATE TRIGGER trg_1 BEFORE UPDATE ON t0_aux FOR EACH ROW
-BEGIN
-UPDATE t1 SET f_int1 = -f_int1, f_int2 = -f_int2,
-f_charbig = 'updated by trigger'
-      WHERE f_int1 = - old.f_int1;
-END|
-UPDATE t0_aux SET f_int1 =  - f_int1, f_int2 = - f_int2
-WHERE f_int1 IN (- (@max_row_div2 - 1),- @max_row_div2,- (@max_row_div2 + 1));
-	
-# check trigger-4 success: 	1
-DROP TRIGGER trg_1;
-UPDATE t1 SET f_int1 = CAST(f_char1 AS SIGNED INT),
-f_int2 = CAST(f_char1 AS SIGNED INT),
-f_charbig = 'just inserted'
-   WHERE f_int1 <> CAST(f_char1 AS SIGNED INT);
-DELETE FROM t0_aux
-WHERE ABS(f_int1) BETWEEN @max_row_div2 - 1 AND @max_row_div2 + 1;
-INSERT INTO t0_aux(f_int1,f_int2,f_char1,f_char2,f_charbig)
-SELECT -f_int1,-f_int1,CAST(-f_int1 AS CHAR),CAST(-f_int1 AS CHAR),
-'just inserted' FROM t0_template
-WHERE f_int1 BETWEEN @max_row_div2 - 1 AND @max_row_div2 + 1;
-CREATE TRIGGER trg_1 AFTER UPDATE ON t0_aux FOR EACH ROW
-BEGIN
-UPDATE t1 SET f_int1 = -f_int1, f_int2 = -f_int2,
-f_charbig = 'updated by trigger'
-      WHERE f_int1 = new.f_int1;
-END|
-UPDATE t0_aux SET f_int1 =  - f_int1, f_int2 = - f_int2
-WHERE f_int1 IN (- (@max_row_div2 - 1),- @max_row_div2,- (@max_row_div2 + 1));
-	
-# check trigger-5 success: 	1
-DROP TRIGGER trg_1;
-UPDATE t1 SET f_int1 = CAST(f_char1 AS SIGNED INT),
-f_int2 = CAST(f_char1 AS SIGNED INT),
-f_charbig = 'just inserted'
-   WHERE f_int1 <> CAST(f_char1 AS SIGNED INT);
-DELETE FROM t0_aux
-WHERE ABS(f_int1) BETWEEN @max_row_div2 - 1 AND @max_row_div2 + 1;
-INSERT INTO t0_aux(f_int1,f_int2,f_char1,f_char2,f_charbig)
-SELECT -f_int1,-f_int1,CAST(-f_int1 AS CHAR),CAST(-f_int1 AS CHAR),
-'just inserted' FROM t0_template
-WHERE f_int1 BETWEEN @max_row_div2 - 1 AND @max_row_div2 + 1;
-CREATE TRIGGER trg_1 AFTER UPDATE ON t0_aux FOR EACH ROW
-BEGIN
-UPDATE t1 SET f_int1 = -f_int1, f_int2 = -f_int2,
-f_charbig = 'updated by trigger'
-      WHERE f_int1 = - old.f_int1;
-END|
-UPDATE t0_aux SET f_int1 =  - f_int1, f_int2 = - f_int2
-WHERE f_int1 IN (- (@max_row_div2 - 1),- @max_row_div2,- (@max_row_div2 + 1));
-	
-# check trigger-6 success: 	1
-DROP TRIGGER trg_1;
-UPDATE t1 SET f_int1 = CAST(f_char1 AS SIGNED INT),
-f_int2 = CAST(f_char1 AS SIGNED INT),
-f_charbig = 'just inserted'
-   WHERE f_int1 <> CAST(f_char1 AS SIGNED INT);
-DELETE FROM t0_aux
-WHERE ABS(f_int1) BETWEEN @max_row_div2 - 1 AND @max_row_div2 + 1;
-INSERT INTO t0_aux(f_int1,f_int2,f_char1,f_char2,f_charbig)
-SELECT -f_int1,-f_int1,CAST(-f_int1 AS CHAR),CAST(-f_int1 AS CHAR),
-'just inserted' FROM t0_template
-WHERE f_int1 BETWEEN @max_row_div2 - 1 AND @max_row_div2 + 1;
-CREATE TRIGGER trg_1 BEFORE DELETE ON t0_aux FOR EACH ROW
-BEGIN
-UPDATE t1 SET f_int1 = -f_int1, f_int2 = -f_int2,
-f_charbig = 'updated by trigger'
-      WHERE f_int1 = - old.f_int1;
-END|
-DELETE FROM t0_aux
-WHERE f_int1 IN (- (@max_row_div2 - 1),- @max_row_div2,- (@max_row_div2 + 1));
-	
-# check trigger-7 success: 	1
-DROP TRIGGER trg_1;
-UPDATE t1 SET f_int1 = CAST(f_char1 AS SIGNED INT),
-f_int2 = CAST(f_char1 AS SIGNED INT),
-f_charbig = 'just inserted'
-   WHERE f_int1 <> CAST(f_char1 AS SIGNED INT);
-DELETE FROM t0_aux
-WHERE ABS(f_int1) BETWEEN @max_row_div2 - 1 AND @max_row_div2 + 1;
-INSERT INTO t0_aux(f_int1,f_int2,f_char1,f_char2,f_charbig)
-SELECT -f_int1,-f_int1,CAST(-f_int1 AS CHAR),CAST(-f_int1 AS CHAR),
-'just inserted' FROM t0_template
-WHERE f_int1 BETWEEN @max_row_div2 - 1 AND @max_row_div2 + 1;
-CREATE TRIGGER trg_1 AFTER DELETE ON t0_aux FOR EACH ROW
-BEGIN
-UPDATE t1 SET f_int1 = -f_int1, f_int2 = -f_int2,
-f_charbig = 'updated by trigger'
-      WHERE f_int1 = - old.f_int1;
-END|
-DELETE FROM t0_aux
-WHERE f_int1 IN (- (@max_row_div2 - 1),- @max_row_div2,- (@max_row_div2 + 1));
-	
-# check trigger-8 success: 	1
-DROP TRIGGER trg_1;
-UPDATE t1 SET f_int1 = CAST(f_char1 AS SIGNED INT),
-f_int2 = CAST(f_char1 AS SIGNED INT),
-f_charbig = 'just inserted'
-   WHERE f_int1 <> CAST(f_char1 AS SIGNED INT);
-DELETE FROM t0_aux
-WHERE ABS(f_int1) BETWEEN @max_row_div2 - 1 AND @max_row_div2 + 1;
-DELETE FROM t1
-WHERE f_int1 BETWEEN @max_row_div2 - 1 AND @max_row_div2 + 1;
-CREATE TRIGGER trg_2 BEFORE UPDATE ON t1 FOR EACH ROW
-BEGIN
-SET new.f_int1 = old.f_int1 + @max_row,
-new.f_int2 = old.f_int2 - @max_row,
-new.f_charbig = '####updated per update trigger####';
-END|
-UPDATE t1
-SET f_int1 = f_int1 + @max_row, f_int2 = f_int2 - @max_row,
-f_charbig = '####updated per update statement itself####';
-	
-# check trigger-9 success: 	1
-DROP TRIGGER trg_2;
-UPDATE t1 SET f_int1 = CAST(f_char1 AS SIGNED INT),
-f_int2 = CAST(f_char1 AS SIGNED INT),
-f_charbig = CONCAT('===',f_char1,'===');
-CREATE TRIGGER trg_2 BEFORE UPDATE ON t1 FOR EACH ROW
-BEGIN
-SET new.f_int1 = new.f_int1 + @max_row,
-new.f_int2 = new.f_int2 - @max_row,
-new.f_charbig = '####updated per update trigger####';
-END|
-UPDATE t1
-SET f_int1 = f_int1 + @max_row, f_int2 = f_int2 - @max_row,
-f_charbig = '####updated per update statement itself####';
-	
-# check trigger-10 success: 	1
-DROP TRIGGER trg_2;
-UPDATE t1 SET f_int1 = CAST(f_char1 AS SIGNED INT),
-f_int2 = CAST(f_char1 AS SIGNED INT),
-f_charbig = CONCAT('===',f_char1,'===');
-CREATE TRIGGER trg_3 BEFORE INSERT ON t1 FOR EACH ROW
-BEGIN
-SET new.f_int1 = @my_max1 + @counter,
-new.f_int2 = @my_min2 - @counter,
-new.f_charbig = '####updated per insert trigger####';
-SET @counter = @counter + 1;
-END|
-SET @counter = 1;
-SELECT MAX(f_int1), MIN(f_int2) INTO @my_max1,@my_min2 FROM t1;
-INSERT INTO t1 (f_int1, f_int2, f_char1, f_char2, f_charbig)
-SELECT f_int1, f_int1, CAST(f_int1 AS CHAR),
-CAST(f_int1 AS CHAR), 'just inserted' FROM t0_template
-WHERE f_int1 BETWEEN @max_row_div2 - 1 AND @max_row_div2 + 1
-ORDER BY f_int1;
-DROP TRIGGER trg_3;
-	
-# check trigger-11 success: 	1
-DELETE FROM t1
-WHERE f_int1 <> CAST(f_char1 AS SIGNED INT)
-AND f_int2 <> CAST(f_char1 AS SIGNED INT)
-AND f_charbig = '####updated per insert trigger####';
-CREATE TRIGGER trg_3 BEFORE INSERT ON t1 FOR EACH ROW
-BEGIN
-SET new.f_int1 = @my_max1 + @counter,
-new.f_int2 = @my_min2 - @counter,
-new.f_charbig = '####updated per insert trigger####';
-SET @counter = @counter + 1;
-END|
-SET @counter = 1;
-SELECT MAX(f_int1), MIN(f_int2) INTO @my_max1,@my_min2 FROM t1;
-INSERT INTO t1 (f_char1, f_char2, f_charbig)
-SELECT CAST(f_int1 AS CHAR),
-CAST(f_int1 AS CHAR), 'just inserted' FROM t0_template
-WHERE f_int1 BETWEEN @max_row_div2 - 1 AND @max_row_div2 + 1
-ORDER BY f_int1;
-DROP TRIGGER trg_3;
-	
-# check trigger-12 success: 	1
-DELETE FROM t1
-WHERE f_int1 <> CAST(f_char1 AS SIGNED INT)
-AND f_int2 <> CAST(f_char1 AS SIGNED INT)
-AND f_charbig = '####updated per insert trigger####';
-ANALYZE  TABLE t1;
-Table	Op	Msg_type	Msg_text
-test.t1	analyze	note	The storage engine for the table doesn't support analyze
-CHECK    TABLE t1 EXTENDED;
-Table	Op	Msg_type	Msg_text
-test.t1	check	note	The storage engine for the table doesn't support check
-CHECKSUM TABLE t1 EXTENDED;
-Table	Checksum
-test.t1	<some_value>
-OPTIMIZE TABLE t1;
-Table	Op	Msg_type	Msg_text
-test.t1	optimize	note	The storage engine for the table doesn't support optimize
-# check layout success:    1
-REPAIR   TABLE t1 EXTENDED;
-Table	Op	Msg_type	Msg_text
-test.t1	repair	note	The storage engine for the table doesn't support repair
-# check layout success:    1
-TRUNCATE t1;
-	
-# check TRUNCATE success: 	1
-# check layout success:    1
-# End usability test (inc/partition_check.inc)
-DROP TABLE t1;
-#------------------------------------------------------------------------
-# 5 Precedence of storage engine assignments (if there is any)
-#------------------------------------------------------------------------
-# 5.1 Storage engine assignment after column list + after partition
-#     or subpartition name
-CREATE TABLE t1 (
-f_int1 INTEGER,
-f_int2 INTEGER,
-f_char1 CHAR(20),
-f_char2 CHAR(20),
-f_charbig VARCHAR(1000)
-) ENGINE = 'MyISAM'
-PARTITION BY HASH(f_int1)
-( PARTITION part1 STORAGE ENGINE = 'MyISAM',
-PARTITION part2 STORAGE ENGINE = 'MyISAM'
-);
-INSERT INTO t1(f_int1,f_int2,f_char1,f_char2,f_charbig)
-SELECT f_int1,f_int2,f_char1,f_char2,f_charbig FROM t0_template;
-# Start usability test (inc/partition_check.inc)
-create_command
-SHOW CREATE TABLE t1;
-Table	Create Table
-t1	CREATE TABLE `t1` (
-  `f_int1` int(11) DEFAULT NULL,
-  `f_int2` int(11) DEFAULT NULL,
-  `f_char1` char(20) DEFAULT NULL,
-  `f_char2` char(20) DEFAULT NULL,
-  `f_charbig` varchar(1000) DEFAULT NULL
-) ENGINE=MyISAM DEFAULT CHARSET=latin1 /*!50100 PARTITION BY HASH (f_int1) (PARTITION part1 ENGINE = MyISAM, PARTITION part2 ENGINE = MyISAM) */
-
-unified filelist
-$MYSQLTEST_VARDIR/master-data/test/t1#P#part1.MYD
-$MYSQLTEST_VARDIR/master-data/test/t1#P#part1.MYI
-$MYSQLTEST_VARDIR/master-data/test/t1#P#part2.MYD
-$MYSQLTEST_VARDIR/master-data/test/t1#P#part2.MYI
-$MYSQLTEST_VARDIR/master-data/test/t1.frm
-$MYSQLTEST_VARDIR/master-data/test/t1.par
-
-# check prerequisites-1 success:    1
-# check COUNT(*) success:    1
-# check MIN/MAX(f_int1) success:    1
-# check MIN/MAX(f_int2) success:    1
-INSERT INTO t1 (f_int1, f_int2, f_char1, f_char2, f_charbig)
-SELECT f_int1, f_int1, CAST(f_int1 AS CHAR),
-CAST(f_int1 AS CHAR), 'delete me' FROM t0_template
-WHERE f_int1 IN (2,3);
-# check prerequisites-3 success:    1
-DELETE FROM t1 WHERE f_charbig = 'delete me';
-# INFO: Neither f_int1 nor f_int2 nor (f_int1,f_int2) is UNIQUE
-# check read via f_int1 success: 1
-# check read via f_int2 success: 1
-	
-# check multiple-1 success: 	1
-DELETE FROM t1 WHERE MOD(f_int1,3) = 0;
-	
-# check multiple-2 success: 	1
-INSERT INTO t1 SELECT * FROM t0_template
-WHERE MOD(f_int1,3) = 0;
-	
-# check multiple-3 success: 	1
-UPDATE t1 SET f_int1 = f_int1 + @max_row
-WHERE f_int1 BETWEEN @max_row_div2 - @max_row_div4
-AND @max_row_div2 + @max_row_div4;
-	
-# check multiple-4 success: 	1
-DELETE FROM t1
-WHERE f_int1 BETWEEN @max_row_div2 - @max_row_div4 + @max_row
-AND @max_row_div2 + @max_row_div4 + @max_row;
-	
-# check multiple-5 success: 	1
-SELECT MIN(f_int1) - 1 INTO @cur_value FROM t1;
-INSERT INTO t1
-SET f_int1 = @cur_value , f_int2 = @cur_value,
-f_char1 = CAST(@cur_value AS CHAR), f_char2 = CAST(@cur_value AS CHAR),
-f_charbig = '#SINGLE#';
-	
-# check single-1 success: 	1
-SELECT MAX(f_int1) + 1 INTO @cur_value FROM t1;
-INSERT INTO t1
-SET f_int1 = @cur_value , f_int2 = @cur_value,
-f_char1 = CAST(@cur_value AS CHAR), f_char2 = CAST(@cur_value AS CHAR),
-f_charbig = '#SINGLE#';
-	
-# check single-2 success: 	1
-SELECT MIN(f_int1) INTO @cur_value1 FROM t1;
-SELECT MAX(f_int1) + 1 INTO @cur_value2 FROM t1;
-UPDATE t1 SET f_int1 = @cur_value2
-WHERE  f_int1 = @cur_value1 AND f_charbig = '#SINGLE#';
-	
-# check single-3 success: 	1
-SET @cur_value1= -1;
-SELECT MAX(f_int1) INTO @cur_value2 FROM t1;
-UPDATE t1 SET f_int1 = @cur_value1
-WHERE  f_int1 = @cur_value2 AND f_charbig = '#SINGLE#';
-	
-# check single-4 success: 	1
-SELECT MAX(f_int1) INTO @cur_value FROM t1;
-DELETE FROM t1 WHERE f_int1 = @cur_value AND f_charbig = '#SINGLE#';
-	
-# check single-5 success: 	1
-DELETE FROM t1 WHERE f_int1 = -1 AND f_charbig = '#SINGLE#';
-	
-# check single-6 success: 	1
-INSERT INTO t1 SET f_int1 = @max_int_4 , f_int2 = @max_int_4, f_charbig = '#2147483647##';
-	
-# check single-7 success: 	1
-DELETE FROM t1 WHERE f_charbig = '#2147483647##';
-DELETE FROM t1 WHERE f_int1 IS NULL OR f_int1 = 0;
-INSERT t1 SET f_int1 = 0 , f_int2 = 0,
-f_char1 = CAST(0 AS CHAR), f_char2 = CAST(0 AS CHAR),
-f_charbig = '#NULL#';
-INSERT INTO t1
-SET f_int1 = NULL , f_int2 = -@max_row,
-f_char1 = CAST(-@max_row AS CHAR), f_char2 = CAST(-@max_row AS CHAR),
-f_charbig = '#NULL#';
-# check null success:    1
-	
-# check null-1 success: 	1
-UPDATE t1 SET f_int1 = -@max_row
-WHERE f_int1 IS NULL AND f_int2 = -@max_row AND f_char1 = CAST(-@max_row AS CHAR)
-AND f_char2 = CAST(-@max_row AS CHAR) AND f_charbig = '#NULL#';
-	
-# check null-2 success: 	1
-UPDATE t1 SET f_int1 = NULL
-WHERE f_int1 = -@max_row AND f_int2 = -@max_row AND f_char1 = CAST(-@max_row AS CHAR)
-AND f_char2 = CAST(-@max_row AS CHAR) AND f_charbig = '#NULL#';
-	
-# check null-3 success: 	1
-DELETE FROM t1
-WHERE f_int1 IS NULL AND f_int2 = -@max_row AND f_char1 = CAST(-@max_row AS CHAR)
-AND f_char2 = CAST(-@max_row AS CHAR) AND f_charbig = '#NULL#';
-	
-# check null-4 success: 	1
-DELETE FROM t1
-WHERE f_int1 = 0 AND f_int2 = 0
-AND f_char1 = CAST(0 AS CHAR) AND f_char2 = CAST(0 AS CHAR)
-AND f_charbig = '#NULL#';
-SET AUTOCOMMIT= 0;
-INSERT INTO t1 (f_int1, f_int2, f_char1, f_char2, f_charbig)
-SELECT f_int1, f_int1, '', '', 'was inserted'
-FROM t0_template source_tab
-WHERE f_int1 BETWEEN @max_row_div4 AND @max_row_div2 + @max_row_div4;
-	
-# check transactions-1 success: 	1
-COMMIT WORK;
-	
-# check transactions-2 success: 	1
-ROLLBACK WORK;
-	
-# check transactions-3 success: 	1
-DELETE FROM t1 WHERE f_charbig = 'was inserted';
-COMMIT WORK;
-ROLLBACK WORK;
-	
-# check transactions-4 success: 	1
-INSERT INTO t1 (f_int1, f_int2, f_char1, f_char2, f_charbig)
-SELECT f_int1, f_int1, '', '', 'was inserted'
-FROM t0_template source_tab
-WHERE f_int1 BETWEEN @max_row_div4 AND @max_row_div2 + @max_row_div4;
-	
-# check transactions-5 success: 	1
-ROLLBACK WORK;
-Warnings:
-Warning	1196	Some non-transactional changed tables couldn't be rolled back
-	
-# check transactions-6 success: 	1
-# INFO: Storage engine used for t1 seems to be not transactional.
-COMMIT;
-	
-# check transactions-7 success: 	1
-DELETE FROM t1 WHERE f_charbig = 'was inserted';
-COMMIT WORK;
-SET @@session.sql_mode = 'traditional';
-SELECT @max_row_div2 + @max_row_div4 - @max_row_div4 + 1 INTO @exp_inserted_rows;
-INSERT INTO t1 (f_int1, f_int2, f_char1, f_char2, f_charbig)
-SELECT IF(f_int1 = @max_row_div2,f_int1 / 0,f_int1),f_int1,
-'', '', 'was inserted' FROM t0_template
-WHERE f_int1 BETWEEN @max_row_div4 AND @max_row_div2 + @max_row_div4;
-ERROR 22012: Division by 0
-COMMIT;
-	
-# check transactions-8 success: 	1
-# INFO: Storage engine used for t1 seems to be unable to revert
-#       changes made by the failing statement.
-SET @@session.sql_mode = '';
-SET AUTOCOMMIT= 1;
-DELETE FROM t1 WHERE f_charbig = 'was inserted';
-COMMIT WORK;
-UPDATE t1 SET f_charbig = REPEAT('b', 1000);
-	
-# check special-1 success: 	1
-UPDATE t1 SET f_charbig = '';
-	
-# check special-2 success: 	1
-UPDATE t1 SET f_charbig = CONCAT('===',CAST(f_int1 AS CHAR),'===');
-INSERT INTO t1(f_int1,f_int2,f_char1,f_char2,f_charbig)
-SELECT f_int1,f_int2,f_char1,f_char2,'just inserted' FROM t0_template
-WHERE f_int1 BETWEEN @max_row_div2 - 1 AND @max_row_div2 + 1;
-INSERT INTO t0_aux(f_int1,f_int2,f_char1,f_char2,f_charbig)
-SELECT -f_int1,-f_int1,CAST(-f_int1 AS CHAR),CAST(-f_int1 AS CHAR),
-'just inserted' FROM t0_template
-WHERE f_int1 BETWEEN @max_row_div2 - 1 AND @max_row_div2 + 1;
-CREATE TRIGGER trg_1 BEFORE INSERT ON t0_aux FOR EACH ROW
-BEGIN
-UPDATE t1 SET f_int1 = -f_int1, f_int2 = -f_int2,
-f_charbig = 'updated by trigger'
-      WHERE f_int1 = new.f_int1;
-END|
-INSERT INTO t0_aux(f_int1,f_int2,f_char1,f_char2,f_charbig)
-SELECT f_int1,f_int2,f_char1,f_char2,NULL FROM t0_template
-WHERE f_int1 BETWEEN @max_row_div2 - 1 AND @max_row_div2 + 1;
-	
-# check trigger-1 success: 	1
-DROP TRIGGER trg_1;
-UPDATE t1 SET f_int1 = CAST(f_char1 AS SIGNED INT),
-f_int2 = CAST(f_char1 AS SIGNED INT),
-f_charbig = 'just inserted'
-   WHERE f_int1 <> CAST(f_char1 AS SIGNED INT);
-DELETE FROM t0_aux
-WHERE ABS(f_int1) BETWEEN @max_row_div2 - 1 AND @max_row_div2 + 1;
-INSERT INTO t0_aux(f_int1,f_int2,f_char1,f_char2,f_charbig)
-SELECT -f_int1,-f_int1,CAST(-f_int1 AS CHAR),CAST(-f_int1 AS CHAR),
-'just inserted' FROM t0_template
-WHERE f_int1 BETWEEN @max_row_div2 - 1 AND @max_row_div2 + 1;
-CREATE TRIGGER trg_1 AFTER INSERT ON t0_aux FOR EACH ROW
-BEGIN
-UPDATE t1 SET f_int1 = -f_int1, f_int2 = -f_int2,
-f_charbig = 'updated by trigger'
-      WHERE f_int1 = new.f_int1;
-END|
-INSERT INTO t0_aux(f_int1,f_int2,f_char1,f_char2,f_charbig)
-SELECT f_int1,f_int2,f_char1,f_char2,NULL FROM t0_template
-WHERE f_int1 BETWEEN @max_row_div2 - 1 AND @max_row_div2 + 1;
-	
-# check trigger-2 success: 	1
-DROP TRIGGER trg_1;
-UPDATE t1 SET f_int1 = CAST(f_char1 AS SIGNED INT),
-f_int2 = CAST(f_char1 AS SIGNED INT),
-f_charbig = 'just inserted'
-   WHERE f_int1 <> CAST(f_char1 AS SIGNED INT);
-DELETE FROM t0_aux
-WHERE ABS(f_int1) BETWEEN @max_row_div2 - 1 AND @max_row_div2 + 1;
-INSERT INTO t0_aux(f_int1,f_int2,f_char1,f_char2,f_charbig)
-SELECT -f_int1,-f_int1,CAST(-f_int1 AS CHAR),CAST(-f_int1 AS CHAR),
-'just inserted' FROM t0_template
-WHERE f_int1 BETWEEN @max_row_div2 - 1 AND @max_row_div2 + 1;
-CREATE TRIGGER trg_1 BEFORE UPDATE ON t0_aux FOR EACH ROW
-BEGIN
-UPDATE t1 SET f_int1 = -f_int1, f_int2 = -f_int2,
-f_charbig = 'updated by trigger'
-      WHERE f_int1 = new.f_int1;
-END|
-UPDATE t0_aux SET f_int1 =  - f_int1, f_int2 = - f_int2
-WHERE f_int1 IN (- (@max_row_div2 - 1),- @max_row_div2,- (@max_row_div2 + 1));
-	
-# check trigger-3 success: 	1
-DROP TRIGGER trg_1;
-UPDATE t1 SET f_int1 = CAST(f_char1 AS SIGNED INT),
-f_int2 = CAST(f_char1 AS SIGNED INT),
-f_charbig = 'just inserted'
-   WHERE f_int1 <> CAST(f_char1 AS SIGNED INT);
-DELETE FROM t0_aux
-WHERE ABS(f_int1) BETWEEN @max_row_div2 - 1 AND @max_row_div2 + 1;
-INSERT INTO t0_aux(f_int1,f_int2,f_char1,f_char2,f_charbig)
-SELECT -f_int1,-f_int1,CAST(-f_int1 AS CHAR),CAST(-f_int1 AS CHAR),
-'just inserted' FROM t0_template
-WHERE f_int1 BETWEEN @max_row_div2 - 1 AND @max_row_div2 + 1;
-CREATE TRIGGER trg_1 BEFORE UPDATE ON t0_aux FOR EACH ROW
-BEGIN
-UPDATE t1 SET f_int1 = -f_int1, f_int2 = -f_int2,
-f_charbig = 'updated by trigger'
-      WHERE f_int1 = - old.f_int1;
-END|
-UPDATE t0_aux SET f_int1 =  - f_int1, f_int2 = - f_int2
-WHERE f_int1 IN (- (@max_row_div2 - 1),- @max_row_div2,- (@max_row_div2 + 1));
-	
-# check trigger-4 success: 	1
-DROP TRIGGER trg_1;
-UPDATE t1 SET f_int1 = CAST(f_char1 AS SIGNED INT),
-f_int2 = CAST(f_char1 AS SIGNED INT),
-f_charbig = 'just inserted'
-   WHERE f_int1 <> CAST(f_char1 AS SIGNED INT);
-DELETE FROM t0_aux
-WHERE ABS(f_int1) BETWEEN @max_row_div2 - 1 AND @max_row_div2 + 1;
-INSERT INTO t0_aux(f_int1,f_int2,f_char1,f_char2,f_charbig)
-SELECT -f_int1,-f_int1,CAST(-f_int1 AS CHAR),CAST(-f_int1 AS CHAR),
-'just inserted' FROM t0_template
-WHERE f_int1 BETWEEN @max_row_div2 - 1 AND @max_row_div2 + 1;
-CREATE TRIGGER trg_1 AFTER UPDATE ON t0_aux FOR EACH ROW
-BEGIN
-UPDATE t1 SET f_int1 = -f_int1, f_int2 = -f_int2,
-f_charbig = 'updated by trigger'
-      WHERE f_int1 = new.f_int1;
-END|
-UPDATE t0_aux SET f_int1 =  - f_int1, f_int2 = - f_int2
-WHERE f_int1 IN (- (@max_row_div2 - 1),- @max_row_div2,- (@max_row_div2 + 1));
-	
-# check trigger-5 success: 	1
-DROP TRIGGER trg_1;
-UPDATE t1 SET f_int1 = CAST(f_char1 AS SIGNED INT),
-f_int2 = CAST(f_char1 AS SIGNED INT),
-f_charbig = 'just inserted'
-   WHERE f_int1 <> CAST(f_char1 AS SIGNED INT);
-DELETE FROM t0_aux
-WHERE ABS(f_int1) BETWEEN @max_row_div2 - 1 AND @max_row_div2 + 1;
-INSERT INTO t0_aux(f_int1,f_int2,f_char1,f_char2,f_charbig)
-SELECT -f_int1,-f_int1,CAST(-f_int1 AS CHAR),CAST(-f_int1 AS CHAR),
-'just inserted' FROM t0_template
-WHERE f_int1 BETWEEN @max_row_div2 - 1 AND @max_row_div2 + 1;
-CREATE TRIGGER trg_1 AFTER UPDATE ON t0_aux FOR EACH ROW
-BEGIN
-UPDATE t1 SET f_int1 = -f_int1, f_int2 = -f_int2,
-f_charbig = 'updated by trigger'
-      WHERE f_int1 = - old.f_int1;
-END|
-UPDATE t0_aux SET f_int1 =  - f_int1, f_int2 = - f_int2
-WHERE f_int1 IN (- (@max_row_div2 - 1),- @max_row_div2,- (@max_row_div2 + 1));
-	
-# check trigger-6 success: 	1
-DROP TRIGGER trg_1;
-UPDATE t1 SET f_int1 = CAST(f_char1 AS SIGNED INT),
-f_int2 = CAST(f_char1 AS SIGNED INT),
-f_charbig = 'just inserted'
-   WHERE f_int1 <> CAST(f_char1 AS SIGNED INT);
-DELETE FROM t0_aux
-WHERE ABS(f_int1) BETWEEN @max_row_div2 - 1 AND @max_row_div2 + 1;
-INSERT INTO t0_aux(f_int1,f_int2,f_char1,f_char2,f_charbig)
-SELECT -f_int1,-f_int1,CAST(-f_int1 AS CHAR),CAST(-f_int1 AS CHAR),
-'just inserted' FROM t0_template
-WHERE f_int1 BETWEEN @max_row_div2 - 1 AND @max_row_div2 + 1;
-CREATE TRIGGER trg_1 BEFORE DELETE ON t0_aux FOR EACH ROW
-BEGIN
-UPDATE t1 SET f_int1 = -f_int1, f_int2 = -f_int2,
-f_charbig = 'updated by trigger'
-      WHERE f_int1 = - old.f_int1;
-END|
-DELETE FROM t0_aux
-WHERE f_int1 IN (- (@max_row_div2 - 1),- @max_row_div2,- (@max_row_div2 + 1));
-	
-# check trigger-7 success: 	1
-DROP TRIGGER trg_1;
-UPDATE t1 SET f_int1 = CAST(f_char1 AS SIGNED INT),
-f_int2 = CAST(f_char1 AS SIGNED INT),
-f_charbig = 'just inserted'
-   WHERE f_int1 <> CAST(f_char1 AS SIGNED INT);
-DELETE FROM t0_aux
-WHERE ABS(f_int1) BETWEEN @max_row_div2 - 1 AND @max_row_div2 + 1;
-INSERT INTO t0_aux(f_int1,f_int2,f_char1,f_char2,f_charbig)
-SELECT -f_int1,-f_int1,CAST(-f_int1 AS CHAR),CAST(-f_int1 AS CHAR),
-'just inserted' FROM t0_template
-WHERE f_int1 BETWEEN @max_row_div2 - 1 AND @max_row_div2 + 1;
-CREATE TRIGGER trg_1 AFTER DELETE ON t0_aux FOR EACH ROW
-BEGIN
-UPDATE t1 SET f_int1 = -f_int1, f_int2 = -f_int2,
-f_charbig = 'updated by trigger'
-      WHERE f_int1 = - old.f_int1;
-END|
-DELETE FROM t0_aux
-WHERE f_int1 IN (- (@max_row_div2 - 1),- @max_row_div2,- (@max_row_div2 + 1));
-	
-# check trigger-8 success: 	1
-DROP TRIGGER trg_1;
-UPDATE t1 SET f_int1 = CAST(f_char1 AS SIGNED INT),
-f_int2 = CAST(f_char1 AS SIGNED INT),
-f_charbig = 'just inserted'
-   WHERE f_int1 <> CAST(f_char1 AS SIGNED INT);
-DELETE FROM t0_aux
-WHERE ABS(f_int1) BETWEEN @max_row_div2 - 1 AND @max_row_div2 + 1;
-DELETE FROM t1
-WHERE f_int1 BETWEEN @max_row_div2 - 1 AND @max_row_div2 + 1;
-CREATE TRIGGER trg_2 BEFORE UPDATE ON t1 FOR EACH ROW
-BEGIN
-SET new.f_int1 = old.f_int1 + @max_row,
-new.f_int2 = old.f_int2 - @max_row,
-new.f_charbig = '####updated per update trigger####';
-END|
-UPDATE t1
-SET f_int1 = f_int1 + @max_row, f_int2 = f_int2 - @max_row,
-f_charbig = '####updated per update statement itself####';
-	
-# check trigger-9 success: 	1
-DROP TRIGGER trg_2;
-UPDATE t1 SET f_int1 = CAST(f_char1 AS SIGNED INT),
-f_int2 = CAST(f_char1 AS SIGNED INT),
-f_charbig = CONCAT('===',f_char1,'===');
-CREATE TRIGGER trg_2 BEFORE UPDATE ON t1 FOR EACH ROW
-BEGIN
-SET new.f_int1 = new.f_int1 + @max_row,
-new.f_int2 = new.f_int2 - @max_row,
-new.f_charbig = '####updated per update trigger####';
-END|
-UPDATE t1
-SET f_int1 = f_int1 + @max_row, f_int2 = f_int2 - @max_row,
-f_charbig = '####updated per update statement itself####';
-	
-# check trigger-10 success: 	1
-DROP TRIGGER trg_2;
-UPDATE t1 SET f_int1 = CAST(f_char1 AS SIGNED INT),
-f_int2 = CAST(f_char1 AS SIGNED INT),
-f_charbig = CONCAT('===',f_char1,'===');
-CREATE TRIGGER trg_3 BEFORE INSERT ON t1 FOR EACH ROW
-BEGIN
-SET new.f_int1 = @my_max1 + @counter,
-new.f_int2 = @my_min2 - @counter,
-new.f_charbig = '####updated per insert trigger####';
-SET @counter = @counter + 1;
-END|
-SET @counter = 1;
-SELECT MAX(f_int1), MIN(f_int2) INTO @my_max1,@my_min2 FROM t1;
-INSERT INTO t1 (f_int1, f_int2, f_char1, f_char2, f_charbig)
-SELECT f_int1, f_int1, CAST(f_int1 AS CHAR),
-CAST(f_int1 AS CHAR), 'just inserted' FROM t0_template
-WHERE f_int1 BETWEEN @max_row_div2 - 1 AND @max_row_div2 + 1
-ORDER BY f_int1;
-DROP TRIGGER trg_3;
-	
-# check trigger-11 success: 	1
-DELETE FROM t1
-WHERE f_int1 <> CAST(f_char1 AS SIGNED INT)
-AND f_int2 <> CAST(f_char1 AS SIGNED INT)
-AND f_charbig = '####updated per insert trigger####';
-CREATE TRIGGER trg_3 BEFORE INSERT ON t1 FOR EACH ROW
-BEGIN
-SET new.f_int1 = @my_max1 + @counter,
-new.f_int2 = @my_min2 - @counter,
-new.f_charbig = '####updated per insert trigger####';
-SET @counter = @counter + 1;
-END|
-SET @counter = 1;
-SELECT MAX(f_int1), MIN(f_int2) INTO @my_max1,@my_min2 FROM t1;
-INSERT INTO t1 (f_char1, f_char2, f_charbig)
-SELECT CAST(f_int1 AS CHAR),
-CAST(f_int1 AS CHAR), 'just inserted' FROM t0_template
-WHERE f_int1 BETWEEN @max_row_div2 - 1 AND @max_row_div2 + 1
-ORDER BY f_int1;
-DROP TRIGGER trg_3;
-	
-# check trigger-12 success: 	1
-DELETE FROM t1
-WHERE f_int1 <> CAST(f_char1 AS SIGNED INT)
-AND f_int2 <> CAST(f_char1 AS SIGNED INT)
-AND f_charbig = '####updated per insert trigger####';
-ANALYZE  TABLE t1;
-Table	Op	Msg_type	Msg_text
-test.t1	analyze	note	The storage engine for the table doesn't support analyze
-CHECK    TABLE t1 EXTENDED;
-Table	Op	Msg_type	Msg_text
-test.t1	check	note	The storage engine for the table doesn't support check
-CHECKSUM TABLE t1 EXTENDED;
-Table	Checksum
-test.t1	<some_value>
-OPTIMIZE TABLE t1;
-Table	Op	Msg_type	Msg_text
-test.t1	optimize	note	The storage engine for the table doesn't support optimize
-# check layout success:    1
-REPAIR   TABLE t1 EXTENDED;
-Table	Op	Msg_type	Msg_text
-test.t1	repair	note	The storage engine for the table doesn't support repair
-# check layout success:    1
-TRUNCATE t1;
-	
-# check TRUNCATE success: 	1
-# check layout success:    1
-# End usability test (inc/partition_check.inc)
-DROP TABLE t1;
-CREATE TABLE t1 (
-f_int1 INTEGER,
-f_int2 INTEGER,
-f_char1 CHAR(20),
-f_char2 CHAR(20),
-f_charbig VARCHAR(1000)
-)
-PARTITION BY RANGE(f_int1)
-SUBPARTITION BY HASH(f_int1)
-( PARTITION part1 VALUES LESS THAN (10)
-(SUBPARTITION subpart11 STORAGE ENGINE = 'MyISAM',
-SUBPARTITION subpart12 STORAGE ENGINE = 'MyISAM'),
-PARTITION part2 VALUES LESS THAN (2147483646)
-(SUBPARTITION subpart21 STORAGE ENGINE = 'MyISAM',
-SUBPARTITION subpart22 STORAGE ENGINE = 'MyISAM')
-);
-INSERT INTO t1(f_int1,f_int2,f_char1,f_char2,f_charbig)
-SELECT f_int1,f_int2,f_char1,f_char2,f_charbig FROM t0_template;
-# Start usability test (inc/partition_check.inc)
-create_command
-SHOW CREATE TABLE t1;
-Table	Create Table
-t1	CREATE TABLE `t1` (
-  `f_int1` int(11) DEFAULT NULL,
-  `f_int2` int(11) DEFAULT NULL,
-  `f_char1` char(20) DEFAULT NULL,
-  `f_char2` char(20) DEFAULT NULL,
-  `f_charbig` varchar(1000) DEFAULT NULL
-) ENGINE=MyISAM DEFAULT CHARSET=latin1 /*!50100 PARTITION BY RANGE (f_int1) SUBPARTITION BY HASH (f_int1) (PARTITION part1 VALUES LESS THAN (10) (SUBPARTITION subpart11 ENGINE = MyISAM, SUBPARTITION subpart12 ENGINE = MyISAM), PARTITION part2 VALUES LESS THAN (2147483646) (SUBPARTITION subpart21 ENGINE = MyISAM, SUBPARTITION subpart22 ENGINE = MyISAM)) */
-
-unified filelist
-$MYSQLTEST_VARDIR/master-data/test/t1#P#part1#SP#subpart11.MYD
-$MYSQLTEST_VARDIR/master-data/test/t1#P#part1#SP#subpart11.MYI
-$MYSQLTEST_VARDIR/master-data/test/t1#P#part1#SP#subpart12.MYD
-$MYSQLTEST_VARDIR/master-data/test/t1#P#part1#SP#subpart12.MYI
-$MYSQLTEST_VARDIR/master-data/test/t1#P#part2#SP#subpart21.MYD
-$MYSQLTEST_VARDIR/master-data/test/t1#P#part2#SP#subpart21.MYI
-$MYSQLTEST_VARDIR/master-data/test/t1#P#part2#SP#subpart22.MYD
-$MYSQLTEST_VARDIR/master-data/test/t1#P#part2#SP#subpart22.MYI
-$MYSQLTEST_VARDIR/master-data/test/t1.frm
-$MYSQLTEST_VARDIR/master-data/test/t1.par
-
-# check prerequisites-1 success:    1
-# check COUNT(*) success:    1
-# check MIN/MAX(f_int1) success:    1
-# check MIN/MAX(f_int2) success:    1
-INSERT INTO t1 (f_int1, f_int2, f_char1, f_char2, f_charbig)
-SELECT f_int1, f_int1, CAST(f_int1 AS CHAR),
-CAST(f_int1 AS CHAR), 'delete me' FROM t0_template
-WHERE f_int1 IN (2,3);
-# check prerequisites-3 success:    1
-DELETE FROM t1 WHERE f_charbig = 'delete me';
-# INFO: Neither f_int1 nor f_int2 nor (f_int1,f_int2) is UNIQUE
-# check read via f_int1 success: 1
-# check read via f_int2 success: 1
-	
-# check multiple-1 success: 	1
-DELETE FROM t1 WHERE MOD(f_int1,3) = 0;
-	
-# check multiple-2 success: 	1
-INSERT INTO t1 SELECT * FROM t0_template
-WHERE MOD(f_int1,3) = 0;
-	
-# check multiple-3 success: 	1
-UPDATE t1 SET f_int1 = f_int1 + @max_row
-WHERE f_int1 BETWEEN @max_row_div2 - @max_row_div4
-AND @max_row_div2 + @max_row_div4;
-	
-# check multiple-4 success: 	1
-DELETE FROM t1
-WHERE f_int1 BETWEEN @max_row_div2 - @max_row_div4 + @max_row
-AND @max_row_div2 + @max_row_div4 + @max_row;
-	
-# check multiple-5 success: 	1
-SELECT MIN(f_int1) - 1 INTO @cur_value FROM t1;
-INSERT INTO t1
-SET f_int1 = @cur_value , f_int2 = @cur_value,
-f_char1 = CAST(@cur_value AS CHAR), f_char2 = CAST(@cur_value AS CHAR),
-f_charbig = '#SINGLE#';
-	
-# check single-1 success: 	1
-SELECT MAX(f_int1) + 1 INTO @cur_value FROM t1;
-INSERT INTO t1
-SET f_int1 = @cur_value , f_int2 = @cur_value,
-f_char1 = CAST(@cur_value AS CHAR), f_char2 = CAST(@cur_value AS CHAR),
-f_charbig = '#SINGLE#';
-	
-# check single-2 success: 	1
-SELECT MIN(f_int1) INTO @cur_value1 FROM t1;
-SELECT MAX(f_int1) + 1 INTO @cur_value2 FROM t1;
-UPDATE t1 SET f_int1 = @cur_value2
-WHERE  f_int1 = @cur_value1 AND f_charbig = '#SINGLE#';
-	
-# check single-3 success: 	1
-SET @cur_value1= -1;
-SELECT MAX(f_int1) INTO @cur_value2 FROM t1;
-UPDATE t1 SET f_int1 = @cur_value1
-WHERE  f_int1 = @cur_value2 AND f_charbig = '#SINGLE#';
-	
-# check single-4 success: 	1
-SELECT MAX(f_int1) INTO @cur_value FROM t1;
-DELETE FROM t1 WHERE f_int1 = @cur_value AND f_charbig = '#SINGLE#';
-	
-# check single-5 success: 	1
-DELETE FROM t1 WHERE f_int1 = -1 AND f_charbig = '#SINGLE#';
-	
-# check single-6 success: 	1
-INSERT INTO t1 SET f_int1 = @max_int_4 , f_int2 = @max_int_4, f_charbig = '#2147483647##';
-ERROR HY000: Table has no partition for value 2147483647
-DELETE FROM t1 WHERE f_int1 IS NULL OR f_int1 = 0;
-INSERT t1 SET f_int1 = 0 , f_int2 = 0,
-f_char1 = CAST(0 AS CHAR), f_char2 = CAST(0 AS CHAR),
-f_charbig = '#NULL#';
-INSERT INTO t1
-SET f_int1 = NULL , f_int2 = -@max_row,
-f_char1 = CAST(-@max_row AS CHAR), f_char2 = CAST(-@max_row AS CHAR),
-f_charbig = '#NULL#';
-# check null success:    1
-	
-# check null-1 success: 	1
-UPDATE t1 SET f_int1 = -@max_row
-WHERE f_int1 IS NULL AND f_int2 = -@max_row AND f_char1 = CAST(-@max_row AS CHAR)
-AND f_char2 = CAST(-@max_row AS CHAR) AND f_charbig = '#NULL#';
-	
-# check null-2 success: 	1
-UPDATE t1 SET f_int1 = NULL
-WHERE f_int1 = -@max_row AND f_int2 = -@max_row AND f_char1 = CAST(-@max_row AS CHAR)
-AND f_char2 = CAST(-@max_row AS CHAR) AND f_charbig = '#NULL#';
-	
-# check null-3 success: 	1
-DELETE FROM t1
-WHERE f_int1 IS NULL AND f_int2 = -@max_row AND f_char1 = CAST(-@max_row AS CHAR)
-AND f_char2 = CAST(-@max_row AS CHAR) AND f_charbig = '#NULL#';
-	
-# check null-4 success: 	1
-DELETE FROM t1
-WHERE f_int1 = 0 AND f_int2 = 0
-AND f_char1 = CAST(0 AS CHAR) AND f_char2 = CAST(0 AS CHAR)
-AND f_charbig = '#NULL#';
-SET AUTOCOMMIT= 0;
-INSERT INTO t1 (f_int1, f_int2, f_char1, f_char2, f_charbig)
-SELECT f_int1, f_int1, '', '', 'was inserted'
-FROM t0_template source_tab
-WHERE f_int1 BETWEEN @max_row_div4 AND @max_row_div2 + @max_row_div4;
-	
-# check transactions-1 success: 	1
-COMMIT WORK;
-	
-# check transactions-2 success: 	1
-ROLLBACK WORK;
-	
-# check transactions-3 success: 	1
-DELETE FROM t1 WHERE f_charbig = 'was inserted';
-COMMIT WORK;
-ROLLBACK WORK;
-	
-# check transactions-4 success: 	1
-INSERT INTO t1 (f_int1, f_int2, f_char1, f_char2, f_charbig)
-SELECT f_int1, f_int1, '', '', 'was inserted'
-FROM t0_template source_tab
-WHERE f_int1 BETWEEN @max_row_div4 AND @max_row_div2 + @max_row_div4;
-	
-# check transactions-5 success: 	1
-ROLLBACK WORK;
-Warnings:
-Warning	1196	Some non-transactional changed tables couldn't be rolled back
-	
-# check transactions-6 success: 	1
-# INFO: Storage engine used for t1 seems to be not transactional.
-COMMIT;
-	
-# check transactions-7 success: 	1
-DELETE FROM t1 WHERE f_charbig = 'was inserted';
-COMMIT WORK;
-SET @@session.sql_mode = 'traditional';
-SELECT @max_row_div2 + @max_row_div4 - @max_row_div4 + 1 INTO @exp_inserted_rows;
-INSERT INTO t1 (f_int1, f_int2, f_char1, f_char2, f_charbig)
-SELECT IF(f_int1 = @max_row_div2,f_int1 / 0,f_int1),f_int1,
-'', '', 'was inserted' FROM t0_template
-WHERE f_int1 BETWEEN @max_row_div4 AND @max_row_div2 + @max_row_div4;
-ERROR 22012: Division by 0
-COMMIT;
-	
-# check transactions-8 success: 	1
-# INFO: Storage engine used for t1 seems to be unable to revert
-#       changes made by the failing statement.
-SET @@session.sql_mode = '';
-SET AUTOCOMMIT= 1;
-DELETE FROM t1 WHERE f_charbig = 'was inserted';
-COMMIT WORK;
-UPDATE t1 SET f_charbig = REPEAT('b', 1000);
-	
-# check special-1 success: 	1
-UPDATE t1 SET f_charbig = '';
-	
-# check special-2 success: 	1
-UPDATE t1 SET f_charbig = CONCAT('===',CAST(f_int1 AS CHAR),'===');
-INSERT INTO t1(f_int1,f_int2,f_char1,f_char2,f_charbig)
-SELECT f_int1,f_int2,f_char1,f_char2,'just inserted' FROM t0_template
-WHERE f_int1 BETWEEN @max_row_div2 - 1 AND @max_row_div2 + 1;
-INSERT INTO t0_aux(f_int1,f_int2,f_char1,f_char2,f_charbig)
-SELECT -f_int1,-f_int1,CAST(-f_int1 AS CHAR),CAST(-f_int1 AS CHAR),
-'just inserted' FROM t0_template
-WHERE f_int1 BETWEEN @max_row_div2 - 1 AND @max_row_div2 + 1;
-CREATE TRIGGER trg_1 BEFORE INSERT ON t0_aux FOR EACH ROW
-BEGIN
-UPDATE t1 SET f_int1 = -f_int1, f_int2 = -f_int2,
-f_charbig = 'updated by trigger'
-      WHERE f_int1 = new.f_int1;
-END|
-INSERT INTO t0_aux(f_int1,f_int2,f_char1,f_char2,f_charbig)
-SELECT f_int1,f_int2,f_char1,f_char2,NULL FROM t0_template
-WHERE f_int1 BETWEEN @max_row_div2 - 1 AND @max_row_div2 + 1;
-	
-# check trigger-1 success: 	1
-DROP TRIGGER trg_1;
-UPDATE t1 SET f_int1 = CAST(f_char1 AS SIGNED INT),
-f_int2 = CAST(f_char1 AS SIGNED INT),
-f_charbig = 'just inserted'
-   WHERE f_int1 <> CAST(f_char1 AS SIGNED INT);
-DELETE FROM t0_aux
-WHERE ABS(f_int1) BETWEEN @max_row_div2 - 1 AND @max_row_div2 + 1;
-INSERT INTO t0_aux(f_int1,f_int2,f_char1,f_char2,f_charbig)
-SELECT -f_int1,-f_int1,CAST(-f_int1 AS CHAR),CAST(-f_int1 AS CHAR),
-'just inserted' FROM t0_template
-WHERE f_int1 BETWEEN @max_row_div2 - 1 AND @max_row_div2 + 1;
-CREATE TRIGGER trg_1 AFTER INSERT ON t0_aux FOR EACH ROW
-BEGIN
-UPDATE t1 SET f_int1 = -f_int1, f_int2 = -f_int2,
-f_charbig = 'updated by trigger'
-      WHERE f_int1 = new.f_int1;
-END|
-INSERT INTO t0_aux(f_int1,f_int2,f_char1,f_char2,f_charbig)
-SELECT f_int1,f_int2,f_char1,f_char2,NULL FROM t0_template
-WHERE f_int1 BETWEEN @max_row_div2 - 1 AND @max_row_div2 + 1;
-	
-# check trigger-2 success: 	1
-DROP TRIGGER trg_1;
-UPDATE t1 SET f_int1 = CAST(f_char1 AS SIGNED INT),
-f_int2 = CAST(f_char1 AS SIGNED INT),
-f_charbig = 'just inserted'
-   WHERE f_int1 <> CAST(f_char1 AS SIGNED INT);
-DELETE FROM t0_aux
-WHERE ABS(f_int1) BETWEEN @max_row_div2 - 1 AND @max_row_div2 + 1;
-INSERT INTO t0_aux(f_int1,f_int2,f_char1,f_char2,f_charbig)
-SELECT -f_int1,-f_int1,CAST(-f_int1 AS CHAR),CAST(-f_int1 AS CHAR),
-'just inserted' FROM t0_template
-WHERE f_int1 BETWEEN @max_row_div2 - 1 AND @max_row_div2 + 1;
-CREATE TRIGGER trg_1 BEFORE UPDATE ON t0_aux FOR EACH ROW
-BEGIN
-UPDATE t1 SET f_int1 = -f_int1, f_int2 = -f_int2,
-f_charbig = 'updated by trigger'
-      WHERE f_int1 = new.f_int1;
-END|
-UPDATE t0_aux SET f_int1 =  - f_int1, f_int2 = - f_int2
-WHERE f_int1 IN (- (@max_row_div2 - 1),- @max_row_div2,- (@max_row_div2 + 1));
-	
-# check trigger-3 success: 	1
-DROP TRIGGER trg_1;
-UPDATE t1 SET f_int1 = CAST(f_char1 AS SIGNED INT),
-f_int2 = CAST(f_char1 AS SIGNED INT),
-f_charbig = 'just inserted'
-   WHERE f_int1 <> CAST(f_char1 AS SIGNED INT);
-DELETE FROM t0_aux
-WHERE ABS(f_int1) BETWEEN @max_row_div2 - 1 AND @max_row_div2 + 1;
-INSERT INTO t0_aux(f_int1,f_int2,f_char1,f_char2,f_charbig)
-SELECT -f_int1,-f_int1,CAST(-f_int1 AS CHAR),CAST(-f_int1 AS CHAR),
-'just inserted' FROM t0_template
-WHERE f_int1 BETWEEN @max_row_div2 - 1 AND @max_row_div2 + 1;
-CREATE TRIGGER trg_1 BEFORE UPDATE ON t0_aux FOR EACH ROW
-BEGIN
-UPDATE t1 SET f_int1 = -f_int1, f_int2 = -f_int2,
-f_charbig = 'updated by trigger'
-      WHERE f_int1 = - old.f_int1;
-END|
-UPDATE t0_aux SET f_int1 =  - f_int1, f_int2 = - f_int2
-WHERE f_int1 IN (- (@max_row_div2 - 1),- @max_row_div2,- (@max_row_div2 + 1));
-	
-# check trigger-4 success: 	1
-DROP TRIGGER trg_1;
-UPDATE t1 SET f_int1 = CAST(f_char1 AS SIGNED INT),
-f_int2 = CAST(f_char1 AS SIGNED INT),
-f_charbig = 'just inserted'
-   WHERE f_int1 <> CAST(f_char1 AS SIGNED INT);
-DELETE FROM t0_aux
-WHERE ABS(f_int1) BETWEEN @max_row_div2 - 1 AND @max_row_div2 + 1;
-INSERT INTO t0_aux(f_int1,f_int2,f_char1,f_char2,f_charbig)
-SELECT -f_int1,-f_int1,CAST(-f_int1 AS CHAR),CAST(-f_int1 AS CHAR),
-'just inserted' FROM t0_template
-WHERE f_int1 BETWEEN @max_row_div2 - 1 AND @max_row_div2 + 1;
-CREATE TRIGGER trg_1 AFTER UPDATE ON t0_aux FOR EACH ROW
-BEGIN
-UPDATE t1 SET f_int1 = -f_int1, f_int2 = -f_int2,
-f_charbig = 'updated by trigger'
-      WHERE f_int1 = new.f_int1;
-END|
-UPDATE t0_aux SET f_int1 =  - f_int1, f_int2 = - f_int2
-WHERE f_int1 IN (- (@max_row_div2 - 1),- @max_row_div2,- (@max_row_div2 + 1));
-	
-# check trigger-5 success: 	1
-DROP TRIGGER trg_1;
-UPDATE t1 SET f_int1 = CAST(f_char1 AS SIGNED INT),
-f_int2 = CAST(f_char1 AS SIGNED INT),
-f_charbig = 'just inserted'
-   WHERE f_int1 <> CAST(f_char1 AS SIGNED INT);
-DELETE FROM t0_aux
-WHERE ABS(f_int1) BETWEEN @max_row_div2 - 1 AND @max_row_div2 + 1;
-INSERT INTO t0_aux(f_int1,f_int2,f_char1,f_char2,f_charbig)
-SELECT -f_int1,-f_int1,CAST(-f_int1 AS CHAR),CAST(-f_int1 AS CHAR),
-'just inserted' FROM t0_template
-WHERE f_int1 BETWEEN @max_row_div2 - 1 AND @max_row_div2 + 1;
-CREATE TRIGGER trg_1 AFTER UPDATE ON t0_aux FOR EACH ROW
-BEGIN
-UPDATE t1 SET f_int1 = -f_int1, f_int2 = -f_int2,
-f_charbig = 'updated by trigger'
-      WHERE f_int1 = - old.f_int1;
-END|
-UPDATE t0_aux SET f_int1 =  - f_int1, f_int2 = - f_int2
-WHERE f_int1 IN (- (@max_row_div2 - 1),- @max_row_div2,- (@max_row_div2 + 1));
-	
-# check trigger-6 success: 	1
-DROP TRIGGER trg_1;
-UPDATE t1 SET f_int1 = CAST(f_char1 AS SIGNED INT),
-f_int2 = CAST(f_char1 AS SIGNED INT),
-f_charbig = 'just inserted'
-   WHERE f_int1 <> CAST(f_char1 AS SIGNED INT);
-DELETE FROM t0_aux
-WHERE ABS(f_int1) BETWEEN @max_row_div2 - 1 AND @max_row_div2 + 1;
-INSERT INTO t0_aux(f_int1,f_int2,f_char1,f_char2,f_charbig)
-SELECT -f_int1,-f_int1,CAST(-f_int1 AS CHAR),CAST(-f_int1 AS CHAR),
-'just inserted' FROM t0_template
-WHERE f_int1 BETWEEN @max_row_div2 - 1 AND @max_row_div2 + 1;
-CREATE TRIGGER trg_1 BEFORE DELETE ON t0_aux FOR EACH ROW
-BEGIN
-UPDATE t1 SET f_int1 = -f_int1, f_int2 = -f_int2,
-f_charbig = 'updated by trigger'
-      WHERE f_int1 = - old.f_int1;
-END|
-DELETE FROM t0_aux
-WHERE f_int1 IN (- (@max_row_div2 - 1),- @max_row_div2,- (@max_row_div2 + 1));
-	
-# check trigger-7 success: 	1
-DROP TRIGGER trg_1;
-UPDATE t1 SET f_int1 = CAST(f_char1 AS SIGNED INT),
-f_int2 = CAST(f_char1 AS SIGNED INT),
-f_charbig = 'just inserted'
-   WHERE f_int1 <> CAST(f_char1 AS SIGNED INT);
-DELETE FROM t0_aux
-WHERE ABS(f_int1) BETWEEN @max_row_div2 - 1 AND @max_row_div2 + 1;
-INSERT INTO t0_aux(f_int1,f_int2,f_char1,f_char2,f_charbig)
-SELECT -f_int1,-f_int1,CAST(-f_int1 AS CHAR),CAST(-f_int1 AS CHAR),
-'just inserted' FROM t0_template
-WHERE f_int1 BETWEEN @max_row_div2 - 1 AND @max_row_div2 + 1;
-CREATE TRIGGER trg_1 AFTER DELETE ON t0_aux FOR EACH ROW
-BEGIN
-UPDATE t1 SET f_int1 = -f_int1, f_int2 = -f_int2,
-f_charbig = 'updated by trigger'
-      WHERE f_int1 = - old.f_int1;
-END|
-DELETE FROM t0_aux
-WHERE f_int1 IN (- (@max_row_div2 - 1),- @max_row_div2,- (@max_row_div2 + 1));
-	
-# check trigger-8 success: 	1
-DROP TRIGGER trg_1;
-UPDATE t1 SET f_int1 = CAST(f_char1 AS SIGNED INT),
-f_int2 = CAST(f_char1 AS SIGNED INT),
-f_charbig = 'just inserted'
-   WHERE f_int1 <> CAST(f_char1 AS SIGNED INT);
-DELETE FROM t0_aux
-WHERE ABS(f_int1) BETWEEN @max_row_div2 - 1 AND @max_row_div2 + 1;
-DELETE FROM t1
-WHERE f_int1 BETWEEN @max_row_div2 - 1 AND @max_row_div2 + 1;
-CREATE TRIGGER trg_2 BEFORE UPDATE ON t1 FOR EACH ROW
-BEGIN
-SET new.f_int1 = old.f_int1 + @max_row,
-new.f_int2 = old.f_int2 - @max_row,
-new.f_charbig = '####updated per update trigger####';
-END|
-UPDATE t1
-SET f_int1 = f_int1 + @max_row, f_int2 = f_int2 - @max_row,
-f_charbig = '####updated per update statement itself####';
-	
-# check trigger-9 success: 	1
-DROP TRIGGER trg_2;
-UPDATE t1 SET f_int1 = CAST(f_char1 AS SIGNED INT),
-f_int2 = CAST(f_char1 AS SIGNED INT),
-f_charbig = CONCAT('===',f_char1,'===');
-CREATE TRIGGER trg_2 BEFORE UPDATE ON t1 FOR EACH ROW
-BEGIN
-SET new.f_int1 = new.f_int1 + @max_row,
-new.f_int2 = new.f_int2 - @max_row,
-new.f_charbig = '####updated per update trigger####';
-END|
-UPDATE t1
-SET f_int1 = f_int1 + @max_row, f_int2 = f_int2 - @max_row,
-f_charbig = '####updated per update statement itself####';
-	
-# check trigger-10 success: 	1
-DROP TRIGGER trg_2;
-UPDATE t1 SET f_int1 = CAST(f_char1 AS SIGNED INT),
-f_int2 = CAST(f_char1 AS SIGNED INT),
-f_charbig = CONCAT('===',f_char1,'===');
-CREATE TRIGGER trg_3 BEFORE INSERT ON t1 FOR EACH ROW
-BEGIN
-SET new.f_int1 = @my_max1 + @counter,
-new.f_int2 = @my_min2 - @counter,
-new.f_charbig = '####updated per insert trigger####';
-SET @counter = @counter + 1;
-END|
-SET @counter = 1;
-SELECT MAX(f_int1), MIN(f_int2) INTO @my_max1,@my_min2 FROM t1;
-INSERT INTO t1 (f_int1, f_int2, f_char1, f_char2, f_charbig)
-SELECT f_int1, f_int1, CAST(f_int1 AS CHAR),
-CAST(f_int1 AS CHAR), 'just inserted' FROM t0_template
-WHERE f_int1 BETWEEN @max_row_div2 - 1 AND @max_row_div2 + 1
-ORDER BY f_int1;
-DROP TRIGGER trg_3;
-	
-# check trigger-11 success: 	1
-DELETE FROM t1
-WHERE f_int1 <> CAST(f_char1 AS SIGNED INT)
-AND f_int2 <> CAST(f_char1 AS SIGNED INT)
-AND f_charbig = '####updated per insert trigger####';
-CREATE TRIGGER trg_3 BEFORE INSERT ON t1 FOR EACH ROW
-BEGIN
-SET new.f_int1 = @my_max1 + @counter,
-new.f_int2 = @my_min2 - @counter,
-new.f_charbig = '####updated per insert trigger####';
-SET @counter = @counter + 1;
-END|
-SET @counter = 1;
-SELECT MAX(f_int1), MIN(f_int2) INTO @my_max1,@my_min2 FROM t1;
-INSERT INTO t1 (f_char1, f_char2, f_charbig)
-SELECT CAST(f_int1 AS CHAR),
-CAST(f_int1 AS CHAR), 'just inserted' FROM t0_template
-WHERE f_int1 BETWEEN @max_row_div2 - 1 AND @max_row_div2 + 1
-ORDER BY f_int1;
-DROP TRIGGER trg_3;
-	
-# check trigger-12 success: 	1
-DELETE FROM t1
-WHERE f_int1 <> CAST(f_char1 AS SIGNED INT)
-AND f_int2 <> CAST(f_char1 AS SIGNED INT)
-AND f_charbig = '####updated per insert trigger####';
-ANALYZE  TABLE t1;
-Table	Op	Msg_type	Msg_text
-test.t1	analyze	note	The storage engine for the table doesn't support analyze
-CHECK    TABLE t1 EXTENDED;
-Table	Op	Msg_type	Msg_text
-test.t1	check	note	The storage engine for the table doesn't support check
-CHECKSUM TABLE t1 EXTENDED;
-Table	Checksum
-test.t1	<some_value>
-OPTIMIZE TABLE t1;
-Table	Op	Msg_type	Msg_text
-test.t1	optimize	note	The storage engine for the table doesn't support optimize
-# check layout success:    1
-REPAIR   TABLE t1 EXTENDED;
-Table	Op	Msg_type	Msg_text
-test.t1	repair	note	The storage engine for the table doesn't support repair
-# check layout success:    1
-TRUNCATE t1;
-	
-# check TRUNCATE success: 	1
-# check layout success:    1
-# End usability test (inc/partition_check.inc)
-DROP TABLE t1;
-# 6.2 Storage engine assignment after partition name + after
-#     subpartition name
-CREATE TABLE t1 (
-f_int1 INTEGER,
-f_int2 INTEGER,
-f_char1 CHAR(20),
-f_char2 CHAR(20),
-f_charbig VARCHAR(1000)
-)
-PARTITION BY RANGE(f_int1)
-SUBPARTITION BY HASH(f_int1)
-( PARTITION part1 VALUES LESS THAN (10) STORAGE ENGINE = 'MyISAM'
-(SUBPARTITION subpart11 STORAGE ENGINE = 'MyISAM',
-SUBPARTITION subpart12 STORAGE ENGINE = 'MyISAM'),
-PARTITION part2 VALUES LESS THAN (2147483646)
-(SUBPARTITION subpart21 STORAGE ENGINE = 'MyISAM',
-SUBPARTITION subpart22 STORAGE ENGINE = 'MyISAM')
-);
-INSERT INTO t1(f_int1,f_int2,f_char1,f_char2,f_charbig)
-SELECT f_int1,f_int2,f_char1,f_char2,f_charbig FROM t0_template;
-# Start usability test (inc/partition_check.inc)
-create_command
-SHOW CREATE TABLE t1;
-Table	Create Table
-t1	CREATE TABLE `t1` (
-  `f_int1` int(11) DEFAULT NULL,
-  `f_int2` int(11) DEFAULT NULL,
-  `f_char1` char(20) DEFAULT NULL,
-  `f_char2` char(20) DEFAULT NULL,
-  `f_charbig` varchar(1000) DEFAULT NULL
-) ENGINE=MyISAM DEFAULT CHARSET=latin1 /*!50100 PARTITION BY RANGE (f_int1) SUBPARTITION BY HASH (f_int1) (PARTITION part1 VALUES LESS THAN (10) (SUBPARTITION subpart11 ENGINE = MyISAM, SUBPARTITION subpart12 ENGINE = MyISAM), PARTITION part2 VALUES LESS THAN (2147483646) (SUBPARTITION subpart21 ENGINE = MyISAM, SUBPARTITION subpart22 ENGINE = MyISAM)) */
-
-unified filelist
-$MYSQLTEST_VARDIR/master-data/test/t1#P#part1#SP#subpart11.MYD
-$MYSQLTEST_VARDIR/master-data/test/t1#P#part1#SP#subpart11.MYI
-$MYSQLTEST_VARDIR/master-data/test/t1#P#part1#SP#subpart12.MYD
-$MYSQLTEST_VARDIR/master-data/test/t1#P#part1#SP#subpart12.MYI
-$MYSQLTEST_VARDIR/master-data/test/t1#P#part2#SP#subpart21.MYD
-$MYSQLTEST_VARDIR/master-data/test/t1#P#part2#SP#subpart21.MYI
-$MYSQLTEST_VARDIR/master-data/test/t1#P#part2#SP#subpart22.MYD
-$MYSQLTEST_VARDIR/master-data/test/t1#P#part2#SP#subpart22.MYI
-$MYSQLTEST_VARDIR/master-data/test/t1.frm
-$MYSQLTEST_VARDIR/master-data/test/t1.par
-
-# check prerequisites-1 success:    1
-# check COUNT(*) success:    1
-# check MIN/MAX(f_int1) success:    1
-# check MIN/MAX(f_int2) success:    1
-INSERT INTO t1 (f_int1, f_int2, f_char1, f_char2, f_charbig)
-SELECT f_int1, f_int1, CAST(f_int1 AS CHAR),
-CAST(f_int1 AS CHAR), 'delete me' FROM t0_template
-WHERE f_int1 IN (2,3);
-# check prerequisites-3 success:    1
-DELETE FROM t1 WHERE f_charbig = 'delete me';
-# INFO: Neither f_int1 nor f_int2 nor (f_int1,f_int2) is UNIQUE
-# check read via f_int1 success: 1
-# check read via f_int2 success: 1
-	
-# check multiple-1 success: 	1
-DELETE FROM t1 WHERE MOD(f_int1,3) = 0;
-	
-# check multiple-2 success: 	1
-INSERT INTO t1 SELECT * FROM t0_template
-WHERE MOD(f_int1,3) = 0;
-	
-# check multiple-3 success: 	1
-UPDATE t1 SET f_int1 = f_int1 + @max_row
-WHERE f_int1 BETWEEN @max_row_div2 - @max_row_div4
-AND @max_row_div2 + @max_row_div4;
-	
-# check multiple-4 success: 	1
-DELETE FROM t1
-WHERE f_int1 BETWEEN @max_row_div2 - @max_row_div4 + @max_row
-AND @max_row_div2 + @max_row_div4 + @max_row;
-	
-# check multiple-5 success: 	1
-SELECT MIN(f_int1) - 1 INTO @cur_value FROM t1;
-INSERT INTO t1
-SET f_int1 = @cur_value , f_int2 = @cur_value,
-f_char1 = CAST(@cur_value AS CHAR), f_char2 = CAST(@cur_value AS CHAR),
-f_charbig = '#SINGLE#';
-	
-# check single-1 success: 	1
-SELECT MAX(f_int1) + 1 INTO @cur_value FROM t1;
-INSERT INTO t1
-SET f_int1 = @cur_value , f_int2 = @cur_value,
-f_char1 = CAST(@cur_value AS CHAR), f_char2 = CAST(@cur_value AS CHAR),
-f_charbig = '#SINGLE#';
-	
-# check single-2 success: 	1
-SELECT MIN(f_int1) INTO @cur_value1 FROM t1;
-SELECT MAX(f_int1) + 1 INTO @cur_value2 FROM t1;
-UPDATE t1 SET f_int1 = @cur_value2
-WHERE  f_int1 = @cur_value1 AND f_charbig = '#SINGLE#';
-	
-# check single-3 success: 	1
-SET @cur_value1= -1;
-SELECT MAX(f_int1) INTO @cur_value2 FROM t1;
-UPDATE t1 SET f_int1 = @cur_value1
-WHERE  f_int1 = @cur_value2 AND f_charbig = '#SINGLE#';
-	
-# check single-4 success: 	1
-SELECT MAX(f_int1) INTO @cur_value FROM t1;
-DELETE FROM t1 WHERE f_int1 = @cur_value AND f_charbig = '#SINGLE#';
-	
-# check single-5 success: 	1
-DELETE FROM t1 WHERE f_int1 = -1 AND f_charbig = '#SINGLE#';
-	
-# check single-6 success: 	1
-INSERT INTO t1 SET f_int1 = @max_int_4 , f_int2 = @max_int_4, f_charbig = '#2147483647##';
-ERROR HY000: Table has no partition for value 2147483647
-DELETE FROM t1 WHERE f_int1 IS NULL OR f_int1 = 0;
-INSERT t1 SET f_int1 = 0 , f_int2 = 0,
-f_char1 = CAST(0 AS CHAR), f_char2 = CAST(0 AS CHAR),
-f_charbig = '#NULL#';
-INSERT INTO t1
-SET f_int1 = NULL , f_int2 = -@max_row,
-f_char1 = CAST(-@max_row AS CHAR), f_char2 = CAST(-@max_row AS CHAR),
-f_charbig = '#NULL#';
-# check null success:    1
-	
-# check null-1 success: 	1
-UPDATE t1 SET f_int1 = -@max_row
-WHERE f_int1 IS NULL AND f_int2 = -@max_row AND f_char1 = CAST(-@max_row AS CHAR)
-AND f_char2 = CAST(-@max_row AS CHAR) AND f_charbig = '#NULL#';
-	
-# check null-2 success: 	1
-UPDATE t1 SET f_int1 = NULL
-WHERE f_int1 = -@max_row AND f_int2 = -@max_row AND f_char1 = CAST(-@max_row AS CHAR)
-AND f_char2 = CAST(-@max_row AS CHAR) AND f_charbig = '#NULL#';
-	
-# check null-3 success: 	1
-DELETE FROM t1
-WHERE f_int1 IS NULL AND f_int2 = -@max_row AND f_char1 = CAST(-@max_row AS CHAR)
-AND f_char2 = CAST(-@max_row AS CHAR) AND f_charbig = '#NULL#';
-	
-# check null-4 success: 	1
-DELETE FROM t1
-WHERE f_int1 = 0 AND f_int2 = 0
-AND f_char1 = CAST(0 AS CHAR) AND f_char2 = CAST(0 AS CHAR)
-AND f_charbig = '#NULL#';
-SET AUTOCOMMIT= 0;
-INSERT INTO t1 (f_int1, f_int2, f_char1, f_char2, f_charbig)
-SELECT f_int1, f_int1, '', '', 'was inserted'
-FROM t0_template source_tab
-WHERE f_int1 BETWEEN @max_row_div4 AND @max_row_div2 + @max_row_div4;
-	
-# check transactions-1 success: 	1
-COMMIT WORK;
-	
-# check transactions-2 success: 	1
-ROLLBACK WORK;
-	
-# check transactions-3 success: 	1
-DELETE FROM t1 WHERE f_charbig = 'was inserted';
-COMMIT WORK;
-ROLLBACK WORK;
-	
-# check transactions-4 success: 	1
-INSERT INTO t1 (f_int1, f_int2, f_char1, f_char2, f_charbig)
-SELECT f_int1, f_int1, '', '', 'was inserted'
-FROM t0_template source_tab
-WHERE f_int1 BETWEEN @max_row_div4 AND @max_row_div2 + @max_row_div4;
-	
-# check transactions-5 success: 	1
-ROLLBACK WORK;
-Warnings:
-Warning	1196	Some non-transactional changed tables couldn't be rolled back
-	
-# check transactions-6 success: 	1
-# INFO: Storage engine used for t1 seems to be not transactional.
-COMMIT;
-	
-# check transactions-7 success: 	1
-DELETE FROM t1 WHERE f_charbig = 'was inserted';
-COMMIT WORK;
-SET @@session.sql_mode = 'traditional';
-SELECT @max_row_div2 + @max_row_div4 - @max_row_div4 + 1 INTO @exp_inserted_rows;
-INSERT INTO t1 (f_int1, f_int2, f_char1, f_char2, f_charbig)
-SELECT IF(f_int1 = @max_row_div2,f_int1 / 0,f_int1),f_int1,
-'', '', 'was inserted' FROM t0_template
-WHERE f_int1 BETWEEN @max_row_div4 AND @max_row_div2 + @max_row_div4;
-ERROR 22012: Division by 0
-COMMIT;
-	
-# check transactions-8 success: 	1
-# INFO: Storage engine used for t1 seems to be unable to revert
-#       changes made by the failing statement.
-SET @@session.sql_mode = '';
-SET AUTOCOMMIT= 1;
-DELETE FROM t1 WHERE f_charbig = 'was inserted';
-COMMIT WORK;
-UPDATE t1 SET f_charbig = REPEAT('b', 1000);
-	
-# check special-1 success: 	1
-UPDATE t1 SET f_charbig = '';
-	
-# check special-2 success: 	1
-UPDATE t1 SET f_charbig = CONCAT('===',CAST(f_int1 AS CHAR),'===');
-INSERT INTO t1(f_int1,f_int2,f_char1,f_char2,f_charbig)
-SELECT f_int1,f_int2,f_char1,f_char2,'just inserted' FROM t0_template
-WHERE f_int1 BETWEEN @max_row_div2 - 1 AND @max_row_div2 + 1;
-INSERT INTO t0_aux(f_int1,f_int2,f_char1,f_char2,f_charbig)
-SELECT -f_int1,-f_int1,CAST(-f_int1 AS CHAR),CAST(-f_int1 AS CHAR),
-'just inserted' FROM t0_template
-WHERE f_int1 BETWEEN @max_row_div2 - 1 AND @max_row_div2 + 1;
-CREATE TRIGGER trg_1 BEFORE INSERT ON t0_aux FOR EACH ROW
-BEGIN
-UPDATE t1 SET f_int1 = -f_int1, f_int2 = -f_int2,
-f_charbig = 'updated by trigger'
-      WHERE f_int1 = new.f_int1;
-END|
-INSERT INTO t0_aux(f_int1,f_int2,f_char1,f_char2,f_charbig)
-SELECT f_int1,f_int2,f_char1,f_char2,NULL FROM t0_template
-WHERE f_int1 BETWEEN @max_row_div2 - 1 AND @max_row_div2 + 1;
-	
-# check trigger-1 success: 	1
-DROP TRIGGER trg_1;
-UPDATE t1 SET f_int1 = CAST(f_char1 AS SIGNED INT),
-f_int2 = CAST(f_char1 AS SIGNED INT),
-f_charbig = 'just inserted'
-   WHERE f_int1 <> CAST(f_char1 AS SIGNED INT);
-DELETE FROM t0_aux
-WHERE ABS(f_int1) BETWEEN @max_row_div2 - 1 AND @max_row_div2 + 1;
-INSERT INTO t0_aux(f_int1,f_int2,f_char1,f_char2,f_charbig)
-SELECT -f_int1,-f_int1,CAST(-f_int1 AS CHAR),CAST(-f_int1 AS CHAR),
-'just inserted' FROM t0_template
-WHERE f_int1 BETWEEN @max_row_div2 - 1 AND @max_row_div2 + 1;
-CREATE TRIGGER trg_1 AFTER INSERT ON t0_aux FOR EACH ROW
-BEGIN
-UPDATE t1 SET f_int1 = -f_int1, f_int2 = -f_int2,
-f_charbig = 'updated by trigger'
-      WHERE f_int1 = new.f_int1;
-END|
-INSERT INTO t0_aux(f_int1,f_int2,f_char1,f_char2,f_charbig)
-SELECT f_int1,f_int2,f_char1,f_char2,NULL FROM t0_template
-WHERE f_int1 BETWEEN @max_row_div2 - 1 AND @max_row_div2 + 1;
-	
-# check trigger-2 success: 	1
-DROP TRIGGER trg_1;
-UPDATE t1 SET f_int1 = CAST(f_char1 AS SIGNED INT),
-f_int2 = CAST(f_char1 AS SIGNED INT),
-f_charbig = 'just inserted'
-   WHERE f_int1 <> CAST(f_char1 AS SIGNED INT);
-DELETE FROM t0_aux
-WHERE ABS(f_int1) BETWEEN @max_row_div2 - 1 AND @max_row_div2 + 1;
-INSERT INTO t0_aux(f_int1,f_int2,f_char1,f_char2,f_charbig)
-SELECT -f_int1,-f_int1,CAST(-f_int1 AS CHAR),CAST(-f_int1 AS CHAR),
-'just inserted' FROM t0_template
-WHERE f_int1 BETWEEN @max_row_div2 - 1 AND @max_row_div2 + 1;
-CREATE TRIGGER trg_1 BEFORE UPDATE ON t0_aux FOR EACH ROW
-BEGIN
-UPDATE t1 SET f_int1 = -f_int1, f_int2 = -f_int2,
-f_charbig = 'updated by trigger'
-      WHERE f_int1 = new.f_int1;
-END|
-UPDATE t0_aux SET f_int1 =  - f_int1, f_int2 = - f_int2
-WHERE f_int1 IN (- (@max_row_div2 - 1),- @max_row_div2,- (@max_row_div2 + 1));
-	
-# check trigger-3 success: 	1
-DROP TRIGGER trg_1;
-UPDATE t1 SET f_int1 = CAST(f_char1 AS SIGNED INT),
-f_int2 = CAST(f_char1 AS SIGNED INT),
-f_charbig = 'just inserted'
-   WHERE f_int1 <> CAST(f_char1 AS SIGNED INT);
-DELETE FROM t0_aux
-WHERE ABS(f_int1) BETWEEN @max_row_div2 - 1 AND @max_row_div2 + 1;
-INSERT INTO t0_aux(f_int1,f_int2,f_char1,f_char2,f_charbig)
-SELECT -f_int1,-f_int1,CAST(-f_int1 AS CHAR),CAST(-f_int1 AS CHAR),
-'just inserted' FROM t0_template
-WHERE f_int1 BETWEEN @max_row_div2 - 1 AND @max_row_div2 + 1;
-CREATE TRIGGER trg_1 BEFORE UPDATE ON t0_aux FOR EACH ROW
-BEGIN
-UPDATE t1 SET f_int1 = -f_int1, f_int2 = -f_int2,
-f_charbig = 'updated by trigger'
-      WHERE f_int1 = - old.f_int1;
-END|
-UPDATE t0_aux SET f_int1 =  - f_int1, f_int2 = - f_int2
-WHERE f_int1 IN (- (@max_row_div2 - 1),- @max_row_div2,- (@max_row_div2 + 1));
-	
-# check trigger-4 success: 	1
-DROP TRIGGER trg_1;
-UPDATE t1 SET f_int1 = CAST(f_char1 AS SIGNED INT),
-f_int2 = CAST(f_char1 AS SIGNED INT),
-f_charbig = 'just inserted'
-   WHERE f_int1 <> CAST(f_char1 AS SIGNED INT);
-DELETE FROM t0_aux
-WHERE ABS(f_int1) BETWEEN @max_row_div2 - 1 AND @max_row_div2 + 1;
-INSERT INTO t0_aux(f_int1,f_int2,f_char1,f_char2,f_charbig)
-SELECT -f_int1,-f_int1,CAST(-f_int1 AS CHAR),CAST(-f_int1 AS CHAR),
-'just inserted' FROM t0_template
-WHERE f_int1 BETWEEN @max_row_div2 - 1 AND @max_row_div2 + 1;
-CREATE TRIGGER trg_1 AFTER UPDATE ON t0_aux FOR EACH ROW
-BEGIN
-UPDATE t1 SET f_int1 = -f_int1, f_int2 = -f_int2,
-f_charbig = 'updated by trigger'
-      WHERE f_int1 = new.f_int1;
-END|
-UPDATE t0_aux SET f_int1 =  - f_int1, f_int2 = - f_int2
-WHERE f_int1 IN (- (@max_row_div2 - 1),- @max_row_div2,- (@max_row_div2 + 1));
-	
-# check trigger-5 success: 	1
-DROP TRIGGER trg_1;
-UPDATE t1 SET f_int1 = CAST(f_char1 AS SIGNED INT),
-f_int2 = CAST(f_char1 AS SIGNED INT),
-f_charbig = 'just inserted'
-   WHERE f_int1 <> CAST(f_char1 AS SIGNED INT);
-DELETE FROM t0_aux
-WHERE ABS(f_int1) BETWEEN @max_row_div2 - 1 AND @max_row_div2 + 1;
-INSERT INTO t0_aux(f_int1,f_int2,f_char1,f_char2,f_charbig)
-SELECT -f_int1,-f_int1,CAST(-f_int1 AS CHAR),CAST(-f_int1 AS CHAR),
-'just inserted' FROM t0_template
-WHERE f_int1 BETWEEN @max_row_div2 - 1 AND @max_row_div2 + 1;
-CREATE TRIGGER trg_1 AFTER UPDATE ON t0_aux FOR EACH ROW
-BEGIN
-UPDATE t1 SET f_int1 = -f_int1, f_int2 = -f_int2,
-f_charbig = 'updated by trigger'
-      WHERE f_int1 = - old.f_int1;
-END|
-UPDATE t0_aux SET f_int1 =  - f_int1, f_int2 = - f_int2
-WHERE f_int1 IN (- (@max_row_div2 - 1),- @max_row_div2,- (@max_row_div2 + 1));
-	
-# check trigger-6 success: 	1
-DROP TRIGGER trg_1;
-UPDATE t1 SET f_int1 = CAST(f_char1 AS SIGNED INT),
-f_int2 = CAST(f_char1 AS SIGNED INT),
-f_charbig = 'just inserted'
-   WHERE f_int1 <> CAST(f_char1 AS SIGNED INT);
-DELETE FROM t0_aux
-WHERE ABS(f_int1) BETWEEN @max_row_div2 - 1 AND @max_row_div2 + 1;
-INSERT INTO t0_aux(f_int1,f_int2,f_char1,f_char2,f_charbig)
-SELECT -f_int1,-f_int1,CAST(-f_int1 AS CHAR),CAST(-f_int1 AS CHAR),
-'just inserted' FROM t0_template
-WHERE f_int1 BETWEEN @max_row_div2 - 1 AND @max_row_div2 + 1;
-CREATE TRIGGER trg_1 BEFORE DELETE ON t0_aux FOR EACH ROW
-BEGIN
-UPDATE t1 SET f_int1 = -f_int1, f_int2 = -f_int2,
-f_charbig = 'updated by trigger'
-      WHERE f_int1 = - old.f_int1;
-END|
-DELETE FROM t0_aux
-WHERE f_int1 IN (- (@max_row_div2 - 1),- @max_row_div2,- (@max_row_div2 + 1));
-	
-# check trigger-7 success: 	1
-DROP TRIGGER trg_1;
-UPDATE t1 SET f_int1 = CAST(f_char1 AS SIGNED INT),
-f_int2 = CAST(f_char1 AS SIGNED INT),
-f_charbig = 'just inserted'
-   WHERE f_int1 <> CAST(f_char1 AS SIGNED INT);
-DELETE FROM t0_aux
-WHERE ABS(f_int1) BETWEEN @max_row_div2 - 1 AND @max_row_div2 + 1;
-INSERT INTO t0_aux(f_int1,f_int2,f_char1,f_char2,f_charbig)
-SELECT -f_int1,-f_int1,CAST(-f_int1 AS CHAR),CAST(-f_int1 AS CHAR),
-'just inserted' FROM t0_template
-WHERE f_int1 BETWEEN @max_row_div2 - 1 AND @max_row_div2 + 1;
-CREATE TRIGGER trg_1 AFTER DELETE ON t0_aux FOR EACH ROW
-BEGIN
-UPDATE t1 SET f_int1 = -f_int1, f_int2 = -f_int2,
-f_charbig = 'updated by trigger'
-      WHERE f_int1 = - old.f_int1;
-END|
-DELETE FROM t0_aux
-WHERE f_int1 IN (- (@max_row_div2 - 1),- @max_row_div2,- (@max_row_div2 + 1));
-	
-# check trigger-8 success: 	1
-DROP TRIGGER trg_1;
-UPDATE t1 SET f_int1 = CAST(f_char1 AS SIGNED INT),
-f_int2 = CAST(f_char1 AS SIGNED INT),
-f_charbig = 'just inserted'
-   WHERE f_int1 <> CAST(f_char1 AS SIGNED INT);
-DELETE FROM t0_aux
-WHERE ABS(f_int1) BETWEEN @max_row_div2 - 1 AND @max_row_div2 + 1;
-DELETE FROM t1
-WHERE f_int1 BETWEEN @max_row_div2 - 1 AND @max_row_div2 + 1;
-CREATE TRIGGER trg_2 BEFORE UPDATE ON t1 FOR EACH ROW
-BEGIN
-SET new.f_int1 = old.f_int1 + @max_row,
-new.f_int2 = old.f_int2 - @max_row,
-new.f_charbig = '####updated per update trigger####';
-END|
-UPDATE t1
-SET f_int1 = f_int1 + @max_row, f_int2 = f_int2 - @max_row,
-f_charbig = '####updated per update statement itself####';
-	
-# check trigger-9 success: 	1
-DROP TRIGGER trg_2;
-UPDATE t1 SET f_int1 = CAST(f_char1 AS SIGNED INT),
-f_int2 = CAST(f_char1 AS SIGNED INT),
-f_charbig = CONCAT('===',f_char1,'===');
-CREATE TRIGGER trg_2 BEFORE UPDATE ON t1 FOR EACH ROW
-BEGIN
-SET new.f_int1 = new.f_int1 + @max_row,
-new.f_int2 = new.f_int2 - @max_row,
-new.f_charbig = '####updated per update trigger####';
-END|
-UPDATE t1
-SET f_int1 = f_int1 + @max_row, f_int2 = f_int2 - @max_row,
-f_charbig = '####updated per update statement itself####';
-	
-# check trigger-10 success: 	1
-DROP TRIGGER trg_2;
-UPDATE t1 SET f_int1 = CAST(f_char1 AS SIGNED INT),
-f_int2 = CAST(f_char1 AS SIGNED INT),
-f_charbig = CONCAT('===',f_char1,'===');
-CREATE TRIGGER trg_3 BEFORE INSERT ON t1 FOR EACH ROW
-BEGIN
-SET new.f_int1 = @my_max1 + @counter,
-new.f_int2 = @my_min2 - @counter,
-new.f_charbig = '####updated per insert trigger####';
-SET @counter = @counter + 1;
-END|
-SET @counter = 1;
-SELECT MAX(f_int1), MIN(f_int2) INTO @my_max1,@my_min2 FROM t1;
-INSERT INTO t1 (f_int1, f_int2, f_char1, f_char2, f_charbig)
-SELECT f_int1, f_int1, CAST(f_int1 AS CHAR),
-CAST(f_int1 AS CHAR), 'just inserted' FROM t0_template
-WHERE f_int1 BETWEEN @max_row_div2 - 1 AND @max_row_div2 + 1
-ORDER BY f_int1;
-DROP TRIGGER trg_3;
-	
-# check trigger-11 success: 	1
-DELETE FROM t1
-WHERE f_int1 <> CAST(f_char1 AS SIGNED INT)
-AND f_int2 <> CAST(f_char1 AS SIGNED INT)
-AND f_charbig = '####updated per insert trigger####';
-CREATE TRIGGER trg_3 BEFORE INSERT ON t1 FOR EACH ROW
-BEGIN
-SET new.f_int1 = @my_max1 + @counter,
-new.f_int2 = @my_min2 - @counter,
-new.f_charbig = '####updated per insert trigger####';
-SET @counter = @counter + 1;
-END|
-SET @counter = 1;
-SELECT MAX(f_int1), MIN(f_int2) INTO @my_max1,@my_min2 FROM t1;
-INSERT INTO t1 (f_char1, f_char2, f_charbig)
-SELECT CAST(f_int1 AS CHAR),
-CAST(f_int1 AS CHAR), 'just inserted' FROM t0_template
-WHERE f_int1 BETWEEN @max_row_div2 - 1 AND @max_row_div2 + 1
-ORDER BY f_int1;
-DROP TRIGGER trg_3;
-	
-# check trigger-12 success: 	1
-DELETE FROM t1
-WHERE f_int1 <> CAST(f_char1 AS SIGNED INT)
-AND f_int2 <> CAST(f_char1 AS SIGNED INT)
-AND f_charbig = '####updated per insert trigger####';
-ANALYZE  TABLE t1;
-Table	Op	Msg_type	Msg_text
-test.t1	analyze	note	The storage engine for the table doesn't support analyze
-CHECK    TABLE t1 EXTENDED;
-Table	Op	Msg_type	Msg_text
-test.t1	check	note	The storage engine for the table doesn't support check
-CHECKSUM TABLE t1 EXTENDED;
-Table	Checksum
-test.t1	<some_value>
-OPTIMIZE TABLE t1;
-Table	Op	Msg_type	Msg_text
-test.t1	optimize	note	The storage engine for the table doesn't support optimize
-# check layout success:    1
-REPAIR   TABLE t1 EXTENDED;
-Table	Op	Msg_type	Msg_text
-test.t1	repair	note	The storage engine for the table doesn't support repair
-# check layout success:    1
-TRUNCATE t1;
-	
-# check TRUNCATE success: 	1
-# check layout success:    1
-# End usability test (inc/partition_check.inc)
-DROP TABLE t1;
->>>>>>> 2335bfaa
 #------------------------------------------------------------------------
 # 6 Session default engine differs from engine used within create table
 #------------------------------------------------------------------------
