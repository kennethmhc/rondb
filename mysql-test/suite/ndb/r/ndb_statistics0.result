set @is_enable_default = @@global.ndb_index_stat_enable;
set @is_enable = 0;
set @is_enable = NULL;
# is_enable_on=0 is_enable_off=1
# ndb_index_stat_enable - before
show global variables like 'ndb_index_stat_enable';
Variable_name	Value
ndb_index_stat_enable	ON
show local variables like 'ndb_index_stat_enable';
Variable_name	Value
ndb_index_stat_enable	ON
set @@local.ndb_index_stat_enable = 0;
set @@global.ndb_index_stat_enable = 0;
drop table mysql.ndb_index_stat_sample;
drop table mysql.ndb_index_stat_head;
# ndb_index_stat_enable - after
show global variables like 'ndb_index_stat_enable';
Variable_name	Value
ndb_index_stat_enable	OFF
show local variables like 'ndb_index_stat_enable';
Variable_name	Value
ndb_index_stat_enable	OFF
drop table if exists t1, t2, t3, t4;
CREATE TABLE t10(
K INT NOT NULL AUTO_INCREMENT,
I INT, J INT,
PRIMARY KEY(K),
KEY(I,J),
UNIQUE KEY(J,K)
) ENGINE=ndbcluster
partition by key (K) partitions 1;
INSERT INTO t10(I,J) VALUES (1,1),(2,2),(3,3),(4,4),(5,5),(6,6),(7,7),(8,8),(9,9),(0,0);
CREATE TABLE t100 LIKE t10;
INSERT INTO t100(I,J)
SELECT X.J, X.J+(10*Y.J) FROM t10 AS X,t10 AS Y;
CREATE TABLE t10000 LIKE t10;
ALTER TABLE t10000 ENGINE=MYISAM;
INSERT INTO t10000(I,J)
SELECT X.J, X.J+(100*Y.J) FROM t100 AS X,t100 AS Y;
ALTER TABLE t10000 ENGINE=NDBCLUSTER;
ANALYZE TABLE t10,t100,t10000;
Table	Op	Msg_type	Msg_text
test.t10	analyze	status	OK
test.t100	analyze	status	OK
test.t10000	analyze	status	OK
SELECT COUNT(*) FROM t10;
COUNT(*)
10
SELECT COUNT(*) FROM t100;
COUNT(*)
100
SELECT COUNT(*) FROM t10000;
COUNT(*)
10000
EXPLAIN
SELECT * FROM t10000 WHERE k = 42;
id	select_type	table	type	possible_keys	key	key_len	ref	rows	Extra
<<<<<<< HEAD
1	SIMPLE	t10000	const	PRIMARY	PRIMARY	4	const	1	NULL
=======
1	SIMPLE	t10000	eq_ref	PRIMARY	PRIMARY	4	const	1	
>>>>>>> 05e4d841
EXPLAIN
SELECT * FROM t10000 WHERE k >= 42 and k < 10000;
id	select_type	table	type	possible_keys	key	key_len	ref	rows	Extra
1	SIMPLE	t10000	range	PRIMARY	PRIMARY	4	NULL	500	Using where with pushed condition; Using MRR
EXPLAIN
SELECT * FROM t10000 WHERE k BETWEEN 42 AND 10000;
id	select_type	table	type	possible_keys	key	key_len	ref	rows	Extra
1	SIMPLE	t10000	range	PRIMARY	PRIMARY	4	NULL	500	Using where with pushed condition; Using MRR
EXPLAIN
SELECT * FROM t10000 WHERE k < 42;
id	select_type	table	type	possible_keys	key	key_len	ref	rows	Extra
1	SIMPLE	t10000	range	PRIMARY	PRIMARY	4	NULL	1000	Using where with pushed condition; Using MRR
EXPLAIN
SELECT * FROM t10000 WHERE k > 42;
id	select_type	table	type	possible_keys	key	key_len	ref	rows	Extra
1	SIMPLE	t10000	range	PRIMARY	PRIMARY	4	NULL	1000	Using where with pushed condition; Using MRR
EXPLAIN
SELECT * FROM t10000 AS X JOIN t10000 AS Y
ON Y.I=X.I AND Y.J = X.I;
id	select_type	table	type	possible_keys	key	key_len	ref	rows	Extra
1	SIMPLE	X	ALL	I	NULL	NULL	NULL	10000	Parent of 2 pushed join@1; Using where with pushed condition
1	SIMPLE	Y	ref	J,I	I	10	test.X.I,test.X.I	11	Child of 'X' in pushed join@1
EXPLAIN
SELECT * FROM t100 WHERE k < 42;
id	select_type	table	type	possible_keys	key	key_len	ref	rows	Extra
1	SIMPLE	t100	range	PRIMARY	PRIMARY	4	NULL	10	Using where with pushed condition; Using MRR
EXPLAIN
SELECT * FROM t100 WHERE k > 42;
id	select_type	table	type	possible_keys	key	key_len	ref	rows	Extra
1	SIMPLE	t100	range	PRIMARY	PRIMARY	4	NULL	10	Using where with pushed condition; Using MRR
EXPLAIN
SELECT * FROM t10000 WHERE k < 42;
id	select_type	table	type	possible_keys	key	key_len	ref	rows	Extra
1	SIMPLE	t10000	range	PRIMARY	PRIMARY	4	NULL	1000	Using where with pushed condition; Using MRR
EXPLAIN
SELECT * FROM t10000 WHERE k > 42;
id	select_type	table	type	possible_keys	key	key_len	ref	rows	Extra
1	SIMPLE	t10000	range	PRIMARY	PRIMARY	4	NULL	1000	Using where with pushed condition; Using MRR
EXPLAIN
SELECT * FROM t100 WHERE k BETWEEN 42 AND 10000;
id	select_type	table	type	possible_keys	key	key_len	ref	rows	Extra
1	SIMPLE	t100	range	PRIMARY	PRIMARY	4	NULL	5	Using where with pushed condition; Using MRR
EXPLAIN
SELECT * FROM t10000 WHERE k BETWEEN 42 AND 10000;
id	select_type	table	type	possible_keys	key	key_len	ref	rows	Extra
1	SIMPLE	t10000	range	PRIMARY	PRIMARY	4	NULL	500	Using where with pushed condition; Using MRR
EXPLAIN
SELECT * FROM t10000 WHERE I = 0;
id	select_type	table	type	possible_keys	key	key_len	ref	rows	Extra
1	SIMPLE	t10000	ref	I	I	5	const	200	NULL
EXPLAIN
SELECT * FROM t10000 WHERE J = 0;
id	select_type	table	type	possible_keys	key	key_len	ref	rows	Extra
1	SIMPLE	t10000	ref	J	J	5	const	166	NULL
EXPLAIN
SELECT * FROM t10000 WHERE I = 0 AND J = 0;
id	select_type	table	type	possible_keys	key	key_len	ref	rows	Extra
1	SIMPLE	t10000	ref	J,I	I	10	const,const	21	NULL
EXPLAIN
SELECT * FROM t10000 WHERE I = 0;
id	select_type	table	type	possible_keys	key	key_len	ref	rows	Extra
1	SIMPLE	t10000	ref	I	I	5	const	200	NULL
EXPLAIN
SELECT * FROM t10000 WHERE I = 0 AND J > 1;
id	select_type	table	type	possible_keys	key	key_len	ref	rows	Extra
1	SIMPLE	t10000	range	J,I	I	10	NULL	100	Using where with pushed condition; Using MRR
EXPLAIN
SELECT * FROM t10000 WHERE I = 0 AND J < 1;
id	select_type	table	type	possible_keys	key	key_len	ref	rows	Extra
1	SIMPLE	t10000	range	J,I	I	10	NULL	50	Using where with pushed condition; Using MRR
EXPLAIN
SELECT * FROM t10000 WHERE I = 0 AND J BETWEEN 1 AND 10;
id	select_type	table	type	possible_keys	key	key_len	ref	rows	Extra
1	SIMPLE	t10000	range	J,I	I	10	NULL	50	Using where with pushed condition; Using MRR
EXPLAIN
SELECT * FROM t10000 WHERE I = 0 AND J = 1;
id	select_type	table	type	possible_keys	key	key_len	ref	rows	Extra
1	SIMPLE	t10000	ref	J,I	I	10	const,const	21	NULL
EXPLAIN
SELECT * FROM t10000 WHERE J = 0;
id	select_type	table	type	possible_keys	key	key_len	ref	rows	Extra
1	SIMPLE	t10000	ref	J	J	5	const	166	NULL
EXPLAIN
SELECT * FROM t10000 WHERE J = 0 AND K > 1;
id	select_type	table	type	possible_keys	key	key_len	ref	rows	Extra
1	SIMPLE	t10000	range	PRIMARY,J	J	9	NULL	83	Using where with pushed condition; Using MRR
EXPLAIN
SELECT * FROM t10000 WHERE J = 0 AND K < 1;
id	select_type	table	type	possible_keys	key	key_len	ref	rows	Extra
1	SIMPLE	t10000	range	PRIMARY,J	J	9	NULL	83	Using where with pushed condition; Using MRR
EXPLAIN
SELECT * FROM t10000 WHERE J = 0 AND K BETWEEN 1 AND 10;
id	select_type	table	type	possible_keys	key	key_len	ref	rows	Extra
1	SIMPLE	t10000	range	PRIMARY,J	J	9	NULL	41	Using where with pushed condition; Using MRR
EXPLAIN
SELECT * FROM t10000 WHERE J = 0 AND K = 1;
id	select_type	table	type	possible_keys	key	key_len	ref	rows	Extra
1	SIMPLE	t10000	eq_ref	PRIMARY,J	PRIMARY	4	const	1	Using where with pushed condition
EXPLAIN
SELECT * FROM t10000 WHERE I = 0 AND J <> 1;
id	select_type	table	type	possible_keys	key	key_len	ref	rows	Extra
1	SIMPLE	t10000	range	J,I	I	10	NULL	150	Using where with pushed condition; Using MRR
EXPLAIN
SELECT * FROM t10000 WHERE I <> 0 AND J = 1;
id	select_type	table	type	possible_keys	key	key_len	ref	rows	Extra
1	SIMPLE	t10000	ref	J,I	J	5	const	166	Using where with pushed condition
EXPLAIN
SELECT * FROM t10000 WHERE I <> 0 AND J <> 1;
id	select_type	table	type	possible_keys	key	key_len	ref	rows	Extra
1	SIMPLE	t10000	range	J,I	J	5	NULL	1500	Using where with pushed condition; Using MRR
EXPLAIN
SELECT * FROM t10000 WHERE J <> 1 AND I = 0;
id	select_type	table	type	possible_keys	key	key_len	ref	rows	Extra
1	SIMPLE	t10000	range	J,I	I	10	NULL	150	Using where with pushed condition; Using MRR
EXPLAIN
SELECT * FROM t10000 WHERE J = 1 AND I <> 0;
id	select_type	table	type	possible_keys	key	key_len	ref	rows	Extra
1	SIMPLE	t10000	ref	J,I	J	5	const	166	Using where with pushed condition
EXPLAIN
SELECT * FROM t10000 WHERE J <> 1 AND I <> 0;
id	select_type	table	type	possible_keys	key	key_len	ref	rows	Extra
1	SIMPLE	t10000	range	J,I	J	5	NULL	1500	Using where with pushed condition; Using MRR
DROP TABLE t10,t100,t10000;
End of 5.1 tests
set @is_enable = @is_enable_default;
set @is_enable = NULL;
# is_enable_on=1 is_enable_off=0
# ndb_index_stat_enable - before
show global variables like 'ndb_index_stat_enable';
Variable_name	Value
ndb_index_stat_enable	OFF
show local variables like 'ndb_index_stat_enable';
Variable_name	Value
ndb_index_stat_enable	OFF
set @@global.ndb_index_stat_enable = 1;
set @@local.ndb_index_stat_enable = 1;
# ndb_index_stat_enable - after
show global variables like 'ndb_index_stat_enable';
Variable_name	Value
ndb_index_stat_enable	ON
show local variables like 'ndb_index_stat_enable';
Variable_name	Value
ndb_index_stat_enable	ON<|MERGE_RESOLUTION|>--- conflicted
+++ resolved
@@ -55,11 +55,7 @@
 EXPLAIN
 SELECT * FROM t10000 WHERE k = 42;
 id	select_type	table	type	possible_keys	key	key_len	ref	rows	Extra
-<<<<<<< HEAD
-1	SIMPLE	t10000	const	PRIMARY	PRIMARY	4	const	1	NULL
-=======
-1	SIMPLE	t10000	eq_ref	PRIMARY	PRIMARY	4	const	1	
->>>>>>> 05e4d841
+1	SIMPLE	t10000	eq_ref	PRIMARY	PRIMARY	4	const	1	NULL
 EXPLAIN
 SELECT * FROM t10000 WHERE k >= 42 and k < 10000;
 id	select_type	table	type	possible_keys	key	key_len	ref	rows	Extra
