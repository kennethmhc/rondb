CREATE TABLE t1 (
a char(10) CHARSET latin1 NOT NULL,
e varbinary(3000) not null,
b int,
c blob,
d varbinary(26000),
primary key(e,a),
unique key (b)
) comment='NDB_TABLE=FULLY_REPLICATED=1' ENGINE=ndbcluster;
use ndbinfo;
select tab_partitions, tab_fragments from table_distribution_status as tds join dict_obj_info as doi where tds.table_id = doi.id and doi.fq_name = 'test/def/t1';
tab_partitions	tab_fragments
8	8
select partition_id, fragment_id, partition_order, log_part_id, preferred_primary from table_fragments as tf join dict_obj_info as doi where tf.table_id = doi.id and doi.fq_name = 'test/def/t1' order by fragment_id;
partition_id	fragment_id	partition_order	log_part_id	preferred_primary
0	0	0	48	1
1	1	0	49	1
2	2	0	50	1
3	3	0	51	1
4	4	0	52	2
5	5	0	53	2
6	6	0	54	2
7	7	0	55	2
select fragment_id, replica_node_id from table_replicas as tr join dict_obj_info as doi where tr.table_id = doi.id and doi.fq_name = 'test/def/t1' order by fragment_id, replica_node_id;
fragment_id	replica_node_id
0	1
0	2
1	1
1	2
2	1
2	2
3	1
3	2
4	1
4	2
5	1
5	2
6	1
6	2
7	1
7	2
select read_backup, fully_replicated from table_info as ti join dict_obj_info as doi where ti.table_id = doi.id and doi.fq_name = 'test/def/t1';
read_backup	fully_replicated
1	1
use test;
insert into t1 values ('24', REPEAT('1', 3000),  24, REPEAT('24', 3000), REPEAT('A', 26000));
insert into t1 values ('23', REPEAT('1', 3000),  23, REPEAT('23', 3000), REPEAT('A', 26000));
insert into t1 values ('22', REPEAT('1', 3000),  22, REPEAT('22', 3000), REPEAT('A', 26000));
insert into t1 values ('21', REPEAT('1', 3000),  21, REPEAT('21', 3000), REPEAT('A', 26000));
insert into t1 values ('20', REPEAT('1', 3000),  20, REPEAT('20', 3000), REPEAT('A', 26000));
insert into t1 values ('19', REPEAT('1', 3000),  19, REPEAT('19', 3000), REPEAT('A', 26000));
insert into t1 values ('18', REPEAT('1', 3000),  18, REPEAT('18', 3000), REPEAT('A', 26000));
insert into t1 values ('17', REPEAT('1', 3000),  17, REPEAT('17', 3000), REPEAT('A', 26000));
insert into t1 values ('16', REPEAT('1', 3000),  16, REPEAT('16', 3000), REPEAT('A', 26000));
insert into t1 values ('15', REPEAT('1', 3000),  15, REPEAT('15', 3000), REPEAT('A', 26000));
insert into t1 values ('14', REPEAT('1', 3000),  14, REPEAT('14', 3000), REPEAT('A', 26000));
insert into t1 values ('13', REPEAT('1', 3000),  13, REPEAT('13', 3000), REPEAT('A', 26000));
insert into t1 values ('12', REPEAT('1', 3000),  12, REPEAT('12', 3000), REPEAT('A', 26000));
insert into t1 values ('11', REPEAT('1', 3000),  11, REPEAT('11', 3000), REPEAT('A', 26000));
insert into t1 values ('10', REPEAT('1', 3000),  10, REPEAT('10', 3000), REPEAT('A', 26000));
insert into t1 values ('9', REPEAT('1', 3000),  9, REPEAT('9', 3000), REPEAT('A', 26000));
insert into t1 values ('8', REPEAT('1', 3000),  8, REPEAT('8', 3000), REPEAT('A', 26000));
insert into t1 values ('7', REPEAT('1', 3000),  7, REPEAT('7', 3000), REPEAT('A', 26000));
insert into t1 values ('6', REPEAT('1', 3000),  6, REPEAT('6', 3000), REPEAT('A', 26000));
insert into t1 values ('5', REPEAT('1', 3000),  5, REPEAT('5', 3000), REPEAT('A', 26000));
insert into t1 values ('4', REPEAT('1', 3000),  4, REPEAT('4', 3000), REPEAT('A', 26000));
insert into t1 values ('3', REPEAT('1', 3000),  3, REPEAT('3', 3000), REPEAT('A', 26000));
insert into t1 values ('2', REPEAT('1', 3000),  2, REPEAT('2', 3000), REPEAT('A', 26000));
insert into t1 values ('1', REPEAT('1', 3000),  1, REPEAT('1', 3000), REPEAT('A', 26000));
create temporary table t1_frag_size (
fragment_num int primary key,
fixed_elem_count int
);
insert into t1_frag_size select fragment_num, fixed_elem_count from `ndbinfo`.`memory_per_fragment`
  where fq_name = 'test/def/t1' and node_id = 1;
set @numpart = (select count(*) from t1_frag_size);
select mpf.node_id, mpf.fragment_num, mpf.fixed_elem_count, tfs.fragment_num, tfs.fixed_elem_count
from `ndbinfo`.`memory_per_fragment` mpf
join t1_frag_size tfs
on tfs.fragment_num = mpf.fragment_num mod @numpart
where mpf.fq_name = 'test/def/t1'
and mpf.fixed_elem_count <> tfs.fixed_elem_count
order by tfs.fragment_num, mpf.node_id, mpf.fragment_num;
node_id	fragment_num	fixed_elem_count	fragment_num	fixed_elem_count
create temporary table counters_at_startup
select counter_name, sum(val) as val
from ndbinfo.counters
group by counter_name;
select a,b,LENGTH(c) from t1 where a = '1' and e = REPEAT('1', 3000);
a	b	LENGTH(c)
1	1	3000
select a,b,LENGTH(c) from t1 where a = '2' and e = REPEAT('1', 3000);
a	b	LENGTH(c)
2	2	3000
select a,b,LENGTH(c) from t1 where a = '3' and e = REPEAT('1', 3000);
a	b	LENGTH(c)
3	3	3000
select a,b,LENGTH(c) from t1 where a = '4' and e = REPEAT('1', 3000);
a	b	LENGTH(c)
4	4	3000
select a,b,LENGTH(c) from t1 where a = '5' and e = REPEAT('1', 3000);
a	b	LENGTH(c)
5	5	3000
select a,b,LENGTH(c) from t1 where a = '6' and e = REPEAT('1', 3000);
a	b	LENGTH(c)
6	6	3000
select a,b,LENGTH(c) from t1 where a = '7' and e = REPEAT('1', 3000);
a	b	LENGTH(c)
7	7	3000
select a,b,LENGTH(c) from t1 where a = '8' and e = REPEAT('1', 3000);
a	b	LENGTH(c)
8	8	3000
select a,b,LENGTH(c) from t1 where a in ('1', '2', '3', '4', '5', '6', '7', '8') and e = REPEAT('1', 3000);
a	b	LENGTH(c)
1	1	3000
2	2	3000
3	3	3000
4	4	3000
5	5	3000
6	6	3000
7	7	3000
8	8	3000
select a,b,LENGTH(c) from t1 where a in ('2', '3', '4', '5', '6', '7', '8') and e = REPEAT('1', 3000);
a	b	LENGTH(c)
2	2	3000
3	3	3000
4	4	3000
5	5	3000
6	6	3000
7	7	3000
8	8	3000
select a,b,LENGTH(c) from t1 where a in ('3', '4', '5', '6', '7', '8') and e = REPEAT('1', 3000);
a	b	LENGTH(c)
3	3	3000
4	4	3000
5	5	3000
6	6	3000
7	7	3000
8	8	3000
select a,b,LENGTH(c) from t1 where a in ('4', '5', '6', '7', '8') and e = REPEAT('1', 3000);
a	b	LENGTH(c)
4	4	3000
5	5	3000
6	6	3000
7	7	3000
8	8	3000
select a,b,LENGTH(c) from t1 where a in ('5', '6', '7', '8') and e = REPEAT('1', 3000);
a	b	LENGTH(c)
5	5	3000
6	6	3000
7	7	3000
8	8	3000
select a,b,LENGTH(c) from t1 where a in ('6', '7', '8') and e = REPEAT('1', 3000);
a	b	LENGTH(c)
6	6	3000
7	7	3000
8	8	3000
select a,b,LENGTH(c) from t1 where a in ('7', '8') and e = REPEAT('1', 3000);
a	b	LENGTH(c)
7	7	3000
8	8	3000
select s1.counter_name, s2.val - s1.val as diff
from counters_at_startup s1,
(select counter_name, sum(val) as val
from ndbinfo.counters
group by counter_name) s2
where s1.counter_name = s2.counter_name
and ( s1.counter_name = 'LOCAL_READS' or s1.counter_name = 'READS' )
order by 1;
counter_name	diff
<<<<<<< HEAD
LOCAL_READS	75
=======
LOCAL_READS	131
>>>>>>> 06a83470
READS	131
drop table counters_at_startup;
output_line
-- t1 --
Table options: readbackup, fullyreplicated
-- Attributes --
-- NDB$BLOB_#_# --
Table options: readbackup, fullyreplicated
-- Attributes --
Creating nodegroup
Nodegroup 1 created
alter table t1 algorithm=inplace, reorganize partition;
use ndbinfo;
select tab_partitions, tab_fragments from table_distribution_status as tds join dict_obj_info as doi where tds.table_id = doi.id and doi.fq_name = 'test/def/t1';
tab_partitions	tab_fragments
8	16
select partition_id, fragment_id, log_part_id, partition_order, preferred_primary from table_fragments as tf join dict_obj_info as doi where tf.table_id = doi.id and doi.fq_name = 'test/def/t1' order by fragment_id;
partition_id	fragment_id	log_part_id	partition_order	preferred_primary
0	0	48	0	1
1	1	49	0	1
2	2	50	0	1
3	3	51	0	1
4	4	52	0	2
5	5	53	0	2
6	6	54	0	2
7	7	55	0	2
0	8	0	1	3
1	9	1	1	3
2	10	2	1	3
3	11	3	1	3
4	12	4	1	4
5	13	5	1	4
6	14	6	1	4
7	15	7	1	4
select fragment_id, replica_node_id from table_replicas as tr join dict_obj_info as doi where tr.table_id = doi.id and doi.fq_name = 'test/def/t1' order by fragment_id, replica_node_id;
fragment_id	replica_node_id
0	1
0	2
1	1
1	2
2	1
2	2
3	1
3	2
4	1
4	2
5	1
5	2
6	1
6	2
7	1
7	2
8	3
8	4
9	3
9	4
10	3
10	4
11	3
11	4
12	3
12	4
13	3
13	4
14	3
14	4
15	3
15	4
use test;
set global ndb_data_node_neighbour = 1;
create table c as select node_id, fragment_num, tot_frag_scans
from `ndbinfo`.`operations_per_fragment`
  where fq_name = 'test/def/t1';
select count(*) from t1;
count(*)
24
select distinct o.node_id
from `ndbinfo`.`operations_per_fragment` o join c
on o.node_id = c.node_id and o.fragment_num = c.fragment_num
where fq_name = 'test/def/t1' and o.tot_frag_scans > c.tot_frag_scans;
node_id
1
drop table c;
set global ndb_data_node_neighbour = 2;
create table c as select node_id, fragment_num, tot_frag_scans
from `ndbinfo`.`operations_per_fragment`
  where fq_name = 'test/def/t1';
select count(*) from t1;
count(*)
24
select distinct o.node_id
from `ndbinfo`.`operations_per_fragment` o join c
on o.node_id = c.node_id and o.fragment_num = c.fragment_num
where fq_name = 'test/def/t1' and o.tot_frag_scans > c.tot_frag_scans;
node_id
2
drop table c;
set global ndb_data_node_neighbour = 3;
create table c as select node_id, fragment_num, tot_frag_scans
from `ndbinfo`.`operations_per_fragment`
  where fq_name = 'test/def/t1';
select a,b,LENGTH(c) from t1 where a = 1;
a	b	LENGTH(c)
1	1	3000
select distinct o.node_id
from `ndbinfo`.`operations_per_fragment` o join c
on o.node_id = c.node_id and o.fragment_num = c.fragment_num
where fq_name = 'test/def/t1' and o.tot_frag_scans > c.tot_frag_scans;
node_id
3
drop table c;
set global ndb_data_node_neighbour = 4;
create table c as select node_id, fragment_num, tot_frag_scans
from `ndbinfo`.`operations_per_fragment`
  where fq_name = 'test/def/t1';
select a,b,LENGTH(c) from t1;
a	b	LENGTH(c)
1	1	3000
10	10	6000
11	11	6000
12	12	6000
13	13	6000
14	14	6000
15	15	6000
16	16	6000
17	17	6000
18	18	6000
19	19	6000
2	2	3000
20	20	6000
21	21	6000
22	22	6000
23	23	6000
24	24	6000
3	3	3000
4	4	3000
5	5	3000
6	6	3000
7	7	3000
8	8	3000
9	9	3000
select distinct o.node_id
from `ndbinfo`.`operations_per_fragment` o join c
on o.node_id = c.node_id and o.fragment_num = c.fragment_num
where fq_name = 'test/def/t1' and o.tot_frag_scans > c.tot_frag_scans;
node_id
4
drop table c;
set global ndb_data_node_neighbour = 0;
select mpf.node_id, mpf.fragment_num, mpf.fixed_elem_count, tfs.fragment_num, tfs.fixed_elem_count
from `ndbinfo`.`memory_per_fragment` mpf
join t1_frag_size tfs
on tfs.fragment_num = mpf.fragment_num mod @numpart
where mpf.fq_name = 'test/def/t1'
and mpf.fixed_elem_count <> tfs.fixed_elem_count
order by tfs.fragment_num, mpf.node_id, mpf.fragment_num;
node_id	fragment_num	fixed_elem_count	fragment_num	fixed_elem_count
create temporary table counters_at_startup
select counter_name, sum(val) as val
from ndbinfo.counters
group by counter_name;
select a,b,LENGTH(c) from t1 where a = '1' and e = REPEAT('1', 3000);
a	b	LENGTH(c)
1	1	3000
select a,b,LENGTH(c) from t1 where a = '2' and e = REPEAT('1', 3000);
a	b	LENGTH(c)
2	2	3000
select a,b,LENGTH(c) from t1 where a = '3' and e = REPEAT('1', 3000);
a	b	LENGTH(c)
3	3	3000
select a,b,LENGTH(c) from t1 where a = '4' and e = REPEAT('1', 3000);
a	b	LENGTH(c)
4	4	3000
select a,b,LENGTH(c) from t1 where a = '5' and e = REPEAT('1', 3000);
a	b	LENGTH(c)
5	5	3000
select a,b,LENGTH(c) from t1 where a = '6' and e = REPEAT('1', 3000);
a	b	LENGTH(c)
6	6	3000
select a,b,LENGTH(c) from t1 where a = '7' and e = REPEAT('1', 3000);
a	b	LENGTH(c)
7	7	3000
select a,b,LENGTH(c) from t1 where a = '8' and e = REPEAT('1', 3000);
a	b	LENGTH(c)
8	8	3000
select a,b,LENGTH(c) from t1 where a in ('1', '2', '3', '4', '5', '6', '7', '8') and e = REPEAT('1', 3000);
a	b	LENGTH(c)
1	1	3000
2	2	3000
3	3	3000
4	4	3000
5	5	3000
6	6	3000
7	7	3000
8	8	3000
select a,b,LENGTH(c) from t1 where a in ('2', '3', '4', '5', '6', '7', '8') and e = REPEAT('1', 3000);
a	b	LENGTH(c)
2	2	3000
3	3	3000
4	4	3000
5	5	3000
6	6	3000
7	7	3000
8	8	3000
select a,b,LENGTH(c) from t1 where a in ('3', '4', '5', '6', '7', '8') and e = REPEAT('1', 3000);
a	b	LENGTH(c)
3	3	3000
4	4	3000
5	5	3000
6	6	3000
7	7	3000
8	8	3000
select a,b,LENGTH(c) from t1 where a in ('4', '5', '6', '7', '8') and e = REPEAT('1', 3000);
a	b	LENGTH(c)
4	4	3000
5	5	3000
6	6	3000
7	7	3000
8	8	3000
select a,b,LENGTH(c) from t1 where a in ('5', '6', '7', '8') and e = REPEAT('1', 3000);
a	b	LENGTH(c)
5	5	3000
6	6	3000
7	7	3000
8	8	3000
select a,b,LENGTH(c) from t1 where a in ('6', '7', '8') and e = REPEAT('1', 3000);
a	b	LENGTH(c)
6	6	3000
7	7	3000
8	8	3000
select a,b,LENGTH(c) from t1 where a in ('7', '8') and e = REPEAT('1', 3000);
a	b	LENGTH(c)
7	7	3000
8	8	3000
select s1.counter_name, s2.val - s1.val as diff
from counters_at_startup s1,
(select counter_name, sum(val) as val
from ndbinfo.counters
group by counter_name) s2
where s1.counter_name = s2.counter_name
and ( s1.counter_name = 'LOCAL_READS' or s1.counter_name = 'READS' )
order by 1;
counter_name	diff
<<<<<<< HEAD
LOCAL_READS	71
=======
LOCAL_READS	129
>>>>>>> 06a83470
READS	129
drop table counters_at_startup;
select mpf.node_id, mpf.fragment_num, mpf.fixed_elem_count, tfs.fragment_num, tfs.fixed_elem_count
from `ndbinfo`.`memory_per_fragment` mpf
join t1_frag_size tfs
on tfs.fragment_num = mpf.fragment_num mod @numpart
where mpf.fq_name = 'test/def/t1'
and mpf.fixed_elem_count <> tfs.fixed_elem_count
order by tfs.fragment_num, mpf.node_id, mpf.fragment_num;
node_id	fragment_num	fixed_elem_count	fragment_num	fixed_elem_count
output_line
-- t1 --
Table options: readbackup, fullyreplicated
-- Attributes --
-- NDB$BLOB_#_# --
Table options: readbackup, fullyreplicated
-- Attributes --
Creating nodegroup
Nodegroup 2 created
Creating nodegroup
Nodegroup 3 created
alter table t1 algorithm=inplace, reorganize partition;
use ndbinfo;
select tab_partitions, tab_fragments from table_distribution_status as tds join dict_obj_info as doi where tds.table_id = doi.id and doi.fq_name = 'test/def/t1';
tab_partitions	tab_fragments
8	32
select partition_id, fragment_id, partition_order, log_part_id, preferred_primary from table_fragments as tf join dict_obj_info as doi where tf.table_id = doi.id and doi.fq_name = 'test/def/t1' order by fragment_id;
partition_id	fragment_id	partition_order	log_part_id	preferred_primary
0	0	0	48	1
1	1	0	49	1
2	2	0	50	1
3	3	0	51	1
4	4	0	52	2
5	5	0	53	2
6	6	0	54	2
7	7	0	55	2
0	8	1	0	3
1	9	1	1	3
2	10	1	2	3
3	11	1	3	3
4	12	1	4	4
5	13	1	5	4
6	14	1	6	4
7	15	1	7	4
0	16	2	0	5
1	17	2	1	5
2	18	2	2	5
3	19	2	3	5
4	20	2	4	6
5	21	2	5	6
6	22	2	6	6
7	23	2	7	6
0	24	3	0	7
1	25	3	1	7
2	26	3	2	7
3	27	3	3	7
4	28	3	4	8
5	29	3	5	8
6	30	3	6	8
7	31	3	7	8
select fragment_id, replica_node_id from table_replicas as tr join dict_obj_info as doi where tr.table_id = doi.id and doi.fq_name = 'test/def/t1' order by fragment_id, replica_node_id;
fragment_id	replica_node_id
0	1
0	2
1	1
1	2
2	1
2	2
3	1
3	2
4	1
4	2
5	1
5	2
6	1
6	2
7	1
7	2
8	3
8	4
9	3
9	4
10	3
10	4
11	3
11	4
12	3
12	4
13	3
13	4
14	3
14	4
15	3
15	4
16	5
16	6
17	5
17	6
18	5
18	6
19	5
19	6
20	5
20	6
21	5
21	6
22	5
22	6
23	5
23	6
24	7
24	8
25	7
25	8
26	7
26	8
27	7
27	8
28	7
28	8
29	7
29	8
30	7
30	8
31	7
31	8
use test;
select mpf.node_id, mpf.fragment_num, mpf.fixed_elem_count, tfs.fragment_num, tfs.fixed_elem_count
from `ndbinfo`.`memory_per_fragment` mpf
join t1_frag_size tfs
on tfs.fragment_num = mpf.fragment_num mod @numpart
where mpf.fq_name = 'test/def/t1'
and mpf.fixed_elem_count <> tfs.fixed_elem_count
order by tfs.fragment_num, mpf.node_id, mpf.fragment_num;
node_id	fragment_num	fixed_elem_count	fragment_num	fixed_elem_count
drop table t1;
Dropping nodegroups
Drop Node Group 3 done
Drop Node Group 2 done
Drop Node Group 1 done<|MERGE_RESOLUTION|>--- conflicted
+++ resolved
@@ -168,11 +168,7 @@
 and ( s1.counter_name = 'LOCAL_READS' or s1.counter_name = 'READS' )
 order by 1;
 counter_name	diff
-<<<<<<< HEAD
-LOCAL_READS	75
-=======
 LOCAL_READS	131
->>>>>>> 06a83470
 READS	131
 drop table counters_at_startup;
 output_line
@@ -416,11 +412,7 @@
 and ( s1.counter_name = 'LOCAL_READS' or s1.counter_name = 'READS' )
 order by 1;
 counter_name	diff
-<<<<<<< HEAD
-LOCAL_READS	71
-=======
 LOCAL_READS	129
->>>>>>> 06a83470
 READS	129
 drop table counters_at_startup;
 select mpf.node_id, mpf.fragment_num, mpf.fixed_elem_count, tfs.fragment_num, tfs.fixed_elem_count
