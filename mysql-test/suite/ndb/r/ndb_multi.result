--- conflicted
+++ resolved
@@ -219,9 +219,6 @@
 SELECT count(1) FROM INFORMATION_SCHEMA.TABLES
 WHERE TABLE_SCHEMA = 'mysql' AND TABLE_NAME = 'ndb_schema';
 count(1)
-<<<<<<< HEAD
-0
-=======
 0
 create table mysql.dummy(a int primary key, b int) engine=myisam;
 create table mysql.dummy(a int primary key, b int) engine=myisam;
@@ -233,5 +230,4 @@
   `b` int(11) DEFAULT NULL,
   PRIMARY KEY (`a`)
 ) ENGINE=MyISAM DEFAULT CHARSET=latin1
-drop table mysql.dummy;
->>>>>>> e6ffef75
+drop table mysql.dummy;