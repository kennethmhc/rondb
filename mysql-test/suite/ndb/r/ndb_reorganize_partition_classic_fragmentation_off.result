--- conflicted
+++ resolved
@@ -90,15 +90,12 @@
 ndb_mgmd(s)
 id=5	LOCALHOST  (NDB_VERSION)
 mysqld(s)
-<<<<<<< HEAD
 id=16	LOCALHOST  (NDB_VERSION)
-=======
-id=16	LOCALHOST  (MYSQL_VERSION NDB_VERSION)
-id=32	LOCALHOST  (MYSQL_VERSION NDB_VERSION)
-id=48	LOCALHOST  (MYSQL_VERSION NDB_VERSION)
-id=49	LOCALHOST  (MYSQL_VERSION NDB_VERSION)
-id=63	LOCALHOST  (MYSQL_VERSION NDB_VERSION)
-id=127	LOCALHOST  (MYSQL_VERSION NDB_VERSION)
+id=32	LOCALHOST  (NDB_VERSION)
+id=48	LOCALHOST  (NDB_VERSION)
+id=49	LOCALHOST  (NDB_VERSION)
+id=63	LOCALHOST  (NDB_VERSION)
+id=127	LOCALHOST  (NDB_VERSION)
 id=192 (not connected, accepting connect from localhost)
 id=228 (not connected, accepting connect from localhost)
 id=229 (not connected, accepting connect from localhost)
@@ -107,7 +104,6 @@
 id=232 (not connected, accepting connect from localhost)
 id=233 (not connected, accepting connect from localhost)
 id=255 (not connected, accepting connect from localhost)
->>>>>>> 19feac36
 ### Reorganize partitions
 ALTER TABLE t1 ALGORITHM=INPLACE, REORGANIZE PARTITION;
 ALTER TABLE t2 ALGORITHM=INPLACE, REORGANIZE PARTITION;
