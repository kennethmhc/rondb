--- conflicted
+++ resolved
@@ -2265,7 +2265,6 @@
 Warnings:
 Note	1003	select `test`.`t2`.`c` AS `c`,count(distinct `test`.`t2`.`a`) AS `count(distinct t2.a)` from `test`.`tx` join `test`.`tx` `t2` where ((`test`.`tx`.`b` = `test`.`t2`.`d`) and (`test`.`tx`.`a` = `test`.`t2`.`c`) and (`test`.`t2`.`a` = 4)) group by `test`.`t2`.`c`
 drop table tx;
-<<<<<<< HEAD
 set engine_condition_pushdown = on;
 create table t (pk int, i int) engine = ndb;
 insert into t values (1,3), (3,6), (6,9), (9,1);
@@ -2415,7 +2414,6 @@
 emailaddress	id
 test_data@test.org	1
 drop table escapetest;
-=======
 create table a(a varchar(7)) engine=ndb charset=utf8;
 insert into a values ('abcdefg');
 select * from a;
@@ -2423,14 +2421,13 @@
 abcdefg
 explain extended select * from a where a like 'abcdefg%';
 id	select_type	table	type	possible_keys	key	key_len	ref	rows	filtered	Extra
-1	SIMPLE	a	ALL	NULL	NULL	NULL	NULL	1	200.00	Using where with pushed condition: (`test`.`a`.`a` like 'abcdefg%')
+1	SIMPLE	a	ALL	NULL	NULL	NULL	NULL	2	100.00	Using where with pushed condition: (`test`.`a`.`a` like 'abcdefg%')
 Warnings:
 Note	1003	select `test`.`a`.`a` AS `a` from `test`.`a` where (`test`.`a`.`a` like 'abcdefg%')
 select * from a where a like 'abcdefg%';
 a
 abcdefg
 drop table a;
->>>>>>> 8611bacf
 set engine_condition_pushdown = @old_ecpd;
 DROP TABLE t1,t2,t3,t4,t5;
 #
