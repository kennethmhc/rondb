--- conflicted
+++ resolved
@@ -33,10 +33,6 @@
 commit;
 ERROR HY000: Lock wait timeout exceeded; try restarting transaction
 commit;
-<<<<<<< HEAD
-ERROR 23000: Cannot delete or update a parent row: a foreign key constraint fails (`test`.`child`, CONSTRAINT `fkname` FOREIGN KEY (`a`) REFERENCES `parent` (`a`) ON DELETE NO ACTION ON UPDATE NO ACTION)
-=======
->>>>>>> 59ba93aa
 delete from child;
 delete from parent;
 alter table child drop foreign key fkname;
@@ -65,10 +61,6 @@
 commit;
 ERROR HY000: Lock wait timeout exceeded; try restarting transaction
 commit;
-<<<<<<< HEAD
-ERROR 23000: Cannot delete or update a parent row: a foreign key constraint fails (`test`.`child`, CONSTRAINT `fkname` FOREIGN KEY (`b`) REFERENCES `parent` (`a`) ON DELETE NO ACTION ON UPDATE NO ACTION)
-=======
->>>>>>> 59ba93aa
 delete from child;
 delete from parent;
 alter table child drop foreign key fkname;
@@ -97,10 +89,6 @@
 commit;
 ERROR HY000: Lock wait timeout exceeded; try restarting transaction
 commit;
-<<<<<<< HEAD
-ERROR 23000: Cannot delete or update a parent row: a foreign key constraint fails (`test`.`child`, CONSTRAINT `fkname` FOREIGN KEY (`a`) REFERENCES `parent` (`b`) ON DELETE NO ACTION ON UPDATE NO ACTION)
-=======
->>>>>>> 59ba93aa
 delete from child;
 delete from parent;
 alter table child drop foreign key fkname;
@@ -131,10 +119,6 @@
 commit;
 ERROR HY000: Lock wait timeout exceeded; try restarting transaction
 commit;
-<<<<<<< HEAD
-ERROR 23000: Cannot delete or update a parent row: a foreign key constraint fails (`test`.`child`, CONSTRAINT `fkname` FOREIGN KEY (`b`) REFERENCES `parent` (`b`) ON DELETE NO ACTION ON UPDATE NO ACTION)
-=======
->>>>>>> 59ba93aa
 delete from child;
 delete from parent;
 alter table child drop foreign key fkname;
@@ -163,10 +147,6 @@
 commit;
 ERROR HY000: Lock wait timeout exceeded; try restarting transaction
 commit;
-<<<<<<< HEAD
-ERROR 23000: Cannot delete or update a parent row: a foreign key constraint fails (`test`.`child`, CONSTRAINT `fkname` FOREIGN KEY (`c`) REFERENCES `parent` (`a`) ON DELETE NO ACTION ON UPDATE NO ACTION)
-=======
->>>>>>> 59ba93aa
 delete from child;
 delete from parent;
 alter table child drop foreign key fkname;
@@ -197,10 +177,6 @@
 commit;
 ERROR HY000: Lock wait timeout exceeded; try restarting transaction
 commit;
-<<<<<<< HEAD
-ERROR 23000: Cannot delete or update a parent row: a foreign key constraint fails (`test`.`child`, CONSTRAINT `fkname` FOREIGN KEY (`c`) REFERENCES `parent` (`b`) ON DELETE NO ACTION ON UPDATE NO ACTION)
-=======
->>>>>>> 59ba93aa
 delete from child;
 delete from parent;
 alter table child drop foreign key fkname;
