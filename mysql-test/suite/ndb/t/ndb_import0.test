--- conflicted
+++ resolved
@@ -901,10 +901,7 @@
 drop table t1, t1ver, t2, t2ver, t4,
            t6, t6ver, t7, t7ver, t8, t8ver, t9, t9ver, t10, t10ver,
            t11, t11ver, t12, t12ver, t13, t14;
-<<<<<<< HEAD
-=======
-
->>>>>>> 057f5c95
+
 
 --source suite/ndb/include/backup_restore_cleanup.inc
 --remove_files_wildcard $MYSQLTEST_VARDIR/tmp t*.csv
