--result_format 2
--source include/have_ndb.inc

SELECT PLUGIN_NAME,PLUGIN_VERSION,PLUGIN_STATUS,PLUGIN_TYPE,
       PLUGIN_LIBRARY,PLUGIN_LIBRARY_VERSION,PLUGIN_AUTHOR,PLUGIN_DESCRIPTION
FROM information_schema.plugins WHERE PLUGIN_NAME = 'ndbinfo';

## Creation of temporary tables should not be supported by NDBINFO engine
--error ER_ILLEGAL_HA_CREATE_OPTION
CREATE TEMPORARY TABLE `t1` (
  `dummy` INT UNSIGNED
) ENGINE=NDBINFO;

--source ndbinfo_create.inc

USE ndbinfo;

# Current usage may vary. Therefor the test only checks that if falls in the 
# <0%,5%> range.
SELECT node_id, memory_type, used>0 AND used < total/20 AS used_ok, 
  used_pages>0 AND used_pages < total_pages/20 AS used_pages_ok, 
  total, total_pages 
  FROM ndbinfo.memoryusage WHERE memory_type="Long message buffer"
  ORDER BY node_id;

# Current usage may vary. Therefor the test only checks that if falls in the 
# <0%,5%> range.
SELECT node_id, block_number, block_instance, pool_name, 
  used>0 AND used < total/20 AS used_ok, 
  total, high>=used AND high < total/20 AS high_ok, entry_size, config_param1, 
  config_param2, config_param3, config_param4  
  FROM ndbinfo.ndb$pools WHERE pool_name="Long message buffer"
  ORDER BY node_id;

SHOW CREATE TABLE ndb$tables;

SELECT * FROM ndb$tables;
SELECT COUNT(*) FROM ndb$tables;
SELECT * FROM ndb$tables WHERE table_id = 2;
SELECT * FROM ndb$tables WHERE table_id > 5;
SELECT * FROM ndb$tables WHERE table_name = 'LOGDESTINATION';
SELECT COUNT(*) FROM ndb$tables t1, ndb$tables t2 WHERE t1.table_id = t1.table_id;

SELECT table_id, table_name, comment from ndb$tables
  WHERE table_id > 2 AND table_id <= 5 ORDER BY table_id;
SELECT table_id FROM ndb$tables  WHERE table_id = 2 ORDER BY table_name;
SELECT table_id, table_name FROM ndb$tables ORDER BY table_name;

SELECT table_id, column_id, column_name FROM ndb$columns LIMIT 7;

--error ER_OPEN_AS_READONLY
UPDATE ndb$tables SET table_id=2 WHERE table_id=3;

--error ER_OPEN_AS_READONLY
UPDATE ndb$tables SET table_id=9 WHERE 1=0;

--error ER_OPEN_AS_READONLY
UPDATE ndb$tables SET table_id=9 WHERE table_id > 1;

--error ER_OPEN_AS_READONLY
DELETE FROM ndb$tables WHERE table_id=3;

--error ER_OPEN_AS_READONLY
DELETE FROM ndb$tables WHERE 1=0;

--error ER_OPEN_AS_READONLY
DELETE FROM ndb$tables WHERE table_id > 1;

--error ER_ILLEGAL_HA
ALTER TABLE ndb$test ADD COLUMN another_col varchar(255);

FLUSH TABLES;
SELECT table_id FROM ndb$tables;

--error ER_OPEN_AS_READONLY
TRUNCATE ndb$tables;

## Variables and status
SHOW GLOBAL STATUS LIKE 'ndbinfo\_%';
let $current_version = `select @@ndbinfo_version`;
--replace_result $current_version NDB_VERSION_D
SHOW GLOBAL VARIABLES LIKE 'ndbinfo\_%';

SELECT counter, HEX(counter2) FROM ndb$test LIMIT 10;

# All tables that contain data are hidden by default
# and becomes visible with ndbinfo_show_hidden
SHOW TABLES LIKE 'ndb$te%';
set @@ndbinfo_show_hidden=TRUE;
SHOW TABLES LIKE 'ndb$te%';
set @@ndbinfo_show_hidden=default;

# Check that ndbinfo_table_prefix is readonly
--error ER_INCORRECT_GLOBAL_LOCAL_VAR
set @@ndbinfo_table_prefix="somethingelse";

# Check that ndbinfo_database is readonly
--error ER_INCORRECT_GLOBAL_LOCAL_VAR
set @@ndbinfo_database="somethingelse";

# Check that block table has been created and contain data
SELECT count(*) >= 20 FROM blocks;

# Test incompatible table definition between NDB and MySQL Server
# using the ndb$test table which originally looks like
# CREATE TABLE `ndb$test` (
#   `node_id` int unsigned DEFAULT NULL,
#   `block_number` int unsigned DEFAULT NULL,
#   `block_instance` int unsigned DEFAULT NULL,
#   `counter` int unsigned DEFAULT NULL,
#   `counter2` bigint unsigned DEFAULT NULL
# ) ENGINE=NDBINFO COMMENT='for testing'

## 1) More columns in NDB -> allowed, with warning
DROP TABLE ndb$test;
CREATE TABLE ndb$test (node_id int unsigned) ENGINE = ndbinfo;
SELECT node_id != 0 FROM ndb$test LIMIT 1;
DROP TABLE ndb$test;

## 2) Column does not exist in NDB -> allowed, with warning, non existing
##    column(s) return NULL
## 2a) Extra column at end
CREATE TABLE ndb$test (node_id int, non_existing int) ENGINE = ndbinfo;
SELECT DISTINCT node_id, non_existing FROM ndb$test;
DROP TABLE ndb$test;

## 2b) Extra column(s) in middle
CREATE TABLE ndb$test (
  node_id int unsigned,
  non_existing int unsigned,
  block_number int unsigned,
  block_instance int unsigned,
  counter int unsigned,
  counter2 bigint unsigned
) ENGINE = ndbinfo;
SELECT DISTINCT node_id, non_existing, block_number FROM ndb$test;
DROP TABLE ndb$test;

## 2c) Extra column first
CREATE TABLE ndb$test (non_existing int, node_id int) ENGINE = ndbinfo;
SELECT DISTINCT node_id, non_existing FROM ndb$test;
SELECT DISTINCT non_existing, node_id FROM ndb$test;
DROP TABLE ndb$test;

## 3) Incompatible column type -> error, with warning
## 3a) int instead of bigint
CREATE TABLE ndb$test (counter2 int) ENGINE = ndbinfo;
--error ER_GET_ERRMSG
SELECT * FROM ndb$test;
SHOW WARNINGS;
## 3b) bigint instead of int
DROP TABLE ndb$test;
CREATE TABLE ndb$test (node_id bigint) ENGINE = ndbinfo;
--error ER_GET_ERRMSG
SELECT * FROM ndb$test;
SHOW WARNINGS;
## 3c) varchar instead of int
DROP TABLE ndb$test;
CREATE TABLE ndb$test (node_id varchar(255)) ENGINE = ndbinfo;
--error ER_GET_ERRMSG
SELECT * FROM ndb$test;
SHOW WARNINGS;
DROP TABLE ndb$test;
## 3d) column which is NOT NULL
CREATE TABLE ndb$test (node_id int unsigned NOT NULL) ENGINE = ndbinfo;
--error ER_GET_ERRMSG
SELECT * FROM ndb$test;
SHOW WARNINGS;
DROP TABLE ndb$test;
## 3e) non existing column which is NOT NULL
CREATE TABLE ndb$test (
  block_number int unsigned,
  non_existing int NOT NULL) ENGINE = ndbinfo;
--error ER_GET_ERRMSG
SELECT * FROM ndb$test;
SHOW WARNINGS;
DROP TABLE ndb$test;


## 4) Table with primary key/indexes not supported
--error ER_TOO_MANY_KEYS
CREATE TABLE ndb$test (node_id int, block_number int PRIMARY KEY) ENGINE = ndbinfo;

## 5) Table with blobs not supported
--error ER_TABLE_CANT_HANDLE_BLOB
CREATE TABLE ndb$test (node_id int, block_number blob) ENGINE = ndbinfo;

## 6) Table with autoincrement not supported
--error ER_TABLE_CANT_HANDLE_AUTO_INCREMENT
CREATE TABLE ndb$test (node_id int AUTO_INCREMENT) ENGINE = ndbinfo;

# wl#5567 - exercise table...
#   only node_id is guranteed to be same...
#   (unless we change cluster config for test)
# but this will anyway pull results from datanode...
#
--sorted_result
select distinct node_id
from ndbinfo.diskpagebuffer;


#
# BUG#11885602
# - It was allowed to CREATE TABLE which was not in NDB, but
#   creating a view on that table failed. Implement ndbinfo_offline
#   mode which allows tables to be created and opened although they
#   don't exists or have different table definition.
#   This is exactly the same behaviour as when NDBCLUSTER
#   is disabled
#

# Check ndbinfo_offline is GLOBAL variable
--error ER_GLOBAL_VARIABLE
set @@ndbinfo_offline=1;

# Query used to check that open tables are closed
# when offline mode is turned on and off
let $q1 = SELECT DISTINCT(node_id) FROM ndbinfo.counters ORDER BY node_id;
eval $q1;

# new views
desc threadblocks;
select distinct block_name from threadblocks order by 1;
desc threadstat;
select count(*) > 0 block_name from threadstat;

desc cluster_transactions;
desc server_transactions;
desc cluster_operations;
desc server_operations;

create table t1 (a int primary key) engine = ndb;
begin;
insert into t1 values (1);
select state, count_operations, outstanding_operations,
IF(client_node_id <= 255, "<client_node_id>", "<incorrect node id>") 
  client_node_id
from server_transactions;
select node_id, operation_type, state,
IF(tc_node_id <= 48, "<tc_node_id>", "<incorrect nodeid>") tc_node_id,
IF(client_node_id <= 255, "<client_node_id>", "<incorrect node id>") 
  client_node_id
from server_operations
order by 1;

--sorted_result
select st.state, st.count_operations, st.outstanding_operations,
       so.node_id, so.state, so.operation_type
from server_transactions st,
     server_operations so
where st.transid = so.transid
  and so.tc_node_id = st.node_id
  and so.tc_block_instance = st.block_instance
  and so.client_node_id = st.client_node_id
  and so.client_block_ref = st.client_block_ref; 
rollback;
drop table t1;

#
select distinct resource_name
from resources
order by 1;

select distinct counter_name
from counters
order by 1;

# Turn on ndbinfo_offline
set @@global.ndbinfo_offline=TRUE;
select @@ndbinfo_offline;

CREATE TABLE ndb$does_not_exist_in_ndb(
  node_id int,
  message varchar(255)
) ENGINE = ndbinfo;

CREATE VIEW view_on_table_which_does_not_exist_in_ndb AS
  SELECT node_id, message
  FROM ndbinfo.ndb$does_not_exist_in_ndb;

SHOW CREATE TABLE ndb$does_not_exist_in_ndb;

# SELECTs return no rows in offline mode
SELECT * FROM view_on_table_which_does_not_exist_in_ndb;
SELECT * FROM ndb$does_not_exist_in_ndb;
eval $q1;

DROP VIEW view_on_table_which_does_not_exist_in_ndb;
DROP TABLE ndb$does_not_exist_in_ndb;

# Restore original value
set @@global.ndbinfo_offline = FALSE;

eval $q1;

<<<<<<< HEAD
# ################################
# Test memory_per_fragment table.
# ################################

# A helper table for populating t1.
create table numbers(
  i int
); 

insert into numbers values (0),(1),(2),(3),(4),(5),(6),(7),(8),(9);

create table t1(
  a int not null primary key,
  b int not null,
  c1 char(255),
  vc1 varchar(1024),
  tx1 text
)engine=ndbcluster;

# Popultate t1 with 1000 rows, including som sizable varsize data.
insert into t1 select x1.i+x2.i*10+x3.i*100, x1.i-x2.i*10-x3.i*100, repeat('x', 1+x1.i), repeat('y', 1000+x1.i), repeat('z', x1.i*100) from numbers as x1, numbers as x2, numbers as x3;

drop table numbers;

# Create some extra indexes to test different schema object types.
create index ix1 on t1(c1);
create unique index ix2 on t1(b) using hash;

# The table id of 't1' may vary from run to run. We need to make sure that the
# output from the subsequent tests does not depend on the numrical value of 
# that table id.
set @t1_id = (select cast(id as signed integer) from ndbinfo.ndb$dict_obj_info where fq_name REGEXP "def/t1$");


# Test the dict_obj_info table. Replace table id of t1 in 'fq_name' values that
# contain it (index and blob table names do), since the table id may vary 
# between runs.
select type, state, parent_obj_type, replace(fq_name, cast(@t1_id as char(10)), "<t1 id>") as fq_name, if(parent_obj_id=@t1_id, "child_of_t1", if(parent_obj_id=0, "root", "error!")) as  nesting from ndbinfo.ndb$dict_obj_info where id >= @t1_id and type <= 6 order by type, id;

# Disable query log while defining the view below, since view definition
# conatins the table id of t1, which may vary between runs.
disable_query_log;
let $t1_id = query_get_value(select @t1_id as id, id, 1);

# Create som views that we reuse after modifying t1 below.
# This one sums usage counts for all fragments of each table.
# Some values, such as fixed_elem_free_rows and fixed_elem_count for ordered 
# indexes may vary depending on the number of fragments and other factors. 
# These are therefore not returned directly, but used in calculations that 
# should provide stable results.
eval create view sum_per_tab as 
select replace(fq_name, cast($t1_id as char(10)), "<t1 id>") as fq_name, 
parent_fq_name, type, 
if (type="Ordered index", 
-(round(sum(fixed_elem_count)/165)), 
    sum(fixed_elem_count)) as fixed_elem_count,
max(fixed_elem_size_bytes) as fixed_elem_size_bytes,
round(sum(fixed_elem_alloc_bytes/fixed_elem_size_bytes)
  /sum(fixed_elem_count+fixed_elem_free_rows),1) as fixed_elem_alloc_ok,
sum(fixed_elem_free_bytes/fixed_elem_size_bytes) = 
   sum(fixed_elem_free_rows) as fixed_elem_free_bytes_ok,
sum(var_elem_count) as var_elem_count,
sum(var_elem_alloc_bytes) >= sum(var_elem_free_bytes) as var_bytes_ok
from ndbinfo.memory_per_fragment
where table_id >= $t1_id
group by table_id order by table_id;

enable_query_log;


# Sum usage counts for all fragments of all tables.
create view frag_sum as 
select 
sum(fixed_elem_alloc_bytes) as fixed_elem_alloc_bytes,
sum(var_elem_alloc_bytes) as var_elem_alloc_bytes,
sum(hash_index_alloc_bytes) as hash_index_alloc_bytes
from ndbinfo.memory_per_fragment;

# Sum pool values across all block instances.
# 'Data memory' appears twice in 'pools' therefore a 'where' clause is needed.
create view pool_sum as
select pool_name, block_number, max(entry_size) * sum(used) as used_bytes 
from  ndbinfo.ndb$pools where pool_name <> "Data memory" 
or block_number=249 group by pool_name, block_number;

# Check that the combined size of all L2PMap nodes equals the total size
# of the allocated L2PMap pages minus a small (<1%) page overhead.
create view check_l2pmap_pools as 
select min(floor(1000*nodes.total*nodes.entry_size/
           (pages.used*pages.entry_size))) as l2pmap_ratio 
from ndbinfo.ndb$pools as pages join ndbinfo.ndb$pools as nodes 
where pages.node_id=nodes.node_id 
and pages.block_instance=nodes.block_instance 
and pages.block_number=nodes.block_number
and pages.pool_name="L2PMap pages" 
and nodes.pool_name="L2PMap nodes";

create view l2p_frag_sum as
select sum(tuple_l2pmap_alloc_bytes) as l2p_sum, 'TUP' as block 
from ndbinfo.ndb$frag_mem_use 
union 
select sum(hash_index_l2pmap_alloc_bytes) as l2p_sum, 'ACC' as block 
from ndbinfo.ndb$frag_mem_use;

# Check that we get the same result from the common pool as when we add up
# the values for each fragment.

select used_bytes - hash_index_alloc_bytes from pool_sum, frag_sum 
where pool_name='Index memory';

select used_bytes - fixed_elem_alloc_bytes - var_elem_alloc_bytes
  from pool_sum, frag_sum 
  where pool_name='Data memory';

select l2p_sum-used_bytes from l2p_frag_sum, pool_sum 
  where pool_name='L2PMap nodes' and ((block='ACC' and block_number=248) or 
                                      (block='TUP' and block_number=249));

select * from check_l2pmap_pools;

select * from sum_per_tab;

# Now delete som scattered rows and check memory usage again.
delete from t1 where a%10=0;

select used_bytes - hash_index_alloc_bytes from pool_sum, frag_sum 
where pool_name='Index memory';

select used_bytes - fixed_elem_alloc_bytes - var_elem_alloc_bytes
  from pool_sum, frag_sum 
  where pool_name='Data memory';

select l2p_sum-used_bytes from l2p_frag_sum, pool_sum 
  where pool_name='L2PMap nodes' and ((block='ACC' and block_number=248) or 
                                      (block='TUP' and block_number=249));

select * from check_l2pmap_pools;

select * from sum_per_tab;

# Now update some var-sized fields and check memory usage again.
update t1 set vc1=repeat('x', a%300), tx1=repeat('y', a*2);

select used_bytes - hash_index_alloc_bytes from pool_sum, frag_sum 
where pool_name='Index memory';

select used_bytes - fixed_elem_alloc_bytes - var_elem_alloc_bytes
  from pool_sum, frag_sum 
  where pool_name='Data memory';

select l2p_sum-used_bytes from l2p_frag_sum, pool_sum 
  where pool_name='L2PMap nodes' and ((block='ACC' and block_number=248) or 
                                      (block='TUP' and block_number=249));

select * from check_l2pmap_pools;

select * from sum_per_tab;

drop table t1;
drop view l2p_frag_sum;
drop view check_l2pmap_pools;
drop view sum_per_tab;
drop view pool_sum;
drop view frag_sum; 
=======
#
# Bug#17018500 BOGUS DEFINER VALUE FOR NDBINFO VIEWS REPORTED
#              IN INFORMATION_SCHEMA.VIEW
#
--echo Verify there are no ndbinfo views without 'root@localhost' as definer
select table_schema, table_name, definer from information_schema.views
  where table_schema = 'ndbinfo' and
        definer != 'root@localhost';
>>>>>>> 937dd9d7

--source ndbinfo_drop.inc<|MERGE_RESOLUTION|>--- conflicted
+++ resolved
@@ -293,7 +293,15 @@
 
 eval $q1;
 
-<<<<<<< HEAD
+#
+# Bug#17018500 BOGUS DEFINER VALUE FOR NDBINFO VIEWS REPORTED
+#              IN INFORMATION_SCHEMA.VIEW
+#
+--echo Verify there are no ndbinfo views without 'root@localhost' as definer
+select table_schema, table_name, definer from information_schema.views
+  where table_schema = 'ndbinfo' and
+        definer != 'root@localhost';
+
 # ################################
 # Test memory_per_fragment table.
 # ################################
@@ -458,15 +466,5 @@
 drop view sum_per_tab;
 drop view pool_sum;
 drop view frag_sum; 
-=======
-#
-# Bug#17018500 BOGUS DEFINER VALUE FOR NDBINFO VIEWS REPORTED
-#              IN INFORMATION_SCHEMA.VIEW
-#
---echo Verify there are no ndbinfo views without 'root@localhost' as definer
-select table_schema, table_name, definer from information_schema.views
-  where table_schema = 'ndbinfo' and
-        definer != 'root@localhost';
->>>>>>> 937dd9d7
 
 --source ndbinfo_drop.inc