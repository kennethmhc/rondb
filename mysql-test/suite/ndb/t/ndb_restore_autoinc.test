-- source include/have_ndb.inc
-- source suite/ndb/include/backup_restore_setup.inc

--echo Show preservation of autoincrement values via ndb_restore
--echo Cover some variants including :
--echo   - Basic restore
--echo   - Keyless table use case
--echo   - Restore via a staging table
--echo   - Restore with no data
--echo ----------------------------------------
--echo 1.  Create tables and add some data
--echo ----------------------------------------
use test;

--disable_query_log
set @old_ndb_autoincrement_prefetch_sz = @@session.ndb_autoincrement_prefetch_sz;
set ndb_autoincrement_prefetch_sz = 1;
--enable_query_log

create table boring (
  a tinyint auto_increment primary key,
  b int
) engine=ndb;

--echo Expect next == 7
insert into boring (b) values (1), (2), (3), (4), (5), (6);

select table_schema, table_name, auto_increment from information_schema.tables where table_schema="test" and table_name="boring";

create table boring_keyless (
  a int
) engine=ndb;

--echo Expect next == 5
insert into boring_keyless values (1), (2), (3), (4);


create table empty_default (
  a mediumint primary key auto_increment,
  b int
) engine=ndb;

--echo Expect next == 1
select table_schema, table_name, auto_increment from information_schema.tables where table_schema="test" and table_name="empty_default";

create table empty_specific (
  a mediumint primary key auto_increment,
  b int
) engine=ndb auto_increment=73;

--echo Expect next == 73
select table_schema, table_name, auto_increment from information_schema.tables where table_schema="test" and table_name="empty_specific";

create table big_varchars (
  a bigint auto_increment primary key,
  b varchar(2000)
) engine=ndb;

insert into big_varchars (b) values (repeat('ILBJC', 400));
insert into big_varchars (b) values (repeat('ILBJC', 400));
insert into big_varchars (b) values (repeat('ILBJC', 400));
insert into big_varchars (b) values (repeat('ILBJC', 400));
insert into big_varchars (b) values (repeat('ILBJC', 400));

--echo Expect next == 6
select table_schema, table_name, auto_increment from information_schema.tables where table_schema="test" and table_name="big_varchars";

create table tinysignedauto (
  a tinyint auto_increment primary key,
  b varchar(2000)
) engine=ndb;

create table smallsignedauto (
  a smallint auto_increment primary key,
  b varchar(2000)
) engine=ndb;

create table medsignedauto (
  a mediumint auto_increment primary key,
  b varchar(2000)
) engine=ndb;

create table intsignedauto (
  a int auto_increment primary key,
  b varchar(2000)
) engine=ndb;

create table bigsignedauto (
  a bigint auto_increment primary key,
  b varchar(2000)
) engine=ndb;

insert into tinysignedauto(b) values (repeat('ILBJC', 40));
insert into tinysignedauto(b) values (repeat('ILBJC', 40));
insert into tinysignedauto(b) values (repeat('ILBJC', 40));

insert into smallsignedauto(b) values (repeat('ILBJC', 40));
insert into smallsignedauto(b) values (repeat('ILBJC', 40));
insert into smallsignedauto(b) values (repeat('ILBJC', 40));

insert into medsignedauto(b) values (repeat('ILBJC', 40));
insert into medsignedauto(b) values (repeat('ILBJC', 40));
insert into medsignedauto(b) values (repeat('ILBJC', 40));

insert into intsignedauto(b) values (repeat('ILBJC', 40));
insert into intsignedauto(b) values (repeat('ILBJC', 40));
insert into intsignedauto(b) values (repeat('ILBJC', 40));

insert into bigsignedauto(b) values (repeat('ILBJC', 40));
insert into bigsignedauto(b) values (repeat('ILBJC', 40));
insert into bigsignedauto(b) values (repeat('ILBJC', 40));

--echo Expect next == 4
select table_schema, table_name, auto_increment from information_schema.tables where table_schema="test" and table_name like "%signedauto" order by table_name;

insert into tinysignedauto values (-100, repeat('IWBJC', 40));
insert into smallsignedauto values (-100, repeat('IWBJC', 40));
insert into medsignedauto values (-100, repeat('IWBJC', 40));
insert into intsignedauto values (-100, repeat('IWBJC', 40));
insert into bigsignedauto values (-100, repeat('IWBJC', 40));


--echo Expect next == 4
select table_schema, table_name, auto_increment from information_schema.tables where table_schema="test" and table_name like "%signedauto" order by table_name;


# TODO
#   Show widening / narrowing of auto-increment column
#   Auto-inc as part of secondary key


--echo ----------------------------------------
--echo 2.  Take a backup
--echo ----------------------------------------

--source include/ndb_backup.inc

drop table bigsignedauto;
drop table intsignedauto;
drop table medsignedauto;
drop table smallsignedauto;
drop table tinysignedauto;
drop table big_varchars;
drop table empty_specific;
drop table empty_default;
drop table boring_keyless;
drop table boring;

--echo ----------------------------------------
--echo 3.  Manually re-create schema via MySQLD with some changes
--echo ----------------------------------------

--echo Avoid any accidental tableid line-up
create table filler1(a int primary key) engine=ndb;
create table filler2(a int primary key) engine=ndb;
create table filler3(a int primary key) engine=ndb;
create table filler4(a int primary key) engine=ndb;
create table filler5(a int primary key) engine=ndb;
create table filler6(a int primary key) engine=ndb;
create table filler7(a int primary key) engine=ndb;
create table filler8(a int primary key) engine=ndb;

--echo big_varchars table now has a text column
--echo testing staging area transform
create table big_varchars (
  a bigint auto_increment primary key,
  b text
) engine=ndb;

create table boring (
  a tinyint auto_increment primary key,
  b int
) engine=ndb;

create table boring_keyless (
  a int
) engine=ndb;

create table empty_default (
  a mediumint primary key auto_increment,
  b int
) engine=ndb;

--echo Expect next == 1
select table_schema, table_name, auto_increment from information_schema.tables where table_schema="test" and table_name="empty_default";

create table empty_specific (
  a mediumint primary key auto_increment,
  b int
) engine=ndb auto_increment=73;

--echo Expect next == 73
select table_schema, table_name, auto_increment from information_schema.tables where table_schema="test" and table_name="empty_specific";

--echo Following unchanged
create table tinysignedauto (
  a tinyint auto_increment primary key,
  b varchar(2000)
) engine=ndb;

create table smallsignedauto (
  a smallint auto_increment primary key,
  b varchar(2000)
) engine=ndb;

create table medsignedauto (
  a mediumint auto_increment primary key,
  b varchar(2000)
) engine=ndb;

create table intsignedauto (
  a int auto_increment primary key,
  b varchar(2000)
) engine=ndb;

create table bigsignedauto (
  a bigint auto_increment primary key,
  b varchar(2000)
) engine=ndb;

--echo ----------------------------------------
--echo 4.  Restore data
--echo ----------------------------------------

--exec $NDB_RESTORE -b $the_backup_id -n 2 -r --promote-attributes $NDB_BACKUPS-$the_backup_id >> $NDB_TOOLS_OUTPUT
--exec $NDB_RESTORE -b $the_backup_id -n 1 -r --promote-attributes $NDB_BACKUPS-$the_backup_id >> $NDB_TOOLS_OUTPUT

--echo ----------------------------------------
--echo 5.  Check autoincrement info
--echo ----------------------------------------

--echo Expect 7
select table_schema, table_name, auto_increment from information_schema.tables where table_schema="test" and table_name="boring";

--echo Expect 1
select table_schema, table_name, auto_increment from information_schema.tables where table_schema="test" and table_name="empty_default";

--echo Expect 73
select table_schema, table_name, auto_increment from information_schema.tables where table_schema="test" and table_name="empty_specific";

--echo Expect 6
select table_schema, table_name, auto_increment from information_schema.tables where table_schema="test" and table_name="big_varchars";

--echo Expect next == 4
select table_schema, table_name, auto_increment from information_schema.tables where table_schema="test" and table_name like "%signedauto" order by table_name;


--echo ----------------------------------------
--echo 6.  Test via inserts
--echo ----------------------------------------

insert into boring (b) values (99);
--echo Expect 7
select max(a) from boring;

insert into boring_keyless values (99);
select * from boring_keyless order by a;

insert into empty_default (b) values (99);
--echo Expect 1,99
select * from empty_default;

insert into empty_specific (b) values (99);
--echo Expect 73,99
select * from empty_specific;

insert into big_varchars(b) values (repeat('IMBJC', 400));
--echo Expect 6
select max(a) from big_varchars;

insert into tinysignedauto (b) values (repeat('IMBJC', 40));
insert into smallsignedauto (b) values (repeat('IMBJC', 40));
insert into medsignedauto (b) values (repeat('IMBJC', 40));
insert into intsignedauto (b) values (repeat('IMBJC', 40));
insert into bigsignedauto (b) values (repeat('IMBJC', 40));

--echo Expect 4
select max(a) from tinysignedauto;
select max(a) from smallsignedauto;
select max(a) from medsignedauto;
select max(a) from intsignedauto;
select max(a) from bigsignedauto;


--echo ----------------------------------------
--echo 7.  Cleanup
--echo ----------------------------------------

drop table boring;
drop table boring_keyless;
drop table empty_default;
drop table empty_specific;
drop table big_varchars;
drop table bigsignedauto;
drop table intsignedauto;
drop table medsignedauto;
drop table smallsignedauto;
drop table tinysignedauto;
drop table filler1, filler2, filler3, filler4;
drop table filler5, filler6, filler7, filler8;

--echo ----------------------------------------
--echo 8.  Use ndb_restore metadata restore
--echo ----------------------------------------

# Turn off auto sync to ensure that it doesn't interfere with the test
SET @old_ndb_metadata_check = @@global.ndb_metadata_check;
SET GLOBAL ndb_metadata_check = false;

--exec $NDB_RESTORE -b $the_backup_id -n 2 -m --promote-attributes $NDB_BACKUPS-$the_backup_id >> $NDB_TOOLS_OUTPUT


--echo ----------------------------------------
--echo 9.  Check autoincrement info
--echo ----------------------------------------

--echo With just NdbApi metadata restored, auto_increment values are set to default values
select table_schema, table_name, auto_increment from information_schema.tables where table_schema="test" and table_name="boring";

select table_schema, table_name, auto_increment from information_schema.tables where table_schema="test" and table_name="empty_default";

select table_schema, table_name, auto_increment from information_schema.tables where table_schema="test" and table_name="empty_specific";

select table_schema, table_name, auto_increment from information_schema.tables where table_schema="test" and table_name="big_varchars";

select table_schema, table_name, auto_increment from information_schema.tables where table_schema="test" and table_name like "%signedauto" order by table_name;


--echo ----------------------------------------
--echo 10.  Restore data
--echo ----------------------------------------

--exec $NDB_RESTORE -b $the_backup_id -n 2 -r --promote-attributes $NDB_BACKUPS-$the_backup_id >> $NDB_TOOLS_OUTPUT
--exec $NDB_RESTORE -b $the_backup_id -n 1 -r --promote-attributes $NDB_BACKUPS-$the_backup_id >> $NDB_TOOLS_OUTPUT


--echo ----------------------------------------
--echo 11.  Check autoincrement info
--echo ----------------------------------------

--echo Expect 7
select table_schema, table_name, auto_increment from information_schema.tables where table_schema="test" and table_name="boring";

--echo Expect 1
select table_schema, table_name, auto_increment from information_schema.tables where table_schema="test" and table_name="empty_default";

--echo Expect 73
select table_schema, table_name, auto_increment from information_schema.tables where table_schema="test" and table_name="empty_specific";

--echo Expect 6
select table_schema, table_name, auto_increment from information_schema.tables where table_schema="test" and table_name="big_varchars";

<<<<<<< HEAD
SET GLOBAL ndb_metadata_check = @old_ndb_metadata_check;
=======
--echo Expect 4
select table_schema, table_name, auto_increment from information_schema.tables where table_schema="test" and table_name like "%signedauto" order by table_name;
>>>>>>> 2e33b48c

--echo ----------------------------------------
--echo 12.  Test via inserts
--echo ----------------------------------------

insert into boring (b) values (99);
--echo Expect 7
select max(a) from boring;

insert into boring_keyless values (99);
select * from boring_keyless order by a;

insert into empty_default (b) values (99);
--echo Expect 1,99
select * from empty_default;

insert into empty_specific (b) values (99);
--echo Expect 73,99
select * from empty_specific;

insert into big_varchars(b) values (repeat('IMBJC', 400));
--echo Expect 6
select max(a) from big_varchars;

insert into tinysignedauto (b) values (repeat('IMBJC', 40));
insert into smallsignedauto (b) values (repeat('IMBJC', 40));
insert into medsignedauto (b) values (repeat('IMBJC', 40));
insert into intsignedauto (b) values (repeat('IMBJC', 40));
insert into bigsignedauto (b) values (repeat('IMBJC', 40));

--echo Expect 4
select max(a) from tinysignedauto;
select max(a) from smallsignedauto;
select max(a) from medsignedauto;
select max(a) from intsignedauto;
select max(a) from bigsignedauto;

--echo ----------------------------------------
--echo 13.  Cleanup
--echo ----------------------------------------

--disable_query_log
set ndb_autoincrement_prefetch_sz = @old_ndb_autoincrement_prefetch_sz;
--enable_query_log

drop table boring;
drop table boring_keyless;
drop table empty_default;
drop table empty_specific;
drop table big_varchars;
<<<<<<< HEAD

--source suite/ndb/include/backup_restore_cleanup.inc
--remove_file $NDB_TOOLS_OUTPUT
=======
drop table bigsignedauto;
drop table intsignedauto;
drop table medsignedauto;
drop table smallsignedauto;
drop table tinysignedauto;
>>>>>>> 2e33b48c
<|MERGE_RESOLUTION|>--- conflicted
+++ resolved
@@ -303,28 +303,31 @@
 --echo 8.  Use ndb_restore metadata restore
 --echo ----------------------------------------
 
-# Turn off auto sync to ensure that it doesn't interfere with the test
-SET @old_ndb_metadata_check = @@global.ndb_metadata_check;
-SET GLOBAL ndb_metadata_check = false;
 
 --exec $NDB_RESTORE -b $the_backup_id -n 2 -m --promote-attributes $NDB_BACKUPS-$the_backup_id >> $NDB_TOOLS_OUTPUT
 
+--source suite/ndb/include/ndb_sync_metadata.inc
+
 
 --echo ----------------------------------------
 --echo 9.  Check autoincrement info
 --echo ----------------------------------------
 
---echo With just NdbApi metadata restored, auto_increment values are set to default values
-select table_schema, table_name, auto_increment from information_schema.tables where table_schema="test" and table_name="boring";
-
-select table_schema, table_name, auto_increment from information_schema.tables where table_schema="test" and table_name="empty_default";
-
-select table_schema, table_name, auto_increment from information_schema.tables where table_schema="test" and table_name="empty_specific";
-
-select table_schema, table_name, auto_increment from information_schema.tables where table_schema="test" and table_name="big_varchars";
-
-select table_schema, table_name, auto_increment from information_schema.tables where table_schema="test" and table_name like "%signedauto" order by table_name;
-
+--echo With just NdbApi metadata restored, auto_increment values are set to default values (1)
+
+# We use show create table rather than INFORMATION_SCHEMA here to workaround
+# the INFORMATION_SCHEMA returning cached state from the MySQLD data dictionary
+
+# Expect 1 (so nothing shown by SHOW CREATE TABLE)
+show create table boring;
+show create table empty_default;
+show create table empty_specific;
+show create table big_varchars;
+show create table bigsignedauto;
+show create table intsignedauto;
+show create table medsignedauto;
+show create table smallsignedauto;
+show create table tinysignedauto;
 
 --echo ----------------------------------------
 --echo 10.  Restore data
@@ -333,29 +336,31 @@
 --exec $NDB_RESTORE -b $the_backup_id -n 2 -r --promote-attributes $NDB_BACKUPS-$the_backup_id >> $NDB_TOOLS_OUTPUT
 --exec $NDB_RESTORE -b $the_backup_id -n 1 -r --promote-attributes $NDB_BACKUPS-$the_backup_id >> $NDB_TOOLS_OUTPUT
 
+#--source suite/ndb/include/ndb_sync_metadata.inc
+
 
 --echo ----------------------------------------
 --echo 11.  Check autoincrement info
 --echo ----------------------------------------
 
 --echo Expect 7
-select table_schema, table_name, auto_increment from information_schema.tables where table_schema="test" and table_name="boring";
-
---echo Expect 1
-select table_schema, table_name, auto_increment from information_schema.tables where table_schema="test" and table_name="empty_default";
+show create table boring;
+
+--echo Expect 1 (So nothing shown)
+show create table empty_default;
 
 --echo Expect 73
-select table_schema, table_name, auto_increment from information_schema.tables where table_schema="test" and table_name="empty_specific";
+show create table empty_specific;
 
 --echo Expect 6
-select table_schema, table_name, auto_increment from information_schema.tables where table_schema="test" and table_name="big_varchars";
-
-<<<<<<< HEAD
-SET GLOBAL ndb_metadata_check = @old_ndb_metadata_check;
-=======
+show create table big_varchars;
+
 --echo Expect 4
-select table_schema, table_name, auto_increment from information_schema.tables where table_schema="test" and table_name like "%signedauto" order by table_name;
->>>>>>> 2e33b48c
+show create table bigsignedauto;
+show create table intsignedauto;
+show create table medsignedauto;
+show create table smallsignedauto;
+show create table tinysignedauto;
 
 --echo ----------------------------------------
 --echo 12.  Test via inserts
@@ -406,14 +411,11 @@
 drop table empty_default;
 drop table empty_specific;
 drop table big_varchars;
-<<<<<<< HEAD
-
---source suite/ndb/include/backup_restore_cleanup.inc
---remove_file $NDB_TOOLS_OUTPUT
-=======
 drop table bigsignedauto;
 drop table intsignedauto;
 drop table medsignedauto;
 drop table smallsignedauto;
 drop table tinysignedauto;
->>>>>>> 2e33b48c
+
+--source suite/ndb/include/backup_restore_cleanup.inc
+--remove_file $NDB_TOOLS_OUTPUT