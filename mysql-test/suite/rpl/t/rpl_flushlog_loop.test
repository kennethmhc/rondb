--- conflicted
+++ resolved
@@ -58,15 +58,9 @@
 # Check that the master server's slave threads are still running and show
 # Relay_Log_File
 #
-<<<<<<< HEAD
---replace_result $SLAVE_MYPORT SLAVE_PORT $slave_param_value POSITION
---replace_column 1 # 8 # 9 # 16 # 23 # 33 # 34 # 35 # 41 #
---query_vertical SHOW SLAVE STATUS
-=======
 --source include/check_slave_is_running.inc
 --let status_items= Relay_Log_File
 --source include/show_slave_status.inc
->>>>>>> df236714
 
 --disable_query_log
 connection master;
