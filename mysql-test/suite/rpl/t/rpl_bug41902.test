--- conflicted
+++ resolved
@@ -7,7 +7,7 @@
 
 -- disable_query_log
 CALL mtr.add_suppression("Failed to locate old binlog or relay log files");
-CALL mtr.add_suppression('MYSQL_BIN_LOG::purge_logs was called with file ./master-bin.000001 not listed in the index.');
+CALL mtr.add_suppression('MYSQL_BIN_LOG::purge_logs was called with file ..master-bin.000001 not listed in the index.');
 -- enable_query_log
 sync_slave_with_master;
 
@@ -56,17 +56,6 @@
 SET @@debug="";
 purge binary logs to 'master-bin.000001';
 
-<<<<<<< HEAD
-=======
---disable_query_log
-call mtr.add_suppression("Failed to locate old binlog or relay log files");
-call mtr.add_suppression("MYSQL_BIN_LOG::purge_logs was called with file ..master-bin.000001 not listed in the index");
-connection slave;
-call mtr.add_suppression("Failed to locate old binlog or relay log files");
-call mtr.add_suppression("MYSQL_BIN_LOG::purge_logs was called with file ..master-bin.000001 not listed in the index");
---enable_query_log
-
->>>>>>> 3d3680e5
 --echo ==== clean up ====
 --connection slave
 CHANGE MASTER TO MASTER_HOST = '127.0.0.1';
