--- conflicted
+++ resolved
@@ -102,11 +102,7 @@
 Rpl_semi_sync_master_no_tx	0
 show status like 'Rpl_semi_sync_master_yes_tx';
 Variable_name	Value
-<<<<<<< HEAD
-Rpl_semi_sync_master_yes_tx	52
-=======
 Rpl_semi_sync_master_yes_tx	12
->>>>>>> 069ed1a4
 [ on slave ]
 [ slave status after replicated inserts ]
 show status like 'Rpl_semi_sync_slave_status';
@@ -114,21 +110,13 @@
 Rpl_semi_sync_slave_status	ON
 select count(distinct a) from t1;
 count(distinct a)
-<<<<<<< HEAD
-50
-=======
 10
->>>>>>> 069ed1a4
 select min(a) from t1;
 min(a)
 1
 select max(a) from t1;
 max(a)
-<<<<<<< HEAD
-50
-=======
 10
->>>>>>> 069ed1a4
 
 # BUG#50157
 # semi-sync replication crashes when replicating a transaction which
@@ -163,11 +151,7 @@
 Rpl_semi_sync_master_no_tx	0
 show status like 'Rpl_semi_sync_master_yes_tx';
 Variable_name	Value
-<<<<<<< HEAD
-Rpl_semi_sync_master_yes_tx	57
-=======
 Rpl_semi_sync_master_yes_tx	17
->>>>>>> 069ed1a4
 show status like 'Rpl_semi_sync_master_clients';
 Variable_name	Value
 Rpl_semi_sync_master_clients	1
@@ -182,11 +166,7 @@
 Rpl_semi_sync_master_no_tx	1
 show status like 'Rpl_semi_sync_master_yes_tx';
 Variable_name	Value
-<<<<<<< HEAD
-Rpl_semi_sync_master_yes_tx	57
-=======
 Rpl_semi_sync_master_yes_tx	17
->>>>>>> 069ed1a4
 insert into t1 values (100);
 [ master status should be OFF ]
 show status like 'Rpl_semi_sync_master_status';
@@ -194,17 +174,10 @@
 Rpl_semi_sync_master_status	OFF
 show status like 'Rpl_semi_sync_master_no_tx';
 Variable_name	Value
-<<<<<<< HEAD
-Rpl_semi_sync_master_no_tx	52
-show status like 'Rpl_semi_sync_master_yes_tx';
-Variable_name	Value
-Rpl_semi_sync_master_yes_tx	57
-=======
 Rpl_semi_sync_master_no_tx	12
 show status like 'Rpl_semi_sync_master_yes_tx';
 Variable_name	Value
 Rpl_semi_sync_master_yes_tx	17
->>>>>>> 069ed1a4
 #
 # Test semi-sync status on master will be ON again when slave catches up
 #
@@ -234,17 +207,10 @@
 Rpl_semi_sync_master_status	ON
 show status like 'Rpl_semi_sync_master_no_tx';
 Variable_name	Value
-<<<<<<< HEAD
-Rpl_semi_sync_master_no_tx	52
-show status like 'Rpl_semi_sync_master_yes_tx';
-Variable_name	Value
-Rpl_semi_sync_master_yes_tx	57
-=======
 Rpl_semi_sync_master_no_tx	12
 show status like 'Rpl_semi_sync_master_yes_tx';
 Variable_name	Value
 Rpl_semi_sync_master_yes_tx	17
->>>>>>> 069ed1a4
 show status like 'Rpl_semi_sync_master_clients';
 Variable_name	Value
 Rpl_semi_sync_master_clients	1
@@ -260,17 +226,10 @@
 [ Semi-sync master status variables before FLUSH STATUS ]
 SHOW STATUS LIKE 'Rpl_semi_sync_master_no_tx';
 Variable_name	Value
-<<<<<<< HEAD
-Rpl_semi_sync_master_no_tx	52
-SHOW STATUS LIKE 'Rpl_semi_sync_master_yes_tx';
-Variable_name	Value
-Rpl_semi_sync_master_yes_tx	59
-=======
 Rpl_semi_sync_master_no_tx	12
 SHOW STATUS LIKE 'Rpl_semi_sync_master_yes_tx';
 Variable_name	Value
 Rpl_semi_sync_master_yes_tx	19
->>>>>>> 069ed1a4
 FLUSH NO_WRITE_TO_BINLOG STATUS;
 [ Semi-sync master status variables after FLUSH STATUS ]
 SHOW STATUS LIKE 'Rpl_semi_sync_master_no_tx';
@@ -453,13 +412,8 @@
 # Test non-semi-sync slave connect to semi-sync master
 #
 INSTALL PLUGIN rpl_semi_sync_master SONAME 'SEMISYNC_MASTER_PLUGIN';
-<<<<<<< HEAD
-set global rpl_semi_sync_master_timeout= 10000;
-/* 10s */
-=======
 set global rpl_semi_sync_master_timeout= 60000;
 /* 60s */
->>>>>>> 069ed1a4
 set global rpl_semi_sync_master_enabled= 1;
 [ on slave ]
 include/stop_slave.inc
