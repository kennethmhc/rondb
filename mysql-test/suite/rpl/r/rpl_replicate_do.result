--- conflicted
+++ resolved
@@ -39,14 +39,9 @@
 t2
 show triggers;
 Trigger	Event	Table	Statement	Timing	Created	sql_mode	Definer	character_set_client	collation_connection	Database Collation
-<<<<<<< HEAD
 trg1	INSERT	t1	set new.b=2	BEFORE	#	NO_ENGINE_SUBSTITUTION	root@localhost	latin1	latin1_swedish_ci	latin1_swedish_ci
 trg2	INSERT	t2	set new.b=2	BEFORE	#	NO_ENGINE_SUBSTITUTION	root@localhost	latin1	latin1_swedish_ci	latin1_swedish_ci
-=======
-trg1	INSERT	t1	set new.b=2	BEFORE	NULL	NO_ENGINE_SUBSTITUTION	root@localhost	latin1	latin1_swedish_ci	latin1_swedish_ci
-trg2	INSERT	t2	set new.b=2	BEFORE	NULL	NO_ENGINE_SUBSTITUTION	root@localhost	latin1	latin1_swedish_ci	latin1_swedish_ci
 include/sync_slave_sql_with_master.inc
->>>>>>> 7bb9083d
 *** slave ***
 show tables;
 Tables_in_test
