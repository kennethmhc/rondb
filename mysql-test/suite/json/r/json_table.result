# 
# WL#8867: Add JSON_TABLE table function
# 
select * from
json_table(
'[{"a":"3"},{"a":2},{"b":1},{"a":0}]',
'$[*]' columns (id for ordinality,
jpath varchar(100) path '$.a',
jexst int exists path '$.b')
) as tt;
id	jpath	jexst
1	3	0
2	2	0
3	NULL	1
4	0	0
explain select * from
json_table(
'[{"a":"3"},{"a":2},{"b":1},{"a":0}]',
'$[*]' columns (id for ordinality,
jpath varchar(100) path '$.a',
jexst int exists path '$.b')
) as tt;
id	select_type	table	partitions	type	possible_keys	key	key_len	ref	rows	filtered	Extra
1	SIMPLE	tt	NULL	ALL	NULL	NULL	NULL	NULL	2	100.00	Table function: json_table; Using temporary
Warnings:
Note	1003	/* select#1 */ select `tt`.`id` AS `id`,`tt`.`jpath` AS `jpath`,`tt`.`jexst` AS `jexst` from json_table('[{"a":"3"},{"a":2},{"b":1},{"a":0}]', '$[*]' columns (id for ordinality, jpath varchar(100) path '$.a', jexst int exists path '$.b')) `tt`
select * from
json_table(
'[{"x":"3"},{"a":2},{"b":1},{"a":0}]',
'$[*]' columns (id for ordinality,
jpath varchar(100) path '$.a' default '[99]' on error,
jexst int exists path '$.b')
) as tt;
ERROR 42000: Invalid default value for 'jpath'
select * from
json_table(
'[{"x":"3"},{"a":2},{"b":1},{"a":0},{"a":[1,2]}]',
'$[*]' columns (id for ordinality,
jpath varchar(100) path '$.a'
                default '33' on empty
default '66' on error,
jsn_path json path '$.a' default '{"x":33}' on empty,
jexst int exists path '$.b')
) as tt;
id	jpath	jsn_path	jexst
1	33	{"x": 33}	0
2	2	2	0
3	33	{"x": 33}	1
4	0	0	0
5	66	[1, 2]	0
explain select * from
json_table(
'[{"x":"3"},{"a":2},{"b":1},{"a":0},{"a":[1,2]}]',
'$[*]' columns (id for ordinality,
jpath varchar(100) path '$.a'
                default '33' on empty
default '66' on error,
jsn_path json path '$.a' default '{"x":33}' on empty,
jexst int exists path '$.b')
) as tt;
id	select_type	table	partitions	type	possible_keys	key	key_len	ref	rows	filtered	Extra
1	SIMPLE	tt	NULL	ALL	NULL	NULL	NULL	NULL	2	100.00	Table function: json_table; Using temporary
Warnings:
Note	1003	/* select#1 */ select `tt`.`id` AS `id`,`tt`.`jpath` AS `jpath`,`tt`.`jsn_path` AS `jsn_path`,`tt`.`jexst` AS `jexst` from json_table('[{"x":"3"},{"a":2},{"b":1},{"a":0},{"a":[1,2]}]', '$[*]' columns (id for ordinality, jpath varchar(100) path '$.a' default '33' on empty default '66' on error, jsn_path json path '$.a' default '{"x":33}' on empty, jexst int exists path '$.b')) `tt`
select * from
json_table(
'[{"a":"3"},{"a":2},{"b":1},{"a":0.33},{"a":"asd"}]',
'$[*]' columns (id for ordinality,
jpath_i int path '$.a'
                default '33' on empty
default '66' on error,
jpath_r real(10,2) path '$.a'
                default '33.3' on empty
default '77.7' on error,
jsn_path json path '$.a' default '{"x":33}' on empty,
jexst int exists path '$.b')
) as tt;
id	jpath_i	jpath_r	jsn_path	jexst
1	3	3.00	"3"	0
2	2	2.00	2	0
3	33	33.30	{"x": 33}	1
4	0	0.33	0.33	0
5	66	77.70	"asd"	0
Warnings:
Warning	3156	Invalid JSON value for CAST to INTEGER from column jpath_i at row 1
Warning	3156	Invalid JSON value for CAST to DOUBLE from column jpath_r at row 1
explain select * from
json_table(
'[{"a":"3"},{"a":2},{"b":1},{"a":0.33},{"a":"asd"}]',
'$[*]' columns (id for ordinality,
jpath_i int path '$.a'
                default '33' on empty
default '66' on error,
jpath_r real(10,2) path '$.a'
                default '33.3' on empty
default '77.7' on error,
jsn_path json path '$.a' default '{"x":33}' on empty,
jexst int exists path '$.b')
) as tt;
id	select_type	table	partitions	type	possible_keys	key	key_len	ref	rows	filtered	Extra
1	SIMPLE	tt	NULL	ALL	NULL	NULL	NULL	NULL	2	100.00	Table function: json_table; Using temporary
Warnings:
Note	1003	/* select#1 */ select `tt`.`id` AS `id`,`tt`.`jpath_i` AS `jpath_i`,`tt`.`jpath_r` AS `jpath_r`,`tt`.`jsn_path` AS `jsn_path`,`tt`.`jexst` AS `jexst` from json_table('[{"a":"3"},{"a":2},{"b":1},{"a":0.33},{"a":"asd"}]', '$[*]' columns (id for ordinality, jpath_i int path '$.a' default '33' on empty default '66' on error, jpath_r double path '$.a' default '33.3' on empty default '77.7' on error, jsn_path json path '$.a' default '{"x":33}' on empty, jexst int exists path '$.b')) `tt`
select * from
json_table(
'[{"x":"3"},{"a":2},{"b":1},{"a":0},{"a":[1,2]}]',
'$[*]' columns (id for ordinality,
jpath varchar(100) path '$.a'
                default '66' on error
default '33' on empty,
jsn_path json path '$.a' default '{"x":33}' on empty,
jexst int exists path '$.b')
) as tt;
id	jpath	jsn_path	jexst
1	33	{"x": 33}	0
2	2	2	0
3	33	{"x": 33}	1
4	0	0	0
5	66	[1, 2]	0
explain  select * from
json_table(
'[{"x":"3"},{"a":2},{"b":1},{"a":0},{"a":[1,2]}]',
'$[*]' columns (id for ordinality,
jpath varchar(100) path '$.a'
                default '66' on error
default '33' on empty,
jsn_path json path '$.a' default '{"x":33}' on empty,
jexst int exists path '$.b')
) as tt;
id	select_type	table	partitions	type	possible_keys	key	key_len	ref	rows	filtered	Extra
1	SIMPLE	tt	NULL	ALL	NULL	NULL	NULL	NULL	2	100.00	Table function: json_table; Using temporary
Warnings:
Note	1003	/* select#1 */ select `tt`.`id` AS `id`,`tt`.`jpath` AS `jpath`,`tt`.`jsn_path` AS `jsn_path`,`tt`.`jexst` AS `jexst` from json_table('[{"x":"3"},{"a":2},{"b":1},{"a":0},{"a":[1,2]}]', '$[*]' columns (id for ordinality, jpath varchar(100) path '$.a' default '33' on empty default '66' on error, jsn_path json path '$.a' default '{"x":33}' on empty, jexst int exists path '$.b')) `tt`
select * from
json_table(
'[{"a":"3"},{"a":2},{"b":1},{"a":0}]',
'$[*]' columns (id for ordinality,
jpath varchar(100) path '$.a',
json_path json path '$.a',
jexst int exists path '$.b')
) as tt;
id	jpath	json_path	jexst
1	3	"3"	0
2	2	2	0
3	NULL	NULL	1
4	0	0	0
select * from
json_table(
'[{"a":"3"},{"a":2},{"b":1},{"a":0}]',
'$[*]' columns (id for ordinality,
jpath varchar(100) path '$.a',
json_path json path '$.a',
jexst int exists path '$.b')
) as tt
where id = 3;
id	jpath	json_path	jexst
3	NULL	NULL	1
explain  select * from
json_table(
'[{"a":"3"},{"a":2},{"b":1},{"a":0}]',
'$[*]' columns (id for ordinality,
jpath varchar(100) path '$.a',
json_path json path '$.a',
jexst int exists path '$.b')
) as tt
where id = 3;
id	select_type	table	partitions	type	possible_keys	key	key_len	ref	rows	filtered	Extra
1	SIMPLE	tt	NULL	ref	<auto_key0>	<auto_key0>	9	const	1	100.00	Table function: json_table; Using temporary
Warnings:
Note	1003	/* select#1 */ select `tt`.`id` AS `id`,`tt`.`jpath` AS `jpath`,`tt`.`json_path` AS `json_path`,`tt`.`jexst` AS `jexst` from json_table('[{"a":"3"},{"a":2},{"b":1},{"a":0}]', '$[*]' columns (id for ordinality, jpath varchar(100) path '$.a', json_path json path '$.a', jexst int exists path '$.b')) `tt` where (`tt`.`id` = 3)
select * from
json_table(
'[{"a":"3"},{"a":2},{"b":1},{"a":0}]',
'$[*]' columns (id for ordinality,
jpath varchar(100) path '$.a' error on empty,
jexst int exists path '$.b')
) as tt;
ERROR 22035: Missing value for JSON_TABLE column 'jpath'
select * from
json_table(
'[{"a":"3"},{"a":2},{"a":1},{"a":[0,1]}]',
'$[*]' columns (id for ordinality,
jpath varchar(100) path '$.a' error on error,
jexst int exists path '$.b')
) as tt;
ERROR 2203F: Can't store an array or an object in the scalar JSON_TABLE column 'jpath'
select * from
json_table(
'!#@$!@#$',
'$[*]' columns (id for ordinality,
jpath varchar(100) path '$.a',
jexst int exists path '$.b')
) as tt;
ERROR 22032: Invalid JSON text in argument 1 to function json_table: "Invalid value." at position 0.
select * from
json_table(
'[{"a":"3"},{"a":2},{"b":1},{"a":0}]',
"!@#$!@#$" columns (id for ordinality,
jpath varchar(100) path '$.a',
jexst int exists path '$.b')
) as tt;
ERROR 42000: Invalid JSON path expression. The error is around character position 1.
select * from
json_table(
'[{"a":"3"},{"a":2},{"b":1},{"a":0}]',
'$[*]' columns (id for ordinality,
jpath varchar(100) path "!@#$!@#$",
jexst int exists path '$.b')
) as tt;
ERROR 42000: Invalid JSON path expression. The error is around character position 1.
select * from
json_table(
'[{"a":"3"},{"a":2},{"b":1},{"a":0}]',
'$[*]' columns (id for ordinality,
id for ordinality)
) as tt;
ERROR 42S21: Duplicate column name 'id'
select * from
json_table(
'[{"a":"3"},{"a":2},{"b":1},{"a":0}]',
'$[*]' columns (id for ordinality,
_id for ordinality)
) as tt;
id	_id
1	1
2	2
3	3
4	4
select * from
json_table(
'[
      {"a":"3", "n": { "l": 1}},
      {"a":2, "n": { "l": 1}},
      {"b":1, "n": { "l": 1}},
      {"a":0, "n": { "l": 1}}
    ]',
'$[*]' columns (
id for ordinality,
jpath varchar(100) path '$.a',
jexst int exists path '$.b',
nested path '$.n' columns (
id_n for ordinality,
jpath_n varchar(50) path '$.l')
)
) as tt;
id	jpath	jexst	id_n	jpath_n
1	3	0	1	1
2	2	0	1	1
3	NULL	1	1	1
4	0	0	1	1
explain select * from
json_table(
'[
      {"a":"3", "n": { "l": 1}},
      {"a":2, "n": { "l": 1}},
      {"b":1, "n": { "l": 1}},
      {"a":0, "n": { "l": 1}}
    ]',
'$[*]' columns (
id for ordinality,
jpath varchar(100) path '$.a',
jexst int exists path '$.b',
nested path '$.n' columns (
id_n for ordinality,
jpath_n varchar(50) path '$.l')
)
) as tt;
id	select_type	table	partitions	type	possible_keys	key	key_len	ref	rows	filtered	Extra
1	SIMPLE	tt	NULL	ALL	NULL	NULL	NULL	NULL	2	100.00	Table function: json_table; Using temporary
Warnings:
Note	1003	/* select#1 */ select `tt`.`id` AS `id`,`tt`.`jpath` AS `jpath`,`tt`.`jexst` AS `jexst`,`tt`.`id_n` AS `id_n`,`tt`.`jpath_n` AS `jpath_n` from json_table('[\n      {"a":"3", "n": { "l": 1}},\n      {"a":2, "n": { "l": 1}},\n      {"b":1, "n": { "l": 1}},\n      {"a":0, "n": { "l": 1}}\n    ]', '$[*]' columns (id for ordinality, jpath varchar(100) path '$.a', jexst int exists path '$.b', nested path '$.n' columns (id_n for ordinality, jpath_n varchar(50) path '$.l'))) `tt`
explain format=json select * from
json_table(
'[
      {"a":"3", "n": { "l": 1}},
      {"a":2, "n": { "l": 1}},
      {"b":1, "n": { "l": 1}},
      {"a":0, "n": { "l": 1}}
    ]',
'$[*]' columns (
id for ordinality,
jpath varchar(100) path '$.a',
jexst int exists path '$.b',
nested path '$.n' columns (
id_n for ordinality,
jpath_n varchar(50) path '$.l')
)
) as tt;
EXPLAIN
{
  "query_block": {
    "select_id": 1,
    "cost_info": {
      "query_cost": "2.72"
    },
    "table": {
      "table_name": "tt",
      "access_type": "ALL",
      "rows_examined_per_scan": 2,
      "rows_produced_per_join": 2,
      "filtered": "100.00",
      "table_function": "json_table",
      "using_temporary_table": true,
      "cost_info": {
        "read_cost": "2.52",
        "eval_cost": "0.20",
        "prefix_cost": "2.73",
        "data_read_per_join": "1K"
      },
      "used_columns": [
        "id",
        "jpath",
        "jexst",
        "id_n",
        "jpath_n"
      ]
    }
  }
}
Warnings:
Note	1003	/* select#1 */ select `tt`.`id` AS `id`,`tt`.`jpath` AS `jpath`,`tt`.`jexst` AS `jexst`,`tt`.`id_n` AS `id_n`,`tt`.`jpath_n` AS `jpath_n` from json_table('[\n      {"a":"3", "n": { "l": 1}},\n      {"a":2, "n": { "l": 1}},\n      {"b":1, "n": { "l": 1}},\n      {"a":0, "n": { "l": 1}}\n    ]', '$[*]' columns (id for ordinality, jpath varchar(100) path '$.a', jexst int exists path '$.b', nested path '$.n' columns (id_n for ordinality, jpath_n varchar(50) path '$.l'))) `tt`
select * from
json_table(
'[
      {"a":2, "n": [{ "l": 1}, {"l": 11}]},
      {"a":1, "n": [{ "l": 2}, {"l": 22}]}
    ]',
'$[*]' columns (
id for ordinality,
jpath varchar(50) path '$.a',
nested path '$.n[*]' columns (
id_n for ordinality,
jpath_n varchar(50) path '$.l'),
nested path '$.n[*]' columns (
id_m for ordinality,
jpath_m varchar(50) path '$.l')
)
) as tt;
id	jpath	id_n	jpath_n	id_m	jpath_m
1	2	1	1	NULL	NULL
1	2	2	11	NULL	NULL
1	2	NULL	NULL	1	1
1	2	NULL	NULL	2	11
2	1	1	2	NULL	NULL
2	1	2	22	NULL	NULL
2	1	NULL	NULL	1	2
2	1	NULL	NULL	2	22
explain select * from
json_table(
'[
      {"a":2, "n": [{ "l": 1}, {"l": 11}]},
      {"a":1, "n": [{ "l": 2}, {"l": 22}]}
    ]',
'$[*]' columns (
id for ordinality,
jpath varchar(50) path '$.a',
nested path '$.n[*]' columns (
id_n for ordinality,
jpath_n varchar(50) path '$.l'),
nested path '$.n[*]' columns (
id_m for ordinality,
jpath_m varchar(50) path '$.l')
)
) as tt;
id	select_type	table	partitions	type	possible_keys	key	key_len	ref	rows	filtered	Extra
1	SIMPLE	tt	NULL	ALL	NULL	NULL	NULL	NULL	2	100.00	Table function: json_table; Using temporary
Warnings:
Note	1003	/* select#1 */ select `tt`.`id` AS `id`,`tt`.`jpath` AS `jpath`,`tt`.`id_n` AS `id_n`,`tt`.`jpath_n` AS `jpath_n`,`tt`.`id_m` AS `id_m`,`tt`.`jpath_m` AS `jpath_m` from json_table('[\n      {"a":2, "n": [{ "l": 1}, {"l": 11}]},\n      {"a":1, "n": [{ "l": 2}, {"l": 22}]}\n    ]', '$[*]' columns (id for ordinality, jpath varchar(50) path '$.a', nested path '$.n[*]' columns (id_n for ordinality, jpath_n varchar(50) path '$.l'), nested path '$.n[*]' columns (id_m for ordinality, jpath_m varchar(50) path '$.l'))) `tt`
select * from   json_table(
'[
    {"a":"3", "n": ["b","a","c"]},
    {"a":2, "n": [1,2]},
    {"b":1, "n": ["zzz"]},
    {"a":0, "n": [0.1, 0.02]}
    ]',
'$[*]' columns (
id for ordinality,
jpath varchar(100) path '$.a',
jexst int exists path '$.b',
nested path '$.n[*]' columns (
id_n for ordinality,
jpath_n varchar(50) path '$')
)
) as tt;
id	jpath	jexst	id_n	jpath_n
1	3	0	1	b
1	3	0	2	a
1	3	0	3	c
2	2	0	1	1
2	2	0	2	2
3	NULL	1	1	zzz
4	0	0	1	0.1
4	0	0	2	0.02
select * from   json_table(
'[
    {"a":"3", "n": ["b","a","c"]},
    {"a":2, "n": [1,2]},
    {"b":1, "n": ["zzz"]},
    {"a":0, "n": [0.1, 0.02]}
    ]',
'$[*]' columns (
id for ordinality,
jpath varchar(100) path '$.a',
jexst int exists path '$.b',
nested path '$.n[*]' columns (
id_n1 for ordinality,
jpath_n1 varchar(50) path '$') ,
nested path '$.n[*]' columns (
id_n2 for ordinality,
jpath_n2 varchar(50) path '$')
)
) as tt;
id	jpath	jexst	id_n1	jpath_n1	id_n2	jpath_n2
1	3	0	1	b	NULL	NULL
1	3	0	2	a	NULL	NULL
1	3	0	3	c	NULL	NULL
1	3	0	NULL	NULL	1	b
1	3	0	NULL	NULL	2	a
1	3	0	NULL	NULL	3	c
2	2	0	1	1	NULL	NULL
2	2	0	2	2	NULL	NULL
2	2	0	NULL	NULL	1	1
2	2	0	NULL	NULL	2	2
3	NULL	1	1	zzz	NULL	NULL
3	NULL	1	NULL	NULL	1	zzz
4	0	0	1	0.1	NULL	NULL
4	0	0	2	0.02	NULL	NULL
4	0	0	NULL	NULL	1	0.1
4	0	0	NULL	NULL	2	0.02
select * from   json_table(
'[
    {"a":"3", "n": [ {"ll":["b1","b2","b3"]}, {"ll": ["a1","a2"]},
    {"ll":["c"]} ]},
    {"a":2, "n": [{"ll":[1,11,111]},{"ll":[2]}]},
    {"b":1, "n": [{"ll":["zzz"]}]},
    {"a":0, "n": [{"ll":[0.1,0.01]}, {"ll":[0.02,0.002,0.0002]}]}
    ]',
'$[*]' columns (
id1 for ordinality,
jpath varchar(100) path '$.a',
jexst int exists path '$.b',
nested path '$.n[*]' columns (
id2 for ordinality,
nested path '$.ll[*]' columns (
id3 for ordinality,
jpath_3 varchar(50) path '$')
),
nested path '$.n[*]' columns (
id4 for ordinality,
jpath_4 json path '$')
)
) as tt;
id1	jpath	jexst	id2	id3	jpath_3	id4	jpath_4
1	3	0	1	1	b1	NULL	NULL
1	3	0	1	2	b2	NULL	NULL
1	3	0	1	3	b3	NULL	NULL
1	3	0	2	1	a1	NULL	NULL
1	3	0	2	2	a2	NULL	NULL
1	3	0	3	1	c	NULL	NULL
1	3	0	NULL	NULL	NULL	1	{"ll": ["b1", "b2", "b3"]}
1	3	0	NULL	NULL	NULL	2	{"ll": ["a1", "a2"]}
1	3	0	NULL	NULL	NULL	3	{"ll": ["c"]}
2	2	0	1	1	1	NULL	NULL
2	2	0	1	2	11	NULL	NULL
2	2	0	1	3	111	NULL	NULL
2	2	0	2	1	2	NULL	NULL
2	2	0	NULL	NULL	NULL	1	{"ll": [1, 11, 111]}
2	2	0	NULL	NULL	NULL	2	{"ll": [2]}
3	NULL	1	1	1	zzz	NULL	NULL
3	NULL	1	NULL	NULL	NULL	1	{"ll": ["zzz"]}
4	0	0	1	1	0.1	NULL	NULL
4	0	0	1	2	0.01	NULL	NULL
4	0	0	2	1	0.02	NULL	NULL
4	0	0	2	2	0.002	NULL	NULL
4	0	0	2	3	0.0002	NULL	NULL
4	0	0	NULL	NULL	NULL	1	{"ll": [0.1, 0.01]}
4	0	0	NULL	NULL	NULL	2	{"ll": [0.02, 0.002, 0.0002]}
explain select * from   json_table(
'[
    {"a":"3", "n": [ {"ll":["b1","b2","b3"]}, {"ll": ["a1","a2"]},
    {"ll":["c"]} ]},
    {"a":2, "n": [{"ll":[1,11,111]},{"ll":[2]}]},
    {"b":1, "n": [{"ll":["zzz"]}]},
    {"a":0, "n": [{"ll":[0.1,0.01]}, {"ll":[0.02,0.002,0.0002]}]}
    ]',
'$[*]' columns (
id1 for ordinality,
jpath varchar(100) path '$.a',
jexst int exists path '$.b',
nested path '$.n[*]' columns (
id2 for ordinality,
nested path '$.ll[*]' columns (
id3 for ordinality,
jpath_3 varchar(50) path '$')
),
nested path '$.n[*]' columns (
id4 for ordinality,
jpath_4 json path '$')
)
) as tt;
id	select_type	table	partitions	type	possible_keys	key	key_len	ref	rows	filtered	Extra
1	SIMPLE	tt	NULL	ALL	NULL	NULL	NULL	NULL	2	100.00	Table function: json_table; Using temporary
Warnings:
Note	1003	/* select#1 */ select `tt`.`id1` AS `id1`,`tt`.`jpath` AS `jpath`,`tt`.`jexst` AS `jexst`,`tt`.`id2` AS `id2`,`tt`.`id3` AS `id3`,`tt`.`jpath_3` AS `jpath_3`,`tt`.`id4` AS `id4`,`tt`.`jpath_4` AS `jpath_4` from json_table('[\n    {"a":"3", "n": [ {"ll":["b1","b2","b3"]}, {"ll": ["a1","a2"]},\n    {"ll":["c"]} ]},\n    {"a":2, "n": [{"ll":[1,11,111]},{"ll":[2]}]},\n    {"b":1, "n": [{"ll":["zzz"]}]},\n    {"a":0, "n": [{"ll":[0.1,0.01]}, {"ll":[0.02,0.002,0.0002]}]}\n    ]', '$[*]' columns (id1 for ordinality, jpath varchar(100) path '$.a', jexst int exists path '$.b', nested path '$.n[*]' columns (id2 for ordinality, nested path '$.ll[*]' columns (id3 for ordinality, jpath_3 varchar(50) path '$')), nested path '$.n[*]' columns (id4 for ordinality, jpath_4 json path '$'))) `tt`
ord should be 1,1,1,2, which tells that first two values of 'l' are
from the same object, and next two are from different objects
SELECT *
FROM JSON_TABLE(
'[{"a": "a_val",
   "b": [
          {"c": "c_val",
           "l": [1,2]}
        ]
    }, {"a": "a_val",
     "b": [
            {"c": "c_val",
             "l": [11]},
            {"c": "c_val",
             "l": [22]}
           ]
    }]',
'$[*]' COLUMNS (
apath VARCHAR(10) PATH '$.a',
NESTED PATH '$.b[*]' COLUMNS (
bpath VARCHAR(10) PATH '$.c',
ord FOR ORDINALITY,
NESTED PATH '$.l[*]' COLUMNS (
lpath varchar(10) PATH '$'
        )
)
)) as jt;
apath	bpath	ord	lpath
a_val	c_val	1	1
a_val	c_val	1	2
a_val	c_val	1	11
a_val	c_val	2	22
explain SELECT *
FROM JSON_TABLE(
'[{"a": "a_val",
   "b": [
          {"c": "c_val",
           "l": [1,2]}
        ]
    }, {"a": "a_val",
     "b": [
            {"c": "c_val",
             "l": [11]},
            {"c": "c_val",
             "l": [22]}
           ]
    }]',
'$[*]' COLUMNS (
apath VARCHAR(10) PATH '$.a',
NESTED PATH '$.b[*]' COLUMNS (
bpath VARCHAR(10) PATH '$.c',
ord FOR ORDINALITY,
NESTED PATH '$.l[*]' COLUMNS (
lpath varchar(10) PATH '$'
        )
)
)) as jt;
id	select_type	table	partitions	type	possible_keys	key	key_len	ref	rows	filtered	Extra
1	SIMPLE	jt	NULL	ALL	NULL	NULL	NULL	NULL	2	100.00	Table function: json_table; Using temporary
Warnings:
Note	1003	/* select#1 */ select `jt`.`apath` AS `apath`,`jt`.`bpath` AS `bpath`,`jt`.`ord` AS `ord`,`jt`.`lpath` AS `lpath` from json_table('[{"a": "a_val",\n   "b": [\n          {"c": "c_val",\n           "l": [1,2]}\n        ]\n    }, {"a": "a_val",\n     "b": [\n            {"c": "c_val",\n             "l": [11]},\n            {"c": "c_val",\n             "l": [22]}\n           ]\n    }]', '$[*]' columns (apath varchar(10) path '$.a', nested path '$.b[*]' columns (bpath varchar(10) path '$.c', ord for ordinality, nested path '$.l[*]' columns (lpath varchar(10) path '$')))) `jt`
CREATE TABLE jt( i JSON );
SELECT * FROM jt, JSON_TABLE(jt.i, '$' COLUMNS (a INT PATH '$')) AS tt
WHERE a=1;
i	a
EXPLAIN SELECT * FROM jt, JSON_TABLE(jt.i, '$' COLUMNS (a INT PATH '$')) AS tt
WHERE a=1;
id	select_type	table	partitions	type	possible_keys	key	key_len	ref	rows	filtered	Extra
1	SIMPLE	jt	NULL	ALL	NULL	NULL	NULL	NULL	1	100.00	NULL
1	SIMPLE	tt	NULL	ref	<auto_key0>	<auto_key0>	5	const	1	100.00	Table function: json_table; Using temporary; Using index
Warnings:
Note	1003	/* select#1 */ select `test`.`jt`.`i` AS `i`,`tt`.`a` AS `a` from `test`.`jt` join json_table(`test`.`jt`.`i`, '$' columns (a int path '$')) `tt` where (`tt`.`a` = 1)
SELECT * FROM (
SELECT * FROM jt, JSON_TABLE(jt.i, '$' COLUMNS (a INT PATH '$')) AS tt
WHERE a=1) AS ttt;
i	a
EXPLAIN SELECT * FROM (
SELECT * FROM jt, JSON_TABLE(jt.i, '$' COLUMNS (a INT PATH '$')) AS tt
WHERE a=1) AS ttt;
id	select_type	table	partitions	type	possible_keys	key	key_len	ref	rows	filtered	Extra
1	SIMPLE	jt	NULL	ALL	NULL	NULL	NULL	NULL	1	100.00	NULL
1	SIMPLE	tt	NULL	ref	<auto_key0>	<auto_key0>	5	const	1	100.00	Table function: json_table; Using temporary; Using index
Warnings:
Note	1003	/* select#1 */ select `test`.`jt`.`i` AS `i`,`tt`.`a` AS `a` from `test`.`jt` join json_table(`test`.`jt`.`i`, '$' columns (a int path '$')) `tt` where (`tt`.`a` = 1)
DROP TABLE jt;
SELECT * FROM JSON_TABLE(CAST(CAST("11:22:33" AS TIME) AS JSON),
'$' COLUMNS (dt DATE PATH '$')) as tt;
dt
NULL
Warnings:
Warning	1292	Incorrect date value: '11:22:33.000000' for column 'dt' at row 1
SELECT * FROM JSON_TABLE(CAST(CAST("11:22:33" AS TIME) AS JSON),
'$' COLUMNS (dt TIME PATH '$')) as tt;
dt
11:22:33
SELECT * FROM JSON_TABLE(CAST(CAST("2001.02.03" AS DATE) AS JSON),
'$' COLUMNS (dt DATE PATH '$')) as tt;
dt
2001-02-03
CREATE VIEW v AS 
SELECT * FROM JSON_TABLE('[1,2,3]',
'$[*]' COLUMNS (num INT PATH '$.a'
                                           DEFAULT '123' ON EMPTY 
DEFAULT '456' ON ERROR)) AS jt;
SELECT * FROM v;
num
123
123
123
SHOW CREATE VIEW v;
View	Create View	character_set_client	collation_connection
v	CREATE ALGORITHM=UNDEFINED DEFINER=`root`@`localhost` SQL SECURITY DEFINER VIEW `v` AS select `jt`.`num` AS `num` from json_table('[1,2,3]', '$[*]' columns (num int path '$.a' default '123' on empty default '456' on error)) `jt`	utf8mb4	utf8mb4_0900_ai_ci
DROP VIEW v;
SELECT * FROM JSON_TABLE('"asdf"',
'$' COLUMNS (a INT PATH '$' ERROR ON ERROR)) AS jt;
ERROR 22018: Invalid JSON value for CAST to INTEGER from column a at row 1
SELECT * FROM
JSON_TABLE('[{"a":1},{"a":2}]',
'$' COLUMNS (a INT PATH '$[*].a' ERROR ON ERROR)) AS jt;
ERROR 2203F: Can't store an array or an object in the scalar JSON_TABLE column 'a'
SELECT * FROM
JSON_TABLE('[{"a":1},{"a":2}]',
'$' COLUMNS (a JSON PATH '$[*].a' ERROR ON ERROR)) AS jt;
a
[1, 2]
SELECT * FROM
JSON_TABLE('123.456', '$' COLUMNS (a DECIMAL(2,1) PATH '$' ERROR ON ERROR)) AS jt;
ERROR 22003: Value is out of range for JSON_TABLE's column 'a'
SELECT * FROM
JSON_TABLE('123.456', '$' COLUMNS (a DECIMAL(2,1) PATH '$')) AS jt;
a
NULL
Warnings:
Warning	1264	Out of range value for column 'a' at row 1
SELECT * FROM
JSON_TABLE('{"a":1,"b":{"a":1,"b":{"a":1,"b":{"a":1,"b":{"a":1,"b":{"a":1,"b":{"a":1,"b":{"a":1,"b":{"a":1,"b":{"a":1,"b":{"a":1,"b":{"a":1,"b":{"a":1,"b":{"a":1,"b":{"a":1,"b":{"a":1,"b":{"a":1,"b":{"a":1,"b":{}}}}}}}}}}}}}}}}}}}',
'$' COLUMNS (i0 INT PATH '$.a',
NESTED PATH '$.b' COLUMNS (i1 INT PATH '$.a',
NESTED PATH '$.b' COLUMNS (i2 INT PATH '$.a',
NESTED PATH '$.b' COLUMNS (i3 INT PATH '$.a',
NESTED PATH '$.b' COLUMNS (i4 INT PATH '$.a',
NESTED PATH '$.b' COLUMNS (i5 INT PATH '$.a',
NESTED PATH '$.b' COLUMNS (i6 INT PATH '$.a',
NESTED PATH '$.b' COLUMNS (i7 INT PATH '$.a',
NESTED PATH '$.b' COLUMNS (i8 INT PATH '$.a',
NESTED PATH '$.b' COLUMNS (i9 INT PATH '$.a',
NESTED PATH '$.b' COLUMNS (i10 INT PATH '$.a',
NESTED PATH '$.b' COLUMNS (i11 INT PATH '$.a',
NESTED PATH '$.b' COLUMNS (i12 INT PATH '$.a',
NESTED PATH '$.b' COLUMNS (i13 INT PATH '$.a',
NESTED PATH '$.b' COLUMNS (i14 INT PATH '$.a',
NESTED PATH '$.b' COLUMNS (i15 INT PATH '$.a',
NESTED PATH '$.b' COLUMNS (i16 INT PATH '$.a',
NESTED PATH '$.b' COLUMNS (i17 INT PATH '$.a',
NESTED PATH '$.b' COLUMNS (i18 INT PATH '$.a',
NESTED PATH '$.b' COLUMNS (i19 INT PATH '$.a',
NESTED PATH '$.b' COLUMNS (i20 INT PATH '$.a'
              )))))))))))))))))))))) jt;
ERROR 42000: More than supported 16 NESTED PATHs were found in JSON_TABLE 'jt'
CREATE TABLE t1(id int, jd JSON);
INSERT INTO t1 values (1, '[1,3,5]'),(2,'[2,4,6]');
SELECT id, jt.* FROM t1,
JSON_TABLE(jd, '$[*]' COLUMNS (jid FOR ORDINALITY,
val INT PATH '$')) AS jt;
id	jid	val
1	1	1
1	2	3
1	3	5
2	1	2
2	2	4
2	3	6
SELECT /*+ JOIN_ORDER(jt, t1) */ id, jt.*
FROM t1,
JSON_TABLE(jd, '$[*]' COLUMNS (jid FOR ORDINALITY,
val INT PATH '$')) AS jt;
id	jid	val
1	1	1
1	2	3
1	3	5
2	1	2
2	2	4
2	3	6
EXPLAIN SELECT /*+ JOIN_ORDER(jt, t1) */ id, jt.*
FROM t1,
JSON_TABLE(jd, '$[*]' COLUMNS (jid FOR ORDINALITY,
val INT PATH '$')) AS jt;
id	select_type	table	partitions	type	possible_keys	key	key_len	ref	rows	filtered	Extra
1	SIMPLE	t1	NULL	ALL	NULL	NULL	NULL	NULL	2	100.00	NULL
1	SIMPLE	jt	NULL	ALL	NULL	NULL	NULL	NULL	2	100.00	Table function: json_table; Using temporary
Warnings:
Note	1003	/* select#1 */ select `test`.`t1`.`id` AS `id`,`jt`.`jid` AS `jid`,`jt`.`val` AS `val` from `test`.`t1` join json_table(`test`.`t1`.`jd`, '$[*]' columns (jid for ordinality, val int path '$')) `jt`
SELECT /*+ JOIN_ORDER(t2,jt) */ t1.id, t2.id, jt.*
FROM t1,
JSON_TABLE(t1.jd, '$[*]' COLUMNS (jid FOR ORDINALITY,
val INT PATH '$')) AS jt,
t1 AS t2;
id	id	jid	val
1	1	1	1
1	1	2	3
1	1	3	5
2	1	1	2
2	1	2	4
2	1	3	6
1	2	1	1
1	2	2	3
1	2	3	5
2	2	1	2
2	2	2	4
2	2	3	6
EXPLAIN SELECT t1.id, t2.id, jt.*
FROM t1,
JSON_TABLE(t1.jd, '$[*]' COLUMNS (jid FOR ORDINALITY,
val INT PATH '$')) AS jt,
t1 AS t2;
id	select_type	table	partitions	type	possible_keys	key	key_len	ref	rows	filtered	Extra
1	SIMPLE	t1	NULL	ALL	NULL	NULL	NULL	NULL	2	100.00	NULL
1	SIMPLE	jt	NULL	ALL	NULL	NULL	NULL	NULL	2	100.00	Table function: json_table; Using temporary
1	SIMPLE	t2	NULL	ALL	NULL	NULL	NULL	NULL	2	100.00	Using join buffer (Block Nested Loop)
Warnings:
Note	1003	/* select#1 */ select `test`.`t1`.`id` AS `id`,`test`.`t2`.`id` AS `id`,`jt`.`jid` AS `jid`,`jt`.`val` AS `val` from `test`.`t1` join json_table(`test`.`t1`.`jd`, '$[*]' columns (jid for ordinality, val int path '$')) `jt` join `test`.`t1` `t2`
EXPLAIN SELECT /*+ JOIN_ORDER(t2,jt) */ t1.id, t2.id, jt.*
FROM t1,
JSON_TABLE(t1.jd, '$[*]' COLUMNS (jid FOR ORDINALITY,
val INT PATH '$')) AS jt,
t1 AS t2;
id	select_type	table	partitions	type	possible_keys	key	key_len	ref	rows	filtered	Extra
1	SIMPLE	t1	NULL	ALL	NULL	NULL	NULL	NULL	2	100.00	NULL
1	SIMPLE	t2	NULL	ALL	NULL	NULL	NULL	NULL	2	100.00	Using join buffer (Block Nested Loop)
1	SIMPLE	jt	NULL	ALL	NULL	NULL	NULL	NULL	2	100.00	Table function: json_table; Using temporary
Warnings:
Note	1003	/* select#1 */ select /*+ JOIN_ORDER(@`select#1` `t2`,`jt`) */ `test`.`t1`.`id` AS `id`,`test`.`t2`.`id` AS `id`,`jt`.`jid` AS `jid`,`jt`.`val` AS `val` from `test`.`t1` join json_table(`test`.`t1`.`jd`, '$[*]' columns (jid for ordinality, val int path '$')) `jt` join `test`.`t1` `t2`
SELECT * FROM t1 WHERE id IN
(SELECT * FROM JSON_TABLE('[1,2]', '$[*]' COLUMNS
(id INT PATH '$')) AS jt);
id	jd
1	[1, 3, 5]
2	[2, 4, 6]
EXPLAIN SELECT * FROM t1 WHERE id IN
(SELECT * FROM JSON_TABLE('[1,2]', '$[*]' COLUMNS
(id INT PATH '$')) AS jt);
id	select_type	table	partitions	type	possible_keys	key	key_len	ref	rows	filtered	Extra
1	SIMPLE	t1	NULL	ALL	NULL	NULL	NULL	NULL	2	100.00	Using where
1	SIMPLE	jt	NULL	ref	<auto_key0>	<auto_key0>	5	test.t1.id	2	100.00	Table function: json_table; Using temporary; Using index; FirstMatch(t1)
Warnings:
Note	1003	/* select#1 */ select `test`.`t1`.`id` AS `id`,`test`.`t1`.`jd` AS `jd` from `test`.`t1` semi join (json_table('[1,2]', '$[*]' columns (id int path '$')) `jt`) where (`jt`.`id` = `test`.`t1`.`id`)
SELECT * FROM t1 WHERE id IN
(SELECT * FROM JSON_TABLE(t1.jd, '$[*]' COLUMNS
(id INT PATH '$')) AS jt);
id	jd
1	[1, 3, 5]
2	[2, 4, 6]
EXPLAIN SELECT * FROM t1 WHERE id IN
(SELECT * FROM JSON_TABLE(t1.jd, '$[*]' COLUMNS
(id INT PATH '$')) AS jt);
id	select_type	table	partitions	type	possible_keys	key	key_len	ref	rows	filtered	Extra
1	SIMPLE	t1	NULL	ALL	NULL	NULL	NULL	NULL	2	100.00	Using where
1	SIMPLE	jt	NULL	ref	<auto_key0>	<auto_key0>	5	test.t1.id	2	100.00	Table function: json_table; Using temporary; Using index; FirstMatch(t1)
Warnings:
Note	1276	Field or reference 'test.t1.jd' of SELECT #2 was resolved in SELECT #1
Note	1003	/* select#1 */ select `test`.`t1`.`id` AS `id`,`test`.`t1`.`jd` AS `jd` from `test`.`t1` semi join (json_table(`test`.`t1`.`jd`, '$[*]' columns (id int path '$')) `jt`) where (`jt`.`id` = `test`.`t1`.`id`)
SELECT id, jt1.*, jt2.*
FROM t1, JSON_TABLE(jd, '$' COLUMNS (data1 JSON PATH '$')) AS jt1,
JSON_TABLE(data1, '$[*]' COLUMNS (id2 INT PATH '$')) AS jt2;
id	data1	id2
1	[1, 3, 5]	1
1	[1, 3, 5]	3
1	[1, 3, 5]	5
2	[2, 4, 6]	2
2	[2, 4, 6]	4
2	[2, 4, 6]	6
EXPLAIN SELECT id, jt1.*, jt2.*
FROM t1, JSON_TABLE(jd, '$' COLUMNS (data1 JSON PATH '$')) AS jt1,
JSON_TABLE(data1, '$[*]' COLUMNS (id2 INT PATH '$')) AS jt2;
id	select_type	table	partitions	type	possible_keys	key	key_len	ref	rows	filtered	Extra
1	SIMPLE	t1	NULL	ALL	NULL	NULL	NULL	NULL	2	100.00	NULL
1	SIMPLE	jt1	NULL	ALL	NULL	NULL	NULL	NULL	2	100.00	Table function: json_table; Using temporary
1	SIMPLE	jt2	NULL	ALL	NULL	NULL	NULL	NULL	2	100.00	Table function: json_table; Using temporary
Warnings:
Note	1003	/* select#1 */ select `test`.`t1`.`id` AS `id`,`jt1`.`data1` AS `data1`,`jt2`.`id2` AS `id2` from `test`.`t1` join json_table(`test`.`t1`.`jd`, '$' columns (data1 json path '$')) `jt1` join json_table(`jt1`.`data1`, '$[*]' columns (id2 int path '$')) `jt2`
DROP TABLE t1;
SELECT * FROM JSON_TABLE ('"asdf"', '$' COLUMNS(
tm TIME PATH '$',
dt DATE PATH '$',
i INT PATH '$',
f FLOAT PATH '$',
d DECIMAL PATH '$')) AS jt;
tm	dt	i	f	d
NULL	NULL	NULL	NULL	NULL
Warnings:
Warning	1292	Incorrect time value: 'asdf' for column 'tm' at row 1
Warning	1292	Incorrect date value: 'asdf' for column 'dt' at row 1
Warning	3156	Invalid JSON value for CAST to INTEGER from column i at row 1
Warning	3156	Invalid JSON value for CAST to DOUBLE from column f at row 1
Warning	3156	Invalid JSON value for CAST to DECIMAL from column d at row 1
#
# Bug#25413069: SIG11 IN CHECK_COLUMN_GRANT_IN_TABLE_REF
#
SELECT a FROM JSON_TABLE(abc, '$[*]' COLUMNS ( a int path '$.a')) AS jt;
ERROR 42S22: Unknown column 'abc' in 'a table function argument'
#
# Bug#25420680: ASSERTION `THD->IS_ERROR()' FAILED IN SQL/SQL_SELECT.CC
#
SELECT * FROM JSON_TABLE('{"a":"2017-11-1"}',
'$'  COLUMNS (jpath DATE PATH '$.a')) AS jt;
jpath
2017-11-01
#
# Bug#25413826: ASSERTION `TABLE_LIST->ALIAS' FAILED
#
SELECT * FROM JSON_TABLE('[{"a": 1, "b": 2}]',
'$[*]' COLUMNS ( a int path '$.b'));
ERROR 42000: Every table function must have an alias
#
# Bug#25421464: ASSERTION `!STRCMP(TABLE_REF->TABLE_NAME, ...
#
CREATE VIEW v1 AS
SELECT * FROM JSON_TABLE('[{"a": 1, "b": 2}]',
'$[*]' COLUMNS ( a INT PATH '$.b')) AS jt;
SELECT * FROM v1;
a
2
SHOW CREATE VIEW v1;
View	Create View	character_set_client	collation_connection
v1	CREATE ALGORITHM=UNDEFINED DEFINER=`root`@`localhost` SQL SECURITY DEFINER VIEW `v1` AS select `jt`.`a` AS `a` from json_table('[{"a": 1, "b": 2}]', '$[*]' columns (a int path '$.b')) `jt`	utf8mb4	utf8mb4_0900_ai_ci
DROP VIEW v1;
#
# Bug#25427457: ASSERTION `!((*REG_FIELD)->FLAGS & 16)' 
#
SELECT * FROM JSON_TABLE('{"a":"1"}',
'$' COLUMNS (jpath JSON PATH '$.a',
o FOR ORDINALITY)) AS jt
WHERE o = 1;
jpath	o
"1"	1
#
# Bug#25427982: ASSERTION `DERIVED' FAILED IN SQL/TABLE.H
#
SELECT je,o FROM JSON_TABLE('{"a":"1"}',
'$' COLUMNS (o FOR ORDINALITY,
je BIGINT EXISTS PATH '$.a')) AS jt
GROUP BY je;
ERROR 42000: Expression #2 of SELECT list is not in GROUP BY clause and contains nonaggregated column 'jt.o' which is not functionally dependent on columns in GROUP BY clause; this is incompatible with sql_mode=only_full_group_by
SELECT je,COUNT(o) FROM JSON_TABLE('{"a":"1"}',
'$' COLUMNS (o FOR ORDINALITY,
je BIGINT EXISTS PATH '$.a')) AS jt
GROUP BY je;
je	COUNT(o)
1	1
#
# Bug#25413194: ASSERTION `!(WANT_PRIVILEGE & ~(GRANT->WANT_PRIVILEGE
#
CREATE TABLE t1 (j JSON);
SELECT * FROM t1,JSON_TABLE(t1.j, '$[*]' COLUMNS ( a int path '$.b')) AS jt;
j	a
DROP TABLE t1;
#
# Bug#25460537:SIG 11 IN NEXT_FAST AT SQL/SQL_LIST.H
#
PREPARE STMT FROM 
"SELECT * FROM   JSON_TABLE(
    \'[{\"a\":\"3\"},{\"a\":2},{\"b\":1},{\"a\":0}]\',
    \'$[*]\' COLUMNS (id
      FOR ORDINALITY,
      jpath VARCHAR(100) PATH \'$.a\',
      jexst INT EXISTS PATH \'$.b\')
    ) as tt";
EXECUTE STMT;
id	jpath	jexst
1	3	0
2	2	0
3	NULL	1
4	0	0
EXECUTE STMT;
id	jpath	jexst
1	3	0
2	2	0
3	NULL	1
4	0	0
DEALLOCATE PREPARE stmt;
#
# Bug#25522353: SIG 11 IN JOIN::MAKE_JOIN_PLAN | SQL/SQL_OPTIMIZER.CC
#
CREATE TABLE t1 (id INT, jc JSON);
SELECT * FROM t1 RIGHT JOIN JSON_TABLE(t1.jc, '$' COLUMNS
(id FOR ORDINALITY)) as jt ON t1.jc=jt.id;
ERROR HY000: INNER or LEFT JOIN must be used for 'jt' table function's LATERAL reference
SELECT * FROM JSON_TABLE(t1.jc, '$' COLUMNS
(id FOR ORDINALITY)) as jt LEFT JOIN t1 ON t1.jc=jt.id;
ERROR 42S02: Unknown table 't1' in a table function argument
SELECT * FROM JSON_TABLE(t1.jc, '$' COLUMNS
(id FOR ORDINALITY)) as jt RIGHT JOIN t1 ON t1.jc=jt.id;
ERROR 42S02: Unknown table 't1' in a table function argument
SELECT * FROM t1 LEFT JOIN JSON_TABLE(t1.jc, '$' COLUMNS
(id FOR ORDINALITY)) as jt ON t1.jc=jt.id;
id	jc	id
EXPLAIN SELECT * FROM t1 LEFT JOIN JSON_TABLE(t1.jc, '$' COLUMNS
(id FOR ORDINALITY)) as jt ON t1.jc=jt.id;
id	select_type	table	partitions	type	possible_keys	key	key_len	ref	rows	filtered	Extra
1	SIMPLE	t1	NULL	ALL	NULL	NULL	NULL	NULL	1	100.00	NULL
1	SIMPLE	jt	NULL	ALL	NULL	NULL	NULL	NULL	2	100.00	Table function: json_table; Using temporary; Using where
Warnings:
Note	1003	/* select#1 */ select `test`.`t1`.`id` AS `id`,`test`.`t1`.`jc` AS `jc`,`jt`.`id` AS `id` from `test`.`t1` left join json_table(`test`.`t1`.`jc`, '$' columns (id for ordinality)) `jt` on((`test`.`t1`.`jc` = `jt`.`id`)) where 1
SELECT * FROM t1 t1o RIGHT JOIN t1 ON t1o.id=t1.id
LEFT JOIN JSON_TABLE(t1.jc, '$' COLUMNS
(id FOR ORDINALITY)) as jt ON t1.jc=jt.id;
id	jc	id	jc	id
EXPLAIN SELECT * FROM t1 t1o RIGHT JOIN t1 ON t1o.id=t1.id
LEFT JOIN JSON_TABLE(t1.jc, '$' COLUMNS
(id FOR ORDINALITY)) as jt ON t1.jc=jt.id;
id	select_type	table	partitions	type	possible_keys	key	key_len	ref	rows	filtered	Extra
1	SIMPLE	t1	NULL	ALL	NULL	NULL	NULL	NULL	1	100.00	NULL
1	SIMPLE	t1o	NULL	ALL	NULL	NULL	NULL	NULL	1	100.00	Using where; Using join buffer (Block Nested Loop)
1	SIMPLE	jt	NULL	ALL	NULL	NULL	NULL	NULL	2	100.00	Table function: json_table; Using temporary; Using where
Warnings:
Note	1003	/* select#1 */ select `test`.`t1o`.`id` AS `id`,`test`.`t1o`.`jc` AS `jc`,`test`.`t1`.`id` AS `id`,`test`.`t1`.`jc` AS `jc`,`jt`.`id` AS `id` from `test`.`t1` left join `test`.`t1` `t1o` on((`test`.`t1o`.`id` = `test`.`t1`.`id`)) left join json_table(`test`.`t1`.`jc`, '$' columns (id for ordinality)) `jt` on((`test`.`t1`.`jc` = `jt`.`id`)) where 1
SELECT * FROM t1 AS t1o RIGHT JOIN
(t1 AS t1i JOIN JSON_TABLE(t1o.jc, '$' COLUMNS
(id FOR ORDINALITY)) as jt ON t1i.jc=jt.id)
ON t1o.id=t1i.id;
ERROR HY000: INNER or LEFT JOIN must be used for 'jt' table function's LATERAL reference
SELECT * FROM t1 AS t1o RIGHT JOIN
(t1 AS t1i RIGHT JOIN JSON_TABLE(t1o.jc, '$' COLUMNS
(id FOR ORDINALITY)) as jt ON t1i.jc=jt.id)
ON t1o.id=t1i.id;
ERROR HY000: INNER or LEFT JOIN must be used for 'jt' table function's LATERAL reference
WITH qn AS
(SELECT jt.* FROM t1 RIGHT JOIN JSON_TABLE(t1.jc, '$' COLUMNS
(id FOR ORDINALITY)) as jt ON t1.jc=jt.id)
SELECT * from qn;
ERROR HY000: INNER or LEFT JOIN must be used for 'jt' table function's LATERAL reference
WITH qn AS
(SELECT 1 UNION
SELECT jt.id FROM t1 RIGHT JOIN JSON_TABLE(t1.jc, '$' COLUMNS
(id FOR ORDINALITY)) as jt ON t1.jc=jt.id)
SELECT * from qn;
ERROR HY000: INNER or LEFT JOIN must be used for 'jt' table function's LATERAL reference
SELECT * FROM t1 AS t1o RIGHT JOIN
(t1 AS t1i JOIN JSON_TABLE(t1o.jc, '$' COLUMNS
(id FOR ORDINALITY)) as jt ON t1i.jc=jt.id)
ON t1o.id=t1i.id;
ERROR HY000: INNER or LEFT JOIN must be used for 'jt' table function's LATERAL reference
SELECT * FROM t1 AS t1o RIGHT JOIN
(t1 AS t1i RIGHT JOIN JSON_TABLE(t1o.jc, '$' COLUMNS
(id FOR ORDINALITY)) as jt ON t1i.jc=jt.id)
ON t1o.id=t1i.id;
ERROR HY000: INNER or LEFT JOIN must be used for 'jt' table function's LATERAL reference
INSERT INTO t1 VALUES(1,"1"),(2,"4"),(3,"3");
ANALYZE TABLE t1;
Table	Op	Msg_type	Msg_text
test.t1	analyze	status	OK
SELECT * FROM t1 LEFT JOIN JSON_TABLE(t1.jc, '$' COLUMNS
(id INT PATH '$')) as jt ON t1.id=jt.id;
id	jc	id
1	1	1
2	4	NULL
3	3	3
EXPLAIN SELECT * FROM t1 LEFT JOIN JSON_TABLE(t1.jc, '$' COLUMNS
(id INT PATH '$')) as jt ON t1.id=jt.id;
id	select_type	table	partitions	type	possible_keys	key	key_len	ref	rows	filtered	Extra
1	SIMPLE	t1	NULL	ALL	NULL	NULL	NULL	NULL	3	100.00	NULL
1	SIMPLE	jt	NULL	ref	<auto_key0>	<auto_key0>	5	test.t1.id	2	100.00	Table function: json_table; Using temporary; Using index
Warnings:
Note	1003	/* select#1 */ select `test`.`t1`.`id` AS `id`,`test`.`t1`.`jc` AS `jc`,`jt`.`id` AS `id` from `test`.`t1` left join json_table(`test`.`t1`.`jc`, '$' columns (id int path '$')) `jt` on((`jt`.`id` = `test`.`t1`.`id`)) where 1
SELECT * FROM t1 
LEFT JOIN
JSON_TABLE(t1.jc, '$' COLUMNS (id FOR ORDINALITY)) as jt ON t1.jc=jt.id
RIGHT JOIN
JSON_TABLE(jt.id, '$' COLUMNS (id FOR ORDINALITY)) as jt1 ON jt.id=jt1.id;
ERROR HY000: INNER or LEFT JOIN must be used for 'jt1' table function's LATERAL reference
DROP TABLE t1;
set @save_mem_se= @@internal_tmp_mem_storage_engine;
set @@internal_tmp_mem_storage_engine=MEMORY;
set @save_heap_size= @@max_heap_table_size;
set @@max_heap_table_size= 16384;
FLUSH STATUS;
SELECT * FROM JSON_TABLE(
'[1,2,3,4,5,6,7,8,9,10,11,12,13,14,15,16,17,18,19,20]',
'$[*]' COLUMNS (
c1 CHAR(255) PATH '$',
c2 CHAR(255) PATH '$',
c3 CHAR(255) PATH '$',
c4 CHAR(255) PATH '$',
c5 CHAR(255) PATH '$',
c6 CHAR(255) PATH '$',
c7 CHAR(255) PATH '$',
c8 CHAR(255) PATH '$')) AS jt;
c1	c2	c3	c4	c5	c6	c7	c8
1	1	1	1	1	1	1	1
2	2	2	2	2	2	2	2
3	3	3	3	3	3	3	3
4	4	4	4	4	4	4	4
5	5	5	5	5	5	5	5
6	6	6	6	6	6	6	6
7	7	7	7	7	7	7	7
8	8	8	8	8	8	8	8
9	9	9	9	9	9	9	9
10	10	10	10	10	10	10	10
11	11	11	11	11	11	11	11
12	12	12	12	12	12	12	12
13	13	13	13	13	13	13	13
14	14	14	14	14	14	14	14
15	15	15	15	15	15	15	15
16	16	16	16	16	16	16	16
17	17	17	17	17	17	17	17
18	18	18	18	18	18	18	18
19	19	19	19	19	19	19	19
20	20	20	20	20	20	20	20
SHOW STATUS LIKE '%tmp%';
Variable_name	Value
Created_tmp_disk_tables	1
Created_tmp_files	0
Created_tmp_tables	1
set @@max_heap_table_size= @save_heap_size;
set @@internal_tmp_mem_storage_engine= @save_mem_se;
#
# Bug#25504063: EXPLAIN OF JSON_TABLE QUERY USES INTERNAL TEMP TABLES
#
FLUSH STATUS;
SELECT * FROM
JSON_TABLE(
'[{"a":"3"}]',
'$[*]' COLUMNS (id FOR ORDINALITY)
) AS tt;
id
1
SHOW STATUS LIKE '%tmp%';
Variable_name	Value
Created_tmp_disk_tables	0
Created_tmp_files	0
Created_tmp_tables	1
#
# Bug#25525409: ASSERTION `TABLE_LIST->TABLE' FAILED IN SQL/SQL_BASE.CC
#
SELECT * FROM JSON_TABLE ( ( SELECT a ) , '$.*' COLUMNS (col1 FOR ORDINALITY) )
AS alias1;
ERROR 42S22: Unknown column 'a' in 'field list'
SELECT * FROM JSON_TABLE ( ( SELECT 1 ) , '$.*' COLUMNS (col1 FOR ORDINALITY) )
AS alias1;
ERROR HY000: Incorrect arguments to JSON_TABLE
SELECT * FROM JSON_TABLE ( ( SUM(1) ) , '$.*' COLUMNS (col1 FOR ORDINALITY) )
AS alias1;
ERROR HY000: Invalid use of group function
#
# Bug# #25472875: ERROR SHOULD BE THROWN FOR INCORRECT VALUES
#
SELECT *
FROM JSON_TABLE('{"a":"1993-01-01"}',
'$' COLUMNS (jp DATE PATH '$.b' DEFAULT '1000' ON EMPTY))
AS jt;
ERROR 42000: Invalid default value for 'jp'
#
# Bug#25532429: INVALID JSON ERROR NOT THROWN WITH EMPTY TABLES JOIN
#
CREATE TABLE t1(j JSON);
SELECT * FROM t1,
JSON_TABLE( 'dqwfjqjf'  , '$[*]' COLUMNS (col5 FOR ORDINALITY) ) AS alias7;
ERROR 22032: Invalid JSON text in argument 1 to function json_table: "Invalid value." at position 0.
DROP TABLE t1;
#
# Bug#25540370: SIG 11 IN SHOW_SQL_TYPE|SQL/SQL_SHOW.CC:7063
#
EXPLAIN SELECT * FROM
JSON_TABLE ('[3.14159]',
'$[*]' COLUMNS (col18 CHAR(70) PATH '$')
) AS alias2;
id	select_type	table	partitions	type	possible_keys	key	key_len	ref	rows	filtered	Extra
1	SIMPLE	alias2	NULL	ALL	NULL	NULL	NULL	NULL	2	100.00	Table function: json_table; Using temporary
Warnings:
Note	1003	/* select#1 */ select `alias2`.`col18` AS `col18` from json_table('[3.14159]', '$[*]' columns (col18 char(70) path '$')) `alias2`
SELECT * FROM
JSON_TABLE ('[3.14159]',
'$[*]' COLUMNS (col18 CHAR(70) PATH '$')
) AS alias2;
col18
3.14159
# Too short field causes truncation, error and triggers ON ERROR clause
EXPLAIN SELECT * FROM
JSON_TABLE ('["3.14159"]',
'$[*]' COLUMNS (col18 CHAR(6) PATH '$')
) AS alias2;
id	select_type	table	partitions	type	possible_keys	key	key_len	ref	rows	filtered	Extra
1	SIMPLE	alias2	NULL	ALL	NULL	NULL	NULL	NULL	2	100.00	Table function: json_table; Using temporary
Warnings:
Note	1003	/* select#1 */ select `alias2`.`col18` AS `col18` from json_table('["3.14159"]', '$[*]' columns (col18 char(6) path '$')) `alias2`
SELECT * FROM
JSON_TABLE ('["3.14159"]',
'$[*]' COLUMNS (col18 CHAR(6) PATH '$')
) AS alias2;
col18
NULL
Warnings:
Warning	1406	Data too long for column 'col18' at row 1
#Truncated space doesn't trigger ON ERROR
EXPLAIN SELECT * FROM
JSON_TABLE ('["3.14159 "]',
'$[*]' COLUMNS (col18 CHAR(7) PATH '$')
) AS alias2;
id	select_type	table	partitions	type	possible_keys	key	key_len	ref	rows	filtered	Extra
1	SIMPLE	alias2	NULL	ALL	NULL	NULL	NULL	NULL	2	100.00	Table function: json_table; Using temporary
Warnings:
Note	1003	/* select#1 */ select `alias2`.`col18` AS `col18` from json_table('["3.14159 "]', '$[*]' columns (col18 char(7) path '$')) `alias2`
SELECT * FROM
JSON_TABLE ('["3.14159 "]',
'$[*]' COLUMNS (col18 CHAR(7) PATH '$')
) AS alias2;
col18
3.14159
EXPLAIN SELECT * FROM
JSON_TABLE ('[3.14159]',
'$[*]' COLUMNS (col18 CHAR(255) PATH '$')
) AS alias2;
id	select_type	table	partitions	type	possible_keys	key	key_len	ref	rows	filtered	Extra
1	SIMPLE	alias2	NULL	ALL	NULL	NULL	NULL	NULL	2	100.00	Table function: json_table; Using temporary
Warnings:
Note	1003	/* select#1 */ select `alias2`.`col18` AS `col18` from json_table('[3.14159]', '$[*]' columns (col18 char(255) path '$')) `alias2`
SELECT * FROM
JSON_TABLE ('[3.14159]',
'$[*]' COLUMNS (col18 CHAR(255) PATH '$')
) AS alias2;
col18
3.14159
EXPLAIN SELECT * FROM
JSON_TABLE ('[3.14159]',
'$[*]' COLUMNS (col18 VARCHAR(70) PATH '$')
) AS alias2;
id	select_type	table	partitions	type	possible_keys	key	key_len	ref	rows	filtered	Extra
1	SIMPLE	alias2	NULL	ALL	NULL	NULL	NULL	NULL	2	100.00	Table function: json_table; Using temporary
Warnings:
Note	1003	/* select#1 */ select `alias2`.`col18` AS `col18` from json_table('[3.14159]', '$[*]' columns (col18 varchar(70) path '$')) `alias2`
SELECT * FROM
JSON_TABLE ('[3.14159]',
'$[*]' COLUMNS (col18 VARCHAR(70) PATH '$')
) AS alias2;
col18
3.14159
EXPLAIN SELECT * FROM
JSON_TABLE ('[3.14159]',
'$[*]' COLUMNS (col18 VARCHAR(255) PATH '$')
) AS alias2;
id	select_type	table	partitions	type	possible_keys	key	key_len	ref	rows	filtered	Extra
1	SIMPLE	alias2	NULL	ALL	NULL	NULL	NULL	NULL	2	100.00	Table function: json_table; Using temporary
Warnings:
Note	1003	/* select#1 */ select `alias2`.`col18` AS `col18` from json_table('[3.14159]', '$[*]' columns (col18 varchar(255) path '$')) `alias2`
SELECT * FROM
JSON_TABLE ('[3.14159]',
'$[*]' COLUMNS (col18 VARCHAR(255) PATH '$')
) AS alias2;
col18
3.14159
EXPLAIN SELECT * FROM
JSON_TABLE ('[3.14159]',
'$[*]' COLUMNS (col18 FLOAT PATH '$')
) AS alias2;
id	select_type	table	partitions	type	possible_keys	key	key_len	ref	rows	filtered	Extra
1	SIMPLE	alias2	NULL	ALL	NULL	NULL	NULL	NULL	2	100.00	Table function: json_table; Using temporary
Warnings:
Note	1003	/* select#1 */ select `alias2`.`col18` AS `col18` from json_table('[3.14159]', '$[*]' columns (col18 float path '$')) `alias2`
SELECT * FROM
JSON_TABLE ('[3.14159]',
'$[*]' COLUMNS (col18 FLOAT PATH '$')
) AS alias2;
col18
3.14159
EXPLAIN SELECT * FROM
JSON_TABLE ('[3.14159]',
'$[*]' COLUMNS (col18 DOUBLE PATH '$')
) AS alias2;
id	select_type	table	partitions	type	possible_keys	key	key_len	ref	rows	filtered	Extra
1	SIMPLE	alias2	NULL	ALL	NULL	NULL	NULL	NULL	2	100.00	Table function: json_table; Using temporary
Warnings:
Note	1003	/* select#1 */ select `alias2`.`col18` AS `col18` from json_table('[3.14159]', '$[*]' columns (col18 double path '$')) `alias2`
SELECT * FROM
JSON_TABLE ('[3.14159]',
'$[*]' COLUMNS (col18 DOUBLE PATH '$')
) AS alias2;
col18
3.14159
EXPLAIN SELECT * FROM
JSON_TABLE ('[3.14159]',
'$[*]' COLUMNS (col18 DECIMAL(3,3) PATH '$')
) AS alias2;
id	select_type	table	partitions	type	possible_keys	key	key_len	ref	rows	filtered	Extra
1	SIMPLE	alias2	NULL	ALL	NULL	NULL	NULL	NULL	2	100.00	Table function: json_table; Using temporary
Warnings:
Note	1003	/* select#1 */ select `alias2`.`col18` AS `col18` from json_table('[3.14159]', '$[*]' columns (col18 decimal(3,3) path '$')) `alias2`
SELECT * FROM
JSON_TABLE ('[3.14159]',
'$[*]' COLUMNS (col18 DECIMAL(3,3) PATH '$')
) AS alias2;
col18
NULL
Warnings:
Warning	1264	Out of range value for column 'col18' at row 1
SELECT * FROM
JSON_TABLE ('[3.14159]',
'$[*]' COLUMNS (col18 DECIMAL(3,3) PATH '$' ERROR ON ERROR)
) AS alias2;
ERROR 22003: Value is out of range for JSON_TABLE's column 'col18'
EXPLAIN SELECT * FROM
JSON_TABLE ('[0.9]',
'$[*]' COLUMNS (col18 DECIMAL(3,3) PATH '$')
) AS alias2;
id	select_type	table	partitions	type	possible_keys	key	key_len	ref	rows	filtered	Extra
1	SIMPLE	alias2	NULL	ALL	NULL	NULL	NULL	NULL	2	100.00	Table function: json_table; Using temporary
Warnings:
Note	1003	/* select#1 */ select `alias2`.`col18` AS `col18` from json_table('[0.9]', '$[*]' columns (col18 decimal(3,3) path '$')) `alias2`
SELECT * FROM
JSON_TABLE ('[0.9]',
'$[*]' COLUMNS (col18 DECIMAL(3,3) PATH '$')
) AS alias2;
col18
0.900
SELECT * FROM
JSON_TABLE ('["asdf","ghjk"]',
'$[*]' COLUMNS (col18 DECIMAL(4,3) PATH '$' 
DEFAULT "3.14159" ON ERROR)
) AS alias2;
col18
3.142
3.142
Warnings:
Note	1265	Data truncated for column 'col18' at row 1
Warning	3156	Invalid JSON value for CAST to DECIMAL from column col18 at row 1
Warning	3156	Invalid JSON value for CAST to DECIMAL from column col18 at row 1
CREATE TABLE t1(jd JSON);
INSERT INTO t1 VALUES('["asdf"]'),('["ghjk"]');
SELECT * FROM t1,
JSON_TABLE (jd,
'$[*]' COLUMNS (col18 DECIMAL(4,3) PATH '$' 
DEFAULT "3.14159" ON ERROR)
) AS alias2;
jd	col18
["asdf"]	3.142
["ghjk"]	3.142
Warnings:
Note	1265	Data truncated for column 'col18' at row 1
Warning	3156	Invalid JSON value for CAST to DECIMAL from column col18 at row 1
Warning	3156	Invalid JSON value for CAST to DECIMAL from column col18 at row 2
DROP TABLE t1;
#
# Bug#25540027: SIG 11 IN FIND_FIELD_IN_TABLE | SQL/SQL_BASE.CC
#
CREATE TABLE t1(c1 JSON);
UPDATE t1, JSON_TABLE(t1.c1,'$[*]' COLUMNS (a INT PATH '$.a')) AS jt1
SET jt1.a=1;
ERROR HY000: The target table jt1 of the UPDATE is not updatable
DELETE JSON_TABLE(t1.c1,'$[*]' COLUMNS (a INT PATH '$.a')) AS jt1
FROM t1;
ERROR 42000: You have an error in your SQL syntax; check the manual that corresponds to your MySQL server version for the right syntax to use near 'JSON_TABLE(t1.c1,'$[*]' COLUMNS (a INT PATH '$.a')) AS jt1
FROM t1' at line 1
DELETE t1, JSON_TABLE(t1.c1,'$[*]' COLUMNS (a INT PATH '$.a')) AS jt1
USING t1;
ERROR 42000: You have an error in your SQL syntax; check the manual that corresponds to your MySQL server version for the right syntax to use near 'JSON_TABLE(t1.c1,'$[*]' COLUMNS (a INT PATH '$.a')) AS jt1
USING t1' at line 1
DROP TABLE t1;
#
# Bug#25547244: ASSERTION `!TABLE || (!TABLE->READ_SET || BITMAP_IS_SET(
#
CREATE TABLE t1(i INT);
INSERT INTO t1 VALUES(1);
WITH cte_query AS
(SELECT * FROM t1, JSON_TABLE ( JSON_OBJECT('ISSKF',i) ,
'$[*]' COLUMNS (jtcol1 INT EXISTS PATH '$[*]') ) AS alias2)
SELECT jtcol1 AS field1 FROM cte_query;
field1
DROP TABLE t1;
#
# Bug#25540675: ASSERTION `!COL->CHILD_JDS->PRODUCING_RECORDS' FAILED
#
CREATE TABLE j1(j JSON);
INSERT INTO j1 VALUES('[1,2,3]'),('[1,2,4]');
SELECT * FROM j1, 
JSON_TABLE ( JSON_OBJECT('key1', j) ,
'$.*' COLUMNS (NESTED PATH '$.*' COLUMNS (col11 FOR ORDINALITY))) AS alias2;
j	col11
[1, 2, 3]	NULL
[1, 2, 4]	NULL
DROP TABLE j1;
#
# Bug#25584335: SIG 11 IN TABLE_LIST::FETCH_NUMBER_OF_ROWS
#
CREATE TABLE t1(i INT);
PREPARE stmt FROM "SELECT alias1.i AS field1 FROM (
  t1 AS alias1,
  (SELECT   * FROM
    JSON_TABLE ('[1,2,3]' ,
                '$[*]' COLUMNS (`col_varchar` FOR ORDINALITY)) AS SQ1_alias1
  ) AS alias2 )";
EXECUTE stmt;
field1
DEALLOCATE PREPARE stmt;
DROP TABLE t1;
#
# Bug#25604048: COLUMN NAMES WITH SAME 33-CHAR PREFIX ARE EQUAL
#
SELECT * FROM JSON_TABLE( '{"key1": "test"}' , '$' COLUMNS(
column_name_is_thirty_four_or_more VARCHAR(17) PATH '$.key1',
column_name_is_thirty_four_or_more_yes_indeed VARCHAR(17) PATH '$.key1'
) ) AS alias1;
column_name_is_thirty_four_or_more	column_name_is_thirty_four_or_more_yes_indeed
test	test
SELECT * FROM JSON_TABLE( '{"key1": "test"}' , '$' COLUMNS(
`column_name_is_thirty_four_or_more ` VARCHAR(17) PATH '$.key1'
) ) AS alias1;
ERROR 42000: Incorrect column name 'column_name_is_thirty_four_or_more '
#
# Bug#25604404: JSON_TABLE MORE RESTRICTIVE WITH IDENTIFIERS THAN
#               CREATE TABLE
#
SELECT * FROM JSON_TABLE( '[1, 2]', '$' COLUMNS(
one INT PATH '$[0]', two INT PATH '$[1]'
)) AS jt;
one	two
1	2
#
# Bug#25588450: SIG 6 IN JSON_WRAPPER::SEEK|SQL/JSON_DOM.CC
#
CREATE TABLE t1(c VARCHAR(10)) ENGINE=MEMORY;
INSERT INTO t1 VALUES('fiheife');
SELECT * FROM `t1` AS alias1, JSON_TABLE ( `c` , '$[*]' COLUMNS (jtcol1 JSON
PATH '$.*')) AS alias2 WHERE  jtcol1 <= 'kjfh';
ERROR 22032: Invalid JSON text in argument 1 to function json_table: "Invalid value." at position 1.
DROP TABLE t1;
#
# Bug#25587754: ASSERTION `FIXED == 0 || BASIC_CONST_ITEM()' FAILED
#
PREPARE stmt FROM 
"SELECT * FROM JSON_TABLE ( '[1,2]', '$[*]' 
    COLUMNS (jtcol1 JSON PATH '$.*')) AS alias2";
EXECUTE stmt;
jtcol1
NULL
NULL
DEALLOCATE PREPARE stmt;
#
# Bug#25584593: UNABLE TO USE JSON_TABLE() ON TEXT/BLOB JSON DATA
#
SELECT * FROM JSON_TABLE (NULL, '$.k' COLUMNS (id FOR ORDINALITY)) AS aLias;
id
SELECT * FROM JSON_TABLE (@myjson, '$.k' COLUMNS (id FOR ORDINALITY)) AS alias;
id
SET @myjson = '{"k": 42}';
SELECT * FROM JSON_TABLE (@myjson, '$.k' COLUMNS (id FOR ORDINALITY)) AS alias;
id
1
CREATE TABLE t1(
txt TEXT, ty TINYTEXT, tm MEDIUMTEXT, tl LONGTEXT);
INSERT INTO t1 values (
'{"k": "text"}','{"k": "tinytext"}','{"k": "mediumtext"}','{"k": "longtext"}');
SELECT alias.* FROM t1, JSON_TABLE (t1.txt,'$.k' COLUMNS (id VARCHAR(10) PATH '$')) AS alias;
id
text
SELECT alias.* FROM t1, JSON_TABLE (t1.ty, '$.k' COLUMNS (id VARCHAR(10) PATH '$')) AS alias;
id
tinytext
SELECT alias.* FROM t1, JSON_TABLE (t1.tm, '$.k' COLUMNS (id VARCHAR(10) PATH '$')) AS alias;
id
mediumtext
SELECT alias.* FROM t1, JSON_TABLE (t1.tl, '$.k' COLUMNS (id VARCHAR(10) PATH '$')) AS alias;
id
longtext
SELECT alias.* FROM t1, JSON_TABLE (t1.txt,'$.k' COLUMNS (id TEXT PATH '$')) AS alias;
id
text
SELECT alias.* FROM t1, JSON_TABLE (t1.txt,'$.k' COLUMNS (id TINYTEXT PATH '$')) AS alias;
id
text
SELECT alias.* FROM t1, JSON_TABLE (t1.txt,'$.k' COLUMNS (id MEDIUMTEXT PATH '$')) AS alias;
id
text
SELECT alias.* FROM t1, JSON_TABLE (t1.txt,'$.k' COLUMNS (id LONGTEXT PATH '$')) AS alias;
id
text
SELECT alias.* FROM JSON_TABLE ('"asd123"', '$' COLUMNS (blb BLOB PATH '$')) as alias;
blb
asd123
EXPLAIN SELECT alias.* FROM JSON_TABLE ('"asd123"', '$' COLUMNS (blb BLOB PATH '$')) as alias;
id	select_type	table	partitions	type	possible_keys	key	key_len	ref	rows	filtered	Extra
1	SIMPLE	alias	NULL	ALL	NULL	NULL	NULL	NULL	2	100.00	Table function: json_table; Using temporary
Warnings:
Note	1003	/* select#1 */ select `alias`.`blb` AS `blb` from json_table('"asd123"', '$' columns (blb blob path '$')) `alias`
EXPLAIN SELECT alias.* FROM JSON_TABLE ('"asd123"', '$' COLUMNS (blb TINYBLOB PATH '$')) as alias;
id	select_type	table	partitions	type	possible_keys	key	key_len	ref	rows	filtered	Extra
1	SIMPLE	alias	NULL	ALL	NULL	NULL	NULL	NULL	2	100.00	Table function: json_table; Using temporary
Warnings:
Note	1003	/* select#1 */ select `alias`.`blb` AS `blb` from json_table('"asd123"', '$' columns (blb tinyblob path '$')) `alias`
EXPLAIN SELECT alias.* FROM JSON_TABLE ('"asd123"', '$' COLUMNS (blb MEDIUMBLOB PATH '$')) as alias;
id	select_type	table	partitions	type	possible_keys	key	key_len	ref	rows	filtered	Extra
1	SIMPLE	alias	NULL	ALL	NULL	NULL	NULL	NULL	2	100.00	Table function: json_table; Using temporary
Warnings:
Note	1003	/* select#1 */ select `alias`.`blb` AS `blb` from json_table('"asd123"', '$' columns (blb mediumblob path '$')) `alias`
EXPLAIN SELECT alias.* FROM JSON_TABLE ('"asd123"', '$' COLUMNS (blb LONGBLOB PATH '$')) as alias;
id	select_type	table	partitions	type	possible_keys	key	key_len	ref	rows	filtered	Extra
1	SIMPLE	alias	NULL	ALL	NULL	NULL	NULL	NULL	2	100.00	Table function: json_table; Using temporary
Warnings:
Note	1003	/* select#1 */ select `alias`.`blb` AS `blb` from json_table('"asd123"', '$' columns (blb longblob path '$')) `alias`
EXPLAIN SELECT alias.* FROM JSON_TABLE ('"asd123"', '$' COLUMNS (blb TEXT PATH '$')) as alias;
id	select_type	table	partitions	type	possible_keys	key	key_len	ref	rows	filtered	Extra
1	SIMPLE	alias	NULL	ALL	NULL	NULL	NULL	NULL	2	100.00	Table function: json_table; Using temporary
Warnings:
Note	1003	/* select#1 */ select `alias`.`blb` AS `blb` from json_table('"asd123"', '$' columns (blb text path '$')) `alias`
EXPLAIN SELECT alias.* FROM JSON_TABLE ('"asd123"', '$' COLUMNS (blb TINYTEXT PATH '$')) as alias;
id	select_type	table	partitions	type	possible_keys	key	key_len	ref	rows	filtered	Extra
1	SIMPLE	alias	NULL	ALL	NULL	NULL	NULL	NULL	2	100.00	Table function: json_table; Using temporary
Warnings:
Note	1003	/* select#1 */ select `alias`.`blb` AS `blb` from json_table('"asd123"', '$' columns (blb tinytext path '$')) `alias`
EXPLAIN SELECT alias.* FROM JSON_TABLE ('"asd123"', '$' COLUMNS (blb MEDIUMTEXT PATH '$')) as alias;
id	select_type	table	partitions	type	possible_keys	key	key_len	ref	rows	filtered	Extra
1	SIMPLE	alias	NULL	ALL	NULL	NULL	NULL	NULL	2	100.00	Table function: json_table; Using temporary
Warnings:
Note	1003	/* select#1 */ select `alias`.`blb` AS `blb` from json_table('"asd123"', '$' columns (blb mediumtext path '$')) `alias`
EXPLAIN SELECT alias.* FROM JSON_TABLE ('"asd123"', '$' COLUMNS (blb LONGTEXT PATH '$')) as alias;
id	select_type	table	partitions	type	possible_keys	key	key_len	ref	rows	filtered	Extra
1	SIMPLE	alias	NULL	ALL	NULL	NULL	NULL	NULL	2	100.00	Table function: json_table; Using temporary
Warnings:
Note	1003	/* select#1 */ select `alias`.`blb` AS `blb` from json_table('"asd123"', '$' columns (blb longtext path '$')) `alias`
SELECT * FROM 
(SELECT CAST(blb AS JSON) jf FROM
JSON_TABLE ('"asd123"', '$' COLUMNS (blb BLOB PATH '$')) AS jti) AS dt,
JSON_TABLE (jf, '$' COLUMNS (blb BLOB PATH '$')) AS jto;
ERROR HY000: Incorrect arguments to JSON_TABLE
DROP TABLE t1;
#
# Bug#26500384: ASSERT FAILURE IN QUERY WITH WINDOW FUNCTION AND
#               JSON_TABLE
#
CREATE TABLE t (x INT);
INSERT INTO t VALUES (1), (2), (3);
SELECT MAX(t.x) OVER () m, jt.* FROM t,
JSON_TABLE(JSON_ARRAY(m), '$[*]' COLUMNS (i INT PATH '$')) jt;
ERROR 42S22: Unknown column 'm' in 'a table function argument'
DROP TABLE t;
#
# Bug#26583283: ASSERTION `!THD->IS_ERROR()' FAILED IN SQL_RESOLVER.CC
#
EXPLAIN SELECT * FROM JSON_TABLE('null', '$' COLUMNS(AA DECIMAL PATH '$')) tt;
id	select_type	table	partitions	type	possible_keys	key	key_len	ref	rows	filtered	Extra
1	SIMPLE	tt	NULL	ALL	NULL	NULL	NULL	NULL	2	100.00	Table function: json_table; Using temporary
Warnings:
Note	1003	/* select#1 */ select `tt`.`AA` AS `AA` from json_table('null', '$' columns (AA decimal(10,0) path '$')) `tt`
CREATE VIEW v1 AS SELECT * FROM
JSON_TABLE ( 'null', '$' COLUMNS (c1 DECIMAL PATH '$' ) ) AS jt;
SELECT * FROM v1;
c1
NULL
Warnings:
Warning	3156	Invalid JSON value for CAST to DECIMAL from column c1 at row 1
EXPLAIN SELECT * FROM v1;
id	select_type	table	partitions	type	possible_keys	key	key_len	ref	rows	filtered	Extra
1	SIMPLE	jt	NULL	ALL	NULL	NULL	NULL	NULL	2	100.00	Table function: json_table; Using temporary
Warnings:
Note	1003	/* select#1 */ select `jt`.`c1` AS `c1` from json_table('null', '$' columns (c1 decimal(10,0) path '$')) `jt`
DROP VIEW v1;
#
# Bug#25822408: ASSERTION `!COL->CHILD_JDS->PRODUCING_RECORDS' FAILED
#
PREPARE stmt FROM "SELECT * FROM
  JSON_TABLE('{\"a\":1}','$' COLUMNS (c1 CHAR(20) PATH '$.b' ERROR ON EMPTY)) jt";
EXECUTE stmt;
ERROR 22035: Missing value for JSON_TABLE column 'c1'
EXECUTE stmt;
ERROR 22035: Missing value for JSON_TABLE column 'c1'
#
# Bug#25594571: CRASH AT ITEM::CONST_ITEM|SQL/ITEM.H
#
CREATE TABLE t1 (i INT);
INSERT INTO t1 VALUES(1),(2),(3),(4),(5),(6),(7);
PREPARE stmt FROM "SELECT * FROM  t1 AS alias1  LEFT  JOIN t1 AS alias2
LEFT  JOIN JSON_TABLE('[1,2,3]', '$[*]' COLUMNS (i FOR ORDINALITY )) AS
alias3 ON  alias2 . `i` =  alias3 . `i`  ON  alias1 . `i` =  alias2 . `i`";
EXECUTE stmt;
i	i	i
1	1	1
2	2	2
3	3	3
4	4	NULL
5	5	NULL
6	6	NULL
7	7	NULL
EXECUTE stmt;
i	i	i
1	1	1
2	2	2
3	3	3
4	4	NULL
5	5	NULL
6	6	NULL
7	7	NULL
DROP TABLE t1;
#
# Bug#26648617: ASSERTION `IS_VIEW_OR_DERIVED() && 
#               USES_MATERIALIZATION()' FAILED.
#
CREATE TABLE t1 (
col_varchar_key varchar(1) DEFAULT NULL
) ENGINE=InnoDB;
INSERT INTO t1 VALUES(1),(4);
SELECT * FROM t1 WHERE col_varchar_key NOT IN (
SELECT col_varchar_key FROM JSON_TABLE(
'[{"col_key": 1},{"col_key": 2}]', "$[*]" COLUMNS
(col_varchar_key VARCHAR(10) PATH "$.col_key")) AS innr1);
col_varchar_key
4
EXPLAIN SELECT * FROM t1 WHERE col_varchar_key NOT IN (
SELECT col_varchar_key FROM JSON_TABLE(
'[{"col_key": 1},{"col_key": 2}]', "$[*]" COLUMNS
(col_varchar_key VARCHAR(10) PATH "$.col_key")) AS innr1);
id	select_type	table	partitions	type	possible_keys	key	key_len	ref	rows	filtered	Extra
1	PRIMARY	t1	NULL	ALL	NULL	NULL	NULL	NULL	2	100.00	Using where
2	DEPENDENT SUBQUERY	innr1	NULL	index_subquery	<auto_key0>	<auto_key0>	43	func	4	100.00	Table function: json_table; Using temporary; Using where; Using index; Full scan on NULL key
Warnings:
Note	1003	/* select#1 */ select `test`.`t1`.`col_varchar_key` AS `col_varchar_key` from `test`.`t1` where (not(<in_optimizer>(`test`.`t1`.`col_varchar_key`,<exists>(<index_lookup>(<cache>(`test`.`t1`.`col_varchar_key`) in innr1 on <auto_key0> checking NULL where <if>(outer_field_is_not_null, ((<cache>(`test`.`t1`.`col_varchar_key`) = `innr1`.`col_varchar_key`) or isnull(`innr1`.`col_varchar_key`)), true) having <if>(outer_field_is_not_null, <is_not_null_test>(`innr1`.`col_varchar_key`), true))))))
SELECT * FROM t1 WHERE col_varchar_key IN (
SELECT col_varchar_key FROM JSON_TABLE(
'[{"col_key": 1},{"col_key": 2}]', "$[*]" COLUMNS
(col_varchar_key VARCHAR(10) PATH "$.col_key")) AS innr1);
col_varchar_key
1
EXPLAIN SELECT * FROM t1 WHERE col_varchar_key IN (
SELECT col_varchar_key FROM JSON_TABLE(
'[{"col_key": 1},{"col_key": 2}]', "$[*]" COLUMNS
(col_varchar_key VARCHAR(10) PATH "$.col_key")) AS innr1);
id	select_type	table	partitions	type	possible_keys	key	key_len	ref	rows	filtered	Extra
1	SIMPLE	t1	NULL	ALL	NULL	NULL	NULL	NULL	2	100.00	Using where
1	SIMPLE	innr1	NULL	ref	<auto_key0>	<auto_key0>	43	test.t1.col_varchar_key	2	100.00	Table function: json_table; Using temporary; Using where; Using index; FirstMatch(t1)
Warnings:
Note	1003	/* select#1 */ select `test`.`t1`.`col_varchar_key` AS `col_varchar_key` from `test`.`t1` semi join (json_table('[{"col_key": 1},{"col_key": 2}]', '$[*]' columns (col_varchar_key varchar(10) path '$.col_key')) `innr1`) where (`test`.`t1`.`col_varchar_key` = `innr1`.`col_varchar_key`)
DROP TABLE t1;
#
# Bug#26711551: WL8867:CONDITIONAL JUMP IN JSON_TABLE_COLUMN::CLEANUP
#
CREATE TABLE t(x int, y int);
INSERT INTO t(x) VALUES (1);
UPDATE t t1, JSON_TABLE('[2]', '$[*]' COLUMNS (x INT PATH '$')) t2
SET t1.y = t2.x;
SELECT * FROM t;
x	y
1	2
DROP TABLE t;
#
# Bug#26679671: SIG 11 IN JSON_BINARY::PARSE_BINARY()
#
CREATE TABLE t1(id INT, f1 JSON);
INSERT INTO t1 VALUES (1, '{\"1\": 1}'), (2, '{\"1\": 2}'), (3, '{\"1\": 3}'),
(4, '{\"1\": 4}'), (5, '{\"1\": 5}'), (6, '{\"1\": 6}');
ANALYZE TABLE t1;
Table	Op	Msg_type	Msg_text
test.t1	analyze	status	OK
ANALYZE TABLE t1;
Table	Op	Msg_type	Msg_text
test.t1	analyze	status	OK
SELECT * FROM t1 as jj1,
(SELECT tt2.* FROM t1 as tt2,
JSON_TABLE (f1, "$" COLUMNS (id FOR ORDINALITY)) AS tbl) dt;
id	f1	id	f1
1	{"1": 1}	1	{"1": 1}
2	{"1": 2}	1	{"1": 1}
3	{"1": 3}	1	{"1": 1}
4	{"1": 4}	1	{"1": 1}
5	{"1": 5}	1	{"1": 1}
6	{"1": 6}	1	{"1": 1}
1	{"1": 1}	2	{"1": 2}
2	{"1": 2}	2	{"1": 2}
3	{"1": 3}	2	{"1": 2}
4	{"1": 4}	2	{"1": 2}
5	{"1": 5}	2	{"1": 2}
6	{"1": 6}	2	{"1": 2}
1	{"1": 1}	3	{"1": 3}
2	{"1": 2}	3	{"1": 3}
3	{"1": 3}	3	{"1": 3}
4	{"1": 4}	3	{"1": 3}
5	{"1": 5}	3	{"1": 3}
6	{"1": 6}	3	{"1": 3}
1	{"1": 1}	4	{"1": 4}
2	{"1": 2}	4	{"1": 4}
3	{"1": 3}	4	{"1": 4}
4	{"1": 4}	4	{"1": 4}
5	{"1": 5}	4	{"1": 4}
6	{"1": 6}	4	{"1": 4}
1	{"1": 1}	5	{"1": 5}
2	{"1": 2}	5	{"1": 5}
3	{"1": 3}	5	{"1": 5}
4	{"1": 4}	5	{"1": 5}
5	{"1": 5}	5	{"1": 5}
6	{"1": 6}	5	{"1": 5}
1	{"1": 1}	6	{"1": 6}
2	{"1": 2}	6	{"1": 6}
3	{"1": 3}	6	{"1": 6}
4	{"1": 4}	6	{"1": 6}
5	{"1": 5}	6	{"1": 6}
6	{"1": 6}	6	{"1": 6}
EXPLAIN SELECT * FROM t1 as jj1,
(SELECT tt2.* FROM t1 as tt2,
JSON_TABLE (f1, "$" COLUMNS (id FOR ORDINALITY)) AS tbl) dt;
id	select_type	table	partitions	type	possible_keys	key	key_len	ref	rows	filtered	Extra
1	SIMPLE	jj1	NULL	ALL	NULL	NULL	NULL	NULL	6	100.00	NULL
1	SIMPLE	tt2	NULL	ALL	NULL	NULL	NULL	NULL	6	100.00	Using join buffer (Block Nested Loop)
1	SIMPLE	tbl	NULL	ALL	NULL	NULL	NULL	NULL	2	100.00	Table function: json_table; Using temporary
Warnings:
Note	1003	/* select#1 */ select `test`.`jj1`.`id` AS `id`,`test`.`jj1`.`f1` AS `f1`,`test`.`tt2`.`id` AS `id`,`test`.`tt2`.`f1` AS `f1` from `test`.`t1` `jj1` join `test`.`t1` `tt2` join json_table(`test`.`tt2`.`f1`, '$' columns (id for ordinality)) `tbl`
SELECT * FROM t1 as jj1,
(SELECT tt2.* FROM t1 as tt2,
JSON_TABLE (f1, "$" COLUMNS (id FOR ORDINALITY)) AS tbl STRAIGHT_JOIN 
t1 AS tt3) dt ORDER BY 1,3 LIMIT 10;
id	f1	id	f1
1	{"1": 1}	1	{"1": 1}
1	{"1": 1}	1	{"1": 1}
1	{"1": 1}	1	{"1": 1}
1	{"1": 1}	1	{"1": 1}
1	{"1": 1}	1	{"1": 1}
1	{"1": 1}	1	{"1": 1}
1	{"1": 1}	2	{"1": 2}
1	{"1": 1}	2	{"1": 2}
1	{"1": 1}	2	{"1": 2}
1	{"1": 1}	2	{"1": 2}
EXPLAIN SELECT * FROM t1 as jj1,
(SELECT tt2.* FROM t1 as tt2,
JSON_TABLE (f1, "$" COLUMNS (id FOR ORDINALITY)) AS tbl STRAIGHT_JOIN 
t1 AS tt3) dt ORDER BY 1,3 LIMIT 11;
id	select_type	table	partitions	type	possible_keys	key	key_len	ref	rows	filtered	Extra
1	SIMPLE	jj1	NULL	ALL	NULL	NULL	NULL	NULL	6	100.00	Using temporary; Using filesort
1	SIMPLE	tt2	NULL	ALL	NULL	NULL	NULL	NULL	6	100.00	Using join buffer (Block Nested Loop)
1	SIMPLE	tbl	NULL	ALL	NULL	NULL	NULL	NULL	2	100.00	Table function: json_table; Using temporary
1	SIMPLE	tt3	NULL	ALL	NULL	NULL	NULL	NULL	6	100.00	Using join buffer (Block Nested Loop)
Warnings:
Note	1003	/* select#1 */ select `test`.`jj1`.`id` AS `id`,`test`.`jj1`.`f1` AS `f1`,`test`.`tt2`.`id` AS `id`,`test`.`tt2`.`f1` AS `f1` from `test`.`t1` `jj1` join `test`.`t1` `tt2` join json_table(`test`.`tt2`.`f1`, '$' columns (id for ordinality)) `tbl` straight_join `test`.`t1` `tt3` order by `test`.`jj1`.`id`,`test`.`tt2`.`id` limit 11
SELECT * FROM t1 WHERE id IN
(SELECT id FROM t1 as tt2,
JSON_TABLE (f1, "$" COLUMNS (jf FOR ORDINALITY)) AS tbl);
id	f1
1	{"1": 1}
2	{"1": 2}
3	{"1": 3}
4	{"1": 4}
5	{"1": 5}
6	{"1": 6}
EXPLAIN SELECT * FROM t1 WHERE id IN
(SELECT id FROM t1 as tt2,
JSON_TABLE (f1, "$" COLUMNS (jf FOR ORDINALITY)) AS tbl);
id	select_type	table	partitions	type	possible_keys	key	key_len	ref	rows	filtered	Extra
1	SIMPLE	tt2	NULL	ALL	NULL	NULL	NULL	NULL	6	100.00	Start temporary
1	SIMPLE	t1	NULL	ALL	NULL	NULL	NULL	NULL	6	16.67	Using where; Using join buffer (Block Nested Loop)
1	SIMPLE	tbl	NULL	ALL	NULL	NULL	NULL	NULL	2	100.00	Table function: json_table; Using temporary; End temporary
Warnings:
Note	1003	/* select#1 */ select `test`.`t1`.`id` AS `id`,`test`.`t1`.`f1` AS `f1` from `test`.`t1` semi join (`test`.`t1` `tt2` join json_table(`test`.`tt2`.`f1`, '$' columns (jf for ordinality)) `tbl`) where (`test`.`t1`.`id` = `test`.`tt2`.`id`)
DROP TABLE t1;
#
# Bug#26760811: WL#8867: MEMORY LEAK REPORTED BY ASAN AND VALGRIND
#
CREATE TABLE t (j JSON);
INSERT INTO t VALUES
('[1,2,3,4,5,6,7,8,9,10,11,12,13,14,15,16,17]'),
('[1,2,3,4,5,6,7,8,9,10,11,12,13,14,15,16,17]');
SELECT COUNT(*) FROM t, JSON_TABLE(j, '$[*]' COLUMNS (i INT PATH '$')) AS jt;
COUNT(*)
34
PREPARE ps FROM
'SELECT COUNT(*) FROM t, JSON_TABLE(j, ''$[*]'' COLUMNS (i INT PATH ''$'')) AS jt';
EXECUTE ps;
COUNT(*)
34
EXECUTE ps;
COUNT(*)
34
DROP PREPARE ps;
DROP TABLE t;
#
# Bug #26781759: NON-UNIQUE ALIAS ERROR NOT BEING THROWN
#
SELECT * FROM JSON_TABLE(NULL, '$' COLUMNS(j1 FOR ORDINALITY)) AS jalias,
JSON_TABLE(NULL, '$' COLUMNS(j1 FOR ORDINALITY)) AS jalias;
ERROR 42000: Not unique table/alias: 'jalias'
#
# Bug #26761470: WL#8867: JOIN::MAKE_JOIN_PLAN():
#                ASSERTION `SELECT_LEX->IS_RECURSIVE()' FAILED
#
CREATE TABLE t1 (x INT);
INSERT INTO t1 VALUES (1);
CREATE TABLE t2 (j JSON);
INSERT INTO t2 (j) VALUES ('[1,2,3]');
SELECT * FROM t1 RIGHT JOIN
(SELECT o FROM t2, JSON_TABLE(j, '$[*]' COLUMNS (o FOR ORDINALITY)) AS jt) AS t3
ON (t3.o = t1.x);
x	o
1	1
NULL	2
NULL	3
DROP TABLE t1, t2;
#
# Bug#27152428 JSON_TABLE + PREPARED STATEMENT + VIEW HAS PROBLEM IN DURING RESOLUTION
#
CREATE TABLE t1 (a INT, b INT);
CREATE VIEW v2 AS SELECT * FROM t1 LIMIT 2;
SELECT b
FROM (SELECT * FROM v2) vq1,
JSON_TABLE(CONCAT(vq1.b,'[{\"a\":\"3\"}]'),
'$[*]' COLUMNS (id FOR ORDINALITY,
jpath VARCHAR(100) PATH '$.a',
JEXST INT EXISTS PATH '$.b')
) AS dt;
b
DROP TABLE t1;
DROP VIEW v2;
#
# Bug#27189940: CREATE VIEW FAILS ON JSON_TABLE() IN SCHEMA-LESS CONNECTIONS
# BUG#27217897: JSON_TABLE() FAILS IF NO DATABASE SELECTED
#
CREATE VIEW test.v AS SELECT * FROM JSON_TABLE('[1,2,3]', '$[*]' COLUMNS (num INT PATH '$[0]')) AS jt;
SELECT * FROM JSON_TABLE('[1,2,3]', '$[*]' COLUMNS (num INT PATH '$[0]')) AS jt;
num
1
2
3
use test;
SHOW CREATE VIEW test.v;
View	Create View	character_set_client	collation_connection
v	CREATE ALGORITHM=UNDEFINED DEFINER=`root`@`localhost` SQL SECURITY DEFINER VIEW `v` AS select `jt`.`num` AS `num` from json_table('[1,2,3]', '$[*]' columns (num int path '$[0]')) `jt`	utf8mb4	utf8mb4_0900_ai_ci
SELECT * FROM test.v;
num
1
2
3
DROP VIEW test.v;
#
# Bug#27729112 JSON_TABLE SHOULD DECODE BASE64-ENCODED STRINGS
#
SELECT v
FROM JSON_TABLE(JSON_OBJECT('foo', _binary'bar'), '$'
     COLUMNS(v VARCHAR(255) PATH '$.foo')) tbl;
v
bar
CREATE TABLE t1 (col1 VARCHAR(255) CHARACTER SET ucs2,
col2 VARCHAR(255) CHARACTER SET utf8mb4 COLLATE utf8mb4_0900_as_cs);
INSERT INTO t1 VALUES ("æ", "ハ"), ("å", "ø"), ("ø", "パ"), ("@", "バ");
ANALYZE TABLE t1 UPDATE HISTOGRAM ON col1, col2;
Table	Op	Msg_type	Msg_text
test.t1	histogram	status	Histogram statistics created for column 'col1'.
test.t1	histogram	status	Histogram statistics created for column 'col2'.
SELECT v value, c cumulfreq
FROM INFORMATION_SCHEMA.COLUMN_STATISTICS,
JSON_TABLE(histogram->'$.buckets', '$[*]'
     COLUMNS(v VARCHAR(255) CHARACTER SET ucs2 PATH '$[0]',
c double PATH '$[1]')) hist
WHERE column_name = "col1";
value	cumulfreq
@	0.25
å	0.5
æ	0.75
ø	1
SELECT v value, c cumulfreq
FROM INFORMATION_SCHEMA.COLUMN_STATISTICS,
JSON_TABLE(histogram->'$.buckets', '$[*]'
     COLUMNS(v VARCHAR(255) CHARACTER SET utf8mb4 PATH '$[0]',
c double PATH '$[1]')) hist
WHERE column_name = "col2";
value	cumulfreq
ø	0.25
ハ	0.5
バ	0.75
パ	1
DROP TABLE t1;
#
<<<<<<< HEAD
# Bug#28254268: JSON_TABLE() FUNCTION REJECTS SELECT PERMISSIONS
#
CREATE DATABASE db2;
USE db2;
CREATE TABLE t1 (c JSON);
INSERT INTO t1 VALUES('[1,2,3]');
CREATE USER user1@localhost;
GRANT SELECT ON db2.t1 TO user1@localhost;
USE db2;
SELECT t1.c FROM t1;
c
[1, 2, 3]
SELECT jt.* FROM t1, JSON_TABLE(t1.c, '$[*]' COLUMNS (num INT PATH '$[0]'))
AS jt;
num
1
2
3
DROP USER user1@localhost;
DROP DATABASE db2;
=======
# Bug#27856835 JSON_TABLE RETURNS WRONG DATATYPE WHEN INT-VALUE IS GRATER
#              THAN (2^31-1)
#
SELECT id FROM JSON_TABLE('[{"id":"9223372036854775807"}]', '$[*]' COLUMNS
(id BIGINT PATH '$.id')) AS json;
id
9223372036854775807
# As we currently have no way of telling if a JSON string value is
# signed or unsigned, this value will overflow.
SELECT id FROM JSON_TABLE('[{"id":"9223372036854775808"}]', '$[*]' COLUMNS
(id BIGINT PATH '$.id')) AS json;
id
-9223372036854775808
# Here the JSON value is a NUMERIC value, and we thus know if the value
# is signed or unsigned.
SELECT id FROM JSON_TABLE('[{"id":9223372036854775808}]', '$[*]' COLUMNS
(id BIGINT PATH '$.id')) AS json;
id
NULL
Warnings:
Warning	1264	Out of range value for column 'id' at row 1
# If we tell the JSON table column to be unsigned, we get to store the
# full value correctly.
SELECT id FROM JSON_TABLE('[{"id":"9223372036854775808"}]', '$[*]' COLUMNS
(id BIGINT UNSIGNED PATH '$.id')) AS json;
id
9223372036854775808
SELECT id FROM JSON_TABLE('[{"id":"2147483648"}]', '$[*]' COLUMNS
(id INT UNSIGNED PATH '$.id')) AS json;
id
2147483648
# Check that we preserve the signedness of the columns.
CREATE TABLE t1 AS SELECT id, value FROM
JSON_TABLE('[{"id":9223372036854775808, "value":9223372036854775807}]',
'$[*]' COLUMNS (id BIGINT UNSIGNED PATH '$.id',
value BIGINT PATH '$.value'))
AS json;
SHOW CREATE TABLE t1;
Table	Create Table
t1	CREATE TABLE `t1` (
  `id` bigint(20) unsigned DEFAULT NULL,
  `value` bigint(20) DEFAULT NULL
) ENGINE=InnoDB DEFAULT CHARSET=utf8mb4 COLLATE=utf8mb4_0900_ai_ci
DROP TABLE t1;
>>>>>>> 6088bdb3
<|MERGE_RESOLUTION|>--- conflicted
+++ resolved
@@ -1764,7 +1764,6 @@
 パ	1
 DROP TABLE t1;
 #
-<<<<<<< HEAD
 # Bug#28254268: JSON_TABLE() FUNCTION REJECTS SELECT PERMISSIONS
 #
 CREATE DATABASE db2;
@@ -1785,7 +1784,7 @@
 3
 DROP USER user1@localhost;
 DROP DATABASE db2;
-=======
+#
 # Bug#27856835 JSON_TABLE RETURNS WRONG DATATYPE WHEN INT-VALUE IS GRATER
 #              THAN (2^31-1)
 #
@@ -1818,6 +1817,7 @@
 id
 2147483648
 # Check that we preserve the signedness of the columns.
+USE test;
 CREATE TABLE t1 AS SELECT id, value FROM
 JSON_TABLE('[{"id":9223372036854775808, "value":9223372036854775807}]',
 '$[*]' COLUMNS (id BIGINT UNSIGNED PATH '$.id',
@@ -1829,5 +1829,4 @@
   `id` bigint(20) unsigned DEFAULT NULL,
   `value` bigint(20) DEFAULT NULL
 ) ENGINE=InnoDB DEFAULT CHARSET=utf8mb4 COLLATE=utf8mb4_0900_ai_ci
-DROP TABLE t1;
->>>>>>> 6088bdb3
+DROP TABLE t1;