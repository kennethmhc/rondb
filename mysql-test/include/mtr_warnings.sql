-- Copyright (c) 2008, 2020, Oracle and/or its affiliates. All rights reserved.
--
-- This program is free software; you can redistribute it and/or modify
-- it under the terms of the GNU General Public License, version 2.0,
-- as published by the Free Software Foundation.
--
-- This program is also distributed with certain software (including
-- but not limited to OpenSSL) that is licensed under separate terms,
-- as designated in a particular file or component or in included license
-- documentation.  The authors of MySQL hereby grant you an additional
-- permission to link the program and your derivative works with the
-- separately licensed software that they have included with MySQL.
--
-- This program is distributed in the hope that it will be useful,
-- but WITHOUT ANY WARRANTY; without even the implied warranty of
-- MERCHANTABILITY or FITNESS FOR A PARTICULAR PURPOSE.  See the
-- GNU General Public License, version 2.0, for more details.
--
-- You should have received a copy of the GNU General Public License
-- along with this program; if not, write to the Free Software
-- Foundation, Inc., 51 Franklin St, Fifth Floor, Boston, MA 02110-1301  USA

-- This file is for warnings that appear sporadically or are expected without
-- signifying a real problem or are generated by many tests. If the warning
-- is seen only with few tests suppress them within the tests.

delimiter ;

use mtr;

--
-- Create table where testcases can insert patterns to
-- be suppressed
--
CREATE TABLE test_suppressions (
  pattern VARCHAR(255)
);


--
-- Declare a trigger that makes sure
-- no invalid patterns can be inserted
-- into test_suppressions
--
SET @character_set_client_saved = @@character_set_client;
SET @character_set_results_saved = @@character_set_results;
SET @collation_connection_saved = @@collation_connection;
SET @@character_set_client = latin1;
SET @@character_set_results = latin1;
SET @@collation_connection = latin1_swedish_ci;

DELIMITER $$

/*!50002
CREATE DEFINER=root@localhost TRIGGER ts_insert
BEFORE INSERT ON test_suppressions
FOR EACH ROW BEGIN
  DECLARE dummy INT;
  SET GLOBAL regexp_time_limit = 0;
  SELECT "" REGEXP NEW.pattern INTO dummy;
  SET GLOBAL regexp_time_limit = DEFAULT;
END
*/;$$

DELIMITER ;

SET @@character_set_client = @character_set_client_saved;
SET @@character_set_results = @character_set_results_saved;
SET @@collation_connection = @collation_connection_saved;


--
-- Load table with patterns that will be suppressed globally(always)
--
CREATE TABLE global_suppressions (
  pattern VARCHAR(255)
);


-- Declare a trigger that makes sure
-- no invalid patterns can be inserted
-- into global_suppressions
--
SET @character_set_client_saved = @@character_set_client;
SET @character_set_results_saved = @@character_set_results;
SET @collation_connection_saved = @@collation_connection;
SET @@character_set_client = latin1;
SET @@character_set_results = latin1;
SET @@collation_connection = latin1_swedish_ci;

DELIMITER $$

/*!50002
CREATE DEFINER=root@localhost TRIGGER gs_insert
BEFORE INSERT ON global_suppressions
FOR EACH ROW BEGIN
  DECLARE dummy INT;
  SET GLOBAL regexp_time_limit = 0;
  SELECT "" REGEXP NEW.pattern INTO dummy;
  SET GLOBAL regexp_time_limit = DEFAULT;
END
*/;$$

DELIMITER ;

SET @@character_set_client = @character_set_client_saved;
SET @@character_set_results = @character_set_results_saved;
SET @@collation_connection = @collation_connection_saved;



--
-- Insert patterns that should always be suppressed
--
INSERT INTO global_suppressions VALUES
 ("Error reading packet"),
 ("Event Scheduler"),
 ("Forcing close of thread"),

 ("innodb-page-size has been changed"),

 /*
   Due to timing issues, it might be that this warning
   is printed when the server shuts down and the
   computer is loaded.
 */

 ("Got error [0-9]* when reading table"),
 ("Lock wait timeout exceeded"),
 ("Log entry on master is longer than max_allowed_packet"),
 ("unknown option '--loose-"),
 ("unknown variable 'loose-"),
 ("Setting lower_case_table_names=2"),
 ("NDB Binlog:"),
 ("Neither --relay-log nor --relay-log-index were used"),
 ("Query partially completed"),
 ("Slave SQL thread is stopped because UNTIL condition"),
 ("Slave SQL thread retried transaction"),
 ("Slave: .*master may suffer from"),
 ("Slave: Table .* doesn't exist"),
 ("Slave: Unknown error.* MY-001105"),
 ("Time-out in NDB"),
 ("You have an error in your SQL syntax"),
 ("deprecated"),
 ("equal MySQL server ids"),
 ("error .*connecting to master"),
 ("error reading log entry"),
 ("lower_case_table_names is set"),
 ("skip-name-resolve mode"),
 ("slave SQL thread aborted"),
 ("Slave: .*Duplicate entry"),

 /* 
    innodb_dedicated_server warning which raised if innodb_buffer_pool_size,
    innodb_log_file_size or innodb_flush_method is specified.
 */
 ("InnoDB: Option innodb_dedicated_server is ignored"),

/*
  Message seen on debian when built with -DWITH_ASAN=ON
*/
 ("setrlimit could not change the size of core files to 'infinity'"),

 /*It will print a warning if a new UUID of server is generated.*/
 ("No existing UUID has been found, so we assume that this is the first time that this server has been started.*"),
 /*It will print a warning if server is run without --explicit_defaults_for_timestamp.*/
 ("TIMESTAMP with implicit DEFAULT value is deprecated. Please use --explicit_defaults_for_timestamp server option (see documentation for more details)*"),

 /* Added 2009-08-XX after fixing Bug #42408 */

 (": The MySQL server is running with the --secure-backup-file-priv option so it cannot execute this statement"),

 /* Messages from valgrind */
 ("==[0-9]*== Memcheck,"),
 ("==[0-9]*== Copyright"),
 ("==[0-9]*== Using"),
 /* valgrind-3.5.0 dumps this */
 ("==[0-9]*== Command: "),
 /* Messages from valgrind tools */
 ("==[0-9]*== Callgrind"),
 ("==[0-9]*== For interactive control, run 'callgrind_control -h'"),
 ("==[0-9]*== Events    :"),
 ("==[0-9]*== Collected : [0-9]+"),
 ("==[0-9]*== I   refs:      [0-9]+"),
 ("==[0-9]*== Massif"),
 ("==[0-9]*== Helgrind"),

<<<<<<< HEAD
/*
=======
 /* valgrind warnings: invalid file descriptor -1 in syscall
    write()/read(). Bug #50414 */
 ("==[0-9]*== Warning: invalid file descriptor -1 in syscall write()"),
 ("==[0-9]*== Warning: invalid file descriptor -1 in syscall read()"),

 /* Suppress warnings caused by foreign clients, see Bug#31893901 */

 ("IP address .* could not be resolved.*"),

 /*
>>>>>>> be6522ec
   Transient network failures that cause warnings on reconnect.
   BUG#47743 and BUG#47983.
 */
 ("Slave I/O.*: Get master SERVER_UUID failed with error:.*"),
 ("Slave I/O.*: Get master SERVER_ID failed with error:.*"),

 /*
   Warning message is printed out whenever a slave is started with
   a configuration that is not crash-safe.
 */
 (".*If a crash happens this configuration does not guarantee.*"),

 /*
   Warning messages introduced in the context of the WL#4143.
 */
 ("Storing MySQL user name or password information in the master.info repository is not secure.*"),
/*
  In MTS if the user issues a stop slave sql while it is scheduling a group
  of events, this warning is emitted.
  */
 ("Slave SQL.*: Coordinator thread of multi-threaded slave is being stopped in the middle of assigning a group of events.*"),
 /*
  Warning messages seen on Fedora and older Debian and Ubuntu versions
 */
 ("Changed limits: max_open_files: *"),
 ("Changed limits: table_open_cache: *"),

 /*
   Warning message introduced by wl#7706
 */
 ("CA certificate .* is self signed"),

 /*
   Warnings related to --secure-file-priv
 */
 ("Insecure configuration for --secure-file-priv:*"),

 /*
   Bug#26585560, warning related to --pid-file
 */
 ("Insecure configuration for --pid-file:*"),
 ("Few location(s) are inaccessible while checking PID filepath"),
 /*
   Following WL#12670, this warning is expected.
 */
 ("Setting named_pipe_full_access_group='\\*everyone\\*' is insecure"),

 /*
   On slow runs (valgrind) the message may be sent twice.
  */
 ("The member with address .* has already sent the stable set. Therefore discarding the second message."),

 /*
   We do have offline members on some Group Replication tests, XCom
   will throw warnings when trying to connect to them.
 */
 ("\\[GCS\\] The member is already leaving or joining a group."),
 ("\\[GCS\\] The member is leaving a group without being on one."),
 ("\\[GCS\\] Processing new view on handler without a valid group configuration."),
 ("\\[GCS\\] Error on opening a connection to localhost:.* on local port: .*."),
 ("\\[GCS\\] Error pushing message into group communication engine."),
 ("\\[GCS\\] Message cannot be sent because the member does not belong to a group."),
 ("\\[GCS\\] Automatically adding IPv4 localhost address to the allowlist. It is mandatory that it is added."),
 ("\\[GCS\\] Unable to bind to INADDR_ANY:.*"),
 ("\\[GCS\\] Unable to announce tcp port .*. Port already in use\\?"),
 ("\\[GCS\\] Error joining the group while waiting for the network layer to become ready."),
 ("\\[GCS\\] The member was unable to join the group. Local port: .*"),
 ("Shutting down an outgoing connection. This happens because something might be wrong .*"),
 ("Member with address .* has become unreachable."),
 ("This server is not able to reach a majority of members in the group.*"),
 ("Member with address .* is reachable again."),
 ("The member has resumed contact with a majority of the members in the group.*"),
 ("Members removed from the group.*"),
 ("Error while sending message for group replication recovery"),
 ("Slave SQL for channel 'group_replication_recovery': ... The slave coordinator and worker threads are .*"),

 /*
   Warnings/errors related to SSL connection by mysqlx
 */
 ("Plugin mysqlx reported: 'Unable to use user mysql.session account when connecting the server for internal plugin requests.'"),
 ("Plugin mysqlx reported: 'Failed at SSL configuration: \"SSL_CTX_new failed\""),
 ("Plugin mysqlx reported: 'Could not open"),
 ("Plugin mysqlx reported: 'All I/O interfaces are disabled"),
 ("Plugin mysqlx reported: 'Failed at SSL configuration: \"SSL context is not usable without certificate and private key\"'"),

 /*
   Missing Private/Public key files
 */
 ("RSA private key file not found"),
 ("RSA public key file not found"),

 /*
   SSL Library instrumentation failed
 */
 ("The SSL library function CRYPTO_set_mem_functions failed"),

 /*
   binlog-less slave (WL#7846)
 */
 ("The transaction owned GTID is already in the gtid_executed table"),

 /*
   TLS warnings
 */
 ("Channel mysql_main configured to support TLS"),

 /*
   systemd debug (when built WITH_SYSTEMD and WITH_SYSTEMD_DEBUG,
   and systemd logging is not actually available)
 */
 ("NOTIFY_SOCKET not set in environment. sd_notify messages will not be sent!"),
 ("Invalid systemd notify socket, cannot send: "),

 ("THE_LAST_SUPPRESSION");


DELIMITER $$

--
-- Procedure that uses the above created tables to check
-- the servers error log for warnings
--
CREATE DEFINER=root@localhost PROCEDURE check_warnings(OUT result INT)
BEGIN
  DECLARE `pos` bigint unsigned;

  -- Don't write these queries to binlog
  SET SQL_LOG_BIN=0;

  --
  -- Remove mark from lines that are suppressed by global suppressions
  --
  SET GLOBAL regexp_time_limit = 0;
  UPDATE error_log el, global_suppressions gs
    SET suspicious=0
      WHERE el.suspicious=1 AND el.line REGEXP gs.pattern;

  --
  -- Remove mark from lines that are suppressed by test specific suppressions
  --
  UPDATE error_log el, test_suppressions ts
    SET suspicious=0
      WHERE el.suspicious=1 AND el.line REGEXP ts.pattern;
  SET GLOBAL regexp_time_limit = DEFAULT;

  --
  -- Get the number of marked lines and return result
  --
  SELECT COUNT(*) INTO @num_warnings FROM error_log
    WHERE suspicious=1;

  IF @num_warnings > 0 THEN
    SELECT line
        FROM error_log WHERE suspicious=1;
    -- SELECT * FROM test_suppressions;
    -- Return 2 -> check failed
    SELECT 2 INTO result;
  ELSE
    -- Return 0 -> OK
    SELECT 0 INTO RESULT;
  END IF;

  -- Cleanup for next test
  TRUNCATE test_suppressions;
  DROP TABLE error_log;

END$$

--
-- Declare a procedure testcases can use to insert test
-- specific suppressions
--
/*!50001
CREATE DEFINER=root@localhost
PROCEDURE add_suppression(pattern VARCHAR(255))
BEGIN
  INSERT INTO test_suppressions (pattern) VALUES (pattern);
END
*/$$

DELIMITER ;


<|MERGE_RESOLUTION|>--- conflicted
+++ resolved
@@ -185,20 +185,11 @@
  ("==[0-9]*== Massif"),
  ("==[0-9]*== Helgrind"),
 
-<<<<<<< HEAD
-/*
-=======
- /* valgrind warnings: invalid file descriptor -1 in syscall
-    write()/read(). Bug #50414 */
- ("==[0-9]*== Warning: invalid file descriptor -1 in syscall write()"),
- ("==[0-9]*== Warning: invalid file descriptor -1 in syscall read()"),
-
  /* Suppress warnings caused by foreign clients, see Bug#31893901 */
 
  ("IP address .* could not be resolved.*"),
 
  /*
->>>>>>> be6522ec
    Transient network failures that cause warnings on reconnect.
    BUG#47743 and BUG#47983.
  */
