--- conflicted
+++ resolved
@@ -378,48 +378,6 @@
   KEY `t1_name` (`t1_name`)
 ) ENGINE=MyISAM AUTO_INCREMENT=1003 DEFAULT CHARSET=latin1
 DROP TABLE `t1`;
-<<<<<<< HEAD
-End of 4.1 tests
-CREATE TABLE t1 ( `a` int(11) NOT NULL auto_increment, `b` int(11) default NULL,PRIMARY KEY  (`a`),UNIQUE KEY `b` (`b`));
-insert into t1 (b) values (1);
-replace into t1 (b) values (2), (1), (3);
-select * from t1;
-a	b
-3	1
-2	2
-4	3
-truncate table t1;
-insert into t1 (b) values (1);
-replace into t1 (b) values (2);
-replace into t1 (b) values (1);
-replace into t1 (b) values (3);
-select * from t1;
-a	b
-3	1
-2	2
-4	3
-drop table t1;
-create table t1 (rowid int not null auto_increment, val int not null,primary
-key (rowid), unique(val));
-replace into t1 (val) values ('1'),('2');
-replace into t1 (val) values ('1'),('2');
-insert into t1 (val) values ('1'),('2');
-ERROR 23000: Duplicate entry '1' for key 2
-select * from t1;
-rowid	val
-3	1
-4	2
-drop table t1;
-create table t1 (a int not null auto_increment primary key, val int);
-insert into t1 (val) values (1);
-update t1 set a=2 where a=1;
-insert into t1 (val) values (1);
-select * from t1;
-a	val
-2	1
-3	1
-drop table t1;
-=======
 create table t1(a int not null auto_increment primary key);
 create table t2(a int not null auto_increment primary key, t1a int);
 insert into t1 values(NULL);
@@ -443,4 +401,42 @@
 9	3
 drop table t1, t2;
 End of 4.1 tests
->>>>>>> ce7656ed
+CREATE TABLE t1 ( `a` int(11) NOT NULL auto_increment, `b` int(11) default NULL,PRIMARY KEY  (`a`),UNIQUE KEY `b` (`b`));
+insert into t1 (b) values (1);
+replace into t1 (b) values (2), (1), (3);
+select * from t1;
+a	b
+3	1
+2	2
+4	3
+truncate table t1;
+insert into t1 (b) values (1);
+replace into t1 (b) values (2);
+replace into t1 (b) values (1);
+replace into t1 (b) values (3);
+select * from t1;
+a	b
+3	1
+2	2
+4	3
+drop table t1;
+create table t1 (rowid int not null auto_increment, val int not null,primary
+key (rowid), unique(val));
+replace into t1 (val) values ('1'),('2');
+replace into t1 (val) values ('1'),('2');
+insert into t1 (val) values ('1'),('2');
+ERROR 23000: Duplicate entry '1' for key 2
+select * from t1;
+rowid	val
+3	1
+4	2
+drop table t1;
+create table t1 (a int not null auto_increment primary key, val int);
+insert into t1 (val) values (1);
+update t1 set a=2 where a=1;
+insert into t1 (val) values (1);
+select * from t1;
+a	val
+2	1
+3	1
+drop table t1;