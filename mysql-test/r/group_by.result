drop table if exists t1,t2,t3;
SELECT 1 FROM (SELECT 1) as a  GROUP BY SUM(1);
ERROR HY000: Invalid use of group function
CREATE TABLE t1 (
spID int(10) unsigned,
userID int(10) unsigned,
score smallint(5) unsigned,
lsg char(40),
date date
);
INSERT INTO t1 VALUES (1,1,1,'','0000-00-00');
INSERT INTO t1 VALUES (2,2,2,'','0000-00-00');
INSERT INTO t1 VALUES (2,1,1,'','0000-00-00');
INSERT INTO t1 VALUES (3,3,3,'','0000-00-00');
CREATE TABLE t2 (
userID int(10) unsigned NOT NULL auto_increment,
niName char(15),
passwd char(8),
mail char(50),
isAukt enum('N','Y') DEFAULT 'N',
vName char(30),
nName char(40),
adr char(60),
plz char(5),
ort char(35),
land char(20),
PRIMARY KEY (userID)
);
INSERT INTO t2 VALUES (1,'name','pass','mail','Y','v','n','adr','1','1','1');
INSERT INTO t2 VALUES (2,'name','pass','mail','Y','v','n','adr','1','1','1');
INSERT INTO t2 VALUES (3,'name','pass','mail','Y','v','n','adr','1','1','1');
INSERT INTO t2 VALUES (4,'name','pass','mail','Y','v','n','adr','1','1','1');
INSERT INTO t2 VALUES (5,'name','pass','mail','Y','v','n','adr','1','1','1');
SELECT t2.userid, MIN(t1.score) FROM t1, t2 WHERE t1.userID=t2.userID GROUP BY t2.userid;
userid	MIN(t1.score)
1	1
2	2
3	3
SELECT t2.userid, MIN(t1.score) FROM t1, t2 WHERE t1.userID=t2.userID GROUP BY t2.userid ORDER BY NULL;
userid	MIN(t1.score)
1	1
2	2
3	3
SELECT t2.userid, MIN(t1.score) FROM t1, t2 WHERE t1.userID=t2.userID AND t1.spID=2  GROUP BY t2.userid;
userid	MIN(t1.score)
1	1
2	2
SELECT t2.userid, MIN(t1.score+0.0) FROM t1, t2 WHERE t1.userID=t2.userID AND t1.spID=2  GROUP BY t2.userid;
userid	MIN(t1.score+0.0)
1	1.0
2	2.0
SELECT t2.userid, MIN(t1.score+0.0) FROM t1, t2 WHERE t1.userID=t2.userID AND t1.spID=2  GROUP BY t2.userid ORDER BY NULL;
userid	MIN(t1.score+0.0)
2	2.0
1	1.0
EXPLAIN SELECT t2.userid, MIN(t1.score+0.0) FROM t1, t2 WHERE t1.userID=t2.userID AND t1.spID=2  GROUP BY t2.userid ORDER BY NULL;
id	select_type	table	type	possible_keys	key	key_len	ref	rows	Extra
1	SIMPLE	t1	ALL	NULL	NULL	NULL	NULL	4	Using where; Using temporary
1	SIMPLE	t2	eq_ref	PRIMARY	PRIMARY	4	test.t1.userID	1	Using index
drop table t1,t2;
CREATE TABLE t1 (
PID int(10) unsigned NOT NULL auto_increment,
payDate date DEFAULT '0000-00-00' NOT NULL,
recDate datetime DEFAULT '0000-00-00 00:00:00' NOT NULL,
URID int(10) unsigned DEFAULT '0' NOT NULL,
CRID int(10) unsigned DEFAULT '0' NOT NULL,
amount int(10) unsigned DEFAULT '0' NOT NULL,
operator int(10) unsigned,
method enum('unknown','cash','dealer','check','card','lazy','delayed','test') DEFAULT 'unknown' NOT NULL,
DIID int(10) unsigned,
reason char(1) binary DEFAULT '' NOT NULL,
code_id int(10) unsigned,
qty mediumint(8) unsigned DEFAULT '0' NOT NULL,
PRIMARY KEY (PID),
KEY URID (URID),
KEY reason (reason),
KEY method (method),
KEY payDate (payDate)
);
INSERT INTO t1 VALUES (1,'1970-01-01','1997-10-17 00:00:00',2529,1,21000,11886,'check',0,'F',16200,6);
SELECT COUNT(P.URID),SUM(P.amount),P.method, MIN(PP.recdate+0) > 19980501000000   AS IsNew FROM t1 AS P JOIN t1 as PP WHERE P.URID = PP.URID GROUP BY method,IsNew;
ERROR 42000: Can't group on 'IsNew'
drop table t1;
CREATE TABLE t1 (
cid mediumint(9) NOT NULL auto_increment,
firstname varchar(32) DEFAULT '' NOT NULL,
surname varchar(32) DEFAULT '' NOT NULL,
PRIMARY KEY (cid)
);
INSERT INTO t1 VALUES (1,'That','Guy');
INSERT INTO t1 VALUES (2,'Another','Gent');
CREATE TABLE t2 (
call_id mediumint(8) NOT NULL auto_increment,
contact_id mediumint(8) DEFAULT '0' NOT NULL,
PRIMARY KEY (call_id),
KEY contact_id (contact_id)
);
lock tables t1 read,t2 write;
INSERT INTO t2 VALUES (10,2);
INSERT INTO t2 VALUES (18,2);
INSERT INTO t2 VALUES (62,2);
INSERT INTO t2 VALUES (91,2);
INSERT INTO t2 VALUES (92,2);
SELECT cid, CONCAT(firstname, ' ', surname), COUNT(call_id) FROM t1 LEFT JOIN t2 ON cid=contact_id WHERE firstname like '%foo%' GROUP BY cid;
cid	CONCAT(firstname, ' ', surname)	COUNT(call_id)
SELECT cid, CONCAT(firstname, ' ', surname), COUNT(call_id) FROM t1 LEFT JOIN t2 ON cid=contact_id WHERE firstname like '%foo%' GROUP BY cid ORDER BY NULL;
cid	CONCAT(firstname, ' ', surname)	COUNT(call_id)
SELECT HIGH_PRIORITY cid, CONCAT(firstname, ' ', surname), COUNT(call_id) FROM t1 LEFT JOIN t2 ON cid=contact_id WHERE firstname like '%foo%' GROUP BY cid ORDER BY surname, firstname;
cid	CONCAT(firstname, ' ', surname)	COUNT(call_id)
drop table t1,t2;
unlock tables;
CREATE TABLE t1 (
bug_id mediumint(9) NOT NULL auto_increment,
groupset bigint(20) DEFAULT '0' NOT NULL,
assigned_to mediumint(9) DEFAULT '0' NOT NULL,
bug_file_loc text,
bug_severity enum('blocker','critical','major','normal','minor','trivial','enhancement') DEFAULT 'blocker' NOT NULL,
bug_status enum('','NEW','ASSIGNED','REOPENED','RESOLVED','VERIFIED','CLOSED') DEFAULT 'NEW' NOT NULL,
creation_ts datetime DEFAULT '0000-00-00 00:00:00' NOT NULL,
delta_ts timestamp,
short_desc mediumtext,
long_desc mediumtext,
op_sys enum('All','Windows 3.1','Windows 95','Windows 98','Windows NT','Windows 2000','Linux','other') DEFAULT 'All' NOT NULL,
priority enum('P1','P2','P3','P4','P5') DEFAULT 'P1' NOT NULL,
product varchar(64) DEFAULT '' NOT NULL,
rep_platform enum('All','PC','VTD-8','Other'),
reporter mediumint(9) DEFAULT '0' NOT NULL,
version varchar(16) DEFAULT '' NOT NULL,
component varchar(50) DEFAULT '' NOT NULL,
resolution enum('','FIXED','INVALID','WONTFIX','LATER','REMIND','DUPLICATE','WORKSFORME') DEFAULT '' NOT NULL,
target_milestone varchar(20) DEFAULT '' NOT NULL,
qa_contact mediumint(9) DEFAULT '0' NOT NULL,
status_whiteboard mediumtext NOT NULL,
votes mediumint(9) DEFAULT '0' NOT NULL,
PRIMARY KEY (bug_id),
KEY assigned_to (assigned_to),
KEY creation_ts (creation_ts),
KEY delta_ts (delta_ts),
KEY bug_severity (bug_severity),
KEY bug_status (bug_status),
KEY op_sys (op_sys),
KEY priority (priority),
KEY product (product),
KEY reporter (reporter),
KEY version (version),
KEY component (component),
KEY resolution (resolution),
KEY target_milestone (target_milestone),
KEY qa_contact (qa_contact),
KEY votes (votes)
);
INSERT INTO t1 VALUES (1,0,0,'','normal','','2000-02-10 09:25:12',20000321114747,'','','Linux','P1','TestProduct','PC',3,'other','TestComponent','','M1',0,'',0);
INSERT INTO t1 VALUES (9,0,0,'','enhancement','','2000-03-10 11:49:36',20000321114747,'','','All','P5','AAAAA','PC',3,'2.00 CD - Pre','BBBBBBBBBBBBB - conversion','','',0,'',0);
INSERT INTO t1 VALUES (10,0,0,'','enhancement','','2000-03-10 18:10:16',20000321114747,'','','All','P4','AAAAA','PC',3,'2.00 CD - Pre','BBBBBBBBBBBBB - conversion','','',0,'',0);
INSERT INTO t1 VALUES (7,0,0,'','critical','','2000-03-09 10:50:21',20000321114747,'','','All','P1','AAAAA','PC',3,'2.00 CD - Pre','BBBBBBBBBBBBB - generic','','',0,'',0);
INSERT INTO t1 VALUES (6,0,0,'','normal','','2000-03-09 10:42:44',20000321114747,'','','All','P2','AAAAA','PC',3,'2.00 CD - Pre','kkkkkkkkkkk lllllllllll','','',0,'',0);
INSERT INTO t1 VALUES (8,0,0,'','major','','2000-03-09 11:32:14',20000321114747,'','','All','P3','AAAAA','PC',3,'2.00 CD - Pre','kkkkkkkkkkk lllllllllll','','',0,'',0);
INSERT INTO t1 VALUES (5,0,0,'','enhancement','','2000-03-09 10:38:59',20000321114747,'','','All','P5','CCC/CCCCCC','PC',5,'7.00','Administration','','',0,'',0);
INSERT INTO t1 VALUES (4,0,0,'','normal','','2000-03-08 18:32:14',20000321114747,'','','other','P2','TestProduct','Other',3,'other','TestComponent2','','',0,'',0);
INSERT INTO t1 VALUES (3,0,0,'','normal','','2000-03-08 18:30:52',20000321114747,'','','other','P2','TestProduct','Other',3,'other','TestComponent','','',0,'',0);
INSERT INTO t1 VALUES (2,0,0,'','enhancement','','2000-03-08 18:24:51',20000321114747,'','','All','P2','TestProduct','Other',4,'other','TestComponent2','','',0,'',0);
INSERT INTO t1 VALUES (11,0,0,'','blocker','','2000-03-13 09:43:41',20000321114747,'','','All','P2','CCC/CCCCCC','PC',5,'7.00','DDDDDDDDD','','',0,'',0);
INSERT INTO t1 VALUES (12,0,0,'','normal','','2000-03-13 16:14:31',20000321114747,'','','All','P2','AAAAA','PC',3,'2.00 CD - Pre','kkkkkkkkkkk lllllllllll','','',0,'',0);
INSERT INTO t1 VALUES (13,0,0,'','normal','','2000-03-15 16:20:44',20000321114747,'','','other','P2','TestProduct','Other',3,'other','TestComponent','','',0,'',0);
INSERT INTO t1 VALUES (14,0,0,'','blocker','','2000-03-15 18:13:47',20000321114747,'','','All','P1','AAAAA','PC',3,'2.00 CD - Pre','BBBBBBBBBBBBB - generic','','',0,'',0);
INSERT INTO t1 VALUES (15,0,0,'','minor','','2000-03-16 18:03:28',20000321114747,'','','All','P2','CCC/CCCCCC','Other',5,'7.00','DDDDDDDDD','','',0,'',0);
INSERT INTO t1 VALUES (16,0,0,'','normal','','2000-03-16 18:33:41',20000321114747,'','','All','P2','CCC/CCCCCC','Other',5,'7.00','Administration','','',0,'',0);
INSERT INTO t1 VALUES (17,0,0,'','normal','','2000-03-16 18:34:18',20000321114747,'','','All','P2','CCC/CCCCCC','Other',5,'7.00','Administration','','',0,'',0);
INSERT INTO t1 VALUES (18,0,0,'','normal','','2000-03-16 18:34:56',20000321114747,'','','All','P2','CCC/CCCCCC','Other',5,'7.00','Administration','','',0,'',0);
INSERT INTO t1 VALUES (19,0,0,'','enhancement','','2000-03-16 18:35:34',20000321114747,'','','All','P2','CCC/CCCCCC','Other',5,'7.00','Administration','','',0,'',0);
INSERT INTO t1 VALUES (20,0,0,'','enhancement','','2000-03-16 18:36:23',20000321114747,'','','All','P2','CCC/CCCCCC','Other',5,'7.00','Administration','','',0,'',0);
INSERT INTO t1 VALUES (21,0,0,'','enhancement','','2000-03-16 18:37:23',20000321114747,'','','All','P2','CCC/CCCCCC','Other',5,'7.00','Administration','','',0,'',0);
INSERT INTO t1 VALUES (22,0,0,'','enhancement','','2000-03-16 18:38:16',20000321114747,'','','All','P2','CCC/CCCCCC','Other',5,'7.00','Administration','','',0,'',0);
INSERT INTO t1 VALUES (23,0,0,'','normal','','2000-03-16 18:58:12',20000321114747,'','','All','P2','CCC/CCCCCC','Other',5,'7.00','DDDDDDDDD','','',0,'',0);
INSERT INTO t1 VALUES (24,0,0,'','normal','','2000-03-17 11:08:10',20000321114747,'','','All','P2','AAAAAAAA-AAA','PC',3,'2.8','Web Interface','','',0,'',0);
INSERT INTO t1 VALUES (25,0,0,'','normal','','2000-03-17 11:10:45',20000321114747,'','','All','P2','AAAAAAAA-AAA','PC',3,'2.8','Web Interface','','',0,'',0);
INSERT INTO t1 VALUES (26,0,0,'','normal','','2000-03-17 11:15:47',20000321114747,'','','All','P2','AAAAAAAA-AAA','PC',3,'2.8','Web Interface','','',0,'',0);
INSERT INTO t1 VALUES (27,0,0,'','normal','','2000-03-17 17:45:41',20000321114747,'','','All','P2','CCC/CCCCCC','PC',5,'7.00','DDDDDDDDD','','',0,'',0);
INSERT INTO t1 VALUES (28,0,0,'','normal','','2000-03-20 09:51:45',20000321114747,'','','Windows NT','P2','TestProduct','PC',8,'other','TestComponent','','',0,'',0);
INSERT INTO t1 VALUES (29,0,0,'','normal','','2000-03-20 11:15:09',20000321114747,'','','All','P5','AAAAAAAA-AAA','PC',3,'2.8','Web Interface','','',0,'',0);
CREATE TABLE t2 (
value tinytext,
program varchar(64),
initialowner tinytext NOT NULL,
initialqacontact tinytext NOT NULL,
description mediumtext NOT NULL
);
INSERT INTO t2 VALUES ('TestComponent','TestProduct','id0001','','');
INSERT INTO t2 VALUES ('BBBBBBBBBBBBB - conversion','AAAAA','id0001','','');
INSERT INTO t2 VALUES ('BBBBBBBBBBBBB - generic','AAAAA','id0001','','');
INSERT INTO t2 VALUES ('TestComponent2','TestProduct','id0001','','');
INSERT INTO t2 VALUES ('BBBBBBBBBBBBB - eeeeeeeee','AAAAA','id0001','','');
INSERT INTO t2 VALUES ('kkkkkkkkkkk lllllllllll','AAAAA','id0001','','');
INSERT INTO t2 VALUES ('Test Procedures','AAAAA','id0001','','');
INSERT INTO t2 VALUES ('Documentation','AAAAA','id0003','','');
INSERT INTO t2 VALUES ('DDDDDDDDD','CCC/CCCCCC','id0002','','');
INSERT INTO t2 VALUES ('Eeeeeeee Lite','CCC/CCCCCC','id0002','','');
INSERT INTO t2 VALUES ('Eeeeeeee Full','CCC/CCCCCC','id0002','','');
INSERT INTO t2 VALUES ('Administration','CCC/CCCCCC','id0002','','');
INSERT INTO t2 VALUES ('Distribution','CCC/CCCCCC','id0002','','');
INSERT INTO t2 VALUES ('Setup','CCC/CCCCCC','id0002','','');
INSERT INTO t2 VALUES ('Unspecified','CCC/CCCCCC','id0002','','');
INSERT INTO t2 VALUES ('Web Interface','AAAAAAAA-AAA','id0001','','');
INSERT INTO t2 VALUES ('Host communication','AAAAA','id0001','','');
select value,description,bug_id from t2 left join t1 on t2.program=t1.product and t2.value=t1.component where program="AAAAA";
value	description	bug_id
BBBBBBBBBBBBB - conversion		9
BBBBBBBBBBBBB - conversion		10
BBBBBBBBBBBBB - generic		7
BBBBBBBBBBBBB - generic		14
BBBBBBBBBBBBB - eeeeeeeee		NULL
kkkkkkkkkkk lllllllllll		6
kkkkkkkkkkk lllllllllll		8
kkkkkkkkkkk lllllllllll		12
Test Procedures		NULL
Documentation		NULL
Host communication		NULL
select value,description,COUNT(bug_id) from t2 left join t1 on t2.program=t1.product and t2.value=t1.component where program="AAAAA" group by value;
value	description	COUNT(bug_id)
BBBBBBBBBBBBB - conversion		2
BBBBBBBBBBBBB - eeeeeeeee		0
BBBBBBBBBBBBB - generic		2
Documentation		0
Host communication		0
kkkkkkkkkkk lllllllllll		3
Test Procedures		0
select value,description,COUNT(bug_id) from t2 left join t1 on t2.program=t1.product and t2.value=t1.component where program="AAAAA" group by value having COUNT(bug_id) IN (0,2);
value	description	COUNT(bug_id)
BBBBBBBBBBBBB - conversion		2
BBBBBBBBBBBBB - eeeeeeeee		0
BBBBBBBBBBBBB - generic		2
Documentation		0
Host communication		0
Test Procedures		0
drop table t1,t2;
create table t1 (foo int);
insert into t1 values (1);
select 1+1, "a",count(*) from t1 where foo in (2);
1+1	a	count(*)
2	a	0
insert into t1 values (1);
select 1+1,"a",count(*) from t1 where foo in (2);
1+1	a	count(*)
2	a	0
drop table t1;
CREATE TABLE t1 (
spID int(10) unsigned,
userID int(10) unsigned,
score smallint(5) unsigned,
key (spid),
key (score)
);
INSERT INTO t1 VALUES (1,1,1),(2,2,2),(2,1,1),(3,3,3),(4,3,3),(5,3,3),(6,3,3),(7,3,3);
explain select userid,count(*) from t1 group by userid desc;
id	select_type	table	type	possible_keys	key	key_len	ref	rows	Extra
1	SIMPLE	t1	ALL	NULL	NULL	NULL	NULL	8	Using temporary; Using filesort
explain select userid,count(*) from t1 group by userid desc order by null;
id	select_type	table	type	possible_keys	key	key_len	ref	rows	Extra
1	SIMPLE	t1	ALL	NULL	NULL	NULL	NULL	8	Using temporary
select userid,count(*) from t1 group by userid desc;
userid	count(*)
3	5
2	1
1	2
select userid,count(*) from t1 group by userid desc having (count(*)+1) IN (4,3);
userid	count(*)
1	2
select userid,count(*) from t1 group by userid desc having 3  IN (1,COUNT(*));
userid	count(*)
explain select spid,count(*) from t1 where spid between 1 and 2 group by spid desc;
id	select_type	table	type	possible_keys	key	key_len	ref	rows	Extra
1	SIMPLE	t1	range	spID	spID	5	NULL	3	Using where; Using index
explain select spid,count(*) from t1 where spid between 1 and 2 group by spid;
id	select_type	table	type	possible_keys	key	key_len	ref	rows	Extra
1	SIMPLE	t1	range	spID	spID	5	NULL	3	Using where; Using index
explain select spid,count(*) from t1 where spid between 1 and 2 group by spid order by null;
id	select_type	table	type	possible_keys	key	key_len	ref	rows	Extra
1	SIMPLE	t1	range	spID	spID	5	NULL	3	Using where; Using index
select spid,count(*) from t1 where spid between 1 and 2 group by spid;
spid	count(*)
1	1
2	2
select spid,count(*) from t1 where spid between 1 and 2 group by spid desc;
spid	count(*)
2	2
1	1
explain extended select sql_big_result spid,sum(userid) from t1 group by spid desc;
id	select_type	table	type	possible_keys	key	key_len	ref	rows	filtered	Extra
1	SIMPLE	t1	ALL	NULL	NULL	NULL	NULL	8	100.00	Using filesort
Warnings:
Note	1003	select sql_big_result `test`.`t1`.`spID` AS `spid`,sum(`test`.`t1`.`userID`) AS `sum(userid)` from `test`.`t1` group by `test`.`t1`.`spID` desc
explain select sql_big_result spid,sum(userid) from t1 group by spid desc order by null;
id	select_type	table	type	possible_keys	key	key_len	ref	rows	Extra
1	SIMPLE	t1	ALL	NULL	NULL	NULL	NULL	8	Using filesort
select sql_big_result spid,sum(userid) from t1 group by spid desc;
spid	sum(userid)
7	3
6	3
5	3
4	3
3	3
2	3
1	1
explain select sql_big_result score,count(*) from t1 group by score desc;
id	select_type	table	type	possible_keys	key	key_len	ref	rows	Extra
1	SIMPLE	t1	index	NULL	score	3	NULL	8	Using index; Using filesort
explain select sql_big_result score,count(*) from t1 group by score desc order by null;
id	select_type	table	type	possible_keys	key	key_len	ref	rows	Extra
1	SIMPLE	t1	index	NULL	score	3	NULL	8	Using index; Using filesort
select sql_big_result score,count(*) from t1 group by score desc;
score	count(*)
3	5
2	1
1	2
drop table t1;
create table t1 (a date default null, b date default null);
insert t1 values ('1999-10-01','2000-01-10'), ('1997-01-01','1998-10-01');
select a,min(b) c,count(distinct rand()) from t1 group by a having c<a + interval 1 day;
a	c	count(distinct rand())
drop table t1;
CREATE TABLE t1 (a char(1));
INSERT INTO t1 VALUES ('A'),('B'),('A'),('B'),('A'),('B'),(NULL),('a'),('b'),(NULL),('A'),('B'),(NULL);
SELECT a FROM t1 GROUP BY a;
a
NULL
A
B
SELECT a,count(*) FROM t1 GROUP BY a;
a	count(*)
NULL	3
A	5
B	5
SELECT a FROM t1 GROUP BY binary a;
a
NULL
A
B
a
b
SELECT a,count(*) FROM t1 GROUP BY binary a;
a	count(*)
NULL	3
A	4
B	4
a	1
b	1
SELECT binary a FROM t1 GROUP BY 1;
binary a
NULL
A
B
a
b
SELECT binary a,count(*) FROM t1 GROUP BY 1;
binary a	count(*)
NULL	3
A	4
B	4
a	1
b	1
SET SQL_BIG_TABLES=1;
SELECT a FROM t1 GROUP BY a;
a
NULL
A
B
SELECT a,count(*) FROM t1 GROUP BY a;
a	count(*)
NULL	3
A	5
B	5
SELECT a FROM t1 GROUP BY binary a;
a
NULL
A
B
a
b
SELECT a,count(*) FROM t1 GROUP BY binary a;
a	count(*)
NULL	3
A	4
B	4
a	1
b	1
SELECT binary a FROM t1 GROUP BY 1;
binary a
NULL
A
B
a
b
SELECT binary a,count(*) FROM t1 GROUP BY 1;
binary a	count(*)
NULL	3
A	4
B	4
a	1
b	1
SET SQL_BIG_TABLES=0;
drop table t1;
CREATE TABLE t1 (
`a` char(193) default NULL,
`b` char(63) default NULL
);
INSERT INTO t1 VALUES ('abc','def'),('hij','klm');
SELECT CONCAT(a, b) FROM t1 GROUP BY 1;
CONCAT(a, b)
abcdef
hijklm
SELECT CONCAT(a, b),count(*) FROM t1 GROUP BY 1;
CONCAT(a, b)	count(*)
abcdef	1
hijklm	1
SELECT CONCAT(a, b),count(distinct a) FROM t1 GROUP BY 1;
CONCAT(a, b)	count(distinct a)
abcdef	1
hijklm	1
SELECT 1 FROM t1 GROUP BY CONCAT(a, b);
1
1
1
INSERT INTO t1 values ('hij','klm');
SELECT CONCAT(a, b),count(*) FROM t1 GROUP BY 1;
CONCAT(a, b)	count(*)
abcdef	1
hijklm	2
DROP TABLE t1;
create table t1 (One int unsigned, Two int unsigned, Three int unsigned, Four int unsigned);
insert into t1 values (1,2,1,4),(1,2,2,4),(1,2,3,4),(1,2,4,4),(1,1,1,4),(1,1,2,4),(1,1,3,4),(1,1,4,4),(1,3,1,4),(1,3,2,4),(1,3,3,4),(1,3,4,4);
select One, Two, sum(Four) from t1 group by One,Two;
One	Two	sum(Four)
1	1	16
1	2	16
1	3	16
drop table t1;
create table t1 (id integer primary key not null auto_increment, gender char(1));
insert into t1 values (NULL, 'M'), (NULL, 'F'),(NULL, 'F'),(NULL, 'F'),(NULL, 'M');
create table t2 (user_id integer not null, date date);
insert into t2 values (1, '2002-06-09'),(2, '2002-06-09'),(1, '2002-06-09'),(3, '2002-06-09'),(4, '2002-06-09'),(4, '2002-06-09');
select u.gender as gender, count(distinct  u.id) as dist_count, (count(distinct u.id)/5*100) as percentage from t1 u, t2 l where l.user_id = u.id group by u.gender;
gender	dist_count	percentage
F	3	60.0000
M	1	20.0000
select u.gender as  gender, count(distinct  u.id) as dist_count, (count(distinct u.id)/5*100) as percentage from t1 u, t2 l where l.user_id = u.id group by u.gender  order by percentage;
gender	dist_count	percentage
M	1	20.0000
F	3	60.0000
drop table t1,t2;
CREATE TABLE t1 (ID1 int, ID2 int, ID int NOT NULL AUTO_INCREMENT,PRIMARY KEY(ID
));
insert into t1 values (1,244,NULL),(2,243,NULL),(134,223,NULL),(185,186,NULL);
select S.ID as xID, S.ID1 as xID1 from t1 as S left join t1 as yS  on S.ID1 between yS.ID1 and yS.ID2;
xID	xID1
1	1
2	2
2	2
3	134
3	134
3	134
4	185
4	185
4	185
4	185
select S.ID as xID, S.ID1 as xID1, repeat('*',count(distinct yS.ID)) as Level from t1 as S left join t1 as yS  on S.ID1 between yS.ID1 and yS.ID2 group by xID order by xID1;
xID	xID1	Level
1	1	*
2	2	**
3	134	***
4	185	****
drop table t1;
CREATE TABLE t1 (
pid int(11) unsigned NOT NULL default '0',
c1id int(11) unsigned default NULL,
c2id int(11) unsigned default NULL,
value int(11) unsigned NOT NULL default '0',
UNIQUE KEY pid2 (pid,c1id,c2id),
UNIQUE KEY pid (pid,value)
) ENGINE=MyISAM;
INSERT INTO t1 VALUES (1, 1, NULL, 1),(1, 2, NULL, 2),(1, NULL, 3, 3),(1, 4, NULL, 4),(1, 5, NULL, 5);
CREATE TABLE t2 (
id int(11) unsigned NOT NULL default '0',
active enum('Yes','No') NOT NULL default 'Yes',
PRIMARY KEY  (id)
) ENGINE=MyISAM;
INSERT INTO t2 VALUES (1, 'Yes'),(2, 'No'),(4, 'Yes'),(5, 'No');
CREATE TABLE t3 (
id int(11) unsigned NOT NULL default '0',
active enum('Yes','No') NOT NULL default 'Yes',
PRIMARY KEY  (id)
);
INSERT INTO t3 VALUES (3, 'Yes');
select * from t1 AS m LEFT JOIN t2 AS c1 ON m.c1id = 
c1.id AND c1.active = 'Yes' LEFT JOIN t3 AS c2 ON m.c2id = c2.id AND 
c2.active = 'Yes' WHERE m.pid=1  AND (c1.id IS NOT NULL OR c2.id IS NOT NULL);
pid	c1id	c2id	value	id	active	id	active
1	1	NULL	1	1	Yes	NULL	NULL
1	NULL	3	3	NULL	NULL	3	Yes
1	4	NULL	4	4	Yes	NULL	NULL
select max(value) from t1 AS m LEFT JOIN t2 AS c1 ON 
m.c1id = c1.id AND c1.active = 'Yes' LEFT JOIN t3 AS c2 ON m.c2id = 
c2.id AND c2.active = 'Yes' WHERE m.pid=1  AND (c1.id IS NOT NULL OR c2.id IS 
NOT NULL);
max(value)
4
drop table t1,t2,t3;
create table t1 (a blob null);
insert into t1 values (NULL),(NULL),(NULL),(NULL),(NULL),(NULL),(NULL),(NULL),(NULL),(""),(""),(""),("b");
select a,count(*) from t1 group by a;
a	count(*)
NULL	9
	3
b	1
set option sql_big_tables=1;
select a,count(*) from t1 group by a;
a	count(*)
NULL	9
	3
b	1
drop table t1;
create table t1 (a int not null, b int not null);
insert into t1 values (1,1),(1,2),(3,1),(3,2),(2,2),(2,1);
create table t2 (a int not null, b int not null, key(a));
insert into t2 values (1,3),(3,1),(2,2),(1,1);
select t1.a,t2.b from t1,t2 where t1.a=t2.a group by t1.a,t2.b;
a	b
1	1
1	3
2	2
3	1
select t1.a,t2.b from t1,t2 where t1.a=t2.a group by t1.a,t2.b ORDER BY NULL;
a	b
1	3
3	1
2	2
1	1
explain select t1.a,t2.b from t1,t2 where t1.a=t2.a group by t1.a,t2.b;
id	select_type	table	type	possible_keys	key	key_len	ref	rows	Extra
1	SIMPLE	t1	ALL	NULL	NULL	NULL	NULL	6	Using temporary; Using filesort
1	SIMPLE	t2	ALL	a	NULL	NULL	NULL	4	Using where
explain select t1.a,t2.b from t1,t2 where t1.a=t2.a group by t1.a,t2.b ORDER BY NULL;
id	select_type	table	type	possible_keys	key	key_len	ref	rows	Extra
1	SIMPLE	t1	ALL	NULL	NULL	NULL	NULL	6	Using temporary
1	SIMPLE	t2	ALL	a	NULL	NULL	NULL	4	Using where
drop table t1,t2;
create table t1 (a int, b int);
insert into t1 values (1, 4),(10, 40),(1, 4),(10, 43),(1, 4),(10, 41),(1, 4),(10, 43),(1, 4);
select a, MAX(b), INTERVAL (MAX(b), 1,3,10,30,39,40,50,60,100,1000) from t1 group by a;
a	MAX(b)	INTERVAL (MAX(b), 1,3,10,30,39,40,50,60,100,1000)
1	4	2
10	43	6
select a, MAX(b), CASE MAX(b) when 4 then 4 when 43 then 43 else 0 end from t1 group by a;
a	MAX(b)	CASE MAX(b) when 4 then 4 when 43 then 43 else 0 end
1	4	4
10	43	43
select a, MAX(b), FIELD(MAX(b), '43', '4', '5') from t1 group by a;
a	MAX(b)	FIELD(MAX(b), '43', '4', '5')
1	4	2
10	43	1
select a, MAX(b), CONCAT_WS(MAX(b), '43', '4', '5') from t1 group by a;
a	MAX(b)	CONCAT_WS(MAX(b), '43', '4', '5')
1	4	434445
10	43	43434435
select a, MAX(b), ELT(MAX(b), 'a', 'b', 'c', 'd', 'e', 'f') from t1 group by a;
a	MAX(b)	ELT(MAX(b), 'a', 'b', 'c', 'd', 'e', 'f')
1	4	d
10	43	NULL
select a, MAX(b), MAKE_SET(MAX(b), 'a', 'b', 'c', 'd', 'e', 'f', 'g', 'h') from t1 group by a;
a	MAX(b)	MAKE_SET(MAX(b), 'a', 'b', 'c', 'd', 'e', 'f', 'g', 'h')
1	4	c
10	43	a,b,d,f
drop table t1;
create table t1 (id int not null, qty int not null);
insert into t1 values (1,2),(1,3),(2,4),(2,5);
select id, sum(qty) as sqty, count(qty) as cqty from t1 group by id having sum(qty)>2 and cqty>1;
id	sqty	cqty
1	5	2
2	9	2
select id, sum(qty) as sqty from t1 group by id having sqty>2 and count(qty)>1;
id	sqty
1	5
2	9
select id, sum(qty) as sqty, count(qty) as cqty from t1 group by id having sqty>2 and cqty>1;
id	sqty	cqty
1	5	2
2	9	2
select id, sum(qty) as sqty, count(qty) as cqty from t1 group by id having sum(qty)>2 and count(qty)>1;
id	sqty	cqty
1	5	2
2	9	2
select count(*), case interval(qty,2,3,4,5,6,7,8) when -1 then NULL when 0 then "zero" when 1 then "one" when 2 then "two" end as category from t1 group by category;
count(*)	category
2	NULL
1	one
1	two
select count(*), interval(qty,2,3,4,5,6,7,8) as category from t1 group by category;
count(*)	category
1	1
1	2
1	3
1	4
drop table t1;
CREATE TABLE t1 (
userid int(10) unsigned,
score smallint(5) unsigned,
key (score)
);
INSERT INTO t1 VALUES (1,1),(2,2),(1,1),(3,3),(3,3),(3,3),(3,3),(3,3);
SELECT userid,count(*) FROM t1 GROUP BY userid DESC;
userid	count(*)
3	5
2	1
1	2
EXPLAIN SELECT userid,count(*) FROM t1 GROUP BY userid DESC;
id	select_type	table	type	possible_keys	key	key_len	ref	rows	Extra
1	SIMPLE	t1	ALL	NULL	NULL	NULL	NULL	8	Using temporary; Using filesort
DROP TABLE t1;
CREATE TABLE t1 (
i int(11) default NULL,
j int(11) default NULL
);
INSERT INTO t1 VALUES (1,2),(2,3),(4,5),(3,5),(1,5),(23,5);
SELECT i, COUNT(DISTINCT(i)) FROM t1 GROUP BY j ORDER BY NULL;
i	COUNT(DISTINCT(i))
1	1
2	1
4	4
explain SELECT i, COUNT(DISTINCT(i)) FROM t1 GROUP BY j ORDER BY NULL;
id	select_type	table	type	possible_keys	key	key_len	ref	rows	Extra
1	SIMPLE	t1	ALL	NULL	NULL	NULL	NULL	6	Using filesort
DROP TABLE t1;
create table t1 (a int);
insert into t1 values(null);
select min(a) is null from t1;
min(a) is null
1
select min(a) is null or null from t1;
min(a) is null or null
1
select 1 and min(a) is null from t1;
1 and min(a) is null
1
drop table t1;
create table t1 ( col1 int, col2 int );
insert into t1 values (1,1),(1,2),(1,3),(2,1),(2,2);
select group_concat( distinct col1 ) as alias from t1
group by col2 having alias like '%';
alias
1,2
1,2
1
drop table t1;
create table t1 (a integer, b integer, c integer);
insert into t1 (a,b) values (1,2),(1,3),(2,5);
select a, 0.1*0+1 r2, sum(1) r1 from t1 where a = 1 group  by a having r1>1 and r2=1;
a	r2	r1
1	1.0	2
select a, round(rand(100)*10) r2, sum(1) r1 from t1 where a = 1 group  by a having r1>1 and r2<=2;
a	r2	r1
1	2	2
select a,sum(b) from t1 where a=1 group by c;
a	sum(b)
1	5
select a*sum(b) from t1 where a=1 group by c;
a*sum(b)
5
select sum(a)*sum(b) from t1 where a=1 group by c;
sum(a)*sum(b)
10
select a,sum(b) from t1 where a=1 group by c having a=1;
a	sum(b)
1	5
select a as d,sum(b) from t1 where a=1 group by c having d=1;
d	sum(b)
1	5
select sum(a)*sum(b) as d from t1 where a=1 group by c having d > 0;
d
10
drop table t1;
create table t1(a int);
insert into t1 values (0),(1),(2),(3),(4),(5),(6),(8),(9);
create table t2 (
a int,
b varchar(200) NOT NULL,
c varchar(50) NOT NULL,
d varchar(100) NOT NULL,
primary key (a,b(132),c,d),
key a (a,b)
) charset=utf8;
insert into t2 select 
x3.a,  -- 3
concat('val-', x3.a + 3*x4.a), -- 12
concat('val-', @a:=x3.a + 3*x4.a + 12*C.a), -- 120
concat('val-', @a + 120*D.a)
from t1 x3, t1 x4, t1 C, t1 D where x3.a < 3 and x4.a < 4 and D.a < 4;
delete from t2  where a = 2 and b = 'val-2' order by a,b,c,d limit 30;
explain select c from t2 where a = 2 and b = 'val-2' group by c;
id	select_type	table	type	possible_keys	key	key_len	ref	rows	Extra
1	SIMPLE	t2	ref	PRIMARY,a	PRIMARY	402	const,const	6	Using where
select c from t2 where a = 2 and b = 'val-2' group by c;
c
val-74
val-98
drop table t1,t2;
create table t1 (b int4 unsigned not null);
insert into t1 values(3000000000);
select * from t1;
b
3000000000
select min(b) from t1;
min(b)
3000000000
drop table t1;
CREATE TABLE t1 (id int PRIMARY KEY, user_id int, hostname longtext);
INSERT INTO t1 VALUES
(1, 7, 'cache-dtc-af05.proxy.aol.com'),
(2, 3, 'what.ever.com'),
(3, 7, 'cache-dtc-af05.proxy.aol.com'),
(4, 7, 'cache-dtc-af05.proxy.aol.com');
SELECT hostname, COUNT(DISTINCT user_id) as no FROM t1
WHERE hostname LIKE '%aol%'
    GROUP BY hostname;
hostname	no
cache-dtc-af05.proxy.aol.com	1
DROP TABLE t1;
CREATE TABLE t1 (a  int, b int);
INSERT INTO t1 VALUES (1,2), (1,3);
SELECT a, b FROM t1 GROUP BY 'const';
a	b
1	2
SELECT DISTINCT a, b FROM t1 GROUP BY 'const';
a	b
1	2
DROP TABLE t1;
CREATE TABLE t1 (id INT, dt DATETIME);
INSERT INTO t1 VALUES ( 1, '2005-05-01 12:30:00' );
INSERT INTO t1 VALUES ( 1, '2005-05-01 12:30:00' );
INSERT INTO t1 VALUES ( 1, '2005-05-01 12:30:00' );
INSERT INTO t1 VALUES ( 1, '2005-05-01 12:30:00' );
SELECT dt DIV 1 AS f, id FROM t1 GROUP BY f;
f	id
20050501123000	1
DROP TABLE t1;
CREATE TABLE t1 (id varchar(20) NOT NULL);
INSERT INTO t1 VALUES ('trans1'), ('trans2');
CREATE TABLE t2 (id varchar(20) NOT NULL, err_comment blob NOT NULL);
INSERT INTO t2 VALUES ('trans1', 'a problem');
SELECT COUNT(DISTINCT(t1.id)), LEFT(err_comment, 256) AS comment
FROM t1 LEFT JOIN t2 ON t1.id=t2.id GROUP BY comment;
COUNT(DISTINCT(t1.id))	comment
1	NULL
1	a problem
DROP TABLE t1, t2;
create table t1 (f1 date);
insert into t1 values('2005-06-06');
insert into t1 values('2005-06-06');
select date(left(f1+0,8)) from t1 group by 1;
date(left(f1+0,8))
2005-06-06
drop table t1;
CREATE TABLE t1 (n int);
INSERT INTO t1 VALUES (1);
SELECT n+1 AS n FROM t1 GROUP BY n;
n
2
Warnings:
Warning	1052	Column 'n' in group statement is ambiguous
DROP TABLE t1;
create table t1(f1 varchar(5) key);
insert into t1 values (1),(2);
select sql_buffer_result max(f1) is null from t1;
max(f1) is null
0
select sql_buffer_result max(f1)+1 from t1;
max(f1)+1
3
drop table t1;
CREATE TABLE t1(a INT);
INSERT INTO t1 VALUES (1),(2);
SELECT a FROM t1 GROUP BY 'a';
a
1
SELECT a FROM t1 GROUP BY "a";
a
1
SELECT a FROM t1 GROUP BY `a`;
a
1
2
set sql_mode=ANSI_QUOTES;
SELECT a FROM t1 GROUP BY "a";
a
1
2
SELECT a FROM t1 GROUP BY 'a';
a
1
SELECT a FROM t1 GROUP BY `a`;
a
1
2
set sql_mode='';
SELECT a FROM t1 HAVING 'a' > 1;
a
Warnings:
Warning	1292	Truncated incorrect DOUBLE value: 'a'
SELECT a FROM t1 HAVING "a" > 1;
a
Warnings:
Warning	1292	Truncated incorrect DOUBLE value: 'a'
SELECT a FROM t1 HAVING `a` > 1;
a
2
SELECT a FROM t1 ORDER BY 'a' DESC;
a
1
2
SELECT a FROM t1 ORDER BY "a" DESC;
a
1
2
SELECT a FROM t1 ORDER BY `a` DESC;
a
2
1
DROP TABLE t1;
create table t1 (c1 char(3), c2 char(3));
create table t2 (c3 char(3), c4 char(3));
insert into t1 values ('aaa', 'bb1'), ('aaa', 'bb2');
insert into t2 values ('aaa', 'bb1'), ('aaa', 'bb2');
select t1.c1 as c2 from t1, t2 where t1.c2 = t2.c4
group by c2;
c2
aaa
aaa
Warnings:
Warning	1052	Column 'c2' in group statement is ambiguous
show warnings;
Level	Code	Message
Warning	1052	Column 'c2' in group statement is ambiguous
select t1.c1 as c2 from t1, t2 where t1.c2 = t2.c4
group by t1.c1;
c2
aaa
show warnings;
Level	Code	Message
drop table t1, t2;
CREATE TABLE t1 (a tinyint(3), b varchar(255), PRIMARY KEY  (a));
INSERT INTO t1 VALUES (1,'-----'), (6,'Allemagne'), (17,'Autriche'), 
(25,'Belgique'), (54,'Danemark'), (62,'Espagne'), (68,'France');
CREATE TABLE t2 (a tinyint(3), b tinyint(3), PRIMARY KEY  (a), KEY b (b));
INSERT INTO t2 VALUES (1,1), (2,1), (6,6), (18,17), (15,25), (16,25),
(17,25), (10,54), (5,62),(3,68);
CREATE VIEW v1 AS select t1.a, concat(t1.b,'') AS b, t1.b as real_b from t1;
explain 
SELECT straight_join sql_no_cache v1.a, v1.b, v1.real_b from t2, v1
where t2.b=v1.a GROUP BY t2.b;
id	select_type	table	type	possible_keys	key	key_len	ref	rows	Extra
1	SIMPLE	t2	index	b	b	2	NULL	10	Using index
1	SIMPLE	t1	eq_ref	PRIMARY	PRIMARY	1	test.t2.b	1	
SELECT straight_join sql_no_cache v1.a, v1.b, v1.real_b from t2, v1
where t2.b=v1.a GROUP BY t2.b;
a	b	real_b
1	-----	-----
6	Allemagne	Allemagne
17	Autriche	Autriche
25	Belgique	Belgique
54	Danemark	Danemark
62	Espagne	Espagne
68	France	France
DROP VIEW v1;
DROP TABLE t1,t2;
CREATE TABLE t1 (a INT PRIMARY KEY, b INT, key (b));
INSERT INTO t1 VALUES (1,      1);
INSERT INTO t1 SELECT  a + 1 , MOD(a + 1 , 20) FROM t1;
INSERT INTO t1 SELECT  a + 2 , MOD(a + 2 , 20) FROM t1;
INSERT INTO t1 SELECT  a + 4 , MOD(a + 4 , 20) FROM t1;
INSERT INTO t1 SELECT  a + 8 , MOD(a + 8 , 20) FROM t1;
INSERT INTO t1 SELECT  a + 16, MOD(a + 16, 20) FROM t1;
INSERT INTO t1 SELECT  a + 32, MOD(a + 32, 20) FROM t1;
INSERT INTO t1 SELECT  a + 64, MOD(a + 64, 20) FROM t1;
SELECT MIN(b), MAX(b) from t1;
MIN(b)	MAX(b)
0	19
EXPLAIN SELECT b, sum(1) FROM t1 GROUP BY b;
id	select_type	table	type	possible_keys	key	key_len	ref	rows	Extra
1	SIMPLE	t1	index	NULL	b	5	NULL	128	Using index
EXPLAIN SELECT SQL_BIG_RESULT b, sum(1) FROM t1 GROUP BY b;
id	select_type	table	type	possible_keys	key	key_len	ref	rows	Extra
1	SIMPLE	t1	index	NULL	b	5	NULL	128	Using index; Using filesort
SELECT b, sum(1) FROM t1 GROUP BY b;
b	sum(1)
0	6
1	7
2	7
3	7
4	7
5	7
6	7
7	7
8	7
9	6
10	6
11	6
12	6
13	6
14	6
15	6
16	6
17	6
18	6
19	6
SELECT SQL_BIG_RESULT b, sum(1) FROM t1 GROUP BY b;
b	sum(1)
0	6
1	7
2	7
3	7
4	7
5	7
6	7
7	7
8	7
9	6
10	6
11	6
12	6
13	6
14	6
15	6
16	6
17	6
18	6
19	6
DROP TABLE t1;
<<<<<<< HEAD
CREATE TABLE t1 (a INT PRIMARY KEY, b INT);
INSERT INTO t1 VALUES (1,1),(2,1),(3,2),(4,2),(5,3),(6,3);
SET SQL_MODE = 'ONLY_FULL_GROUP_BY';
SELECT MAX(a)-MIN(a) FROM t1 GROUP BY b;
MAX(a)-MIN(a)
1
1
1
SELECT CEILING(MIN(a)) FROM t1 GROUP BY b;
CEILING(MIN(a))
1
3
5
SELECT CASE WHEN AVG(a)>=0 THEN 'Positive' ELSE 'Negative' END FROM t1 
GROUP BY b;
CASE WHEN AVG(a)>=0 THEN 'Positive' ELSE 'Negative' END
Positive
Positive
Positive
SELECT a + 1 FROM t1 GROUP BY a;
a + 1
2
3
4
5
6
7
SELECT a + b FROM t1 GROUP BY b;
ERROR 42000: 'test.t1.a' isn't in GROUP BY
SELECT (SELECT t1_outer.a FROM t1 AS t1_inner GROUP BY b LIMIT 1) 
FROM t1 AS t1_outer;
(SELECT t1_outer.a FROM t1 AS t1_inner GROUP BY b LIMIT 1)
1
2
3
4
5
6
SELECT 1 FROM t1 as t1_outer GROUP BY a 
HAVING (SELECT t1_outer.a FROM t1 AS t1_inner GROUP BY b LIMIT 1);
1
1
1
1
1
1
1
SELECT (SELECT t1_outer.a FROM t1 AS t1_inner LIMIT 1) 
FROM t1 AS t1_outer GROUP BY t1_outer.b;
ERROR 42000: 'test.t1_outer.a' isn't in GROUP BY
SELECT 1 FROM t1 as t1_outer GROUP BY a 
HAVING (SELECT t1_outer.b FROM t1 AS t1_inner LIMIT 1);
ERROR 42S22: Unknown column 'test.t1_outer.b' in 'field list'
SELECT (SELECT SUM(t1_inner.a) FROM t1 AS t1_inner LIMIT 1) 
FROM t1 AS t1_outer GROUP BY t1_outer.b;
(SELECT SUM(t1_inner.a) FROM t1 AS t1_inner LIMIT 1)
21
21
21
SELECT (SELECT SUM(t1_inner.a) FROM t1 AS t1_inner GROUP BY t1_inner.b LIMIT 1)
FROM t1 AS t1_outer;
(SELECT SUM(t1_inner.a) FROM t1 AS t1_inner GROUP BY t1_inner.b LIMIT 1)
3
3
3
3
3
3
SELECT (SELECT SUM(t1_outer.a) FROM t1 AS t1_inner LIMIT 1) 
FROM t1 AS t1_outer GROUP BY t1_outer.b;
ERROR 42000: 'test.t1_outer.a' isn't in GROUP BY
SELECT 1 FROM t1 as t1_outer 
WHERE (SELECT t1_outer.b FROM t1 AS t1_inner GROUP BY t1_inner.b LIMIT 1);
1
1
1
1
1
1
1
SELECT b FROM t1 GROUP BY b HAVING CEILING(b) > 0;
b
1
2
3
SELECT 1 FROM t1 GROUP BY b HAVING b = 2 OR b = 3 OR SUM(a) > 12;
1
1
1
SELECT 1 FROM t1 GROUP BY b HAVING ROW (b,b) = ROW (1,1);
1
1
SELECT 1 FROM t1 GROUP BY b HAVING a = 2;
ERROR 42S22: Unknown column 'a' in 'having clause'
SELECT 1 FROM t1 GROUP BY SUM(b);
ERROR HY000: Invalid use of group function
SELECT b FROM t1 AS t1_outer GROUP BY a HAVING t1_outer.a IN 
(SELECT SUM(t1_inner.b)+t1_outer.b FROM t1 AS t1_inner GROUP BY t1_inner.a
HAVING SUM(t1_inner.b)+t1_outer.b > 5);
ERROR 42000: 'test.t1_outer.b' isn't in GROUP BY
DROP TABLE t1;
SET SQL_MODE = '';
CREATE TABLE t1 (a INT, b INT, KEY(a));
INSERT INTO t1 VALUES (1, 1), (2, 2), (3,3), (4,4);
EXPLAIN SELECT a, SUM(b) FROM t1 GROUP BY a LIMIT 2;
=======
CREATE TABLE t1 (a INT, b INT,
PRIMARY KEY (a),
KEY i2(a,b));
INSERT INTO t1 VALUES (1,1),(2,2),(3,3),(4,4),(5,5),(6,6),(7,7),(8,8);
INSERT INTO t1 SELECT a + 8,b FROM t1;
INSERT INTO t1 SELECT a + 16,b FROM t1;
INSERT INTO t1 SELECT a + 32,b FROM t1;
INSERT INTO t1 SELECT a + 64,b FROM t1;
INSERT INTO t1 SELECT a + 128,b FROM t1;
ANALYZE TABLE t1;
Table	Op	Msg_type	Msg_text
test.t1	analyze	status	OK
EXPLAIN SELECT a FROM t1 WHERE a < 2;
>>>>>>> b9c82eaa
id	select_type	table	type	possible_keys	key	key_len	ref	rows	Extra
1	SIMPLE	t1	range	PRIMARY,i2	PRIMARY	4	NULL	2	Using where; Using index
EXPLAIN SELECT a FROM t1 WHERE a < 2 ORDER BY a;
id	select_type	table	type	possible_keys	key	key_len	ref	rows	Extra
1	SIMPLE	t1	range	PRIMARY,i2	PRIMARY	4	NULL	2	Using where; Using index
EXPLAIN SELECT a FROM t1 WHERE a < 2 GROUP BY a;
id	select_type	table	type	possible_keys	key	key_len	ref	rows	Extra
1	SIMPLE	t1	range	PRIMARY,i2	PRIMARY	4	NULL	2	Using where; Using index
EXPLAIN SELECT a FROM t1 IGNORE INDEX (PRIMARY,i2);
id	select_type	table	type	possible_keys	key	key_len	ref	rows	Extra
1	SIMPLE	t1	ALL	NULL	NULL	NULL	NULL	256	
EXPLAIN SELECT a FROM t1 IGNORE INDEX FOR JOIN (PRIMARY,i2);
id	select_type	table	type	possible_keys	key	key_len	ref	rows	Extra
1	SIMPLE	t1	ALL	NULL	NULL	NULL	NULL	256	
EXPLAIN SELECT a FROM t1 IGNORE INDEX FOR GROUP BY (PRIMARY,i2) GROUP BY a;
id	select_type	table	type	possible_keys	key	key_len	ref	rows	Extra
1	SIMPLE	t1	index	NULL	PRIMARY	4	NULL	256	Using index
EXPLAIN SELECT a FROM t1 IGNORE INDEX FOR ORDER BY (PRIMARY,i2) ORDER BY a;
id	select_type	table	type	possible_keys	key	key_len	ref	rows	Extra
1	SIMPLE	t1	index	NULL	PRIMARY	4	NULL	256	Using index
EXPLAIN SELECT a FROM t1 IGNORE INDEX FOR ORDER BY (PRIMARY)
IGNORE INDEX FOR GROUP BY (i2) GROUP BY a;
id	select_type	table	type	possible_keys	key	key_len	ref	rows	Extra
1	SIMPLE	t1	index	NULL	PRIMARY	4	NULL	256	Using index
EXPLAIN SELECT a FROM t1 IGNORE INDEX (PRIMARY) IGNORE INDEX FOR ORDER BY (i2);
id	select_type	table	type	possible_keys	key	key_len	ref	rows	Extra
1	SIMPLE	t1	index	NULL	i2	9	NULL	256	Using index
EXPLAIN SELECT a FROM t1 FORCE INDEX (i2);
id	select_type	table	type	possible_keys	key	key_len	ref	rows	Extra
1	SIMPLE	t1	index	NULL	i2	9	NULL	256	Using index
EXPLAIN SELECT a FROM t1 USE INDEX ();
id	select_type	table	type	possible_keys	key	key_len	ref	rows	Extra
1	SIMPLE	t1	ALL	NULL	NULL	NULL	NULL	256	
EXPLAIN SELECT a FROM t1 USE INDEX () USE INDEX (i2);
id	select_type	table	type	possible_keys	key	key_len	ref	rows	Extra
1	SIMPLE	t1	ALL	NULL	NULL	NULL	NULL	256	
EXPLAIN SELECT a FROM t1 
FORCE INDEX (PRIMARY) 
IGNORE INDEX FOR GROUP BY (i2)
IGNORE INDEX FOR ORDER BY (i2)
USE INDEX (i2);
ERROR HY000: Incorrect usage of USE INDEX and FORCE INDEX
EXPLAIN SELECT a FROM t1 USE INDEX (i2) USE INDEX ();
id	select_type	table	type	possible_keys	key	key_len	ref	rows	Extra
1	SIMPLE	t1	index	NULL	i2	9	NULL	256	Using index
EXPLAIN SELECT a FROM t1 FORCE INDEX ();
ERROR 42000: You have an error in your SQL syntax; check the manual that corresponds to your MySQL server version for the right syntax to use near ')' at line 1
EXPLAIN SELECT a FROM t1 IGNORE INDEX ();
ERROR 42000: You have an error in your SQL syntax; check the manual that corresponds to your MySQL server version for the right syntax to use near ')' at line 1
EXPLAIN SELECT a FROM t1 USE INDEX FOR JOIN (i2) 
USE INDEX FOR GROUP BY (i2) GROUP BY a;
id	select_type	table	type	possible_keys	key	key_len	ref	rows	Extra
1	SIMPLE	t1	index	NULL	i2	9	NULL	256	Using index
EXPLAIN SELECT a FROM t1 FORCE INDEX FOR JOIN (i2) 
FORCE INDEX FOR GROUP BY (i2) GROUP BY a;
id	select_type	table	type	possible_keys	key	key_len	ref	rows	Extra
1	SIMPLE	t1	range	NULL	i2	4	NULL	257	Using index for group-by
EXPLAIN SELECT a FROM t1 USE INDEX () IGNORE INDEX (i2);
id	select_type	table	type	possible_keys	key	key_len	ref	rows	Extra
1	SIMPLE	t1	ALL	NULL	NULL	NULL	NULL	256	
EXPLAIN SELECT a FROM t1 IGNORE INDEX (i2) USE INDEX ();
id	select_type	table	type	possible_keys	key	key_len	ref	rows	Extra
1	SIMPLE	t1	ALL	NULL	NULL	NULL	NULL	256	
EXPLAIN SELECT a FROM t1 
USE INDEX FOR GROUP BY (i2) 
USE INDEX FOR ORDER BY (i2)
USE INDEX FOR JOIN (i2);
id	select_type	table	type	possible_keys	key	key_len	ref	rows	Extra
1	SIMPLE	t1	index	NULL	i2	9	NULL	256	Using index
EXPLAIN SELECT a FROM t1 
USE INDEX FOR JOIN (i2) 
USE INDEX FOR JOIN (i2) 
USE INDEX FOR JOIN (i2,i2);
id	select_type	table	type	possible_keys	key	key_len	ref	rows	Extra
1	SIMPLE	t1	index	NULL	i2	9	NULL	256	Using index
EXPLAIN SELECT 1 FROM t1 WHERE a IN
(SELECT a FROM t1 USE INDEX (i2) IGNORE INDEX (i2));
id	select_type	table	type	possible_keys	key	key_len	ref	rows	Extra
1	PRIMARY	t1	index	NULL	PRIMARY	4	NULL	256	Using where; Using index
2	DEPENDENT SUBQUERY	t1	ALL	NULL	NULL	NULL	NULL	256	Using where
CREATE TABLE t2 (a INT, b INT, KEY(a));
INSERT INTO t2 VALUES (1, 1), (2, 2), (3,3), (4,4);
EXPLAIN SELECT a, SUM(b) FROM t2 GROUP BY a LIMIT 2;
id	select_type	table	type	possible_keys	key	key_len	ref	rows	Extra
1	SIMPLE	t2	index	NULL	a	5	NULL	4	
EXPLAIN SELECT a, SUM(b) FROM t2 IGNORE INDEX (a) GROUP BY a LIMIT 2;
id	select_type	table	type	possible_keys	key	key_len	ref	rows	Extra
1	SIMPLE	t2	ALL	NULL	NULL	NULL	NULL	4	Using temporary; Using filesort
EXPLAIN SELECT 1 FROM t2 WHERE a IN
(SELECT a FROM t1 USE INDEX (i2) IGNORE INDEX (i2));
id	select_type	table	type	possible_keys	key	key_len	ref	rows	Extra
1	PRIMARY	t2	index	NULL	a	5	NULL	4	Using where; Using index
2	DEPENDENT SUBQUERY	t1	ALL	NULL	NULL	NULL	NULL	256	Using where
DROP TABLE t1, t2;<|MERGE_RESOLUTION|>--- conflicted
+++ resolved
@@ -933,7 +933,6 @@
 18	6
 19	6
 DROP TABLE t1;
-<<<<<<< HEAD
 CREATE TABLE t1 (a INT PRIMARY KEY, b INT);
 INSERT INTO t1 VALUES (1,1),(2,1),(3,2),(4,2),(5,3),(6,3);
 SET SQL_MODE = 'ONLY_FULL_GROUP_BY';
@@ -1036,10 +1035,6 @@
 ERROR 42000: 'test.t1_outer.b' isn't in GROUP BY
 DROP TABLE t1;
 SET SQL_MODE = '';
-CREATE TABLE t1 (a INT, b INT, KEY(a));
-INSERT INTO t1 VALUES (1, 1), (2, 2), (3,3), (4,4);
-EXPLAIN SELECT a, SUM(b) FROM t1 GROUP BY a LIMIT 2;
-=======
 CREATE TABLE t1 (a INT, b INT,
 PRIMARY KEY (a),
 KEY i2(a,b));
@@ -1053,7 +1048,6 @@
 Table	Op	Msg_type	Msg_text
 test.t1	analyze	status	OK
 EXPLAIN SELECT a FROM t1 WHERE a < 2;
->>>>>>> b9c82eaa
 id	select_type	table	type	possible_keys	key	key_len	ref	rows	Extra
 1	SIMPLE	t1	range	PRIMARY,i2	PRIMARY	4	NULL	2	Using where; Using index
 EXPLAIN SELECT a FROM t1 WHERE a < 2 ORDER BY a;
