--- conflicted
+++ resolved
@@ -1091,8 +1091,6 @@
 Warnings:
 Warning	1441	Datetime function: datetime field overflow
 DROP TABLE g1;
-<<<<<<< HEAD
-=======
 #
 # Bug#13013970 MORE CRASHES IN FIELD_BLOB::GET_KEY_IMAGE
 #
@@ -1102,5 +1100,4 @@
 (SELECT 1 FROM g1 WHERE a = geomfromtext('') OR a) ;
 1
 DROP TABLE g1;
->>>>>>> 0fd32914
 End of 5.5 tests