set optimizer_switch='index_condition_pushdown=on,mrr=on,mrr_cost_based=off';
drop table if exists t1, t2, t3;
SET sql_mode = 'NO_ENGINE_SUBSTITUTION';
Warnings:
Warning	3090	Changing sql mode 'NO_AUTO_CREATE_USER' is deprecated. It will be removed in a future release.
CREATE TABLE t1 (
event_date date DEFAULT '0000-00-00' NOT NULL,
type int(11) DEFAULT '0' NOT NULL,
event_id int(11) DEFAULT '0' NOT NULL,
PRIMARY KEY (event_date,type,event_id)
);
INSERT INTO t1 VALUES ('1999-07-10',100100,24), ('1999-07-11',100100,25),
('1999-07-13',100600,0), ('1999-07-13',100600,4), ('1999-07-13',100600,26),
('1999-07-14',100600,10), ('1999-07-15',100600,16), ('1999-07-15',100800,45),
('1999-07-15',101000,47), ('1999-07-16',100800,46), ('1999-07-20',100600,5),
('1999-07-20',100600,27), ('1999-07-21',100600,11), ('1999-07-22',100600,17),
('1999-07-23',100100,39), ('1999-07-24',100100,39), ('1999-07-24',100500,40),
('1999-07-25',100100,39), ('1999-07-27',100600,1), ('1999-07-27',100600,6),
('1999-07-27',100600,28), ('1999-07-28',100600,12), ('1999-07-29',100500,41),
('1999-07-29',100600,18), ('1999-07-30',100500,41), ('1999-07-31',100500,41),
('1999-08-01',100700,34), ('1999-08-03',100600,7), ('1999-08-03',100600,29),
('1999-08-04',100600,13), ('1999-08-05',100500,42), ('1999-08-05',100600,19),
('1999-08-06',100500,42), ('1999-08-07',100500,42), ('1999-08-08',100500,42),
('1999-08-10',100600,2), ('1999-08-10',100600,9), ('1999-08-10',100600,30),
('1999-08-11',100600,14), ('1999-08-12',100600,20), ('1999-08-17',100500,8),
('1999-08-17',100600,31), ('1999-08-18',100600,15), ('1999-08-19',100600,22),
('1999-08-24',100600,3), ('1999-08-24',100600,32), ('1999-08-27',100500,43),
('1999-08-31',100600,33), ('1999-09-17',100100,37), ('1999-09-18',100100,37),
('1999-09-19',100100,37), ('2000-12-18',100700,38);
select event_date,type,event_id from t1 WHERE event_date >= "1999-07-01" AND event_date < "1999-07-15" AND (type=100600 OR type=100100) ORDER BY event_date;
event_date	type	event_id
1999-07-10	100100	24
1999-07-11	100100	25
1999-07-13	100600	0
1999-07-13	100600	4
1999-07-13	100600	26
1999-07-14	100600	10
explain select event_date,type,event_id from t1 WHERE type = 100601 and event_date >= "1999-07-01" AND event_date < "1999-07-15" AND (type=100600 OR type=100100) ORDER BY event_date;
id	select_type	table	partitions	type	possible_keys	key	key_len	ref	rows	filtered	Extra
1	SIMPLE	NULL	NULL	NULL	NULL	NULL	NULL	NULL	NULL	NULL	Impossible WHERE
Warnings:
Note	1003	/* select#1 */ select `test`.`t1`.`event_date` AS `event_date`,`test`.`t1`.`type` AS `type`,`test`.`t1`.`event_id` AS `event_id` from `test`.`t1` where 0 order by `test`.`t1`.`event_date`
select event_date,type,event_id from t1 WHERE event_date >= "1999-07-01" AND event_date <= "1999-07-15" AND (type=100600 OR type=100100) or event_date >= "1999-07-01" AND event_date <= "1999-07-15" AND type=100099;
event_date	type	event_id
1999-07-10	100100	24
1999-07-11	100100	25
1999-07-13	100600	0
1999-07-13	100600	4
1999-07-13	100600	26
1999-07-14	100600	10
1999-07-15	100600	16
drop table t1;
CREATE TABLE t1 (
PAPER_ID smallint(6) DEFAULT '0' NOT NULL,
YEAR smallint(6) DEFAULT '0' NOT NULL,
ISSUE smallint(6) DEFAULT '0' NOT NULL,
CLOSED tinyint(4) DEFAULT '0' NOT NULL,
ISS_DATE date DEFAULT '0000-00-00' NOT NULL,
PRIMARY KEY (PAPER_ID,YEAR,ISSUE)
);
INSERT INTO t1 VALUES (3,1999,34,0,'1999-07-12'), (1,1999,111,0,'1999-03-23'),
(1,1999,222,0,'1999-03-23'), (3,1999,33,0,'1999-07-12'),
(3,1999,32,0,'1999-07-12'), (3,1999,31,0,'1999-07-12'),
(3,1999,30,0,'1999-07-12'), (3,1999,29,0,'1999-07-12'),
(3,1999,28,0,'1999-07-12'), (1,1999,40,1,'1999-05-01'),
(1,1999,41,1,'1999-05-01'), (1,1999,42,1,'1999-05-01'),
(1,1999,46,1,'1999-05-01'), (1,1999,47,1,'1999-05-01'),
(1,1999,48,1,'1999-05-01'), (1,1999,49,1,'1999-05-01'),
(1,1999,50,0,'1999-05-01'), (1,1999,51,0,'1999-05-01'),
(1,1999,200,0,'1999-06-28'), (1,1999,52,0,'1999-06-28'),
(1,1999,53,0,'1999-06-28'), (1,1999,54,0,'1999-06-28'),
(1,1999,55,0,'1999-06-28'), (1,1999,56,0,'1999-07-01'),
(1,1999,57,0,'1999-07-01'), (1,1999,58,0,'1999-07-01'),
(1,1999,59,0,'1999-07-01'), (1,1999,60,0,'1999-07-01'),
(3,1999,35,0,'1999-07-12');
select YEAR,ISSUE from t1 where PAPER_ID=3 and (YEAR>1999 or (YEAR=1999 and ISSUE>28))  order by YEAR,ISSUE;
YEAR	ISSUE
1999	29
1999	30
1999	31
1999	32
1999	33
1999	34
1999	35
check table t1;
Table	Op	Msg_type	Msg_text
test.t1	check	status	OK
repair table t1;
Table	Op	Msg_type	Msg_text
test.t1	repair	status	OK
drop table t1;
CREATE TABLE t1 (
id int(11) NOT NULL auto_increment,
parent_id int(11) DEFAULT '0' NOT NULL,
level tinyint(4) DEFAULT '0' NOT NULL,
PRIMARY KEY (id),
KEY parent_id (parent_id),
KEY level (level)
);
INSERT INTO t1 VALUES (1,0,0), (3,1,1), (4,1,1), (8,2,2), (9,2,2), (17,3,2),
(22,4,2), (24,4,2), (28,5,2), (29,5,2), (30,5,2), (31,6,2), (32,6,2), (33,6,2),
(203,7,2), (202,7,2), (20,3,2), (157,0,0), (193,5,2), (40,7,2), (2,1,1),
(15,2,2), (6,1,1), (34,6,2), (35,6,2), (16,3,2), (7,1,1), (36,7,2), (18,3,2),
(26,5,2), (27,5,2), (183,4,2), (38,7,2), (25,5,2), (37,7,2), (21,4,2),
(19,3,2), (5,1,1), (179,5,2);
SELECT * FROM t1 WHERE level = 1 AND parent_id = 1;
id	parent_id	level
3	1	1
4	1	1
2	1	1
6	1	1
7	1	1
5	1	1
SELECT * FROM t1 WHERE level = 1 AND parent_id = 1 order by id;
id	parent_id	level
2	1	1
3	1	1
4	1	1
5	1	1
6	1	1
7	1	1
drop table t1;
create table t1(
Satellite		varchar(25)	not null,
SensorMode		varchar(25)	not null,
FullImageCornersUpperLeftLongitude	double	not null,
FullImageCornersUpperRightLongitude	double	not null,
FullImageCornersUpperRightLatitude	double	not null,
FullImageCornersLowerRightLatitude	double	not null,
index two (Satellite, SensorMode, FullImageCornersUpperLeftLongitude, FullImageCornersUpperRightLongitude, FullImageCornersUpperRightLatitude, FullImageCornersLowerRightLatitude));
insert into t1 values("OV-3","PAN1",91,-92,40,50);
insert into t1 values("OV-4","PAN1",91,-92,40,50);
select * from t1 where t1.Satellite = "OV-3" and t1.SensorMode = "PAN1" and t1.FullImageCornersUpperLeftLongitude > -90.000000 and t1.FullImageCornersUpperRightLongitude < -82.000000;
Satellite	SensorMode	FullImageCornersUpperLeftLongitude	FullImageCornersUpperRightLongitude	FullImageCornersUpperRightLatitude	FullImageCornersLowerRightLatitude
OV-3	PAN1	91	-92	40	50
drop table t1;
create table t1 ( aString char(100) not null default "", key aString (aString(10)) );
insert t1 (aString) values ( "believe in myself" ), ( "believe" ), ("baaa" ), ( "believe in love");
select * from t1 where aString < "believe in myself" order by aString;
aString
baaa
believe
believe in love
select * from t1 where aString > "believe in love" order by aString;
aString
believe in myself
alter table t1 drop key aString;
select * from t1 where aString < "believe in myself" order by aString;
aString
baaa
believe
believe in love
select * from t1 where aString > "believe in love" order by aString;
aString
believe in myself
drop table t1;
CREATE TABLE t1 (
t1ID int(10) unsigned NOT NULL auto_increment,
art binary(1) NOT NULL default '',
KNR char(5) NOT NULL default '',
RECHNR char(6) NOT NULL default '',
POSNR char(2) NOT NULL default '',
ARTNR char(10) NOT NULL default '',
TEX char(70) NOT NULL default '',
PRIMARY KEY  (t1ID),
KEY IdxArt (art),
KEY IdxKnr (KNR),
KEY IdxArtnr (ARTNR)
) ENGINE=MyISAM;
INSERT INTO t1 (art) VALUES ('j'),('J'),('j'),('J'),('j'),('J'),('j'),('J'),('j'),('J'),
('j'),('J'),('j'),('J'),('j'),('J'),('j'),('J'),('j'),('J'),('j'),('J'),('j'),('J'),('j'),('J'),
('j'),('J'),('j'),('J'),('j'),('J'),('j'),('J'),('j'),('J'),('j'),('J'),('j'),('J'),('j'),('J'),
('j'),('J'),('j'),('J'),('j'),('J'),('j'),('J'),('j'),('J'),('j'),('J'),('j'),('J'),('j'),('J'),
('j'),('J'),('j'),('J'),('j'),('J'),('j'),('J'),('j'),('J'),('j'),('J'),('j'),('J'),('j'),('J'),
('j'),('J'),('j'),('J'),('j'),('J'),('j'),('J'),('j'),('J'),('j'),('J'),('j'),('J'),('j'),('J'),
('j'),('J'),('j'),('J'),('j'),('J'),('j'),('J'),('j'),('J'),('j'),('J'),('j'),('J'),('j'),('J'),
('j'),('J'),('j'),('J'),('j'),('J'),('j'),('J'),('j'),('J'),('j'),('J'),('j'),('J'),('j'),('J'),
('j'),('J'),('j'),('J'),('j'),('J'),('j'),('J'),('j'),('J'),('j'),('J'),('j'),('J'),('j'),('J'),
('j'),('J'),('j'),('J'),('j'),('J'),('j'),('J'),('j'),('J'),('j'),('J'),('j'),('J'),('j'),('J'),
('j'),('J'),('j'),('J'),('j'),('J'),('j'),('J'),('j'),('J'),('j'),('J'),('j'),('J'),('j'),('J'),
('j'),('J'),('j'),('J'),('j'),('J'),('j'),('J'),('j'),('J'),('j'),('J'),('j'),('J'),('j'),('J'),
('j'),('J'),('j'),('J'),('j'),('J'),('j'),('J'),('j'),('J'),('j'),('J'),('j'),('J'),('j'),('J'),
('j'),('J'),('j'),('J'),('j'),('J'),('j'),('J'),('j'),('J'),('j'),('J'),('j'),('J'),('j'),('J'),
('j'),('J'),('j'),('J'),('j'),('J'),('j'),('J'),('j'),('J'),('j'),('J'),('j'),('J'),('j'),('J'),
('j'),('J'),('j'),('J'),('j'),('J'),('j'),('J'),('j'),('J'),('j'),('J'),('j'),('J'),('j'),('J'),
('j'),('J'),('j'),('J'),('j'),('J'),('j'),('J'),('j'),('J'),('j'),('J'),('j'),('J'),('j'),('J'),
('j'),('J'),('j'),('J'),('j'),('J'),('j'),('J'),('j'),('J'),('j'),('J'),('j'),('J'),('j'),('J'),
('j'),('J'),('j'),('J'),('j'),('J'),('j'),('J'),('j'),('J'),('j'),('J'),('j'),('J'),('j'),('J'),
('j'),('J'),('j'),('J'),('j'),('J'),('j'),('J'),('j'),('J'),('j'),('J'),('j'),('J'),('j'),('J'),
('j'),('J'),('j'),('J'),('j'),('J'),('j'),('J'),('j'),('J'),('j'),('J'),('j'),('J'),('j'),('J'),
('j'),('J'),('j'),('J'),('j'),('J'),('j'),('J'),('j'),('J'),('j'),('J'),('j'),('J'),('j'),('J'),
('j'),('J'),('j'),('J'),('j'),('J'),('j'),('J'),('j'),('J'),('j'),('J'),('j'),('J'),('j'),('J'),
('j'),('J'),('j'),('J'),('j'),('J'),('j'),('J'),('j'),('J'),('j'),('J'),('j'),('J'),('j'),('J'),
('j'),('J'),('j'),('J'),('j'),('J'),('j'),('J'),('j'),('J'),('j'),('J'),('j'),('J'),('j'),('J'),
('j'),('J'),('j'),('J'),('j'),('J'),('j'),('J'),('j'),('J'),('j'),('J'),('j'),('J'),('j'),('J'),
('j'),('J'),('j'),('J'),('j'),('J'),('j'),('J'),('j'),('J'),('j'),('J'),('j'),('J'),('j'),('J'),
('j'),('j'),('j'),('j'),('j'),('j'),('j'),('j'),('j'),('j'),('j'),('j'),('j'),('j'),('j'),('j'),
('j'),('j'),('j'),('j'),('j'),('j'),('j'),('j'),('j'),('j'),('j'),('j'),('j'),('j'),('j'),('j'),
('j'),('j'),('j'),('j'),('j'),('j'),('j'),('j'),('j'),('j'),('j'),('j'),('j'),('j'),('j'),('j'),
('j'),('j'),('j'),('j'),('j'),('j'),('j'),('j'),('j'),('j'),('j'),('j'),('j'),('j'),('j'),('j'),
('j'),('j'),('j'),('j'),('j'),('j'),('j'),('j'),('j'),('j'),('j'),('j'),('j'),('j'),('j'),('j'),
('j'),('j'),('j'),('j'),('j'),('j'),('j'),('j'),('j'),('j'),('j'),('j'),('j'),('j'),('j'),('j'),
('j'),('j'),('j'),('j'),('j'),('j'),('j'),('j'),('j'),('j'),('j'),('j'),('j'),('j'),('j'),('j'),
('j'),('j'),('j'),('j'),('j'),('j'),('j'),('j'),('j'),('j'),('j'),('j'),('j'),('j'),('j'),('j'),
('j'),('j'),('j'),('j'),('j'),('j'),('j'),('j'),('j'),('j'),('j'),('j'),('j'),('j'),('j'),('j'),
('j'),('j'),('j'),('j'),('j'),('j'),('j'),('j'),('j'),('j'),('j'),('j'),('j'),('j'),('j'),('j'),
('j'),('j'),('j'),('j'),('j'),('j'),('j'),('j'),('j'),('j'),('j'),('j'),('j'),('j'),('j'),('j');
select count(*) from t1 where upper(art) = 'J';
count(*)
213
select count(*) from t1 where art = 'J' or art = 'j';
count(*)
602
select count(*) from t1 where art = 'j' or art = 'J';
count(*)
602
select count(*) from t1 where art = 'j';
count(*)
389
select count(*) from t1 where art = 'J';
count(*)
213
drop table t1;
create table t1 (x int, y int, index(x), index(y));
insert into t1 (x) values (1),(2),(3),(4),(5),(6),(7),(8),(9);
update t1 set y=x;
analyze table t1;
Table	Op	Msg_type	Msg_text
test.t1	analyze	status	OK
explain select * from t1, t1 t2 where t1.y = 8 and t2.x between 7 and t1.y+0;
id	select_type	table	partitions	type	possible_keys	key	key_len	ref	rows	filtered	Extra
1	SIMPLE	t1	NULL	ref	y	y	5	const	1	100.00	NULL
1	SIMPLE	t2	NULL	range	x	x	5	NULL	2	100.00	Using index condition; Using MRR; Using join buffer (Block Nested Loop)
Warnings:
Note	1003	/* select#1 */ select `test`.`t1`.`x` AS `x`,`test`.`t1`.`y` AS `y`,`test`.`t2`.`x` AS `x`,`test`.`t2`.`y` AS `y` from `test`.`t1` join `test`.`t1` `t2` where ((`test`.`t1`.`y` = 8) and (`test`.`t2`.`x` between 7 and <cache>((8 + 0))))
explain select * from t1, t1 t2 where t1.y = 8 and t2.x >= 7 and t2.x <= t1.y+0;
id	select_type	table	partitions	type	possible_keys	key	key_len	ref	rows	filtered	Extra
1	SIMPLE	t1	NULL	ref	y	y	5	const	1	100.00	NULL
1	SIMPLE	t2	NULL	range	x	x	5	NULL	2	100.00	Using index condition; Using MRR; Using join buffer (Block Nested Loop)
Warnings:
Note	1003	/* select#1 */ select `test`.`t1`.`x` AS `x`,`test`.`t1`.`y` AS `y`,`test`.`t2`.`x` AS `x`,`test`.`t2`.`y` AS `y` from `test`.`t1` join `test`.`t1` `t2` where ((`test`.`t1`.`y` = 8) and (`test`.`t2`.`x` >= 7) and (`test`.`t2`.`x` <= <cache>((8 + 0))))
explain select * from t1, t1 t2 where t1.y = 2 and t2.x between t1.y-1 and t1.y+1;
id	select_type	table	partitions	type	possible_keys	key	key_len	ref	rows	filtered	Extra
1	SIMPLE	t1	NULL	ref	y	y	5	const	1	100.00	NULL
1	SIMPLE	t2	NULL	range	x	x	5	NULL	3	100.00	Using index condition; Using MRR; Using join buffer (Block Nested Loop)
Warnings:
Note	1003	/* select#1 */ select `test`.`t1`.`x` AS `x`,`test`.`t1`.`y` AS `y`,`test`.`t2`.`x` AS `x`,`test`.`t2`.`y` AS `y` from `test`.`t1` join `test`.`t1` `t2` where ((`test`.`t1`.`y` = 2) and (`test`.`t2`.`x` between <cache>((2 - 1)) and <cache>((2 + 1))))
explain select * from t1, t1 t2 where t1.y = 2 and t2.x >= t1.y-1 and t2.x <= t1.y+1;
id	select_type	table	partitions	type	possible_keys	key	key_len	ref	rows	filtered	Extra
1	SIMPLE	t1	NULL	ref	y	y	5	const	1	100.00	NULL
1	SIMPLE	t2	NULL	range	x	x	5	NULL	3	100.00	Using index condition; Using MRR; Using join buffer (Block Nested Loop)
Warnings:
Note	1003	/* select#1 */ select `test`.`t1`.`x` AS `x`,`test`.`t1`.`y` AS `y`,`test`.`t2`.`x` AS `x`,`test`.`t2`.`y` AS `y` from `test`.`t1` join `test`.`t1` `t2` where ((`test`.`t1`.`y` = 2) and (`test`.`t2`.`x` >= <cache>((2 - 1))) and (`test`.`t2`.`x` <= <cache>((2 + 1))))
explain select * from t1, t1 t2 where t1.y = 2 and t2.x between 0 and t1.y;
id	select_type	table	partitions	type	possible_keys	key	key_len	ref	rows	filtered	Extra
1	SIMPLE	t1	NULL	ref	y	y	5	const	1	100.00	NULL
1	SIMPLE	t2	NULL	range	x	x	5	NULL	2	100.00	Using index condition; Using MRR; Using join buffer (Block Nested Loop)
Warnings:
Note	1003	/* select#1 */ select `test`.`t1`.`x` AS `x`,`test`.`t1`.`y` AS `y`,`test`.`t2`.`x` AS `x`,`test`.`t2`.`y` AS `y` from `test`.`t1` join `test`.`t1` `t2` where ((`test`.`t1`.`y` = 2) and (`test`.`t2`.`x` between 0 and 2))
explain select * from t1, t1 t2 where t1.y = 2 and t2.x >= 0 and t2.x <= t1.y;
id	select_type	table	partitions	type	possible_keys	key	key_len	ref	rows	filtered	Extra
1	SIMPLE	t1	NULL	ref	y	y	5	const	1	100.00	NULL
1	SIMPLE	t2	NULL	range	x	x	5	NULL	2	100.00	Using index condition; Using MRR; Using join buffer (Block Nested Loop)
Warnings:
Note	1003	/* select#1 */ select `test`.`t1`.`x` AS `x`,`test`.`t1`.`y` AS `y`,`test`.`t2`.`x` AS `x`,`test`.`t2`.`y` AS `y` from `test`.`t1` join `test`.`t1` `t2` where ((`test`.`t1`.`y` = 2) and (`test`.`t2`.`x` >= 0) and (`test`.`t2`.`x` <= 2))
explain select count(*) from t1 where x in (1);
id	select_type	table	partitions	type	possible_keys	key	key_len	ref	rows	filtered	Extra
1	SIMPLE	t1	NULL	ref	x	x	5	const	1	100.00	Using index
Warnings:
Note	1003	/* select#1 */ select count(0) AS `count(*)` from `test`.`t1` where (`test`.`t1`.`x` = 1)
explain select count(*) from t1 where x in (1,2);
id	select_type	table	partitions	type	possible_keys	key	key_len	ref	rows	filtered	Extra
1	SIMPLE	t1	NULL	range	x	x	5	NULL	2	100.00	Using where; Using index
Warnings:
Note	1003	/* select#1 */ select count(0) AS `count(*)` from `test`.`t1` where (`test`.`t1`.`x` in (1,2))
drop table t1;
CREATE TABLE t1 (key1 int(11) NOT NULL default '0', KEY i1 (key1));
INSERT INTO t1 VALUES (0),(0),(0),(0),(0),(1),(1);
CREATE TABLE t2 (keya int(11) NOT NULL default '0', KEY j1 (keya));
INSERT INTO t2 VALUES (0),(0),(1),(1),(2),(2);
explain select * from t1, t2 where (t1.key1 <t2.keya + 1) and t2.keya=3;
id	select_type	table	partitions	type	possible_keys	key	key_len	ref	rows	filtered	Extra
1	SIMPLE	t2	NULL	ref	j1	j1	4	const	1	100.00	Using index
1	SIMPLE	t1	NULL	index	i1	i1	4	NULL	7	100.00	Using where; Using index; Using join buffer (Block Nested Loop)
Warnings:
Note	1003	/* select#1 */ select `test`.`t1`.`key1` AS `key1`,`test`.`t2`.`keya` AS `keya` from `test`.`t1` join `test`.`t2` where ((`test`.`t2`.`keya` = 3) and (`test`.`t1`.`key1` < <cache>((3 + 1))))
explain select * from t1 force index(i1), t2 force index(j1) where 
(t1.key1 <t2.keya + 1) and t2.keya=3;
id	select_type	table	partitions	type	possible_keys	key	key_len	ref	rows	filtered	Extra
1	SIMPLE	t2	NULL	ref	j1	j1	4	const	1	100.00	Using index
1	SIMPLE	t1	NULL	index	i1	i1	4	NULL	7	100.00	Using where; Using index; Using join buffer (Block Nested Loop)
Warnings:
Note	1003	/* select#1 */ select `test`.`t1`.`key1` AS `key1`,`test`.`t2`.`keya` AS `keya` from `test`.`t1` FORCE INDEX (`i1`) join `test`.`t2` FORCE INDEX (`j1`) where ((`test`.`t2`.`keya` = 3) and (`test`.`t1`.`key1` < <cache>((3 + 1))))
DROP TABLE t1,t2;
CREATE TABLE t1 (
a int(11) default NULL,
b int(11) default NULL,
KEY a (a),
KEY b (b)
) ENGINE=MyISAM;
INSERT INTO t1 VALUES
(1,1),(2,1),(3,1),(4,1),(5,1),(6,1),(7,1),(8,1),(9,1),(10,2),(10,2),
(13,2),(14,2),(15,2),(16,2),(17,3),(17,3),(16,3),(17,3),(19,3),(20,3),
(21,4),(22,5),(23,5),(24,5),(25,5),(26,5),(30,5),(31,5),(32,5),(33,5),
(33,5),(33,5),(33,5),(33,5),(34,5),(35,5);
EXPLAIN SELECT * FROM t1 WHERE a IN(1,2) AND b=5;
id	select_type	table	partitions	type	possible_keys	key	key_len	ref	rows	filtered	Extra
1	SIMPLE	t1	NULL	range	a,b	a	5	NULL	2	40.54	Using index condition; Using where; Using MRR
Warnings:
Note	1003	/* select#1 */ select `test`.`t1`.`a` AS `a`,`test`.`t1`.`b` AS `b` from `test`.`t1` where ((`test`.`t1`.`b` = 5) and (`test`.`t1`.`a` in (1,2)))
SELECT * FROM t1 WHERE a IN(1,2) AND b=5;
a	b
DROP TABLE t1;
CREATE TABLE t1 (a int, b int, c int, INDEX (c,a,b));
INSERT INTO t1 VALUES (1,0,0),(1,0,0),(1,0,0);
INSERT INTO t1 VALUES (0,1,0),(0,1,0),(0,1,0);
SELECT COUNT(*) FROM t1 WHERE (c=0 and a=1) or (c=0 and b=1);
COUNT(*)
6
SELECT COUNT(*) FROM t1 WHERE (c=0 and b=1) or (c=0 and a=1);
COUNT(*)
6
DROP TABLE t1;
CREATE TABLE t1 ( a int not null, b int not null, INDEX ab(a,b) );
INSERT INTO t1 VALUES (47,1), (70,1), (15,1), (15, 4);
SELECT * FROM t1
WHERE
(
( b =1 AND a BETWEEN 14 AND 21 ) OR
( b =2 AND a BETWEEN 16 AND 18 ) OR
( b =3 AND a BETWEEN 15 AND 19 ) OR
(a BETWEEN 19 AND 47)
);
a	b
15	1
47	1
DROP TABLE t1;
CREATE TABLE t1 (
id int( 11 ) unsigned NOT NULL AUTO_INCREMENT ,
line int( 5 ) unsigned NOT NULL default '0',
columnid int( 3 ) unsigned NOT NULL default '0',
owner int( 3 ) unsigned NOT NULL default '0',
ordinal int( 3 ) unsigned NOT NULL default '0',
showid smallint( 6 ) unsigned NOT NULL default '1',
tableid int( 1 ) unsigned NOT NULL default '1',
content int( 5 ) unsigned NOT NULL default '188',
PRIMARY KEY ( owner, id ) ,
KEY menu( owner, showid, columnid ) ,
KEY `COLUMN` ( owner, columnid, line ) ,
KEY `LINES` ( owner, tableid, content, id ) ,
KEY recount( owner, line ) 
) ENGINE = MYISAM;
INSERT into t1 (owner,id,columnid,line) values (11,15,15,1),(11,13,13,5);
SELECT id, columnid, tableid, content, showid, line, ordinal FROM t1 WHERE owner=11 AND ((columnid IN ( 15, 13, 14 ) AND line IN ( 1, 2, 5, 6, 7, 8, 9, 10, 11, 12, 13, 14, 15, 16, 17, 18, 31 )) OR (columnid IN ( 13, 14 ) AND line IN ( 15 ))) LIMIT 0 , 30;
id	columnid	tableid	content	showid	line	ordinal
13	13	1	188	1	5	0
15	15	1	188	1	1	0
drop table t1;
create  table t1 (id int(10) primary key);
insert into t1 values (1),(2),(3),(4),(5),(6),(7),(8),(9);
select id from t1 where id in (2,5,9) ;
id
2
5
9
select id from t1 where id=2 or id=5 or id=9 ;
id
2
5
9
drop table t1;
create table t1 ( id1 int not null, id2 int not null, idnull int null, c char(20), primary key (id1,id2));
insert into t1 values (0,1,NULL,"aaa"), (1,1,NULL,"aaa"), (2,1,NULL,"aaa"),
(3,1,NULL,"aaa"), (4,1,NULL,"aaa"), (5,1,NULL,"aaa"),
(6,1,NULL,"aaa"), (7,1,NULL,"aaa"), (8,1,NULL,"aaa"),
(9,1,NULL,"aaa"), (10,1,NULL,"aaa"), (11,1,NULL,"aaa"),
(12,1,NULL,"aaa"), (13,1,NULL,"aaa"), (14,1,NULL,"aaa"),
(15,1,NULL,"aaa"), (16,1,NULL,"aaa"), (17,1,NULL,"aaa"),
(18,1,NULL,"aaa"), (19,1,NULL,"aaa"), (20,1,NULL,"aaa");
select a.id1, b.idnull from t1 as a, t1 as b where a.id2=1 and a.id1=1 and b.id1=a.idnull order by b.id2 desc limit 1;
id1	idnull
drop table t1;
create table t1 (
id int not null auto_increment,
name char(1) not null,
uid int not null,
primary key (id),
index uid_index (uid));
create table t2 (
id int not null auto_increment,
name char(1) not null,
uid int not null,
primary key (id),
index uid_index (uid));
insert into t1(id, uid, name) values(1, 0, ' ');
insert into t1(uid, name) values(0, ' ');
insert into t2(uid, name) select uid, name from t1;
insert into t1(uid, name) select uid, name from t2;
insert into t2(uid, name) select uid, name from t1;
insert into t1(uid, name) select uid, name from t2;
insert into t2(uid, name) select uid, name from t1;
insert into t1(uid, name) select uid, name from t2;
insert into t2(uid, name) select uid, name from t1;
insert into t1(uid, name) select uid, name from t2;
insert into t2(uid, name) select uid, name from t1;
insert into t1(uid, name) select uid, name from t2;
insert into t2(uid, name) select uid, name from t1;
insert into t2(uid, name) select uid, name from t1;
insert into t2(uid, name) select uid, name from t1;
insert into t2(uid, name) select uid, name from t1;
insert into t1(uid, name) select uid, name from t2;
delete from t2;
insert into t2(uid, name) values 
(1, CHAR(64+1)),
(2, CHAR(64+2)),
(3, CHAR(64+3)),
(4, CHAR(64+4)),
(5, CHAR(64+5)),
(6, CHAR(64+6)),
(7, CHAR(64+7)),
(8, CHAR(64+8)),
(9, CHAR(64+9)),
(10, CHAR(64+10)),
(11, CHAR(64+11)),
(12, CHAR(64+12)),
(13, CHAR(64+13)),
(14, CHAR(64+14)),
(15, CHAR(64+15)),
(16, CHAR(64+16)),
(17, CHAR(64+17)),
(18, CHAR(64+18)),
(19, CHAR(64+19)),
(20, CHAR(64+20)),
(21, CHAR(64+21)),
(22, CHAR(64+22)),
(23, CHAR(64+23)),
(24, CHAR(64+24)),
(25, CHAR(64+25)),
(26, CHAR(64+26));
insert into t1(uid, name) select uid, name from t2 order by uid;
delete from t2;
insert into t2(id, uid, name) select id, uid, name from t1;
select count(*) from t1;
count(*)
1026
select count(*) from t2;
count(*)
1026
analyze table t1,t2;
Table	Op	Msg_type	Msg_text
test.t1	analyze	status	OK
test.t2	analyze	status	Table is already up to date
explain select * from t1, t2  where t1.uid=t2.uid AND t1.uid > 0;
id	select_type	table	partitions	type	possible_keys	key	key_len	ref	rows	filtered	Extra
1	SIMPLE	t1	NULL	range	uid_index	uid_index	4	NULL	112	100.00	Using index condition; Using MRR
1	SIMPLE	t2	NULL	ref	uid_index	uid_index	4	test.t1.uid	38	100.00	NULL
Warnings:
Note	1003	/* select#1 */ select `test`.`t1`.`id` AS `id`,`test`.`t1`.`name` AS `name`,`test`.`t1`.`uid` AS `uid`,`test`.`t2`.`id` AS `id`,`test`.`t2`.`name` AS `name`,`test`.`t2`.`uid` AS `uid` from `test`.`t1` join `test`.`t2` where ((`test`.`t2`.`uid` = `test`.`t1`.`uid`) and (`test`.`t1`.`uid` > 0))
explain select * from t1, t2  where t1.uid=t2.uid AND t2.uid > 0;
id	select_type	table	partitions	type	possible_keys	key	key_len	ref	rows	filtered	Extra
1	SIMPLE	t1	NULL	range	uid_index	uid_index	4	NULL	112	100.00	Using index condition; Using MRR
1	SIMPLE	t2	NULL	ref	uid_index	uid_index	4	test.t1.uid	38	100.00	NULL
Warnings:
Note	1003	/* select#1 */ select `test`.`t1`.`id` AS `id`,`test`.`t1`.`name` AS `name`,`test`.`t1`.`uid` AS `uid`,`test`.`t2`.`id` AS `id`,`test`.`t2`.`name` AS `name`,`test`.`t2`.`uid` AS `uid` from `test`.`t1` join `test`.`t2` where ((`test`.`t2`.`uid` = `test`.`t1`.`uid`) and (`test`.`t1`.`uid` > 0))
explain select * from t1, t2  where t1.uid=t2.uid AND t1.uid != 0;
id	select_type	table	partitions	type	possible_keys	key	key_len	ref	rows	filtered	Extra
1	SIMPLE	t1	NULL	range	uid_index	uid_index	4	NULL	113	100.00	Using index condition; Using MRR
1	SIMPLE	t2	NULL	ref	uid_index	uid_index	4	test.t1.uid	38	100.00	NULL
Warnings:
Note	1003	/* select#1 */ select `test`.`t1`.`id` AS `id`,`test`.`t1`.`name` AS `name`,`test`.`t1`.`uid` AS `uid`,`test`.`t2`.`id` AS `id`,`test`.`t2`.`name` AS `name`,`test`.`t2`.`uid` AS `uid` from `test`.`t1` join `test`.`t2` where ((`test`.`t2`.`uid` = `test`.`t1`.`uid`) and (`test`.`t1`.`uid` <> 0))
explain select * from t1, t2  where t1.uid=t2.uid AND t2.uid != 0;
id	select_type	table	partitions	type	possible_keys	key	key_len	ref	rows	filtered	Extra
1	SIMPLE	t1	NULL	range	uid_index	uid_index	4	NULL	113	100.00	Using index condition; Using MRR
1	SIMPLE	t2	NULL	ref	uid_index	uid_index	4	test.t1.uid	38	100.00	NULL
Warnings:
Note	1003	/* select#1 */ select `test`.`t1`.`id` AS `id`,`test`.`t1`.`name` AS `name`,`test`.`t1`.`uid` AS `uid`,`test`.`t2`.`id` AS `id`,`test`.`t2`.`name` AS `name`,`test`.`t2`.`uid` AS `uid` from `test`.`t1` join `test`.`t2` where ((`test`.`t2`.`uid` = `test`.`t1`.`uid`) and (`test`.`t1`.`uid` <> 0))
select * from t1, t2  where t1.uid=t2.uid AND t1.uid > 0;
id	name	uid	id	name	uid
1001	A	1	1001	A	1
1002	B	2	1002	B	2
1003	C	3	1003	C	3
1004	D	4	1004	D	4
1005	E	5	1005	E	5
1006	F	6	1006	F	6
1007	G	7	1007	G	7
1008	H	8	1008	H	8
1009	I	9	1009	I	9
1010	J	10	1010	J	10
1011	K	11	1011	K	11
1012	L	12	1012	L	12
1013	M	13	1013	M	13
1014	N	14	1014	N	14
1015	O	15	1015	O	15
1016	P	16	1016	P	16
1017	Q	17	1017	Q	17
1018	R	18	1018	R	18
1019	S	19	1019	S	19
1020	T	20	1020	T	20
1021	U	21	1021	U	21
1022	V	22	1022	V	22
1023	W	23	1023	W	23
1024	X	24	1024	X	24
1025	Y	25	1025	Y	25
1026	Z	26	1026	Z	26
select * from t1, t2  where t1.uid=t2.uid AND t1.uid != 0;
id	name	uid	id	name	uid
1001	A	1	1001	A	1
1002	B	2	1002	B	2
1003	C	3	1003	C	3
1004	D	4	1004	D	4
1005	E	5	1005	E	5
1006	F	6	1006	F	6
1007	G	7	1007	G	7
1008	H	8	1008	H	8
1009	I	9	1009	I	9
1010	J	10	1010	J	10
1011	K	11	1011	K	11
1012	L	12	1012	L	12
1013	M	13	1013	M	13
1014	N	14	1014	N	14
1015	O	15	1015	O	15
1016	P	16	1016	P	16
1017	Q	17	1017	Q	17
1018	R	18	1018	R	18
1019	S	19	1019	S	19
1020	T	20	1020	T	20
1021	U	21	1021	U	21
1022	V	22	1022	V	22
1023	W	23	1023	W	23
1024	X	24	1024	X	24
1025	Y	25	1025	Y	25
1026	Z	26	1026	Z	26
drop table t1,t2;
create table t1 (x bigint unsigned not null);
insert into t1(x) values (0xfffffffffffffff0);
insert into t1(x) values (0xfffffffffffffff1);
select * from t1;
x
18446744073709551600
18446744073709551601
select count(*) from t1 where x>0;
count(*)
2
select count(*) from t1 where x=0;
count(*)
0
select count(*) from t1 where x<0;
count(*)
0
select count(*) from t1 where x < -16;
count(*)
0
select count(*) from t1 where x = -16;
count(*)
0
select count(*) from t1 where x > -16;
count(*)
2
select count(*) from t1 where x = 18446744073709551601;
count(*)
1
create table t2 (x bigint not null);
insert into t2(x) values (-16);
insert into t2(x) values (-15);
select * from t2;
x
-16
-15
select count(*) from t2 where x>0;
count(*)
0
select count(*) from t2 where x=0;
count(*)
0
select count(*) from t2 where x<0;
count(*)
2
select count(*) from t2 where x < -16;
count(*)
0
select count(*) from t2 where x = -16;
count(*)
1
select count(*) from t2 where x > -16;
count(*)
1
select count(*) from t2 where x = 18446744073709551601;
count(*)
0
drop table t1,t2;
create table t1 (x bigint unsigned not null primary key) engine=innodb;
insert into t1(x) values (0xfffffffffffffff0);
insert into t1(x) values (0xfffffffffffffff1);
select * from t1;
x
18446744073709551600
18446744073709551601
select count(*) from t1 where x>0;
count(*)
2
select count(*) from t1 where x=0;
count(*)
0
select count(*) from t1 where x<0;
count(*)
0
select count(*) from t1 where x < -16;
count(*)
0
select count(*) from t1 where x = -16;
count(*)
0
select count(*) from t1 where x > -16;
count(*)
2
select count(*) from t1 where x = 18446744073709551601;
count(*)
1
drop table t1;
create table t1 (a bigint unsigned);
create index t1i on t1(a);
insert into t1 select 18446744073709551615;
insert into t1 select 18446744073709551614;
explain select * from t1 where a <> -1;
id	select_type	table	partitions	type	possible_keys	key	key_len	ref	rows	filtered	Extra
1	SIMPLE	t1	NULL	index	t1i	t1i	9	NULL	2	50.00	Using where; Using index
Warnings:
Note	1003	/* select#1 */ select `test`.`t1`.`a` AS `a` from `test`.`t1` where (`test`.`t1`.`a` <> <cache>(-(1)))
select * from t1 where a <> -1;
a
18446744073709551614
18446744073709551615
explain select * from t1 where a > -1 or a < -1;
id	select_type	table	partitions	type	possible_keys	key	key_len	ref	rows	filtered	Extra
1	SIMPLE	t1	NULL	index	t1i	t1i	9	NULL	2	75.00	Using where; Using index
Warnings:
Note	1003	/* select#1 */ select `test`.`t1`.`a` AS `a` from `test`.`t1` where ((`test`.`t1`.`a` > <cache>(-(1))) or (`test`.`t1`.`a` < <cache>(-(1))))
select * from t1 where a > -1 or a < -1;
a
18446744073709551614
18446744073709551615
explain select * from t1 where a > -1;
id	select_type	table	partitions	type	possible_keys	key	key_len	ref	rows	filtered	Extra
1	SIMPLE	t1	NULL	index	t1i	t1i	9	NULL	2	50.00	Using where; Using index
Warnings:
Note	1003	/* select#1 */ select `test`.`t1`.`a` AS `a` from `test`.`t1` where (`test`.`t1`.`a` > <cache>(-(1)))
select * from t1 where a > -1;
a
18446744073709551614
18446744073709551615
explain select * from t1 where a < -1;
id	select_type	table	partitions	type	possible_keys	key	key_len	ref	rows	filtered	Extra
1	SIMPLE	NULL	NULL	NULL	NULL	NULL	NULL	NULL	NULL	NULL	no matching row in const table
Warnings:
Note	1003	/* select#1 */ select `test`.`t1`.`a` AS `a` from `test`.`t1` where (`test`.`t1`.`a` < -(1))
select * from t1 where a < -1;
a
drop table t1;
set names latin1;
create table t1 (a char(10), b text, key (a)) character set latin1;
INSERT INTO t1 (a) VALUES
('111'),('222'),('222'),('222'),('222'),('444'),('aaa'),('AAA'),('bbb');
explain select * from t1 where a='aaa';
id	select_type	table	partitions	type	possible_keys	key	key_len	ref	rows	filtered	Extra
1	SIMPLE	t1	NULL	ref	a	a	11	const	2	100.00	NULL
Warnings:
Note	1003	/* select#1 */ select `test`.`t1`.`a` AS `a`,`test`.`t1`.`b` AS `b` from `test`.`t1` where (`test`.`t1`.`a` = 'aaa')
explain select * from t1 where a=binary 'aaa';
id	select_type	table	partitions	type	possible_keys	key	key_len	ref	rows	filtered	Extra
1	SIMPLE	t1	NULL	range	a	a	11	NULL	2	100.00	Using index condition; Using MRR
Warnings:
Warning	1739	Cannot use ref access on index 'a' due to type or collation conversion on field 'a'
Note	1003	/* select#1 */ select `test`.`t1`.`a` AS `a`,`test`.`t1`.`b` AS `b` from `test`.`t1` where (`test`.`t1`.`a` = <cache>(cast('aaa' as char charset binary)))
explain select * from t1 where a='aaa' collate latin1_bin;
id	select_type	table	partitions	type	possible_keys	key	key_len	ref	rows	filtered	Extra
1	SIMPLE	t1	NULL	range	a	a	11	NULL	2	100.00	Using index condition; Using MRR
Warnings:
Warning	1739	Cannot use ref access on index 'a' due to type or collation conversion on field 'a'
Note	1003	/* select#1 */ select `test`.`t1`.`a` AS `a`,`test`.`t1`.`b` AS `b` from `test`.`t1` where (`test`.`t1`.`a` = <cache>(('aaa' collate latin1_bin)))
explain select * from t1 where a='aaa' collate latin1_german1_ci;
id	select_type	table	partitions	type	possible_keys	key	key_len	ref	rows	filtered	Extra
1	SIMPLE	t1	NULL	ALL	a	NULL	NULL	NULL	9	11.11	Using where
Warnings:
Warning	1739	Cannot use ref access on index 'a' due to type or collation conversion on field 'a'
Warning	1739	Cannot use range access on index 'a' due to type or collation conversion on field 'a'
Note	1003	/* select#1 */ select `test`.`t1`.`a` AS `a`,`test`.`t1`.`b` AS `b` from `test`.`t1` where (`test`.`t1`.`a` = <cache>(('aaa' collate latin1_german1_ci)))
drop table t1;
CREATE TABLE t1 (
`CLIENT` char(3) character set latin1 collate latin1_bin NOT NULL default '000',
`ARG1` char(3) character set latin1 collate latin1_bin NOT NULL default '',
`ARG2` char(3) character set latin1 collate latin1_bin NOT NULL default '',
`FUNCTION` varchar(10) character set latin1 collate latin1_bin NOT NULL default '',
`FUNCTINT` int(11) NOT NULL default '0',
KEY `VERI_CLNT~2` (`ARG1`)
) ENGINE=InnoDB DEFAULT CHARSET=latin1;
INSERT INTO t1 VALUES ('000',' 0',' 0','Text 001',0), ('000',' 0',' 1','Text 002',0),
('000',' 1',' 2','Text 003',0), ('000',' 2',' 3','Text 004',0),
('001',' 3',' 0','Text 017',0);
SELECT count(*) FROM t1 WHERE CLIENT='000' AND (ARG1 != ' 1' OR ARG1 != ' 2');
count(*)
4
SELECT count(*) FROM t1 WHERE CLIENT='000' AND (ARG1 != ' 2' OR ARG1 != ' 1');
count(*)
4
drop table t1;
create table t1 (a int);
insert into t1 values (0),(1),(2),(3),(4),(5),(6),(7),(8),(9);
CREATE TABLE t2 (
pk1 int(11) NOT NULL,
pk2 int(11) NOT NULL,
pk3 int(11) NOT NULL,
pk4 int(11) NOT NULL,
filler char(82),
PRIMARY KEY (pk1,pk2,pk3,pk4)
) DEFAULT CHARSET=latin1;
insert into t2 select 1, A.a+10*B.a, 432, 44, 'fillerZ' from t1 A, t1 B;
INSERT INTO t2 VALUES (2621, 2635, 0, 0,'filler'), (2621, 2635, 1, 0,'filler'),
(2621, 2635, 10, 0,'filler'), (2621, 2635, 11, 0,'filler'),
(2621, 2635, 14, 0,'filler'), (2621, 2635, 1000015, 0,'filler');
SELECT * FROM t2
WHERE ((((pk4 =0) AND (pk1 =2621) AND (pk2 =2635)))
OR ((pk4 =1) AND (((pk1 IN ( 7, 2, 1 ))) OR (pk1 =522)) AND ((pk2 IN ( 0, 2635))))
) AND (pk3 >=1000000);
pk1	pk2	pk3	pk4	filler
2621	2635	1000015	0	filler
drop table t1, t2;
create table t1(a char(2), key(a(1))) charset utf8mb4;
insert into t1 values ('x'), ('xx');
explain select a from t1 where a > 'x';
id	select_type	table	partitions	type	possible_keys	key	key_len	ref	rows	filtered	Extra
1	SIMPLE	t1	NULL	range	a	a	5	NULL	2	100.00	Using where
Warnings:
Note	1003	/* select#1 */ select `test`.`t1`.`a` AS `a` from `test`.`t1` where (`test`.`t1`.`a` > 'x')
select a from t1 where a > 'x';
a
xx
drop table t1;
CREATE TABLE t1 (
OXID varchar(32) COLLATE latin1_german2_ci NOT NULL DEFAULT '',
OXPARENTID varchar(32) COLLATE latin1_german2_ci NOT NULL DEFAULT 'oxrootid',
OXLEFT int NOT NULL DEFAULT '0',
OXRIGHT int NOT NULL DEFAULT '0',
OXROOTID varchar(32) COLLATE latin1_german2_ci NOT NULL DEFAULT '',
PRIMARY KEY  (OXID),
KEY OXNID (OXID),
KEY OXLEFT (OXLEFT),
KEY OXRIGHT (OXRIGHT),
KEY OXROOTID (OXROOTID)
) ENGINE=MyISAM DEFAULT CHARSET=latin1 COLLATE=latin1_german2_ci;
INSERT INTO t1 VALUES
('d8c4177d09f8b11f5.52725521','oxrootid',1,40,'d8c4177d09f8b11f5.52725521'),
('d8c4177d151affab2.81582770','d8c4177d09f8b11f5.52725521',2,3,
'd8c4177d09f8b11f5.52725521'),
('d8c4177d206a333d2.74422679','d8c4177d09f8b11f5.52725521',4,5,
'd8c4177d09f8b11f5.52725521'),
('d8c4177d225791924.30714720','d8c4177d09f8b11f5.52725521',6,7,
'd8c4177d09f8b11f5.52725521'),
('d8c4177d2380fc201.39666693','d8c4177d09f8b11f5.52725521',8,9,
'd8c4177d09f8b11f5.52725521'),
('d8c4177d24ccef970.14957924','d8c4177d09f8b11f5.52725521',10,11,
'd8c4177d09f8b11f5.52725521');
EXPLAIN
SELECT s.oxid FROM t1 v, t1 s 
WHERE s.oxrootid = 'd8c4177d09f8b11f5.52725521' AND
v.oxrootid ='d8c4177d09f8b11f5.52725521' AND
s.oxleft > v.oxleft AND s.oxleft < v.oxright;
id	select_type	table	partitions	type	possible_keys	key	key_len	ref	rows	filtered	Extra
1	SIMPLE	v	NULL	ref	OXLEFT,OXRIGHT,OXROOTID	OXROOTID	34	const	5	100.00	NULL
1	SIMPLE	s	NULL	ref	OXLEFT,OXROOTID	OXROOTID	34	const	5	16.67	Using where
Warnings:
Note	1003	/* select#1 */ select `test`.`s`.`OXID` AS `oxid` from `test`.`t1` `v` join `test`.`t1` `s` where ((`test`.`s`.`OXROOTID` = 'd8c4177d09f8b11f5.52725521') and (`test`.`v`.`OXROOTID` = 'd8c4177d09f8b11f5.52725521') and (`test`.`s`.`OXLEFT` > `test`.`v`.`OXLEFT`) and (`test`.`s`.`OXLEFT` < `test`.`v`.`OXRIGHT`))
SELECT s.oxid FROM t1 v, t1 s 
WHERE s.oxrootid = 'd8c4177d09f8b11f5.52725521' AND
v.oxrootid ='d8c4177d09f8b11f5.52725521' AND
s.oxleft > v.oxleft AND s.oxleft < v.oxright;
oxid
d8c4177d151affab2.81582770
d8c4177d206a333d2.74422679
d8c4177d225791924.30714720
d8c4177d2380fc201.39666693
d8c4177d24ccef970.14957924
DROP TABLE t1;
create table t1 (
c1  char(10), c2  char(10), c3  char(10), c4  char(10),
c5  char(10), c6  char(10), c7  char(10), c8  char(10),
c9  char(10), c10 char(10), c11 char(10), c12 char(10),
c13 char(10), c14 char(10), c15 char(10), c16 char(10),
index(c1, c2, c3, c4, c5, c6, c7, c8, c9, c10, c11, c12,c13,c14,c15,c16)
);
insert into t1 (c1) values ('1'),('1'),('1'),('1');
select * from t1 where
c1 in ("abcdefgh", "123456789", "qwertyuio", "asddfgh", 
"abcdefg1", "123456781", "qwertyui1", "asddfg1", 
"abcdefg2", "123456782", "qwertyui2", "asddfg2", 
"abcdefg3", "123456783", "qwertyui3", "asddfg3", 
"abcdefg4", "123456784", "qwertyui4", "asddfg4",
"abcdefg5", "123456785", "qwertyui5", "asddfg5",
"abcdefg6", "123456786", "qwertyui6", "asddfg6",
"abcdefg7", "123456787", "qwertyui7", "asddfg7",
"abcdefg8", "123456788", "qwertyui8", "asddfg8",
"abcdefg9", "123456789", "qwertyui9", "asddfg9",
"abcdefgA", "12345678A", "qwertyuiA", "asddfgA",
"abcdefgB", "12345678B", "qwertyuiB", "asddfgB",
"abcdefgC", "12345678C", "qwertyuiC", "asddfgC")
and c2 in ("abcdefgh", "123456789", "qwertyuio", "asddfgh", 
"abcdefg1", "123456781", "qwertyui1", "asddfg1", 
"abcdefg2", "123456782", "qwertyui2", "asddfg2", 
"abcdefg3", "123456783", "qwertyui3", "asddfg3", 
"abcdefg4", "123456784", "qwertyui4", "asddfg4", 
"abcdefg5", "123456785", "qwertyui5", "asddfg5",
"abcdefg6", "123456786", "qwertyui6", "asddfg6",
"abcdefg7", "123456787", "qwertyui7", "asddfg7",
"abcdefg8", "123456788", "qwertyui8", "asddfg8",
"abcdefg9", "123456789", "qwertyui9", "asddfg9",
"abcdefgA", "12345678A", "qwertyuiA", "asddfgA",
"abcdefgB", "12345678B", "qwertyuiB", "asddfgB",
"abcdefgC", "12345678C", "qwertyuiC", "asddfgC")
and c3 in ("abcdefgh", "123456789", "qwertyuio", "asddfgh", 
"abcdefg1", "123456781", "qwertyui1", "asddfg1", 
"abcdefg2", "123456782", "qwertyui2", "asddfg2", 
"abcdefg3", "123456783", "qwertyui3", "asddfg3", 
"abcdefg4", "123456784", "qwertyui4", "asddfg4", 
"abcdefg5", "123456785", "qwertyui5", "asddfg5",
"abcdefg6", "123456786", "qwertyui6", "asddfg6",
"abcdefg7", "123456787", "qwertyui7", "asddfg7",
"abcdefg8", "123456788", "qwertyui8", "asddfg8",
"abcdefg9", "123456789", "qwertyui9", "asddfg9",
"abcdefgA", "12345678A", "qwertyuiA", "asddfgA",
"abcdefgB", "12345678B", "qwertyuiB", "asddfgB",
"abcdefgC", "12345678C", "qwertyuiC", "asddfgC")
and c4 in ("abcdefgh", "123456789", "qwertyuio", "asddfgh", 
"abcdefg1", "123456781", "qwertyui1", "asddfg1", 
"abcdefg2", "123456782", "qwertyui2", "asddfg2", 
"abcdefg3", "123456783", "qwertyui3", "asddfg3", 
"abcdefg4", "123456784", "qwertyui4", "asddfg4", 
"abcdefg5", "123456785", "qwertyui5", "asddfg5", 
"abcdefg6", "123456786", "qwertyui6", "asddfg6",
"abcdefg7", "123456787", "qwertyui7", "asddfg7",
"abcdefg8", "123456788", "qwertyui8", "asddfg8",
"abcdefg9", "123456789", "qwertyui9", "asddfg9",
"abcdefgA", "12345678A", "qwertyuiA", "asddfgA",
"abcdefgB", "12345678B", "qwertyuiB", "asddfgB",
"abcdefgC", "12345678C", "qwertyuiC", "asddfgC")
and c5 in ("abcdefgh", "123456789", "qwertyuio", "asddfgh", 
"abcdefg1", "123456781", "qwertyui1", "asddfg1", 
"abcdefg2", "123456782", "qwertyui2", "asddfg2", 
"abcdefg3", "123456783", "qwertyui3", "asddfg3", 
"abcdefg4", "123456784", "qwertyui4", "asddfg4",
"abcdefg5", "123456785", "qwertyui5", "asddfg5",
"abcdefg6", "123456786", "qwertyui6", "asddfg6",
"abcdefg7", "123456787", "qwertyui7", "asddfg7",
"abcdefg8", "123456788", "qwertyui8", "asddfg8",
"abcdefg9", "123456789", "qwertyui9", "asddfg9",
"abcdefgA", "12345678A", "qwertyuiA", "asddfgA",
"abcdefgB", "12345678B", "qwertyuiB", "asddfgB",
"abcdefgC", "12345678C", "qwertyuiC", "asddfgC")
and c6 in ("abcdefgh", "123456789", "qwertyuio", "asddfgh", 
"abcdefg1", "123456781", "qwertyui1", "asddfg1", 
"abcdefg2", "123456782", "qwertyui2", "asddfg2", 
"abcdefg3", "123456783", "qwertyui3", "asddfg3", 
"abcdefg4", "123456784", "qwertyui4", "asddfg4",
"abcdefg5", "123456785", "qwertyui5", "asddfg5",
"abcdefg6", "123456786", "qwertyui6", "asddfg6",
"abcdefg7", "123456787", "qwertyui7", "asddfg7",
"abcdefg8", "123456788", "qwertyui8", "asddfg8",
"abcdefg9", "123456789", "qwertyui9", "asddfg9",
"abcdefgA", "12345678A", "qwertyuiA", "asddfgA",
"abcdefgB", "12345678B", "qwertyuiB", "asddfgB",
"abcdefgC", "12345678C", "qwertyuiC", "asddfgC")
and c7 in ("abcdefgh", "123456789", "qwertyuio", "asddfgh", 
"abcdefg1", "123456781", "qwertyui1", "asddfg1", 
"abcdefg2", "123456782", "qwertyui2", "asddfg2", 
"abcdefg3", "123456783", "qwertyui3", "asddfg3", 
"abcdefg4", "123456784", "qwertyui4", "asddfg4", 
"abcdefg5", "123456785", "qwertyui5", "asddfg5",
"abcdefg6", "123456786", "qwertyui6", "asddfg6",
"abcdefg7", "123456787", "qwertyui7", "asddfg7",
"abcdefg8", "123456788", "qwertyui8", "asddfg8",
"abcdefg9", "123456789", "qwertyui9", "asddfg9",
"abcdefgA", "12345678A", "qwertyuiA", "asddfgA",
"abcdefgB", "12345678B", "qwertyuiB", "asddfgB",
"abcdefgC", "12345678C", "qwertyuiC", "asddfgC")
and c8 in ("abcdefgh", "123456789", "qwertyuio", "asddfgh", 
"abcdefg1", "123456781", "qwertyui1", "asddfg1", 
"abcdefg2", "123456782", "qwertyui2", "asddfg2", 
"abcdefg3", "123456783", "qwertyui3", "asddfg3", 
"abcdefg4", "123456784", "qwertyui4", "asddfg4", 
"abcdefg5", "123456785", "qwertyui5", "asddfg5",
"abcdefg6", "123456786", "qwertyui6", "asddfg6",
"abcdefg7", "123456787", "qwertyui7", "asddfg7",
"abcdefg8", "123456788", "qwertyui8", "asddfg8",
"abcdefg9", "123456789", "qwertyui9", "asddfg9",
"abcdefgA", "12345678A", "qwertyuiA", "asddfgA",
"abcdefgB", "12345678B", "qwertyuiB", "asddfgB",
"abcdefgC", "12345678C", "qwertyuiC", "asddfgC")
and c9 in ("abcdefgh", "123456789", "qwertyuio", "asddfgh", 
"abcdefg1", "123456781", "qwertyui1", "asddfg1", 
"abcdefg2", "123456782", "qwertyui2", "asddfg2", 
"abcdefg3", "123456783", "qwertyui3", "asddfg3", 
"abcdefg4", "123456784", "qwertyui4", "asddfg4", 
"abcdefg5", "123456785", "qwertyui5", "asddfg5",
"abcdefg6", "123456786", "qwertyui6", "asddfg6",
"abcdefg7", "123456787", "qwertyui7", "asddfg7",
"abcdefg8", "123456788", "qwertyui8", "asddfg8",
"abcdefg9", "123456789", "qwertyui9", "asddfg9",
"abcdefgA", "12345678A", "qwertyuiA", "asddfgA",
"abcdefgB", "12345678B", "qwertyuiB", "asddfgB",
"abcdefgC", "12345678C", "qwertyuiC", "asddfgC")
and c10 in ("abcdefgh", "123456789", "qwertyuio", "asddfgh", 
"abcdefg1", "123456781", "qwertyui1", "asddfg1", 
"abcdefg2", "123456782", "qwertyui2", "asddfg2", 
"abcdefg3", "123456783", "qwertyui3", "asddfg3", 
"abcdefg4", "123456784", "qwertyui4", "asddfg4", 
"abcdefg5", "123456785", "qwertyui5", "asddfg5",
"abcdefg6", "123456786", "qwertyui6", "asddfg6",
"abcdefg7", "123456787", "qwertyui7", "asddfg7",
"abcdefg8", "123456788", "qwertyui8", "asddfg8",
"abcdefg9", "123456789", "qwertyui9", "asddfg9",
"abcdefgA", "12345678A", "qwertyuiA", "asddfgA",
"abcdefgB", "12345678B", "qwertyuiB", "asddfgB",
"abcdefgC", "12345678C", "qwertyuiC", "asddfgC");
c1	c2	c3	c4	c5	c6	c7	c8	c9	c10	c11	c12	c13	c14	c15	c16
Warnings:
Warning	3170	Memory capacity of 8388608 bytes for 'range_optimizer_max_mem_size' exceeded. Range optimization was not done for this query.
drop table t1;
End of 4.1 tests
CREATE TABLE t1 (
id int(11) NOT NULL auto_increment,
status varchar(20),
PRIMARY KEY  (id),
KEY (status)
) CHARSET utf8mb4;
INSERT INTO t1 VALUES
(1,'B'), (2,'B'), (3,'B'), (4,'B'), (5,'B'), (6,'B'),
(7,'B'), (8,'B'), (9,'B'), (10,'B'), (11,'B'), (12,'B'),
(13,'B'), (14,'B'), (15,'B'), (16,'B'), (17,'B'), (18,'B'),
(19,'B'), (20,'B'), (21,'B'), (22,'B'), (23,'B'), (24,'B'), 
(25,'A'), (26,'A'), (27,'A'), (28,'A'), (29,'A'), (30,'A'),
(31,'A'), (32,'A'), (33,'A'), (34,'A'), (35,'A'), (36,'A'),
(37,'A'), (38,'A'), (39,'A'), (40,'A'), (41,'A'), (42,'A'),
(43,'A'), (44,'A'), (45,'A'), (46,'A'), (47,'A'), (48,'A'),
(49,'A'), (50,'A'), (51,'A'), (52,'A'), (53,'C'), (54,'C'),
(55,'C'), (56,'C'), (57,'C'), (58,'C'), (59,'C'), (60,'C');
EXPLAIN SELECT * FROM t1 WHERE status <> 'A' AND status <> 'B';
id	select_type	table	partitions	type	possible_keys	key	key_len	ref	rows	filtered	Extra
1	SIMPLE	t1	NULL	range	status	status	83	NULL	11	100.00	Using index condition; Using MRR
Warnings:
Note	1003	/* select#1 */ select `test`.`t1`.`id` AS `id`,`test`.`t1`.`status` AS `status` from `test`.`t1` where ((`test`.`t1`.`status` <> 'A') and (`test`.`t1`.`status` <> 'B'))
EXPLAIN SELECT * FROM t1 WHERE status NOT IN ('A','B');
id	select_type	table	partitions	type	possible_keys	key	key_len	ref	rows	filtered	Extra
1	SIMPLE	t1	NULL	range	status	status	83	NULL	11	100.00	Using index condition; Using MRR
Warnings:
Note	1003	/* select#1 */ select `test`.`t1`.`id` AS `id`,`test`.`t1`.`status` AS `status` from `test`.`t1` where (`test`.`t1`.`status` not in ('A','B'))
SELECT * FROM t1 WHERE status <> 'A' AND status <> 'B';
id	status
53	C
54	C
55	C
56	C
57	C
58	C
59	C
60	C
SELECT * FROM t1 WHERE status NOT IN ('A','B');
id	status
53	C
54	C
55	C
56	C
57	C
58	C
59	C
60	C
EXPLAIN SELECT status FROM t1 WHERE status <> 'A' AND status <> 'B';
id	select_type	table	partitions	type	possible_keys	key	key_len	ref	rows	filtered	Extra
1	SIMPLE	t1	NULL	range	status	status	83	NULL	11	100.00	Using where; Using index
Warnings:
Note	1003	/* select#1 */ select `test`.`t1`.`status` AS `status` from `test`.`t1` where ((`test`.`t1`.`status` <> 'A') and (`test`.`t1`.`status` <> 'B'))
EXPLAIN SELECT status FROM t1 WHERE status NOT IN ('A','B');
id	select_type	table	partitions	type	possible_keys	key	key_len	ref	rows	filtered	Extra
1	SIMPLE	t1	NULL	range	status	status	83	NULL	11	100.00	Using where; Using index
Warnings:
Note	1003	/* select#1 */ select `test`.`t1`.`status` AS `status` from `test`.`t1` where (`test`.`t1`.`status` not in ('A','B'))
EXPLAIN SELECT * FROM t1 WHERE status NOT BETWEEN 'A' AND 'B';
id	select_type	table	partitions	type	possible_keys	key	key_len	ref	rows	filtered	Extra
1	SIMPLE	t1	NULL	range	status	status	83	NULL	10	100.00	Using index condition; Using MRR
Warnings:
Note	1003	/* select#1 */ select `test`.`t1`.`id` AS `id`,`test`.`t1`.`status` AS `status` from `test`.`t1` where (`test`.`t1`.`status` not between 'A' and 'B')
EXPLAIN SELECT * FROM t1 WHERE status < 'A' OR status > 'B';
id	select_type	table	partitions	type	possible_keys	key	key_len	ref	rows	filtered	Extra
1	SIMPLE	t1	NULL	range	status	status	83	NULL	10	100.00	Using index condition; Using MRR
Warnings:
Note	1003	/* select#1 */ select `test`.`t1`.`id` AS `id`,`test`.`t1`.`status` AS `status` from `test`.`t1` where ((`test`.`t1`.`status` < 'A') or (`test`.`t1`.`status` > 'B'))
SELECT * FROM t1 WHERE status NOT BETWEEN 'A' AND 'B';
id	status
53	C
54	C
55	C
56	C
57	C
58	C
59	C
60	C
SELECT * FROM t1 WHERE status < 'A' OR status > 'B';
id	status
53	C
54	C
55	C
56	C
57	C
58	C
59	C
60	C
DROP TABLE t1;
CREATE TABLE  t1 (a int, b int, primary key(a,b));
INSERT INTO  t1 VALUES
(1,1),(1,2),(1,3),(2,1),(2,2),(2,3),(3,1),(3,2),(3,3),(4,1),(4,2),(4,3);
CREATE VIEW v1 as SELECT a,b FROM t1 WHERE b=3;
EXPLAIN SELECT a,b FROM t1 WHERE a < 2 and b=3;
id	select_type	table	partitions	type	possible_keys	key	key_len	ref	rows	filtered	Extra
1	SIMPLE	t1	NULL	range	PRIMARY	PRIMARY	4	NULL	4	10.00	Using where; Using index
Warnings:
Note	1003	/* select#1 */ select `test`.`t1`.`a` AS `a`,`test`.`t1`.`b` AS `b` from `test`.`t1` where ((`test`.`t1`.`b` = 3) and (`test`.`t1`.`a` < 2))
EXPLAIN SELECT a,b FROM v1 WHERE a < 2 and b=3;
id	select_type	table	partitions	type	possible_keys	key	key_len	ref	rows	filtered	Extra
1	SIMPLE	t1	NULL	range	PRIMARY	PRIMARY	4	NULL	4	10.00	Using where; Using index
Warnings:
Note	1003	/* select#1 */ select `test`.`t1`.`a` AS `a`,`test`.`t1`.`b` AS `b` from `test`.`t1` where ((`test`.`t1`.`b` = 3) and (`test`.`t1`.`a` < 2))
EXPLAIN SELECT a,b FROM t1 WHERE a < 2;
id	select_type	table	partitions	type	possible_keys	key	key_len	ref	rows	filtered	Extra
1	SIMPLE	t1	NULL	range	PRIMARY	PRIMARY	4	NULL	4	100.00	Using where; Using index
Warnings:
Note	1003	/* select#1 */ select `test`.`t1`.`a` AS `a`,`test`.`t1`.`b` AS `b` from `test`.`t1` where (`test`.`t1`.`a` < 2)
EXPLAIN SELECT a,b FROM v1 WHERE a < 2;
id	select_type	table	partitions	type	possible_keys	key	key_len	ref	rows	filtered	Extra
1	SIMPLE	t1	NULL	range	PRIMARY	PRIMARY	4	NULL	4	10.00	Using where; Using index
Warnings:
Note	1003	/* select#1 */ select `test`.`t1`.`a` AS `a`,`test`.`t1`.`b` AS `b` from `test`.`t1` where ((`test`.`t1`.`b` = 3) and (`test`.`t1`.`a` < 2))
SELECT a,b FROM t1 WHERE a < 2 and b=3;
a	b
1	3
SELECT a,b FROM v1 WHERE a < 2 and b=3;
a	b
1	3
DROP VIEW v1;
DROP TABLE t1;
CREATE TABLE t1 (name varchar(15) NOT NULL, KEY idx(name));
INSERT INTO t1 VALUES ('Betty'), ('Anna');
SELECT * FROM t1;
name
Anna
Betty
DELETE FROM t1 WHERE name NOT LIKE 'A%a';
SELECT * FROM t1;
name
Anna
DROP TABLE t1;
CREATE TABLE t1 (a int, KEY idx(a));
INSERT INTO t1 VALUES (NULL), (1), (2), (3);
SELECT * FROM t1;
a
NULL
1
2
3
DELETE FROM t1 WHERE NOT(a <=> 2);
SELECT * FROM t1;
a
2
DROP TABLE t1;
create table t1 (a int, b int, primary key(a,b));
create view v1 as select a, b from t1;
INSERT INTO `t1` VALUES
(0,0),(1,0),(2,0),(3,0),(4,0),(5,1),(6,1),(7,1),(8,1),(9,1),(10,2),(11,2),(12,2)
,(13,2),(14,2),(15,3),(16,3),(17,3),(18,3),(19,3);
explain select * from t1 where a in (3,4)  and b in (1,2,3);
id	select_type	table	partitions	type	possible_keys	key	key_len	ref	rows	filtered	Extra
1	SIMPLE	t1	NULL	range	PRIMARY	PRIMARY	8	NULL	#	100.00	Using where; Using index
Warnings:
Note	1003	/* select#1 */ select `test`.`t1`.`a` AS `a`,`test`.`t1`.`b` AS `b` from `test`.`t1` where ((`test`.`t1`.`a` in (3,4)) and (`test`.`t1`.`b` in (1,2,3)))
explain select * from v1 where a in (3,4)  and b in (1,2,3);
id	select_type	table	partitions	type	possible_keys	key	key_len	ref	rows	filtered	Extra
1	SIMPLE	t1	NULL	range	PRIMARY	PRIMARY	8	NULL	#	100.00	Using where; Using index
Warnings:
Note	1003	/* select#1 */ select `test`.`t1`.`a` AS `a`,`test`.`t1`.`b` AS `b` from `test`.`t1` where ((`test`.`t1`.`a` in (3,4)) and (`test`.`t1`.`b` in (1,2,3)))
explain select * from t1 where a between 3 and 4 and b between 1 and 2;
id	select_type	table	partitions	type	possible_keys	key	key_len	ref	rows	filtered	Extra
1	SIMPLE	t1	NULL	range	PRIMARY	PRIMARY	8	NULL	#	11.11	Using where; Using index
Warnings:
Note	1003	/* select#1 */ select `test`.`t1`.`a` AS `a`,`test`.`t1`.`b` AS `b` from `test`.`t1` where ((`test`.`t1`.`a` between 3 and 4) and (`test`.`t1`.`b` between 1 and 2))
explain select * from v1 where a between 3 and 4 and b between 1 and 2;
id	select_type	table	partitions	type	possible_keys	key	key_len	ref	rows	filtered	Extra
1	SIMPLE	t1	NULL	range	PRIMARY	PRIMARY	8	NULL	#	11.11	Using where; Using index
Warnings:
Note	1003	/* select#1 */ select `test`.`t1`.`a` AS `a`,`test`.`t1`.`b` AS `b` from `test`.`t1` where ((`test`.`t1`.`a` between 3 and 4) and (`test`.`t1`.`b` between 1 and 2))
drop view v1;
drop table t1;
create table t3 (a int);
insert into t3 values (0),(1),(2),(3),(4),(5),(6),(7),(8),(9);
create table t1 (a varchar(10), filler char(200), key(a)) charset=binary;
insert into t1 values ('a','');
insert into t1 values ('a ','');
insert into t1 values ('a  ', '');
insert into t1 select concat('a', 1000 + A.a + 10 * (B.a + 10 * C.a)), ''
  from t3 A, t3 B, t3 C;
create table t2 (a varchar(10), filler char(200), key(a)) charset utf8mb4;
insert into t2 select * from t1;
explain select * from t1 where a between 'a' and 'a ';
id	select_type	table	partitions	type	possible_keys	key	key_len	ref	rows	filtered	Extra
1	SIMPLE	t1	NULL	range	a	a	13	NULL	#	100.00	Using index condition; Using MRR
Warnings:
Note	1003	/* select#1 */ select `test`.`t1`.`a` AS `a`,`test`.`t1`.`filler` AS `filler` from `test`.`t1` where (`test`.`t1`.`a` between 'a' and 'a ')
explain select * from t1 where a = 'a' or a='a ';
id	select_type	table	partitions	type	possible_keys	key	key_len	ref	rows	filtered	Extra
1	SIMPLE	t1	NULL	range	a	a	13	NULL	#	100.00	Using index condition; Using MRR
Warnings:
Note	1003	/* select#1 */ select `test`.`t1`.`a` AS `a`,`test`.`t1`.`filler` AS `filler` from `test`.`t1` where ((`test`.`t1`.`a` = 'a') or (`test`.`t1`.`a` = 'a '))
explain select * from t2 where a between 'a' and 'A';
id	select_type	table	partitions	type	possible_keys	key	key_len	ref	rows	filtered	Extra
1	SIMPLE	t2	NULL	ref	a	a	43	const	#	100.00	Using index condition
Warnings:
Note	1003	/* select#1 */ select `test`.`t2`.`a` AS `a`,`test`.`t2`.`filler` AS `filler` from `test`.`t2` where (`test`.`t2`.`a` between 'a' and 'A')
explain select * from t2 where a = 'a' or a='A';
id	select_type	table	partitions	type	possible_keys	key	key_len	ref	rows	filtered	Extra
1	SIMPLE	t2	NULL	ref	a	a	43	const	#	100.00	NULL
Warnings:
Note	1003	/* select#1 */ select `test`.`t2`.`a` AS `a`,`test`.`t2`.`filler` AS `filler` from `test`.`t2` where ((`test`.`t2`.`a` = 'a') or (`test`.`t2`.`a` = 'A'))
update t1 set a='b' where a<>'a';
explain select * from t1 where a not between 'b' and 'b';
id	select_type	table	partitions	type	possible_keys	key	key_len	ref	rows	filtered	Extra
1	SIMPLE	t1	NULL	range	a	a	13	NULL	#	100.00	Using index condition; Using MRR
Warnings:
Note	1003	/* select#1 */ select `test`.`t1`.`a` AS `a`,`test`.`t1`.`filler` AS `filler` from `test`.`t1` where (`test`.`t1`.`a` not between 'b' and 'b')
select a, hex(filler) from t1 where a not between 'b' and 'b';
a	hex(filler)
a	0000000000000000000000000000000000000000000000000000000000000000000000000000000000000000000000000000000000000000000000000000000000000000000000000000000000000000000000000000000000000000000000000000000000000000000000000000000000000000000000000000000000000000000000000000000000000000000000000000000000000000000000000000000000000000000000000000000000000000000000000000000000000000000000000000000000000000
drop table t1,t2,t3;
create table t1 (a int);
insert into t1 values (0),(1),(2),(3),(4),(5),(6),(7),(8),(9);
create table t2 (a int, key(a));
insert into t2 select 2*(A.a + 10*(B.a + 10*C.a)) from t1 A, t1 B, t1 C;
set @a="select * from t2 force index (a) where a NOT IN(0";
select count(*) from (select @a:=concat(@a, ',', a) from t2 ) Z;
count(*)
1000
set @a=concat(@a, ')');
insert into t2 values (11),(13),(15);
set @b= concat("explain ", @a);
prepare stmt1 from @b;
execute stmt1;
id	select_type	table	partitions	type	possible_keys	key	key_len	ref	rows	filtered	Extra
1	SIMPLE	t2	NULL	index	a	a	5	NULL	1003	50.00	Using where; Using index
Warnings:
Note	1003	/* select#1 */ select `test`.`t2`.`a` AS `a` from `test`.`t2` FORCE INDEX (`a`) where (`test`.`t2`.`a` not in (0,0,2,4,6,8,10,12,14,16,18,20,22,24,26,28,30,32,34,36,38,40,42,44,46,48,50,52,54,56,58,60,62,64,66,68,70,72,74,76,78,80,82,84,86,88,90,92,94,96,98,100,102,104,106,108,110,112,114,116,118,120,122,124,126,128,130,132,134,136,138,140,142,144,146,148,150,152,154,156,158,160,162,164,166,168,170,172,174,176,178,180,182,184,186,188,190,192,194,196,198,200,202,204,206,208,210,212,214,216,218,220,222,224,226,228,230,232,234,236,238,240,242,244,246,248,250,252,254,256,258,260,262,264,266,268,270,272,274,276,278,280,282,284,286,288,290,292,294,296,298,300,302,304,306,308,310,312,314,316,318,320,322,324,326,328,330,332,334,336,338,340,342,344,346,348,350,352,354,356,358,360,362,364,366,368,370,372,374,376,378,380,382,384,386,388,390,392,394,396,398,400,402,404,406,408,410,412,414,416,418,420,422,424,426,428,430,432,434,436,438,440,442,444,446,448,450,452,454,456,458,460,462,464,466,468,470,472,474,476,478,480,482,484,486,488,490,492,494,496,498,500,502,504,506,508,510,512,514,516,518,520,522,524,526,528,530,532,534,536,538,540,542,544,546,548,550,552,554,556,558,560,562,564,566,568,570,572,574,576,578,580,582,584,586,588,590,592,594,596,598,600,602,604,606,608,610,612,614,616,618,620,622,624,626,628,630,632,634,636,638,640,642,644,646,648,650,652,654,656,658,660,662,664,666,668,670,672,674,676,678,680,682,684,686,688,690,692,694,696,698,700,702,704,706,708,710,712,714,716,718,720,722,724,726,728,730,732,734,736,738,740,742,744,746,748,750,752,754,756,758,760,762,764,766,768,770,772,774,776,778,780,782,784,786,788,790,792,794,796,798,800,802,804,806,808,810,812,814,816,818,820,822,824,826,828,830,832,834,836,838,840,842,844,846,848,850,852,854,856,858,860,862,864,866,868,870,872,874,876,878,880,882,884,886,888,890,892,894,896,898,900,902,904,906,908,910,912,914,916,918,920,922,924,926,928,930,932,934,936,938,940,942,944,946,948,950,952,954,956,958,960,962,964,966,968,970,972,974,976,978,980,982,984,986,988,990,992,994,996,998,1000,1002,1004,1006,1008,1010,1012,1014,1016,1018,1020,1022,1024,1026,1028,1030,1032,1034,1036,1038,1040,1042,1044,1046,1048,1050,1052,1054,1056,1058,1060,1062,1064,1066,1068,1070,1072,1074,1076,1078,1080,1082,1084,1086,1088,1090,1092,1094,1096,1098,1100,1102,1104,1106,1108,1110,1112,1114,1116,1118,1120,1122,1124,1126,1128,1130,1132,1134,1136,1138,1140,1142,1144,1146,1148,1150,1152,1154,1156,1158,1160,1162,1164,1166,1168,1170,1172,1174,1176,1178,1180,1182,1184,1186,1188,1190,1192,1194,1196,1198,1200,1202,1204,1206,1208,1210,1212,1214,1216,1218,1220,1222,1224,1226,1228,1230,1232,1234,1236,1238,1240,1242,1244,1246,1248,1250,1252,1254,1256,1258,1260,1262,1264,1266,1268,1270,1272,1274,1276,1278,1280,1282,1284,1286,1288,1290,1292,1294,1296,1298,1300,1302,1304,1306,1308,1310,1312,1314,1316,1318,1320,1322,1324,1326,1328,1330,1332,1334,1336,1338,1340,1342,1344,1346,1348,1350,1352,1354,1356,1358,1360,1362,1364,1366,1368,1370,1372,1374,1376,1378,1380,1382,1384,1386,1388,1390,1392,1394,1396,1398,1400,1402,1404,1406,1408,1410,1412,1414,1416,1418,1420,1422,1424,1426,1428,1430,1432,1434,1436,1438,1440,1442,1444,1446,1448,1450,1452,1454,1456,1458,1460,1462,1464,1466,1468,1470,1472,1474,1476,1478,1480,1482,1484,1486,1488,1490,1492,1494,1496,1498,1500,1502,1504,1506,1508,1510,1512,1514,1516,1518,1520,1522,1524,1526,1528,1530,1532,1534,1536,1538,1540,1542,1544,1546,1548,1550,1552,1554,1556,1558,1560,1562,1564,1566,1568,1570,1572,1574,1576,1578,1580,1582,1584,1586,1588,1590,1592,1594,1596,1598,1600,1602,1604,1606,1608,1610,1612,1614,1616,1618,1620,1622,1624,1626,1628,1630,1632,1634,1636,1638,1640,1642,1644,1646,1648,1650,1652,1654,1656,1658,1660,1662,1664,1666,1668,1670,1672,1674,1676,1678,1680,1682,1684,1686,1688,1690,1692,1694,1696,1698,1700,1702,1704,1706,1708,1710,1712,1714,1716,1718,1720,1722,1724,1726,1728,1730,1732,1734,1736,1738,1740,1742,1744,1746,1748,1750,1752,1754,1756,1758,1760,1762,1764,1766,1768,1770,1772,1774,1776,1778,1780,1782,1784,1786,1788,1790,1792,1794,1796,1798,1800,1802,1804,1806,1808,1810,1812,1814,1816,1818,1820,1822,1824,1826,1828,1830,1832,1834,1836,1838,1840,1842,1844,1846,1848,1850,1852,1854,1856,1858,1860,1862,1864,1866,1868,1870,1872,1874,1876,1878,1880,1882,1884,1886,1888,1890,1892,1894,1896,1898,1900,1902,1904,1906,1908,1910,1912,1914,1916,1918,1920,1922,1924,1926,1928,1930,1932,1934,1936,1938,1940,1942,1944,1946,1948,1950,1952,1954,1956,1958,1960,1962,1964,1966,1968,1970,1972,1974,1976,1978,1980,1982,1984,1986,1988,1990,1992,1994,1996,1998))
prepare stmt1 from @a;
execute stmt1;
a
11
13
15
drop table t1, t2;
CREATE TABLE t1 (
id int NOT NULL DEFAULT '0',
b int NOT NULL DEFAULT '0',
c int NOT NULL DEFAULT '0', 
INDEX idx1(b,c), INDEX idx2(c));
INSERT INTO t1(id) VALUES (1), (2), (3), (4), (5), (6), (7), (8);
INSERT INTO t1(b,c) VALUES (3,4), (3,4);
ANALYZE TABLE t1;
Table	Op	Msg_type	Msg_text
test.t1	analyze	status	OK
SELECT * FROM t1 WHERE b<=3 AND 3<=c;
id	b	c
0	3	4
0	3	4
SELECT * FROM t1 WHERE 3 BETWEEN b AND c;
id	b	c
0	3	4
0	3	4
EXPLAIN  SELECT * FROM t1 WHERE b<=3 AND 3<=c;
id	select_type	table	partitions	type	possible_keys	key	key_len	ref	rows	filtered	Extra
1	SIMPLE	t1	NULL	range	idx1,idx2	idx2	4	NULL	3	100.00	Using index condition; Using where; Using MRR
Warnings:
Note	1003	/* select#1 */ select `test`.`t1`.`id` AS `id`,`test`.`t1`.`b` AS `b`,`test`.`t1`.`c` AS `c` from `test`.`t1` where ((`test`.`t1`.`b` <= 3) and (3 <= `test`.`t1`.`c`))
EXPLAIN  SELECT * FROM t1 WHERE 3 BETWEEN b AND c;
id	select_type	table	partitions	type	possible_keys	key	key_len	ref	rows	filtered	Extra
1	SIMPLE	t1	NULL	range	idx1,idx2	idx2	4	NULL	3	100.00	Using where; Using MRR
Warnings:
Note	1003	/* select#1 */ select `test`.`t1`.`id` AS `id`,`test`.`t1`.`b` AS `b`,`test`.`t1`.`c` AS `c` from `test`.`t1` where (3 between `test`.`t1`.`b` and `test`.`t1`.`c`)
SELECT * FROM t1 WHERE 0 < b OR 0 > c;
id	b	c
0	3	4
0	3	4
SELECT * FROM t1 WHERE 0 NOT BETWEEN b AND c;
id	b	c
0	3	4
0	3	4
EXPLAIN SELECT * FROM t1 WHERE 0 < b OR 0 > c;
id	select_type	table	partitions	type	possible_keys	key	key_len	ref	rows	filtered	Extra
1	SIMPLE	t1	NULL	index_merge	idx1,idx2	idx1,idx2	4,4	NULL	4	100.00	Using sort_union(idx1,idx2); Using where
Warnings:
Note	1003	/* select#1 */ select `test`.`t1`.`id` AS `id`,`test`.`t1`.`b` AS `b`,`test`.`t1`.`c` AS `c` from `test`.`t1` where ((0 < `test`.`t1`.`b`) or (0 > `test`.`t1`.`c`))
EXPLAIN SELECT * FROM t1 WHERE 0 NOT BETWEEN b AND c;
id	select_type	table	partitions	type	possible_keys	key	key_len	ref	rows	filtered	Extra
1	SIMPLE	t1	NULL	index_merge	idx1,idx2	idx1,idx2	4,4	NULL	4	100.00	Using sort_union(idx1,idx2); Using where
Warnings:
Note	1003	/* select#1 */ select `test`.`t1`.`id` AS `id`,`test`.`t1`.`b` AS `b`,`test`.`t1`.`c` AS `c` from `test`.`t1` where (0 not between `test`.`t1`.`b` and `test`.`t1`.`c`)
DROP TABLE t1;
CREATE TABLE t1 (                                      
item char(20) NOT NULL default '',                          
started datetime NOT NULL default '0000-00-00 00:00:00', 
price decimal(16,3) NOT NULL default '0.000',                 
PRIMARY KEY (item,started)                     
) ENGINE=MyISAM, CHARSET utf8mb4;
INSERT INTO t1 VALUES
('A1','2005-11-01 08:00:00',1000),
('A1','2005-11-15 00:00:00',2000),
('A1','2005-12-12 08:00:00',3000),
('A2','2005-12-01 08:00:00',1000);
EXPLAIN SELECT * FROM t1 WHERE item='A1' AND started<='2005-12-01 24:00:00';
id	select_type	table	partitions	type	possible_keys	key	key_len	ref	rows	filtered	Extra
1	SIMPLE	t1	NULL	ref	PRIMARY	PRIMARY	80	const	2	33.33	Using index condition
Warnings:
Warning	1292	Incorrect datetime value: '2005-12-01 24:00:00' for column 'started' at row 1
Warning	1292	Incorrect datetime value: '2005-12-01 24:00:00' for column 'started' at row 1
Note	1003	/* select#1 */ select `test`.`t1`.`item` AS `item`,`test`.`t1`.`started` AS `started`,`test`.`t1`.`price` AS `price` from `test`.`t1` where ((`test`.`t1`.`item` = 'A1') and (`test`.`t1`.`started` <= '2005-12-01 24:00:00'))
SELECT * FROM t1 WHERE item='A1' AND started<='2005-12-01 24:00:00';
item	started	price
A1	2005-11-01 08:00:00	1000.000
A1	2005-11-15 00:00:00	2000.000
Warnings:
Warning	1292	Incorrect datetime value: '2005-12-01 24:00:00' for column 'started' at row 1
Warning	1292	Incorrect datetime value: '2005-12-01 24:00:00' for column 'started' at row 1
SELECT * FROM t1 WHERE item='A1' AND started<='2005-12-02 00:00:00';
item	started	price
A1	2005-11-01 08:00:00	1000.000
A1	2005-11-15 00:00:00	2000.000
DROP INDEX `PRIMARY` ON t1;
EXPLAIN SELECT * FROM t1 WHERE item='A1' AND started<='2005-12-01 24:00:00';
id	select_type	table	partitions	type	possible_keys	key	key_len	ref	rows	filtered	Extra
1	SIMPLE	t1	NULL	ALL	NULL	NULL	NULL	NULL	4	25.00	Using where
Warnings:
Warning	1292	Incorrect datetime value: '2005-12-01 24:00:00' for column 'started' at row 1
Note	1003	/* select#1 */ select `test`.`t1`.`item` AS `item`,`test`.`t1`.`started` AS `started`,`test`.`t1`.`price` AS `price` from `test`.`t1` where ((`test`.`t1`.`item` = 'A1') and (`test`.`t1`.`started` <= '2005-12-01 24:00:00'))
SELECT * FROM t1 WHERE item='A1' AND started<='2005-12-01 24:00:00';
item	started	price
A1	2005-11-01 08:00:00	1000.000
A1	2005-11-15 00:00:00	2000.000
Warnings:
Warning	1292	Incorrect datetime value: '2005-12-01 24:00:00' for column 'started' at row 1
SELECT * FROM t1 WHERE item='A1' AND started<='2005-12-02 00:00:00';
item	started	price
A1	2005-11-01 08:00:00	1000.000
A1	2005-11-15 00:00:00	2000.000
DROP TABLE t1;

BUG#32198 "Comparison of DATE with DATETIME still not using indexes correctly"

CREATE TABLE t1 (
id int(11) NOT NULL auto_increment,
dateval date default NULL,
PRIMARY KEY  (id),
KEY dateval (dateval)
) AUTO_INCREMENT=173;
INSERT INTO t1 VALUES
(1,'2007-01-01'),(2,'2007-01-02'),(3,'2007-01-03'),(4,'2007-01-04'),
(5,'2007-01-05'),(6,'2007-01-06'),(7,'2007-01-07'),(8,'2007-01-08'),
(9,'2007-01-09'),(10,'2007-01-10'),(11,'2007-01-11');
This must use range access:
explain select * from t1 where dateval >= '2007-01-01 00:00:00' and dateval <= '2007-01-02 23:59:59';
id	select_type	table	partitions	type	possible_keys	key	key_len	ref	rows	filtered	Extra
1	SIMPLE	t1	NULL	range	dateval	dateval	4	NULL	2	100.00	Using index condition; Using MRR
Warnings:
Note	1003	/* select#1 */ select `test`.`t1`.`id` AS `id`,`test`.`t1`.`dateval` AS `dateval` from `test`.`t1` where ((`test`.`t1`.`dateval` >= '2007-01-01 00:00:00') and (`test`.`t1`.`dateval` <= '2007-01-02 23:59:59'))
drop table t1;
CREATE TABLE t1 (
a varchar(32), index (a)
) DEFAULT CHARSET=latin1 COLLATE=latin1_bin;
INSERT INTO t1 VALUES
('B'), ('A'), ('A'), ('C'), ('B'), ('A'), ('A');
SELECT a FROM t1 WHERE a='b' OR a='B';
a
B
B
EXPLAIN SELECT a FROM t1 WHERE a='b' OR a='B';
id	select_type	table	partitions	type	possible_keys	key	key_len	ref	rows	filtered	Extra
1	SIMPLE	t1	NULL	range	a	a	35	NULL	3	100.00	Using where; Using index
Warnings:
Note	1003	/* select#1 */ select `test`.`t1`.`a` AS `a` from `test`.`t1` where ((`test`.`t1`.`a` = 'b') or (`test`.`t1`.`a` = 'B'))
DROP TABLE t1;
CREATE TABLE t1 (f1 TINYINT(11) UNSIGNED NOT NULL, PRIMARY KEY (f1));
INSERT INTO t1 VALUES (127),(254),(0),(1),(255);
SELECT COUNT(*) FROM t1 WHERE f1 < 256;
COUNT(*)
5
SELECT COUNT(*) FROM t1 WHERE f1 < 256.0;
COUNT(*)
5
SELECT COUNT(*) FROM t1 WHERE f1 < 255;
COUNT(*)
4
SELECT COUNT(*) FROM t1 WHERE f1 < -1;
COUNT(*)
0
SELECT COUNT(*) FROM t1 WHERE f1 > -1;
COUNT(*)
5
DROP TABLE t1;
CREATE TABLE t1 ( f1 TINYINT(11) NOT NULL, PRIMARY KEY (f1));
INSERT INTO t1 VALUES (127),(126),(0),(-128),(-127);
SELECT COUNT(*) FROM t1 WHERE f1 < 128;
COUNT(*)
5
SELECT COUNT(*) FROM t1 WHERE f1 < 128.0;
COUNT(*)
5
SELECT COUNT(*) FROM t1 WHERE f1 < 127;
COUNT(*)
4
SELECT COUNT(*) FROM t1 WHERE f1 > -129;
COUNT(*)
5
SELECT COUNT(*) FROM t1 WHERE f1 > -129.0;
COUNT(*)
5
SELECT COUNT(*) FROM t1 WHERE f1 > -128;
COUNT(*)
4
DROP TABLE t1;
create table t1 (a int);
insert into t1 values (0),(1),(2),(3),(4),(5),(6),(7),(8),(9);
create table t2 (a int, b int, filler char(100));
insert into t2 select A.a + 10 * (B.a + 10 * C.a), 10, 'filler' from t1 A,
t1 B, t1 C where A.a < 5;
insert into t2 select 1000, b, 'filler' from t2;
alter table t2 add index (a,b);
Access method can be range/ALL with #rows >= 500.
Or it can be ref with #rows = 2, only when there is memory limit.
explain select * from t2 where a=1000 and b<11;
id	select_type	table	partitions	type	possible_keys	key	key_len	ref	rows	filtered	Extra
1	SIMPLE	t2	NULL	range	a	a	10	NULL	502	100.00	Using index condition; Using MRR
Warnings:
Note	1003	/* select#1 */ select `test`.`t2`.`a` AS `a`,`test`.`t2`.`b` AS `b`,`test`.`t2`.`filler` AS `filler` from `test`.`t2` where ((`test`.`t2`.`a` = 1000) and (`test`.`t2`.`b` < 11))
drop table t1, t2;
CREATE TABLE t1( a INT, b INT, KEY( a, b ) );
CREATE TABLE t2( a INT, b INT, KEY( a, b ) );
CREATE TABLE t3( a INT, b INT, KEY( a, b ) );
INSERT INTO t1( a, b ) 
VALUES (0, 1), (1, 2), (1, 4), (2, 3), (5, 0), (9, 7);
INSERT INTO t2( a, b ) 
VALUES ( 1, 1), ( 2, 1), ( 3, 1), ( 4, 1), ( 5, 1),
( 6, 1), ( 7, 1), ( 8, 1), ( 9, 1), (10, 1), 
(11, 1), (12, 1), (13, 1), (14, 1), (15, 1),
(16, 1), (17, 1), (18, 1), (19, 1), (20, 1);
INSERT INTO t2 SELECT a, 2 FROM t2 WHERE b = 1;
INSERT INTO t2 SELECT a, 3 FROM t2 WHERE b = 1;
INSERT INTO t2 SELECT -1, -1 FROM t2;
INSERT INTO t2 SELECT -1, -1 FROM t2;
INSERT INTO t2 SELECT -1, -1 FROM t2;
INSERT INTO t3
VALUES (1, 0), (2, 0), (3, 0), (4, 0), (5, 0),
(6, 0), (7, 0), (8, 0), (9, 0), (10, 0);
INSERT INTO t3 SELECT * FROM t3 WHERE a = 10;
INSERT INTO t3 SELECT * FROM t3 WHERE a = 10;
SELECT * FROM t1 WHERE
3 <= a AND a < 5 OR 
5 < a AND b = 3 OR
3 <= a;
a	b
5	0
9	7
EXPLAIN
SELECT * FROM t1 WHERE
3 <= a AND a < 5 OR 
5 < a AND b = 3 OR
3 <= a;
id	select_type	table	partitions	type	possible_keys	key	key_len	ref	rows	filtered	Extra
1	SIMPLE	t1	NULL	range	a	a	5	NULL	3	100.00	Using where; Using index
Warnings:
Note	1003	/* select#1 */ select `test`.`t1`.`a` AS `a`,`test`.`t1`.`b` AS `b` from `test`.`t1` where (((3 <= `test`.`t1`.`a`) and (`test`.`t1`.`a` < 5)) or ((`test`.`t1`.`b` = 3) and (5 < `test`.`t1`.`a`)) or (3 <= `test`.`t1`.`a`))
SELECT * FROM t1 WHERE
3 <= a AND a < 5 OR 
5 <= a AND b = 3 OR
3 <= a;
a	b
5	0
9	7
EXPLAIN
SELECT * FROM t1 WHERE
3 <= a AND a < 5 OR 
5 <= a AND b = 3 OR
3 <= a;
id	select_type	table	partitions	type	possible_keys	key	key_len	ref	rows	filtered	Extra
1	SIMPLE	t1	NULL	range	a	a	5	NULL	4	100.00	Using where; Using index
Warnings:
Note	1003	/* select#1 */ select `test`.`t1`.`a` AS `a`,`test`.`t1`.`b` AS `b` from `test`.`t1` where (((3 <= `test`.`t1`.`a`) and (`test`.`t1`.`a` < 5)) or ((`test`.`t1`.`b` = 3) and (5 <= `test`.`t1`.`a`)) or (3 <= `test`.`t1`.`a`))
SELECT * FROM t1 WHERE
3 <= a AND a <= 5 OR 
5 <= a AND b = 3 OR
3 <= a;
a	b
5	0
9	7
EXPLAIN
SELECT * FROM t1 WHERE
3 <= a AND a <= 5 OR 
5 <= a AND b = 3 OR
3 <= a;
id	select_type	table	partitions	type	possible_keys	key	key_len	ref	rows	filtered	Extra
1	SIMPLE	t1	NULL	range	a	a	5	NULL	3	100.00	Using where; Using index
Warnings:
Note	1003	/* select#1 */ select `test`.`t1`.`a` AS `a`,`test`.`t1`.`b` AS `b` from `test`.`t1` where (((3 <= `test`.`t1`.`a`) and (`test`.`t1`.`a` <= 5)) or ((`test`.`t1`.`b` = 3) and (5 <= `test`.`t1`.`a`)) or (3 <= `test`.`t1`.`a`))
SELECT * FROM t1 WHERE
3 <= a AND a <= 5 OR 
3 <= a;
a	b
5	0
9	7
EXPLAIN
SELECT * FROM t1 WHERE
3 <= a AND a <= 5 OR 
3 <= a;
id	select_type	table	partitions	type	possible_keys	key	key_len	ref	rows	filtered	Extra
1	SIMPLE	t1	NULL	range	a	a	5	NULL	3	100.00	Using where; Using index
Warnings:
Note	1003	/* select#1 */ select `test`.`t1`.`a` AS `a`,`test`.`t1`.`b` AS `b` from `test`.`t1` where (((3 <= `test`.`t1`.`a`) and (`test`.`t1`.`a` <= 5)) or (3 <= `test`.`t1`.`a`))
SELECT * FROM t2 WHERE
5 <= a AND a < 10 AND b = 1 OR
15 <= a AND a < 20 AND b = 3
OR
1 <= a AND b = 1;
a	b
1	1
2	1
3	1
4	1
5	1
6	1
7	1
8	1
9	1
10	1
11	1
12	1
13	1
14	1
15	1
15	3
16	1
16	3
17	1
17	3
18	1
18	3
19	1
19	3
20	1
EXPLAIN
SELECT * FROM t2 WHERE
5 <= a AND a < 10 AND b = 1 OR
15 <= a AND a < 20 AND b = 3
OR
1 <= a AND b = 1;
id	select_type	table	partitions	type	possible_keys	key	key_len	ref	rows	filtered	Extra
1	SIMPLE	t2	NULL	range	a	a	10	NULL	50	27.10	Using where; Using index
Warnings:
Note	1003	/* select#1 */ select `test`.`t2`.`a` AS `a`,`test`.`t2`.`b` AS `b` from `test`.`t2` where (((`test`.`t2`.`b` = 1) and (5 <= `test`.`t2`.`a`) and (`test`.`t2`.`a` < 10)) or ((`test`.`t2`.`b` = 3) and (15 <= `test`.`t2`.`a`) and (`test`.`t2`.`a` < 20)) or ((`test`.`t2`.`b` = 1) and (1 <= `test`.`t2`.`a`)))
SELECT * FROM t2 WHERE
5 <= a AND a < 10 AND b = 2 OR
15 <= a AND a < 20 AND b = 3
OR
1 <= a AND b = 1;
a	b
1	1
2	1
3	1
4	1
5	1
5	2
6	1
6	2
7	1
7	2
8	1
8	2
9	1
9	2
10	1
11	1
12	1
13	1
14	1
15	1
15	3
16	1
16	3
17	1
17	3
18	1
18	3
19	1
19	3
20	1
EXPLAIN
SELECT * FROM t2 WHERE
5 <= a AND a < 10 AND b = 2 OR
15 <= a AND a < 20 AND b = 3
OR
1 <= a AND b = 1;
id	select_type	table	partitions	type	possible_keys	key	key_len	ref	rows	filtered	Extra
1	SIMPLE	t2	NULL	range	a	a	10	NULL	50	27.10	Using where; Using index
Warnings:
Note	1003	/* select#1 */ select `test`.`t2`.`a` AS `a`,`test`.`t2`.`b` AS `b` from `test`.`t2` where (((`test`.`t2`.`b` = 2) and (5 <= `test`.`t2`.`a`) and (`test`.`t2`.`a` < 10)) or ((`test`.`t2`.`b` = 3) and (15 <= `test`.`t2`.`a`) and (`test`.`t2`.`a` < 20)) or ((`test`.`t2`.`b` = 1) and (1 <= `test`.`t2`.`a`)))
SELECT * FROM t3 WHERE
5 <= a AND a < 10 AND b = 3 OR 
a < 5 OR
a < 10;
a	b
1	0
2	0
3	0
4	0
5	0
6	0
7	0
8	0
9	0
EXPLAIN
SELECT * FROM t3 WHERE
5 <= a AND a < 10 AND b = 3 OR 
a < 5 OR
a < 10;
id	select_type	table	partitions	type	possible_keys	key	key_len	ref	rows	filtered	Extra
1	SIMPLE	t3	NULL	range	a	a	5	NULL	8	100.00	Using where; Using index
Warnings:
Note	1003	/* select#1 */ select `test`.`t3`.`a` AS `a`,`test`.`t3`.`b` AS `b` from `test`.`t3` where (((`test`.`t3`.`b` = 3) and (5 <= `test`.`t3`.`a`) and (`test`.`t3`.`a` < 10)) or (`test`.`t3`.`a` < 5) or (`test`.`t3`.`a` < 10))
DROP TABLE t1, t2, t3;
#
# Bug #47123: Endless 100% CPU loop with STRAIGHT_JOIN
#
CREATE TABLE t1(a INT, KEY(a));
INSERT INTO t1 VALUES (1), (NULL);
SELECT * FROM t1 WHERE a <> NULL and (a <> NULL or a <= NULL);
a
DROP TABLE t1;
#
# Bug#47925: regression of range optimizer and date comparison in 5.1.39!
#
CREATE TABLE t1 ( a DATE,     KEY ( a ) );
CREATE TABLE t2 ( a DATETIME, KEY ( a ) );
# Make optimizer choose range scan
INSERT INTO t1 VALUES ('2009-09-22'), ('2009-09-22'), ('2009-09-22');
INSERT INTO t1 VALUES ('2009-09-23'), ('2009-09-23'), ('2009-09-23');
INSERT INTO t2 VALUES ('2009-09-22 12:00:00'), ('2009-09-22 12:00:00'),
('2009-09-22 12:00:00');
INSERT INTO t2 VALUES ('2009-09-23 12:00:00'), ('2009-09-23 12:00:00'),
('2009-09-23 12:00:00');
# DATE vs DATE
EXPLAIN
SELECT * FROM t1 WHERE a >= '2009/09/23';
id	select_type	table	partitions	type	possible_keys	key	key_len	ref	rows	filtered	Extra
X	X	X	NULL	range	a	a	X	X	X	100.00	X
Warnings:
X	X	X
SELECT * FROM t1 WHERE a >= '2009/09/23';
a
2009-09-23
2009-09-23
2009-09-23
SELECT * FROM t1 WHERE a >= '20090923';
a
2009-09-23
2009-09-23
2009-09-23
SELECT * FROM t1 WHERE a >=  20090923;
a
2009-09-23
2009-09-23
2009-09-23
SELECT * FROM t1 WHERE a >= '2009-9-23';
a
2009-09-23
2009-09-23
2009-09-23
SELECT * FROM t1 WHERE a >= '2009.09.23';
a
2009-09-23
2009-09-23
2009-09-23
SELECT * FROM t1 WHERE a >= '2009:09:23';
a
2009-09-23
2009-09-23
2009-09-23
# DATE vs DATETIME
EXPLAIN
SELECT * FROM t2 WHERE a >= '2009/09/23';
id	select_type	table	partitions	type	possible_keys	key	key_len	ref	rows	filtered	Extra
X	X	X	NULL	range	a	a	X	X	X	100.00	X
Warnings:
X	X	X
SELECT * FROM t2 WHERE a >= '2009/09/23';
a
2009-09-23 12:00:00
2009-09-23 12:00:00
2009-09-23 12:00:00
SELECT * FROM t2 WHERE a >= '2009/09/23';
a
2009-09-23 12:00:00
2009-09-23 12:00:00
2009-09-23 12:00:00
SELECT * FROM t2 WHERE a >= '20090923';
a
2009-09-23 12:00:00
2009-09-23 12:00:00
2009-09-23 12:00:00
SELECT * FROM t2 WHERE a >=  20090923;
a
2009-09-23 12:00:00
2009-09-23 12:00:00
2009-09-23 12:00:00
SELECT * FROM t2 WHERE a >= '2009-9-23';
a
2009-09-23 12:00:00
2009-09-23 12:00:00
2009-09-23 12:00:00
SELECT * FROM t2 WHERE a >= '2009.09.23';
a
2009-09-23 12:00:00
2009-09-23 12:00:00
2009-09-23 12:00:00
SELECT * FROM t2 WHERE a >= '2009:09:23';
a
2009-09-23 12:00:00
2009-09-23 12:00:00
2009-09-23 12:00:00
# DATETIME vs DATETIME
EXPLAIN
SELECT * FROM t2 WHERE a >= '2009/09/23 12:00:00';
id	select_type	table	partitions	type	possible_keys	key	key_len	ref	rows	filtered	Extra
X	X	X	NULL	range	a	a	X	X	X	100.00	X
Warnings:
X	X	X
SELECT * FROM t2 WHERE a >= '2009/09/23 12:00:00';
a
2009-09-23 12:00:00
2009-09-23 12:00:00
2009-09-23 12:00:00
SELECT * FROM t2 WHERE a >= '20090923120000';
a
2009-09-23 12:00:00
2009-09-23 12:00:00
2009-09-23 12:00:00
SELECT * FROM t2 WHERE a >=  20090923120000;
a
2009-09-23 12:00:00
2009-09-23 12:00:00
2009-09-23 12:00:00
SELECT * FROM t2 WHERE a >= '2009-9-23 12:00:00';
a
2009-09-23 12:00:00
2009-09-23 12:00:00
2009-09-23 12:00:00
SELECT * FROM t2 WHERE a >= '2009.09.23 12:00:00';
a
2009-09-23 12:00:00
2009-09-23 12:00:00
2009-09-23 12:00:00
SELECT * FROM t2 WHERE a >= '2009:09:23 12:00:00';
a
2009-09-23 12:00:00
2009-09-23 12:00:00
2009-09-23 12:00:00
# DATETIME vs DATE
EXPLAIN
SELECT * FROM t1 WHERE a >= '2009/09/23 00:00:00';
id	select_type	table	partitions	type	possible_keys	key	key_len	ref	rows	filtered	Extra
X	X	X	NULL	range	a	a	X	X	X	100.00	X
Warnings:
X	X	X
SELECT * FROM t1 WHERE a >= '2009/09/23 00:00:00';
a
2009-09-23
2009-09-23
2009-09-23
SELECT * FROM t1 WHERE a >= '2009/09/23 00:00:00';
a
2009-09-23
2009-09-23
2009-09-23
SELECT * FROM t1 WHERE a >= '20090923000000';
a
2009-09-23
2009-09-23
2009-09-23
SELECT * FROM t1 WHERE a >=  20090923000000;
a
2009-09-23
2009-09-23
2009-09-23
SELECT * FROM t1 WHERE a >= '2009-9-23 00:00:00';
a
2009-09-23
2009-09-23
2009-09-23
SELECT * FROM t1 WHERE a >= '2009.09.23 00:00:00';
a
2009-09-23
2009-09-23
2009-09-23
SELECT * FROM t1 WHERE a >= '2009:09:23 00:00:00';
a
2009-09-23
2009-09-23
2009-09-23
# Test of the new get_date_from_str implementation
# Behavior differs slightly between the trunk and mysql-pe.
# The former may give errors for the truncated values, while the latter
# gives warnings. The purpose of this test is not to interfere, and only
# preserve existing behavior.
SELECT str_to_date('2007-10-00', '%Y-%m-%d') >= '' AND 
str_to_date('2007-10-00', '%Y-%m-%d') <= '2007/10/20';
str_to_date('2007-10-00', '%Y-%m-%d') >= '' AND 
str_to_date('2007-10-00', '%Y-%m-%d') <= '2007/10/20'
1
Warnings:
Warning	1292	Truncated incorrect date value: ''
SELECT str_to_date('2007-20-00', '%Y-%m-%d') >= '2007/10/20' AND 
str_to_date('2007-20-00', '%Y-%m-%d') <= '';
str_to_date('2007-20-00', '%Y-%m-%d') >= '2007/10/20' AND 
str_to_date('2007-20-00', '%Y-%m-%d') <= ''
NULL
Warnings:
Warning	1292	Truncated incorrect date value: ''
Warning	1411	Incorrect datetime value: '2007-20-00' for function str_to_date
Warning	1411	Incorrect datetime value: '2007-20-00' for function str_to_date
SELECT str_to_date('2007-10-00', '%Y-%m-%d') BETWEEN '' AND '2007/10/20';
str_to_date('2007-10-00', '%Y-%m-%d') BETWEEN '' AND '2007/10/20'
1
Warnings:
Warning	1292	Truncated incorrect date value: ''
SELECT str_to_date('2007-20-00', '%Y-%m-%d') BETWEEN '2007/10/20' AND '';
str_to_date('2007-20-00', '%Y-%m-%d') BETWEEN '2007/10/20' AND ''
NULL
Warnings:
Warning	1411	Incorrect datetime value: '2007-20-00' for function str_to_date
SELECT str_to_date('', '%Y-%m-%d');
str_to_date('', '%Y-%m-%d')
0000-00-00
DROP TABLE t1, t2;
#
# Bug#48459: valgrind errors with query using 'Range checked for each 
# record'
#
CREATE TABLE t1 (
a INT,
b CHAR(2),
c INT,
d INT,
KEY ( c ),
KEY ( d, a, b ( 2 ) ),
KEY ( b ( 1 ) )
);
INSERT INTO t1 VALUES ( NULL, 'a', 1, 2 ), ( NULL, 'a', 1, 2 ),
( 1,    'a', 1, 2 ), ( 1,    'a', 1, 2 );
CREATE TABLE t2 (
a INT,
c INT,
e INT,
KEY ( e )
);
INSERT INTO t2 VALUES ( 1, 1, NULL ), ( 1, 1, NULL );
# Should not give Valgrind warnings
SELECT 1
FROM t1, t2
WHERE t1.d <> '1' AND t1.b > '1'
AND t1.a = t2.a AND t1.c = t2.c;
1
1
1
1
1
DROP TABLE t1, t2;
#
# Bug #48665: sql-bench's insert test fails due to wrong result
#
CREATE TABLE t1 (a INT, b INT, PRIMARY KEY (a));
INSERT INTO t1 VALUES (0,0), (1,1);
EXPLAIN 
SELECT * FROM t1 FORCE INDEX (PRIMARY) 
WHERE (a>=1 AND a<=2) OR (a>=4 AND a<=5) OR (a>=0 AND a <=10);
id	select_type	table	partitions	type	possible_keys	key	key_len	ref	rows	filtered	Extra
@	@	@	NULL	range	@	@	@	@	@	100.00	@
Warnings:
@	@	@
# Should return 2 rows
SELECT * FROM t1 FORCE INDEX (PRIMARY) 
WHERE (a>=1 AND a<=2) OR (a>=4 AND a<=5) OR (a>=0 AND a <=10);
a	b
0	0
1	1
DROP TABLE t1;
#
# Bug #54802: 'NOT BETWEEN' evaluation is incorrect
#
CREATE TABLE t1 (c_key INT, c_notkey INT, KEY(c_key));
INSERT INTO t1 VALUES (1, 1), (2, 2), (3, 3);
EXPLAIN SELECT * FROM t1 WHERE 2 NOT BETWEEN c_notkey AND c_key;
id	select_type	table	partitions	type	possible_keys	key	key_len	ref	rows	filtered	Extra
1	SIMPLE	t1	NULL	ALL	c_key	NULL	NULL	NULL	3	66.67	Using where
Warnings:
Note	1003	/* select#1 */ select `test`.`t1`.`c_key` AS `c_key`,`test`.`t1`.`c_notkey` AS `c_notkey` from `test`.`t1` where (2 not between `test`.`t1`.`c_notkey` and `test`.`t1`.`c_key`)
SELECT * FROM t1 WHERE 2 NOT BETWEEN c_notkey AND c_key;
c_key	c_notkey
1	1
3	3
DROP TABLE t1;
#
# Bug #57030: 'BETWEEN' evaluation is incorrect
#
CREATE TABLE t1(pk INT PRIMARY KEY, i4 INT);
CREATE UNIQUE INDEX i4_uq ON t1(i4);
INSERT INTO t1 VALUES (1,10), (2,20), (3,30);
EXPLAIN
SELECT * FROM t1 WHERE i4 BETWEEN 10 AND 10;
id	select_type	table	partitions	type	possible_keys	key	key_len	ref	rows	filtered	Extra
1	SIMPLE	t1	NULL	const	i4_uq	i4_uq	5	const	1	100.00	NULL
Warnings:
Note	1003	/* select#1 */ select '1' AS `pk`,'10' AS `i4` from `test`.`t1` where ('10' between 10 and 10)
SELECT * FROM t1 WHERE i4 BETWEEN 10 AND 10;
pk	i4
1	10
EXPLAIN
SELECT * FROM t1 WHERE 10 BETWEEN i4 AND i4;
id	select_type	table	partitions	type	possible_keys	key	key_len	ref	rows	filtered	Extra
1	SIMPLE	t1	NULL	const	i4_uq	i4_uq	5	const	1	100.00	NULL
Warnings:
Note	1003	/* select#1 */ select '1' AS `pk`,'10' AS `i4` from `test`.`t1` where (10 between '10' and '10')
SELECT * FROM t1 WHERE 10 BETWEEN i4 AND i4;
pk	i4
1	10
EXPLAIN
SELECT * FROM t1 WHERE 10 BETWEEN 10 AND i4;
id	select_type	table	partitions	type	possible_keys	key	key_len	ref	rows	filtered	Extra
1	SIMPLE	t1	NULL	range	i4_uq	i4_uq	5	NULL	3	100.00	Using index condition; Using MRR
Warnings:
Note	1003	/* select#1 */ select `test`.`t1`.`pk` AS `pk`,`test`.`t1`.`i4` AS `i4` from `test`.`t1` where (10 between 10 and `test`.`t1`.`i4`)
SELECT * FROM t1 WHERE 10 BETWEEN 10 AND i4;
pk	i4
1	10
2	20
3	30
EXPLAIN
SELECT * FROM t1 WHERE 10 BETWEEN i4 AND 10;
id	select_type	table	partitions	type	possible_keys	key	key_len	ref	rows	filtered	Extra
1	SIMPLE	t1	NULL	range	i4_uq	i4_uq	5	NULL	1	100.00	Using index condition; Using MRR
Warnings:
Note	1003	/* select#1 */ select `test`.`t1`.`pk` AS `pk`,`test`.`t1`.`i4` AS `i4` from `test`.`t1` where (10 between `test`.`t1`.`i4` and 10)
SELECT * FROM t1 WHERE 10 BETWEEN i4 AND 10;
pk	i4
1	10
EXPLAIN
SELECT * FROM t1 WHERE 10 BETWEEN 10 AND 10;
id	select_type	table	partitions	type	possible_keys	key	key_len	ref	rows	filtered	Extra
1	SIMPLE	t1	NULL	ALL	NULL	NULL	NULL	NULL	3	100.00	NULL
Warnings:
Note	1003	/* select#1 */ select `test`.`t1`.`pk` AS `pk`,`test`.`t1`.`i4` AS `i4` from `test`.`t1` where 1
SELECT * FROM t1 WHERE 10 BETWEEN 10 AND 10;
pk	i4
1	10
2	20
3	30
EXPLAIN
SELECT * FROM t1 WHERE 10 BETWEEN 11 AND 11;
id	select_type	table	partitions	type	possible_keys	key	key_len	ref	rows	filtered	Extra
1	SIMPLE	NULL	NULL	NULL	NULL	NULL	NULL	NULL	NULL	NULL	Impossible WHERE
Warnings:
Note	1003	/* select#1 */ select `test`.`t1`.`pk` AS `pk`,`test`.`t1`.`i4` AS `i4` from `test`.`t1` where 0
SELECT * FROM t1 WHERE 10 BETWEEN 11 AND 11;
pk	i4
EXPLAIN
SELECT * FROM t1 WHERE 10 BETWEEN 100 AND 0;
id	select_type	table	partitions	type	possible_keys	key	key_len	ref	rows	filtered	Extra
1	SIMPLE	NULL	NULL	NULL	NULL	NULL	NULL	NULL	NULL	NULL	Impossible WHERE
Warnings:
Note	1003	/* select#1 */ select `test`.`t1`.`pk` AS `pk`,`test`.`t1`.`i4` AS `i4` from `test`.`t1` where 0
SELECT * FROM t1 WHERE 10 BETWEEN 100 AND 0;
pk	i4
EXPLAIN
SELECT * FROM t1 WHERE i4 BETWEEN 100 AND 0;
id	select_type	table	partitions	type	possible_keys	key	key_len	ref	rows	filtered	Extra
1	SIMPLE	NULL	NULL	NULL	NULL	NULL	NULL	NULL	NULL	NULL	no matching row in const table
Warnings:
Note	1003	/* select#1 */ select `test`.`t1`.`pk` AS `pk`,`test`.`t1`.`i4` AS `i4` from `test`.`t1` where (`test`.`t1`.`i4` between 100 and 0)
SELECT * FROM t1 WHERE i4 BETWEEN 100 AND 0;
pk	i4
EXPLAIN
SELECT * FROM t1 WHERE i4 BETWEEN 10 AND 99999999999999999;
id	select_type	table	partitions	type	possible_keys	key	key_len	ref	rows	filtered	Extra
1	SIMPLE	t1	NULL	range	i4_uq	i4_uq	5	NULL	3	100.00	Using index condition; Using MRR
Warnings:
Note	1003	/* select#1 */ select `test`.`t1`.`pk` AS `pk`,`test`.`t1`.`i4` AS `i4` from `test`.`t1` where (`test`.`t1`.`i4` between 10 and 99999999999999999)
SELECT * FROM t1 WHERE i4 BETWEEN 10 AND 99999999999999999;
pk	i4
1	10
2	20
3	30
EXPLAIN
SELECT * FROM t1 WHERE i4 BETWEEN 999999999999999 AND 30;
id	select_type	table	partitions	type	possible_keys	key	key_len	ref	rows	filtered	Extra
1	SIMPLE	NULL	NULL	NULL	NULL	NULL	NULL	NULL	NULL	NULL	no matching row in const table
Warnings:
Note	1003	/* select#1 */ select `test`.`t1`.`pk` AS `pk`,`test`.`t1`.`i4` AS `i4` from `test`.`t1` where (`test`.`t1`.`i4` between 999999999999999 and 30)
SELECT * FROM t1 WHERE i4 BETWEEN 999999999999999 AND 30;
pk	i4
EXPLAIN
SELECT * FROM t1 WHERE i4 BETWEEN 10 AND '20';
id	select_type	table	partitions	type	possible_keys	key	key_len	ref	rows	filtered	Extra
1	SIMPLE	t1	NULL	range	i4_uq	i4_uq	5	NULL	1	100.00	Using index condition; Using MRR
Warnings:
Note	1003	/* select#1 */ select `test`.`t1`.`pk` AS `pk`,`test`.`t1`.`i4` AS `i4` from `test`.`t1` where (`test`.`t1`.`i4` between 10 and '20')
SELECT * FROM t1 WHERE i4 BETWEEN 10 AND '20';
pk	i4
1	10
2	20
EXPLAIN
SELECT * FROM t1, t1 as t2 WHERE t2.pk BETWEEN t1.i4 AND t1.i4;
id	select_type	table	partitions	type	possible_keys	key	key_len	ref	rows	filtered	Extra
1	SIMPLE	t1	NULL	ALL	i4_uq	NULL	NULL	NULL	3	100.00	NULL
1	SIMPLE	t2	NULL	eq_ref	PRIMARY	PRIMARY	4	test.t1.i4	1	100.00	Using index condition
Warnings:
Note	1003	/* select#1 */ select `test`.`t1`.`pk` AS `pk`,`test`.`t1`.`i4` AS `i4`,`test`.`t2`.`pk` AS `pk`,`test`.`t2`.`i4` AS `i4` from `test`.`t1` join `test`.`t1` `t2` where (`test`.`t2`.`pk` between `test`.`t1`.`i4` and `test`.`t1`.`i4`)
SELECT * FROM t1, t1 as t2 WHERE t2.pk BETWEEN t1.i4 AND t1.i4;
pk	i4	pk	i4
EXPLAIN
SELECT * FROM t1, t1 as t2 WHERE t1.i4 BETWEEN t2.pk AND t2.pk;
id	select_type	table	partitions	type	possible_keys	key	key_len	ref	rows	filtered	Extra
1	SIMPLE	t1	NULL	ALL	i4_uq	NULL	NULL	NULL	3	100.00	NULL
1	SIMPLE	t2	NULL	eq_ref	PRIMARY	PRIMARY	4	test.t1.i4	1	100.00	Using index condition
Warnings:
Note	1003	/* select#1 */ select `test`.`t1`.`pk` AS `pk`,`test`.`t1`.`i4` AS `i4`,`test`.`t2`.`pk` AS `pk`,`test`.`t2`.`i4` AS `i4` from `test`.`t1` join `test`.`t1` `t2` where (`test`.`t1`.`i4` between `test`.`t2`.`pk` and `test`.`t2`.`pk`)
SELECT * FROM t1, t1 as t2 WHERE t1.i4 BETWEEN t2.pk AND t2.pk;
pk	i4	pk	i4
DROP TABLE t1;
#
# BUG#13519696 - 62940: SELECT RESULTS VARY WITH VERSION AND
# WITH/WITHOUT INDEX RANGE SCAN
#
create table t1 (id int unsigned not null auto_increment primary key);
insert into t1 values (null);
insert into t1 select null from t1;
insert into t1 select null from t1;
insert into t1 select null from t1;
insert into t1 select null from t1;
insert into t1 select null from t1;
insert into t1 select null from t1;
insert into t1 select null from t1;
insert into t1 select null from t1;
create table t2 (
id int unsigned not null auto_increment,
val decimal(5,3) not null,
primary key (id,val),
unique key (val,id),
unique key (id));
insert into t2 select null,id*0.0009 from t1;
select count(val) from t2 ignore index (val) where val > 0.1155;
count(val)
128
select count(val) from t2 force index (val)  where val > 0.1155;
count(val)
128
drop table t2, t1;
#
# BUG#13453382 - REGRESSION SINCE 5.1.39, RANGE OPTIMIZER WRONG
# RESULTS WITH DECIMAL CONVERSION
#
create table t1 (a int,b int,c int,primary key (a,c));
insert into t1 values (1,1,2),(1,1,3),(1,1,4);
select convert(3, signed integer) > 2.9;
convert(3, signed integer) > 2.9
1
select * from t1 force  index (primary) where a=1 and c>= 2.9;
a	b	c
1	1	3
1	1	4
select * from t1 ignore index (primary) where a=1 and c>= 2.9;
a	b	c
1	1	3
1	1	4
select * from t1 force  index (primary) where a=1 and c> 2.9;
a	b	c
1	1	3
1	1	4
select * from t1 ignore index (primary) where a=1 and c> 2.9;
a	b	c
1	1	3
1	1	4
drop table t1;
#
# BUG#13463488 - 63437: CHAR & BETWEEN WITH INDEX RETURNS WRONG
# RESULT AFTER MYSQL 5.1.
#
CREATE TABLE t1(
F1 CHAR(5) NOT NULL,
F2 CHAR(5) NOT NULL,
F3 CHAR(5) NOT NULL,
PRIMARY KEY(F1),
INDEX IDX_F2(F2)
) COLLATE latin1_swedish_ci;
INSERT INTO t1 VALUES
('A','A','A'),('AA','AA','AA'),('AAA','AAA','AAA'),
('AAAA','AAAA','AAAA'),('AAAAA','AAAAA','AAAAA');
SELECT * FROM t1 WHERE F1 = 'A    ';
F1	F2	F3
A	A	A
SELECT * FROM t1 IGNORE INDEX(PRIMARY) WHERE F1 = 'A    ';
F1	F2	F3
A	A	A
SELECT * FROM t1 WHERE F1 >= 'A    ';
F1	F2	F3
A	A	A
AA	AA	AA
AAA	AAA	AAA
AAAA	AAAA	AAAA
AAAAA	AAAAA	AAAAA
SELECT * FROM t1 WHERE F1 > 'A    ';
F1	F2	F3
AA	AA	AA
AAA	AAA	AAA
AAAA	AAAA	AAAA
AAAAA	AAAAA	AAAAA
SELECT * FROM t1 WHERE F1 BETWEEN 'A    ' AND 'AAAAA';
F1	F2	F3
A	A	A
AA	AA	AA
AAA	AAA	AAA
AAAA	AAAA	AAAA
AAAAA	AAAAA	AAAAA
SELECT * FROM t1 WHERE F2 BETWEEN 'A    ' AND 'AAAAA';
F1	F2	F3
A	A	A
AA	AA	AA
AAA	AAA	AAA
AAAA	AAAA	AAAA
AAAAA	AAAAA	AAAAA
SELECT * FROM t1 WHERE F3 BETWEEN 'A    ' AND 'AAAAA';
F1	F2	F3
A	A	A
AA	AA	AA
AAA	AAA	AAA
AAAA	AAAA	AAAA
AAAAA	AAAAA	AAAAA
SELECT * FROM t1 IGNORE INDEX(PRIMARY) WHERE F1 BETWEEN 'A    ' AND
'AAAAA';
F1	F2	F3
A	A	A
AA	AA	AA
AAA	AAA	AAA
AAAA	AAAA	AAAA
AAAAA	AAAAA	AAAAA
DROP TABLE t1;
End of 5.1 tests
CREATE TABLE t1 (c1 DECIMAL(10,0),INDEX(c1));
INSERT INTO t1 VALUES (1),(2),(3);
SELECT c1 FROM t1 WHERE c1 >= 'A' GROUP BY 1;
c1
1
2
3
Warnings:
Warning	1366	Incorrect decimal value: 'A' for column 'c1' at row 1
Warning	1292	Truncated incorrect DECIMAL value: 'A'
DROP TABLE t1;
create table t1 (a int,b int,key (b),key (a),key (b,a));
insert into t1(a,b) values (1,2),(3,4),(5,6),(7,8);
create table t2 (c int);
insert into t2(c) values (1),(5),(6),(7),(8);
select 1 from (select c from t1,t2 where b >= 1 and a <=> c group by 1 limit 1) as d1;
1
1
drop table t1, t2;
#
# Bug #26106: Wrong plan may be chosen when there are several possible
# range and ref accesses
#
# Note: The fix for this bug has been reverted. The code will no longer
# select the optimal plan for the two following test queries. This is
# not due to a bug but due to minor differences in range estimates
# produced by the storage engine.
CREATE TABLE t1( 
a INT,
b INT,
KEY k ( a ),
KEY l ( a, b )
);
INSERT INTO t1(a) VALUES (1);
INSERT INTO t1 
VALUES (2,3),(2,3),(2,3),(2,3),(2,3),(2,3),(2,3),(2,3),(2,3),(2,3);
INSERT INTO t1 SELECT 3, 4 FROM t1 WHERE a = 2 AND b = 3;
INSERT INTO t1 SELECT 4, 1 FROM t1 WHERE a = 2 AND b = 3;
ANALYZE TABLE t1;
Table	Op	Msg_type	Msg_text
test.t1	analyze	status	OK
INSERT INTO t1 VALUES (1, 2);
INSERT INTO t1 SELECT a, b FROM t1 WHERE a=1 AND b=2;
INSERT INTO t1 SELECT a, b FROM t1 WHERE a=1 AND b=2;
INSERT INTO t1 SELECT a, b FROM t1 WHERE a=1 AND b=2;
INSERT INTO t1 SELECT a, b FROM t1 WHERE a=1 AND b=2;
INSERT INTO t1 SELECT a, b FROM t1 WHERE a=1 AND b=2;
INSERT INTO t1 SELECT a, b FROM t1 WHERE a=1 AND b=2;
INSERT INTO t1 SELECT a, b FROM t1 WHERE a=1 AND b=2;
# This must use range over index l, not k.
# Update: Due to patch being reverted and minor differences in 
#         range estimates k is selected.
EXPLAIN SELECT * FROM t1 WHERE a = 1 AND b >= 2;
id	select_type	table	partitions	type	possible_keys	key	key_len	ref	rows	filtered	Extra
1	SIMPLE	t1	NULL	ref	k,l	k	5	const	134	33.33	Using where
Warnings:
Note	1003	/* select#1 */ select `test`.`t1`.`a` AS `a`,`test`.`t1`.`b` AS `b` from `test`.`t1` where ((`test`.`t1`.`a` = 1) and (`test`.`t1`.`b` >= 2))
CREATE TABLE t2( 
a INT, 
b INT, 
c INT,
KEY k ( a ), 
KEY l ( a, b ),
KEY m ( b ), 
KEY n ( a, c )
);
INSERT INTO t2(a) VALUES (1);
INSERT INTO t2 
VALUES (2,3,3),(2,3,3),(2,3,3),(2,3,3),(2,3,3),
(2,3,3),(2,3,3),(2,3,3),(2,3,3),(2,3,3);
INSERT INTO t2 SELECT 3, 4, 4 FROM t2 WHERE a = 2 AND b = 3;
INSERT INTO t2 SELECT 4, 1, 1 FROM t2 WHERE a = 2 AND b = 3;
ANALYZE TABLE t2;
Table	Op	Msg_type	Msg_text
test.t2	analyze	status	OK
INSERT INTO t2 VALUES (1, 2, 2);
INSERT INTO t2 SELECT a, b, c FROM t2 WHERE a=1 AND b=2;
INSERT INTO t2 SELECT a, b, c FROM t2 WHERE a=1 AND b=2;
INSERT INTO t2 SELECT a, b, c FROM t2 WHERE a=1 AND b=2;
INSERT INTO t2 SELECT a, b, c FROM t2 WHERE a=1 AND b=2;
INSERT INTO t2 SELECT a, b, c FROM t2 WHERE a=1 AND b=2;
INSERT INTO t2 SELECT a, b, c FROM t2 WHERE a=1 AND b=2;
INSERT INTO t2 VALUES (1, 1, 2);
# This must use range over index l, not n.
# Update: Due to patch being reverted and minor differences in 
#         range estimates k is selected.
EXPLAIN SELECT * FROM t2 WHERE a = 1 AND b >= 2 AND c >= 2;
id	select_type	table	partitions	type	possible_keys	key	key_len	ref	rows	filtered	Extra
1	SIMPLE	t2	NULL	ref	k,l,m,n	k	5	const	66	29.16	Using where
Warnings:
Note	1003	/* select#1 */ select `test`.`t2`.`a` AS `a`,`test`.`t2`.`b` AS `b`,`test`.`t2`.`c` AS `c` from `test`.`t2` where ((`test`.`t2`.`a` = 1) and (`test`.`t2`.`b` >= 2) and (`test`.`t2`.`c` >= 2))
DROP TABLE t1, t2;
#
# BUG#11765831: 'RANGE ACCESS' MAY INCORRECTLY FILTER 
#               AWAY QUALIFYING ROWS
#
CREATE TABLE t10(
K INT NOT NULL AUTO_INCREMENT,
I INT, J INT,
PRIMARY KEY(K),
KEY(I,J)
);
INSERT INTO t10(I,J) VALUES (6,1),(6,2),(6,3),(6,4),(6,5),
(6,6),(6,7),(6,8),(6,9),(6,0);
CREATE TABLE t100 LIKE t10;
INSERT INTO t100(I,J) SELECT X.I, X.K+(10*Y.K) FROM t10 AS X,t10 AS Y;
INSERT INTO t100(I,J) VALUES(8,26);

EXPLAIN SELECT * FROM t100 WHERE I <> 6 OR (I <> 8 AND J = 5);
id	select_type	table	partitions	type	possible_keys	key	key_len	ref	rows	filtered	Extra
1	SIMPLE	t100	NULL	range	I	I	10	NULL	4	100.00	Using index condition; Using MRR
Warnings:
Note	1003	/* select#1 */ select `test`.`t100`.`K` AS `K`,`test`.`t100`.`I` AS `I`,`test`.`t100`.`J` AS `J` from `test`.`t100` where ((`test`.`t100`.`I` <> 6) or ((`test`.`t100`.`J` = 5) and (`test`.`t100`.`I` <> 8)))

SELECT * FROM t100 WHERE I <> 6 OR (I <> 8 AND J = 5);
K	I	J
101	8	26
DROP TABLE t10,t100;
#
# BUG#12698916 - JOIN QUERY GIVES WRONG RESULT AT 2ND EXEC. OR
# AFTER FLUSH TABLES [-INT VS NULL]
#
CREATE TABLE t1 (col_int INT, pk INT) ENGINE=InnoDB STATS_PERSISTENT=0;
INSERT INTO t1 VALUES (-100,1),(1,6);
CREATE TABLE t2 (
col_int_key INT,
col_varchar VARCHAR(100) NOT NULL DEFAULT "DEFAULT",
pk INT NOT NULL,
PRIMARY KEY (pk),
KEY (col_int_key)
) ENGINE=InnoDB STATS_PERSISTENT=0;
INSERT INTO t2 VALUES
(1,"GOOD",1),(100,"",2),(200,"",3),(300,"",4),(400,"",5),(500,"",8);
EXPLAIN SELECT t1.*,t2.* FROM t1 straight_join t2
ON t2.col_int_key = t1.col_int WHERE t2.pk < t1.pk;
id	select_type	table	partitions	type	possible_keys	key	key_len	ref	rows	filtered	Extra
1	SIMPLE	t1	NULL	ALL	NULL	NULL	NULL	NULL	2	100.00	Using where
1	SIMPLE	t2	NULL	ref	PRIMARY,col_int_key	col_int_key	5	test.t1.col_int	1	33.33	Using index condition
Warnings:
Note	1003	/* select#1 */ select `test`.`t1`.`col_int` AS `col_int`,`test`.`t1`.`pk` AS `pk`,`test`.`t2`.`col_int_key` AS `col_int_key`,`test`.`t2`.`col_varchar` AS `col_varchar`,`test`.`t2`.`pk` AS `pk` from `test`.`t1` straight_join `test`.`t2` where ((`test`.`t2`.`col_int_key` = `test`.`t1`.`col_int`) and (`test`.`t2`.`pk` < `test`.`t1`.`pk`))
SELECT t1.*,t2.* FROM t1 straight_join t2
ON t2.col_int_key = t1.col_int WHERE t2.pk < t1.pk;
col_int	pk	col_int_key	col_varchar	pk
1	6	1	GOOD	1
# need FLUSH so that InnoDB statistics change and thus plan changes
FLUSH TABLES;
EXPLAIN SELECT t1.*,t2.* FROM t1 straight_join t2
ON t2.col_int_key = t1.col_int WHERE t2.pk < t1.pk;
id	select_type	table	partitions	type	possible_keys	key	key_len	ref	rows	filtered	Extra
1	SIMPLE	t1	NULL	ALL	NULL	NULL	NULL	NULL	2	100.00	NULL
1	SIMPLE	t2	NULL	ALL	PRIMARY,col_int_key	NULL	NULL	NULL	6	33.33	Range checked for each record (index map: 0x3)
Warnings:
Note	1003	/* select#1 */ select `test`.`t1`.`col_int` AS `col_int`,`test`.`t1`.`pk` AS `pk`,`test`.`t2`.`col_int_key` AS `col_int_key`,`test`.`t2`.`col_varchar` AS `col_varchar`,`test`.`t2`.`pk` AS `pk` from `test`.`t1` straight_join `test`.`t2` where ((`test`.`t2`.`col_int_key` = `test`.`t1`.`col_int`) and (`test`.`t2`.`pk` < `test`.`t1`.`pk`))
SELECT t1.*,t2.* FROM t1 straight_join t2
ON t2.col_int_key = t1.col_int WHERE t2.pk < t1.pk;
col_int	pk	col_int_key	col_varchar	pk
1	6	1	GOOD	1
DROP TABLE t1,t2;
#
# Bug#12694872 - 
# VALGRIND: 18,816 BYTES IN 196 BLOCKS ARE DEFINITELY LOST IN UNIQUE::GET
#
CREATE TABLE t1 (
pk INTEGER AUTO_INCREMENT,
col_int_nokey INTEGER NOT NULL,
col_int_key INTEGER NOT NULL,
col_date_key DATE NOT NULL,
col_varchar_key VARCHAR(1) NOT NULL,
col_varchar_nokey VARCHAR(1) NOT NULL,
PRIMARY KEY (pk),
KEY (col_int_key),
KEY (col_date_key),
KEY (col_varchar_key, col_int_key)
);
INSERT INTO t1 (
col_int_key,
col_int_nokey,
col_date_key,
col_varchar_key,
col_varchar_nokey
) VALUES 
(0, 4, '2011-08-25', 'j', 'j'),
(8, 6, '2004-09-18', 'v', 'v'),
(1, 3, '2009-12-01', 'c', 'c'),
(8, 5, '2004-12-17', 'm', 'm'),
(9, 3, '2000-03-14', 'd', 'd'),
(6, 2, '2006-05-25', 'y', 'y'),
(1, 9, '2008-01-23', 't', 't'),
(6, 3, '2007-06-18', 'd', 'd'),
(2, 8, '2002-10-13', 's', 's'),
(4, 1, '1900-01-01', 'r', 'r'),
(8, 8, '1959-04-25', 'm', 'm'),
(4, 8, '2006-03-09', 'b', 'b'),
(4, 5, '2001-06-05', 'x', 'x'),
(7, 7, '2006-05-28', 'g', 'g'),
(4, 5, '2001-04-19', 'p', 'p'),
(1, 1, '1900-01-01', 'q', 'q'),
(9, 6, '2004-08-20', 'w', 'w'),
(4, 2, '2004-10-10', 'd', 'd'),
(8, 9, '2000-04-02', 'e', 'e')
;
ALTER TABLE t1 DISABLE KEYS;
SELECT table2.col_date_key AS field1,
CONCAT ( table2.col_varchar_nokey, table1.col_varchar_nokey ) AS field2
FROM ( t1 AS table1 INNER JOIN t1 AS table2
ON (( table2.pk <> table1.pk ) AND
( table2.pk >= table1.col_int_nokey ) ) )
WHERE ( table1.pk > 226 AND
table1.pk < ( 226 + 102 ) OR
( table1.col_int_key > 226 AND
table1.col_int_key < ( 226 + 36 ) OR
( table1.col_varchar_key <= 'h' OR
table1.col_int_key > 226 AND
table1.col_int_key < ( 226 + 227 ) )
) 
)
;
field1	field2
1900-01-01	qb
1900-01-01	qc
1900-01-01	qd
1900-01-01	qd
1900-01-01	qd
1900-01-01	qe
1900-01-01	qg
1900-01-01	rb
1900-01-01	rc
1900-01-01	rd
1900-01-01	rd
1900-01-01	rd
1900-01-01	re
1900-01-01	rg
1959-04-25	mb
1959-04-25	mc
1959-04-25	md
1959-04-25	md
1959-04-25	md
1959-04-25	me
1959-04-25	mg
2000-03-14	dc
2000-03-14	dd
2000-03-14	dd
2000-04-02	eb
2000-04-02	ec
2000-04-02	ed
2000-04-02	ed
2000-04-02	ed
2000-04-02	eg
2001-04-19	pb
2001-04-19	pc
2001-04-19	pd
2001-04-19	pd
2001-04-19	pd
2001-04-19	pe
2001-04-19	pg
2001-06-05	xb
2001-06-05	xc
2001-06-05	xd
2001-06-05	xd
2001-06-05	xd
2001-06-05	xe
2001-06-05	xg
2002-10-13	sb
2002-10-13	sc
2002-10-13	sd
2002-10-13	sd
2002-10-13	sd
2002-10-13	se
2002-10-13	sg
2004-08-20	wb
2004-08-20	wc
2004-08-20	wd
2004-08-20	wd
2004-08-20	wd
2004-08-20	we
2004-08-20	wg
2004-09-18	vd
2004-10-10	db
2004-10-10	dc
2004-10-10	dd
2004-10-10	dd
2004-10-10	de
2004-10-10	dg
2004-12-17	mc
2004-12-17	md
2004-12-17	md
2004-12-17	md
2006-03-09	bc
2006-03-09	bd
2006-03-09	bd
2006-03-09	bd
2006-03-09	be
2006-03-09	bg
2006-05-25	yc
2006-05-25	yd
2006-05-25	yd
2006-05-25	yd
2006-05-28	gb
2006-05-28	gc
2006-05-28	gd
2006-05-28	gd
2006-05-28	gd
2006-05-28	ge
2007-06-18	db
2007-06-18	dc
2007-06-18	dd
2007-06-18	dd
2007-06-18	dg
2008-01-23	tc
2008-01-23	td
2008-01-23	td
2008-01-23	td
2008-01-23	tg
2009-12-01	cd
2009-12-01	cd
2009-12-01	cd
ALTER TABLE t1 ENABLE KEYS;
CREATE TABLE t2 SELECT table2.col_date_key AS field1,
CONCAT ( table2.col_varchar_nokey, table1.col_varchar_nokey ) AS field2
FROM ( t1 AS table1 INNER JOIN t1 AS table2
ON (( table2.pk <> table1.pk ) AND
( table2.pk >= table1.col_int_nokey ) ) )
WHERE ( table1.pk > 226 AND
table1.pk < ( 226 + 102 ) OR
( table1.col_int_key > 226 AND
table1.col_int_key < ( 226 + 36 ) OR
( table1.col_varchar_key <= 'h' OR
table1.col_int_key > 226 AND
table1.col_int_key < ( 226 + 227 ) )
) 
)
;
SELECT * FROM t2
WHERE (field1, field2) IN (SELECT table2.col_date_key AS field1,
CONCAT ( table2.col_varchar_nokey, table1.col_varchar_nokey ) AS field2
FROM ( t1 AS table1 INNER JOIN t1 AS table2
ON (( table2.pk <> table1.pk ) AND
( table2.pk >= table1.col_int_nokey ) ) )
WHERE ( table1.pk > 226 AND
table1.pk < ( 226 + 102 ) OR
( table1.col_int_key > 226 AND
table1.col_int_key < ( 226 + 36 ) OR
( table1.col_varchar_key <= 'h' OR
table1.col_int_key > 226 AND
table1.col_int_key < ( 226 + 227 ) )
) 
)
);
field1	field2
1900-01-01	qb
1900-01-01	qc
1900-01-01	qd
1900-01-01	qd
1900-01-01	qd
1900-01-01	qe
1900-01-01	qg
1900-01-01	rb
1900-01-01	rc
1900-01-01	rd
1900-01-01	rd
1900-01-01	rd
1900-01-01	re
1900-01-01	rg
1959-04-25	mb
1959-04-25	mc
1959-04-25	md
1959-04-25	md
1959-04-25	md
1959-04-25	me
1959-04-25	mg
2000-03-14	dc
2000-03-14	dd
2000-03-14	dd
2000-04-02	eb
2000-04-02	ec
2000-04-02	ed
2000-04-02	ed
2000-04-02	ed
2000-04-02	eg
2001-04-19	pb
2001-04-19	pc
2001-04-19	pd
2001-04-19	pd
2001-04-19	pd
2001-04-19	pe
2001-04-19	pg
2001-06-05	xb
2001-06-05	xc
2001-06-05	xd
2001-06-05	xd
2001-06-05	xd
2001-06-05	xe
2001-06-05	xg
2002-10-13	sb
2002-10-13	sc
2002-10-13	sd
2002-10-13	sd
2002-10-13	sd
2002-10-13	se
2002-10-13	sg
2004-08-20	wb
2004-08-20	wc
2004-08-20	wd
2004-08-20	wd
2004-08-20	wd
2004-08-20	we
2004-08-20	wg
2004-09-18	vd
2004-10-10	db
2004-10-10	dc
2004-10-10	dd
2004-10-10	dd
2004-10-10	de
2004-10-10	dg
2004-12-17	mc
2004-12-17	md
2004-12-17	md
2004-12-17	md
2006-03-09	bc
2006-03-09	bd
2006-03-09	bd
2006-03-09	bd
2006-03-09	be
2006-03-09	bg
2006-05-25	yc
2006-05-25	yd
2006-05-25	yd
2006-05-25	yd
2006-05-28	gb
2006-05-28	gc
2006-05-28	gd
2006-05-28	gd
2006-05-28	gd
2006-05-28	ge
2007-06-18	db
2007-06-18	dc
2007-06-18	dd
2007-06-18	dd
2007-06-18	dg
2008-01-23	tc
2008-01-23	td
2008-01-23	td
2008-01-23	td
2008-01-23	tg
2009-12-01	cd
2009-12-01	cd
2009-12-01	cd
DROP TABLE t1, t2;
#
# BUG#12912171 - ASSERTION FAILED: QUICK->HEAD->READ_SET ==
# SAVE_READ_SET
#
CREATE TABLE t1 (
a INT,
b INT,
c INT,
PRIMARY KEY (c,a), KEY (a),KEY (a)
) ENGINE=INNODB PARTITION BY KEY () PARTITIONS 2;
Warnings:
Warning	1831	Duplicate index 'a_2' defined on the table 'test.t1'. This is deprecated and will be disallowed in a future release.
INSERT INTO t1 VALUES (1,5,1),(2,4,1),(3,3,1),(4,2,1),(5,1,1);
UPDATE t1 SET b = 0, c=1 WHERE a <=>0;
SELECT * FROM t1;
a	b	c
1	5	1
2	4	1
3	3	1
4	2	1
5	1	1
DROP TABLE t1;
#
# BUG#13256446 - ASSERTION QUICK->HEAD->READ_SET ==
# SAVE_READ_SET' FAILED IN OPT_RANGE.CC:1606 
#
CREATE TABLE t1 (
f1 INT AUTO_INCREMENT,
f2 INT,
f3 INT,
f4 INT,
PRIMARY KEY (f1),KEY(f2)
) ENGINE=INNODB;
CREATE ALGORITHM=MERGE VIEW v2 AS SELECT f1,f2,f3,f4 FROM t1 WHERE f2=103;
INSERT INTO t1 VALUES (154,0,NULL,0),(0,NULL,9,0),
(NULL,102,NULL,3),(0,3,NULL,0), (9,0,NULL,0),(0,9,NULL,157);
SELECT * FROM v2;
f1	f2	f3	f4
UPDATE v2 SET f4=0, f2=NULL, f1=NULL WHERE f1 > 16 ORDER BY f1;
SELECT * FROM v2;
f1	f2	f3	f4
DROP TABLE t1;
DROP VIEW v2;
CREATE TABLE t1 (
f1 INT AUTO_INCREMENT,
f2 INT,
f3 INT,
f4 INT,
PRIMARY KEY (f1),KEY(f2)
) ENGINE=INNODB;
INSERT INTO t1 VALUES(1,NULL,NULL,0), (2,2,0,3), (9,0,107,18),
(10,0,0,0), (231,0,0,0), (232,0,8,0), (234,0,0,NULL), (235,8,0,3);
CREATE ALGORITHM=MERGE VIEW v3 AS SELECT f1,f2,f3,f4 FROM t1 WHERE f1<=85 ;
SELECT * FROM v3;
f1	f2	f3	f4
1	NULL	NULL	0
2	2	0	3
9	0	107	18
10	0	0	0
UPDATE v3 SET f3=0, f4=4 WHERE f2=68 ORDER BY f1;
SELECT * FROM v3;
f1	f2	f3	f4
1	NULL	NULL	0
2	2	0	3
9	0	107	18
10	0	0	0
DROP TABLE t1;
DROP VIEW v3;
#
# BUG#13731380: RANGE OPTIMIZER CALLS RECORDS_IN_RANGE() FOR OPEN RANGE
#
CREATE TABLE t1 (pk INT PRIMARY KEY);
INSERT INTO t1 VALUES (1),(3),(5);
SELECT * FROM t1 WHERE pk <> 3 OR pk < 4;
pk
1
3
5
DROP TABLE t1;
#
# BUG#13803810: TOO FEW ROWS RETURNED FOR RANGE ACCESS IN 
#               VARCHAR INDEX USING DATETIME VALUE

CREATE TABLE t1 (a DATETIME);
INSERT INTO t1 VALUES ('2001-01-01 00:00:00');
INSERT INTO t1 VALUES ('2001-01-01 11:22:33');
CREATE TABLE t2 (b VARCHAR(64), KEY (b)) CHARSET utf8mb4;
INSERT INTO t2 VALUES ('2001-01-01');
INSERT INTO t2 VALUES ('2001.01.01');
INSERT INTO t2 VALUES ('2001#01#01');
INSERT INTO t2 VALUES ('2001-01-01 00:00:00');
INSERT INTO t2 VALUES ('2001-01-01 11:22:33');

# range/ref access cannot be used for this query

EXPLAIN SELECT * FROM t2 WHERE b=CAST('2001-01-01' AS DATE);
id	select_type	table	partitions	type	possible_keys	key	key_len	ref	rows	filtered	Extra
1	SIMPLE	t2	NULL	index	b	b	259	NULL	5	20.00	Using where; Using index
Warnings:
Warning	1739	Cannot use ref access on index 'b' due to type or collation conversion on field 'b'
Warning	1739	Cannot use range access on index 'b' due to type or collation conversion on field 'b'
Note	1003	/* select#1 */ select `test`.`t2`.`b` AS `b` from `test`.`t2` where (`test`.`t2`.`b` = <cache>(cast('2001-01-01' as date)))
SELECT * FROM t2 WHERE b=CAST('2001-01-01' AS DATE);
b
2001-01-01
2001-01-01 00:00:00
2001.01.01
2001#01#01

# range/ref access cannot be used for any of the queries below.
# See BUG#13814468 about 'Range checked for each record'

EXPLAIN SELECT * FROM t1, t2 WHERE a=b ORDER BY BINARY a, BINARY b;
id	select_type	table	partitions	type	possible_keys	key	key_len	ref	rows	filtered	Extra
1	SIMPLE	t1	NULL	ALL	NULL	NULL	NULL	NULL	2	100.00	Using temporary; Using filesort
1	SIMPLE	t2	NULL	index	b	b	259	NULL	5	20.00	Using where; Using index; Using join buffer (Block Nested Loop)
Warnings:
Warning	1739	Cannot use ref access on index 'b' due to type or collation conversion on field 'b'
Warning	1739	Cannot use range access on index 'b' due to type or collation conversion on field 'b'
Note	1003	/* select#1 */ select `test`.`t1`.`a` AS `a`,`test`.`t2`.`b` AS `b` from `test`.`t1` join `test`.`t2` where (`test`.`t1`.`a` = `test`.`t2`.`b`) order by cast(`test`.`t1`.`a` as char charset binary),cast(`test`.`t2`.`b` as char charset binary)
SELECT * FROM t1, t2 WHERE a=b ORDER BY BINARY a, BINARY b;
a	b
2001-01-01 00:00:00	2001#01#01
2001-01-01 00:00:00	2001-01-01
2001-01-01 00:00:00	2001-01-01 00:00:00
2001-01-01 00:00:00	2001.01.01
2001-01-01 11:22:33	2001-01-01 11:22:33

EXPLAIN SELECT * FROM t1, t2 WHERE b=a ORDER BY BINARY a, BINARY b;
id	select_type	table	partitions	type	possible_keys	key	key_len	ref	rows	filtered	Extra
1	SIMPLE	t1	NULL	ALL	NULL	NULL	NULL	NULL	2	100.00	Using temporary; Using filesort
1	SIMPLE	t2	NULL	index	b	b	259	NULL	5	20.00	Using where; Using index; Using join buffer (Block Nested Loop)
Warnings:
Warning	1739	Cannot use ref access on index 'b' due to type or collation conversion on field 'b'
Warning	1739	Cannot use range access on index 'b' due to type or collation conversion on field 'b'
Note	1003	/* select#1 */ select `test`.`t1`.`a` AS `a`,`test`.`t2`.`b` AS `b` from `test`.`t1` join `test`.`t2` where (`test`.`t2`.`b` = `test`.`t1`.`a`) order by cast(`test`.`t1`.`a` as char charset binary),cast(`test`.`t2`.`b` as char charset binary)
SELECT * FROM t1, t2 WHERE b=a ORDER BY BINARY a, BINARY b;
a	b
2001-01-01 00:00:00	2001#01#01
2001-01-01 00:00:00	2001-01-01
2001-01-01 00:00:00	2001-01-01 00:00:00
2001-01-01 00:00:00	2001.01.01
2001-01-01 11:22:33	2001-01-01 11:22:33

DROP TABLE t1,t2;
#
# WL#7019: Add support for row value constructors in in predicates to
# range optimizer
#
CREATE TABLE t1 (a INT, b INT, c INT, KEY x(a, b));
INSERT INTO t1 VALUES (2, 2, 2), (3, 3, 3), (4, 4, 4), (5, 5, 5), (6, 6, 6),
(7, 7, 7), (8, 8, 8), (9, 9, 9);
INSERT INTO t1 SELECT * FROM t1;
INSERT INTO t1 SELECT * FROM t1;
INSERT INTO t1 SELECT * FROM t1;
INSERT INTO t1 SELECT * FROM t1;
INSERT INTO t1 SELECT * FROM t1;
INSERT INTO t1 SELECT * FROM t1;
INSERT INTO t1 SELECT * FROM t1;
INSERT INTO t1 SELECT * FROM t1;
INSERT INTO t1 SELECT * FROM t1;
INSERT INTO t1 VALUES (0, 0, 0), (1, 1, 1);
ANALYZE TABLE t1;
Table	Op	Msg_type	Msg_text
test.t1	analyze	status	OK
CREATE TABLE t2 (a INT, b INT, c INT, d INT, KEY x(a, b));
INSERT INTO t2 VALUES (2, 2, 2, 2), (3, 3, 3, 3), (4, 4, 4, 4), (5, 5, 5, 5),
(6, 6, 6, 6), (7, 7, 7, 7), (8, 8, 8, 8), (9, 9, 9, 9);
INSERT INTO t2 SELECT * FROM t2;
INSERT INTO t2 SELECT * FROM t2;
INSERT INTO t2 SELECT * FROM t2;
INSERT INTO t2 SELECT * FROM t2;
INSERT INTO t2 SELECT * FROM t2;
INSERT INTO t2 SELECT * FROM t2;
INSERT INTO t2 SELECT * FROM t2;
INSERT INTO t2 SELECT * FROM t2;
INSERT INTO t2 SELECT * FROM t2;
INSERT INTO t2 VALUES (0, 0, 0, 0), (1, 1, 1, 1);
ANALYZE TABLE t2;
Table	Op	Msg_type	Msg_text
test.t2	analyze	status	OK
CREATE TABLE t3 (a INT, b INT, c INT, d INT, KEY x(a, b, c));
INSERT INTO t3 VALUES (2, 2, 2, 2), (3, 3, 3, 3), (4, 4, 4, 4), (5, 5, 5, 5),
(6, 6, 6, 6), (7, 7, 7, 7), (8, 8, 8, 8), (9, 9, 9, 9);
INSERT INTO t3 SELECT * FROM t3;
INSERT INTO t3 SELECT * FROM t3;
INSERT INTO t3 SELECT * FROM t3;
INSERT INTO t3 SELECT * FROM t3;
INSERT INTO t3 SELECT * FROM t3;
INSERT INTO t3 SELECT * FROM t3;
INSERT INTO t3 SELECT * FROM t3;
INSERT INTO t3 SELECT * FROM t3;
INSERT INTO t3 SELECT * FROM t3;
INSERT INTO t3 VALUES (0, 0, 0, 0), (1, 1, 1, 1);
ANALYZE TABLE t3;
Table	Op	Msg_type	Msg_text
test.t3	analyze	status	OK
EXPLAIN SELECT a, b FROM t1 WHERE (a, b) IN ((NULL, NULL), (NULL, NULL));
id	select_type	table	partitions	type	possible_keys	key	key_len	ref	rows	filtered	Extra
1	SIMPLE	NULL	NULL	NULL	NULL	NULL	NULL	NULL	NULL	NULL	no matching row in const table
Warnings:
Note	1003	/* select#1 */ select `test`.`t1`.`a` AS `a`,`test`.`t1`.`b` AS `b` from `test`.`t1` where ((`test`.`t1`.`a`,`test`.`t1`.`b`) in ((NULL,NULL),(NULL,NULL)))
EXPLAIN SELECT a, b FROM t1 WHERE (a = 0 AND b = 0) OR (a = 1 AND b = 1);
id	select_type	table	partitions	type	possible_keys	key	key_len	ref	rows	filtered	Extra
1	SIMPLE	t1	NULL	range	x	x	10	NULL	2	100.00	Using where; Using index
Warnings:
Note	1003	/* select#1 */ select `test`.`t1`.`a` AS `a`,`test`.`t1`.`b` AS `b` from `test`.`t1` where (((`test`.`t1`.`b` = 0) and (`test`.`t1`.`a` = 0)) or ((`test`.`t1`.`b` = 1) and (`test`.`t1`.`a` = 1)))
FLUSH STATUS;
SELECT a, b FROM t1 WHERE (a = 0 AND b = 0) OR (a = 1 AND b = 1);
a	b
0	0
1	1
SHOW STATUS LIKE 'Handler_read_%';
Variable_name	Value
Handler_read_first	0
Handler_read_key	2
Handler_read_last	0
Handler_read_next	2
Handler_read_prev	0
Handler_read_rnd	0
Handler_read_rnd_next	0
EXPLAIN SELECT a, b FROM t1 WHERE (a, b) IN ((0, 0));
id	select_type	table	partitions	type	possible_keys	key	key_len	ref	rows	filtered	Extra
1	SIMPLE	t1	NULL	ref	x	x	10	const,const	1	100.00	Using index
Warnings:
Note	1003	/* select#1 */ select `test`.`t1`.`a` AS `a`,`test`.`t1`.`b` AS `b` from `test`.`t1` where ((`test`.`t1`.`b` = 0) and (`test`.`t1`.`a` = 0))
FLUSH STATUS;
SELECT a, b FROM t1 WHERE (a, b) IN ((0, 0));
a	b
0	0
SHOW STATUS LIKE 'Handler_read_%';
Variable_name	Value
Handler_read_first	0
Handler_read_key	1
Handler_read_last	0
Handler_read_next	1
Handler_read_prev	0
Handler_read_rnd	0
Handler_read_rnd_next	0
EXPLAIN SELECT a, b FROM t1 WHERE (a, b) IN ((0, 0), (1, 1));
id	select_type	table	partitions	type	possible_keys	key	key_len	ref	rows	filtered	Extra
1	SIMPLE	t1	NULL	range	x	x	10	NULL	2	100.00	Using where; Using index
Warnings:
Note	1003	/* select#1 */ select `test`.`t1`.`a` AS `a`,`test`.`t1`.`b` AS `b` from `test`.`t1` where ((`test`.`t1`.`a`,`test`.`t1`.`b`) in (<cache>((0,0)),<cache>((1,1))))
FLUSH STATUS;
SELECT a, b FROM t1 WHERE (a, b) IN ((0, 0), (1, 1));
a	b
0	0
1	1
SHOW STATUS LIKE 'Handler_read_%';
Variable_name	Value
Handler_read_first	0
Handler_read_key	2
Handler_read_last	0
Handler_read_next	2
Handler_read_prev	0
Handler_read_rnd	0
Handler_read_rnd_next	0
EXPLAIN SELECT a, b, c FROM t2 WHERE (a, b, c) IN ((0, 0, 0), (1, 1, 1));
id	select_type	table	partitions	type	possible_keys	key	key_len	ref	rows	filtered	Extra
1	SIMPLE	t2	NULL	range	x	x	10	NULL	2	20.00	Using where; Using MRR
Warnings:
Note	1003	/* select#1 */ select `test`.`t2`.`a` AS `a`,`test`.`t2`.`b` AS `b`,`test`.`t2`.`c` AS `c` from `test`.`t2` where ((`test`.`t2`.`a`,`test`.`t2`.`b`,`test`.`t2`.`c`) in (<cache>((0,0,0)),<cache>((1,1,1))))
FLUSH STATUS;
SELECT a, b, c FROM t2 WHERE (a, b, c) IN ((0, 0, 0), (1, 1, 1));
a	b	c
0	0	0
1	1	1
SHOW STATUS LIKE 'Handler_read_%';
Variable_name	Value
Handler_read_first	0
Handler_read_key	2
Handler_read_last	0
Handler_read_next	2
Handler_read_prev	0
Handler_read_rnd	2
Handler_read_rnd_next	0
EXPLAIN SELECT a, b, c FROM t3 WHERE (a, b, c) IN ((0, 0, 0), (1, 1, 1));
id	select_type	table	partitions	type	possible_keys	key	key_len	ref	rows	filtered	Extra
1	SIMPLE	t3	NULL	range	x	x	15	NULL	3	100.00	Using where; Using index
Warnings:
Note	1003	/* select#1 */ select `test`.`t3`.`a` AS `a`,`test`.`t3`.`b` AS `b`,`test`.`t3`.`c` AS `c` from `test`.`t3` where ((`test`.`t3`.`a`,`test`.`t3`.`b`,`test`.`t3`.`c`) in (<cache>((0,0,0)),<cache>((1,1,1))))
FLUSH STATUS;
SELECT a, b, c FROM t3 WHERE (a, b, c) IN ((0, 0, 0), (1, 1, 1));
a	b	c
0	0	0
1	1	1
SHOW STATUS LIKE 'Handler_read_%';
Variable_name	Value
Handler_read_first	0
Handler_read_key	2
Handler_read_last	0
Handler_read_next	2
Handler_read_prev	0
Handler_read_rnd	0
Handler_read_rnd_next	0
EXPLAIN SELECT a, b FROM t1 WHERE a = 0 AND b = 0 OR (a, b) IN ((1, 1));
id	select_type	table	partitions	type	possible_keys	key	key_len	ref	rows	filtered	Extra
1	SIMPLE	t1	NULL	range	x	x	10	NULL	2	100.00	Using where; Using index
Warnings:
Note	1003	/* select#1 */ select `test`.`t1`.`a` AS `a`,`test`.`t1`.`b` AS `b` from `test`.`t1` where (((`test`.`t1`.`b` = 0) and (`test`.`t1`.`a` = 0)) or ((`test`.`t1`.`b` = 1) and (`test`.`t1`.`a` = 1)))
FLUSH STATUS;
SELECT a, b FROM t1 WHERE a = 0 AND b = 0 OR (a, b) IN ((1, 1));
a	b
0	0
1	1
SHOW STATUS LIKE 'Handler_read_%';
Variable_name	Value
Handler_read_first	0
Handler_read_key	2
Handler_read_last	0
Handler_read_next	2
Handler_read_prev	0
Handler_read_rnd	0
Handler_read_rnd_next	0
EXPLAIN SELECT a, b FROM t1 WHERE (a, b) IN ((1, 1)) OR a = 0 AND b = 0;
id	select_type	table	partitions	type	possible_keys	key	key_len	ref	rows	filtered	Extra
1	SIMPLE	t1	NULL	range	x	x	10	NULL	2	100.00	Using where; Using index
Warnings:
Note	1003	/* select#1 */ select `test`.`t1`.`a` AS `a`,`test`.`t1`.`b` AS `b` from `test`.`t1` where (((`test`.`t1`.`b` = 1) and (`test`.`t1`.`a` = 1)) or ((`test`.`t1`.`b` = 0) and (`test`.`t1`.`a` = 0)))
FLUSH STATUS;
SELECT a, b FROM t1 WHERE (a, b) IN ((1, 1)) OR a = 0 AND b = 0;
a	b
0	0
1	1
SHOW STATUS LIKE 'Handler_read_%';
Variable_name	Value
Handler_read_first	0
Handler_read_key	2
Handler_read_last	0
Handler_read_next	2
Handler_read_prev	0
Handler_read_rnd	0
Handler_read_rnd_next	0
EXPLAIN SELECT a, b FROM t2 WHERE (a, b, c) IN ((1, 1, 1)) OR a = 0 AND b = 0 AND c = 0;
id	select_type	table	partitions	type	possible_keys	key	key_len	ref	rows	filtered	Extra
1	SIMPLE	t2	NULL	range	x	x	10	NULL	2	19.00	Using index condition; Using where; Using MRR
Warnings:
Note	1003	/* select#1 */ select `test`.`t2`.`a` AS `a`,`test`.`t2`.`b` AS `b` from `test`.`t2` where (((`test`.`t2`.`c` = 1) and (`test`.`t2`.`b` = 1) and (`test`.`t2`.`a` = 1)) or ((`test`.`t2`.`c` = 0) and (`test`.`t2`.`b` = 0) and (`test`.`t2`.`a` = 0)))
FLUSH STATUS;
SELECT a, b FROM t2 WHERE (a, b, c) IN ((1, 1, 1)) OR a = 0 AND b = 0 AND c = 0;
a	b
0	0
1	1
SHOW STATUS LIKE 'Handler_read_%';
Variable_name	Value
Handler_read_first	0
Handler_read_key	2
Handler_read_last	0
Handler_read_next	2
Handler_read_prev	0
Handler_read_rnd	2
Handler_read_rnd_next	0
EXPLAIN SELECT a, b FROM t3 WHERE (a, b, c) IN ((1, 1, 1)) OR a = 0 AND b = 0 AND c = 0;
id	select_type	table	partitions	type	possible_keys	key	key_len	ref	rows	filtered	Extra
1	SIMPLE	t3	NULL	range	x	x	15	NULL	3	100.00	Using where; Using index
Warnings:
Note	1003	/* select#1 */ select `test`.`t3`.`a` AS `a`,`test`.`t3`.`b` AS `b` from `test`.`t3` where (((`test`.`t3`.`c` = 1) and (`test`.`t3`.`b` = 1) and (`test`.`t3`.`a` = 1)) or ((`test`.`t3`.`c` = 0) and (`test`.`t3`.`b` = 0) and (`test`.`t3`.`a` = 0)))
FLUSH STATUS;
SELECT a, b FROM t3 WHERE (a, b, c) IN ((1, 1, 1)) OR a = 0 AND b = 0 AND c = 0;
a	b
0	0
1	1
SHOW STATUS LIKE 'Handler_read_%';
Variable_name	Value
Handler_read_first	0
Handler_read_key	2
Handler_read_last	0
Handler_read_next	2
Handler_read_prev	0
Handler_read_rnd	0
Handler_read_rnd_next	0
EXPLAIN SELECT a, b FROM t1 WHERE (a, b) IN (((SELECT 1), 1));
id	select_type	table	partitions	type	possible_keys	key	key_len	ref	rows	filtered	Extra
1	SIMPLE	t1	NULL	ref	x	x	10	const,const	1	100.00	Using index
Warnings:
Note	1249	Select 2 was reduced during optimization
Note	1003	/* select#1 */ select `test`.`t1`.`a` AS `a`,`test`.`t1`.`b` AS `b` from `test`.`t1` where ((`test`.`t1`.`b` = 1) and (`test`.`t1`.`a` = 1))
FLUSH STATUS;
SELECT a, b FROM t1 WHERE (a, b) IN (((SELECT 1), 1));
a	b
1	1
SHOW STATUS LIKE 'Handler_read_%';
Variable_name	Value
Handler_read_first	0
Handler_read_key	1
Handler_read_last	0
Handler_read_next	1
Handler_read_prev	0
Handler_read_rnd	0
Handler_read_rnd_next	0
EXPLAIN SELECT a, b FROM t1 WHERE (a, b) IN (('0', 0), (1, 1));
id	select_type	table	partitions	type	possible_keys	key	key_len	ref	rows	filtered	Extra
1	SIMPLE	t1	NULL	range	x	x	10	NULL	2	100.00	Using where; Using index
Warnings:
Note	1003	/* select#1 */ select `test`.`t1`.`a` AS `a`,`test`.`t1`.`b` AS `b` from `test`.`t1` where ((`test`.`t1`.`a`,`test`.`t1`.`b`) in (<cache>(('0',0)),<cache>((1,1))))
FLUSH STATUS;
SELECT a, b FROM t1 WHERE (a, b) IN (('0', 0), (1, 1));
a	b
0	0
1	1
SHOW STATUS LIKE 'Handler_read_%';
Variable_name	Value
Handler_read_first	0
Handler_read_key	2
Handler_read_last	0
Handler_read_next	2
Handler_read_prev	0
Handler_read_rnd	0
Handler_read_rnd_next	0
SET @v = 0;
EXPLAIN SELECT a, b FROM t1 WHERE (a, b) IN ((@v, 0), (1, 1));
id	select_type	table	partitions	type	possible_keys	key	key_len	ref	rows	filtered	Extra
1	SIMPLE	t1	NULL	range	x	x	10	NULL	2	100.00	Using where; Using index
Warnings:
Note	1003	/* select#1 */ select `test`.`t1`.`a` AS `a`,`test`.`t1`.`b` AS `b` from `test`.`t1` where ((`test`.`t1`.`a`,`test`.`t1`.`b`) in (<cache>(((@`v`),0)),<cache>((1,1))))
FLUSH STATUS;
SELECT a, b FROM t1 WHERE (a, b) IN ((@v, 0), (1, 1));
a	b
0	0
1	1
SHOW STATUS LIKE 'Handler_read_%';
Variable_name	Value
Handler_read_first	0
Handler_read_key	2
Handler_read_last	0
Handler_read_next	2
Handler_read_prev	0
Handler_read_rnd	0
Handler_read_rnd_next	0
CREATE TABLE t4 ( a INT, b INT );
INSERT INTO t4 VALUES (1, 1), (2, 2), (3, 3), (4, 4), (5, 5);
INSERT INTO t4 SELECT a + 5, b + 5 FROM t4;
INSERT INTO t4 SELECT * FROM t4;
INSERT INTO t4 SELECT * FROM t4;
INSERT INTO t4 SELECT * FROM t4;
INSERT INTO t4 SELECT * FROM t4;
INSERT INTO t4 SELECT * FROM t4;
INSERT INTO t4 SELECT * FROM t4;
# Inner table in a nested-loops join
EXPLAIN
SELECT t4.*, t1.a, t1.b
FROM t4 JOIN t1 USING(a, b)
WHERE (t4.a, t4.b) IN ((1, 1), (0, 0));
id	select_type	table	partitions	type	possible_keys	key	key_len	ref	rows	filtered	Extra
1	SIMPLE	t4	NULL	ALL	NULL	NULL	NULL	NULL	640	2.00	Using where
1	SIMPLE	t1	NULL	ref	x	x	10	test.t4.a,test.t4.b	410	100.00	Using index
Warnings:
Note	1003	/* select#1 */ select `test`.`t4`.`a` AS `a`,`test`.`t4`.`b` AS `b`,`test`.`t1`.`a` AS `a`,`test`.`t1`.`b` AS `b` from `test`.`t4` join `test`.`t1` where ((`test`.`t1`.`b` = `test`.`t4`.`b`) and (`test`.`t1`.`a` = `test`.`t4`.`a`) and ((`test`.`t4`.`a`,`test`.`t4`.`b`) in (<cache>((1,1)),<cache>((0,0)))))
# Join on IN
EXPLAIN
SELECT t4.*, t1.a, t1.b
FROM t4 JOIN t1
WHERE (t1.a, t1.b) IN ((t4.a, t4.b), (0, 0));
id	select_type	table	partitions	type	possible_keys	key	key_len	ref	rows	filtered	Extra
1	SIMPLE	t4	NULL	ALL	NULL	NULL	NULL	NULL	640	100.00	NULL
1	SIMPLE	t1	NULL	index	x	x	10	NULL	4098	2.00	Using where; Using index; Using join buffer (Block Nested Loop)
Warnings:
Note	1003	/* select#1 */ select `test`.`t4`.`a` AS `a`,`test`.`t4`.`b` AS `b`,`test`.`t1`.`a` AS `a`,`test`.`t1`.`b` AS `b` from `test`.`t4` join `test`.`t1` where ((`test`.`t1`.`a`,`test`.`t1`.`b`) in ((`test`.`t4`.`a`,`test`.`t4`.`b`),<cache>((0,0))))
EXPLAIN
SELECT t4.*, t1.a, t1.b
FROM t4 JOIN t1
WHERE (t1.a, t1.b) IN ((t4.a, t4.b), (1, 1));
id	select_type	table	partitions	type	possible_keys	key	key_len	ref	rows	filtered	Extra
1	SIMPLE	t4	NULL	ALL	NULL	NULL	NULL	NULL	640	100.00	NULL
1	SIMPLE	t1	NULL	index	x	x	10	NULL	4098	2.00	Using where; Using index; Using join buffer (Block Nested Loop)
Warnings:
Note	1003	/* select#1 */ select `test`.`t4`.`a` AS `a`,`test`.`t4`.`b` AS `b`,`test`.`t1`.`a` AS `a`,`test`.`t1`.`b` AS `b` from `test`.`t4` join `test`.`t1` where ((`test`.`t1`.`a`,`test`.`t1`.`b`) in ((`test`.`t4`.`a`,`test`.`t4`.`b`),<cache>((1,1))))
#
# Tests for non-deterministic functions.
#
CREATE FUNCTION f1() RETURNS INT NOT DETERMINISTIC RETURN 1;
# The statement immediately below should not use range access.
EXPLAIN SELECT a, b FROM t1 WHERE (a, b, c) IN ((0, 0, 0), (f1(), 1, 1));
id	select_type	table	partitions	type	possible_keys	key	key_len	ref	rows	filtered	Extra
1	SIMPLE	t1	NULL	ALL	x	NULL	NULL	NULL	4098	0.20	Using where
Warnings:
Note	1003	/* select#1 */ select `test`.`t1`.`a` AS `a`,`test`.`t1`.`b` AS `b` from `test`.`t1` where ((`test`.`t1`.`a`,`test`.`t1`.`b`,`test`.`t1`.`c`) in (<cache>((0,0,0)),(`f1`(),1,1)))
EXPLAIN SELECT a, b FROM t1 WHERE (a, b, c) IN ((0, 0, 0), (1, f1(), 1));
id	select_type	table	partitions	type	possible_keys	key	key_len	ref	rows	filtered	Extra
1	SIMPLE	t1	NULL	range	x	x	10	NULL	2	20.00	Using where; Using MRR
Warnings:
Note	1003	/* select#1 */ select `test`.`t1`.`a` AS `a`,`test`.`t1`.`b` AS `b` from `test`.`t1` where ((`test`.`t1`.`a`,`test`.`t1`.`b`,`test`.`t1`.`c`) in (<cache>((0,0,0)),(1,`f1`(),1)))
EXPLAIN SELECT a, b FROM t1 WHERE (a, b, c) IN ((0, 0, 0), (1, 1, f1()));
id	select_type	table	partitions	type	possible_keys	key	key_len	ref	rows	filtered	Extra
1	SIMPLE	t1	NULL	range	x	x	10	NULL	2	20.00	Using where; Using MRR
Warnings:
Note	1003	/* select#1 */ select `test`.`t1`.`a` AS `a`,`test`.`t1`.`b` AS `b` from `test`.`t1` where ((`test`.`t1`.`a`,`test`.`t1`.`b`,`test`.`t1`.`c`) in (<cache>((0,0,0)),(1,1,`f1`())))
# The statement immediately below should not use range access.
EXPLAIN SELECT a, b FROM t1 WHERE (a, b) IN ((f1(), 1));
id	select_type	table	partitions	type	possible_keys	key	key_len	ref	rows	filtered	Extra
1	SIMPLE	t1	NULL	index	NULL	x	10	NULL	4098	1.00	Using where; Using index
Warnings:
Note	1003	/* select#1 */ select `test`.`t1`.`a` AS `a`,`test`.`t1`.`b` AS `b` from `test`.`t1` where ((`test`.`t1`.`b` = 1) and (`test`.`t1`.`a` = `f1`()))
DROP FUNCTION f1;
# The statement immediately below should not use range access.
EXPLAIN
SELECT a, b
FROM t1 AS t1o
WHERE EXISTS ( SELECT 1 FROM t1 WHERE (a, b) IN ((t1o.a, t1o.b)) );
id	select_type	table	partitions	type	possible_keys	key	key_len	ref	rows	filtered	Extra
1	PRIMARY	t1o	NULL	index	NULL	x	10	NULL	4098	100.00	Using where; Using index
2	DEPENDENT SUBQUERY	t1	NULL	ref	x	x	10	test.t1o.a,test.t1o.b	410	100.00	Using index
Warnings:
Note	1276	Field or reference 'test.t1o.a' of SELECT #2 was resolved in SELECT #1
Note	1276	Field or reference 'test.t1o.b' of SELECT #2 was resolved in SELECT #1
Note	1003	/* select#1 */ select `test`.`t1o`.`a` AS `a`,`test`.`t1o`.`b` AS `b` from `test`.`t1` `t1o` where exists(/* select#2 */ select 1 from `test`.`t1` where ((`test`.`t1`.`a` = `test`.`t1o`.`a`) and (`test`.`t1`.`b` = `test`.`t1o`.`b`)))
#
# Tests of dynamic range access
#
CREATE TABLE t5 (a int, b int, KEY (a));
INSERT INTO t5 VALUES (1, 1), (2, 1), (3, 1), (4, 1), (5, 1), (6, 1);
CREATE TABLE t6 (a int, b int, KEY (a));
INSERT INTO t6 VALUES (3, 2), (4, 2), (100, 100), (101, 201), (102, 102);
CREATE TABLE t7 (a int, b int, KEY (a, b));
INSERT INTO t7 VALUES (1, 1), (2, 2), (1000, 1000), (1001, 1001), (1002, 1002),
(1003, 1003), (1004, 1004);
EXPLAIN SELECT *
FROM t5 JOIN t6 ON t5.a = t6.a JOIN t7
WHERE t7.a IN (t5.b, t6.b);
id	select_type	table	partitions	type	possible_keys	key	key_len	ref	rows	filtered	Extra
1	SIMPLE	t5	NULL	ALL	a	NULL	NULL	NULL	6	100.00	NULL
1	SIMPLE	t6	NULL	ALL	a	NULL	NULL	NULL	5	20.00	Using where; Using join buffer (Block Nested Loop)
1	SIMPLE	t7	NULL	ALL	a	NULL	NULL	NULL	7	28.57	Range checked for each record (index map: 0x1)
Warnings:
Note	1003	/* select#1 */ select `test`.`t5`.`a` AS `a`,`test`.`t5`.`b` AS `b`,`test`.`t6`.`a` AS `a`,`test`.`t6`.`b` AS `b`,`test`.`t7`.`a` AS `a`,`test`.`t7`.`b` AS `b` from `test`.`t5` join `test`.`t6` join `test`.`t7` where ((`test`.`t6`.`a` = `test`.`t5`.`a`) and (`test`.`t7`.`a` in (`test`.`t5`.`b`,`test`.`t6`.`b`)))
FLUSH STATUS;
SELECT *
FROM t5 JOIN t6 ON t5.a = t6.a JOIN t7
WHERE t7.a IN (t5.b, t6.b);
a	b	a	b	a	b
3	1	3	2	1	1
3	1	3	2	2	2
4	1	4	2	1	1
4	1	4	2	2	2
SHOW STATUS LIKE 'Handler_read_%';
Variable_name	Value
Handler_read_first	0
Handler_read_key	4
Handler_read_last	0
Handler_read_next	4
Handler_read_prev	0
Handler_read_rnd	0
Handler_read_rnd_next	13
EXPLAIN SELECT *
FROM t5 JOIN t6 ON t5.a = t6.a JOIN t7
WHERE (t7.a, t7.b) IN ((t5.b, 1), (t6.b, 1));
id	select_type	table	partitions	type	possible_keys	key	key_len	ref	rows	filtered	Extra
1	SIMPLE	t5	NULL	ALL	a	NULL	NULL	NULL	6	100.00	NULL
1	SIMPLE	t6	NULL	ALL	a	NULL	NULL	NULL	5	20.00	Using where; Using join buffer (Block Nested Loop)
1	SIMPLE	t7	NULL	ALL	a	NULL	NULL	NULL	7	14.29	Range checked for each record (index map: 0x1)
Warnings:
Note	1003	/* select#1 */ select `test`.`t5`.`a` AS `a`,`test`.`t5`.`b` AS `b`,`test`.`t6`.`a` AS `a`,`test`.`t6`.`b` AS `b`,`test`.`t7`.`a` AS `a`,`test`.`t7`.`b` AS `b` from `test`.`t5` join `test`.`t6` join `test`.`t7` where ((`test`.`t6`.`a` = `test`.`t5`.`a`) and ((`test`.`t7`.`a`,`test`.`t7`.`b`) in ((`test`.`t5`.`b`,1),(`test`.`t6`.`b`,1))))
FLUSH STATUS;
SELECT *
FROM t5 JOIN t6 ON t5.a = t6.a JOIN t7
WHERE (t7.a, t7.b) IN ((t5.b, 1), (t6.b, 1));
a	b	a	b	a	b
3	1	3	2	1	1
4	1	4	2	1	1
SHOW STATUS LIKE 'Handler_read_%';
Variable_name	Value
Handler_read_first	0
Handler_read_key	4
Handler_read_last	0
Handler_read_next	2
Handler_read_prev	0
Handler_read_rnd	0
Handler_read_rnd_next	13
#
# Regression tests of the worklog below.
#
# Make sure we process IN predicates only.
# The code around this is very unclear.
EXPLAIN SELECT a, b FROM t1 WHERE (a, b) != (1, 1);
id	select_type	table	partitions	type	possible_keys	key	key_len	ref	rows	filtered	Extra
1	SIMPLE	t1	NULL	index	x	x	10	NULL	4098	99.00	Using where; Using index
Warnings:
Note	1003	/* select#1 */ select `test`.`t1`.`a` AS `a`,`test`.`t1`.`b` AS `b` from `test`.`t1` where ((`test`.`t1`.`a` <> 1) or (`test`.`t1`.`b` <> 1))
# This should give us a ref scan, as it always did.
EXPLAIN SELECT a, b FROM t1 WHERE (a, b) IN ((0, 0));
id	select_type	table	partitions	type	possible_keys	key	key_len	ref	rows	filtered	Extra
1	SIMPLE	t1	NULL	ref	x	x	10	const,const	1	100.00	Using index
Warnings:
Note	1003	/* select#1 */ select `test`.`t1`.`a` AS `a`,`test`.`t1`.`b` AS `b` from `test`.`t1` where ((`test`.`t1`.`b` = 0) and (`test`.`t1`.`a` = 0))
EXPLAIN SELECT a, b FROM t1 WHERE (a, c) IN ((0, 0));
id	select_type	table	partitions	type	possible_keys	key	key_len	ref	rows	filtered	Extra
1	SIMPLE	t1	NULL	ref	x	x	5	const	1	10.00	Using where
Warnings:
Note	1003	/* select#1 */ select `test`.`t1`.`a` AS `a`,`test`.`t1`.`b` AS `b` from `test`.`t1` where ((`test`.`t1`.`c` = 0) and (`test`.`t1`.`a` = 0))
# ref scan on x(a).
EXPLAIN SELECT * FROM t1 WHERE (a, c) IN ((0, 0), (1, 1));
id	select_type	table	partitions	type	possible_keys	key	key_len	ref	rows	filtered	Extra
1	SIMPLE	t1	NULL	range	x	x	5	NULL	2	20.00	Using where; Using MRR
Warnings:
Note	1003	/* select#1 */ select `test`.`t1`.`a` AS `a`,`test`.`t1`.`b` AS `b`,`test`.`t1`.`c` AS `c` from `test`.`t1` where ((`test`.`t1`.`a`,`test`.`t1`.`c`) in (<cache>((0,0)),<cache>((1,1))))
DROP TABLE t1, t2, t3, t4, t5, t6, t7;
#
# Bug#17635476: CRASH IN GET_MM_PARTS() OR ASSERT IN
# GET_FUNC_MM_TREE_FROM_IN_PREDICATE()
#
CREATE TABLE t1 (
a INT,
b INT,
KEY (a)
) ENGINE = INNODB;
SELECT DISTINCT a FROM t1 WHERE (a, b) IN ((0, 0), (1, 1));
a
INSERT INTO t1 VALUES (0, 0), (1, 1), (2, 2), (3, 3), (4, 4), (5, 5), (6, 6),
(7, 7), (8, 8), (9, 9);
ANALYZE TABLE t1;
Table	Op	Msg_type	Msg_text
test.t1	analyze	status	OK
CREATE TABLE t2 (
a INT,
b INT,
KEY (a, b)
);
INSERT INTO t2 SELECT * FROM t1;
ANALYZE TABLE t2;
Table	Op	Msg_type	Msg_text
test.t2	analyze	status	Table is already up to date
EXPLAIN SELECT DISTINCT a FROM t1 WHERE (a, b) IN ((0, 0), (1, 1));
id	select_type	table	partitions	type	possible_keys	key	key_len	ref	rows	filtered	Extra
1	SIMPLE	t1	NULL	range	a	a	5	NULL	2	20.00	Using where
Warnings:
Note	1003	/* select#1 */ select distinct `test`.`t1`.`a` AS `a` from `test`.`t1` where ((`test`.`t1`.`a`,`test`.`t1`.`b`) in (<cache>((0,0)),<cache>((1,1))))
FLUSH STATUS;
SELECT DISTINCT a FROM t1 WHERE (a, b) IN ((0, 0), (1, 1));
a
0
1
SHOW STATUS LIKE 'Handler_read_%';
Variable_name	Value
Handler_read_first	0
Handler_read_key	2
Handler_read_last	0
Handler_read_next	2
Handler_read_prev	0
Handler_read_rnd	0
Handler_read_rnd_next	0
EXPLAIN SELECT DISTINCT a FROM t2 WHERE (a, b) IN ((0, 0), (1, 1));
id	select_type	table	partitions	type	possible_keys	key	key_len	ref	rows	filtered	Extra
1	SIMPLE	t2	NULL	range	a	a	10	NULL	2	100.00	Using where; Using index
Warnings:
Note	1003	/* select#1 */ select distinct `test`.`t2`.`a` AS `a` from `test`.`t2` where ((`test`.`t2`.`a`,`test`.`t2`.`b`) in (<cache>((0,0)),<cache>((1,1))))
FLUSH STATUS;
SELECT DISTINCT a FROM t2 WHERE (a, b) IN ((0, 0), (1, 1));
a
0
1
SHOW STATUS LIKE 'Handler_read_%';
Variable_name	Value
Handler_read_first	0
Handler_read_key	2
Handler_read_last	0
Handler_read_next	2
Handler_read_prev	0
Handler_read_rnd	0
Handler_read_rnd_next	0
# Should not use range scan.
EXPLAIN SELECT DISTINCT a FROM t1 WHERE (NULL, b) IN ((0, 0), (1, 1));
id	select_type	table	partitions	type	possible_keys	key	key_len	ref	rows	filtered	Extra
1	SIMPLE	t1	NULL	index	a	a	5	NULL	10	20.00	Using where
Warnings:
Note	1003	/* select#1 */ select distinct `test`.`t1`.`a` AS `a` from `test`.`t1` where ((NULL,`test`.`t1`.`b`) in (<cache>((0,0)),<cache>((1,1))))
# Should not use range scan.
EXPLAIN SELECT DISTINCT a FROM t2 WHERE (NULL, b) IN ((0, 0), (1, 1));
id	select_type	table	partitions	type	possible_keys	key	key_len	ref	rows	filtered	Extra
1	SIMPLE	t2	NULL	index	a	a	10	NULL	10	20.00	Using where; Using index
Warnings:
Note	1003	/* select#1 */ select distinct `test`.`t2`.`a` AS `a` from `test`.`t2` where ((NULL,`test`.`t2`.`b`) in (<cache>((0,0)),<cache>((1,1))))
DROP TABLE t1, t2;
#
# Bug#17755540 VALGRIND ERROR WHEN SETTING UP ROW COMPARATORS
#
CREATE TABLE t2 (a INT, b INT, c INT, d INT, KEY x(a, b));
INSERT INTO t2 VALUES (2, 2, 2, 2), (3, 3, 3, 3), (4, 4, 4, 4), (5, 5, 5, 5),
(6, 6, 6, 6), (7, 7, 7, 7), (8, 8, 8, 8), (9, 9, 9, 9);
INSERT INTO t2 SELECT * FROM t2;
INSERT INTO t2 VALUES (0, 0, 0, 0), (1, 1, 1, 1);
ANALYZE TABLE t2;
Table	Op	Msg_type	Msg_text
test.t2	analyze	status	OK
SELECT a, b FROM t2 WHERE (a, b) IN ((0, 0), (1, 1));
a	b
0	0
1	1
DROP TABLE t2;
#
# BUG#18364815: OPTIMIZER PREFERS TABLE SCAN WHEN 
#               USING "IN" WITH VALUE OF DIFFERENT TYPE
#
CREATE TABLE t1 (a INT PRIMARY KEY, b INT);
INSERT INTO t1 VALUES (1,1), (2,1), (3,1), (4,1), (5,1), (6,1);
EXPLAIN SELECT * FROM t1 WHERE a IN (1, 2);
id	select_type	table	partitions	type	possible_keys	key	key_len	ref	rows	filtered	Extra
1	SIMPLE	t1	NULL	range	PRIMARY	PRIMARY	4	NULL	2	100.00	Using index condition; Using MRR
Warnings:
Note	1003	/* select#1 */ select `test`.`t1`.`a` AS `a`,`test`.`t1`.`b` AS `b` from `test`.`t1` where (`test`.`t1`.`a` in (1,2))
EXPLAIN SELECT * FROM t1 WHERE a IN (1, "2");
id	select_type	table	partitions	type	possible_keys	key	key_len	ref	rows	filtered	Extra
1	SIMPLE	t1	NULL	range	PRIMARY	PRIMARY	4	NULL	2	100.00	Using index condition; Using MRR
Warnings:
Note	1003	/* select#1 */ select `test`.`t1`.`a` AS `a`,`test`.`t1`.`b` AS `b` from `test`.`t1` where (`test`.`t1`.`a` in (1,'2'))
SELECT * FROM t1 WHERE a IN (1, 2);
a	b
1	1
2	1
SELECT * FROM t1 WHERE a IN (1, "2");
a	b
1	1
2	1
DROP TABLE t1;
# 
# Bug#18715670
# CRASH IN DECIMAL_ACTUAL_FRACTION COMPARING DECIMAL TO NULLS
# 
CREATE TABLE t1(n DECIMAL(39,19) NOT NULL, KEY(n)) engine=innodb;
INSERT INTO t1 SET n=0;
SELECT 1 FROM t1 WHERE n NOT IN(NULL, NULL);
1
DROP TABLE t1;
#
# Bug#18759597 MISSING ROWS ON WHERE .. 
#              IN QUERY WITH VARIABLES AND CONCAT
#
CREATE TABLE t1 (
col_varchar_key varchar(2),
KEY col_varchar_key (col_varchar_key)
) ENGINE=InnoDB;
INSERT INTO t1 VALUES ('n'),('xm');
SET @var1 = 't', @var2 = 'him',
@var3 = 'n', @var4 = 'n',
@var5 = 'n', @var6 = 'g',
@var7 = 'b', @var8 = 'o',
@var9 = 'm', @var10 = 'xm', @var11 = 'u'
;
SELECT col_varchar_key AS field1
FROM t1
WHERE ( col_varchar_key, col_varchar_key ) IN (
('m', @var1  ),
('n', @var3  ),
('a', @var5  ),
('l', @var7  ),
(CONCAT('x', @var9 ), @var10 )
);
field1
n
xm
DROP TABLE t1;
#
# Bug#18535226 	DEBUG CRASH ON QUICK_RANGE_SELECT::RESET
#
SET @old_tmp_table_size=@@tmp_table_size;
SET tmp_table_size=1024;
CREATE TABLE t1 (
pk INT NOT NULL,
col_int_key INT,
col_date_key date,
col_date_nokey date,
col_time_key time,
col_time_nokey time,
col_datetime_key datetime,
col_datetime_nokey datetime,
col_varchar_key varchar(1),
col_varchar_nokey varchar(1),
PRIMARY KEY (pk),
KEY col_int_key (col_int_key)
) ENGINE=MyISAM;
INSERT INTO t1 VALUES
(5,0,'2001-05-06','2001-05-06','16:21:18','16:21:18','2001-11-08 21:02:12',
'2001-11-08 21:02:12','x','x'),(6,7,'2006-03-03','2006-03-03','18:56:33',
'18:56:33','2003-04-01 00:00:00','2003-04-01 00:00:00','i','i'),
(7,7,'2007-12-28','2007-12-28',NULL,NULL,'1900-01-01 00:00:00',
'1900-01-01 00:00:00','e','e'),(8,1,'2004-10-20','2004-10-20','09:29:08',
'09:29:08','2007-07-12 00:00:00','2007-07-12 00:00:00','p','p'),
(9,7,'2008-04-09','2008-04-09','19:11:10','19:11:10',
'2005-04-04 01:21:01','2005-04-04 01:21:01','s','s'),
(10,1,'2005-12-25','2005-12-25','11:57:26','11:57:26',
'1900-01-01 00:00:00','1900-01-01 00:00:00','j','j');
SELECT alias1.col_int_key
FROM
( SELECT SQ1_alias1.* FROM t1 AS SQ1_alias1, t1 AS SQ1_alias2 ) AS alias1,
(SELECT 7 AS col_int_nokey) AS alias2
WHERE
alias2.col_int_nokey = alias1.pk
AND alias1.col_varchar_nokey < alias1.col_varchar_key
ORDER BY alias1.col_varchar_key;
col_int_key
DROP TABLE t1;
SET tmp_table_size=@old_tmp_table_size;
SET sql_mode = default;
#
# Bug#19585938 Crash in get_full_func_mm_tree with null
#              item_field->table_ref
#
CREATE TABLE t1(id INTEGER, col1 INTEGER, col2 INTEGER, PRIMARY KEY(id));
INSERT INTO t1 VALUES (1,2,3), (3,2,1);
SELECT (SELECT 1
FROM t1
WHERE SUM(1) < id
) AS c
FROM t1
GROUP BY col1;
c
1
SELECT (SELECT 1
FROM t1
WHERE id > SUM(1)
) AS c
FROM t1
GROUP BY col1;
c
1
SELECT (SELECT 1
FROM t1
WHERE SUM(1) BETWEEN id AND id+1
) AS c
FROM t1
GROUP BY col1;
c
1
SELECT (SELECT 1
FROM t1
WHERE id BETWEEN SUM(1) AND SUM(5)
) AS c
FROM t1
GROUP BY col1;
c
1
SELECT (SELECT 1
FROM t1
WHERE SUM(1) BETWEEN COUNT(*) AND id
) AS c
FROM t1
GROUP BY col1;
c
1
DROP TABLE t1;
#
# Bug#21415791 VALGRIND ERROR (CONDITIONAL JUMP) AT KEY_AND
#              (RANGE_OPT_PARAM*, SEL_ARG*, SEL_AR
#
CREATE TABLE t1 (
col_varchar_10 VARCHAR(10),
pk INTEGER NOT NULL,
col_int_key INTEGER,
PRIMARY KEY (pk),
KEY col_int_key (col_int_key),
KEY col_varchar_10 (col_varchar_10)
) ENGINE=InnoDB;
INSERT INTO t1 (
pk, col_varchar_10, col_int_key) VALUES
(1, 'ttttt', 0), (2, 'zzzzz', 0), (3, 'ggggg', 0),
(4, 'hhhhh', 0), (5, 'kkkkk', 0), (6, 'lllll', 0);
CREATE TABLE t2 (
pk INTEGER NOT NULL,
col_varchar_10 VARCHAR(10),
PRIMARY KEY (pk),
KEY col_varchar_10 (col_varchar_10)
) ENGINE=InnoDB;
INSERT INTO t2 (
pk,  col_varchar_10) VALUES
(1, '00000'), (2, '00000'), (3, '44444'), (4, '00000'),
(5, NULL), (6, NULL), (7, NULL);
SELECT COUNT(t1.col_int_key)
FROM t2 RIGHT OUTER JOIN t1 ON t2.col_varchar_10 <= t1.col_varchar_10
WHERE t2.pk <> 4 OR t2.pk != t1.col_int_key AND t2.pk <> 1000;
COUNT(t1.col_int_key)
24
DROP TABLE t1, t2;
#
# Bug #20229614: OR CONDITIONS ON MULTI-COLUMN INDEX MAY NOT USE ALL
#                INDEX COLUMNS TO FILTER ROWS
#
CREATE TABLE t1 (
c1 INT,
c2 INT,
c3 INT,
PRIMARY KEY(c1, c2, c3)
) ENGINE=INNODB;
INSERT INTO t1 VALUES (1, 1, 1), (1, 1, 2), (1, 1, 3),
(1, 1, 4), (1, 1, 5);
INSERT INTO t1 SELECT c1, 2, c3 FROM t1;
INSERT INTO t1 SELECT c1, 3, c3 FROM t1 WHERE c2 = 1;
ANALYZE TABLE t1;
Table	Op	Msg_type	Msg_text
test.t1	analyze	status	OK
SELECT COUNT(*) FROM t1;
COUNT(*)
15
EXPLAIN SELECT c1, c2, c3
FROM t1
WHERE (c1 = 1 AND c2 = 1 AND c3 = 1) OR
(c1 = 1 AND c2 = 2 AND c3 = 2) OR
(c1 = 1 AND c2 = 2 AND c3 = 3);
id	select_type	table	partitions	type	possible_keys	key	key_len	ref	rows	filtered	Extra
1	SIMPLE	t1	NULL	range	PRIMARY	PRIMARY	12	NULL	3	100.00	Using where; Using index
Warnings:
Note	1003	/* select#1 */ select `test`.`t1`.`c1` AS `c1`,`test`.`t1`.`c2` AS `c2`,`test`.`t1`.`c3` AS `c3` from `test`.`t1` where (((`test`.`t1`.`c3` = 1) and (`test`.`t1`.`c2` = 1) and (`test`.`t1`.`c1` = 1)) or ((`test`.`t1`.`c3` = 2) and (`test`.`t1`.`c2` = 2) and (`test`.`t1`.`c1` = 1)) or ((`test`.`t1`.`c3` = 3) and (`test`.`t1`.`c2` = 2) and (`test`.`t1`.`c1` = 1)))
DROP TABLE t1;
#
# Bug#21139683: ASSERTION FAILED: TYPE_ARG == MAYBE_KEY ||
#               TYPE_ARG == IMPOSSIBLE
#
CREATE TABLE t1 (
a BLOB,
PRIMARY KEY(a(1)),
KEY(a(1))
) ENGINE=INNODB;
SELECT 1 FROM t1 WHERE a <> 'a' OR a <> "";
1
DROP TABLE t1;
#
# Bug#19333852: RESULT DIFF IN QUERY HAVING DISTINCT
#               WITH GROUP BY
#
CREATE TABLE t1 (
v1 VARCHAR(20) CHARACTER SET utf8 NOT NULL,
pk INTEGER NOT NULL,
PRIMARY KEY (pk),
KEY v1_key (v1(10))
) ENGINE=InnoDB;
INSERT INTO t1 VALUES ('ABCDE',19), ('JLVGO',14);
EXPLAIN SELECT * FROM t1 WHERE t1.v1 < CHAR(128);
id	select_type	table	partitions	type	possible_keys	key	key_len	ref	rows	filtered	Extra
1	SIMPLE	t1	NULL	ALL	v1_key	NULL	NULL	NULL	2	50.00	Using where
Warnings:
Warning	1366	Incorrect string value: '\x80' for column 'v1' at row 1
Note	1003	/* select#1 */ select `test`.`t1`.`v1` AS `v1`,`test`.`t1`.`pk` AS `pk` from `test`.`t1` where (`test`.`t1`.`v1` < <cache>(char(128)))
EXPLAIN SELECT * FROM t1 WHERE t1.v1 = CHAR(128);
id	select_type	table	partitions	type	possible_keys	key	key_len	ref	rows	filtered	Extra
1	SIMPLE	NULL	NULL	NULL	NULL	NULL	NULL	NULL	NULL	NULL	no matching row in const table
Warnings:
Warning	1366	Incorrect string value: '\x80' for column 'v1' at row 1
Note	1003	/* select#1 */ select `test`.`t1`.`v1` AS `v1`,`test`.`t1`.`pk` AS `pk` from `test`.`t1` where (`test`.`t1`.`v1` = char(128))
EXPLAIN SELECT * FROM t1 WHERE t1.v1 BETWEEN 'f' AND CHAR(128);
id	select_type	table	partitions	type	possible_keys	key	key_len	ref	rows	filtered	Extra
1	SIMPLE	t1	NULL	range	v1_key	v1_key	32	NULL	1	100.00	Using where
Warnings:
Warning	1366	Incorrect string value: '\x80' for column 'v1' at row 1
Note	1003	/* select#1 */ select `test`.`t1`.`v1` AS `v1`,`test`.`t1`.`pk` AS `pk` from `test`.`t1` where (`test`.`t1`.`v1` between 'f' and <cache>(char(128)))
SELECT * FROM t1 WHERE t1.v1 < CHAR(128);
v1	pk
JLVGO	14
ABCDE	19
Warnings:
Warning	1366	Incorrect string value: '\x80' for column 'v1' at row 1
SELECT * FROM t1 WHERE t1.v1 = CHAR(128);
v1	pk
Warnings:
Warning	1366	Incorrect string value: '\x80' for column 'v1' at row 1
SELECT * FROM t1 WHERE t1.v1 BETWEEN 'f' AND CHAR(128);
v1	pk
JLVGO	14
Warnings:
Warning	1366	Incorrect string value: '\x80' for column 'v1' at row 1
DROP TABLE t1;
#
# Bug #21761867: ASSERTION `TYPE_ARG == MAYBE_KEY ||
#                TYPE_ARG == IMPOSSIBLE' FAILED.
#
CREATE TABLE t1 (
c10 INT NOT NULL,
c12 INT NOT NULL,
c18 INT,
PRIMARY KEY (c10,c12),
UNIQUE KEY key_c12(c12),
KEY key_c18(c18));
INSERT INTO t1 VALUES(11,5,0), (12,6,1), (13,7,2), (14,8,3), (15,9,4);
CREATE TABLE t2 (
c10 INT NOT NULL,
c12 INT NOT NULL,
PRIMARY KEY(c10,c12));
CREATE TABLE t3 (c10 INT NOT NULL);
SELECT t2.c10
FROM t1
RIGHT JOIN t3
LEFT JOIN t2
ON t3.c10 = t2.c10
ON t1.c12 > t2.c12
WHERE
t1.c10 <= 25
AND
t1.c18 IS NOT NULL
OR
t1.c10 > 5
AND
t1.c18 IN (15,16,18);
c10
DROP TABLE t1, t2, t3;
#
# Bug #21318711: WRONG RESULTS FOR TRUNCATED COLUMN AND AGGREGATION
#
CREATE TABLE t1 (
col1 VARCHAR(5),
col2 INT NOT NULL,
PRIMARY KEY (col1, col2)
) ENGINE=InnoDB, CHARSET utf8mb4;
INSERT INTO t1 VALUES ('abcde', 10);
EXPLAIN SELECT MAX(col2) FROM t1 WHERE col1 = 'abcdeaa';
id	select_type	table	partitions	type	possible_keys	key	key_len	ref	rows	filtered	Extra
1	SIMPLE	t1	NULL	ref	PRIMARY	PRIMARY	22	const	1	100.00	Using where; Using index
Warnings:
Note	1003	/* select#1 */ select max(`test`.`t1`.`col2`) AS `MAX(col2)` from `test`.`t1` where (`test`.`t1`.`col1` = 'abcdeaa')
EXPLAIN SELECT MAX(col2) FROM t1 WHERE col1 = 'abcde  ';
id	select_type	table	partitions	type	possible_keys	key	key_len	ref	rows	filtered	Extra
1	SIMPLE	NULL	NULL	NULL	NULL	NULL	NULL	NULL	NULL	NULL	Select tables optimized away
Warnings:
Note	1003	/* select#1 */ select max(`test`.`t1`.`col2`) AS `MAX(col2)` from `test`.`t1` where multiple equal('abcde  ', `test`.`t1`.`col1`)
SELECT MAX(col2) FROM t1 WHERE col1 = 'abcdeaa';
MAX(col2)
NULL
SELECT MAX(col2) FROM t1 WHERE col1 = 'abcde  ';
MAX(col2)
10
DROP TABLE t1;
#
# Bug# 22283790: RANGE OPTIMIZER UTILIZES TOO MUCH MEMORY WITH
#                MANY OR CONDITIONS
#
CREATE TABLE t1 (
f1 INTEGER,
KEY (f1)
);
INSERT INTO t1 VALUES (1),(2),(3),(4),(5),(6),(7),(8),(9),(10),(11),(12),(13),(14),(15);
SET @orig_range_optimizer_max_mem_size= @@range_optimizer_max_mem_size;
SET range_optimizer_max_mem_size= 5000;
EXPLAIN SELECT * FROM t1 WHERE f1=1 OR f1=2 OR f1=3 OR f1=4 OR f1=5
OR f1=6 OR f1=7 OR f1=8 OR f1=9 OR f1=10 OR f1=11;
id	select_type	table	partitions	type	possible_keys	key	key_len	ref	rows	filtered	Extra
1	SIMPLE	t1	NULL	range	f1	f1	5	NULL	11	100.00	Using where; Using index
Warnings:
Note	1003	/* select#1 */ select `test`.`t1`.`f1` AS `f1` from `test`.`t1` where ((`test`.`t1`.`f1` = 1) or (`test`.`t1`.`f1` = 2) or (`test`.`t1`.`f1` = 3) or (`test`.`t1`.`f1` = 4) or (`test`.`t1`.`f1` = 5) or (`test`.`t1`.`f1` = 6) or (`test`.`t1`.`f1` = 7) or (`test`.`t1`.`f1` = 8) or (`test`.`t1`.`f1` = 9) or (`test`.`t1`.`f1` = 10) or (`test`.`t1`.`f1` = 11))
SET range_optimizer_max_mem_size= @orig_range_optimizer_max_mem_size;
DROP TABLE t1;
#
# Bug #23623110: REFACTOR USE_COUNT IN THE RANGE OPTIMIZER
#
# Tests deleting nodes in tree_delete() not from the end of the
# linked list.
#
CREATE TABLE t1 (
pk INTEGER,
PRIMARY KEY (pk)
);
SELECT * FROM t1 WHERE pk IN (3, 8) OR pk NOT IN (2);
pk
DROP TABLE t1;
#
# Bug #23623110: REFACTOR USE_COUNT IN THE RANGE OPTIMIZER
#
# Tests deleting nodes in tree_delete() not from the end of the
# linked list.
#
# Indirectly tests ORing with a tree that has a nonzero refcount,
# where nodes are also being skipped over. (There was a bug in
# refcounting such trees earlier.)
#
CREATE TABLE t1 (
col_int_key int,
pk int NOT NULL,
col_int int,
KEY test_idx (pk,col_int_key,col_int)
);
SELECT * FROM t1 WHERE
(col_int_key >= 6 AND pk > 6) OR
(pk > 2 AND col_int_key = 7 AND col_int > 6);
col_int_key	pk	col_int
DROP TABLE t1;
#
#
# Bug #23259872: OPTIMIZER CHOOSES TO USE NON PRIMARY
#                INDEX, EVEN THOUGH COST IS HIGHER
#
CREATE TABLE `giant_table` (
`id` int(11) NOT NULL AUTO_INCREMENT,
`one_id` int(11) NOT NULL,
`other_id` bigint(20) NOT NULL DEFAULT '0',
`some_other_id` int(11) DEFAULT 0 NOT NULL,
`something` double NOT NULL DEFAULT '0',
`comment` text COLLATE utf8_unicode_ci,
`flags` int(11) NOT NULL DEFAULT '0',
`time_created` int(11) NOT NULL DEFAULT '0',
PRIMARY KEY (`id`),
KEY `time_created` (`time_created`),
KEY `some_other_id` (`some_other_id`),
KEY `one_other_idx` (`one_id`,`other_id`),
KEY `other_id` (`other_id`,`time_created`)
) ENGINE=InnoDB AUTO_INCREMENT=101651329
DEFAULT CHARSET=utf8 COLLATE=utf8_unicode_ci ;
CREATE TABLE t1 (c1 INT);
INSERT INTO t1 VALUES (66136540), (68983250), (89627210), (77869520),
(82543190), (67538270), (77282760), (77908170),
(70923370), (68066360);
CREATE PROCEDURE p()
BEGIN
SET @x = 1;
REPEAT
INSERT INTO giant_table(id,one_id)
SELECT c1 + @x, 0
FROM t1
WHERE c1 IN (66136540, 68985250, 89627210, 77869520 , 82543190, 67538270,
77282760, 77908170, 70923370, 68066360);
SET @x =  @x + 1;
UNTIL @x > 30 END REPEAT;
END $
CALL p();
SELECT count(*) FROM giant_table;
count(*)
270
INSERT INTO giant_table (id,one_id) VALUES (66136539, 0), (68983258,1),
(89628210,1), (77869520,2);
INSERT INTO giant_table (id,one_id, some_other_id) VALUES(84673401, 0, 1),
(61069031, 1, 1);
EXPLAIN SELECT id, something, comment, time_created, one_id, other_id,
some_other_id, flags
FROM giant_table
WHERE id IN (66136539, 68983258, 89628210, 77869520, 82543198, 67538272,
84673401, 61069031, 68214385, 77282865, 76991297, 64569216,
89481638, 74534074, 70396537, 80076375, 63308530, 77908270,
70923271, 68066180)
AND (giant_table.flags & 0x01) = 0 AND giant_table.some_other_id = 0;
id	select_type	table	partitions	type	possible_keys	key	key_len	ref	rows	filtered	Extra
1	SIMPLE	giant_table	NULL	range	PRIMARY,some_other_id	some_other_id	8	NULL	20	100.00	Using index condition; Using where; Using MRR
Warnings:
Note	1003	/* select#1 */ select `test`.`giant_table`.`id` AS `id`,`test`.`giant_table`.`something` AS `something`,`test`.`giant_table`.`comment` AS `comment`,`test`.`giant_table`.`time_created` AS `time_created`,`test`.`giant_table`.`one_id` AS `one_id`,`test`.`giant_table`.`other_id` AS `other_id`,`test`.`giant_table`.`some_other_id` AS `some_other_id`,`test`.`giant_table`.`flags` AS `flags` from `test`.`giant_table` where ((`test`.`giant_table`.`some_other_id` = 0) and (`test`.`giant_table`.`id` in (66136539,68983258,89628210,77869520,82543198,67538272,84673401,61069031,68214385,77282865,76991297,64569216,89481638,74534074,70396537,80076375,63308530,77908270,70923271,68066180)) and ((`test`.`giant_table`.`flags` & 0x01) = 0))
DROP PROCEDURE p;
DROP TABLE giant_table, t1;
#
<<<<<<< HEAD
# Bug#22671573: SIG11 IN SEL_ARG::RB_INSERT |SQL/OPT_RANGE.CC
#
# Tests creating an empty tree (impossible condition) and then ANDing with it.
#
CREATE TABLE t1 (
a INT,
b INT,
KEY test_idx (b, a)
);
SELECT * FROM t1 WHERE b BETWEEN 8 AND 8 AND a > 8 AND a <= 8;
a	b
DROP TABLE t1;
#
# Indirectly tests inserting a node into an empty (impossible) tree.
#
CREATE TABLE t1 (
pk INT,
PRIMARY KEY ( pk )
);
SELECT * FROM t1 WHERE pk = 6 OR pk > 6;
pk
DROP TABLE t1;
#
# Indirectly tests ORing with an empty (impossible) tree.
#
CREATE TABLE t1 (
col_int_key INT,
KEY (col_int_key)
);
SELECT * FROM t1 WHERE col_int_key IS NULL OR col_int_key < 9 OR col_int_key = 9;
col_int_key
DROP TABLE t1;
#
# Indirectly tests deleting the last node from a tree
# (which makes it IMPOSSIBLE) and then inserting more than one node.
#
CREATE TABLE t1 (
a VARCHAR(64),
KEY a (a)
);
SELECT * FROM t1 WHERE a IS NULL OR a NOT IN ( 'foo', 'bar' );
a
DROP TABLE t1;
#
# Bug#25229315: ASSERTION TABLE->M_RECORD_BUFFER.RECORD_SIZE() ==
#               RECORD_PREFIX_SIZE(TAB)' FAIL
#
CREATE TABLE t1 (pk INT PRIMARY KEY, vc VARCHAR(1)) ENGINE=InnoDB;
INSERT INTO t1 VALUES (1, NULL), (2, 'w');
CREATE TABLE t2 (
i INT,
vc VARCHAR(1),
pk INT PRIMARY KEY,
KEY (i),
KEY (vc)
) ENGINE=InnoDB;
INSERT INTO t2 VALUES (1, 'p', 1), (9, 'w', 2), (NULL, 'r', 3);
ANALYZE TABLE t1, t2;
Table	Op	Msg_type	Msg_text
test.t1	analyze	status	OK
test.t2	analyze	status	OK
EXPLAIN SELECT MIN(t1.pk) FROM t1, t2 WHERE t2.vc = t1.vc OR t2.i = t1.pk;
id	select_type	table	partitions	type	possible_keys	key	key_len	ref	rows	filtered	Extra
1	SIMPLE	t1	NULL	ALL	PRIMARY	NULL	NULL	NULL	2	100.00	NULL
1	SIMPLE	t2	NULL	ALL	i,vc	NULL	NULL	NULL	3	55.56	Range checked for each record (index map: 0x6)
Warnings:
Note	1003	/* select#1 */ select min(`test`.`t1`.`pk`) AS `MIN(t1.pk)` from `test`.`t1` join `test`.`t2` where ((`test`.`t2`.`vc` = `test`.`t1`.`vc`) or (`test`.`t2`.`i` = `test`.`t1`.`pk`))
SELECT MIN(t1.pk) FROM t1, t2 WHERE t2.vc = t1.vc OR t2.i = t1.pk;
MIN(t1.pk)
1
DROP TABLE t1, t2;
=======
# Bug #26727773: OPTIMIZER CHOSES COMPOSITE INDEX FOR REF OVER RANGE
#
CREATE TABLE transactions (
app_trans_id INT DEFAULT NULL,
id INT NOT NULL,
tbl INT NOT NULL DEFAULT 1,
created TIMESTAMP NOT NULL DEFAULT '2017-01-01 01:01:01',
trans_type INT NOT NULL,
description BLOB,
source_lvl1 INT DEFAULT NULL,
source_lvl2 INT DEFAULT NULL,
KEY tbl_id_idx (tbl,id),
KEY created_idx (created),
KEY trans_type_created_idx (trans_type,created),
KEY app_trans_id_idx (app_trans_id)
) ENGINE=INNODB ;
CREATE TABLE t1 (c1 INT);
INSERT INTO t1 VALUES (1), (1000), (2000), (3000), (4000), (5000), (6000),
(7000), (8000), (9000);
CREATE PROCEDURE p()
BEGIN
SET @x = 1;
REPEAT
INSERT IGNORE INTO transactions(id,trans_type, description)
SELECT c1 + @x, @x , 'abcd'
  FROM t1;
SET @x =  @x + 1;
UNTIL @x > 300 END REPEAT;
END $
CALL p();
SELECT count(*) FROM transactions;
count(*)
3000
INSERT IGNORE INTO transactions(id,trans_type, description, created)
SELECT 3, 3 , 'abcd', '2018-01-01 01:01:01'
  FROM dual;
EXPLAIN SELECT '2017-10-23 01:01:01', HOUR(created), source_lvl1, source_lvl2,
COUNT(DISTINCT(app_trans_id))
FROM transactions
WHERE created > '2017-10-23 01:01:01' AND tbl = 1 AND trans_type in (3)
GROUP BY '2017-10-23 01:01:01', HOUR(created), source_lvl1, source_lvl2;
id	select_type	table	partitions	type	possible_keys	key	key_len	ref	rows	filtered	Extra
1	SIMPLE	transactions	NULL	range	tbl_id_idx,created_idx,trans_type_created_idx	trans_type_created_idx	8	NULL	1	100.00	Using index condition; Using where; Using MRR; Using filesort
Warnings:
Note	1003	/* select#1 */ select '2017-10-23 01:01:01' AS `2017-10-23 01:01:01`,hour(`test`.`transactions`.`created`) AS `HOUR(created)`,`test`.`transactions`.`source_lvl1` AS `source_lvl1`,`test`.`transactions`.`source_lvl2` AS `source_lvl2`,count(distinct `test`.`transactions`.`app_trans_id`) AS `COUNT(DISTINCT(app_trans_id))` from `test`.`transactions` where ((`test`.`transactions`.`trans_type` = 3) and (`test`.`transactions`.`tbl` = 1) and (`test`.`transactions`.`created` > '2017-10-23 01:01:01')) group by '2017-10-23 01:01:01',hour(`test`.`transactions`.`created`),`test`.`transactions`.`source_lvl1`,`test`.`transactions`.`source_lvl2`
SET optimizer_trace="enabled=on";
SELECT '2017-10-23 01:01:01', HOUR(created), source_lvl1, source_lvl2,
COUNT(DISTINCT(app_trans_id))
FROM transactions
WHERE created > '2017-10-23 01:01:01' AND tbl = 1 AND trans_type in (3)
GROUP BY '2017-10-23 01:01:01', HOUR(created), source_lvl1, source_lvl2;
2017-10-23 01:01:01	HOUR(created)	source_lvl1	source_lvl2	COUNT(DISTINCT(app_trans_id))
2017-10-23 01:01:01	1	NULL	NULL	0
SELECT TRACE INTO @trace FROM INFORMATION_SCHEMA.OPTIMIZER_TRACE;
SELECT @trace RLIKE "uses_more_keyparts";
@trace RLIKE "uses_more_keyparts"
1
SET optimizer_trace="enabled=off";
DROP PROCEDURE p;
DROP TABLE t1, transactions;
>>>>>>> fa11fcf1
set optimizer_switch=default;<|MERGE_RESOLUTION|>--- conflicted
+++ resolved
@@ -3639,7 +3639,6 @@
 DROP PROCEDURE p;
 DROP TABLE giant_table, t1;
 #
-<<<<<<< HEAD
 # Bug#22671573: SIG11 IN SEL_ARG::RB_INSERT |SQL/OPT_RANGE.CC
 #
 # Tests creating an empty tree (impossible condition) and then ANDing with it.
@@ -3711,7 +3710,7 @@
 MIN(t1.pk)
 1
 DROP TABLE t1, t2;
-=======
+#
 # Bug #26727773: OPTIMIZER CHOSES COMPOSITE INDEX FOR REF OVER RANGE
 #
 CREATE TABLE transactions (
@@ -3754,7 +3753,7 @@
 WHERE created > '2017-10-23 01:01:01' AND tbl = 1 AND trans_type in (3)
 GROUP BY '2017-10-23 01:01:01', HOUR(created), source_lvl1, source_lvl2;
 id	select_type	table	partitions	type	possible_keys	key	key_len	ref	rows	filtered	Extra
-1	SIMPLE	transactions	NULL	range	tbl_id_idx,created_idx,trans_type_created_idx	trans_type_created_idx	8	NULL	1	100.00	Using index condition; Using where; Using MRR; Using filesort
+1	SIMPLE	transactions	NULL	range	tbl_id_idx,created_idx,trans_type_created_idx	created_idx	4	NULL	1	5.00	Using index condition; Using where; Using MRR; Using filesort
 Warnings:
 Note	1003	/* select#1 */ select '2017-10-23 01:01:01' AS `2017-10-23 01:01:01`,hour(`test`.`transactions`.`created`) AS `HOUR(created)`,`test`.`transactions`.`source_lvl1` AS `source_lvl1`,`test`.`transactions`.`source_lvl2` AS `source_lvl2`,count(distinct `test`.`transactions`.`app_trans_id`) AS `COUNT(DISTINCT(app_trans_id))` from `test`.`transactions` where ((`test`.`transactions`.`trans_type` = 3) and (`test`.`transactions`.`tbl` = 1) and (`test`.`transactions`.`created` > '2017-10-23 01:01:01')) group by '2017-10-23 01:01:01',hour(`test`.`transactions`.`created`),`test`.`transactions`.`source_lvl1`,`test`.`transactions`.`source_lvl2`
 SET optimizer_trace="enabled=on";
@@ -3766,11 +3765,10 @@
 2017-10-23 01:01:01	HOUR(created)	source_lvl1	source_lvl2	COUNT(DISTINCT(app_trans_id))
 2017-10-23 01:01:01	1	NULL	NULL	0
 SELECT TRACE INTO @trace FROM INFORMATION_SCHEMA.OPTIMIZER_TRACE;
-SELECT @trace RLIKE "uses_more_keyparts";
-@trace RLIKE "uses_more_keyparts"
+SELECT @trace RLIKE "range_uses_more_keyparts";
+@trace RLIKE "range_uses_more_keyparts"
 1
 SET optimizer_trace="enabled=off";
 DROP PROCEDURE p;
 DROP TABLE t1, transactions;
->>>>>>> fa11fcf1
 set optimizer_switch=default;