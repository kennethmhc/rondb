--- conflicted
+++ resolved
@@ -407,28 +407,6 @@
 a DIV 2
 0
 DROP TABLE t1;
-<<<<<<< HEAD
-End of 5.0 tests
-SELECT 1e308 + 1e308;
-1e308 + 1e308
-NULL
-SELECT -1e308 - 1e308;
--1e308 - 1e308
-NULL
-SELECT 1e300 * 1e300;
-1e300 * 1e300
-NULL
-SELECT 1e300 / 1e-300;
-1e300 / 1e-300
-NULL
-SELECT EXP(750);
-EXP(750)
-NULL
-SELECT POW(10, 309);
-POW(10, 309)
-NULL
-End of 5.1 tests
-=======
 CREATE TABLE t1 (a DOUBLE);
 INSERT INTO t1 VALUES (-1.1), (1.1),
 (-1.5), (1.5),
@@ -460,4 +438,22 @@
 1e+16	10000000000000002
 DROP TABLE t1;
 End of 5.0 tests
->>>>>>> bb93ad33
+SELECT 1e308 + 1e308;
+1e308 + 1e308
+NULL
+SELECT -1e308 - 1e308;
+-1e308 - 1e308
+NULL
+SELECT 1e300 * 1e300;
+1e300 * 1e300
+NULL
+SELECT 1e300 / 1e-300;
+1e300 / 1e-300
+NULL
+SELECT EXP(750);
+EXP(750)
+NULL
+SELECT POW(10, 309);
+POW(10, 309)
+NULL
+End of 5.1 tests