--- conflicted
+++ resolved
@@ -4969,9 +4969,6 @@
 avg(distinct(t1.a))
 0
 DROP TABLE t1;
-<<<<<<< HEAD
-# End of test BUG#57203
-=======
 # End of test BUG#57203
 #
 # Bug#63020: Function "format"'s 'locale' argument is not considered
@@ -4990,5 +4987,4 @@
 12 345 678,9
 DROP TABLE t1;
 DROP VIEW view_t1;
-# End of test  BUG#63020
->>>>>>> 0fd32914
+# End of test  BUG#63020