--- conflicted
+++ resolved
@@ -618,35 +618,6 @@
 	2
 handler t1 close;
 drop table t1;
-<<<<<<< HEAD
-End of 5.0 tests
-create table t1(a bit(7));
-insert into t1 values(0x40);
-alter table t1 modify column a bit(8);
-select hex(a) from t1;
-hex(a)
-40
-insert into t1 values(0x80);
-select hex(a) from t1;
-hex(a)
-40
-80
-create index a on t1(a);
-insert into t1 values(0x81);
-select hex(a) from t1;
-hex(a)
-40
-80
-81
-show create table t1;
-Table	Create Table
-t1	CREATE TABLE `t1` (
-  `a` bit(8) DEFAULT NULL,
-  KEY `a` (`a`)
-) ENGINE=MyISAM DEFAULT CHARSET=latin1
-drop table t1;
-End of 5.1 tests
-=======
 CREATE TABLE t1 (b BIT(2));
 INSERT INTO t1 (b) VALUES (1), (3), (0), (3);
 SELECT b+0, COUNT(DISTINCT b) FROM t1 GROUP BY b;
@@ -680,4 +651,29 @@
 3	2
 DROP TABLE t1;
 End of 5.0 tests
->>>>>>> 88703939
+create table t1(a bit(7));
+insert into t1 values(0x40);
+alter table t1 modify column a bit(8);
+select hex(a) from t1;
+hex(a)
+40
+insert into t1 values(0x80);
+select hex(a) from t1;
+hex(a)
+40
+80
+create index a on t1(a);
+insert into t1 values(0x81);
+select hex(a) from t1;
+hex(a)
+40
+80
+81
+show create table t1;
+Table	Create Table
+t1	CREATE TABLE `t1` (
+  `a` bit(8) DEFAULT NULL,
+  KEY `a` (`a`)
+) ENGINE=MyISAM DEFAULT CHARSET=latin1
+drop table t1;
+End of 5.1 tests