--- conflicted
+++ resolved
@@ -485,8 +485,6 @@
 DROP TABLE t1,t2;
 
 --echo #
-<<<<<<< HEAD
-=======
 --echo # Bug#57095: Wrongly chosen expression cache type led to a wrong
 --echo #            result.
 --echo #
@@ -497,6 +495,5 @@
 --echo #
 
 --echo #
->>>>>>> a4e04c98
 --echo # End of 5.5 tests
 --echo #