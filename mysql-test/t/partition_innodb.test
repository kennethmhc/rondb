--- conflicted
+++ resolved
@@ -251,7 +251,6 @@
 --echo # No changes.
 COMMIT;
 DROP TABLE t1;
-SET AUTOCOMMIT= default;
 
 
 --echo #
@@ -396,12 +395,7 @@
 #--replace_regex /.*---TRANSACTION [0-9]+ [0-9]+, .*, OS thread id [0-9]+// /MySQL thread id [0-9]+, query id [0-9]+ .*// /.*([0-9]+ lock struct\(s\)), heap size [0-9]+, ([0-9]+ row lock\(s\)).*/\1 \2/
 #SHOW ENGINE InnoDB STATUS;
 
-<<<<<<< HEAD
 SET @@session.transaction_isolation = @old_transaction_isolation;
-=======
-SET @@session.tx_isolation = @old_tx_isolation;
-SET autocommit= default;
->>>>>>> c3778161
 
 DROP TABLE t1;
 
@@ -1321,39 +1315,7 @@
 --disconnect con2
 
 --connection default
-<<<<<<< HEAD
 drop table test12;
-=======
-drop table test12;
-
---echo
---echo
---echo Bug #26390658   RENAMING A PARTITIONED TABLE DOES NOT UPDATE
---echo			MYSQL.INNODB_TABLE_STATS.
---echo
-
-CREATE DATABASE test_jfg;
-
-CREATE TABLE test_jfg.test_jfg1 (id int(10) unsigned NOT NULL,PRIMARY
-KEY (id)) ENGINE=InnoDB DEFAULT CHARSET=latin1 ROW_FORMAT=DYNAMIC;
-CREATE TABLE test_jfg.test_jfg2 (id int(10) unsigned NOT NULL,PRIMARY
-KEY (id)) ENGINE=InnoDB DEFAULT CHARSET=latin1 ROW_FORMAT=DYNAMIC
-PARTITION BY RANGE ( id ) (PARTITION p1000 VALUES LESS THAN (1000)
-ENGINE = InnoDB,PARTITION pmax VALUES LESS THAN MAXVALUE ENGINE =
-InnoDB);
-
---replace_result #p# #P#
-SELECT database_name, table_name FROM mysql.innodb_table_stats WHERE
-database_name = 'test_jfg';
-
-RENAME TABLE test_jfg.test_jfg1 TO test_jfg.test_jfg11;
-RENAME TABLE test_jfg.test_jfg2 TO test_jfg.test_jfg12;
-
---replace_result #p# #P#
-SELECT database_name, table_name FROM mysql.innodb_table_stats WHERE
-database_name = 'test_jfg';
-
-DROP DATABASE test_jfg;
 
 
 --echo #
@@ -1361,7 +1323,6 @@
 --echo #
 
 --echo # Set up.
-
 CREATE TABLE t1 (fld1 INT(11) NOT NULL, fld2 INT(11) NOT NULL,
 fld3 DATE NOT NULL,  fld4 DATE NOT NULL,
 PRIMARY KEY (fld1, fld3),  KEY(fld1)) PARTITION
@@ -1390,11 +1351,10 @@
 --echo # Update the table where partition p02 is updated.
 UPDATE t1 SET fld2 = 71000 WHERE fld1 = 12 AND fld3 = '1985-11-16';
 
---echo # Without fix, the count for 'update_time' will be 2. After fix,
+--echo # Without fix, the count for 'update_time' will be 3. After fix,
 --echo # it will be 1 since only partition 'p02' is updated.
 SELECT TABLE_NAME, COUNT(UPDATE_TIME)
 FROM INFORMATION_SCHEMA.PARTITIONS WHERE TABLE_SCHEMA = 'test' AND
 TABLE_NAME = 't1' ORDER BY PARTITION_ORDINAL_POSITION;
 
-DROP TABLE t1;
->>>>>>> c3778161
+DROP TABLE t1;