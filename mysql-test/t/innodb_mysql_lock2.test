--- conflicted
+++ resolved
@@ -204,8 +204,7 @@
 --echo # 1.1 Simple SELECT statement.
 --echo #
 --echo # No locks are necessary as this statement won't be written
---echo # to the binary log and thanks to how MyISAM works SELECT
---echo # will see version of the table prior to concurrent insert.
+--echo # to the binary log and InnoDB supports snapshots.
 let $statement= select * from t1;
 --source include/check_no_row_lock.inc
 
@@ -659,7 +658,7 @@
 --source include/check_no_row_lock.inc
 
 --echo #
---echo # 5.2 Function that modifes data and uses CALL, 
+--echo # 5.2 Function that modifies data and uses CALL, 
 --echo #     which reads a table through SELECT.
 --echo #
 --echo # Since a call to such function is written to the binary
@@ -763,8 +762,6 @@
 drop procedure p1;
 drop procedure p2;
 drop table t1, t2, t3, t4, t5;
-<<<<<<< HEAD
-=======
 disconnect con1;
 
 
@@ -860,7 +857,6 @@
 
 --echo # Switching to connection 'default'.
 connection default;
->>>>>>> 13495fae
 disconnect con1;
 --echo # Clean-up.
 drop tables t1, t2;
