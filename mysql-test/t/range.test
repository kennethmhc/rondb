--- conflicted
+++ resolved
@@ -173,9 +173,7 @@
 select count(*) from t1 where art = 'j' or art = 'J';
 select count(*) from t1 where art = 'j';
 select count(*) from t1 where art = 'J';
-<<<<<<< HEAD
-drop table t1;
-
+drop table t1;
 create table t1 ( id1 int not null, id2 int not null, idnull int null, c char(20), primary key (id1,id2));
 insert into t1 values (0,1,NULL,"aaa"), (1,1,NULL,"aaa"), (2,1,NULL,"aaa"),
                       (3,1,NULL,"aaa"), (4,1,NULL,"aaa"), (5,1,NULL,"aaa"),
@@ -186,9 +184,7 @@
                       (18,1,NULL,"aaa"), (19,1,NULL,"aaa"), (20,1,NULL,"aaa");
 select a.id1, b.idnull from t1 as a, t1 as b where a.id2=1 and a.id1=1 and b.id1=a.idnull order by b.id2 desc limit 1;
 drop table t1;
-=======
-
-drop table t1;
+
 
 #
 # Problem with optimizing !=
@@ -270,5 +266,4 @@
 select * from t1, t2  where t1.uid=t2.uid AND t1.uid > 0;
 select * from t1, t2  where t1.uid=t2.uid AND t1.uid != 0;
 
-drop table t1,t2;
->>>>>>> 994a1ea3
+drop table t1,t2;