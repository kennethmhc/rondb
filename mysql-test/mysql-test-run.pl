--- conflicted
+++ resolved
@@ -2053,14 +2053,7 @@
   read_plugin_defs("include/plugin.defs");
 
   # Simplify reference to semisync plugins
-<<<<<<< HEAD
-  if ($ENV{'SEMISYNC_MASTER_PLUGIN'})
-  {
-    $ENV{'SEMISYNC_PLUGIN_OPT'}= $ENV{'SEMISYNC_MASTER_PLUGIN_OPT'};
-  }
-=======
   $ENV{'SEMISYNC_PLUGIN_OPT'}= $ENV{'SEMISYNC_MASTER_PLUGIN_OPT'};
->>>>>>> 67224211
 
   # --------------------------------------------------------------------------
   # Valgrind need to be run with debug libraries otherwise it's almost
