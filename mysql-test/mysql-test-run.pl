--- conflicted
+++ resolved
@@ -5460,11 +5460,7 @@
       return "";
     }
   }
-<<<<<<< HEAD
-  else 
-=======
   else
->>>>>>> 5af51c91
   {
     if ( ! defined $ENV{$string} )
     {
