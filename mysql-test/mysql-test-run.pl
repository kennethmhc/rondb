--- conflicted
+++ resolved
@@ -183,11 +183,7 @@
 my $debug_d            = "d";
 my $exe_ndbmtd_counter = 0;
 my $exe_ndb_mgmd_counter = 0;
-<<<<<<< HEAD
-=======
 my $exe_mysqld_counter = 0;
-my $ports_per_thread   = 30;
->>>>>>> 47188e67
 my $source_dist        = 0;
 my $shutdown_report    = 0;
 my $valgrind_reports   = 0;
