--- conflicted
+++ resolved
@@ -386,11 +386,8 @@
   {
     init_done=TRUE;
     pthread_mutex_init(&THR_LOCK_dbug, NULL);
-<<<<<<< HEAD
-=======
     pthread_mutex_init(&THR_LOCK_gcov, NULL);
     my_rwlock_init(&THR_LOCK_init_settings, NULL);
->>>>>>> b7fc4388
     memset(&init_settings, 0, sizeof(init_settings));
     init_settings.out_file=stderr;
     init_settings.flags=OPEN_APPEND;
@@ -2395,8 +2392,6 @@
 extern void __gcov_flush();
 #endif
 
-<<<<<<< HEAD
-=======
 void _db_flush_gcov_()
 {
 #ifdef HAVE_GCOV
@@ -2407,7 +2402,6 @@
 #endif
 }
 
->>>>>>> b7fc4388
 void _db_suicide_()
 {
   int retval;
@@ -2417,11 +2411,7 @@
 #ifdef HAVE_GCOV
   fprintf(stderr, "Flushing gcov data\n");
   fflush(stderr);
-<<<<<<< HEAD
-  __gcov_flush();
-=======
   _db_flush_gcov_();
->>>>>>> b7fc4388
 #endif
 
   fprintf(stderr, "SIGKILL myself\n");
