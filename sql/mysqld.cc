--- conflicted
+++ resolved
@@ -5626,7 +5626,6 @@
   srand(static_cast<uint>(time(NULL)));
 #endif
 
-<<<<<<< HEAD
 #if !defined(_WIN32)
 
   if (opt_initialize && opt_daemonize)
@@ -5673,8 +5672,6 @@
   }
 #endif
 
-=======
->>>>>>> 1e85f609
 #ifndef _WIN32
   if ((user_info= check_user(mysqld_user)))
   {
@@ -5723,56 +5720,7 @@
   */
   if (opt_keyring_migration_source ||
       opt_keyring_migration_destination ||
-<<<<<<< HEAD
      migrate_connect_options)
-=======
-      migrate_connect_options)
-  {
-    Migrate_keyring mk;
-    if (mk.init(remaining_argc, remaining_argv,
-                opt_keyring_migration_source,
-                opt_keyring_migration_destination,
-                opt_keyring_migration_user,
-                opt_keyring_migration_host,
-                opt_keyring_migration_password,
-                opt_keyring_migration_socket,
-                opt_keyring_migration_port))
-    {
-      sql_print_error(ER_DEFAULT(ER_KEYRING_MIGRATION_STATUS),
-                      "failed");
-      log_error_dest= "stderr";
-      flush_error_log_messages();
-      unireg_abort(MYSQLD_ABORT_EXIT);
-    }
-
-    if (mk.execute())
-    {
-      sql_print_error(ER_DEFAULT(ER_KEYRING_MIGRATION_STATUS),
-                      "failed");
-      log_error_dest= "stderr";
-      flush_error_log_messages();
-      unireg_abort(MYSQLD_ABORT_EXIT);
-    }
-
-    sql_print_information(ER_DEFAULT(ER_KEYRING_MIGRATION_STATUS),
-                          "successfull");
-    log_error_dest= "stderr";
-    flush_error_log_messages();
-    unireg_abort(MYSQLD_SUCCESS_EXIT);
-  }
-
-  /*
-   We have enough space for fiddling with the argv, continue
-  */
-  if (my_setwd(mysql_real_data_home,MYF(MY_WME)) && !opt_help)
-  {
-    sql_print_error("failed to set datadir to %s", mysql_real_data_home);
-    unireg_abort(MYSQLD_ABORT_EXIT);        /* purecov: inspected */
-  }
-
-  //If the binlog is enabled, one needs to provide a server-id
-  if (opt_bin_log && !(server_id_supplied) )
->>>>>>> 1e85f609
   {
     Migrate_keyring mk;
     my_getopt_skip_unknown= TRUE;
@@ -5803,10 +5751,10 @@
 
     my_getopt_skip_unknown= 0;
     sql_print_information(ER_DEFAULT(ER_KEYRING_MIGRATION_STATUS),
-                          "sucessfull");
+                          "successfull");
     log_error_dest= "stderr";
     flush_error_log_messages();
-    exit(MYSQLD_SUCCESS_EXIT);
+    unireg_abort(MYSQLD_SUCCESS_EXIT);
   }
 
   /*
