/* Copyright (c) 2000, 2011, Oracle and/or its affiliates. All rights reserved.

   This program is free software; you can redistribute it and/or modify
   it under the terms of the GNU General Public License as published by
   the Free Software Foundation; version 2 of the License.

   This program is distributed in the hope that it will be useful,
   but WITHOUT ANY WARRANTY; without even the implied warranty of
   MERCHANTABILITY or FITNESS FOR A PARTICULAR PURPOSE.  See the
   GNU General Public License for more details.

   You should have received a copy of the GNU General Public License
   along with this program; if not, write to the Free Software
   Foundation, Inc., 51 Franklin St, Fifth Floor, Boston, MA 02110-1301  USA
*/

#include "mysql_priv.h"
#include <m_ctype.h>
#include <my_dir.h>
#include <my_bit.h>
#include "slave.h"
#include "rpl_mi.h"
#include "sql_repl.h"
#include "rpl_filter.h"
#include "repl_failsafe.h"
#include <my_stacktrace.h>
#include "mysqld_suffix.h"
#include "mysys_err.h"
#include "events.h"
#include "debug_sync.h"

#include "../storage/myisam/ha_myisam.h"

#include "rpl_injector.h"

#ifdef HAVE_SYS_PRCTL_H
#include <sys/prctl.h>
#endif

#ifndef DEFAULT_SKIP_THREAD_PRIORITY
#define DEFAULT_SKIP_THREAD_PRIORITY 0
#endif

#include <thr_alarm.h>
#include <ft_global.h>
#include <errmsg.h>
#include "sp_rcontext.h"
#include "sp_cache.h"

#define mysqld_charset &my_charset_latin1

#ifdef HAVE_purify
#define IF_PURIFY(A,B) (A)
#else
#define IF_PURIFY(A,B) (B)
#endif

#if SIZEOF_CHARP == 4
#define MAX_MEM_TABLE_SIZE ~(ulong) 0
#else
#define MAX_MEM_TABLE_SIZE ~(ulonglong) 0
#endif

/* stack traces are only supported on linux intel */
#if defined(__linux__)  && defined(__i386__)
#define	HAVE_STACK_TRACE_ON_SEGV
#endif /* __linux__ */

/* We have HAVE_purify below as this speeds up the shutdown of MySQL */

#if defined(HAVE_DEC_3_2_THREADS) || defined(SIGNALS_DONT_BREAK_READ) || defined(HAVE_purify) && defined(__linux__)
#define HAVE_CLOSE_SERVER_SOCK 1
#endif

extern "C" {					// Because of SCO 3.2V4.2
#include <errno.h>
#include <sys/stat.h>
#ifndef __GNU_LIBRARY__
#define __GNU_LIBRARY__				// Skip warnings in getopt.h
#endif
#include <my_getopt.h>
#ifdef HAVE_SYSENT_H
#include <sysent.h>
#endif
#ifdef HAVE_PWD_H
#include <pwd.h>				// For getpwent
#endif
#ifdef HAVE_GRP_H
#include <grp.h>
#endif
#include <my_net.h>

#if !defined(__WIN__)
#  ifndef __NETWARE__
#include <sys/resource.h>
#  endif /* __NETWARE__ */
#ifdef HAVE_SYS_UN_H
#  include <sys/un.h>
#endif
#include <netdb.h>
#ifdef HAVE_SELECT_H
#  include <select.h>
#endif
#ifdef HAVE_SYS_SELECT_H
#include <sys/select.h>
#endif
#include <sys/utsname.h>
#endif /* __WIN__ */

#include <my_libwrap.h>

#ifdef HAVE_SYS_MMAN_H
#include <sys/mman.h>
#endif

#ifdef __WIN__ 
#include <crtdbg.h>
#endif

#ifdef __NETWARE__
#define zVOLSTATE_ACTIVE 6
#define zVOLSTATE_DEACTIVE 2
#define zVOLSTATE_MAINTENANCE 3

#undef __event_h__
#include <../include/event.h>
/*
  This #undef exists here because both libc of NetWare and MySQL have
  files named event.h which causes compilation errors.
*/

#include <nks/netware.h>
#include <nks/vm.h>
#include <library.h>
#include <monitor.h>
#include <zOmni.h>                              //For NEB
#include <neb.h>                                //For NEB
#include <nebpub.h>                             //For NEB
#include <zEvent.h>                             //For NSS event structures
#include <zPublics.h>

static void *neb_consumer_id= NULL;             //For storing NEB consumer id
static char datavolname[256]= {0};
static VolumeID_t datavolid;
static event_handle_t eh;
static Report_t ref;
static void *refneb= NULL;
my_bool event_flag= FALSE;
static int volumeid= -1;

  /* NEB event callback */
unsigned long neb_event_callback(struct EventBlock *eblock);
static void registerwithneb();
static void getvolumename();
static void getvolumeID(BYTE *volumeName);
#endif /* __NETWARE__ */
  

#ifdef _AIX41
int initgroups(const char *,unsigned int);
#endif

#if defined(__FreeBSD__) && defined(HAVE_IEEEFP_H) && !defined(HAVE_FEDISABLEEXCEPT)
#include <ieeefp.h>
#ifdef HAVE_FP_EXCEPT				// Fix type conflict
typedef fp_except fp_except_t;
#endif
#endif /* __FreeBSD__ && HAVE_IEEEFP_H && !HAVE_FEDISABLEEXCEPT */
#ifdef HAVE_SYS_FPU_H
/* for IRIX to use set_fpc_csr() */
#include <sys/fpu.h>
#endif
#ifdef HAVE_FPU_CONTROL_H
#include <fpu_control.h>
#endif
#if defined(__i386__) && !defined(HAVE_FPU_CONTROL_H)
# define fpu_control_t unsigned int
# define _FPU_EXTENDED 0x300
# define _FPU_DOUBLE 0x200
# if defined(__GNUC__) || (defined(__SUNPRO_CC) && __SUNPRO_CC >= 0x590)
#  define _FPU_GETCW(cw) asm volatile ("fnstcw %0" : "=m" (*&cw))
#  define _FPU_SETCW(cw) asm volatile ("fldcw %0" : : "m" (*&cw))
# else
#  define _FPU_GETCW(cw) (cw= 0)
#  define _FPU_SETCW(cw)
# endif
#endif

extern "C" my_bool reopen_fstreams(const char *filename,
                                   FILE *outstream, FILE *errstream);

inline void setup_fpu()
{
#if defined(__FreeBSD__) && defined(HAVE_IEEEFP_H) && !defined(HAVE_FEDISABLEEXCEPT)
  /* We can't handle floating point exceptions with threads, so disable
     this on freebsd
     Don't fall for overflow, underflow,divide-by-zero or loss of precision.
     fpsetmask() is deprecated in favor of fedisableexcept() in C99.
  */
#if defined(FP_X_DNML)
  fpsetmask(~(FP_X_INV | FP_X_DNML | FP_X_OFL | FP_X_UFL | FP_X_DZ |
	      FP_X_IMP));
#else
  fpsetmask(~(FP_X_INV |             FP_X_OFL | FP_X_UFL | FP_X_DZ |
              FP_X_IMP));
#endif /* FP_X_DNML */
#endif /* __FreeBSD__ && HAVE_IEEEFP_H && !HAVE_FEDISABLEEXCEPT */

#ifdef HAVE_FEDISABLEEXCEPT
  fedisableexcept(FE_ALL_EXCEPT);
#endif

#ifdef HAVE_FESETROUND
    /* Set FPU rounding mode to "round-to-nearest" */
  fesetround(FE_TONEAREST);
#endif /* HAVE_FESETROUND */

  /*
    x86 (32-bit) requires FPU precision to be explicitly set to 64 bit
    (double precision) for portable results of floating point operations.
    However, there is no need to do so if compiler is using SSE2 for floating
    point, double values will be stored and processed in 64 bits anyway.
  */
#if defined(__i386__) && !defined(__SSE2_MATH__)
#if defined(_WIN32)
#if !defined(_WIN64)
  _control87(_PC_53, MCW_PC);
#endif /* !_WIN64 */
#else /* !_WIN32 */
  fpu_control_t cw;
  _FPU_GETCW(cw);
  cw= (cw & ~_FPU_EXTENDED) | _FPU_DOUBLE;
  _FPU_SETCW(cw);
#endif /* _WIN32 && */
#endif /* __i386__ */

#if defined(__sgi) && defined(HAVE_SYS_FPU_H)
  /* Enable denormalized DOUBLE values support for IRIX */
  union fpc_csr n;
  n.fc_word = get_fpc_csr();
  n.fc_struct.flush = 0;
  set_fpc_csr(n.fc_word);
#endif
}

} /* cplusplus */

#define MYSQL_KILL_SIGNAL SIGTERM

#ifdef HAVE_GLIBC2_STYLE_GETHOSTBYNAME_R
#include <sys/types.h>
#else
#include <my_pthread.h>			// For thr_setconcurency()
#endif

#ifdef SOLARIS
extern "C" int gethostname(char *name, int namelen);
#endif

extern "C" sig_handler handle_fatal_signal(int sig);

#if defined(__linux__)
#define ENABLE_TEMP_POOL 1
#else
#define ENABLE_TEMP_POOL 0
#endif

/* Constants */

#include <welcome_copyright_notice.h> // ORACLE_WELCOME_COPYRIGHT_NOTICE

const char *show_comp_option_name[]= {"YES", "NO", "DISABLED"};
/*
  WARNING: When adding new SQL modes don't forget to update the
           tables definitions that stores it's value.
           (ie: mysql.event, mysql.proc)
*/
static const char *sql_mode_names[]=
{
  "REAL_AS_FLOAT", "PIPES_AS_CONCAT", "ANSI_QUOTES", "IGNORE_SPACE",
  "?", "ONLY_FULL_GROUP_BY", "NO_UNSIGNED_SUBTRACTION",
  "NO_DIR_IN_CREATE",
  "POSTGRESQL", "ORACLE", "MSSQL", "DB2", "MAXDB", "NO_KEY_OPTIONS",
  "NO_TABLE_OPTIONS", "NO_FIELD_OPTIONS", "MYSQL323", "MYSQL40", "ANSI",
  "NO_AUTO_VALUE_ON_ZERO", "NO_BACKSLASH_ESCAPES", "STRICT_TRANS_TABLES",
  "STRICT_ALL_TABLES",
  "NO_ZERO_IN_DATE", "NO_ZERO_DATE", "ALLOW_INVALID_DATES",
  "ERROR_FOR_DIVISION_BY_ZERO",
  "TRADITIONAL", "NO_AUTO_CREATE_USER", "HIGH_NOT_PRECEDENCE",
  "NO_ENGINE_SUBSTITUTION",
  "PAD_CHAR_TO_FULL_LENGTH",
  NullS
};

static const unsigned int sql_mode_names_len[]=
{
  /*REAL_AS_FLOAT*/               13,
  /*PIPES_AS_CONCAT*/             15,
  /*ANSI_QUOTES*/                 11,
  /*IGNORE_SPACE*/                12,
  /*?*/                           1,
  /*ONLY_FULL_GROUP_BY*/          18,
  /*NO_UNSIGNED_SUBTRACTION*/     23,
  /*NO_DIR_IN_CREATE*/            16,
  /*POSTGRESQL*/                  10,
  /*ORACLE*/                      6,
  /*MSSQL*/                       5,
  /*DB2*/                         3,
  /*MAXDB*/                       5,
  /*NO_KEY_OPTIONS*/              14,
  /*NO_TABLE_OPTIONS*/            16,
  /*NO_FIELD_OPTIONS*/            16,
  /*MYSQL323*/                    8,
  /*MYSQL40*/                     7,
  /*ANSI*/                        4,
  /*NO_AUTO_VALUE_ON_ZERO*/       21,
  /*NO_BACKSLASH_ESCAPES*/        20,
  /*STRICT_TRANS_TABLES*/         19,
  /*STRICT_ALL_TABLES*/           17,
  /*NO_ZERO_IN_DATE*/             15,
  /*NO_ZERO_DATE*/                12,
  /*ALLOW_INVALID_DATES*/         19,
  /*ERROR_FOR_DIVISION_BY_ZERO*/  26,
  /*TRADITIONAL*/                 11,
  /*NO_AUTO_CREATE_USER*/         19,
  /*HIGH_NOT_PRECEDENCE*/         19,
  /*NO_ENGINE_SUBSTITUTION*/      22,
  /*PAD_CHAR_TO_FULL_LENGTH*/     23
};

TYPELIB sql_mode_typelib= { array_elements(sql_mode_names)-1,"",
			    sql_mode_names,
                            (unsigned int *)sql_mode_names_len };

static const char *optimizer_switch_names[]=
{
  "index_merge","index_merge_union","index_merge_sort_union", 
  "index_merge_intersection", "default", NullS
};
/* Corresponding defines are named OPTIMIZER_SWITCH_XXX */
static const unsigned int optimizer_switch_names_len[]=
{
  sizeof("index_merge") - 1,
  sizeof("index_merge_union") - 1,
  sizeof("index_merge_sort_union") - 1,
  sizeof("index_merge_intersection") - 1,
  sizeof("default") - 1
};
TYPELIB optimizer_switch_typelib= { array_elements(optimizer_switch_names)-1,"",
                                    optimizer_switch_names,
                                    (unsigned int *)optimizer_switch_names_len };

static const char *tc_heuristic_recover_names[]=
{
  "COMMIT", "ROLLBACK", NullS
};
static TYPELIB tc_heuristic_recover_typelib=
{
  array_elements(tc_heuristic_recover_names)-1,"",
  tc_heuristic_recover_names, NULL
};

static const char *thread_handling_names[]=
{ "one-thread-per-connection", "no-threads",
#if HAVE_POOL_OF_THREADS == 1
  "pool-of-threads",
#endif
  NullS};

TYPELIB thread_handling_typelib=
{
  array_elements(thread_handling_names) - 1, "",
  thread_handling_names, NULL
};

const char *first_keyword= "first", *binary_keyword= "BINARY";
const char *my_localhost= "localhost", *delayed_user= "DELAYED";
#if SIZEOF_OFF_T > 4 && defined(BIG_TABLES)
#define GET_HA_ROWS GET_ULL
#else
#define GET_HA_ROWS GET_ULONG
#endif

bool opt_large_files= sizeof(my_off_t) > 4;

/*
  Used with --help for detailed option
*/
static my_bool opt_help= 0, opt_verbose= 0;

arg_cmp_func Arg_comparator::comparator_matrix[5][2] =
{{&Arg_comparator::compare_string,     &Arg_comparator::compare_e_string},
 {&Arg_comparator::compare_real,       &Arg_comparator::compare_e_real},
 {&Arg_comparator::compare_int_signed, &Arg_comparator::compare_e_int},
 {&Arg_comparator::compare_row,        &Arg_comparator::compare_e_row},
 {&Arg_comparator::compare_decimal,    &Arg_comparator::compare_e_decimal}};

const char *log_output_names[] = { "NONE", "FILE", "TABLE", NullS};
static const unsigned int log_output_names_len[]= { 4, 4, 5, 0 };
TYPELIB log_output_typelib= {array_elements(log_output_names)-1,"",
                             log_output_names, 
                             (unsigned int *) log_output_names_len};

/* static variables */

#ifdef HAVE_NPTL
volatile sig_atomic_t ld_assume_kernel_is_set= 0;
#endif

/* the default log output is log tables */
static bool lower_case_table_names_used= 0;
static bool max_long_data_size_used= false;
static bool volatile select_thread_in_use, signal_thread_in_use;
static bool volatile ready_to_exit;
static my_bool opt_debugging= 0, opt_external_locking= 0, opt_console= 0;
static my_bool opt_short_log_format= 0;
static uint kill_cached_threads, wake_thread;
static ulong killed_threads, thread_created;
<<<<<<< HEAD
static ulong max_used_connections;
=======
       ulong max_used_connections;
static ulong my_bind_addr;			/**< the address we bind to */
>>>>>>> 2752a976
static volatile ulong cached_thread_count= 0;
static const char *sql_mode_str= "OFF";
/* Text representation for OPTIMIZER_SWITCH_DEFAULT */
static const char *optimizer_switch_str="index_merge=on,index_merge_union=on,"
                                        "index_merge_sort_union=on,"
                                        "index_merge_intersection=on";
static char *mysqld_user, *mysqld_chroot, *log_error_file_ptr;
static char *opt_init_slave, *language_ptr, *opt_init_connect;
static char *default_character_set_name;
static char *character_set_filesystem_name;
static char *lc_time_names_name;
static char *my_bind_addr_str;
static char *default_collation_name; 
static char *default_storage_engine_str;
static char compiled_default_collation_name[]= MYSQL_DEFAULT_COLLATION_NAME;
static I_List<THD> thread_cache;
static double long_query_time;

static pthread_cond_t COND_thread_cache, COND_flush_thread_cache;

/* Global variables */

bool opt_update_log, opt_bin_log, opt_ignore_builtin_innodb= 0;
my_bool opt_log, opt_slow_log;
ulong log_output_options;
my_bool opt_log_queries_not_using_indexes= 0;
bool opt_error_log= IF_WIN(1,0);
bool opt_disable_networking=0, opt_skip_show_db=0;
bool opt_skip_name_resolve=0;
my_bool opt_character_set_client_handshake= 1;
bool server_id_supplied = 0;
bool opt_endinfo, using_udf_functions;
my_bool locked_in_memory;
bool opt_using_transactions;
bool volatile abort_loop;
bool volatile shutdown_in_progress;
/*
  True if the bootstrap thread is running. Protected by LOCK_thread_count,
  just like thread_count.
  Used in bootstrap() function to determine if the bootstrap thread
  has completed. Note, that we can't use 'thread_count' instead,
  since in 5.1, in presence of the Event Scheduler, there may be
  event threads running in parallel, so it's impossible to know
  what value of 'thread_count' is a sign of completion of the
  bootstrap thread.

  At the same time, we can't start the event scheduler after
  bootstrap either, since we want to be able to process event-related
  SQL commands in the init file and in --bootstrap mode.
*/
bool in_bootstrap= FALSE;
/**
   @brief 'grant_option' is used to indicate if privileges needs
   to be checked, in which case the lock, LOCK_grant, is used
   to protect access to the grant table.
   @note This flag is dropped in 5.1 
   @see grant_init()
 */
bool volatile grant_option;

my_bool opt_skip_slave_start = 0; ///< If set, slave is not autostarted
my_bool opt_reckless_slave = 0;
my_bool opt_enable_named_pipe= 0;
my_bool opt_local_infile, opt_slave_compressed_protocol;
my_bool opt_safe_user_create = 0, opt_no_mix_types = 0;
my_bool opt_show_slave_auth_info, opt_sql_bin_update = 0;
my_bool opt_log_slave_updates= 0;
bool slave_warning_issued = false; 

/*
  Legacy global handlerton. These will be removed (please do not add more).
*/
handlerton *heap_hton;
handlerton *myisam_hton;
handlerton *partition_hton;

#ifdef WITH_NDBCLUSTER_STORAGE_ENGINE
extern ulong opt_ndb_wait_setup;
extern int(*ndb_wait_setup_func)(ulong);
#endif
#ifndef MCP_BUG52305
uint opt_server_id_bits= 0;
ulong opt_server_id_mask= 0;
#endif
my_bool opt_readonly, use_temp_pool, relay_log_purge;
my_bool opt_sync_frm, opt_allow_suspicious_udfs;
my_bool opt_secure_auth= 0;
char* opt_secure_file_priv= 0;
my_bool opt_log_slow_admin_statements= 0;
my_bool opt_log_slow_slave_statements= 0;
my_bool lower_case_file_system= 0;
my_bool opt_large_pages= 0;
my_bool opt_myisam_use_mmap= 0;
uint    opt_large_page_size= 0;
#if defined(ENABLED_DEBUG_SYNC)
uint    opt_debug_sync_timeout= 0;
#endif /* defined(ENABLED_DEBUG_SYNC) */
my_bool opt_old_style_user_limits= 0, trust_function_creators= 0;
/*
  True if there is at least one per-hour limit for some user, so we should
  check them before each query (and possibly reset counters when hour is
  changed). False otherwise.
*/
volatile bool mqh_used = 0;
my_bool opt_noacl;
my_bool sp_automatic_privileges= 1;

ulong opt_binlog_rows_event_max_size;
const char *binlog_format_names[]= {"MIXED", "STATEMENT", "ROW", NullS};
TYPELIB binlog_format_typelib=
  { array_elements(binlog_format_names) - 1, "",
    binlog_format_names, NULL };
ulong opt_binlog_format_id= (ulong) BINLOG_FORMAT_UNSPEC;
const char *opt_binlog_format= binlog_format_names[opt_binlog_format_id];
#ifdef HAVE_INITGROUPS
volatile sig_atomic_t calling_initgroups= 0; /**< Used in SIGSEGV handler. */
#endif
uint mysqld_port, test_flags, select_errors, dropping_tables, ha_open_options;
uint mysqld_port_timeout;
uint delay_key_write_options, protocol_version;
uint lower_case_table_names;
uint tc_heuristic_recover= 0;
uint volatile thread_count, thread_running;
ulonglong thd_startup_options;
ulong back_log, connect_timeout, concurrency, server_id;
ulong table_cache_size, table_def_size;
ulong what_to_log;
ulong query_buff_size, slow_launch_time, slave_open_temp_tables;
ulong open_files_limit, max_binlog_size, max_relay_log_size;
ulong slave_net_timeout, slave_trans_retries;
ulong slave_exec_mode_options;
static const char *slave_exec_mode_str= "STRICT";
#ifndef MCP_WL3733
my_bool slave_allow_batching;
#endif
#ifndef MCP_WL5151
ulong slave_type_conversions_options;
const char *slave_type_conversions_default= "";
#endif
ulong thread_cache_size=0, thread_pool_size= 0;
ulong binlog_cache_size=0;
ulonglong  max_binlog_cache_size=0;
ulong query_cache_size=0;
ulong refresh_version;  /* Increments on each reload */
query_id_t global_query_id;
ulong aborted_threads, aborted_connects;
ulong delayed_insert_timeout, delayed_insert_limit, delayed_queue_size;
ulong delayed_insert_threads, delayed_insert_writes, delayed_rows_in_use;
ulong delayed_insert_errors,flush_time;
ulong specialflag=0;
ulong binlog_cache_use= 0, binlog_cache_disk_use= 0;
ulong max_connections, max_connect_errors;
/*
  Maximum length of parameter value which can be set through
  mysql_send_long_data() call.
*/
ulong max_long_data_size;
uint  max_user_connections= 0;
#ifndef MCP_WL5353
my_bool log_bin_use_v1_row_events= 0;
#endif
/**
  Limit of the total number of prepared statements in the server.
  Is necessary to protect the server against out-of-memory attacks.
*/
ulong max_prepared_stmt_count;
/**
  Current total number of prepared statements in the server. This number
  is exact, and therefore may not be equal to the difference between
  `com_stmt_prepare' and `com_stmt_close' (global status variables), as
  the latter ones account for all registered attempts to prepare
  a statement (including unsuccessful ones).  Prepared statements are
  currently connection-local: if the same SQL query text is prepared in
  two different connections, this counts as two distinct prepared
  statements.
*/
ulong prepared_stmt_count=0;
ulong thread_id=1L,current_pid;
ulong slow_launch_threads = 0, sync_binlog_period;
ulong expire_logs_days = 0;
ulong rpl_recovery_rank=0;
const char *log_output_str= "FILE";

time_t server_start_time, flush_status_time;

char mysql_home[FN_REFLEN], pidfile_name[FN_REFLEN], system_time_zone[30];
char *default_tz_name;
char log_error_file[FN_REFLEN], glob_hostname[FN_REFLEN];
char mysql_real_data_home[FN_REFLEN],
     language[FN_REFLEN], reg_ext[FN_EXTLEN], mysql_charsets_dir[FN_REFLEN],
     *opt_init_file, *opt_tc_log_file,
     def_ft_boolean_syntax[sizeof(ft_boolean_syntax)];
char mysql_unpacked_real_data_home[FN_REFLEN];
int mysql_unpacked_real_data_home_len;
uint reg_ext_length;
const key_map key_map_empty(0);
key_map key_map_full(0);                        // Will be initialized later

const char *opt_date_time_formats[3];

uint mysql_data_home_len;
char mysql_data_home_buff[2], *mysql_data_home=mysql_real_data_home;
char server_version[SERVER_VERSION_LENGTH];
char *mysqld_unix_port, *opt_mysql_tmpdir;
const char **errmesg;			/**< Error messages */
const char *myisam_recover_options_str="OFF";
const char *myisam_stats_method_str="nulls_unequal";

/** name of reference on left espression in rewritten IN subquery */
const char *in_left_expr_name= "<left expr>";
/** name of additional condition */
const char *in_additional_cond= "<IN COND>";
const char *in_having_cond= "<IN HAVING>";

my_decimal decimal_zero;
/* classes for comparation parsing/processing */
Eq_creator eq_creator;
Ne_creator ne_creator;
Gt_creator gt_creator;
Lt_creator lt_creator;
Ge_creator ge_creator;
Le_creator le_creator;

FILE *bootstrap_file;
int bootstrap_error;
FILE *stderror_file=0;

I_List<THD> threads;
I_List<NAMED_LIST> key_caches;
Rpl_filter* rpl_filter;
Rpl_filter* binlog_filter;

struct system_variables global_system_variables;
struct system_variables max_system_variables;
struct system_status_var global_status_var;

MY_TMPDIR mysql_tmpdir_list;
MY_BITMAP temp_pool;

CHARSET_INFO *system_charset_info, *files_charset_info ;
CHARSET_INFO *national_charset_info, *table_alias_charset;
CHARSET_INFO *character_set_filesystem;

MY_LOCALE *my_default_lc_time_names;

SHOW_COMP_OPTION have_ssl, have_symlink, have_dlopen, have_query_cache;
SHOW_COMP_OPTION have_geometry, have_rtree_keys;
SHOW_COMP_OPTION have_crypt, have_compress;
SHOW_COMP_OPTION have_community_features;

/* Thread specific variables */

pthread_key(MEM_ROOT**,THR_MALLOC);
pthread_key(THD*, THR_THD);
pthread_mutex_t LOCK_mysql_create_db, LOCK_Acl, LOCK_open, LOCK_thread_count,
		LOCK_mapped_file, LOCK_status, LOCK_global_read_lock,
		LOCK_error_log, LOCK_uuid_generator,
		LOCK_delayed_insert, LOCK_delayed_status, LOCK_delayed_create,
		LOCK_crypt, LOCK_bytes_sent, LOCK_bytes_received,
	        LOCK_global_system_variables,
		LOCK_user_conn, LOCK_slave_list, LOCK_active_mi,
                LOCK_connection_count;
/**
  The below lock protects access to two global server variables:
  max_prepared_stmt_count and prepared_stmt_count. These variables
  set the limit and hold the current total number of prepared statements
  in the server, respectively. As PREPARE/DEALLOCATE rate in a loaded
  server may be fairly high, we need a dedicated lock.
*/
pthread_mutex_t LOCK_prepared_stmt_count;
#ifdef HAVE_OPENSSL
pthread_mutex_t LOCK_des_key_file;
#endif
rw_lock_t	LOCK_grant, LOCK_sys_init_connect, LOCK_sys_init_slave;
rw_lock_t	LOCK_system_variables_hash;
pthread_cond_t COND_refresh, COND_thread_count, COND_global_read_lock;
pthread_t signal_thread;
pthread_attr_t connection_attrib;
pthread_mutex_t  LOCK_server_started;
pthread_cond_t  COND_server_started;

int mysqld_server_started= 0;

File_parser_dummy_hook file_parser_dummy_hook;

/* replication parameters, if master_host is not NULL, we are a slave */
uint master_port= MYSQL_PORT, master_connect_retry = 60;
uint report_port= MYSQL_PORT;
ulong master_retry_count=0;
char *master_user, *master_password, *master_host, *master_info_file;
char *relay_log_info_file, *report_user, *report_password, *report_host;
char *opt_relay_logname = 0, *opt_relaylog_index_name=0;
my_bool master_ssl;
char *master_ssl_key, *master_ssl_cert;
char *master_ssl_ca, *master_ssl_capath, *master_ssl_cipher;
char *opt_logname, *opt_slow_logname;

/* Static variables */

static volatile sig_atomic_t kill_in_progress;
#ifdef HAVE_STACK_TRACE_ON_SEGV
static my_bool opt_do_pstack;
#endif /* HAVE_STACK_TRACE_ON_SEGV */
static my_bool opt_bootstrap, opt_myisam_log;
static int cleanup_done;
static ulong opt_specialflag, opt_myisam_block_size;
static char *opt_update_logname, *opt_binlog_index_name;
static char *opt_tc_heuristic_recover;
static char *mysql_home_ptr, *pidfile_name_ptr;
static int defaults_argc;
static char **defaults_argv;
static char *opt_bin_logname;

int orig_argc;
char **orig_argv;

static my_socket unix_sock,ip_sock;
struct rand_struct sql_rand; ///< used by sql_class.cc:THD::THD()

#ifndef EMBEDDED_LIBRARY
struct passwd *user_info;
static pthread_t select_thread;
static uint thr_kill_signal;
#endif

/* OS specific variables */

#ifdef __WIN__
#undef	 getpid
#include <process.h>

static pthread_cond_t COND_handler_count;
static uint handler_count;
static bool start_mode=0, use_opt_args;
static int opt_argc;
static char **opt_argv;

#if !defined(EMBEDDED_LIBRARY)
static HANDLE hEventShutdown;
static char shutdown_event_name[40];
#include "nt_servc.h"
static	 NTService  Service;	      ///< Service object for WinNT
#endif /* EMBEDDED_LIBRARY */
#endif /* __WIN__ */

#ifdef __NT__
static char pipe_name[512];
static SECURITY_ATTRIBUTES saPipeSecurity;
static SECURITY_DESCRIPTOR sdPipeDescriptor;
static HANDLE hPipe = INVALID_HANDLE_VALUE;
#endif

#ifndef EMBEDDED_LIBRARY
bool mysqld_embedded=0;
#else
bool mysqld_embedded=1;
#endif

static my_bool plugins_are_initialized= FALSE;

#ifndef DBUG_OFF
static const char* default_dbug_option;
#endif
#ifdef HAVE_LIBWRAP
const char *libwrapName= NULL;
int allow_severity = LOG_INFO;
int deny_severity = LOG_WARNING;
#endif
#ifdef HAVE_QUERY_CACHE
static ulong query_cache_limit= 0;
ulong query_cache_min_res_unit= QUERY_CACHE_MIN_RESULT_DATA_SIZE;
Query_cache query_cache;
#endif
#ifdef HAVE_SMEM
char *shared_memory_base_name= default_shared_memory_base_name;
my_bool opt_enable_shared_memory;
HANDLE smem_event_connect_request= 0;
#endif

scheduler_functions thread_scheduler;

#define SSL_VARS_NOT_STATIC
#include "sslopt-vars.h"
#ifdef HAVE_OPENSSL
#include <openssl/crypto.h>
#ifndef HAVE_YASSL
typedef struct CRYPTO_dynlock_value
{
  rw_lock_t lock;
} openssl_lock_t;

static openssl_lock_t *openssl_stdlocks;
static openssl_lock_t *openssl_dynlock_create(const char *, int);
static void openssl_dynlock_destroy(openssl_lock_t *, const char *, int);
static void openssl_lock_function(int, int, const char *, int);
static void openssl_lock(int, openssl_lock_t *, const char *, int);
static unsigned long openssl_id_function();
#endif
char *des_key_file;
struct st_VioSSLFd *ssl_acceptor_fd;
#endif /* HAVE_OPENSSL */

/**
  Number of currently active user connections. The variable is protected by
  LOCK_connection_count.
*/
uint connection_count= 0;

/* Function declarations */

pthread_handler_t signal_hand(void *arg);
static int mysql_init_variables(void);
static int get_options(int *argc,char **argv);
extern "C" my_bool mysqld_get_one_option(int, const struct my_option *, char *);
static void set_server_version(void);
static int init_thread_environment();
static char *get_relative_path(const char *path);
static int fix_paths(void);
pthread_handler_t handle_connections_sockets(void *arg);
pthread_handler_t kill_server_thread(void *arg);
static void bootstrap(FILE *file);
static bool read_init_file(char *file_name);
#ifdef __NT__
pthread_handler_t handle_connections_namedpipes(void *arg);
#endif
#ifdef HAVE_SMEM
pthread_handler_t handle_connections_shared_memory(void *arg);
#endif
pthread_handler_t handle_slave(void *arg);
static ulong find_bit_type(const char *x, TYPELIB *bit_lib);
static ulong find_bit_type_or_exit(const char *x, TYPELIB *bit_lib,
                                   const char *option, int *error);
static void clean_up(bool print_message);
static int test_if_case_insensitive(const char *dir_name);

#ifndef EMBEDDED_LIBRARY
static void usage(void);
static void start_signal_handler(void);
static void close_server_sock();
static void clean_up_mutexes(void);
static void wait_for_signal_thread_to_end(void);
static void create_pid_file();
static void end_ssl();
#endif


#ifndef EMBEDDED_LIBRARY
/****************************************************************************
** Code to end mysqld
****************************************************************************/

static void close_connections(void)
{
#ifdef EXTRA_DEBUG
  int count=0;
#endif
  DBUG_ENTER("close_connections");

  /* Clear thread cache */
  kill_cached_threads++;
  flush_thread_cache();

  /* kill connection thread */
#if !defined(__WIN__) && !defined(__NETWARE__)
  DBUG_PRINT("quit", ("waiting for select thread: 0x%lx",
                      (ulong) select_thread));
  (void) pthread_mutex_lock(&LOCK_thread_count);

  while (select_thread_in_use)
  {
    struct timespec abstime;
    int error;
    LINT_INIT(error);
    DBUG_PRINT("info",("Waiting for select thread"));

#ifndef DONT_USE_THR_ALARM
    if (pthread_kill(select_thread, thr_client_alarm))
      break;					// allready dead
#endif
    set_timespec(abstime, 2);
    for (uint tmp=0 ; tmp < 10 && select_thread_in_use; tmp++)
    {
      error=pthread_cond_timedwait(&COND_thread_count,&LOCK_thread_count,
				   &abstime);
      if (error != EINTR)
	break;
    }
#ifdef EXTRA_DEBUG
    if (error != 0 && !count++)
      sql_print_error("Got error %d from pthread_cond_timedwait",error);
#endif
    close_server_sock();
  }
  (void) pthread_mutex_unlock(&LOCK_thread_count);
#endif /* __WIN__ */


  /* Abort listening to new connections */
  DBUG_PRINT("quit",("Closing sockets"));
  if (!opt_disable_networking )
  {
    if (ip_sock != INVALID_SOCKET)
    {
      (void) shutdown(ip_sock, SHUT_RDWR);
      (void) closesocket(ip_sock);
      ip_sock= INVALID_SOCKET;
    }
  }
#ifdef __NT__
  if (hPipe != INVALID_HANDLE_VALUE && opt_enable_named_pipe)
  {
    HANDLE temp;
    DBUG_PRINT("quit", ("Closing named pipes") );

    /* Create connection to the handle named pipe handler to break the loop */
    if ((temp = CreateFile(pipe_name,
			   GENERIC_READ | GENERIC_WRITE,
			   0,
			   NULL,
			   OPEN_EXISTING,
			   0,
			   NULL )) != INVALID_HANDLE_VALUE)
    {
      WaitNamedPipe(pipe_name, 1000);
      DWORD dwMode = PIPE_READMODE_BYTE | PIPE_WAIT;
      SetNamedPipeHandleState(temp, &dwMode, NULL, NULL);
      CancelIo(temp);
      DisconnectNamedPipe(temp);
      CloseHandle(temp);
    }
  }
#endif
#ifdef HAVE_SYS_UN_H
  if (unix_sock != INVALID_SOCKET)
  {
    (void) shutdown(unix_sock, SHUT_RDWR);
    (void) closesocket(unix_sock);
    (void) unlink(mysqld_unix_port);
    unix_sock= INVALID_SOCKET;
  }
#endif
  end_thr_alarm(0);			 // Abort old alarms.

  /*
    First signal all threads that it's time to die
    This will give the threads some time to gracefully abort their
    statements and inform their clients that the server is about to die.
  */

  THD *tmp;
  (void) pthread_mutex_lock(&LOCK_thread_count); // For unlink from list

  I_List_iterator<THD> it(threads);
  while ((tmp=it++))
  {
    DBUG_PRINT("quit",("Informing thread %ld that it's time to die",
		       tmp->thread_id));
    /* We skip slave threads & scheduler on this first loop through. */
    if (tmp->slave_thread)
      continue;

    tmp->killed= THD::KILL_CONNECTION;
    thread_scheduler.post_kill_notification(tmp);
    if (tmp->mysys_var)
    {
      tmp->mysys_var->abort=1;
      pthread_mutex_lock(&tmp->mysys_var->mutex);
      if (tmp->mysys_var->current_cond)
      {
	pthread_mutex_lock(tmp->mysys_var->current_mutex);
	pthread_cond_broadcast(tmp->mysys_var->current_cond);
	pthread_mutex_unlock(tmp->mysys_var->current_mutex);
      }
      pthread_mutex_unlock(&tmp->mysys_var->mutex);
    }
  }
  (void) pthread_mutex_unlock(&LOCK_thread_count); // For unlink from list

  Events::deinit();
  end_slave();

  if (thread_count)
    sleep(2);					// Give threads time to die

  /*
    Force remaining threads to die by closing the connection to the client
    This will ensure that threads that are waiting for a command from the
    client on a blocking read call are aborted.
  */

  for (;;)
  {
    DBUG_PRINT("quit",("Locking LOCK_thread_count"));
    (void) pthread_mutex_lock(&LOCK_thread_count); // For unlink from list
    if (!(tmp=threads.get()))
    {
      DBUG_PRINT("quit",("Unlocking LOCK_thread_count"));
      (void) pthread_mutex_unlock(&LOCK_thread_count);
      break;
    }
#ifndef __bsdi__				// Bug in BSDI kernel
    if (tmp->vio_ok())
    {
      if (global_system_variables.log_warnings)
        sql_print_warning(ER(ER_FORCING_CLOSE),my_progname,
                          tmp->thread_id,
                          (tmp->main_security_ctx.user ?
                           tmp->main_security_ctx.user : ""));
      close_connection(tmp,0,0);
    }
#endif
    DBUG_PRINT("quit",("Unlocking LOCK_thread_count"));
    (void) pthread_mutex_unlock(&LOCK_thread_count);
  }
  /* All threads has now been aborted */
  DBUG_PRINT("quit",("Waiting for threads to die (count=%u)",thread_count));
  (void) pthread_mutex_lock(&LOCK_thread_count);
  while (thread_count)
  {
    (void) pthread_cond_wait(&COND_thread_count,&LOCK_thread_count);
    DBUG_PRINT("quit",("One thread died (count=%u)",thread_count));
  }
  (void) pthread_mutex_unlock(&LOCK_thread_count);

  close_active_mi();
  DBUG_PRINT("quit",("close_connections thread"));
  DBUG_VOID_RETURN;
}


static void close_server_sock()
{
#ifdef HAVE_CLOSE_SERVER_SOCK
  DBUG_ENTER("close_server_sock");
  my_socket tmp_sock;
  tmp_sock=ip_sock;
  if (tmp_sock != INVALID_SOCKET)
  {
    ip_sock=INVALID_SOCKET;
    DBUG_PRINT("info",("calling shutdown on TCP/IP socket"));
    VOID(shutdown(tmp_sock, SHUT_RDWR));
#if defined(__NETWARE__)
    /*
      The following code is disabled for normal systems as it causes MySQL
      to hang on AIX 4.3 during shutdown
    */
    DBUG_PRINT("info",("calling closesocket on TCP/IP socket"));
    VOID(closesocket(tmp_sock));
#endif
  }
  tmp_sock=unix_sock;
  if (tmp_sock != INVALID_SOCKET)
  {
    unix_sock=INVALID_SOCKET;
    DBUG_PRINT("info",("calling shutdown on unix socket"));
    VOID(shutdown(tmp_sock, SHUT_RDWR));
#if defined(__NETWARE__)
    /*
      The following code is disabled for normal systems as it may cause MySQL
      to hang on AIX 4.3 during shutdown
    */
    DBUG_PRINT("info",("calling closesocket on unix/IP socket"));
    VOID(closesocket(tmp_sock));
#endif
    VOID(unlink(mysqld_unix_port));
  }
  DBUG_VOID_RETURN;
#endif
}

#endif /*EMBEDDED_LIBRARY*/


void kill_mysql(void)
{
  DBUG_ENTER("kill_mysql");

#if defined(SIGNALS_DONT_BREAK_READ) && !defined(EMBEDDED_LIBRARY)
  abort_loop=1;					// Break connection loops
  close_server_sock();				// Force accept to wake up
#endif

#if defined(__WIN__)
#if !defined(EMBEDDED_LIBRARY)
  {
    if (!SetEvent(hEventShutdown))
    {
      DBUG_PRINT("error",("Got error: %ld from SetEvent",GetLastError()));
    }
    /*
      or:
      HANDLE hEvent=OpenEvent(0, FALSE, "MySqlShutdown");
      SetEvent(hEventShutdown);
      CloseHandle(hEvent);
    */
  }
#endif
#elif defined(HAVE_PTHREAD_KILL)
  if (pthread_kill(signal_thread, MYSQL_KILL_SIGNAL))
  {
    DBUG_PRINT("error",("Got error %d from pthread_kill",errno)); /* purecov: inspected */
  }
#elif !defined(SIGNALS_DONT_BREAK_READ)
  kill(current_pid, MYSQL_KILL_SIGNAL);
#endif
  DBUG_PRINT("quit",("After pthread_kill"));
  shutdown_in_progress=1;			// Safety if kill didn't work
#ifdef SIGNALS_DONT_BREAK_READ
  if (!kill_in_progress)
  {
    pthread_t tmp;
    abort_loop=1;
    if (pthread_create(&tmp,&connection_attrib, kill_server_thread,
			   (void*) 0))
      sql_print_error("Can't create thread to kill server");
  }
#endif
  DBUG_VOID_RETURN;
}

/**
  Force server down. Kill all connections and threads and exit.

  @param  sig_ptr       Signal number that caused kill_server to be called.

  @note
    A signal number of 0 mean that the function was not called
    from a signal handler and there is thus no signal to block
    or stop, we just want to kill the server.
*/

#if defined(__NETWARE__)
extern "C" void kill_server(int sig_ptr)
#define RETURN_FROM_KILL_SERVER return
#elif !defined(__WIN__)
static void *kill_server(void *sig_ptr)
#define RETURN_FROM_KILL_SERVER return 0
#else
static void __cdecl kill_server(int sig_ptr)
#define RETURN_FROM_KILL_SERVER return
#endif
{
  DBUG_ENTER("kill_server");
#ifndef EMBEDDED_LIBRARY
  int sig=(int) (long) sig_ptr;			// This is passed a int
  // if there is a signal during the kill in progress, ignore the other
  if (kill_in_progress)				// Safety
  {
    DBUG_LEAVE;
    RETURN_FROM_KILL_SERVER;
  }
  kill_in_progress=TRUE;
  abort_loop=1;					// This should be set
  if (sig != 0) // 0 is not a valid signal number
    my_sigset(sig, SIG_IGN);                    /* purify inspected */
  if (sig == MYSQL_KILL_SIGNAL || sig == 0)
    sql_print_information(ER(ER_NORMAL_SHUTDOWN),my_progname);
  else
    sql_print_error(ER(ER_GOT_SIGNAL),my_progname,sig); /* purecov: inspected */

#if defined(HAVE_SMEM) && defined(__WIN__)    
  /*    
   Send event to smem_event_connect_request for aborting    
   */    
  if (!SetEvent(smem_event_connect_request))    
  {      
	  DBUG_PRINT("error",
		("Got error: %ld from SetEvent of smem_event_connect_request",
		 GetLastError()));    
  }
#endif  
  
  close_connections();
  if (sig != MYSQL_KILL_SIGNAL &&
      sig != 0)
    unireg_abort(1);				/* purecov: inspected */
  else
    unireg_end();

  /* purecov: begin deadcode */
#ifdef __NETWARE__
  if (!event_flag)
    pthread_join(select_thread, NULL);		// wait for main thread
#endif /* __NETWARE__ */

  DBUG_LEAVE;                                   // Must match DBUG_ENTER()
  my_thread_end();
  pthread_exit(0);
  /* purecov: end */

  RETURN_FROM_KILL_SERVER;                      // Avoid compiler warnings

#else /* EMBEDDED_LIBRARY*/

  DBUG_LEAVE;
  RETURN_FROM_KILL_SERVER;

#endif /* EMBEDDED_LIBRARY */
}


#if defined(USE_ONE_SIGNAL_HAND) || (defined(__NETWARE__) && defined(SIGNALS_DONT_BREAK_READ))
pthread_handler_t kill_server_thread(void *arg __attribute__((unused)))
{
  my_thread_init();				// Initialize new thread
  kill_server(0);
  /* purecov: begin deadcode */
  my_thread_end();
  pthread_exit(0);
  return 0;
  /* purecov: end */
}
#endif


extern "C" sig_handler print_signal_warning(int sig)
{
  if (global_system_variables.log_warnings)
    sql_print_warning("Got signal %d from thread %ld", sig,my_thread_id());
#ifdef SIGNAL_HANDLER_RESET_ON_DELIVERY
  my_sigset(sig,print_signal_warning);		/* int. thread system calls */
#endif
#if !defined(__WIN__) && !defined(__NETWARE__)
  if (sig == SIGALRM)
    alarm(2);					/* reschedule alarm */
#endif
}

#ifndef EMBEDDED_LIBRARY

/**
  cleanup all memory and end program nicely.

    If SIGNALS_DONT_BREAK_READ is defined, this function is called
    by the main thread. To get MySQL to shut down nicely in this case
    (Mac OS X) we have to call exit() instead if pthread_exit().

  @note
    This function never returns.
*/
void unireg_end(void)
{
  clean_up(1);
  my_thread_end();
#if defined(SIGNALS_DONT_BREAK_READ) && !defined(__NETWARE__)
  exit(0);
#else
  pthread_exit(0);				// Exit is in main thread
#endif
}

extern "C" void unireg_abort(int exit_code)
{
  DBUG_ENTER("unireg_abort");

  if (opt_help)
    usage();
  if (exit_code)
    sql_print_error("Aborting\n");
  clean_up(!opt_help && (exit_code || !opt_bootstrap)); /* purecov: inspected */
  DBUG_PRINT("quit",("done with cleanup in unireg_abort"));
  wait_for_signal_thread_to_end();
  clean_up_mutexes();
  my_end(opt_endinfo ? MY_CHECK_ERROR | MY_GIVE_INFO : 0);
  exit(exit_code); /* purecov: inspected */
}

#endif /*EMBEDDED_LIBRARY*/


void clean_up(bool print_message)
{
  DBUG_PRINT("exit",("clean_up"));
  if (cleanup_done++)
    return; /* purecov: inspected */

  stop_handle_manager();
  release_ddl_log();

  /*
    make sure that handlers finish up
    what they have that is dependent on the binlog
  */
  ha_binlog_end(current_thd);

  logger.cleanup_base();

  injector::free_instance();
  mysql_bin_log.cleanup();

#ifdef HAVE_REPLICATION
  if (use_slave_mask)
    bitmap_free(&slave_error_mask);
#endif
  my_tz_free();
  my_database_names_free();
#ifndef NO_EMBEDDED_ACCESS_CHECKS
  servers_free(1);
  acl_free(1);
  grant_free();
#endif
  query_cache_destroy();
  table_cache_free();
  table_def_free();
  hostname_cache_free();
  item_user_lock_free();
  lex_free();				/* Free some memory */
  item_create_cleanup();
  set_var_free();
  free_charsets();
  if (!opt_noacl)
  {
#ifdef HAVE_DLOPEN
    udf_free();
#endif
  }
  plugin_shutdown();
  ha_end();
  if (tc_log)
    tc_log->close();
  xid_cache_free();
  delete_elements(&key_caches, (void (*)(const char*, uchar*)) free_key_cache);
  multi_keycache_free();
  free_status_vars();
  end_thr_alarm(1);			/* Free allocated memory */
  my_free_open_file_info();
  my_free((char*) global_system_variables.date_format,
	  MYF(MY_ALLOW_ZERO_PTR));
  my_free((char*) global_system_variables.time_format,
	  MYF(MY_ALLOW_ZERO_PTR));
  my_free((char*) global_system_variables.datetime_format,
	  MYF(MY_ALLOW_ZERO_PTR));
  if (defaults_argv)
    free_defaults(defaults_argv);
  my_free(sys_init_connect.value, MYF(MY_ALLOW_ZERO_PTR));
  my_free(sys_init_slave.value, MYF(MY_ALLOW_ZERO_PTR));
  my_free(sys_var_general_log_path.value, MYF(MY_ALLOW_ZERO_PTR));
  my_free(sys_var_slow_log_path.value, MYF(MY_ALLOW_ZERO_PTR));
  free_tmpdir(&mysql_tmpdir_list);
#ifdef HAVE_REPLICATION
  my_free(slave_load_tmpdir,MYF(MY_ALLOW_ZERO_PTR));
#endif
  x_free(opt_bin_logname);
  x_free(opt_relay_logname);
  x_free(opt_secure_file_priv);
  bitmap_free(&temp_pool);
  free_max_user_conn();
#ifdef HAVE_REPLICATION
  end_slave_list();
#endif
  delete binlog_filter;
  delete rpl_filter;
#ifndef EMBEDDED_LIBRARY
  end_ssl();
#endif
  vio_end();
#ifdef USE_REGEX
  my_regex_end();
#endif
#if defined(ENABLED_DEBUG_SYNC)
  /* End the debug sync facility. See debug_sync.cc. */
  debug_sync_end();
#endif /* defined(ENABLED_DEBUG_SYNC) */

#if !defined(EMBEDDED_LIBRARY)
  if (!opt_bootstrap)
    (void) my_delete(pidfile_name,MYF(0));	// This may not always exist
#endif
  if (print_message && errmesg && server_start_time)
    sql_print_information(ER(ER_SHUTDOWN_COMPLETE),my_progname);
  thread_scheduler.end();
  finish_client_errs();
  my_free((uchar*) my_error_unregister(ER_ERROR_FIRST, ER_ERROR_LAST),
          MYF(MY_WME | MY_FAE | MY_ALLOW_ZERO_PTR));
  DBUG_PRINT("quit", ("Error messages freed"));
  /* Tell main we are ready */
  logger.cleanup_end();
  (void) pthread_mutex_lock(&LOCK_thread_count);
  DBUG_PRINT("quit", ("got thread count lock"));
  ready_to_exit=1;
  /* do the broadcast inside the lock to ensure that my_end() is not called */
  (void) pthread_cond_broadcast(&COND_thread_count);
  (void) pthread_mutex_unlock(&LOCK_thread_count);

  /*
    The following lines may never be executed as the main thread may have
    killed us
  */
  DBUG_PRINT("quit", ("done with cleanup"));
} /* clean_up */


#ifndef EMBEDDED_LIBRARY

/**
  This is mainly needed when running with purify, but it's still nice to
  know that all child threads have died when mysqld exits.
*/
static void wait_for_signal_thread_to_end()
{
#ifndef __NETWARE__
  uint i;
  /*
    Wait up to 10 seconds for signal thread to die. We use this mainly to
    avoid getting warnings that my_thread_end has not been called
  */
  for (i= 0 ; i < 100 && signal_thread_in_use; i++)
  {
    if (pthread_kill(signal_thread, MYSQL_KILL_SIGNAL) != ESRCH)
      break;
    my_sleep(100);				// Give it time to die
  }
#endif
}


static void clean_up_mutexes()
{
  (void) pthread_mutex_destroy(&LOCK_mysql_create_db);
  (void) pthread_mutex_destroy(&LOCK_lock_db);
  (void) pthread_mutex_destroy(&LOCK_Acl);
  (void) rwlock_destroy(&LOCK_grant);
  (void) pthread_mutex_destroy(&LOCK_open);
  (void) pthread_mutex_destroy(&LOCK_thread_count);
  (void) pthread_mutex_destroy(&LOCK_mapped_file);
  (void) pthread_mutex_destroy(&LOCK_status);
  (void) pthread_mutex_destroy(&LOCK_error_log);
  (void) pthread_mutex_destroy(&LOCK_delayed_insert);
  (void) pthread_mutex_destroy(&LOCK_delayed_status);
  (void) pthread_mutex_destroy(&LOCK_delayed_create);
  (void) pthread_mutex_destroy(&LOCK_manager);
  (void) pthread_mutex_destroy(&LOCK_crypt);
  (void) pthread_mutex_destroy(&LOCK_bytes_sent);
  (void) pthread_mutex_destroy(&LOCK_bytes_received);
  (void) pthread_mutex_destroy(&LOCK_user_conn);
  (void) pthread_mutex_destroy(&LOCK_connection_count);
  Events::destroy_mutexes();
#ifdef HAVE_OPENSSL
  (void) pthread_mutex_destroy(&LOCK_des_key_file);
#ifndef HAVE_YASSL
  for (int i= 0; i < CRYPTO_num_locks(); ++i)
    (void) rwlock_destroy(&openssl_stdlocks[i].lock);
  OPENSSL_free(openssl_stdlocks);
#endif
#endif
#ifdef HAVE_REPLICATION
  (void) pthread_mutex_destroy(&LOCK_rpl_status);
  (void) pthread_cond_destroy(&COND_rpl_status);
#endif
  (void) pthread_mutex_destroy(&LOCK_active_mi);
  (void) rwlock_destroy(&LOCK_sys_init_connect);
  (void) rwlock_destroy(&LOCK_sys_init_slave);
  (void) pthread_mutex_destroy(&LOCK_global_system_variables);
  (void) rwlock_destroy(&LOCK_system_variables_hash);
  (void) pthread_mutex_destroy(&LOCK_global_read_lock);
  (void) pthread_mutex_destroy(&LOCK_uuid_generator);
  (void) pthread_mutex_destroy(&LOCK_prepared_stmt_count);
  (void) pthread_cond_destroy(&COND_thread_count);
  (void) pthread_cond_destroy(&COND_refresh);
  (void) pthread_cond_destroy(&COND_global_read_lock);
  (void) pthread_cond_destroy(&COND_thread_cache);
  (void) pthread_cond_destroy(&COND_flush_thread_cache);
  (void) pthread_cond_destroy(&COND_manager);
}

#endif /*EMBEDDED_LIBRARY*/


/****************************************************************************
** Init IP and UNIX socket
****************************************************************************/

#ifndef EMBEDDED_LIBRARY
static void set_ports()
{
  char	*env;
  if (!mysqld_port && !opt_disable_networking)
  {					// Get port if not from commandline
    mysqld_port= MYSQL_PORT;

    /*
      if builder specifically requested a default port, use that
      (even if it coincides with our factory default).
      only if they didn't do we check /etc/services (and, failing
      on that, fall back to the factory default of 3306).
      either default can be overridden by the environment variable
      MYSQL_TCP_PORT, which in turn can be overridden with command
      line options.
    */

#if MYSQL_PORT_DEFAULT == 0
    struct  servent *serv_ptr;
    if ((serv_ptr= getservbyname("mysql", "tcp")))
      mysqld_port= ntohs((u_short) serv_ptr->s_port); /* purecov: inspected */
#endif
    if ((env = getenv("MYSQL_TCP_PORT")))
      mysqld_port= (uint) atoi(env);		/* purecov: inspected */
  }
  if (!mysqld_unix_port)
  {
#ifdef __WIN__
    mysqld_unix_port= (char*) MYSQL_NAMEDPIPE;
#else
    mysqld_unix_port= (char*) MYSQL_UNIX_ADDR;
#endif
    if ((env = getenv("MYSQL_UNIX_PORT")))
      mysqld_unix_port= env;			/* purecov: inspected */
  }
}

/* Change to run as another user if started with --user */

static struct passwd *check_user(const char *user)
{
#if !defined(__WIN__) && !defined(__NETWARE__)
  struct passwd *tmp_user_info;
  uid_t user_id= geteuid();

  // Don't bother if we aren't superuser
  if (user_id)
  {
    if (user)
    {
      /* Don't give a warning, if real user is same as given with --user */
      /* purecov: begin tested */
      tmp_user_info= getpwnam(user);
      if ((!tmp_user_info || user_id != tmp_user_info->pw_uid) &&
	  global_system_variables.log_warnings)
        sql_print_warning(
                    "One can only use the --user switch if running as root\n");
      /* purecov: end */
    }
    return NULL;
  }
  if (!user)
  {
    if (!opt_bootstrap)
    {
      sql_print_error("Fatal error: Please read \"Security\" section of the manual to find out how to run mysqld as root!\n");
      unireg_abort(1);
    }
    return NULL;
  }
  /* purecov: begin tested */
  if (!strcmp(user,"root"))
    return NULL;                        // Avoid problem with dynamic libraries

  if (!(tmp_user_info= getpwnam(user)))
  {
    // Allow a numeric uid to be used
    const char *pos;
    for (pos= user; my_isdigit(mysqld_charset,*pos); pos++) ;
    if (*pos)                                   // Not numeric id
      goto err;
    if (!(tmp_user_info= getpwuid(atoi(user))))
      goto err;
  }
  return tmp_user_info;
  /* purecov: end */

err:
  sql_print_error("Fatal error: Can't change to run as user '%s' ;  Please check that the user exists!\n",user);
  unireg_abort(1);

#ifdef PR_SET_DUMPABLE
  if (test_flags & TEST_CORE_ON_SIGNAL)
  {
    /* inform kernel that process is dumpable */
    (void) prctl(PR_SET_DUMPABLE, 1);
  }
#endif

#endif
  return NULL;
}

static void set_user(const char *user, struct passwd *user_info_arg)
{
  /* purecov: begin tested */
#if !defined(__WIN__) && !defined(__NETWARE__)
  DBUG_ASSERT(user_info_arg != 0);
#ifdef HAVE_INITGROUPS
  /*
    We can get a SIGSEGV when calling initgroups() on some systems when NSS
    is configured to use LDAP and the server is statically linked.  We set
    calling_initgroups as a flag to the SIGSEGV handler that is then used to
    output a specific message to help the user resolve this problem.
  */
  calling_initgroups= 1;
  initgroups((char*) user, user_info_arg->pw_gid);
  calling_initgroups= 0;
#endif
  if (setgid(user_info_arg->pw_gid) == -1)
  {
    sql_perror("setgid");
    unireg_abort(1);
  }
  if (setuid(user_info_arg->pw_uid) == -1)
  {
    sql_perror("setuid");
    unireg_abort(1);
  }
#endif
  /* purecov: end */
}


static void set_effective_user(struct passwd *user_info_arg)
{
#if !defined(__WIN__) && !defined(__NETWARE__)
  DBUG_ASSERT(user_info_arg != 0);
  if (setregid((gid_t)-1, user_info_arg->pw_gid) == -1)
  {
    sql_perror("setregid");
    unireg_abort(1);
  }
  if (setreuid((uid_t)-1, user_info_arg->pw_uid) == -1)
  {
    sql_perror("setreuid");
    unireg_abort(1);
  }
#endif
}


/** Change root user if started with @c --chroot . */
static void set_root(const char *path)
{
#if !defined(__WIN__) && !defined(__NETWARE__)
  if (chroot(path) == -1)
  {
    sql_perror("chroot");
    unireg_abort(1);
  }
  my_setwd("/", MYF(0));
#endif
}

static void network_init(void)
{
#ifdef HAVE_SYS_UN_H
  struct sockaddr_un	UNIXaddr;
#endif
  int	arg=1;
  int   ret;
  uint  waited;
  uint  this_wait;
  uint  retry;
  char  port_buf[NI_MAXSERV];
  DBUG_ENTER("network_init");
  LINT_INIT(ret);

  if (thread_scheduler.init())
    unireg_abort(1);			/* purecov: inspected */

  set_ports();

  if (mysqld_port != 0 && !opt_disable_networking && !opt_bootstrap)
  {
    struct addrinfo *addrlist, *addr;
    struct addrinfo hints;
    int error;  
    DBUG_PRINT("general",("IP Socket is %d",mysqld_port));

    bzero(&hints, sizeof (hints));
    hints.ai_flags = AI_PASSIVE;
    hints.ai_socktype = SOCK_STREAM;
    hints.ai_family= AF_UNSPEC;

    my_snprintf(port_buf, NI_MAXSERV, "%d", mysqld_port);
    error= getaddrinfo(my_bind_addr_str, port_buf, &hints, &addrlist);
    if (error != 0)
    {
      DBUG_PRINT("error",("Got error: %d from getaddrinfo()", error));
      sql_perror(ER(ER_IPSOCK_ERROR));		/* purecov: tested */
      unireg_abort(1);				/* purecov: tested */
    }

    for (addr = addrlist; addr != NULL; addr = addr->ai_next)
    {
      ip_sock= socket(addr->ai_family, addr->ai_socktype, addr->ai_protocol);
      if (ip_sock != INVALID_SOCKET)
        break;
    }

    if (ip_sock == INVALID_SOCKET)
    {
      DBUG_PRINT("error",("Got error: %d from socket()",socket_errno));
      sql_perror(ER(ER_IPSOCK_ERROR));		/* purecov: tested */
      unireg_abort(1);				/* purecov: tested */
    }

#ifndef __WIN__
    /*
      We should not use SO_REUSEADDR on windows as this would enable a
      user to open two mysqld servers with the same TCP/IP port.
    */
    (void) setsockopt(ip_sock,SOL_SOCKET,SO_REUSEADDR,(char*)&arg,sizeof(arg));
#endif /* __WIN__ */
#ifdef IPV6_V6ONLY
     /*
       For interoperability with older clients, IPv6 socket should
       listen on both IPv6 and IPv4 wildcard addresses.
       Turn off IPV6_V6ONLY option.
     */
    if (addr->ai_family == AF_INET6)
    {
      arg= 0;
      (void) setsockopt(ip_sock, IPPROTO_IPV6, IPV6_V6ONLY, (char*)&arg,
                sizeof(arg));
    }
#endif
    /*
      Sometimes the port is not released fast enough when stopping and
      restarting the server. This happens quite often with the test suite
      on busy Linux systems. Retry to bind the address at these intervals:
      Sleep intervals: 1, 2, 4,  6,  9, 13, 17, 22, ...
      Retry at second: 1, 3, 7, 13, 22, 35, 52, 74, ...
      Limit the sequence by mysqld_port_timeout (set --port-open-timeout=#).
    */
    for (waited= 0, retry= 1; ; retry++, waited+= this_wait)
    {
      if (((ret= bind(ip_sock, addr->ai_addr, addr->ai_addrlen)) >= 0 ) ||
          (socket_errno != SOCKET_EADDRINUSE) ||
          (waited >= mysqld_port_timeout))
        break;
      sql_print_information("Retrying bind on TCP/IP port %u", mysqld_port);
      this_wait= retry * retry / 3 + 1;
      sleep(this_wait);
    }
    freeaddrinfo(addrlist);
    if (ret < 0)
    {
      DBUG_PRINT("error",("Got error: %d from bind",socket_errno));
      sql_perror("Can't start server: Bind on TCP/IP port");
      sql_print_error("Do you already have another mysqld server running on port: %d ?",mysqld_port);
      unireg_abort(1);
    }
    if (listen(ip_sock,(int) back_log) < 0)
    {
      sql_perror("Can't start server: listen() on TCP/IP port");
      sql_print_error("listen() on TCP/IP failed with error %d",
		      socket_errno);
      unireg_abort(1);
    }
  }

#ifdef __NT__
  /* create named pipe */
  if (Service.IsNT() && mysqld_unix_port[0] && !opt_bootstrap &&
      opt_enable_named_pipe)
  {
    
    strxnmov(pipe_name, sizeof(pipe_name)-1, "\\\\.\\pipe\\",
	     mysqld_unix_port, NullS);
    bzero((char*) &saPipeSecurity, sizeof(saPipeSecurity));
    bzero((char*) &sdPipeDescriptor, sizeof(sdPipeDescriptor));
    if (!InitializeSecurityDescriptor(&sdPipeDescriptor,
				      SECURITY_DESCRIPTOR_REVISION))
    {
      sql_perror("Can't start server : Initialize security descriptor");
      unireg_abort(1);
    }
    if (!SetSecurityDescriptorDacl(&sdPipeDescriptor, TRUE, NULL, FALSE))
    {
      sql_perror("Can't start server : Set security descriptor");
      unireg_abort(1);
    }
    saPipeSecurity.nLength = sizeof(SECURITY_ATTRIBUTES);
    saPipeSecurity.lpSecurityDescriptor = &sdPipeDescriptor;
    saPipeSecurity.bInheritHandle = FALSE;
    if ((hPipe= CreateNamedPipe(pipe_name,
				PIPE_ACCESS_DUPLEX|FILE_FLAG_OVERLAPPED,
				PIPE_TYPE_BYTE |
				PIPE_READMODE_BYTE |
				PIPE_WAIT,
				PIPE_UNLIMITED_INSTANCES,
				(int) global_system_variables.net_buffer_length,
				(int) global_system_variables.net_buffer_length,
				NMPWAIT_USE_DEFAULT_WAIT,
				&saPipeSecurity)) == INVALID_HANDLE_VALUE)
      {
	LPVOID lpMsgBuf;
	int error=GetLastError();
	FormatMessage(FORMAT_MESSAGE_ALLOCATE_BUFFER |
		      FORMAT_MESSAGE_FROM_SYSTEM,
		      NULL, error, MAKELANGID(LANG_NEUTRAL, SUBLANG_DEFAULT),
		      (LPTSTR) &lpMsgBuf, 0, NULL );
	sql_perror((char *)lpMsgBuf);
	LocalFree(lpMsgBuf);
	unireg_abort(1);
      }
  }
#endif

#if defined(HAVE_SYS_UN_H)
  /*
  ** Create the UNIX socket
  */
  if (mysqld_unix_port[0] && !opt_bootstrap)
  {
    DBUG_PRINT("general",("UNIX Socket is %s",mysqld_unix_port));

    if (strlen(mysqld_unix_port) > (sizeof(UNIXaddr.sun_path) - 1))
    {
      sql_print_error("The socket file path is too long (> %u): %s",
                      (uint) sizeof(UNIXaddr.sun_path) - 1, mysqld_unix_port);
      unireg_abort(1);
    }
    if ((unix_sock= socket(AF_UNIX, SOCK_STREAM, 0)) < 0)
    {
      sql_perror("Can't start server : UNIX Socket "); /* purecov: inspected */
      unireg_abort(1);				/* purecov: inspected */
    }
    bzero((char*) &UNIXaddr, sizeof(UNIXaddr));
    UNIXaddr.sun_family = AF_UNIX;
    strmov(UNIXaddr.sun_path, mysqld_unix_port);
    (void) unlink(mysqld_unix_port);
    (void) setsockopt(unix_sock,SOL_SOCKET,SO_REUSEADDR,(char*)&arg,
                     sizeof(arg));
    umask(0);
    if (bind(unix_sock, my_reinterpret_cast(struct sockaddr *) (&UNIXaddr),
	     sizeof(UNIXaddr)) < 0)
    {
      sql_perror("Can't start server : Bind on unix socket"); /* purecov: tested */
      sql_print_error("Do you already have another mysqld server running on socket: %s ?",mysqld_unix_port);
      unireg_abort(1);					/* purecov: tested */
    }
    umask(((~my_umask) & 0666));
#if defined(S_IFSOCK) && defined(SECURE_SOCKETS)
    (void) chmod(mysqld_unix_port,S_IFSOCK);	/* Fix solaris 2.6 bug */
#endif
    if (listen(unix_sock,(int) back_log) < 0)
      sql_print_warning("listen() on Unix socket failed with error %d",
		      socket_errno);
  }
#endif
  DBUG_PRINT("info",("server started"));
  DBUG_VOID_RETURN;
}

#endif /*!EMBEDDED_LIBRARY*/


#ifndef EMBEDDED_LIBRARY
/**
  Close a connection.

  @param thd		Thread handle
  @param errcode	Error code to print to console
  @param lock	        1 if we have have to lock LOCK_thread_count

  @note
    For the connection that is doing shutdown, this is called twice
*/
void close_connection(THD *thd, uint errcode, bool lock)
{
  st_vio *vio;
  DBUG_ENTER("close_connection");
  DBUG_PRINT("enter",("fd: %s  error: '%s'",
		      thd->net.vio ? vio_description(thd->net.vio) :
		      "(not connected)",
		      errcode ? ER(errcode) : ""));
  if (lock)
    (void) pthread_mutex_lock(&LOCK_thread_count);
  thd->killed= THD::KILL_CONNECTION;
  if ((vio= thd->net.vio) != 0)
  {
    if (errcode)
      net_send_error(thd, errcode, ER(errcode)); /* purecov: inspected */
    vio_close(vio);			/* vio is freed in delete thd */
  }
  if (lock)
    (void) pthread_mutex_unlock(&LOCK_thread_count);
  DBUG_VOID_RETURN;
}
#endif /* EMBEDDED_LIBRARY */


/** Called when a thread is aborted. */
/* ARGSUSED */
extern "C" sig_handler end_thread_signal(int sig __attribute__((unused)))
{
  THD *thd=current_thd;
  DBUG_ENTER("end_thread_signal");
  if (thd && ! thd->bootstrap)
  {
    statistic_increment(killed_threads, &LOCK_status);
    thread_scheduler.end_thread(thd,0);		/* purecov: inspected */
  }
  DBUG_VOID_RETURN;				/* purecov: deadcode */
}


/*
  Unlink thd from global list of available connections and free thd

  SYNOPSIS
    unlink_thd()
    thd		 Thread handler

  NOTES
    LOCK_thread_count is locked and left locked
*/

void unlink_thd(THD *thd)
{
  DBUG_ENTER("unlink_thd");
  DBUG_PRINT("enter", ("thd: 0x%lx", (long) thd));
  thd->cleanup();

  /*
    Optimize common path by doing timeconsuming tear down
    outside of global lock
  */
  thd->teardown();

  pthread_mutex_lock(&LOCK_connection_count);
  --connection_count;
  pthread_mutex_unlock(&LOCK_connection_count);

  (void) pthread_mutex_lock(&LOCK_thread_count);
  /*
    Used by binlog_reset_master.  It would be cleaner to use
    DEBUG_SYNC here, but that's not possible because the THD's debug
    sync feature has been shut down at this point.
  */
  DBUG_EXECUTE_IF("sleep_after_lock_thread_count_before_delete_thd", sleep(5););
  thread_count--;
  delete thd;
  DBUG_VOID_RETURN;
}


/*
  Store thread in cache for reuse by new connections

  SYNOPSIS
    cache_thread()

  NOTES
    LOCK_thread_count has to be locked

  RETURN
    0  Thread was not put in cache
    1  Thread is to be reused by new connection.
       (ie, caller should return, not abort with pthread_exit())
*/


static bool cache_thread()
{
  safe_mutex_assert_owner(&LOCK_thread_count);
  if (cached_thread_count < thread_cache_size &&
      ! abort_loop && !kill_cached_threads)
  {
    /* Don't kill the thread, just put it in cache for reuse */
    DBUG_PRINT("info", ("Adding thread to cache"));
    cached_thread_count++;
    while (!abort_loop && ! wake_thread && ! kill_cached_threads)
      (void) pthread_cond_wait(&COND_thread_cache, &LOCK_thread_count);
    cached_thread_count--;
    if (kill_cached_threads)
      pthread_cond_signal(&COND_flush_thread_cache);
    if (wake_thread)
    {
      THD *thd;
      wake_thread--;
      thd= thread_cache.get();
      thd->thread_stack= (char*) &thd;          // For store_globals
      (void) thd->store_globals();
      /*
        THD::mysys_var::abort is associated with physical thread rather
        than with THD object. So we need to reset this flag before using
        this thread for handling of new THD object/connection.
      */
      thd->mysys_var->abort= 0;
      thd->thr_create_utime= my_micro_time();
      threads.append(thd);
      return(1);
    }
  }
  return(0);
}


/*
  End thread for the current connection

  SYNOPSIS
    one_thread_per_connection_end()
    thd		  Thread handler
    put_in_cache  Store thread in cache, if there is room in it
                  Normally this is true in all cases except when we got
                  out of resources initializing the current thread

  NOTES
    If thread is cached, we will wait until thread is scheduled to be
    reused and then we will return.
    If thread is not cached, we end the thread.

  RETURN
    0    Signal to handle_one_connection to reuse connection
*/

bool one_thread_per_connection_end(THD *thd, bool put_in_cache)
{
  DBUG_ENTER("one_thread_per_connection_end");
  unlink_thd(thd);
  if (put_in_cache)
    put_in_cache= cache_thread();
  pthread_mutex_unlock(&LOCK_thread_count);
  if (put_in_cache)
    DBUG_RETURN(0);                             // Thread is reused

  /* It's safe to broadcast outside a lock (COND... is not deleted here) */
  DBUG_PRINT("signal", ("Broadcasting COND_thread_count"));
  DBUG_LEAVE;                                   // Must match DBUG_ENTER()
  my_thread_end();
  (void) pthread_cond_broadcast(&COND_thread_count);

  pthread_exit(0);
  return 0;                                     // Avoid compiler warnings
}


void flush_thread_cache()
{
  (void) pthread_mutex_lock(&LOCK_thread_count);
  kill_cached_threads++;
  while (cached_thread_count)
  {
    pthread_cond_broadcast(&COND_thread_cache);
    pthread_cond_wait(&COND_flush_thread_cache,&LOCK_thread_count);
  }
  kill_cached_threads--;
  (void) pthread_mutex_unlock(&LOCK_thread_count);
}


#ifdef THREAD_SPECIFIC_SIGPIPE
/**
  Aborts a thread nicely. Comes here on SIGPIPE.

  @todo
    One should have to fix that thr_alarm know about this thread too.
*/
extern "C" sig_handler abort_thread(int sig __attribute__((unused)))
{
  THD *thd=current_thd;
  DBUG_ENTER("abort_thread");
  if (thd)
    thd->killed= THD::KILL_CONNECTION;
  DBUG_VOID_RETURN;
}
#endif


/******************************************************************************
  Setup a signal thread with handles all signals.
  Because Linux doesn't support schemas use a mutex to check that
  the signal thread is ready before continuing
******************************************************************************/

#if defined(__WIN__)


/*
  On Windows, we use native SetConsoleCtrlHandler for handle events like Ctrl-C
  with graceful shutdown.
  Also, we do not use signal(), but SetUnhandledExceptionFilter instead - as it
  provides possibility to pass the exception to just-in-time debugger, collect
  dumps and potentially also the exception and thread context used to output
  callstack.
*/

static BOOL WINAPI console_event_handler( DWORD type ) 
{
  DBUG_ENTER("console_event_handler");
#ifndef EMBEDDED_LIBRARY
  if(type == CTRL_C_EVENT)
  {
     /*
       Do not shutdown before startup is finished and shutdown
       thread is initialized. Otherwise there is a race condition 
       between main thread doing initialization and CTRL-C thread doing
       cleanup, which can result into crash.
     */
#ifndef EMBEDDED_LIBRARY
     if(hEventShutdown)
       kill_mysql();
     else
#endif
       sql_print_warning("CTRL-C ignored during startup");
     DBUG_RETURN(TRUE);
  }
#endif
  DBUG_RETURN(FALSE);
}


/*
  In Visual Studio 2005 and later, default SIGABRT handler will overwrite
  any unhandled exception filter set by the application  and will try to
  call JIT debugger. This is not what we want, this we calling __debugbreak
  to stop in debugger, if process is being debugged or to generate 
  EXCEPTION_BREAKPOINT and then handle_segfault will do its magic.
*/

#if (_MSC_VER >= 1400)
static void my_sigabrt_handler(int sig)
{
  __debugbreak();
}
#endif /*_MSC_VER >=1400 */

void win_install_sigabrt_handler(void)
{
#if (_MSC_VER >=1400)
  /*abort() should not override our exception filter*/
  _set_abort_behavior(0,_CALL_REPORTFAULT);
  signal(SIGABRT,my_sigabrt_handler);
#endif /* _MSC_VER >=1400 */
}

#ifdef DEBUG_UNHANDLED_EXCEPTION_FILTER
#define DEBUGGER_ATTACH_TIMEOUT 120
/*
  Wait for debugger to attach and break into debugger. If debugger is not attached,
  resume after timeout.
*/
static void wait_for_debugger(int timeout_sec)
{
   if(!IsDebuggerPresent())
   {
     int i;
     printf("Waiting for debugger to attach, pid=%u\n",GetCurrentProcessId());
     fflush(stdout);
     for(i= 0; i < timeout_sec; i++)
     {
       Sleep(1000);
       if(IsDebuggerPresent())
       {
         /* Break into debugger */
         __debugbreak();
         return;
       }
     }
     printf("pid=%u, debugger not attached after %d seconds, resuming\n",GetCurrentProcessId(),
       timeout_sec);
     fflush(stdout);
   }
}
#endif /* DEBUG_UNHANDLED_EXCEPTION_FILTER */

LONG WINAPI my_unhandler_exception_filter(EXCEPTION_POINTERS *ex_pointers)
{
   static BOOL first_time= TRUE;
   if(!first_time)
   {
     /*
       This routine can be called twice, typically
       when detaching in JIT debugger.
       Return EXCEPTION_EXECUTE_HANDLER to terminate process.
     */
     return EXCEPTION_EXECUTE_HANDLER;
   }
   first_time= FALSE;
#ifdef DEBUG_UNHANDLED_EXCEPTION_FILTER
   /*
    Unfortunately there is no clean way to debug unhandled exception filters,
    as debugger does not stop there(also documented in MSDN) 
    To overcome, one could put a MessageBox, but this will not work in service.
    Better solution is to print error message and sleep some minutes 
    until debugger is attached
  */
  wait_for_debugger(DEBUGGER_ATTACH_TIMEOUT);
#endif /* DEBUG_UNHANDLED_EXCEPTION_FILTER */
  __try
  {
    my_set_exception_pointers(ex_pointers);
    handle_fatal_signal(ex_pointers->ExceptionRecord->ExceptionCode);
  }
  __except(EXCEPTION_EXECUTE_HANDLER)
  {
    DWORD written;
    const char msg[] = "Got exception in exception handler!\n";
    WriteFile(GetStdHandle(STD_OUTPUT_HANDLE),msg, sizeof(msg)-1, 
      &written,NULL);
  }
  /*
    Return EXCEPTION_CONTINUE_SEARCH to give JIT debugger
    (drwtsn32 or vsjitdebugger) possibility to attach,
    if JIT debugger is configured.
    Windows Error reporting might generate a dump here.
  */
  return EXCEPTION_CONTINUE_SEARCH;
}


static void init_signals(void)
{
  win_install_sigabrt_handler();
  if(opt_console)
    SetConsoleCtrlHandler(console_event_handler,TRUE);

    /* Avoid MessageBox()es*/
  _CrtSetReportMode(_CRT_WARN, _CRTDBG_MODE_FILE);
  _CrtSetReportFile(_CRT_WARN, _CRTDBG_FILE_STDERR);
  _CrtSetReportMode(_CRT_ERROR, _CRTDBG_MODE_FILE);
  _CrtSetReportFile(_CRT_ERROR, _CRTDBG_FILE_STDERR);
  _CrtSetReportMode(_CRT_ASSERT, _CRTDBG_MODE_FILE);
  _CrtSetReportFile(_CRT_ASSERT, _CRTDBG_FILE_STDERR);

   /*
     Do not use SEM_NOGPFAULTERRORBOX in the following SetErrorMode (),
     because it would prevent JIT debugger and Windows error reporting
     from working. We need WER or JIT-debugging, since our own unhandled
     exception filter is not guaranteed to work in all situation
     (like heap corruption or stack overflow)
   */
  SetErrorMode(SetErrorMode(0) | SEM_FAILCRITICALERRORS
                               | SEM_NOOPENFILEERRORBOX);
  SetUnhandledExceptionFilter(my_unhandler_exception_filter);
}


static void start_signal_handler(void)
{
#ifndef EMBEDDED_LIBRARY
  // Save vm id of this process
  if (!opt_bootstrap)
    create_pid_file();
#endif /* EMBEDDED_LIBRARY */
}


static void check_data_home(const char *path)
{}


#elif defined(__NETWARE__)

/// down server event callback.
void mysql_down_server_cb(void *, void *)
{
  event_flag= TRUE;
  kill_server(0);
}


/// destroy callback resources.
void mysql_cb_destroy(void *)
{
  UnRegisterEventNotification(eh);  // cleanup down event notification
  NX_UNWRAP_INTERFACE(ref);
  /* Deregister NSS volume deactivation event */
  NX_UNWRAP_INTERFACE(refneb);
  if (neb_consumer_id)
    UnRegisterConsumer(neb_consumer_id, NULL);
}


/// initialize callbacks.
void mysql_cb_init()
{
  // register for down server event
  void *handle = getnlmhandle();
  rtag_t rt= AllocateResourceTag(handle, "MySQL Down Server Callback",
                                 EventSignature);
  NX_WRAP_INTERFACE((void *)mysql_down_server_cb, 2, (void **)&ref);
  eh= RegisterForEventNotification(rt, EVENT_PRE_DOWN_SERVER,
                                   EVENT_PRIORITY_APPLICATION,
                                   NULL, ref, NULL);

  /*
    Register for volume deactivation event
    Wrap the callback function, as it is called by non-LibC thread
  */
  (void *) NX_WRAP_INTERFACE(neb_event_callback, 1, &refneb);
  registerwithneb();

  NXVmRegisterExitHandler(mysql_cb_destroy, NULL);  // clean-up
}


/** To get the name of the NetWare volume having MySQL data folder. */
static void getvolumename()
{
  char *p;
  /*
    We assume that data path is already set.
    If not it won't come here. Terminate after volume name
  */
  if ((p= strchr(mysql_real_data_home, ':')))
    strmake(datavolname, mysql_real_data_home,
            (uint) (p - mysql_real_data_home));
}


/**
  Registering with NEB for NSS Volume Deactivation event.
*/

static void registerwithneb()
{

  ConsumerRegistrationInfo reg_info;
    
  /* Clear NEB registration structure */
  bzero((char*) &reg_info, sizeof(struct ConsumerRegistrationInfo));

  /* Fill the NEB consumer information structure */
  reg_info.CRIVersion= 1;  	            // NEB version
  /* NEB Consumer name */
  reg_info.CRIConsumerName= (BYTE *) "MySQL Database Server";
  /* Event of interest */
  reg_info.CRIEventName= (BYTE *) "NSS.ChangeVolState.Enter";
  reg_info.CRIUserParameter= NULL;	    // Consumer Info
  reg_info.CRIEventFlags= 0;	            // Event flags
  /* Consumer NLM handle */
  reg_info.CRIOwnerID= (LoadDefinitionStructure *)getnlmhandle();
  reg_info.CRIConsumerESR= NULL;	    // No consumer ESR required
  reg_info.CRISecurityToken= 0;	            // No security token for the event
  reg_info.CRIConsumerFlags= 0;             // SMP_ENABLED_BIT;	
  reg_info.CRIFilterName= 0;	            // No event filtering
  reg_info.CRIFilterDataLength= 0;          // No filtering data
  reg_info.CRIFilterData= 0;	            // No filtering data
  /* Callback function for the event */
  (void *)reg_info.CRIConsumerCallback= (void *) refneb;
  reg_info.CRIOrder= 0;	                    // Event callback order
  reg_info.CRIConsumerType= CHECK_CONSUMER; // Consumer type

  /* Register for the event with NEB */
  if (RegisterConsumer(&reg_info))
  {
    consoleprintf("Failed to register for NSS Volume Deactivation event \n");
    return;
  }
  /* This ID is required for deregistration */
  neb_consumer_id= reg_info.CRIConsumerID;

  /* Get MySQL data volume name, stored in global variable datavolname */
  getvolumename();

  /*
    Get the NSS volume ID of the MySQL Data volume.
    Volume ID is stored in a global variable
  */
  getvolumeID((BYTE*) datavolname);	
}


/**
  Callback for NSS Volume Deactivation event.
*/

ulong neb_event_callback(struct EventBlock *eblock)
{
  EventChangeVolStateEnter_s *voldata;
  extern bool nw_panic;

  voldata= (EventChangeVolStateEnter_s *)eblock->EBEventData;

  /* Deactivation of a volume */
  if ((voldata->oldState == zVOLSTATE_ACTIVE &&
       voldata->newState == zVOLSTATE_DEACTIVE ||
       voldata->newState == zVOLSTATE_MAINTENANCE))
  {
    /*
      Ensure that we bring down MySQL server only for MySQL data
      volume deactivation
    */
    if (!memcmp(&voldata->volID, &datavolid, sizeof(VolumeID_t)))
    {
      consoleprintf("MySQL data volume is deactivated, shutting down MySQL Server \n");
      event_flag= TRUE;
      nw_panic = TRUE;
      event_flag= TRUE;
      kill_server(0);
    }
  }
  return 0;
}


#define ADMIN_VOL_PATH					"_ADMIN:/Volumes/"

/**
  Function to get NSS volume ID of the MySQL data.
*/
static void getvolumeID(BYTE *volumeName)
{
  char path[zMAX_FULL_NAME];
  Key_t rootKey= 0, fileKey= 0;
  QUAD getInfoMask;
  zInfo_s info;
  STATUS status;

  /* Get the root key */
  if ((status= zRootKey(0, &rootKey)) != zOK)
  {
    consoleprintf("\nGetNSSVolumeProperties - Failed to get root key, status: %d\n.", (int) status);
    goto exit;
  }

  /*
    Get the file key. This is the key to the volume object in the
    NSS admin volumes directory.
  */

  strxmov(path, (const char *) ADMIN_VOL_PATH, (const char *) volumeName,
          NullS);
  if ((status= zOpen(rootKey, zNSS_TASK, zNSPACE_LONG|zMODE_UTF8, 
                     (BYTE *) path, zRR_READ_ACCESS, &fileKey)) != zOK)
  {
    consoleprintf("\nGetNSSVolumeProperties - Failed to get file, status: %d\n.", (int) status);
    goto exit;
  }

  getInfoMask= zGET_IDS | zGET_VOLUME_INFO ;
  if ((status= zGetInfo(fileKey, getInfoMask, sizeof(info), 
                        zINFO_VERSION_A, &info)) != zOK)
  {
    consoleprintf("\nGetNSSVolumeProperties - Failed in zGetInfo, status: %d\n.", (int) status);
    goto exit;
  }

  /* Copy the data to global variable */
  datavolid.timeLow= info.vol.volumeID.timeLow;
  datavolid.timeMid= info.vol.volumeID.timeMid;
  datavolid.timeHighAndVersion= info.vol.volumeID.timeHighAndVersion;
  datavolid.clockSeqHighAndReserved= info.vol.volumeID.clockSeqHighAndReserved;
  datavolid.clockSeqLow= info.vol.volumeID.clockSeqLow;
  /* This is guranteed to be 6-byte length (but sizeof() would be better) */
  memcpy(datavolid.node, info.vol.volumeID.node, (unsigned int) 6);

exit:
  if (rootKey)
    zClose(rootKey);
  if (fileKey)
    zClose(fileKey);
}


static void init_signals(void)
{
  int signals[] = {SIGINT,SIGILL,SIGFPE,SIGSEGV,SIGTERM,SIGABRT};

  for (uint i=0 ; i < sizeof(signals)/sizeof(int) ; i++)
    signal(signals[i], kill_server);
  mysql_cb_init();  // initialize callbacks

}


static void start_signal_handler(void)
{
  // Save vm id of this process
  if (!opt_bootstrap)
    create_pid_file();
  // no signal handler
}


/**
  Warn if the data is on a Traditional volume.

  @note
    Already done by mysqld_safe
*/

static void check_data_home(const char *path)
{
}

#endif /*__WIN__ || __NETWARE */

#ifdef HAVE_LINUXTHREADS
#define UNSAFE_DEFAULT_LINUX_THREADS 200
#endif


#if BACKTRACE_DEMANGLE
#include <cxxabi.h>
extern "C" char *my_demangle(const char *mangled_name, int *status)
{
  return abi::__cxa_demangle(mangled_name, NULL, NULL, status);
}
#endif


#if !defined(__WIN__) && !defined(__NETWARE__)
#ifndef SA_RESETHAND
#define SA_RESETHAND 0
#endif
#ifndef SA_NODEFER
#define SA_NODEFER 0
#endif

#ifndef EMBEDDED_LIBRARY

static void init_signals(void)
{
  sigset_t set;
  struct sigaction sa;
  DBUG_ENTER("init_signals");

  my_sigset(THR_SERVER_ALARM,print_signal_warning); // Should never be called!

  if (!(test_flags & TEST_NO_STACKTRACE) || (test_flags & TEST_CORE_ON_SIGNAL))
  {
    sa.sa_flags = SA_RESETHAND | SA_NODEFER;
    sigemptyset(&sa.sa_mask);
    sigprocmask(SIG_SETMASK,&sa.sa_mask,NULL);

#ifdef HAVE_STACKTRACE
    my_init_stacktrace();
#endif
#if defined(__amiga__)
    sa.sa_handler=(void(*)())handle_fatal_signal;
#else
    sa.sa_handler=handle_fatal_signal;
#endif
    sigaction(SIGSEGV, &sa, NULL);
    sigaction(SIGABRT, &sa, NULL);
#ifdef SIGBUS
    sigaction(SIGBUS, &sa, NULL);
#endif
    sigaction(SIGILL, &sa, NULL);
    sigaction(SIGFPE, &sa, NULL);
  }

#ifdef HAVE_GETRLIMIT
  if (test_flags & TEST_CORE_ON_SIGNAL)
  {
    /* Change limits so that we will get a core file */
    STRUCT_RLIMIT rl;
    rl.rlim_cur = rl.rlim_max = RLIM_INFINITY;
    if (setrlimit(RLIMIT_CORE, &rl) && global_system_variables.log_warnings)
      sql_print_warning("setrlimit could not change the size of core files to 'infinity';  We may not be able to generate a core file on signals");
  }
#endif
  (void) sigemptyset(&set);
  my_sigset(SIGPIPE,SIG_IGN);
  sigaddset(&set,SIGPIPE);
#ifndef IGNORE_SIGHUP_SIGQUIT
  sigaddset(&set,SIGQUIT);
  sigaddset(&set,SIGHUP);
#endif
  sigaddset(&set,SIGTERM);

  /* Fix signals if blocked by parents (can happen on Mac OS X) */
  sigemptyset(&sa.sa_mask);
  sa.sa_flags = 0;
  sa.sa_handler = print_signal_warning;
  sigaction(SIGTERM, &sa, (struct sigaction*) 0);
  sa.sa_flags = 0;
  sa.sa_handler = print_signal_warning;
  sigaction(SIGHUP, &sa, (struct sigaction*) 0);
#ifdef SIGTSTP
  sigaddset(&set,SIGTSTP);
#endif
  if (thd_lib_detected != THD_LIB_LT)
    sigaddset(&set,THR_SERVER_ALARM);
  if (test_flags & TEST_SIGINT)
  {
    my_sigset(thr_kill_signal, end_thread_signal);
    // May be SIGINT
    sigdelset(&set, thr_kill_signal);
  }
  else
    sigaddset(&set,SIGINT);
  sigprocmask(SIG_SETMASK,&set,NULL);
  pthread_sigmask(SIG_SETMASK,&set,NULL);
  DBUG_VOID_RETURN;
}


static void start_signal_handler(void)
{
  int error;
  pthread_attr_t thr_attr;
  DBUG_ENTER("start_signal_handler");

  (void) pthread_attr_init(&thr_attr);
#if !defined(HAVE_DEC_3_2_THREADS)
  pthread_attr_setscope(&thr_attr,PTHREAD_SCOPE_SYSTEM);
  (void) pthread_attr_setdetachstate(&thr_attr,PTHREAD_CREATE_DETACHED);
  if (!(opt_specialflag & SPECIAL_NO_PRIOR))
    my_pthread_attr_setprio(&thr_attr,INTERRUPT_PRIOR);
#if defined(__ia64__) || defined(__ia64)
  /*
    Peculiar things with ia64 platforms - it seems we only have half the
    stack size in reality, so we have to double it here
  */
  pthread_attr_setstacksize(&thr_attr,my_thread_stack_size*2);
#else
  pthread_attr_setstacksize(&thr_attr,my_thread_stack_size);
#endif
#endif

  (void) pthread_mutex_lock(&LOCK_thread_count);
  if ((error=pthread_create(&signal_thread,&thr_attr,signal_hand,0)))
  {
    sql_print_error("Can't create interrupt-thread (error %d, errno: %d)",
		    error,errno);
    exit(1);
  }
  (void) pthread_cond_wait(&COND_thread_count,&LOCK_thread_count);
  pthread_mutex_unlock(&LOCK_thread_count);

  (void) pthread_attr_destroy(&thr_attr);
  DBUG_VOID_RETURN;
}


/** This threads handles all signals and alarms. */
/* ARGSUSED */
pthread_handler_t signal_hand(void *arg __attribute__((unused)))
{
  sigset_t set;
  int sig;
  my_thread_init();				// Init new thread
  DBUG_ENTER("signal_hand");
  signal_thread_in_use= 1;

  /*
    Setup alarm handler
    This should actually be '+ max_number_of_slaves' instead of +10,
    but the +10 should be quite safe.
  */
  init_thr_alarm(thread_scheduler.max_threads +
		 global_system_variables.max_insert_delayed_threads + 10);
  if (thd_lib_detected != THD_LIB_LT && (test_flags & TEST_SIGINT))
  {
    (void) sigemptyset(&set);			// Setup up SIGINT for debug
    (void) sigaddset(&set,SIGINT);		// For debugging
    (void) pthread_sigmask(SIG_UNBLOCK,&set,NULL);
  }
  (void) sigemptyset(&set);			// Setup up SIGINT for debug
#ifdef USE_ONE_SIGNAL_HAND
  (void) sigaddset(&set,THR_SERVER_ALARM);	// For alarms
#endif
#ifndef IGNORE_SIGHUP_SIGQUIT
  (void) sigaddset(&set,SIGQUIT);
  (void) sigaddset(&set,SIGHUP);
#endif
  (void) sigaddset(&set,SIGTERM);
  (void) sigaddset(&set,SIGTSTP);

  /* Save pid to this process (or thread on Linux) */
  if (!opt_bootstrap)
    create_pid_file();

  /*
    signal to start_signal_handler that we are ready
    This works by waiting for start_signal_handler to free mutex,
    after which we signal it that we are ready.
    At this pointer there is no other threads running, so there
    should not be any other pthread_cond_signal() calls.
  */
  (void) pthread_mutex_lock(&LOCK_thread_count);
  (void) pthread_mutex_unlock(&LOCK_thread_count);
  (void) pthread_cond_broadcast(&COND_thread_count);

  (void) pthread_sigmask(SIG_BLOCK,&set,NULL);
  for (;;)
  {
    int error;					// Used when debugging
    if (shutdown_in_progress && !abort_loop)
    {
      sig= SIGTERM;
      error=0;
    }
    else
      while ((error=my_sigwait(&set,&sig)) == EINTR) ;
    if (cleanup_done)
    {
      DBUG_PRINT("quit",("signal_handler: calling my_thread_end()"));
      my_thread_end();
      signal_thread_in_use= 0;
      DBUG_LEAVE;                               // Must match DBUG_ENTER()
      pthread_exit(0);				// Safety
      return 0;                                 // Avoid compiler warnings
    }
    switch (sig) {
    case SIGTERM:
    case SIGQUIT:
    case SIGKILL:
#ifdef EXTRA_DEBUG
      sql_print_information("Got signal %d to shutdown mysqld",sig);
#endif
      /* switch to the old log message processing */
      logger.set_handlers(LOG_FILE, opt_slow_log ? LOG_FILE:LOG_NONE,
                          opt_log ? LOG_FILE:LOG_NONE);
      DBUG_PRINT("info",("Got signal: %d  abort_loop: %d",sig,abort_loop));
      if (!abort_loop)
      {
	abort_loop=1;				// mark abort for threads
#ifdef USE_ONE_SIGNAL_HAND
	pthread_t tmp;
	if (!(opt_specialflag & SPECIAL_NO_PRIOR))
	  my_pthread_attr_setprio(&connection_attrib,INTERRUPT_PRIOR);
	if (pthread_create(&tmp,&connection_attrib, kill_server_thread,
			   (void*) &sig))
	  sql_print_error("Can't create thread to kill server");
#else
	kill_server((void*) sig);	// MIT THREAD has a alarm thread
#endif
      }
      break;
    case SIGHUP:
      if (!abort_loop)
      {
        int not_used;
	mysql_print_status();		// Print some debug info
	reload_acl_and_cache((THD*) 0,
			     (REFRESH_LOG | REFRESH_TABLES | REFRESH_FAST |
			      REFRESH_GRANT |
			      REFRESH_THREADS | REFRESH_HOSTS),
			     (TABLE_LIST*) 0, &not_used); // Flush logs
      }
      /* reenable logs after the options were reloaded */
      if (log_output_options & LOG_NONE)
      {
        logger.set_handlers(LOG_FILE,
                            opt_slow_log ? LOG_TABLE : LOG_NONE,
                            opt_log ? LOG_TABLE : LOG_NONE);
      }
      else
      {
        logger.set_handlers(LOG_FILE,
                            opt_slow_log ? log_output_options : LOG_NONE,
                            opt_log ? log_output_options : LOG_NONE);
      }
      break;
#ifdef USE_ONE_SIGNAL_HAND
    case THR_SERVER_ALARM:
      process_alarm(sig);			// Trigger alarms.
      break;
#endif
    default:
#ifdef EXTRA_DEBUG
      sql_print_warning("Got signal: %d  error: %d",sig,error); /* purecov: tested */
#endif
      break;					/* purecov: tested */
    }
  }
  return(0);					/* purecov: deadcode */
}

static void check_data_home(const char *path)
{}

#endif /*!EMBEDDED_LIBRARY*/
#endif	/* __WIN__*/


/**
  All global error messages are sent here where the first one is stored
  for the client.
*/
/* ARGSUSED */
extern "C" int my_message_sql(uint error, const char *str, myf MyFlags);

int my_message_sql(uint error, const char *str, myf MyFlags)
{
  THD *thd;
  DBUG_ENTER("my_message_sql");
  DBUG_PRINT("error", ("error: %u  message: '%s'", error, str));

  DBUG_ASSERT(str != NULL);
  /*
    An error should have a valid error number (!= 0), so it can be caught
    in stored procedures by SQL exception handlers.
    Calling my_error() with error == 0 is a bug.
    Remaining known places to fix:
    - storage/myisam/mi_create.c, my_printf_error()
    TODO:
    DBUG_ASSERT(error != 0);
  */

  if (error == 0)
  {
    /* At least, prevent new abuse ... */
    DBUG_ASSERT(strncmp(str, "MyISAM table", 12) == 0);
    error= ER_UNKNOWN_ERROR;
  }

  if ((thd= current_thd))
  {
    /*
      TODO: There are two exceptions mechanism (THD and sp_rcontext),
      this could be improved by having a common stack of handlers.
    */
    if (thd->handle_error(error, str,
                          MYSQL_ERROR::WARN_LEVEL_ERROR))
      DBUG_RETURN(0);

    thd->is_slave_error=  1; // needed to catch query errors during replication

    /*
      thd->lex->current_select == 0 if lex structure is not inited
      (not query command (COM_QUERY))
    */
    if (thd->lex->current_select &&
	thd->lex->current_select->no_error && !thd->is_fatal_error)
    {
      DBUG_PRINT("error",
                 ("Error converted to warning: current_select: no_error %d  "
                  "fatal_error: %d",
                  (thd->lex->current_select ?
                   thd->lex->current_select->no_error : 0),
                  (int) thd->is_fatal_error));
    }
    else
    {
      if (! thd->main_da.is_error())            // Return only first message
      {
        thd->main_da.set_error_status(thd, error, str);
      }
      query_cache_abort(&thd->net);
    }
    /*
      If a continue handler is found, the error message will be cleared
      by the stored procedures code.
    */
    if (thd->spcont &&
        ! (MyFlags & ME_NO_SP_HANDLER) &&
        thd->spcont->handle_error(error, MYSQL_ERROR::WARN_LEVEL_ERROR, thd))
    {
      /*
        Do not push any warnings, a handled error must be completely
        silenced.
      */
      DBUG_RETURN(0);
    }

    /* When simulating OOM, skip writing to error log to avoid mtr errors */
    DBUG_EXECUTE_IF("simulate_out_of_memory", DBUG_RETURN(0););

    if (!thd->no_warnings_for_error &&
        !(MyFlags & ME_NO_WARNING_FOR_ERROR))
    {
      /*
        Suppress infinite recursion if there a memory allocation error
        inside push_warning.
      */
      thd->no_warnings_for_error= TRUE;
      push_warning(thd, MYSQL_ERROR::WARN_LEVEL_ERROR, error, str);
      thd->no_warnings_for_error= FALSE;
    }
  }

  /* When simulating OOM, skip writing to error log to avoid mtr errors */
  DBUG_EXECUTE_IF("simulate_out_of_memory", DBUG_RETURN(0););

  if (!thd || MyFlags & ME_NOREFRESH)
    sql_print_error("%s: %s",my_progname,str); /* purecov: inspected */
  DBUG_RETURN(0);
}


#ifndef EMBEDDED_LIBRARY
extern "C" void *my_str_malloc_mysqld(size_t size);
extern "C" void my_str_free_mysqld(void *ptr);

void *my_str_malloc_mysqld(size_t size)
{
  return my_malloc(size, MYF(MY_FAE));
}


void my_str_free_mysqld(void *ptr)
{
  my_free((uchar*)ptr, MYF(MY_FAE));
}
#endif /* EMBEDDED_LIBRARY */


#ifdef __WIN__

pthread_handler_t handle_shutdown(void *arg)
{
  MSG msg;
  my_thread_init();

  /* this call should create the message queue for this thread */
  PeekMessage(&msg, NULL, 1, 65534,PM_NOREMOVE);
#if !defined(EMBEDDED_LIBRARY)
  if (WaitForSingleObject(hEventShutdown,INFINITE)==WAIT_OBJECT_0)
#endif /* EMBEDDED_LIBRARY */
     kill_server(MYSQL_KILL_SIGNAL);
  return 0;
}
#endif

const char *load_default_groups[]= {
#ifdef WITH_NDBCLUSTER_STORAGE_ENGINE
"mysql_cluster",
#endif
"mysqld","server", MYSQL_BASE_VERSION, 0, 0};

#if defined(__WIN__) && !defined(EMBEDDED_LIBRARY)
static const int load_default_groups_sz=
sizeof(load_default_groups)/sizeof(load_default_groups[0]);
#endif


#ifndef EMBEDDED_LIBRARY
static
int
check_enough_stack_size()
{
  uchar stack_top;

  return check_stack_overrun(current_thd, STACK_MIN_SIZE,
                             &stack_top);
}
#endif


/**
  Initialize one of the global date/time format variables.

  @param format_type		What kind of format should be supported
  @param var_ptr		Pointer to variable that should be updated

  @note
    The default value is taken from either opt_date_time_formats[] or
    the ISO format (ANSI SQL)

  @retval
    0 ok
  @retval
    1 error
*/

static bool init_global_datetime_format(timestamp_type format_type,
                                        DATE_TIME_FORMAT **var_ptr)
{
  /* Get command line option */
  const char *str= opt_date_time_formats[format_type];

  if (!str)					// No specified format
  {
    str= get_date_time_format_str(&known_date_time_formats[ISO_FORMAT],
				  format_type);
    /*
      Set the "command line" option to point to the generated string so
      that we can set global formats back to default
    */
    opt_date_time_formats[format_type]= str;
  }
  if (!(*var_ptr= date_time_format_make(format_type, str, strlen(str))))
  {
    fprintf(stderr, "Wrong date/time format specifier: %s\n", str);
    return 1;
  }
  return 0;
}

SHOW_VAR com_status_vars[]= {
  {"admin_commands",       (char*) offsetof(STATUS_VAR, com_other), SHOW_LONG_STATUS},
  {"assign_to_keycache",   (char*) offsetof(STATUS_VAR, com_stat[(uint) SQLCOM_ASSIGN_TO_KEYCACHE]), SHOW_LONG_STATUS},
  {"alter_db",             (char*) offsetof(STATUS_VAR, com_stat[(uint) SQLCOM_ALTER_DB]), SHOW_LONG_STATUS},
  {"alter_db_upgrade",     (char*) offsetof(STATUS_VAR, com_stat[(uint) SQLCOM_ALTER_DB_UPGRADE]), SHOW_LONG_STATUS},
  {"alter_event",          (char*) offsetof(STATUS_VAR, com_stat[(uint) SQLCOM_ALTER_EVENT]), SHOW_LONG_STATUS},
  {"alter_function",       (char*) offsetof(STATUS_VAR, com_stat[(uint) SQLCOM_ALTER_FUNCTION]), SHOW_LONG_STATUS},
  {"alter_procedure",      (char*) offsetof(STATUS_VAR, com_stat[(uint) SQLCOM_ALTER_PROCEDURE]), SHOW_LONG_STATUS},
  {"alter_server",         (char*) offsetof(STATUS_VAR, com_stat[(uint) SQLCOM_ALTER_SERVER]), SHOW_LONG_STATUS},
  {"alter_table",          (char*) offsetof(STATUS_VAR, com_stat[(uint) SQLCOM_ALTER_TABLE]), SHOW_LONG_STATUS},
  {"alter_tablespace",     (char*) offsetof(STATUS_VAR, com_stat[(uint) SQLCOM_ALTER_TABLESPACE]), SHOW_LONG_STATUS},
  {"analyze",              (char*) offsetof(STATUS_VAR, com_stat[(uint) SQLCOM_ANALYZE]), SHOW_LONG_STATUS},
  {"backup_table",         (char*) offsetof(STATUS_VAR, com_stat[(uint) SQLCOM_BACKUP_TABLE]), SHOW_LONG_STATUS},
  {"begin",                (char*) offsetof(STATUS_VAR, com_stat[(uint) SQLCOM_BEGIN]), SHOW_LONG_STATUS},
  {"binlog",               (char*) offsetof(STATUS_VAR, com_stat[(uint) SQLCOM_BINLOG_BASE64_EVENT]), SHOW_LONG_STATUS},
  {"call_procedure",       (char*) offsetof(STATUS_VAR, com_stat[(uint) SQLCOM_CALL]), SHOW_LONG_STATUS},
  {"change_db",            (char*) offsetof(STATUS_VAR, com_stat[(uint) SQLCOM_CHANGE_DB]), SHOW_LONG_STATUS},
  {"change_master",        (char*) offsetof(STATUS_VAR, com_stat[(uint) SQLCOM_CHANGE_MASTER]), SHOW_LONG_STATUS},
  {"check",                (char*) offsetof(STATUS_VAR, com_stat[(uint) SQLCOM_CHECK]), SHOW_LONG_STATUS},
  {"checksum",             (char*) offsetof(STATUS_VAR, com_stat[(uint) SQLCOM_CHECKSUM]), SHOW_LONG_STATUS},
  {"commit",               (char*) offsetof(STATUS_VAR, com_stat[(uint) SQLCOM_COMMIT]), SHOW_LONG_STATUS},
  {"create_db",            (char*) offsetof(STATUS_VAR, com_stat[(uint) SQLCOM_CREATE_DB]), SHOW_LONG_STATUS},
  {"create_event",         (char*) offsetof(STATUS_VAR, com_stat[(uint) SQLCOM_CREATE_EVENT]), SHOW_LONG_STATUS},
  {"create_function",      (char*) offsetof(STATUS_VAR, com_stat[(uint) SQLCOM_CREATE_SPFUNCTION]), SHOW_LONG_STATUS},
  {"create_index",         (char*) offsetof(STATUS_VAR, com_stat[(uint) SQLCOM_CREATE_INDEX]), SHOW_LONG_STATUS},
  {"create_procedure",     (char*) offsetof(STATUS_VAR, com_stat[(uint) SQLCOM_CREATE_PROCEDURE]), SHOW_LONG_STATUS},
  {"create_server",        (char*) offsetof(STATUS_VAR, com_stat[(uint) SQLCOM_CREATE_SERVER]), SHOW_LONG_STATUS},
  {"create_table",         (char*) offsetof(STATUS_VAR, com_stat[(uint) SQLCOM_CREATE_TABLE]), SHOW_LONG_STATUS},
  {"create_trigger",       (char*) offsetof(STATUS_VAR, com_stat[(uint) SQLCOM_CREATE_TRIGGER]), SHOW_LONG_STATUS},
  {"create_udf",           (char*) offsetof(STATUS_VAR, com_stat[(uint) SQLCOM_CREATE_FUNCTION]), SHOW_LONG_STATUS},
  {"create_user",          (char*) offsetof(STATUS_VAR, com_stat[(uint) SQLCOM_CREATE_USER]), SHOW_LONG_STATUS},
  {"create_view",          (char*) offsetof(STATUS_VAR, com_stat[(uint) SQLCOM_CREATE_VIEW]), SHOW_LONG_STATUS},
  {"dealloc_sql",          (char*) offsetof(STATUS_VAR, com_stat[(uint) SQLCOM_DEALLOCATE_PREPARE]), SHOW_LONG_STATUS},
  {"delete",               (char*) offsetof(STATUS_VAR, com_stat[(uint) SQLCOM_DELETE]), SHOW_LONG_STATUS},
  {"delete_multi",         (char*) offsetof(STATUS_VAR, com_stat[(uint) SQLCOM_DELETE_MULTI]), SHOW_LONG_STATUS},
  {"do",                   (char*) offsetof(STATUS_VAR, com_stat[(uint) SQLCOM_DO]), SHOW_LONG_STATUS},
  {"drop_db",              (char*) offsetof(STATUS_VAR, com_stat[(uint) SQLCOM_DROP_DB]), SHOW_LONG_STATUS},
  {"drop_event",           (char*) offsetof(STATUS_VAR, com_stat[(uint) SQLCOM_DROP_EVENT]), SHOW_LONG_STATUS},
  {"drop_function",        (char*) offsetof(STATUS_VAR, com_stat[(uint) SQLCOM_DROP_FUNCTION]), SHOW_LONG_STATUS},
  {"drop_index",           (char*) offsetof(STATUS_VAR, com_stat[(uint) SQLCOM_DROP_INDEX]), SHOW_LONG_STATUS},
  {"drop_procedure",       (char*) offsetof(STATUS_VAR, com_stat[(uint) SQLCOM_DROP_PROCEDURE]), SHOW_LONG_STATUS},
  {"drop_server",          (char*) offsetof(STATUS_VAR, com_stat[(uint) SQLCOM_DROP_SERVER]), SHOW_LONG_STATUS},
  {"drop_table",           (char*) offsetof(STATUS_VAR, com_stat[(uint) SQLCOM_DROP_TABLE]), SHOW_LONG_STATUS},
  {"drop_trigger",         (char*) offsetof(STATUS_VAR, com_stat[(uint) SQLCOM_DROP_TRIGGER]), SHOW_LONG_STATUS},
  {"drop_user",            (char*) offsetof(STATUS_VAR, com_stat[(uint) SQLCOM_DROP_USER]), SHOW_LONG_STATUS},
  {"drop_view",            (char*) offsetof(STATUS_VAR, com_stat[(uint) SQLCOM_DROP_VIEW]), SHOW_LONG_STATUS},
  {"empty_query",          (char*) offsetof(STATUS_VAR, com_stat[(uint) SQLCOM_EMPTY_QUERY]), SHOW_LONG_STATUS},
  {"execute_sql",          (char*) offsetof(STATUS_VAR, com_stat[(uint) SQLCOM_EXECUTE]), SHOW_LONG_STATUS},
  {"flush",                (char*) offsetof(STATUS_VAR, com_stat[(uint) SQLCOM_FLUSH]), SHOW_LONG_STATUS},
  {"grant",                (char*) offsetof(STATUS_VAR, com_stat[(uint) SQLCOM_GRANT]), SHOW_LONG_STATUS},
  {"ha_close",             (char*) offsetof(STATUS_VAR, com_stat[(uint) SQLCOM_HA_CLOSE]), SHOW_LONG_STATUS},
  {"ha_open",              (char*) offsetof(STATUS_VAR, com_stat[(uint) SQLCOM_HA_OPEN]), SHOW_LONG_STATUS},
  {"ha_read",              (char*) offsetof(STATUS_VAR, com_stat[(uint) SQLCOM_HA_READ]), SHOW_LONG_STATUS},
  {"help",                 (char*) offsetof(STATUS_VAR, com_stat[(uint) SQLCOM_HELP]), SHOW_LONG_STATUS},
  {"insert",               (char*) offsetof(STATUS_VAR, com_stat[(uint) SQLCOM_INSERT]), SHOW_LONG_STATUS},
  {"insert_select",        (char*) offsetof(STATUS_VAR, com_stat[(uint) SQLCOM_INSERT_SELECT]), SHOW_LONG_STATUS},
  {"install_plugin",       (char*) offsetof(STATUS_VAR, com_stat[(uint) SQLCOM_INSTALL_PLUGIN]), SHOW_LONG_STATUS},
  {"kill",                 (char*) offsetof(STATUS_VAR, com_stat[(uint) SQLCOM_KILL]), SHOW_LONG_STATUS},
  {"load",                 (char*) offsetof(STATUS_VAR, com_stat[(uint) SQLCOM_LOAD]), SHOW_LONG_STATUS},
  {"load_master_data",     (char*) offsetof(STATUS_VAR, com_stat[(uint) SQLCOM_LOAD_MASTER_DATA]), SHOW_LONG_STATUS},
  {"load_master_table",    (char*) offsetof(STATUS_VAR, com_stat[(uint) SQLCOM_LOAD_MASTER_TABLE]), SHOW_LONG_STATUS},
  {"lock_tables",          (char*) offsetof(STATUS_VAR, com_stat[(uint) SQLCOM_LOCK_TABLES]), SHOW_LONG_STATUS},
  {"optimize",             (char*) offsetof(STATUS_VAR, com_stat[(uint) SQLCOM_OPTIMIZE]), SHOW_LONG_STATUS},
  {"preload_keys",         (char*) offsetof(STATUS_VAR, com_stat[(uint) SQLCOM_PRELOAD_KEYS]), SHOW_LONG_STATUS},
  {"prepare_sql",          (char*) offsetof(STATUS_VAR, com_stat[(uint) SQLCOM_PREPARE]), SHOW_LONG_STATUS},
  {"purge",                (char*) offsetof(STATUS_VAR, com_stat[(uint) SQLCOM_PURGE]), SHOW_LONG_STATUS},
  {"purge_before_date",    (char*) offsetof(STATUS_VAR, com_stat[(uint) SQLCOM_PURGE_BEFORE]), SHOW_LONG_STATUS},
  {"release_savepoint",    (char*) offsetof(STATUS_VAR, com_stat[(uint) SQLCOM_RELEASE_SAVEPOINT]), SHOW_LONG_STATUS},
  {"rename_table",         (char*) offsetof(STATUS_VAR, com_stat[(uint) SQLCOM_RENAME_TABLE]), SHOW_LONG_STATUS},
  {"rename_user",          (char*) offsetof(STATUS_VAR, com_stat[(uint) SQLCOM_RENAME_USER]), SHOW_LONG_STATUS},
  {"repair",               (char*) offsetof(STATUS_VAR, com_stat[(uint) SQLCOM_REPAIR]), SHOW_LONG_STATUS},
  {"replace",              (char*) offsetof(STATUS_VAR, com_stat[(uint) SQLCOM_REPLACE]), SHOW_LONG_STATUS},
  {"replace_select",       (char*) offsetof(STATUS_VAR, com_stat[(uint) SQLCOM_REPLACE_SELECT]), SHOW_LONG_STATUS},
  {"reset",                (char*) offsetof(STATUS_VAR, com_stat[(uint) SQLCOM_RESET]), SHOW_LONG_STATUS},
  {"restore_table",        (char*) offsetof(STATUS_VAR, com_stat[(uint) SQLCOM_RESTORE_TABLE]), SHOW_LONG_STATUS},
  {"revoke",               (char*) offsetof(STATUS_VAR, com_stat[(uint) SQLCOM_REVOKE]), SHOW_LONG_STATUS},
  {"revoke_all",           (char*) offsetof(STATUS_VAR, com_stat[(uint) SQLCOM_REVOKE_ALL]), SHOW_LONG_STATUS},
  {"rollback",             (char*) offsetof(STATUS_VAR, com_stat[(uint) SQLCOM_ROLLBACK]), SHOW_LONG_STATUS},
  {"rollback_to_savepoint",(char*) offsetof(STATUS_VAR, com_stat[(uint) SQLCOM_ROLLBACK_TO_SAVEPOINT]), SHOW_LONG_STATUS},
  {"savepoint",            (char*) offsetof(STATUS_VAR, com_stat[(uint) SQLCOM_SAVEPOINT]), SHOW_LONG_STATUS},
  {"select",               (char*) offsetof(STATUS_VAR, com_stat[(uint) SQLCOM_SELECT]), SHOW_LONG_STATUS},
  {"set_option",           (char*) offsetof(STATUS_VAR, com_stat[(uint) SQLCOM_SET_OPTION]), SHOW_LONG_STATUS},
  {"show_authors",         (char*) offsetof(STATUS_VAR, com_stat[(uint) SQLCOM_SHOW_AUTHORS]), SHOW_LONG_STATUS},
  {"show_binlog_events",   (char*) offsetof(STATUS_VAR, com_stat[(uint) SQLCOM_SHOW_BINLOG_EVENTS]), SHOW_LONG_STATUS},
  {"show_binlogs",         (char*) offsetof(STATUS_VAR, com_stat[(uint) SQLCOM_SHOW_BINLOGS]), SHOW_LONG_STATUS},
  {"show_charsets",        (char*) offsetof(STATUS_VAR, com_stat[(uint) SQLCOM_SHOW_CHARSETS]), SHOW_LONG_STATUS},
  {"show_collations",      (char*) offsetof(STATUS_VAR, com_stat[(uint) SQLCOM_SHOW_COLLATIONS]), SHOW_LONG_STATUS},
  {"show_column_types",    (char*) offsetof(STATUS_VAR, com_stat[(uint) SQLCOM_SHOW_COLUMN_TYPES]), SHOW_LONG_STATUS},
  {"show_contributors",    (char*) offsetof(STATUS_VAR, com_stat[(uint) SQLCOM_SHOW_CONTRIBUTORS]), SHOW_LONG_STATUS},
  {"show_create_db",       (char*) offsetof(STATUS_VAR, com_stat[(uint) SQLCOM_SHOW_CREATE_DB]), SHOW_LONG_STATUS},
  {"show_create_event",    (char*) offsetof(STATUS_VAR, com_stat[(uint) SQLCOM_SHOW_CREATE_EVENT]), SHOW_LONG_STATUS},
  {"show_create_func",     (char*) offsetof(STATUS_VAR, com_stat[(uint) SQLCOM_SHOW_CREATE_FUNC]), SHOW_LONG_STATUS},
  {"show_create_proc",     (char*) offsetof(STATUS_VAR, com_stat[(uint) SQLCOM_SHOW_CREATE_PROC]), SHOW_LONG_STATUS},
  {"show_create_table",    (char*) offsetof(STATUS_VAR, com_stat[(uint) SQLCOM_SHOW_CREATE]), SHOW_LONG_STATUS},
  {"show_create_trigger",  (char*) offsetof(STATUS_VAR, com_stat[(uint) SQLCOM_SHOW_CREATE_TRIGGER]), SHOW_LONG_STATUS},
  {"show_databases",       (char*) offsetof(STATUS_VAR, com_stat[(uint) SQLCOM_SHOW_DATABASES]), SHOW_LONG_STATUS},
  {"show_engine_logs",     (char*) offsetof(STATUS_VAR, com_stat[(uint) SQLCOM_SHOW_ENGINE_LOGS]), SHOW_LONG_STATUS},
  {"show_engine_mutex",    (char*) offsetof(STATUS_VAR, com_stat[(uint) SQLCOM_SHOW_ENGINE_MUTEX]), SHOW_LONG_STATUS},
  {"show_engine_status",   (char*) offsetof(STATUS_VAR, com_stat[(uint) SQLCOM_SHOW_ENGINE_STATUS]), SHOW_LONG_STATUS},
  {"show_events",          (char*) offsetof(STATUS_VAR, com_stat[(uint) SQLCOM_SHOW_EVENTS]), SHOW_LONG_STATUS},
  {"show_errors",          (char*) offsetof(STATUS_VAR, com_stat[(uint) SQLCOM_SHOW_ERRORS]), SHOW_LONG_STATUS},
  {"show_fields",          (char*) offsetof(STATUS_VAR, com_stat[(uint) SQLCOM_SHOW_FIELDS]), SHOW_LONG_STATUS},
#ifndef DBUG_OFF
  {"show_function_code",   (char*) offsetof(STATUS_VAR, com_stat[(uint) SQLCOM_SHOW_FUNC_CODE]), SHOW_LONG_STATUS},
#endif
  {"show_function_status", (char*) offsetof(STATUS_VAR, com_stat[(uint) SQLCOM_SHOW_STATUS_FUNC]), SHOW_LONG_STATUS},
  {"show_grants",          (char*) offsetof(STATUS_VAR, com_stat[(uint) SQLCOM_SHOW_GRANTS]), SHOW_LONG_STATUS},
  {"show_keys",            (char*) offsetof(STATUS_VAR, com_stat[(uint) SQLCOM_SHOW_KEYS]), SHOW_LONG_STATUS},
  {"show_master_status",   (char*) offsetof(STATUS_VAR, com_stat[(uint) SQLCOM_SHOW_MASTER_STAT]), SHOW_LONG_STATUS},
  {"show_new_master",      (char*) offsetof(STATUS_VAR, com_stat[(uint) SQLCOM_SHOW_NEW_MASTER]), SHOW_LONG_STATUS},
  {"show_open_tables",     (char*) offsetof(STATUS_VAR, com_stat[(uint) SQLCOM_SHOW_OPEN_TABLES]), SHOW_LONG_STATUS},
  {"show_plugins",         (char*) offsetof(STATUS_VAR, com_stat[(uint) SQLCOM_SHOW_PLUGINS]), SHOW_LONG_STATUS},
  {"show_privileges",      (char*) offsetof(STATUS_VAR, com_stat[(uint) SQLCOM_SHOW_PRIVILEGES]), SHOW_LONG_STATUS},
#ifndef DBUG_OFF
  {"show_procedure_code",  (char*) offsetof(STATUS_VAR, com_stat[(uint) SQLCOM_SHOW_PROC_CODE]), SHOW_LONG_STATUS},
#endif
  {"show_procedure_status",(char*) offsetof(STATUS_VAR, com_stat[(uint) SQLCOM_SHOW_STATUS_PROC]), SHOW_LONG_STATUS},
  {"show_processlist",     (char*) offsetof(STATUS_VAR, com_stat[(uint) SQLCOM_SHOW_PROCESSLIST]), SHOW_LONG_STATUS},
  {"show_profile",         (char*) offsetof(STATUS_VAR, com_stat[(uint) SQLCOM_SHOW_PROFILE]), SHOW_LONG_STATUS},
  {"show_profiles",        (char*) offsetof(STATUS_VAR, com_stat[(uint) SQLCOM_SHOW_PROFILES]), SHOW_LONG_STATUS},
  {"show_slave_hosts",     (char*) offsetof(STATUS_VAR, com_stat[(uint) SQLCOM_SHOW_SLAVE_HOSTS]), SHOW_LONG_STATUS},
  {"show_slave_status",    (char*) offsetof(STATUS_VAR, com_stat[(uint) SQLCOM_SHOW_SLAVE_STAT]), SHOW_LONG_STATUS},
  {"show_status",          (char*) offsetof(STATUS_VAR, com_stat[(uint) SQLCOM_SHOW_STATUS]), SHOW_LONG_STATUS},
  {"show_storage_engines", (char*) offsetof(STATUS_VAR, com_stat[(uint) SQLCOM_SHOW_STORAGE_ENGINES]), SHOW_LONG_STATUS},
  {"show_table_status",    (char*) offsetof(STATUS_VAR, com_stat[(uint) SQLCOM_SHOW_TABLE_STATUS]), SHOW_LONG_STATUS},
  {"show_tables",          (char*) offsetof(STATUS_VAR, com_stat[(uint) SQLCOM_SHOW_TABLES]), SHOW_LONG_STATUS},
  {"show_triggers",        (char*) offsetof(STATUS_VAR, com_stat[(uint) SQLCOM_SHOW_TRIGGERS]), SHOW_LONG_STATUS},
  {"show_variables",       (char*) offsetof(STATUS_VAR, com_stat[(uint) SQLCOM_SHOW_VARIABLES]), SHOW_LONG_STATUS},
  {"show_warnings",        (char*) offsetof(STATUS_VAR, com_stat[(uint) SQLCOM_SHOW_WARNS]), SHOW_LONG_STATUS},
  {"slave_start",          (char*) offsetof(STATUS_VAR, com_stat[(uint) SQLCOM_SLAVE_START]), SHOW_LONG_STATUS},
  {"slave_stop",           (char*) offsetof(STATUS_VAR, com_stat[(uint) SQLCOM_SLAVE_STOP]), SHOW_LONG_STATUS},
  {"stmt_close",           (char*) offsetof(STATUS_VAR, com_stmt_close), SHOW_LONG_STATUS},
  {"stmt_execute",         (char*) offsetof(STATUS_VAR, com_stmt_execute), SHOW_LONG_STATUS},
  {"stmt_fetch",           (char*) offsetof(STATUS_VAR, com_stmt_fetch), SHOW_LONG_STATUS},
  {"stmt_prepare",         (char*) offsetof(STATUS_VAR, com_stmt_prepare), SHOW_LONG_STATUS},
  {"stmt_reprepare",       (char*) offsetof(STATUS_VAR, com_stmt_reprepare), SHOW_LONG_STATUS},
  {"stmt_reset",           (char*) offsetof(STATUS_VAR, com_stmt_reset), SHOW_LONG_STATUS},
  {"stmt_send_long_data",  (char*) offsetof(STATUS_VAR, com_stmt_send_long_data), SHOW_LONG_STATUS},
  {"truncate",             (char*) offsetof(STATUS_VAR, com_stat[(uint) SQLCOM_TRUNCATE]), SHOW_LONG_STATUS},
  {"uninstall_plugin",     (char*) offsetof(STATUS_VAR, com_stat[(uint) SQLCOM_UNINSTALL_PLUGIN]), SHOW_LONG_STATUS},
  {"unlock_tables",        (char*) offsetof(STATUS_VAR, com_stat[(uint) SQLCOM_UNLOCK_TABLES]), SHOW_LONG_STATUS},
  {"update",               (char*) offsetof(STATUS_VAR, com_stat[(uint) SQLCOM_UPDATE]), SHOW_LONG_STATUS},
  {"update_multi",         (char*) offsetof(STATUS_VAR, com_stat[(uint) SQLCOM_UPDATE_MULTI]), SHOW_LONG_STATUS},
  {"xa_commit",            (char*) offsetof(STATUS_VAR, com_stat[(uint) SQLCOM_XA_COMMIT]),SHOW_LONG_STATUS},
  {"xa_end",               (char*) offsetof(STATUS_VAR, com_stat[(uint) SQLCOM_XA_END]),SHOW_LONG_STATUS},
  {"xa_prepare",           (char*) offsetof(STATUS_VAR, com_stat[(uint) SQLCOM_XA_PREPARE]),SHOW_LONG_STATUS},
  {"xa_recover",           (char*) offsetof(STATUS_VAR, com_stat[(uint) SQLCOM_XA_RECOVER]),SHOW_LONG_STATUS},
  {"xa_rollback",          (char*) offsetof(STATUS_VAR, com_stat[(uint) SQLCOM_XA_ROLLBACK]),SHOW_LONG_STATUS},
  {"xa_start",             (char*) offsetof(STATUS_VAR, com_stat[(uint) SQLCOM_XA_START]),SHOW_LONG_STATUS},
  {NullS, NullS, SHOW_LONG}
};

static int init_common_variables(const char *conf_file_name, int argc,
				 char **argv, const char **groups)
{
  char buff[FN_REFLEN], *s;
  umask(((~my_umask) & 0666));
  my_decimal_set_zero(&decimal_zero); // set decimal_zero constant;
  tzset();			// Set tzname

  max_system_variables.pseudo_thread_id= (ulong)~0;
  server_start_time= flush_status_time= my_time(0);

  rpl_filter= new Rpl_filter;
  binlog_filter= new Rpl_filter;
  if (!rpl_filter || !binlog_filter)
  {
    sql_perror("Could not allocate replication and binlog filters");
    return 1;
  }

  if (init_thread_environment() ||
      mysql_init_variables())
    return 1;

#ifdef HAVE_TZNAME
  {
    struct tm tm_tmp;
    localtime_r(&server_start_time,&tm_tmp);
    strmake(system_time_zone, tzname[tm_tmp.tm_isdst != 0 ? 1 : 0],
            sizeof(system_time_zone)-1);

 }
#endif
  /*
    We set SYSTEM time zone as reasonable default and
    also for failure of my_tz_init() and bootstrap mode.
    If user explicitly set time zone with --default-time-zone
    option we will change this value in my_tz_init().
  */
  global_system_variables.time_zone= my_tz_SYSTEM;

  /*
    Init mutexes for the global MYSQL_BIN_LOG objects.
    As safe_mutex depends on what MY_INIT() does, we can't init the mutexes of
    global MYSQL_BIN_LOGs in their constructors, because then they would be
    inited before MY_INIT(). So we do it here.
  */
  mysql_bin_log.init_pthread_objects();

  /* TODO: remove this when my_time_t is 64 bit compatible */
  if (!IS_TIME_T_VALID_FOR_TIMESTAMP(server_start_time))
  {
    sql_print_error("This MySQL server doesn't support dates later then 2038");
    return 1;
  }

  if (gethostname(glob_hostname,sizeof(glob_hostname)) < 0)
  {
    strmake(glob_hostname, STRING_WITH_LEN("localhost"));
    sql_print_warning("gethostname failed, using '%s' as hostname",
                      glob_hostname);
    strmake(pidfile_name, STRING_WITH_LEN("mysql"));
  }
  else
  strmake(pidfile_name, glob_hostname, sizeof(pidfile_name)-5);
  strmov(fn_ext(pidfile_name),".pid");		// Add proper extension

  /*
    Add server status variables to the dynamic list of
    status variables that is shown by SHOW STATUS.
    Later, in plugin_init, and mysql_install_plugin
    new entries could be added to that list.
  */
  if (add_status_vars(status_vars))
    return 1; // an error was already reported

#ifndef DBUG_OFF
  /*
    We have few debug-only commands in com_status_vars, only visible in debug
    builds. for simplicity we enable the assert only in debug builds

    There are 8 Com_ variables which don't have corresponding SQLCOM_ values:
    (TODO strictly speaking they shouldn't be here, should not have Com_ prefix
    that is. Perhaps Stmt_ ? Comstmt_ ? Prepstmt_ ?)

      Com_admin_commands       => com_other
      Com_stmt_close           => com_stmt_close
      Com_stmt_execute         => com_stmt_execute
      Com_stmt_fetch           => com_stmt_fetch
      Com_stmt_prepare         => com_stmt_prepare
      Com_stmt_reprepare       => com_stmt_reprepare
      Com_stmt_reset           => com_stmt_reset
      Com_stmt_send_long_data  => com_stmt_send_long_data

    With this correction the number of Com_ variables (number of elements in
    the array, excluding the last element - terminator) must match the number
    of SQLCOM_ constants.
  */
  compile_time_assert(sizeof(com_status_vars)/sizeof(com_status_vars[0]) - 1 ==
                     SQLCOM_END + 8);
#endif

  orig_argc=argc;
  orig_argv=argv;
  load_defaults(conf_file_name, groups, &argc, &argv);
  defaults_argv=argv;
  defaults_argc=argc;
  if (get_options(&defaults_argc, defaults_argv))
    return 1;
  set_server_version();

  DBUG_PRINT("info",("%s  Ver %s for %s on %s\n",my_progname,
		     server_version, SYSTEM_TYPE,MACHINE_TYPE));

#ifdef HAVE_LARGE_PAGES
  /* Initialize large page size */
  if (opt_large_pages && (opt_large_page_size= my_get_large_page_size()))
  {
      my_use_large_pages= 1;
      my_large_page_size= opt_large_page_size;
  }
#endif /* HAVE_LARGE_PAGES */

  /* connections and databases needs lots of files */
  {
    uint files, wanted_files, max_open_files;

    /* MyISAM requires two file handles per table. */
    wanted_files= 10+max_connections+table_cache_size*2;
    /*
      We are trying to allocate no less than max_connections*5 file
      handles (i.e. we are trying to set the limit so that they will
      be available).  In addition, we allocate no less than how much
      was already allocated.  However below we report a warning and
      recompute values only if we got less file handles than were
      explicitly requested.  No warning and re-computation occur if we
      can't get max_connections*5 but still got no less than was
      requested (value of wanted_files).
    */
    max_open_files= max(max(wanted_files, max_connections*5),
                        open_files_limit);
    files= my_set_max_open_files(max_open_files);

    if (files < wanted_files)
    {
      if (!open_files_limit)
      {
        /*
          If we have requested too much file handles than we bring
          max_connections in supported bounds.
        */
        max_connections= (ulong) min(files-10-TABLE_OPEN_CACHE_MIN*2,
                                     max_connections);
        /*
          Decrease table_cache_size according to max_connections, but
          not below TABLE_OPEN_CACHE_MIN.  Outer min() ensures that we
          never increase table_cache_size automatically (that could
          happen if max_connections is decreased above).
        */
        table_cache_size= (ulong) min(max((files-10-max_connections)/2,
                                          TABLE_OPEN_CACHE_MIN),
                                      table_cache_size);
	DBUG_PRINT("warning",
		   ("Changed limits: max_open_files: %u  max_connections: %ld  table_cache: %ld",
		    files, max_connections, table_cache_size));
	if (global_system_variables.log_warnings)
	  sql_print_warning("Changed limits: max_open_files: %u  max_connections: %ld  table_cache: %ld",
			files, max_connections, table_cache_size);
      }
      else if (global_system_variables.log_warnings)
	sql_print_warning("Could not increase number of max_open_files to more than %u (request: %u)", files, wanted_files);
    }
    open_files_limit= files;
  }
  unireg_init(opt_specialflag); /* Set up extern variabels */
  if (init_errmessage())	/* Read error messages from file */
    return 1;
  init_client_errs();
  lex_init();
  if (item_create_init())
    return 1;
  item_init();
  if (set_var_init())
    return 1;
#ifdef HAVE_REPLICATION
  if (init_replication_sys_vars())
    return 1;
#endif
  mysys_uses_curses=0;
#ifdef USE_REGEX
#ifndef EMBEDDED_LIBRARY
  my_regex_init(&my_charset_latin1, check_enough_stack_size);
#else
  my_regex_init(&my_charset_latin1, NULL);
#endif
#endif
  /*
    Process a comma-separated character set list and choose
    the first available character set. This is mostly for
    test purposes, to be able to start "mysqld" even if
    the requested character set is not available (see bug#18743).
  */
  for (;;)
  {
    char *next_character_set_name= strchr(default_character_set_name, ',');
    if (next_character_set_name)
      *next_character_set_name++= '\0';
    if (!(default_charset_info=
          get_charset_by_csname(default_character_set_name,
                                MY_CS_PRIMARY, MYF(MY_WME))))
    {
      if (next_character_set_name)
      {
        default_character_set_name= next_character_set_name;
        default_collation_name= 0;          // Ignore collation
      }
      else
        return 1;                           // Eof of the list
    }
    else
      break;
  }

  if (default_collation_name)
  {
    CHARSET_INFO *default_collation;
    default_collation= get_charset_by_name(default_collation_name, MYF(0));
    if (!default_collation)
    {
      sql_print_error(ER(ER_UNKNOWN_COLLATION), default_collation_name);
      return 1;
    }
    if (!my_charset_same(default_charset_info, default_collation))
    {
      sql_print_error(ER(ER_COLLATION_CHARSET_MISMATCH),
		      default_collation_name,
		      default_charset_info->csname);
      return 1;
    }
    default_charset_info= default_collation;
  }
  /* Set collactions that depends on the default collation */
  global_system_variables.collation_server=	 default_charset_info;
  global_system_variables.collation_database=	 default_charset_info;
  global_system_variables.collation_connection=  default_charset_info;
  global_system_variables.character_set_results= default_charset_info;
  global_system_variables.character_set_client= default_charset_info;

  if (!(character_set_filesystem= 
        get_charset_by_csname(character_set_filesystem_name,
                              MY_CS_PRIMARY, MYF(MY_WME))))
    return 1;
  global_system_variables.character_set_filesystem= character_set_filesystem;

  if (!(my_default_lc_time_names=
        my_locale_by_name(lc_time_names_name)))
  {
    sql_print_error("Unknown locale: '%s'", lc_time_names_name);
    return 1;
  }
  global_system_variables.lc_time_names= my_default_lc_time_names;
  
  sys_init_connect.value_length= 0;
  if ((sys_init_connect.value= opt_init_connect))
    sys_init_connect.value_length= strlen(opt_init_connect);
  else
    sys_init_connect.value=my_strdup("",MYF(0));
  sys_init_connect.is_os_charset= TRUE;

  sys_init_slave.value_length= 0;
  if ((sys_init_slave.value= opt_init_slave))
    sys_init_slave.value_length= strlen(opt_init_slave);
  else
    sys_init_slave.value=my_strdup("",MYF(0));
  sys_init_slave.is_os_charset= TRUE;

  /* check log options and issue warnings if needed */
  if (opt_log && opt_logname && !(log_output_options & LOG_FILE) &&
      !(log_output_options & LOG_NONE))
    sql_print_warning("Although a path was specified for the "
                      "--log option, log tables are used. "
                      "To enable logging to files use the --log-output option.");

  if (opt_slow_log && opt_slow_logname && !(log_output_options & LOG_FILE)
      && !(log_output_options & LOG_NONE))
    sql_print_warning("Although a path was specified for the "
                      "--log_slow_queries option, log tables are used. "
                      "To enable logging to files use the --log-output=file option.");

  s= opt_logname ? opt_logname : make_default_log_name(buff, ".log");
  sys_var_general_log_path.value= my_strdup(s, MYF(0));
  sys_var_general_log_path.value_length= strlen(s);

  s= opt_slow_logname ? opt_slow_logname : make_default_log_name(buff, "-slow.log");
  sys_var_slow_log_path.value= my_strdup(s, MYF(0));
  sys_var_slow_log_path.value_length= strlen(s);

#if defined(ENABLED_DEBUG_SYNC)
  /* Initialize the debug sync facility. See debug_sync.cc. */
  if (debug_sync_init())
    return 1; /* purecov: tested */
#endif /* defined(ENABLED_DEBUG_SYNC) */

#if (ENABLE_TEMP_POOL)
  if (use_temp_pool && bitmap_init(&temp_pool,0,1024,1))
    return 1;
#else
  use_temp_pool= 0;
#endif

  if (my_database_names_init())
    return 1;

  /*
    Ensure that lower_case_table_names is set on system where we have case
    insensitive names.  If this is not done the users MyISAM tables will
    get corrupted if accesses with names of different case.
  */
  DBUG_PRINT("info", ("lower_case_table_names: %d", lower_case_table_names));
  lower_case_file_system= test_if_case_insensitive(mysql_real_data_home);
  if (!lower_case_table_names && lower_case_file_system == 1)
  {
    if (lower_case_table_names_used)
    {
      if (global_system_variables.log_warnings)
	sql_print_warning("\
You have forced lower_case_table_names to 0 through a command-line \
option, even though your file system '%s' is case insensitive.  This means \
that you can corrupt a MyISAM table by accessing it with different cases. \
You should consider changing lower_case_table_names to 1 or 2",
			mysql_real_data_home);
    }
    else
    {
      if (global_system_variables.log_warnings)
	sql_print_warning("Setting lower_case_table_names=2 because file system for %s is case insensitive", mysql_real_data_home);
      lower_case_table_names= 2;
    }
  }
  else if (lower_case_table_names == 2 &&
           !(lower_case_file_system=
             (test_if_case_insensitive(mysql_real_data_home) == 1)))
  {
    if (global_system_variables.log_warnings)
      sql_print_warning("lower_case_table_names was set to 2, even though your "
                        "the file system '%s' is case sensitive.  Now setting "
                        "lower_case_table_names to 0 to avoid future problems.",
			mysql_real_data_home);
    lower_case_table_names= 0;
  }
  else
  {
    lower_case_file_system=
      (test_if_case_insensitive(mysql_real_data_home) == 1);
  }

  /* Reset table_alias_charset, now that lower_case_table_names is set. */
  table_alias_charset= (lower_case_table_names ?
			files_charset_info :
			&my_charset_bin);

  return 0;
}


static int init_thread_environment()
{
  (void) pthread_mutex_init(&LOCK_mysql_create_db,MY_MUTEX_INIT_SLOW);
  (void) pthread_mutex_init(&LOCK_lock_db,MY_MUTEX_INIT_SLOW);
  (void) pthread_mutex_init(&LOCK_Acl,MY_MUTEX_INIT_SLOW);
  (void) pthread_mutex_init(&LOCK_open, MY_MUTEX_INIT_FAST);
  (void) pthread_mutex_init(&LOCK_thread_count,MY_MUTEX_INIT_FAST);
  (void) pthread_mutex_init(&LOCK_mapped_file,MY_MUTEX_INIT_SLOW);
  (void) pthread_mutex_init(&LOCK_status,MY_MUTEX_INIT_FAST);
  (void) pthread_mutex_init(&LOCK_error_log,MY_MUTEX_INIT_FAST);
  (void) pthread_mutex_init(&LOCK_delayed_insert,MY_MUTEX_INIT_FAST);
  (void) pthread_mutex_init(&LOCK_delayed_status,MY_MUTEX_INIT_FAST);
  (void) pthread_mutex_init(&LOCK_delayed_create,MY_MUTEX_INIT_SLOW);
  (void) pthread_mutex_init(&LOCK_manager,MY_MUTEX_INIT_FAST);
  (void) pthread_mutex_init(&LOCK_crypt,MY_MUTEX_INIT_FAST);
  (void) pthread_mutex_init(&LOCK_bytes_sent,MY_MUTEX_INIT_FAST);
  (void) pthread_mutex_init(&LOCK_bytes_received,MY_MUTEX_INIT_FAST);
  (void) pthread_mutex_init(&LOCK_user_conn, MY_MUTEX_INIT_FAST);
  (void) pthread_mutex_init(&LOCK_active_mi, MY_MUTEX_INIT_FAST);
  (void) pthread_mutex_init(&LOCK_global_system_variables, MY_MUTEX_INIT_FAST);
  (void) my_rwlock_init(&LOCK_system_variables_hash, NULL);
  (void) pthread_mutex_init(&LOCK_global_read_lock, MY_MUTEX_INIT_FAST);
  (void) pthread_mutex_init(&LOCK_prepared_stmt_count, MY_MUTEX_INIT_FAST);
  (void) pthread_mutex_init(&LOCK_uuid_generator, MY_MUTEX_INIT_FAST);
  (void) pthread_mutex_init(&LOCK_connection_count, MY_MUTEX_INIT_FAST);
#ifdef HAVE_OPENSSL
  (void) pthread_mutex_init(&LOCK_des_key_file,MY_MUTEX_INIT_FAST);
#ifndef HAVE_YASSL
  openssl_stdlocks= (openssl_lock_t*) OPENSSL_malloc(CRYPTO_num_locks() *
                                                     sizeof(openssl_lock_t));
  for (int i= 0; i < CRYPTO_num_locks(); ++i)
    (void) my_rwlock_init(&openssl_stdlocks[i].lock, NULL); 
  CRYPTO_set_dynlock_create_callback(openssl_dynlock_create);
  CRYPTO_set_dynlock_destroy_callback(openssl_dynlock_destroy);
  CRYPTO_set_dynlock_lock_callback(openssl_lock);
  CRYPTO_set_locking_callback(openssl_lock_function);
  CRYPTO_set_id_callback(openssl_id_function);
#endif
#endif
  (void) my_rwlock_init(&LOCK_sys_init_connect, NULL);
  (void) my_rwlock_init(&LOCK_sys_init_slave, NULL);
  (void) my_rwlock_init(&LOCK_grant, NULL);
  (void) pthread_cond_init(&COND_thread_count,NULL);
  (void) pthread_cond_init(&COND_refresh,NULL);
  (void) pthread_cond_init(&COND_global_read_lock,NULL);
  (void) pthread_cond_init(&COND_thread_cache,NULL);
  (void) pthread_cond_init(&COND_flush_thread_cache,NULL);
  (void) pthread_cond_init(&COND_manager,NULL);
#ifdef HAVE_REPLICATION
  (void) pthread_mutex_init(&LOCK_rpl_status, MY_MUTEX_INIT_FAST);
  (void) pthread_cond_init(&COND_rpl_status, NULL);
#endif
  (void) pthread_mutex_init(&LOCK_server_started, MY_MUTEX_INIT_FAST);
  (void) pthread_cond_init(&COND_server_started,NULL);
  sp_cache_init();
#ifdef HAVE_EVENT_SCHEDULER
  Events::init_mutexes();
#endif
  /* Parameter for threads created for connections */
  (void) pthread_attr_init(&connection_attrib);
  (void) pthread_attr_setdetachstate(&connection_attrib,
				     PTHREAD_CREATE_DETACHED);
  pthread_attr_setscope(&connection_attrib, PTHREAD_SCOPE_SYSTEM);
  if (!(opt_specialflag & SPECIAL_NO_PRIOR))
    my_pthread_attr_setprio(&connection_attrib,WAIT_PRIOR);

  if (pthread_key_create(&THR_THD,NULL) ||
      pthread_key_create(&THR_MALLOC,NULL))
  {
    sql_print_error("Can't create thread-keys");
    return 1;
  }
  return 0;
}


#if defined(HAVE_OPENSSL) && !defined(HAVE_YASSL)
static unsigned long openssl_id_function()
{ 
  return (unsigned long) pthread_self();
} 


static openssl_lock_t *openssl_dynlock_create(const char *file, int line)
{ 
  openssl_lock_t *lock= new openssl_lock_t;
  my_rwlock_init(&lock->lock, NULL);
  return lock;
}


static void openssl_dynlock_destroy(openssl_lock_t *lock, const char *file, 
				    int line)
{
  rwlock_destroy(&lock->lock);
  delete lock;
}


static void openssl_lock_function(int mode, int n, const char *file, int line)
{
  if (n < 0 || n > CRYPTO_num_locks())
  {
    /* Lock number out of bounds. */
    sql_print_error("Fatal: OpenSSL interface problem (n = %d)", n);
    abort();
  }
  openssl_lock(mode, &openssl_stdlocks[n], file, line);
}


static void openssl_lock(int mode, openssl_lock_t *lock, const char *file, 
			 int line)
{
  int err;
  char const *what;

  switch (mode) {
  case CRYPTO_LOCK|CRYPTO_READ:
    what = "read lock";
    err = rw_rdlock(&lock->lock);
    break;
  case CRYPTO_LOCK|CRYPTO_WRITE:
    what = "write lock";
    err = rw_wrlock(&lock->lock);
    break;
  case CRYPTO_UNLOCK|CRYPTO_READ:
  case CRYPTO_UNLOCK|CRYPTO_WRITE:
    what = "unlock";
    err = rw_unlock(&lock->lock);
    break;
  default:
    /* Unknown locking mode. */
    sql_print_error("Fatal: OpenSSL interface problem (mode=0x%x)", mode);
    abort();
  }
  if (err) 
  {
    sql_print_error("Fatal: can't %s OpenSSL lock", what);
    abort();
  }
}
#endif /* HAVE_OPENSSL */


#ifndef EMBEDDED_LIBRARY

static void init_ssl()
{
#ifdef HAVE_OPENSSL
  if (opt_use_ssl)
  {
    enum enum_ssl_init_error error= SSL_INITERR_NOERROR;

    /* having ssl_acceptor_fd != 0 signals the use of SSL */
    ssl_acceptor_fd= new_VioSSLAcceptorFd(opt_ssl_key, opt_ssl_cert,
					  opt_ssl_ca, opt_ssl_capath,
					  opt_ssl_cipher, &error);
    DBUG_PRINT("info",("ssl_acceptor_fd: 0x%lx", (long) ssl_acceptor_fd));
    if (!ssl_acceptor_fd)
    {
      sql_print_warning("Failed to setup SSL");
      sql_print_warning("SSL error: %s", sslGetErrString(error));
      opt_use_ssl = 0;
      have_ssl= SHOW_OPTION_DISABLED;
    }
  }
  else
  {
    have_ssl= SHOW_OPTION_DISABLED;
  }
  if (des_key_file)
    load_des_key_file(des_key_file);
#endif /* HAVE_OPENSSL */
}


static void end_ssl()
{
#ifdef HAVE_OPENSSL
  if (ssl_acceptor_fd)
  {
    free_vio_ssl_acceptor_fd(ssl_acceptor_fd);
    ssl_acceptor_fd= 0;
  }
#endif /* HAVE_OPENSSL */
}

#endif /* EMBEDDED_LIBRARY */


static int init_server_components()
{
  DBUG_ENTER("init_server_components");
  /*
    We need to call each of these following functions to ensure that
    all things are initialized so that unireg_abort() doesn't fail
  */
  if (table_cache_init() | table_def_init() | hostname_cache_init())
    unireg_abort(1);

  query_cache_result_size_limit(query_cache_limit);
  query_cache_set_min_res_unit(query_cache_min_res_unit);
  query_cache_init();
  query_cache_resize(query_cache_size);
  randominit(&sql_rand,(ulong) server_start_time,(ulong) server_start_time/2);
  setup_fpu();
  init_thr_lock();
#ifdef HAVE_REPLICATION
  init_slave_list();
#endif

  /* Setup logs */

  /*
    Enable old-fashioned error log, except when the user has requested
    help information. Since the implementation of plugin server
    variables the help output is now written much later.
  */
  if (opt_error_log && !opt_help)
  {
    if (!log_error_file_ptr[0])
      fn_format(log_error_file, pidfile_name, mysql_data_home, ".err",
                MY_REPLACE_EXT); /* replace '.<domain>' by '.err', bug#4997 */
    else
      fn_format(log_error_file, log_error_file_ptr, mysql_data_home, ".err",
                MY_UNPACK_FILENAME | MY_SAFE_PATH);
    if (!log_error_file[0])
      opt_error_log= 1;				// Too long file name
    else
    {
      my_bool res;
#ifndef EMBEDDED_LIBRARY
      res= reopen_fstreams(log_error_file, stdout, stderr);
#else
      res= reopen_fstreams(log_error_file, NULL, stderr);
#endif

      if (!res)
        setbuf(stderr, NULL);
    }
  }

  if (xid_cache_init())
  {
    sql_print_error("Out of memory");
    unireg_abort(1);
  }

  /* need to configure logging before initializing storage engines */
  if (opt_update_log)
  {
    /*
      Update log is removed since 5.0. But we still accept the option.
      The idea is if the user already uses the binlog and the update log,
      we completely ignore any option/variable related to the update log, like
      if the update log did not exist. But if the user uses only the update
      log, then we translate everything into binlog for him (with warnings).
      Implementation of the above :
      - If mysqld is started with --log-update and --log-bin,
      ignore --log-update (print a warning), push a warning when SQL_LOG_UPDATE
      is used, and turn off --sql-bin-update-same.
      This will completely ignore SQL_LOG_UPDATE
      - If mysqld is started with --log-update only,
      change it to --log-bin (with the filename passed to log-update,
      plus '-bin') (print a warning), push a warning when SQL_LOG_UPDATE is
      used, and turn on --sql-bin-update-same.
      This will translate SQL_LOG_UPDATE to SQL_LOG_BIN.

      Note that we tell the user that --sql-bin-update-same is deprecated and
      does nothing, and we don't take into account if he used this option or
      not; but internally we give this variable a value to have the behaviour
      we want (i.e. have SQL_LOG_UPDATE influence SQL_LOG_BIN or not).
      As sql-bin-update-same, log-update and log-bin cannot be changed by the
      user after starting the server (they are not variables), the user will
      not later interfere with the settings we do here.
    */
    if (opt_bin_log)
    {
      opt_sql_bin_update= 0;
      sql_print_error("The update log is no longer supported by MySQL in \
version 5.0 and above. It is replaced by the binary log.");
    }
    else
    {
      opt_sql_bin_update= 1;
      opt_bin_log= 1;
      if (opt_update_logname)
      {
        /* as opt_bin_log==0, no need to free opt_bin_logname */
        if (!(opt_bin_logname= my_strdup(opt_update_logname, MYF(MY_WME))))
        {
          sql_print_error("Out of memory");
          return EXIT_OUT_OF_MEMORY;
        }
        sql_print_error("The update log is no longer supported by MySQL in \
version 5.0 and above. It is replaced by the binary log. Now starting MySQL \
with --log-bin='%s' instead.",opt_bin_logname);
      }
      else
        sql_print_error("The update log is no longer supported by MySQL in \
version 5.0 and above. It is replaced by the binary log. Now starting MySQL \
with --log-bin instead.");
    }
  }
  if (opt_log_slave_updates && !opt_bin_log)
  {
    sql_print_error("You need to use --log-bin to make "
                    "--log-slave-updates work.");
    unireg_abort(1);
  }
  if (!opt_bin_log)
  {
    if (opt_binlog_format_id != BINLOG_FORMAT_UNSPEC)
    {
      sql_print_error("You need to use --log-bin to make "
                      "--binlog-format work.");
      unireg_abort(1);
    }
    else
    {
      global_system_variables.binlog_format= BINLOG_FORMAT_MIXED;
    }
  }
  else
    if (opt_binlog_format_id == BINLOG_FORMAT_UNSPEC)
      global_system_variables.binlog_format= BINLOG_FORMAT_MIXED;
    else
    { 
      DBUG_ASSERT(global_system_variables.binlog_format != BINLOG_FORMAT_UNSPEC);
    }

  /* Check that we have not let the format to unspecified at this point */
  DBUG_ASSERT((uint)global_system_variables.binlog_format <=
              array_elements(binlog_format_names)-1);

#ifdef HAVE_REPLICATION
  if (opt_log_slave_updates && replicate_same_server_id)
  {
    sql_print_error("\
using --replicate-same-server-id in conjunction with \
--log-slave-updates is impossible, it would lead to infinite loops in this \
server.");
    unireg_abort(1);
  }
#endif

#ifndef MCP_BUG52305
  opt_server_id_mask = ~ulong(0);
#ifdef HAVE_REPLICATION
  opt_server_id_mask = (opt_server_id_bits == 32)?
    ~ ulong(0) : (1 << opt_server_id_bits) -1;
  if (server_id != (server_id & opt_server_id_mask))
  {
    sql_print_error("\
server-id configured is too large to represent with \
server-id-bits configured.");
    unireg_abort(1);
  }
#endif
#endif

  if (opt_bin_log)
  {
    /* Reports an error and aborts, if the --log-bin's path 
       is a directory.*/
    if (opt_bin_logname && 
        opt_bin_logname[strlen(opt_bin_logname) - 1] == FN_LIBCHAR)
    {
      sql_print_error("Path '%s' is a directory name, please specify \
a file name for --log-bin option", opt_bin_logname);
      unireg_abort(1);
    }

    /* Reports an error and aborts, if the --log-bin-index's path 
       is a directory.*/
    if (opt_binlog_index_name && 
        opt_binlog_index_name[strlen(opt_binlog_index_name) - 1] 
        == FN_LIBCHAR)
    {
      sql_print_error("Path '%s' is a directory name, please specify \
a file name for --log-bin-index option", opt_binlog_index_name);
      unireg_abort(1);
    }

    char buf[FN_REFLEN];
    const char *ln;
    ln= mysql_bin_log.generate_name(opt_bin_logname, "-bin", 1, buf);
    if (!opt_bin_logname && !opt_binlog_index_name)
    {
      /*
        User didn't give us info to name the binlog index file.
        Picking `hostname`-bin.index like did in 4.x, causes replication to
        fail if the hostname is changed later. So, we would like to instead
        require a name. But as we don't want to break many existing setups, we
        only give warning, not error.
      */
      sql_print_warning("No argument was provided to --log-bin, and "
                        "--log-bin-index was not used; so replication "
                        "may break when this MySQL server acts as a "
                        "master and has his hostname changed!! Please "
                        "use '--log-bin=%s' to avoid this problem.", ln);
    }
    if (ln == buf)
    {
      my_free(opt_bin_logname, MYF(MY_ALLOW_ZERO_PTR));
      opt_bin_logname=my_strdup(buf, MYF(0));
    }
    if (mysql_bin_log.open_index_file(opt_binlog_index_name, ln, TRUE))
    {
      unireg_abort(1);
    }
  }

  /* call ha_init_key_cache() on all key caches to init them */
  process_key_caches(&ha_init_key_cache);

  /* Allow storage engine to give real error messages */
  if (ha_init_errors())
    DBUG_RETURN(1);

  { 
    if (plugin_init(&defaults_argc, defaults_argv,
		    (opt_noacl ? PLUGIN_INIT_SKIP_PLUGIN_TABLE : 0) |
		    (opt_help ? PLUGIN_INIT_SKIP_INITIALIZATION : 0)))
    {
      sql_print_error("Failed to initialize plugins.");
      unireg_abort(1);
    }
    plugins_are_initialized= TRUE;  /* Don't separate from init function */
  }

  if (opt_help)
    unireg_abort(0);

  /* we do want to exit if there are any other unknown options */
  if (defaults_argc > 1)
  {
    int ho_error;
    char **tmp_argv= defaults_argv;
    struct my_option no_opts[]=
    {
      {0, 0, 0, 0, 0, 0, GET_NO_ARG, NO_ARG, 0, 0, 0, 0, 0, 0}
    };
    /*
      We need to eat any 'loose' arguments first before we conclude
      that there are unprocessed options.
      But we need to preserve defaults_argv pointer intact for
      free_defaults() to work. Thus we use a copy here.
    */
    my_getopt_skip_unknown= 0;

    if ((ho_error= handle_options(&defaults_argc, &tmp_argv, no_opts,
                                  mysqld_get_one_option)))
      unireg_abort(ho_error);
    my_getopt_skip_unknown= TRUE;

    if (defaults_argc)
    {
      fprintf(stderr, "%s: Too many arguments (first extra is '%s').\n"
              "Use --verbose --help to get a list of available options\n",
              my_progname, *tmp_argv);
      unireg_abort(1);
    }
  }

  /* if the errmsg.sys is not loaded, terminate to maintain behaviour */
  if (!errmesg[0][0])
    unireg_abort(1);

  /* We have to initialize the storage engines before CSV logging */
  if (ha_init())
  {
    sql_print_error("Can't init databases");
    unireg_abort(1);
  }

#ifdef WITH_CSV_STORAGE_ENGINE
  if (opt_bootstrap)
    log_output_options= LOG_FILE;
  else
    logger.init_log_tables();

  if (log_output_options & LOG_NONE)
  {
    /*
      Issue a warining if there were specified additional options to the
      log-output along with NONE. Probably this wasn't what user wanted.
    */
    if ((log_output_options & LOG_NONE) && (log_output_options & ~LOG_NONE))
      sql_print_warning("There were other values specified to "
                        "log-output besides NONE. Disabling slow "
                        "and general logs anyway.");
    logger.set_handlers(LOG_FILE, LOG_NONE, LOG_NONE);
  }
  else
  {
    /* fall back to the log files if tables are not present */
    LEX_STRING csv_name={C_STRING_WITH_LEN("csv")};
    if (!plugin_is_ready(&csv_name, MYSQL_STORAGE_ENGINE_PLUGIN))
    {
      /* purecov: begin inspected */
      sql_print_error("CSV engine is not present, falling back to the "
                      "log files");
      log_output_options= (log_output_options & ~LOG_TABLE) | LOG_FILE;
      /* purecov: end */
    }

    logger.set_handlers(LOG_FILE, opt_slow_log ? log_output_options:LOG_NONE,
                        opt_log ? log_output_options:LOG_NONE);
  }
#else
  logger.set_handlers(LOG_FILE, opt_slow_log ? LOG_FILE:LOG_NONE,
                      opt_log ? LOG_FILE:LOG_NONE);
#endif

  /*
    Check that the default storage engine is actually available.
  */
  if (default_storage_engine_str)
  {
    LEX_STRING name= { default_storage_engine_str,
                       strlen(default_storage_engine_str) };
    plugin_ref plugin;
    handlerton *hton;
    
    if ((plugin= ha_resolve_by_name(0, &name)))
      hton= plugin_data(plugin, handlerton*);
    else
    {
      sql_print_error("Unknown/unsupported table type: %s",
                      default_storage_engine_str);
      unireg_abort(1);
    }
    if (!ha_storage_engine_is_enabled(hton))
    {
      if (!opt_bootstrap)
      {
        sql_print_error("Default storage engine (%s) is not available",
                        default_storage_engine_str);
        unireg_abort(1);
      }
      DBUG_ASSERT(global_system_variables.table_plugin);
    }
    else
    {
      /*
        Need to unlock as global_system_variables.table_plugin 
        was acquired during plugin_init()
      */
      plugin_unlock(0, global_system_variables.table_plugin);
      global_system_variables.table_plugin= plugin;
    }
  }

  tc_log= (total_ha_2pc > 1 ? (opt_bin_log  ?
                               (TC_LOG *) &mysql_bin_log :
                               (TC_LOG *) &tc_log_mmap) :
           (TC_LOG *) &tc_log_dummy);

  if (tc_log->open(opt_bin_log ? opt_bin_logname : opt_tc_log_file))
  {
    sql_print_error("Can't init tc log");
    unireg_abort(1);
  }

  if (ha_recover(0))
  {
    unireg_abort(1);
  }

  if (opt_bin_log && mysql_bin_log.open(opt_bin_logname, LOG_BIN, 0,
                                        WRITE_CACHE, 0, max_binlog_size, 0, TRUE))
    unireg_abort(1);

#ifdef HAVE_REPLICATION
  if (opt_bin_log && expire_logs_days)
  {
    time_t purge_time= server_start_time - expire_logs_days*24*60*60;
    if (purge_time >= 0)
      mysql_bin_log.purge_logs_before_date(purge_time);
  }
#endif
#ifdef __NETWARE__
  /* Increasing stacksize of threads on NetWare */
  pthread_attr_setstacksize(&connection_attrib, NW_THD_STACKSIZE);
#endif

  if (opt_myisam_log)
    (void) mi_log(1);

#if defined(HAVE_MLOCKALL) && defined(MCL_CURRENT) && !defined(EMBEDDED_LIBRARY)
  if (locked_in_memory && !getuid())
  {
    if (setreuid((uid_t)-1, 0) == -1)
    {                        // this should never happen
      sql_perror("setreuid");
      unireg_abort(1);
    }
    if (mlockall(MCL_CURRENT))
    {
      if (global_system_variables.log_warnings)
	sql_print_warning("Failed to lock memory. Errno: %d\n",errno);
      locked_in_memory= 0;
    }
    if (user_info)
      set_user(mysqld_user, user_info);
  }
  else
#endif
    locked_in_memory=0;

  ft_init_stopwords();

  init_max_user_conn();
  init_update_queries();
  DBUG_RETURN(0);
}


#ifndef EMBEDDED_LIBRARY

static void create_shutdown_thread()
{
#ifdef __WIN__
  hEventShutdown=CreateEvent(0, FALSE, FALSE, shutdown_event_name);
  pthread_t hThread;
  if (pthread_create(&hThread,&connection_attrib,handle_shutdown,0))
    sql_print_warning("Can't create thread to handle shutdown requests");

  // On "Stop Service" we have to do regular shutdown
  Service.SetShutdownEvent(hEventShutdown);
#endif /* __WIN__ */
}

#endif /* EMBEDDED_LIBRARY */


#if (defined(__NT__) || defined(HAVE_SMEM)) && !defined(EMBEDDED_LIBRARY)
static void handle_connections_methods()
{
  pthread_t hThread;
  DBUG_ENTER("handle_connections_methods");
#ifdef __NT__
  if (hPipe == INVALID_HANDLE_VALUE &&
      (!have_tcpip || opt_disable_networking) &&
      !opt_enable_shared_memory)
  {
    sql_print_error("TCP/IP, --shared-memory, or --named-pipe should be configured on NT OS");
    unireg_abort(1);				// Will not return
  }
#endif

  pthread_mutex_lock(&LOCK_thread_count);
  (void) pthread_cond_init(&COND_handler_count,NULL);
  handler_count=0;
#ifdef __NT__
  if (hPipe != INVALID_HANDLE_VALUE)
  {
    handler_count++;
    if (pthread_create(&hThread,&connection_attrib,
		       handle_connections_namedpipes, 0))
    {
      sql_print_warning("Can't create thread to handle named pipes");
      handler_count--;
    }
  }
#endif /* __NT__ */
  if (have_tcpip && !opt_disable_networking)
  {
    handler_count++;
    if (pthread_create(&hThread,&connection_attrib,
		       handle_connections_sockets, 0))
    {
      sql_print_warning("Can't create thread to handle TCP/IP");
      handler_count--;
    }
  }
#ifdef HAVE_SMEM
  if (opt_enable_shared_memory)
  {
    handler_count++;
    if (pthread_create(&hThread,&connection_attrib,
		       handle_connections_shared_memory, 0))
    {
      sql_print_warning("Can't create thread to handle shared memory");
      handler_count--;
    }
  }
#endif 

  while (handler_count > 0)
    pthread_cond_wait(&COND_handler_count,&LOCK_thread_count);
  pthread_mutex_unlock(&LOCK_thread_count);
  DBUG_VOID_RETURN;
}

void decrement_handler_count()
{
  pthread_mutex_lock(&LOCK_thread_count);
  handler_count--;
  pthread_cond_signal(&COND_handler_count);
  pthread_mutex_unlock(&LOCK_thread_count);  
  my_thread_end();
}
#else
#define decrement_handler_count()
#endif /* defined(__NT__) || defined(HAVE_SMEM) */


#ifndef EMBEDDED_LIBRARY
#ifndef DBUG_OFF
/*
  Debugging helper function to keep the locale database
  (see sql_locale.cc) and max_month_name_length and
  max_day_name_length variable values in consistent state.
*/
static void test_lc_time_sz()
{
  DBUG_ENTER("test_lc_time_sz");
  for (MY_LOCALE **loc= my_locales; *loc; loc++)
  {
    uint max_month_len= 0;
    uint max_day_len = 0;
    for (const char **month= (*loc)->month_names->type_names; *month; month++)
    {
      set_if_bigger(max_month_len,
                    my_numchars_mb(&my_charset_utf8_general_ci,
                                   *month, *month + strlen(*month)));
    }
    for (const char **day= (*loc)->day_names->type_names; *day; day++)
    {
      set_if_bigger(max_day_len,
                    my_numchars_mb(&my_charset_utf8_general_ci,
                                   *day, *day + strlen(*day)));
    }
    if ((*loc)->max_month_name_length != max_month_len ||
        (*loc)->max_day_name_length != max_day_len)
    {
      DBUG_PRINT("Wrong max day name(or month name) length for locale:",
                 ("%s", (*loc)->name));
      DBUG_ASSERT(0);
    }
  }
  DBUG_VOID_RETURN;
}
#endif//DBUG_OFF


#ifdef __WIN__
int win_main(int argc, char **argv)
#else
int main(int argc, char **argv)
#endif
{
#ifdef HAVE_NPTL
  ld_assume_kernel_is_set= (getenv("LD_ASSUME_KERNEL") != 0);
#endif

  MY_INIT(argv[0]);		// init my_sys library & pthreads
  /* nothing should come before this line ^^^ */

  /* Set signal used to kill MySQL */
#if defined(SIGUSR2)
  thr_kill_signal= thd_lib_detected == THD_LIB_LT ? SIGINT : SIGUSR2;
#else
  thr_kill_signal= SIGINT;
#endif

  /*
    Perform basic logger initialization logger. Should be called after
    MY_INIT, as it initializes mutexes. Log tables are inited later.
  */
  logger.init_base();

#ifdef _CUSTOMSTARTUPCONFIG_
  if (_cust_check_startup())
  {
    / * _cust_check_startup will report startup failure error * /
    exit(1);
  }
#endif

#ifdef	__WIN__
  /*
    Before performing any socket operation (like retrieving hostname
    in init_common_variables we have to call WSAStartup
  */
  {
    WSADATA WsaData;
    if (SOCKET_ERROR == WSAStartup (0x0101, &WsaData))
    {
      /* errors are not read yet, so we use english text here */
      my_message(ER_WSAS_FAILED, "WSAStartup Failed", MYF(0));
      unireg_abort(1);
    }
  }
#endif /* __WIN__ */

  if (init_common_variables(MYSQL_CONFIG_NAME,
			    argc, argv, load_default_groups))
    unireg_abort(1);				// Will do exit

  init_signals();
  if (!(opt_specialflag & SPECIAL_NO_PRIOR))
    my_pthread_setprio(pthread_self(),CONNECT_PRIOR);
#if defined(__ia64__) || defined(__ia64)
  /*
    Peculiar things with ia64 platforms - it seems we only have half the
    stack size in reality, so we have to double it here
  */
  pthread_attr_setstacksize(&connection_attrib,my_thread_stack_size*2);
#else
  pthread_attr_setstacksize(&connection_attrib,my_thread_stack_size);
#endif
#ifdef HAVE_PTHREAD_ATTR_GETSTACKSIZE
  {
    /* Retrieve used stack size;  Needed for checking stack overflows */
    size_t stack_size= 0;
    pthread_attr_getstacksize(&connection_attrib, &stack_size);
#if defined(__ia64__) || defined(__ia64)
    stack_size/= 2;
#endif
    /* We must check if stack_size = 0 as Solaris 2.9 can return 0 here */
    if (stack_size && stack_size < my_thread_stack_size)
    {
      if (global_system_variables.log_warnings)
	sql_print_warning("Asked for %lu thread stack, but got %ld",
			  my_thread_stack_size, (long) stack_size);
#if defined(__ia64__) || defined(__ia64)
      my_thread_stack_size= stack_size*2;
#else
      my_thread_stack_size= stack_size;
#endif
    }
  }
#endif
#ifdef __NETWARE__
  /* Increasing stacksize of threads on NetWare */
  pthread_attr_setstacksize(&connection_attrib, NW_THD_STACKSIZE);
#endif

  (void) thr_setconcurrency(concurrency);	// 10 by default

  select_thread=pthread_self();
  select_thread_in_use=1;

#ifdef HAVE_LIBWRAP
  libwrapName= my_progname+dirname_length(my_progname);
  openlog(libwrapName, LOG_PID, LOG_AUTH);
#endif

#ifndef DBUG_OFF
  test_lc_time_sz();
#endif

  /*
    We have enough space for fiddling with the argv, continue
  */
  check_data_home(mysql_real_data_home);
  if (my_setwd(mysql_real_data_home,MYF(MY_WME)) && !opt_help)
    unireg_abort(1);				/* purecov: inspected */
  mysql_data_home= mysql_data_home_buff;
  mysql_data_home[0]=FN_CURLIB;		// all paths are relative from here
  mysql_data_home[1]=0;
  mysql_data_home_len= 2;

  if ((user_info= check_user(mysqld_user)))
  {
#if defined(HAVE_MLOCKALL) && defined(MCL_CURRENT)
    if (locked_in_memory) // getuid() == 0 here
      set_effective_user(user_info);
    else
#endif
      set_user(mysqld_user, user_info);
  }

  if (opt_bin_log && !server_id)
  {
    server_id= !master_host ? 1 : 2;
#ifdef EXTRA_DEBUG
    switch (server_id) {
    case 1:
      sql_print_warning("\
You have enabled the binary log, but you haven't set server-id to \
a non-zero value: we force server id to 1; updates will be logged to the \
binary log, but connections from slaves will not be accepted.");
      break;
    case 2:
      sql_print_warning("\
You should set server-id to a non-0 value if master_host is set; \
we force server id to 2, but this MySQL server will not act as a slave.");
      break;
    }
#endif
  }

  if (init_server_components())
    unireg_abort(1);

  init_ssl();
  network_init();

#ifdef __WIN__
  if (!opt_console)
  {
    if (reopen_fstreams(log_error_file, stdout, stderr))
      unireg_abort(1);
    setbuf(stderr, NULL);
    FreeConsole();				// Remove window
  }
#endif

  /*
   Initialize my_str_malloc() and my_str_free()
  */
  my_str_malloc= &my_str_malloc_mysqld;
  my_str_free= &my_str_free_mysqld;

  /*
    init signals & alarm
    After this we can't quit by a simple unireg_abort
  */
  error_handler_hook= my_message_sql;
  start_signal_handler();				// Creates pidfile

  if (mysql_rm_tmp_tables() || acl_init(opt_noacl) ||
      my_tz_init((THD *)0, default_tz_name, opt_bootstrap))
  {
    abort_loop=1;
    select_thread_in_use=0;
#ifndef __NETWARE__
    (void) pthread_kill(signal_thread, MYSQL_KILL_SIGNAL);
#endif /* __NETWARE__ */

    if (!opt_bootstrap)
      (void) my_delete(pidfile_name,MYF(MY_WME));	// Not needed anymore

    if (unix_sock != INVALID_SOCKET)
      unlink(mysqld_unix_port);
    exit(1);
  }
  if (!opt_noacl)
    (void) grant_init();

  if (!opt_bootstrap)
    servers_init(0);

  if (!opt_noacl)
  {
#ifdef HAVE_DLOPEN
    udf_init();
#endif
  }

  init_status_vars();
  if (opt_bootstrap) /* If running with bootstrap, do not start replication. */
    opt_skip_slave_start= 1;
  /*
    init_slave() must be called after the thread keys are created.
    Some parts of the code (e.g. SHOW STATUS LIKE 'slave_running' and other
    places) assume that active_mi != 0, so let's fail if it's 0 (out of
    memory); a message has already been printed.
  */
  if (init_slave() && !active_mi)
  {
    unireg_abort(1);
  }

  execute_ddl_log_recovery();

  if (Events::init(opt_noacl || opt_bootstrap))
    unireg_abort(1);

  if (opt_bootstrap)
  {
    select_thread_in_use= 0;                    // Allow 'kill' to work
    bootstrap(stdin);
    unireg_abort(bootstrap_error ? 1 : 0);
  }
  if (opt_init_file)
  {
    if (read_init_file(opt_init_file))
      unireg_abort(1);
  }

  create_shutdown_thread();
  start_handle_manager();

#if defined(_WIN32) && !defined(EMBEDDED_LIBRARY)
  Service.SetRunning();
#endif


  /* Signal threads waiting for server to be started */
  pthread_mutex_lock(&LOCK_server_started);
  mysqld_server_started= 1;
  pthread_cond_signal(&COND_server_started);
  pthread_mutex_unlock(&LOCK_server_started);

#ifdef WITH_NDBCLUSTER_STORAGE_ENGINE
  /* 
     Give ndb opportunity to initialise more things after
     mysqld_server_started is true
  */
  if (ndb_wait_setup_func)
  {
    if (ndb_wait_setup_func(opt_ndb_wait_setup))
    {
      sql_print_warning("NDB : Tables not available after %lu seconds."
                        "  Consider increasing --ndb-wait-setup value",
                        opt_ndb_wait_setup);
    }
  }
#endif

  sql_print_information(ER(ER_STARTUP),my_progname,server_version,
                        ((unix_sock == INVALID_SOCKET) ? (char*) ""
                                                       : mysqld_unix_port),
                         mysqld_port,
                         MYSQL_COMPILATION_COMMENT);
  
#if defined(__NT__) || defined(HAVE_SMEM)
  handle_connections_methods();
#else
#ifdef __WIN__
  if (!have_tcpip || opt_disable_networking)
  {
    sql_print_error("TCP/IP unavailable or disabled with --skip-networking; no available interfaces");
    unireg_abort(1);
  }
#endif
  handle_connections_sockets(0);
#endif /* __NT__ */

  /* (void) pthread_attr_destroy(&connection_attrib); */
  
  DBUG_PRINT("quit",("Exiting main thread"));

#ifndef __WIN__
#ifdef EXTRA_DEBUG2
  sql_print_error("Before Lock_thread_count");
#endif
  (void) pthread_mutex_lock(&LOCK_thread_count);
  DBUG_PRINT("quit", ("Got thread_count mutex"));
  select_thread_in_use=0;			// For close_connections
  (void) pthread_mutex_unlock(&LOCK_thread_count);
  (void) pthread_cond_broadcast(&COND_thread_count);
#ifdef EXTRA_DEBUG2
  sql_print_error("After lock_thread_count");
#endif
#endif /* __WIN__ */

  /* Wait until cleanup is done */
  (void) pthread_mutex_lock(&LOCK_thread_count);
  while (!ready_to_exit)
    pthread_cond_wait(&COND_thread_count,&LOCK_thread_count);
  (void) pthread_mutex_unlock(&LOCK_thread_count);

#if defined(__WIN__) && !defined(EMBEDDED_LIBRARY)
  if (Service.IsNT() && start_mode)
    Service.Stop();
  else
  {
    Service.SetShutdownEvent(0);
    if (hEventShutdown)
      CloseHandle(hEventShutdown);
  }
#endif
  clean_up(1);
  wait_for_signal_thread_to_end();
  clean_up_mutexes();
  my_end(opt_endinfo ? MY_CHECK_ERROR | MY_GIVE_INFO : 0);

  exit(0);
  return(0);					/* purecov: deadcode */
}

#endif /* EMBEDDED_LIBRARY */


/****************************************************************************
  Main and thread entry function for Win32
  (all this is needed only to run mysqld as a service on WinNT)
****************************************************************************/

#if defined(__WIN__) && !defined(EMBEDDED_LIBRARY)
int mysql_service(void *p)
{
  if (use_opt_args)
    win_main(opt_argc, opt_argv);
  else
    win_main(Service.my_argc, Service.my_argv);
  return 0;
}


/* Quote string if it contains space, else copy */

static char *add_quoted_string(char *to, const char *from, char *to_end)
{
  uint length= (uint) (to_end-to);

  if (!strchr(from, ' '))
    return strmake(to, from, length-1);
  return strxnmov(to, length-1, "\"", from, "\"", NullS);
}


/**
  Handle basic handling of services, like installation and removal.

  @param argv	   	        Pointer to argument list
  @param servicename		Internal name of service
  @param displayname		Display name of service (in taskbar ?)
  @param file_path		Path to this program
  @param startup_option	Startup option to mysqld

  @retval
    0		option handled
  @retval
    1		Could not handle option
*/

static bool
default_service_handling(char **argv,
			 const char *servicename,
			 const char *displayname,
			 const char *file_path,
			 const char *extra_opt,
			 const char *account_name)
{
  char path_and_service[FN_REFLEN+FN_REFLEN+32], *pos, *end;
  const char *opt_delim;
  end= path_and_service + sizeof(path_and_service)-3;

  /* We have to quote filename if it contains spaces */
  pos= add_quoted_string(path_and_service, file_path, end);
  if (*extra_opt)
  {
    /* 
     Add option after file_path. There will be zero or one extra option.  It's 
     assumed to be --defaults-file=file but isn't checked.  The variable (not
     the option name) should be quoted if it contains a string.  
    */
    *pos++= ' ';
    if (opt_delim= strchr(extra_opt, '='))
    {
      size_t length= ++opt_delim - extra_opt;
      pos= strnmov(pos, extra_opt, length);
    }
    else
      opt_delim= extra_opt;
    
    pos= add_quoted_string(pos, opt_delim, end);
  }
  /* We must have servicename last */
  *pos++= ' ';
  (void) add_quoted_string(pos, servicename, end);

  if (Service.got_service_option(argv, "install"))
  {
    Service.Install(1, servicename, displayname, path_and_service,
                    account_name);
    return 0;
  }
  if (Service.got_service_option(argv, "install-manual"))
  {
    Service.Install(0, servicename, displayname, path_and_service,
                    account_name);
    return 0;
  }
  if (Service.got_service_option(argv, "remove"))
  {
    Service.Remove(servicename);
    return 0;
  }
  return 1;
}


int main(int argc, char **argv)
{
  /*
    When several instances are running on the same machine, we
    need to have an  unique  named  hEventShudown  through the
    application PID e.g.: MySQLShutdown1890; MySQLShutdown2342
  */
  int10_to_str((int) GetCurrentProcessId(),strmov(shutdown_event_name,
                                                  "MySQLShutdown"), 10);

  /* Must be initialized early for comparison of service name */
  system_charset_info= &my_charset_utf8_general_ci;

  if (Service.GetOS())	/* true NT family */
  {
    char file_path[FN_REFLEN];
    my_path(file_path, argv[0], "");		      /* Find name in path */
    fn_format(file_path,argv[0],file_path,"",
	      MY_REPLACE_DIR | MY_UNPACK_FILENAME | MY_RESOLVE_SYMLINKS);

    if (argc == 2)
    {
      if (!default_service_handling(argv, MYSQL_SERVICENAME, MYSQL_SERVICENAME,
				   file_path, "", NULL))
	return 0;
      if (Service.IsService(argv[1]))        /* Start an optional service */
      {
	/*
	  Only add the service name to the groups read from the config file
	  if it's not "MySQL". (The default service name should be 'mysqld'
	  but we started a bad tradition by calling it MySQL from the start
	  and we are now stuck with it.
	*/
	if (my_strcasecmp(system_charset_info, argv[1],"mysql"))
	  load_default_groups[load_default_groups_sz-2]= argv[1];
        start_mode= 1;
        Service.Init(argv[1], mysql_service);
        return 0;
      }
    }
    else if (argc == 3) /* install or remove any optional service */
    {
      if (!default_service_handling(argv, argv[2], argv[2], file_path, "",
                                    NULL))
	return 0;
      if (Service.IsService(argv[2]))
      {
	/*
	  mysqld was started as
	  mysqld --defaults-file=my_path\my.ini service-name
	*/
	use_opt_args=1;
	opt_argc= 2;				// Skip service-name
	opt_argv=argv;
	start_mode= 1;
	if (my_strcasecmp(system_charset_info, argv[2],"mysql"))
	  load_default_groups[load_default_groups_sz-2]= argv[2];
	Service.Init(argv[2], mysql_service);
	return 0;
      }
    }
    else if (argc == 4 || argc == 5)
    {
      /*
        This may seem strange, because we handle --local-service while
        preserving 4.1's behavior of allowing any one other argument that is
        passed to the service on startup. (The assumption is that this is
        --defaults-file=file, but that was not enforced in 4.1, so we don't
        enforce it here.)
      */
      const char *extra_opt= NullS;
      const char *account_name = NullS;
      int index;
      for (index = 3; index < argc; index++)
      {
        if (!strcmp(argv[index], "--local-service"))
          account_name= "NT AUTHORITY\\LocalService";
        else
          extra_opt= argv[index];
      }

      if (argc == 4 || account_name)
        if (!default_service_handling(argv, argv[2], argv[2], file_path,
                                      extra_opt, account_name))
          return 0;
    }
    else if (argc == 1 && Service.IsService(MYSQL_SERVICENAME))
    {
      /* start the default service */
      start_mode= 1;
      Service.Init(MYSQL_SERVICENAME, mysql_service);
      return 0;
    }
  }
  /* Start as standalone server */
  Service.my_argc=argc;
  Service.my_argv=argv;
  mysql_service(NULL);
  return 0;
}
#endif


/**
  Execute all commands from a file. Used by the mysql_install_db script to
  create MySQL privilege tables without having to start a full MySQL server.
*/

static void bootstrap(FILE *file)
{
  DBUG_ENTER("bootstrap");

  THD *thd= new THD;
  thd->bootstrap=1;
  my_net_init(&thd->net,(st_vio*) 0);
  thd->max_client_packet_length= thd->net.max_packet;
  thd->security_ctx->master_access= ~(ulong)0;
  thd->thread_id= thd->variables.pseudo_thread_id= thread_id++;
  thread_count++;
  in_bootstrap= TRUE;

  bootstrap_file=file;
#ifndef EMBEDDED_LIBRARY			// TODO:  Enable this
  if (pthread_create(&thd->real_id,&connection_attrib,handle_bootstrap,
		     (void*) thd))
  {
    sql_print_warning("Can't create thread to handle bootstrap");
    bootstrap_error=-1;
    DBUG_VOID_RETURN;
  }
  /* Wait for thread to die */
  (void) pthread_mutex_lock(&LOCK_thread_count);
  while (in_bootstrap)
  {
    (void) pthread_cond_wait(&COND_thread_count,&LOCK_thread_count);
    DBUG_PRINT("quit",("One thread died (count=%u)",thread_count));
  }
  (void) pthread_mutex_unlock(&LOCK_thread_count);
#else
  thd->mysql= 0;
  handle_bootstrap((void *)thd);
#endif

  DBUG_VOID_RETURN;
}


static bool read_init_file(char *file_name)
{
  FILE *file;
  DBUG_ENTER("read_init_file");
  DBUG_PRINT("enter",("name: %s",file_name));
  if (!(file=my_fopen(file_name,O_RDONLY,MYF(MY_WME))))
    DBUG_RETURN(TRUE);
  bootstrap(file);
  (void) my_fclose(file,MYF(MY_WME));
  DBUG_RETURN(FALSE);
}


#ifndef EMBEDDED_LIBRARY

/*
   Simple scheduler that use the main thread to handle the request

   NOTES
     This is only used for debugging, when starting mysqld with
     --thread-handling=no-threads or --one-thread

     When we enter this function, LOCK_thread_count is hold!
*/
   
void handle_connection_in_main_thread(THD *thd)
{
  safe_mutex_assert_owner(&LOCK_thread_count);
  thread_cache_size=0;			// Safety
  threads.append(thd);
  pthread_mutex_unlock(&LOCK_thread_count);
  thd->start_utime= my_micro_time();
  handle_one_connection(thd);
}


/*
  Scheduler that uses one thread per connection
*/

void create_thread_to_handle_connection(THD *thd)
{
  if (cached_thread_count > wake_thread)
  {
    /* Get thread from cache */
    thread_cache.append(thd);
    wake_thread++;
    pthread_cond_signal(&COND_thread_cache);
  }
  else
  {
    char error_message_buff[MYSQL_ERRMSG_SIZE];
    /* Create new thread to handle connection */
    int error;
    thread_created++;
    threads.append(thd);
    DBUG_PRINT("info",(("creating thread %lu"), thd->thread_id));
    thd->prior_thr_create_utime= thd->start_utime= my_micro_time();
    if ((error=pthread_create(&thd->real_id,&connection_attrib,
                              handle_one_connection,
                              (void*) thd)))
    {
      /* purecov: begin inspected */
      DBUG_PRINT("error",
                 ("Can't create thread to handle request (error %d)",
                  error));
      thread_count--;
      thd->killed= THD::KILL_CONNECTION;			// Safety
      (void) pthread_mutex_unlock(&LOCK_thread_count);

      pthread_mutex_lock(&LOCK_connection_count);
      --connection_count;
      pthread_mutex_unlock(&LOCK_connection_count);

      statistic_increment(aborted_connects,&LOCK_status);
      /* Can't use my_error() since store_globals has not been called. */
      my_snprintf(error_message_buff, sizeof(error_message_buff),
                  ER(ER_CANT_CREATE_THREAD), error);
      net_send_error(thd, ER_CANT_CREATE_THREAD, error_message_buff);
      (void) pthread_mutex_lock(&LOCK_thread_count);
      close_connection(thd,0,0);
      delete thd;
      (void) pthread_mutex_unlock(&LOCK_thread_count);
      return;
      /* purecov: end */
    }
  }
  (void) pthread_mutex_unlock(&LOCK_thread_count);
  DBUG_PRINT("info",("Thread created"));
}


/**
  Create new thread to handle incoming connection.

    This function will create new thread to handle the incoming
    connection.  If there are idle cached threads one will be used.
    'thd' will be pushed into 'threads'.

    In single-threaded mode (\#define ONE_THREAD) connection will be
    handled inside this function.

  @param[in,out] thd    Thread handle of future thread.
*/

static void create_new_thread(THD *thd)
{
  NET *net=&thd->net;
  DBUG_ENTER("create_new_thread");

  if (protocol_version > 9)
    net->return_errno=1;

  /*
    Don't allow too many connections. We roughly check here that we allow
    only (max_connections + 1) connections.
  */

  pthread_mutex_lock(&LOCK_connection_count);

  if (connection_count >= max_connections + 1 || abort_loop)
  {
    pthread_mutex_unlock(&LOCK_connection_count);

    DBUG_PRINT("error",("Too many connections"));
    close_connection(thd, ER_CON_COUNT_ERROR, 1);
    delete thd;
    DBUG_VOID_RETURN;
  }

  ++connection_count;

  if (connection_count > max_used_connections)
    max_used_connections= connection_count;

  pthread_mutex_unlock(&LOCK_connection_count);

  /* Start a new thread to handle connection. */

  pthread_mutex_lock(&LOCK_thread_count);

  /*
    The initialization of thread_id is done in create_embedded_thd() for
    the embedded library.
    TODO: refactor this to avoid code duplication there
  */
  thd->thread_id= thd->variables.pseudo_thread_id= thread_id++;

  thread_count++;

  thread_scheduler.add_connection(thd);

  DBUG_VOID_RETURN;
}
#endif /* EMBEDDED_LIBRARY */


#ifdef SIGNALS_DONT_BREAK_READ
inline void kill_broken_server()
{
  /* hack to get around signals ignored in syscalls for problem OS's */
  if (
#if !defined(__NETWARE__)
      unix_sock == INVALID_SOCKET ||
#endif
      (!opt_disable_networking && ip_sock == INVALID_SOCKET))
  {
    select_thread_in_use = 0;
    /* The following call will never return */
    kill_server(IF_NETWARE(MYSQL_KILL_SIGNAL, (void*) MYSQL_KILL_SIGNAL));
  }
}
#define MAYBE_BROKEN_SYSCALL kill_broken_server();
#else
#define MAYBE_BROKEN_SYSCALL
#endif

	/* Handle new connections and spawn new process to handle them */

#ifndef EMBEDDED_LIBRARY
pthread_handler_t handle_connections_sockets(void *arg __attribute__((unused)))
{
  my_socket sock,new_sock;
  uint error_count=0;
  uint max_used_connection= (uint) (max(ip_sock,unix_sock)+1);
  fd_set readFDs,clientFDs;
  THD *thd;
  struct sockaddr_storage cAddr;
  int ip_flags=0,socket_flags=0,flags;
  st_vio *vio_tmp;
  DBUG_ENTER("handle_connections_sockets");

  LINT_INIT(new_sock);

  (void) my_pthread_getprio(pthread_self());		// For debugging

  FD_ZERO(&clientFDs);
  if (ip_sock != INVALID_SOCKET)
  {
    FD_SET(ip_sock,&clientFDs);
#ifdef HAVE_FCNTL
    ip_flags = fcntl(ip_sock, F_GETFL, 0);
#endif
  }
#ifdef HAVE_SYS_UN_H
  FD_SET(unix_sock,&clientFDs);
#ifdef HAVE_FCNTL
  socket_flags=fcntl(unix_sock, F_GETFL, 0);
#endif
#endif

  DBUG_PRINT("general",("Waiting for connections."));
  MAYBE_BROKEN_SYSCALL;
  while (!abort_loop)
  {
    readFDs=clientFDs;
#ifdef HPUX10
    if (select(max_used_connection,(int*) &readFDs,0,0,0) < 0)
      continue;
#else
    if (select((int) max_used_connection,&readFDs,0,0,0) < 0)
    {
      if (socket_errno != SOCKET_EINTR)
      {
	if (!select_errors++ && !abort_loop)	/* purecov: inspected */
	  sql_print_error("mysqld: Got error %d from select",socket_errno); /* purecov: inspected */
      }
      MAYBE_BROKEN_SYSCALL
      continue;
    }
#endif	/* HPUX10 */
    if (abort_loop)
    {
      MAYBE_BROKEN_SYSCALL;
      break;
    }

    /* Is this a new connection request ? */
#ifdef HAVE_SYS_UN_H
    if (FD_ISSET(unix_sock,&readFDs))
    {
      sock = unix_sock;
      flags= socket_flags;
    }
    else
#endif
    {
      sock = ip_sock;
      flags= ip_flags;
    }

#if !defined(NO_FCNTL_NONBLOCK)
    if (!(test_flags & TEST_BLOCKING))
    {
#if defined(O_NONBLOCK)
      fcntl(sock, F_SETFL, flags | O_NONBLOCK);
#elif defined(O_NDELAY)
      fcntl(sock, F_SETFL, flags | O_NDELAY);
#endif
    }
#endif /* NO_FCNTL_NONBLOCK */
    for (uint retry=0; retry < MAX_ACCEPT_RETRY; retry++)
    {
      size_socket length=sizeof(struct sockaddr_storage);
      new_sock = accept(sock, my_reinterpret_cast(struct sockaddr *) (&cAddr),
                          &length);
#ifdef __NETWARE__ 
      // TODO: temporary fix, waiting for TCP/IP fix - DEFECT000303149
      if ((new_sock == INVALID_SOCKET) && (socket_errno == EINVAL))
      {
        kill_server(SIGTERM);
      }
#endif
      if (new_sock != INVALID_SOCKET ||
	  (socket_errno != SOCKET_EINTR && socket_errno != SOCKET_EAGAIN))
	break;
      MAYBE_BROKEN_SYSCALL;
#if !defined(NO_FCNTL_NONBLOCK)
      if (!(test_flags & TEST_BLOCKING))
      {
	if (retry == MAX_ACCEPT_RETRY - 1)
          fcntl(sock, F_SETFL, flags);          // Try without O_NONBLOCK
      }
#endif
    }
#if !defined(NO_FCNTL_NONBLOCK)
    if (!(test_flags & TEST_BLOCKING))
      fcntl(sock, F_SETFL, flags);
#endif
    if (new_sock == INVALID_SOCKET)
    {
      if ((error_count++ & 255) == 0)		// This can happen often
	sql_perror("Error in accept");
      MAYBE_BROKEN_SYSCALL;
      if (socket_errno == SOCKET_ENFILE || socket_errno == SOCKET_EMFILE)
	sleep(1);				// Give other threads some time
      continue;
    }

#ifdef HAVE_LIBWRAP
    {
      if (sock == ip_sock)
      {
	struct request_info req;
	signal(SIGCHLD, SIG_DFL);
	request_init(&req, RQ_DAEMON, libwrapName, RQ_FILE, new_sock, NULL);
	my_fromhost(&req);
	if (!my_hosts_access(&req))
	{
	  /*
	    This may be stupid but refuse() includes an exit(0)
	    which we surely don't want...
	    clean_exit() - same stupid thing ...
	  */
	  syslog(deny_severity, "refused connect from %s",
		 my_eval_client(&req));

	  /*
	    C++ sucks (the gibberish in front just translates the supplied
	    sink function pointer in the req structure from a void (*sink)();
	    to a void(*sink)(int) if you omit the cast, the C++ compiler
	    will cry...
	  */
	  if (req.sink)
	    ((void (*)(int))req.sink)(req.fd);

	  (void) shutdown(new_sock, SHUT_RDWR);
	  (void) closesocket(new_sock);
	  continue;
	}
      }
    }
#endif /* HAVE_LIBWRAP */

    {
      size_socket dummyLen;
      struct sockaddr_storage dummy;                           // WL#4562 IPV6
      dummyLen = sizeof(dummy);                                // WL#4562 IPV6
      if (getsockname(new_sock,(struct sockaddr *)&dummy,      // WL#4562 IPV6
                (SOCKET_SIZE_TYPE *)&dummyLen) < 0)            // WL#4562 IPV6
      {
	sql_perror("Error on new connection socket");
	(void) shutdown(new_sock, SHUT_RDWR);
	(void) closesocket(new_sock);
	continue;
      }   
    }

    /*
    ** Don't allow too many connections
    */

    if (!(thd= new THD))
    {
      (void) shutdown(new_sock, SHUT_RDWR);
      VOID(closesocket(new_sock));
      continue;
    }
    if (!(vio_tmp=vio_new(new_sock,
			  sock == unix_sock ? VIO_TYPE_SOCKET :
			  VIO_TYPE_TCPIP,
			  sock == unix_sock ? VIO_LOCALHOST: 0))||
	my_net_init(&thd->net,vio_tmp))
    {
      /*
        Only delete the temporary vio if we didn't already attach it to the
        NET object. The destructor in THD will delete any initialized net
        structure.
      */
      if (vio_tmp && thd->net.vio != vio_tmp)
        vio_delete(vio_tmp);
      else
      {
	(void) shutdown(new_sock, SHUT_RDWR);
	(void) closesocket(new_sock);
      }
      delete thd;
      continue;
    }
    if (sock == unix_sock)
      thd->security_ctx->host=(char*) my_localhost;

    create_new_thread(thd);
  }
  DBUG_LEAVE;
  decrement_handler_count();
  return 0;
}


#ifdef __NT__
pthread_handler_t handle_connections_namedpipes(void *arg)
{
  HANDLE hConnectedPipe;
  OVERLAPPED connectOverlapped= {0};
  THD *thd;
  my_thread_init();
  DBUG_ENTER("handle_connections_namedpipes");
  connectOverlapped.hEvent= CreateEvent(NULL, TRUE, FALSE, NULL);
  if (!connectOverlapped.hEvent)
  {
    sql_print_error("Can't create event, last error=%u", GetLastError());
    unireg_abort(1);
  }
  DBUG_PRINT("general",("Waiting for named pipe connections."));
  while (!abort_loop)
  {
    /* wait for named pipe connection */
    BOOL fConnected= ConnectNamedPipe(hPipe, &connectOverlapped);
    if (!fConnected && (GetLastError() == ERROR_IO_PENDING))
    {
        /*
          ERROR_IO_PENDING says async IO has started but not yet finished.
          GetOverlappedResult will wait for completion.
        */
        DWORD bytes;
        fConnected= GetOverlappedResult(hPipe, &connectOverlapped,&bytes, TRUE);
    }
    if (abort_loop)
      break;
    if (!fConnected)
      fConnected = GetLastError() == ERROR_PIPE_CONNECTED;
    if (!fConnected)
    {
      CloseHandle(hPipe);
      if ((hPipe= CreateNamedPipe(pipe_name,
                                  PIPE_ACCESS_DUPLEX |
                                  FILE_FLAG_OVERLAPPED,
                                  PIPE_TYPE_BYTE |
                                  PIPE_READMODE_BYTE |
                                  PIPE_WAIT,
                                  PIPE_UNLIMITED_INSTANCES,
                                  (int) global_system_variables.
                                  net_buffer_length,
                                  (int) global_system_variables.
                                  net_buffer_length,
                                  NMPWAIT_USE_DEFAULT_WAIT,
                                  &saPipeSecurity)) ==
	  INVALID_HANDLE_VALUE)
      {
	sql_perror("Can't create new named pipe!");
	break;					// Abort
      }
    }
    hConnectedPipe = hPipe;
    /* create new pipe for new connection */
    if ((hPipe = CreateNamedPipe(pipe_name,
                 PIPE_ACCESS_DUPLEX |
                 FILE_FLAG_OVERLAPPED,
				 PIPE_TYPE_BYTE |
				 PIPE_READMODE_BYTE |
				 PIPE_WAIT,
				 PIPE_UNLIMITED_INSTANCES,
				 (int) global_system_variables.net_buffer_length,
				 (int) global_system_variables.net_buffer_length,
				 NMPWAIT_USE_DEFAULT_WAIT,
				 &saPipeSecurity)) ==
	INVALID_HANDLE_VALUE)
    {
      sql_perror("Can't create new named pipe!");
      hPipe=hConnectedPipe;
      continue;					// We have to try again
    }

    if (!(thd = new THD))
    {
      DisconnectNamedPipe(hConnectedPipe);
      CloseHandle(hConnectedPipe);
      continue;
    }
    if (!(thd->net.vio= vio_new_win32pipe(hConnectedPipe)) ||
	my_net_init(&thd->net, thd->net.vio))
    {
      close_connection(thd, ER_OUT_OF_RESOURCES, 1);
      delete thd;
      continue;
    }
    /* Host is unknown */
    thd->security_ctx->host= my_strdup(my_localhost, MYF(0));
    create_new_thread(thd);
  }
  CloseHandle(connectOverlapped.hEvent);
  DBUG_LEAVE;
  decrement_handler_count();
  return 0;
}
#endif /* __NT__ */


#ifdef HAVE_SMEM

/**
  Thread of shared memory's service.

  @param arg                              Arguments of thread
*/
pthread_handler_t handle_connections_shared_memory(void *arg)
{
  /* file-mapping object, use for create shared memory */
  HANDLE handle_connect_file_map= 0;
  char  *handle_connect_map= 0;                 // pointer on shared memory
  HANDLE event_connect_answer= 0;
  ulong smem_buffer_length= shared_memory_buffer_length + 4;
  ulong connect_number= 1;
  char *tmp= NULL;
  char *suffix_pos;
  char connect_number_char[22], *p;
  const char *errmsg= 0;
  SECURITY_ATTRIBUTES *sa_event= 0, *sa_mapping= 0;
  my_thread_init();
  DBUG_ENTER("handle_connections_shared_memorys");
  DBUG_PRINT("general",("Waiting for allocated shared memory."));

  /*
     get enough space base-name + '_' + longest suffix we might ever send
   */
  if (!(tmp= (char *)my_malloc(strlen(shared_memory_base_name) + 32L, MYF(MY_FAE))))
    goto error;

  if (my_security_attr_create(&sa_event, &errmsg,
                              GENERIC_ALL, SYNCHRONIZE | EVENT_MODIFY_STATE))
    goto error;

  if (my_security_attr_create(&sa_mapping, &errmsg,
                             GENERIC_ALL, FILE_MAP_READ | FILE_MAP_WRITE))
    goto error;

  /*
    The name of event and file-mapping events create agree next rule:
      shared_memory_base_name+unique_part
    Where:
      shared_memory_base_name is unique value for each server
      unique_part is unique value for each object (events and file-mapping)
  */
  suffix_pos= strxmov(tmp,shared_memory_base_name,"_",NullS);
  strmov(suffix_pos, "CONNECT_REQUEST");
  if ((smem_event_connect_request= CreateEvent(sa_event,
                                               FALSE, FALSE, tmp)) == 0)
  {
    errmsg= "Could not create request event";
    goto error;
  }
  strmov(suffix_pos, "CONNECT_ANSWER");
  if ((event_connect_answer= CreateEvent(sa_event, FALSE, FALSE, tmp)) == 0)
  {
    errmsg="Could not create answer event";
    goto error;
  }
  strmov(suffix_pos, "CONNECT_DATA");
  if ((handle_connect_file_map=
       CreateFileMapping(INVALID_HANDLE_VALUE, sa_mapping,
                         PAGE_READWRITE, 0, sizeof(connect_number), tmp)) == 0)
  {
    errmsg= "Could not create file mapping";
    goto error;
  }
  if ((handle_connect_map= (char *)MapViewOfFile(handle_connect_file_map,
						  FILE_MAP_WRITE,0,0,
						  sizeof(DWORD))) == 0)
  {
    errmsg= "Could not create shared memory service";
    goto error;
  }

  while (!abort_loop)
  {
    /* Wait a request from client */
    WaitForSingleObject(smem_event_connect_request,INFINITE);

    /*
       it can be after shutdown command
    */
    if (abort_loop)
      goto error;

    HANDLE handle_client_file_map= 0;
    char  *handle_client_map= 0;
    HANDLE event_client_wrote= 0;
    HANDLE event_client_read= 0;    // for transfer data server <-> client
    HANDLE event_server_wrote= 0;
    HANDLE event_server_read= 0;
    HANDLE event_conn_closed= 0;
    THD *thd= 0;

    p= int10_to_str(connect_number, connect_number_char, 10);
    /*
      The name of event and file-mapping events create agree next rule:
        shared_memory_base_name+unique_part+number_of_connection
        Where:
	  shared_memory_base_name is uniquel value for each server
	  unique_part is unique value for each object (events and file-mapping)
	  number_of_connection is connection-number between server and client
    */
    suffix_pos= strxmov(tmp,shared_memory_base_name,"_",connect_number_char,
			 "_",NullS);
    strmov(suffix_pos, "DATA");
    if ((handle_client_file_map=
         CreateFileMapping(INVALID_HANDLE_VALUE, sa_mapping,
                           PAGE_READWRITE, 0, smem_buffer_length, tmp)) == 0)
    {
      errmsg= "Could not create file mapping";
      goto errorconn;
    }
    if ((handle_client_map= (char*)MapViewOfFile(handle_client_file_map,
						  FILE_MAP_WRITE,0,0,
						  smem_buffer_length)) == 0)
    {
      errmsg= "Could not create memory map";
      goto errorconn;
    }
    strmov(suffix_pos, "CLIENT_WROTE");
    if ((event_client_wrote= CreateEvent(sa_event, FALSE, FALSE, tmp)) == 0)
    {
      errmsg= "Could not create client write event";
      goto errorconn;
    }
    strmov(suffix_pos, "CLIENT_READ");
    if ((event_client_read= CreateEvent(sa_event, FALSE, FALSE, tmp)) == 0)
    {
      errmsg= "Could not create client read event";
      goto errorconn;
    }
    strmov(suffix_pos, "SERVER_READ");
    if ((event_server_read= CreateEvent(sa_event, FALSE, FALSE, tmp)) == 0)
    {
      errmsg= "Could not create server read event";
      goto errorconn;
    }
    strmov(suffix_pos, "SERVER_WROTE");
    if ((event_server_wrote= CreateEvent(sa_event,
                                         FALSE, FALSE, tmp)) == 0)
    {
      errmsg= "Could not create server write event";
      goto errorconn;
    }
    strmov(suffix_pos, "CONNECTION_CLOSED");
    if ((event_conn_closed= CreateEvent(sa_event,
                                        TRUE, FALSE, tmp)) == 0)
    {
      errmsg= "Could not create closed connection event";
      goto errorconn;
    }
    if (abort_loop)
      goto errorconn;
    if (!(thd= new THD))
      goto errorconn;
    /* Send number of connection to client */
    int4store(handle_connect_map, connect_number);
    if (!SetEvent(event_connect_answer))
    {
      errmsg= "Could not send answer event";
      goto errorconn;
    }
    /* Set event that client should receive data */
    if (!SetEvent(event_client_read))
    {
      errmsg= "Could not set client to read mode";
      goto errorconn;
    }
    if (!(thd->net.vio= vio_new_win32shared_memory(handle_client_file_map,
                                                   handle_client_map,
                                                   event_client_wrote,
                                                   event_client_read,
                                                   event_server_wrote,
                                                   event_server_read,
                                                   event_conn_closed)) ||
                        my_net_init(&thd->net, thd->net.vio))
    {
      close_connection(thd, ER_OUT_OF_RESOURCES, 1);
      errmsg= 0;
      goto errorconn;
    }
    thd->security_ctx->host= my_strdup(my_localhost, MYF(0)); /* Host is unknown */
    create_new_thread(thd);
    connect_number++;
    continue;

errorconn:
    /* Could not form connection;  Free used handlers/memort and retry */
    if (errmsg)
    {
      char buff[180];
      strxmov(buff, "Can't create shared memory connection: ", errmsg, ".",
	      NullS);
      sql_perror(buff);
    }
    if (handle_client_file_map) 
      CloseHandle(handle_client_file_map);
    if (handle_client_map)
      UnmapViewOfFile(handle_client_map);
    if (event_server_wrote)
      CloseHandle(event_server_wrote);
    if (event_server_read)
      CloseHandle(event_server_read);
    if (event_client_wrote)
      CloseHandle(event_client_wrote);
    if (event_client_read)
      CloseHandle(event_client_read);
    if (event_conn_closed)
      CloseHandle(event_conn_closed);
    delete thd;
  }

  /* End shared memory handling */
error:
  if (tmp)
    my_free(tmp, MYF(0));

  if (errmsg)
  {
    char buff[180];
    strxmov(buff, "Can't create shared memory service: ", errmsg, ".", NullS);
    sql_perror(buff);
  }
  my_security_attr_free(sa_event);
  my_security_attr_free(sa_mapping);
  if (handle_connect_map)	UnmapViewOfFile(handle_connect_map);
  if (handle_connect_file_map)	CloseHandle(handle_connect_file_map);
  if (event_connect_answer)	CloseHandle(event_connect_answer);
  if (smem_event_connect_request) CloseHandle(smem_event_connect_request);
  DBUG_LEAVE;
  decrement_handler_count();
  return 0;
}
#endif /* HAVE_SMEM */
#endif /* EMBEDDED_LIBRARY */


/****************************************************************************
  Handle start options
******************************************************************************/

enum options_mysqld
{
  OPT_ISAM_LOG=256,            OPT_SKIP_NEW, 
  OPT_SKIP_GRANT,              OPT_SKIP_LOCK, 
  OPT_ENABLE_LOCK,             OPT_USE_LOCKING,
  OPT_SOCKET,                  OPT_UPDATE_LOG,
  OPT_BIN_LOG,                 OPT_SKIP_RESOLVE,
  OPT_SKIP_NETWORKING,         OPT_BIN_LOG_INDEX,
  OPT_BIND_ADDRESS,            OPT_PID_FILE,
  OPT_SKIP_PRIOR,              OPT_BIG_TABLES,
  OPT_STANDALONE,              OPT_ONE_THREAD,
  OPT_CONSOLE,                 OPT_LOW_PRIORITY_UPDATES,
  OPT_SKIP_HOST_CACHE,         OPT_SHORT_LOG_FORMAT,
  OPT_FLUSH,                   OPT_SAFE,
  OPT_BOOTSTRAP,               OPT_SKIP_SHOW_DB,
  OPT_STORAGE_ENGINE,          OPT_INIT_FILE,
  OPT_DELAY_KEY_WRITE_ALL,     OPT_SLOW_QUERY_LOG,
  OPT_DELAY_KEY_WRITE,	       OPT_CHARSETS_DIR,
  OPT_MASTER_HOST,             OPT_MASTER_USER,
  OPT_MASTER_PASSWORD,         OPT_MASTER_PORT,
  OPT_MASTER_INFO_FILE,        OPT_MASTER_CONNECT_RETRY,
  OPT_MASTER_RETRY_COUNT,      OPT_LOG_TC, OPT_LOG_TC_SIZE,
  OPT_MASTER_SSL,              OPT_MASTER_SSL_KEY,
  OPT_MASTER_SSL_CERT,         OPT_MASTER_SSL_CAPATH,
  OPT_MASTER_SSL_CIPHER,       OPT_MASTER_SSL_CA,
  OPT_SQL_BIN_UPDATE_SAME,     OPT_REPLICATE_DO_DB,
  OPT_REPLICATE_IGNORE_DB,     OPT_LOG_SLAVE_UPDATES,
  OPT_BINLOG_DO_DB,            OPT_BINLOG_IGNORE_DB,
  OPT_BINLOG_FORMAT,
#ifndef DBUG_OFF
  OPT_BINLOG_SHOW_XID,
#endif
  OPT_BINLOG_ROWS_EVENT_MAX_SIZE, 
  OPT_WANT_CORE,               OPT_CONCURRENT_INSERT,
  OPT_MEMLOCK,                 OPT_MYISAM_RECOVER,
  OPT_REPLICATE_REWRITE_DB,    OPT_SERVER_ID,
  OPT_SKIP_SLAVE_START,        OPT_SAFE_SHOW_DB, 
  OPT_SAFEMALLOC_MEM_LIMIT,    OPT_REPLICATE_DO_TABLE,
  OPT_REPLICATE_IGNORE_TABLE,  OPT_REPLICATE_WILD_DO_TABLE,
  OPT_REPLICATE_WILD_IGNORE_TABLE, OPT_REPLICATE_SAME_SERVER_ID,
  OPT_DISCONNECT_SLAVE_EVENT_COUNT, OPT_TC_HEURISTIC_RECOVER,
  OPT_ABORT_SLAVE_EVENT_COUNT,
  OPT_LOG_BIN_TRUST_FUNCTION_CREATORS,
  OPT_LOG_BIN_TRUST_FUNCTION_CREATORS_OLD,
  OPT_ENGINE_CONDITION_PUSHDOWN,
  OPT_SKIP_SAFEMALLOC,
  OPT_TEMP_POOL, OPT_TX_ISOLATION, OPT_COMPLETION_TYPE,
  OPT_SKIP_STACK_TRACE, OPT_SKIP_SYMLINKS,
  OPT_MAX_BINLOG_DUMP_EVENTS, OPT_SPORADIC_BINLOG_DUMP_FAIL,
  OPT_SAFE_USER_CREATE, OPT_SQL_MODE,
  OPT_HAVE_NAMED_PIPE,
  OPT_DO_PSTACK, OPT_EVENT_SCHEDULER, OPT_REPORT_HOST,
  OPT_REPORT_USER, OPT_REPORT_PASSWORD, OPT_REPORT_PORT,
  OPT_SHOW_SLAVE_AUTH_INFO,
  OPT_SLAVE_LOAD_TMPDIR, OPT_NO_MIX_TYPE,
  OPT_RPL_RECOVERY_RANK,OPT_INIT_RPL_ROLE,
  OPT_RELAY_LOG, OPT_RELAY_LOG_INDEX, OPT_RELAY_LOG_INFO_FILE,
  OPT_SLAVE_SKIP_ERRORS, OPT_DES_KEY_FILE, OPT_LOCAL_INFILE,
  OPT_SSL_SSL, OPT_SSL_KEY, OPT_SSL_CERT, OPT_SSL_CA,
  OPT_SSL_CAPATH, OPT_SSL_CIPHER,
  OPT_BACK_LOG, OPT_BINLOG_CACHE_SIZE,
  OPT_CONNECT_TIMEOUT, OPT_DELAYED_INSERT_TIMEOUT,
  OPT_DELAYED_INSERT_LIMIT, OPT_DELAYED_QUEUE_SIZE,
  OPT_FLUSH_TIME, OPT_FT_MIN_WORD_LEN, OPT_FT_BOOLEAN_SYNTAX,
  OPT_FT_MAX_WORD_LEN, OPT_FT_QUERY_EXPANSION_LIMIT, OPT_FT_STOPWORD_FILE,
  OPT_INTERACTIVE_TIMEOUT, OPT_JOIN_BUFF_SIZE,
  OPT_KEY_BUFFER_SIZE, OPT_KEY_CACHE_BLOCK_SIZE,
  OPT_KEY_CACHE_DIVISION_LIMIT, OPT_KEY_CACHE_AGE_THRESHOLD,
  OPT_LONG_QUERY_TIME,
  OPT_LOWER_CASE_TABLE_NAMES, OPT_MAX_ALLOWED_PACKET,
  OPT_MAX_BINLOG_CACHE_SIZE, OPT_MAX_BINLOG_SIZE,
  OPT_MAX_CONNECTIONS, OPT_MAX_CONNECT_ERRORS,
  OPT_MAX_DELAYED_THREADS, OPT_MAX_HEP_TABLE_SIZE,
  OPT_MAX_JOIN_SIZE, OPT_MAX_PREPARED_STMT_COUNT,
  OPT_MAX_RELAY_LOG_SIZE, OPT_MAX_SORT_LENGTH,
  OPT_MAX_SEEKS_FOR_KEY, OPT_MAX_TMP_TABLES, OPT_MAX_USER_CONNECTIONS,
  OPT_MAX_LENGTH_FOR_SORT_DATA,
  OPT_MAX_WRITE_LOCK_COUNT, OPT_BULK_INSERT_BUFFER_SIZE,
  OPT_MAX_ERROR_COUNT, OPT_MULTI_RANGE_COUNT, OPT_MYISAM_DATA_POINTER_SIZE,
  OPT_MYISAM_BLOCK_SIZE, OPT_MYISAM_MAX_EXTRA_SORT_FILE_SIZE,
  OPT_MYISAM_MAX_SORT_FILE_SIZE, OPT_MYISAM_SORT_BUFFER_SIZE,
  OPT_MYISAM_USE_MMAP, OPT_MYISAM_REPAIR_THREADS,
  OPT_MYISAM_MMAP_SIZE,
  OPT_MYISAM_STATS_METHOD,
  OPT_NET_BUFFER_LENGTH, OPT_NET_RETRY_COUNT,
  OPT_NET_READ_TIMEOUT, OPT_NET_WRITE_TIMEOUT,
  OPT_OPEN_FILES_LIMIT,
  OPT_PRELOAD_BUFFER_SIZE,
  OPT_QUERY_CACHE_LIMIT, OPT_QUERY_CACHE_MIN_RES_UNIT, OPT_QUERY_CACHE_SIZE,
  OPT_QUERY_CACHE_TYPE, OPT_QUERY_CACHE_WLOCK_INVALIDATE, OPT_RECORD_BUFFER,
  OPT_RECORD_RND_BUFFER, OPT_DIV_PRECINCREMENT, OPT_RELAY_LOG_SPACE_LIMIT,
  OPT_RELAY_LOG_PURGE,
  OPT_SLAVE_NET_TIMEOUT, OPT_SLAVE_COMPRESSED_PROTOCOL, OPT_SLOW_LAUNCH_TIME,
  OPT_SLAVE_TRANS_RETRIES, OPT_READONLY, OPT_DEBUGGING,
  OPT_SORT_BUFFER, OPT_TABLE_OPEN_CACHE, OPT_TABLE_DEF_CACHE,
  OPT_THREAD_CONCURRENCY, OPT_THREAD_CACHE_SIZE,
  OPT_TMP_TABLE_SIZE, OPT_THREAD_STACK,
  OPT_WAIT_TIMEOUT,
  OPT_ERROR_LOG_FILE,
  OPT_DEFAULT_WEEK_FORMAT,
  OPT_RANGE_ALLOC_BLOCK_SIZE, OPT_ALLOW_SUSPICIOUS_UDFS,
  OPT_QUERY_ALLOC_BLOCK_SIZE, OPT_QUERY_PREALLOC_SIZE,
  OPT_TRANS_ALLOC_BLOCK_SIZE, OPT_TRANS_PREALLOC_SIZE,
  OPT_SYNC_FRM, OPT_SYNC_BINLOG,
  OPT_SYNC_REPLICATION,
  OPT_SYNC_REPLICATION_SLAVE_ID,
  OPT_SYNC_REPLICATION_TIMEOUT,
  OPT_ENABLE_SHARED_MEMORY,
  OPT_SHARED_MEMORY_BASE_NAME,
  OPT_OLD_PASSWORDS,
  OPT_OLD_ALTER_TABLE,
  OPT_EXPIRE_LOGS_DAYS,
  OPT_GROUP_CONCAT_MAX_LEN,
  OPT_DEFAULT_COLLATION,
  OPT_DEFAULT_COLLATION_OLD,
  OPT_CHARACTER_SET_CLIENT_HANDSHAKE,
  OPT_CHARACTER_SET_FILESYSTEM,
  OPT_LC_TIME_NAMES,
  OPT_INIT_CONNECT,
  OPT_INIT_SLAVE,
  OPT_SECURE_AUTH,
  OPT_DATE_FORMAT,
  OPT_TIME_FORMAT,
  OPT_DATETIME_FORMAT,
  OPT_LOG_QUERIES_NOT_USING_INDEXES,
  OPT_DEFAULT_TIME_ZONE,
  OPT_SYSDATE_IS_NOW,
  OPT_OPTIMIZER_SEARCH_DEPTH,
  OPT_OPTIMIZER_PRUNE_LEVEL,
  OPT_OPTIMIZER_SWITCH,
  OPT_UPDATABLE_VIEWS_WITH_LIMIT,
  OPT_SP_AUTOMATIC_PRIVILEGES,
  OPT_MAX_SP_RECURSION_DEPTH,
  OPT_AUTO_INCREMENT, OPT_AUTO_INCREMENT_OFFSET,
  OPT_ENABLE_LARGE_PAGES,
  OPT_TIMED_MUTEXES,
  OPT_OLD_STYLE_USER_LIMITS,
  OPT_LOG_SLOW_ADMIN_STATEMENTS,
  OPT_TABLE_LOCK_WAIT_TIMEOUT,
  OPT_PLUGIN_LOAD,
  OPT_PLUGIN_DIR,
  OPT_SYMBOLIC_LINKS,
  OPT_WARNINGS,
  OPT_RECORD_BUFFER_OLD,
  OPT_LOG_OUTPUT,
  OPT_PORT_OPEN_TIMEOUT,
  OPT_PROFILING,
  OPT_KEEP_FILES_ON_CREATE,
  OPT_GENERAL_LOG,
  OPT_SLOW_LOG,
  OPT_THREAD_HANDLING,
  OPT_INNODB_ROLLBACK_ON_TIMEOUT,
  OPT_SECURE_FILE_PRIV,
  OPT_MIN_EXAMINED_ROW_LIMIT,
  OPT_LOG_SLOW_SLAVE_STATEMENTS,
#if defined(ENABLED_DEBUG_SYNC)
  OPT_DEBUG_SYNC_TIMEOUT,
#endif /* defined(ENABLED_DEBUG_SYNC) */
  OPT_OLD_MODE,
  OPT_SLAVE_EXEC_MODE,
#ifndef MCP_WL5151
  OPT_SLAVE_TYPE_CONVERSIONS,
#endif
  OPT_GENERAL_LOG_FILE,
  OPT_SLOW_QUERY_LOG_FILE,
  OPT_IGNORE_BUILTIN_INNODB,
  OPT_BINLOG_DIRECT_NON_TRANS_UPDATE,
  OPT_DEFAULT_CHARACTER_SET_OLD,
  OPT_MAX_LONG_DATA_SIZE
#ifndef MCP_WL5353
  ,OPT_LOG_BIN_USE_V1_ROW_EVENTS
#endif
};


#define LONG_TIMEOUT ((ulong) 3600L*24L*365L)

struct my_option my_long_options[] =
{
  {"help", '?', "Display this help and exit.", 
   &opt_help, &opt_help, 0, GET_BOOL, NO_ARG, 0, 0, 0, 0,
   0, 0},
#ifdef HAVE_REPLICATION
  {"abort-slave-event-count", OPT_ABORT_SLAVE_EVENT_COUNT,
   "Option used by mysql-test for debugging and testing of replication.",
   &abort_slave_event_count,  &abort_slave_event_count,
   0, GET_INT, REQUIRED_ARG, 0, 0, 0, 0, 0, 0},
#endif /* HAVE_REPLICATION */
  {"allow-suspicious-udfs", OPT_ALLOW_SUSPICIOUS_UDFS,
   "Allows use of UDFs consisting of only one symbol xxx() "
   "without corresponding xxx_init() or xxx_deinit(). That also means "
   "that one can load any function from any library, for example exit() "
   "from libc.so",
   &opt_allow_suspicious_udfs, &opt_allow_suspicious_udfs,
   0, GET_BOOL, NO_ARG, 0, 0, 0, 0, 0, 0},
  {"ansi", 'a', "Use ANSI SQL syntax instead of MySQL syntax. This mode "
   "will also set transaction isolation level 'serializable'.", 0, 0, 0,
   GET_NO_ARG, NO_ARG, 0, 0, 0, 0, 0, 0},
  {"auto-increment-increment", OPT_AUTO_INCREMENT,
   "Auto-increment columns are incremented by this.",
   &global_system_variables.auto_increment_increment,
   &max_system_variables.auto_increment_increment, 0, GET_ULONG,
   OPT_ARG, 1, 1, 65535, 0, 1, 0 },
  {"auto-increment-offset", OPT_AUTO_INCREMENT_OFFSET,
   "Offset added to Auto-increment columns. Used when auto-increment-increment != 1.",
   &global_system_variables.auto_increment_offset,
   &max_system_variables.auto_increment_offset, 0, GET_ULONG, OPT_ARG,
   1, 1, 65535, 0, 1, 0 },
  {"automatic-sp-privileges", OPT_SP_AUTOMATIC_PRIVILEGES,
   "Creating and dropping stored procedures alters ACLs. Disable with --skip-automatic-sp-privileges.",
   &sp_automatic_privileges, &sp_automatic_privileges,
   0, GET_BOOL, NO_ARG, 1, 0, 0, 0, 0, 0},
  {"basedir", 'b',
   "Path to installation directory. All paths are usually resolved relative to this.",
   &mysql_home_ptr, &mysql_home_ptr, 0, GET_STR, REQUIRED_ARG,
   0, 0, 0, 0, 0, 0},
  {"big-tables", OPT_BIG_TABLES,
   "Allow big result sets by saving all temporary sets on file (solves most 'table full' errors).",
   0, 0, 0, GET_NO_ARG, NO_ARG, 0, 0, 0, 0, 0, 0},
  {"bind-address", OPT_BIND_ADDRESS, "IP address to bind to.",
   &my_bind_addr_str, &my_bind_addr_str, 0, GET_STR,
   REQUIRED_ARG, 0, 0, 0, 0, 0, 0},
  {"binlog_format", OPT_BINLOG_FORMAT,
   "Does not have any effect without '--log-bin'. "
   "Tell the master the form of binary logging to use: either 'row' for "
   "row-based binary logging, 'statement' for statement-based binary "
   "logging, or 'mixed'. 'mixed' is statement-based binary logging except "
   "for statements where only row-based is correct: Statements that involve "
   "user-defined functions (i.e., UDFs) or the UUID() function."
#ifdef HAVE_NDB_BINLOG
   "If ndbcluster is enabled and binlog_format is `mixed', the format switches"
   " to 'row' and back implicitly per each query accessing a NDB table."
#endif
   , &opt_binlog_format, &opt_binlog_format,
   0, GET_STR, REQUIRED_ARG, 0, 0, 0, 0, 0, 0},
  {"binlog-do-db", OPT_BINLOG_DO_DB,
   "Tells the master it should log updates for the specified database, "
   "and exclude all others not explicitly mentioned.",
   0, 0, 0, GET_STR, REQUIRED_ARG, 0, 0, 0, 0, 0, 0},
  {"binlog-ignore-db", OPT_BINLOG_IGNORE_DB,
   "Tells the master that updates to the given database should not be logged to the binary log.",
   0, 0, 0, GET_STR, REQUIRED_ARG, 0, 0, 0, 0, 0, 0},
  {"binlog-row-event-max-size", OPT_BINLOG_ROWS_EVENT_MAX_SIZE,
   "The maximum size of a row-based binary log event in bytes. Rows will be "
   "grouped into events smaller than this size if possible. "
   "The value has to be a multiple of 256.",
   &opt_binlog_rows_event_max_size, &opt_binlog_rows_event_max_size,
   0, GET_ULONG, REQUIRED_ARG,
   /* def_value */ 1024, /* min_value */  256, /* max_value */ ULONG_MAX, 
   /* sub_size */     0, /* block_size */ 256, 
   /* app_type */ 0
  },
#ifndef DISABLE_GRANT_OPTIONS
  {"bootstrap", OPT_BOOTSTRAP, "Used by mysql installation scripts.", 0, 0, 0,
   GET_NO_ARG, NO_ARG, 0, 0, 0, 0, 0, 0},
#endif
  {"character-set-client-handshake", OPT_CHARACTER_SET_CLIENT_HANDSHAKE,
   "Don't ignore client side character set value sent during handshake.",
   &opt_character_set_client_handshake,
   &opt_character_set_client_handshake,
    0, GET_BOOL, NO_ARG, 1, 0, 0, 0, 0, 0},
  {"character-set-filesystem", OPT_CHARACTER_SET_FILESYSTEM,
   "Set the filesystem character set.",
   &character_set_filesystem_name,
   &character_set_filesystem_name,
   0, GET_STR, REQUIRED_ARG, 0, 0, 0, 0, 0, 0 },
  {"character-set-server", 'C', "Set the default character set.",
   &default_character_set_name, &default_character_set_name,
   0, GET_STR, REQUIRED_ARG, 0, 0, 0, 0, 0, 0 },
  {"character-sets-dir", OPT_CHARSETS_DIR,
   "Directory where character sets are.", &charsets_dir,
   &charsets_dir, 0, GET_STR, REQUIRED_ARG, 0, 0, 0, 0, 0, 0},
  {"chroot", 'r', "Chroot mysqld daemon during startup.",
   &mysqld_chroot, &mysqld_chroot, 0, GET_STR, REQUIRED_ARG,
   0, 0, 0, 0, 0, 0},
  {"collation-server", OPT_DEFAULT_COLLATION, "Set the default collation.",
   &default_collation_name, &default_collation_name,
   0, GET_STR, REQUIRED_ARG, 0, 0, 0, 0, 0, 0 },
  {"completion-type", OPT_COMPLETION_TYPE, "Default completion type.",
   &global_system_variables.completion_type,
   &max_system_variables.completion_type, 0, GET_ULONG,
   REQUIRED_ARG, 0, 0, 2, 0, 1, 0},
  {"concurrent-insert", OPT_CONCURRENT_INSERT,
   "Use concurrent insert with MyISAM. Disable with --concurrent-insert=0.",
   &myisam_concurrent_insert, &myisam_concurrent_insert,
   0, GET_ULONG, OPT_ARG, 1, 0, 2, 0, 0, 0},
  {"console", OPT_CONSOLE, "Write error output on screen; don't remove the console window on windows.",
   &opt_console, &opt_console, 0, GET_BOOL, NO_ARG, 0, 0, 0,
   0, 0, 0},
  {"core-file", OPT_WANT_CORE, "Write core on errors.", 0, 0, 0, GET_NO_ARG,
   NO_ARG, 0, 0, 0, 0, 0, 0},
  {"datadir", 'h', "Path to the database root.", &mysql_data_home,
   &mysql_data_home, 0, GET_STR, REQUIRED_ARG, 0, 0, 0, 0, 0, 0},
#ifndef DBUG_OFF
  {"debug", '#', "Debug log.", &default_dbug_option,
   &default_dbug_option, 0, GET_STR, OPT_ARG, 0, 0, 0, 0, 0, 0},
#endif
  {"default-character-set", OPT_DEFAULT_CHARACTER_SET_OLD, 
   "Set the default character set (deprecated option, use --character-set-server instead).",
   &default_character_set_name, &default_character_set_name,
   0, GET_STR, REQUIRED_ARG, 0, 0, 0, 0, 0, 0 },
  {"default-collation", OPT_DEFAULT_COLLATION_OLD, "Set the default collation "
   "(deprecated option, use --collation-server instead).",
   &default_collation_name, &default_collation_name,
   0, GET_STR, REQUIRED_ARG, 0, 0, 0, 0, 0, 0 },
  {"default-storage-engine", OPT_STORAGE_ENGINE,
   "Set the default storage engine (table type) for tables.",
   &default_storage_engine_str, &default_storage_engine_str,
   0, GET_STR, REQUIRED_ARG, 0, 0, 0, 0, 0, 0},
  {"default-table-type", OPT_STORAGE_ENGINE,
   "(deprecated) Use --default-storage-engine.",
   &default_storage_engine_str, &default_storage_engine_str,
   0, GET_STR, REQUIRED_ARG, 0, 0, 0, 0, 0, 0},
  {"default-time-zone", OPT_DEFAULT_TIME_ZONE, "Set the default time zone.",
   &default_tz_name, &default_tz_name,
   0, GET_STR, REQUIRED_ARG, 0, 0, 0, 0, 0, 0 },
  {"delay-key-write", OPT_DELAY_KEY_WRITE, "Type of DELAY_KEY_WRITE.",
   0,0,0, GET_STR, OPT_ARG, 0, 0, 0, 0, 0, 0},
  {"delay-key-write-for-all-tables", OPT_DELAY_KEY_WRITE_ALL,
   "Don't flush key buffers between writes for any MyISAM table. "
   "(Deprecated option, use --delay-key-write=all instead.)",
   0, 0, 0, GET_NO_ARG, NO_ARG, 0, 0, 0, 0, 0, 0},
#ifdef HAVE_OPENSSL
  {"des-key-file", OPT_DES_KEY_FILE,
   "Load keys for des_encrypt() and des_encrypt from given file.",
   &des_key_file, &des_key_file, 0, GET_STR, REQUIRED_ARG,
   0, 0, 0, 0, 0, 0},
#endif /* HAVE_OPENSSL */
#ifdef HAVE_REPLICATION
  {"disconnect-slave-event-count", OPT_DISCONNECT_SLAVE_EVENT_COUNT,
   "Option used by mysql-test for debugging and testing of replication.",
   &disconnect_slave_event_count, &disconnect_slave_event_count,
   0, GET_INT, REQUIRED_ARG, 0, 0, 0, 0, 0, 0},
#endif /* HAVE_REPLICATION */
  {"enable-locking", OPT_ENABLE_LOCK,
   "Deprecated option, use --external-locking instead.",
   &opt_external_locking, &opt_external_locking,
   0, GET_BOOL, NO_ARG, 0, 0, 0, 0, 0, 0},
#ifdef __NT__
  {"enable-named-pipe", OPT_HAVE_NAMED_PIPE, "Enable the named pipe (NT).",
   &opt_enable_named_pipe, &opt_enable_named_pipe, 0, GET_BOOL,
   NO_ARG, 0, 0, 0, 0, 0, 0},
#endif
#ifdef HAVE_STACK_TRACE_ON_SEGV
  {"enable-pstack", OPT_DO_PSTACK, "Print a symbolic stack trace on failure. "
   "This option is deprecated and has no effect; a symbolic stack trace will "
   "be printed after a crash whenever possible.", &opt_do_pstack, &opt_do_pstack,
   0, GET_BOOL, NO_ARG, 0, 0, 0, 0, 0, 0},
#endif /* HAVE_STACK_TRACE_ON_SEGV */
  {"engine-condition-pushdown",
   OPT_ENGINE_CONDITION_PUSHDOWN,
   "Push supported query conditions to the storage engine.",
   &global_system_variables.engine_condition_pushdown,
   &global_system_variables.engine_condition_pushdown,
   0, GET_BOOL, NO_ARG, 1, 0, 0, 0, 0, 0},
  /* See how it's handled in get_one_option() */
  {"event-scheduler", OPT_EVENT_SCHEDULER, "Enable/disable the event scheduler.",
   NULL,  NULL, 0, GET_STR, OPT_ARG, 0, 0, 0, 0, 0, 0},
  {"exit-info", 'T', "Used for debugging. Use at your own risk.", 0, 0, 0,
   GET_LONG, OPT_ARG, 0, 0, 0, 0, 0, 0},
  {"external-locking", OPT_USE_LOCKING, "Use system (external) locking "
   "(disabled by default).  With this option enabled you can run myisamchk "
   "to test (not repair) tables while the MySQL server is running. "
   "Disable with --skip-external-locking.",
   &opt_external_locking, &opt_external_locking,
   0, GET_BOOL, NO_ARG, 0, 0, 0, 0, 0, 0},
  {"flush", OPT_FLUSH, "Flush tables to disk between SQL commands.", 0, 0, 0,
   GET_NO_ARG, NO_ARG, 0, 0, 0, 0, 0, 0},
  /* We must always support the next option to make scripts like mysqltest
     easier to do */
  {"gdb", OPT_DEBUGGING,
   "Set up signals usable for debugging.",
   &opt_debugging, &opt_debugging,
   0, GET_BOOL, NO_ARG, 0, 0, 0, 0, 0, 0},
  {"general_log", OPT_GENERAL_LOG,
   "Enable/disable general log.", &opt_log,
   &opt_log, 0, GET_BOOL, OPT_ARG, 0, 0, 0, 0, 0, 0},
#ifdef HAVE_LARGE_PAGES
  {"large-pages", OPT_ENABLE_LARGE_PAGES, "Enable support for large pages. "
   "Disable with --skip-large-pages.", &opt_large_pages, &opt_large_pages,
   0, GET_BOOL, NO_ARG, 0, 0, 0, 0, 0, 0},
#endif
  {"ignore-builtin-innodb", OPT_IGNORE_BUILTIN_INNODB ,
   "Disable initialization of builtin InnoDB plugin.",
   0, 0, 0, GET_NO_ARG, NO_ARG, 0, 0, 0, 0, 0, 0},
  {"init-connect", OPT_INIT_CONNECT, 
   "Command(s) that are executed for each new connection.",
   &opt_init_connect, &opt_init_connect, 0, GET_STR_ALLOC,
   REQUIRED_ARG, 0, 0, 0, 0, 0, 0},
#ifndef DISABLE_GRANT_OPTIONS
  {"init-file", OPT_INIT_FILE, "Read SQL commands from this file at startup.",
   &opt_init_file, &opt_init_file, 0, GET_STR, REQUIRED_ARG,
   0, 0, 0, 0, 0, 0},
#endif
  {"init-rpl-role", OPT_INIT_RPL_ROLE, "Set the replication role.", 0, 0, 0,
   GET_STR, REQUIRED_ARG, 0, 0, 0, 0, 0, 0},
  {"init-slave", OPT_INIT_SLAVE, "Command(s) that are executed by a slave server \
each time the SQL thread starts.",
   &opt_init_slave, &opt_init_slave, 0, GET_STR_ALLOC,
   REQUIRED_ARG, 0, 0, 0, 0, 0, 0},
  {"language", 'L',
   "Client error messages in given language. May be given as a full path.",
   &language_ptr, &language_ptr, 0, GET_STR, REQUIRED_ARG,
   0, 0, 0, 0, 0, 0},
  {"lc-time-names", OPT_LC_TIME_NAMES,
   "Set the language used for the month names and the days of the week.",
   &lc_time_names_name, &lc_time_names_name,
   0, GET_STR, REQUIRED_ARG, 0, 0, 0, 0, 0, 0 },
  {"local-infile", OPT_LOCAL_INFILE,
   "Enable/disable LOAD DATA LOCAL INFILE (takes values 1 or 0).",
   &opt_local_infile, &opt_local_infile, 0, GET_BOOL, OPT_ARG,
   1, 0, 0, 0, 0, 0},
  {"log", 'l', "Log connections and queries to file (deprecated option, use "
   "--general_log/--general_log_file instead).", &opt_logname,
   &opt_logname, 0, GET_STR, OPT_ARG, 0, 0, 0, 0, 0, 0},
  {"general_log_file", OPT_GENERAL_LOG_FILE,
   "Log connections and queries to given file.", &opt_logname,
   &opt_logname, 0, GET_STR, REQUIRED_ARG, 0, 0, 0, 0, 0, 0},
  {"log-bin", OPT_BIN_LOG,
   "Log update queries in binary format. Optional (but strongly recommended "
   "to avoid replication problems if server's hostname changes) argument "
   "should be the chosen location for the binary log files.",
   &opt_bin_logname, &opt_bin_logname, 0, GET_STR_ALLOC,
   OPT_ARG, 0, 0, 0, 0, 0, 0},
  {"log-bin-index", OPT_BIN_LOG_INDEX,
   "File that holds the names for last binary log files.",
   &opt_binlog_index_name, &opt_binlog_index_name, 0, GET_STR,
   REQUIRED_ARG, 0, 0, 0, 0, 0, 0},
#ifndef TO_BE_REMOVED_IN_5_1_OR_6_0
  /*
    In 5.0.6 we introduced the below option, then in 5.0.16 we renamed it to
    log-bin-trust-function-creators but kept also the old name for
    compatibility; the behaviour was also changed to apply only to functions
    (and triggers). In a future release this old name could be removed.
  */
  {"log-bin-trust-routine-creators", OPT_LOG_BIN_TRUST_FUNCTION_CREATORS_OLD,
   "(deprecated) Use log-bin-trust-function-creators.",
   &trust_function_creators, &trust_function_creators, 0,
   GET_BOOL, NO_ARG, 0, 0, 0, 0, 0, 0},
#endif
  /*
    This option starts with "log-bin" to emphasize that it is specific of
    binary logging.
  */
  {"log-bin-trust-function-creators", OPT_LOG_BIN_TRUST_FUNCTION_CREATORS,
   "If equal to 0 (the default), then when --log-bin is used, creation of "
   "a stored function (or trigger) is allowed only to users having the SUPER "
   "privilege, and only if this stored function (trigger) may not break "
   "binary logging."
   "Note that if ALL connections to this server ALWAYS use row-based binary "
   "logging, the security issues do not exist and the binary logging cannot "
   "break, so you can safely set this to 1."
   ,&trust_function_creators, &trust_function_creators, 0,
   GET_BOOL, NO_ARG, 0, 0, 0, 0, 0, 0},
#ifndef MCP_WL5353
  {"log-bin-use-v1-row-events", OPT_LOG_BIN_USE_V1_ROW_EVENTS,
   "If equal to 1 then version 1 row events are written to a row based "
   "binary log.  If equal to 0, then the latest version of events are "
   "written.  "
   "This option is useful during some upgrades.",
   &log_bin_use_v1_row_events, &log_bin_use_v1_row_events, 0,
   GET_BOOL, NO_ARG, 1, 0, 0, 0, 0, 0},
#endif
  {"log-error", OPT_ERROR_LOG_FILE, "Error log file.",
   &log_error_file_ptr, &log_error_file_ptr, 0, GET_STR,
   OPT_ARG, 0, 0, 0, 0, 0, 0},
  {"log-isam", OPT_ISAM_LOG, "Log all MyISAM changes to file.",
   &myisam_log_filename, &myisam_log_filename, 0, GET_STR,
   OPT_ARG, 0, 0, 0, 0, 0, 0},
  {"log-long-format", '0',
   "Log some extra information to update log. Please note that this option "
   "is deprecated; see --log-short-format option.",
   0, 0, 0, GET_NO_ARG, NO_ARG, 0, 0, 0, 0, 0, 0},
#ifdef WITH_CSV_STORAGE_ENGINE
  {"log-output", OPT_LOG_OUTPUT,
   "Syntax: log-output[=value[,value...]], where \"value\" could be TABLE, "
   "FILE or NONE.",
   &log_output_str, &log_output_str, 0,
   GET_STR, OPT_ARG, 0, 0, 0, 0, 0, 0},
#endif
  {"log-queries-not-using-indexes", OPT_LOG_QUERIES_NOT_USING_INDEXES,
   "Log queries that are executed without benefit of any index to the slow log if it is open.",
   &opt_log_queries_not_using_indexes, &opt_log_queries_not_using_indexes,
   0, GET_BOOL, NO_ARG, 0, 0, 0, 0, 0, 0},
  {"log-short-format", OPT_SHORT_LOG_FORMAT,
   "Don't log extra information to update and slow-query logs.",
   &opt_short_log_format, &opt_short_log_format,
   0, GET_BOOL, NO_ARG, 0, 0, 0, 0, 0, 0},
  {"log-slave-updates", OPT_LOG_SLAVE_UPDATES,
   "Tells the slave to log the updates from the slave thread to the binary log. "
   "You will need to turn it on if you plan to daisy-chain the slaves.",
   &opt_log_slave_updates, &opt_log_slave_updates, 0, GET_BOOL,
   NO_ARG, 0, 0, 0, 0, 0, 0},
  {"log-slow-admin-statements", OPT_LOG_SLOW_ADMIN_STATEMENTS,
   "Log slow OPTIMIZE, ANALYZE, ALTER and other administrative statements "
   "to the slow log if it is open.", &opt_log_slow_admin_statements,
   &opt_log_slow_admin_statements, 0, GET_BOOL, NO_ARG, 0, 0, 0, 0, 0, 0},
 {"log-slow-slave-statements", OPT_LOG_SLOW_SLAVE_STATEMENTS,
  "Log slow statements executed by slave thread to the slow log if it is open.",
  &opt_log_slow_slave_statements,
  &opt_log_slow_slave_statements,
  0, GET_BOOL, NO_ARG, 0, 0, 0, 0, 0, 0},
  {"log_slow_queries", OPT_SLOW_QUERY_LOG,
    "Log slow queries to a table or log file. Defaults logging to table "
    "mysql.slow_log or hostname-slow.log if --log-output=file is used. "
    "Must be enabled to activate other slow log options. "
    "(deprecated option, use --slow_query_log/--slow_query_log_file instead)",
   &opt_slow_logname, &opt_slow_logname, 0, GET_STR, OPT_ARG,
   0, 0, 0, 0, 0, 0},
  {"slow_query_log_file", OPT_SLOW_QUERY_LOG_FILE,
    "Log slow queries to given log file. Defaults logging to hostname-slow.log. "
    "Must be enabled to activate other slow log options.",
   &opt_slow_logname, &opt_slow_logname, 0, GET_STR,
   REQUIRED_ARG, 0, 0, 0, 0, 0, 0},
  {"log-tc", OPT_LOG_TC,
   "Path to transaction coordinator log (used for transactions that affect "
   "more than one storage engine, when binary log is disabled).",
   &opt_tc_log_file, &opt_tc_log_file, 0, GET_STR,
   REQUIRED_ARG, 0, 0, 0, 0, 0, 0},
#ifdef HAVE_MMAP
  {"log-tc-size", OPT_LOG_TC_SIZE, "Size of transaction coordinator log.",
   &opt_tc_log_size, &opt_tc_log_size, 0, GET_ULONG,
   REQUIRED_ARG, TC_LOG_MIN_SIZE, TC_LOG_MIN_SIZE, ULONG_MAX, 0,
   TC_LOG_PAGE_SIZE, 0},
#endif
  {"log-update", OPT_UPDATE_LOG,
   "The update log is deprecated since version 5.0, is replaced by the binary "
   "log and this option just turns on --log-bin instead.",
   &opt_update_logname, &opt_update_logname, 0, GET_STR,
   OPT_ARG, 0, 0, 0, 0, 0, 0},
  {"log-warnings", 'W', "Log some not critical warnings to the log file.",
   &global_system_variables.log_warnings,
   &max_system_variables.log_warnings, 0, GET_ULONG, OPT_ARG, 1, 0, 0,
   0, 0, 0},
  {"low-priority-updates", OPT_LOW_PRIORITY_UPDATES,
   "INSERT/DELETE/UPDATE has lower priority than selects.",
   &global_system_variables.low_priority_updates,
   &max_system_variables.low_priority_updates,
   0, GET_BOOL, NO_ARG, 0, 0, 0, 0, 0, 0},
  {"master-connect-retry", OPT_MASTER_CONNECT_RETRY,
   "The number of seconds the slave thread will sleep before retrying to "
   "connect to the master, in case the master goes down or the connection "
   "is lost.",
   &master_connect_retry, &master_connect_retry, 0, GET_UINT,
   REQUIRED_ARG, 60, 0, 0, 0, 0, 0},
  {"master-host", OPT_MASTER_HOST,
   "Master hostname or IP address for replication. If not set, the slave "
   "thread will not be started. Note that the setting of master-host will "
   "be ignored if there exists a valid master.info file.",
   &master_host, &master_host, 0, GET_STR, REQUIRED_ARG, 0, 0,
   0, 0, 0, 0},
  {"master-info-file", OPT_MASTER_INFO_FILE,
   "The location and name of the file that remembers the master and where "
   "the I/O replication thread is in the master's binlogs.",
   &master_info_file, &master_info_file, 0, GET_STR,
   REQUIRED_ARG, 0, 0, 0, 0, 0, 0},
  {"master-password", OPT_MASTER_PASSWORD,
   "The password the slave thread will authenticate with when connecting to "
   "the master. If not set, an empty password is assumed. The value in "
   "master.info will take precedence if it can be read.",
   &master_password, &master_password, 0,
   GET_STR, REQUIRED_ARG, 0, 0, 0, 0, 0, 0},
  {"master-port", OPT_MASTER_PORT,
   "The port the master is listening on. If not set, the compiled setting of "
   "MYSQL_PORT is assumed. If you have not tinkered with configure options, "
   "this should be 3306. The value in master.info will take precedence if it "
   "can be read.", &master_port, &master_port, 0, GET_UINT, REQUIRED_ARG,
   MYSQL_PORT, 0, 0, 0, 0, 0},
  {"master-retry-count", OPT_MASTER_RETRY_COUNT,
   "The number of tries the slave will make to connect to the master before giving up.",
   &master_retry_count, &master_retry_count, 0, GET_ULONG,
   REQUIRED_ARG, 3600*24, 0, 0, 0, 0, 0},
  {"master-ssl", OPT_MASTER_SSL,
   "Enable the slave to connect to the master using SSL.",
   &master_ssl, &master_ssl, 0, GET_BOOL, NO_ARG, 0, 0, 0, 0,
   0, 0},
  {"master-ssl-ca", OPT_MASTER_SSL_CA,
   "Master SSL CA file. Only applies if you have enabled master-ssl.",
   &master_ssl_ca, &master_ssl_ca, 0, GET_STR, OPT_ARG,
   0, 0, 0, 0, 0, 0},
  {"master-ssl-capath", OPT_MASTER_SSL_CAPATH,
   "Master SSL CA path. Only applies if you have enabled master-ssl.",
   &master_ssl_capath, &master_ssl_capath, 0, GET_STR, OPT_ARG,
   0, 0, 0, 0, 0, 0},
  {"master-ssl-cert", OPT_MASTER_SSL_CERT,
   "Master SSL certificate file name. Only applies if you have enabled "
   "master-ssl.",
   &master_ssl_cert, &master_ssl_cert, 0, GET_STR, OPT_ARG,
   0, 0, 0, 0, 0, 0},
  {"master-ssl-cipher", OPT_MASTER_SSL_CIPHER,
   "Master SSL cipher. Only applies if you have enabled master-ssl.",
   &master_ssl_cipher, &master_ssl_capath, 0, GET_STR, OPT_ARG,
   0, 0, 0, 0, 0, 0},
  {"master-ssl-key", OPT_MASTER_SSL_KEY,
   "Master SSL keyfile name. Only applies if you have enabled master-ssl.",
   &master_ssl_key, &master_ssl_key, 0, GET_STR, OPT_ARG,
   0, 0, 0, 0, 0, 0},
  {"master-user", OPT_MASTER_USER,
   "The username the slave thread will use for authentication when "
   "connecting to the master. The user must have FILE privilege. "
   "If the master user is not set, user test is assumed. The value "
   "in master.info will take precedence if it can be read.",
   &master_user, &master_user, 0, GET_STR, REQUIRED_ARG, 0, 0,
   0, 0, 0, 0},
#ifdef HAVE_REPLICATION
  {"max-binlog-dump-events", OPT_MAX_BINLOG_DUMP_EVENTS,
   "Option used by mysql-test for debugging and testing of replication.",
   &max_binlog_dump_events, &max_binlog_dump_events, 0,
   GET_INT, REQUIRED_ARG, 0, 0, 0, 0, 0, 0},
#endif /* HAVE_REPLICATION */
  {"memlock", OPT_MEMLOCK, "Lock mysqld in memory.", &locked_in_memory,
   &locked_in_memory, 0, GET_BOOL, NO_ARG, 0, 0, 0, 0, 0, 0},
  {"myisam-recover", OPT_MYISAM_RECOVER,
   "Syntax: myisam-recover[=option[,option...]], where option can be DEFAULT, BACKUP, FORCE or QUICK.",
   &myisam_recover_options_str, &myisam_recover_options_str, 0,
   GET_STR, OPT_ARG, 0, 0, 0, 0, 0, 0},
#ifndef MCP_BUG52305
  {"server-id-bits", 255,
   "Set number of significant bits in ServerId",
   &opt_server_id_bits,
   &opt_server_id_bits,
   /* Default + Max 32 bits, minimum 7 bits */
   0, GET_UINT, REQUIRED_ARG, 32, 7, 32, 0, 0, 0},
#endif
  {"new", 'n', "Use very new possible 'unsafe' functions.",
   &global_system_variables.new_mode,
   &max_system_variables.new_mode,
   0, GET_BOOL, NO_ARG, 0, 0, 0, 0, 0, 0},
#ifdef NOT_YET
  {"no-mix-table-types", OPT_NO_MIX_TYPE, 
   "Don't allow commands that use two different table types.",
   &opt_no_mix_types, &opt_no_mix_types, 0, GET_BOOL, NO_ARG,
   0, 0, 0, 0, 0, 0},
#endif
  {"old-alter-table", OPT_OLD_ALTER_TABLE,
   "Use old, non-optimized alter table.",
   &global_system_variables.old_alter_table,
   &max_system_variables.old_alter_table, 0, GET_BOOL, NO_ARG,
   0, 0, 0, 0, 0, 0},
  {"old-passwords", OPT_OLD_PASSWORDS, "Use old password "
   "encryption method (needed for 4.0 and older clients).",
   &global_system_variables.old_passwords,
   &max_system_variables.old_passwords, 0, GET_BOOL, NO_ARG,
   0, 0, 0, 0, 0, 0},
  {"one-thread", OPT_ONE_THREAD,
   "(Deprecated): Only use one thread (for debugging under Linux). Use "
   "thread-handling=no-threads instead.",
   0, 0, 0, GET_NO_ARG, NO_ARG, 0, 0, 0, 0, 0, 0},
  {"old-style-user-limits", OPT_OLD_STYLE_USER_LIMITS,
   "Enable old-style user limits (before 5.0.3, user resources were counted "
   "per each user+host vs. per account).",
   &opt_old_style_user_limits, &opt_old_style_user_limits,
   0, GET_BOOL, NO_ARG, 0, 0, 0, 0, 0, 0},
  {"pid-file", OPT_PID_FILE, "Pid file used by safe_mysqld.",
   &pidfile_name_ptr, &pidfile_name_ptr, 0, GET_STR,
   REQUIRED_ARG, 0, 0, 0, 0, 0, 0},
  {"port", 'P', "Port number to use for connection or 0 for default to, in "
   "order of preference, my.cnf, $MYSQL_TCP_PORT, "
#if MYSQL_PORT_DEFAULT == 0
   "/etc/services, "
#endif
   "built-in default (" STRINGIFY_ARG(MYSQL_PORT) ").",
   &mysqld_port,
   &mysqld_port, 0, GET_UINT, REQUIRED_ARG, 0, 0, 0, 0, 0, 0},
  {"port-open-timeout", OPT_PORT_OPEN_TIMEOUT,
   "Maximum time in seconds to wait for the port to become free. "
   "(Default: No wait).", &mysqld_port_timeout,
   &mysqld_port_timeout, 0, GET_UINT, REQUIRED_ARG, 0, 0, 0, 0, 0, 0},
#if defined(ENABLED_PROFILING) && defined(COMMUNITY_SERVER)
  {"profiling_history_size", OPT_PROFILING, "Limit of query profiling memory.",
   &global_system_variables.profiling_history_size,
   &max_system_variables.profiling_history_size,
   0, GET_ULONG, REQUIRED_ARG, 15, 0, 100, 0, 0, 0},
#endif
  {"relay-log", OPT_RELAY_LOG,
   "The location and name to use for relay logs.",
   &opt_relay_logname, &opt_relay_logname, 0,
   GET_STR_ALLOC, REQUIRED_ARG, 0, 0, 0, 0, 0, 0},
  {"relay-log-index", OPT_RELAY_LOG_INDEX,
   "The location and name to use for the file that keeps a list of the last \
relay logs.",
   &opt_relaylog_index_name, &opt_relaylog_index_name, 0,
   GET_STR, REQUIRED_ARG, 0, 0, 0, 0, 0, 0},
  {"relay-log-info-file", OPT_RELAY_LOG_INFO_FILE,
   "The location and name of the file that remembers where the SQL replication \
thread is in the relay logs.",
   &relay_log_info_file, &relay_log_info_file, 0, GET_STR,
   REQUIRED_ARG, 0, 0, 0, 0, 0, 0},
  {"replicate-do-db", OPT_REPLICATE_DO_DB,
   "Tells the slave thread to restrict replication to the specified database. "
   "To specify more than one database, use the directive multiple times, "
   "once for each database. Note that this will only work if you do not use "
   "cross-database queries such as UPDATE some_db.some_table SET foo='bar' "
   "while having selected a different or no database. If you need cross "
   "database updates to work, make sure you have 3.23.28 or later, and use "
   "replicate-wild-do-table=db_name.%.",
   0, 0, 0, GET_STR, REQUIRED_ARG, 0, 0, 0, 0, 0, 0},
  {"replicate-do-table", OPT_REPLICATE_DO_TABLE,
   "Tells the slave thread to restrict replication to the specified table. "
   "To specify more than one table, use the directive multiple times, once "
   "for each table. This will work for cross-database updates, in contrast "
   "to replicate-do-db.", 0, 0, 0, GET_STR, REQUIRED_ARG, 0, 0, 0, 0, 0, 0},
  {"replicate-ignore-db", OPT_REPLICATE_IGNORE_DB,
   "Tells the slave thread to not replicate to the specified database. To "
   "specify more than one database to ignore, use the directive multiple "
   "times, once for each database. This option will not work if you use "
   "cross database updates. If you need cross database updates to work, "
   "make sure you have 3.23.28 or later, and use replicate-wild-ignore-"
   "table=db_name.%. ", 0, 0, 0, GET_STR, REQUIRED_ARG, 0, 0, 0, 0, 0, 0},
  {"replicate-ignore-table", OPT_REPLICATE_IGNORE_TABLE,
   "Tells the slave thread to not replicate to the specified table. To specify "
   "more than one table to ignore, use the directive multiple times, once for "
   "each table. This will work for cross-database updates, in contrast to "
   "replicate-ignore-db.", 0, 0, 0, GET_STR, REQUIRED_ARG, 0, 0, 0, 0, 0, 0},
  {"replicate-rewrite-db", OPT_REPLICATE_REWRITE_DB,
   "Updates to a database with a different name than the original. Example: "
   "replicate-rewrite-db=master_db_name->slave_db_name.",
   0, 0, 0, GET_STR, REQUIRED_ARG, 0, 0, 0, 0, 0, 0},
#ifdef HAVE_REPLICATION
  {"replicate-same-server-id", OPT_REPLICATE_SAME_SERVER_ID,
   "In replication, if set to 1, do not skip events having our server id. "
   "Default value is 0 (to break infinite loops in circular replication). "
   "Can't be set to 1 if --log-slave-updates is used.",
   &replicate_same_server_id, &replicate_same_server_id,
   0, GET_BOOL, NO_ARG, 0, 0, 0, 0, 0, 0},
#endif
  {"replicate-wild-do-table", OPT_REPLICATE_WILD_DO_TABLE,
   "Tells the slave thread to restrict replication to the tables that match "
   "the specified wildcard pattern. To specify more than one table, use the "
   "directive multiple times, once for each table. This will work for cross-"
   "database updates. Example: replicate-wild-do-table=foo%.bar% will "
   "replicate only updates to tables in all databases that start with foo "
   "and whose table names start with bar.",
   0, 0, 0, GET_STR, REQUIRED_ARG, 0, 0, 0, 0, 0, 0},
  {"replicate-wild-ignore-table", OPT_REPLICATE_WILD_IGNORE_TABLE,
   "Tells the slave thread to not replicate to the tables that match the "
   "given wildcard pattern. To specify more than one table to ignore, use "
   "the directive multiple times, once for each table. This will work for "
   "cross-database updates. Example: replicate-wild-ignore-table=foo%.bar% "
   "will not do updates to tables in databases that start with foo and whose "
   "table names start with bar.",
   0, 0, 0, GET_STR, REQUIRED_ARG, 0, 0, 0, 0, 0, 0},
  // In replication, we may need to tell the other servers how to connect
  {"report-host", OPT_REPORT_HOST,
   "Hostname or IP of the slave to be reported to the master during slave "
   "registration. Will appear in the output of SHOW SLAVE HOSTS. Leave unset "
   "if you do not want the slave to register itself with the master. Note that "
   "it is not sufficient for the master to simply read the IP of the slave "
   "from the socket once the slave connects. Due to NAT and other routing "
   "issues, that IP may not be valid for connecting to the slave from the "
   "master or other hosts.",
   &report_host, &report_host, 0, GET_STR, REQUIRED_ARG, 0, 0,
   0, 0, 0, 0},
  {"report-password", OPT_REPORT_PASSWORD, "Undocumented.",
   &report_password, &report_password, 0, GET_STR,
   REQUIRED_ARG, 0, 0, 0, 0, 0, 0},
  {"report-port", OPT_REPORT_PORT,
   "Port for connecting to slave reported to the master during slave "
   "registration. Set it only if the slave is listening on a non-default "
   "port or if you have a special tunnel from the master or other clients "
   "to the slave. If not sure, leave this option unset.",
   &report_port, &report_port, 0, GET_UINT, REQUIRED_ARG,
   MYSQL_PORT, 0, 0, 0, 0, 0},
  {"report-user", OPT_REPORT_USER, "Undocumented.", &report_user,
   &report_user, 0, GET_STR, REQUIRED_ARG, 0, 0, 0, 0, 0, 0},
  {"rpl-recovery-rank", OPT_RPL_RECOVERY_RANK, "Undocumented.",
   &rpl_recovery_rank, &rpl_recovery_rank, 0, GET_ULONG,
   REQUIRED_ARG, 0, 0, 0, 0, 0, 0},
  {"safe-mode", OPT_SAFE, "Skip some optimize stages (for testing).",
   0, 0, 0, GET_NO_ARG, NO_ARG, 0, 0, 0, 0, 0, 0},
#ifndef TO_BE_DELETED
  {"safe-show-database", OPT_SAFE_SHOW_DB,
   "Deprecated option; use GRANT SHOW DATABASES instead.",
   0, 0, 0, GET_NO_ARG, NO_ARG, 0, 0, 0, 0, 0, 0},
#endif
  {"safe-user-create", OPT_SAFE_USER_CREATE,
   "Don't allow new user creation by the user who has no write privileges to the mysql.user table.",
   &opt_safe_user_create, &opt_safe_user_create, 0, GET_BOOL,
   NO_ARG, 0, 0, 0, 0, 0, 0},
  {"safemalloc-mem-limit", OPT_SAFEMALLOC_MEM_LIMIT,
   "Simulate memory shortage when compiled with the --with-debug=full option.",
   0, 0, 0, GET_ULL, REQUIRED_ARG, 0, 0, 0, 0, 0, 0},
  {"secure-auth", OPT_SECURE_AUTH, "Disallow authentication for accounts that have old (pre-4.1) passwords.",
   &opt_secure_auth, &opt_secure_auth, 0, GET_BOOL, NO_ARG,
   my_bool(0), 0, 0, 0, 0, 0},
  {"secure-file-priv", OPT_SECURE_FILE_PRIV,
   "Limit LOAD DATA, SELECT ... OUTFILE, and LOAD_FILE() to files within specified directory.",
   &opt_secure_file_priv, &opt_secure_file_priv, 0,
   GET_STR_ALLOC, REQUIRED_ARG, 0, 0, 0, 0, 0, 0},
  {"server-id",	OPT_SERVER_ID,
#ifndef MCP_BUG52305
   "Uniquely identifies the server instance in the community of replication partners.  "
   "Max value is limited by opt-server-id-bits if set.",
#else
   "Uniquely identifies the server instance in the community of replication partners.",
#endif
   &server_id, &server_id, 0, GET_ULONG, REQUIRED_ARG, 0, 0, UINT_MAX32,
   0, 0, 0},
  {"set-variable", 'O',
   "Change the value of a variable. Please note that this option is deprecated; "
   "you can set variables directly with --variable-name=value.",
   0, 0, 0, GET_STR, REQUIRED_ARG, 0, 0, 0, 0, 0, 0},
#ifdef HAVE_SMEM
  {"shared-memory", OPT_ENABLE_SHARED_MEMORY,
   "Enable the shared memory.",&opt_enable_shared_memory, &opt_enable_shared_memory,
   0, GET_BOOL, NO_ARG, 0, 0, 0, 0, 0, 0},
#endif
#ifdef HAVE_SMEM
  {"shared-memory-base-name",OPT_SHARED_MEMORY_BASE_NAME,
   "Base name of shared memory.", &shared_memory_base_name, &shared_memory_base_name,
   0, GET_STR, REQUIRED_ARG, 0, 0, 0, 0, 0, 0},
#endif
  {"show-slave-auth-info", OPT_SHOW_SLAVE_AUTH_INFO,
   "Show user and password in SHOW SLAVE HOSTS on this master.",
   &opt_show_slave_auth_info, &opt_show_slave_auth_info, 0,
   GET_BOOL, NO_ARG, 0, 0, 0, 0, 0, 0},
#ifndef DISABLE_GRANT_OPTIONS
  {"skip-grant-tables", OPT_SKIP_GRANT,
   "Start without grant tables. This gives all users FULL ACCESS to all tables.",
   &opt_noacl, &opt_noacl, 0, GET_BOOL, NO_ARG, 0, 0, 0, 0, 0,
   0},
#endif
  {"skip-host-cache", OPT_SKIP_HOST_CACHE, "Don't cache host names.", 0, 0, 0,
   GET_NO_ARG, NO_ARG, 0, 0, 0, 0, 0, 0},
  {"skip-locking", OPT_SKIP_LOCK,
   "Deprecated option, use --skip-external-locking instead.",
   0, 0, 0, GET_NO_ARG, NO_ARG, 0, 0, 0, 0, 0, 0},
  {"skip-name-resolve", OPT_SKIP_RESOLVE,
   "Don't resolve hostnames. All hostnames are IP's or 'localhost'.",
   0, 0, 0, GET_NO_ARG, NO_ARG, 0, 0, 0, 0, 0, 0},
  {"skip-networking", OPT_SKIP_NETWORKING,
   "Don't allow connection with TCP/IP.", 0, 0, 0, GET_NO_ARG, NO_ARG, 0, 0, 0,
   0, 0, 0},
  {"skip-new", OPT_SKIP_NEW, "Don't use new, possibly wrong routines.",
   0, 0, 0, GET_NO_ARG, NO_ARG, 0, 0, 0, 0, 0, 0},
#ifndef DBUG_OFF
#ifdef SAFEMALLOC
  {"skip-safemalloc", OPT_SKIP_SAFEMALLOC,
   "Don't use the memory allocation checking.", 0, 0, 0, GET_NO_ARG, NO_ARG,
   0, 0, 0, 0, 0, 0},
#endif
#endif
  {"skip-show-database", OPT_SKIP_SHOW_DB,
   "Don't allow 'SHOW DATABASE' commands.", 0, 0, 0, GET_NO_ARG, NO_ARG, 0, 0,
   0, 0, 0, 0},
  {"skip-slave-start", OPT_SKIP_SLAVE_START,
   "If set, slave is not autostarted.", &opt_skip_slave_start,
   &opt_skip_slave_start, 0, GET_BOOL, NO_ARG, 0, 0, 0, 0, 0, 0},
  {"skip-stack-trace", OPT_SKIP_STACK_TRACE,
   "Don't print a stack trace on failure.", 0, 0, 0, GET_NO_ARG, NO_ARG, 0, 0,
   0, 0, 0, 0},
  {"skip-symlink", OPT_SKIP_SYMLINKS, "Don't allow symlinking of tables. "
  "Deprecated option. Use --skip-symbolic-links instead.",
   0, 0, 0, GET_NO_ARG, NO_ARG, 0, 0, 0, 0, 0, 0},
  {"skip-thread-priority", OPT_SKIP_PRIOR,
   "Don't give threads different priorities. Deprecated option.", 0, 0, 0, GET_NO_ARG, NO_ARG,
   DEFAULT_SKIP_THREAD_PRIORITY, 0, 0, 0, 0, 0},
#ifdef HAVE_REPLICATION
  {"slave-load-tmpdir", OPT_SLAVE_LOAD_TMPDIR,
   "The location where the slave should put its temporary files when "
   "replicating a LOAD DATA INFILE command.",
   &slave_load_tmpdir, &slave_load_tmpdir, 0, GET_STR_ALLOC,
   REQUIRED_ARG, 0, 0, 0, 0, 0, 0},
  {"slave-skip-errors", OPT_SLAVE_SKIP_ERRORS,
   "Tells the slave thread to continue replication when a query event returns an error from the provided list.",
   0, 0, 0, GET_STR, REQUIRED_ARG, 0, 0, 0, 0, 0, 0},
  {"slave-exec-mode", OPT_SLAVE_EXEC_MODE,
   "Modes for how replication events should be executed. Legal values are "
   "STRICT (default) and IDEMPOTENT. In IDEMPOTENT mode, replication will "
   "not stop for operations that are idempotent. In STRICT mode, replication "
   "will stop on any unexpected difference between the master and the slave.",
   &slave_exec_mode_str, &slave_exec_mode_str, 0, GET_STR, REQUIRED_ARG, 0, 0, 0, 0, 0, 0},
#ifndef MCP_WL5151
  {"slave-type-conversions", OPT_SLAVE_TYPE_CONVERSIONS,
   "Set of slave type conversions that are enabled. Legal values are:"
   " ALL_LOSSY to enable lossy conversions and"
   " ALL_NON_LOSSY to enable non-lossy conversions."
   " If the variable is assigned the empty set, no conversions are"
   " allowed and it is expected that the types match exactly.",
   &slave_type_conversions_default,
   &slave_type_conversions_default,
   0, GET_STR, REQUIRED_ARG, 0, 0, 0, 0, 0, 0},
#endif
#endif
  {"slow-query-log", OPT_SLOW_LOG,
   "Enable/disable slow query log.", &opt_slow_log,
   &opt_slow_log, 0, GET_BOOL, OPT_ARG, 0, 0, 0, 0, 0, 0},
  {"socket", OPT_SOCKET, "Socket file to use for connection.",
   &mysqld_unix_port, &mysqld_unix_port, 0, GET_STR,
   REQUIRED_ARG, 0, 0, 0, 0, 0, 0},
#ifdef HAVE_REPLICATION
  {"sporadic-binlog-dump-fail", OPT_SPORADIC_BINLOG_DUMP_FAIL,
   "Option used by mysql-test for debugging and testing of replication.",
   &opt_sporadic_binlog_dump_fail,
   &opt_sporadic_binlog_dump_fail, 0, GET_BOOL, NO_ARG, 0, 0, 0, 0, 0,
   0},
#endif /* HAVE_REPLICATION */
  {"sql-bin-update-same", OPT_SQL_BIN_UPDATE_SAME,
   "The update log is deprecated since version 5.0, is replaced by the "
   "binary log and this option does nothing anymore.",
   0, 0, 0, GET_DISABLED, NO_ARG, 0, 0, 0, 0, 0, 0},
  {"sql-mode", OPT_SQL_MODE,
   "Syntax: sql-mode=option[,option[,option...]] where option can be one "
   "of: REAL_AS_FLOAT, PIPES_AS_CONCAT, ANSI_QUOTES, IGNORE_SPACE, "
   "ONLY_FULL_GROUP_BY, NO_UNSIGNED_SUBTRACTION.",
   &sql_mode_str, &sql_mode_str, 0, GET_STR, REQUIRED_ARG, 0,
   0, 0, 0, 0, 0},
#ifdef HAVE_OPENSSL
#include "sslopt-longopts.h"
#endif
#ifdef __WIN__
  {"standalone", OPT_STANDALONE,
  "Dummy option to start as a standalone program (NT).", 0, 0, 0, GET_NO_ARG,
   NO_ARG, 0, 0, 0, 0, 0, 0},
#endif
  {"symbolic-links", 's', "Enable symbolic link support.",
   &my_use_symdir, &my_use_symdir, 0, GET_BOOL, NO_ARG,
   /*
     The system call realpath() produces warnings under valgrind and
     purify. These are not suppressed: instead we disable symlinks
     option if compiled with valgrind support.
   */
   IF_PURIFY(0,1), 0, 0, 0, 0, 0},
  {"sysdate-is-now", OPT_SYSDATE_IS_NOW,
   "Non-default option to alias SYSDATE() to NOW() to make it safe-replicable. "
   "Since 5.0, SYSDATE() returns a `dynamic' value different for different "
   "invocations, even within the same statement.",
   &global_system_variables.sysdate_is_now,
   0, 0, GET_BOOL, NO_ARG, 0, 0, 1, 0, 1, 0},
  {"tc-heuristic-recover", OPT_TC_HEURISTIC_RECOVER,
   "Decision to use in heuristic recover process. Possible values are COMMIT "
   "or ROLLBACK.", &opt_tc_heuristic_recover, &opt_tc_heuristic_recover,
   0, GET_STR, REQUIRED_ARG, 0, 0, 0, 0, 0, 0},
#if defined(ENABLED_DEBUG_SYNC)
  {"debug-sync-timeout", OPT_DEBUG_SYNC_TIMEOUT,
   "Enable the debug sync facility "
   "and optionally specify a default wait timeout in seconds. "
   "A zero value keeps the facility disabled.",
   &opt_debug_sync_timeout, 0,
   0, GET_UINT, OPT_ARG, 0, 0, UINT_MAX, 0, 0, 0},
#endif /* defined(ENABLED_DEBUG_SYNC) */
  {"temp-pool", OPT_TEMP_POOL,
#if (ENABLE_TEMP_POOL)
   "Using this option will cause most temporary files created to use a small "
   "set of names, rather than a unique name for each new file.",
#else
   "This option is ignored on this OS.",
#endif
   &use_temp_pool, &use_temp_pool, 0, GET_BOOL, NO_ARG, 1,
   0, 0, 0, 0, 0},
  {"timed_mutexes", OPT_TIMED_MUTEXES,
   "Specify whether to time mutexes (only InnoDB mutexes are currently supported).",
   &timed_mutexes, &timed_mutexes, 0, GET_BOOL, NO_ARG, 0,
    0, 0, 0, 0, 0},
  {"tmpdir", 't',
   "Path for temporary files. Several paths may be specified, separated by a "
#if defined(__WIN__) || defined(__NETWARE__)
   "semicolon (;)"
#else
   "colon (:)"
#endif
   ", in this case they are used in a round-robin fashion.",
   &opt_mysql_tmpdir, &opt_mysql_tmpdir, 0, GET_STR, REQUIRED_ARG,
   0, 0, 0, 0, 0, 0},
  {"transaction-isolation", OPT_TX_ISOLATION,
   "Default transaction isolation level.", 0, 0, 0, GET_STR, REQUIRED_ARG, 0,
   0, 0, 0, 0, 0},
  {"use-symbolic-links", OPT_SYMBOLIC_LINKS, "Enable symbolic link support. "
   "Deprecated option; use --symbolic-links instead.",
   &my_use_symdir, &my_use_symdir, 0, GET_BOOL, NO_ARG,
   IF_PURIFY(0,1), 0, 0, 0, 0, 0},
  {"user", 'u', "Run mysqld daemon as user.", 0, 0, 0, GET_STR, REQUIRED_ARG,
   0, 0, 0, 0, 0, 0},
  {"verbose", 'v', "Used with --help option for detailed help.",
   &opt_verbose, &opt_verbose, 0, GET_BOOL, NO_ARG, 0, 0, 0, 0, 0, 0},
  {"version", 'V', "Output version information and exit.", 0, 0, 0, GET_NO_ARG,
   NO_ARG, 0, 0, 0, 0, 0, 0},
  {"warnings", OPT_WARNINGS, "Deprecated; use --log-warnings instead.",
   &global_system_variables.log_warnings,
   &max_system_variables.log_warnings, 0, GET_ULONG, OPT_ARG,
   1, 0, ULONG_MAX, 0, 0, 0},
  {"back_log", OPT_BACK_LOG,
   "The number of outstanding connection requests MySQL can have. This "
   "comes into play when the main MySQL thread gets very many connection "
   "requests in a very short time.", &back_log, &back_log, 0, GET_ULONG,
   REQUIRED_ARG, 50, 1, 65535, 0, 1, 0 },
  {"binlog_cache_size", OPT_BINLOG_CACHE_SIZE,
   "The size of the cache to hold the SQL statements for the binary log "
   "during a transaction. If you often use big, multi-statement "
   "transactions you can increase this to get more performance.",
   &binlog_cache_size, &binlog_cache_size, 0, GET_ULONG,
   REQUIRED_ARG, 32*1024L, IO_SIZE, ULONG_MAX, 0, IO_SIZE, 0},
  {"bulk_insert_buffer_size", OPT_BULK_INSERT_BUFFER_SIZE,
   "Size of tree cache used in bulk insert optimization. Note that this "
   "is a limit per thread.", &global_system_variables.bulk_insert_buff_size,
   &max_system_variables.bulk_insert_buff_size,
   0, GET_ULONG, REQUIRED_ARG, 8192*1024, 0, ULONG_MAX, 0, 1, 0},
  {"connect_timeout", OPT_CONNECT_TIMEOUT,
   "The number of seconds the mysqld server is waiting for a connect packet "
   "before responding with 'Bad handshake'.", &connect_timeout, &connect_timeout,
   0, GET_ULONG, REQUIRED_ARG, CONNECT_TIMEOUT, 2, LONG_TIMEOUT, 0, 1, 0 },
  { "date_format", OPT_DATE_FORMAT,
    "The DATE format (for future).",
    &opt_date_time_formats[MYSQL_TIMESTAMP_DATE],
    &opt_date_time_formats[MYSQL_TIMESTAMP_DATE],
    0, GET_STR, REQUIRED_ARG, 0, 0, 0, 0, 0, 0},
  { "datetime_format", OPT_DATETIME_FORMAT,
    "The DATETIME/TIMESTAMP format (for future).",
    &opt_date_time_formats[MYSQL_TIMESTAMP_DATETIME],
    &opt_date_time_formats[MYSQL_TIMESTAMP_DATETIME],
    0, GET_STR, REQUIRED_ARG, 0, 0, 0, 0, 0, 0},
  { "default_week_format", OPT_DEFAULT_WEEK_FORMAT,
    "The default week format used by WEEK() functions.",
    &global_system_variables.default_week_format,
    &max_system_variables.default_week_format,
    0, GET_ULONG, REQUIRED_ARG, 0, 0, 7L, 0, 1, 0},
  {"delayed_insert_limit", OPT_DELAYED_INSERT_LIMIT,
   "After inserting delayed_insert_limit rows, the INSERT DELAYED handler "
   "will check if there are any SELECT statements pending. If so, it allows "
   "these to execute before continuing.",
    &delayed_insert_limit, &delayed_insert_limit, 0, GET_ULONG,
    REQUIRED_ARG, DELAYED_LIMIT, 1, ULONG_MAX, 0, 1, 0},
  {"delayed_insert_timeout", OPT_DELAYED_INSERT_TIMEOUT,
   "How long a INSERT DELAYED thread should wait for INSERT statements before terminating.",
   &delayed_insert_timeout, &delayed_insert_timeout, 0,
   GET_ULONG, REQUIRED_ARG, DELAYED_WAIT_TIMEOUT, 1, LONG_TIMEOUT, 0, 1, 0},
  { "delayed_queue_size", OPT_DELAYED_QUEUE_SIZE,
    "What size queue (in rows) should be allocated for handling INSERT DELAYED. "
    "If the queue becomes full, any client that does INSERT DELAYED will wait "
    "until there is room in the queue again.",
    &delayed_queue_size, &delayed_queue_size, 0, GET_ULONG,
    REQUIRED_ARG, DELAYED_QUEUE_SIZE, 1, ULONG_MAX, 0, 1, 0},
  {"div_precision_increment", OPT_DIV_PRECINCREMENT,
   "Precision of the result of '/' operator will be increased on that value.",
   &global_system_variables.div_precincrement,
   &max_system_variables.div_precincrement, 0, GET_ULONG,
   REQUIRED_ARG, 4, 0, DECIMAL_MAX_SCALE, 0, 0, 0},
  {"expire_logs_days", OPT_EXPIRE_LOGS_DAYS,
   "If non-zero, binary logs will be purged after expire_logs_days "
   "days; possible purges happen at startup and at binary log rotation.",
   &expire_logs_days, &expire_logs_days, 0, GET_ULONG,
   REQUIRED_ARG, 0, 0, 99, 0, 1, 0},
  { "flush_time", OPT_FLUSH_TIME,
    "A dedicated thread is created to flush all tables at the given interval.",
    &flush_time, &flush_time, 0, GET_ULONG, REQUIRED_ARG,
    FLUSH_TIME, 0, LONG_TIMEOUT, 0, 1, 0},
  { "ft_boolean_syntax", OPT_FT_BOOLEAN_SYNTAX,
    "List of operators for MATCH ... AGAINST ( ... IN BOOLEAN MODE).",
    0, 0, 0, GET_STR, REQUIRED_ARG, 0, 0, 0, 0, 0, 0},
  { "ft_max_word_len", OPT_FT_MAX_WORD_LEN,
    "The maximum length of the word to be included in a FULLTEXT index. "
    "Note: FULLTEXT indexes must be rebuilt after changing this variable.",
    &ft_max_word_len, &ft_max_word_len, 0, GET_ULONG,
    REQUIRED_ARG, HA_FT_MAXCHARLEN, 10, HA_FT_MAXCHARLEN, 0, 1, 0},
  { "ft_min_word_len", OPT_FT_MIN_WORD_LEN,
    "The minimum length of the word to be included in a FULLTEXT index. "
    "Note: FULLTEXT indexes must be rebuilt after changing this variable.",
    &ft_min_word_len, &ft_min_word_len, 0, GET_ULONG,
    REQUIRED_ARG, 4, 1, HA_FT_MAXCHARLEN, 0, 1, 0},
  { "ft_query_expansion_limit", OPT_FT_QUERY_EXPANSION_LIMIT,
    "Number of best matches to use for query expansion.",
    &ft_query_expansion_limit, &ft_query_expansion_limit, 0, GET_ULONG,
    REQUIRED_ARG, 20, 0, 1000, 0, 1, 0},
  { "ft_stopword_file", OPT_FT_STOPWORD_FILE,
    "Use stopwords from this file instead of built-in list.",
    &ft_stopword_file, &ft_stopword_file, 0, GET_STR,
    REQUIRED_ARG, 0, 0, 0, 0, 0, 0},
  { "group_concat_max_len", OPT_GROUP_CONCAT_MAX_LEN,
    "The maximum length of the result of function group_concat.",
    &global_system_variables.group_concat_max_len,
    &max_system_variables.group_concat_max_len, 0, GET_ULONG,
    REQUIRED_ARG, 1024, 4, ULONG_MAX, 0, 1, 0},
  {"interactive_timeout", OPT_INTERACTIVE_TIMEOUT,
   "The number of seconds the server waits for activity on an interactive "
   "connection before closing it.",
   &global_system_variables.net_interactive_timeout,
   &max_system_variables.net_interactive_timeout, 0,
   GET_ULONG, REQUIRED_ARG, NET_WAIT_TIMEOUT, 1, LONG_TIMEOUT, 0, 1, 0},
  {"join_buffer_size", OPT_JOIN_BUFF_SIZE,
   "The size of the buffer that is used for full joins.",
   &global_system_variables.join_buff_size,
   &max_system_variables.join_buff_size, 0, GET_ULONG,
   REQUIRED_ARG, 128*1024L, IO_SIZE*2+MALLOC_OVERHEAD, ULONG_MAX,
   MALLOC_OVERHEAD, IO_SIZE, 0},
  {"keep_files_on_create", OPT_KEEP_FILES_ON_CREATE,
   "Don't overwrite stale .MYD and .MYI even if no directory is specified.",
   &global_system_variables.keep_files_on_create,
   &max_system_variables.keep_files_on_create,
   0, GET_BOOL, OPT_ARG, 0, 0, 0, 0, 0, 0},
  {"key_buffer_size", OPT_KEY_BUFFER_SIZE,
   "The size of the buffer used for index blocks for MyISAM tables. Increase "
   "this to get better index handling (for all reads and multiple writes) to "
   "as much as you can afford; 1GB on a 4GB machine that mainly runs MySQL is "
   "quite common.",
   &dflt_key_cache_var.param_buff_size, NULL, NULL, (GET_ULL | GET_ASK_ADDR),
   REQUIRED_ARG, KEY_CACHE_SIZE, 0, SIZE_T_MAX, MALLOC_OVERHEAD,
   IO_SIZE, 0},
  {"key_cache_age_threshold", OPT_KEY_CACHE_AGE_THRESHOLD,
   "This characterizes the number of hits a hot block has to be untouched "
   "until it is considered aged enough to be downgraded to a warm block. "
   "This specifies the percentage ratio of that number of hits to the total "
   "number of blocks in key cache.",
   &dflt_key_cache_var.param_age_threshold, NULL, NULL,
   (GET_ULONG | GET_ASK_ADDR), REQUIRED_ARG, 300, 100, ULONG_MAX, 0, 100, 0},
  {"key_cache_block_size", OPT_KEY_CACHE_BLOCK_SIZE,
   "The default size of key cache blocks.",
   &dflt_key_cache_var.param_block_size, NULL, NULL, (GET_ULONG | GET_ASK_ADDR),
   REQUIRED_ARG, KEY_CACHE_BLOCK_SIZE, 512, 1024 * 16, 0, 512, 0},
  {"key_cache_division_limit", OPT_KEY_CACHE_DIVISION_LIMIT,
   "The minimum percentage of warm blocks in key cache.",
   &dflt_key_cache_var.param_division_limit, NULL, NULL,
   (GET_ULONG | GET_ASK_ADDR) , REQUIRED_ARG, 100, 1, 100, 0, 1, 0},
  {"long_query_time", OPT_LONG_QUERY_TIME,
   "Log all queries that have taken more than long_query_time seconds to "
   "execute. The argument will be treated as a decimal value with "
   "microsecond precision.",
   &long_query_time, &long_query_time, 0, GET_DOUBLE,
   REQUIRED_ARG, 10, 0, LONG_TIMEOUT, 0, 0, 0},
  {"lower_case_table_names", OPT_LOWER_CASE_TABLE_NAMES,
   "If set to 1, table names are stored in lowercase on disk and table names "
   "will be case-insensitive.  Should be set to 2 if you are using a case-"
   "insensitive file system.",
   &lower_case_table_names, &lower_case_table_names, 0, GET_UINT, OPT_ARG,
#ifdef FN_NO_CASE_SENCE
    1
#else
    0
#endif
   , 0, 2, 0, 1, 0},
  {"max_allowed_packet", OPT_MAX_ALLOWED_PACKET,
   "The maximum packet length to send to or receive from server.",
   &global_system_variables.max_allowed_packet,
   &max_system_variables.max_allowed_packet, 0, GET_ULONG,
   REQUIRED_ARG, 1024*1024L, 1024, 1024L*1024L*1024L, MALLOC_OVERHEAD, 1024, 0},
  {"max_binlog_cache_size", OPT_MAX_BINLOG_CACHE_SIZE,
   "Can be used to restrict the total size used to cache a multi-transaction query.",
   &max_binlog_cache_size, &max_binlog_cache_size, 0,
   GET_ULL, REQUIRED_ARG, ULONG_MAX, IO_SIZE, ULONGLONG_MAX, 0, IO_SIZE, 0},
  {"max_binlog_size", OPT_MAX_BINLOG_SIZE,
   "Binary log will be rotated automatically when the size exceeds this "
   "value. Will also apply to relay logs if max_relay_log_size is 0. "
   "The minimum value for this variable is 4096.",
   &max_binlog_size, &max_binlog_size, 0, GET_ULONG,
   REQUIRED_ARG, 1024*1024L*1024L, IO_SIZE, 1024*1024L*1024L, 0, IO_SIZE, 0},
  {"max_connect_errors", OPT_MAX_CONNECT_ERRORS,
   "If there is more than this number of interrupted connections from a host "
   "this host will be blocked from further connections.",
   &max_connect_errors, &max_connect_errors, 0, GET_ULONG,
   REQUIRED_ARG, MAX_CONNECT_ERRORS, 1, ULONG_MAX, 0, 1, 0},
  // Default max_connections of 151 is larger than Apache's default max
  // children, to avoid "too many connections" error in a common setup
  {"max_connections", OPT_MAX_CONNECTIONS,
   "The number of simultaneous clients allowed.", &max_connections,
   &max_connections, 0, GET_ULONG, REQUIRED_ARG, 151, 1, 100000, 0, 1, 0},
  {"max_delayed_threads", OPT_MAX_DELAYED_THREADS,
   "Don't start more than this number of threads to handle INSERT DELAYED "
   "statements. If set to zero, which means INSERT DELAYED is not used.",
   &global_system_variables.max_insert_delayed_threads,
   &max_system_variables.max_insert_delayed_threads,
   0, GET_ULONG, REQUIRED_ARG, 20, 0, 16384, 0, 1, 0},
  {"max_error_count", OPT_MAX_ERROR_COUNT,
   "Max number of errors/warnings to store for a statement.",
   &global_system_variables.max_error_count,
   &max_system_variables.max_error_count,
   0, GET_ULONG, REQUIRED_ARG, DEFAULT_ERROR_COUNT, 0, 65535, 0, 1, 0},
  {"max_heap_table_size", OPT_MAX_HEP_TABLE_SIZE,
   "Don't allow creation of heap tables bigger than this.",
   &global_system_variables.max_heap_table_size,
   &max_system_variables.max_heap_table_size, 0, GET_ULL,
   REQUIRED_ARG, 16*1024*1024L, 16384, MAX_MEM_TABLE_SIZE,
   MALLOC_OVERHEAD, 1024, 0},
  {"max_join_size", OPT_MAX_JOIN_SIZE,
   "Joins that are probably going to read more than max_join_size records return an error.",
   &global_system_variables.max_join_size,
   &max_system_variables.max_join_size, 0, GET_HA_ROWS, REQUIRED_ARG,
   HA_POS_ERROR, 1, HA_POS_ERROR, 0, 1, 0},
   {"max_length_for_sort_data", OPT_MAX_LENGTH_FOR_SORT_DATA,
    "Max number of bytes in sorted records.",
    &global_system_variables.max_length_for_sort_data,
    &max_system_variables.max_length_for_sort_data, 0, GET_ULONG,
    REQUIRED_ARG, 1024, 4, 8192*1024L, 0, 1, 0},
  {"max_long_data_size", OPT_MAX_LONG_DATA_SIZE,
   "The maximum size of prepared statement parameter which can be provided "
   "through mysql_send_long_data() API call. "
   "Deprecated option; use max_allowed_packet instead.",
   &max_long_data_size,
   &max_long_data_size, 0, GET_ULONG,
   REQUIRED_ARG, 1024*1024L, 1024, UINT_MAX32, MALLOC_OVERHEAD, 1, 0},
  {"max_prepared_stmt_count", OPT_MAX_PREPARED_STMT_COUNT,
   "Maximum number of prepared statements in the server.",
   &max_prepared_stmt_count, &max_prepared_stmt_count,
   0, GET_ULONG, REQUIRED_ARG, 16382, 0, 1*1024*1024, 0, 1, 0},
  {"max_relay_log_size", OPT_MAX_RELAY_LOG_SIZE,
   "If non-zero: relay log will be rotated automatically when the size "
   "exceeds this value; if zero (the default): when the size exceeds "
   "max_binlog_size. 0 excepted, the minimum value for this variable is 4096.",
   &max_relay_log_size, &max_relay_log_size, 0, GET_ULONG,
   REQUIRED_ARG, 0L, 0L, 1024*1024L*1024L, 0, IO_SIZE, 0},
  { "max_seeks_for_key", OPT_MAX_SEEKS_FOR_KEY,
    "Limit assumed max number of seeks when looking up rows based on a key.",
    &global_system_variables.max_seeks_for_key,
    &max_system_variables.max_seeks_for_key, 0, GET_ULONG,
    REQUIRED_ARG, ULONG_MAX, 1, ULONG_MAX, 0, 1, 0 },
  {"max_sort_length", OPT_MAX_SORT_LENGTH,
   "The number of bytes to use when sorting BLOB or TEXT values (only the "
   "first max_sort_length bytes of each value are used; the rest are ignored).",
   &global_system_variables.max_sort_length,
   &max_system_variables.max_sort_length, 0, GET_ULONG,
   REQUIRED_ARG, 1024, 4, 8192*1024L, 0, 1, 0},
  {"max_sp_recursion_depth", OPT_MAX_SP_RECURSION_DEPTH,
   "Maximum stored procedure recursion depth. (discussed with docs).",
   &global_system_variables.max_sp_recursion_depth,
   &max_system_variables.max_sp_recursion_depth, 0, GET_ULONG,
   OPT_ARG, 0, 0, 255, 0, 1, 0 },
  {"max_tmp_tables", OPT_MAX_TMP_TABLES,
   "Maximum number of temporary tables a client can keep open at a time.",
   &global_system_variables.max_tmp_tables,
   &max_system_variables.max_tmp_tables, 0, GET_ULONG,
   REQUIRED_ARG, 32, 1, ULONG_MAX, 0, 1, 0},
  {"max_user_connections", OPT_MAX_USER_CONNECTIONS,
   "The maximum number of active connections for a single user (0 = no limit).",
   &max_user_connections, &max_user_connections, 0, GET_UINT,
   REQUIRED_ARG, 0, 0, UINT_MAX, 0, 1, 0},
  {"max_write_lock_count", OPT_MAX_WRITE_LOCK_COUNT,
   "After this many write locks, allow some read locks to run in between.",
   &max_write_lock_count, &max_write_lock_count, 0, GET_ULONG,
   REQUIRED_ARG, ULONG_MAX, 1, ULONG_MAX, 0, 1, 0},
  {"min_examined_row_limit", OPT_MIN_EXAMINED_ROW_LIMIT,
   "Don't log queries which examine less than min_examined_row_limit rows to file.",
   &global_system_variables.min_examined_row_limit,
   &max_system_variables.min_examined_row_limit, 0, GET_ULONG,
  REQUIRED_ARG, 0, 0, ULONG_MAX, 0, 1L, 0},
  {"multi_range_count", OPT_MULTI_RANGE_COUNT,
   "Number of key ranges to request at once.",
   &global_system_variables.multi_range_count,
   &max_system_variables.multi_range_count, 0,
   GET_ULONG, REQUIRED_ARG, 256, 1, ULONG_MAX, 0, 1, 0},
  {"myisam_block_size", OPT_MYISAM_BLOCK_SIZE,
   "Block size to be used for MyISAM index pages.",
   &opt_myisam_block_size, &opt_myisam_block_size, 0, GET_ULONG, REQUIRED_ARG,
   MI_KEY_BLOCK_LENGTH, MI_MIN_KEY_BLOCK_LENGTH, MI_MAX_KEY_BLOCK_LENGTH,
   0, MI_MIN_KEY_BLOCK_LENGTH, 0},
  {"myisam_data_pointer_size", OPT_MYISAM_DATA_POINTER_SIZE,
   "Default pointer size to be used for MyISAM tables.",
   &myisam_data_pointer_size,
   &myisam_data_pointer_size, 0, GET_ULONG, REQUIRED_ARG,
   6, 2, 7, 0, 1, 0},
  {"myisam_max_extra_sort_file_size", OPT_MYISAM_MAX_EXTRA_SORT_FILE_SIZE,
   "This is a deprecated option that does nothing anymore. "
   "It will be removed in MySQL " VER_CELOSIA,
   &global_system_variables.myisam_max_extra_sort_file_size,
   &max_system_variables.myisam_max_extra_sort_file_size,
   0, GET_ULL, REQUIRED_ARG, (ulonglong) INT_MAX32,
   0, (ulonglong) MAX_FILE_SIZE, 0, 1, 0},
  {"myisam_max_sort_file_size", OPT_MYISAM_MAX_SORT_FILE_SIZE,
   "Don't use the fast sort index method to created index if the temporary "
   "file would get bigger than this.",
   &global_system_variables.myisam_max_sort_file_size,
   &max_system_variables.myisam_max_sort_file_size, 0,
   GET_ULL, REQUIRED_ARG, (longlong) LONG_MAX, 0, (ulonglong) MAX_FILE_SIZE,
   0, 1024*1024, 0},
  {"myisam_mmap_size", OPT_MYISAM_MMAP_SIZE,
   "Can be used to restrict the total memory used for memory mmaping of myisam files",
   &myisam_mmap_size, &myisam_mmap_size, 0,
   GET_ULL, REQUIRED_ARG, SIZE_T_MAX, MEMMAP_EXTRA_MARGIN, SIZE_T_MAX, 0, 1, 0},
  {"myisam_repair_threads", OPT_MYISAM_REPAIR_THREADS,
   "Specifies whether several threads should be used when repairing MyISAM "
   "tables. For values > 1, one thread is used per index. The value of 1 "
   "disables parallel repair.",
   &global_system_variables.myisam_repair_threads,
   &max_system_variables.myisam_repair_threads, 0,
   GET_ULONG, REQUIRED_ARG, 1, 1, ULONG_MAX, 0, 1, 0},
  {"myisam_sort_buffer_size", OPT_MYISAM_SORT_BUFFER_SIZE,
   "The buffer that is allocated when sorting the index when doing a REPAIR "
   "or when creating indexes with CREATE INDEX or ALTER TABLE.",
   &global_system_variables.myisam_sort_buff_size,
   &max_system_variables.myisam_sort_buff_size, 0,
   GET_ULONG, REQUIRED_ARG, 8192 * 1024, 4096, ~0L, 0, 1, 0},
  {"myisam_use_mmap", OPT_MYISAM_USE_MMAP,
   "Use memory mapping for reading and writing MyISAM tables.",
   &opt_myisam_use_mmap, &opt_myisam_use_mmap, 0, GET_BOOL, NO_ARG,
   0, 0, 0, 0, 0, 0},
  {"myisam_stats_method", OPT_MYISAM_STATS_METHOD,
   "Specifies how MyISAM index statistics collection code should threat NULLs. "
   "Possible values of name are \"nulls_unequal\" (default behavior for 4.1/5.0), "
   "\"nulls_equal\" (emulate 4.0 behavior), and \"nulls_ignored\".",
   &myisam_stats_method_str, &myisam_stats_method_str, 0,
    GET_STR, REQUIRED_ARG, 0, 0, 0, 0, 0, 0},
  {"net_buffer_length", OPT_NET_BUFFER_LENGTH,
   "Buffer length for TCP/IP and socket communication.",
   &global_system_variables.net_buffer_length,
   &max_system_variables.net_buffer_length, 0, GET_ULONG,
   REQUIRED_ARG, 16384, 1024, 1024*1024L, 0, 1024, 0},
  {"net_read_timeout", OPT_NET_READ_TIMEOUT,
   "Number of seconds to wait for more data from a connection before aborting the read.",
   &global_system_variables.net_read_timeout,
   &max_system_variables.net_read_timeout, 0, GET_ULONG,
   REQUIRED_ARG, NET_READ_TIMEOUT, 1, LONG_TIMEOUT, 0, 1, 0},
  {"net_retry_count", OPT_NET_RETRY_COUNT,
   "If a read on a communication port is interrupted, retry this many times before giving up.",
   &global_system_variables.net_retry_count,
   &max_system_variables.net_retry_count,0,
   GET_ULONG, REQUIRED_ARG, MYSQLD_NET_RETRY_COUNT, 1, ULONG_MAX, 0, 1, 0},
  {"net_write_timeout", OPT_NET_WRITE_TIMEOUT,
   "Number of seconds to wait for a block to be written to a connection before "
   "aborting the write.",
   &global_system_variables.net_write_timeout,
   &max_system_variables.net_write_timeout, 0, GET_ULONG,
   REQUIRED_ARG, NET_WRITE_TIMEOUT, 1, LONG_TIMEOUT, 0, 1, 0},
  { "old", OPT_OLD_MODE, "Use compatible behavior.", 
    &global_system_variables.old_mode,
    &max_system_variables.old_mode, 0, GET_BOOL, NO_ARG, 
    0, 0, 0, 0, 0, 0},
  {"open_files_limit", OPT_OPEN_FILES_LIMIT,
   "If this is not 0, then mysqld will use this value to reserve file "
   "descriptors to use with setrlimit(). If this value is 0 then mysqld "
   "will reserve max_connections*5 or max_connections + table_cache*2 "
   "(whichever is larger) number of files.",
   &open_files_limit, &open_files_limit, 0, GET_ULONG,
   REQUIRED_ARG, 0, 0, OS_FILE_LIMIT, 0, 1, 0},
  {"optimizer_prune_level", OPT_OPTIMIZER_PRUNE_LEVEL,
   "Controls the heuristic(s) applied during query optimization to prune "
   "less-promising partial plans from the optimizer search space. Meaning: "
   "0 - do not apply any heuristic, thus perform exhaustive search; 1 - "
   "prune plans based on number of retrieved rows.",
   &global_system_variables.optimizer_prune_level,
   &max_system_variables.optimizer_prune_level,
   0, GET_ULONG, OPT_ARG, 1, 0, 1, 0, 1, 0},
  {"optimizer_search_depth", OPT_OPTIMIZER_SEARCH_DEPTH,
   "Maximum depth of search performed by the query optimizer. Values larger "
   "than the number of relations in a query result in better query plans, "
   "but take longer to compile a query. Smaller values than the number of "
   "tables in a relation result in faster optimization, but may produce "
   "very bad query plans. If set to 0, the system will automatically pick "
   "a reasonable value; if set to MAX_TABLES+2, the optimizer will switch "
   "to the original find_best (used for testing/comparison).",
   &global_system_variables.optimizer_search_depth,
   &max_system_variables.optimizer_search_depth,
   0, GET_ULONG, OPT_ARG, MAX_TABLES+1, 0, MAX_TABLES+2, 0, 1, 0},
  {"optimizer_switch", OPT_OPTIMIZER_SWITCH,
   "optimizer_switch=option=val[,option=val...], where option={index_merge, "
   "index_merge_union, index_merge_sort_union, index_merge_intersection} and "
   "val={on, off, default}.",
   &optimizer_switch_str, &optimizer_switch_str, 0, GET_STR, REQUIRED_ARG,
   /*OPTIMIZER_SWITCH_DEFAULT*/0, 0, 0, 0, 0, 0},
  {"plugin_dir", OPT_PLUGIN_DIR,
   "Directory for plugins.",
   &opt_plugin_dir_ptr, &opt_plugin_dir_ptr, 0,
   GET_STR, REQUIRED_ARG, 0, 0, 0, 0, 0, 0},
  {"plugin-load", OPT_PLUGIN_LOAD,
   "Optional semicolon-separated list of plugins to load, where each plugin is "
   "identified as name=library, where name is the plugin name and library "
   "is the plugin library in plugin_dir.",
   &opt_plugin_load, &opt_plugin_load, 0,
   GET_STR, REQUIRED_ARG, 0, 0, 0, 0, 0, 0},
  {"preload_buffer_size", OPT_PRELOAD_BUFFER_SIZE,
   "The size of the buffer that is allocated when preloading indexes.",
   &global_system_variables.preload_buff_size,
   &max_system_variables.preload_buff_size, 0, GET_ULONG,
   REQUIRED_ARG, 32*1024L, 1024, 1024*1024*1024L, 0, 1, 0},
  {"query_alloc_block_size", OPT_QUERY_ALLOC_BLOCK_SIZE,
   "Allocation block size for query parsing and execution.",
   &global_system_variables.query_alloc_block_size,
   &max_system_variables.query_alloc_block_size, 0, GET_ULONG,
   REQUIRED_ARG, QUERY_ALLOC_BLOCK_SIZE, 1024, ULONG_MAX, 0, 1024, 0},
#ifdef HAVE_QUERY_CACHE
  {"query_cache_limit", OPT_QUERY_CACHE_LIMIT,
   "Don't cache results that are bigger than this.",
   &query_cache_limit, &query_cache_limit, 0, GET_ULONG,
   REQUIRED_ARG, 1024*1024L, 0, ULONG_MAX, 0, 1, 0},
  {"query_cache_min_res_unit", OPT_QUERY_CACHE_MIN_RES_UNIT,
   "Minimal size of unit in which space for results is allocated (last unit "
   "will be trimmed after writing all result data).",
   &query_cache_min_res_unit, &query_cache_min_res_unit,
   0, GET_ULONG, REQUIRED_ARG, QUERY_CACHE_MIN_RESULT_DATA_SIZE,
   0, ULONG_MAX, 0, 1, 0},
#endif /*HAVE_QUERY_CACHE*/
  {"query_cache_size", OPT_QUERY_CACHE_SIZE,
   "The memory allocated to store results from old queries.",
   &query_cache_size, &query_cache_size, 0, GET_ULONG,
   REQUIRED_ARG, 0, 0, (longlong) ULONG_MAX, 0, 1024, 0},
#ifdef HAVE_QUERY_CACHE
  {"query_cache_type", OPT_QUERY_CACHE_TYPE,
   "0 = OFF = Don't cache or retrieve results. 1 = ON = Cache all results "
   "except SELECT SQL_NO_CACHE ... queries. 2 = DEMAND = Cache only SELECT "
   "SQL_CACHE ... queries.", &global_system_variables.query_cache_type,
   &max_system_variables.query_cache_type,
   0, GET_ULONG, REQUIRED_ARG, 1, 0, 2, 0, 1, 0},
  {"query_cache_wlock_invalidate", OPT_QUERY_CACHE_WLOCK_INVALIDATE,
   "Invalidate queries in query cache on LOCK for write.",
   &global_system_variables.query_cache_wlock_invalidate,
   &max_system_variables.query_cache_wlock_invalidate,
   0, GET_BOOL, NO_ARG, 0, 0, 1, 0, 1, 0},
#endif /*HAVE_QUERY_CACHE*/
  {"query_prealloc_size", OPT_QUERY_PREALLOC_SIZE,
   "Persistent buffer for query parsing and execution.",
   &global_system_variables.query_prealloc_size,
   &max_system_variables.query_prealloc_size, 0, GET_ULONG,
   REQUIRED_ARG, QUERY_ALLOC_PREALLOC_SIZE, QUERY_ALLOC_PREALLOC_SIZE,
   ULONG_MAX, 0, 1024, 0},
  {"range_alloc_block_size", OPT_RANGE_ALLOC_BLOCK_SIZE,
   "Allocation block size for storing ranges during optimization.",
   &global_system_variables.range_alloc_block_size,
   &max_system_variables.range_alloc_block_size, 0, GET_ULONG,
   REQUIRED_ARG, RANGE_ALLOC_BLOCK_SIZE, RANGE_ALLOC_BLOCK_SIZE, ULONG_MAX,
   0, 1024, 0},
  {"read_buffer_size", OPT_RECORD_BUFFER,
   "Each thread that does a sequential scan allocates a buffer of this size "
   "for each table it scans. If you do many sequential scans, you may want "
   "to increase this value.", &global_system_variables.read_buff_size,
   &max_system_variables.read_buff_size,0, GET_ULONG, REQUIRED_ARG,
   128*1024L, IO_SIZE*2+MALLOC_OVERHEAD, INT_MAX32, MALLOC_OVERHEAD, IO_SIZE,
   0},
  {"read_only", OPT_READONLY,
   "Make all non-temporary tables read-only, with the exception of replication "
   "(slave) threads and users with the SUPER privilege.",
   &opt_readonly,
   &opt_readonly,
   0, GET_BOOL, NO_ARG, 0, 0, 1, 0, 1, 0},
  {"read_rnd_buffer_size", OPT_RECORD_RND_BUFFER,
   "When reading rows in sorted order after a sort, the rows are read through "
   "this buffer to avoid disk seeks. If not set, then it's set to the value of "
   "record_buffer.",
   &global_system_variables.read_rnd_buff_size,
   &max_system_variables.read_rnd_buff_size, 0,
   GET_ULONG, REQUIRED_ARG, 256*1024L, IO_SIZE*2+MALLOC_OVERHEAD,
   INT_MAX32, MALLOC_OVERHEAD, IO_SIZE, 0},
  {"record_buffer", OPT_RECORD_BUFFER_OLD,
   "Alias for read_buffer_size. This variable is deprecated and will be removed in a future release.",
   &global_system_variables.read_buff_size,
   &max_system_variables.read_buff_size,0, GET_ULONG, REQUIRED_ARG,
   128*1024L, IO_SIZE*2+MALLOC_OVERHEAD, INT_MAX32, MALLOC_OVERHEAD, IO_SIZE, 0},
#ifdef HAVE_REPLICATION
  {"relay_log_purge", OPT_RELAY_LOG_PURGE,
   "0 = do not purge relay logs. 1 = purge them as soon as they are no more needed.",
   &relay_log_purge,
   &relay_log_purge, 0, GET_BOOL, NO_ARG,
   1, 0, 1, 0, 1, 0},
  {"relay_log_space_limit", OPT_RELAY_LOG_SPACE_LIMIT,
   "Maximum space to use for all relay logs.",
   &relay_log_space_limit,
   &relay_log_space_limit, 0, GET_ULL, REQUIRED_ARG, 0L, 0L,
   (longlong) ULONG_MAX, 0, 1, 0},
  {"slave_compressed_protocol", OPT_SLAVE_COMPRESSED_PROTOCOL,
   "Use compression on master/slave protocol.",
   &opt_slave_compressed_protocol,
   &opt_slave_compressed_protocol,
   0, GET_BOOL, NO_ARG, 0, 0, 1, 0, 1, 0},
  {"slave_net_timeout", OPT_SLAVE_NET_TIMEOUT,
   "Number of seconds to wait for more data from a master/slave connection before aborting the read.",
   &slave_net_timeout, &slave_net_timeout, 0,
   GET_ULONG, REQUIRED_ARG, SLAVE_NET_TIMEOUT, 1, LONG_TIMEOUT, 0, 1, 0},
  {"slave_transaction_retries", OPT_SLAVE_TRANS_RETRIES,
   "Number of times the slave SQL thread will retry a transaction in case "
   "it failed with a deadlock or elapsed lock wait timeout, "
   "before giving up and stopping.",
   &slave_trans_retries, &slave_trans_retries, 0,
   GET_ULONG, REQUIRED_ARG, 10L, 0L, (longlong) ULONG_MAX, 0, 1, 0},
#ifndef MCP_WL3733
  {"slave-allow-batching", 255,
   "Allow slave to batch requests.",
   &slave_allow_batching, &slave_allow_batching,
   0, GET_BOOL, NO_ARG, 0, 0, 1, 0, 1, 0},
#endif
#endif /* HAVE_REPLICATION */
  {"slow_launch_time", OPT_SLOW_LAUNCH_TIME,
   "If creating the thread takes longer than this value (in seconds), "
   "the Slow_launch_threads counter will be incremented.",
   &slow_launch_time, &slow_launch_time, 0, GET_ULONG,
   REQUIRED_ARG, 2L, 0L, LONG_TIMEOUT, 0, 1, 0},
  {"sort_buffer_size", OPT_SORT_BUFFER,
   "Each thread that needs to do a sort allocates a buffer of this size.",
   &global_system_variables.sortbuff_size,
   &max_system_variables.sortbuff_size, 0, GET_ULONG, REQUIRED_ARG,
   MAX_SORT_MEMORY, MIN_SORT_MEMORY+MALLOC_OVERHEAD*2, ~0L, MALLOC_OVERHEAD,
   1, 0},
  {"sync-binlog", OPT_SYNC_BINLOG,
   "Synchronously flush binary log to disk after every #th event. "
   "Use 0 (default) to disable synchronous flushing.",
   &sync_binlog_period, &sync_binlog_period, 0, GET_ULONG,
   REQUIRED_ARG, 0, 0, ULONG_MAX, 0, 1, 0},
  {"sync-frm", OPT_SYNC_FRM, "Sync .frm to disk on create. Enabled by default.",
   &opt_sync_frm, &opt_sync_frm, 0, GET_BOOL, NO_ARG, 1, 0,
   0, 0, 0, 0},
  {"table_cache", OPT_TABLE_OPEN_CACHE,
   "Deprecated; use --table_open_cache instead.",
   &table_cache_size, &table_cache_size, 0, GET_ULONG,
   REQUIRED_ARG, TABLE_OPEN_CACHE_DEFAULT, 1, 512*1024L, 0, 1, 0},
  {"table_definition_cache", OPT_TABLE_DEF_CACHE,
   "The number of cached table definitions.",
   &table_def_size, &table_def_size,
   0, GET_ULONG, REQUIRED_ARG, TABLE_DEF_CACHE_DEFAULT, TABLE_DEF_CACHE_MIN,
   512*1024L, 0, 1, 0},
  {"table_open_cache", OPT_TABLE_OPEN_CACHE,
   "The number of cached open tables.",
   &table_cache_size, &table_cache_size, 0, GET_ULONG,
   REQUIRED_ARG, TABLE_OPEN_CACHE_DEFAULT, 1, 512*1024L, 0, 1, 0},
  {"table_lock_wait_timeout", OPT_TABLE_LOCK_WAIT_TIMEOUT,
   "Timeout in seconds to wait for a table level lock before returning an "
   "error. Used only if the connection has active cursors.",
   &table_lock_wait_timeout, &table_lock_wait_timeout,
   0, GET_ULONG, REQUIRED_ARG, 50, 1, 1024 * 1024 * 1024, 0, 1, 0},
  {"thread_cache_size", OPT_THREAD_CACHE_SIZE,
   "How many threads we should keep in a cache for reuse.",
   &thread_cache_size, &thread_cache_size, 0, GET_ULONG,
   REQUIRED_ARG, 0, 0, 16384, 0, 1, 0},
  {"thread_concurrency", OPT_THREAD_CONCURRENCY,
   "Permits the application to give the threads system a hint for the "
   "desired number of threads that should be run at the same time.",
   &concurrency, &concurrency, 0, GET_ULONG, REQUIRED_ARG,
   DEFAULT_CONCURRENCY, 1, 512, 0, 1, 0},
#if HAVE_POOL_OF_THREADS == 1
  {"thread_pool_size", OPT_THREAD_CACHE_SIZE,
   "How many threads we should create to handle query requests in case of "
   "'thread_handling=pool-of-threads'.",
   &thread_pool_size, &thread_pool_size, 0, GET_ULONG,
   REQUIRED_ARG, 20, 1, 16384, 0, 1, 0},
#endif
  {"thread_stack", OPT_THREAD_STACK,
   "The stack size for each thread.", &my_thread_stack_size,
   &my_thread_stack_size, 0, GET_ULONG, REQUIRED_ARG,DEFAULT_THREAD_STACK,
   1024L*128L, ULONG_MAX, 0, 1024, 0},
  { "time_format", OPT_TIME_FORMAT,
    "The TIME format (for future).",
    &opt_date_time_formats[MYSQL_TIMESTAMP_TIME],
    &opt_date_time_formats[MYSQL_TIMESTAMP_TIME],
    0, GET_STR, REQUIRED_ARG, 0, 0, 0, 0, 0, 0},
  {"tmp_table_size", OPT_TMP_TABLE_SIZE,
   "If an internal in-memory temporary table exceeds this size, MySQL will"
   " automatically convert it to an on-disk MyISAM table.",
   &global_system_variables.tmp_table_size,
   &max_system_variables.tmp_table_size, 0, GET_ULL,
   REQUIRED_ARG, 16*1024*1024L, 1024, MAX_MEM_TABLE_SIZE, 0, 1, 0},
  {"transaction_alloc_block_size", OPT_TRANS_ALLOC_BLOCK_SIZE,
   "Allocation block size for transactions to be stored in binary log.",
   &global_system_variables.trans_alloc_block_size,
   &max_system_variables.trans_alloc_block_size, 0, GET_ULONG,
   REQUIRED_ARG, QUERY_ALLOC_BLOCK_SIZE, 1024, ULONG_MAX, 0, 1024, 0},
  {"transaction_prealloc_size", OPT_TRANS_PREALLOC_SIZE,
   "Persistent buffer for transactions to be stored in binary log.",
   &global_system_variables.trans_prealloc_size,
   &max_system_variables.trans_prealloc_size, 0, GET_ULONG,
   REQUIRED_ARG, TRANS_ALLOC_PREALLOC_SIZE, 1024, ULONG_MAX, 0, 1024, 0},
  {"thread_handling", OPT_THREAD_HANDLING,
   "Define threads usage for handling queries: "
   "one-thread-per-connection or no-threads.", 0, 0,
   0, GET_STR, REQUIRED_ARG, 0, 0, 0, 0, 0, 0},
  {"updatable_views_with_limit", OPT_UPDATABLE_VIEWS_WITH_LIMIT,
   "1 = YES = Don't issue an error message (warning only) if a VIEW without "
   "presence of a key of the underlying table is used in queries with a "
   "LIMIT clause for updating. 0 = NO = Prohibit update of a VIEW, which "
   "does not contain a key of the underlying table and the query uses a "
   "LIMIT clause (usually get from GUI tools).",
   &global_system_variables.updatable_views_with_limit,
   &max_system_variables.updatable_views_with_limit,
   0, GET_ULONG, REQUIRED_ARG, 1, 0, 1, 0, 1, 0},
  {"wait_timeout", OPT_WAIT_TIMEOUT,
   "The number of seconds the server waits for activity on a connection before closing it.",
   &global_system_variables.net_wait_timeout,
   &max_system_variables.net_wait_timeout, 0, GET_ULONG,
   REQUIRED_ARG, NET_WAIT_TIMEOUT, 1, IF_WIN(INT_MAX32/1000, LONG_TIMEOUT),
   0, 1, 0},
  {"binlog-direct-non-transactional-updates", OPT_BINLOG_DIRECT_NON_TRANS_UPDATE,
   "Causes updates to non-transactional engines using statement format to be "
   "written directly to binary log. Before using this option, make sure that "
   "there are no dependencies between transactional and non-transactional "
   "tables such as in the statement INSERT INTO t_myisam SELECT * FROM "
   "t_innodb; otherwise, slaves may diverge from the master.",
   &global_system_variables.binlog_direct_non_trans_update,
   &max_system_variables.binlog_direct_non_trans_update,
   0, GET_BOOL, NO_ARG, 0, 0, 0, 0, 0, 0},
  {0, 0, 0, 0, 0, 0, GET_NO_ARG, NO_ARG, 0, 0, 0, 0, 0, 0}
};


static int show_queries(THD *thd, SHOW_VAR *var, char *buff)
{
  var->type= SHOW_LONGLONG;
  var->value= (char *)&thd->query_id;
  return 0;
}


static int show_net_compression(THD *thd, SHOW_VAR *var, char *buff)
{
  var->type= SHOW_MY_BOOL;
  var->value= (char *)&thd->net.compress;
  return 0;
}

static int show_starttime(THD *thd, SHOW_VAR *var, char *buff)
{
  var->type= SHOW_LONG;
  var->value= buff;
  *((long *)buff)= (long) (thd->query_start() - server_start_time);
  return 0;
}

#ifdef COMMUNITY_SERVER
static int show_flushstatustime(THD *thd, SHOW_VAR *var, char *buff)
{
  var->type= SHOW_LONG;
  var->value= buff;
  *((long *)buff)= (long) (thd->query_start() - flush_status_time);
  return 0;
}
#endif

#ifdef HAVE_REPLICATION
static int show_rpl_status(THD *thd, SHOW_VAR *var, char *buff)
{
  var->type= SHOW_CHAR;
  var->value= const_cast<char*>(rpl_status_type[(int)rpl_status]);
  return 0;
}

static int show_slave_running(THD *thd, SHOW_VAR *var, char *buff)
{
  var->type= SHOW_MY_BOOL;
  pthread_mutex_lock(&LOCK_active_mi);
  var->value= buff;
  *((my_bool *)buff)= (my_bool) (active_mi && 
                                 active_mi->slave_running == MYSQL_SLAVE_RUN_CONNECT &&
                                 active_mi->rli.slave_running);
  pthread_mutex_unlock(&LOCK_active_mi);
  return 0;
}

static int show_slave_retried_trans(THD *thd, SHOW_VAR *var, char *buff)
{
  /*
    TODO: with multimaster, have one such counter per line in
    SHOW SLAVE STATUS, and have the sum over all lines here.
  */
  pthread_mutex_lock(&LOCK_active_mi);
  if (active_mi)
  {
    var->type= SHOW_LONG;
    var->value= buff;
    pthread_mutex_lock(&active_mi->rli.data_lock);
    *((long *)buff)= (long)active_mi->rli.retried_trans;
    pthread_mutex_unlock(&active_mi->rli.data_lock);
  }
  else
    var->type= SHOW_UNDEF;
  pthread_mutex_unlock(&LOCK_active_mi);
  return 0;
}

static int show_slave_received_heartbeats(THD *thd, SHOW_VAR *var, char *buff)
{
  pthread_mutex_lock(&LOCK_active_mi);
  if (active_mi)
  {
    var->type= SHOW_LONGLONG;
    var->value= buff;
    pthread_mutex_lock(&active_mi->rli.data_lock);
    *((longlong *)buff)= active_mi->received_heartbeats;
    pthread_mutex_unlock(&active_mi->rli.data_lock);
  }
  else
    var->type= SHOW_UNDEF;
  pthread_mutex_unlock(&LOCK_active_mi);
  return 0;
}

static int show_heartbeat_period(THD *thd, SHOW_VAR *var, char *buff)
{
  pthread_mutex_lock(&LOCK_active_mi);
  if (active_mi)
  {
    var->type= SHOW_CHAR;
    var->value= buff;
    sprintf(buff, "%.3f",active_mi->heartbeat_period);
  }
  else
    var->type= SHOW_UNDEF;
  pthread_mutex_unlock(&LOCK_active_mi);
  return 0;
}


#endif /* HAVE_REPLICATION */

static int show_open_tables(THD *thd, SHOW_VAR *var, char *buff)
{
  var->type= SHOW_LONG;
  var->value= buff;
  *((long *)buff)= (long)cached_open_tables();
  return 0;
}

static int show_prepared_stmt_count(THD *thd, SHOW_VAR *var, char *buff)
{
  var->type= SHOW_LONG;
  var->value= buff;
  pthread_mutex_lock(&LOCK_prepared_stmt_count);
  *((long *)buff)= (long)prepared_stmt_count;
  pthread_mutex_unlock(&LOCK_prepared_stmt_count);
  return 0;
}

static int show_table_definitions(THD *thd, SHOW_VAR *var, char *buff)
{
  var->type= SHOW_LONG;
  var->value= buff;
  *((long *)buff)= (long)cached_table_definitions();
  return 0;
}

#ifdef HAVE_OPENSSL
/* Functions relying on CTX */
static int show_ssl_ctx_sess_accept(THD *thd, SHOW_VAR *var, char *buff)
{
  var->type= SHOW_LONG;
  var->value= buff;
  *((long *)buff)= (!ssl_acceptor_fd ? 0 :
                     SSL_CTX_sess_accept(ssl_acceptor_fd->ssl_context));
  return 0;
}

static int show_ssl_ctx_sess_accept_good(THD *thd, SHOW_VAR *var, char *buff)
{
  var->type= SHOW_LONG;
  var->value= buff;
  *((long *)buff)= (!ssl_acceptor_fd ? 0 :
                     SSL_CTX_sess_accept_good(ssl_acceptor_fd->ssl_context));
  return 0;
}

static int show_ssl_ctx_sess_connect_good(THD *thd, SHOW_VAR *var, char *buff)
{
  var->type= SHOW_LONG;
  var->value= buff;
  *((long *)buff)= (!ssl_acceptor_fd ? 0 :
                     SSL_CTX_sess_connect_good(ssl_acceptor_fd->ssl_context));
  return 0;
}

static int show_ssl_ctx_sess_accept_renegotiate(THD *thd, SHOW_VAR *var, char *buff)
{
  var->type= SHOW_LONG;
  var->value= buff;
  *((long *)buff)= (!ssl_acceptor_fd ? 0 :
                     SSL_CTX_sess_accept_renegotiate(ssl_acceptor_fd->ssl_context));
  return 0;
}

static int show_ssl_ctx_sess_connect_renegotiate(THD *thd, SHOW_VAR *var, char *buff)
{
  var->type= SHOW_LONG;
  var->value= buff;
  *((long *)buff)= (!ssl_acceptor_fd ? 0 :
                     SSL_CTX_sess_connect_renegotiate(ssl_acceptor_fd->ssl_context));
  return 0;
}

static int show_ssl_ctx_sess_cb_hits(THD *thd, SHOW_VAR *var, char *buff)
{
  var->type= SHOW_LONG;
  var->value= buff;
  *((long *)buff)= (!ssl_acceptor_fd ? 0 :
                     SSL_CTX_sess_cb_hits(ssl_acceptor_fd->ssl_context));
  return 0;
}

static int show_ssl_ctx_sess_hits(THD *thd, SHOW_VAR *var, char *buff)
{
  var->type= SHOW_LONG;
  var->value= buff;
  *((long *)buff)= (!ssl_acceptor_fd ? 0 :
                     SSL_CTX_sess_hits(ssl_acceptor_fd->ssl_context));
  return 0;
}

static int show_ssl_ctx_sess_cache_full(THD *thd, SHOW_VAR *var, char *buff)
{
  var->type= SHOW_LONG;
  var->value= buff;
  *((long *)buff)= (!ssl_acceptor_fd ? 0 :
                     SSL_CTX_sess_cache_full(ssl_acceptor_fd->ssl_context));
  return 0;
}

static int show_ssl_ctx_sess_misses(THD *thd, SHOW_VAR *var, char *buff)
{
  var->type= SHOW_LONG;
  var->value= buff;
  *((long *)buff)= (!ssl_acceptor_fd ? 0 :
                     SSL_CTX_sess_misses(ssl_acceptor_fd->ssl_context));
  return 0;
}

static int show_ssl_ctx_sess_timeouts(THD *thd, SHOW_VAR *var, char *buff)
{
  var->type= SHOW_LONG;
  var->value= buff;
  *((long *)buff)= (!ssl_acceptor_fd ? 0 :
                     SSL_CTX_sess_timeouts(ssl_acceptor_fd->ssl_context));
  return 0;
}

static int show_ssl_ctx_sess_number(THD *thd, SHOW_VAR *var, char *buff)
{
  var->type= SHOW_LONG;
  var->value= buff;
  *((long *)buff)= (!ssl_acceptor_fd ? 0 :
                     SSL_CTX_sess_number(ssl_acceptor_fd->ssl_context));
  return 0;
}

static int show_ssl_ctx_sess_connect(THD *thd, SHOW_VAR *var, char *buff)
{
  var->type= SHOW_LONG;
  var->value= buff;
  *((long *)buff)= (!ssl_acceptor_fd ? 0 :
                     SSL_CTX_sess_connect(ssl_acceptor_fd->ssl_context));
  return 0;
}

static int show_ssl_ctx_sess_get_cache_size(THD *thd, SHOW_VAR *var, char *buff)
{
  var->type= SHOW_LONG;
  var->value= buff;
  *((long *)buff)= (!ssl_acceptor_fd ? 0 :
                     SSL_CTX_sess_get_cache_size(ssl_acceptor_fd->ssl_context));
  return 0;
}

static int show_ssl_ctx_get_verify_mode(THD *thd, SHOW_VAR *var, char *buff)
{
  var->type= SHOW_LONG;
  var->value= buff;
  *((long *)buff)= (!ssl_acceptor_fd ? 0 :
                     SSL_CTX_get_verify_mode(ssl_acceptor_fd->ssl_context));
  return 0;
}

static int show_ssl_ctx_get_verify_depth(THD *thd, SHOW_VAR *var, char *buff)
{
  var->type= SHOW_LONG;
  var->value= buff;
  *((long *)buff)= (!ssl_acceptor_fd ? 0 :
                     SSL_CTX_get_verify_depth(ssl_acceptor_fd->ssl_context));
  return 0;
}

static int show_ssl_ctx_get_session_cache_mode(THD *thd, SHOW_VAR *var, char *buff)
{
  var->type= SHOW_CHAR;
  if (!ssl_acceptor_fd)
    var->value= const_cast<char*>("NONE");
  else
    switch (SSL_CTX_get_session_cache_mode(ssl_acceptor_fd->ssl_context))
    {
    case SSL_SESS_CACHE_OFF:
      var->value= const_cast<char*>("OFF"); break;
    case SSL_SESS_CACHE_CLIENT:
      var->value= const_cast<char*>("CLIENT"); break;
    case SSL_SESS_CACHE_SERVER:
      var->value= const_cast<char*>("SERVER"); break;
    case SSL_SESS_CACHE_BOTH:
      var->value= const_cast<char*>("BOTH"); break;
    case SSL_SESS_CACHE_NO_AUTO_CLEAR:
      var->value= const_cast<char*>("NO_AUTO_CLEAR"); break;
    case SSL_SESS_CACHE_NO_INTERNAL_LOOKUP:
      var->value= const_cast<char*>("NO_INTERNAL_LOOKUP"); break;
    default:
      var->value= const_cast<char*>("Unknown"); break;
    }
  return 0;
}

/*
   Functions relying on SSL 
   Note: In the show_ssl_* functions, we need to check if we have a
         valid vio-object since this isn't always true, specifically
         when session_status or global_status is requested from
         inside an Event.
 */
static int show_ssl_get_version(THD *thd, SHOW_VAR *var, char *buff)
{
  var->type= SHOW_CHAR;
  if( thd->vio_ok() && thd->net.vio->ssl_arg )
    var->value= const_cast<char*>(SSL_get_version((SSL*) thd->net.vio->ssl_arg));
  else
    var->value= (char *)"";
  return 0;
}

static int show_ssl_session_reused(THD *thd, SHOW_VAR *var, char *buff)
{
  var->type= SHOW_LONG;
  var->value= buff;
  if( thd->vio_ok() && thd->net.vio->ssl_arg )
    *((long *)buff)= (long)SSL_session_reused((SSL*) thd->net.vio->ssl_arg);
  else
    *((long *)buff)= 0;
  return 0;
}

static int show_ssl_get_default_timeout(THD *thd, SHOW_VAR *var, char *buff)
{
  var->type= SHOW_LONG;
  var->value= buff;
  if( thd->vio_ok() && thd->net.vio->ssl_arg )
    *((long *)buff)= (long)SSL_get_default_timeout((SSL*)thd->net.vio->ssl_arg);
  else
    *((long *)buff)= 0;
  return 0;
}

static int show_ssl_get_verify_mode(THD *thd, SHOW_VAR *var, char *buff)
{
  var->type= SHOW_LONG;
  var->value= buff;
  if( thd->net.vio && thd->net.vio->ssl_arg )
    *((long *)buff)= (long)SSL_get_verify_mode((SSL*)thd->net.vio->ssl_arg);
  else
    *((long *)buff)= 0;
  return 0;
}

static int show_ssl_get_verify_depth(THD *thd, SHOW_VAR *var, char *buff)
{
  var->type= SHOW_LONG;
  var->value= buff;
  if( thd->vio_ok() && thd->net.vio->ssl_arg )
    *((long *)buff)= (long)SSL_get_verify_depth((SSL*)thd->net.vio->ssl_arg);
  else
    *((long *)buff)= 0;
  return 0;
}

static int show_ssl_get_cipher(THD *thd, SHOW_VAR *var, char *buff)
{
  var->type= SHOW_CHAR;
  if( thd->vio_ok() && thd->net.vio->ssl_arg )
    var->value= const_cast<char*>(SSL_get_cipher((SSL*) thd->net.vio->ssl_arg));
  else
    var->value= (char *)"";
  return 0;
}

static int show_ssl_get_cipher_list(THD *thd, SHOW_VAR *var, char *buff)
{
  var->type= SHOW_CHAR;
  var->value= buff;
  if (thd->vio_ok() && thd->net.vio->ssl_arg)
  {
    int i;
    const char *p;
    char *end= buff + SHOW_VAR_FUNC_BUFF_SIZE;
    for (i=0; (p= SSL_get_cipher_list((SSL*) thd->net.vio->ssl_arg,i)) &&
               buff < end; i++)
    {
      buff= strnmov(buff, p, end-buff-1);
      *buff++= ':';
    }
    if (i)
      buff--;
  }
  *buff=0;
  return 0;
}

#endif /* HAVE_OPENSSL */


/*
  Variables shown by SHOW STATUS in alphabetical order
*/

SHOW_VAR status_vars[]= {
  {"Aborted_clients",          (char*) &aborted_threads,        SHOW_LONG},
  {"Aborted_connects",         (char*) &aborted_connects,       SHOW_LONG},
  {"Binlog_cache_disk_use",    (char*) &binlog_cache_disk_use,  SHOW_LONG},
  {"Binlog_cache_use",         (char*) &binlog_cache_use,       SHOW_LONG},
  {"Bytes_received",           (char*) offsetof(STATUS_VAR, bytes_received), SHOW_LONGLONG_STATUS},
  {"Bytes_sent",               (char*) offsetof(STATUS_VAR, bytes_sent), SHOW_LONGLONG_STATUS},
  {"Com",                      (char*) com_status_vars, SHOW_ARRAY},
  {"Compression",              (char*) &show_net_compression, SHOW_FUNC},
  {"Connections",              (char*) &thread_id,              SHOW_LONG_NOFLUSH},
  {"Created_tmp_disk_tables",  (char*) offsetof(STATUS_VAR, created_tmp_disk_tables), SHOW_LONG_STATUS},
  {"Created_tmp_files",	       (char*) &my_tmp_file_created,	SHOW_LONG},
  {"Created_tmp_tables",       (char*) offsetof(STATUS_VAR, created_tmp_tables), SHOW_LONG_STATUS},
  {"Delayed_errors",           (char*) &delayed_insert_errors,  SHOW_LONG},
  {"Delayed_insert_threads",   (char*) &delayed_insert_threads, SHOW_LONG_NOFLUSH},
  {"Delayed_writes",           (char*) &delayed_insert_writes,  SHOW_LONG},
  {"Flush_commands",           (char*) &refresh_version,        SHOW_LONG_NOFLUSH},
  {"Handler_commit",           (char*) offsetof(STATUS_VAR, ha_commit_count), SHOW_LONG_STATUS},
  {"Handler_delete",           (char*) offsetof(STATUS_VAR, ha_delete_count), SHOW_LONG_STATUS},
  {"Handler_discover",         (char*) offsetof(STATUS_VAR, ha_discover_count), SHOW_LONG_STATUS},
  {"Handler_prepare",          (char*) offsetof(STATUS_VAR, ha_prepare_count),  SHOW_LONG_STATUS},
  {"Handler_read_first",       (char*) offsetof(STATUS_VAR, ha_read_first_count), SHOW_LONG_STATUS},
  {"Handler_read_key",         (char*) offsetof(STATUS_VAR, ha_read_key_count), SHOW_LONG_STATUS},
  {"Handler_read_next",        (char*) offsetof(STATUS_VAR, ha_read_next_count), SHOW_LONG_STATUS},
  {"Handler_read_prev",        (char*) offsetof(STATUS_VAR, ha_read_prev_count), SHOW_LONG_STATUS},
  {"Handler_read_rnd",         (char*) offsetof(STATUS_VAR, ha_read_rnd_count), SHOW_LONG_STATUS},
  {"Handler_read_rnd_next",    (char*) offsetof(STATUS_VAR, ha_read_rnd_next_count), SHOW_LONG_STATUS},
  {"Handler_rollback",         (char*) offsetof(STATUS_VAR, ha_rollback_count), SHOW_LONG_STATUS},
  {"Handler_savepoint",        (char*) offsetof(STATUS_VAR, ha_savepoint_count), SHOW_LONG_STATUS},
  {"Handler_savepoint_rollback",(char*) offsetof(STATUS_VAR, ha_savepoint_rollback_count), SHOW_LONG_STATUS},
  {"Handler_update",           (char*) offsetof(STATUS_VAR, ha_update_count), SHOW_LONG_STATUS},
  {"Handler_write",            (char*) offsetof(STATUS_VAR, ha_write_count), SHOW_LONG_STATUS},
  {"Key_blocks_not_flushed",   (char*) offsetof(KEY_CACHE, global_blocks_changed), SHOW_KEY_CACHE_LONG},
  {"Key_blocks_unused",        (char*) offsetof(KEY_CACHE, blocks_unused), SHOW_KEY_CACHE_LONG},
  {"Key_blocks_used",          (char*) offsetof(KEY_CACHE, blocks_used), SHOW_KEY_CACHE_LONG},
  {"Key_read_requests",        (char*) offsetof(KEY_CACHE, global_cache_r_requests), SHOW_KEY_CACHE_LONGLONG},
  {"Key_reads",                (char*) offsetof(KEY_CACHE, global_cache_read), SHOW_KEY_CACHE_LONGLONG},
  {"Key_write_requests",       (char*) offsetof(KEY_CACHE, global_cache_w_requests), SHOW_KEY_CACHE_LONGLONG},
  {"Key_writes",               (char*) offsetof(KEY_CACHE, global_cache_write), SHOW_KEY_CACHE_LONGLONG},
  {"Last_query_cost",          (char*) offsetof(STATUS_VAR, last_query_cost), SHOW_DOUBLE_STATUS},
  {"Max_used_connections",     (char*) &max_used_connections,  SHOW_LONG},
  {"Not_flushed_delayed_rows", (char*) &delayed_rows_in_use,    SHOW_LONG_NOFLUSH},
  {"Open_files",               (char*) &my_file_opened,         SHOW_LONG_NOFLUSH},
  {"Open_streams",             (char*) &my_stream_opened,       SHOW_LONG_NOFLUSH},
  {"Open_table_definitions",   (char*) &show_table_definitions, SHOW_FUNC},
  {"Open_tables",              (char*) &show_open_tables,       SHOW_FUNC},
  {"Opened_files",             (char*) &my_file_total_opened, SHOW_LONG_NOFLUSH},
  {"Opened_tables",            (char*) offsetof(STATUS_VAR, opened_tables), SHOW_LONG_STATUS},
  {"Opened_table_definitions", (char*) offsetof(STATUS_VAR, opened_shares), SHOW_LONG_STATUS},
  {"Prepared_stmt_count",      (char*) &show_prepared_stmt_count, SHOW_FUNC},
#ifdef HAVE_QUERY_CACHE
  {"Qcache_free_blocks",       (char*) &query_cache.free_memory_blocks, SHOW_LONG_NOFLUSH},
  {"Qcache_free_memory",       (char*) &query_cache.free_memory, SHOW_LONG_NOFLUSH},
  {"Qcache_hits",              (char*) &query_cache.hits,       SHOW_LONG},
  {"Qcache_inserts",           (char*) &query_cache.inserts,    SHOW_LONG},
  {"Qcache_lowmem_prunes",     (char*) &query_cache.lowmem_prunes, SHOW_LONG},
  {"Qcache_not_cached",        (char*) &query_cache.refused,    SHOW_LONG},
  {"Qcache_queries_in_cache",  (char*) &query_cache.queries_in_cache, SHOW_LONG_NOFLUSH},
  {"Qcache_total_blocks",      (char*) &query_cache.total_blocks, SHOW_LONG_NOFLUSH},
#endif /*HAVE_QUERY_CACHE*/
  {"Queries",                  (char*) &show_queries,            SHOW_FUNC},
  {"Questions",                (char*) offsetof(STATUS_VAR, questions), SHOW_LONG_STATUS},
#ifdef HAVE_REPLICATION
  {"Rpl_status",               (char*) &show_rpl_status,          SHOW_FUNC},
#endif
  {"Select_full_join",         (char*) offsetof(STATUS_VAR, select_full_join_count), SHOW_LONG_STATUS},
  {"Select_full_range_join",   (char*) offsetof(STATUS_VAR, select_full_range_join_count), SHOW_LONG_STATUS},
  {"Select_range",             (char*) offsetof(STATUS_VAR, select_range_count), SHOW_LONG_STATUS},
  {"Select_range_check",       (char*) offsetof(STATUS_VAR, select_range_check_count), SHOW_LONG_STATUS},
  {"Select_scan",	       (char*) offsetof(STATUS_VAR, select_scan_count), SHOW_LONG_STATUS},
  {"Slave_open_temp_tables",   (char*) &slave_open_temp_tables, SHOW_LONG},
#ifdef HAVE_REPLICATION
  {"Slave_retried_transactions",(char*) &show_slave_retried_trans, SHOW_FUNC},
  {"Slave_heartbeat_period",   (char*) &show_heartbeat_period, SHOW_FUNC},
  {"Slave_received_heartbeats",(char*) &show_slave_received_heartbeats, SHOW_FUNC},
  {"Slave_running",            (char*) &show_slave_running,     SHOW_FUNC},
#endif
  {"Slow_launch_threads",      (char*) &slow_launch_threads,    SHOW_LONG},
  {"Slow_queries",             (char*) offsetof(STATUS_VAR, long_query_count), SHOW_LONG_STATUS},
  {"Sort_merge_passes",	       (char*) offsetof(STATUS_VAR, filesort_merge_passes), SHOW_LONG_STATUS},
  {"Sort_range",	       (char*) offsetof(STATUS_VAR, filesort_range_count), SHOW_LONG_STATUS},
  {"Sort_rows",		       (char*) offsetof(STATUS_VAR, filesort_rows), SHOW_LONG_STATUS},
  {"Sort_scan",		       (char*) offsetof(STATUS_VAR, filesort_scan_count), SHOW_LONG_STATUS},
#ifdef HAVE_OPENSSL
  {"Ssl_accept_renegotiates",  (char*) &show_ssl_ctx_sess_accept_renegotiate, SHOW_FUNC},
  {"Ssl_accepts",              (char*) &show_ssl_ctx_sess_accept, SHOW_FUNC},
  {"Ssl_callback_cache_hits",  (char*) &show_ssl_ctx_sess_cb_hits, SHOW_FUNC},
  {"Ssl_cipher",               (char*) &show_ssl_get_cipher, SHOW_FUNC},
  {"Ssl_cipher_list",          (char*) &show_ssl_get_cipher_list, SHOW_FUNC},
  {"Ssl_client_connects",      (char*) &show_ssl_ctx_sess_connect, SHOW_FUNC},
  {"Ssl_connect_renegotiates", (char*) &show_ssl_ctx_sess_connect_renegotiate, SHOW_FUNC},
  {"Ssl_ctx_verify_depth",     (char*) &show_ssl_ctx_get_verify_depth, SHOW_FUNC},
  {"Ssl_ctx_verify_mode",      (char*) &show_ssl_ctx_get_verify_mode, SHOW_FUNC},
  {"Ssl_default_timeout",      (char*) &show_ssl_get_default_timeout, SHOW_FUNC},
  {"Ssl_finished_accepts",     (char*) &show_ssl_ctx_sess_accept_good, SHOW_FUNC},
  {"Ssl_finished_connects",    (char*) &show_ssl_ctx_sess_connect_good, SHOW_FUNC},
  {"Ssl_session_cache_hits",   (char*) &show_ssl_ctx_sess_hits, SHOW_FUNC},
  {"Ssl_session_cache_misses", (char*) &show_ssl_ctx_sess_misses, SHOW_FUNC},
  {"Ssl_session_cache_mode",   (char*) &show_ssl_ctx_get_session_cache_mode, SHOW_FUNC},
  {"Ssl_session_cache_overflows", (char*) &show_ssl_ctx_sess_cache_full, SHOW_FUNC},
  {"Ssl_session_cache_size",   (char*) &show_ssl_ctx_sess_get_cache_size, SHOW_FUNC},
  {"Ssl_session_cache_timeouts", (char*) &show_ssl_ctx_sess_timeouts, SHOW_FUNC},
  {"Ssl_sessions_reused",      (char*) &show_ssl_session_reused, SHOW_FUNC},
  {"Ssl_used_session_cache_entries",(char*) &show_ssl_ctx_sess_number, SHOW_FUNC},
  {"Ssl_verify_depth",         (char*) &show_ssl_get_verify_depth, SHOW_FUNC},
  {"Ssl_verify_mode",          (char*) &show_ssl_get_verify_mode, SHOW_FUNC},
  {"Ssl_version",              (char*) &show_ssl_get_version, SHOW_FUNC},
#endif /* HAVE_OPENSSL */
  {"Table_locks_immediate",    (char*) &locks_immediate,        SHOW_LONG},
  {"Table_locks_waited",       (char*) &locks_waited,           SHOW_LONG},
#ifdef HAVE_MMAP
  {"Tc_log_max_pages_used",    (char*) &tc_log_max_pages_used,  SHOW_LONG},
  {"Tc_log_page_size",         (char*) &tc_log_page_size,       SHOW_LONG},
  {"Tc_log_page_waits",        (char*) &tc_log_page_waits,      SHOW_LONG},
#endif
  {"Threads_cached",           (char*) &cached_thread_count,    SHOW_LONG_NOFLUSH},
  {"Threads_connected",        (char*) &thread_count,           SHOW_INT},
  {"Threads_created",	       (char*) &thread_created,		SHOW_LONG_NOFLUSH},
  {"Threads_running",          (char*) &thread_running,         SHOW_INT},
  {"Uptime",                   (char*) &show_starttime,         SHOW_FUNC},
#ifdef COMMUNITY_SERVER
  {"Uptime_since_flush_status",(char*) &show_flushstatustime,   SHOW_FUNC},
#endif
  {NullS, NullS, SHOW_LONG}
};

#ifndef EMBEDDED_LIBRARY
static void print_version(void)
{
  set_server_version();
  /*
    Note: the instance manager keys off the string 'Ver' so it can find the
    version from the output of 'mysqld --version', so don't change it!
  */
  printf("%s  Ver %s for %s on %s (%s)\n",my_progname,
	 server_version,SYSTEM_TYPE,MACHINE_TYPE, MYSQL_COMPILATION_COMMENT);
}

static void usage(void)
{
  if (!(default_charset_info= get_charset_by_csname(default_character_set_name,
					           MY_CS_PRIMARY,
						   MYF(MY_WME))))
    exit(1);
  if (!default_collation_name)
    default_collation_name= (char*) default_charset_info->name;
  print_version();
  puts(ORACLE_WELCOME_COPYRIGHT_NOTICE("2000, 2011"));
  puts("Starts the MySQL database server.\n");
  printf("Usage: %s [OPTIONS]\n", my_progname);
  if (!opt_verbose)
    puts("\nFor more help options (several pages), use mysqld --verbose --help.");
  else
  {
#ifdef __WIN__
  puts("NT and Win32 specific options:\n\
  --install                     Install the default service (NT).\n\
  --install-manual              Install the default service started manually (NT).\n\
  --install service_name        Install an optional service (NT).\n\
  --install-manual service_name Install an optional service started manually (NT).\n\
  --remove                      Remove the default service from the service list (NT).\n\
  --remove service_name         Remove the service_name from the service list (NT).\n\
  --enable-named-pipe           Only to be used for the default server (NT).\n\
  --standalone                  Dummy option to start as a standalone server (NT).\
");
  puts("");
#endif
  print_defaults(MYSQL_CONFIG_NAME,load_default_groups);
  puts("");
  set_ports();

  /* Print out all the options including plugin supplied options */
  my_print_help_inc_plugins(my_long_options, sizeof(my_long_options)/sizeof(my_option));

  if (! plugins_are_initialized)
  {
    puts("\n\
Plugins have parameters that are not reflected in this list\n\
because execution stopped before plugins were initialized.");
  }

  puts("\n\
To see what values a running MySQL server is using, type\n\
'mysqladmin variables' instead of 'mysqld --verbose --help'.");
  }
}
#endif /*!EMBEDDED_LIBRARY*/


/**
  Initialize all MySQL global variables to default values.

  We don't need to set numeric variables refered to in my_long_options
  as these are initialized by my_getopt.

  @note
    The reason to set a lot of global variables to zero is to allow one to
    restart the embedded server with a clean environment
    It's also needed on some exotic platforms where global variables are
    not set to 0 when a program starts.

    We don't need to set numeric variables refered to in my_long_options
    as these are initialized by my_getopt.
*/

static int mysql_init_variables(void)
{
  int error;
  /* Things reset to zero */
  opt_skip_slave_start= opt_reckless_slave = 0;
  mysql_home[0]= pidfile_name[0]= log_error_file[0]= 0;
  myisam_test_invalid_symlink= test_if_data_home_dir;
  opt_log= opt_slow_log= 0;
  opt_update_log= 0;
  log_output_options= find_bit_type(log_output_str, &log_output_typelib);
  opt_bin_log= 0;
  opt_disable_networking= opt_skip_show_db=0;
  opt_skip_name_resolve= 0;
  opt_ignore_builtin_innodb= 0;
  opt_logname= opt_update_logname= opt_binlog_index_name= opt_slow_logname= 0;
  opt_tc_log_file= (char *)"tc.log";      // no hostname in tc_log file name !
  opt_secure_auth= 0;
  opt_secure_file_priv= 0;
  opt_bootstrap= opt_myisam_log= 0;
  mqh_used= 0;
  kill_in_progress= 0;
  cleanup_done= 0;
  defaults_argc= 0;
  defaults_argv= 0;
  server_id_supplied= 0;
  test_flags= select_errors= dropping_tables= ha_open_options=0;
  thread_count= thread_running= kill_cached_threads= wake_thread=0;
  slave_open_temp_tables= 0;
  cached_thread_count= 0;
  opt_endinfo= using_udf_functions= 0;
  opt_using_transactions= 0;
  abort_loop= select_thread_in_use= signal_thread_in_use= 0;
  ready_to_exit= shutdown_in_progress= grant_option= 0;
  aborted_threads= aborted_connects= 0;
  delayed_insert_threads= delayed_insert_writes= delayed_rows_in_use= 0;
  delayed_insert_errors= thread_created= 0;
  specialflag= 0;
  binlog_cache_use=  binlog_cache_disk_use= 0;
  max_used_connections= slow_launch_threads = 0;
  mysqld_user= mysqld_chroot= opt_init_file= opt_bin_logname = 0;
  prepared_stmt_count= 0;
  errmesg= 0;
  mysqld_unix_port= opt_mysql_tmpdir= my_bind_addr_str= NullS;
  bzero((uchar*) &mysql_tmpdir_list, sizeof(mysql_tmpdir_list));
  bzero((char *) &global_status_var, sizeof(global_status_var));
  opt_large_pages= 0;
#if defined(ENABLED_DEBUG_SYNC)
  opt_debug_sync_timeout= 0;
#endif /* defined(ENABLED_DEBUG_SYNC) */
  key_map_full.set_all();

  /* Character sets */
  system_charset_info= &my_charset_utf8_general_ci;
  files_charset_info= &my_charset_utf8_general_ci;
  national_charset_info= &my_charset_utf8_general_ci;
  table_alias_charset= &my_charset_bin;
  character_set_filesystem= &my_charset_bin;

  opt_date_time_formats[0]= opt_date_time_formats[1]= opt_date_time_formats[2]= 0;

  /* Things with default values that are not zero */
  delay_key_write_options= (uint) DELAY_KEY_WRITE_ON;
  slave_exec_mode_options= 0;
  slave_exec_mode_options= find_bit_type_or_exit(slave_exec_mode_str,
                                                 &slave_exec_mode_typelib,
                                                 NULL,
                                                 &error);
#ifndef MCP_WL5151
  /* Slave type conversions */
  slave_type_conversions_options= 0;
  slave_type_conversions_options=
    find_bit_type_or_exit(slave_type_conversions_default,
                          &slave_type_conversions_typelib,
                          NULL,
                          &error);
#endif
  /* Default mode string must not yield a error. */
  DBUG_ASSERT(!error);
  if (error)
    return 1;
  opt_specialflag= SPECIAL_ENGLISH;
  unix_sock= ip_sock= INVALID_SOCKET;
  mysql_home_ptr= mysql_home;
  pidfile_name_ptr= pidfile_name;
  log_error_file_ptr= log_error_file;
  language_ptr= language;
  mysql_data_home= mysql_real_data_home;
  thd_startup_options= (OPTION_AUTO_IS_NULL | OPTION_BIN_LOG |
                        OPTION_QUOTE_SHOW_CREATE | OPTION_SQL_NOTES);
  protocol_version= PROTOCOL_VERSION;
  what_to_log= ~ (1L << (uint) COM_TIME);
  refresh_version= 1L;	/* Increments on each reload */
  global_query_id= thread_id= 1L;
  strmov(server_version, MYSQL_SERVER_VERSION);
  myisam_recover_options_str= sql_mode_str= "OFF";
  myisam_stats_method_str= "nulls_unequal";
  threads.empty();
  thread_cache.empty();
  key_caches.empty();
  if (!(dflt_key_cache= get_or_create_key_cache(default_key_cache_base.str,
                                                default_key_cache_base.length)))
  {
    sql_print_error("Cannot allocate the keycache");
    return 1;
  }
  /* set key_cache_hash.default_value = dflt_key_cache */
  multi_keycache_init();

  /* Set directory paths */
  strmake(language, LANGUAGE, sizeof(language)-1);
  strmake(mysql_real_data_home, get_relative_path(MYSQL_DATADIR),
	  sizeof(mysql_real_data_home)-1);
  mysql_data_home_buff[0]=FN_CURLIB;	// all paths are relative from here
  mysql_data_home_buff[1]=0;
  mysql_data_home_len= 2;

  /* Replication parameters */
  master_user= (char*) "test";
  master_password= master_host= 0;
  master_info_file= (char*) "master.info",
    relay_log_info_file= (char*) "relay-log.info";
  master_ssl_key= master_ssl_cert= master_ssl_ca=
    master_ssl_capath= master_ssl_cipher= 0;
  report_user= report_password = report_host= 0;	/* TO BE DELETED */
  opt_relay_logname= opt_relaylog_index_name= 0;

  /* Variables in libraries */
  charsets_dir= 0;
  default_character_set_name= (char*) MYSQL_DEFAULT_CHARSET_NAME;
  default_collation_name= compiled_default_collation_name;
  sys_charset_system.value= (char*) system_charset_info->csname;
  character_set_filesystem_name= (char*) "binary";
  lc_time_names_name= (char*) "en_US";
  /* Set default values for some option variables */
  default_storage_engine_str= (char*) "MyISAM";
  global_system_variables.table_plugin= NULL;
  global_system_variables.tx_isolation= ISO_REPEATABLE_READ;
  global_system_variables.select_limit= (ulonglong) HA_POS_ERROR;
  max_system_variables.select_limit=    (ulonglong) HA_POS_ERROR;
  global_system_variables.max_join_size= (ulonglong) HA_POS_ERROR;
  max_system_variables.max_join_size=   (ulonglong) HA_POS_ERROR;
  global_system_variables.old_passwords= 0;
  global_system_variables.old_alter_table= 0;
  global_system_variables.binlog_format= BINLOG_FORMAT_UNSPEC;
  /*
    Default behavior for 4.1 and 5.0 is to treat NULL values as unequal
    when collecting index statistics for MyISAM tables.
  */
  global_system_variables.myisam_stats_method= MI_STATS_METHOD_NULLS_NOT_EQUAL;
  
  global_system_variables.optimizer_switch= OPTIMIZER_SWITCH_DEFAULT;
  /* Variables that depends on compile options */
#ifndef DBUG_OFF
  default_dbug_option=IF_WIN("d:t:i:O,\\mysqld.trace",
			     "d:t:i:o,/tmp/mysqld.trace");
#endif
  opt_error_log= IF_WIN(1,0);
#ifdef COMMUNITY_SERVER
    have_community_features = SHOW_OPTION_YES;
#else
    have_community_features = SHOW_OPTION_NO;
#endif

#ifdef HAVE_OPENSSL
  have_ssl=SHOW_OPTION_YES;
#else
  have_ssl=SHOW_OPTION_NO;
#endif
#ifdef HAVE_BROKEN_REALPATH
  have_symlink=SHOW_OPTION_NO;
#else
  have_symlink=SHOW_OPTION_YES;
#endif
#ifdef HAVE_DLOPEN
  have_dlopen=SHOW_OPTION_YES;
#else
  have_dlopen=SHOW_OPTION_NO;
#endif
#ifdef HAVE_QUERY_CACHE
  have_query_cache=SHOW_OPTION_YES;
#else
  have_query_cache=SHOW_OPTION_NO;
#endif
#ifdef HAVE_SPATIAL
  have_geometry=SHOW_OPTION_YES;
#else
  have_geometry=SHOW_OPTION_NO;
#endif
#ifdef HAVE_RTREE_KEYS
  have_rtree_keys=SHOW_OPTION_YES;
#else
  have_rtree_keys=SHOW_OPTION_NO;
#endif
#ifdef HAVE_CRYPT
  have_crypt=SHOW_OPTION_YES;
#else
  have_crypt=SHOW_OPTION_NO;
#endif
#ifdef HAVE_COMPRESS
  have_compress= SHOW_OPTION_YES;
#else
  have_compress= SHOW_OPTION_NO;
#endif
#ifdef HAVE_LIBWRAP
  libwrapName= NullS;
#endif
#ifdef HAVE_OPENSSL
  des_key_file = 0;
  ssl_acceptor_fd= 0;
#endif
#ifdef HAVE_SMEM
  shared_memory_base_name= default_shared_memory_base_name;
#endif
#if !defined(my_pthread_setprio) && !defined(HAVE_PTHREAD_SETSCHEDPARAM)
  opt_specialflag |= SPECIAL_NO_PRIOR;
#endif

#if defined(__WIN__) || defined(__NETWARE__)
  /* Allow Win32 and NetWare users to move MySQL anywhere */
  {
    char prg_dev[LIBLEN];
#if defined __WIN__
	char executing_path_name[LIBLEN];
	if (!test_if_hard_path(my_progname))
	{
		// we don't want to use GetModuleFileName inside of my_path since
		// my_path is a generic path dereferencing function and here we care
		// only about the executing binary.
		GetModuleFileName(NULL, executing_path_name, sizeof(executing_path_name));
		my_path(prg_dev, executing_path_name, NULL);
	}
	else
#endif
    my_path(prg_dev,my_progname,"mysql/bin");
    strcat(prg_dev,"/../");			// Remove 'bin' to get base dir
    cleanup_dirname(mysql_home,prg_dev);
  }
#else
  const char *tmpenv;
  if (!(tmpenv = getenv("MY_BASEDIR_VERSION")))
    tmpenv = DEFAULT_MYSQL_HOME;
  (void) strmake(mysql_home, tmpenv, sizeof(mysql_home)-1);
#endif
  return 0;
}


my_bool
mysqld_get_one_option(int optid,
                      const struct my_option *opt __attribute__((unused)),
                      char *argument)
{
  int error;

  switch(optid) {
  case '#':
#ifndef DBUG_OFF
    DBUG_SET_INITIAL(argument ? argument : default_dbug_option);
#endif
    opt_endinfo=1;				/* unireg: memory allocation */
    break;
  case '0':
    WARN_DEPRECATED(NULL, VER_CELOSIA, "--log-long-format", "--log-short-format");
    break;
  case 'a':
    global_system_variables.sql_mode= fix_sql_mode(MODE_ANSI);
    global_system_variables.tx_isolation= ISO_SERIALIZABLE;
    break;
  case 'b':
    strmake(mysql_home,argument,sizeof(mysql_home)-1);
    break;
  case OPT_DEFAULT_CHARACTER_SET_OLD: // --default-character-set
    WARN_DEPRECATED(NULL, VER_CELOSIA, 
                    "--default-character-set",
                    "--character-set-server");
    /* Fall through */
  case 'C':
    if (default_collation_name == compiled_default_collation_name)
      default_collation_name= 0;
    break;
  case 'l':
    WARN_DEPRECATED(NULL, "7.0", "--log", "'--general_log'/'--general_log_file'");
    opt_log=1;
    break;
  case 'h':
    strmake(mysql_real_data_home,argument, sizeof(mysql_real_data_home)-1);
    /* Correct pointer set by my_getopt (for embedded library) */
    mysql_data_home= mysql_real_data_home;
    mysql_data_home_len= strlen(mysql_data_home);
    break;
  case 'u':
    if (!mysqld_user || !strcmp(mysqld_user, argument))
      mysqld_user= argument;
    else
      sql_print_warning("Ignoring user change to '%s' because the user was set to '%s' earlier on the command line\n", argument, mysqld_user);
    break;
  case 'L':
    strmake(language, argument, sizeof(language)-1);
    break;
  case 'O':
    WARN_DEPRECATED(NULL, VER_CELOSIA, "--set-variable", "--variable-name=value");
    break;
#ifdef HAVE_REPLICATION
  case OPT_SLAVE_SKIP_ERRORS:
    init_slave_skip_errors(argument);
    break;
  case OPT_SLAVE_EXEC_MODE:
    slave_exec_mode_options= find_bit_type_or_exit(argument,
                                                   &slave_exec_mode_typelib,
                                                   "", &error);
    if (error)
      return 1;
    break;
#ifndef MCP_WL5151
  case OPT_SLAVE_TYPE_CONVERSIONS:
    slave_type_conversions_options= (uint)
      find_bit_type_or_exit(argument, &slave_type_conversions_typelib, "", &error);
    if (error)
      return 1;
    break;
#endif
#endif
  case OPT_SAFEMALLOC_MEM_LIMIT:
#if !defined(DBUG_OFF) && defined(SAFEMALLOC)
    sf_malloc_mem_limit = atoi(argument);
#endif
    break;
#include <sslopt-case.h>
#ifndef EMBEDDED_LIBRARY
  case 'V':
    print_version();
    exit(0);
#endif /*EMBEDDED_LIBRARY*/
  case OPT_WARNINGS:
    WARN_DEPRECATED(NULL, VER_CELOSIA, "--warnings", "--log-warnings");
    /* Note: fall-through to 'W' */
  case 'W':
    if (!argument)
      global_system_variables.log_warnings++;
    else if (argument == disabled_my_option)
      global_system_variables.log_warnings= 0L;
    else
      global_system_variables.log_warnings= atoi(argument);
    break;
  case 'T':
    test_flags= argument ? (uint) atoi(argument) : 0;
    opt_endinfo=1;
    break;
  case (int) OPT_DEFAULT_COLLATION_OLD:
    WARN_DEPRECATED(NULL, VER_CELOSIA, "--default-collation", "--collation-server");
    break;
  case (int) OPT_SAFE_SHOW_DB:
    WARN_DEPRECATED(NULL, VER_CELOSIA, "--safe-show-database", "GRANT SHOW DATABASES");
    break;
  case (int) OPT_LOG_BIN_TRUST_FUNCTION_CREATORS_OLD:
    WARN_DEPRECATED(NULL, VER_CELOSIA, "--log-bin-trust-routine-creators", "--log-bin-trust-function-creators");
    break;
  case (int) OPT_ENABLE_LOCK:
    WARN_DEPRECATED(NULL, VER_CELOSIA, "--enable-locking", "--external-locking");
    break;
  case (int) OPT_BIG_TABLES:
    thd_startup_options|=OPTION_BIG_TABLES;
    break;
  case (int) OPT_IGNORE_BUILTIN_INNODB:
    opt_ignore_builtin_innodb= 1;
    break;
  case (int) OPT_ISAM_LOG:
    opt_myisam_log=1;
    break;
  case (int) OPT_UPDATE_LOG:
    WARN_DEPRECATED(NULL, VER_CELOSIA, "--log-update", "--log-bin");
    opt_update_log=1;
    break;
  case (int) OPT_BIN_LOG:
    opt_bin_log= test(argument != disabled_my_option);
    break;
  case (int) OPT_ERROR_LOG_FILE:
    opt_error_log= 1;
    break;
#ifdef HAVE_REPLICATION
  case (int) OPT_INIT_RPL_ROLE:
  {
    int role;
    role= find_type_or_exit(argument, &rpl_role_typelib, opt->name);
    rpl_status = (role == 1) ?  RPL_AUTH_MASTER : RPL_IDLE_SLAVE;
    break;
  }
  case (int)OPT_REPLICATE_IGNORE_DB:
  {
    rpl_filter->add_ignore_db(argument);
    break;
  }
  case (int)OPT_REPLICATE_DO_DB:
  {
    rpl_filter->add_do_db(argument);
    break;
  }
  case (int)OPT_REPLICATE_REWRITE_DB:
  {
    char* key = argument,*p, *val;

    if (!(p= strstr(argument, "->")))
    {
      sql_print_error("Bad syntax in replicate-rewrite-db - missing '->'!\n");
      return 1;
    }
    val= p--;
    while (my_isspace(mysqld_charset, *p) && p > argument)
      *p-- = 0;
    if (p == argument)
    {
      sql_print_error("Bad syntax in replicate-rewrite-db - empty FROM db!\n");
      return 1;
    }
    *val= 0;
    val+= 2;
    while (*val && my_isspace(mysqld_charset, *val))
      val++;
    if (!*val)
    {
      sql_print_error("Bad syntax in replicate-rewrite-db - empty TO db!\n");
      return 1;
    }

    rpl_filter->add_db_rewrite(key, val);
    break;
  }

  case (int)OPT_BINLOG_IGNORE_DB:
  {
    binlog_filter->add_ignore_db(argument);
    break;
  }
  case OPT_BINLOG_FORMAT:
  {
    int id;
    id= find_type_or_exit(argument, &binlog_format_typelib, opt->name);
    global_system_variables.binlog_format= opt_binlog_format_id= id - 1;
    break;
  }
  case (int)OPT_BINLOG_DO_DB:
  {
    binlog_filter->add_do_db(argument);
    break;
  }
  case (int)OPT_REPLICATE_DO_TABLE:
  {
    if (rpl_filter->add_do_table(argument))
    {
      sql_print_error("Could not add do table rule '%s'!\n", argument);
      return 1;
    }
    break;
  }
  case (int)OPT_REPLICATE_WILD_DO_TABLE:
  {
    if (rpl_filter->add_wild_do_table(argument))
    {
      sql_print_error("Could not add do table rule '%s'!\n", argument);
      return 1;
    }
    break;
  }
  case (int)OPT_REPLICATE_WILD_IGNORE_TABLE:
  {
    if (rpl_filter->add_wild_ignore_table(argument))
    {
      sql_print_error("Could not add ignore table rule '%s'!\n", argument);
      return 1;
    }
    break;
  }
  case (int)OPT_REPLICATE_IGNORE_TABLE:
  {
    if (rpl_filter->add_ignore_table(argument))
    {
      sql_print_error("Could not add ignore table rule '%s'!\n", argument);
      return 1;
    }
    break;
  }
#endif /* HAVE_REPLICATION */
  case (int) OPT_SLOW_QUERY_LOG:
    WARN_DEPRECATED(NULL, "7.0", "--log_slow_queries", "'--slow_query_log'/'--slow_query_log_file'");
    opt_slow_log= 1;
    break;
#ifdef WITH_CSV_STORAGE_ENGINE
  case  OPT_LOG_OUTPUT:
  {
    if (!argument || !argument[0])
    {
      log_output_options= LOG_FILE;
      log_output_str= log_output_typelib.type_names[1];
    }
    else
    {
      log_output_str= argument;
      log_output_options=
        find_bit_type_or_exit(argument, &log_output_typelib, opt->name, &error);
      if (error)
        return 1;
  }
    break;
  }
#endif
  case OPT_EVENT_SCHEDULER:
#ifndef HAVE_EVENT_SCHEDULER
    sql_perror("Event scheduler is not supported in embedded build.");
#else
    if (Events::set_opt_event_scheduler(argument))
      return 1;
#endif
    break;
  case (int) OPT_SKIP_NEW:
    opt_specialflag|= SPECIAL_NO_NEW_FUNC;
    delay_key_write_options= (uint) DELAY_KEY_WRITE_NONE;
    myisam_concurrent_insert=0;
    myisam_recover_options= HA_RECOVER_NONE;
    sp_automatic_privileges=0;
    my_use_symdir=0;
    ha_open_options&= ~(HA_OPEN_ABORT_IF_CRASHED | HA_OPEN_DELAY_KEY_WRITE);
#ifdef HAVE_QUERY_CACHE
    query_cache_size=0;
#endif
    break;
  case (int) OPT_SAFE:
    opt_specialflag|= SPECIAL_SAFE_MODE;
    delay_key_write_options= (uint) DELAY_KEY_WRITE_NONE;
    myisam_recover_options= HA_RECOVER_DEFAULT;
    ha_open_options&= ~(HA_OPEN_DELAY_KEY_WRITE);
    break;
  case (int) OPT_SKIP_PRIOR:
    opt_specialflag|= SPECIAL_NO_PRIOR;
    sql_print_warning("The --skip-thread-priority startup option is deprecated "
                      "and will be removed in MySQL 7.0. MySQL 6.0 and up do not "
                      "give threads different priorities.");
    break;
  case (int) OPT_SKIP_LOCK:
    WARN_DEPRECATED(NULL, VER_CELOSIA, "--skip-locking", "--skip-external-locking");
    opt_external_locking=0;
    break;
  case (int) OPT_SQL_BIN_UPDATE_SAME:
    WARN_DEPRECATED(NULL, VER_CELOSIA, "--sql-bin-update-same", "the binary log");
    break;
  case (int) OPT_RECORD_BUFFER_OLD:
    WARN_DEPRECATED(NULL, VER_CELOSIA, "record_buffer", "read_buffer_size");
    break;
  case (int) OPT_SYMBOLIC_LINKS:
    WARN_DEPRECATED(NULL, VER_CELOSIA, "--use-symbolic-links", "--symbolic-links");
    break;
  case (int) OPT_SKIP_HOST_CACHE:
    opt_specialflag|= SPECIAL_NO_HOST_CACHE;
    break;
  case (int) OPT_SKIP_RESOLVE:
    opt_skip_name_resolve= 1;
    opt_specialflag|=SPECIAL_NO_RESOLVE;
    break;
  case (int) OPT_SKIP_NETWORKING:
#if defined(__NETWARE__)
    sql_perror("Can't start server: skip-networking option is currently not supported on NetWare");
    return 1;
#endif
    opt_disable_networking=1;
    mysqld_port=0;
    break;
  case (int) OPT_SKIP_SHOW_DB:
    opt_skip_show_db=1;
    opt_specialflag|=SPECIAL_SKIP_SHOW_DB;
    break;
  case (int) OPT_WANT_CORE:
    test_flags |= TEST_CORE_ON_SIGNAL;
    break;
  case (int) OPT_SKIP_STACK_TRACE:
    test_flags|=TEST_NO_STACKTRACE;
    break;
  case (int) OPT_SKIP_SYMLINKS:
    WARN_DEPRECATED(NULL, VER_CELOSIA, "--skip-symlink", "--skip-symbolic-links");
    my_use_symdir=0;
    break;
  case (int) OPT_BIND_ADDRESS:
    {
      struct addrinfo *res_lst, hints;    

      bzero(&hints, sizeof(struct addrinfo));
      hints.ai_socktype= SOCK_STREAM;
      hints.ai_protocol= IPPROTO_TCP;

      if (getaddrinfo(argument, NULL, &hints, &res_lst) != 0)
      {
        sql_print_error("Can't start server: cannot resolve hostname!");
        return 1;
      }

      if (res_lst->ai_next)
      {
        sql_print_error("Can't start server: bind-address refers to multiple interfaces!");
        freeaddrinfo(res_lst);
        return 1;
      }
 
      freeaddrinfo(res_lst);
    }
    break;
  case (int) OPT_PID_FILE:
    strmake(pidfile_name, argument, sizeof(pidfile_name)-1);
    break;
#ifdef __WIN__
  case (int) OPT_STANDALONE:		/* Dummy option for NT */
    break;
#endif
  /*
    The following change issues a deprecation warning if the slave
    configuration is specified either in the my.cnf file or on
    the command-line. See BUG#21490.
  */
  case OPT_MASTER_HOST:
  case OPT_MASTER_USER:
  case OPT_MASTER_PASSWORD:
  case OPT_MASTER_PORT:
  case OPT_MASTER_CONNECT_RETRY:
  case OPT_MASTER_SSL:          
  case OPT_MASTER_SSL_KEY:
  case OPT_MASTER_SSL_CERT:       
  case OPT_MASTER_SSL_CAPATH:
  case OPT_MASTER_SSL_CIPHER:
  case OPT_MASTER_SSL_CA:
    if (!slave_warning_issued)                 //only show the warning once
    {
      slave_warning_issued = true;   
      WARN_DEPRECATED(NULL, "6.0", "for replication startup options", 
        "'CHANGE MASTER'");
    }
    break;
  case OPT_CONSOLE:
    if (opt_console)
      opt_error_log= 0;			// Force logs to stdout
    break;
  case (int) OPT_FLUSH:
    myisam_flush=1;
    flush_time=0;			// No auto flush
    break;
  case OPT_LOW_PRIORITY_UPDATES:
    thr_upgraded_concurrent_insert_lock= TL_WRITE_LOW_PRIORITY;
    global_system_variables.low_priority_updates=1;
    break;
  case OPT_BOOTSTRAP:
    opt_noacl=opt_bootstrap=1;
    break;
  case OPT_SERVER_ID:
    server_id_supplied = 1;
    break;
  case OPT_DELAY_KEY_WRITE_ALL:
    WARN_DEPRECATED(NULL, VER_CELOSIA, 
                    "--delay-key-write-for-all-tables",
                    "--delay-key-write=ALL");
    if (argument != disabled_my_option)
      argument= (char*) "ALL";
    /* Fall through */
  case OPT_DELAY_KEY_WRITE:
    if (argument == disabled_my_option)
      delay_key_write_options= (uint) DELAY_KEY_WRITE_NONE;
    else if (! argument)
      delay_key_write_options= (uint) DELAY_KEY_WRITE_ON;
    else
    {
      int type;
      type= find_type_or_exit(argument, &delay_key_write_typelib, opt->name);
      delay_key_write_options= (uint) type-1;
    }
    break;
  case OPT_MYISAM_MAX_EXTRA_SORT_FILE_SIZE:
    sql_print_warning("--myisam_max_extra_sort_file_size is deprecated and "
                      "does nothing in this version.  It will be removed in "
                      "a future release.");
    break;
  case OPT_CHARSETS_DIR:
    strmake(mysql_charsets_dir, argument, sizeof(mysql_charsets_dir)-1);
    charsets_dir = mysql_charsets_dir;
    break;
  case OPT_TX_ISOLATION:
  {
    int type;
    type= find_type_or_exit(argument, &tx_isolation_typelib, opt->name);
    global_system_variables.tx_isolation= (type-1);
    break;
  }
  case OPT_MYISAM_RECOVER:
  {
    if (!argument)
    {
      myisam_recover_options=    HA_RECOVER_DEFAULT;
      myisam_recover_options_str= myisam_recover_typelib.type_names[0];
    }
    else if (!argument[0])
    {
      myisam_recover_options= HA_RECOVER_NONE;
      myisam_recover_options_str= "OFF";
    }
    else
    {
      myisam_recover_options_str=argument;
      myisam_recover_options=
        find_bit_type_or_exit(argument, &myisam_recover_typelib, opt->name,
                              &error);
      if (error)
        return 1;
    }
    ha_open_options|=HA_OPEN_ABORT_IF_CRASHED;
    break;
  }
  case OPT_CONCURRENT_INSERT:
    /* The following code is mainly here to emulate old behavior */
    if (!argument)                      /* --concurrent-insert */
      myisam_concurrent_insert= 1;
    else if (argument == disabled_my_option)
      myisam_concurrent_insert= 0;      /* --skip-concurrent-insert */
    break;
  case OPT_TC_HEURISTIC_RECOVER:
    tc_heuristic_recover= find_type_or_exit(argument,
                                            &tc_heuristic_recover_typelib,
                                            opt->name);
    break;
  case OPT_MYISAM_STATS_METHOD:
  {
    ulong method_conv;
    int method;
    LINT_INIT(method_conv);

    myisam_stats_method_str= argument;
    method= find_type_or_exit(argument, &myisam_stats_method_typelib,
                              opt->name);
    switch (method-1) {
    case 2:
      method_conv= MI_STATS_METHOD_IGNORE_NULLS;
      break;
    case 1:
      method_conv= MI_STATS_METHOD_NULLS_EQUAL;
      break;
    case 0:
    default:
      method_conv= MI_STATS_METHOD_NULLS_NOT_EQUAL;
      break;
    }
    global_system_variables.myisam_stats_method= method_conv;
    break;
  }
  case OPT_SQL_MODE:
  {
    sql_mode_str= argument;
    global_system_variables.sql_mode=
      find_bit_type_or_exit(argument, &sql_mode_typelib, opt->name, &error);
    if (error)
      return 1;
    global_system_variables.sql_mode= fix_sql_mode(global_system_variables.
						   sql_mode);
    break;
  }
  case OPT_OPTIMIZER_SWITCH:
  {
    bool not_used;
    char *error= 0;
    uint error_len= 0;
    optimizer_switch_str= argument;
    global_system_variables.optimizer_switch=
      (ulong)find_set_from_flags(&optimizer_switch_typelib, 
                                 optimizer_switch_typelib.count, 
                                 global_system_variables.optimizer_switch,
                                 global_system_variables.optimizer_switch,
                                 argument, strlen(argument), NULL,
                                 &error, &error_len, &not_used);
     if (error)
     {
       char buf[512];
       char *cbuf= buf;
       cbuf += my_snprintf(buf, 512, "Error in parsing optimizer_switch setting near %*s\n", error_len, error);
       sql_perror(buf);
       return 1;
     }
    break;
  }
  case OPT_ONE_THREAD:
    global_system_variables.thread_handling=
      SCHEDULER_ONE_THREAD_PER_CONNECTION;
    break;
  case OPT_THREAD_HANDLING:
  {
    global_system_variables.thread_handling=
      find_type_or_exit(argument, &thread_handling_typelib, opt->name)-1;
    break;
  }
  case OPT_FT_BOOLEAN_SYNTAX:
    if (ft_boolean_check_syntax_string((uchar*) argument))
    {
      sql_print_error("Invalid ft-boolean-syntax string: %s\n", argument);
      return 1;
    }
    strmake(ft_boolean_syntax, argument, sizeof(ft_boolean_syntax)-1);
    break;
  case OPT_SKIP_SAFEMALLOC:
#ifdef SAFEMALLOC
    sf_malloc_quick=1;
#endif
    break;
  case OPT_LOWER_CASE_TABLE_NAMES:
    lower_case_table_names= argument ? atoi(argument) : 1;
    lower_case_table_names_used= 1;
    break;
#ifdef HAVE_STACK_TRACE_ON_SEGV
  case OPT_DO_PSTACK:
    sql_print_warning("'--enable-pstack' is deprecated and will be removed "
                      "in a future release. A symbolic stack trace will be "
                      "printed after a crash whenever possible.");
    break;
#endif
#if defined(ENABLED_DEBUG_SYNC)
  case OPT_DEBUG_SYNC_TIMEOUT:
    /*
      Debug Sync Facility. See debug_sync.cc.
      Default timeout for WAIT_FOR action.
      Default value is zero (facility disabled).
      If option is given without an argument, supply a non-zero value.
    */
    if (!argument)
    {
      /* purecov: begin tested */
      opt_debug_sync_timeout= DEBUG_SYNC_DEFAULT_WAIT_TIMEOUT;
      /* purecov: end */
    }
    break;
#endif /* defined(ENABLED_DEBUG_SYNC) */
  case OPT_MAX_LONG_DATA_SIZE:
    max_long_data_size_used= true;
    WARN_DEPRECATED(NULL, VER_CELOSIA, "--max_long_data_size", "--max_allowed_packet");
    break;
  }
  return 0;
}


/** Handle arguments for multiple key caches. */
C_MODE_START
static void* mysql_getopt_value(const char *, uint,
                                const struct my_option *, int *);
C_MODE_END

static void*
mysql_getopt_value(const char *keyname, uint key_length,
		   const struct my_option *option, int *error)
{
  if (error)
    *error= 0;
  switch (option->id) {
  case OPT_KEY_BUFFER_SIZE:
  case OPT_KEY_CACHE_BLOCK_SIZE:
  case OPT_KEY_CACHE_DIVISION_LIMIT:
  case OPT_KEY_CACHE_AGE_THRESHOLD:
  {
    KEY_CACHE *key_cache;
    if (!(key_cache= get_or_create_key_cache(keyname, key_length)))
    {
      if (error)
        *error= EXIT_OUT_OF_MEMORY;
      return 0;
    }
    switch (option->id) {
    case OPT_KEY_BUFFER_SIZE:
      return &key_cache->param_buff_size;
    case OPT_KEY_CACHE_BLOCK_SIZE:
      return &key_cache->param_block_size;
    case OPT_KEY_CACHE_DIVISION_LIMIT:
      return &key_cache->param_division_limit;
    case OPT_KEY_CACHE_AGE_THRESHOLD:
      return &key_cache->param_age_threshold;
    }
  }
  }
  return option->value;
}


extern "C" void option_error_reporter(enum loglevel level, const char *format, ...);

void option_error_reporter(enum loglevel level, const char *format, ...)
{
  va_list args;
  va_start(args, format);

  /* Don't print warnings for --loose options during bootstrap */
  if (level == ERROR_LEVEL || !opt_bootstrap ||
      global_system_variables.log_warnings)
  {
    vprint_msg_to_log(level, format, args);
  }
  va_end(args);
}


/**
  @todo
  - FIXME add EXIT_TOO_MANY_ARGUMENTS to "mysys_err.h" and return that code?
*/
static int get_options(int *argc,char **argv)
{
  int ho_error;

  my_getopt_register_get_addr(mysql_getopt_value);
  strmake(def_ft_boolean_syntax, ft_boolean_syntax,
	  sizeof(ft_boolean_syntax)-1);
  my_getopt_error_reporter= option_error_reporter;

  /* Skip unknown options so that they may be processed later by plugins */
  my_getopt_skip_unknown= TRUE;

  if ((ho_error= handle_options(argc, &argv, my_long_options,
                                mysqld_get_one_option)))
    return ho_error;
  (*argc)++; /* add back one for the progname handle_options removes */
             /* no need to do this for argv as we are discarding it. */

  if ((opt_log_slow_admin_statements || opt_log_queries_not_using_indexes ||
       opt_log_slow_slave_statements) &&
      !opt_slow_log)
    sql_print_warning("options --log-slow-admin-statements, --log-queries-not-using-indexes and --log-slow-slave-statements have no effect if --log_slow_queries is not set");
  if (global_system_variables.net_buffer_length > 
      global_system_variables.max_allowed_packet)
  {
    sql_print_warning("net_buffer_length (%lu) is set to be larger "
                      "than max_allowed_packet (%lu). Please rectify.",
                      global_system_variables.net_buffer_length, 
                      global_system_variables.max_allowed_packet);
  }

#if defined(HAVE_BROKEN_REALPATH)
  my_use_symdir=0;
  my_disable_symlinks=1;
  have_symlink=SHOW_OPTION_NO;
#else
  if (!my_use_symdir)
  {
    my_disable_symlinks=1;
    have_symlink=SHOW_OPTION_DISABLED;
  }
#endif
  if (opt_debugging)
  {
    /* Allow break with SIGINT, no core or stack trace */
    test_flags|= TEST_SIGINT | TEST_NO_STACKTRACE;
    test_flags&= ~TEST_CORE_ON_SIGNAL;
  }
  /* Set global MyISAM variables from delay_key_write_options */
  fix_delay_key_write((THD*) 0, OPT_GLOBAL);
  /* Set global slave_exec_mode from its option */
  fix_slave_exec_mode();

#ifndef EMBEDDED_LIBRARY
  if (mysqld_chroot)
    set_root(mysqld_chroot);
#else
  global_system_variables.thread_handling = SCHEDULER_NO_THREADS;
  max_allowed_packet= global_system_variables.max_allowed_packet;
  net_buffer_length= global_system_variables.net_buffer_length;
#endif
  if (fix_paths())
    return 1;

  /*
    Set some global variables from the global_system_variables
    In most cases the global variables will not be used
  */
  my_disable_locking= myisam_single_user= test(opt_external_locking == 0);
  my_default_record_cache_size=global_system_variables.read_buff_size;
  myisam_max_temp_length=
    (my_off_t) global_system_variables.myisam_max_sort_file_size;

  /* Set global variables based on startup options */
  myisam_block_size=(uint) 1 << my_bit_log2(opt_myisam_block_size);

  /* long_query_time is in microseconds */
  global_system_variables.long_query_time= max_system_variables.long_query_time=
    (longlong) (long_query_time * 1000000.0);

  if (opt_short_log_format)
    opt_specialflag|= SPECIAL_SHORT_LOG_FORMAT;

  if (init_global_datetime_format(MYSQL_TIMESTAMP_DATE,
				  &global_system_variables.date_format) ||
      init_global_datetime_format(MYSQL_TIMESTAMP_TIME,
				  &global_system_variables.time_format) ||
      init_global_datetime_format(MYSQL_TIMESTAMP_DATETIME,
				  &global_system_variables.datetime_format))
    return 1;

#ifdef EMBEDDED_LIBRARY
  one_thread_scheduler(&thread_scheduler);
#else
  if (global_system_variables.thread_handling <=
      SCHEDULER_ONE_THREAD_PER_CONNECTION)
    one_thread_per_connection_scheduler(&thread_scheduler);
  else if (global_system_variables.thread_handling == SCHEDULER_NO_THREADS)
    one_thread_scheduler(&thread_scheduler);
  else
    pool_of_threads_scheduler(&thread_scheduler);  /* purecov: tested */
#endif

  /*
    If max_long_data_size is not specified explicitly use
    value of max_allowed_packet.
  */
  if (!max_long_data_size_used)
    max_long_data_size= global_system_variables.max_allowed_packet;

  return 0;
}


/*
  Create version name for running mysqld version
  We automaticly add suffixes -debug, -embedded and -log to the version
  name to make the version more descriptive.
  (MYSQL_SERVER_SUFFIX is set by the compilation environment)
*/

static void set_server_version(void)
{
  char *end= strxmov(server_version, MYSQL_SERVER_VERSION,
                     MYSQL_SERVER_SUFFIX_STR, NullS);
#ifdef EMBEDDED_LIBRARY
  end= strmov(end, "-embedded");
#endif
#ifndef DBUG_OFF
  if (!strstr(MYSQL_SERVER_SUFFIX_STR, "-debug"))
    end= strmov(end, "-debug");
#endif
  if (opt_log || opt_update_log || opt_slow_log || opt_bin_log)
    strmov(end, "-log");                        // This may slow down system
}


static char *get_relative_path(const char *path)
{
  if (test_if_hard_path(path) &&
      is_prefix(path,DEFAULT_MYSQL_HOME) &&
      strcmp(DEFAULT_MYSQL_HOME,FN_ROOTDIR))
  {
    path+=(uint) strlen(DEFAULT_MYSQL_HOME);
    while (*path == FN_LIBCHAR)
      path++;
  }
  return (char*) path;
}


/**
  Fix filename and replace extension where 'dir' is relative to
  mysql_real_data_home.
  @return
    1 if len(path) > FN_REFLEN
*/

bool
fn_format_relative_to_data_home(char * to, const char *name,
				const char *dir, const char *extension)
{
  char tmp_path[FN_REFLEN];
  if (!test_if_hard_path(dir))
  {
    strxnmov(tmp_path,sizeof(tmp_path)-1, mysql_real_data_home,
	     dir, NullS);
    dir=tmp_path;
  }
  return !fn_format(to, name, dir, extension,
		    MY_APPEND_EXT | MY_UNPACK_FILENAME | MY_SAFE_PATH);
}


/**
  Test a file path to determine if the path is compatible with the secure file
  path restriction.
 
  @param path null terminated character string

  @return
    @retval TRUE The path is secure
    @retval FALSE The path isn't secure
*/

bool is_secure_file_path(char *path)
{
  char buff1[FN_REFLEN], buff2[FN_REFLEN];
  size_t opt_secure_file_priv_len;
  /*
    All paths are secure if opt_secure_file_path is 0
  */
  if (!opt_secure_file_priv)
    return TRUE;

  opt_secure_file_priv_len= strlen(opt_secure_file_priv);

  if (strlen(path) >= FN_REFLEN)
    return FALSE;

  if (my_realpath(buff1, path, 0))
  {
    /*
      The supplied file path might have been a file and not a directory.
    */
    int length= (int)dirname_length(path);
    if (length >= FN_REFLEN)
      return FALSE;
    memcpy(buff2, path, length);
    buff2[length]= '\0';
    if (length == 0 || my_realpath(buff1, buff2, 0))
      return FALSE;
  }
  convert_dirname(buff2, buff1, NullS);
  if (!lower_case_file_system)
  {
    if (strncmp(opt_secure_file_priv, buff2, opt_secure_file_priv_len))
      return FALSE;
  }
  else
  {
    if (files_charset_info->coll->strnncoll(files_charset_info,
                                            (uchar *) buff2, strlen(buff2),
                                            (uchar *) opt_secure_file_priv,
                                            opt_secure_file_priv_len,
                                            TRUE))
      return FALSE;
  }
  return TRUE;
}


static int fix_paths(void)
{
  char buff[FN_REFLEN],*pos;
  convert_dirname(mysql_home,mysql_home,NullS);
  /* Resolve symlinks to allow 'mysql_home' to be a relative symlink */
  my_realpath(mysql_home,mysql_home,MYF(0));
  /* Ensure that mysql_home ends in FN_LIBCHAR */
  pos=strend(mysql_home);
  if (pos[-1] != FN_LIBCHAR)
  {
    pos[0]= FN_LIBCHAR;
    pos[1]= 0;
  }
  convert_dirname(language,language,NullS);
  convert_dirname(mysql_real_data_home,mysql_real_data_home,NullS);
  (void) my_load_path(mysql_home,mysql_home,""); // Resolve current dir
  (void) my_load_path(mysql_real_data_home,mysql_real_data_home,mysql_home);
  (void) my_load_path(pidfile_name,pidfile_name,mysql_real_data_home);
  (void) my_load_path(opt_plugin_dir, opt_plugin_dir_ptr ? opt_plugin_dir_ptr :
                                      get_relative_path(PLUGINDIR), mysql_home);
  opt_plugin_dir_ptr= opt_plugin_dir;

  my_realpath(mysql_unpacked_real_data_home, mysql_real_data_home, MYF(0));
  mysql_unpacked_real_data_home_len= 
    (int) strlen(mysql_unpacked_real_data_home);
  if (mysql_unpacked_real_data_home[mysql_unpacked_real_data_home_len-1] == FN_LIBCHAR)
    --mysql_unpacked_real_data_home_len;

  char *sharedir=get_relative_path(SHAREDIR);
  if (test_if_hard_path(sharedir))
    strmake(buff,sharedir,sizeof(buff)-1);		/* purecov: tested */
  else
    strxnmov(buff,sizeof(buff)-1,mysql_home,sharedir,NullS);
  convert_dirname(buff,buff,NullS);
  (void) my_load_path(language,language,buff);

  /* If --character-sets-dir isn't given, use shared library dir */
  if (charsets_dir != mysql_charsets_dir)
  {
    strxnmov(mysql_charsets_dir, sizeof(mysql_charsets_dir)-1, buff,
	     CHARSET_DIR, NullS);
  }
  (void) my_load_path(mysql_charsets_dir, mysql_charsets_dir, buff);
  convert_dirname(mysql_charsets_dir, mysql_charsets_dir, NullS);
  charsets_dir=mysql_charsets_dir;

  if (init_tmpdir(&mysql_tmpdir_list, opt_mysql_tmpdir))
    return 1;
#ifdef HAVE_REPLICATION
  if (!slave_load_tmpdir)
  {
    if (!(slave_load_tmpdir = (char*) my_strdup(mysql_tmpdir, MYF(MY_FAE))))
      return 1;
  }
#endif /* HAVE_REPLICATION */
  /*
    Convert the secure-file-priv option to system format, allowing
    a quick strcmp to check if read or write is in an allowed dir
   */
  if (opt_secure_file_priv)
  {
    if (*opt_secure_file_priv == 0)
    {
      my_free(opt_secure_file_priv, MYF(0));
      opt_secure_file_priv= 0;
    }
    else
    {
      if (strlen(opt_secure_file_priv) >= FN_REFLEN)
        opt_secure_file_priv[FN_REFLEN-1]= '\0';
      if (my_realpath(buff, opt_secure_file_priv, 0))
      {
        sql_print_warning("Failed to normalize the argument for --secure-file-priv.");
        return 1;
      }
      char *secure_file_real_path= (char *)my_malloc(FN_REFLEN, MYF(MY_FAE));
      convert_dirname(secure_file_real_path, buff, NullS);
      my_free(opt_secure_file_priv, MYF(0));
      opt_secure_file_priv= secure_file_real_path;
    }
  }
  
  return 0;
}


static ulong find_bit_type_or_exit(const char *x, TYPELIB *bit_lib,
                                   const char *option, int *error)
{
  ulong result;
  const char **ptr;
  
  *error= 0;
  if ((result= find_bit_type(x, bit_lib)) == ~(ulong) 0)
  {
    char *buff= (char *) my_alloca(2048);
    char *cbuf;
    ptr= bit_lib->type_names;
    cbuf= buff + ((!*x) ?
      my_snprintf(buff, 2048, "No option given to %s\n", option) :
      my_snprintf(buff, 2048, "Wrong option to %s. Option(s) given: %s\n",
                  option, x));
    cbuf+= my_snprintf(cbuf, 2048 - (cbuf-buff), "Alternatives are: '%s'", *ptr);
    while (*++ptr)
      cbuf+= my_snprintf(cbuf, 2048 - (cbuf-buff), ",'%s'", *ptr);
    my_snprintf(cbuf, 2048 - (cbuf-buff), "\n");
    sql_perror(buff);
    *error= 1;
    my_afree(buff);
    return 0;
  }

  return result;
}


/**
  @return
    a bitfield from a string of substrings separated by ','
    or
    ~(ulong) 0 on error.
*/

static ulong find_bit_type(const char *x, TYPELIB *bit_lib)
{
  bool found_end;
  int  found_count;
  const char *end,*i,*j;
  const char **array, *pos;
  ulong found,found_int,bit;
  DBUG_ENTER("find_bit_type");
  DBUG_PRINT("enter",("x: '%s'",x));

  found=0;
  found_end= 0;
  pos=(char *) x;
  while (*pos == ' ') pos++;
  found_end= *pos == 0;
  while (!found_end)
  {
    if (!*(end=strcend(pos,',')))		/* Let end point at fieldend */
    {
      while (end > pos && end[-1] == ' ')
	end--;					/* Skip end-space */
      found_end=1;
    }
    found_int=0; found_count=0;
    for (array=bit_lib->type_names, bit=1 ; (i= *array++) ; bit<<=1)
    {
      j=pos;
      while (j != end)
      {
	if (my_toupper(mysqld_charset,*i++) !=
            my_toupper(mysqld_charset,*j++))
	  goto skip;
      }
      found_int=bit;
      if (! *i)
      {
	found_count=1;
	break;
      }
      else if (j != pos)			// Half field found
      {
	found_count++;				// Could be one of two values
      }
skip: ;
    }
    if (found_count != 1)
      DBUG_RETURN(~(ulong) 0);				// No unique value
    found|=found_int;
    pos=end+1;
  }

  DBUG_PRINT("exit",("bit-field: %ld",(ulong) found));
  DBUG_RETURN(found);
} /* find_bit_type */


/**
  Check if file system used for databases is case insensitive.

  @param dir_name			Directory to test

  @retval
    -1  Don't know (Test failed)
  @retval
    0   File system is case sensitive
  @retval
    1   File system is case insensitive
*/

static int test_if_case_insensitive(const char *dir_name)
{
  int result= 0;
  File file;
  char buff[FN_REFLEN], buff2[FN_REFLEN];
  MY_STAT stat_info;
  DBUG_ENTER("test_if_case_insensitive");

  fn_format(buff, glob_hostname, dir_name, ".lower-test",
	    MY_UNPACK_FILENAME | MY_REPLACE_EXT | MY_REPLACE_DIR);
  fn_format(buff2, glob_hostname, dir_name, ".LOWER-TEST",
	    MY_UNPACK_FILENAME | MY_REPLACE_EXT | MY_REPLACE_DIR);
  (void) my_delete(buff2, MYF(0));
  if ((file= my_create(buff, 0666, O_RDWR, MYF(0))) < 0)
  {
    sql_print_warning("Can't create test file %s", buff);
    DBUG_RETURN(-1);
  }
  my_close(file, MYF(0));
  if (my_stat(buff2, &stat_info, MYF(0)))
    result= 1;					// Can access file
  (void) my_delete(buff, MYF(MY_WME));
  DBUG_PRINT("exit", ("result: %d", result));
  DBUG_RETURN(result);
}


#ifndef EMBEDDED_LIBRARY

/**
  Create file to store pid number.
*/
static void create_pid_file()
{
  File file;
  if ((file = my_create(pidfile_name,0664,
			O_WRONLY | O_TRUNC, MYF(MY_WME))) >= 0)
  {
    char buff[21], *end;
    end= int10_to_str((long) getpid(), buff, 10);
    *end++= '\n';
    if (!my_write(file, (uchar*) buff, (uint) (end-buff), MYF(MY_WME | MY_NABP)))
    {
      (void) my_close(file, MYF(0));
      return;
    }
    (void) my_close(file, MYF(0));
  }
  sql_perror("Can't start server: can't create PID file");
  exit(1);
}
#endif /* EMBEDDED_LIBRARY */

/** Clear most status variables. */
void refresh_status(THD *thd)
{
  pthread_mutex_lock(&LOCK_status);

  /* Add thread's status variabes to global status */
  add_to_status(&global_status_var, &thd->status_var);

  /* Reset thread's status variables */
  bzero((uchar*) &thd->status_var, sizeof(thd->status_var));

  /* Reset some global variables */
  reset_status_vars();

  /* Reset the counters of all key caches (default and named). */
  process_key_caches(reset_key_cache_counters);
#ifdef COMMUNITY_SERVER
  flush_status_time= time((time_t*) 0);
#endif
  pthread_mutex_unlock(&LOCK_status);

  /*
    Set max_used_connections to the number of currently open
    connections.  Lock LOCK_thread_count out of LOCK_status to avoid
    deadlocks.  Status reset becomes not atomic, but status data is
    not exact anyway.
  */
  pthread_mutex_lock(&LOCK_thread_count);
  max_used_connections= thread_count-delayed_insert_threads;
  pthread_mutex_unlock(&LOCK_thread_count);
}

/*****************************************************************************
  Instantiate templates
*****************************************************************************/

#ifdef HAVE_EXPLICIT_TEMPLATE_INSTANTIATION
/* Used templates */
template class I_List<THD>;
template class I_List_iterator<THD>;
template class I_List<i_string>;
template class I_List<i_string_pair>;
template class I_List<NAMED_LIST>;
template class I_List<Statement>;
template class I_List_iterator<Statement>;
#endif<|MERGE_RESOLUTION|>--- conflicted
+++ resolved
@@ -416,12 +416,7 @@
 static my_bool opt_short_log_format= 0;
 static uint kill_cached_threads, wake_thread;
 static ulong killed_threads, thread_created;
-<<<<<<< HEAD
-static ulong max_used_connections;
-=======
        ulong max_used_connections;
-static ulong my_bind_addr;			/**< the address we bind to */
->>>>>>> 2752a976
 static volatile ulong cached_thread_count= 0;
 static const char *sql_mode_str= "OFF";
 /* Text representation for OPTIMIZER_SWITCH_DEFAULT */
