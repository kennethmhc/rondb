--- conflicted
+++ resolved
@@ -4771,39 +4771,7 @@
     if (!(order->depend_map & (OUTER_REF_TABLE_BIT | RAND_TABLE_BIT))
         && !order->item[0]->with_sum_func)
     {
-<<<<<<< HEAD
       for (JOIN_TAB **tab= map2table; depend_map; tab++, depend_map >>= 1)
-=======
-      key= keyuse->key;
-      KEY *keyinfo= table->key_info + key;
-      key_part_map bound_parts= 0;
-      if ((keyinfo->flags & (HA_NOSAME)) == HA_NOSAME)
-      {
-        do  /* For all equalities on all key parts */
-        {
-          /* Check if this is "t.keypart = expr(outer_tables) */
-          if (!(keyuse->used_tables & sj_inner_tables) &&
-              !(keyuse->optimize & KEY_OPTIMIZE_REF_OR_NULL))
-          {
-            /*
-              Consider only if the resulting condition does not pass a NULL
-              value through. Especially needed for a UNIQUE index on NULLable
-              columns where a duplicate row is possible with NULL values.
-            */
-            if (keyuse->null_rejecting || !keyuse->val->maybe_null ||
-                !keyinfo->key_part[keyuse->keypart].field->maybe_null())
-              bound_parts|= (key_part_map)1 << keyuse->keypart;
-          }
-          keyuse++;
-        } while (keyuse->key == key && keyuse->table == table);
-
-        if (bound_parts == LOWER_BITS(uint, keyinfo->user_defined_key_parts))
-          return TRUE;
-        if (keyuse->table != table)
-          return FALSE;
-      }
-      else
->>>>>>> b48d7d60
       {
 	if (depend_map & 1)
 	  order->depend_map|=(*tab)->ref().depend_map;
@@ -6415,7 +6383,14 @@
           if (!(keyuse->used_tables & sj_inner_tables) &&
               !(keyuse->optimize & KEY_OPTIMIZE_REF_OR_NULL))
           {
-            bound_parts|= (key_part_map)1 << keyuse->keypart;
+            /*
+              Consider only if the resulting condition does not pass a NULL
+              value through. Especially needed for a UNIQUE index on NULLable
+              columns where a duplicate row is possible with NULL values.
+            */
+            if (keyuse->null_rejecting || !keyuse->val->maybe_null ||
+                !keyinfo->key_part[keyuse->keypart].field->maybe_null())
+              bound_parts|= (key_part_map)1 << keyuse->keypart;
           }
           keyuse++;
         } while (keyuse->key == key && keyuse->table_ref == tl);
