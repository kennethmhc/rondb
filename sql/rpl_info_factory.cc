--- conflicted
+++ resolved
@@ -1229,11 +1229,6 @@
    @param[in]    to_decide_repo   For this channel, check if repositories
                                   are allowed to convert from one type to other.
    @param[in]    pchannel_map     a pointer to channel_map
-<<<<<<< HEAD
-   @param[in]    channel_type     If the given channel is a slave channel.
-                                  Default is true.
-=======
->>>>>>> d66617e9
 
    @return      Pointer         pointer to the created Master_info
    @return      NULL            when creation fails
