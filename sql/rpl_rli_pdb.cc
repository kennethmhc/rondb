--- conflicted
+++ resolved
@@ -15,13 +15,10 @@
 
 #include "rpl_rli_pdb.h"
 
-<<<<<<< HEAD
 #include "current_thd.h"
 #include "psi_memory_key.h"
+#include "log.h"                            // sql_print_error
 #include "mysqld.h"                         // key_mutex_slave_parallel_worker
-=======
-#include "log.h"                            // sql_print_error
->>>>>>> 04f4b76b
 #include "rpl_slave_commit_order_manager.h" // Commit_order_manager
 
 #include "pfs_file_provider.h"
