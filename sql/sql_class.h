/* Copyright (c) 2000, 2011, Oracle and/or its affiliates. All rights reserved.

   This program is free software; you can redistribute it and/or modify
   it under the terms of the GNU General Public License as published by
   the Free Software Foundation; version 2 of the License.

   This program is distributed in the hope that it will be useful,
   but WITHOUT ANY WARRANTY; without even the implied warranty of
   MERCHANTABILITY or FITNESS FOR A PARTICULAR PURPOSE.  See the
   GNU General Public License for more details.

   You should have received a copy of the GNU General Public License
   along with this program; if not, write to the Free Software
   Foundation, Inc., 51 Franklin St, Fifth Floor, Boston, MA 02110-1301  USA */

#ifndef SQL_CLASS_INCLUDED
#define SQL_CLASS_INCLUDED

/* Classes in mysql */

#ifdef USE_PRAGMA_INTERFACE
#pragma interface			/* gcc class implementation */
#endif

#include "my_global.h"                          /* NO_EMBEDDED_ACCESS_CHECKS */
#ifdef MYSQL_SERVER
#include "unireg.h"                    // REQUIRED: for other includes
#endif
#include "sql_const.h"
#include <mysql/plugin_audit.h>
#include "log.h"
#include "rpl_tblmap.h"
#include "mdl.h"
#include "sql_locale.h"                         /* my_locale_st */
#include "sql_profile.h"                   /* PROFILING */
#include "scheduler.h"                     /* thd_scheduler */
#include "protocol.h"             /* Protocol_text, Protocol_binary */
#include "violite.h"              /* vio_is_connected */
#include "thr_lock.h"             /* thr_lock_type, THR_LOCK_DATA,
                                     THR_LOCK_INFO */


class Reprepare_observer;
class Relay_log_info;

class Query_log_event;
class Load_log_event;
class sp_rcontext;
class sp_cache;
class Parser_state;
class Rows_log_event;
class Sroutine_hash_entry;
class User_level_lock;
class user_var_entry;

enum enum_enable_or_disable { LEAVE_AS_IS, ENABLE, DISABLE };
enum enum_ha_read_modes { RFIRST, RNEXT, RPREV, RLAST, RKEY, RNEXT_SAME };
enum enum_duplicates { DUP_ERROR, DUP_REPLACE, DUP_UPDATE };
enum enum_delay_key_write { DELAY_KEY_WRITE_NONE, DELAY_KEY_WRITE_ON,
			    DELAY_KEY_WRITE_ALL };
enum enum_slave_exec_mode { SLAVE_EXEC_MODE_STRICT,
                            SLAVE_EXEC_MODE_IDEMPOTENT,
                            SLAVE_EXEC_MODE_LAST_BIT};
enum enum_slave_type_conversions { SLAVE_TYPE_CONVERSIONS_ALL_LOSSY,
                                   SLAVE_TYPE_CONVERSIONS_ALL_NON_LOSSY};
enum enum_mark_columns
{ MARK_COLUMNS_NONE, MARK_COLUMNS_READ, MARK_COLUMNS_WRITE};
enum enum_filetype { FILETYPE_CSV, FILETYPE_XML };

/* Bits for different SQL modes modes (including ANSI mode) */
#define MODE_REAL_AS_FLOAT              1
#define MODE_PIPES_AS_CONCAT            2
#define MODE_ANSI_QUOTES                4
#define MODE_IGNORE_SPACE               8
#define MODE_NOT_USED                   16
#define MODE_ONLY_FULL_GROUP_BY         32
#define MODE_NO_UNSIGNED_SUBTRACTION    64
#define MODE_NO_DIR_IN_CREATE           128
#define MODE_POSTGRESQL                 256
#define MODE_ORACLE                     512
#define MODE_MSSQL                      1024
#define MODE_DB2                        2048
#define MODE_MAXDB                      4096
#define MODE_NO_KEY_OPTIONS             8192
#define MODE_NO_TABLE_OPTIONS           16384
#define MODE_NO_FIELD_OPTIONS           32768
#define MODE_MYSQL323                   65536L
#define MODE_MYSQL40                    (MODE_MYSQL323*2)
#define MODE_ANSI                       (MODE_MYSQL40*2)
#define MODE_NO_AUTO_VALUE_ON_ZERO      (MODE_ANSI*2)
#define MODE_NO_BACKSLASH_ESCAPES       (MODE_NO_AUTO_VALUE_ON_ZERO*2)
#define MODE_STRICT_TRANS_TABLES        (MODE_NO_BACKSLASH_ESCAPES*2)
#define MODE_STRICT_ALL_TABLES          (MODE_STRICT_TRANS_TABLES*2)
#define MODE_NO_ZERO_IN_DATE            (MODE_STRICT_ALL_TABLES*2)
#define MODE_NO_ZERO_DATE               (MODE_NO_ZERO_IN_DATE*2)
#define MODE_INVALID_DATES              (MODE_NO_ZERO_DATE*2)
#define MODE_ERROR_FOR_DIVISION_BY_ZERO (MODE_INVALID_DATES*2)
#define MODE_TRADITIONAL                (MODE_ERROR_FOR_DIVISION_BY_ZERO*2)
#define MODE_NO_AUTO_CREATE_USER        (MODE_TRADITIONAL*2)
#define MODE_HIGH_NOT_PRECEDENCE        (MODE_NO_AUTO_CREATE_USER*2)
#define MODE_NO_ENGINE_SUBSTITUTION     (MODE_HIGH_NOT_PRECEDENCE*2)
#define MODE_PAD_CHAR_TO_FULL_LENGTH    (ULL(1) << 31)

extern char internal_table_name[2];
extern char empty_c_string[1];
extern MYSQL_PLUGIN_IMPORT const char **errmesg;

extern bool volatile shutdown_in_progress;

extern "C" LEX_STRING * thd_query_string (MYSQL_THD thd);
extern "C" char **thd_query(MYSQL_THD thd);

/**
  @class CSET_STRING
  @brief Character set armed LEX_STRING
*/
class CSET_STRING
{
private:
  LEX_STRING string;
  const CHARSET_INFO *cs;
public:
  CSET_STRING() : cs(&my_charset_bin)
  {
    string.str= NULL;
    string.length= 0;
  }
  CSET_STRING(char *str_arg, size_t length_arg, const CHARSET_INFO *cs_arg) :
  cs(cs_arg)
  {
    DBUG_ASSERT(cs_arg != NULL);
    string.str= str_arg;
    string.length= length_arg;
  }

  inline char *str() const { return string.str; }
  inline uint32 length() const { return string.length; }
  const CHARSET_INFO *charset() const { return cs; }

  friend LEX_STRING * thd_query_string (MYSQL_THD thd);
  friend char **thd_query(MYSQL_THD thd);
};


#define TC_LOG_PAGE_SIZE   8192
#define TC_LOG_MIN_SIZE    (3*TC_LOG_PAGE_SIZE)

#define TC_HEURISTIC_RECOVER_COMMIT   1
#define TC_HEURISTIC_RECOVER_ROLLBACK 2
extern ulong tc_heuristic_recover;

typedef struct st_user_var_events
{
  user_var_entry *user_var_event;
  char *value;
  ulong length;
  Item_result type;
  uint charset_number;
  bool unsigned_flag;
} BINLOG_USER_VAR_EVENT;

#define RP_LOCK_LOG_IS_ALREADY_LOCKED 1
#define RP_FORCE_ROTATE               2
#define RP_BINLOG_CHECKSUM_ALG_CHANGE 4
/*
  The COPY_INFO structure is used by INSERT/REPLACE code.
  The schema of the row counting by the INSERT/INSERT ... ON DUPLICATE KEY
  UPDATE code:
    If a row is inserted then the copied variable is incremented.
    If a row is updated by the INSERT ... ON DUPLICATE KEY UPDATE and the
      new data differs from the old one then the copied and the updated
      variables are incremented.
    The touched variable is incremented if a row was touched by the update part
      of the INSERT ... ON DUPLICATE KEY UPDATE no matter whether the row
      was actually changed or not.
*/
typedef struct st_copy_info {
  ha_rows records; /**< Number of processed records */
  ha_rows deleted; /**< Number of deleted records */
  ha_rows updated; /**< Number of updated records */
  ha_rows copied;  /**< Number of copied records */
  ha_rows error_count;
  ha_rows touched; /* Number of touched records */
  enum enum_duplicates handle_duplicates;
  int escape_char, last_errno;
  bool ignore;
  /* for INSERT ... UPDATE */
  List<Item> *update_fields;
  List<Item> *update_values;
  /* for VIEW ... WITH CHECK OPTION */
  TABLE_LIST *view;
} COPY_INFO;


class Key_part_spec :public Sql_alloc {
public:
  LEX_STRING field_name;
  uint length;
  Key_part_spec(const LEX_STRING &name, uint len)
    : field_name(name), length(len)
  {}
  Key_part_spec(const char *name, const size_t name_len, uint len)
    : length(len)
  { field_name.str= (char *)name; field_name.length= name_len; }
  bool operator==(const Key_part_spec& other) const;
  /**
    Construct a copy of this Key_part_spec. field_name is copied
    by-pointer as it is known to never change. At the same time
    'length' may be reset in mysql_prepare_create_table, and this
    is why we supply it with a copy.

    @return If out of memory, 0 is returned and an error is set in
    THD.
  */
  Key_part_spec *clone(MEM_ROOT *mem_root) const
  { return new (mem_root) Key_part_spec(*this); }
};


class Alter_drop :public Sql_alloc {
public:
  enum drop_type {KEY, COLUMN };
  const char *name;
  enum drop_type type;
  Alter_drop(enum drop_type par_type,const char *par_name)
    :name(par_name), type(par_type) {}
  /**
    Used to make a clone of this object for ALTER/CREATE TABLE
    @sa comment for Key_part_spec::clone
  */
  Alter_drop *clone(MEM_ROOT *mem_root) const
    { return new (mem_root) Alter_drop(*this); }
};


class Alter_column :public Sql_alloc {
public:
  const char *name;
  Item *def;
  Alter_column(const char *par_name,Item *literal)
    :name(par_name), def(literal) {}
  /**
    Used to make a clone of this object for ALTER/CREATE TABLE
    @sa comment for Key_part_spec::clone
  */
  Alter_column *clone(MEM_ROOT *mem_root) const
    { return new (mem_root) Alter_column(*this); }
};


class Key :public Sql_alloc {
public:
  enum Keytype { PRIMARY, UNIQUE, MULTIPLE, FULLTEXT, SPATIAL, FOREIGN_KEY};
  enum Keytype type;
  KEY_CREATE_INFO key_create_info;
  List<Key_part_spec> columns;
  LEX_STRING name;
  bool generated;

  Key(enum Keytype type_par, const LEX_STRING &name_arg,
      KEY_CREATE_INFO *key_info_arg,
      bool generated_arg, List<Key_part_spec> &cols)
    :type(type_par), key_create_info(*key_info_arg), columns(cols),
    name(name_arg), generated(generated_arg)
  {}
  Key(enum Keytype type_par, const char *name_arg, size_t name_len_arg,
      KEY_CREATE_INFO *key_info_arg, bool generated_arg,
      List<Key_part_spec> &cols)
    :type(type_par), key_create_info(*key_info_arg), columns(cols),
    generated(generated_arg)
  {
    name.str= (char *)name_arg;
    name.length= name_len_arg;
  }
  Key(const Key &rhs, MEM_ROOT *mem_root);
  virtual ~Key() {}
  /* Equality comparison of keys (ignoring name) */
  friend bool foreign_key_prefix(Key *a, Key *b);
  /**
    Used to make a clone of this object for ALTER/CREATE TABLE
    @sa comment for Key_part_spec::clone
  */
  virtual Key *clone(MEM_ROOT *mem_root) const
    { return new (mem_root) Key(*this, mem_root); }
};

class Table_ident;

class Foreign_key: public Key {
public:
  enum fk_match_opt { FK_MATCH_UNDEF, FK_MATCH_FULL,
		      FK_MATCH_PARTIAL, FK_MATCH_SIMPLE};
  enum fk_option { FK_OPTION_UNDEF, FK_OPTION_RESTRICT, FK_OPTION_CASCADE,
		   FK_OPTION_SET_NULL, FK_OPTION_NO_ACTION, FK_OPTION_DEFAULT};

  Table_ident *ref_table;
  List<Key_part_spec> ref_columns;
  uint delete_opt, update_opt, match_opt;
  Foreign_key(const LEX_STRING &name_arg, List<Key_part_spec> &cols,
	      Table_ident *table,   List<Key_part_spec> &ref_cols,
	      uint delete_opt_arg, uint update_opt_arg, uint match_opt_arg)
    :Key(FOREIGN_KEY, name_arg, &default_key_create_info, 0, cols),
    ref_table(table), ref_columns(ref_cols),
    delete_opt(delete_opt_arg), update_opt(update_opt_arg),
    match_opt(match_opt_arg)
  {}
  Foreign_key(const Foreign_key &rhs, MEM_ROOT *mem_root);
  /**
    Used to make a clone of this object for ALTER/CREATE TABLE
    @sa comment for Key_part_spec::clone
  */
  virtual Key *clone(MEM_ROOT *mem_root) const
  { return new (mem_root) Foreign_key(*this, mem_root); }
};

typedef struct st_mysql_lock
{
  TABLE **table;
  uint table_count,lock_count;
  THR_LOCK_DATA **locks;
} MYSQL_LOCK;


class LEX_COLUMN : public Sql_alloc
{
public:
  String column;
  uint rights;
  LEX_COLUMN (const String& x,const  uint& y ): column (x),rights (y) {}
};

class MY_LOCALE;

/**
  Query_cache_tls -- query cache thread local data.
*/

struct Query_cache_block;

struct Query_cache_tls
{
  /*
    'first_query_block' should be accessed only via query cache
    functions and methods to maintain proper locking.
  */
  Query_cache_block *first_query_block;
  void set_first_query_block(Query_cache_block *first_query_block_arg)
  {
    first_query_block= first_query_block_arg;
  }

  Query_cache_tls() :first_query_block(NULL) {}
};

/* SIGNAL / RESIGNAL / GET DIAGNOSTICS */

/**
  This enumeration list all the condition item names of a condition in the
  SQL condition area.
*/
typedef enum enum_diag_condition_item_name
{
  /*
    Conditions that can be set by the user (SIGNAL/RESIGNAL),
    and by the server implementation.
  */

  DIAG_CLASS_ORIGIN= 0,
  FIRST_DIAG_SET_PROPERTY= DIAG_CLASS_ORIGIN,
  DIAG_SUBCLASS_ORIGIN= 1,
  DIAG_CONSTRAINT_CATALOG= 2,
  DIAG_CONSTRAINT_SCHEMA= 3,
  DIAG_CONSTRAINT_NAME= 4,
  DIAG_CATALOG_NAME= 5,
  DIAG_SCHEMA_NAME= 6,
  DIAG_TABLE_NAME= 7,
  DIAG_COLUMN_NAME= 8,
  DIAG_CURSOR_NAME= 9,
  DIAG_MESSAGE_TEXT= 10,
  DIAG_MYSQL_ERRNO= 11,
  LAST_DIAG_SET_PROPERTY= DIAG_MYSQL_ERRNO
} Diag_condition_item_name;

/**
  Name of each diagnostic condition item.
  This array is indexed by Diag_condition_item_name.
*/
extern const LEX_STRING Diag_condition_item_names[];

#include "sql_lex.h"				/* Must be here */

class Delayed_insert;
class select_result;
class Time_zone;

#define THD_SENTRY_MAGIC 0xfeedd1ff
#define THD_SENTRY_GONE  0xdeadbeef

#define THD_CHECK_SENTRY(thd) DBUG_ASSERT(thd->dbug_sentry == THD_SENTRY_MAGIC)

typedef ulonglong sql_mode_t;

typedef struct system_variables
{
  /*
    How dynamically allocated system variables are handled:
    
    The global_system_variables and max_system_variables are "authoritative"
    They both should have the same 'version' and 'size'.
    When attempting to access a dynamic variable, if the session version
    is out of date, then the session version is updated and realloced if
    neccessary and bytes copied from global to make up for missing data.
  */ 
  ulong dynamic_variables_version;
  char* dynamic_variables_ptr;
  uint dynamic_variables_head;  /* largest valid variable offset */
  uint dynamic_variables_size;  /* how many bytes are in use */
  
  ulonglong max_heap_table_size;
  ulonglong tmp_table_size;
  ulonglong long_query_time;
  /* A bitmap for switching optimizations on/off */
  ulonglong optimizer_switch;
  sql_mode_t sql_mode; ///< which non-standard SQL behaviour should be enabled
  ulonglong option_bits; ///< OPTION_xxx constants, e.g. OPTION_PROFILING
  ha_rows select_limit;
  ha_rows max_join_size;
  ulong auto_increment_increment, auto_increment_offset;
  ulong bulk_insert_buff_size;
  ulong join_buff_size;
  ulong optimizer_join_cache_level;
  ulong lock_wait_timeout;
  ulong max_allowed_packet;
  ulong max_error_count;
  ulong max_length_for_sort_data;
  ulong max_sort_length;
  ulong max_tmp_tables;
  ulong max_insert_delayed_threads;
  ulong min_examined_row_limit;
  ulong multi_range_count;
  ulong myisam_repair_threads;
  ulong myisam_sort_buff_size;
  ulong myisam_stats_method;
  ulong net_buffer_length;
  ulong net_interactive_timeout;
  ulong net_read_timeout;
  ulong net_retry_count;
  ulong net_wait_timeout;
  ulong net_write_timeout;
  ulong optimizer_prune_level;
  ulong optimizer_search_depth;
  ulong preload_buff_size;
  ulong profiling_history_size;
  ulong read_buff_size;
  ulong read_rnd_buff_size;
  ulong div_precincrement;
  ulong sortbuff_size;
  ulong max_sp_recursion_depth;
  ulong default_week_format;
  ulong max_seeks_for_key;
  ulong range_alloc_block_size;
  ulong query_alloc_block_size;
  ulong query_prealloc_size;
  ulong trans_alloc_block_size;
  ulong trans_prealloc_size;
  ulong log_warnings;
  ulong group_concat_max_len;

  ulong binlog_format; ///< binlog format for this thd (see enum_binlog_format)
  my_bool binlog_direct_non_trans_update;
  ulong binlog_row_image; 
  my_bool sql_log_bin;
  ulong completion_type;
  ulong query_cache_type;
  ulong tx_isolation;
  ulong updatable_views_with_limit;
  uint max_user_connections;
  /**
    In slave thread we need to know in behalf of which
    thread the query is being run to replicate temp tables properly
  */
  my_thread_id pseudo_thread_id;

  my_bool low_priority_updates;
  my_bool new_mode;
  my_bool query_cache_wlock_invalidate;
  my_bool engine_condition_pushdown;
  my_bool keep_files_on_create;

  my_bool old_alter_table;
  my_bool old_passwords;
  my_bool big_tables;

  plugin_ref table_plugin;

  /* Only charset part of these variables is sensible */
  const CHARSET_INFO *character_set_filesystem;
  const CHARSET_INFO *character_set_client;
  const CHARSET_INFO *character_set_results;

  /* Both charset and collation parts of these variables are important */
  const CHARSET_INFO  *collation_server;
  const CHARSET_INFO  *collation_database;
  const CHARSET_INFO  *collation_connection;

  /* Error messages */
  MY_LOCALE *lc_messages;
  /* Locale Support */
  MY_LOCALE *lc_time_names;

  Time_zone *time_zone;

  my_bool sysdate_is_now;
  my_bool binlog_rows_query_log_events;

  double long_query_time_double;

} SV;


/**
  Per thread status variables.
  Must be long/ulong up to last_system_status_var so that
  add_to_status/add_diff_to_status can work.
*/

typedef struct system_status_var
{
  ulong com_other;
  ulong com_stat[(uint) SQLCOM_END];
  ulong created_tmp_disk_tables;
  ulong created_tmp_tables;
  ulong ha_commit_count;
  ulong ha_delete_count;
  ulong ha_read_first_count;
  ulong ha_read_last_count;
  ulong ha_read_key_count;
  ulong ha_read_next_count;
  ulong ha_read_prev_count;
  ulong ha_read_rnd_count;
  ulong ha_read_rnd_next_count;
  /*
    This number doesn't include calls to the default implementation and
    calls made by range access. The intent is to count only calls made by
    BatchedKeyAccess.
  */
  ulong ha_multi_range_read_init_count;
  ulong ha_rollback_count;
  ulong ha_update_count;
  ulong ha_write_count;
  ulong ha_prepare_count;
  ulong ha_discover_count;
  ulong ha_savepoint_count;
  ulong ha_savepoint_rollback_count;
  ulong ha_external_lock_count;

  /* KEY_CACHE parts. These are copies of the original */
  ulong key_blocks_changed;
  ulong key_blocks_used;
  ulong key_cache_r_requests;
  ulong key_cache_read;
  ulong key_cache_w_requests;
  ulong key_cache_write;
  /* END OF KEY_CACHE parts */

  ulong net_big_packet_count;
  ulong opened_tables;
  ulong opened_shares;
  ulong select_full_join_count;
  ulong select_full_range_join_count;
  ulong select_range_count;
  ulong select_range_check_count;
  ulong select_scan_count;
  ulong long_query_count;
  ulong filesort_merge_passes;
  ulong filesort_range_count;
  ulong filesort_rows;
  ulong filesort_scan_count;
  /* Prepared statements and binary protocol */
  ulong com_stmt_prepare;
  ulong com_stmt_reprepare;
  ulong com_stmt_execute;
  ulong com_stmt_send_long_data;
  ulong com_stmt_fetch;
  ulong com_stmt_reset;
  ulong com_stmt_close;
  /*
    Number of statements sent from the client
  */
  ulong questions;

  ulonglong bytes_received;
  ulonglong bytes_sent;
  /*
    IMPORTANT!
    SEE last_system_status_var DEFINITION BELOW.
    Below 'last_system_status_var' are all variables that cannot be handled
    automatically by add_to_status()/add_diff_to_status().
  */
  double last_query_cost;
} STATUS_VAR;

/*
  This is used for 'SHOW STATUS'. It must be updated to the last ulong
  variable in system_status_var which is makes sens to add to the global
  counter
*/

#define last_system_status_var questions

void mark_transaction_to_rollback(THD *thd, bool all);


/**
  Get collation by name, send error to client on failure.
  @param name     Collation name
  @param name_cs  Character set of the name string
  @return
  @retval         NULL on error
  @retval         Pointter to CHARSET_INFO with the given name on success
*/
inline CHARSET_INFO *
mysqld_collation_get_by_name(const char *name,
                             CHARSET_INFO *name_cs= system_charset_info)
{
  CHARSET_INFO *cs;
  MY_CHARSET_LOADER loader;
  my_charset_loader_init_mysys(&loader);
  if (!(cs= my_collation_get_by_name(&loader, name, MYF(0))))
  {
    ErrConvString err(name, name_cs);
    my_error(ER_UNKNOWN_COLLATION, MYF(0), err.ptr());
    if (loader.error[0])
      push_warning_printf(current_thd,
                          MYSQL_ERROR::WARN_LEVEL_WARN,
                          ER_UNKNOWN_COLLATION, "%s", loader.error);
  }
  return cs;
}


#ifdef MYSQL_SERVER

void free_tmp_table(THD *thd, TABLE *entry);


/* The following macro is to make init of Query_arena simpler */
#ifndef DBUG_OFF
#define INIT_ARENA_DBUG_INFO is_backup_arena= 0; is_reprepared= FALSE;
#else
#define INIT_ARENA_DBUG_INFO
#endif

class Query_arena
{
public:
  /*
    List of items created in the parser for this query. Every item puts
    itself to the list on creation (see Item::Item() for details))
  */
  Item *free_list;
  MEM_ROOT *mem_root;                   // Pointer to current memroot
#ifndef DBUG_OFF
  bool is_backup_arena; /* True if this arena is used for backup. */
  bool is_reprepared;
#endif
  /*
    The states relfects three diffrent life cycles for three
    different types of statements:
    Prepared statement: INITIALIZED -> PREPARED -> EXECUTED.
    Stored procedure:   INITIALIZED_FOR_SP -> EXECUTED.
    Other statements:   CONVENTIONAL_EXECUTION never changes.
  */
  enum enum_state
  {
    INITIALIZED= 0, INITIALIZED_FOR_SP= 1, PREPARED= 2,
    CONVENTIONAL_EXECUTION= 3, EXECUTED= 4, ERROR= -1
  };

  enum_state state;

  /* We build without RTTI, so dynamic_cast can't be used. */
  enum Type
  {
    STATEMENT, PREPARED_STATEMENT, STORED_PROCEDURE
  };

  Query_arena(MEM_ROOT *mem_root_arg, enum enum_state state_arg) :
    free_list(0), mem_root(mem_root_arg), state(state_arg)
  { INIT_ARENA_DBUG_INFO; }
  /*
    This constructor is used only when Query_arena is created as
    backup storage for another instance of Query_arena.
  */
  Query_arena() { INIT_ARENA_DBUG_INFO; }

  virtual Type type() const;
  virtual ~Query_arena() {};

  inline bool is_stmt_prepare() const { return state == INITIALIZED; }
  inline bool is_first_sp_execute() const
  { return state == INITIALIZED_FOR_SP; }
  inline bool is_stmt_prepare_or_first_sp_execute() const
  { return (int)state < (int)PREPARED; }
  inline bool is_stmt_prepare_or_first_stmt_execute() const
  { return (int)state <= (int)PREPARED; }
  inline bool is_first_stmt_execute() const { return state == PREPARED; }
  inline bool is_stmt_execute() const
  { return state == PREPARED || state == EXECUTED; }
  inline bool is_conventional() const
  { return state == CONVENTIONAL_EXECUTION; }

  inline void* alloc(size_t size) { return alloc_root(mem_root,size); }
  inline void* calloc(size_t size)
  {
    void *ptr;
    if ((ptr=alloc_root(mem_root,size)))
      bzero(ptr, size);
    return ptr;
  }
  inline char *strdup(const char *str)
  { return strdup_root(mem_root,str); }
  inline char *strmake(const char *str, size_t size)
  { return strmake_root(mem_root,str,size); }
  inline void *memdup(const void *str, size_t size)
  { return memdup_root(mem_root,str,size); }
  inline void *memdup_w_gap(const void *str, size_t size, uint gap)
  {
    void *ptr;
    if ((ptr= alloc_root(mem_root,size+gap)))
      memcpy(ptr,str,size);
    return ptr;
  }

  void set_query_arena(Query_arena *set);

  void free_items();
  /* Close the active state associated with execution of this statement */
  virtual void cleanup_stmt();
};


class Server_side_cursor;

/**
  @class Statement
  @brief State of a single command executed against this connection.

  One connection can contain a lot of simultaneously running statements,
  some of which could be:
   - prepared, that is, contain placeholders,
   - opened as cursors. We maintain 1 to 1 relationship between
     statement and cursor - if user wants to create another cursor for his
     query, we create another statement for it. 
  To perform some action with statement we reset THD part to the state  of
  that statement, do the action, and then save back modified state from THD
  to the statement. It will be changed in near future, and Statement will
  be used explicitly.
*/

class Statement: public ilink, public Query_arena
{
  Statement(const Statement &rhs);              /* not implemented: */
  Statement &operator=(const Statement &rhs);   /* non-copyable */
public:
  /*
    Uniquely identifies each statement object in thread scope; change during
    statement lifetime. FIXME: must be const
  */
   ulong id;

  /*
    MARK_COLUMNS_NONE:  Means mark_used_colums is not set and no indicator to
                        handler of fields used is set
    MARK_COLUMNS_READ:  Means a bit in read set is set to inform handler
	                that the field is to be read. If field list contains
                        duplicates, then thd->dup_field is set to point
                        to the last found duplicate.
    MARK_COLUMNS_WRITE: Means a bit is set in write set to inform handler
			that it needs to update this field in write_row
                        and update_row.
  */
  enum enum_mark_columns mark_used_columns;

  LEX_STRING name; /* name for named prepared statements */
  LEX *lex;                                     // parse tree descriptor
  /*
    Points to the query associated with this statement. It's const, but
    we need to declare it char * because all table handlers are written
    in C and need to point to it.

    Note that if we set query = NULL, we must at the same time set
    query_length = 0, and protect the whole operation with
    LOCK_thd_data mutex. To avoid crashes in races, if we do not
    know that thd->query cannot change at the moment, we should print
    thd->query like this:
      (1) reserve the LOCK_thd_data mutex;
      (2) print or copy the value of query and query_length
      (3) release LOCK_thd_data mutex.
    This printing is needed at least in SHOW PROCESSLIST and SHOW
    ENGINE INNODB STATUS.
  */
  CSET_STRING query_string;

  inline char *query() const { return query_string.str(); }
  inline uint32 query_length() const { return query_string.length(); }
  const CHARSET_INFO *query_charset() const { return query_string.charset(); }
  void set_query_inner(const CSET_STRING &string_arg)
  {
    query_string= string_arg;
  }
  void set_query_inner(char *query_arg, uint32 query_length_arg,
                       const CHARSET_INFO *cs_arg)
  {
    set_query_inner(CSET_STRING(query_arg, query_length_arg, cs_arg));
  }
  void reset_query_inner()
  {
    set_query_inner(CSET_STRING());
  }
  /**
    Name of the current (default) database.

    If there is the current (default) database, "db" contains its name. If
    there is no current (default) database, "db" is NULL and "db_length" is
    0. In other words, "db", "db_length" must either be NULL, or contain a
    valid database name.

    @note this attribute is set and alloced by the slave SQL thread (for
    the THD of that thread); that thread is (and must remain, for now) the
    only responsible for freeing this member.
  */

  char *db;
  size_t db_length;

public:

  /* This constructor is called for backup statements */
  Statement() {}

  Statement(LEX *lex_arg, MEM_ROOT *mem_root_arg,
            enum enum_state state_arg, ulong id_arg);
  virtual ~Statement();

  /* Assign execution context (note: not all members) of given stmt to self */
  virtual void set_statement(Statement *stmt);
  void set_n_backup_statement(Statement *stmt, Statement *backup);
  void restore_backup_statement(Statement *stmt, Statement *backup);
  /* return class type */
  virtual Type type() const;
};


/**
  Container for all statements created/used in a connection.
  Statements in Statement_map have unique Statement::id (guaranteed by id
  assignment in Statement::Statement)
  Non-empty statement names are unique too: attempt to insert a new statement
  with duplicate name causes older statement to be deleted

  Statements are auto-deleted when they are removed from the map and when the
  map is deleted.
*/

class Statement_map
{
public:
  Statement_map();

  int insert(THD *thd, Statement *statement);

  Statement *find_by_name(LEX_STRING *name)
  {
    Statement *stmt;
    stmt= (Statement*)my_hash_search(&names_hash, (uchar*)name->str,
                                     name->length);
    return stmt;
  }

  Statement *find(ulong id)
  {
    if (last_found_statement == 0 || id != last_found_statement->id)
    {
      Statement *stmt;
      stmt= (Statement *) my_hash_search(&st_hash, (uchar *) &id, sizeof(id));
      if (stmt && stmt->name.str)
        return NULL;
      last_found_statement= stmt;
    }
    return last_found_statement;
  }
  /*
    Close all cursors of this connection that use tables of a storage
    engine that has transaction-specific state and therefore can not
    survive COMMIT or ROLLBACK. Currently all but MyISAM cursors are closed.
  */
  void close_transient_cursors();
  void erase(Statement *statement);
  /* Erase all statements (calls Statement destructor) */
  void reset();
  ~Statement_map();
private:
  HASH st_hash;
  HASH names_hash;
  I_List<Statement> transient_cursor_list;
  Statement *last_found_statement;
};

struct st_savepoint {
  struct st_savepoint *prev;
  char                *name;
  uint                 length;
  Ha_trx_info         *ha_list;
  /** State of metadata locks before this savepoint was set. */
  MDL_savepoint        mdl_savepoint;
};

enum xa_states {XA_NOTR=0, XA_ACTIVE, XA_IDLE, XA_PREPARED, XA_ROLLBACK_ONLY};
extern const char *xa_state_names[];

typedef struct st_xid_state {
  /* For now, this is only used to catch duplicated external xids */
  XID  xid;                           // transaction identifier
  enum xa_states xa_state;            // used by external XA only
  bool in_thd;
  /* Error reported by the Resource Manager (RM) to the Transaction Manager. */
  uint rm_error;
} XID_STATE;

extern mysql_mutex_t LOCK_xid_cache;
extern HASH xid_cache;
bool xid_cache_init(void);
void xid_cache_free(void);
XID_STATE *xid_cache_search(XID *xid);
bool xid_cache_insert(XID *xid, enum xa_states xa_state);
bool xid_cache_insert(XID_STATE *xid_state);
void xid_cache_delete(XID_STATE *xid_state);

/**
  @class Security_context
  @brief A set of THD members describing the current authenticated user.
*/

class Security_context {
public:
  Security_context() {}                       /* Remove gcc warning */
  /*
    host - host of the client
    user - user of the client, set to NULL until the user has been read from
    the connection
    priv_user - The user privilege we are using. May be "" for anonymous user.
    ip - client IP
  */
  char   *host, *user, *ip;
  char   priv_user[USERNAME_LENGTH];
  char   proxy_user[USERNAME_LENGTH + MAX_HOSTNAME + 5];
  /* The host privilege we are using */
  char   priv_host[MAX_HOSTNAME];
  /* The external user (if available) */
  char   *external_user;
  /* points to host if host is available, otherwise points to ip */
  const char *host_or_ip;
  ulong master_access;                 /* Global privileges from mysql.user */
  ulong db_access;                     /* Privileges for current db */

  void init();
  void destroy();
  void skip_grants();
  inline char *priv_host_name()
  {
    return (*priv_host ? priv_host : (char *)"%");
  }
  
  bool set_user(char *user_arg);

#ifndef NO_EMBEDDED_ACCESS_CHECKS
  bool
  change_security_context(THD *thd,
                          LEX_STRING *definer_user,
                          LEX_STRING *definer_host,
                          LEX_STRING *db,
                          Security_context **backup);

  void
  restore_security_context(THD *thd, Security_context *backup);
#endif
  bool user_matches(Security_context *);
};


/**
  A registry for item tree transformations performed during
  query optimization. We register only those changes which require
  a rollback to re-execute a prepared statement or stored procedure
  yet another time.
*/

struct Item_change_record;
typedef I_List<Item_change_record> Item_change_list;


/**
  Type of locked tables mode.
  See comment for THD::locked_tables_mode for complete description.
*/

enum enum_locked_tables_mode
{
  LTM_NONE= 0,
  LTM_LOCK_TABLES,
  LTM_PRELOCKED,
  LTM_PRELOCKED_UNDER_LOCK_TABLES
};


/**
  Class that holds information about tables which were opened and locked
  by the thread. It is also used to save/restore this information in
  push_open_tables_state()/pop_open_tables_state().
*/

class Open_tables_state
{
public:
  /**
    As part of class THD, this member is set during execution
    of a prepared statement. When it is set, it is used
    by the locking subsystem to report a change in table metadata.

    When Open_tables_state part of THD is reset to open
    a system or INFORMATION_SCHEMA table, the member is cleared
    to avoid spurious ER_NEED_REPREPARE errors -- system and
    INFORMATION_SCHEMA tables are not subject to metadata version
    tracking.
    @sa check_and_update_table_version()
  */
  Reprepare_observer *m_reprepare_observer;

  /**
    List of regular tables in use by this thread. Contains temporary and
    base tables that were opened with @see open_tables().
  */
  TABLE *open_tables;
  /**
    List of temporary tables used by this thread. Contains user-level
    temporary tables, created with CREATE TEMPORARY TABLE, and
    internal temporary tables, created, e.g., to resolve a SELECT,
    or for an intermediate table used in ALTER.
    XXX Why are internal temporary tables added to this list?
  */
  TABLE *temporary_tables;
  TABLE *derived_tables;
  /*
    During a MySQL session, one can lock tables in two modes: automatic
    or manual. In automatic mode all necessary tables are locked just before
    statement execution, and all acquired locks are stored in 'lock'
    member. Unlocking takes place automatically as well, when the
    statement ends.
    Manual mode comes into play when a user issues a 'LOCK TABLES'
    statement. In this mode the user can only use the locked tables.
    Trying to use any other tables will give an error.
    The locked tables are also stored in this member, however,
    thd->locked_tables_mode is turned on.  Manual locking is described in
    the 'LOCK_TABLES' chapter of the MySQL manual.
    See also lock_tables() for details.
  */
  MYSQL_LOCK *lock;

  /*
    CREATE-SELECT keeps an extra lock for the table being
    created. This field is used to keep the extra lock available for
    lower level routines, which would otherwise miss that lock.
   */
  MYSQL_LOCK *extra_lock;

  /*
    Enum enum_locked_tables_mode and locked_tables_mode member are
    used to indicate whether the so-called "locked tables mode" is on,
    and what kind of mode is active.

    Locked tables mode is used when it's necessary to open and
    lock many tables at once, for usage across multiple
    (sub-)statements.
    This may be necessary either for queries that use stored functions
    and triggers, in which case the statements inside functions and
    triggers may be executed many times, or for implementation of
    LOCK TABLES, in which case the opened tables are reused by all
    subsequent statements until a call to UNLOCK TABLES.

    The kind of locked tables mode employed for stored functions and
    triggers is also called "prelocked mode".
    In this mode, first open_tables() call to open the tables used
    in a statement analyses all functions used by the statement
    and adds all indirectly used tables to the list of tables to
    open and lock.
    It also marks the parse tree of the statement as requiring
    prelocking. After that, lock_tables() locks the entire list
    of tables and changes THD::locked_tables_modeto LTM_PRELOCKED.
    All statements executed inside functions or triggers
    use the prelocked tables, instead of opening their own ones.
    Prelocked mode is turned off automatically once close_thread_tables()
    of the main statement is called.
  */
  enum enum_locked_tables_mode locked_tables_mode;
  uint current_tablenr;

  enum enum_flags {
    BACKUPS_AVAIL = (1U << 0)     /* There are backups available */
  };

  /*
    Flags with information about the open tables state.
  */
  uint state_flags;
  /**
     This constructor initializes Open_tables_state instance which can only
     be used as backup storage. To prepare Open_tables_state instance for
     operations which open/lock/close tables (e.g. open_table()) one has to
     call init_open_tables_state().
  */
  Open_tables_state() : state_flags(0U) { }

  void set_open_tables_state(Open_tables_state *state)
  {
    *this= *state;
  }

  void reset_open_tables_state(THD *thd)
  {
    open_tables= temporary_tables= derived_tables= 0;
    extra_lock= lock= 0;
    locked_tables_mode= LTM_NONE;
    state_flags= 0U;
    m_reprepare_observer= NULL;
  }
};


/**
  Storage for backup of Open_tables_state. Must
  be used only to open system tables (TABLE_CATEGORY_SYSTEM
  and TABLE_CATEGORY_LOG).
*/

class Open_tables_backup: public Open_tables_state
{
public:
  /**
    When we backup the open tables state to open a system
    table or tables, we want to save state of metadata
    locks which were acquired before the backup. It is used
    to release metadata locks on system tables after they are
    no longer used.
  */
  MDL_savepoint mdl_system_tables_svp;
};

/**
  @class Sub_statement_state
  @brief Used to save context when executing a function or trigger
*/

/* Defines used for Sub_statement_state::in_sub_stmt */

#define SUB_STMT_TRIGGER 1
#define SUB_STMT_FUNCTION 2


class Sub_statement_state
{
public:
  ulonglong option_bits;
  ulonglong first_successful_insert_id_in_prev_stmt;
  ulonglong first_successful_insert_id_in_cur_stmt, insert_id_for_cur_row;
  Discrete_interval auto_inc_interval_for_cur_row;
  Discrete_intervals_list auto_inc_intervals_forced;
  ulonglong limit_found_rows;
  ha_rows    cuted_fields, sent_row_count, examined_row_count;
  ulong client_capabilities;
  uint in_sub_stmt;
  bool enable_slow_log;
  bool last_insert_id_used;
  SAVEPOINT *savepoints;
  enum enum_check_fields count_cuted_fields;
};


/* Flags for the THD::system_thread variable */
enum enum_thread_type
{
  NON_SYSTEM_THREAD= 0,
  SYSTEM_THREAD_DELAYED_INSERT= 1,
  SYSTEM_THREAD_SLAVE_IO= 2,
  SYSTEM_THREAD_SLAVE_SQL= 4,
  SYSTEM_THREAD_NDBCLUSTER_BINLOG= 8,
  SYSTEM_THREAD_EVENT_SCHEDULER= 16,
  SYSTEM_THREAD_EVENT_WORKER= 32
};

inline char const *
show_system_thread(enum_thread_type thread)
{
#define RETURN_NAME_AS_STRING(NAME) case (NAME): return #NAME
  switch (thread) {
    static char buf[64];
    RETURN_NAME_AS_STRING(NON_SYSTEM_THREAD);
    RETURN_NAME_AS_STRING(SYSTEM_THREAD_DELAYED_INSERT);
    RETURN_NAME_AS_STRING(SYSTEM_THREAD_SLAVE_IO);
    RETURN_NAME_AS_STRING(SYSTEM_THREAD_SLAVE_SQL);
    RETURN_NAME_AS_STRING(SYSTEM_THREAD_NDBCLUSTER_BINLOG);
    RETURN_NAME_AS_STRING(SYSTEM_THREAD_EVENT_SCHEDULER);
    RETURN_NAME_AS_STRING(SYSTEM_THREAD_EVENT_WORKER);
  default:
    sprintf(buf, "<UNKNOWN SYSTEM THREAD: %d>", thread);
    return buf;
  }
#undef RETURN_NAME_AS_STRING
}

/**
  This class represents the interface for internal error handlers.
  Internal error handlers are exception handlers used by the server
  implementation.
*/
class Internal_error_handler
{
protected:
  Internal_error_handler() :
    m_prev_internal_handler(NULL)
  {}

  virtual ~Internal_error_handler() {}

public:
  /**
    Handle a sql condition.
    This method can be implemented by a subclass to achieve any of the
    following:
    - mask a warning/error internally, prevent exposing it to the user,
    - mask a warning/error and throw another one instead.
    When this method returns true, the sql condition is considered
    'handled', and will not be propagated to upper layers.
    It is the responsability of the code installing an internal handler
    to then check for trapped conditions, and implement logic to recover
    from the anticipated conditions trapped during runtime.

    This mechanism is similar to C++ try/throw/catch:
    - 'try' correspond to <code>THD::push_internal_handler()</code>,
    - 'throw' correspond to <code>my_error()</code>,
    which invokes <code>my_message_sql()</code>,
    - 'catch' correspond to checking how/if an internal handler was invoked,
    before removing it from the exception stack with
    <code>THD::pop_internal_handler()</code>.

    @param thd the calling thread
    @param cond the condition raised.
    @return true if the condition is handled
  */
  virtual bool handle_condition(THD *thd,
                                uint sql_errno,
                                const char* sqlstate,
                                MYSQL_ERROR::enum_warning_level level,
                                const char* msg,
                                MYSQL_ERROR ** cond_hdl) = 0;

private:
  Internal_error_handler *m_prev_internal_handler;
  friend class THD;
};


/**
  Implements the trivial error handler which cancels all error states
  and prevents an SQLSTATE to be set.
*/

class Dummy_error_handler : public Internal_error_handler
{
public:
  bool handle_condition(THD *thd,
                        uint sql_errno,
                        const char* sqlstate,
                        MYSQL_ERROR::enum_warning_level level,
                        const char* msg,
                        MYSQL_ERROR ** cond_hdl)
  {
    /* Ignore error */
    return TRUE;
  }
};


/**
  This class is an internal error handler implementation for
  DROP TABLE statements. The thing is that there may be warnings during
  execution of these statements, which should not be exposed to the user.
  This class is intended to silence such warnings.
*/

class Drop_table_error_handler : public Internal_error_handler
{
public:
  Drop_table_error_handler() {}

public:
  bool handle_condition(THD *thd,
                        uint sql_errno,
                        const char* sqlstate,
                        MYSQL_ERROR::enum_warning_level level,
                        const char* msg,
                        MYSQL_ERROR ** cond_hdl);

private:
};


/**
  Tables that were locked with LOCK TABLES statement.

  Encapsulates a list of TABLE_LIST instances for tables
  locked by LOCK TABLES statement, memory root for metadata locks,
  and, generally, the context of LOCK TABLES statement.

  In LOCK TABLES mode, the locked tables are kept open between
  statements.
  Therefore, we can't allocate metadata locks on execution memory
  root -- as well as tables, the locks need to stay around till
  UNLOCK TABLES is called.
  The locks are allocated in the memory root encapsulated in this
  class.

  Some SQL commands, like FLUSH TABLE or ALTER TABLE, demand that
  the tables they operate on are closed, at least temporarily.
  This class encapsulates a list of TABLE_LIST instances, one
  for each base table from LOCK TABLES list,
  which helps conveniently close the TABLEs when it's necessary
  and later reopen them.

  Implemented in sql_base.cc
*/

class Locked_tables_list
{
private:
  MEM_ROOT m_locked_tables_root;
  TABLE_LIST *m_locked_tables;
  TABLE_LIST **m_locked_tables_last;
  /** An auxiliary array used only in reopen_tables(). */
  TABLE **m_reopen_array;
  /**
    Count the number of tables in m_locked_tables list. We can't
    rely on thd->lock->table_count because it excludes
    non-transactional temporary tables. We need to know
    an exact number of TABLE objects.
  */
  size_t m_locked_tables_count;
public:
  Locked_tables_list()
    :m_locked_tables(NULL),
    m_locked_tables_last(&m_locked_tables),
    m_reopen_array(NULL),
    m_locked_tables_count(0)
  {
    init_sql_alloc(&m_locked_tables_root, MEM_ROOT_BLOCK_SIZE, 0);
  }
  void unlock_locked_tables(THD *thd);
  ~Locked_tables_list()
  {
    unlock_locked_tables(0);
  }
  bool init_locked_tables(THD *thd);
  TABLE_LIST *locked_tables() { return m_locked_tables; }
  void unlink_from_list(THD *thd, TABLE_LIST *table_list,
                        bool remove_from_locked_tables);
  void unlink_all_closed_tables(THD *thd,
                                MYSQL_LOCK *lock,
                                size_t reopen_count);
  bool reopen_tables(THD *thd);
};


/**
  Storage engine specific thread local data.
*/

struct Ha_data
{
  /**
    Storage engine specific thread local data.
    Lifetime: one user connection.
  */
  void *ha_ptr;
  /**
    0: Life time: one statement within a transaction. If @@autocommit is
    on, also represents the entire transaction.
    @sa trans_register_ha()

    1: Life time: one transaction within a connection.
    If the storage engine does not participate in a transaction,
    this should not be used.
    @sa trans_register_ha()
  */
  Ha_trx_info ha_info[2];
  /**
    NULL: engine is not bound to this thread
    non-NULL: engine is bound to this thread, engine shutdown forbidden
  */
  plugin_ref lock;
  Ha_data() :ha_ptr(NULL) {}
};

/**
  An instance of the global read lock in a connection.
  Implemented in lock.cc.
*/

class Global_read_lock
{
public:
  enum enum_grl_state
  {
    GRL_NONE,
    GRL_ACQUIRED,
    GRL_ACQUIRED_AND_BLOCKS_COMMIT
  };

  Global_read_lock()
    : m_state(GRL_NONE),
      m_mdl_global_shared_lock(NULL),
      m_mdl_blocks_commits_lock(NULL)
  {}

  bool lock_global_read_lock(THD *thd);
  void unlock_global_read_lock(THD *thd);
  /**
    Check if this connection can acquire protection against GRL and
    emit error if otherwise.
  */
  bool can_acquire_protection() const
  {
    if (m_state)
    {
      my_error(ER_CANT_UPDATE_WITH_READLOCK, MYF(0));
      return TRUE;
    }
    return FALSE;
  }
  bool make_global_read_lock_block_commit(THD *thd);
  bool is_acquired() const { return m_state != GRL_NONE; }
  void set_explicit_lock_duration(THD *thd);
private:
  enum_grl_state m_state;
  /**
    In order to acquire the global read lock, the connection must
    acquire shared metadata lock in GLOBAL namespace, to prohibit
    all DDL.
  */
  MDL_ticket *m_mdl_global_shared_lock;
  /**
    Also in order to acquire the global read lock, the connection
    must acquire a shared metadata lock in COMMIT namespace, to
    prohibit commits.
  */
  MDL_ticket *m_mdl_blocks_commits_lock;
};


extern "C" void my_message_sql(uint error, const char *str, myf MyFlags);

/**
  @class THD
  For each client connection we create a separate thread with THD serving as
  a thread/connection descriptor
*/

class THD :public Statement,
           public Open_tables_state,
           public MDL_context_owner
{
public:
  MDL_context mdl_context;

  /* Used to execute base64 coded binlog events in MySQL server */
  Relay_log_info* rli_fake;

  void reset_for_next_command();
  /*
    Constant for THD::where initialization in the beginning of every query.

    It's needed because we do not save/restore THD::where normally during
    primary (non subselect) query execution.
  */
  static const char * const DEFAULT_WHERE;

#ifdef EMBEDDED_LIBRARY
  struct st_mysql  *mysql;
  unsigned long	 client_stmt_id;
  unsigned long  client_param_count;
  struct st_mysql_bind *client_params;
  char *extra_data;
  ulong extra_length;
  struct st_mysql_data *cur_data;
  struct st_mysql_data *first_data;
  struct st_mysql_data **data_tail;
  void clear_data_list();
  struct st_mysql_data *alloc_new_dataset();
  /*
    In embedded server it points to the statement that is processed
    in the current query. We store some results directly in statement
    fields then.
  */
  struct st_mysql_stmt *current_stmt;
#endif
#ifdef HAVE_QUERY_CACHE
  Query_cache_tls query_cache_tls;
#endif
  NET	  net;				// client connection descriptor
  Protocol *protocol;			// Current protocol
  Protocol_text   protocol_text;	// Normal protocol
  Protocol_binary protocol_binary;	// Binary protocol
  HASH    user_vars;			// hash for user variables
  String  packet;			// dynamic buffer for network I/O
  String  convert_buffer;               // buffer for charset conversions
  struct  rand_struct rand;		// used for authentication
  struct  system_variables variables;	// Changeable local variables
  struct  system_status_var status_var; // Per thread statistic vars
  struct  system_status_var *initial_status_var; /* used by show status */
  THR_LOCK_INFO lock_info;              // Locking info of this thread
  /**
    Protects THD data accessed from other threads:
    - thd->query and thd->query_length (used by SHOW ENGINE
      INNODB STATUS and SHOW PROCESSLIST
    - thd->mysys_var (used by KILL statement and shutdown).
    Is locked when THD is deleted.
  */
  mysql_mutex_t LOCK_thd_data;

  /* all prepared statements and cursors of this connection */
  Statement_map stmt_map;
  /*
    A pointer to the stack frame of handle_one_connection(),
    which is called first in the thread for handling a client
  */
  char	  *thread_stack;

  /**
    Currently selected catalog.
  */
  char *catalog;

  /**
    @note
    Some members of THD (currently 'Statement::db',
    'catalog' and 'query')  are set and alloced by the slave SQL thread
    (for the THD of that thread); that thread is (and must remain, for now)
    the only responsible for freeing these 3 members. If you add members
    here, and you add code to set them in replication, don't forget to
    free_them_and_set_them_to_0 in replication properly. For details see
    the 'err:' label of the handle_slave_sql() in sql/slave.cc.

    @see handle_slave_sql
  */

  Security_context main_security_ctx;
  Security_context *security_ctx;

  /*
    Points to info-string that we show in SHOW PROCESSLIST
    You are supposed to update thd->proc_info only if you have coded
    a time-consuming piece that MySQL can get stuck in for a long time.

    Set it using the  thd_proc_info(THD *thread, const char *message)
    macro/function.

    This member is accessed and assigned without any synchronization.
    Therefore, it may point only to constant (statically
    allocated) strings, which memory won't go away over time.
  */
  const char *proc_info;

  /*
    Used in error messages to tell user in what part of MySQL we found an
    error. E. g. when where= "having clause", if fix_fields() fails, user
    will know that the error was in having clause.
  */
  const char *where;

  ulong client_capabilities;		/* What the client supports */
  ulong max_client_packet_length;

  HASH		handler_tables_hash;
  /*
    One thread can hold up to one named user-level lock. This variable
    points to a lock object if the lock is present. See item_func.cc and
    chapter 'Miscellaneous functions', for functions GET_LOCK, RELEASE_LOCK. 
  */
  User_level_lock *ull;
#ifndef DBUG_OFF
  uint dbug_sentry; // watch out for memory corruption
#endif
  struct st_my_thread_var *mysys_var;

private:
  /**
    Type of current query: COM_STMT_PREPARE, COM_QUERY, etc.
    Set from first byte of the packet in do_command()
  */
<<<<<<< HEAD
  enum enum_server_command m_command;

public:
=======
  enum enum_server_command command;
#ifndef MCP_BUG52305
  uint32     unmasked_server_id;
#endif
>>>>>>> 424e3b78
  uint32     server_id;
  uint32     file_id;			// for LOAD DATA INFILE
  /* remote (peer) port */
  uint16 peer_port;
  time_t     start_time, user_time;
  // track down slow pthread_create
  ulonglong  prior_thr_create_utime, thr_create_utime;
  ulonglong  start_utime, utime_after_lock;

  thr_lock_type update_lock_default;
  Delayed_insert *di;

  /* <> 0 if we are inside of trigger or stored function. */
  uint in_sub_stmt;

  /* container for handler's private per-connection data */
  Ha_data ha_data[MAX_HA];

  /* Place to store various things */
  union 
  { 
    /*
      Used by subquery optimizations, see
      Item_exists_subselect::embedding_join_nest.
    */
    TABLE_LIST *emb_on_expr_nest;
  } thd_marker;
#ifndef MYSQL_CLIENT
  int binlog_setup_trx_data();

  /*
    Public interface to write RBR events to the binlog
  */
  void binlog_start_trans_and_stmt();
  void binlog_set_stmt_begin();
  int binlog_write_table_map(TABLE *table, bool is_transactional,
                             bool binlog_rows_query);
  int binlog_write_row(TABLE* table, bool is_transactional,
                       const uchar *new_data);
  int binlog_delete_row(TABLE* table, bool is_transactional,
                        const uchar *old_data);
  int binlog_update_row(TABLE* table, bool is_transactional,
                        const uchar *old_data, const uchar *new_data);
  void binlog_prepare_row_images(TABLE* table);

  void set_server_id(uint32 sid) { server_id = sid; }

  /*
    Member functions to handle pending event for row-level logging.
  */
  template <class RowsEventT> Rows_log_event*
    binlog_prepare_pending_rows_event(TABLE* table, uint32 serv_id,
                                      size_t needed,
                                      bool is_transactional,
				      RowsEventT* hint);
  Rows_log_event* binlog_get_pending_rows_event(bool is_transactional) const;
  void binlog_set_pending_rows_event(Rows_log_event* ev, bool is_transactional);
  inline int binlog_flush_pending_rows_event(bool stmt_end)
  {
    return (binlog_flush_pending_rows_event(stmt_end, FALSE) || 
            binlog_flush_pending_rows_event(stmt_end, TRUE));
  }
  int binlog_flush_pending_rows_event(bool stmt_end, bool is_transactional);
  int binlog_remove_pending_rows_event(bool clear_maps, bool is_transactional);

  /**
    Determine the binlog format of the current statement.

    @retval 0 if the current statement will be logged in statement
    format.
    @retval nonzero if the current statement will be logged in row
    format.
   */
  int is_current_stmt_binlog_format_row() const {
    DBUG_ASSERT(current_stmt_binlog_format == BINLOG_FORMAT_STMT ||
                current_stmt_binlog_format == BINLOG_FORMAT_ROW);
    return current_stmt_binlog_format == BINLOG_FORMAT_ROW;
  }
  /** Tells whether the given optimizer_switch flag is on */
  inline bool optimizer_switch_flag(ulonglong flag)
  {
    return (variables.optimizer_switch & flag);
  }

private:
  /**
    Indicates the format in which the current statement will be
    logged.  This can only be set from @c decide_logging_format().
  */
  enum_binlog_format current_stmt_binlog_format;

  /**
    Bit field for the state of binlog warnings.

    The first Lex::BINLOG_STMT_UNSAFE_COUNT bits list all types of
    unsafeness that the current statement has.

    This must be a member of THD and not of LEX, because warnings are
    detected and issued in different places (@c
    decide_logging_format() and @c binlog_query(), respectively).
    Between these calls, the THD->lex object may change; e.g., if a
    stored routine is invoked.  Only THD persists between the calls.
  */
  uint32 binlog_unsafe_warning_flags;

  /*
    Number of outstanding table maps, i.e., table maps in the
    transaction cache.
  */
  uint binlog_table_maps;
public:
  void issue_unsafe_warnings();

  uint get_binlog_table_maps() const {
    return binlog_table_maps;
  }
  void clear_binlog_table_maps() {
    binlog_table_maps= 0;
  }
#endif /* MYSQL_CLIENT */

public:

  struct st_transactions {
    SAVEPOINT *savepoints;
    THD_TRANS all;			// Trans since BEGIN WORK
    THD_TRANS stmt;			// Trans for current statement
    bool on;                            // see ha_enable_transaction()
    XID_STATE xid_state;
    Rows_log_event *m_pending_rows_event;

    /*
       Tables changed in transaction (that must be invalidated in query cache).
       List contain only transactional tables, that not invalidated in query
       cache (instead of full list of changed in transaction tables).
    */
    CHANGED_TABLE_LIST* changed_tables;
    MEM_ROOT mem_root; // Transaction-life memory allocation pool
    void cleanup()
    {
      changed_tables= 0;
      savepoints= 0;
      /*
        If rm_error is raised, it means that this piece of a distributed
        transaction has failed and must be rolled back. But the user must
        rollback it explicitly, so don't start a new distributed XA until
        then.
      */
      if (!xid_state.rm_error)
        xid_state.xid.null();
      free_root(&mem_root,MYF(MY_KEEP_PREALLOC));
    }
    my_bool is_active()
    {
      return (all.ha_list != NULL);
    }
    st_transactions()
    {
      bzero((char*)this, sizeof(*this));
      xid_state.xid.null();
      init_sql_alloc(&mem_root, ALLOC_ROOT_MIN_BLOCK_SIZE, 0);
    }
  } transaction;
  Global_read_lock global_read_lock;
  Field      *dup_field;
#ifndef __WIN__
  sigset_t signals;
#endif
#ifdef SIGNAL_WITH_VIO_CLOSE
  Vio* active_vio;
#endif
  /*
    This is to track items changed during execution of a prepared
    statement/stored procedure. It's created by
    register_item_tree_change() in memory root of THD, and freed in
    rollback_item_tree_changes(). For conventional execution it's always
    empty.
  */
  Item_change_list change_list;

  /*
    A permanent memory area of the statement. For conventional
    execution, the parsed tree and execution runtime reside in the same
    memory root. In this case stmt_arena points to THD. In case of
    a prepared statement or a stored procedure statement, thd->mem_root
    conventionally points to runtime memory, and thd->stmt_arena
    points to the memory of the PS/SP, where the parsed tree of the
    statement resides. Whenever you need to perform a permanent
    transformation of a parsed tree, you should allocate new memory in
    stmt_arena, to allow correct re-execution of PS/SP.
    Note: in the parser, stmt_arena == thd, even for PS/SP.
  */
  Query_arena *stmt_arena;

  /*
    map for tables that will be updated for a multi-table update query
    statement, for other query statements, this will be zero.
  */
  table_map table_map_for_update;

  /* Tells if LAST_INSERT_ID(#) was called for the current statement */
  bool arg_of_last_insert_id_function;
  /*
    ALL OVER THIS FILE, "insert_id" means "*automatically generated* value for
    insertion into an auto_increment column".
  */
  /*
    This is the first autogenerated insert id which was *successfully*
    inserted by the previous statement (exactly, if the previous statement
    didn't successfully insert an autogenerated insert id, then it's the one
    of the statement before, etc).
    It can also be set by SET LAST_INSERT_ID=# or SELECT LAST_INSERT_ID(#).
    It is returned by LAST_INSERT_ID().
  */
  ulonglong  first_successful_insert_id_in_prev_stmt;
  /*
    Variant of the above, used for storing in statement-based binlog. The
    difference is that the one above can change as the execution of a stored
    function progresses, while the one below is set once and then does not
    change (which is the value which statement-based binlog needs).
  */
  ulonglong  first_successful_insert_id_in_prev_stmt_for_binlog;
  /*
    This is the first autogenerated insert id which was *successfully*
    inserted by the current statement. It is maintained only to set
    first_successful_insert_id_in_prev_stmt when statement ends.
  */
  ulonglong  first_successful_insert_id_in_cur_stmt;
  /*
    We follow this logic:
    - when stmt starts, first_successful_insert_id_in_prev_stmt contains the
    first insert id successfully inserted by the previous stmt.
    - as stmt makes progress, handler::insert_id_for_cur_row changes;
    every time get_auto_increment() is called,
    auto_inc_intervals_in_cur_stmt_for_binlog is augmented with the
    reserved interval (if statement-based binlogging).
    - at first successful insertion of an autogenerated value,
    first_successful_insert_id_in_cur_stmt is set to
    handler::insert_id_for_cur_row.
    - when stmt goes to binlog,
    auto_inc_intervals_in_cur_stmt_for_binlog is binlogged if
    non-empty.
    - when stmt ends, first_successful_insert_id_in_prev_stmt is set to
    first_successful_insert_id_in_cur_stmt.
  */
  /*
    stmt_depends_on_first_successful_insert_id_in_prev_stmt is set when
    LAST_INSERT_ID() is used by a statement.
    If it is set, first_successful_insert_id_in_prev_stmt_for_binlog will be
    stored in the statement-based binlog.
    This variable is CUMULATIVE along the execution of a stored function or
    trigger: if one substatement sets it to 1 it will stay 1 until the
    function/trigger ends, thus making sure that
    first_successful_insert_id_in_prev_stmt_for_binlog does not change anymore
    and is propagated to the caller for binlogging.
  */
  bool       stmt_depends_on_first_successful_insert_id_in_prev_stmt;
  /*
    List of auto_increment intervals reserved by the thread so far, for
    storage in the statement-based binlog.
    Note that its minimum is not first_successful_insert_id_in_cur_stmt:
    assuming a table with an autoinc column, and this happens:
    INSERT INTO ... VALUES(3);
    SET INSERT_ID=3; INSERT IGNORE ... VALUES (NULL);
    then the latter INSERT will insert no rows
    (first_successful_insert_id_in_cur_stmt == 0), but storing "INSERT_ID=3"
    in the binlog is still needed; the list's minimum will contain 3.
    This variable is cumulative: if several statements are written to binlog
    as one (stored functions or triggers are used) this list is the
    concatenation of all intervals reserved by all statements.
  */
  Discrete_intervals_list auto_inc_intervals_in_cur_stmt_for_binlog;
  /* Used by replication and SET INSERT_ID */
  Discrete_intervals_list auto_inc_intervals_forced;
  /*
    There is BUG#19630 where statement-based replication of stored
    functions/triggers with two auto_increment columns breaks.
    We however ensure that it works when there is 0 or 1 auto_increment
    column; our rules are
    a) on master, while executing a top statement involving substatements,
    first top- or sub- statement to generate auto_increment values wins the
    exclusive right to see its values be written to binlog (the write
    will be done by the statement or its caller), and the losers won't see
    their values be written to binlog.
    b) on slave, while replicating a top statement involving substatements,
    first top- or sub- statement to need to read auto_increment values from
    the master's binlog wins the exclusive right to read them (so the losers
    won't read their values from binlog but instead generate on their own).
    a) implies that we mustn't backup/restore
    auto_inc_intervals_in_cur_stmt_for_binlog.
    b) implies that we mustn't backup/restore auto_inc_intervals_forced.

    If there are more than 1 auto_increment columns, then intervals for
    different columns may mix into the
    auto_inc_intervals_in_cur_stmt_for_binlog list, which is logically wrong,
    but there is no point in preventing this mixing by preventing intervals
    from the secondly inserted column to come into the list, as such
    prevention would be wrong too.
    What will happen in the case of
    INSERT INTO t1 (auto_inc) VALUES(NULL);
    where t1 has a trigger which inserts into an auto_inc column of t2, is
    that in binlog we'll store the interval of t1 and the interval of t2 (when
    we store intervals, soon), then in slave, t1 will use both intervals, t2
    will use none; if t1 inserts the same number of rows as on master,
    normally the 2nd interval will not be used by t1, which is fine. t2's
    values will be wrong if t2's internal auto_increment counter is different
    from what it was on master (which is likely). In 5.1, in mixed binlogging
    mode, row-based binlogging is used for such cases where two
    auto_increment columns are inserted.
  */
  inline void record_first_successful_insert_id_in_cur_stmt(ulonglong id_arg)
  {
    if (first_successful_insert_id_in_cur_stmt == 0)
      first_successful_insert_id_in_cur_stmt= id_arg;
  }
  inline ulonglong read_first_successful_insert_id_in_prev_stmt(void)
  {
    if (!stmt_depends_on_first_successful_insert_id_in_prev_stmt)
    {
      /* It's the first time we read it */
      first_successful_insert_id_in_prev_stmt_for_binlog=
        first_successful_insert_id_in_prev_stmt;
      stmt_depends_on_first_successful_insert_id_in_prev_stmt= 1;
    }
    return first_successful_insert_id_in_prev_stmt;
  }
  /*
    Used by Intvar_log_event::do_apply_event() and by "SET INSERT_ID=#"
    (mysqlbinlog). We'll soon add a variant which can take many intervals in
    argument.
  */
  inline void force_one_auto_inc_interval(ulonglong next_id)
  {
    auto_inc_intervals_forced.empty(); // in case of multiple SET INSERT_ID
    auto_inc_intervals_forced.append(next_id, ULONGLONG_MAX, 0);
  }

  ulonglong  limit_found_rows;

private:
  /**
    Stores the result of ROW_COUNT() function.

    ROW_COUNT() function is a MySQL extention, but we try to keep it
    similar to ROW_COUNT member of the GET DIAGNOSTICS stack of the SQL
    standard (see SQL99, part 2, search for ROW_COUNT). It's value is
    implementation defined for anything except INSERT, DELETE, UPDATE.

    ROW_COUNT is assigned according to the following rules:

      - In my_ok():
        - for DML statements: to the number of affected rows;
        - for DDL statements: to 0.

      - In my_eof(): to -1 to indicate that there was a result set.

        We derive this semantics from the JDBC specification, where int
        java.sql.Statement.getUpdateCount() is defined to (sic) "return the
        current result as an update count; if the result is a ResultSet
        object or there are no more results, -1 is returned".

      - In my_error(): to -1 to be compatible with the MySQL C API and
        MySQL ODBC driver.

      - For SIGNAL statements: to 0 per WL#2110 specification (see also
        sql_signal.cc comment). Zero is used since that's the "default"
        value of ROW_COUNT in the diagnostics area.
  */

  longlong m_row_count_func;    /* For the ROW_COUNT() function */

public:
  inline longlong get_row_count_func() const
  {
    return m_row_count_func;
  }

  inline void set_row_count_func(longlong row_count_func)
  {
    m_row_count_func= row_count_func;
  }

  ha_rows    cuted_fields;

  /*
    number of rows we actually sent to the client, including "synthetic"
    rows in ROLLUP etc.
  */
  ha_rows    sent_row_count;

  /**
    Number of rows read and/or evaluated for a statement. Used for
    slow log reporting.

    An examined row is defined as a row that is read and/or evaluated
    according to a statement condition, including in
    create_sort_index(). Rows may be counted more than once, e.g., a
    statement including ORDER BY could possibly evaluate the row in
    filesort() before reading it for e.g. update.
  */
  ha_rows    examined_row_count;

  /*
    The set of those tables whose fields are referenced in all subqueries
    of the query.
    TODO: possibly this it is incorrect to have used tables in THD because
    with more than one subquery, it is not clear what does the field mean.
  */
  table_map  used_tables;
  USER_CONN *user_connect;
  const CHARSET_INFO *db_charset;
  Warning_info *warning_info;
  Diagnostics_area *stmt_da;
#if defined(ENABLED_PROFILING)
  PROFILING  profiling;
#endif

  /*
    Id of current query. Statement can be reused to execute several queries
    query_id is global in context of the whole MySQL server.
    ID is automatically generated from mutex-protected counter.
    It's used in handler code for various purposes: to check which columns
    from table are necessary for this select, to check if it's necessary to
    update auto-updatable fields (like auto_increment and timestamp).
  */
  query_id_t query_id;
  ulong      col_access;

  /* Statement id is thread-wide. This counter is used to generate ids */
  ulong      statement_id_counter;
  ulong	     rand_saved_seed1, rand_saved_seed2;
  pthread_t  real_id;                           /* For debugging */
  my_thread_id  thread_id;
  uint	     tmp_table;
  uint	     server_status,open_options;
  enum enum_thread_type system_thread;
  uint       select_number;             //number of select (used for EXPLAIN)
  /*
    Current or next transaction isolation level.
    When a connection is established, the value is taken from
    @@session.tx_isolation (default transaction isolation for
    the session), which is in turn taken from @@global.tx_isolation
    (the global value).
    If there is no transaction started, this variable
    holds the value of the next transaction's isolation level.
    When a transaction starts, the value stored in this variable
    becomes "actual".
    At transaction commit or rollback, we assign this variable
    again from @@session.tx_isolation.
    The only statement that can otherwise change the value
    of this variable is SET TRANSACTION ISOLATION LEVEL.
    Its purpose is to effect the isolation level of the next
    transaction in this session. When this statement is executed,
    the value in this variable is changed. However, since
    this statement is only allowed when there is no active
    transaction, this assignment (naturally) only affects the
    upcoming transaction.
    At the end of the current active transaction the value is
    be reset again from @@session.tx_isolation, as described
    above.
  */
  enum_tx_isolation tx_isolation;
  enum_check_fields count_cuted_fields;

  DYNAMIC_ARRAY user_var_events;        /* For user variables replication */
  MEM_ROOT      *user_var_events_alloc; /* Allocate above array elements here */

  /*
    If checking this in conjunction with a wait condition, please
    include a check after enter_cond() if you want to avoid a race
    condition. For details see the implementation of awake(),
    especially the "broadcast" part.
  */
  enum killed_state
  {
    NOT_KILLED=0,
    KILL_BAD_DATA=1,
    KILL_CONNECTION=ER_SERVER_SHUTDOWN,
    KILL_QUERY=ER_QUERY_INTERRUPTED,
    KILLED_NO_VALUE      /* means neither of the states */
  };
  killed_state volatile killed;

  /* scramble - random string sent to client on handshake */
  char	     scramble[SCRAMBLE_LENGTH+1];

  bool       slave_thread, one_shot_set;
  bool	     no_errors;
  uchar      password;
  /**
    Set to TRUE if execution of the current compound statement
    can not continue. In particular, disables activation of
    CONTINUE or EXIT handlers of stored routines.
    Reset in the end of processing of the current user request, in
    @see mysql_reset_thd_for_next_command().
  */
  bool is_fatal_error;
  /**
    Set by a storage engine to request the entire
    transaction (that possibly spans multiple engines) to
    rollback. Reset in ha_rollback.
  */
  bool       transaction_rollback_request;
  /**
    TRUE if we are in a sub-statement and the current error can
    not be safely recovered until we left the sub-statement mode.
    In particular, disables activation of CONTINUE and EXIT
    handlers inside sub-statements. E.g. if it is a deadlock
    error and requires a transaction-wide rollback, this flag is
    raised (traditionally, MySQL first has to close all the reads
    via @see handler::ha_index_or_rnd_end() and only then perform
    the rollback).
    Reset to FALSE when we leave the sub-statement mode.
  */
  bool       is_fatal_sub_stmt_error;
  bool	     query_start_used, rand_used, time_zone_used;
  /* for IS NULL => = last_insert_id() fix in remove_eq_conds() */
  bool       substitute_null_with_insert_id;
  bool	     in_lock_tables;
  /**
    True if a slave error. Causes the slave to stop. Not the same
    as the statement execution error (is_error()), since
    a statement may be expected to return an error, e.g. because
    it returned an error on master, and this is OK on the slave.
  */
  bool       is_slave_error;
  bool       bootstrap, cleanup_done;
  
  /**  is set if some thread specific value(s) used in a statement. */
  bool       thread_specific_used;
  /**  
    is set if a statement accesses a temporary table created through
    CREATE TEMPORARY TABLE. 
  */
  bool	     charset_is_system_charset, charset_is_collation_connection;
  bool       charset_is_character_set_filesystem;
  bool       enable_slow_log;   /* enable slow log for current statement */
  bool	     abort_on_warning;
  bool 	     got_warning;       /* Set on call to push_warning() */
  bool	     no_warnings_for_error; /* no warnings on call to my_error() */
  /* set during loop of derived table processing */
  bool       derived_tables_processing;
  my_bool    tablespace_op;	/* This is TRUE in DISCARD/IMPORT TABLESPACE */

  sp_rcontext *spcont;		// SP runtime context
  sp_cache   *sp_proc_cache;
  sp_cache   *sp_func_cache;

  /** number of name_const() substitutions, see sp_head.cc:subst_spvars() */
  uint       query_name_consts;

  /*
    If we do a purge of binary logs, log index info of the threads
    that are currently reading it needs to be adjusted. To do that
    each thread that is using LOG_INFO needs to adjust the pointer to it
  */
  LOG_INFO*  current_linfo;
  NET*       slave_net;			// network connection from slave -> m.
  /* Used by the sys_var class to store temporary values */
  union
  {
    my_bool   my_bool_value;
    long      long_value;
    ulong     ulong_value;
    ulonglong ulonglong_value;
  } sys_var_tmp;
  
  struct {
    /* 
      If true, mysql_bin_log::write(Log_event) call will not write events to 
      binlog, and maintain 2 below variables instead (use
      mysql_bin_log.start_union_events to turn this on)
    */
    bool do_union;
    /*
      If TRUE, at least one mysql_bin_log::write(Log_event) call has been
      made after last mysql_bin_log.start_union_events() call.
    */
    bool unioned_events;
    /*
      If TRUE, at least one mysql_bin_log::write(Log_event e), where 
      e.cache_stmt == TRUE call has been made after last 
      mysql_bin_log.start_union_events() call.
    */
    bool unioned_events_trans;
    
    /* 
      'queries' (actually SP statements) that run under inside this binlog
      union have thd->query_id >= first_query_id.
    */
    query_id_t first_query_id;
  } binlog_evt_union;

  /**
    Internal parser state.
    Note that since the parser is not re-entrant, we keep only one parser
    state here. This member is valid only when executing code during parsing.
  */
  Parser_state *m_parser_state;

  Locked_tables_list locked_tables_list;

#ifdef WITH_PARTITION_STORAGE_ENGINE
  partition_info *work_part_info;
#endif

#ifndef EMBEDDED_LIBRARY
  /**
    Array of active audit plugins which have been used by this THD.
    This list is later iterated to invoke release_thd() on those
    plugins.
  */
  DYNAMIC_ARRAY audit_class_plugins;
  /**
    Array of bits indicating which audit classes have already been
    added to the list of audit plugins which are currently in use.
  */
  unsigned long audit_class_mask[MYSQL_AUDIT_CLASS_MASK_SIZE];
#endif

#if defined(ENABLED_DEBUG_SYNC)
  /* Debug Sync facility. See debug_sync.cc. */
  struct st_debug_sync_control *debug_sync_control;
#endif /* defined(ENABLED_DEBUG_SYNC) */

  // We don't want to load/unload plugins for unit tests.
  bool m_enable_plugins;

  THD(bool enable_plugins= true);
  ~THD();

  void init(void);
  /*
    Initialize memory roots necessary for query processing and (!)
    pre-allocate memory for it. We can't do that in THD constructor because
    there are use cases (acl_init, delayed inserts, watcher threads,
    killing mysqld) where it's vital to not allocate excessive and not used
    memory. Note, that we still don't return error from init_for_queries():
    if preallocation fails, we should notice that at the first call to
    alloc_root. 
  */
  void init_for_queries();
  void change_user(void);
  void cleanup(void);
  void cleanup_after_query();
  bool store_globals();
#ifdef SIGNAL_WITH_VIO_CLOSE
  inline void set_active_vio(Vio* vio)
  {
    mysql_mutex_lock(&LOCK_thd_data);
    active_vio = vio;
    mysql_mutex_unlock(&LOCK_thd_data);
  }
  inline void clear_active_vio()
  {
    mysql_mutex_lock(&LOCK_thd_data);
    active_vio = 0;
    mysql_mutex_unlock(&LOCK_thd_data);
  }
  void close_active_vio();
#endif
  void awake(THD::killed_state state_to_set);

  /** Disconnect the associated communication endpoint. */
  void disconnect();

#ifndef MYSQL_CLIENT
  enum enum_binlog_query_type {
    /* The query can be logged in row format or in statement format. */
    ROW_QUERY_TYPE,
    
    /* The query has to be logged in statement format. */
    STMT_QUERY_TYPE,
    
    QUERY_TYPE_COUNT
  };
  
  int binlog_query(enum_binlog_query_type qtype,
                   char const *query, ulong query_len, bool is_trans,
                   bool direct, bool suppress_use,
                   int errcode);
#endif

  // Begin implementation of MDL_context_owner interface.

  /*
    For enter_cond() / exit_cond() to work the mutex must be got before
    enter_cond(); this mutex is then released by exit_cond().
    Usage must be: lock mutex; enter_cond(); your code; exit_cond().
  */
  inline const char* enter_cond(mysql_cond_t *cond, mysql_mutex_t* mutex,
                                const char* msg)
  {
    const char* old_msg = proc_info;
    mysql_mutex_assert_owner(mutex);
    mysys_var->current_mutex = mutex;
    mysys_var->current_cond = cond;
    proc_info = msg;
    return old_msg;
  }
  inline void exit_cond(const char* old_msg)
  {
    /*
      Putting the mutex unlock in thd->exit_cond() ensures that
      mysys_var->current_mutex is always unlocked _before_ mysys_var->mutex is
      locked (if that would not be the case, you'll get a deadlock if someone
      does a THD::awake() on you).
    */
    mysql_mutex_unlock(mysys_var->current_mutex);
    mysql_mutex_lock(&mysys_var->mutex);
    mysys_var->current_mutex = 0;
    mysys_var->current_cond = 0;
    proc_info = old_msg;
    mysql_mutex_unlock(&mysys_var->mutex);
    return;
  }

  virtual int is_killed() { return killed; }
  virtual THD* get_thd() { return this; }

  /**
    A callback to the server internals that is used to address
    special cases of the locking protocol.
    Invoked when acquiring an exclusive lock, for each thread that
    has a conflicting shared metadata lock.

    This function:
    - aborts waiting of the thread on a data lock, to make it notice
      the pending exclusive lock and back off.
    - if the thread is an INSERT DELAYED thread, sends it a KILL
      signal to terminate it.

    @note This function does not wait for the thread to give away its
          locks. Waiting is done outside for all threads at once.

    @param ctx_in_use           The MDL context owner (thread) to wake up.
    @param needs_thr_lock_abort Indicates that to wake up thread
                                this call needs to abort its waiting
                                on table-level lock.

    @retval  TRUE  if the thread was woken up
    @retval  FALSE otherwise.
   */
  virtual bool notify_shared_lock(MDL_context_owner *ctx_in_use,
                                  bool needs_thr_lock_abort);

  // End implementation of MDL_context_owner interface.


  inline time_t query_start() { query_start_used=1; return start_time; }
  inline void set_time()
  {
    if (user_time)
    {
      start_time= user_time;
      start_utime= utime_after_lock= my_micro_time();
    }
    else
      start_utime= utime_after_lock= my_micro_time_and_time(&start_time);

#ifdef HAVE_PSI_INTERFACE
    if (PSI_server)
      PSI_server->set_thread_start_time(start_time);
#endif
  }
  inline void set_current_time()
  {
    start_time= my_time(MY_WME);
#ifdef HAVE_PSI_INTERFACE
    if (PSI_server)
      PSI_server->set_thread_start_time(start_time);
#endif
  }
  inline void set_time(time_t t)
  {
    start_time= user_time= t;
    start_utime= utime_after_lock= my_micro_time();
#ifdef HAVE_PSI_INTERFACE
    if (PSI_server)
      PSI_server->set_thread_start_time(start_time);
#endif
  }
  /*TODO: this will be obsolete when we have support for 64 bit my_time_t */
  inline bool	is_valid_time() 
  { 
    return (IS_TIME_T_VALID_FOR_TIMESTAMP(start_time));
  }
  void set_time_after_lock()  { utime_after_lock= my_micro_time(); }
  ulonglong current_utime()  { return my_micro_time(); }
  /**
   Update server status after execution of a top level statement.

   Currently only checks if a query was slow, and assigns
   the status accordingly.
   Evaluate the current time, and if it exceeds the long-query-time
   setting, mark the query as slow.
  */
  void update_server_status()
  {
    ulonglong end_utime_of_query= current_utime();
    if (end_utime_of_query > utime_after_lock + variables.long_query_time)
      server_status|= SERVER_QUERY_WAS_SLOW;
  }
  inline ulonglong found_rows(void)
  {
    return limit_found_rows;
  }
  /**
    Returns TRUE if session is in a multi-statement transaction mode.

    OPTION_NOT_AUTOCOMMIT: When autocommit is off, a multi-statement
    transaction is implicitly started on the first statement after a
    previous transaction has been ended.

    OPTION_BEGIN: Regardless of the autocommit status, a multi-statement
    transaction can be explicitly started with the statements "START
    TRANSACTION", "BEGIN [WORK]", "[COMMIT | ROLLBACK] AND CHAIN", etc.

    Note: this doesn't tell you whether a transaction is active.
    A session can be in multi-statement transaction mode, and yet
    have no active transaction, e.g., in case of:
    set @@autocommit=0;
    set @a= 3;                                     <-- these statements don't
    set transaction isolation level serializable;  <-- start an active
    flush tables;                                  <-- transaction

    I.e. for the above scenario this function returns TRUE, even
    though no active transaction has begun.
    @sa in_active_multi_stmt_transaction()
  */
  inline bool in_multi_stmt_transaction_mode()
  {
    return variables.option_bits & (OPTION_NOT_AUTOCOMMIT | OPTION_BEGIN);
  }
  /**
    TRUE if the session is in a multi-statement transaction mode
    (@sa in_multi_stmt_transaction_mode()) *and* there is an
    active transaction, i.e. there is an explicit start of a
    transaction with BEGIN statement, or implicit with a
    statement that uses a transactional engine.

    For example, these scenarios don't start an active transaction
    (even though the server is in multi-statement transaction mode):

    set @@autocommit=0;
    select * from nontrans_table;
    set @var=TRUE;
    flush tables;

    Note, that even for a statement that starts a multi-statement
    transaction (i.e. select * from trans_table), this
    flag won't be set until we open the statement's tables
    and the engines register themselves for the transaction
    (see trans_register_ha()),
    hence this method is reliable to use only after
    open_tables() has completed.

    Why do we need a flag?
    ----------------------
    We need to maintain a (at first glance redundant)
    session flag, rather than looking at thd->transaction.all.ha_list
    because of explicit start of a transaction with BEGIN. 

    I.e. in case of
    BEGIN;
    select * from nontrans_t1; <-- in_active_multi_stmt_transaction() is true
  */
  inline bool in_active_multi_stmt_transaction()
  {
    return server_status & SERVER_STATUS_IN_TRANS;
  }
  inline bool fill_derived_tables()
  {
    return !stmt_arena->is_stmt_prepare() && !lex->only_view_structure();
  }
  inline bool fill_information_schema_tables()
  {
    return !stmt_arena->is_stmt_prepare();
  }
  inline void* trans_alloc(unsigned int size)
  {
    return alloc_root(&transaction.mem_root,size);
  }

  LEX_STRING *make_lex_string(LEX_STRING *lex_str,
                              const char* str, uint length,
                              bool allocate_lex_string);

  bool convert_string(LEX_STRING *to, const CHARSET_INFO *to_cs,
		      const char *from, uint from_length,
		      const CHARSET_INFO *from_cs);

  bool convert_string(String *s, const CHARSET_INFO *from_cs,
                      const CHARSET_INFO *to_cs);

  void add_changed_table(TABLE *table);
  void add_changed_table(const char *key, long key_length);
  CHANGED_TABLE_LIST * changed_table_dup(const char *key, long key_length);
  int send_explain_fields(select_result *result);

  /**
    Clear the current error, if any.
    We do not clear is_fatal_error or is_fatal_sub_stmt_error since we
    assume this is never called if the fatal error is set.
    @todo: To silence an error, one should use Internal_error_handler
    mechanism. In future this function will be removed.
  */
  inline void clear_error()
  {
    DBUG_ENTER("clear_error");
    if (stmt_da->is_error())
      stmt_da->reset_diagnostics_area();
    is_slave_error= 0;
    DBUG_VOID_RETURN;
  }
#ifndef EMBEDDED_LIBRARY
  inline bool vio_ok() const { return net.vio != 0; }
  /** Return FALSE if connection to client is broken. */
  bool is_connected()
  {
    /*
      All system threads (e.g., the slave IO thread) are connected but
      not using vio. So this function always returns true for all
      system threads.
    */
    return system_thread || (vio_ok() ? vio_is_connected(net.vio) : FALSE);
  }
#else
  inline bool vio_ok() const { return TRUE; }
  inline bool is_connected() { return TRUE; }
#endif
  /**
    Mark the current error as fatal. Warning: this does not
    set any error, it sets a property of the error, so must be
    followed or prefixed with my_error().
  */
  inline void fatal_error()
  {
    DBUG_ASSERT(stmt_da->is_error() || killed);
    is_fatal_error= 1;
    DBUG_PRINT("error",("Fatal error set"));
  }
  /**
    TRUE if there is an error in the error stack.

    Please use this method instead of direct access to
    net.report_error.

    If TRUE, the current (sub)-statement should be aborted.
    The main difference between this member and is_fatal_error
    is that a fatal error can not be handled by a stored
    procedure continue handler, whereas a normal error can.

    To raise this flag, use my_error().
  */
  inline bool is_error() const { return stmt_da->is_error(); }
  inline const CHARSET_INFO *charset()
  { return variables.character_set_client; }
  void update_charset();

  inline Query_arena *activate_stmt_arena_if_needed(Query_arena *backup)
  {
    /*
      Use the persistent arena if we are in a prepared statement or a stored
      procedure statement and we have not already changed to use this arena.
    */
    if (!stmt_arena->is_conventional() && mem_root != stmt_arena->mem_root)
    {
      set_n_backup_active_arena(stmt_arena, backup);
      return stmt_arena;
    }
    return 0;
  }

  void change_item_tree(Item **place, Item *new_value)
  {
    /* TODO: check for OOM condition here */
    if (!stmt_arena->is_conventional())
      nocheck_register_item_tree_change(place, *place, mem_root);
    *place= new_value;
  }
  void nocheck_register_item_tree_change(Item **place, Item *old_value,
                                         MEM_ROOT *runtime_memroot);
  void rollback_item_tree_changes();

  /*
    Cleanup statement parse state (parse tree, lex) and execution
    state after execution of a non-prepared SQL statement.
  */
  void end_statement();
  inline int killed_errno() const
  {
    killed_state killed_val; /* to cache the volatile 'killed' */
    return (killed_val= killed) != KILL_BAD_DATA ? killed_val : 0;
  }
  inline void send_kill_message() const
  {
    int err= killed_errno();
    if (err)
    {
      if ((err == KILL_CONNECTION) && !shutdown_in_progress)
        err = KILL_QUERY;
      my_message(err, ER(err), MYF(0));
    }
  }
  /* return TRUE if we will abort query if we make a warning now */
  inline bool really_abort_on_warning()
  {
    return (abort_on_warning &&
            (!transaction.stmt.modified_non_trans_table ||
             (variables.sql_mode & MODE_STRICT_ALL_TABLES)));
  }
  void set_status_var_init();
  void reset_n_backup_open_tables_state(Open_tables_backup *backup);
  void restore_backup_open_tables_state(Open_tables_backup *backup);
  void reset_sub_statement_state(Sub_statement_state *backup, uint new_state);
  void restore_sub_statement_state(Sub_statement_state *backup);
  void set_n_backup_active_arena(Query_arena *set, Query_arena *backup);
  void restore_active_arena(Query_arena *set, Query_arena *backup);

  /*
    @todo Make these methods private or remove them completely.  Only
    decide_logging_format should call them. /Sven
  */
  inline void set_current_stmt_binlog_format_row_if_mixed()
  {
    DBUG_ENTER("set_current_stmt_binlog_format_row_if_mixed");
    /*
      This should only be called from decide_logging_format.

      @todo Once we have ensured this, uncomment the following
      statement, remove the big comment below that, and remove the
      in_sub_stmt==0 condition from the following 'if'.
    */
    /* DBUG_ASSERT(in_sub_stmt == 0); */
    /*
      If in a stored/function trigger, the caller should already have done the
      change. We test in_sub_stmt to prevent introducing bugs where people
      wouldn't ensure that, and would switch to row-based mode in the middle
      of executing a stored function/trigger (which is too late, see also
      reset_current_stmt_binlog_format_row()); this condition will make their
      tests fail and so force them to propagate the
      lex->binlog_row_based_if_mixed upwards to the caller.
    */
    if ((variables.binlog_format == BINLOG_FORMAT_MIXED) &&
        (in_sub_stmt == 0))
      set_current_stmt_binlog_format_row();

    DBUG_VOID_RETURN;
  }
  inline void set_current_stmt_binlog_format_row()
  {
    DBUG_ENTER("set_current_stmt_binlog_format_row");
    current_stmt_binlog_format= BINLOG_FORMAT_ROW;
    DBUG_VOID_RETURN;
  }
  inline void clear_current_stmt_binlog_format_row()
  {
    DBUG_ENTER("clear_current_stmt_binlog_format_row");
    current_stmt_binlog_format= BINLOG_FORMAT_STMT;
    DBUG_VOID_RETURN;
  }
  inline void reset_current_stmt_binlog_format_row()
  {
    DBUG_ENTER("reset_current_stmt_binlog_format_row");
    /*
      If there are temporary tables, don't reset back to
      statement-based. Indeed it could be that:
      CREATE TEMPORARY TABLE t SELECT UUID(); # row-based
      # and row-based does not store updates to temp tables
      # in the binlog.
      INSERT INTO u SELECT * FROM t; # stmt-based
      and then the INSERT will fail as data inserted into t was not logged.
      So we continue with row-based until the temp table is dropped.
      If we are in a stored function or trigger, we mustn't reset in the
      middle of its execution (as the binary logging way of a stored function
      or trigger is decided when it starts executing, depending for example on
      the caller (for a stored function: if caller is SELECT or
      INSERT/UPDATE/DELETE...).
    */
    DBUG_PRINT("debug",
               ("temporary_tables: %s, in_sub_stmt: %s, system_thread: %s",
                YESNO(temporary_tables), YESNO(in_sub_stmt),
                show_system_thread(system_thread)));
    if (in_sub_stmt == 0)
    {
      if (variables.binlog_format == BINLOG_FORMAT_ROW)
        set_current_stmt_binlog_format_row();
      else if (temporary_tables == NULL)
        clear_current_stmt_binlog_format_row();
    }
    DBUG_VOID_RETURN;
  }

  /**
    Set the current database; use deep copy of C-string.

    @param new_db     a pointer to the new database name.
    @param new_db_len length of the new database name.

    Initialize the current database from a NULL-terminated string with
    length. If we run out of memory, we free the current database and
    return TRUE.  This way the user will notice the error as there will be
    no current database selected (in addition to the error message set by
    malloc).

    @note This operation just sets {db, db_length}. Switching the current
    database usually involves other actions, like switching other database
    attributes including security context. In the future, this operation
    will be made private and more convenient interface will be provided.

    @return Operation status
      @retval FALSE Success
      @retval TRUE  Out-of-memory error
  */
  bool set_db(const char *new_db, size_t new_db_len)
  {
    bool result;
    /* Do not reallocate memory if current chunk is big enough. */
    if (db && new_db && db_length >= new_db_len)
      memcpy(db, new_db, new_db_len+1);
    else
    {
      my_free(db);
      if (new_db)
        db= my_strndup(new_db, new_db_len, MYF(MY_WME | ME_FATALERROR));
      else
        db= NULL;
    }
    db_length= db ? new_db_len : 0;
    result= new_db && !db;
#ifdef HAVE_PSI_INTERFACE
    if (result && PSI_server)
      PSI_server->set_thread_db(new_db, new_db_len);
#endif
    return result;
  }

  /**
    Set the current database; use shallow copy of C-string.

    @param new_db     a pointer to the new database name.
    @param new_db_len length of the new database name.

    @note This operation just sets {db, db_length}. Switching the current
    database usually involves other actions, like switching other database
    attributes including security context. In the future, this operation
    will be made private and more convenient interface will be provided.
  */
  void reset_db(char *new_db, size_t new_db_len)
  {
    db= new_db;
    db_length= new_db_len;
#ifdef HAVE_PSI_INTERFACE
    if (PSI_server)
      PSI_server->set_thread_db(new_db, new_db_len);
#endif
  }
  /*
    Copy the current database to the argument. Use the current arena to
    allocate memory for a deep copy: current database may be freed after
    a statement is parsed but before it's executed.
  */
  bool copy_db_to(char **p_db, size_t *p_db_length)
  {
    if (db == NULL)
    {
      my_message(ER_NO_DB_ERROR, ER(ER_NO_DB_ERROR), MYF(0));
      return TRUE;
    }
    *p_db= strmake(db, db_length);
    *p_db_length= db_length;
    return FALSE;
  }
  thd_scheduler scheduler;

public:
  inline Internal_error_handler *get_internal_handler()
  { return m_internal_handler; }

  /**
    Add an internal error handler to the thread execution context.
    @param handler the exception handler to add
  */
  void push_internal_handler(Internal_error_handler *handler);

  /**
    Handle a sql condition.
    @param sql_errno the condition error number
    @param sqlstate the condition sqlstate
    @param level the condition level
    @param msg the condition message text
    @param[out] cond_hdl the sql condition raised, if any
    @return true if the condition is handled
  */
  virtual bool handle_condition(uint sql_errno,
                                const char* sqlstate,
                                MYSQL_ERROR::enum_warning_level level,
                                const char* msg,
                                MYSQL_ERROR ** cond_hdl);

  /**
    Remove the error handler last pushed.
  */
  Internal_error_handler *pop_internal_handler();

  /**
    Raise an exception condition.
    @param code the MYSQL_ERRNO error code of the error
  */
  void raise_error(uint code);

  /**
    Raise an exception condition, with a formatted message.
    @param code the MYSQL_ERRNO error code of the error
  */
  void raise_error_printf(uint code, ...);

  /**
    Raise a completion condition (warning).
    @param code the MYSQL_ERRNO error code of the warning
  */
  void raise_warning(uint code);

  /**
    Raise a completion condition (warning), with a formatted message.
    @param code the MYSQL_ERRNO error code of the warning
  */
  void raise_warning_printf(uint code, ...);

  /**
    Raise a completion condition (note), with a fixed message.
    @param code the MYSQL_ERRNO error code of the note
  */
  void raise_note(uint code);

  /**
    Raise an completion condition (note), with a formatted message.
    @param code the MYSQL_ERRNO error code of the note
  */
  void raise_note_printf(uint code, ...);

private:
  /*
    Only the implementation of the SIGNAL and RESIGNAL statements
    is permitted to raise SQL conditions in a generic way,
    or to raise them by bypassing handlers (RESIGNAL).
    To raise a SQL condition, the code should use the public
    raise_error() or raise_warning() methods provided by class THD.
  */
  friend class Sql_cmd_common_signal;
  friend class Sql_cmd_signal;
  friend class Sql_cmd_resignal;
  friend void push_warning(THD*, MYSQL_ERROR::enum_warning_level, uint, const char*);
  friend void my_message_sql(uint, const char *, myf);

  /**
    Raise a generic SQL condition.
    @param sql_errno the condition error number
    @param sqlstate the condition SQLSTATE
    @param level the condition level
    @param msg the condition message text
    @return The condition raised, or NULL
  */
  MYSQL_ERROR*
  raise_condition(uint sql_errno,
                  const char* sqlstate,
                  MYSQL_ERROR::enum_warning_level level,
                  const char* msg);

public:
  /** Overloaded to guard query/query_length fields */
  virtual void set_statement(Statement *stmt);

  void set_command(enum enum_server_command command);

  inline enum enum_server_command get_command() const
  { return m_command; }

  /**
    Assign a new value to thd->query and thd->query_id and mysys_var.
    Protected with LOCK_thd_data mutex.
  */
  void set_query(char *query_arg, uint32 query_length_arg,
                 const CHARSET_INFO *cs_arg)
  {
    set_query(CSET_STRING(query_arg, query_length_arg, cs_arg));
  }
  void set_query(char *query_arg, uint32 query_length_arg) /*Mutex protected*/
  {
    set_query(CSET_STRING(query_arg, query_length_arg, charset()));
  }
  void set_query(const CSET_STRING &str); /* Mutex protected */
  void reset_query()               /* Mutex protected */
  { set_query(CSET_STRING()); }
  void set_query_and_id(char *query_arg, uint32 query_length_arg,
                        const CHARSET_INFO *cs, query_id_t new_query_id);
  void set_query_id(query_id_t new_query_id);
  void set_open_tables(TABLE *open_tables_arg)
  {
    mysql_mutex_lock(&LOCK_thd_data);
    open_tables= open_tables_arg;
    mysql_mutex_unlock(&LOCK_thd_data);
  }
  void set_mysys_var(struct st_my_thread_var *new_mysys_var);
  void enter_locked_tables_mode(enum_locked_tables_mode mode_arg)
  {
    DBUG_ASSERT(locked_tables_mode == LTM_NONE);

    mdl_context.set_explicit_duration_for_all_locks();
    locked_tables_mode= mode_arg;
  }
  void leave_locked_tables_mode();
  int decide_logging_format(TABLE_LIST *tables);
  void binlog_invoker() { m_binlog_invoker= TRUE; }
  bool need_binlog_invoker() { return m_binlog_invoker; }
  void get_definer(LEX_USER *definer);
  void set_invoker(const LEX_STRING *user, const LEX_STRING *host)
  {
    invoker_user= *user;
    invoker_host= *host;
  }
  LEX_STRING get_invoker_user() { return invoker_user; }
  LEX_STRING get_invoker_host() { return invoker_host; }
  bool has_invoker() { return invoker_user.length > 0; }
private:

  /** The current internal error handler for this thread, or NULL. */
  Internal_error_handler *m_internal_handler;
  /**
    The lex to hold the parsed tree of conventional (non-prepared) queries.
    Whereas for prepared and stored procedure statements we use an own lex
    instance for each new query, for conventional statements we reuse
    the same lex. (@see mysql_parse for details).
  */
  LEX main_lex;
  /**
    This memory root is used for two purposes:
    - for conventional queries, to allocate structures stored in main_lex
    during parsing, and allocate runtime data (execution plan, etc.)
    during execution.
    - for prepared queries, only to allocate runtime data. The parsed
    tree itself is reused between executions and thus is stored elsewhere.
  */
  MEM_ROOT main_mem_root;
  Warning_info main_warning_info;
  Diagnostics_area main_da;

  /**
    It will be set TURE if CURRENT_USER() is called in account management
    statements or default definer is set in CREATE/ALTER SP, SF, Event,
    TRIGGER or VIEW statements.

    Current user will be binlogged into Query_log_event if current_user_used
    is TRUE; It will be stored into invoker_host and invoker_user by SQL thread.
   */
  bool m_binlog_invoker;

  /**
    It points to the invoker in the Query_log_event.
    SQL thread use it as the default definer in CREATE/ALTER SP, SF, Event,
    TRIGGER or VIEW statements or current user in account management
    statements if it is not NULL.
   */
  LEX_STRING invoker_user;
  LEX_STRING invoker_host;
};


/** A short cut for thd->stmt_da->set_ok_status(). */

inline void
my_ok(THD *thd, ulonglong affected_rows= 0, ulonglong id= 0,
        const char *message= NULL)
{
  thd->set_row_count_func(affected_rows);
  thd->stmt_da->set_ok_status(thd, affected_rows, id, message);
}


/** A short cut for thd->stmt_da->set_eof_status(). */

inline void
my_eof(THD *thd)
{
  thd->set_row_count_func(-1);
  thd->stmt_da->set_eof_status(thd);
}

#define tmp_disable_binlog(A)       \
  {ulonglong tmp_disable_binlog__save_options= (A)->variables.option_bits; \
  (A)->variables.option_bits&= ~OPTION_BIN_LOG

#define reenable_binlog(A)   (A)->variables.option_bits= tmp_disable_binlog__save_options;}


LEX_STRING *
make_lex_string_root(MEM_ROOT *mem_root,
                     LEX_STRING *lex_str, const char* str, uint length,
                     bool allocate_lex_string);

/*
  Used to hold information about file and file structure in exchange
  via non-DB file (...INTO OUTFILE..., ...LOAD DATA...)
  XXX: We never call destructor for objects of this class.
*/

class sql_exchange :public Sql_alloc
{
public:
  enum enum_filetype filetype; /* load XML, Added by Arnold & Erik */
  char *file_name;
  String *field_term,*enclosed,*line_term,*line_start,*escaped;
  bool opt_enclosed;
  bool dumpfile;
  ulong skip_lines;
  const CHARSET_INFO *cs;
  sql_exchange(char *name, bool dumpfile_flag,
               enum_filetype filetype_arg= FILETYPE_CSV);
  bool escaped_given(void);
};

/*
  This is used to get result from a select
*/

class JOIN;

class select_result :public Sql_alloc {
protected:
  THD *thd;
  SELECT_LEX_UNIT *unit;
public:
  select_result();
  virtual ~select_result() {};
  virtual int prepare(List<Item> &list, SELECT_LEX_UNIT *u)
  {
    unit= u;
    return 0;
  }
  virtual int prepare2(void) { return 0; }
  /*
    Because of peculiarities of prepared statements protocol
    we need to know number of columns in the result set (if
    there is a result set) apart from sending columns metadata.
  */
  virtual uint field_count(List<Item> &fields) const
  { return fields.elements; }
  virtual bool send_result_set_metadata(List<Item> &list, uint flags)=0;
  virtual bool send_data(List<Item> &items)=0;
  virtual bool initialize_tables (JOIN *join=0) { return 0; }
  virtual void send_error(uint errcode,const char *err);
  virtual bool send_eof()=0;
  /**
    Check if this query returns a result set and therefore is allowed in
    cursors and set an error message if it is not the case.

    @retval FALSE     success
    @retval TRUE      error, an error message is set
  */
  virtual bool check_simple_select() const;
  virtual void abort_result_set() {}
  /*
    Cleanup instance of this class for next execution of a prepared
    statement/stored procedure.
  */
  virtual void cleanup();
  void set_thd(THD *thd_arg) { thd= thd_arg; }
#ifdef EMBEDDED_LIBRARY
  virtual void begin_dataset() {}
#else
  void begin_dataset() {}
#endif
};


/*
  Base class for select_result descendands which intercept and
  transform result set rows. As the rows are not sent to the client,
  sending of result set metadata should be suppressed as well.
*/

class select_result_interceptor: public select_result
{
public:
  select_result_interceptor() {}              /* Remove gcc warning */
  uint field_count(List<Item> &fields) const { return 0; }
  bool send_result_set_metadata(List<Item> &fields, uint flag) { return FALSE; }
};


class select_send :public select_result {
  /**
    True if we have sent result set metadata to the client.
    In this case the client always expects us to end the result
    set with an eof or error packet
  */
  bool is_result_set_started;
public:
  select_send() :is_result_set_started(FALSE) {}
  bool send_result_set_metadata(List<Item> &list, uint flags);
  bool send_data(List<Item> &items);
  bool send_eof();
  virtual bool check_simple_select() const { return FALSE; }
  void abort_result_set();
  virtual void cleanup();
};


class select_to_file :public select_result_interceptor {
protected:
  sql_exchange *exchange;
  File file;
  IO_CACHE cache;
  ha_rows row_count;
  char path[FN_REFLEN];

public:
  select_to_file(sql_exchange *ex) :exchange(ex), file(-1),row_count(0L)
  { path[0]=0; }
  ~select_to_file();
  void send_error(uint errcode,const char *err);
  bool send_eof();
  void cleanup();
};


#define ESCAPE_CHARS "ntrb0ZN" // keep synchronous with READ_INFO::unescape


/*
 List of all possible characters of a numeric value text representation.
*/
#define NUMERIC_CHARS ".0123456789e+-"


class select_export :public select_to_file {
  uint field_term_length;
  int field_sep_char,escape_char,line_sep_char;
  int field_term_char; // first char of FIELDS TERMINATED BY or MAX_INT
  /*
    The is_ambiguous_field_sep field is true if a value of the field_sep_char
    field is one of the 'n', 't', 'r' etc characters
    (see the READ_INFO::unescape method and the ESCAPE_CHARS constant value).
  */
  bool is_ambiguous_field_sep;
  /*
     The is_ambiguous_field_term is true if field_sep_char contains the first
     char of the FIELDS TERMINATED BY (ENCLOSED BY is empty), and items can
     contain this character.
  */
  bool is_ambiguous_field_term;
  /*
    The is_unsafe_field_sep field is true if a value of the field_sep_char
    field is one of the '0'..'9', '+', '-', '.' and 'e' characters
    (see the NUMERIC_CHARS constant value).
  */
  bool is_unsafe_field_sep;
  bool fixed_row_size;
  const CHARSET_INFO *write_cs; // output charset
public:
  select_export(sql_exchange *ex) :select_to_file(ex) {}
  ~select_export();
  int prepare(List<Item> &list, SELECT_LEX_UNIT *u);
  bool send_data(List<Item> &items);
};


class select_dump :public select_to_file {
public:
  select_dump(sql_exchange *ex) :select_to_file(ex) {}
  int prepare(List<Item> &list, SELECT_LEX_UNIT *u);
  bool send_data(List<Item> &items);
};


class select_insert :public select_result_interceptor {
 public:
  TABLE_LIST *table_list;
  TABLE *table;
  List<Item> *fields;
  ulonglong autoinc_value_of_last_inserted_row; // autogenerated or not
  COPY_INFO info;
  bool insert_into_view;
  select_insert(TABLE_LIST *table_list_par,
		TABLE *table_par, List<Item> *fields_par,
		List<Item> *update_fields, List<Item> *update_values,
		enum_duplicates duplic, bool ignore);
  ~select_insert();
  int prepare(List<Item> &list, SELECT_LEX_UNIT *u);
  virtual int prepare2(void);
  bool send_data(List<Item> &items);
  virtual void store_values(List<Item> &values);
  virtual bool can_rollback_data() { return 0; }
  void send_error(uint errcode,const char *err);
  bool send_eof();
  virtual void abort_result_set();
  /* not implemented: select_insert is never re-used in prepared statements */
  void cleanup();
};


class select_create: public select_insert {
  ORDER *group;
  TABLE_LIST *create_table;
  HA_CREATE_INFO *create_info;
  TABLE_LIST *select_tables;
  Alter_info *alter_info;
  Field **field;
  /* lock data for tmp table */
  MYSQL_LOCK *m_lock;
  /* m_lock or thd->extra_lock */
  MYSQL_LOCK **m_plock;
public:
  select_create (TABLE_LIST *table_arg,
		 HA_CREATE_INFO *create_info_par,
                 Alter_info *alter_info_arg,
		 List<Item> &select_fields,enum_duplicates duplic, bool ignore,
                 TABLE_LIST *select_tables_arg)
    :select_insert (NULL, NULL, &select_fields, 0, 0, duplic, ignore),
    create_table(table_arg),
    create_info(create_info_par),
    select_tables(select_tables_arg),
    alter_info(alter_info_arg),
    m_plock(NULL)
    {}
  int prepare(List<Item> &list, SELECT_LEX_UNIT *u);

  int binlog_show_create_table(TABLE **tables, uint count);
  void store_values(List<Item> &values);
  void send_error(uint errcode,const char *err);
  bool send_eof();
  virtual void abort_result_set();
  virtual bool can_rollback_data() { return 1; }

  // Needed for access from local class MY_HOOKS in prepare(), since thd is proteted.
  const THD *get_thd(void) { return thd; }
  const HA_CREATE_INFO *get_create_info() { return create_info; };
  int prepare2(void) { return 0; }
};

#include <myisam.h>

/* 
  Param to create temporary tables when doing SELECT:s 
  NOTE
    This structure is copied using memcpy as a part of JOIN.
*/

class TMP_TABLE_PARAM :public Sql_alloc
{
private:
  /* Prevent use of these (not safe because of lists and copy_field) */
  TMP_TABLE_PARAM(const TMP_TABLE_PARAM &);
  void operator=(TMP_TABLE_PARAM &);

public:
  List<Item> copy_funcs;
  List<Item> save_copy_funcs;
  Copy_field *copy_field, *copy_field_end;
  Copy_field *save_copy_field, *save_copy_field_end;
  uchar	    *group_buff;
  Item	    **items_to_copy;			/* Fields in tmp table */
  MI_COLUMNDEF *recinfo,*start_recinfo;
  KEY *keyinfo;
  ha_rows end_write_records;
  /**
    Number of normal fields in the query, including those referred to
    from aggregate functions. Hence, "SELECT `field1`,
    SUM(`field2`) from t1" sets this counter to 2.

    @see count_field_types
  */
  uint	field_count; 
  /**
    Number of fields in the query that have functions. Includes both
    aggregate functions (e.g., SUM) and non-aggregates (e.g., RAND).
    Also counts functions referred to from aggregate functions, i.e.,
    "SELECT SUM(RAND())" sets this counter to 2.

    @see count_field_types
  */
  uint  func_count;  
  /**
    Number of fields in the query that have aggregate functions. Note
    that the optimizer may choose to optimize away these fields by
    replacing them with constants, in which case sum_func_count will
    need to be updated.

    @see opt_sum_query, count_field_types
  */
  uint  sum_func_count;   
  uint  hidden_field_count;
  uint	group_parts,group_length,group_null_parts;
  uint	quick_group;
  bool  using_indirect_summary_function;
  /* If >0 convert all blob fields to varchar(convert_blob_length) */
  uint  convert_blob_length; 
  CHARSET_INFO *table_charset; 
  bool schema_table;
  /*
    True if GROUP BY and its aggregate functions are already computed
    by a table access method (e.g. by loose index scan). In this case
    query execution should not perform aggregation and should treat
    aggregate functions as normal functions.
  */
  bool precomputed_group_by;
  bool force_copy_fields;
  /*
    If TRUE, create_tmp_field called from create_tmp_table will convert
    all BIT fields to 64-bit longs. This is a workaround the limitation
    that MEMORY tables cannot index BIT columns.
  */
  bool bit_fields_as_long;

  TMP_TABLE_PARAM()
    :copy_field(0), group_parts(0),
     group_length(0), group_null_parts(0), convert_blob_length(0),
     schema_table(0), precomputed_group_by(0), force_copy_fields(0),
     bit_fields_as_long(0)
  {}
  ~TMP_TABLE_PARAM()
  {
    cleanup();
  }
  void init(void);
  inline void cleanup(void)
  {
    if (copy_field)				/* Fix for Intel compiler */
    {
      delete [] copy_field;
      save_copy_field= copy_field= 0;
    }
  }
};

class select_union :public select_result_interceptor
{
  TMP_TABLE_PARAM tmp_table_param;
public:
  TABLE *table;

  select_union() :table(0) {}
  int prepare(List<Item> &list, SELECT_LEX_UNIT *u);
  bool send_data(List<Item> &items);
  bool send_eof();
  bool flush();
  void cleanup();
  bool create_result_table(THD *thd, List<Item> *column_types,
                           bool is_distinct, ulonglong options,
                           const char *alias, bool bit_fields_as_long);
};

/* Base subselect interface class */
class select_subselect :public select_result_interceptor
{
protected:
  Item_subselect *item;
public:
  select_subselect(Item_subselect *item);
  bool send_data(List<Item> &items)=0;
  bool send_eof() { return 0; };
};

/* Single value subselect interface class */
class select_singlerow_subselect :public select_subselect
{
public:
  select_singlerow_subselect(Item_subselect *item_arg)
    :select_subselect(item_arg)
  {}
  bool send_data(List<Item> &items);
};

/* used in independent ALL/ANY optimisation */
class select_max_min_finder_subselect :public select_subselect
{
  Item_cache *cache;
  bool (select_max_min_finder_subselect::*op)();
  bool fmax;
public:
  select_max_min_finder_subselect(Item_subselect *item_arg, bool mx)
    :select_subselect(item_arg), cache(0), fmax(mx)
  {}
  void cleanup();
  bool send_data(List<Item> &items);
<<<<<<< HEAD
private:
=======
#ifndef MCP_BUG56690
private:
#endif
>>>>>>> 424e3b78
  bool cmp_real();
  bool cmp_int();
  bool cmp_decimal();
  bool cmp_str();
};

/* EXISTS subselect interface class */
class select_exists_subselect :public select_subselect
{
public:
  select_exists_subselect(Item_subselect *item_arg)
    :select_subselect(item_arg){}
  bool send_data(List<Item> &items);
};

struct st_table_ref;


/**
  Executor structure for the materialized semi-join info, which contains
   - The sj-materialization temporary table
   - Members needed to make index lookup or a full scan of the temptable.
*/
class Semijoin_mat_exec : public Sql_alloc
{
public:
  Semijoin_mat_exec(uint table_count, bool is_scan)
    :table_count(table_count), is_scan(is_scan),
    materialized(FALSE), table_param(), table_cols(),
    table(NULL), tab_ref(NULL), in_equality(NULL),
    join_cond(NULL), copy_field(NULL)
  {}
  ~Semijoin_mat_exec() {}

  const uint table_count;       // Number of tables in the sj-nest
  const bool is_scan;           // TRUE if executing as a scan, FALSE if lookup
  bool materialized;            // TRUE <=> materialization has been performed
  TMP_TABLE_PARAM table_param;  // The temptable and its related info
  List<Item> table_cols;        // List of columns describing temp. table
  TABLE *table;                 // Reference to temporary table
  struct st_table_ref *tab_ref; // Structure used to make index lookups
  Item *in_equality;            // See create_subquery_equalities()
  Item *join_cond;              // See comments in make_join_select()
  Copy_field *copy_field;       // Needed for materialization scan
};


/* Structs used when sorting */

typedef struct st_sort_field {
  Field *field;				/* Field to sort */
  Item	*item;				/* Item if not sorting fields */
  uint	 length;			/* Length of sort field */
  uint   suffix_length;                 /* Length suffix (0-4) */
  Item_result result_type;		/* Type of item */
  bool reverse;				/* if descending sort */
  bool need_strxnfrm;			/* If we have to use strxnfrm() */
} SORT_FIELD;


typedef struct st_sort_buffer {
  uint index;					/* 0 or 1 */
  uint sort_orders;
  uint change_pos;				/* If sort-fields changed */
  char **buff;
  SORT_FIELD *sortorder;
} SORT_BUFFER;

/* Structure for db & table in sql_yacc */

class Table_ident :public Sql_alloc
{
public:
  LEX_STRING db;
  LEX_STRING table;
  SELECT_LEX_UNIT *sel;
  inline Table_ident(THD *thd, LEX_STRING db_arg, LEX_STRING table_arg,
		     bool force)
    :table(table_arg), sel((SELECT_LEX_UNIT *)0)
  {
    if (!force && (thd->client_capabilities & CLIENT_NO_SCHEMA))
      db.str=0;
    else
      db= db_arg;
  }
  inline Table_ident(LEX_STRING table_arg) 
    :table(table_arg), sel((SELECT_LEX_UNIT *)0)
  {
    db.str=0;
  }
  /*
    This constructor is used only for the case when we create a derived
    table. A derived table has no name and doesn't belong to any database.
    Later, if there was an alias specified for the table, it will be set
    by add_table_to_list.
  */
  inline Table_ident(SELECT_LEX_UNIT *s) : sel(s)
  {
    /* We must have a table name here as this is used with add_table_to_list */
    db.str= empty_c_string;                    /* a subject to casedn_str */
    db.length= 0;
    table.str= internal_table_name;
    table.length=1;
  }
  bool is_derived_table() const { return test(sel); }
  inline void change_db(char *db_name)
  {
    db.str= db_name; db.length= (uint) strlen(db_name);
  }
};

// this is needed for user_vars hash
class user_var_entry
{
 public:
  user_var_entry() {}                         /* Remove gcc warning */
  LEX_STRING name;
  char *value;
  ulong length;
  query_id_t update_query_id, used_query_id;
  Item_result type;
  bool unsigned_flag;

  double val_real(my_bool *null_value);
  longlong val_int(my_bool *null_value) const;
  String *val_str(my_bool *null_value, String *str, uint decimals);
  my_decimal *val_decimal(my_bool *null_value, my_decimal *result);
  DTCollation collation;
};

/*
   Unique -- class for unique (removing of duplicates). 
   Puts all values to the TREE. If the tree becomes too big,
   it's dumped to the file. User can request sorted values, or
   just iterate through them. In the last case tree merging is performed in
   memory simultaneously with iteration, so it should be ~2-3x faster.
 */

class Unique :public Sql_alloc
{
  DYNAMIC_ARRAY file_ptrs;
  ulong max_elements;
  ulonglong max_in_memory_size;
  IO_CACHE file;
  TREE tree;
  uchar *record_pointers;
  bool flush();
  uint size;

public:
  ulong elements;
  Unique(qsort_cmp2 comp_func, void *comp_func_fixed_arg,
	 uint size_arg, ulonglong max_in_memory_size_arg);
  ~Unique();
  ulong elements_in_tree() { return tree.elements_in_tree; }
  inline bool unique_add(void *ptr)
  {
    DBUG_ENTER("unique_add");
    DBUG_PRINT("info", ("tree %u - %lu", tree.elements_in_tree, max_elements));
    if (tree.elements_in_tree > max_elements && flush())
      DBUG_RETURN(1);
    DBUG_RETURN(!tree_insert(&tree, ptr, 0, tree.custom_arg));
  }

  bool get(TABLE *table);
  static double get_use_cost(uint *buffer, uint nkeys, uint key_size, 
                             ulonglong max_in_memory_size);
  inline static int get_cost_calc_buff_size(ulong nkeys, uint key_size, 
                                            ulonglong max_in_memory_size)
  {
    register ulonglong max_elems_in_tree=
      (1 + max_in_memory_size / ALIGN_SIZE(sizeof(TREE_ELEMENT)+key_size));
    return (int) (sizeof(uint)*(1 + nkeys/max_elems_in_tree));
  }

  void reset();
  bool walk(tree_walk_action action, void *walk_action_arg);

  uint get_size() const { return size; }
  ulonglong get_max_in_memory_size() const { return max_in_memory_size; }

  friend int unique_write_to_file(uchar* key, element_count count, Unique *unique);
  friend int unique_write_to_ptrs(uchar* key, element_count count, Unique *unique);
};


class multi_delete :public select_result_interceptor
{
  TABLE_LIST *delete_tables, *table_being_deleted;
  Unique **tempfiles;
  ha_rows deleted, found;
  uint num_of_tables;
  int error;
  bool do_delete;
  /* True if at least one table we delete from is transactional */
  bool transactional_tables;
  /* True if at least one table we delete from is not transactional */
  bool normal_tables;
  bool delete_while_scanning;
  /*
     error handling (rollback and binlogging) can happen in send_eof()
     so that afterward send_error() needs to find out that.
  */
  bool error_handled;

public:
  multi_delete(TABLE_LIST *dt, uint num_of_tables);
  ~multi_delete();
  int prepare(List<Item> &list, SELECT_LEX_UNIT *u);
  bool send_data(List<Item> &items);
  bool initialize_tables (JOIN *join);
  void send_error(uint errcode,const char *err);
  int do_deletes();
  int do_table_deletes(TABLE *table, bool ignore);
  bool send_eof();
  inline ha_rows num_deleted()
  {
    return deleted;
  }
  virtual void abort_result_set();
};


class multi_update :public select_result_interceptor
{
  TABLE_LIST *all_tables; /* query/update command tables */
  TABLE_LIST *leaves;     /* list of leves of join table tree */
  TABLE_LIST *update_tables, *table_being_updated;
  TABLE **tmp_tables, *main_table, *table_to_update;
  TMP_TABLE_PARAM *tmp_table_param;
  ha_rows updated, found;
  List <Item> *fields, *values;
  List <Item> **fields_for_table, **values_for_table;
  uint table_count;
  /*
   List of tables referenced in the CHECK OPTION condition of
   the updated view excluding the updated table. 
  */
  List <TABLE> unupdated_check_opt_tables;
  Copy_field *copy_field;
  enum enum_duplicates handle_duplicates;
  bool do_update, trans_safe;
  /* True if the update operation has made a change in a transactional table */
  bool transactional_tables;
  bool ignore;
  /* 
     error handling (rollback and binlogging) can happen in send_eof()
     so that afterward send_error() needs to find out that.
  */
  bool error_handled;

public:
  multi_update(TABLE_LIST *ut, TABLE_LIST *leaves_list,
	       List<Item> *fields, List<Item> *values,
	       enum_duplicates handle_duplicates, bool ignore);
  ~multi_update();
  int prepare(List<Item> &list, SELECT_LEX_UNIT *u);
  bool send_data(List<Item> &items);
  bool initialize_tables (JOIN *join);
  void send_error(uint errcode,const char *err);
  int  do_updates();
  bool send_eof();
  inline ha_rows num_found()
  {
    return found;
  }
  inline ha_rows num_updated()
  {
    return updated;
  }
  virtual void abort_result_set();
};

class my_var : public Sql_alloc  {
public:
  LEX_STRING s;
#ifndef DBUG_OFF
  /*
    Routine to which this Item_splocal belongs. Used for checking if correct
    runtime context is used for variable handling.
  */
  sp_head *sp;
#endif
  bool local;
  uint offset;
  enum_field_types type;
  my_var (LEX_STRING& j, bool i, uint o, enum_field_types t)
    :s(j), local(i), offset(o), type(t)
  {}
  ~my_var() {}
};

class select_dumpvar :public select_result_interceptor {
  ha_rows row_count;
public:
  List<my_var> var_list;
  select_dumpvar()  { var_list.empty(); row_count= 0;}
  ~select_dumpvar() {}
  int prepare(List<Item> &list, SELECT_LEX_UNIT *u);
  bool send_data(List<Item> &items);
  bool send_eof();
  virtual bool check_simple_select() const;
  void cleanup();
};

/* Bits in sql_command_flags */

#define CF_CHANGES_DATA           (1U << 0)
/* The 2nd bit is unused -- it used to be CF_HAS_ROW_COUNT. */
#define CF_STATUS_COMMAND         (1U << 2)
#define CF_SHOW_TABLE_COMMAND     (1U << 3)
#define CF_WRITE_LOGS_COMMAND     (1U << 4)
/**
  Must be set for SQL statements that may contain
  Item expressions and/or use joins and tables.
  Indicates that the parse tree of such statement may
  contain rule-based optimizations that depend on metadata
  (i.e. number of columns in a table), and consequently
  that the statement must be re-prepared whenever
  referenced metadata changes. Must not be set for
  statements that themselves change metadata, e.g. RENAME,
  ALTER and other DDL, since otherwise will trigger constant
  reprepare. Consequently, complex item expressions and
  joins are currently prohibited in these statements.
*/
#define CF_REEXECUTION_FRAGILE    (1U << 5)
/**
  Implicitly commit before the SQL statement is executed.

  Statements marked with this flag will cause any active
  transaction to end (commit) before proceeding with the
  command execution.

  This flag should be set for statements that probably can't
  be rolled back or that do not expect any previously metadata
  locked tables.
*/
#define CF_IMPLICT_COMMIT_BEGIN   (1U << 6)
/**
  Implicitly commit after the SQL statement.

  Statements marked with this flag are automatically committed
  at the end of the statement.

  This flag should be set for statements that will implicitly
  open and take metadata locks on system tables that should not
  be carried for the whole duration of a active transaction.
*/
#define CF_IMPLICIT_COMMIT_END    (1U << 7)
/**
  CF_IMPLICT_COMMIT_BEGIN and CF_IMPLICIT_COMMIT_END are used
  to ensure that the active transaction is implicitly committed
  before and after every DDL statement and any statement that
  modifies our currently non-transactional system tables.
*/
#define CF_AUTO_COMMIT_TRANS  (CF_IMPLICT_COMMIT_BEGIN | CF_IMPLICIT_COMMIT_END)

/**
  Diagnostic statement.
  Diagnostic statements:
  - SHOW WARNING
  - SHOW ERROR
  - GET DIAGNOSTICS (WL#2111)
  do not modify the diagnostics area during execution.
*/
#define CF_DIAGNOSTIC_STMT        (1U << 8)

/**
  Identifies statements that may generate row events
  and that may end up in the binary log.
*/
#define CF_CAN_GENERATE_ROW_EVENTS (1U << 9)

/**
  Identifies statements that can directly update a rpl info table.
*/
#define CF_WRITE_RPL_INFO_COMMAND (1U << 12)

/* Bits in server_command_flags */

/**
  Skip the increase of the global query id counter. Commonly set for
  commands that are stateless (won't cause any change on the server
  internal states).
*/
#define CF_SKIP_QUERY_ID        (1U << 0)

/**
  Skip the increase of the number of statements that clients have
  sent to the server. Commonly used for commands that will cause
  a statement to be executed but the statement might have not been
  sent by the user (ie: stored procedure).
*/
#define CF_SKIP_QUESTIONS       (1U << 1)

void add_to_status(STATUS_VAR *to_var, STATUS_VAR *from_var);

void add_diff_to_status(STATUS_VAR *to_var, STATUS_VAR *from_var,
                        STATUS_VAR *dec_var);
void mark_transaction_to_rollback(THD *thd, bool all);

/*
  This prototype is placed here instead of in item_func.h because it
  depends on the definition of enum_sql_command, which is in this
  file.
 */
int get_var_with_binlog(THD *thd, enum_sql_command sql_command,
                        LEX_STRING &name, user_var_entry **out_entry);

/* Inline functions */

inline bool add_item_to_list(THD *thd, Item *item)
{
  return thd->lex->current_select->add_item_to_list(thd, item);
}

inline bool add_value_to_list(THD *thd, Item *value)
{
  return thd->lex->value_list.push_back(value);
}

inline bool add_order_to_list(THD *thd, Item *item, bool asc)
{
  return thd->lex->current_select->add_order_to_list(thd, item, asc);
}

inline bool add_group_to_list(THD *thd, Item *item, bool asc)
{
  return thd->lex->current_select->add_group_to_list(thd, item, asc);
}

#endif /* MYSQL_SERVER */

/**
  The meat of thd_proc_info(THD*, char*), a macro that packs the last
  three calling-info parameters.
*/
extern "C"
const char *set_thd_proc_info(void *thd_arg, const char *info,
                              const char *calling_func,
                              const char *calling_file,
                              const unsigned int calling_line);

#define thd_proc_info(thd, msg) \
  set_thd_proc_info(thd, msg, __func__, __FILE__, __LINE__)

#endif /* SQL_CLASS_INCLUDED */<|MERGE_RESOLUTION|>--- conflicted
+++ resolved
@@ -1606,16 +1606,12 @@
     Type of current query: COM_STMT_PREPARE, COM_QUERY, etc.
     Set from first byte of the packet in do_command()
   */
-<<<<<<< HEAD
   enum enum_server_command m_command;
 
 public:
-=======
-  enum enum_server_command command;
 #ifndef MCP_BUG52305
   uint32     unmasked_server_id;
 #endif
->>>>>>> 424e3b78
   uint32     server_id;
   uint32     file_id;			// for LOAD DATA INFILE
   /* remote (peer) port */
@@ -3402,13 +3398,7 @@
   {}
   void cleanup();
   bool send_data(List<Item> &items);
-<<<<<<< HEAD
 private:
-=======
-#ifndef MCP_BUG56690
-private:
-#endif
->>>>>>> 424e3b78
   bool cmp_real();
   bool cmp_int();
   bool cmp_decimal();
