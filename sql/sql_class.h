/* Copyright (c) 2000, 2011, Oracle and/or its affiliates. All rights reserved.

   This program is free software; you can redistribute it and/or modify
   it under the terms of the GNU General Public License as published by
   the Free Software Foundation; version 2 of the License.

   This program is distributed in the hope that it will be useful,
   but WITHOUT ANY WARRANTY; without even the implied warranty of
   MERCHANTABILITY or FITNESS FOR A PARTICULAR PURPOSE.  See the
   GNU General Public License for more details.

   You should have received a copy of the GNU General Public License
<<<<<<< HEAD
   along with this program; if not, write to the Free Software Foundation,
   51 Franklin Street, Suite 500, Boston, MA 02110-1335 USA */

=======
   along with this program; if not, write to the Free Software
   Foundation, Inc., 51 Franklin St, Fifth Floor, Boston, MA 02110-1301  USA */
>>>>>>> fcf11a4c

#ifndef SQL_CLASS_INCLUDED
#define SQL_CLASS_INCLUDED

/* Classes in mysql */

#include "my_global.h"                          /* NO_EMBEDDED_ACCESS_CHECKS */
#ifdef MYSQL_SERVER
#include "unireg.h"                    // REQUIRED: for other includes
#endif
#include "sql_const.h"
#include <mysql/plugin_audit.h>
#include "log.h"
#include "rpl_tblmap.h"
#include "mdl.h"
#include "sql_locale.h"                         /* my_locale_st */
#include "sql_profile.h"                   /* PROFILING */
#include "scheduler.h"                     /* thd_scheduler */
#include "protocol.h"             /* Protocol_text, Protocol_binary */
#include "violite.h"              /* vio_is_connected */
#include "thr_lock.h"             /* thr_lock_type, THR_LOCK_DATA,
                                     THR_LOCK_INFO */

#include <mysql/psi/mysql_stage.h>
#include <mysql/psi/mysql_statement.h>

class Reprepare_observer;
class Relay_log_info;

class Query_log_event;
class Load_log_event;
class sp_rcontext;
class sp_cache;
class Parser_state;
class Rows_log_event;
class Sroutine_hash_entry;
class User_level_lock;
class user_var_entry;

enum enum_enable_or_disable { LEAVE_AS_IS, ENABLE, DISABLE };
enum enum_ha_read_modes { RFIRST, RNEXT, RPREV, RLAST, RKEY, RNEXT_SAME };
enum enum_duplicates { DUP_ERROR, DUP_REPLACE, DUP_UPDATE };
enum enum_delay_key_write { DELAY_KEY_WRITE_NONE, DELAY_KEY_WRITE_ON,
			    DELAY_KEY_WRITE_ALL };
enum enum_slave_exec_mode { SLAVE_EXEC_MODE_STRICT,
                            SLAVE_EXEC_MODE_IDEMPOTENT,
                            SLAVE_EXEC_MODE_LAST_BIT};
enum enum_slave_type_conversions { SLAVE_TYPE_CONVERSIONS_ALL_LOSSY,
                                   SLAVE_TYPE_CONVERSIONS_ALL_NON_LOSSY};
enum enum_mark_columns
{ MARK_COLUMNS_NONE, MARK_COLUMNS_READ, MARK_COLUMNS_WRITE};
enum enum_filetype { FILETYPE_CSV, FILETYPE_XML };

/* Bits for different SQL modes modes (including ANSI mode) */
#define MODE_REAL_AS_FLOAT              1
#define MODE_PIPES_AS_CONCAT            2
#define MODE_ANSI_QUOTES                4
#define MODE_IGNORE_SPACE               8
#define MODE_NOT_USED                   16
#define MODE_ONLY_FULL_GROUP_BY         32
#define MODE_NO_UNSIGNED_SUBTRACTION    64
#define MODE_NO_DIR_IN_CREATE           128
#define MODE_POSTGRESQL                 256
#define MODE_ORACLE                     512
#define MODE_MSSQL                      1024
#define MODE_DB2                        2048
#define MODE_MAXDB                      4096
#define MODE_NO_KEY_OPTIONS             8192
#define MODE_NO_TABLE_OPTIONS           16384
#define MODE_NO_FIELD_OPTIONS           32768
#define MODE_MYSQL323                   65536L
#define MODE_MYSQL40                    (MODE_MYSQL323*2)
#define MODE_ANSI                       (MODE_MYSQL40*2)
#define MODE_NO_AUTO_VALUE_ON_ZERO      (MODE_ANSI*2)
#define MODE_NO_BACKSLASH_ESCAPES       (MODE_NO_AUTO_VALUE_ON_ZERO*2)
#define MODE_STRICT_TRANS_TABLES        (MODE_NO_BACKSLASH_ESCAPES*2)
#define MODE_STRICT_ALL_TABLES          (MODE_STRICT_TRANS_TABLES*2)
#define MODE_NO_ZERO_IN_DATE            (MODE_STRICT_ALL_TABLES*2)
#define MODE_NO_ZERO_DATE               (MODE_NO_ZERO_IN_DATE*2)
#define MODE_INVALID_DATES              (MODE_NO_ZERO_DATE*2)
#define MODE_ERROR_FOR_DIVISION_BY_ZERO (MODE_INVALID_DATES*2)
#define MODE_TRADITIONAL                (MODE_ERROR_FOR_DIVISION_BY_ZERO*2)
#define MODE_NO_AUTO_CREATE_USER        (MODE_TRADITIONAL*2)
#define MODE_HIGH_NOT_PRECEDENCE        (MODE_NO_AUTO_CREATE_USER*2)
#define MODE_NO_ENGINE_SUBSTITUTION     (MODE_HIGH_NOT_PRECEDENCE*2)
#define MODE_PAD_CHAR_TO_FULL_LENGTH    (ULL(1) << 31)

extern char internal_table_name[2];
extern char empty_c_string[1];
extern MYSQL_PLUGIN_IMPORT const char **errmesg;

extern bool volatile shutdown_in_progress;

extern "C" LEX_STRING * thd_query_string (MYSQL_THD thd);
extern "C" char **thd_query(MYSQL_THD thd);

/**
  @class CSET_STRING
  @brief Character set armed LEX_STRING
*/
class CSET_STRING
{
private:
  LEX_STRING string;
  const CHARSET_INFO *cs;
public:
  CSET_STRING() : cs(&my_charset_bin)
  {
    string.str= NULL;
    string.length= 0;
  }
  CSET_STRING(char *str_arg, size_t length_arg, const CHARSET_INFO *cs_arg) :
  cs(cs_arg)
  {
    DBUG_ASSERT(cs_arg != NULL);
    string.str= str_arg;
    string.length= length_arg;
  }

  inline char *str() const { return string.str; }
  inline uint32 length() const { return string.length; }
  const CHARSET_INFO *charset() const { return cs; }

  friend LEX_STRING * thd_query_string (MYSQL_THD thd);
  friend char **thd_query(MYSQL_THD thd);
};


#define TC_LOG_PAGE_SIZE   8192
#define TC_LOG_MIN_SIZE    (3*TC_LOG_PAGE_SIZE)

#define TC_HEURISTIC_RECOVER_COMMIT   1
#define TC_HEURISTIC_RECOVER_ROLLBACK 2
extern ulong tc_heuristic_recover;

typedef struct st_user_var_events
{
  user_var_entry *user_var_event;
  char *value;
  ulong length;
  Item_result type;
  uint charset_number;
  bool unsigned_flag;
} BINLOG_USER_VAR_EVENT;

#define RP_LOCK_LOG_IS_ALREADY_LOCKED 1
#define RP_FORCE_ROTATE               2
#define RP_BINLOG_CHECKSUM_ALG_CHANGE 4
/*
  The COPY_INFO structure is used by INSERT/REPLACE code.
  The schema of the row counting by the INSERT/INSERT ... ON DUPLICATE KEY
  UPDATE code:
    If a row is inserted then the copied variable is incremented.
    If a row is updated by the INSERT ... ON DUPLICATE KEY UPDATE and the
      new data differs from the old one then the copied and the updated
      variables are incremented.
    The touched variable is incremented if a row was touched by the update part
      of the INSERT ... ON DUPLICATE KEY UPDATE no matter whether the row
      was actually changed or not.
*/
typedef struct st_copy_info {
  ha_rows records; /**< Number of processed records */
  ha_rows deleted; /**< Number of deleted records */
  ha_rows updated; /**< Number of updated records */
  ha_rows copied;  /**< Number of copied records */
  ha_rows error_count;
  ha_rows touched; /* Number of touched records */
  enum enum_duplicates handle_duplicates;
  int escape_char, last_errno;
  bool ignore;
  /* for INSERT ... UPDATE */
  List<Item> *update_fields;
  List<Item> *update_values;
  /* for VIEW ... WITH CHECK OPTION */
  TABLE_LIST *view;
} COPY_INFO;


class Key_part_spec :public Sql_alloc {
public:
  LEX_STRING field_name;
  uint length;
  Key_part_spec(const LEX_STRING &name, uint len)
    : field_name(name), length(len)
  {}
  Key_part_spec(const char *name, const size_t name_len, uint len)
    : length(len)
  { field_name.str= (char *)name; field_name.length= name_len; }
  bool operator==(const Key_part_spec& other) const;
  /**
    Construct a copy of this Key_part_spec. field_name is copied
    by-pointer as it is known to never change. At the same time
    'length' may be reset in mysql_prepare_create_table, and this
    is why we supply it with a copy.

    @return If out of memory, 0 is returned and an error is set in
    THD.
  */
  Key_part_spec *clone(MEM_ROOT *mem_root) const
  { return new (mem_root) Key_part_spec(*this); }
};


class Alter_drop :public Sql_alloc {
public:
  enum drop_type {KEY, COLUMN };
  const char *name;
  enum drop_type type;
  Alter_drop(enum drop_type par_type,const char *par_name)
    :name(par_name), type(par_type) {}
  /**
    Used to make a clone of this object for ALTER/CREATE TABLE
    @sa comment for Key_part_spec::clone
  */
  Alter_drop *clone(MEM_ROOT *mem_root) const
    { return new (mem_root) Alter_drop(*this); }
};


class Alter_column :public Sql_alloc {
public:
  const char *name;
  Item *def;
  Alter_column(const char *par_name,Item *literal)
    :name(par_name), def(literal) {}
  /**
    Used to make a clone of this object for ALTER/CREATE TABLE
    @sa comment for Key_part_spec::clone
  */
  Alter_column *clone(MEM_ROOT *mem_root) const
    { return new (mem_root) Alter_column(*this); }
};


class Key :public Sql_alloc {
public:
  enum Keytype { PRIMARY, UNIQUE, MULTIPLE, FULLTEXT, SPATIAL, FOREIGN_KEY};
  enum Keytype type;
  KEY_CREATE_INFO key_create_info;
  List<Key_part_spec> columns;
  LEX_STRING name;
  bool generated;

  Key(enum Keytype type_par, const LEX_STRING &name_arg,
      KEY_CREATE_INFO *key_info_arg,
      bool generated_arg, List<Key_part_spec> &cols)
    :type(type_par), key_create_info(*key_info_arg), columns(cols),
    name(name_arg), generated(generated_arg)
  {}
  Key(enum Keytype type_par, const char *name_arg, size_t name_len_arg,
      KEY_CREATE_INFO *key_info_arg, bool generated_arg,
      List<Key_part_spec> &cols)
    :type(type_par), key_create_info(*key_info_arg), columns(cols),
    generated(generated_arg)
  {
    name.str= (char *)name_arg;
    name.length= name_len_arg;
  }
  Key(const Key &rhs, MEM_ROOT *mem_root);
  virtual ~Key() {}
  /* Equality comparison of keys (ignoring name) */
  friend bool foreign_key_prefix(Key *a, Key *b);
  /**
    Used to make a clone of this object for ALTER/CREATE TABLE
    @sa comment for Key_part_spec::clone
  */
  virtual Key *clone(MEM_ROOT *mem_root) const
    { return new (mem_root) Key(*this, mem_root); }
};

class Table_ident;

class Foreign_key: public Key {
public:
  enum fk_match_opt { FK_MATCH_UNDEF, FK_MATCH_FULL,
		      FK_MATCH_PARTIAL, FK_MATCH_SIMPLE};
  enum fk_option { FK_OPTION_UNDEF, FK_OPTION_RESTRICT, FK_OPTION_CASCADE,
		   FK_OPTION_SET_NULL, FK_OPTION_NO_ACTION, FK_OPTION_DEFAULT};

  Table_ident *ref_table;
  List<Key_part_spec> ref_columns;
  uint delete_opt, update_opt, match_opt;
  Foreign_key(const LEX_STRING &name_arg, List<Key_part_spec> &cols,
	      Table_ident *table,   List<Key_part_spec> &ref_cols,
	      uint delete_opt_arg, uint update_opt_arg, uint match_opt_arg)
    :Key(FOREIGN_KEY, name_arg, &default_key_create_info, 0, cols),
    ref_table(table), ref_columns(ref_cols),
    delete_opt(delete_opt_arg), update_opt(update_opt_arg),
    match_opt(match_opt_arg)
  {}
  Foreign_key(const Foreign_key &rhs, MEM_ROOT *mem_root);
  /**
    Used to make a clone of this object for ALTER/CREATE TABLE
    @sa comment for Key_part_spec::clone
  */
  virtual Key *clone(MEM_ROOT *mem_root) const
  { return new (mem_root) Foreign_key(*this, mem_root); }
};

typedef struct st_mysql_lock
{
  TABLE **table;
  uint table_count,lock_count;
  THR_LOCK_DATA **locks;
} MYSQL_LOCK;


class LEX_COLUMN : public Sql_alloc
{
public:
  String column;
  uint rights;
  LEX_COLUMN (const String& x,const  uint& y ): column (x),rights (y) {}
};

class MY_LOCALE;

/**
  Query_cache_tls -- query cache thread local data.
*/

struct Query_cache_block;

struct Query_cache_tls
{
  /*
    'first_query_block' should be accessed only via query cache
    functions and methods to maintain proper locking.
  */
  Query_cache_block *first_query_block;
  void set_first_query_block(Query_cache_block *first_query_block_arg)
  {
    first_query_block= first_query_block_arg;
  }

  Query_cache_tls() :first_query_block(NULL) {}
};

/* SIGNAL / RESIGNAL / GET DIAGNOSTICS */

/**
  This enumeration list all the condition item names of a condition in the
  SQL condition area.
*/
typedef enum enum_diag_condition_item_name
{
  /*
    Conditions that can be set by the user (SIGNAL/RESIGNAL),
    and by the server implementation.
  */

  DIAG_CLASS_ORIGIN= 0,
  FIRST_DIAG_SET_PROPERTY= DIAG_CLASS_ORIGIN,
  DIAG_SUBCLASS_ORIGIN= 1,
  DIAG_CONSTRAINT_CATALOG= 2,
  DIAG_CONSTRAINT_SCHEMA= 3,
  DIAG_CONSTRAINT_NAME= 4,
  DIAG_CATALOG_NAME= 5,
  DIAG_SCHEMA_NAME= 6,
  DIAG_TABLE_NAME= 7,
  DIAG_COLUMN_NAME= 8,
  DIAG_CURSOR_NAME= 9,
  DIAG_MESSAGE_TEXT= 10,
  DIAG_MYSQL_ERRNO= 11,
  LAST_DIAG_SET_PROPERTY= DIAG_MYSQL_ERRNO
} Diag_condition_item_name;

/**
  Name of each diagnostic condition item.
  This array is indexed by Diag_condition_item_name.
*/
extern const LEX_STRING Diag_condition_item_names[];

#include "sql_lex.h"				/* Must be here */

class Delayed_insert;
class select_result;
class Time_zone;

#define THD_SENTRY_MAGIC 0xfeedd1ff
#define THD_SENTRY_GONE  0xdeadbeef

#define THD_CHECK_SENTRY(thd) DBUG_ASSERT(thd->dbug_sentry == THD_SENTRY_MAGIC)

typedef ulonglong sql_mode_t;

typedef struct system_variables
{
  /*
    How dynamically allocated system variables are handled:
    
    The global_system_variables and max_system_variables are "authoritative"
    They both should have the same 'version' and 'size'.
    When attempting to access a dynamic variable, if the session version
    is out of date, then the session version is updated and realloced if
    neccessary and bytes copied from global to make up for missing data.
  */ 
  ulong dynamic_variables_version;
  char* dynamic_variables_ptr;
  uint dynamic_variables_head;  /* largest valid variable offset */
  uint dynamic_variables_size;  /* how many bytes are in use */
  
  ulonglong max_heap_table_size;
  ulonglong tmp_table_size;
  ulonglong long_query_time;
  /* A bitmap for switching optimizations on/off */
  ulonglong optimizer_switch;
  sql_mode_t sql_mode; ///< which non-standard SQL behaviour should be enabled
  ulonglong option_bits; ///< OPTION_xxx constants, e.g. OPTION_PROFILING
  ha_rows select_limit;
  ha_rows max_join_size;
  ulong auto_increment_increment, auto_increment_offset;
  ulong bulk_insert_buff_size;
  ulong join_buff_size;
  ulong optimizer_join_cache_level;
  ulong lock_wait_timeout;
  ulong max_allowed_packet;
  ulong max_error_count;
  ulong max_length_for_sort_data;
  ulong max_sort_length;
  ulong max_tmp_tables;
  ulong max_insert_delayed_threads;
  ulong min_examined_row_limit;
  ulong multi_range_count;
  ulong myisam_repair_threads;
  ulong myisam_sort_buff_size;
  ulong myisam_stats_method;
  ulong net_buffer_length;
  ulong net_interactive_timeout;
  ulong net_read_timeout;
  ulong net_retry_count;
  ulong net_wait_timeout;
  ulong net_write_timeout;
  ulong optimizer_prune_level;
  ulong optimizer_search_depth;
  ulong preload_buff_size;
  ulong profiling_history_size;
  ulong read_buff_size;
  ulong read_rnd_buff_size;
  ulong div_precincrement;
  ulong sortbuff_size;
  ulong max_sp_recursion_depth;
  ulong default_week_format;
  ulong max_seeks_for_key;
  ulong range_alloc_block_size;
  ulong query_alloc_block_size;
  ulong query_prealloc_size;
  ulong trans_alloc_block_size;
  ulong trans_prealloc_size;
  ulong log_warnings;
  ulong group_concat_max_len;

  ulong binlog_format; ///< binlog format for this thd (see enum_binlog_format)
  my_bool binlog_direct_non_trans_update;
  ulong binlog_row_image; 
  my_bool sql_log_bin;
  ulong completion_type;
  ulong query_cache_type;
  ulong tx_isolation;
  ulong updatable_views_with_limit;
  uint max_user_connections;
  /**
    In slave thread we need to know in behalf of which
    thread the query is being run to replicate temp tables properly
  */
  my_thread_id pseudo_thread_id;

  my_bool low_priority_updates;
  my_bool new_mode;
  my_bool query_cache_wlock_invalidate;
  my_bool engine_condition_pushdown;
  my_bool keep_files_on_create;

  my_bool old_alter_table;
  my_bool old_passwords;
  my_bool big_tables;

  plugin_ref table_plugin;

  /* Only charset part of these variables is sensible */
  const CHARSET_INFO *character_set_filesystem;
  const CHARSET_INFO *character_set_client;
  const CHARSET_INFO *character_set_results;

  /* Both charset and collation parts of these variables are important */
  const CHARSET_INFO  *collation_server;
  const CHARSET_INFO  *collation_database;
  const CHARSET_INFO  *collation_connection;

  /* Error messages */
  MY_LOCALE *lc_messages;
  /* Locale Support */
  MY_LOCALE *lc_time_names;

  Time_zone *time_zone;

  my_bool sysdate_is_now;
  my_bool binlog_rows_query_log_events;

  double long_query_time_double;

} SV;


/**
  Per thread status variables.
  Must be long/ulong up to last_system_status_var so that
  add_to_status/add_diff_to_status can work.
*/

typedef struct system_status_var
{
  ulong com_other;
  ulong com_stat[(uint) SQLCOM_END];
  ulong created_tmp_disk_tables;
  ulong created_tmp_tables;
  ulong ha_commit_count;
  ulong ha_delete_count;
  ulong ha_read_first_count;
  ulong ha_read_last_count;
  ulong ha_read_key_count;
  ulong ha_read_next_count;
  ulong ha_read_prev_count;
  ulong ha_read_rnd_count;
  ulong ha_read_rnd_next_count;
  /*
    This number doesn't include calls to the default implementation and
    calls made by range access. The intent is to count only calls made by
    BatchedKeyAccess.
  */
  ulong ha_multi_range_read_init_count;
  ulong ha_rollback_count;
  ulong ha_update_count;
  ulong ha_write_count;
  ulong ha_prepare_count;
  ulong ha_discover_count;
  ulong ha_savepoint_count;
  ulong ha_savepoint_rollback_count;
  ulong ha_external_lock_count;

  /* KEY_CACHE parts. These are copies of the original */
  ulong key_blocks_changed;
  ulong key_blocks_used;
  ulong key_cache_r_requests;
  ulong key_cache_read;
  ulong key_cache_w_requests;
  ulong key_cache_write;
  /* END OF KEY_CACHE parts */

  ulong opened_tables;
  ulong opened_shares;
  ulong select_full_join_count;
  ulong select_full_range_join_count;
  ulong select_range_count;
  ulong select_range_check_count;
  ulong select_scan_count;
  ulong long_query_count;
  ulong filesort_merge_passes;
  ulong filesort_range_count;
  ulong filesort_rows;
  ulong filesort_scan_count;
  /* Prepared statements and binary protocol */
  ulong com_stmt_prepare;
  ulong com_stmt_reprepare;
  ulong com_stmt_execute;
  ulong com_stmt_send_long_data;
  ulong com_stmt_fetch;
  ulong com_stmt_reset;
  ulong com_stmt_close;
  /*
    Number of statements sent from the client
  */
  ulong questions;

  ulonglong bytes_received;
  ulonglong bytes_sent;
  /*
    IMPORTANT!
    SEE last_system_status_var DEFINITION BELOW.
    Below 'last_system_status_var' are all variables that cannot be handled
    automatically by add_to_status()/add_diff_to_status().
  */
  double last_query_cost;
} STATUS_VAR;

/*
  This is used for 'SHOW STATUS'. It must be updated to the last ulong
  variable in system_status_var which is makes sens to add to the global
  counter
*/

#define last_system_status_var questions

void mark_transaction_to_rollback(THD *thd, bool all);


/**
  Get collation by name, send error to client on failure.
  @param name     Collation name
  @param name_cs  Character set of the name string
  @return
  @retval         NULL on error
  @retval         Pointter to CHARSET_INFO with the given name on success
*/
inline CHARSET_INFO *
mysqld_collation_get_by_name(const char *name,
                             CHARSET_INFO *name_cs= system_charset_info)
{
  CHARSET_INFO *cs;
  MY_CHARSET_LOADER loader;
  my_charset_loader_init_mysys(&loader);
  if (!(cs= my_collation_get_by_name(&loader, name, MYF(0))))
  {
    ErrConvString err(name, name_cs);
    my_error(ER_UNKNOWN_COLLATION, MYF(0), err.ptr());
    if (loader.error[0])
      push_warning_printf(current_thd,
                          MYSQL_ERROR::WARN_LEVEL_WARN,
                          ER_UNKNOWN_COLLATION, "%s", loader.error);
  }
  return cs;
}


#ifdef MYSQL_SERVER

void free_tmp_table(THD *thd, TABLE *entry);


/* The following macro is to make init of Query_arena simpler */
#ifndef DBUG_OFF
#define INIT_ARENA_DBUG_INFO is_backup_arena= 0; is_reprepared= FALSE;
#else
#define INIT_ARENA_DBUG_INFO
#endif

class Query_arena
{
public:
  /*
    List of items created in the parser for this query. Every item puts
    itself to the list on creation (see Item::Item() for details))
  */
  Item *free_list;
  MEM_ROOT *mem_root;                   // Pointer to current memroot
#ifndef DBUG_OFF
  bool is_backup_arena; /* True if this arena is used for backup. */
  bool is_reprepared;
#endif
  /*
    The states relfects three diffrent life cycles for three
    different types of statements:
    Prepared statement: STMT_INITIALIZED -> STMT_PREPARED -> STMT_EXECUTED.
    Stored procedure:   STMT_INITIALIZED_FOR_SP -> STMT_EXECUTED.
    Other statements:   STMT_CONVENTIONAL_EXECUTION never changes.
  */
  enum enum_state
  {
    STMT_INITIALIZED= 0, STMT_INITIALIZED_FOR_SP= 1, STMT_PREPARED= 2,
    STMT_CONVENTIONAL_EXECUTION= 3, STMT_EXECUTED= 4, STMT_ERROR= -1
  };

  enum_state state;

  /* We build without RTTI, so dynamic_cast can't be used. */
  enum Type
  {
    STATEMENT, PREPARED_STATEMENT, STORED_PROCEDURE
  };

  Query_arena(MEM_ROOT *mem_root_arg, enum enum_state state_arg) :
    free_list(0), mem_root(mem_root_arg), state(state_arg)
  { INIT_ARENA_DBUG_INFO; }
  /*
    This constructor is used only when Query_arena is created as
    backup storage for another instance of Query_arena.
  */
  Query_arena() { INIT_ARENA_DBUG_INFO; }

  virtual Type type() const;
  virtual ~Query_arena() {};

  inline bool is_stmt_prepare() const { return state == STMT_INITIALIZED; }
  inline bool is_stmt_prepare_or_first_sp_execute() const
  { return (int)state < (int)STMT_PREPARED; }
  inline bool is_stmt_prepare_or_first_stmt_execute() const
  { return (int)state <= (int)STMT_PREPARED; }
  inline bool is_conventional() const
  { return state == STMT_CONVENTIONAL_EXECUTION; }

  inline void* alloc(size_t size) { return alloc_root(mem_root,size); }
  inline void* calloc(size_t size)
  {
    void *ptr;
    if ((ptr=alloc_root(mem_root,size)))
      memset(ptr, 0, size);
    return ptr;
  }
  inline char *strdup(const char *str)
  { return strdup_root(mem_root,str); }
  inline char *strmake(const char *str, size_t size)
  { return strmake_root(mem_root,str,size); }
  inline void *memdup(const void *str, size_t size)
  { return memdup_root(mem_root,str,size); }
  inline void *memdup_w_gap(const void *str, size_t size, uint gap)
  {
    void *ptr;
    if ((ptr= alloc_root(mem_root,size+gap)))
      memcpy(ptr,str,size);
    return ptr;
  }

  void set_query_arena(Query_arena *set);

  void free_items();
  /* Close the active state associated with execution of this statement */
  virtual void cleanup_stmt();
};


class Server_side_cursor;

/**
  @class Statement
  @brief State of a single command executed against this connection.

  One connection can contain a lot of simultaneously running statements,
  some of which could be:
   - prepared, that is, contain placeholders,
   - opened as cursors. We maintain 1 to 1 relationship between
     statement and cursor - if user wants to create another cursor for his
     query, we create another statement for it. 
  To perform some action with statement we reset THD part to the state  of
  that statement, do the action, and then save back modified state from THD
  to the statement. It will be changed in near future, and Statement will
  be used explicitly.
*/

class Statement: public ilink, public Query_arena
{
  Statement(const Statement &rhs);              /* not implemented: */
  Statement &operator=(const Statement &rhs);   /* non-copyable */
public:
  /*
    Uniquely identifies each statement object in thread scope; change during
    statement lifetime. FIXME: must be const
  */
   ulong id;

  /*
    MARK_COLUMNS_NONE:  Means mark_used_colums is not set and no indicator to
                        handler of fields used is set
    MARK_COLUMNS_READ:  Means a bit in read set is set to inform handler
	                that the field is to be read. If field list contains
                        duplicates, then thd->dup_field is set to point
                        to the last found duplicate.
    MARK_COLUMNS_WRITE: Means a bit is set in write set to inform handler
			that it needs to update this field in write_row
                        and update_row.
  */
  enum enum_mark_columns mark_used_columns;

  LEX_STRING name; /* name for named prepared statements */
  LEX *lex;                                     // parse tree descriptor
  /*
    Points to the query associated with this statement. It's const, but
    we need to declare it char * because all table handlers are written
    in C and need to point to it.

    Note that if we set query = NULL, we must at the same time set
    query_length = 0, and protect the whole operation with
    LOCK_thd_data mutex. To avoid crashes in races, if we do not
    know that thd->query cannot change at the moment, we should print
    thd->query like this:
      (1) reserve the LOCK_thd_data mutex;
      (2) print or copy the value of query and query_length
      (3) release LOCK_thd_data mutex.
    This printing is needed at least in SHOW PROCESSLIST and SHOW
    ENGINE INNODB STATUS.
  */
  CSET_STRING query_string;

  inline char *query() const { return query_string.str(); }
  inline uint32 query_length() const { return query_string.length(); }
  const CHARSET_INFO *query_charset() const { return query_string.charset(); }
  void set_query_inner(const CSET_STRING &string_arg)
  {
    query_string= string_arg;
  }
  void set_query_inner(char *query_arg, uint32 query_length_arg,
                       const CHARSET_INFO *cs_arg)
  {
    set_query_inner(CSET_STRING(query_arg, query_length_arg, cs_arg));
  }
  void reset_query_inner()
  {
    set_query_inner(CSET_STRING());
  }
  /**
    Name of the current (default) database.

    If there is the current (default) database, "db" contains its name. If
    there is no current (default) database, "db" is NULL and "db_length" is
    0. In other words, "db", "db_length" must either be NULL, or contain a
    valid database name.

    @note this attribute is set and alloced by the slave SQL thread (for
    the THD of that thread); that thread is (and must remain, for now) the
    only responsible for freeing this member.
  */

  char *db;
  size_t db_length;

public:

  /* This constructor is called for backup statements */
  Statement() {}

  Statement(LEX *lex_arg, MEM_ROOT *mem_root_arg,
            enum enum_state state_arg, ulong id_arg);
  virtual ~Statement();

  /* Assign execution context (note: not all members) of given stmt to self */
  virtual void set_statement(Statement *stmt);
  void set_n_backup_statement(Statement *stmt, Statement *backup);
  void restore_backup_statement(Statement *stmt, Statement *backup);
  /* return class type */
  virtual Type type() const;
};


/**
  Container for all statements created/used in a connection.
  Statements in Statement_map have unique Statement::id (guaranteed by id
  assignment in Statement::Statement)
  Non-empty statement names are unique too: attempt to insert a new statement
  with duplicate name causes older statement to be deleted

  Statements are auto-deleted when they are removed from the map and when the
  map is deleted.
*/

class Statement_map
{
public:
  Statement_map();

  int insert(THD *thd, Statement *statement);

  Statement *find_by_name(LEX_STRING *name)
  {
    Statement *stmt;
    stmt= (Statement*)my_hash_search(&names_hash, (uchar*)name->str,
                                     name->length);
    return stmt;
  }

  Statement *find(ulong id)
  {
    if (last_found_statement == 0 || id != last_found_statement->id)
    {
      Statement *stmt;
      stmt= (Statement *) my_hash_search(&st_hash, (uchar *) &id, sizeof(id));
      if (stmt && stmt->name.str)
        return NULL;
      last_found_statement= stmt;
    }
    return last_found_statement;
  }
  /*
    Close all cursors of this connection that use tables of a storage
    engine that has transaction-specific state and therefore can not
    survive COMMIT or ROLLBACK. Currently all but MyISAM cursors are closed.
  */
  void close_transient_cursors();
  void erase(Statement *statement);
  /* Erase all statements (calls Statement destructor) */
  void reset();
  ~Statement_map();
private:
  HASH st_hash;
  HASH names_hash;
  I_List<Statement> transient_cursor_list;
  Statement *last_found_statement;
};

class Ha_trx_info;

struct THD_TRANS
{
  /* true is not all entries in the ht[] support 2pc */
  bool        no_2pc;
  /* storage engines that registered in this transaction */
  Ha_trx_info *ha_list;

private:
  /* 
    The purpose of this member variable (i.e. flag) is to keep track of
    statements which cannot be rolled back safely(completely).
    For example,

    * statements that modified non-transactional tables. The value
    MODIFIED_NON_TRANS_TABLE is set within mysql_insert, mysql_update,
    mysql_delete, etc if a non-transactional table is modified.

    * 'DROP TEMPORARY TABLE' and 'CREATE TEMPORARY TABLE' statements.
    The former sets the value CREATED_TEMP_TABLE is set and the latter
    the value DROPPED_TEMP_TABLE.
    
    The tracked statements are modified in scope of:

    * transaction, when the variable is a member of THD::transaction.all
    
    * top-level statement or sub-statement, when the variable is a
    member of THD::transaction.stmt

    This member has the following life cycle:

    * stmt.m_unsafe_rollback_flags is used to keep track of top-level statements
    which cannot be rolled back safely. At the end of the statement, the value
    of stmt.m_unsafe_rollback_flags is merged with all.m_unsafe_rollback_flags
    and gets reset.
    
    * all.cannot_safely_rollback is reset at the end of transaction

    * Since we do not have a dedicated context for execution of a sub-statement,
    to keep track of non-transactional changes in a sub-statement, we re-use
    stmt.m_unsafe_rollback_flags. At entrance into a sub-statement, a copy of
    the value of stmt.m_unsafe_rollback_flags (containing the changes of the
    outer statement) is saved on stack.  Then stmt.m_unsafe_rollback_flags is
    reset to 0 and the substatement is executed. Then the new value is merged
    with the saved value.
  */

  unsigned int m_unsafe_rollback_flags;
  /*
    Define the type of statemens which cannot be rolled back safely.
    Each type occupies one bit in m_unsafe_rollback_flags.
  */
  static unsigned int const MODIFIED_NON_TRANS_TABLE= 0x01;
  static unsigned int const CREATED_TEMP_TABLE= 0x02;
  static unsigned int const DROPPED_TEMP_TABLE= 0x04;

public:
  bool cannot_safely_rollback() const
  {
    return m_unsafe_rollback_flags > 0;
  }
  unsigned int get_unsafe_rollback_flags() const
  {
    return m_unsafe_rollback_flags;
  }
  void set_unsafe_rollback_flags(unsigned int flags)
  {
    m_unsafe_rollback_flags= flags;
  }
  void add_unsafe_rollback_flags(unsigned int flags)
  {
    m_unsafe_rollback_flags|= flags;
  }
  void reset_unsafe_rollback_flags()
  {
    m_unsafe_rollback_flags= 0;
  }
  void mark_modified_non_trans_table()
  {
    m_unsafe_rollback_flags|= MODIFIED_NON_TRANS_TABLE;
  }
  bool has_modified_non_trans_table() const
  {
    return m_unsafe_rollback_flags & MODIFIED_NON_TRANS_TABLE;
  }
  void mark_created_temp_table()
  {
    m_unsafe_rollback_flags|= CREATED_TEMP_TABLE;
  }
  bool has_created_temp_table() const
  {
    return m_unsafe_rollback_flags & CREATED_TEMP_TABLE;
  }
  void mark_dropped_temp_table()
  {
    m_unsafe_rollback_flags|= DROPPED_TEMP_TABLE;
  }
  bool has_dropped_temp_table() const
  {
    return m_unsafe_rollback_flags & DROPPED_TEMP_TABLE;
  }

  void reset() { no_2pc= FALSE; reset_unsafe_rollback_flags(); }
  bool is_empty() const { return ha_list == NULL; }
};

/**
  Either statement transaction or normal transaction - related
  thread-specific storage engine data.

  If a storage engine participates in a statement/transaction,
  an instance of this class is present in
  thd->transaction.{stmt|all}.ha_list. The addition to
  {stmt|all}.ha_list is made by trans_register_ha().

  When it's time to commit or rollback, each element of ha_list
  is used to access storage engine's prepare()/commit()/rollback()
  methods, and also to evaluate if a full two phase commit is
  necessary.

  @sa General description of transaction handling in handler.cc.
*/

class Ha_trx_info
{
public:
  /** Register this storage engine in the given transaction context. */
  void register_ha(THD_TRANS *trans, handlerton *ht_arg)
  {
    DBUG_ASSERT(m_flags == 0);
    DBUG_ASSERT(m_ht == NULL);
    DBUG_ASSERT(m_next == NULL);

    m_ht= ht_arg;
    m_flags= (int) TRX_READ_ONLY; /* Assume read-only at start. */

    m_next= trans->ha_list;
    trans->ha_list= this;
  }

  /** Clear, prepare for reuse. */
  void reset()
  {
    m_next= NULL;
    m_ht= NULL;
    m_flags= 0;
  }

  Ha_trx_info() { reset(); }

  void set_trx_read_write()
  {
    DBUG_ASSERT(is_started());
    m_flags|= (int) TRX_READ_WRITE;
  }
  bool is_trx_read_write() const
  {
    DBUG_ASSERT(is_started());
    return m_flags & (int) TRX_READ_WRITE;
  }
  bool is_started() const { return m_ht != NULL; }
  /** Mark this transaction read-write if the argument is read-write. */
  void coalesce_trx_with(const Ha_trx_info *stmt_trx)
  {
    /*
      Must be called only after the transaction has been started.
      Can be called many times, e.g. when we have many
      read-write statements in a transaction.
    */
    DBUG_ASSERT(is_started());
    if (stmt_trx->is_trx_read_write())
      set_trx_read_write();
  }
  Ha_trx_info *next() const
  {
    DBUG_ASSERT(is_started());
    return m_next;
  }
  handlerton *ht() const
  {
    DBUG_ASSERT(is_started());
    return m_ht;
  }
private:
  enum { TRX_READ_ONLY= 0, TRX_READ_WRITE= 1 };
  /** Auxiliary, used for ha_list management */
  Ha_trx_info *m_next;
  /**
    Although a given Ha_trx_info instance is currently always used
    for the same storage engine, 'ht' is not-NULL only when the
    corresponding storage is a part of a transaction.
  */
  handlerton *m_ht;
  /**
    Transaction flags related to this engine.
    Not-null only if this instance is a part of transaction.
    May assume a combination of enum values above.
  */
  uchar       m_flags;
};

struct st_savepoint {
  struct st_savepoint *prev;
  char                *name;
  uint                 length;
  Ha_trx_info         *ha_list;
  /** State of metadata locks before this savepoint was set. */
  MDL_savepoint        mdl_savepoint;
};

enum xa_states {XA_NOTR=0, XA_ACTIVE, XA_IDLE, XA_PREPARED, XA_ROLLBACK_ONLY};
extern const char *xa_state_names[];

typedef struct st_xid_state {
  /* For now, this is only used to catch duplicated external xids */
  XID  xid;                           // transaction identifier
  enum xa_states xa_state;            // used by external XA only
  bool in_thd;
  /* Error reported by the Resource Manager (RM) to the Transaction Manager. */
  uint rm_error;
} XID_STATE;

extern mysql_mutex_t LOCK_xid_cache;
extern HASH xid_cache;
bool xid_cache_init(void);
void xid_cache_free(void);
XID_STATE *xid_cache_search(XID *xid);
bool xid_cache_insert(XID *xid, enum xa_states xa_state);
bool xid_cache_insert(XID_STATE *xid_state);
void xid_cache_delete(XID_STATE *xid_state);

/**
  @class Security_context
  @brief A set of THD members describing the current authenticated user.
*/

class Security_context {
public:
  Security_context() {}                       /* Remove gcc warning */
  /*
    host - host of the client
    user - user of the client, set to NULL until the user has been read from
    the connection
    priv_user - The user privilege we are using. May be "" for anonymous user.
    ip - client IP
  */
  char   *host, *user, *ip;
  char   priv_user[USERNAME_LENGTH];
  char   proxy_user[USERNAME_LENGTH + MAX_HOSTNAME + 5];
  /* The host privilege we are using */
  char   priv_host[MAX_HOSTNAME];
  /* The external user (if available) */
  char   *external_user;
  /* points to host if host is available, otherwise points to ip */
  const char *host_or_ip;
  ulong master_access;                 /* Global privileges from mysql.user */
  ulong db_access;                     /* Privileges for current db */

  void init();
  void destroy();
  void skip_grants();
  inline char *priv_host_name()
  {
    return (*priv_host ? priv_host : (char *)"%");
  }
  
  bool set_user(char *user_arg);

#ifndef NO_EMBEDDED_ACCESS_CHECKS
  bool
  change_security_context(THD *thd,
                          LEX_STRING *definer_user,
                          LEX_STRING *definer_host,
                          LEX_STRING *db,
                          Security_context **backup);

  void
  restore_security_context(THD *thd, Security_context *backup);
#endif
  bool user_matches(Security_context *);
};


/**
  A registry for item tree transformations performed during
  query optimization. We register only those changes which require
  a rollback to re-execute a prepared statement or stored procedure
  yet another time.
*/

struct Item_change_record;
typedef I_List<Item_change_record> Item_change_list;


/**
  Type of locked tables mode.
  See comment for THD::locked_tables_mode for complete description.
*/

enum enum_locked_tables_mode
{
  LTM_NONE= 0,
  LTM_LOCK_TABLES,
  LTM_PRELOCKED,
  LTM_PRELOCKED_UNDER_LOCK_TABLES
};


/**
  Class that holds information about tables which were opened and locked
  by the thread. It is also used to save/restore this information in
  push_open_tables_state()/pop_open_tables_state().
*/

class Open_tables_state
{
public:
  /**
    As part of class THD, this member is set during execution
    of a prepared statement. When it is set, it is used
    by the locking subsystem to report a change in table metadata.

    When Open_tables_state part of THD is reset to open
    a system or INFORMATION_SCHEMA table, the member is cleared
    to avoid spurious ER_NEED_REPREPARE errors -- system and
    INFORMATION_SCHEMA tables are not subject to metadata version
    tracking.
    @sa check_and_update_table_version()
  */
  Reprepare_observer *m_reprepare_observer;

  /**
    List of regular tables in use by this thread. Contains temporary and
    base tables that were opened with @see open_tables().
  */
  TABLE *open_tables;
  /**
    List of temporary tables used by this thread. Contains user-level
    temporary tables, created with CREATE TEMPORARY TABLE, and
    internal temporary tables, created, e.g., to resolve a SELECT,
    or for an intermediate table used in ALTER.
    XXX Why are internal temporary tables added to this list?
  */
  TABLE *temporary_tables;
  TABLE *derived_tables;
  /*
    During a MySQL session, one can lock tables in two modes: automatic
    or manual. In automatic mode all necessary tables are locked just before
    statement execution, and all acquired locks are stored in 'lock'
    member. Unlocking takes place automatically as well, when the
    statement ends.
    Manual mode comes into play when a user issues a 'LOCK TABLES'
    statement. In this mode the user can only use the locked tables.
    Trying to use any other tables will give an error.
    The locked tables are also stored in this member, however,
    thd->locked_tables_mode is turned on.  Manual locking is described in
    the 'LOCK_TABLES' chapter of the MySQL manual.
    See also lock_tables() for details.
  */
  MYSQL_LOCK *lock;

  /*
    CREATE-SELECT keeps an extra lock for the table being
    created. This field is used to keep the extra lock available for
    lower level routines, which would otherwise miss that lock.
   */
  MYSQL_LOCK *extra_lock;

  /*
    Enum enum_locked_tables_mode and locked_tables_mode member are
    used to indicate whether the so-called "locked tables mode" is on,
    and what kind of mode is active.

    Locked tables mode is used when it's necessary to open and
    lock many tables at once, for usage across multiple
    (sub-)statements.
    This may be necessary either for queries that use stored functions
    and triggers, in which case the statements inside functions and
    triggers may be executed many times, or for implementation of
    LOCK TABLES, in which case the opened tables are reused by all
    subsequent statements until a call to UNLOCK TABLES.

    The kind of locked tables mode employed for stored functions and
    triggers is also called "prelocked mode".
    In this mode, first open_tables() call to open the tables used
    in a statement analyses all functions used by the statement
    and adds all indirectly used tables to the list of tables to
    open and lock.
    It also marks the parse tree of the statement as requiring
    prelocking. After that, lock_tables() locks the entire list
    of tables and changes THD::locked_tables_modeto LTM_PRELOCKED.
    All statements executed inside functions or triggers
    use the prelocked tables, instead of opening their own ones.
    Prelocked mode is turned off automatically once close_thread_tables()
    of the main statement is called.
  */
  enum enum_locked_tables_mode locked_tables_mode;
  uint current_tablenr;

  enum enum_flags {
    BACKUPS_AVAIL = (1U << 0)     /* There are backups available */
  };

  /*
    Flags with information about the open tables state.
  */
  uint state_flags;
  /**
     This constructor initializes Open_tables_state instance which can only
     be used as backup storage. To prepare Open_tables_state instance for
     operations which open/lock/close tables (e.g. open_table()) one has to
     call init_open_tables_state().
  */
  Open_tables_state() : state_flags(0U) { }

  void set_open_tables_state(Open_tables_state *state)
  {
    *this= *state;
  }

  void reset_open_tables_state(THD *thd)
  {
    open_tables= temporary_tables= derived_tables= 0;
    extra_lock= lock= 0;
    locked_tables_mode= LTM_NONE;
    state_flags= 0U;
    m_reprepare_observer= NULL;
  }
};


/**
  Storage for backup of Open_tables_state. Must
  be used only to open system tables (TABLE_CATEGORY_SYSTEM
  and TABLE_CATEGORY_LOG).
*/

class Open_tables_backup: public Open_tables_state
{
public:
  /**
    When we backup the open tables state to open a system
    table or tables, we want to save state of metadata
    locks which were acquired before the backup. It is used
    to release metadata locks on system tables after they are
    no longer used.
  */
  MDL_savepoint mdl_system_tables_svp;
};

/**
  @class Sub_statement_state
  @brief Used to save context when executing a function or trigger
*/

/* Defines used for Sub_statement_state::in_sub_stmt */

#define SUB_STMT_TRIGGER 1
#define SUB_STMT_FUNCTION 2


class Sub_statement_state
{
public:
  ulonglong option_bits;
  ulonglong first_successful_insert_id_in_prev_stmt;
  ulonglong first_successful_insert_id_in_cur_stmt, insert_id_for_cur_row;
  Discrete_interval auto_inc_interval_for_cur_row;
  Discrete_intervals_list auto_inc_intervals_forced;
  ulonglong limit_found_rows;
  ha_rows    cuted_fields, sent_row_count, examined_row_count;
  ulong client_capabilities;
  uint in_sub_stmt;
  bool enable_slow_log;
  bool last_insert_id_used;
  SAVEPOINT *savepoints;
  enum enum_check_fields count_cuted_fields;
};


/* Flags for the THD::system_thread variable */
enum enum_thread_type
{
  NON_SYSTEM_THREAD= 0,
  SYSTEM_THREAD_DELAYED_INSERT= 1,
  SYSTEM_THREAD_SLAVE_IO= 2,
  SYSTEM_THREAD_SLAVE_SQL= 4,
  SYSTEM_THREAD_NDBCLUSTER_BINLOG= 8,
  SYSTEM_THREAD_EVENT_SCHEDULER= 16,
  SYSTEM_THREAD_EVENT_WORKER= 32,
  SYSTEM_THREAD_INFO_REPOSITORY= 64
};

inline char const *
show_system_thread(enum_thread_type thread)
{
#define RETURN_NAME_AS_STRING(NAME) case (NAME): return #NAME
  switch (thread) {
    static char buf[64];
    RETURN_NAME_AS_STRING(NON_SYSTEM_THREAD);
    RETURN_NAME_AS_STRING(SYSTEM_THREAD_DELAYED_INSERT);
    RETURN_NAME_AS_STRING(SYSTEM_THREAD_SLAVE_IO);
    RETURN_NAME_AS_STRING(SYSTEM_THREAD_SLAVE_SQL);
    RETURN_NAME_AS_STRING(SYSTEM_THREAD_NDBCLUSTER_BINLOG);
    RETURN_NAME_AS_STRING(SYSTEM_THREAD_EVENT_SCHEDULER);
    RETURN_NAME_AS_STRING(SYSTEM_THREAD_EVENT_WORKER);
    RETURN_NAME_AS_STRING(SYSTEM_THREAD_INFO_REPOSITORY);
  default:
    sprintf(buf, "<UNKNOWN SYSTEM THREAD: %d>", thread);
    return buf;
  }
#undef RETURN_NAME_AS_STRING
}

/**
  This class represents the interface for internal error handlers.
  Internal error handlers are exception handlers used by the server
  implementation.
*/
class Internal_error_handler
{
protected:
  Internal_error_handler() :
    m_prev_internal_handler(NULL)
  {}

  virtual ~Internal_error_handler() {}

public:
  /**
    Handle a sql condition.
    This method can be implemented by a subclass to achieve any of the
    following:
    - mask a warning/error internally, prevent exposing it to the user,
    - mask a warning/error and throw another one instead.
    When this method returns true, the sql condition is considered
    'handled', and will not be propagated to upper layers.
    It is the responsability of the code installing an internal handler
    to then check for trapped conditions, and implement logic to recover
    from the anticipated conditions trapped during runtime.

    This mechanism is similar to C++ try/throw/catch:
    - 'try' correspond to <code>THD::push_internal_handler()</code>,
    - 'throw' correspond to <code>my_error()</code>,
    which invokes <code>my_message_sql()</code>,
    - 'catch' correspond to checking how/if an internal handler was invoked,
    before removing it from the exception stack with
    <code>THD::pop_internal_handler()</code>.

    @param thd the calling thread
    @param cond the condition raised.
    @return true if the condition is handled
  */
  virtual bool handle_condition(THD *thd,
                                uint sql_errno,
                                const char* sqlstate,
                                MYSQL_ERROR::enum_warning_level level,
                                const char* msg,
                                MYSQL_ERROR ** cond_hdl) = 0;

private:
  Internal_error_handler *m_prev_internal_handler;
  friend class THD;
};


/**
  Implements the trivial error handler which cancels all error states
  and prevents an SQLSTATE to be set.
*/

class Dummy_error_handler : public Internal_error_handler
{
public:
  bool handle_condition(THD *thd,
                        uint sql_errno,
                        const char* sqlstate,
                        MYSQL_ERROR::enum_warning_level level,
                        const char* msg,
                        MYSQL_ERROR ** cond_hdl)
  {
    /* Ignore error */
    return TRUE;
  }
};


/**
  This class is an internal error handler implementation for
  DROP TABLE statements. The thing is that there may be warnings during
  execution of these statements, which should not be exposed to the user.
  This class is intended to silence such warnings.
*/

class Drop_table_error_handler : public Internal_error_handler
{
public:
  Drop_table_error_handler() {}

public:
  bool handle_condition(THD *thd,
                        uint sql_errno,
                        const char* sqlstate,
                        MYSQL_ERROR::enum_warning_level level,
                        const char* msg,
                        MYSQL_ERROR ** cond_hdl);

private:
};


/**
  Tables that were locked with LOCK TABLES statement.

  Encapsulates a list of TABLE_LIST instances for tables
  locked by LOCK TABLES statement, memory root for metadata locks,
  and, generally, the context of LOCK TABLES statement.

  In LOCK TABLES mode, the locked tables are kept open between
  statements.
  Therefore, we can't allocate metadata locks on execution memory
  root -- as well as tables, the locks need to stay around till
  UNLOCK TABLES is called.
  The locks are allocated in the memory root encapsulated in this
  class.

  Some SQL commands, like FLUSH TABLE or ALTER TABLE, demand that
  the tables they operate on are closed, at least temporarily.
  This class encapsulates a list of TABLE_LIST instances, one
  for each base table from LOCK TABLES list,
  which helps conveniently close the TABLEs when it's necessary
  and later reopen them.

  Implemented in sql_base.cc
*/

class Locked_tables_list
{
private:
  MEM_ROOT m_locked_tables_root;
  TABLE_LIST *m_locked_tables;
  TABLE_LIST **m_locked_tables_last;
  /** An auxiliary array used only in reopen_tables(). */
  TABLE **m_reopen_array;
  /**
    Count the number of tables in m_locked_tables list. We can't
    rely on thd->lock->table_count because it excludes
    non-transactional temporary tables. We need to know
    an exact number of TABLE objects.
  */
  size_t m_locked_tables_count;
public:
  Locked_tables_list()
    :m_locked_tables(NULL),
    m_locked_tables_last(&m_locked_tables),
    m_reopen_array(NULL),
    m_locked_tables_count(0)
  {
    init_sql_alloc(&m_locked_tables_root, MEM_ROOT_BLOCK_SIZE, 0);
  }
  void unlock_locked_tables(THD *thd);
  ~Locked_tables_list()
  {
    unlock_locked_tables(0);
  }
  bool init_locked_tables(THD *thd);
  TABLE_LIST *locked_tables() { return m_locked_tables; }
  void unlink_from_list(THD *thd, TABLE_LIST *table_list,
                        bool remove_from_locked_tables);
  void unlink_all_closed_tables(THD *thd,
                                MYSQL_LOCK *lock,
                                size_t reopen_count);
  bool reopen_tables(THD *thd);
};


/**
  Storage engine specific thread local data.
*/

struct Ha_data
{
  /**
    Storage engine specific thread local data.
    Lifetime: one user connection.
  */
  void *ha_ptr;
  /**
    0: Life time: one statement within a transaction. If @@autocommit is
    on, also represents the entire transaction.
    @sa trans_register_ha()

    1: Life time: one transaction within a connection.
    If the storage engine does not participate in a transaction,
    this should not be used.
    @sa trans_register_ha()
  */
  Ha_trx_info ha_info[2];
  /**
    NULL: engine is not bound to this thread
    non-NULL: engine is bound to this thread, engine shutdown forbidden
  */
  plugin_ref lock;
  Ha_data() :ha_ptr(NULL) {}
};

/**
  An instance of the global read lock in a connection.
  Implemented in lock.cc.
*/

class Global_read_lock
{
public:
  enum enum_grl_state
  {
    GRL_NONE,
    GRL_ACQUIRED,
    GRL_ACQUIRED_AND_BLOCKS_COMMIT
  };

  Global_read_lock()
    : m_state(GRL_NONE),
      m_mdl_global_shared_lock(NULL),
      m_mdl_blocks_commits_lock(NULL)
  {}

  bool lock_global_read_lock(THD *thd);
  void unlock_global_read_lock(THD *thd);
  /**
    Check if this connection can acquire protection against GRL and
    emit error if otherwise.
  */
  bool can_acquire_protection() const
  {
    if (m_state)
    {
      my_error(ER_CANT_UPDATE_WITH_READLOCK, MYF(0));
      return TRUE;
    }
    return FALSE;
  }
  bool make_global_read_lock_block_commit(THD *thd);
  bool is_acquired() const { return m_state != GRL_NONE; }
  void set_explicit_lock_duration(THD *thd);
private:
  enum_grl_state m_state;
  /**
    In order to acquire the global read lock, the connection must
    acquire shared metadata lock in GLOBAL namespace, to prohibit
    all DDL.
  */
  MDL_ticket *m_mdl_global_shared_lock;
  /**
    Also in order to acquire the global read lock, the connection
    must acquire a shared metadata lock in COMMIT namespace, to
    prohibit commits.
  */
  MDL_ticket *m_mdl_blocks_commits_lock;
};

extern "C" void my_message_sql(uint error, const char *str, myf MyFlags);

/**
  @class THD
  For each client connection we create a separate thread with THD serving as
  a thread/connection descriptor
*/

class THD :public Statement,
           public Open_tables_state,
           public MDL_context_owner
{
private:
  inline bool is_stmt_prepare() const
  { DBUG_ASSERT(0); return Statement::is_stmt_prepare(); }

  inline bool is_stmt_prepare_or_first_sp_execute() const
  { DBUG_ASSERT(0); return Statement::is_stmt_prepare_or_first_sp_execute(); }

  inline bool is_stmt_prepare_or_first_stmt_execute() const
  { DBUG_ASSERT(0); return Statement::is_stmt_prepare_or_first_stmt_execute(); }

  inline bool is_conventional() const
  { DBUG_ASSERT(0); return Statement::is_conventional(); }

public:
  MDL_context mdl_context;

  /* Used to execute base64 coded binlog events in MySQL server */
  Relay_log_info* rli_fake;

  void reset_for_next_command();
  /*
    Constant for THD::where initialization in the beginning of every query.

    It's needed because we do not save/restore THD::where normally during
    primary (non subselect) query execution.
  */
  static const char * const DEFAULT_WHERE;

#ifdef EMBEDDED_LIBRARY
  struct st_mysql  *mysql;
  unsigned long	 client_stmt_id;
  unsigned long  client_param_count;
  struct st_mysql_bind *client_params;
  char *extra_data;
  ulong extra_length;
  struct st_mysql_data *cur_data;
  struct st_mysql_data *first_data;
  struct st_mysql_data **data_tail;
  void clear_data_list();
  struct st_mysql_data *alloc_new_dataset();
  /*
    In embedded server it points to the statement that is processed
    in the current query. We store some results directly in statement
    fields then.
  */
  struct st_mysql_stmt *current_stmt;
#endif
#ifdef HAVE_QUERY_CACHE
  Query_cache_tls query_cache_tls;
#endif
  NET	  net;				// client connection descriptor
  Protocol *protocol;			// Current protocol
  Protocol_text   protocol_text;	// Normal protocol
  Protocol_binary protocol_binary;	// Binary protocol
  HASH    user_vars;			// hash for user variables
  String  packet;			// dynamic buffer for network I/O
  String  convert_buffer;               // buffer for charset conversions
  struct  rand_struct rand;		// used for authentication
  struct  system_variables variables;	// Changeable local variables
  struct  system_status_var status_var; // Per thread statistic vars
  struct  system_status_var *initial_status_var; /* used by show status */
  THR_LOCK_INFO lock_info;              // Locking info of this thread
  /**
    Protects THD data accessed from other threads:
    - thd->query and thd->query_length (used by SHOW ENGINE
      INNODB STATUS and SHOW PROCESSLIST
    - thd->mysys_var (used by KILL statement and shutdown).
    Is locked when THD is deleted.
  */
  mysql_mutex_t LOCK_thd_data;

  /* all prepared statements and cursors of this connection */
  Statement_map stmt_map;
  /*
    A pointer to the stack frame of handle_one_connection(),
    which is called first in the thread for handling a client
  */
  char	  *thread_stack;

  /**
    Currently selected catalog.
  */
  char *catalog;

  /**
    @note
    Some members of THD (currently 'Statement::db',
    'catalog' and 'query')  are set and alloced by the slave SQL thread
    (for the THD of that thread); that thread is (and must remain, for now)
    the only responsible for freeing these 3 members. If you add members
    here, and you add code to set them in replication, don't forget to
    free_them_and_set_them_to_0 in replication properly. For details see
    the 'err:' label of the handle_slave_sql() in sql/slave.cc.

    @see handle_slave_sql
  */

  Security_context main_security_ctx;
  Security_context *security_ctx;

  /*
    Points to info-string that we show in SHOW PROCESSLIST
    You are supposed to update thd->proc_info only if you have coded
    a time-consuming piece that MySQL can get stuck in for a long time.

    Set it using the  thd_proc_info(THD *thread, const char *message)
    macro/function.

    This member is accessed and assigned without any synchronization.
    Therefore, it may point only to constant (statically
    allocated) strings, which memory won't go away over time.
  */
  const char *proc_info;

  /*
    Used in error messages to tell user in what part of MySQL we found an
    error. E. g. when where= "having clause", if fix_fields() fails, user
    will know that the error was in having clause.
  */
  const char *where;

  ulong client_capabilities;		/* What the client supports */
  ulong max_client_packet_length;

  HASH		handler_tables_hash;
  /*
    One thread can hold up to one named user-level lock. This variable
    points to a lock object if the lock is present. See item_func.cc and
    chapter 'Miscellaneous functions', for functions GET_LOCK, RELEASE_LOCK. 
  */
  User_level_lock *ull;
#ifndef DBUG_OFF
  uint dbug_sentry; // watch out for memory corruption
#endif
  struct st_my_thread_var *mysys_var;

private:
  /**
    Type of current query: COM_STMT_PREPARE, COM_QUERY, etc.
    Set from first byte of the packet in do_command()
  */
  enum enum_server_command m_command;

public:
  uint32     server_id;
  uint32     file_id;			// for LOAD DATA INFILE
  /* remote (peer) port */
  uint16 peer_port;
  time_t     start_time, user_time;
  // track down slow pthread_create
  ulonglong  prior_thr_create_utime, thr_create_utime;
  ulonglong  start_utime, utime_after_lock;

  thr_lock_type update_lock_default;
  Delayed_insert *di;

  /* <> 0 if we are inside of trigger or stored function. */
  uint in_sub_stmt;

  /* container for handler's private per-connection data */
  Ha_data ha_data[MAX_HA];

  /* Place to store various things */
  union 
  { 
    /*
      Used by subquery optimizations, see
      Item_exists_subselect::embedding_join_nest.
    */
    TABLE_LIST *emb_on_expr_nest;
  } thd_marker;
#ifndef MYSQL_CLIENT
  int binlog_setup_trx_data();

  /*
    Public interface to write RBR events to the binlog
  */
<<<<<<< HEAD
  void binlog_start_trans_and_stmt();
  void binlog_set_stmt_begin();
=======
>>>>>>> fcf11a4c
  int binlog_write_table_map(TABLE *table, bool is_transactional,
                             bool binlog_rows_query);
  int binlog_write_row(TABLE* table, bool is_transactional,
                       const uchar *new_data);
  int binlog_delete_row(TABLE* table, bool is_transactional,
                        const uchar *old_data);
  int binlog_update_row(TABLE* table, bool is_transactional,
                        const uchar *old_data, const uchar *new_data);
  void binlog_prepare_row_images(TABLE* table);

  void set_server_id(uint32 sid) { server_id = sid; }

  /*
    Member functions to handle pending event for row-level logging.
  */
  template <class RowsEventT> Rows_log_event*
    binlog_prepare_pending_rows_event(TABLE* table, uint32 serv_id,
                                      size_t needed,
                                      bool is_transactional,
				      RowsEventT* hint);
  Rows_log_event* binlog_get_pending_rows_event(bool is_transactional) const;
  void binlog_set_pending_rows_event(Rows_log_event* ev, bool is_transactional);
  inline int binlog_flush_pending_rows_event(bool stmt_end)
  {
    return (binlog_flush_pending_rows_event(stmt_end, FALSE) || 
            binlog_flush_pending_rows_event(stmt_end, TRUE));
  }
  int binlog_flush_pending_rows_event(bool stmt_end, bool is_transactional);
  int binlog_remove_pending_rows_event(bool clear_maps, bool is_transactional);

  /**
    Determine the binlog format of the current statement.

    @retval 0 if the current statement will be logged in statement
    format.
    @retval nonzero if the current statement will be logged in row
    format.
   */
  int is_current_stmt_binlog_format_row() const {
    DBUG_ASSERT(current_stmt_binlog_format == BINLOG_FORMAT_STMT ||
                current_stmt_binlog_format == BINLOG_FORMAT_ROW);
    return current_stmt_binlog_format == BINLOG_FORMAT_ROW;
  }
  /** Tells whether the given optimizer_switch flag is on */
  inline bool optimizer_switch_flag(ulonglong flag)
  {
    return (variables.optimizer_switch & flag);
  }

private:
  /**
    Indicates the format in which the current statement will be
    logged.  This can only be set from @c decide_logging_format().
  */
  enum_binlog_format current_stmt_binlog_format;

  /**
    Bit field for the state of binlog warnings.

    The first Lex::BINLOG_STMT_UNSAFE_COUNT bits list all types of
    unsafeness that the current statement has.

    This must be a member of THD and not of LEX, because warnings are
    detected and issued in different places (@c
    decide_logging_format() and @c binlog_query(), respectively).
    Between these calls, the THD->lex object may change; e.g., if a
    stored routine is invoked.  Only THD persists between the calls.
  */
  uint32 binlog_unsafe_warning_flags;

  /*
    Number of outstanding table maps, i.e., table maps in the
    transaction cache.
  */
  uint binlog_table_maps;
public:
  void issue_unsafe_warnings();

  uint get_binlog_table_maps() const {
    return binlog_table_maps;
  }
  void clear_binlog_table_maps() {
    binlog_table_maps= 0;
  }
#endif /* MYSQL_CLIENT */

public:

  struct st_transactions {
    SAVEPOINT *savepoints;
    THD_TRANS all;			// Trans since BEGIN WORK
    THD_TRANS stmt;			// Trans for current statement
    bool on;                            // see ha_enable_transaction()
    XID_STATE xid_state;
    Rows_log_event *m_pending_rows_event;

    /*
       Tables changed in transaction (that must be invalidated in query cache).
       List contain only transactional tables, that not invalidated in query
       cache (instead of full list of changed in transaction tables).
    */
    CHANGED_TABLE_LIST* changed_tables;
    MEM_ROOT mem_root; // Transaction-life memory allocation pool
    void cleanup()
    {
      changed_tables= 0;
      savepoints= 0;
      /*
        If rm_error is raised, it means that this piece of a distributed
        transaction has failed and must be rolled back. But the user must
        rollback it explicitly, so don't start a new distributed XA until
        then.
      */
      if (!xid_state.rm_error)
        xid_state.xid.null();
      free_root(&mem_root,MYF(MY_KEEP_PREALLOC));
    }
    my_bool is_active()
    {
      return (all.ha_list != NULL);
    }
    st_transactions()
    {
      memset(this, 0, sizeof(*this));
      xid_state.xid.null();
      init_sql_alloc(&mem_root, ALLOC_ROOT_MIN_BLOCK_SIZE, 0);
    }
    void push_unsafe_rollback_warnings(THD *thd)
    {
      if (all.has_modified_non_trans_table())
        push_warning(thd, MYSQL_ERROR::WARN_LEVEL_WARN,
                     ER_WARNING_NOT_COMPLETE_ROLLBACK,
                     ER(ER_WARNING_NOT_COMPLETE_ROLLBACK));

      if (all.has_created_temp_table())
        push_warning(thd, MYSQL_ERROR::WARN_LEVEL_WARN,
                     ER_WARNING_NOT_COMPLETE_ROLLBACK_WITH_CREATED_TEMP_TABLE,
                     ER(ER_WARNING_NOT_COMPLETE_ROLLBACK_WITH_CREATED_TEMP_TABLE));

      if (all.has_dropped_temp_table())
        push_warning(thd, MYSQL_ERROR::WARN_LEVEL_WARN,
                     ER_WARNING_NOT_COMPLETE_ROLLBACK_WITH_DROPPED_TEMP_TABLE,
                     ER(ER_WARNING_NOT_COMPLETE_ROLLBACK_WITH_DROPPED_TEMP_TABLE));
    }
    void merge_unsafe_rollback_flags()
    {
      /*
        Merge stmt.unsafe_rollback_flags to all.unsafe_rollback_flags. If
        the statement cannot be rolled back safely, the transaction including
        this statement definitely cannot rolled back safely.
      */
      all.add_unsafe_rollback_flags(stmt.get_unsafe_rollback_flags());
    }
  } transaction;
  Global_read_lock global_read_lock;
  Field      *dup_field;
#ifndef __WIN__
  sigset_t signals;
#endif
#ifdef SIGNAL_WITH_VIO_CLOSE
  Vio* active_vio;
#endif
  /*
    This is to track items changed during execution of a prepared
    statement/stored procedure. It's created by
    register_item_tree_change() in memory root of THD, and freed in
    rollback_item_tree_changes(). For conventional execution it's always
    empty.
  */
  Item_change_list change_list;

  /*
    A permanent memory area of the statement. For conventional
    execution, the parsed tree and execution runtime reside in the same
    memory root. In this case stmt_arena points to THD. In case of
    a prepared statement or a stored procedure statement, thd->mem_root
    conventionally points to runtime memory, and thd->stmt_arena
    points to the memory of the PS/SP, where the parsed tree of the
    statement resides. Whenever you need to perform a permanent
    transformation of a parsed tree, you should allocate new memory in
    stmt_arena, to allow correct re-execution of PS/SP.
    Note: in the parser, stmt_arena == thd, even for PS/SP.
  */
  Query_arena *stmt_arena;

  /*
    map for tables that will be updated for a multi-table update query
    statement, for other query statements, this will be zero.
  */
  table_map table_map_for_update;

  /* Tells if LAST_INSERT_ID(#) was called for the current statement */
  bool arg_of_last_insert_id_function;
  /*
    ALL OVER THIS FILE, "insert_id" means "*automatically generated* value for
    insertion into an auto_increment column".
  */
  /*
    This is the first autogenerated insert id which was *successfully*
    inserted by the previous statement (exactly, if the previous statement
    didn't successfully insert an autogenerated insert id, then it's the one
    of the statement before, etc).
    It can also be set by SET LAST_INSERT_ID=# or SELECT LAST_INSERT_ID(#).
    It is returned by LAST_INSERT_ID().
  */
  ulonglong  first_successful_insert_id_in_prev_stmt;
  /*
    Variant of the above, used for storing in statement-based binlog. The
    difference is that the one above can change as the execution of a stored
    function progresses, while the one below is set once and then does not
    change (which is the value which statement-based binlog needs).
  */
  ulonglong  first_successful_insert_id_in_prev_stmt_for_binlog;
  /*
    This is the first autogenerated insert id which was *successfully*
    inserted by the current statement. It is maintained only to set
    first_successful_insert_id_in_prev_stmt when statement ends.
  */
  ulonglong  first_successful_insert_id_in_cur_stmt;
  /*
    We follow this logic:
    - when stmt starts, first_successful_insert_id_in_prev_stmt contains the
    first insert id successfully inserted by the previous stmt.
    - as stmt makes progress, handler::insert_id_for_cur_row changes;
    every time get_auto_increment() is called,
    auto_inc_intervals_in_cur_stmt_for_binlog is augmented with the
    reserved interval (if statement-based binlogging).
    - at first successful insertion of an autogenerated value,
    first_successful_insert_id_in_cur_stmt is set to
    handler::insert_id_for_cur_row.
    - when stmt goes to binlog,
    auto_inc_intervals_in_cur_stmt_for_binlog is binlogged if
    non-empty.
    - when stmt ends, first_successful_insert_id_in_prev_stmt is set to
    first_successful_insert_id_in_cur_stmt.
  */
  /*
    stmt_depends_on_first_successful_insert_id_in_prev_stmt is set when
    LAST_INSERT_ID() is used by a statement.
    If it is set, first_successful_insert_id_in_prev_stmt_for_binlog will be
    stored in the statement-based binlog.
    This variable is CUMULATIVE along the execution of a stored function or
    trigger: if one substatement sets it to 1 it will stay 1 until the
    function/trigger ends, thus making sure that
    first_successful_insert_id_in_prev_stmt_for_binlog does not change anymore
    and is propagated to the caller for binlogging.
  */
  bool       stmt_depends_on_first_successful_insert_id_in_prev_stmt;
  /*
    List of auto_increment intervals reserved by the thread so far, for
    storage in the statement-based binlog.
    Note that its minimum is not first_successful_insert_id_in_cur_stmt:
    assuming a table with an autoinc column, and this happens:
    INSERT INTO ... VALUES(3);
    SET INSERT_ID=3; INSERT IGNORE ... VALUES (NULL);
    then the latter INSERT will insert no rows
    (first_successful_insert_id_in_cur_stmt == 0), but storing "INSERT_ID=3"
    in the binlog is still needed; the list's minimum will contain 3.
    This variable is cumulative: if several statements are written to binlog
    as one (stored functions or triggers are used) this list is the
    concatenation of all intervals reserved by all statements.
  */
  Discrete_intervals_list auto_inc_intervals_in_cur_stmt_for_binlog;
  /* Used by replication and SET INSERT_ID */
  Discrete_intervals_list auto_inc_intervals_forced;
  /*
    There is BUG#19630 where statement-based replication of stored
    functions/triggers with two auto_increment columns breaks.
    We however ensure that it works when there is 0 or 1 auto_increment
    column; our rules are
    a) on master, while executing a top statement involving substatements,
    first top- or sub- statement to generate auto_increment values wins the
    exclusive right to see its values be written to binlog (the write
    will be done by the statement or its caller), and the losers won't see
    their values be written to binlog.
    b) on slave, while replicating a top statement involving substatements,
    first top- or sub- statement to need to read auto_increment values from
    the master's binlog wins the exclusive right to read them (so the losers
    won't read their values from binlog but instead generate on their own).
    a) implies that we mustn't backup/restore
    auto_inc_intervals_in_cur_stmt_for_binlog.
    b) implies that we mustn't backup/restore auto_inc_intervals_forced.

    If there are more than 1 auto_increment columns, then intervals for
    different columns may mix into the
    auto_inc_intervals_in_cur_stmt_for_binlog list, which is logically wrong,
    but there is no point in preventing this mixing by preventing intervals
    from the secondly inserted column to come into the list, as such
    prevention would be wrong too.
    What will happen in the case of
    INSERT INTO t1 (auto_inc) VALUES(NULL);
    where t1 has a trigger which inserts into an auto_inc column of t2, is
    that in binlog we'll store the interval of t1 and the interval of t2 (when
    we store intervals, soon), then in slave, t1 will use both intervals, t2
    will use none; if t1 inserts the same number of rows as on master,
    normally the 2nd interval will not be used by t1, which is fine. t2's
    values will be wrong if t2's internal auto_increment counter is different
    from what it was on master (which is likely). In 5.1, in mixed binlogging
    mode, row-based binlogging is used for such cases where two
    auto_increment columns are inserted.
  */
  inline void record_first_successful_insert_id_in_cur_stmt(ulonglong id_arg)
  {
    if (first_successful_insert_id_in_cur_stmt == 0)
      first_successful_insert_id_in_cur_stmt= id_arg;
  }
  inline ulonglong read_first_successful_insert_id_in_prev_stmt(void)
  {
    if (!stmt_depends_on_first_successful_insert_id_in_prev_stmt)
    {
      /* It's the first time we read it */
      first_successful_insert_id_in_prev_stmt_for_binlog=
        first_successful_insert_id_in_prev_stmt;
      stmt_depends_on_first_successful_insert_id_in_prev_stmt= 1;
    }
    return first_successful_insert_id_in_prev_stmt;
  }
  /*
    Used by Intvar_log_event::do_apply_event() and by "SET INSERT_ID=#"
    (mysqlbinlog). We'll soon add a variant which can take many intervals in
    argument.
  */
  inline void force_one_auto_inc_interval(ulonglong next_id)
  {
    auto_inc_intervals_forced.empty(); // in case of multiple SET INSERT_ID
    auto_inc_intervals_forced.append(next_id, ULONGLONG_MAX, 0);
  }

  ulonglong  limit_found_rows;

private:
  /**
    Stores the result of ROW_COUNT() function.

    ROW_COUNT() function is a MySQL extention, but we try to keep it
    similar to ROW_COUNT member of the GET DIAGNOSTICS stack of the SQL
    standard (see SQL99, part 2, search for ROW_COUNT). It's value is
    implementation defined for anything except INSERT, DELETE, UPDATE.

    ROW_COUNT is assigned according to the following rules:

      - In my_ok():
        - for DML statements: to the number of affected rows;
        - for DDL statements: to 0.

      - In my_eof(): to -1 to indicate that there was a result set.

        We derive this semantics from the JDBC specification, where int
        java.sql.Statement.getUpdateCount() is defined to (sic) "return the
        current result as an update count; if the result is a ResultSet
        object or there are no more results, -1 is returned".

      - In my_error(): to -1 to be compatible with the MySQL C API and
        MySQL ODBC driver.

      - For SIGNAL statements: to 0 per WL#2110 specification (see also
        sql_signal.cc comment). Zero is used since that's the "default"
        value of ROW_COUNT in the diagnostics area.
  */

  longlong m_row_count_func;    /* For the ROW_COUNT() function */

public:
  inline longlong get_row_count_func() const
  {
    return m_row_count_func;
  }

  inline void set_row_count_func(longlong row_count_func)
  {
    m_row_count_func= row_count_func;
  }

  ha_rows    cuted_fields;

private:
  /**
    Number of rows we actually sent to the client, including "synthetic"
    rows in ROLLUP etc.
  */
  ha_rows m_sent_row_count;

  /**
    Number of rows read and/or evaluated for a statement. Used for
    slow log reporting.

    An examined row is defined as a row that is read and/or evaluated
    according to a statement condition, including in
    create_sort_index(). Rows may be counted more than once, e.g., a
    statement including ORDER BY could possibly evaluate the row in
    filesort() before reading it for e.g. update.
  */
  ha_rows m_examined_row_count;

public:
  ha_rows get_sent_row_count() const
  { return m_sent_row_count; }

  ha_rows get_examined_row_count() const
  { return m_examined_row_count; }

  void set_sent_row_count(ha_rows count);
  void set_examined_row_count(ha_rows count);

  void inc_sent_row_count(ha_rows count);
  void inc_examined_row_count(ha_rows count);

  void inc_status_created_tmp_disk_tables();
  void inc_status_created_tmp_files();
  void inc_status_created_tmp_tables();
  void inc_status_select_full_join();
  void inc_status_select_full_range_join();
  void inc_status_select_range();
  void inc_status_select_range_check();
  void inc_status_select_scan();
  void inc_status_sort_merge_passes();
  void inc_status_sort_range();
  void inc_status_sort_rows(ha_rows count);
  void inc_status_sort_scan();
  void set_status_no_index_used();
  void set_status_no_good_index_used();

  /*
    The set of those tables whose fields are referenced in all subqueries
    of the query.
    TODO: possibly this it is incorrect to have used tables in THD because
    with more than one subquery, it is not clear what does the field mean.
  */
  table_map  used_tables;
  USER_CONN *user_connect;
  const CHARSET_INFO *db_charset;
#if defined(ENABLED_PROFILING)
  PROFILING  profiling;
#endif

  /** Current statement instrumentation. */
  PSI_statement_locker *m_statement_psi;

  /*
    Id of current query. Statement can be reused to execute several queries
    query_id is global in context of the whole MySQL server.
    ID is automatically generated from mutex-protected counter.
    It's used in handler code for various purposes: to check which columns
    from table are necessary for this select, to check if it's necessary to
    update auto-updatable fields (like auto_increment and timestamp).
  */
  query_id_t query_id;
  ulong      col_access;

  /* Statement id is thread-wide. This counter is used to generate ids */
  ulong      statement_id_counter;
  ulong	     rand_saved_seed1, rand_saved_seed2;
  pthread_t  real_id;                           /* For debugging */
  my_thread_id  thread_id;
  uint	     tmp_table;
  uint	     server_status,open_options;
  enum enum_thread_type system_thread;
  uint       select_number;             //number of select (used for EXPLAIN)
  /*
    Current or next transaction isolation level.
    When a connection is established, the value is taken from
    @@session.tx_isolation (default transaction isolation for
    the session), which is in turn taken from @@global.tx_isolation
    (the global value).
    If there is no transaction started, this variable
    holds the value of the next transaction's isolation level.
    When a transaction starts, the value stored in this variable
    becomes "actual".
    At transaction commit or rollback, we assign this variable
    again from @@session.tx_isolation.
    The only statement that can otherwise change the value
    of this variable is SET TRANSACTION ISOLATION LEVEL.
    Its purpose is to effect the isolation level of the next
    transaction in this session. When this statement is executed,
    the value in this variable is changed. However, since
    this statement is only allowed when there is no active
    transaction, this assignment (naturally) only affects the
    upcoming transaction.
    At the end of the current active transaction the value is
    be reset again from @@session.tx_isolation, as described
    above.
  */
  enum_tx_isolation tx_isolation;
  enum_check_fields count_cuted_fields;

  DYNAMIC_ARRAY user_var_events;        /* For user variables replication */
  MEM_ROOT      *user_var_events_alloc; /* Allocate above array elements here */

  /*
    If checking this in conjunction with a wait condition, please
    include a check after enter_cond() if you want to avoid a race
    condition. For details see the implementation of awake(),
    especially the "broadcast" part.
  */
  enum killed_state
  {
    NOT_KILLED=0,
    KILL_BAD_DATA=1,
    KILL_CONNECTION=ER_SERVER_SHUTDOWN,
    KILL_QUERY=ER_QUERY_INTERRUPTED,
    KILLED_NO_VALUE      /* means neither of the states */
  };
  killed_state volatile killed;

  /* scramble - random string sent to client on handshake */
  char	     scramble[SCRAMBLE_LENGTH+1];

  bool       slave_thread, one_shot_set;
  bool	     no_errors;
  uchar      password;
  /**
    Set to TRUE if execution of the current compound statement
    can not continue. In particular, disables activation of
    CONTINUE or EXIT handlers of stored routines.
    Reset in the end of processing of the current user request, in
    @see mysql_reset_thd_for_next_command().
  */
  bool is_fatal_error;
  /**
    Set by a storage engine to request the entire
    transaction (that possibly spans multiple engines) to
    rollback. Reset in ha_rollback.
  */
  bool       transaction_rollback_request;
  /**
    TRUE if we are in a sub-statement and the current error can
    not be safely recovered until we left the sub-statement mode.
    In particular, disables activation of CONTINUE and EXIT
    handlers inside sub-statements. E.g. if it is a deadlock
    error and requires a transaction-wide rollback, this flag is
    raised (traditionally, MySQL first has to close all the reads
    via @see handler::ha_index_or_rnd_end() and only then perform
    the rollback).
    Reset to FALSE when we leave the sub-statement mode.
  */
  bool       is_fatal_sub_stmt_error;
  bool	     query_start_used, rand_used, time_zone_used;
  /* for IS NULL => = last_insert_id() fix in remove_eq_conds() */
  bool       substitute_null_with_insert_id;
  bool	     in_lock_tables;
  /**
    True if a slave error. Causes the slave to stop. Not the same
    as the statement execution error (is_error()), since
    a statement may be expected to return an error, e.g. because
    it returned an error on master, and this is OK on the slave.
  */
  bool       is_slave_error;
  bool       bootstrap, cleanup_done;
  
  /**  is set if some thread specific value(s) used in a statement. */
  bool       thread_specific_used;
  /**  
    is set if a statement accesses a temporary table created through
    CREATE TEMPORARY TABLE. 
  */
  bool	     charset_is_system_charset, charset_is_collation_connection;
  bool       charset_is_character_set_filesystem;
  bool       enable_slow_log;   /* enable slow log for current statement */
  bool	     abort_on_warning;
  bool 	     got_warning;       /* Set on call to push_warning() */
  /* set during loop of derived table processing */
  bool       derived_tables_processing;
  my_bool    tablespace_op;	/* This is TRUE in DISCARD/IMPORT TABLESPACE */

  sp_rcontext *spcont;		// SP runtime context
  sp_cache   *sp_proc_cache;
  sp_cache   *sp_func_cache;

  /** number of name_const() substitutions, see sp_head.cc:subst_spvars() */
  uint       query_name_consts;

  /*
    If we do a purge of binary logs, log index info of the threads
    that are currently reading it needs to be adjusted. To do that
    each thread that is using LOG_INFO needs to adjust the pointer to it
  */
  LOG_INFO*  current_linfo;
  NET*       slave_net;			// network connection from slave -> m.
  /* Used by the sys_var class to store temporary values */
  union
  {
    my_bool   my_bool_value;
    long      long_value;
    ulong     ulong_value;
    ulonglong ulonglong_value;
  } sys_var_tmp;
  
  struct {
    /* 
      If true, mysql_bin_log::write(Log_event) call will not write events to 
      binlog, and maintain 2 below variables instead (use
      mysql_bin_log.start_union_events to turn this on)
    */
    bool do_union;
    /*
      If TRUE, at least one mysql_bin_log::write(Log_event) call has been
      made after last mysql_bin_log.start_union_events() call.
    */
    bool unioned_events;
    /*
      If TRUE, at least one mysql_bin_log::write(Log_event e), where 
      e.cache_stmt == TRUE call has been made after last 
      mysql_bin_log.start_union_events() call.
    */
    bool unioned_events_trans;
    
    /* 
      'queries' (actually SP statements) that run under inside this binlog
      union have thd->query_id >= first_query_id.
    */
    query_id_t first_query_id;
  } binlog_evt_union;

  /**
    Internal parser state.
    Note that since the parser is not re-entrant, we keep only one parser
    state here. This member is valid only when executing code during parsing.
  */
  Parser_state *m_parser_state;

  Locked_tables_list locked_tables_list;

#ifdef WITH_PARTITION_STORAGE_ENGINE
  partition_info *work_part_info;
#endif

#ifndef EMBEDDED_LIBRARY
  /**
    Array of active audit plugins which have been used by this THD.
    This list is later iterated to invoke release_thd() on those
    plugins.
  */
  DYNAMIC_ARRAY audit_class_plugins;
  /**
    Array of bits indicating which audit classes have already been
    added to the list of audit plugins which are currently in use.
  */
  unsigned long audit_class_mask[MYSQL_AUDIT_CLASS_MASK_SIZE];
#endif

#if defined(ENABLED_DEBUG_SYNC)
  /* Debug Sync facility. See debug_sync.cc. */
  struct st_debug_sync_control *debug_sync_control;
#endif /* defined(ENABLED_DEBUG_SYNC) */

  // We don't want to load/unload plugins for unit tests.
  bool m_enable_plugins;

  THD(bool enable_plugins= true);
  ~THD();

  void init(void);
  /*
    Initialize memory roots necessary for query processing and (!)
    pre-allocate memory for it. We can't do that in THD constructor because
    there are use cases (acl_init, delayed inserts, watcher threads,
    killing mysqld) where it's vital to not allocate excessive and not used
    memory. Note, that we still don't return error from init_for_queries():
    if preallocation fails, we should notice that at the first call to
    alloc_root. 
  */
  void init_for_queries();
  void change_user(void);
  void cleanup(void);
  void cleanup_after_query();
  bool store_globals();
  bool restore_globals();
#ifdef SIGNAL_WITH_VIO_CLOSE
  inline void set_active_vio(Vio* vio)
  {
    mysql_mutex_lock(&LOCK_thd_data);
    active_vio = vio;
    mysql_mutex_unlock(&LOCK_thd_data);
  }
  inline void clear_active_vio()
  {
    mysql_mutex_lock(&LOCK_thd_data);
    active_vio = 0;
    mysql_mutex_unlock(&LOCK_thd_data);
  }
  void close_active_vio();
#endif
  void awake(THD::killed_state state_to_set);

  /** Disconnect the associated communication endpoint. */
  void disconnect();

#ifndef MYSQL_CLIENT
  enum enum_binlog_query_type {
    /* The query can be logged in row format or in statement format. */
    ROW_QUERY_TYPE,
    
    /* The query has to be logged in statement format. */
    STMT_QUERY_TYPE,
    
    QUERY_TYPE_COUNT
  };
  
  int binlog_query(enum_binlog_query_type qtype,
                   char const *query, ulong query_len, bool is_trans,
                   bool direct, bool suppress_use,
                   int errcode);
#endif

  // Begin implementation of MDL_context_owner interface.

  /*
    For enter_cond() / exit_cond() to work the mutex must be got before
    enter_cond(); this mutex is then released by exit_cond().
    Usage must be: lock mutex; enter_cond(); your code; exit_cond().
  */
  inline const char* enter_cond(mysql_cond_t *cond, mysql_mutex_t* mutex,
                                const char* msg)
  {
    const char* old_msg = proc_info;
    mysql_mutex_assert_owner(mutex);
    mysys_var->current_mutex = mutex;
    mysys_var->current_cond = cond;
    proc_info = msg;
    return old_msg;
  }
  inline void exit_cond(const char* old_msg)
  {
    /*
      Putting the mutex unlock in thd->exit_cond() ensures that
      mysys_var->current_mutex is always unlocked _before_ mysys_var->mutex is
      locked (if that would not be the case, you'll get a deadlock if someone
      does a THD::awake() on you).
    */
    mysql_mutex_unlock(mysys_var->current_mutex);
    mysql_mutex_lock(&mysys_var->mutex);
    mysys_var->current_mutex = 0;
    mysys_var->current_cond = 0;
    proc_info = old_msg;
    mysql_mutex_unlock(&mysys_var->mutex);
    return;
  }

  virtual int is_killed() { return killed; }
  virtual THD* get_thd() { return this; }

  /**
    A callback to the server internals that is used to address
    special cases of the locking protocol.
    Invoked when acquiring an exclusive lock, for each thread that
    has a conflicting shared metadata lock.

    This function:
    - aborts waiting of the thread on a data lock, to make it notice
      the pending exclusive lock and back off.
    - if the thread is an INSERT DELAYED thread, sends it a KILL
      signal to terminate it.

    @note This function does not wait for the thread to give away its
          locks. Waiting is done outside for all threads at once.

    @param ctx_in_use           The MDL context owner (thread) to wake up.
    @param needs_thr_lock_abort Indicates that to wake up thread
                                this call needs to abort its waiting
                                on table-level lock.

    @retval  TRUE  if the thread was woken up
    @retval  FALSE otherwise.
   */
  virtual bool notify_shared_lock(MDL_context_owner *ctx_in_use,
                                  bool needs_thr_lock_abort);

  // End implementation of MDL_context_owner interface.


  inline time_t query_start() { query_start_used=1; return start_time; }
  inline void set_time()
  {
    if (user_time)
    {
      start_time= user_time;
      start_utime= utime_after_lock= my_micro_time();
    }
    else
      start_utime= utime_after_lock= my_micro_time_and_time(&start_time);

#ifdef HAVE_PSI_INTERFACE
    if (PSI_server)
      PSI_server->set_thread_start_time(start_time);
#endif
<<<<<<< HEAD
  }
  inline void set_current_time()
  {
    start_time= my_time(MY_WME);
#ifdef HAVE_PSI_INTERFACE
    if (PSI_server)
      PSI_server->set_thread_start_time(start_time);
#endif
  }
=======
  }
  inline void set_current_time()
  {
    start_time= my_time(MY_WME);
#ifdef HAVE_PSI_INTERFACE
    if (PSI_server)
      PSI_server->set_thread_start_time(start_time);
#endif
  }
>>>>>>> fcf11a4c
  inline void set_time(time_t t)
  {
    start_time= user_time= t;
    start_utime= utime_after_lock= my_micro_time();
#ifdef HAVE_PSI_INTERFACE
    if (PSI_server)
      PSI_server->set_thread_start_time(start_time);
#endif
  }
  /*TODO: this will be obsolete when we have support for 64 bit my_time_t */
  inline bool	is_valid_time() 
  { 
    return (IS_TIME_T_VALID_FOR_TIMESTAMP(start_time));
  }
  void set_time_after_lock()
  {
    utime_after_lock= my_micro_time();
    MYSQL_SET_STATEMENT_LOCK_TIME(m_statement_psi, (utime_after_lock - start_utime));
  }
  ulonglong current_utime()  { return my_micro_time(); }
  /**
   Update server status after execution of a top level statement.

   Currently only checks if a query was slow, and assigns
   the status accordingly.
   Evaluate the current time, and if it exceeds the long-query-time
   setting, mark the query as slow.
  */
  void update_server_status()
  {
    ulonglong end_utime_of_query= current_utime();
    if (end_utime_of_query > utime_after_lock + variables.long_query_time)
      server_status|= SERVER_QUERY_WAS_SLOW;
  }
  inline ulonglong found_rows(void)
  {
    return limit_found_rows;
  }
  /**
    Returns TRUE if session is in a multi-statement transaction mode.

    OPTION_NOT_AUTOCOMMIT: When autocommit is off, a multi-statement
    transaction is implicitly started on the first statement after a
    previous transaction has been ended.

    OPTION_BEGIN: Regardless of the autocommit status, a multi-statement
    transaction can be explicitly started with the statements "START
    TRANSACTION", "BEGIN [WORK]", "[COMMIT | ROLLBACK] AND CHAIN", etc.

    Note: this doesn't tell you whether a transaction is active.
    A session can be in multi-statement transaction mode, and yet
    have no active transaction, e.g., in case of:
    set @@autocommit=0;
    set @a= 3;                                     <-- these statements don't
    set transaction isolation level serializable;  <-- start an active
    flush tables;                                  <-- transaction

    I.e. for the above scenario this function returns TRUE, even
    though no active transaction has begun.
    @sa in_active_multi_stmt_transaction()
  */
  inline bool in_multi_stmt_transaction_mode()
  {
    return variables.option_bits & (OPTION_NOT_AUTOCOMMIT | OPTION_BEGIN);
  }
  /**
    TRUE if the session is in a multi-statement transaction mode
    (@sa in_multi_stmt_transaction_mode()) *and* there is an
    active transaction, i.e. there is an explicit start of a
    transaction with BEGIN statement, or implicit with a
    statement that uses a transactional engine.

    For example, these scenarios don't start an active transaction
    (even though the server is in multi-statement transaction mode):

    set @@autocommit=0;
    select * from nontrans_table;
    set @var=TRUE;
    flush tables;

    Note, that even for a statement that starts a multi-statement
    transaction (i.e. select * from trans_table), this
    flag won't be set until we open the statement's tables
    and the engines register themselves for the transaction
    (see trans_register_ha()),
    hence this method is reliable to use only after
    open_tables() has completed.

    Why do we need a flag?
    ----------------------
    We need to maintain a (at first glance redundant)
    session flag, rather than looking at thd->transaction.all.ha_list
    because of explicit start of a transaction with BEGIN. 

    I.e. in case of
    BEGIN;
    select * from nontrans_t1; <-- in_active_multi_stmt_transaction() is true
  */
  inline bool in_active_multi_stmt_transaction()
  {
    return server_status & SERVER_STATUS_IN_TRANS;
  }
  inline bool fill_derived_tables()
  {
    return !stmt_arena->is_stmt_prepare() && !lex->only_view_structure();
  }
  inline bool fill_information_schema_tables()
  {
    return !stmt_arena->is_stmt_prepare();
  }
  inline void* trans_alloc(unsigned int size)
  {
    return alloc_root(&transaction.mem_root,size);
  }

  LEX_STRING *make_lex_string(LEX_STRING *lex_str,
                              const char* str, uint length,
                              bool allocate_lex_string);

  bool convert_string(LEX_STRING *to, const CHARSET_INFO *to_cs,
		      const char *from, uint from_length,
		      const CHARSET_INFO *from_cs);

  bool convert_string(String *s, const CHARSET_INFO *from_cs,
                      const CHARSET_INFO *to_cs);

  void add_changed_table(TABLE *table);
  void add_changed_table(const char *key, long key_length);
  CHANGED_TABLE_LIST * changed_table_dup(const char *key, long key_length);
  int send_explain_fields(select_result *result);

  /**
    Clear the current error, if any.
    We do not clear is_fatal_error or is_fatal_sub_stmt_error since we
    assume this is never called if the fatal error is set.
    @todo: To silence an error, one should use Internal_error_handler
    mechanism. In future this function will be removed.
  */
  inline void clear_error()
  {
    DBUG_ENTER("clear_error");
    if (get_stmt_da()->is_error())
      get_stmt_da()->reset_diagnostics_area();
    is_slave_error= 0;
    DBUG_VOID_RETURN;
  }
#ifndef EMBEDDED_LIBRARY
  inline bool vio_ok() const { return net.vio != 0; }
  /** Return FALSE if connection to client is broken. */
  bool is_connected()
  {
    /*
      All system threads (e.g., the slave IO thread) are connected but
      not using vio. So this function always returns true for all
      system threads.
    */
    return system_thread || (vio_ok() ? vio_is_connected(net.vio) : FALSE);
  }
#else
  inline bool vio_ok() const { return TRUE; }
  inline bool is_connected() { return TRUE; }
#endif
  /**
    Mark the current error as fatal. Warning: this does not
    set any error, it sets a property of the error, so must be
    followed or prefixed with my_error().
  */
  inline void fatal_error()
  {
    DBUG_ASSERT(get_stmt_da()->is_error() || killed);
    is_fatal_error= 1;
    DBUG_PRINT("error",("Fatal error set"));
  }
  /**
    TRUE if there is an error in the error stack.

    Please use this method instead of direct access to
    net.report_error.

    If TRUE, the current (sub)-statement should be aborted.
    The main difference between this member and is_fatal_error
    is that a fatal error can not be handled by a stored
    procedure continue handler, whereas a normal error can.

    To raise this flag, use my_error().
  */
  inline bool is_error() const { return get_stmt_da()->is_error(); }

  /// Returns Warning-information-area for the current diagnostics area.
  Warning_info *get_stmt_wi()
  { return get_stmt_da()->get_warning_info(); }

  /// Returns Diagnostics-area for the current statement.
  Diagnostics_area *get_stmt_da()
  { return m_stmt_da; }

  /// Returns Diagnostics-area for the current statement.
  const Diagnostics_area *get_stmt_da() const
  { return m_stmt_da; }

  /// Sets Diagnostics-area for the current statement.
  void set_stmt_da(Diagnostics_area *da)
  { m_stmt_da= da; }

public:
  inline const CHARSET_INFO *charset()
  { return variables.character_set_client; }
  void update_charset();

  inline Query_arena *activate_stmt_arena_if_needed(Query_arena *backup)
  {
    /*
      Use the persistent arena if we are in a prepared statement or a stored
      procedure statement and we have not already changed to use this arena.
    */
    if (!stmt_arena->is_conventional() && mem_root != stmt_arena->mem_root)
    {
      set_n_backup_active_arena(stmt_arena, backup);
      return stmt_arena;
    }
    return 0;
  }

  void change_item_tree(Item **place, Item *new_value)
  {
    /* TODO: check for OOM condition here */
    if (!stmt_arena->is_conventional())
      nocheck_register_item_tree_change(place, *place, mem_root);
    *place= new_value;
  }
  void nocheck_register_item_tree_change(Item **place, Item *old_value,
                                         MEM_ROOT *runtime_memroot);
  void rollback_item_tree_changes();

  /*
    Cleanup statement parse state (parse tree, lex) and execution
    state after execution of a non-prepared SQL statement.
  */
  void end_statement();
  inline int killed_errno() const
  {
    killed_state killed_val; /* to cache the volatile 'killed' */
    return (killed_val= killed) != KILL_BAD_DATA ? killed_val : 0;
  }
  inline void send_kill_message() const
  {
    int err= killed_errno();
    if (err)
    {
      if ((err == KILL_CONNECTION) && !shutdown_in_progress)
        err = KILL_QUERY;
      my_message(err, ER(err), MYF(0));
    }
  }
  /* return TRUE if we will abort query if we make a warning now */
  inline bool really_abort_on_warning()
  {
    return (abort_on_warning &&
            (!transaction.stmt.cannot_safely_rollback() ||
             (variables.sql_mode & MODE_STRICT_ALL_TABLES)));
  }
  void set_status_var_init();
  void reset_n_backup_open_tables_state(Open_tables_backup *backup);
  void restore_backup_open_tables_state(Open_tables_backup *backup);
  void reset_sub_statement_state(Sub_statement_state *backup, uint new_state);
  void restore_sub_statement_state(Sub_statement_state *backup);
  void set_n_backup_active_arena(Query_arena *set, Query_arena *backup);
  void restore_active_arena(Query_arena *set, Query_arena *backup);

  /*
    @todo Make these methods private or remove them completely.  Only
    decide_logging_format should call them. /Sven
  */
  inline void set_current_stmt_binlog_format_row_if_mixed()
  {
    DBUG_ENTER("set_current_stmt_binlog_format_row_if_mixed");
    /*
      This should only be called from decide_logging_format.

      @todo Once we have ensured this, uncomment the following
      statement, remove the big comment below that, and remove the
      in_sub_stmt==0 condition from the following 'if'.
    */
    /* DBUG_ASSERT(in_sub_stmt == 0); */
    /*
      If in a stored/function trigger, the caller should already have done the
      change. We test in_sub_stmt to prevent introducing bugs where people
      wouldn't ensure that, and would switch to row-based mode in the middle
      of executing a stored function/trigger (which is too late, see also
      reset_current_stmt_binlog_format_row()); this condition will make their
      tests fail and so force them to propagate the
      lex->binlog_row_based_if_mixed upwards to the caller.
    */
    if ((variables.binlog_format == BINLOG_FORMAT_MIXED) &&
        (in_sub_stmt == 0))
      set_current_stmt_binlog_format_row();

    DBUG_VOID_RETURN;
  }
  inline void set_current_stmt_binlog_format_row()
  {
    DBUG_ENTER("set_current_stmt_binlog_format_row");
    current_stmt_binlog_format= BINLOG_FORMAT_ROW;
    DBUG_VOID_RETURN;
  }
  inline void clear_current_stmt_binlog_format_row()
  {
    DBUG_ENTER("clear_current_stmt_binlog_format_row");
    current_stmt_binlog_format= BINLOG_FORMAT_STMT;
    DBUG_VOID_RETURN;
  }
  inline void reset_current_stmt_binlog_format_row()
  {
    DBUG_ENTER("reset_current_stmt_binlog_format_row");
    /*
      If there are temporary tables, don't reset back to
      statement-based. Indeed it could be that:
      CREATE TEMPORARY TABLE t SELECT UUID(); # row-based
      # and row-based does not store updates to temp tables
      # in the binlog.
      INSERT INTO u SELECT * FROM t; # stmt-based
      and then the INSERT will fail as data inserted into t was not logged.
      So we continue with row-based until the temp table is dropped.
      If we are in a stored function or trigger, we mustn't reset in the
      middle of its execution (as the binary logging way of a stored function
      or trigger is decided when it starts executing, depending for example on
      the caller (for a stored function: if caller is SELECT or
      INSERT/UPDATE/DELETE...).
    */
    DBUG_PRINT("debug",
               ("temporary_tables: %s, in_sub_stmt: %s, system_thread: %s",
                YESNO(temporary_tables), YESNO(in_sub_stmt),
                show_system_thread(system_thread)));
    if (in_sub_stmt == 0)
    {
      if (variables.binlog_format == BINLOG_FORMAT_ROW)
        set_current_stmt_binlog_format_row();
      else if (temporary_tables == NULL)
        clear_current_stmt_binlog_format_row();
    }
    DBUG_VOID_RETURN;
  }

  /**
    Set the current database; use deep copy of C-string.

    @param new_db     a pointer to the new database name.
    @param new_db_len length of the new database name.

    Initialize the current database from a NULL-terminated string with
    length. If we run out of memory, we free the current database and
    return TRUE.  This way the user will notice the error as there will be
    no current database selected (in addition to the error message set by
    malloc).

    @note This operation just sets {db, db_length}. Switching the current
    database usually involves other actions, like switching other database
    attributes including security context. In the future, this operation
    will be made private and more convenient interface will be provided.

    @return Operation status
      @retval FALSE Success
      @retval TRUE  Out-of-memory error
  */
  bool set_db(const char *new_db, size_t new_db_len)
  {
    bool result;
    /* Do not reallocate memory if current chunk is big enough. */
    if (db && new_db && db_length >= new_db_len)
      memcpy(db, new_db, new_db_len+1);
    else
    {
      my_free(db);
      if (new_db)
        db= my_strndup(new_db, new_db_len, MYF(MY_WME | ME_FATALERROR));
      else
        db= NULL;
    }
    db_length= db ? new_db_len : 0;
    result= new_db && !db;
#ifdef HAVE_PSI_INTERFACE
    if (result && PSI_server)
      PSI_server->set_thread_db(new_db, new_db_len);
#endif
    return result;
  }

  /**
    Set the current database; use shallow copy of C-string.

    @param new_db     a pointer to the new database name.
    @param new_db_len length of the new database name.

    @note This operation just sets {db, db_length}. Switching the current
    database usually involves other actions, like switching other database
    attributes including security context. In the future, this operation
    will be made private and more convenient interface will be provided.
  */
  void reset_db(char *new_db, size_t new_db_len)
  {
    db= new_db;
    db_length= new_db_len;
#ifdef HAVE_PSI_INTERFACE
    if (PSI_server)
      PSI_server->set_thread_db(new_db, new_db_len);
#endif
  }
  /*
    Copy the current database to the argument. Use the current arena to
    allocate memory for a deep copy: current database may be freed after
    a statement is parsed but before it's executed.
  */
  bool copy_db_to(char **p_db, size_t *p_db_length)
  {
    if (db == NULL)
    {
      my_message(ER_NO_DB_ERROR, ER(ER_NO_DB_ERROR), MYF(0));
      return TRUE;
    }
    *p_db= strmake(db, db_length);
    *p_db_length= db_length;
    return FALSE;
  }
  thd_scheduler scheduler;

public:
  inline Internal_error_handler *get_internal_handler()
  { return m_internal_handler; }

  /**
    Add an internal error handler to the thread execution context.
    @param handler the exception handler to add
  */
  void push_internal_handler(Internal_error_handler *handler);

  /**
    Handle a sql condition.
    @param sql_errno the condition error number
    @param sqlstate the condition sqlstate
    @param level the condition level
    @param msg the condition message text
    @param[out] cond_hdl the sql condition raised, if any
    @return true if the condition is handled
  */
  virtual bool handle_condition(uint sql_errno,
                                const char* sqlstate,
                                MYSQL_ERROR::enum_warning_level level,
                                const char* msg,
                                MYSQL_ERROR ** cond_hdl);

  /**
    Remove the error handler last pushed.
  */
  Internal_error_handler *pop_internal_handler();

  /**
    Raise an exception condition.
    @param code the MYSQL_ERRNO error code of the error
  */
  void raise_error(uint code);

  /**
    Raise an exception condition, with a formatted message.
    @param code the MYSQL_ERRNO error code of the error
  */
  void raise_error_printf(uint code, ...);

  /**
    Raise a completion condition (warning).
    @param code the MYSQL_ERRNO error code of the warning
  */
  void raise_warning(uint code);

  /**
    Raise a completion condition (warning), with a formatted message.
    @param code the MYSQL_ERRNO error code of the warning
  */
  void raise_warning_printf(uint code, ...);

  /**
    Raise a completion condition (note), with a fixed message.
    @param code the MYSQL_ERRNO error code of the note
  */
  void raise_note(uint code);

  /**
    Raise an completion condition (note), with a formatted message.
    @param code the MYSQL_ERRNO error code of the note
  */
  void raise_note_printf(uint code, ...);

private:
  /*
    Only the implementation of the SIGNAL and RESIGNAL statements
    is permitted to raise SQL conditions in a generic way,
    or to raise them by bypassing handlers (RESIGNAL).
    To raise a SQL condition, the code should use the public
    raise_error() or raise_warning() methods provided by class THD.
  */
  friend class Sql_cmd_common_signal;
  friend class Sql_cmd_signal;
  friend class Sql_cmd_resignal;
  friend void push_warning(THD*, MYSQL_ERROR::enum_warning_level, uint, const char*);
  friend void my_message_sql(uint, const char *, myf);

  /**
    Raise a generic SQL condition.
    @param sql_errno the condition error number
    @param sqlstate the condition SQLSTATE
    @param level the condition level
    @param msg the condition message text
    @return The condition raised, or NULL
  */
  MYSQL_ERROR*
  raise_condition(uint sql_errno,
                  const char* sqlstate,
                  MYSQL_ERROR::enum_warning_level level,
                  const char* msg);

public:
  /** Overloaded to guard query/query_length fields */
  virtual void set_statement(Statement *stmt);

  void set_command(enum enum_server_command command);

  inline enum enum_server_command get_command() const
  { return m_command; }

  /**
    Assign a new value to thd->query and thd->query_id and mysys_var.
    Protected with LOCK_thd_data mutex.
  */
  void set_query(char *query_arg, uint32 query_length_arg,
                 const CHARSET_INFO *cs_arg)
  {
    set_query(CSET_STRING(query_arg, query_length_arg, cs_arg));
  }
  void set_query(char *query_arg, uint32 query_length_arg) /*Mutex protected*/
  {
    set_query(CSET_STRING(query_arg, query_length_arg, charset()));
  }
  void set_query(const CSET_STRING &str); /* Mutex protected */
  void reset_query()               /* Mutex protected */
  { set_query(CSET_STRING()); }
  void set_query_and_id(char *query_arg, uint32 query_length_arg,
                        const CHARSET_INFO *cs, query_id_t new_query_id);
  void set_query_id(query_id_t new_query_id);
  void set_open_tables(TABLE *open_tables_arg)
  {
    mysql_mutex_lock(&LOCK_thd_data);
    open_tables= open_tables_arg;
    mysql_mutex_unlock(&LOCK_thd_data);
  }
  void set_mysys_var(struct st_my_thread_var *new_mysys_var);
  void enter_locked_tables_mode(enum_locked_tables_mode mode_arg)
  {
    DBUG_ASSERT(locked_tables_mode == LTM_NONE);

    mdl_context.set_explicit_duration_for_all_locks();
    locked_tables_mode= mode_arg;
  }
  void leave_locked_tables_mode();
  int decide_logging_format(TABLE_LIST *tables);
  void binlog_invoker() { m_binlog_invoker= TRUE; }
  bool need_binlog_invoker() { return m_binlog_invoker; }
  void get_definer(LEX_USER *definer);
  void set_invoker(const LEX_STRING *user, const LEX_STRING *host)
  {
    invoker_user= *user;
    invoker_host= *host;
  }
  LEX_STRING get_invoker_user() { return invoker_user; }
  LEX_STRING get_invoker_host() { return invoker_host; }
  bool has_invoker() { return invoker_user.length > 0; }
private:

  /** The current internal error handler for this thread, or NULL. */
  Internal_error_handler *m_internal_handler;

  /**
    The lex to hold the parsed tree of conventional (non-prepared) queries.
    Whereas for prepared and stored procedure statements we use an own lex
    instance for each new query, for conventional statements we reuse
    the same lex. (@see mysql_parse for details).
  */
  LEX main_lex;
  /**
    This memory root is used for two purposes:
    - for conventional queries, to allocate structures stored in main_lex
    during parsing, and allocate runtime data (execution plan, etc.)
    during execution.
    - for prepared queries, only to allocate runtime data. The parsed
    tree itself is reused between executions and thus is stored elsewhere.
  */
  MEM_ROOT main_mem_root;
  Diagnostics_area main_da;
  Diagnostics_area *m_stmt_da;

  /**
    It will be set TURE if CURRENT_USER() is called in account management
    statements or default definer is set in CREATE/ALTER SP, SF, Event,
    TRIGGER or VIEW statements.

    Current user will be binlogged into Query_log_event if current_user_used
    is TRUE; It will be stored into invoker_host and invoker_user by SQL thread.
   */
  bool m_binlog_invoker;

  /**
    It points to the invoker in the Query_log_event.
    SQL thread use it as the default definer in CREATE/ALTER SP, SF, Event,
    TRIGGER or VIEW statements or current user in account management
    statements if it is not NULL.
   */
  LEX_STRING invoker_user;
  LEX_STRING invoker_host;
};


/** A short cut for thd->get_stmt_da()->set_ok_status(). */

inline void
my_ok(THD *thd, ulonglong affected_rows= 0, ulonglong id= 0,
        const char *message= NULL)
{
  thd->set_row_count_func(affected_rows);
  thd->get_stmt_da()->set_ok_status(thd, affected_rows, id, message);
}


/** A short cut for thd->get_stmt_da()->set_eof_status(). */

inline void
my_eof(THD *thd)
{
  thd->set_row_count_func(-1);
  thd->get_stmt_da()->set_eof_status(thd);
}

#define tmp_disable_binlog(A)       \
  {ulonglong tmp_disable_binlog__save_options= (A)->variables.option_bits; \
  (A)->variables.option_bits&= ~OPTION_BIN_LOG

#define reenable_binlog(A)   (A)->variables.option_bits= tmp_disable_binlog__save_options;}


LEX_STRING *
make_lex_string_root(MEM_ROOT *mem_root,
                     LEX_STRING *lex_str, const char* str, uint length,
                     bool allocate_lex_string);

/*
  Used to hold information about file and file structure in exchange
  via non-DB file (...INTO OUTFILE..., ...LOAD DATA...)
  XXX: We never call destructor for objects of this class.
*/

class sql_exchange :public Sql_alloc
{
public:
  enum enum_filetype filetype; /* load XML, Added by Arnold & Erik */
  char *file_name;
  String *field_term,*enclosed,*line_term,*line_start,*escaped;
  bool opt_enclosed;
  bool dumpfile;
  ulong skip_lines;
  const CHARSET_INFO *cs;
  sql_exchange(char *name, bool dumpfile_flag,
               enum_filetype filetype_arg= FILETYPE_CSV);
  bool escaped_given(void);
};

/*
  This is used to get result from a select
*/

class JOIN;

class select_result :public Sql_alloc {
protected:
  THD *thd;
  SELECT_LEX_UNIT *unit;
public:
  select_result();
  virtual ~select_result() {};
  virtual int prepare(List<Item> &list, SELECT_LEX_UNIT *u)
  {
    unit= u;
    return 0;
  }
  virtual int prepare2(void) { return 0; }
  /*
    Because of peculiarities of prepared statements protocol
    we need to know number of columns in the result set (if
    there is a result set) apart from sending columns metadata.
  */
  virtual uint field_count(List<Item> &fields) const
  { return fields.elements; }
  virtual bool send_result_set_metadata(List<Item> &list, uint flags)=0;
  virtual bool send_data(List<Item> &items)=0;
  virtual bool initialize_tables (JOIN *join=0) { return 0; }
  virtual void send_error(uint errcode,const char *err);
  virtual bool send_eof()=0;
  /**
    Check if this query returns a result set and therefore is allowed in
    cursors and set an error message if it is not the case.

    @retval FALSE     success
    @retval TRUE      error, an error message is set
  */
  virtual bool check_simple_select() const;
  virtual void abort_result_set() {}
  /*
    Cleanup instance of this class for next execution of a prepared
    statement/stored procedure.
  */
  virtual void cleanup();
  void set_thd(THD *thd_arg) { thd= thd_arg; }
#ifdef EMBEDDED_LIBRARY
  virtual void begin_dataset() {}
#else
  void begin_dataset() {}
#endif
};


/*
  Base class for select_result descendands which intercept and
  transform result set rows. As the rows are not sent to the client,
  sending of result set metadata should be suppressed as well.
*/

class select_result_interceptor: public select_result
{
public:
  select_result_interceptor() {}              /* Remove gcc warning */
  uint field_count(List<Item> &fields) const { return 0; }
  bool send_result_set_metadata(List<Item> &fields, uint flag) { return FALSE; }
};


class select_send :public select_result {
  /**
    True if we have sent result set metadata to the client.
    In this case the client always expects us to end the result
    set with an eof or error packet
  */
  bool is_result_set_started;
public:
  select_send() :is_result_set_started(FALSE) {}
  bool send_result_set_metadata(List<Item> &list, uint flags);
  bool send_data(List<Item> &items);
  bool send_eof();
  virtual bool check_simple_select() const { return FALSE; }
  void abort_result_set();
  virtual void cleanup();
};


class select_to_file :public select_result_interceptor {
protected:
  sql_exchange *exchange;
  File file;
  IO_CACHE cache;
  ha_rows row_count;
  char path[FN_REFLEN];

public:
  select_to_file(sql_exchange *ex) :exchange(ex), file(-1),row_count(0L)
  { path[0]=0; }
  ~select_to_file();
  void send_error(uint errcode,const char *err);
  bool send_eof();
  void cleanup();
};


#define ESCAPE_CHARS "ntrb0ZN" // keep synchronous with READ_INFO::unescape


/*
 List of all possible characters of a numeric value text representation.
*/
#define NUMERIC_CHARS ".0123456789e+-"


class select_export :public select_to_file {
  uint field_term_length;
  int field_sep_char,escape_char,line_sep_char;
  int field_term_char; // first char of FIELDS TERMINATED BY or MAX_INT
  /*
    The is_ambiguous_field_sep field is true if a value of the field_sep_char
    field is one of the 'n', 't', 'r' etc characters
    (see the READ_INFO::unescape method and the ESCAPE_CHARS constant value).
  */
  bool is_ambiguous_field_sep;
  /*
     The is_ambiguous_field_term is true if field_sep_char contains the first
     char of the FIELDS TERMINATED BY (ENCLOSED BY is empty), and items can
     contain this character.
  */
  bool is_ambiguous_field_term;
  /*
    The is_unsafe_field_sep field is true if a value of the field_sep_char
    field is one of the '0'..'9', '+', '-', '.' and 'e' characters
    (see the NUMERIC_CHARS constant value).
  */
  bool is_unsafe_field_sep;
  bool fixed_row_size;
  const CHARSET_INFO *write_cs; // output charset
public:
  select_export(sql_exchange *ex) :select_to_file(ex) {}
  ~select_export();
  int prepare(List<Item> &list, SELECT_LEX_UNIT *u);
  bool send_data(List<Item> &items);
};


class select_dump :public select_to_file {
public:
  select_dump(sql_exchange *ex) :select_to_file(ex) {}
  int prepare(List<Item> &list, SELECT_LEX_UNIT *u);
  bool send_data(List<Item> &items);
};


class select_insert :public select_result_interceptor {
 public:
  TABLE_LIST *table_list;
  TABLE *table;
  List<Item> *fields;
  ulonglong autoinc_value_of_last_inserted_row; // autogenerated or not
  COPY_INFO info;
  bool insert_into_view;
  select_insert(TABLE_LIST *table_list_par,
		TABLE *table_par, List<Item> *fields_par,
		List<Item> *update_fields, List<Item> *update_values,
		enum_duplicates duplic, bool ignore);
  ~select_insert();
  int prepare(List<Item> &list, SELECT_LEX_UNIT *u);
  virtual int prepare2(void);
  bool send_data(List<Item> &items);
  virtual void store_values(List<Item> &values);
  void send_error(uint errcode,const char *err);
  bool send_eof();
  virtual void abort_result_set();
  /* not implemented: select_insert is never re-used in prepared statements */
  void cleanup();
};


class select_create: public select_insert {
  ORDER *group;
  TABLE_LIST *create_table;
  HA_CREATE_INFO *create_info;
  TABLE_LIST *select_tables;
  Alter_info *alter_info;
  Field **field;
  /* lock data for tmp table */
  MYSQL_LOCK *m_lock;
  /* m_lock or thd->extra_lock */
  MYSQL_LOCK **m_plock;
public:
  select_create (TABLE_LIST *table_arg,
		 HA_CREATE_INFO *create_info_par,
                 Alter_info *alter_info_arg,
		 List<Item> &select_fields,enum_duplicates duplic, bool ignore,
                 TABLE_LIST *select_tables_arg)
    :select_insert (NULL, NULL, &select_fields, 0, 0, duplic, ignore),
    create_table(table_arg),
    create_info(create_info_par),
    select_tables(select_tables_arg),
    alter_info(alter_info_arg),
    m_plock(NULL)
    {}
  int prepare(List<Item> &list, SELECT_LEX_UNIT *u);

  int binlog_show_create_table(TABLE **tables, uint count);
  void store_values(List<Item> &values);
  void send_error(uint errcode,const char *err);
  bool send_eof();
  virtual void abort_result_set();

  // Needed for access from local class MY_HOOKS in prepare(), since thd is proteted.
  const THD *get_thd(void) { return thd; }
  const HA_CREATE_INFO *get_create_info() { return create_info; };
  int prepare2(void) { return 0; }
};

#include <myisam.h>

/* 
  Param to create temporary tables when doing SELECT:s 
  NOTE
    This structure is copied using memcpy as a part of JOIN.
*/

class TMP_TABLE_PARAM :public Sql_alloc
{
private:
  /* Prevent use of these (not safe because of lists and copy_field) */
  TMP_TABLE_PARAM(const TMP_TABLE_PARAM &);
  void operator=(TMP_TABLE_PARAM &);

public:
  List<Item> copy_funcs;
  List<Item> save_copy_funcs;
  Copy_field *copy_field, *copy_field_end;
  Copy_field *save_copy_field, *save_copy_field_end;
  uchar	    *group_buff;
  Item	    **items_to_copy;			/* Fields in tmp table */
  MI_COLUMNDEF *recinfo,*start_recinfo;
  KEY *keyinfo;
  ha_rows end_write_records;
  /**
    Number of normal fields in the query, including those referred to
    from aggregate functions. Hence, "SELECT `field1`,
    SUM(`field2`) from t1" sets this counter to 2.

    @see count_field_types
  */
  uint	field_count; 
  /**
    Number of fields in the query that have functions. Includes both
    aggregate functions (e.g., SUM) and non-aggregates (e.g., RAND).
    Also counts functions referred to from aggregate functions, i.e.,
    "SELECT SUM(RAND())" sets this counter to 2.

    @see count_field_types
  */
  uint  func_count;  
  /**
    Number of fields in the query that have aggregate functions. Note
    that the optimizer may choose to optimize away these fields by
    replacing them with constants, in which case sum_func_count will
    need to be updated.

    @see opt_sum_query, count_field_types
  */
  uint  sum_func_count;   
  uint  hidden_field_count;
  uint	group_parts,group_length,group_null_parts;
  uint	quick_group;
  bool  using_indirect_summary_function;
  /* If >0 convert all blob fields to varchar(convert_blob_length) */
  uint  convert_blob_length; 
  CHARSET_INFO *table_charset; 
  bool schema_table;
  /*
    True if GROUP BY and its aggregate functions are already computed
    by a table access method (e.g. by loose index scan). In this case
    query execution should not perform aggregation and should treat
    aggregate functions as normal functions.
  */
  bool precomputed_group_by;
  bool force_copy_fields;
  /*
    If TRUE, create_tmp_field called from create_tmp_table will convert
    all BIT fields to 64-bit longs. This is a workaround the limitation
    that MEMORY tables cannot index BIT columns.
  */
  bool bit_fields_as_long;

  TMP_TABLE_PARAM()
    :copy_field(0), group_parts(0),
     group_length(0), group_null_parts(0), convert_blob_length(0),
     schema_table(0), precomputed_group_by(0), force_copy_fields(0),
     bit_fields_as_long(0)
  {}
  ~TMP_TABLE_PARAM()
  {
    cleanup();
  }
  void init(void);
  inline void cleanup(void)
  {
    if (copy_field)				/* Fix for Intel compiler */
    {
      delete [] copy_field;
      save_copy_field= copy_field= 0;
    }
  }
};

class select_union :public select_result_interceptor
{
  TMP_TABLE_PARAM tmp_table_param;
public:
  TABLE *table;

  select_union() :table(0) {}
  int prepare(List<Item> &list, SELECT_LEX_UNIT *u);
  bool send_data(List<Item> &items);
  bool send_eof();
  bool flush();
  void cleanup();
  bool create_result_table(THD *thd, List<Item> *column_types,
                           bool is_distinct, ulonglong options,
                           const char *alias, bool bit_fields_as_long);
};

/* Base subselect interface class */
class select_subselect :public select_result_interceptor
{
protected:
  Item_subselect *item;
public:
  select_subselect(Item_subselect *item);
  bool send_data(List<Item> &items)=0;
  bool send_eof() { return 0; };
};

/* Single value subselect interface class */
class select_singlerow_subselect :public select_subselect
{
public:
  select_singlerow_subselect(Item_subselect *item_arg)
    :select_subselect(item_arg)
  {}
  bool send_data(List<Item> &items);
};

/* used in independent ALL/ANY optimisation */
class select_max_min_finder_subselect :public select_subselect
{
  Item_cache *cache;
  bool (select_max_min_finder_subselect::*op)();
  bool fmax;
public:
  select_max_min_finder_subselect(Item_subselect *item_arg, bool mx)
    :select_subselect(item_arg), cache(0), fmax(mx)
  {}
  void cleanup();
  bool send_data(List<Item> &items);
private:
  bool cmp_real();
  bool cmp_int();
  bool cmp_decimal();
  bool cmp_str();
};

/* EXISTS subselect interface class */
class select_exists_subselect :public select_subselect
{
public:
  select_exists_subselect(Item_subselect *item_arg)
    :select_subselect(item_arg){}
  bool send_data(List<Item> &items);
};

struct st_table_ref;


/**
  Executor structure for the materialized semi-join info, which contains
   - The sj-materialization temporary table
   - Members needed to make index lookup or a full scan of the temptable.
*/
class Semijoin_mat_exec : public Sql_alloc
{
public:
  Semijoin_mat_exec(uint table_count, bool is_scan)
    :table_count(table_count), is_scan(is_scan),
    materialized(FALSE), table_param(), table_cols(),
    table(NULL), tab_ref(NULL), in_equality(NULL),
    join_cond(NULL), copy_field(NULL)
  {}
  ~Semijoin_mat_exec() {}

  const uint table_count;       // Number of tables in the sj-nest
  const bool is_scan;           // TRUE if executing as a scan, FALSE if lookup
  bool materialized;            // TRUE <=> materialization has been performed
  TMP_TABLE_PARAM table_param;  // The temptable and its related info
  List<Item> table_cols;        // List of columns describing temp. table
  TABLE *table;                 // Reference to temporary table
  struct st_table_ref *tab_ref; // Structure used to make index lookups
  Item *in_equality;            // See create_subquery_equalities()
  Item *join_cond;              // See comments in make_join_select()
  Copy_field *copy_field;       // Needed for materialization scan
};


/* Structs used when sorting */

typedef struct st_sort_field {
  Field *field;				/* Field to sort */
  Item	*item;				/* Item if not sorting fields */
  uint	 length;			/* Length of sort field */
  uint   suffix_length;                 /* Length suffix (0-4) */
  Item_result result_type;		/* Type of item */
  bool reverse;				/* if descending sort */
  bool need_strxnfrm;			/* If we have to use strxnfrm() */
} SORT_FIELD;


typedef struct st_sort_buffer {
  uint index;					/* 0 or 1 */
  uint sort_orders;
  uint change_pos;				/* If sort-fields changed */
  char **buff;
  SORT_FIELD *sortorder;
} SORT_BUFFER;

/* Structure for db & table in sql_yacc */

class Table_ident :public Sql_alloc
{
public:
  LEX_STRING db;
  LEX_STRING table;
  SELECT_LEX_UNIT *sel;
  inline Table_ident(THD *thd, LEX_STRING db_arg, LEX_STRING table_arg,
		     bool force)
    :table(table_arg), sel((SELECT_LEX_UNIT *)0)
  {
    if (!force && (thd->client_capabilities & CLIENT_NO_SCHEMA))
      db.str=0;
    else
      db= db_arg;
  }
  inline Table_ident(LEX_STRING table_arg) 
    :table(table_arg), sel((SELECT_LEX_UNIT *)0)
  {
    db.str=0;
  }
  /*
    This constructor is used only for the case when we create a derived
    table. A derived table has no name and doesn't belong to any database.
    Later, if there was an alias specified for the table, it will be set
    by add_table_to_list.
  */
  inline Table_ident(SELECT_LEX_UNIT *s) : sel(s)
  {
    /* We must have a table name here as this is used with add_table_to_list */
    db.str= empty_c_string;                    /* a subject to casedn_str */
    db.length= 0;
    table.str= internal_table_name;
    table.length=1;
  }
  bool is_derived_table() const { return test(sel); }
  inline void change_db(char *db_name)
  {
    db.str= db_name; db.length= (uint) strlen(db_name);
  }
};

// this is needed for user_vars hash
class user_var_entry
{
 public:
  user_var_entry() {}                         /* Remove gcc warning */
  LEX_STRING name;
  char *value;
  ulong length;
  query_id_t update_query_id, used_query_id;
  Item_result type;
  bool unsigned_flag;

  double val_real(my_bool *null_value);
  longlong val_int(my_bool *null_value) const;
  String *val_str(my_bool *null_value, String *str, uint decimals);
  my_decimal *val_decimal(my_bool *null_value, my_decimal *result);
  DTCollation collation;
};

/*
   Unique -- class for unique (removing of duplicates). 
   Puts all values to the TREE. If the tree becomes too big,
   it's dumped to the file. User can request sorted values, or
   just iterate through them. In the last case tree merging is performed in
   memory simultaneously with iteration, so it should be ~2-3x faster.
 */

class Unique :public Sql_alloc
{
  DYNAMIC_ARRAY file_ptrs;
  ulong max_elements;
  ulonglong max_in_memory_size;
  IO_CACHE file;
  TREE tree;
  uchar *record_pointers;
  bool flush();
  uint size;

public:
  ulong elements;
  Unique(qsort_cmp2 comp_func, void *comp_func_fixed_arg,
	 uint size_arg, ulonglong max_in_memory_size_arg);
  ~Unique();
  ulong elements_in_tree() { return tree.elements_in_tree; }
  inline bool unique_add(void *ptr)
  {
    DBUG_ENTER("unique_add");
    DBUG_PRINT("info", ("tree %u - %lu", tree.elements_in_tree, max_elements));
    if (tree.elements_in_tree > max_elements && flush())
      DBUG_RETURN(1);
    DBUG_RETURN(!tree_insert(&tree, ptr, 0, tree.custom_arg));
  }

  bool get(TABLE *table);
  static double get_use_cost(uint *buffer, uint nkeys, uint key_size, 
                             ulonglong max_in_memory_size);
  inline static int get_cost_calc_buff_size(ulong nkeys, uint key_size, 
                                            ulonglong max_in_memory_size)
  {
    register ulonglong max_elems_in_tree=
      (1 + max_in_memory_size / ALIGN_SIZE(sizeof(TREE_ELEMENT)+key_size));
    return (int) (sizeof(uint)*(1 + nkeys/max_elems_in_tree));
  }

  void reset();
  bool walk(tree_walk_action action, void *walk_action_arg);

  uint get_size() const { return size; }
  ulonglong get_max_in_memory_size() const { return max_in_memory_size; }

  friend int unique_write_to_file(uchar* key, element_count count, Unique *unique);
  friend int unique_write_to_ptrs(uchar* key, element_count count, Unique *unique);
};


class multi_delete :public select_result_interceptor
{
  TABLE_LIST *delete_tables, *table_being_deleted;
  Unique **tempfiles;
  ha_rows deleted, found;
  uint num_of_tables;
  int error;
  bool do_delete;
  /* True if at least one table we delete from is transactional */
  bool transactional_tables;
  /* True if at least one table we delete from is not transactional */
  bool normal_tables;
  bool delete_while_scanning;
  /*
     error handling (rollback and binlogging) can happen in send_eof()
     so that afterward send_error() needs to find out that.
  */
  bool error_handled;

public:
  multi_delete(TABLE_LIST *dt, uint num_of_tables);
  ~multi_delete();
  int prepare(List<Item> &list, SELECT_LEX_UNIT *u);
  bool send_data(List<Item> &items);
  bool initialize_tables (JOIN *join);
  void send_error(uint errcode,const char *err);
  int do_deletes();
  int do_table_deletes(TABLE *table, bool ignore);
  bool send_eof();
  inline ha_rows num_deleted()
  {
    return deleted;
  }
  virtual void abort_result_set();
};


class multi_update :public select_result_interceptor
{
  TABLE_LIST *all_tables; /* query/update command tables */
  TABLE_LIST *leaves;     /* list of leves of join table tree */
  TABLE_LIST *update_tables, *table_being_updated;
  TABLE **tmp_tables, *main_table, *table_to_update;
  TMP_TABLE_PARAM *tmp_table_param;
  ha_rows updated, found;
  List <Item> *fields, *values;
  List <Item> **fields_for_table, **values_for_table;
  uint table_count;
  /*
   List of tables referenced in the CHECK OPTION condition of
   the updated view excluding the updated table. 
  */
  List <TABLE> unupdated_check_opt_tables;
  Copy_field *copy_field;
  enum enum_duplicates handle_duplicates;
  bool do_update, trans_safe;
  /* True if the update operation has made a change in a transactional table */
  bool transactional_tables;
  bool ignore;
  /* 
     error handling (rollback and binlogging) can happen in send_eof()
     so that afterward send_error() needs to find out that.
  */
  bool error_handled;

public:
  multi_update(TABLE_LIST *ut, TABLE_LIST *leaves_list,
	       List<Item> *fields, List<Item> *values,
	       enum_duplicates handle_duplicates, bool ignore);
  ~multi_update();
  int prepare(List<Item> &list, SELECT_LEX_UNIT *u);
  bool send_data(List<Item> &items);
  bool initialize_tables (JOIN *join);
  void send_error(uint errcode,const char *err);
  int  do_updates();
  bool send_eof();
  inline ha_rows num_found()
  {
    return found;
  }
  inline ha_rows num_updated()
  {
    return updated;
  }
  virtual void abort_result_set();
};

class my_var : public Sql_alloc  {
public:
  LEX_STRING s;
#ifndef DBUG_OFF
  /*
    Routine to which this Item_splocal belongs. Used for checking if correct
    runtime context is used for variable handling.
  */
  sp_head *sp;
#endif
  bool local;
  uint offset;
  enum_field_types type;
  my_var (LEX_STRING& j, bool i, uint o, enum_field_types t)
    :s(j), local(i), offset(o), type(t)
  {}
  ~my_var() {}
};

class select_dumpvar :public select_result_interceptor {
  ha_rows row_count;
public:
  List<my_var> var_list;
  select_dumpvar()  { var_list.empty(); row_count= 0;}
  ~select_dumpvar() {}
  int prepare(List<Item> &list, SELECT_LEX_UNIT *u);
  bool send_data(List<Item> &items);
  bool send_eof();
  virtual bool check_simple_select() const;
  void cleanup();
};

/* Bits in sql_command_flags */

#define CF_CHANGES_DATA           (1U << 0)
/* The 2nd bit is unused -- it used to be CF_HAS_ROW_COUNT. */
#define CF_STATUS_COMMAND         (1U << 2)
#define CF_SHOW_TABLE_COMMAND     (1U << 3)
#define CF_WRITE_LOGS_COMMAND     (1U << 4)
/**
  Must be set for SQL statements that may contain
  Item expressions and/or use joins and tables.
  Indicates that the parse tree of such statement may
  contain rule-based optimizations that depend on metadata
  (i.e. number of columns in a table), and consequently
  that the statement must be re-prepared whenever
  referenced metadata changes. Must not be set for
  statements that themselves change metadata, e.g. RENAME,
  ALTER and other DDL, since otherwise will trigger constant
  reprepare. Consequently, complex item expressions and
  joins are currently prohibited in these statements.
*/
#define CF_REEXECUTION_FRAGILE    (1U << 5)
/**
  Implicitly commit before the SQL statement is executed.

  Statements marked with this flag will cause any active
  transaction to end (commit) before proceeding with the
  command execution.

  This flag should be set for statements that probably can't
  be rolled back or that do not expect any previously metadata
  locked tables.
*/
#define CF_IMPLICT_COMMIT_BEGIN   (1U << 6)
/**
  Implicitly commit after the SQL statement.

  Statements marked with this flag are automatically committed
  at the end of the statement.

  This flag should be set for statements that will implicitly
  open and take metadata locks on system tables that should not
  be carried for the whole duration of a active transaction.
*/
#define CF_IMPLICIT_COMMIT_END    (1U << 7)
/**
  CF_IMPLICT_COMMIT_BEGIN and CF_IMPLICIT_COMMIT_END are used
  to ensure that the active transaction is implicitly committed
  before and after every DDL statement and any statement that
  modifies our currently non-transactional system tables.
*/
#define CF_AUTO_COMMIT_TRANS  (CF_IMPLICT_COMMIT_BEGIN | CF_IMPLICIT_COMMIT_END)

/**
  Diagnostic statement.
  Diagnostic statements:
  - SHOW WARNING
  - SHOW ERROR
  - GET DIAGNOSTICS (WL#2111)
  do not modify the diagnostics area during execution.
*/
#define CF_DIAGNOSTIC_STMT        (1U << 8)

/**
  Identifies statements that may generate row events
  and that may end up in the binary log.
*/
#define CF_CAN_GENERATE_ROW_EVENTS (1U << 9)

/**
<<<<<<< HEAD
=======
  Identifies statements which may deal with temporary tables and for which
  temporary tables should be pre-opened to simplify privilege checks.
*/
#define CF_PREOPEN_TMP_TABLES   (1U << 10)

/**
  Identifies statements for which open handlers should be closed in the
  beginning of the statement.
*/
#define CF_HA_CLOSE             (1U << 11)

/**
>>>>>>> fcf11a4c
  Identifies statements that can directly update a rpl info table.
*/
#define CF_WRITE_RPL_INFO_COMMAND (1U << 12)

/* Bits in server_command_flags */

/**
  Skip the increase of the global query id counter. Commonly set for
  commands that are stateless (won't cause any change on the server
  internal states).
*/
#define CF_SKIP_QUERY_ID        (1U << 0)

/**
  Skip the increase of the number of statements that clients have
  sent to the server. Commonly used for commands that will cause
  a statement to be executed but the statement might have not been
  sent by the user (ie: stored procedure).
*/
#define CF_SKIP_QUESTIONS       (1U << 1)

void add_to_status(STATUS_VAR *to_var, STATUS_VAR *from_var);

void add_diff_to_status(STATUS_VAR *to_var, STATUS_VAR *from_var,
                        STATUS_VAR *dec_var);
void mark_transaction_to_rollback(THD *thd, bool all);

/*
  This prototype is placed here instead of in item_func.h because it
  depends on the definition of enum_sql_command, which is in this
  file.
 */
int get_var_with_binlog(THD *thd, enum_sql_command sql_command,
                        LEX_STRING &name, user_var_entry **out_entry);

/* Inline functions */

inline bool add_item_to_list(THD *thd, Item *item)
{
  return thd->lex->current_select->add_item_to_list(thd, item);
}

inline bool add_value_to_list(THD *thd, Item *value)
{
  return thd->lex->value_list.push_back(value);
}

inline bool add_order_to_list(THD *thd, Item *item, bool asc)
{
  return thd->lex->current_select->add_order_to_list(thd, item, asc);
}

inline bool add_group_to_list(THD *thd, Item *item, bool asc)
{
  return thd->lex->current_select->add_group_to_list(thd, item, asc);
}

#endif /* MYSQL_SERVER */

/**
  The meat of thd_proc_info(THD*, char*), a macro that packs the last
  three calling-info parameters.
*/
extern "C"
const char *set_thd_proc_info(void *thd_arg, const char *info,
                              const char *calling_func,
                              const char *calling_file,
                              const unsigned int calling_line);

#define thd_proc_info(thd, msg) \
  set_thd_proc_info(thd, msg, __func__, __FILE__, __LINE__)

#define THD_STAGE_INFO(thd, stage) \
  { \
    set_thd_proc_info(thd, stage.m_name, __func__, __FILE__, __LINE__); \
    MYSQL_SET_STAGE(stage.m_key, __FILE__, __LINE__); \
  }

#endif /* SQL_CLASS_INCLUDED */<|MERGE_RESOLUTION|>--- conflicted
+++ resolved
@@ -10,14 +10,8 @@
    GNU General Public License for more details.
 
    You should have received a copy of the GNU General Public License
-<<<<<<< HEAD
-   along with this program; if not, write to the Free Software Foundation,
-   51 Franklin Street, Suite 500, Boston, MA 02110-1335 USA */
-
-=======
    along with this program; if not, write to the Free Software
    Foundation, Inc., 51 Franklin St, Fifth Floor, Boston, MA 02110-1301  USA */
->>>>>>> fcf11a4c
 
 #ifndef SQL_CLASS_INCLUDED
 #define SQL_CLASS_INCLUDED
@@ -1856,11 +1850,6 @@
   /*
     Public interface to write RBR events to the binlog
   */
-<<<<<<< HEAD
-  void binlog_start_trans_and_stmt();
-  void binlog_set_stmt_begin();
-=======
->>>>>>> fcf11a4c
   int binlog_write_table_map(TABLE *table, bool is_transactional,
                              bool binlog_rows_query);
   int binlog_write_row(TABLE* table, bool is_transactional,
@@ -2646,7 +2635,6 @@
     if (PSI_server)
       PSI_server->set_thread_start_time(start_time);
 #endif
-<<<<<<< HEAD
   }
   inline void set_current_time()
   {
@@ -2656,17 +2644,6 @@
       PSI_server->set_thread_start_time(start_time);
 #endif
   }
-=======
-  }
-  inline void set_current_time()
-  {
-    start_time= my_time(MY_WME);
-#ifdef HAVE_PSI_INTERFACE
-    if (PSI_server)
-      PSI_server->set_thread_start_time(start_time);
-#endif
-  }
->>>>>>> fcf11a4c
   inline void set_time(time_t t)
   {
     start_time= user_time= t;
@@ -4076,8 +4053,6 @@
 #define CF_CAN_GENERATE_ROW_EVENTS (1U << 9)
 
 /**
-<<<<<<< HEAD
-=======
   Identifies statements which may deal with temporary tables and for which
   temporary tables should be pre-opened to simplify privilege checks.
 */
@@ -4090,7 +4065,6 @@
 #define CF_HA_CLOSE             (1U << 11)
 
 /**
->>>>>>> fcf11a4c
   Identifies statements that can directly update a rpl info table.
 */
 #define CF_WRITE_RPL_INFO_COMMAND (1U << 12)
