/*
   Copyright (c) 2000, 2016, Oracle and/or its affiliates. All rights reserved.

   This program is free software; you can redistribute it and/or modify
   it under the terms of the GNU General Public License as published by
   the Free Software Foundation; version 2 of the License.

   This program is distributed in the hope that it will be useful,
   but WITHOUT ANY WARRANTY; without even the implied warranty of
   MERCHANTABILITY or FITNESS FOR A PARTICULAR PURPOSE.  See the
   GNU General Public License for more details.

   You should have received a copy of the GNU General Public License
   along with this program; if not, write to the Free Software
   Foundation, Inc., 51 Franklin St, Fifth Floor, Boston, MA 02110-1301  USA
*/


/*****************************************************************************
**
** This file implements classes defined in sql_class.h
** Especially the classes to handle a result from a select
**
*****************************************************************************/

#include "sql_class.h"

#include "mysys_err.h"                       // EE_DELETE
#include "connection_handler_manager.h"      // Connection_handler_manager
#include "debug_sync.h"                      // DEBUG_SYNC
#include "lock.h"                            // mysql_lock_abort_for_thread
#include "locking_service.h"                 // release_all_locking_service_locks
#include "mysqld_thd_manager.h"              // Global_THD_manager
#include "parse_tree_nodes.h"                // PT_select_var
#include "rpl_filter.h"                      // binlog_filter
#include "rpl_rli.h"                         // Relay_log_info
#include "sp_cache.h"                        // sp_cache_clear
#include "sp_rcontext.h"                     // sp_rcontext
#include "sql_audit.h"                       // mysql_audit_release
#include "sql_base.h"                        // close_temporary_tables
#include "sql_callback.h"                    // MYSQL_CALLBACK
#include "sql_handler.h"                     // mysql_ha_cleanup
#include "sql_parse.h"                       // is_update_query
#include "sql_plugin.h"                      // plugin_unlock
#include "sql_prepare.h"                     // Prepared_statement
#include "sql_time.h"                        // my_timeval_trunc
#include "sql_timer.h"                       // thd_timer_destroy
#include "sql_thd_internal_api.h"
#include "transaction.h"                     // trans_rollback
#ifdef HAVE_REPLICATION
#include "rpl_rli_pdb.h"                     // Slave_worker
#include "rpl_slave_commit_order_manager.h"
#endif

#include "pfs_file_provider.h"
#include "mysql/psi/mysql_file.h"

#include "pfs_idle_provider.h"
#include "mysql/psi/mysql_idle.h"

#include "mysql/psi/mysql_ps.h"

using std::min;
using std::max;

/*
  The following is used to initialise Table_ident with a internal
  table name
*/
char internal_table_name[2]= "*";
char empty_c_string[1]= {0};    /* used for not defined db */

LEX_STRING EMPTY_STR= { (char *) "", 0 };
LEX_STRING NULL_STR=  { NULL, 0 };
LEX_CSTRING EMPTY_CSTR= { "", 0 };
LEX_CSTRING NULL_CSTR=  { NULL, 0 };

const char * const THD::DEFAULT_WHERE= "field list";


void THD::Transaction_state::backup(THD *thd)
{
  this->m_sql_command= thd->lex->sql_command;
  this->m_trx= thd->get_transaction();

  for (int i= 0; i < MAX_HA; ++i)
    this->m_ha_data[i]= thd->ha_data[i];

  this->m_tx_isolation= thd->tx_isolation;
  this->m_tx_read_only= thd->tx_read_only;
  this->m_thd_option_bits= thd->variables.option_bits;
  this->m_sql_mode= thd->variables.sql_mode;
  this->m_transaction_psi= thd->m_transaction_psi;
  this->m_server_status= thd->server_status;
}


void THD::Transaction_state::restore(THD *thd)
{
  thd->set_transaction(this->m_trx);

  for (int i= 0; i < MAX_HA; ++i)
    thd->ha_data[i]= this->m_ha_data[i];

  thd->tx_isolation= this->m_tx_isolation;
  thd->variables.sql_mode= this->m_sql_mode;
  thd->tx_read_only= this->m_tx_read_only;
  thd->variables.option_bits= this->m_thd_option_bits;

  thd->m_transaction_psi= this->m_transaction_psi;
  thd->server_status= this->m_server_status;
  thd->lex->sql_command= this->m_sql_command;
}

THD::Attachable_trx::Attachable_trx(THD *thd)
 :m_thd(thd)
{
  // The THD::transaction_rollback_request is expected to be unset in the
  // attachable transaction. It's weird to start attachable transaction when the
  // SE asked to rollback the regular transaction.
  DBUG_ASSERT(!m_thd->transaction_rollback_request);

  // Save the transaction state.

  m_trx_state.backup(m_thd);

  // Save and reset query-tables-list and reset the sql-command.
  //
  // NOTE: ha_innobase::store_lock() takes the current sql-command into account.
  // It must be SQLCOM_SELECT.
  //
  // Do NOT reset LEX if we're running tests. LEX is used by SELECT statements.

  if (DBUG_EVALUATE_IF("use_attachable_trx", false, true))
  {
    m_thd->lex->reset_n_backup_query_tables_list(&m_trx_state.m_query_tables_list);
    m_thd->lex->sql_command= SQLCOM_SELECT;
  }

  // Save and reset open-tables.

  m_thd->reset_n_backup_open_tables_state(&m_trx_state.m_open_tables_state);

  // Reset transaction state.

  m_thd->m_transaction.release(); // it's been backed up.
  m_thd->m_transaction.reset(new Transaction_ctx());

  // Prepare for a new attachable transaction for read-only DD-transaction.

  for (int i= 0; i < MAX_HA; ++i)
    m_thd->ha_data[i]= Ha_data();

  // The attachable transaction must used READ COMMITTED isolation level.

  m_thd->tx_isolation= ISO_READ_COMMITTED;

  // The attachable transaction must be read-only.

  m_thd->tx_read_only= true;

  // The attachable transaction must be AUTOCOMMIT.

  m_thd->variables.option_bits|= OPTION_AUTOCOMMIT;
  m_thd->variables.option_bits&= ~OPTION_NOT_AUTOCOMMIT;
  m_thd->variables.option_bits&= ~OPTION_BEGIN;

  // Possible parent's involvement to multi-statement transaction is masked

  m_thd->server_status&= ~SERVER_STATUS_IN_TRANS;
  m_thd->server_status&= ~SERVER_STATUS_IN_TRANS_READONLY;

  // Reset SQL_MODE during system operations.

  m_thd->variables.sql_mode= 0;

  // Reset transaction instrumentation.

  m_thd->m_transaction_psi= NULL;
}


THD::Attachable_trx::~Attachable_trx()
{
  // Ensure that the SE didn't request rollback in the attachable transaction.
  // Having THD::transaction_rollback_request set most likely means that we've
  // experienced some sort of deadlock/timeout while processing the attachable
  // transaction. That is not possible by the definition of an attachable
  // transaction.
  DBUG_ASSERT(!m_thd->transaction_rollback_request);

  // Commit the attachable transaction before discarding transaction state.
  // This is mostly needed to properly reset transaction state in SE.
  // Note: We can't rely on InnoDB hack which auto-magically commits InnoDB
  // transaction when the last table for a statement in auto-commit mode is
  // unlocked. Apparently it doesn't work correctly in some corner cases
  // (for example, when statement is killed just after tables are locked but
  // before any other operations on the table happes). We try not to rely on
  // it in other places on SQL-layer as well.
  trans_commit_attachable(m_thd);

  // Close all the tables that are open till now.

  close_thread_tables(m_thd);

  // Cleanup connection specific state which was created for attachable
  // transaction (for InnoDB removes cached transaction object).
  //
  // Note that we need to call handlerton::close_connection for all SEs
  // and not only SEs which participated in attachable transaction since
  // connection specific state can be created when TABLE object is simply
  // expelled from the Table Cache (e.g. this happens for MyISAM).
  ha_close_connection(m_thd);

  // Restore the transaction state.

  m_trx_state.restore(m_thd);

  m_thd->restore_backup_open_tables_state(&m_trx_state.m_open_tables_state);

  if (DBUG_EVALUATE_IF("use_attachable_trx", false, true))
  {
    m_thd->lex->restore_backup_query_tables_list(
      &m_trx_state.m_query_tables_list);
  }
}


/****************************************************************************
** User variables
****************************************************************************/

extern "C" uchar *get_var_key(user_var_entry *entry, size_t *length,
                              my_bool not_used __attribute__((unused)))
{
  *length= entry->entry_name.length();
  return (uchar*) entry->entry_name.ptr();
}

extern "C" void free_user_var(user_var_entry *entry)
{
  entry->destroy();
}

bool Key_part_spec::operator==(const Key_part_spec& other) const
{
  return length == other.length &&
         !my_strcasecmp(system_charset_info, field_name.str,
                        other.field_name.str);
}

/**
  Construct an (almost) deep copy of this key. Only those
  elements that are known to never change are not copied.
  If out of memory, a partial copy is returned and an error is set
  in THD.
*/

Key::Key(const Key &rhs, MEM_ROOT *mem_root)
  :type(rhs.type),
  key_create_info(rhs.key_create_info),
  columns(rhs.columns, mem_root),
  name(rhs.name),
  generated(rhs.generated)
{
  list_copy_and_replace_each_value(columns, mem_root);
}

/**
  Construct an (almost) deep copy of this foreign key. Only those
  elements that are known to never change are not copied.
  If out of memory, a partial copy is returned and an error is set
  in THD.
*/

Foreign_key::Foreign_key(const Foreign_key &rhs, MEM_ROOT *mem_root)
  :Key(rhs, mem_root),
  ref_db(rhs.ref_db),
  ref_table(rhs.ref_table),
  ref_columns(rhs.ref_columns, mem_root),
  delete_opt(rhs.delete_opt),
  update_opt(rhs.update_opt),
  match_opt(rhs.match_opt)
{
  list_copy_and_replace_each_value(ref_columns, mem_root);
}

/*
  Test if a foreign key (= generated key) is a prefix of the given key
  (ignoring key name, key type and order of columns)

  NOTES:
    This is only used to test if an index for a FOREIGN KEY exists

  IMPLEMENTATION
    We only compare field names

  RETURN
    0	Generated key is a prefix of other key
    1	Not equal
*/

bool foreign_key_prefix(Key *a, Key *b)
{
  /* Ensure that 'a' is the generated key */
  if (a->generated)
  {
    if (b->generated && a->columns.elements > b->columns.elements)
      swap_variables(Key*, a, b);               // Put shorter key in 'a'
  }
  else
  {
    if (!b->generated)
      return TRUE;                              // No foreign key
    swap_variables(Key*, a, b);                 // Put generated key in 'a'
  }

  /* Test if 'a' is a prefix of 'b' */
  if (a->columns.elements > b->columns.elements)
    return TRUE;                                // Can't be prefix

  List_iterator<Key_part_spec> col_it1(a->columns);
  List_iterator<Key_part_spec> col_it2(b->columns);
  const Key_part_spec *col1, *col2;

#ifdef ENABLE_WHEN_INNODB_CAN_HANDLE_SWAPED_FOREIGN_KEY_COLUMNS
  while ((col1= col_it1++))
  {
    bool found= 0;
    col_it2.rewind();
    while ((col2= col_it2++))
    {
      if (*col1 == *col2)
      {
        found= TRUE;
	break;
      }
    }
    if (!found)
      return TRUE;                              // Error
  }
  return FALSE;                                 // Is prefix
#else
  while ((col1= col_it1++))
  {
    col2= col_it2++;
    if (!(*col1 == *col2))
      return TRUE;
  }
  return FALSE;                                 // Is prefix
#endif
}

/**
  @brief  validate
    Check if the foreign key options are compatible with columns
    on which the FK is created.

  @param table_fields         List of columns 

  @return
    false   Key valid
  @return
    true   Key invalid
 */
bool Foreign_key::validate(List<Create_field> &table_fields)
{
  Create_field  *sql_field;
  Key_part_spec *column;
  List_iterator<Key_part_spec> cols(columns);
  List_iterator<Create_field> it(table_fields);
  DBUG_ENTER("Foreign_key::validate");
  while ((column= cols++))
  {
    it.rewind();
    while ((sql_field= it++) &&
           my_strcasecmp(system_charset_info,
                         column->field_name.str,
                         sql_field->field_name)) {}
    if (!sql_field)
    {
      my_error(ER_KEY_COLUMN_DOES_NOT_EXITS, MYF(0), column->field_name.str);
      DBUG_RETURN(TRUE);
    }
    if (type == KEYTYPE_FOREIGN && sql_field->gcol_info)
    {
      if (delete_opt == FK_OPTION_SET_NULL)
      {
        my_error(ER_WRONG_FK_OPTION_FOR_GENERATED_COLUMN, MYF(0), 
                 "ON DELETE SET NULL");
        DBUG_RETURN(TRUE);
      }
      if (update_opt == FK_OPTION_SET_NULL)
      {
        my_error(ER_WRONG_FK_OPTION_FOR_GENERATED_COLUMN, MYF(0), 
                 "ON UPDATE SET NULL");
        DBUG_RETURN(TRUE);
      }
      if (update_opt == FK_OPTION_CASCADE)
      {
        my_error(ER_WRONG_FK_OPTION_FOR_GENERATED_COLUMN, MYF(0), 
                 "ON UPDATE CASCADE");
        DBUG_RETURN(TRUE);
      }
    }
  }
  DBUG_RETURN(FALSE);
}

/****************************************************************************
** Thread specific functions
****************************************************************************/

/**
  Get reference to scheduler data object

  @param thd            THD object

  @retval               Scheduler data object on THD
*/
void *thd_get_scheduler_data(THD *thd)
{
  return thd->scheduler.data;
}

/**
  Set reference to Scheduler data object for THD object

  @param thd            THD object
  @param psi            Scheduler data object to set on THD
*/
void thd_set_scheduler_data(THD *thd, void *data)
{
  thd->scheduler.data= data;
}

PSI_thread* THD::get_psi()
{
  void *addr= & m_psi;
  void * volatile * typed_addr= static_cast<void * volatile *>(addr);
  void *ptr;
  ptr= my_atomic_loadptr(typed_addr);
  return static_cast<PSI_thread*>(ptr);
}

void THD::set_psi(PSI_thread *psi)
{
  void *addr= & m_psi;
  void * volatile * typed_addr= static_cast<void * volatile *>(addr);
  my_atomic_storeptr(typed_addr, psi);
}

/**
  Get reference to Performance Schema object for THD object

  @param thd            THD object

  @return               Performance schema object for thread on THD
*/
PSI_thread *thd_get_psi(THD *thd)
{
  return thd->get_psi();
}


/**
  Get net_wait_timeout for THD object

  @param thd            THD object

  @retval               net_wait_timeout value for thread on THD
*/
ulong thd_get_net_wait_timeout(THD* thd)
{
  return thd->variables.net_wait_timeout;
}

/**
  Set reference to Performance Schema object for THD object

  @param thd            THD object
  @param psi            Performance schema object for thread
*/
void thd_set_psi(THD *thd, PSI_thread *psi)
{
  thd->set_psi(psi);
}

/**
  Set the state on connection to killed

  @param thd               THD object
*/
void thd_set_killed(THD *thd)
{
  thd->killed= THD::KILL_CONNECTION;
}

/**
  Clear errors from the previous THD

  @param thd              THD object
*/
void thd_clear_errors(THD *thd)
{
  set_my_errno(0);
}

/**
  Close the socket used by this connection

  @param thd                THD object
*/
void thd_close_connection(THD *thd)
{
  thd->get_protocol_classic()->shutdown();
}

/**
  Get current THD object from thread local data

  @retval     The THD object for the thread, NULL if not connection thread
*/
THD *thd_get_current_thd()
{
  return current_thd;
}

/**
  Reset thread globals associated.

  @param thd     THD object
*/
void reset_thread_globals(THD* thd)
{
  thd->restore_globals();
  thd->set_is_killable(false);
}

extern "C"
void thd_binlog_pos(const THD *thd,
                    const char **file_var,
                    unsigned long long *pos_var)
{
  thd->get_trans_pos(file_var, pos_var);
}

/**
  Lock data that needs protection in THD object

  @param thd                   THD object
*/
void thd_lock_data(THD *thd)
{
  mysql_mutex_lock(&thd->LOCK_thd_data);
}

/**
  Unlock data that needs protection in THD object

  @param thd                   THD object
*/
void thd_unlock_data(THD *thd)
{
  mysql_mutex_unlock(&thd->LOCK_thd_data);
}

/**
  Support method to check if connection has already started transaction

  @param client_cntx    Low level client context

  @retval               TRUE if connection already started transaction
*/
bool thd_is_transaction_active(THD *thd)
{
  return thd->get_transaction()->is_active(Transaction_ctx::SESSION);
}

/**
  Check if there is buffered data on the socket representing the connection

  @param thd                  THD object
*/
int thd_connection_has_data(THD *thd)
{
  Vio *vio= thd->get_protocol_classic()->get_vio();
  return vio->has_data(vio);
}

/**
  Set reading/writing on socket, used by SHOW PROCESSLIST

  @param thd                       THD object
  @param val                       Value to set it to (0 or 1)
*/
void thd_set_net_read_write(THD *thd, uint val)
{
  thd->get_protocol_classic()->get_net()->reading_or_writing= val;
}

/**
  Get reading/writing on socket from THD object
  @param thd                       THD object

  @retval               net.reading_or_writing value for thread on THD.
*/
uint thd_get_net_read_write(THD *thd)
{
  return thd->get_protocol_classic()->get_rw_status();
}

/**
  Mark the THD as not killable as it is not currently used by a thread.

  @param thd             THD object
*/
void thd_set_not_killable(THD *thd)
{
  thd->set_is_killable(false);
}

/**
  Get socket file descriptor for this connection

  @param thd            THD object

  @retval               Socket of the connection
*/
my_socket thd_get_fd(THD *thd)
{
  return thd->get_protocol_classic()->get_socket();
}

/**
  Set thread specific environment required for thd cleanup in thread pool.

  @param thd            THD object

  @retval               1 if thread-specific enviroment could be set else 0
*/
int thd_store_globals(THD* thd)
{
  return thd->store_globals();
}

/**
  Get thread attributes for connection threads

  @retval      Reference to thread attribute for connection threads
*/
my_thread_attr_t *get_connection_attrib(void)
{
  return &connection_attrib;
}

/**
  Get max number of connections

  @retval         Max number of connections for MySQL Server
*/
ulong get_max_connections(void)
{
  return max_connections;
}

/*
  The following functions form part of the C plugin API
*/

extern "C" int mysql_tmpfile(const char *prefix)
{
  return mysql_tmpfile_path(mysql_tmpdir, prefix);
}


extern "C"
int thd_in_lock_tables(const THD *thd)
{
  return MY_TEST(thd->in_lock_tables);
}


extern "C"
int thd_tablespace_op(const THD *thd)
{
  return MY_TEST(thd->tablespace_op);
}


extern "C"
const char *set_thd_proc_info(MYSQL_THD thd_arg, const char *info,
                              const char *calling_function,
                              const char *calling_file,
                              const unsigned int calling_line)
{
  PSI_stage_info old_stage;
  PSI_stage_info new_stage;

  old_stage.m_key= 0;
  old_stage.m_name= info;

  set_thd_stage_info(thd_arg, & old_stage, & new_stage,
                     calling_function, calling_file, calling_line);

  return new_stage.m_name;
}

extern "C"
void set_thd_stage_info(void *opaque_thd,
                        const PSI_stage_info *new_stage,
                        PSI_stage_info *old_stage,
                        const char *calling_func,
                        const char *calling_file,
                        const unsigned int calling_line)
{
  THD *thd= (THD*) opaque_thd;
  if (thd == NULL)
    thd= current_thd;

  thd->enter_stage(new_stage, old_stage, calling_func, calling_file, calling_line);
}


void THD::enter_stage(const PSI_stage_info *new_stage,
                      PSI_stage_info *old_stage,
                      const char *calling_func,
                      const char *calling_file,
                      const unsigned int calling_line)
{
  DBUG_PRINT("THD::enter_stage",
             ("'%s' %s:%d", new_stage ? new_stage->m_name : "",
              calling_file, calling_line));

  if (old_stage != NULL)
  {
    old_stage->m_key= m_current_stage_key;
    old_stage->m_name= proc_info;
  }

  if (new_stage != NULL)
  {
    const char *msg= new_stage->m_name;

#if defined(ENABLED_PROFILING)
    profiling.status_change(msg, calling_func, calling_file, calling_line);
#endif

    m_current_stage_key= new_stage->m_key;
    proc_info= msg;

    m_stage_progress_psi= MYSQL_SET_STAGE(m_current_stage_key, calling_file, calling_line);
  }
  else
  {
    m_stage_progress_psi= NULL;
  }

  return;
}

extern "C"
void thd_enter_cond(void *opaque_thd, mysql_cond_t *cond, mysql_mutex_t *mutex,
                    const PSI_stage_info *stage, PSI_stage_info *old_stage,
                    const char *src_function, const char *src_file,
                    int src_line)
{
  THD *thd= static_cast<THD*>(opaque_thd);
  if (!thd)
    thd= current_thd;

  return thd->enter_cond(cond, mutex, stage, old_stage,
                         src_function, src_file, src_line);
}

extern "C"
void thd_exit_cond(void *opaque_thd, const PSI_stage_info *stage,
                   const char *src_function, const char *src_file,
                   int src_line)
{
  THD *thd= static_cast<THD*>(opaque_thd);
  if (!thd)
    thd= current_thd;

  thd->exit_cond(stage, src_function, src_file, src_line);
}

extern "C"
void **thd_ha_data(const THD *thd, const struct handlerton *hton)
{
  return (void **) &thd->ha_data[hton->slot].ha_ptr;
}

extern "C"
void thd_storage_lock_wait(THD *thd, long long value)
{
  thd->utime_after_lock+= value;
}

/**
  Provide a handler data getter to simplify coding
*/
extern "C"
void *thd_get_ha_data(const THD *thd, const struct handlerton *hton)
{
  return *thd_ha_data(thd, hton);
}


/**
  Provide a handler data setter to simplify coding
  @see thd_set_ha_data() definition in plugin.h
*/
extern "C"
void thd_set_ha_data(THD *thd, const struct handlerton *hton,
                     const void *ha_data)
{
  plugin_ref *lock= &thd->ha_data[hton->slot].lock;
  if (ha_data && !*lock)
    *lock= ha_lock_engine(NULL, (handlerton*) hton);
  else if (!ha_data && *lock)
  {
    plugin_unlock(NULL, *lock);
    *lock= NULL;
  }
  *thd_ha_data(thd, hton)= (void*) ha_data;
}


extern "C"
long long thd_test_options(const THD *thd, long long test_options)
{
  return thd->variables.option_bits & test_options;
}

extern "C"
int thd_sql_command(const THD *thd)
{
  return (int) thd->lex->sql_command;
}

extern "C"
int thd_tx_isolation(const THD *thd)
{
  return (int) thd->tx_isolation;
}

extern "C"
int thd_tx_is_read_only(const THD *thd)
{
  return (int) thd->tx_read_only;
}

extern "C"
int thd_tx_priority(const THD* thd)
{
  return (thd->thd_tx_priority != 0
          ? thd->thd_tx_priority
          : thd->tx_priority);
}

extern "C"
THD* thd_tx_arbitrate(THD *requestor, THD* holder)
{
 /* Should be different sessions. */
 DBUG_ASSERT(holder != requestor);

 return(thd_tx_priority(requestor) == thd_tx_priority(holder)
	? requestor
	: ((thd_tx_priority(requestor)
	    > thd_tx_priority(holder)) ? holder : requestor));
}

int thd_tx_is_dd_trx(const THD *thd)
{
  return (int) thd->is_attachable_ro_transaction_active();
}

extern "C"
void thd_inc_row_count(THD *thd)
{
  thd->get_stmt_da()->inc_current_row_for_condition();
}


/**
  Dumps a text description of a thread, its security context
  (user, host) and the current query.

  @param thd thread context
  @param buffer pointer to preferred result buffer
  @param length length of buffer
  @param max_query_len how many chars of query to copy (0 for all)

  @return Pointer to string
*/

extern "C"
char *thd_security_context(THD *thd, char *buffer, size_t length,
                           size_t max_query_len)
{
  String str(buffer, length, &my_charset_latin1);
  Security_context *sctx= &thd->m_main_security_ctx;
  char header[256];
  size_t len;
  /*
    The pointers thd->query and thd->proc_info might change since they are
    being modified concurrently. This is acceptable for proc_info since its
    values doesn't have to very accurate and the memory it points to is static,
    but we need to attempt a snapshot on the pointer values to avoid using NULL
    values. The pointer to thd->query however, doesn't point to static memory
    and has to be protected by LOCK_thd_query or risk pointing to
    uninitialized memory.
  */
  const char *proc_info= thd->proc_info;

  len= my_snprintf(header, sizeof(header),
                   "MySQL thread id %u, OS thread handle %lu, query id %lu",
                   thd->thread_id(), (ulong)thd->real_id, (ulong)thd->query_id);
  str.length(0);
  str.append(header, len);

  if (sctx->host().length)
  {
    str.append(' ');
    str.append(sctx->host().str);
  }

  if (sctx->ip().length)
  {
    str.append(' ');
    str.append(sctx->ip().str);
  }

  if (sctx->user().str)
  {
    str.append(' ');
    str.append(sctx->user().str);
  }

  if (proc_info)
  {
    str.append(' ');
    str.append(proc_info);
  }

  mysql_mutex_lock(&thd->LOCK_thd_query);

  if (thd->query().str)
  {
    if (max_query_len < 1)
      len= thd->query().length;
    else
      len= min(thd->query().length, max_query_len);
    str.append('\n');
    str.append(thd->query().str, len);
  }

  mysql_mutex_unlock(&thd->LOCK_thd_query);

  if (str.c_ptr_safe() == buffer)
    return buffer;

  /*
    We have to copy the new string to the destination buffer because the string
    was reallocated to a larger buffer to be able to fit.
  */
  DBUG_ASSERT(buffer != NULL);
  length= min(str.length(), length-1);
  memcpy(buffer, str.c_ptr_quick(), length);
  /* Make sure that the new string is null terminated */
  buffer[length]= '\0';
  return buffer;
}


/**
  Returns the partition_info working copy.
  Used to see if a table should be created with partitioning.

  @param thd thread context

  @return Pointer to the working copy of partition_info or NULL.
*/

extern "C"
partition_info *thd_get_work_part_info(THD *thd)
{
  return thd->work_part_info;
}


/**
  Implementation of Drop_table_error_handler::handle_condition().
  The reason in having this implementation is to silence technical low-level
  warnings during DROP TABLE operation. Currently we don't want to expose
  the following warnings during DROP TABLE:
    - Some of table files are missed or invalid (the table is going to be
      deleted anyway, so why bother that something was missed);
    - A trigger associated with the table does not have DEFINER (One of the
      MySQL specifics now is that triggers are loaded for the table being
      dropped. So, we may have a warning that trigger does not have DEFINER
      attribute during DROP TABLE operation).

  @return true if the condition is handled.
*/
bool Drop_table_error_handler::handle_condition(THD *thd,
                                                uint sql_errno,
                                                const char* sqlstate,
                                                Sql_condition::enum_severity_level *level,
                                                const char* msg)
{
  return ((sql_errno == EE_DELETE && my_errno() == ENOENT) ||
          sql_errno == ER_TRG_NO_DEFINER);
}


void Open_tables_state::set_open_tables_state(Open_tables_state *state)
{
  this->open_tables= state->open_tables;

  this->temporary_tables= state->temporary_tables;
  this->derived_tables= state->derived_tables;

  this->lock= state->lock;
  this->extra_lock= state->extra_lock;

  this->locked_tables_mode= state->locked_tables_mode;

  this->state_flags= state->state_flags;

  this->m_reprepare_observers= state->m_reprepare_observers;
}


void Open_tables_state::reset_open_tables_state()
{
  open_tables= NULL;
  temporary_tables= NULL;
  derived_tables= NULL;
  lock= NULL;
  extra_lock= NULL;
  locked_tables_mode= LTM_NONE;
  state_flags= 0U;
  reset_reprepare_observers();
}


THD::THD(bool enable_plugins)
  :Query_arena(&main_mem_root, STMT_CONVENTIONAL_EXECUTION),
   mark_used_columns(MARK_COLUMNS_READ),
   want_privilege(0),
   lex(&main_lex),
   gtid_executed_warning_issued(false),
   m_query_string(NULL_CSTR),
   m_db(NULL_CSTR),
   rli_fake(0), rli_slave(NULL),
#ifdef EMBEDDED_LIBRARY
   mysql(NULL),
#endif
   initial_status_var(NULL),
   status_var_aggregated(false),
   query_plan(this),
   current_mutex(NULL),
   current_cond(NULL),
   in_sub_stmt(0),
   fill_status_recursion_level(0),
   fill_variables_recursion_level(0),
   binlog_row_event_extra_data(NULL),
   binlog_unsafe_warning_flags(0),
   binlog_table_maps(0),
   binlog_accessed_db_names(NULL),
   m_trans_log_file(NULL),
   m_trans_fixed_log_file(NULL),
   m_trans_end_pos(0),
   m_transaction(new Transaction_ctx()),
   m_attachable_trx(NULL),
   table_map_for_update(0),
   m_examined_row_count(0),
   m_stage_progress_psi(NULL),
   m_digest(NULL),
   m_statement_psi(NULL),
   m_transaction_psi(NULL),
   m_idle_psi(NULL),
   m_server_idle(false),
   user_var_events(key_memory_user_var_entry),
   next_to_commit(NULL),
   binlog_need_explicit_defaults_ts(false),
   is_fatal_error(0),
   transaction_rollback_request(0),
   is_fatal_sub_stmt_error(false),
   rand_used(0),
   time_zone_used(0),
   in_lock_tables(0),
   bootstrap(0),
   derived_tables_processing(FALSE),
   sp_runtime_ctx(NULL),
   m_parser_state(NULL),
   work_part_info(NULL),
#ifndef EMBEDDED_LIBRARY
   // No need to instrument, highly unlikely to have that many plugins.
   audit_class_plugins(PSI_NOT_INSTRUMENTED),
   audit_class_mask(PSI_NOT_INSTRUMENTED),
#endif
#if defined(ENABLED_DEBUG_SYNC)
   debug_sync_control(0),
#endif /* defined(ENABLED_DEBUG_SYNC) */
   m_enable_plugins(enable_plugins),
#ifdef HAVE_GTID_NEXT_LIST
   owned_gtid_set(global_sid_map),
#endif
   skip_gtid_rollback(false),
   is_commit_in_middle_of_statement(false),
   has_gtid_consistency_violation(false),
   main_da(false),
   m_parser_da(false),
   m_query_rewrite_plugin_da(false),
   m_query_rewrite_plugin_da_ptr(&m_query_rewrite_plugin_da),
   m_stmt_da(&main_da),
   duplicate_slave_uuid(false),
   is_a_srv_session_thd(false)
{
  main_lex.reset();
  set_psi(NULL);
  mdl_context.init(this);
  init_sql_alloc(key_memory_thd_main_mem_root,
                 &main_mem_root,
                 global_system_variables.query_alloc_block_size,
                 global_system_variables.query_prealloc_size);
  stmt_arena= this;
  thread_stack= 0;
  m_catalog.str= "std";
  m_catalog.length= 3;
  m_security_ctx= &m_main_security_ctx;
  no_errors= 0;
  password= 0;
  query_start_usec_used= 0;
  count_cuted_fields= CHECK_FIELD_IGNORE;
  killed= NOT_KILLED;
  col_access=0;
  is_slave_error= thread_specific_used= FALSE;
  my_hash_clear(&handler_tables_hash);
  my_hash_clear(&ull_hash);
  tmp_table=0;
  cuted_fields= 0L;
  m_sent_row_count= 0L;
  current_found_rows= 0;
  previous_found_rows= 0;
  is_operating_gtid_table_implicitly= false;
  is_operating_substatement_implicitly= false;
  m_row_count_func= -1;
  statement_id_counter= 0UL;
  // Must be reset to handle error with THD's created for init of mysqld
  lex->thd= NULL;
  lex->set_current_select(0);
  utime_after_lock= 0L;
  current_linfo =  0;
  slave_thread = 0;
  memset(&variables, 0, sizeof(variables));
  m_thread_id= Global_THD_manager::reserved_thread_id;
  file_id = 0;
  query_id= 0;
  query_name_consts= 0;
  db_charset= global_system_variables.collation_database;
  memset(ha_data, 0, sizeof(ha_data));
  is_killable= false;
  binlog_evt_union.do_union= FALSE;
  enable_slow_log= 0;
  commit_error= CE_NONE;
  durability_property= HA_REGULAR_DURABILITY;
#ifndef DBUG_OFF
  dbug_sentry=THD_SENTRY_MAGIC;
#endif
#ifndef EMBEDDED_LIBRARY
  mysql_audit_init_thd(this);
  net.vio=0;
#endif
  system_thread= NON_SYSTEM_THREAD;
  cleanup_done= 0;
  m_release_resources_done= false;
  peer_port= 0;					// For SHOW PROCESSLIST
  get_transaction()->m_flags.enabled= true;
  active_vio = 0;
  mysql_mutex_init(key_LOCK_thd_data, &LOCK_thd_data, MY_MUTEX_INIT_FAST);
  mysql_mutex_init(key_LOCK_thd_query, &LOCK_thd_query, MY_MUTEX_INIT_FAST);
  mysql_mutex_init(key_LOCK_thd_sysvar, &LOCK_thd_sysvar, MY_MUTEX_INIT_FAST);
  mysql_mutex_init(key_LOCK_query_plan, &LOCK_query_plan, MY_MUTEX_INIT_FAST);
  mysql_mutex_init(key_LOCK_current_cond, &LOCK_current_cond,
                   MY_MUTEX_INIT_FAST);
  mysql_cond_init(key_COND_thr_lock, &COND_thr_lock);

  /* Variables with default values */
  proc_info="login";
  where= THD::DEFAULT_WHERE;
  server_id = ::server_id;
  unmasked_server_id = server_id;
  slave_net = 0;
  set_command(COM_CONNECT);
  *scramble= '\0';

  /* Call to init() below requires fully initialized Open_tables_state. */
  reset_open_tables_state();

  init();
#if defined(ENABLED_PROFILING)
  profiling.set_thd(this);
#endif
  m_user_connect= NULL;
  my_hash_init(&user_vars, system_charset_info, USER_VARS_HASH_SIZE, 0, 0,
               (my_hash_get_key) get_var_key,
               (my_hash_free_key) free_user_var, 0,
               key_memory_user_var_entry);

  sp_proc_cache= NULL;
  sp_func_cache= NULL;

  /* Protocol */
  m_protocol= &protocol_text;			// Default protocol
  protocol_text.init(this);
  protocol_binary.init(this);
  protocol_text.set_client_capabilities(0); // minimalistic client

  tablespace_op= false;
  substitute_null_with_insert_id = FALSE;

  /*
    Make sure thr_lock_info_init() is called for threads which do not get
    assigned a proper thread_id value but keep using reserved_thread_id.
  */
  thr_lock_info_init(&lock_info, m_thread_id, &COND_thr_lock);

  m_internal_handler= NULL;
  m_binlog_invoker= FALSE;
  memset(&m_invoker_user, 0, sizeof(m_invoker_user));
  memset(&m_invoker_host, 0, sizeof(m_invoker_host));

  binlog_next_event_pos.file_name= NULL;
  binlog_next_event_pos.pos= 0;

  timer= NULL;
  timer_cache= NULL;

  m_token_array= NULL;
  if (max_digest_length > 0)
  {
    m_token_array= (unsigned char*) my_malloc(PSI_INSTRUMENT_ME,
                                              max_digest_length,
                                              MYF(MY_WME));
  }
}


void THD::set_transaction(Transaction_ctx *transaction_ctx)
{
  DBUG_ASSERT(is_attachable_ro_transaction_active());

  delete m_transaction.release();
  m_transaction.reset(transaction_ctx);
}


void THD::push_internal_handler(Internal_error_handler *handler)
{
  if (m_internal_handler)
  {
    handler->m_prev_internal_handler= m_internal_handler;
    m_internal_handler= handler;
  }
  else
    m_internal_handler= handler;
}


bool THD::handle_condition(uint sql_errno,
                           const char* sqlstate,
                           Sql_condition::enum_severity_level *level,
                           const char* msg)
{
  if (!m_internal_handler)
    return false;

  for (Internal_error_handler *error_handler= m_internal_handler;
       error_handler;
       error_handler= error_handler->m_prev_internal_handler)
  {
    if (error_handler->handle_condition(this, sql_errno, sqlstate, level, msg))
      return true;
  }
  return false;
}


Internal_error_handler *THD::pop_internal_handler()
{
  DBUG_ASSERT(m_internal_handler != NULL);
  Internal_error_handler *popped_handler= m_internal_handler;
  m_internal_handler= m_internal_handler->m_prev_internal_handler;
  return popped_handler;
}


void THD::raise_error(uint sql_errno)
{
  const char* msg= ER(sql_errno);
  (void) raise_condition(sql_errno,
                         NULL,
                         Sql_condition::SL_ERROR,
                         msg);
}

void THD::raise_error_printf(uint sql_errno, ...)
{
  va_list args;
  char ebuff[MYSQL_ERRMSG_SIZE];
  DBUG_ENTER("THD::raise_error_printf");
  DBUG_PRINT("my", ("nr: %d  errno: %d", sql_errno, errno));
  const char* format= ER(sql_errno);
  va_start(args, sql_errno);
  my_vsnprintf(ebuff, sizeof(ebuff), format, args);
  va_end(args);
  (void) raise_condition(sql_errno,
                         NULL,
                         Sql_condition::SL_ERROR,
                         ebuff);
  DBUG_VOID_RETURN;
}

void THD::raise_warning(uint sql_errno)
{
  const char* msg= ER(sql_errno);
  (void) raise_condition(sql_errno,
                         NULL,
                         Sql_condition::SL_WARNING,
                         msg);
}

void THD::raise_warning_printf(uint sql_errno, ...)
{
  va_list args;
  char    ebuff[MYSQL_ERRMSG_SIZE];
  DBUG_ENTER("THD::raise_warning_printf");
  DBUG_PRINT("enter", ("warning: %u", sql_errno));
  const char* format= ER(sql_errno);
  va_start(args, sql_errno);
  my_vsnprintf(ebuff, sizeof(ebuff), format, args);
  va_end(args);
  (void) raise_condition(sql_errno,
                         NULL,
                         Sql_condition::SL_WARNING,
                         ebuff);
  DBUG_VOID_RETURN;
}

void THD::raise_note(uint sql_errno)
{
  DBUG_ENTER("THD::raise_note");
  DBUG_PRINT("enter", ("code: %d", sql_errno));
  if (!(variables.option_bits & OPTION_SQL_NOTES))
    DBUG_VOID_RETURN;
  const char* msg= ER(sql_errno);
  (void) raise_condition(sql_errno,
                         NULL,
                         Sql_condition::SL_NOTE,
                         msg);
  DBUG_VOID_RETURN;
}

void THD::raise_note_printf(uint sql_errno, ...)
{
  va_list args;
  char    ebuff[MYSQL_ERRMSG_SIZE];
  DBUG_ENTER("THD::raise_note_printf");
  DBUG_PRINT("enter",("code: %u", sql_errno));
  if (!(variables.option_bits & OPTION_SQL_NOTES))
    DBUG_VOID_RETURN;
  const char* format= ER(sql_errno);
  va_start(args, sql_errno);
  my_vsnprintf(ebuff, sizeof(ebuff), format, args);
  va_end(args);
  (void) raise_condition(sql_errno,
                         NULL,
                         Sql_condition::SL_NOTE,
                         ebuff);
  DBUG_VOID_RETURN;
}


struct timeval THD::query_start_timeval_trunc(uint decimals)
{
  struct timeval tv;
  tv.tv_sec= start_time.tv_sec;
  if (decimals)
  {
    tv.tv_usec= start_time.tv_usec;
    my_timeval_trunc(&tv, decimals);
    query_start_usec_used= 1;
  }
  else
  {
    tv.tv_usec= 0;
  }
  return tv;
}


Sql_condition* THD::raise_condition(uint sql_errno,
                                    const char* sqlstate,
                                    Sql_condition::enum_severity_level level,
                                    const char* msg)
{
  DBUG_ENTER("THD::raise_condition");

  if (!(variables.option_bits & OPTION_SQL_NOTES) &&
      (level == Sql_condition::SL_NOTE))
    DBUG_RETURN(NULL);

  DBUG_ASSERT(sql_errno != 0);
  if (sql_errno == 0) /* Safety in release build */
    sql_errno= ER_UNKNOWN_ERROR;
  if (msg == NULL)
    msg= ER(sql_errno);
  if (sqlstate == NULL)
   sqlstate= mysql_errno_to_sqlstate(sql_errno);

  if (handle_condition(sql_errno, sqlstate, &level, msg))
    DBUG_RETURN(NULL);

  if (level == Sql_condition::SL_NOTE || level == Sql_condition::SL_WARNING)
    got_warning= true;

  query_cache.abort(&query_cache_tls);

  Diagnostics_area *da= get_stmt_da();
  if (level == Sql_condition::SL_ERROR)
  {
    is_slave_error= true; // needed to catch query errors during replication

    if (!da->is_error())
    {
      set_row_count_func(-1);
      da->set_error_status(sql_errno, msg, sqlstate);
    }
  }

  /*
    Avoid pushing a condition for fatal out of memory errors as this will
    require memory allocation and therefore might fail. Non fatal out of
    memory errors can occur if raised by SIGNAL/RESIGNAL statement.
  */
  Sql_condition *cond= NULL;
  if (!(is_fatal_error && (sql_errno == EE_OUTOFMEMORY ||
                           sql_errno == ER_OUTOFMEMORY)))
  {
    cond= da->push_warning(this, sql_errno, sqlstate, level, msg);
  }
  DBUG_RETURN(cond);
}

extern "C"
void *thd_alloc(MYSQL_THD thd, size_t size)
{
  return thd->alloc(size);
}

extern "C"
void *thd_calloc(MYSQL_THD thd, size_t size)
{
  return thd->mem_calloc(size);
}

extern "C"
char *thd_strdup(MYSQL_THD thd, const char *str)
{
  return thd->mem_strdup(str);
}

extern "C"
char *thd_strmake(MYSQL_THD thd, const char *str, size_t size)
{
  return thd->strmake(str, size);
}

extern "C"
LEX_STRING *thd_make_lex_string(THD *thd, LEX_STRING *lex_str,
                                const char *str, size_t size,
                                int allocate_lex_string)
{
  return thd->make_lex_string(lex_str, str, size,
                              (bool) allocate_lex_string);
}

extern "C"
void *thd_memdup(MYSQL_THD thd, const void* str, size_t size)
{
  return thd->memdup(str, size);
}

extern "C"
void thd_get_xid(const MYSQL_THD thd, MYSQL_XID *xid)
{
  *xid = *(MYSQL_XID *) thd->get_transaction()->xid_state()->get_xid();
}

#if defined(_WIN32)
extern "C"   THD *_current_thd_noinline(void)
{
  return my_thread_get_THR_THD();
}
#endif
/*
  Init common variables that has to be reset on start and on cleanup_connection
*/

void THD::init(void)
{
  mysql_mutex_lock(&LOCK_global_system_variables);
  plugin_thdvar_init(this, m_enable_plugins);
  /*
    variables= global_system_variables above has reset
    variables.pseudo_thread_id to 0. We need to correct it here to
    avoid temporary tables replication failure.
  */
  variables.pseudo_thread_id= m_thread_id;
  mysql_mutex_unlock(&LOCK_global_system_variables);

  /*
    NOTE: reset_connection command will reset the THD to its default state.
    All system variables whose scope is SESSION ONLY should be set to their
    default values here.
  */
  reset_first_successful_insert_id();
  user_time.tv_sec= user_time.tv_usec= 0;
  start_time.tv_sec= start_time.tv_usec= 0;
  set_time();
  auto_inc_intervals_forced.empty();
  {
    ulong tmp;
    tmp= sql_rnd_with_mutex();
    randominit(&rand, tmp + (ulong) &rand, tmp + (ulong) ::global_query_id);
  }

  server_status= SERVER_STATUS_AUTOCOMMIT;
  if (variables.sql_mode & MODE_NO_BACKSLASH_ESCAPES)
    server_status|= SERVER_STATUS_NO_BACKSLASH_ESCAPES;

  get_transaction()->reset_unsafe_rollback_flags(Transaction_ctx::SESSION);
  get_transaction()->reset_unsafe_rollback_flags(Transaction_ctx::STMT);
  open_options=ha_open_options;
  update_lock_default= (variables.low_priority_updates ?
			TL_WRITE_LOW_PRIORITY :
			TL_WRITE);
  insert_lock_default= (variables.low_priority_updates ?
                        TL_WRITE_LOW_PRIORITY :
                        TL_WRITE_CONCURRENT_INSERT);
  tx_isolation= (enum_tx_isolation) variables.tx_isolation;
  tx_read_only= variables.tx_read_only;
  tx_priority= 0;
  thd_tx_priority= 0;
  update_charset();
  reset_current_stmt_binlog_format_row();
  reset_binlog_local_stmt_filter();
  memset(&status_var, 0, sizeof(status_var));
  binlog_row_event_extra_data= 0;

  if (variables.sql_log_bin)
    variables.option_bits|= OPTION_BIN_LOG;
  else
    variables.option_bits&= ~OPTION_BIN_LOG;

#if defined(ENABLED_DEBUG_SYNC)
  /* Initialize the Debug Sync Facility. See debug_sync.cc. */
  debug_sync_init_thread(this);
#endif /* defined(ENABLED_DEBUG_SYNC) */

  /* Initialize session_tracker and create all tracker objects */
  session_tracker.init(this->charset());
  session_tracker.enable(this);

  owned_gtid.clear();
  owned_sid.clear();
  owned_gtid.dbug_print(NULL, "set owned_gtid (clear) in THD::init");
}


/*
  Init THD for query processing.
  This has to be called once before we call mysql_parse.
  See also comments in sql_class.h.
*/

void THD::init_for_queries(Relay_log_info *rli)
{
  set_time(); 
  ha_enable_transaction(this,TRUE);

  reset_root_defaults(mem_root, variables.query_alloc_block_size,
                      variables.query_prealloc_size);
  get_transaction()->init_mem_root_defaults(variables.trans_alloc_block_size,
                                            variables.trans_prealloc_size);
  get_transaction()->xid_state()->reset();
#if defined(MYSQL_SERVER) && defined(HAVE_REPLICATION)
  if (rli)
  {
    if ((rli->deferred_events_collecting= rpl_filter->is_on()))
    {
      rli->deferred_events= new Deferred_log_events(rli);
    }
    rli_slave= rli;

    DBUG_ASSERT(rli_slave->info_thd == this && slave_thread);
  }
#endif
}


void THD::set_new_thread_id()
{
  m_thread_id= Global_THD_manager::get_instance()->get_new_thread_id();
  variables.pseudo_thread_id= m_thread_id;
  thr_lock_info_init(&lock_info, m_thread_id, &COND_thr_lock);
}


/*
  Do what's needed when one invokes change user

  SYNOPSIS
    cleanup_connection()

  IMPLEMENTATION
    Reset all resources that are connection specific
*/


void THD::cleanup_connection(void)
{
  mysql_mutex_lock(&LOCK_status);
  add_to_status(&global_status_var, &status_var, true);
  mysql_mutex_unlock(&LOCK_status);

  cleanup();
#if defined(ENABLED_DEBUG_SYNC)
  /* End the Debug Sync Facility. See debug_sync.cc. */
  debug_sync_end_thread(this);
#endif /* defined(ENABLED_DEBUG_SYNC) */
  killed= NOT_KILLED;
  cleanup_done= 0;
  init();
  stmt_map.reset();
  my_hash_init(&user_vars, system_charset_info, USER_VARS_HASH_SIZE, 0, 0,
               (my_hash_get_key) get_var_key,
               (my_hash_free_key) free_user_var, 0,
               key_memory_user_var_entry);
  sp_cache_clear(&sp_proc_cache);
  sp_cache_clear(&sp_func_cache);

  clear_error();
  // clear the warnings
  get_stmt_da()->reset_condition_info(this);
  // clear profiling information
#if defined(ENABLED_PROFILING)
  profiling.cleanup();
#endif

#ifndef DBUG_OFF
    /* DEBUG code only (begin) */
    bool check_cleanup= FALSE;
    DBUG_EXECUTE_IF("debug_test_cleanup_connection", check_cleanup= TRUE;);
    if(check_cleanup)
    {
      /* isolation level should be default */
      DBUG_ASSERT(variables.tx_isolation == ISO_REPEATABLE_READ);
      /* check autocommit is ON by default */
      DBUG_ASSERT(server_status == SERVER_STATUS_AUTOCOMMIT);
      /* check prepared stmts are cleaned up */
      DBUG_ASSERT(prepared_stmt_count == 0);
      /* check diagnostic area is cleaned up */
      DBUG_ASSERT(get_stmt_da()->status() == Diagnostics_area::DA_EMPTY);
      /* check if temp tables are deleted */
      DBUG_ASSERT(temporary_tables == NULL);
      /* check if tables are unlocked */
      DBUG_ASSERT(locked_tables_list.locked_tables() == NULL);
    }
    /* DEBUG code only (end) */
#endif

}


/*
  Do what's needed when one invokes change user.
  Also used during THD::release_resources, i.e. prior to THD destruction.
*/
void THD::cleanup(void)
{
  Transaction_ctx *trn_ctx= get_transaction();
  XID_STATE *xs= trn_ctx->xid_state();

  DBUG_ENTER("THD::cleanup");
  DBUG_ASSERT(cleanup_done == 0);
  DEBUG_SYNC(this, "thd_cleanup_start");

  killed= KILL_CONNECTION;
  if (trn_ctx->xid_state()->has_state(XID_STATE::XA_PREPARED))
  {
    transaction_cache_detach(trn_ctx);
  }
  else
  {
    xs->set_state(XID_STATE::XA_NOTR);
    trans_rollback(this);
    transaction_cache_delete(trn_ctx);
  }

  locked_tables_list.unlock_locked_tables(this);
  mysql_ha_cleanup(this);

  DBUG_ASSERT(open_tables == NULL);
  /*
    If the thread was in the middle of an ongoing transaction (rolled
    back a few lines above) or under LOCK TABLES (unlocked the tables
    and left the mode a few lines above), there will be outstanding
    metadata locks. Release them.
  */
  mdl_context.release_transactional_locks();

  /* Release the global read lock, if acquired. */
  if (global_read_lock.is_acquired())
    global_read_lock.unlock_global_read_lock(this);

  mysql_ull_cleanup(this);
  /*
    All locking service locks must be released on disconnect.
  */
  release_all_locking_service_locks(this);

  /* All metadata locks must have been released by now. */
  DBUG_ASSERT(!mdl_context.has_locks());

  /* Protects user_vars. */
  mysql_mutex_lock(&LOCK_thd_data);
  my_hash_free(&user_vars);
  mysql_mutex_unlock(&LOCK_thd_data);

  close_temporary_tables(this);
  sp_cache_clear(&sp_proc_cache);
  sp_cache_clear(&sp_func_cache);

  /*
    Actions above might generate events for the binary log, so we
    commit the current transaction coordinator after executing cleanup
    actions.
   */
  if (tc_log && !trn_ctx->xid_state()->has_state(XID_STATE::XA_PREPARED))
    tc_log->commit(this, true);

  /*
    Destroy trackers only after finishing manipulations with transaction
    state to avoid issues with Transaction_state_tracker.
  */
  session_tracker.deinit();

  cleanup_done=1;
  DBUG_VOID_RETURN;
}


/**
  Release most resources, prior to THD destruction.
 */
void THD::release_resources()
{
  DBUG_ASSERT(m_release_resources_done == false);

  Global_THD_manager::get_instance()->release_thread_id(m_thread_id);

  mysql_mutex_lock(&LOCK_status);
  add_to_status(&global_status_var, &status_var, false);
  /*
    Status queries after this point should not aggregate THD::status_var
    since the values has been added to global_status_var.
    The status values are not reset so that they can still be read
    by performance schema.
  */
  status_var_aggregated= true;
  mysql_mutex_unlock(&LOCK_status);

  /* Ensure that no one is using THD */
  mysql_mutex_lock(&LOCK_thd_data);
  mysql_mutex_lock(&LOCK_query_plan);

  /* Close connection */
#ifndef EMBEDDED_LIBRARY
  if (is_classic_protocol() && get_protocol_classic()->get_vio())
  {
    vio_delete(get_protocol_classic()->get_vio());
    get_protocol_classic()->end_net();
  }
#endif

  /* modification plan for UPDATE/DELETE should be freed. */
  DBUG_ASSERT(query_plan.get_modification_plan() == NULL);
  mysql_mutex_unlock(&LOCK_query_plan);
  mysql_mutex_unlock(&LOCK_thd_data);
  mysql_mutex_lock(&LOCK_thd_query);
  mysql_mutex_unlock(&LOCK_thd_query);

  stmt_map.reset();                     /* close all prepared statements */
  if (!cleanup_done)
    cleanup();

  mdl_context.destroy();
  ha_close_connection(this);

  /*
    Debug sync system must be closed after ha_close_connection, because
    DEBUG_SYNC is used in InnoDB connection handlerton close.
  */
#if defined(ENABLED_DEBUG_SYNC)
  /* End the Debug Sync Facility. See debug_sync.cc. */
  debug_sync_end_thread(this);
#endif /* defined(ENABLED_DEBUG_SYNC) */

  plugin_thdvar_cleanup(this, m_enable_plugins);

  DBUG_ASSERT(timer == NULL);

  if (timer_cache)
    thd_timer_destroy(timer_cache);

#ifndef EMBEDDED_LIBRARY
  if (rli_fake)
  {
    rli_fake->end_info();
    delete rli_fake;
    rli_fake= NULL;
  }
  mysql_audit_free_thd(this);
#endif

  if (current_thd == this)
    restore_globals();
  m_release_resources_done= true;
}


THD::~THD()
{
  THD_CHECK_SENTRY(this);
  DBUG_ENTER("~THD()");
  DBUG_PRINT("info", ("THD dtor, this %p", this));

  if (!m_release_resources_done)
    release_resources();

  clear_next_event_pos();

  /* Ensure that no one is using THD */
  mysql_mutex_lock(&LOCK_thd_data);
  mysql_mutex_unlock(&LOCK_thd_data);
  mysql_mutex_lock(&LOCK_thd_query);
  mysql_mutex_unlock(&LOCK_thd_query);

  DBUG_ASSERT(!m_attachable_trx);

  my_free(const_cast<char*>(m_db.str));
  m_db= NULL_CSTR;
  get_transaction()->free_memory(MYF(0));
  mysql_mutex_destroy(&LOCK_query_plan);
  mysql_mutex_destroy(&LOCK_thd_data);
  mysql_mutex_destroy(&LOCK_thd_query);
  mysql_mutex_destroy(&LOCK_thd_sysvar);
  mysql_mutex_destroy(&LOCK_current_cond);
  mysql_cond_destroy(&COND_thr_lock);
#ifndef DBUG_OFF
  dbug_sentry= THD_SENTRY_GONE;
#endif

#ifndef EMBEDDED_LIBRARY
  if (variables.gtid_next_list.gtid_set != NULL)
  {
#ifdef HAVE_GTID_NEXT_LIST
    delete variables.gtid_next_list.gtid_set;
    variables.gtid_next_list.gtid_set= NULL;
    variables.gtid_next_list.is_non_null= false;
#else
    DBUG_ASSERT(0);
#endif
  }
  if (rli_slave)
    rli_slave->cleanup_after_session();
#endif

  free_root(&main_mem_root, MYF(0));

  if (m_token_array != NULL)
  {
    my_free(m_token_array);
  }
  DBUG_VOID_RETURN;
}


/*
  Add all status variables to another status variable array

  SYNOPSIS
   add_to_status()
   to_var       add to this array
   from_var     from this array
   reset_from_var if true, then memset from_var variable with 0

  NOTES
    This function assumes that all variables are longlong/ulonglong.
    If this assumption will change, then we have to explictely add
    the other variables after the while loop
*/

void add_to_status(STATUS_VAR *to_var, STATUS_VAR *from_var, bool reset_from_var)
{
  int        c;
  ulonglong *end= (ulonglong*) ((uchar*) to_var +
                                offsetof(STATUS_VAR, LAST_STATUS_VAR) +
                                sizeof(ulonglong));
  ulonglong *to= (ulonglong*) to_var, *from= (ulonglong*) from_var;

  while (to != end)
    *(to++)+= *(from++);

  to_var->com_other+= from_var->com_other;

  for (c= 0; c< SQLCOM_END; c++)
    to_var->com_stat[(uint) c] += from_var->com_stat[(uint) c];

  if (reset_from_var)
  {
    memset (from_var, 0, sizeof(*from_var));
  }
}

/*
  Add the difference between two status variable arrays to another one.

  SYNOPSIS
    add_diff_to_status
    to_var       add to this array
    from_var     from this array
    dec_var      minus this array
  
  NOTE
    This function assumes that all variables are longlong/ulonglong.
*/

void add_diff_to_status(STATUS_VAR *to_var, STATUS_VAR *from_var,
                        STATUS_VAR *dec_var)
{
  int        c;
  ulonglong *end= (ulonglong*) ((uchar*) to_var + offsetof(STATUS_VAR, LAST_STATUS_VAR) +
                                                  sizeof(ulonglong));
  ulonglong *to= (ulonglong*) to_var,
            *from= (ulonglong*) from_var,
            *dec= (ulonglong*) dec_var;

  while (to != end)
    *(to++)+= *(from++) - *(dec++);

  to_var->com_other+= from_var->com_other - dec_var->com_other;

  for (c= 0; c< SQLCOM_END; c++)
    to_var->com_stat[(uint) c] += from_var->com_stat[(uint) c] -dec_var->com_stat[(uint) c];
}


/**
  Awake a thread.

  @param[in]  state_to_set    value for THD::killed

  This is normally called from another thread's THD object.

  @note Do always call this while holding LOCK_thd_data.
*/

void THD::awake(THD::killed_state state_to_set)
{
  DBUG_ENTER("THD::awake");
  DBUG_PRINT("enter", ("this: %p current_thd: %p", this, current_thd));
  THD_CHECK_SENTRY(this);
  mysql_mutex_assert_owner(&LOCK_thd_data);

  /*
    Set killed flag if the connection is being killed (state_to_set
    is KILL_CONNECTION) or the connection is processing a query
    (state_to_set is KILL_QUERY and m_server_idle flag is not set).
    If the connection is idle and state_to_set is KILL QUERY, the
    the killed flag is not set so that it doesn't affect the next
    command incorrectly.
  */
  if (this->m_server_idle && state_to_set == KILL_QUERY)
  { /* nothing */ }
  else
  {
    killed= state_to_set;
  }

  if (state_to_set != THD::KILL_QUERY && state_to_set != THD::KILL_TIMEOUT)
  {
    if (this != current_thd)
    {
      /*
        Before sending a signal, let's close the socket of the thread
        that is being killed ("this", which is not the current thread).
        This is to make sure it does not block if the signal is lost.
        This needs to be done only on platforms where signals are not
        a reliable interruption mechanism.

        Note that the downside of this mechanism is that we could close
        the connection while "this" target thread is in the middle of
        sending a result to the application, thus violating the client-
        server protocol.

        On the other hand, without closing the socket we have a race
        condition. If "this" target thread passes the check of
        thd->killed, and then the current thread runs through
        THD::awake(), sets the 'killed' flag and completes the
        signaling, and then the target thread runs into read(), it will
        block on the socket. As a result of the discussions around
        Bug#37780, it has been decided that we accept the race
        condition. A second KILL awakes the target from read().

        If we are killing ourselves, we know that we are not blocked.
        We also know that we will check thd->killed before we go for
        reading the next statement.
      */

      shutdown_active_vio();
    }

    /* Send an event to the scheduler that a thread should be killed. */
    if (!slave_thread)
      MYSQL_CALLBACK(Connection_handler_manager::event_functions,
                     post_kill_notification, (this));
  }

  /* Interrupt target waiting inside a storage engine. */
  if (state_to_set != THD::NOT_KILLED)
    ha_kill_connection(this);

  if (state_to_set == THD::KILL_TIMEOUT)
    status_var.max_execution_time_exceeded++;


  /* Broadcast a condition to kick the target if it is waiting on it. */
  if (is_killable)
  {
    mysql_mutex_lock(&LOCK_current_cond);
    /*
      This broadcast could be up in the air if the victim thread
      exits the cond in the time between read and broadcast, but that is
      ok since all we want to do is to make the victim thread get out
      of waiting on current_cond.
      If we see a non-zero current_cond: it cannot be an old value (because
      then exit_cond() should have run and it can't because we have mutex); so
      it is the true value but maybe current_mutex is not yet non-zero (we're
      in the middle of enter_cond() and there is a "memory order
      inversion"). So we test the mutex too to not lock 0.

      Note that there is a small chance we fail to kill. If victim has locked
      current_mutex, but hasn't yet entered enter_cond() (which means that
      current_cond and current_mutex are 0), then the victim will not get
      a signal and it may wait "forever" on the cond (until
      we issue a second KILL or the status it's waiting for happens).
      It's true that we have set its thd->killed but it may not
      see it immediately and so may have time to reach the cond_wait().

      However, where possible, we test for killed once again after
      enter_cond(). This should make the signaling as safe as possible.
      However, there is still a small chance of failure on platforms with
      instruction or memory write reordering.
    */
    if (current_cond && current_mutex)
    {
      DBUG_EXECUTE_IF("before_dump_thread_acquires_current_mutex",
                      {
                      const char act[]=
                      "now signal dump_thread_signal wait_for go_dump_thread";
                      DBUG_ASSERT(!debug_sync_set_action(current_thd,
                                                         STRING_WITH_LEN(act)));
                      };);
      mysql_mutex_lock(current_mutex);
      mysql_cond_broadcast(current_cond);
      mysql_mutex_unlock(current_mutex);
    }
    mysql_mutex_unlock(&LOCK_current_cond);
  }
  DBUG_VOID_RETURN;
}


/**
  Close the Vio associated this session.

  @remark LOCK_thd_data is taken due to the fact that
          the Vio might be disassociated concurrently.
*/

void THD::disconnect(bool server_shutdown)
{
  Vio *vio= NULL;

  mysql_mutex_lock(&LOCK_thd_data);

  killed= THD::KILL_CONNECTION;

  /*
    Since a active vio might might have not been set yet, in
    any case save a reference to avoid closing a inexistent
    one or closing the vio twice if there is a active one.
  */
  vio= active_vio;
  shutdown_active_vio();

  /* Disconnect even if a active vio is not associated. */
  if (is_classic_protocol() &&
      get_protocol_classic()->get_vio() != vio &&
      get_protocol_classic()->connection_alive())
  {
    m_protocol->shutdown(server_shutdown);
  }

  mysql_mutex_unlock(&LOCK_thd_data);
}


void THD::notify_shared_lock(MDL_context_owner *ctx_in_use,
                             bool needs_thr_lock_abort)
{
  THD *in_use= ctx_in_use->get_thd();

  if (needs_thr_lock_abort)
  {
    mysql_mutex_lock(&in_use->LOCK_thd_data);
    for (TABLE *thd_table= in_use->open_tables;
         thd_table ;
         thd_table= thd_table->next)
    {
      /*
        Check for TABLE::needs_reopen() is needed since in some places we call
        handler::close() for table instance (and set TABLE::db_stat to 0)
        and do not remove such instances from the THD::open_tables
        for some time, during which other thread can see those instances
        (e.g. see partitioning code).
      */
      if (!thd_table->needs_reopen())
        mysql_lock_abort_for_thread(this, thd_table);
    }
    mysql_mutex_unlock(&in_use->LOCK_thd_data);
  }
}


/*
  Remember the location of thread info, the structure needed for
  sql_alloc() and the structure for the net buffer
*/

bool THD::store_globals()
{
  /*
    Assert that thread_stack is initialized: it's necessary to be able
    to track stack overrun.
  */
  DBUG_ASSERT(thread_stack);

  if (my_thread_set_THR_THD(this) ||
      my_thread_set_THR_MALLOC(&mem_root))
    return true;
  /*
    is_killable is concurrently readable by a killer thread.
    It is protected by LOCK_thd_data, it is not needed to lock while the
    value is changing from false not true. If the kill thread reads
    true we need to ensure that the thread doesn't proceed to assign
    another thread to the same TLS reference.
  */
  is_killable= true;
#ifndef DBUG_OFF
  /*
    Let mysqld define the thread id (not mysys)
    This allows us to move THD to different threads if needed.
  */
  set_my_thread_var_id(m_thread_id);
#endif
  real_id= my_thread_self();                      // For debugging

  return false;
}

/*
  Remove the thread specific info (THD and mem_root pointer) stored during
  store_global call for this thread.
*/
void THD::restore_globals()
{
  /*
    Assert that thread_stack is initialized: it's necessary to be able
    to track stack overrun.
  */
  DBUG_ASSERT(thread_stack);

  /* Undocking the thread specific data. */
  my_thread_set_THR_THD(NULL);
  my_thread_set_THR_MALLOC(NULL);
}


/*
  Cleanup after query.

  SYNOPSIS
    THD::cleanup_after_query()

  DESCRIPTION
    This function is used to reset thread data to its default state.

  NOTE
    This function is not suitable for setting thread data to some
    non-default values, as there is only one replication thread, so
    different master threads may overwrite data of each other on
    slave.
*/

void THD::cleanup_after_query()
{
  /*
    Reset rand_used so that detection of calls to rand() will save random 
    seeds if needed by the slave.

    Do not reset rand_used if inside a stored function or trigger because 
    only the call to these operations is logged. Thus only the calling 
    statement needs to detect rand() calls made by its substatements. These
    substatements must not set rand_used to 0 because it would remove the
    detection of rand() by the calling statement. 
  */
  if (!in_sub_stmt) /* stored functions and triggers are a special case */
  {
    /* Forget those values, for next binlogger: */
    stmt_depends_on_first_successful_insert_id_in_prev_stmt= 0;
    auto_inc_intervals_in_cur_stmt_for_binlog.empty();
    rand_used= 0;
    binlog_accessed_db_names= NULL;

#ifndef EMBEDDED_LIBRARY
    /*
      Clean possible unused INSERT_ID events by current statement.
      is_update_query() is needed to ignore SET statements:
        Statements that don't update anything directly and don't
        used stored functions. This is mostly necessary to ignore
        statements in binlog between SET INSERT_ID and DML statement
        which is intended to consume its event (there can be other
        SET statements between them).
    */
    if ((rli_slave || rli_fake) && is_update_query(lex->sql_command))
      auto_inc_intervals_forced.empty();
#endif
  }

  /*
    In case of stored procedures, stored functions, triggers and events
    m_trans_fixed_log_file will not be set to NULL. The memory will be reused.
  */
  if (!sp_runtime_ctx)
    m_trans_fixed_log_file= NULL;

  /*
    Forget the binlog stmt filter for the next query.
    There are some code paths that:
    - do not call THD::decide_logging_format()
    - do call THD::binlog_query(),
    making this reset necessary.
  */
  reset_binlog_local_stmt_filter();
  if (first_successful_insert_id_in_cur_stmt > 0)
  {
    /* set what LAST_INSERT_ID() will return */
    first_successful_insert_id_in_prev_stmt= 
      first_successful_insert_id_in_cur_stmt;
    first_successful_insert_id_in_cur_stmt= 0;
    substitute_null_with_insert_id= TRUE;
  }
  arg_of_last_insert_id_function= 0;
  /* Free Items that were created during this execution */
  free_items();
  /* Reset where. */
  where= THD::DEFAULT_WHERE;
  /* reset table map for multi-table update */
  table_map_for_update= 0;
  m_binlog_invoker= FALSE;
  /* reset replication info structure */
  if (lex)
  {
    lex->mi.repl_ignore_server_ids.clear();
  }
#ifndef EMBEDDED_LIBRARY
  if (rli_slave)
    rli_slave->cleanup_after_query();
#endif
}

LEX_CSTRING *
make_lex_string_root(MEM_ROOT *mem_root,
                     LEX_CSTRING *lex_str, const char* str, size_t length,
                     bool allocate_lex_string)
{
  if (allocate_lex_string)
    if (!(lex_str= (LEX_CSTRING *)alloc_root(mem_root, sizeof(LEX_CSTRING))))
      return 0;
  if (!(lex_str->str= strmake_root(mem_root, str, length)))
    return 0;
  lex_str->length= length;
  return lex_str;
}


LEX_STRING *
make_lex_string_root(MEM_ROOT *mem_root,
                     LEX_STRING *lex_str, const char* str, size_t length,
                     bool allocate_lex_string)
{
  if (allocate_lex_string)
    if (!(lex_str= (LEX_STRING *)alloc_root(mem_root, sizeof(LEX_STRING))))
      return 0;
  if (!(lex_str->str= strmake_root(mem_root, str, length)))
    return 0;
  lex_str->length= length;
  return lex_str;
}



LEX_CSTRING *THD::make_lex_string(LEX_CSTRING *lex_str,
                                 const char* str, size_t length,
                                 bool allocate_lex_string)
{
  return make_lex_string_root (mem_root, lex_str, str,
                               length, allocate_lex_string);
}



/**
  Create a LEX_STRING in this connection.

  @param lex_str  pointer to LEX_STRING object to be initialized
  @param str      initializer to be copied into lex_str
  @param length   length of str, in bytes
  @param allocate_lex_string  if TRUE, allocate new LEX_STRING object,
                              instead of using lex_str value
  @return  NULL on failure, or pointer to the LEX_STRING object
*/
LEX_STRING *THD::make_lex_string(LEX_STRING *lex_str,
                                 const char* str, size_t length,
                                 bool allocate_lex_string)
{
  return make_lex_string_root (mem_root, lex_str, str,
                               length, allocate_lex_string);
}


/*
  Convert a string to another character set

  @param to             Store new allocated string here
  @param to_cs          New character set for allocated string
  @param from           String to convert
  @param from_length    Length of string to convert
  @param from_cs        Original character set

  @note to will be 0-terminated to make it easy to pass to system funcs

  @retval false ok
  @retval true  End of memory.
                In this case to->str will point to 0 and to->length will be 0.
*/

bool THD::convert_string(LEX_STRING *to, const CHARSET_INFO *to_cs,
			 const char *from, size_t from_length,
			 const CHARSET_INFO *from_cs)
{
  DBUG_ENTER("convert_string");
  size_t new_length= to_cs->mbmaxlen * from_length;
  uint errors= 0;
  if (!(to->str= (char*) alloc(new_length+1)))
  {
    to->length= 0;				// Safety fix
    DBUG_RETURN(1);				// EOM
  }
  to->length= copy_and_convert(to->str, new_length, to_cs,
			       from, from_length, from_cs, &errors);
  to->str[to->length]=0;			// Safety
  if (errors != 0)
  {
    char printable_buff[32];
    convert_to_printable(printable_buff, sizeof(printable_buff),
                         from, from_length, from_cs, 6);
    push_warning_printf(this, Sql_condition::SL_WARNING,
                        ER_INVALID_CHARACTER_STRING,
                        ER_THD(this, ER_INVALID_CHARACTER_STRING),
                        from_cs->csname, printable_buff);
  }

  DBUG_RETURN(0);
}


/*
  Convert string from source character set to target character set inplace.

  SYNOPSIS
    THD::convert_string

  DESCRIPTION
    Convert string using convert_buffer - buffer for character set 
    conversion shared between all protocols.

  RETURN
    0   ok
   !0   out of memory
*/

bool THD::convert_string(String *s, const CHARSET_INFO *from_cs,
                         const CHARSET_INFO *to_cs)
{
  uint dummy_errors;
  if (convert_buffer.copy(s->ptr(), s->length(), from_cs, to_cs, &dummy_errors))
    return TRUE;
  /* If convert_buffer >> s copying is more efficient long term */
  if (convert_buffer.alloced_length() >= convert_buffer.length() * 2 ||
      !s->is_alloced())
  {
    return s->copy(convert_buffer);
  }
  s->swap(convert_buffer);
  return FALSE;
}


/*
  Update some cache variables when character set changes
*/

void THD::update_charset()
{
  size_t not_used;
  charset_is_system_charset=
    !String::needs_conversion(0,
                              variables.character_set_client,
                              system_charset_info,
                              &not_used);
  charset_is_collation_connection= 
    !String::needs_conversion(0,
                              variables.character_set_client,
                              variables.collation_connection,
                              &not_used);
  charset_is_character_set_filesystem= 
    !String::needs_conversion(0,
                              variables.character_set_client,
                              variables.character_set_filesystem,
                              &not_used);
}


/* add table to list of changed in transaction tables */

void THD::add_changed_table(TABLE *table)
{
  DBUG_ENTER("THD::add_changed_table(table)");

  DBUG_ASSERT(in_multi_stmt_transaction_mode() && table->file->has_transactions());
  add_changed_table(table->s->table_cache_key.str,
                    (long) table->s->table_cache_key.length);
  DBUG_VOID_RETURN;
}


void THD::add_changed_table(const char *key, long key_length)
{
  DBUG_ENTER("THD::add_changed_table(key)");
  if (get_transaction()->add_changed_table(key, key_length))
    killed= KILL_CONNECTION;
  DBUG_VOID_RETURN;
}


int THD::send_explain_fields(Query_result *result)
{
  List<Item> field_list;
  Item *item;
  CHARSET_INFO *cs= system_charset_info;
  field_list.push_back(new Item_return_int("id",3, MYSQL_TYPE_LONGLONG));
  field_list.push_back(new Item_empty_string("select_type", 19, cs));
  field_list.push_back(item= new Item_empty_string("table", NAME_CHAR_LEN, cs));
  item->maybe_null= 1;
  /* Maximum length of string that make_used_partitions_str() can produce */
  item= new Item_empty_string("partitions", MAX_PARTITIONS * (1 + FN_LEN),
                              cs);
  field_list.push_back(item);
  item->maybe_null= 1;
  field_list.push_back(item= new Item_empty_string("type", 10, cs));
  item->maybe_null= 1;
  field_list.push_back(item=new Item_empty_string("possible_keys",
						  NAME_CHAR_LEN*MAX_KEY, cs));
  item->maybe_null=1;
  field_list.push_back(item=new Item_empty_string("key", NAME_CHAR_LEN, cs));
  item->maybe_null=1;
  field_list.push_back(item=new Item_empty_string("key_len",
						  NAME_CHAR_LEN*MAX_KEY));
  item->maybe_null=1;
  field_list.push_back(item=new Item_empty_string("ref",
                                                  NAME_CHAR_LEN*MAX_REF_PARTS,
                                                  cs));
  item->maybe_null=1;
  field_list.push_back(item= new Item_return_int("rows", 10,
                                                 MYSQL_TYPE_LONGLONG));
  item->maybe_null= 1;
  field_list.push_back(item= new Item_float(NAME_STRING("filtered"),
                                            0.1234, 2, 4));
  item->maybe_null=1;
  field_list.push_back(new Item_empty_string("Extra", 255, cs));
  item->maybe_null= 1;
  return (result->send_result_set_metadata(field_list, Protocol::SEND_NUM_ROWS |
                                           Protocol::SEND_EOF));
}

enum_vio_type THD::get_vio_type()
{
#ifndef EMBEDDED_LIBRARY
  DBUG_ENTER("shutdown_active_vio");
  DBUG_RETURN(get_protocol()->connection_type());
#else
  return NO_VIO_TYPE;
#endif
}

void THD::shutdown_active_vio()
{
  DBUG_ENTER("shutdown_active_vio");
  mysql_mutex_assert_owner(&LOCK_thd_data);
#ifndef EMBEDDED_LIBRARY
  if (active_vio)
  {
    vio_shutdown(active_vio);
    active_vio = 0;
  }
#endif
  DBUG_VOID_RETURN;
}


/*
  Register an item tree tree transformation, performed by the query
  optimizer.
*/

void THD::nocheck_register_item_tree_change(Item **place,
                                            Item *new_value)
{
  Item_change_record *change;
  /*
    Now we use one node per change, which adds some memory overhead,
    but still is rather fast as we use alloc_root for allocations.
    A list of item tree changes of an average query should be short.
  */
  void *change_mem= alloc_root(mem_root, sizeof(*change));
  if (change_mem == 0)
  {
    /*
      OOM, thd->fatal_error() is called by the error handler of the
      memroot. Just return.
    */
    return;
  }
  change= new (change_mem) Item_change_record(place, new_value);
  change_list.push_front(change);
}


void THD::replace_rollback_place(Item **new_place)
{
  I_List_iterator<Item_change_record> it(change_list);
  Item_change_record *change;
  while ((change= it++))
  {
    if (change->new_value == *new_place)
    {
      DBUG_PRINT("info", ("replace_rollback_place new_value %p place %p",
                          *new_place, new_place));
      change->place= new_place;
      break;
    }
  }
}


void THD::rollback_item_tree_changes()
{
  I_List_iterator<Item_change_record> it(change_list);
  Item_change_record *change;
  DBUG_ENTER("rollback_item_tree_changes");

  while ((change= it++))
  {
    DBUG_PRINT("info",
               ("rollback_item_tree_changes "
                "place %p curr_value %p old_value %p",
                change->place, *change->place, change->old_value));
    *change->place= change->old_value;
  }
  /* We can forget about changes memory: it's allocated in runtime memroot */
  change_list.empty();
  DBUG_VOID_RETURN;
}


/*****************************************************************************
** Functions to provide a interface to select results
*****************************************************************************/

static const String default_line_term("\n",default_charset_info);
static const String default_escaped("\\",default_charset_info);
static const String default_field_term("\t",default_charset_info);
static const String default_xml_row_term("<row>", default_charset_info);
static const String my_empty_string("",default_charset_info);


sql_exchange::sql_exchange(const char *name, bool flag,
                           enum enum_filetype filetype_arg)
  :file_name(name), dumpfile(flag), skip_lines(0)
{
  field.opt_enclosed= 0;
  filetype= filetype_arg;
  field.field_term= &default_field_term;
  field.enclosed= line.line_start= &my_empty_string;
  line.line_term= filetype == FILETYPE_CSV ?
              &default_line_term : &default_xml_row_term;
  field.escaped= &default_escaped;
  cs= NULL;
}

bool sql_exchange::escaped_given(void)
{
  return field.escaped != &default_escaped;
}


bool Query_result_send::send_result_set_metadata(List<Item> &list, uint flags)
{
  bool res;
  if (!(res= thd->send_result_metadata(&list, flags)))
    is_result_set_started= 1;
  return res;
}

void Query_result_send::abort_result_set()
{
  DBUG_ENTER("Query_result_send::abort_result_set");

  if (is_result_set_started && thd->sp_runtime_ctx)
  {
    /*
      We're executing a stored procedure, have an open result
      set and an SQL exception condition. In this situation we
      must abort the current statement, silence the error and
      start executing the continue/exit handler if one is found.
      Before aborting the statement, let's end the open result set, as
      otherwise the client will hang due to the violation of the
      client/server protocol.
    */
    thd->sp_runtime_ctx->end_partial_result_set= TRUE;
  }
  DBUG_VOID_RETURN;
}


/* Send data to client. Returns 0 if ok */

bool Query_result_send::send_data(List<Item> &items)
{
  Protocol *protocol= thd->get_protocol();
  DBUG_ENTER("Query_result_send::send_data");

  if (unit->offset_limit_cnt)
  {						// using limit offset,count
    unit->offset_limit_cnt--;
    DBUG_RETURN(FALSE);
  }

  /*
    We may be passing the control from mysqld to the client: release the
    InnoDB adaptive hash S-latch to avoid thread deadlocks if it was reserved
    by thd
  */
  ha_release_temporary_latches(thd);

  protocol->start_row();
  if (thd->send_result_set_row(&items))
  {
    protocol->abort_row();
    DBUG_RETURN(TRUE);
  }

  thd->inc_sent_row_count(1);
  DBUG_RETURN(protocol->end_row());
}

bool Query_result_send::send_eof()
{
  /* 
    We may be passing the control from mysqld to the client: release the
    InnoDB adaptive hash S-latch to avoid thread deadlocks if it was reserved
    by thd 
  */
  ha_release_temporary_latches(thd);

  /* 
    Don't send EOF if we're in error condition (which implies we've already
    sent or are sending an error)
  */
  if (thd->is_error())
    return TRUE;
  ::my_eof(thd);
  is_result_set_started= 0;
  return FALSE;
}


/************************************************************************
  Handling writing to file
************************************************************************/

void Query_result_to_file::send_error(uint errcode,const char *err)
{
  my_message(errcode, err, MYF(0));
  if (file > 0)
  {
    (void) end_io_cache(&cache);
    mysql_file_close(file, MYF(0));
    /* Delete file on error */
    mysql_file_delete(key_select_to_file, path, MYF(0));
    file= -1;
  }
}


bool Query_result_to_file::send_eof()
{
  int error= MY_TEST(end_io_cache(&cache));
  if (mysql_file_close(file, MYF(MY_WME)) || thd->is_error())
    error= true;

  if (!error)
  {
    ::my_ok(thd,row_count);
  }
  file= -1;
  return error;
}


void Query_result_to_file::cleanup()
{
  /* In case of error send_eof() may be not called: close the file here. */
  if (file >= 0)
  {
    (void) end_io_cache(&cache);
    mysql_file_close(file, MYF(0));
    file= -1;
  }
  path[0]= '\0';
  row_count= 0;
}


Query_result_to_file::~Query_result_to_file()
{
  if (file >= 0)
  {					// This only happens in case of error
    (void) end_io_cache(&cache);
    mysql_file_close(file, MYF(0));
    file= -1;
  }
}

/***************************************************************************
** Export of select to textfile
***************************************************************************/

/*
  Create file with IO cache

  SYNOPSIS
    create_file()
    thd			Thread handle
    path		File name
    exchange		Excange class
    cache		IO cache

  RETURN
    >= 0 	File handle
   -1		Error
*/


static File create_file(THD *thd, char *path, sql_exchange *exchange,
			IO_CACHE *cache)
{
  File file;
  uint option= MY_UNPACK_FILENAME | MY_RELATIVE_PATH;

  if (!dirname_length(exchange->file_name))
  {
    strxnmov(path, FN_REFLEN-1, mysql_real_data_home,
             thd->db().str ? thd->db().str : "",
             NullS);
    (void) fn_format(path, exchange->file_name, path, "", option);
  }
  else
    (void) fn_format(path, exchange->file_name, mysql_real_data_home, "", option);

  if (!is_secure_file_path(path))
  {
    /* Write only allowed to dir or subdir specified by secure_file_priv */
    my_error(ER_OPTION_PREVENTS_STATEMENT, MYF(0), "--secure-file-priv");
    return -1;
  }

  if (!access(path, F_OK))
  {
    my_error(ER_FILE_EXISTS_ERROR, MYF(0), exchange->file_name);
    return -1;
  }
  /* Create the file world readable */
  if ((file= mysql_file_create(key_select_to_file,
                               path, 0666, O_WRONLY|O_EXCL, MYF(MY_WME))) < 0)
    return file;
#ifdef HAVE_FCHMOD
  (void) fchmod(file, 0666);			// Because of umask()
#else
  (void) chmod(path, 0666);
#endif
  if (init_io_cache(cache, file, 0L, WRITE_CACHE, 0L, 1, MYF(MY_WME)))
  {
    mysql_file_close(file, MYF(0));
    /* Delete file on error, it was just created */
    mysql_file_delete(key_select_to_file, path, MYF(0));
    return -1;
  }
  return file;
}


int Query_result_export::prepare(List<Item> &list, SELECT_LEX_UNIT *u)
{
  bool blob_flag=0;
  bool string_results= FALSE, non_string_results= FALSE;
  unit= u;
  if (strlen(exchange->file_name) + NAME_LEN >= FN_REFLEN)
    strmake(path,exchange->file_name,FN_REFLEN-1);

  write_cs= exchange->cs ? exchange->cs : &my_charset_bin;

  if ((file= create_file(thd, path, exchange, &cache)) < 0)
    return 1;
  /* Check if there is any blobs in data */
  {
    List_iterator_fast<Item> li(list);
    Item *item;
    while ((item=li++))
    {
      if (item->max_length >= MAX_BLOB_WIDTH)
      {
	blob_flag=1;
	break;
      }
      if (item->result_type() == STRING_RESULT)
        string_results= TRUE;
      else
        non_string_results= TRUE;
    }
  }
  if (exchange->field.escaped->numchars() > 1 ||
      exchange->field.enclosed->numchars() > 1)
  {
    my_error(ER_WRONG_FIELD_TERMINATORS, MYF(0));
    return TRUE;
  }
  if (exchange->field.escaped->length() > 1 ||
      exchange->field.enclosed->length() > 1 ||
      !my_isascii(exchange->field.escaped->ptr()[0]) ||
      !my_isascii(exchange->field.enclosed->ptr()[0]) ||
      !exchange->field.field_term->is_ascii() ||
      !exchange->line.line_term->is_ascii() ||
      !exchange->line.line_start->is_ascii())
  {
    /*
      Current LOAD DATA INFILE recognizes field/line separators "as is" without
      converting from client charset to data file charset. So, it is supposed,
      that input file of LOAD DATA INFILE consists of data in one charset and
      separators in other charset. For the compatibility with that [buggy]
      behaviour SELECT INTO OUTFILE implementation has been saved "as is" too,
      but the new warning message has been added:

        Non-ASCII separator arguments are not fully supported
    */
    push_warning(thd, Sql_condition::SL_WARNING,
                 WARN_NON_ASCII_SEPARATOR_NOT_IMPLEMENTED,
                 ER(WARN_NON_ASCII_SEPARATOR_NOT_IMPLEMENTED));
  }
  field_term_length=exchange->field.field_term->length();
  field_term_char= field_term_length ?
                   (int) (uchar) (*exchange->field.field_term)[0] : INT_MAX;
  if (!exchange->line.line_term->length())
    exchange->line.line_term=exchange->field.field_term;// Use this if it exists
  field_sep_char= (exchange->field.enclosed->length() ?
                  (int) (uchar) (*exchange->field.enclosed)[0] :
                  field_term_char);
  if (exchange->field.escaped->length() && (exchange->escaped_given() ||
      !(thd->variables.sql_mode & MODE_NO_BACKSLASH_ESCAPES)))
    escape_char= (int) (uchar) (*exchange->field.escaped)[0];
  else
    escape_char= -1;
  is_ambiguous_field_sep= MY_TEST(strchr(ESCAPE_CHARS, field_sep_char));
  is_unsafe_field_sep= MY_TEST(strchr(NUMERIC_CHARS, field_sep_char));
  line_sep_char= (exchange->line.line_term->length() ?
                 (int) (uchar) (*exchange->line.line_term)[0] : INT_MAX);
  if (!field_term_length)
    exchange->field.opt_enclosed=0;
  if (!exchange->field.enclosed->length())
    exchange->field.opt_enclosed=1;                     // A little quicker loop
  fixed_row_size= (!field_term_length && !exchange->field.enclosed->length() &&
		   !blob_flag);
  if ((is_ambiguous_field_sep && exchange->field.enclosed->is_empty() &&
       (string_results || is_unsafe_field_sep)) ||
      (exchange->field.opt_enclosed && non_string_results &&
       field_term_length && strchr(NUMERIC_CHARS, field_term_char)))
  {
    push_warning(thd, Sql_condition::SL_WARNING,
                 ER_AMBIGUOUS_FIELD_TERM, ER(ER_AMBIGUOUS_FIELD_TERM));
    is_ambiguous_field_term= TRUE;
  }
  else
    is_ambiguous_field_term= FALSE;

  return 0;
}


#define NEED_ESCAPING(x) ((int) (uchar) (x) == escape_char    || \
                          (enclosed ? (int) (uchar) (x) == field_sep_char      \
                                    : (int) (uchar) (x) == field_term_char) || \
                          (int) (uchar) (x) == line_sep_char  || \
                          !(x))

bool Query_result_export::send_data(List<Item> &items)
{

  DBUG_ENTER("Query_result_export::send_data");
  char buff[MAX_FIELD_WIDTH],null_buff[2],space[MAX_FIELD_WIDTH];
  char cvt_buff[MAX_FIELD_WIDTH];
  String cvt_str(cvt_buff, sizeof(cvt_buff), write_cs);
  bool space_inited=0;
  String tmp(buff,sizeof(buff),&my_charset_bin),*res;
  tmp.length(0);

  if (unit->offset_limit_cnt)
  {						// using limit offset,count
    unit->offset_limit_cnt--;
    DBUG_RETURN(0);
  }
  row_count++;
  Item *item;
  size_t used_length=0;
  uint items_left=items.elements;
  List_iterator_fast<Item> li(items);

  if (my_b_write(&cache,(uchar*) exchange->line.line_start->ptr(),
		 exchange->line.line_start->length()))
    goto err;
  while ((item=li++))
  {
    Item_result result_type=item->result_type();
    bool enclosed = (exchange->field.enclosed->length() &&
                     (!exchange->field.opt_enclosed ||
                      result_type == STRING_RESULT));
    res=item->str_result(&tmp);
    if (res && !my_charset_same(write_cs, res->charset()) &&
        !my_charset_same(write_cs, &my_charset_bin))
    {
      const char *well_formed_error_pos;
      const char *cannot_convert_error_pos;
      const char *from_end_pos;
      const char *error_pos;
      size_t bytes;
      uint64 estimated_bytes=
        ((uint64) res->length() / res->charset()->mbminlen + 1) *
        write_cs->mbmaxlen + 1;
      set_if_smaller(estimated_bytes, UINT_MAX32);
      if (cvt_str.mem_realloc((uint32) estimated_bytes))
      {
        my_error(ER_OUTOFMEMORY, MYF(ME_FATALERROR), (uint32) estimated_bytes);
        goto err;
      }

      bytes= well_formed_copy_nchars(write_cs, (char *) cvt_str.ptr(),
                                     cvt_str.alloced_length(),
                                     res->charset(), res->ptr(), res->length(),
                                     UINT_MAX32, // copy all input chars,
                                                 // i.e. ignore nchars parameter
                                     &well_formed_error_pos,
                                     &cannot_convert_error_pos,
                                     &from_end_pos);
      error_pos= well_formed_error_pos ? well_formed_error_pos
                                       : cannot_convert_error_pos;
      if (error_pos)
      {
        char printable_buff[32];
        convert_to_printable(printable_buff, sizeof(printable_buff),
                             error_pos, res->ptr() + res->length() - error_pos,
                             res->charset(), 6);
        push_warning_printf(thd, Sql_condition::SL_WARNING,
                            ER_TRUNCATED_WRONG_VALUE_FOR_FIELD,
                            ER(ER_TRUNCATED_WRONG_VALUE_FOR_FIELD),
                            "string", printable_buff,
                            item->item_name.ptr(), static_cast<long>(row_count));
      }
      else if (from_end_pos < res->ptr() + res->length())
      { 
        /*
          result is longer than UINT_MAX32 and doesn't fit into String
        */
        push_warning_printf(thd, Sql_condition::SL_WARNING,
                            WARN_DATA_TRUNCATED, ER(WARN_DATA_TRUNCATED),
                            item->full_name(), static_cast<long>(row_count));
      }
      cvt_str.length(bytes);
      res= &cvt_str;
    }
    if (res && enclosed)
    {
      if (my_b_write(&cache,(uchar*) exchange->field.enclosed->ptr(),
		     exchange->field.enclosed->length()))
	goto err;
    }
    if (!res)
    {						// NULL
      if (!fixed_row_size)
      {
	if (escape_char != -1)			// Use \N syntax
	{
	  null_buff[0]=escape_char;
	  null_buff[1]='N';
	  if (my_b_write(&cache,(uchar*) null_buff,2))
	    goto err;
	}
	else if (my_b_write(&cache,(uchar*) "NULL",4))
	  goto err;
      }
      else
      {
	used_length=0;				// Fill with space
      }
    }
    else
    {
      if (fixed_row_size)
	used_length=min<size_t>(res->length(),item->max_length);
      else
	used_length=res->length();
      if ((result_type == STRING_RESULT || is_unsafe_field_sep) &&
           escape_char != -1)
      {
        char *pos, *start, *end;
        bool escape_4_bytes= false;
        int in_escapable_4_bytes= 0;
        const CHARSET_INFO *res_charset= res->charset();
        const CHARSET_INFO *character_set_client=
          thd->variables.character_set_client;
        bool check_following_byte= (res_charset == &my_charset_bin) &&
                                    character_set_client->
                                    escape_with_backslash_is_dangerous;
        /*
          The judgement of mbmaxlenlen == 2 is for gb18030 only.
          Since there are several charsets with mbmaxlen == 4,
          so we have to use mbmaxlenlen == 2 here, which is only true
          for gb18030 currently.
        */
        DBUG_ASSERT(character_set_client->mbmaxlen == 2 ||
                    my_mbmaxlenlen(character_set_client) == 2 ||
                    !character_set_client->escape_with_backslash_is_dangerous);
	for (start=pos=(char*) res->ptr(),end=pos+used_length ;
	     pos != end ;
	     pos++)
	{
          bool need_escape= false;
	  if (use_mb(res_charset))
	  {
	    int l;
	    if ((l=my_ismbchar(res_charset, pos, end)))
	    {
	      pos += l-1;
	      continue;
	    }
	  }

          /*
            Special case when dumping BINARY/VARBINARY/BLOB values
            for the clients with character sets big5, cp932, gbk, sjis
            and gb18030, which can have the escape character
            (0x5C "\" by default) as the second byte of a multi-byte sequence.

            The escape character had better be single-byte character,
            non-ASCII characters are not prohibited, but not fully supported.

            If
            - pos[0] is a valid multi-byte head (e.g 0xEE) and
            - pos[1] is 0x00, which will be escaped as "\0",

            then we'll get "0xEE + 0x5C + 0x30" in the output file.

            If this file is later loaded using this sequence of commands:

            mysql> create table t1 (a varchar(128)) character set big5;
            mysql> LOAD DATA INFILE 'dump.txt' INTO TABLE t1;

            then 0x5C will be misinterpreted as the second byte
            of a multi-byte character "0xEE + 0x5C", instead of
            escape character for 0x00.

            To avoid this confusion, we'll escape the multi-byte
            head character too, so the sequence "0xEE + 0x00" will be
            dumped as "0x5C + 0xEE + 0x5C + 0x30".

            Note, in the condition below we only check if
            mbcharlen is equal to 2, because there are no
            character sets with mbmaxlen longer than 2
            and with escape_with_backslash_is_dangerous set.
            DBUG_ASSERT before the loop makes that sure.

            But gb18030 is an exception. First of all, 2-byte codes
            would be affected by the issue above without doubt.
            Then, 4-byte gb18030 codes would be affected as well.

            Supposing the input is GB+81358130, and the
            field_term_char is set to '5', escape char is 0x5C by default.
            When we come to the first byte 0x81, if we don't escape it but
            escape the second byte 0x35 as it's the field_term_char,
            we would get 0x81 0x5C 0x35 0x81 0x30 for the gb18030 character.
            That would be the same issue as mentioned above.

            Also, if we just escape the leading 2 bytes, we would get
            0x5C 0x81 0x5C 0x35 0x81 0x30 in this case.
            The reader of this sequence would assume that 0x81 0x30
            is the starting of a new gb18030 character, which would
            result in further confusion.

            Once we find any byte of the 4-byte gb18030 character should
            be escaped, we have to escape all the 4 bytes.
            So for GB+81358130, we will get:
            0x5C 0x81 0x5C 0x35 0x5C 0x81 0x30

            The byte 0x30 shouldn't be escaped(no matter it's the second
            or fourth byte in the sequence), since '\0' would be treated
            as 0x00, which is not what we expect. And 0x30 would be treated as
            an ASCII char when we read it, which is correct.
          */

          DBUG_ASSERT(in_escapable_4_bytes >= 0);
          if (in_escapable_4_bytes > 0)
          {
            DBUG_ASSERT(check_following_byte);
            /* We should escape or not escape all the 4 bytes. */
            need_escape= escape_4_bytes;
          }
          else if (NEED_ESCAPING(*pos))
          {
            need_escape= true;
            if (my_mbmaxlenlen(character_set_client) == 2 &&
                my_mbcharlen_ptr(character_set_client, pos, end) == 4)
            {
              in_escapable_4_bytes= 4;
              escape_4_bytes= true;
            }
          }
          else if (check_following_byte)
          {
             int len= my_mbcharlen_ptr(character_set_client, pos, end);
             if (len == 2 && pos + 1 < end && NEED_ESCAPING(pos[1]))
               need_escape= true;
             else if (len == 4 && my_mbmaxlenlen(character_set_client) == 2 &&
                      pos + 3 < end)
             {
               in_escapable_4_bytes= 4;
               escape_4_bytes= (NEED_ESCAPING(pos[1]) ||
                                NEED_ESCAPING(pos[2]) ||
                                NEED_ESCAPING(pos[3]));
               need_escape= escape_4_bytes;
             }
          }
          /* Mark how many coming bytes should be escaped, only for gb18030 */
          if (in_escapable_4_bytes > 0)
          {
            in_escapable_4_bytes--;
            /*
             Note that '0' (0x30) in the middle of a 4-byte sequence
             can't be escaped. Please read more details from above comments.
             2-byte codes won't be affected by this issue.
            */
            if (pos[0] == 0x30)
              need_escape= false;
          }

          if (need_escape &&
              /*
               Don't escape field_term_char by doubling - doubling is only
               valid for ENCLOSED BY characters:
              */
              (enclosed || !is_ambiguous_field_term ||
               (int) (uchar) *pos != field_term_char))
          {
	    char tmp_buff[2];
            tmp_buff[0]= ((int) (uchar) *pos == field_sep_char &&
                          is_ambiguous_field_sep) ?
                          field_sep_char : escape_char;
	    tmp_buff[1]= *pos ? *pos : '0';
	    if (my_b_write(&cache,(uchar*) start,(uint) (pos-start)) ||
		my_b_write(&cache,(uchar*) tmp_buff,2))
	      goto err;
	    start=pos+1;
	  }
	}

        /* Assert that no escape mode is active here */
        DBUG_ASSERT(in_escapable_4_bytes == 0);

	if (my_b_write(&cache,(uchar*) start,(uint) (pos-start)))
	  goto err;
      }
      else if (my_b_write(&cache,(uchar*) res->ptr(),used_length))
	goto err;
    }
    if (fixed_row_size)
    {						// Fill with space
      if (item->max_length > used_length)
      {
	/* QQ:  Fix by adding a my_b_fill() function */
	if (!space_inited)
	{
	  space_inited=1;
	  memset(space, ' ', sizeof(space));
	}
	size_t length=item->max_length-used_length;
	for (; length > sizeof(space) ; length-=sizeof(space))
	{
	  if (my_b_write(&cache,(uchar*) space,sizeof(space)))
	    goto err;
	}
	if (my_b_write(&cache,(uchar*) space,length))
	  goto err;
      }
    }
    if (res && enclosed)
    {
      if (my_b_write(&cache, (uchar*) exchange->field.enclosed->ptr(),
                     exchange->field.enclosed->length()))
        goto err;
    }
    if (--items_left)
    {
      if (my_b_write(&cache, (uchar*) exchange->field.field_term->ptr(),
                     field_term_length))
        goto err;
    }
  }
  if (my_b_write(&cache,(uchar*) exchange->line.line_term->ptr(),
		 exchange->line.line_term->length()))
    goto err;
  DBUG_RETURN(0);
err:
  DBUG_RETURN(1);
}


/***************************************************************************
** Dump of query to a binary file
***************************************************************************/


int Query_result_dump::prepare(List<Item> &list __attribute__((unused)),
                               SELECT_LEX_UNIT *u)
{
  unit= u;
  return (int) ((file= create_file(thd, path, exchange, &cache)) < 0);
}


bool Query_result_dump::send_data(List<Item> &items)
{
  List_iterator_fast<Item> li(items);
  char buff[MAX_FIELD_WIDTH];
  String tmp(buff,sizeof(buff),&my_charset_bin),*res;
  tmp.length(0);
  Item *item;
  DBUG_ENTER("Query_result_dump::send_data");

  if (unit->offset_limit_cnt)
  {						// using limit offset,count
    unit->offset_limit_cnt--;
    DBUG_RETURN(0);
  }
  if (row_count++ > 1) 
  {
    my_message(ER_TOO_MANY_ROWS, ER(ER_TOO_MANY_ROWS), MYF(0));
    goto err;
  }
  while ((item=li++))
  {
    res=item->str_result(&tmp);
    if (!res)					// If NULL
    {
      if (my_b_write(&cache,(uchar*) "",1))
	goto err;
    }
    else if (my_b_write(&cache,(uchar*) res->ptr(),res->length()))
    {
      char errbuf[MYSYS_STRERROR_SIZE];
      my_error(ER_ERROR_ON_WRITE, MYF(0), path, my_errno(),
               my_strerror(errbuf, sizeof(errbuf), my_errno()));
      goto err;
    }
  }
  DBUG_RETURN(0);
err:
  DBUG_RETURN(1);
}


/***************************************************************************
  Dump of select to variables
***************************************************************************/

int Query_dumpvar::prepare(List<Item> &list, SELECT_LEX_UNIT *u)
{
  unit= u;

  if (var_list.elements != list.elements)
  {
    my_message(ER_WRONG_NUMBER_OF_COLUMNS_IN_SELECT,
               ER(ER_WRONG_NUMBER_OF_COLUMNS_IN_SELECT), MYF(0));
    return 1;
  }

  return 0;
}


bool Query_dumpvar::check_simple_select() const
{
  my_error(ER_SP_BAD_CURSOR_SELECT, MYF(0));
  return TRUE;
}


void Query_arena::free_items()
{
  Item *next;
  DBUG_ENTER("Query_arena::free_items");
  /* This works because items are allocated with sql_alloc() */
  for (; free_list; free_list= next)
  {
    next= free_list->next;
    free_list->delete_self();
  }
  /* Postcondition: free_list is 0 */
  DBUG_VOID_RETURN;
}


void Query_arena::set_query_arena(Query_arena *set)
{
  mem_root=  set->mem_root;
  free_list= set->free_list;
  state= set->state;
}


void Query_arena::cleanup_stmt()
{
  DBUG_ASSERT(! "Query_arena::cleanup_stmt() not implemented");
}


void THD::end_statement()
{
  /* Cleanup SQL processing state to reuse this statement in next query. */
  lex_end(lex);
  delete lex->result;
  lex->result= 0;
  /* Note that free_list is freed in cleanup_after_query() */

  /*
    Don't free mem_root, as mem_root is freed in the end of dispatch_command
    (once for any command).
  */
}


void THD::set_n_backup_active_arena(Query_arena *set, Query_arena *backup)
{
  DBUG_ENTER("THD::set_n_backup_active_arena");
  DBUG_ASSERT(backup->is_backup_arena == FALSE);

  backup->set_query_arena(this);
  set_query_arena(set);
#ifndef DBUG_OFF
  backup->is_backup_arena= TRUE;
#endif
  DBUG_VOID_RETURN;
}


void THD::restore_active_arena(Query_arena *set, Query_arena *backup)
{
  DBUG_ENTER("THD::restore_active_arena");
  DBUG_ASSERT(backup->is_backup_arena);
  set->set_query_arena(this);
  set_query_arena(backup);
#ifndef DBUG_OFF
  backup->is_backup_arena= FALSE;
#endif
  DBUG_VOID_RETURN;
}

C_MODE_START

static uchar *
get_statement_id_as_hash_key(const uchar *record, size_t *key_length,
                             my_bool not_used __attribute__((unused)))
{
  const Prepared_statement *statement= (const Prepared_statement *) record;
  *key_length= sizeof(statement->id);
  return (uchar *) &(statement)->id;
}

static void delete_statement_as_hash_key(void *key)
{
  delete (Prepared_statement *) key;
}

static uchar *get_stmt_name_hash_key(Prepared_statement *entry, size_t *length,
                                     my_bool not_used __attribute__((unused)))
{
  *length= entry->name().length;
  return reinterpret_cast<uchar *>(const_cast<char *>(entry->name().str));
}

C_MODE_END

Prepared_statement_map::Prepared_statement_map()
 :m_last_found_statement(NULL)
{
  enum
  {
    START_STMT_HASH_SIZE = 16,
    START_NAME_HASH_SIZE = 16
  };
  my_hash_init(&st_hash, &my_charset_bin, START_STMT_HASH_SIZE, 0, 0,
               get_statement_id_as_hash_key,
               delete_statement_as_hash_key, MYF(0),
               key_memory_prepared_statement_map);
  my_hash_init(&names_hash, system_charset_info, START_NAME_HASH_SIZE, 0, 0,
               (my_hash_get_key) get_stmt_name_hash_key,
               NULL, MYF(0),
               key_memory_prepared_statement_map);
}


int Prepared_statement_map::insert(THD *thd, Prepared_statement *statement)
{
  if (my_hash_insert(&st_hash, (uchar*) statement))
  {
    /*
      Delete is needed only in case of an insert failure. In all other
      cases hash_delete will also delete the statement.
    */
    delete statement;
    my_error(ER_OUT_OF_RESOURCES, MYF(0));
    goto err_st_hash;
  }
  if (statement->name().str && my_hash_insert(&names_hash, (uchar*) statement))
  {
    my_error(ER_OUT_OF_RESOURCES, MYF(0));
    goto err_names_hash;
  }
  mysql_mutex_lock(&LOCK_prepared_stmt_count);
  /*
    We don't check that prepared_stmt_count is <= max_prepared_stmt_count
    because we would like to allow to lower the total limit
    of prepared statements below the current count. In that case
    no new statements can be added until prepared_stmt_count drops below
    the limit.
  */
  if (prepared_stmt_count >= max_prepared_stmt_count)
  {
    mysql_mutex_unlock(&LOCK_prepared_stmt_count);
    my_error(ER_MAX_PREPARED_STMT_COUNT_REACHED, MYF(0),
             max_prepared_stmt_count);
    goto err_max;
  }
  prepared_stmt_count++;
  mysql_mutex_unlock(&LOCK_prepared_stmt_count);

  m_last_found_statement= statement;
  return 0;

err_max:
  if (statement->name().str)
    my_hash_delete(&names_hash, (uchar*) statement);
err_names_hash:
  my_hash_delete(&st_hash, (uchar*) statement);
err_st_hash:
  return 1;
}


Prepared_statement
*Prepared_statement_map::find_by_name(const LEX_CSTRING &name)
{
  return reinterpret_cast<Prepared_statement*>
    (my_hash_search(&names_hash, (uchar*)name.str, name.length));
}


Prepared_statement *Prepared_statement_map::find(ulong id)
{
  if (m_last_found_statement == NULL || id != m_last_found_statement->id)
  {
    Prepared_statement *stmt=
      reinterpret_cast<Prepared_statement*>
      (my_hash_search(&st_hash, (uchar *) &id, sizeof(id)));
    if (stmt && stmt->name().str)
      return NULL;
    m_last_found_statement= stmt;
  }
  return m_last_found_statement;
}


void Prepared_statement_map::erase(Prepared_statement *statement)
{
  if (statement == m_last_found_statement)
    m_last_found_statement= NULL;
  if (statement->name().str)
    my_hash_delete(&names_hash, (uchar *) statement);

  my_hash_delete(&st_hash, (uchar *) statement);
  mysql_mutex_lock(&LOCK_prepared_stmt_count);
  DBUG_ASSERT(prepared_stmt_count > 0);
  prepared_stmt_count--;
  mysql_mutex_unlock(&LOCK_prepared_stmt_count);
}

void Prepared_statement_map::claim_memory_ownership()
{
  my_hash_claim(&names_hash);
  my_hash_claim(&st_hash);
}

void Prepared_statement_map::reset()
{
  /* Must be first, hash_free will reset st_hash.records */
  if (st_hash.records > 0)
  {
#ifdef HAVE_PSI_PS_INTERFACE
    for (uint i=0 ; i < st_hash.records ; i++)
    {
      Prepared_statement *stmt=
        reinterpret_cast<Prepared_statement *>(my_hash_element(&st_hash, i));
      MYSQL_DESTROY_PS(stmt->get_PS_prepared_stmt());
    }
#endif
    mysql_mutex_lock(&LOCK_prepared_stmt_count);
    DBUG_ASSERT(prepared_stmt_count >= st_hash.records);
    prepared_stmt_count-= st_hash.records;
    mysql_mutex_unlock(&LOCK_prepared_stmt_count);
  }
  my_hash_reset(&names_hash);
  my_hash_reset(&st_hash);
  m_last_found_statement= NULL;
}


Prepared_statement_map::~Prepared_statement_map()
{
  /*
    We do not want to grab the global LOCK_prepared_stmt_count mutex here.
    reset() should already have been called to maintain prepared_stmt_count.
   */
  DBUG_ASSERT(st_hash.records == 0);

  my_hash_free(&names_hash);
  my_hash_free(&st_hash);
}


bool Query_dumpvar::send_data(List<Item> &items)
{
  List_iterator_fast<PT_select_var> var_li(var_list);
  List_iterator<Item> it(items);
  Item *item;
  PT_select_var *mv;
  DBUG_ENTER("Query_dumpvar::send_data");

  if (unit->offset_limit_cnt)
  {						// using limit offset,count
    unit->offset_limit_cnt--;
    DBUG_RETURN(false);
  }
  if (row_count++) 
  {
    my_message(ER_TOO_MANY_ROWS, ER(ER_TOO_MANY_ROWS), MYF(0));
    DBUG_RETURN(true);
  }
  while ((mv= var_li++) && (item= it++))
  {
    if (mv->is_local())
    {
      if (thd->sp_runtime_ctx->set_variable(thd, mv->get_offset(), &item))
	    DBUG_RETURN(true);
    }
    else
    {
      /*
        Create Item_func_set_user_vars with delayed non-constness. We
        do this so that Item_get_user_var::const_item() will return
        the same result during
        Item_func_set_user_var::save_item_result() as they did during
        optimization and execution.
       */
      Item_func_set_user_var *suv=
        new Item_func_set_user_var(mv->name, item, true);
      if (suv->fix_fields(thd, 0))
        DBUG_RETURN(true);
      suv->save_item_result(item);
      if (suv->update())
        DBUG_RETURN(true);
    }
  }
  DBUG_RETURN(thd->is_error());
}

bool Query_dumpvar::send_eof()
{
  if (! row_count)
    push_warning(thd, Sql_condition::SL_WARNING,
                 ER_SP_FETCH_NO_DATA, ER(ER_SP_FETCH_NO_DATA));
  /*
    Don't send EOF if we're in error condition (which implies we've already
    sent or are sending an error)
  */
  if (thd->is_error())
    return true;

  ::my_ok(thd,row_count);
  return 0;
}


void thd_increment_bytes_sent(size_t length)
{
  THD *thd= current_thd;
  if (likely(thd != NULL))
  { /* current_thd==NULL when close_connection() calls net_send_error() */
    thd->status_var.bytes_sent+= length;
  }
}


void thd_increment_bytes_received(size_t length)
{
  THD *thd= current_thd;
  if (likely(thd != NULL))
    thd->status_var.bytes_received+= length;
}


void THD::set_status_var_init()
{
  memset(&status_var, 0, sizeof(status_var));
}


/****************************************************************************
  Handling of open and locked tables states.

  This is used when we want to open/lock (and then close) some tables when
  we already have a set of tables open and locked. We use these methods for
  access to mysql.proc table to find definitions of stored routines.
****************************************************************************/

void THD::reset_n_backup_open_tables_state(Open_tables_backup *backup)
{
  DBUG_ENTER("reset_n_backup_open_tables_state");
  backup->set_open_tables_state(this);
  backup->mdl_system_tables_svp= mdl_context.mdl_savepoint();
  reset_open_tables_state();
  state_flags|= Open_tables_state::BACKUPS_AVAIL;
  DBUG_VOID_RETURN;
}


void THD::restore_backup_open_tables_state(Open_tables_backup *backup)
{
  DBUG_ENTER("restore_backup_open_tables_state");
  mdl_context.rollback_to_savepoint(backup->mdl_system_tables_svp);
  /*
    Before we will throw away current open tables state we want
    to be sure that it was properly cleaned up.
  */
  DBUG_ASSERT(open_tables == 0 && temporary_tables == 0 &&
              derived_tables == 0 &&
              lock == 0 &&
              locked_tables_mode == LTM_NONE &&
              get_reprepare_observer() == NULL);

  set_open_tables_state(backup);
  DBUG_VOID_RETURN;
}


void THD::begin_attachable_ro_transaction()
{
  DBUG_ASSERT(!m_attachable_trx);

  m_attachable_trx= new Attachable_trx(this);
}


void THD::end_attachable_transaction()
{
  DBUG_ASSERT(m_attachable_trx);

  delete m_attachable_trx;
  m_attachable_trx= NULL;
}


/**
  Check the killed state of a user thread
  @param thd  user thread
  @retval 0 the user thread is active
  @retval 1 the user thread has been killed
*/
extern "C" int thd_killed(const MYSQL_THD thd)
{
  if (thd == NULL)
    return current_thd->killed;
  return thd->killed;
}

/**
  Set the killed status of the current statement.

  @param thd  user thread connection handle
*/
extern "C" void thd_set_kill_status(const MYSQL_THD thd)
{
  thd->send_kill_message();
}

/**
  Return the thread id of a user thread
  @param thd user thread
  @return thread id
*/
extern "C" unsigned long thd_get_thread_id(const MYSQL_THD thd)
{
  return((unsigned long)thd->thread_id());
}

/**
  Check if batching is allowed for the thread
  @param thd  user thread
  @retval 1 batching allowed
  @retval 0 batching not allowed
*/
extern "C" int thd_allow_batch(MYSQL_THD thd)
{
  if ((thd->variables.option_bits & OPTION_ALLOW_BATCH) ||
      (thd->slave_thread && opt_slave_allow_batching))
    return 1;
  return 0;
}

enum_tx_isolation thd_get_trx_isolation(const MYSQL_THD thd)
{
	return thd->tx_isolation;
}

#ifdef INNODB_COMPATIBILITY_HOOKS
extern "C" const struct charset_info_st *thd_charset(MYSQL_THD thd)
{
  return(thd->charset());
}

/**
  Get the current query string for the thread.

  @param thd   The MySQL internal thread pointer

  @return query string and length. May be non-null-terminated.

  @note This function is not thread safe and should only be called
        from the thread owning thd. @see thd_query_safe().
*/
extern "C" LEX_CSTRING thd_query_unsafe(MYSQL_THD thd)
{
  DBUG_ASSERT(current_thd == thd);
  return thd->query();
}

/**
  Get the current query string for the thread.

  @param thd     The MySQL internal thread pointer
  @param buf     Buffer where the query string will be copied
  @param buflen  Length of the buffer

  @return Length of the query

  @note This function is thread safe as the query string is
        accessed under mutex protection and the string is copied
        into the provided buffer. @see thd_query_unsafe().
*/
extern "C" size_t thd_query_safe(MYSQL_THD thd, char *buf, size_t buflen)
{
  mysql_mutex_lock(&thd->LOCK_thd_query);
  LEX_CSTRING query_string= thd->query();
  size_t len= MY_MIN(buflen - 1, query_string.length);
  strncpy(buf, query_string.str, len);
  buf[len]= '\0';
  mysql_mutex_unlock(&thd->LOCK_thd_query);
  return len;
}

extern "C" int thd_slave_thread(const MYSQL_THD thd)
{
  return(thd->slave_thread);
}

extern "C" int thd_non_transactional_update(const MYSQL_THD thd)
{
  return thd->get_transaction()->has_modified_non_trans_table(
    Transaction_ctx::SESSION);
}

extern "C" int thd_binlog_format(const MYSQL_THD thd)
{
  if (mysql_bin_log.is_open() && (thd->variables.option_bits & OPTION_BIN_LOG))
    return (int) thd->variables.binlog_format;
  else
    return BINLOG_FORMAT_UNSPEC;
}

extern "C" void thd_mark_transaction_to_rollback(MYSQL_THD thd, int all)
{
  DBUG_ENTER("thd_mark_transaction_to_rollback");
  DBUG_ASSERT(thd);
  /*
    The parameter "all" has type int since the function is defined
    in plugin.h. The corresponding parameter in the call below has
    type bool. The comment in plugin.h states that "all != 0"
    means to rollback the main transaction. Thus, check this
    specifically.
  */
  thd->mark_transaction_to_rollback((all != 0));
  DBUG_VOID_RETURN;
}

extern "C" bool thd_binlog_filter_ok(const MYSQL_THD thd)
{
  return binlog_filter->db_ok(thd->db().str);
}

extern "C" bool thd_sqlcom_can_generate_row_events(const MYSQL_THD thd)
{
  return sqlcom_can_generate_row_events(thd->lex->sql_command);
}

extern "C" enum durability_properties thd_get_durability_property(const MYSQL_THD thd)
{
  enum durability_properties ret= HA_REGULAR_DURABILITY;
  
  if (thd != NULL)
    ret= thd->durability_property;

  return ret;
}

/** Get the auto_increment_offset auto_increment_increment.
Needed by InnoDB.
@param thd	Thread object
@param off	auto_increment_offset
@param inc	auto_increment_increment */
extern "C" void thd_get_autoinc(const MYSQL_THD thd, ulong* off, ulong* inc)
{
  *off = thd->variables.auto_increment_offset;
  *inc = thd->variables.auto_increment_increment;
}


/**
  Is strict sql_mode set.
  Needed by InnoDB.
  @param thd	Thread object
  @return True if sql_mode has strict mode (all or trans).
    @retval true  sql_mode has strict mode (all or trans).
    @retval false sql_mode has not strict mode (all or trans).
*/
extern "C" bool thd_is_strict_mode(const MYSQL_THD thd)
{
  return thd->is_strict_mode();
}


#ifndef EMBEDDED_LIBRARY
extern "C" void thd_pool_wait_begin(MYSQL_THD thd, int wait_type);
extern "C" void thd_pool_wait_end(MYSQL_THD thd);

/*
  Interface for MySQL Server, plugins and storage engines to report
  when they are going to sleep/stall.
  
  SYNOPSIS
  thd_wait_begin()
  thd                     Thread object
  wait_type               Type of wait
                          1 -- short wait (e.g. for mutex)
                          2 -- medium wait (e.g. for disk io)
                          3 -- large wait (e.g. for locked row/table)
  NOTES
    This is used by the threadpool to have better knowledge of which
    threads that currently are actively running on CPUs. When a thread
    reports that it's going to sleep/stall, the threadpool scheduler is
    free to start another thread in the pool most likely. The expected wait
    time is simply an indication of how long the wait is expected to
    become, the real wait time could be very different.

  thd_wait_end MUST be called immediately after waking up again.
*/
extern "C" void thd_wait_begin(MYSQL_THD thd, int wait_type)
{
  MYSQL_CALLBACK(Connection_handler_manager::event_functions,
                 thd_wait_begin, (thd, wait_type));
}

/**
  Interface for MySQL Server, plugins and storage engines to report
  when they waking up from a sleep/stall.

  @param  thd   Thread handle
*/
extern "C" void thd_wait_end(MYSQL_THD thd)
{
  MYSQL_CALLBACK(Connection_handler_manager::event_functions,
                 thd_wait_end, (thd));
}
#else
extern "C" void thd_wait_begin(MYSQL_THD thd, int wait_type)
{
  /* do NOTHING for the embedded library */
  return;
}

extern "C" void thd_wait_end(MYSQL_THD thd)
{
  /* do NOTHING for the embedded library */
  return;
}
#endif
#endif // INNODB_COMPATIBILITY_HOOKS */

#ifndef EMBEDDED_LIBRARY
/**
   Interface for Engine to report row lock conflict.
   The caller should guarantee thd_wait_for does not be freed, when it is
   called.
*/
extern "C"
void thd_report_row_lock_wait(THD* self, THD *wait_for)
{
  DBUG_ENTER("thd_report_row_lock_wait");

  if (self != NULL && wait_for != NULL &&
      is_mts_worker(self) && is_mts_worker(wait_for))
    commit_order_manager_check_deadlock(self, wait_for);

  DBUG_VOID_RETURN;
}
#else
extern "C"
void thd_report_row_lock_wait(THD *thd_wait_for)
{
  return;
}
#endif

/****************************************************************************
  Handling of statement states in functions and triggers.

  This is used to ensure that the function/trigger gets a clean state
  to work with and does not cause any side effects of the calling statement.

  It also allows most stored functions and triggers to replicate even
  if they are used items that would normally be stored in the binary
  replication (like last_insert_id() etc...)

  The following things is done
  - Disable binary logging for the duration of the statement
  - Disable multi-result-sets for the duration of the statement
  - Value of last_insert_id() is saved and restored
  - Value set by 'SET INSERT_ID=#' is reset and restored
  - Value for found_rows() is reset and restored
  - examined_row_count is added to the total
  - cuted_fields is added to the total
  - new savepoint level is created and destroyed

  NOTES:
    Seed for random() is saved for the first! usage of RAND()
    We reset examined_row_count and cuted_fields and add these to the
    result to ensure that if we have a bug that would reset these within
    a function, we are not loosing any rows from the main statement.

    We do not reset value of last_insert_id().
****************************************************************************/

void THD::reset_sub_statement_state(Sub_statement_state *backup,
                                    uint new_state)
{
#ifndef EMBEDDED_LIBRARY
  /* BUG#33029, if we are replicating from a buggy master, reset
     auto_inc_intervals_forced to prevent substatement
     (triggers/functions) from using erroneous INSERT_ID value
   */
  if (rpl_master_erroneous_autoinc(this))
  {
    DBUG_ASSERT(backup->auto_inc_intervals_forced.nb_elements() == 0);
    auto_inc_intervals_forced.swap(&backup->auto_inc_intervals_forced);
  }
#endif
  
  backup->option_bits=     variables.option_bits;
  backup->count_cuted_fields= count_cuted_fields;
  backup->in_sub_stmt=     in_sub_stmt;
  backup->enable_slow_log= enable_slow_log;
  backup->current_found_rows= current_found_rows;
  backup->previous_found_rows= previous_found_rows;
  backup->examined_row_count= m_examined_row_count;
  backup->sent_row_count= m_sent_row_count;
  backup->cuted_fields=     cuted_fields;
  backup->client_capabilities= m_protocol->get_client_capabilities();
  backup->savepoints= get_transaction()->m_savepoints;
  backup->first_successful_insert_id_in_prev_stmt= 
    first_successful_insert_id_in_prev_stmt;
  backup->first_successful_insert_id_in_cur_stmt= 
    first_successful_insert_id_in_cur_stmt;

  if ((!lex->requires_prelocking() || is_update_query(lex->sql_command)) &&
      !is_current_stmt_binlog_format_row())
  {
    variables.option_bits&= ~OPTION_BIN_LOG;
  }

  if ((backup->option_bits & OPTION_BIN_LOG) &&
       is_update_query(lex->sql_command) &&
       !is_current_stmt_binlog_format_row())
    mysql_bin_log.start_union_events(this, this->query_id);

  /* Disable result sets */
  if (is_classic_protocol())
    get_protocol_classic()->remove_client_capability(CLIENT_MULTI_RESULTS);
  in_sub_stmt|= new_state;
  m_examined_row_count= 0;
  m_sent_row_count= 0;
  cuted_fields= 0;
  get_transaction()->m_savepoints= 0;
  first_successful_insert_id_in_cur_stmt= 0;
}


void THD::restore_sub_statement_state(Sub_statement_state *backup)
{
  DBUG_ENTER("THD::restore_sub_statement_state");
#ifndef EMBEDDED_LIBRARY
  /* BUG#33029, if we are replicating from a buggy master, restore
     auto_inc_intervals_forced so that the top statement can use the
     INSERT_ID value set before this statement.
   */
  if (rpl_master_erroneous_autoinc(this))
  {
    backup->auto_inc_intervals_forced.swap(&auto_inc_intervals_forced);
    DBUG_ASSERT(backup->auto_inc_intervals_forced.nb_elements() == 0);
  }
#endif

  /*
    To save resources we want to release savepoints which were created
    during execution of function or trigger before leaving their savepoint
    level. It is enough to release first savepoint set on this level since
    all later savepoints will be released automatically.
  */
  if (get_transaction()->m_savepoints)
  {
    SAVEPOINT *sv;
    for (sv= get_transaction()->m_savepoints; sv->prev; sv= sv->prev)
    {}
    /* ha_release_savepoint() never returns error. */
    (void)ha_release_savepoint(this, sv);
  }
  count_cuted_fields= backup->count_cuted_fields;
  get_transaction()->m_savepoints= backup->savepoints;
  variables.option_bits= backup->option_bits;
  in_sub_stmt=      backup->in_sub_stmt;
  enable_slow_log=  backup->enable_slow_log;
  first_successful_insert_id_in_prev_stmt= 
    backup->first_successful_insert_id_in_prev_stmt;
  first_successful_insert_id_in_cur_stmt= 
    backup->first_successful_insert_id_in_cur_stmt;
  current_found_rows= backup->current_found_rows;
  previous_found_rows= backup->previous_found_rows;
  set_sent_row_count(backup->sent_row_count);
  if (is_classic_protocol())
    get_protocol_classic()->set_client_capabilities(backup->client_capabilities);

  /*
    If we've left sub-statement mode, reset the fatal error flag.
    Otherwise keep the current value, to propagate it up the sub-statement
    stack.

    NOTE: is_fatal_sub_stmt_error can be set only if we've been in the
    sub-statement mode.
  */

  if (!in_sub_stmt)
    is_fatal_sub_stmt_error= false;

  if ((variables.option_bits & OPTION_BIN_LOG) && is_update_query(lex->sql_command) &&
       !is_current_stmt_binlog_format_row())
    mysql_bin_log.stop_union_events(this);

  /*
    The following is added to the old values as we are interested in the
    total complexity of the query
  */
  inc_examined_row_count(backup->examined_row_count);
  cuted_fields+=       backup->cuted_fields;
  DBUG_VOID_RETURN;
}

void THD::set_sent_row_count(ha_rows count)
{
  m_sent_row_count= count;
  MYSQL_SET_STATEMENT_ROWS_SENT(m_statement_psi, m_sent_row_count);
}

void THD::set_examined_row_count(ha_rows count)
{
  m_examined_row_count= count;
  MYSQL_SET_STATEMENT_ROWS_EXAMINED(m_statement_psi, m_examined_row_count);
}

void THD::inc_sent_row_count(ha_rows count)
{
  m_sent_row_count+= count;
  MYSQL_SET_STATEMENT_ROWS_SENT(m_statement_psi, m_sent_row_count);
}

void THD::inc_examined_row_count(ha_rows count)
{
  m_examined_row_count+= count;
  MYSQL_SET_STATEMENT_ROWS_EXAMINED(m_statement_psi, m_examined_row_count);
}

void THD::inc_status_created_tmp_disk_tables()
{
  status_var.created_tmp_disk_tables++;
#ifdef HAVE_PSI_STATEMENT_INTERFACE
  PSI_STATEMENT_CALL(inc_statement_created_tmp_disk_tables)(m_statement_psi, 1);
#endif
}

void THD::inc_status_created_tmp_tables()
{
  status_var.created_tmp_tables++;
#ifdef HAVE_PSI_STATEMENT_INTERFACE
  PSI_STATEMENT_CALL(inc_statement_created_tmp_tables)(m_statement_psi, 1);
#endif
}

void THD::inc_status_select_full_join()
{
  status_var.select_full_join_count++;
#ifdef HAVE_PSI_STATEMENT_INTERFACE
  PSI_STATEMENT_CALL(inc_statement_select_full_join)(m_statement_psi, 1);
#endif
}

void THD::inc_status_select_full_range_join()
{
  status_var.select_full_range_join_count++;
#ifdef HAVE_PSI_STATEMENT_INTERFACE
  PSI_STATEMENT_CALL(inc_statement_select_full_range_join)(m_statement_psi, 1);
#endif
}

void THD::inc_status_select_range()
{
  status_var.select_range_count++;
#ifdef HAVE_PSI_STATEMENT_INTERFACE
  PSI_STATEMENT_CALL(inc_statement_select_range)(m_statement_psi, 1);
#endif
}

void THD::inc_status_select_range_check()
{
  status_var.select_range_check_count++;
#ifdef HAVE_PSI_STATEMENT_INTERFACE
  PSI_STATEMENT_CALL(inc_statement_select_range_check)(m_statement_psi, 1);
#endif
}

void THD::inc_status_select_scan()
{
  status_var.select_scan_count++;
#ifdef HAVE_PSI_STATEMENT_INTERFACE
  PSI_STATEMENT_CALL(inc_statement_select_scan)(m_statement_psi, 1);
#endif
}

void THD::inc_status_sort_merge_passes()
{
  status_var.filesort_merge_passes++;
#ifdef HAVE_PSI_STATEMENT_INTERFACE
  PSI_STATEMENT_CALL(inc_statement_sort_merge_passes)(m_statement_psi, 1);
#endif
}

void THD::inc_status_sort_range()
{
  status_var.filesort_range_count++;
#ifdef HAVE_PSI_STATEMENT_INTERFACE
  PSI_STATEMENT_CALL(inc_statement_sort_range)(m_statement_psi, 1);
#endif
}

void THD::inc_status_sort_rows(ha_rows count)
{
  status_var.filesort_rows+= count;
#ifdef HAVE_PSI_STATEMENT_INTERFACE
  PSI_STATEMENT_CALL(inc_statement_sort_rows)(m_statement_psi,
                                              static_cast<ulong>(count));
#endif
}

void THD::inc_status_sort_scan()
{
  status_var.filesort_scan_count++;
#ifdef HAVE_PSI_STATEMENT_INTERFACE
  PSI_STATEMENT_CALL(inc_statement_sort_scan)(m_statement_psi, 1);
#endif
}

void THD::set_status_no_index_used()
{
  server_status|= SERVER_QUERY_NO_INDEX_USED;
#ifdef HAVE_PSI_STATEMENT_INTERFACE
  PSI_STATEMENT_CALL(set_statement_no_index_used)(m_statement_psi);
#endif
}

void THD::set_status_no_good_index_used()
{
  server_status|= SERVER_QUERY_NO_GOOD_INDEX_USED;
#ifdef HAVE_PSI_STATEMENT_INTERFACE
  PSI_STATEMENT_CALL(set_statement_no_good_index_used)(m_statement_psi);
#endif
}

void THD::set_command(enum enum_server_command command)
{
  m_command= command;
#ifdef HAVE_PSI_THREAD_INTERFACE
  PSI_STATEMENT_CALL(set_thread_command)(m_command);
#endif
}


void THD::set_query(const LEX_CSTRING& query_arg)
{
  DBUG_ASSERT(this == current_thd);
  mysql_mutex_lock(&LOCK_thd_query);
  m_query_string= query_arg;
  mysql_mutex_unlock(&LOCK_thd_query);

#ifdef HAVE_PSI_THREAD_INTERFACE
  PSI_THREAD_CALL(set_thread_info)(query_arg.str, query_arg.length);
#endif
}


/**
  Leave explicit LOCK TABLES or prelocked mode and restore value of
  transaction sentinel in MDL subsystem.
*/

void THD::leave_locked_tables_mode()
{
  if (locked_tables_mode == LTM_LOCK_TABLES)
  {
    /*
      When leaving LOCK TABLES mode we have to change the duration of most
      of the metadata locks being held, except for HANDLER and GRL locks,
      to transactional for them to be properly released at UNLOCK TABLES.
    */
    mdl_context.set_transaction_duration_for_all_locks();
    /*
      Make sure we don't release the global read lock and commit blocker
      when leaving LTM.
    */
    global_read_lock.set_explicit_lock_duration(this);
    /*
      Also ensure that we don't release metadata locks for open HANDLERs
      and user-level locks.
    */
    if (handler_tables_hash.records)
      mysql_ha_set_explicit_lock_duration(this);
    if (ull_hash.records)
      mysql_ull_set_explicit_lock_duration(this);
  }
  locked_tables_mode= LTM_NONE;
}

void THD::get_definer(LEX_USER *definer)
{
  binlog_invoker();
#if !defined(MYSQL_CLIENT) && defined(HAVE_REPLICATION)
  if (slave_thread && has_invoker())
  {
    definer->user= m_invoker_user;
    definer->host= m_invoker_host;
    definer->plugin.str= (char *) "";
    definer->plugin.length= 0;
    definer->auth.str=  NULL;
    definer->auth.length= 0;
  }
  else
#endif
    get_default_definer(this, definer);
}


/**
  Mark transaction to rollback and mark error as fatal to a sub-statement.

  @param  all   TRUE <=> rollback main transaction.
*/

void THD::mark_transaction_to_rollback(bool all)
{
  /*
    There is no point in setting is_fatal_sub_stmt_error unless
    we are actually in_sub_stmt.
  */
  if (in_sub_stmt)
    is_fatal_sub_stmt_error= true;

  transaction_rollback_request= all;

}


void THD::set_next_event_pos(const char* _filename, ulonglong _pos)
{
  char*& filename= binlog_next_event_pos.file_name;
  if (filename == NULL)
  {
    /* First time, allocate maximal buffer */
    filename= (char*) my_malloc(key_memory_LOG_POS_COORD,
                                FN_REFLEN+1, MYF(MY_WME));
    if (filename == NULL) return;
  }

  assert(strlen(_filename) <= FN_REFLEN);
  strcpy(filename, _filename);
  filename[ FN_REFLEN ]= 0;

  binlog_next_event_pos.pos= _pos;
};

void THD::clear_next_event_pos()
{
  if (binlog_next_event_pos.file_name != NULL)
  {
    my_free(binlog_next_event_pos.file_name);
  }
  binlog_next_event_pos.file_name= NULL;
  binlog_next_event_pos.pos= 0;
};

#ifdef HAVE_REPLICATION
void THD::set_currently_executing_gtid_for_slave_thread()
{
  /*
    This function may be called in four cases:

    - From SQL thread while executing Gtid_log_event::do_apply_event

    - From an mts worker thread that executes a Gtid_log_event::do_apply_event.

    - From an mts worker thread that is processing an old binlog that
      is missing Gtid events completely, from gtid_pre_statement_checks().

    - From a normal client thread that is executing output from
      mysqlbinlog when mysqlbinlog is processing an old binlog file
      that is missing Gtid events completely, from
      gtid_pre_statement_checks() for a statement that appears after a
      BINLOG statement containing a Format_description_log_event
      originating from the master.

    Because of the last case, we need to add the following conditions to set
    currently_executing_gtid.
  */
  if (system_thread == SYSTEM_THREAD_SLAVE_SQL ||
      system_thread == SYSTEM_THREAD_SLAVE_WORKER)
    rli_slave->currently_executing_gtid= variables.gtid_next;
}
#endif

void THD::set_user_connect(USER_CONN *uc)
{
  DBUG_ENTER("THD::set_user_connect");

  m_user_connect= uc;

  DBUG_VOID_RETURN;
}

void THD::increment_user_connections_counter()
{
  DBUG_ENTER("THD::increment_user_connections_counter");

  m_user_connect->connections++;

  DBUG_VOID_RETURN;
}

void THD::decrement_user_connections_counter()
{
  DBUG_ENTER("THD::decrement_user_connections_counter");

  DBUG_ASSERT(m_user_connect->connections > 0);
  m_user_connect->connections--;

  DBUG_VOID_RETURN;
}

void THD::increment_con_per_hour_counter()
{
  DBUG_ENTER("THD::increment_con_per_hour_counter");

  m_user_connect->conn_per_hour++;

  DBUG_VOID_RETURN;
}

void THD::increment_updates_counter()
{
  DBUG_ENTER("THD::increment_updates_counter");

  m_user_connect->updates++;

  DBUG_VOID_RETURN;
}

void THD::increment_questions_counter()
{
  DBUG_ENTER("THD::increment_questions_counter");

  m_user_connect->questions++;

  DBUG_VOID_RETURN;
}

/*
  Reset per-hour user resource limits when it has been more than
  an hour since they were last checked

  SYNOPSIS:
    time_out_user_resource_limits()

  NOTE:
    This assumes that the LOCK_user_conn mutex has been acquired, so it is
    safe to test and modify members of the USER_CONN structure.
*/
void THD::time_out_user_resource_limits()
{
  mysql_mutex_assert_owner(&LOCK_user_conn);
  ulonglong check_time= start_utime;
  DBUG_ENTER("time_out_user_resource_limits");

  /* If more than a hour since last check, reset resource checking */
  if (check_time - m_user_connect->reset_utime >= 3600000000LL)
  {
    m_user_connect->questions=1;
    m_user_connect->updates=0;
    m_user_connect->conn_per_hour=0;
    m_user_connect->reset_utime= check_time;
  }

  DBUG_VOID_RETURN;
}
<<<<<<< HEAD


#ifndef DBUG_OFF
void THD::Query_plan::assert_plan_is_locked_if_other() const
{
  if (current_thd != thd)
    mysql_mutex_assert_owner(&thd->LOCK_query_plan);
}
#endif

void THD::Query_plan::set_query_plan(enum_sql_command sql_cmd,
                                     LEX *lex_arg, bool ps)
{
  DBUG_ASSERT(current_thd == thd);

  // No need to grab mutex for repeated (SQLCOM_END, NULL, false).
  if (sql_command == sql_cmd &&
      lex == lex_arg &&
      is_ps == ps)
  {
    return;
  }

  thd->lock_query_plan();
  sql_command= sql_cmd;
  lex= lex_arg;
  is_ps= ps;
  thd->unlock_query_plan();
}


void THD::Query_plan::set_modification_plan(Modification_plan *plan_arg)
{
  DBUG_ASSERT(current_thd == thd);
  mysql_mutex_assert_owner(&thd->LOCK_query_plan);
  modification_plan= plan_arg;
}

/**
  Push an error message into MySQL diagnostic area with line
  and position information.

  This function provides semantic action implementers with a way
  to push the famous "You have a syntax error near..." error
  message into the diagnostic area, which is normally produced only if
  a parse error is discovered internally by the Bison generated
  parser.

  @note Parse-time only function!

  @param thd            YYTHD
  @param location       YYSTYPE object: error position
  @param s              error message: NULL default means ER(ER_SYNTAX_ERROR)
*/

void THD::parse_error_at(const YYLTYPE &location, const char *s)
{
  uint lineno= location.raw.start ?
    m_parser_state->m_lip.get_lineno(location.raw.start) : 1;
  const char *pos= location.raw.start ? location.raw.start : "";
  ErrConvString err(pos, variables.character_set_client);
  my_printf_error(ER_PARSE_ERROR,  ER(ER_PARSE_ERROR), MYF(0),
                  s ? s : ER(ER_SYNTAX_ERROR), err.ptr(), lineno);
}

bool THD::send_result_metadata(List<Item> *list, uint flags)
{
  DBUG_ENTER("send_result_metadata");
  List_iterator_fast<Item> it(*list);
  Item *item;
  uchar buff[MAX_FIELD_WIDTH];
  String tmp((char *) buff, sizeof(buff), &my_charset_bin);

  if (m_protocol->start_result_metadata(list->elements, flags,
          variables.character_set_results))
    goto err;

#ifdef EMBEDDED_LIBRARY                  // bootstrap file handling
    if(!mysql)
      DBUG_RETURN(false);
#endif

  while ((item= it++))
  {
    Send_field field;
    item->make_field(&field);
#ifndef EMBEDDED_LIBRARY
    m_protocol->start_row();
    if (m_protocol->send_field_metadata(&field,
            item->charset_for_protocol()))
      goto err;
    if (flags & Protocol::SEND_DEFAULTS)
      item->send(m_protocol, &tmp);
    if (m_protocol->end_row())
      DBUG_RETURN(true);
#else
      if(m_protocol->send_field_metadata(&field, item->charset_for_protocol()))
        goto err;
      if (flags & Protocol::SEND_DEFAULTS)
        get_protocol_classic()->send_string_metadata(item->val_str(&tmp));
#endif
  }

  DBUG_RETURN(m_protocol->end_result_metadata());

  err:
  my_error(ER_OUT_OF_RESOURCES, MYF(0));        /* purecov: inspected */
  DBUG_RETURN(1);                               /* purecov: inspected */
}

bool THD::send_result_set_row(List<Item> *row_items)
{
  char buffer[MAX_FIELD_WIDTH];
  String str_buffer(buffer, sizeof (buffer), &my_charset_bin);
  List_iterator_fast<Item> it(*row_items);

  DBUG_ENTER("send_result_set_row");

  for (Item *item= it++; item; item= it++)
  {
    if (item->send(m_protocol, &str_buffer) || is_error())
      DBUG_RETURN(true);
    /*
      Reset str_buffer to its original state, as it may have been altered in
      Item::send().
    */
    str_buffer.set(buffer, sizeof(buffer), &my_charset_bin);
  }
  DBUG_RETURN(false);
}

void THD::send_statement_status()
{
  DBUG_ENTER("send_statement_status");
  DBUG_ASSERT(!get_stmt_da()->is_sent());
  bool error= false;
  Diagnostics_area *da= get_stmt_da();

  /* Can not be true, but do not take chances in production. */
  if (da->is_sent())
    DBUG_VOID_RETURN;

  switch (da->status())
  {
    case Diagnostics_area::DA_ERROR:
      /* The query failed, send error to log and abort bootstrap. */
      error= m_protocol->send_error(
              da->mysql_errno(), da->message_text(), da->returned_sqlstate());
          break;
    case Diagnostics_area::DA_EOF:
      error= m_protocol->send_eof(
              server_status, da->last_statement_cond_count());
          break;
    case Diagnostics_area::DA_OK:
      error= m_protocol->send_ok(
              server_status, da->last_statement_cond_count(),
              da->affected_rows(), da->last_insert_id(), da->message_text());
          break;
    case Diagnostics_area::DA_DISABLED:
      break;
    case Diagnostics_area::DA_EMPTY:
    default:
      DBUG_ASSERT(0);
          error= m_protocol->send_ok(server_status, 0, 0, 0, NULL);
          break;
  }
  if (!error)
    da->set_is_sent(true);
  DBUG_VOID_RETURN;
}

void THD::claim_memory_ownership()
{
  /*
    Ownership of the THD object is transfered to this thread.
    This happens typically:
    - in the event scheduler,
      when the scheduler thread creates a work item and
      starts a worker thread to run it
    - in the main thread, when the code that accepts a new
      network connection creates a work item and starts a
      connection thread to run it.
    Accounting for memory statistics needs to be told
    that memory allocated by thread X now belongs to thread Y,
    so that statistics by thread/account/user/host are accurate.
    Inspect every piece of memory allocated in THD,
    and call PSI_MEMORY_CALL(memory_claim)().
  */
#ifdef HAVE_PSI_MEMORY_INTERFACE
  claim_root(&main_mem_root);
  my_claim(m_token_array);
  Protocol_classic *p= get_protocol_classic();
  if (p != NULL)
    p->claim_memory_ownership();
  session_tracker.claim_memory_ownership();
  session_sysvar_res_mgr.claim_memory_ownership();
  my_hash_claim(&user_vars);
#if defined(ENABLED_DEBUG_SYNC)
  debug_sync_claim_memory_ownership(this);
#endif /* defined(ENABLED_DEBUG_SYNC) */
  get_transaction()->claim_memory_ownership();
  stmt_map.claim_memory_ownership();
#endif /* HAVE_PSI_MEMORY_INTERFACE */
}


bool THD::binlog_applier_need_detach_trx()
{
  return is_binlog_applier() ? rli_fake->is_native_trx_detached= true : false;
};


bool THD::binlog_applier_has_detached_trx()
{
  bool rc= is_binlog_applier() && rli_fake->is_native_trx_detached;

  if (rc)
    rli_fake->is_native_trx_detached= false;
  return rc;
=======
/**
  Determine if binlogging is disabled for this session
  @retval 0 if the current statement binlogging is disabled
  (could be because of binlog closed/binlog option
  is set to false).
  @retval 1 if the current statement will be binlogged
*/
bool THD::is_current_stmt_binlog_disabled() const
{
  return (!(variables.option_bits & OPTION_BIN_LOG) ||
          !mysql_bin_log.is_open());
>>>>>>> ba785fea
}<|MERGE_RESOLUTION|>--- conflicted
+++ resolved
@@ -4527,7 +4527,6 @@
 
   DBUG_VOID_RETURN;
 }
-<<<<<<< HEAD
 
 
 #ifndef DBUG_OFF
@@ -4747,7 +4746,7 @@
   if (rc)
     rli_fake->is_native_trx_detached= false;
   return rc;
-=======
+}
 /**
   Determine if binlogging is disabled for this session
   @retval 0 if the current statement binlogging is disabled
@@ -4759,5 +4758,4 @@
 {
   return (!(variables.option_bits & OPTION_BIN_LOG) ||
           !mysql_bin_log.is_open());
->>>>>>> ba785fea
 }