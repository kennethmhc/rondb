/* Copyright (c) 2000, 2015, Oracle and/or its affiliates. All rights reserved.

 This program is free software; you can redistribute it and/or modify
 it under the terms of the GNU General Public License as published by
 the Free Software Foundation; version 2 of the License.

 This program is distributed in the hope that it will be useful,
 but WITHOUT ANY WARRANTY; without even the implied warranty of
 MERCHANTABILITY or FITNESS FOR A PARTICULAR PURPOSE.  See the
 GNU General Public License for more details.

 You should have received a copy of the GNU General Public License
 along with this program; if not, write to the Free Software
 Foundation, Inc., 51 Franklin St, Fifth Floor, Boston, MA 02110-1301  USA */

#include "protocol_callback.h"
#include "sql_class.h"
#include <stdarg.h>
#include "current_thd.h"

/**
@file
  Implementation of the Protocol_callback class, which is used by the Command
  service as proxy protocol.
*/


/**
  Practically does nothing.
  Returns -1, error, for the case this will be called. It should happen.
  read_packet() is called by get_command() which in turn is called by
  do_command() in sql_parse. After that COM_DATA is filled with proper info
  that in turn is passed to dispatch_command().
  The Command service doesn't use do_command() but dispatch_command() and
  passes COM_DATA directly from the user(plugin).

  @return
    -1 failure
*/
int Protocol_callback::read_packet()
{
  return -1;
}

/**
  Practically does nothing. See the comment of ::read_packet().
  Always returns -1.

  @return
    -1
*/
int Protocol_callback::get_command(COM_DATA *com_data, enum_server_command *cmd)
{
  return read_packet();
}


/**
  Returns the type of the connection.

  @return
    VIO_TYPE_PLUGIN
*/
enum enum_vio_type Protocol_callback::connection_type()
{
  return VIO_TYPE_PLUGIN;
}

bool Protocol_callback::store_null()
{
  if (callbacks.get_null)
    return callbacks.get_null(callbacks_ctx);

  return false;
}

bool Protocol_callback::store_tiny(longlong from)
{
  if (callbacks.get_integer)
    return callbacks.get_integer(callbacks_ctx, from);
  return false;
}

bool Protocol_callback::store_short(longlong from)
{
  if (callbacks.get_integer)
    return callbacks.get_integer(callbacks_ctx, from);
  return false;
}

bool Protocol_callback::store_long(longlong from)
{
  if (callbacks.get_integer)
    return callbacks.get_integer(callbacks_ctx, from);
  return false;
}

bool Protocol_callback::store_longlong(longlong from, bool is_unsigned)
{
  if (callbacks.get_integer)
    return callbacks.get_longlong(callbacks_ctx, from, is_unsigned);
  return false;
}

<<<<<<< HEAD
bool Protocol_callback::store_decimal(const my_decimal * d)
=======
/**
  Sends DECIMAL value

  @param d    value
  @param prec field's precision, unused
  @param dec  field's decimals, unused

  @return
    false  success
    true   failure
*/
bool Protocol_callback::store_decimal(const my_decimal * d, uint prec, uint dec)
>>>>>>> adf3d659
{
  if (callbacks.get_decimal)
    return callbacks.get_decimal(callbacks_ctx, d);
  return false;
}

bool Protocol_callback::store(const char *from, size_t length,
                              const CHARSET_INFO *fromcs)
{
  if (callbacks.get_string)
    return callbacks.get_string(callbacks_ctx, from, length, fromcs);
  return false;
}

bool Protocol_callback::store(float from, uint32 decimals, String *buffer)
{
  if (callbacks.get_double)
    return callbacks.get_double(callbacks_ctx, from, decimals);
  return false;
}

bool Protocol_callback::store(double from, uint32 decimals, String *buffer)
{
  if (callbacks.get_double)
    return callbacks.get_double(callbacks_ctx, from, decimals);
  return false;
}


bool Protocol_callback::store(MYSQL_TIME *time, uint precision)
{
  if (callbacks.get_datetime)
    return callbacks.get_datetime(callbacks_ctx, time, precision);
  return false;
}

bool Protocol_callback::store_date(MYSQL_TIME *time)
{
  if (callbacks.get_datetime)
    return callbacks.get_date(callbacks_ctx, time);
  return false;
}

bool Protocol_callback::store_time(MYSQL_TIME *time, uint precision)
{
  if (callbacks.get_time)
    return callbacks.get_time(callbacks_ctx, time, precision);
  return false;
}

bool Protocol_callback::store(Proto_field *field)
{
  switch (text_or_binary)
  {
  case CS_TEXT_REPRESENTATION:
    return field->send_text(this);
  case CS_BINARY_REPRESENTATION:
    return field->send_binary(this);
  }
  return true;
}

/**
  Returns the capabilities supported by the protocol
*/
ulong Protocol_callback::get_client_capabilities()
{
  if (!client_capabilities_set && callbacks.get_client_capabilities)
  {
    client_capabilities_set= true;
    client_capabilities= callbacks.get_client_capabilities(callbacks_ctx);
  }
  return client_capabilities;
}

bool Protocol_callback::has_client_capability(unsigned long capability)
{
  if (!client_capabilities_set)
    (void) get_client_capabilities();
  return client_capabilities & capability;
}

/**
  Called BEFORE sending data row or before field_metadata
*/
void Protocol_callback::start_row()
{
  /*
    start_row() is called for metadata for convenience in Protocol_classic
    This is not wanted for protocol plugins as otherwise we get more calls
    and the plugin has to track state internally if it is in meta or not.
    start_meta(),
      start_row(), field_meta(), end_row(),
      ...
    end_meta()
    Calling start_row() is a left over from the era where metadata was
    sent with only one call send_metadata, and start_row() + end_row()
    were usable hooks in this send_metadata. Now it doesn't make any more
    sense as start_row() is called just before field_meta() and end_row()
    just after. The same code can go in to field_meta().
  */
  if (!in_meta_sending && callbacks.start_row)
    callbacks.start_row(callbacks_ctx);
}

/**
  Called AFTER sending all fields of a row, or after field_metadata().
  Please read the big comment in start_row() for explanation why
  in_meta_sending is used.

  @return
    true   ok
    false  not ok
*/
bool Protocol_callback::end_row()
{
  /* See start_row() */
  if (!in_meta_sending && callbacks.end_row)
    return callbacks.end_row(callbacks_ctx);
  return false;
}

/**
  Called when a row is aborted
*/
void Protocol_callback::abort_row()
{
  if (callbacks.end_row)
    callbacks.abort_row(callbacks_ctx);
}

/**
  Called in case of error while sending data
*/
void Protocol_callback::end_partial_result_set()
{
  /* Protocol_callback shouldn't be used in this context */
  assert(0);
}

/**
  Called when the server shuts down the connection (THD is being destroyed).
  In this regard, this is also called when the server shuts down. The callback
  implementor can differentiate between those 2 events by inspecting the
  server_shutdown parameter.

  @param server_shutdown  Whether this is a normal connection shutdown (false)
                          or a server shutdown (true).

  @return
  0   success
  !0  failure
*/
int Protocol_callback::shutdown(bool server_shutdown)
{
  if (callbacks.shutdown)
    callbacks.shutdown(callbacks_ctx, server_shutdown? 1 : 0);
  return 0;
}

/**
  Returns if the connection is alive or dead.

  @note This function always returns true as in many places in the server this
  is a prerequisite for continuing operations.

  @return
    true  alive
*/
bool Protocol_callback::connection_alive()
{
  return true;
}

/**
  Returns SSL info. In case of Protocol_callback returns NULL, meaning
  no SSL connection.
*/
SSL_handle Protocol_callback::get_ssl()
{
  return NULL;
}

/**
  Should return protocol's reading/writing status. Returns 0 (idle) as it this
  is the best guess that can be made as there is no callback for
  get_rw_status().

  @return
    0
*/
uint Protocol_callback::get_rw_status()
{
  return 0;
}

/**
  Should check if compression is enabled. Returns always false (no compression)

  @return
    false disabled
*/
bool Protocol_callback::get_compression()
{
  return false;
}

/**
  Called BEFORE sending metadata

  @return
    true  failure
    false success
*/
bool Protocol_callback::start_result_metadata(uint num_cols, uint flags,
                                              const CHARSET_INFO *resultcs)
{
  in_meta_sending= true;
  if (callbacks.start_result_metadata)
    return callbacks.start_result_metadata(callbacks_ctx, num_cols,
                                           flags, resultcs);
  return false;
}

/**
  Sends metadata of one field. Called for every column in the result set.

  @return
    true  failure
    false success
*/
bool Protocol_callback::send_field_metadata(Send_field *field,
                                            const CHARSET_INFO *cs)
{
  if (callbacks.field_metadata)
  {
    struct st_send_field f;

    f.db_name= field->db_name;
    f.table_name= field->table_name;
    f.org_table_name= field->org_table_name;
    f.col_name= field->col_name;
    f.org_col_name= field->org_col_name;
    f.length= field->length;
    f.charsetnr= field->charsetnr;
    f.flags= field->flags;
    f.decimals= field->decimals;
    f.type= field->type;

    return callbacks.field_metadata(callbacks_ctx, &f, cs);
  }
  return true;
}

/**
  Called AFTER sending metadata

  @return
    true  failure
    false success
*/
bool Protocol_callback::end_result_metadata()
{
  in_meta_sending= false;

  if (callbacks.end_result_metadata)
  {
    THD *t= current_thd;
    uint status= t->server_status;
    uint warn_count= t->get_stmt_da()->current_statement_cond_count();

    return callbacks.end_result_metadata(callbacks_ctx, status, warn_count);
  }
  return false;
}

/**
  Sends OK

  @return
    true  failure
    false success
*/
bool Protocol_callback::send_ok(uint server_status, uint warn_count,
                                ulonglong affected_rows,
                                ulonglong last_insert_id,
                                const char *message)
{
  if (callbacks.handle_ok)
    callbacks.handle_ok(callbacks_ctx, server_status, warn_count,
                        affected_rows, last_insert_id, message);
  return false;
}

/**
  Sends end of file

  @return
    true  failure
    false success
*/
bool Protocol_callback::send_eof(uint server_status, uint warn_count)
{
  if (callbacks.handle_ok)
    callbacks.handle_ok(callbacks_ctx, server_status, warn_count, 0, 0, NULL);
  return false;
}

/**
  Sends error

  @return
    true  failure
    false success
*/
bool Protocol_callback::send_error(uint sql_errno, const char *err_msg,
                                   const char *sql_state)
{
  if (callbacks.handle_error)
    callbacks.handle_error(callbacks_ctx, sql_errno, err_msg, sql_state);
  return false;
}<|MERGE_RESOLUTION|>--- conflicted
+++ resolved
@@ -102,9 +102,6 @@
   return false;
 }
 
-<<<<<<< HEAD
-bool Protocol_callback::store_decimal(const my_decimal * d)
-=======
 /**
   Sends DECIMAL value
 
@@ -117,7 +114,6 @@
     true   failure
 */
 bool Protocol_callback::store_decimal(const my_decimal * d, uint prec, uint dec)
->>>>>>> adf3d659
 {
   if (callbacks.get_decimal)
     return callbacks.get_decimal(callbacks_ctx, d);
