/* Copyright 2000, 2010 Oracle and/or its affiliates. All rights reserved.

   This program is free software; you can redistribute it and/or modify
   it under the terms of the GNU General Public License as published by
   the Free Software Foundation; version 2 of the License.

   This program is distributed in the hope that it will be useful,
   but WITHOUT ANY WARRANTY; without even the implied warranty of
   MERCHANTABILITY or FITNESS FOR A PARTICULAR PURPOSE.  See the
   GNU General Public License for more details.

   You should have received a copy of the GNU General Public License
   along with this program; if not, write to the Free Software
   Foundation, Inc., 51 Franklin St, Fifth Floor, Boston, MA 02110-1301  USA */


/* Function with list databases, tables or fields */

#include "my_global.h"                          /* NO_EMBEDDED_ACCESS_CHECKS */
#include "sql_priv.h"
#include "unireg.h"
#include "sql_acl.h"                        // fill_schema_*_privileges
#include "sql_select.h"                         // For select_describe
#include "sql_base.h"                       // close_tables_for_reopen
#include "sql_show.h"
#include "sql_table.h"                        // filename_to_tablename,
                                              // primary_key_name,
                                              // build_table_filename
#include "sql_view.h"                           // mysql_frm_type
#include "sql_parse.h"             // check_access, check_table_access
#include "sql_partition.h"         // partition_element
<<<<<<< HEAD
#include "sql_derived.h"           // mysql_derived_prepare,
                                   // mysql_handle_derived,
=======
>>>>>>> adda25c7
#include "sql_db.h"     // check_db_dir_existence, load_db_opt_by_name
#include "sql_time.h"   // interval_type_to_name
#include "tztime.h"                             // struct Time_zone
#include "sql_acl.h"     // TABLE_ACLS, check_grant, DB_ACLS, acl_get,
                         // check_grant_db
#include "filesort.h"    // filesort_free_buffers
#include "sp.h"
#include "sp_head.h"
#include "sp_pcontext.h"
#include "set_var.h"
#include "sql_trigger.h"
#include "authors.h"
#include "contributors.h"
#include "sql_partition.h"
#ifdef HAVE_EVENT_SCHEDULER
#include "events.h"
#include "event_data_objects.h"
#endif
#include <my_dir.h>
#include "lock.h"                           // MYSQL_OPEN_IGNORE_FLUSH
#include "debug_sync.h"
#include "datadict.h"   // dd_frm_type()

#define STR_OR_NIL(S) ((S) ? (S) : "<nil>")

#ifdef WITH_PARTITION_STORAGE_ENGINE
#include "ha_partition.h"
#endif
enum enum_i_s_events_fields
{
  ISE_EVENT_CATALOG= 0,
  ISE_EVENT_SCHEMA,
  ISE_EVENT_NAME,
  ISE_DEFINER,
  ISE_TIME_ZONE,
  ISE_EVENT_BODY,
  ISE_EVENT_DEFINITION,
  ISE_EVENT_TYPE,
  ISE_EXECUTE_AT,
  ISE_INTERVAL_VALUE,
  ISE_INTERVAL_FIELD,
  ISE_SQL_MODE,
  ISE_STARTS,
  ISE_ENDS,
  ISE_STATUS,
  ISE_ON_COMPLETION,
  ISE_CREATED,
  ISE_LAST_ALTERED,
  ISE_LAST_EXECUTED,
  ISE_EVENT_COMMENT,
  ISE_ORIGINATOR,
  ISE_CLIENT_CS,
  ISE_CONNECTION_CL,
  ISE_DB_CL
};

#ifndef NO_EMBEDDED_ACCESS_CHECKS
static const char *grant_names[]={
  "select","insert","update","delete","create","drop","reload","shutdown",
  "process","file","grant","references","index","alter"};

static TYPELIB grant_types = { sizeof(grant_names)/sizeof(char **),
                               "grant_types",
                               grant_names, NULL};
#endif

static void store_key_options(THD *thd, String *packet, TABLE *table,
                              KEY *key_info);

#ifdef WITH_PARTITION_STORAGE_ENGINE
static void get_cs_converted_string_value(THD *thd,
                                          String *input_str,
                                          String *output_str,
                                          CHARSET_INFO *cs,
                                          bool use_hex);
#endif

static void
append_algorithm(TABLE_LIST *table, String *buff);

static Item * make_cond_for_info_schema(Item *cond, TABLE_LIST *table);

/***************************************************************************
** List all table types supported
***************************************************************************/

static int make_version_string(char *buf, int buf_length, uint version)
{
  return my_snprintf(buf, buf_length, "%d.%d", version>>8,version&0xff);
}

static my_bool show_plugins(THD *thd, plugin_ref plugin,
                            void *arg)
{
  TABLE *table= (TABLE*) arg;
  struct st_mysql_plugin *plug= plugin_decl(plugin);
  struct st_plugin_dl *plugin_dl= plugin_dlib(plugin);
  CHARSET_INFO *cs= system_charset_info;
  char version_buf[20];

  restore_record(table, s->default_values);

  table->field[0]->store(plugin_name(plugin)->str,
                         plugin_name(plugin)->length, cs);

  table->field[1]->store(version_buf,
        make_version_string(version_buf, sizeof(version_buf), plug->version),
        cs);


  switch (plugin_state(plugin)) {
  /* case PLUGIN_IS_FREED: does not happen */
  case PLUGIN_IS_DELETED:
    table->field[2]->store(STRING_WITH_LEN("DELETED"), cs);
    break;
  case PLUGIN_IS_UNINITIALIZED:
    table->field[2]->store(STRING_WITH_LEN("INACTIVE"), cs);
    break;
  case PLUGIN_IS_READY:
    table->field[2]->store(STRING_WITH_LEN("ACTIVE"), cs);
    break;
  case PLUGIN_IS_DISABLED:
    table->field[2]->store(STRING_WITH_LEN("DISABLED"), cs);
    break;
  default:
    DBUG_ASSERT(0);
  }

  table->field[3]->store(plugin_type_names[plug->type].str,
                         plugin_type_names[plug->type].length,
                         cs);
  table->field[4]->store(version_buf,
        make_version_string(version_buf, sizeof(version_buf),
                            *(uint *)plug->info), cs);

  if (plugin_dl)
  {
    table->field[5]->store(plugin_dl->dl.str, plugin_dl->dl.length, cs);
    table->field[5]->set_notnull();
    table->field[6]->store(version_buf,
          make_version_string(version_buf, sizeof(version_buf),
                              plugin_dl->version),
          cs);
    table->field[6]->set_notnull();
  }
  else
  {
    table->field[5]->set_null();
    table->field[6]->set_null();
  }


  if (plug->author)
  {
    table->field[7]->store(plug->author, strlen(plug->author), cs);
    table->field[7]->set_notnull();
  }
  else
    table->field[7]->set_null();

  if (plug->descr)
  {
    table->field[8]->store(plug->descr, strlen(plug->descr), cs);
    table->field[8]->set_notnull();
  }
  else
    table->field[8]->set_null();

  switch (plug->license) {
  case PLUGIN_LICENSE_GPL:
    table->field[9]->store(PLUGIN_LICENSE_GPL_STRING, 
                           strlen(PLUGIN_LICENSE_GPL_STRING), cs);
    break;
  case PLUGIN_LICENSE_BSD:
    table->field[9]->store(PLUGIN_LICENSE_BSD_STRING, 
                           strlen(PLUGIN_LICENSE_BSD_STRING), cs);
    break;
  default:
    table->field[9]->store(PLUGIN_LICENSE_PROPRIETARY_STRING, 
                           strlen(PLUGIN_LICENSE_PROPRIETARY_STRING), cs);
    break;
  }
  table->field[9]->set_notnull();

  table->field[10]->store(
    global_plugin_typelib_names[plugin_load_option(plugin)],
    strlen(global_plugin_typelib_names[plugin_load_option(plugin)]),
    cs);

  return schema_table_store_record(thd, table);
}


int fill_plugins(THD *thd, TABLE_LIST *tables, Item *cond)
{
  DBUG_ENTER("fill_plugins");
  TABLE *table= tables->table;

  if (plugin_foreach_with_mask(thd, show_plugins, MYSQL_ANY_PLUGIN,
                               ~PLUGIN_IS_FREED, table))
    DBUG_RETURN(1);

  DBUG_RETURN(0);
}


/***************************************************************************
** List all Authors.
** If you can update it, you get to be in it :)
***************************************************************************/

bool mysqld_show_authors(THD *thd)
{
  List<Item> field_list;
  Protocol *protocol= thd->protocol;
  DBUG_ENTER("mysqld_show_authors");

  field_list.push_back(new Item_empty_string("Name",40));
  field_list.push_back(new Item_empty_string("Location",40));
  field_list.push_back(new Item_empty_string("Comment",80));

  if (protocol->send_result_set_metadata(&field_list,
                            Protocol::SEND_NUM_ROWS | Protocol::SEND_EOF))
    DBUG_RETURN(TRUE);

  show_table_authors_st *authors;
  for (authors= show_table_authors; authors->name; authors++)
  {
    protocol->prepare_for_resend();
    protocol->store(authors->name, system_charset_info);
    protocol->store(authors->location, system_charset_info);
    protocol->store(authors->comment, system_charset_info);
    if (protocol->write())
      DBUG_RETURN(TRUE);
  }
  my_eof(thd);
  DBUG_RETURN(FALSE);
}


/***************************************************************************
** List all Contributors.
** Please get permission before updating
***************************************************************************/

bool mysqld_show_contributors(THD *thd)
{
  List<Item> field_list;
  Protocol *protocol= thd->protocol;
  DBUG_ENTER("mysqld_show_contributors");

  field_list.push_back(new Item_empty_string("Name",40));
  field_list.push_back(new Item_empty_string("Location",40));
  field_list.push_back(new Item_empty_string("Comment",80));

  if (protocol->send_result_set_metadata(&field_list,
                            Protocol::SEND_NUM_ROWS | Protocol::SEND_EOF))
    DBUG_RETURN(TRUE);

  show_table_contributors_st *contributors;
  for (contributors= show_table_contributors; contributors->name; contributors++)
  {
    protocol->prepare_for_resend();
    protocol->store(contributors->name, system_charset_info);
    protocol->store(contributors->location, system_charset_info);
    protocol->store(contributors->comment, system_charset_info);
    if (protocol->write())
      DBUG_RETURN(TRUE);
  }
  my_eof(thd);
  DBUG_RETURN(FALSE);
}


/***************************************************************************
 List all privileges supported
***************************************************************************/

struct show_privileges_st {
  const char *privilege;
  const char *context;
  const char *comment;
};

static struct show_privileges_st sys_privileges[]=
{
  {"Alter", "Tables",  "To alter the table"},
  {"Alter routine", "Functions,Procedures",  "To alter or drop stored functions/procedures"},
  {"Create", "Databases,Tables,Indexes",  "To create new databases and tables"},
  {"Create routine","Databases","To use CREATE FUNCTION/PROCEDURE"},
  {"Create temporary tables","Databases","To use CREATE TEMPORARY TABLE"},
  {"Create view", "Tables",  "To create new views"},
  {"Create user", "Server Admin",  "To create new users"},
  {"Delete", "Tables",  "To delete existing rows"},
  {"Drop", "Databases,Tables", "To drop databases, tables, and views"},
#ifdef HAVE_EVENT_SCHEDULER
  {"Event","Server Admin","To create, alter, drop and execute events"},
#endif
  {"Execute", "Functions,Procedures", "To execute stored routines"},
  {"File", "File access on server",   "To read and write files on the server"},
  {"Grant option",  "Databases,Tables,Functions,Procedures", "To give to other users those privileges you possess"},
  {"Index", "Tables",  "To create or drop indexes"},
  {"Insert", "Tables",  "To insert data into tables"},
  {"Lock tables","Databases","To use LOCK TABLES (together with SELECT privilege)"},
  {"Process", "Server Admin", "To view the plain text of currently executing queries"},
  {"References", "Databases,Tables", "To have references on tables"},
  {"Reload", "Server Admin", "To reload or refresh tables, logs and privileges"},
  {"Replication client","Server Admin","To ask where the slave or master servers are"},
  {"Replication slave","Server Admin","To read binary log events from the master"},
  {"Select", "Tables",  "To retrieve rows from table"},
  {"Show databases","Server Admin","To see all databases with SHOW DATABASES"},
  {"Show view","Tables","To see views with SHOW CREATE VIEW"},
  {"Shutdown","Server Admin", "To shut down the server"},
  {"Super","Server Admin","To use KILL thread, SET GLOBAL, CHANGE MASTER, etc."},
  {"Trigger","Tables", "To use triggers"},
  {"Create tablespace", "Server Admin", "To create/alter/drop tablespaces"},
  {"Update", "Tables",  "To update existing rows"},
  {"Usage","Server Admin","No privileges - allow connect only"},
  {NullS, NullS, NullS}
};

bool mysqld_show_privileges(THD *thd)
{
  List<Item> field_list;
  Protocol *protocol= thd->protocol;
  DBUG_ENTER("mysqld_show_privileges");

  field_list.push_back(new Item_empty_string("Privilege",10));
  field_list.push_back(new Item_empty_string("Context",15));
  field_list.push_back(new Item_empty_string("Comment",NAME_CHAR_LEN));

  if (protocol->send_result_set_metadata(&field_list,
                            Protocol::SEND_NUM_ROWS | Protocol::SEND_EOF))
    DBUG_RETURN(TRUE);

  show_privileges_st *privilege= sys_privileges;
  for (privilege= sys_privileges; privilege->privilege ; privilege++)
  {
    protocol->prepare_for_resend();
    protocol->store(privilege->privilege, system_charset_info);
    protocol->store(privilege->context, system_charset_info);
    protocol->store(privilege->comment, system_charset_info);
    if (protocol->write())
      DBUG_RETURN(TRUE);
  }
  my_eof(thd);
  DBUG_RETURN(FALSE);
}


/*
  find_files() - find files in a given directory.

  SYNOPSIS
    find_files()
    thd                 thread handler
    files               put found files in this list
    db                  database name to set in TABLE_LIST structure
    path                path to database
    wild                filter for found files
    dir                 read databases in path if TRUE, read .frm files in
                        database otherwise

  RETURN
    FIND_FILES_OK       success
    FIND_FILES_OOM      out of memory error
    FIND_FILES_DIR      no such directory, or directory can't be read
*/


find_files_result
find_files(THD *thd, List<LEX_STRING> *files, const char *db,
           const char *path, const char *wild, bool dir)
{
  uint i;
  char *ext;
  MY_DIR *dirp;
  FILEINFO *file;
  LEX_STRING *file_name= 0;
  uint file_name_len;
#ifndef NO_EMBEDDED_ACCESS_CHECKS
  uint col_access=thd->col_access;
#endif
  uint wild_length= 0;
  TABLE_LIST table_list;
  DBUG_ENTER("find_files");

  if (wild)
  {
    if (!wild[0])
      wild= 0;
    else
      wild_length= strlen(wild);
  }



  bzero((char*) &table_list,sizeof(table_list));

  if (!(dirp = my_dir(path,MYF(dir ? MY_WANT_STAT : 0))))
  {
    if (my_errno == ENOENT)
      my_error(ER_BAD_DB_ERROR, MYF(ME_BELL+ME_WAITTANG), db);
    else
      my_error(ER_CANT_READ_DIR, MYF(ME_BELL+ME_WAITTANG), path, my_errno);
    DBUG_RETURN(FIND_FILES_DIR);
  }

  for (i=0 ; i < (uint) dirp->number_off_files  ; i++)
  {
    char uname[NAME_LEN + 1];                   /* Unencoded name */
    file=dirp->dir_entry+i;
    if (dir)
    {                                           /* Return databases */
      if ((file->name[0] == '.' && 
          ((file->name[1] == '.' && file->name[2] == '\0') ||
            file->name[1] == '\0')))
        continue;                               /* . or .. */
#ifdef USE_SYMDIR
      char *ext;
      char buff[FN_REFLEN];
      if (my_use_symdir && !strcmp(ext=fn_ext(file->name), ".sym"))
      {
	/* Only show the sym file if it points to a directory */
	char *end;
        *ext=0;                                 /* Remove extension */
	unpack_dirname(buff, file->name);
	end= strend(buff);
	if (end != buff && end[-1] == FN_LIBCHAR)
	  end[-1]= 0;				// Remove end FN_LIBCHAR
        if (!mysql_file_stat(key_file_misc, buff, file->mystat, MYF(0)))
               continue;
       }
#endif
      if (!MY_S_ISDIR(file->mystat->st_mode))
        continue;

      file_name_len= filename_to_tablename(file->name, uname, sizeof(uname));
      if (wild)
      {
	if (lower_case_table_names)
	{
          if (my_wildcmp(files_charset_info,
                         uname, uname + file_name_len,
                         wild, wild + wild_length,
                         wild_prefix, wild_one,wild_many))
            continue;
	}
	else if (wild_compare(uname, wild, 0))
	  continue;
      }
    }
    else
    {
        // Return only .frm files which aren't temp files.
      if (my_strcasecmp(system_charset_info, ext=fn_rext(file->name),reg_ext) ||
          is_prefix(file->name, tmp_file_prefix))
        continue;
      *ext=0;
      file_name_len= filename_to_tablename(file->name, uname, sizeof(uname));
      if (wild)
      {
	if (lower_case_table_names)
	{
          if (my_wildcmp(files_charset_info,
                         uname, uname + file_name_len,
                         wild, wild + wild_length,
                         wild_prefix, wild_one,wild_many))
            continue;
	}
	else if (wild_compare(uname, wild, 0))
	  continue;
      }
    }
#ifndef NO_EMBEDDED_ACCESS_CHECKS
    /* Don't show tables where we don't have any privileges */
    if (db && !(col_access & TABLE_ACLS))
    {
      table_list.db= (char*) db;
      table_list.db_length= strlen(db);
      table_list.table_name= uname;
      table_list.table_name_length= file_name_len;
      table_list.grant.privilege=col_access;
      if (check_grant(thd, TABLE_ACLS, &table_list, TRUE, 1, TRUE))
        continue;
    }
#endif
    if (!(file_name= 
          thd->make_lex_string(file_name, uname, file_name_len, TRUE)) ||
        files->push_back(file_name))
    {
      my_dirend(dirp);
      DBUG_RETURN(FIND_FILES_OOM);
    }
  }
  DBUG_PRINT("info",("found: %d files", files->elements));
  my_dirend(dirp);

  (void) ha_find_files(thd, db, path, wild, dir, files);

  DBUG_RETURN(FIND_FILES_OK);
}


/**
   An Internal_error_handler that suppresses errors regarding views'
   underlying tables that occur during privilege checking within SHOW CREATE
   VIEW commands. This happens in the cases when

   - A view's underlying table (e.g. referenced in its SELECT list) does not
     exist. There should not be an error as no attempt was made to access it
     per se.

   - Access is denied for some table, column, function or stored procedure
     such as mentioned above. This error gets raised automatically, since we
     can't untangle its access checking from that of the view itself.
 */
class Show_create_error_handler : public Internal_error_handler {
  
  TABLE_LIST *m_top_view;
  bool m_handling;
  Security_context *m_sctx;

  char m_view_access_denied_message[MYSQL_ERRMSG_SIZE];
  char *m_view_access_denied_message_ptr;

public:

  /**
     Creates a new Show_create_error_handler for the particular security
     context and view. 

     @thd Thread context, used for security context information if needed.
     @top_view The view. We do not verify at this point that top_view is in
     fact a view since, alas, these things do not stay constant.
  */
  explicit Show_create_error_handler(THD *thd, TABLE_LIST *top_view) : 
    m_top_view(top_view), m_handling(FALSE),
    m_view_access_denied_message_ptr(NULL) 
  {
    
    m_sctx = test(m_top_view->security_ctx) ?
      m_top_view->security_ctx : thd->security_ctx;
  }

  /**
     Lazy instantiation of 'view access denied' message. The purpose of the
     Show_create_error_handler is to hide details of underlying tables for
     which we have no privileges behind ER_VIEW_INVALID messages. But this
     obviously does not apply if we lack privileges on the view itself.
     Unfortunately the information about for which table privilege checking
     failed is not available at this point. The only way for us to check is by
     reconstructing the actual error message and see if it's the same.
  */
  char* get_view_access_denied_message() 
  {
    if (!m_view_access_denied_message_ptr)
    {
      m_view_access_denied_message_ptr= m_view_access_denied_message;
      my_snprintf(m_view_access_denied_message, MYSQL_ERRMSG_SIZE,
                  ER(ER_TABLEACCESS_DENIED_ERROR), "SHOW VIEW",
                  m_sctx->priv_user,
                  m_sctx->host_or_ip, m_top_view->get_table_name());
    }
    return m_view_access_denied_message_ptr;
  }

  bool handle_condition(THD *thd, uint sql_errno, const char */* sqlstate */,
                        MYSQL_ERROR::enum_warning_level level,
                        const char *message, MYSQL_ERROR **/* cond_hdl */)
  {
    /* 
       The handler does not handle the errors raised by itself.
       At this point we know if top_view is really a view.
    */
    if (m_handling || !m_top_view->view)
      return FALSE;

    m_handling= TRUE;

    bool is_handled;
    
    switch (sql_errno)
    {
    case ER_TABLEACCESS_DENIED_ERROR:
      if (!strcmp(get_view_access_denied_message(), message))
      {
        /* Access to top view is not granted, don't interfere. */
        is_handled= FALSE;
        break;
      }
    case ER_COLUMNACCESS_DENIED_ERROR:
    case ER_VIEW_NO_EXPLAIN: /* Error was anonymized, ignore all the same. */
    case ER_PROCACCESS_DENIED_ERROR:
      is_handled= TRUE;
      break;

    case ER_NO_SUCH_TABLE:
      /* Established behavior: warn if underlying tables are missing. */
      push_warning_printf(thd, MYSQL_ERROR::WARN_LEVEL_WARN, 
                          ER_VIEW_INVALID,
                          ER(ER_VIEW_INVALID),
                          m_top_view->get_db_name(),
                          m_top_view->get_table_name());
      is_handled= TRUE;
      break;

    case ER_SP_DOES_NOT_EXIST:
      /* Established behavior: warn if underlying functions are missing. */
      push_warning_printf(thd, MYSQL_ERROR::WARN_LEVEL_WARN, 
                          ER_VIEW_INVALID,
                          ER(ER_VIEW_INVALID),
                          m_top_view->get_db_name(),
                          m_top_view->get_table_name());
      is_handled= TRUE;
      break;
    default:
      is_handled= FALSE;
    }

    m_handling= FALSE;
    return is_handled;
  }
};


bool
mysqld_show_create(THD *thd, TABLE_LIST *table_list)
{
  Protocol *protocol= thd->protocol;
  char buff[2048];
  String buffer(buff, sizeof(buff), system_charset_info);
  List<Item> field_list;
  bool error= TRUE;
  DBUG_ENTER("mysqld_show_create");
  DBUG_PRINT("enter",("db: %s  table: %s",table_list->db,
                      table_list->table_name));

  /*
    Metadata locks taken during SHOW CREATE should be released when
    the statmement completes as it is an information statement.
  */
  MDL_ticket *mdl_savepoint= thd->mdl_context.mdl_savepoint();

  /* We want to preserve the tree for views. */
  thd->lex->view_prepare_mode= TRUE;

  {
    /*
      Use open_tables() directly rather than open_normal_and_derived_tables().
      This ensures that close_thread_tables() is not called if open tables fails
      and the error is ignored. This allows us to handle broken views nicely.
    */
    uint counter;
    Show_create_error_handler view_error_suppressor(thd, table_list);
    thd->push_internal_handler(&view_error_suppressor);
    bool open_error=
<<<<<<< HEAD
      open_tables(thd, &table_list, &counter,
                  MYSQL_OPEN_FORCE_SHARED_HIGH_PRIO_MDL) ||
                  mysql_handle_derived(thd->lex, &mysql_derived_prepare);
=======
      open_normal_and_derived_tables(thd, table_list,
                                     MYSQL_OPEN_FORCE_SHARED_HIGH_PRIO_MDL);
>>>>>>> adda25c7
    thd->pop_internal_handler();
    if (open_error && (thd->killed || thd->is_error()))
      goto exit;
  }

  /* TODO: add environment variables show when it become possible */
  if (thd->lex->only_view && !table_list->view)
  {
    my_error(ER_WRONG_OBJECT, MYF(0),
             table_list->db, table_list->table_name, "VIEW");
    goto exit;
  }

  buffer.length(0);

  if (table_list->view)
    buffer.set_charset(table_list->view_creation_ctx->get_client_cs());

  if ((table_list->view ?
       view_store_create_info(thd, table_list, &buffer) :
       store_create_info(thd, table_list, &buffer, NULL,
                         FALSE /* show_database */)))
    goto exit;

  if (table_list->view)
  {
    field_list.push_back(new Item_empty_string("View",NAME_CHAR_LEN));
    field_list.push_back(new Item_empty_string("Create View",
                                               max(buffer.length(),1024)));
    field_list.push_back(new Item_empty_string("character_set_client",
                                               MY_CS_NAME_SIZE));
    field_list.push_back(new Item_empty_string("collation_connection",
                                               MY_CS_NAME_SIZE));
  }
  else
  {
    field_list.push_back(new Item_empty_string("Table",NAME_CHAR_LEN));
    // 1024 is for not to confuse old clients
    field_list.push_back(new Item_empty_string("Create Table",
                                               max(buffer.length(),1024)));
  }

  if (protocol->send_result_set_metadata(&field_list,
                            Protocol::SEND_NUM_ROWS | Protocol::SEND_EOF))
    goto exit;

  protocol->prepare_for_resend();
  if (table_list->view)
    protocol->store(table_list->view_name.str, system_charset_info);
  else
  {
    if (table_list->schema_table)
      protocol->store(table_list->schema_table->table_name,
                      system_charset_info);
    else
      protocol->store(table_list->table->alias, system_charset_info);
  }

  if (table_list->view)
  {
    protocol->store(buffer.ptr(), buffer.length(),
                    table_list->view_creation_ctx->get_client_cs());

    protocol->store(table_list->view_creation_ctx->get_client_cs()->csname,
                    system_charset_info);

    protocol->store(table_list->view_creation_ctx->get_connection_cl()->name,
                    system_charset_info);
  }
  else
    protocol->store(buffer.ptr(), buffer.length(), buffer.charset());

  if (protocol->write())
    goto exit;

  error= FALSE;
  my_eof(thd);

exit:
  close_thread_tables(thd);
  /* Release any metadata locks taken during SHOW CREATE. */
  thd->mdl_context.rollback_to_savepoint(mdl_savepoint);
  DBUG_RETURN(error);
}

bool mysqld_show_create_db(THD *thd, char *dbname,
                           HA_CREATE_INFO *create_info)
{
  char buff[2048], orig_dbname[NAME_LEN];
  String buffer(buff, sizeof(buff), system_charset_info);
#ifndef NO_EMBEDDED_ACCESS_CHECKS
  Security_context *sctx= thd->security_ctx;
  uint db_access;
#endif
  HA_CREATE_INFO create;
  uint create_options = create_info ? create_info->options : 0;
  Protocol *protocol=thd->protocol;
  DBUG_ENTER("mysql_show_create_db");

  strcpy(orig_dbname, dbname);
  if (lower_case_table_names && dbname != any_db)
    my_casedn_str(files_charset_info, dbname);

#ifndef NO_EMBEDDED_ACCESS_CHECKS
  if (test_all_bits(sctx->master_access, DB_ACLS))
    db_access=DB_ACLS;
  else
    db_access= (acl_get(sctx->host, sctx->ip, sctx->priv_user, dbname, 0) |
		sctx->master_access);
  if (!(db_access & DB_ACLS) && check_grant_db(thd,dbname))
  {
    my_error(ER_DBACCESS_DENIED_ERROR, MYF(0),
             sctx->priv_user, sctx->host_or_ip, dbname);
    general_log_print(thd,COM_INIT_DB,ER(ER_DBACCESS_DENIED_ERROR),
                      sctx->priv_user, sctx->host_or_ip, dbname);
    DBUG_RETURN(TRUE);
  }
#endif
  if (is_infoschema_db(dbname))
  {
    dbname= INFORMATION_SCHEMA_NAME.str;
    create.default_table_charset= system_charset_info;
  }
  else
  {
    if (check_db_dir_existence(dbname))
    {
      my_error(ER_BAD_DB_ERROR, MYF(0), dbname);
      DBUG_RETURN(TRUE);
    }

    load_db_opt_by_name(thd, dbname, &create);
  }
  List<Item> field_list;
  field_list.push_back(new Item_empty_string("Database",NAME_CHAR_LEN));
  field_list.push_back(new Item_empty_string("Create Database",1024));

  if (protocol->send_result_set_metadata(&field_list,
                            Protocol::SEND_NUM_ROWS | Protocol::SEND_EOF))
    DBUG_RETURN(TRUE);

  protocol->prepare_for_resend();
  protocol->store(orig_dbname, strlen(orig_dbname), system_charset_info);
  buffer.length(0);
  buffer.append(STRING_WITH_LEN("CREATE DATABASE "));
  if (create_options & HA_LEX_CREATE_IF_NOT_EXISTS)
    buffer.append(STRING_WITH_LEN("/*!32312 IF NOT EXISTS*/ "));
  append_identifier(thd, &buffer, orig_dbname, strlen(orig_dbname));

  if (create.default_table_charset)
  {
    buffer.append(STRING_WITH_LEN(" /*!40100"));
    buffer.append(STRING_WITH_LEN(" DEFAULT CHARACTER SET "));
    buffer.append(create.default_table_charset->csname);
    if (!(create.default_table_charset->state & MY_CS_PRIMARY))
    {
      buffer.append(STRING_WITH_LEN(" COLLATE "));
      buffer.append(create.default_table_charset->name);
    }
    buffer.append(STRING_WITH_LEN(" */"));
  }
  protocol->store(buffer.ptr(), buffer.length(), buffer.charset());

  if (protocol->write())
    DBUG_RETURN(TRUE);
  my_eof(thd);
  DBUG_RETURN(FALSE);
}



/****************************************************************************
  Return only fields for API mysql_list_fields
  Use "show table wildcard" in mysql instead of this
****************************************************************************/

void
mysqld_list_fields(THD *thd, TABLE_LIST *table_list, const char *wild)
{
  TABLE *table;
  DBUG_ENTER("mysqld_list_fields");
  DBUG_PRINT("enter",("table: %s",table_list->table_name));

  if (open_normal_and_derived_tables(thd, table_list,
                                     MYSQL_OPEN_FORCE_SHARED_HIGH_PRIO_MDL))
    DBUG_VOID_RETURN;
  table= table_list->table;

  List<Item> field_list;

  Field **ptr,*field;
  for (ptr=table->field ; (field= *ptr); ptr++)
  {
    if (!wild || !wild[0] || 
        !wild_case_compare(system_charset_info, field->field_name,wild))
    {
      if (table_list->view)
        field_list.push_back(new Item_ident_for_show(field,
                                                     table_list->view_db.str,
                                                     table_list->view_name.str));
      else
        field_list.push_back(new Item_field(field));
    }
  }
  restore_record(table, s->default_values);              // Get empty record
  table->use_all_columns();
  if (thd->protocol->send_result_set_metadata(&field_list, Protocol::SEND_DEFAULTS))
    DBUG_VOID_RETURN;
  my_eof(thd);
  DBUG_VOID_RETURN;
}

/*
  Go through all character combinations and ensure that sql_lex.cc can
  parse it as an identifier.

  SYNOPSIS
  require_quotes()
  name			attribute name
  name_length		length of name

  RETURN
    #	Pointer to conflicting character
    0	No conflicting character
*/

static const char *require_quotes(const char *name, uint name_length)
{
  uint length;
  bool pure_digit= TRUE;
  const char *end= name + name_length;

  for (; name < end ; name++)
  {
    uchar chr= (uchar) *name;
    length= my_mbcharlen(system_charset_info, chr);
    if (length == 1 && !system_charset_info->ident_map[chr])
      return name;
    if (length == 1 && (chr < '0' || chr > '9'))
      pure_digit= FALSE;
  }
  if (pure_digit)
    return name;
  return 0;
}


/*
  Quote the given identifier if needed and append it to the target string.
  If the given identifier is empty, it will be quoted.

  SYNOPSIS
  append_identifier()
  thd                   thread handler
  packet                target string
  name                  the identifier to be appended
  name_length           length of the appending identifier
*/

void
append_identifier(THD *thd, String *packet, const char *name, uint length)
{
  const char *name_end;
  char quote_char;
  int q= get_quote_char_for_identifier(thd, name, length);

  if (q == EOF)
  {
    packet->append(name, length, packet->charset());
    return;
  }

  /*
    The identifier must be quoted as it includes a quote character or
   it's a keyword
  */

  (void) packet->reserve(length*2 + 2);
  quote_char= (char) q;
  packet->append(&quote_char, 1, system_charset_info);

  for (name_end= name+length ; name < name_end ; name+= length)
  {
    uchar chr= (uchar) *name;
    length= my_mbcharlen(system_charset_info, chr);
    /*
      my_mbcharlen can return 0 on a wrong multibyte
      sequence. It is possible when upgrading from 4.0,
      and identifier contains some accented characters.
      The manual says it does not work. So we'll just
      change length to 1 not to hang in the endless loop.
    */
    if (!length)
      length= 1;
    if (length == 1 && chr == (uchar) quote_char)
      packet->append(&quote_char, 1, system_charset_info);
    packet->append(name, length, system_charset_info);
  }
  packet->append(&quote_char, 1, system_charset_info);
}


/*
  Get the quote character for displaying an identifier.

  SYNOPSIS
    get_quote_char_for_identifier()
    thd		Thread handler
    name	name to quote
    length	length of name

  IMPLEMENTATION
    Force quoting in the following cases:
      - name is empty (for one, it is possible when we use this function for
        quoting user and host names for DEFINER clause);
      - name is a keyword;
      - name includes a special character;
    Otherwise identifier is quoted only if the option OPTION_QUOTE_SHOW_CREATE
    is set.

  RETURN
    EOF	  No quote character is needed
    #	  Quote character
*/

int get_quote_char_for_identifier(THD *thd, const char *name, uint length)
{
  if (length &&
      !is_keyword(name,length) &&
      !require_quotes(name, length) &&
      !(thd->variables.option_bits & OPTION_QUOTE_SHOW_CREATE))
    return EOF;
  if (thd->variables.sql_mode & MODE_ANSI_QUOTES)
    return '"';
  return '`';
}


/* Append directory name (if exists) to CREATE INFO */

static void append_directory(THD *thd, String *packet, const char *dir_type,
			     const char *filename)
{
  if (filename && !(thd->variables.sql_mode & MODE_NO_DIR_IN_CREATE))
  {
    uint length= dirname_length(filename);
    packet->append(' ');
    packet->append(dir_type);
    packet->append(STRING_WITH_LEN(" DIRECTORY='"));
#ifdef __WIN__
    /* Convert \ to / to be able to create table on unix */
    char *winfilename= (char*) thd->memdup(filename, length);
    char *pos, *end;
    for (pos= winfilename, end= pos+length ; pos < end ; pos++)
    {
      if (*pos == '\\')
        *pos = '/';
    }
    filename= winfilename;
#endif
    packet->append(filename, length);
    packet->append('\'');
  }
}


#define LIST_PROCESS_HOST_LEN 64

static bool get_field_default_value(THD *thd, Field *timestamp_field,
                                    Field *field, String *def_value,
                                    bool quoted)
{
  bool has_default;
  bool has_now_default;
  enum enum_field_types field_type= field->type();

  /*
     We are using CURRENT_TIMESTAMP instead of NOW because it is
     more standard
  */
  has_now_default= (timestamp_field == field &&
                    field->unireg_check != Field::TIMESTAMP_UN_FIELD);

  has_default= (field_type != FIELD_TYPE_BLOB &&
                !(field->flags & NO_DEFAULT_VALUE_FLAG) &&
                field->unireg_check != Field::NEXT_NUMBER &&
                !((thd->variables.sql_mode & (MODE_MYSQL323 | MODE_MYSQL40))
                  && has_now_default));

  def_value->length(0);
  if (has_default)
  {
    if (has_now_default)
      def_value->append(STRING_WITH_LEN("CURRENT_TIMESTAMP"));
    else if (!field->is_null())
    {                                             // Not null by default
      char tmp[MAX_FIELD_WIDTH];
      String type(tmp, sizeof(tmp), field->charset());
      if (field_type == MYSQL_TYPE_BIT)
      {
        longlong dec= field->val_int();
        char *ptr= longlong2str(dec, tmp + 2, 2);
        uint32 length= (uint32) (ptr - tmp);
        tmp[0]= 'b';
        tmp[1]= '\'';        
        tmp[length]= '\'';
        type.length(length + 1);
        quoted= 0;
      }
      else
        field->val_str(&type);
      if (type.length())
      {
        String def_val;
        uint dummy_errors;
        /* convert to system_charset_info == utf8 */
        def_val.copy(type.ptr(), type.length(), field->charset(),
                     system_charset_info, &dummy_errors);
        if (quoted)
          append_unescaped(def_value, def_val.ptr(), def_val.length());
        else
          def_value->append(def_val.ptr(), def_val.length());
      }
      else if (quoted)
        def_value->append(STRING_WITH_LEN("''"));
    }
    else if (field->maybe_null() && quoted)
      def_value->append(STRING_WITH_LEN("NULL"));    // Null as default
    else
      return 0;

  }
  return has_default;
}


/*
  Build a CREATE TABLE statement for a table.

  SYNOPSIS
    store_create_info()
    thd               The thread
    table_list        A list containing one table to write statement
                      for.
    packet            Pointer to a string where statement will be
                      written.
    create_info_arg   Pointer to create information that can be used
                      to tailor the format of the statement.  Can be
                      NULL, in which case only SQL_MODE is considered
                      when building the statement.
  
  NOTE
    Currently always return 0, but might return error code in the
    future.
    
  RETURN
    0       OK
 */

int store_create_info(THD *thd, TABLE_LIST *table_list, String *packet,
                      HA_CREATE_INFO *create_info_arg, bool show_database)
{
  List<Item> field_list;
  char tmp[MAX_FIELD_WIDTH], *for_str, buff[128], def_value_buf[MAX_FIELD_WIDTH];
  const char *alias;
  String type(tmp, sizeof(tmp), system_charset_info);
  String def_value(def_value_buf, sizeof(def_value_buf), system_charset_info);
  Field **ptr,*field;
  uint primary_key;
  KEY *key_info;
  TABLE *table= table_list->table;
  handler *file= table->file;
  TABLE_SHARE *share= table->s;
  HA_CREATE_INFO create_info;
  bool show_table_options= FALSE;
  bool foreign_db_mode=  (thd->variables.sql_mode & (MODE_POSTGRESQL |
                                                     MODE_ORACLE |
                                                     MODE_MSSQL |
                                                     MODE_DB2 |
                                                     MODE_MAXDB |
                                                     MODE_ANSI)) != 0;
  bool limited_mysql_mode= (thd->variables.sql_mode & (MODE_NO_FIELD_OPTIONS |
                                                       MODE_MYSQL323 |
                                                       MODE_MYSQL40)) != 0;
  my_bitmap_map *old_map;
  DBUG_ENTER("store_create_info");
  DBUG_PRINT("enter",("table: %s", table->s->table_name.str));

  restore_record(table, s->default_values); // Get empty record

  if (share->tmp_table)
    packet->append(STRING_WITH_LEN("CREATE TEMPORARY TABLE "));
  else
    packet->append(STRING_WITH_LEN("CREATE TABLE "));
  if (create_info_arg &&
      (create_info_arg->options & HA_LEX_CREATE_IF_NOT_EXISTS))
    packet->append(STRING_WITH_LEN("IF NOT EXISTS "));
  if (table_list->schema_table)
    alias= table_list->schema_table->table_name;
  else
  {
    if (lower_case_table_names == 2)
      alias= table->alias;
    else
    {
      alias= share->table_name.str;
    }
  }

  /*
    Print the database before the table name if told to do that. The
    database name is only printed in the event that it is different
    from the current database.  The main reason for doing this is to
    avoid having to update gazillions of tests and result files, but
    it also saves a few bytes of the binary log.
   */
  if (show_database)
  {
    const LEX_STRING *const db=
      table_list->schema_table ? &INFORMATION_SCHEMA_NAME : &table->s->db;
    if (!thd->db || strcmp(db->str, thd->db))
    {
      append_identifier(thd, packet, db->str, db->length);
      packet->append(STRING_WITH_LEN("."));
    }
  }

  append_identifier(thd, packet, alias, strlen(alias));
  packet->append(STRING_WITH_LEN(" (\n"));
  /*
    We need this to get default values from the table
    We have to restore the read_set if we are called from insert in case
    of row based replication.
  */
  old_map= tmp_use_all_columns(table, table->read_set);

  for (ptr=table->field ; (field= *ptr); ptr++)
  {
    uint flags = field->flags;

    if (ptr != table->field)
      packet->append(STRING_WITH_LEN(",\n"));

    packet->append(STRING_WITH_LEN("  "));
    append_identifier(thd,packet,field->field_name, strlen(field->field_name));
    packet->append(' ');
    // check for surprises from the previous call to Field::sql_type()
    if (type.ptr() != tmp)
      type.set(tmp, sizeof(tmp), system_charset_info);
    else
      type.set_charset(system_charset_info);

    field->sql_type(type);
    packet->append(type.ptr(), type.length(), system_charset_info);

    if (field->has_charset() && 
        !(thd->variables.sql_mode & (MODE_MYSQL323 | MODE_MYSQL40)))
    {
      if (field->charset() != share->table_charset)
      {
	packet->append(STRING_WITH_LEN(" CHARACTER SET "));
	packet->append(field->charset()->csname);
      }
      /* 
	For string types dump collation name only if 
	collation is not primary for the given charset
      */
      if (!(field->charset()->state & MY_CS_PRIMARY))
      {
	packet->append(STRING_WITH_LEN(" COLLATE "));
	packet->append(field->charset()->name);
      }
    }

    if (flags & NOT_NULL_FLAG)
      packet->append(STRING_WITH_LEN(" NOT NULL"));
    else if (field->type() == MYSQL_TYPE_TIMESTAMP)
    {
      /*
        TIMESTAMP field require explicit NULL flag, because unlike
        all other fields they are treated as NOT NULL by default.
      */
      packet->append(STRING_WITH_LEN(" NULL"));
    }

    if (get_field_default_value(thd, table->timestamp_field,
                                field, &def_value, 1))
    {
      packet->append(STRING_WITH_LEN(" DEFAULT "));
      packet->append(def_value.ptr(), def_value.length(), system_charset_info);
    }

    if (!limited_mysql_mode && table->timestamp_field == field && 
        field->unireg_check != Field::TIMESTAMP_DN_FIELD)
      packet->append(STRING_WITH_LEN(" ON UPDATE CURRENT_TIMESTAMP"));

    if (field->unireg_check == Field::NEXT_NUMBER && 
        !(thd->variables.sql_mode & MODE_NO_FIELD_OPTIONS))
      packet->append(STRING_WITH_LEN(" AUTO_INCREMENT"));

    if (field->comment.length)
    {
      packet->append(STRING_WITH_LEN(" COMMENT "));
      append_unescaped(packet, field->comment.str, field->comment.length);
    }
  }

  key_info= table->key_info;
  bzero((char*) &create_info, sizeof(create_info));
  /* Allow update_create_info to update row type */
  create_info.row_type= share->row_type;
  file->update_create_info(&create_info);
  primary_key= share->primary_key;

  for (uint i=0 ; i < share->keys ; i++,key_info++)
  {
    KEY_PART_INFO *key_part= key_info->key_part;
    bool found_primary=0;
    packet->append(STRING_WITH_LEN(",\n  "));

    if (i == primary_key && !strcmp(key_info->name, primary_key_name))
    {
      found_primary=1;
      /*
        No space at end, because a space will be added after where the
        identifier would go, but that is not added for primary key.
      */
      packet->append(STRING_WITH_LEN("PRIMARY KEY"));
    }
    else if (key_info->flags & HA_NOSAME)
      packet->append(STRING_WITH_LEN("UNIQUE KEY "));
    else if (key_info->flags & HA_FULLTEXT)
      packet->append(STRING_WITH_LEN("FULLTEXT KEY "));
    else if (key_info->flags & HA_SPATIAL)
      packet->append(STRING_WITH_LEN("SPATIAL KEY "));
    else
      packet->append(STRING_WITH_LEN("KEY "));

    if (!found_primary)
     append_identifier(thd, packet, key_info->name, strlen(key_info->name));

    packet->append(STRING_WITH_LEN(" ("));

    for (uint j=0 ; j < key_info->key_parts ; j++,key_part++)
    {
      if (j)
        packet->append(',');

      if (key_part->field)
        append_identifier(thd,packet,key_part->field->field_name,
			  strlen(key_part->field->field_name));
      if (key_part->field &&
          (key_part->length !=
           table->field[key_part->fieldnr-1]->key_length() &&
           !(key_info->flags & (HA_FULLTEXT | HA_SPATIAL))))
      {
        char *end;
        buff[0] = '(';
        end= int10_to_str((long) key_part->length /
                          key_part->field->charset()->mbmaxlen,
                          buff + 1,10);
        *end++ = ')';
        packet->append(buff,(uint) (end-buff));
      }
    }
    packet->append(')');
    store_key_options(thd, packet, table, key_info);
    if (key_info->parser)
    {
      LEX_STRING *parser_name= plugin_name(key_info->parser);
      packet->append(STRING_WITH_LEN(" /*!50100 WITH PARSER "));
      append_identifier(thd, packet, parser_name->str, parser_name->length);
      packet->append(STRING_WITH_LEN(" */ "));
    }
  }

  /*
    Get possible foreign key definitions stored in InnoDB and append them
    to the CREATE TABLE statement
  */

  if ((for_str= file->get_foreign_key_create_info()))
  {
    packet->append(for_str, strlen(for_str));
    file->free_foreign_key_create_info(for_str);
  }

  packet->append(STRING_WITH_LEN("\n)"));
  if (!(thd->variables.sql_mode & MODE_NO_TABLE_OPTIONS) && !foreign_db_mode)
  {
    show_table_options= TRUE;
    /*
      Get possible table space definitions and append them
      to the CREATE TABLE statement
    */

    if ((for_str= file->get_tablespace_name(thd,0,0)))
    {
      packet->append(STRING_WITH_LEN(" /*!50100 TABLESPACE "));
      packet->append(for_str, strlen(for_str));
      packet->append(STRING_WITH_LEN(" STORAGE DISK */"));
      my_free(for_str);
    }

    /*
      IF   check_create_info
      THEN add ENGINE only if it was used when creating the table
    */
    if (!create_info_arg ||
        (create_info_arg->used_fields & HA_CREATE_USED_ENGINE))
    {
      if (thd->variables.sql_mode & (MODE_MYSQL323 | MODE_MYSQL40))
        packet->append(STRING_WITH_LEN(" TYPE="));
      else
        packet->append(STRING_WITH_LEN(" ENGINE="));
#ifdef WITH_PARTITION_STORAGE_ENGINE
    if (table->part_info)
      packet->append(ha_resolve_storage_engine_name(
                        table->part_info->default_engine_type));
    else
      packet->append(file->table_type());
#else
      packet->append(file->table_type());
#endif
    }

    /*
      Add AUTO_INCREMENT=... if there is an AUTO_INCREMENT column,
      and NEXT_ID > 1 (the default).  We must not print the clause
      for engines that do not support this as it would break the
      import of dumps, but as of this writing, the test for whether
      AUTO_INCREMENT columns are allowed and wether AUTO_INCREMENT=...
      is supported is identical, !(file->table_flags() & HA_NO_AUTO_INCREMENT))
      Because of that, we do not explicitly test for the feature,
      but may extrapolate its existence from that of an AUTO_INCREMENT column.
    */

    if (create_info.auto_increment_value > 1)
    {
      char *end;
      packet->append(STRING_WITH_LEN(" AUTO_INCREMENT="));
      end= longlong10_to_str(create_info.auto_increment_value, buff,10);
      packet->append(buff, (uint) (end - buff));
    }
    
    if (share->table_charset &&
	!(thd->variables.sql_mode & MODE_MYSQL323) &&
	!(thd->variables.sql_mode & MODE_MYSQL40))
    {
      /*
        IF   check_create_info
        THEN add DEFAULT CHARSET only if it was used when creating the table
      */
      if (!create_info_arg ||
          (create_info_arg->used_fields & HA_CREATE_USED_DEFAULT_CHARSET))
      {
        packet->append(STRING_WITH_LEN(" DEFAULT CHARSET="));
        packet->append(share->table_charset->csname);
        if (!(share->table_charset->state & MY_CS_PRIMARY))
        {
          packet->append(STRING_WITH_LEN(" COLLATE="));
          packet->append(table->s->table_charset->name);
        }
      }
    }

    if (share->min_rows)
    {
      char *end;
      packet->append(STRING_WITH_LEN(" MIN_ROWS="));
      end= longlong10_to_str(share->min_rows, buff, 10);
      packet->append(buff, (uint) (end- buff));
    }

    if (share->max_rows && !table_list->schema_table)
    {
      char *end;
      packet->append(STRING_WITH_LEN(" MAX_ROWS="));
      end= longlong10_to_str(share->max_rows, buff, 10);
      packet->append(buff, (uint) (end - buff));
    }

    if (share->avg_row_length)
    {
      char *end;
      packet->append(STRING_WITH_LEN(" AVG_ROW_LENGTH="));
      end= longlong10_to_str(share->avg_row_length, buff,10);
      packet->append(buff, (uint) (end - buff));
    }

    if (share->db_create_options & HA_OPTION_PACK_KEYS)
      packet->append(STRING_WITH_LEN(" PACK_KEYS=1"));
    if (share->db_create_options & HA_OPTION_NO_PACK_KEYS)
      packet->append(STRING_WITH_LEN(" PACK_KEYS=0"));
    /* We use CHECKSUM, instead of TABLE_CHECKSUM, for backward compability */
    if (share->db_create_options & HA_OPTION_CHECKSUM)
      packet->append(STRING_WITH_LEN(" CHECKSUM=1"));
    if (share->db_create_options & HA_OPTION_DELAY_KEY_WRITE)
      packet->append(STRING_WITH_LEN(" DELAY_KEY_WRITE=1"));
    if (create_info.row_type != ROW_TYPE_DEFAULT)
    {
      packet->append(STRING_WITH_LEN(" ROW_FORMAT="));
      packet->append(ha_row_type[(uint) create_info.row_type]);
    }
    if (table->s->key_block_size)
    {
      char *end;
      packet->append(STRING_WITH_LEN(" KEY_BLOCK_SIZE="));
      end= longlong10_to_str(table->s->key_block_size, buff, 10);
      packet->append(buff, (uint) (end - buff));
    }
    table->file->append_create_info(packet);
    if (share->comment.length)
    {
      packet->append(STRING_WITH_LEN(" COMMENT="));
      append_unescaped(packet, share->comment.str, share->comment.length);
    }
    if (share->connect_string.length)
    {
      packet->append(STRING_WITH_LEN(" CONNECTION="));
      append_unescaped(packet, share->connect_string.str, share->connect_string.length);
    }
    append_directory(thd, packet, "DATA",  create_info.data_file_name);
    append_directory(thd, packet, "INDEX", create_info.index_file_name);
  }
#ifdef WITH_PARTITION_STORAGE_ENGINE
  {
    /*
      Partition syntax for CREATE TABLE is at the end of the syntax.
    */
    uint part_syntax_len;
    char *part_syntax;
    if (table->part_info &&
        (!table->part_info->is_auto_partitioned) &&
        ((part_syntax= generate_partition_syntax(table->part_info,
                                                  &part_syntax_len,
                                                  FALSE,
                                                  show_table_options,
                                                  NULL, NULL))))
    {
       table->part_info->set_show_version_string(packet);
       packet->append(part_syntax, part_syntax_len);
       packet->append(STRING_WITH_LEN(" */"));
       my_free(part_syntax);
    }
  }
#endif
  tmp_restore_column_map(table->read_set, old_map);
  DBUG_RETURN(0);
}


static void store_key_options(THD *thd, String *packet, TABLE *table,
                              KEY *key_info)
{
  bool limited_mysql_mode= (thd->variables.sql_mode &
                            (MODE_NO_FIELD_OPTIONS | MODE_MYSQL323 |
                             MODE_MYSQL40)) != 0;
  bool foreign_db_mode=  (thd->variables.sql_mode & (MODE_POSTGRESQL |
                                                     MODE_ORACLE |
                                                     MODE_MSSQL |
                                                     MODE_DB2 |
                                                     MODE_MAXDB |
                                                     MODE_ANSI)) != 0;
  char *end, buff[32];

  if (!(thd->variables.sql_mode & MODE_NO_KEY_OPTIONS) &&
      !limited_mysql_mode && !foreign_db_mode)
  {

    if (key_info->algorithm == HA_KEY_ALG_BTREE)
      packet->append(STRING_WITH_LEN(" USING BTREE"));

    if (key_info->algorithm == HA_KEY_ALG_HASH)
      packet->append(STRING_WITH_LEN(" USING HASH"));

    /* send USING only in non-default case: non-spatial rtree */
    if ((key_info->algorithm == HA_KEY_ALG_RTREE) &&
        !(key_info->flags & HA_SPATIAL))
      packet->append(STRING_WITH_LEN(" USING RTREE"));

    if ((key_info->flags & HA_USES_BLOCK_SIZE) &&
        table->s->key_block_size != key_info->block_size)
    {
      packet->append(STRING_WITH_LEN(" KEY_BLOCK_SIZE="));
      end= longlong10_to_str(key_info->block_size, buff, 10);
      packet->append(buff, (uint) (end - buff));
    }
    DBUG_ASSERT(test(key_info->flags & HA_USES_COMMENT) == 
               (key_info->comment.length > 0));
    if (key_info->flags & HA_USES_COMMENT)
    {
      packet->append(STRING_WITH_LEN(" COMMENT "));
      append_unescaped(packet, key_info->comment.str, 
                       key_info->comment.length);
    }
  }
}


void
view_store_options(THD *thd, TABLE_LIST *table, String *buff)
{
  append_algorithm(table, buff);
  append_definer(thd, buff, &table->definer.user, &table->definer.host);
  if (table->view_suid)
    buff->append(STRING_WITH_LEN("SQL SECURITY DEFINER "));
  else
    buff->append(STRING_WITH_LEN("SQL SECURITY INVOKER "));
}


/*
  Append DEFINER clause to the given buffer.
  
  SYNOPSIS
    append_definer()
    thd           [in] thread handle
    buffer        [inout] buffer to hold DEFINER clause
    definer_user  [in] user name part of definer
    definer_host  [in] host name part of definer
*/

static void append_algorithm(TABLE_LIST *table, String *buff)
{
  buff->append(STRING_WITH_LEN("ALGORITHM="));
  switch ((int8)table->algorithm) {
  case VIEW_ALGORITHM_UNDEFINED:
    buff->append(STRING_WITH_LEN("UNDEFINED "));
    break;
  case VIEW_ALGORITHM_TMPTABLE:
    buff->append(STRING_WITH_LEN("TEMPTABLE "));
    break;
  case VIEW_ALGORITHM_MERGE:
    buff->append(STRING_WITH_LEN("MERGE "));
    break;
  default:
    DBUG_ASSERT(0); // never should happen
  }
}

/*
  Append DEFINER clause to the given buffer.
  
  SYNOPSIS
    append_definer()
    thd           [in] thread handle
    buffer        [inout] buffer to hold DEFINER clause
    definer_user  [in] user name part of definer
    definer_host  [in] host name part of definer
*/

void append_definer(THD *thd, String *buffer, const LEX_STRING *definer_user,
                    const LEX_STRING *definer_host)
{
  buffer->append(STRING_WITH_LEN("DEFINER="));
  append_identifier(thd, buffer, definer_user->str, definer_user->length);
  buffer->append('@');
  append_identifier(thd, buffer, definer_host->str, definer_host->length);
  buffer->append(' ');
}


int
view_store_create_info(THD *thd, TABLE_LIST *table, String *buff)
{
  my_bool compact_view_name= TRUE;
  my_bool foreign_db_mode= (thd->variables.sql_mode & (MODE_POSTGRESQL |
                                                       MODE_ORACLE |
                                                       MODE_MSSQL |
                                                       MODE_DB2 |
                                                       MODE_MAXDB |
                                                       MODE_ANSI)) != 0;

  if (!thd->db || strcmp(thd->db, table->view_db.str))
    /*
      print compact view name if the view belongs to the current database
    */
    compact_view_name= table->compact_view_format= FALSE;
  else
  {
    /*
      Compact output format for view body can be used
      if this view only references table inside it's own db
    */
    TABLE_LIST *tbl;
    table->compact_view_format= TRUE;
    for (tbl= thd->lex->query_tables;
         tbl;
         tbl= tbl->next_global)
    {
      if (strcmp(table->view_db.str, tbl->view ? tbl->view_db.str :tbl->db)!= 0)
      {
        table->compact_view_format= FALSE;
        break;
      }
    }
  }

  buff->append(STRING_WITH_LEN("CREATE "));
  if (!foreign_db_mode)
  {
    view_store_options(thd, table, buff);
  }
  buff->append(STRING_WITH_LEN("VIEW "));
  if (!compact_view_name)
  {
    append_identifier(thd, buff, table->view_db.str, table->view_db.length);
    buff->append('.');
  }
  append_identifier(thd, buff, table->view_name.str, table->view_name.length);
  buff->append(STRING_WITH_LEN(" AS "));

  /*
    We can't just use table->query, because our SQL_MODE may trigger
    a different syntax, like when ANSI_QUOTES is defined.
  */
  table->view->unit.print(buff, QT_ORDINARY);

  if (table->with_check != VIEW_CHECK_NONE)
  {
    if (table->with_check == VIEW_CHECK_LOCAL)
      buff->append(STRING_WITH_LEN(" WITH LOCAL CHECK OPTION"));
    else
      buff->append(STRING_WITH_LEN(" WITH CASCADED CHECK OPTION"));
  }
  return 0;
}


/****************************************************************************
  Return info about all processes
  returns for each thread: thread id, user, host, db, command, info
****************************************************************************/

class thread_info :public ilink {
public:
  static void *operator new(size_t size)
  {
    return (void*) sql_alloc((uint) size);
  }
  static void operator delete(void *ptr __attribute__((unused)),
                              size_t size __attribute__((unused)))
  { TRASH(ptr, size); }

  ulong thread_id;
  time_t start_time;
  uint   command;
  const char *user,*host,*db,*proc_info,*state_info;
  char *query;
};

#ifdef HAVE_EXPLICIT_TEMPLATE_INSTANTIATION
template class I_List<thread_info>;
#endif

static const char *thread_state_info(THD *tmp)
{
#ifndef EMBEDDED_LIBRARY
  if (tmp->net.reading_or_writing)
  {
    if (tmp->net.reading_or_writing == 2)
      return "Writing to net";
<<<<<<< HEAD
    else if (tmp->command == COM_SLEEP)
=======
    else if (tmp->get_command() == COM_SLEEP)
>>>>>>> adda25c7
      return "";
    else
      return "Reading from net";
  }
  else
#endif
  {
    if (tmp->proc_info)
      return tmp->proc_info;
    else if (tmp->mysys_var && tmp->mysys_var->current_cond)
      return "Waiting on cond";
    else
      return NULL;
  }
}

void mysqld_list_processes(THD *thd,const char *user, bool verbose)
{
  Item *field;
  List<Item> field_list;
  I_List<thread_info> thread_infos;
  ulong max_query_length= (verbose ? thd->variables.max_allowed_packet :
			   PROCESS_LIST_WIDTH);
  Protocol *protocol= thd->protocol;
  DBUG_ENTER("mysqld_list_processes");

  field_list.push_back(new Item_int("Id", 0, MY_INT32_NUM_DECIMAL_DIGITS));
  field_list.push_back(new Item_empty_string("User",16));
  field_list.push_back(new Item_empty_string("Host",LIST_PROCESS_HOST_LEN));
  field_list.push_back(field=new Item_empty_string("db",NAME_CHAR_LEN));
  field->maybe_null=1;
  field_list.push_back(new Item_empty_string("Command",16));
  field_list.push_back(field= new Item_return_int("Time",7, MYSQL_TYPE_LONG));
  field->unsigned_flag= 0;
  field_list.push_back(field=new Item_empty_string("State",30));
  field->maybe_null=1;
  field_list.push_back(field=new Item_empty_string("Info",max_query_length));
  field->maybe_null=1;
  if (protocol->send_result_set_metadata(&field_list,
                            Protocol::SEND_NUM_ROWS | Protocol::SEND_EOF))
    DBUG_VOID_RETURN;

  mysql_mutex_lock(&LOCK_thread_count); // For unlink from list
  if (!thd->killed)
  {
    I_List_iterator<THD> it(threads);
    THD *tmp;
    while ((tmp=it++))
    {
      Security_context *tmp_sctx= tmp->security_ctx;
      struct st_my_thread_var *mysys_var;
      if ((tmp->vio_ok() || tmp->system_thread) &&
          (!user || (tmp_sctx->user && !strcmp(tmp_sctx->user, user))))
      {
        thread_info *thd_info= new thread_info;

        thd_info->thread_id=tmp->thread_id;
        thd_info->user= thd->strdup(tmp_sctx->user ? tmp_sctx->user :
                                    (tmp->system_thread ?
                                     "system user" : "unauthenticated user"));
	if (tmp->peer_port && (tmp_sctx->host || tmp_sctx->ip) &&
            thd->security_ctx->host_or_ip[0])
	{
	  if ((thd_info->host= (char*) thd->alloc(LIST_PROCESS_HOST_LEN+1)))
	    my_snprintf((char *) thd_info->host, LIST_PROCESS_HOST_LEN,
			"%s:%u", tmp_sctx->host_or_ip, tmp->peer_port);
	}
	else
	  thd_info->host= thd->strdup(tmp_sctx->host_or_ip[0] ? 
                                      tmp_sctx->host_or_ip : 
                                      tmp_sctx->host ? tmp_sctx->host : "");
        if ((thd_info->db=tmp->db))             // Safe test
          thd_info->db=thd->strdup(thd_info->db);
<<<<<<< HEAD
        thd_info->command=(int) tmp->command;
=======
        thd_info->command=(int) tmp->get_command();
>>>>>>> adda25c7
        mysql_mutex_lock(&tmp->LOCK_thd_data);
        if ((mysys_var= tmp->mysys_var))
          mysql_mutex_lock(&mysys_var->mutex);
        thd_info->proc_info= (char*) (tmp->killed == THD::KILL_CONNECTION? "Killed" : 0);
        thd_info->state_info= thread_state_info(tmp);
        if (mysys_var)
          mysql_mutex_unlock(&mysys_var->mutex);

        thd_info->query=0;
        /* Lock THD mutex that protects its data when looking at it. */
        if (tmp->query())
        {
          uint length= min(max_query_length, tmp->query_length());
          thd_info->query= (char*) thd->strmake(tmp->query(),length);
        }
        mysql_mutex_unlock(&tmp->LOCK_thd_data);
        thd_info->start_time= tmp->start_time;
        thread_infos.append(thd_info);
      }
    }
  }
  mysql_mutex_unlock(&LOCK_thread_count);

  thread_info *thd_info;
  time_t now= my_time(0);
  while ((thd_info=thread_infos.get()))
  {
    protocol->prepare_for_resend();
    protocol->store((ulonglong) thd_info->thread_id);
    protocol->store(thd_info->user, system_charset_info);
    protocol->store(thd_info->host, system_charset_info);
    protocol->store(thd_info->db, system_charset_info);
    if (thd_info->proc_info)
      protocol->store(thd_info->proc_info, system_charset_info);
    else
      protocol->store(command_name[thd_info->command].str, system_charset_info);
    if (thd_info->start_time)
      protocol->store_long ((longlong) (now - thd_info->start_time));
    else
      protocol->store_null();
    protocol->store(thd_info->state_info, system_charset_info);
    protocol->store(thd_info->query, system_charset_info);
    if (protocol->write())
      break; /* purecov: inspected */
  }
  my_eof(thd);
  DBUG_VOID_RETURN;
}

int fill_schema_processlist(THD* thd, TABLE_LIST* tables, Item* cond)
{
  TABLE *table= tables->table;
  CHARSET_INFO *cs= system_charset_info;
  char *user;
  time_t now= my_time(0);
  DBUG_ENTER("fill_process_list");

  user= thd->security_ctx->master_access & PROCESS_ACL ?
        NullS : thd->security_ctx->priv_user;

  mysql_mutex_lock(&LOCK_thread_count);

  if (!thd->killed)
  {
    I_List_iterator<THD> it(threads);
    THD* tmp;

    while ((tmp= it++))
    {
      Security_context *tmp_sctx= tmp->security_ctx;
      struct st_my_thread_var *mysys_var;
      const char *val;

      if ((!tmp->vio_ok() && !tmp->system_thread) ||
          (user && (!tmp_sctx->user || strcmp(tmp_sctx->user, user))))
        continue;

      restore_record(table, s->default_values);
      /* ID */
      table->field[0]->store((longlong) tmp->thread_id, TRUE);
      /* USER */
      val= tmp_sctx->user ? tmp_sctx->user :
            (tmp->system_thread ? "system user" : "unauthenticated user");
      table->field[1]->store(val, strlen(val), cs);
      /* HOST */
      if (tmp->peer_port && (tmp_sctx->host || tmp_sctx->ip) &&
          thd->security_ctx->host_or_ip[0])
      {
        char host[LIST_PROCESS_HOST_LEN + 1];
        my_snprintf(host, LIST_PROCESS_HOST_LEN, "%s:%u",
                    tmp_sctx->host_or_ip, tmp->peer_port);
        table->field[2]->store(host, strlen(host), cs);
      }
      else
        table->field[2]->store(tmp_sctx->host_or_ip,
                               strlen(tmp_sctx->host_or_ip), cs);
      /* DB */
      if (tmp->db)
      {
        table->field[3]->store(tmp->db, strlen(tmp->db), cs);
        table->field[3]->set_notnull();
      }

      mysql_mutex_lock(&tmp->LOCK_thd_data);
      if ((mysys_var= tmp->mysys_var))
        mysql_mutex_lock(&mysys_var->mutex);
      /* COMMAND */
      if ((val= (char *) (tmp->killed == THD::KILL_CONNECTION? "Killed" : 0)))
        table->field[4]->store(val, strlen(val), cs);
      else
        table->field[4]->store(command_name[tmp->get_command()].str,
                               command_name[tmp->get_command()].length, cs);
      /* MYSQL_TIME */
      table->field[5]->store((longlong)(tmp->start_time ?
                                      now - tmp->start_time : 0), FALSE);
      /* STATE */
      if ((val= thread_state_info(tmp)))
      {
        table->field[6]->store(val, strlen(val), cs);
        table->field[6]->set_notnull();
      }

      if (mysys_var)
        mysql_mutex_unlock(&mysys_var->mutex);
      mysql_mutex_unlock(&tmp->LOCK_thd_data);

      /* INFO */
      /* Lock THD mutex that protects its data when looking at it. */
      mysql_mutex_lock(&tmp->LOCK_thd_data);
      if (tmp->query())
      {
        table->field[7]->store(tmp->query(),
                               min(PROCESS_LIST_INFO_WIDTH,
                                   tmp->query_length()), cs);
        table->field[7]->set_notnull();
      }
      mysql_mutex_unlock(&tmp->LOCK_thd_data);

      if (schema_table_store_record(thd, table))
      {
        mysql_mutex_unlock(&LOCK_thread_count);
        DBUG_RETURN(1);
      }
    }
  }

  mysql_mutex_unlock(&LOCK_thread_count);
  DBUG_RETURN(0);
}

/*****************************************************************************
  Status functions
*****************************************************************************/

static DYNAMIC_ARRAY all_status_vars;
static bool status_vars_inited= 0;

C_MODE_START
static int show_var_cmp(const void *var1, const void *var2)
{
  return strcmp(((SHOW_VAR*)var1)->name, ((SHOW_VAR*)var2)->name);
}
C_MODE_END

/*
  deletes all the SHOW_UNDEF elements from the array and calls
  delete_dynamic() if it's completely empty.
*/
static void shrink_var_array(DYNAMIC_ARRAY *array)
{
  uint a,b;
  SHOW_VAR *all= dynamic_element(array, 0, SHOW_VAR *);

  for (a= b= 0; b < array->elements; b++)
    if (all[b].type != SHOW_UNDEF)
      all[a++]= all[b];
  if (a)
  {
    bzero(all+a, sizeof(SHOW_VAR)); // writing NULL-element to the end
    array->elements= a;
  }
  else // array is completely empty - delete it
    delete_dynamic(array);
}

/*
  Adds an array of SHOW_VAR entries to the output of SHOW STATUS

  SYNOPSIS
    add_status_vars(SHOW_VAR *list)
    list - an array of SHOW_VAR entries to add to all_status_vars
           the last entry must be {0,0,SHOW_UNDEF}

  NOTE
    The handling of all_status_vars[] is completely internal, it's allocated
    automatically when something is added to it, and deleted completely when
    the last entry is removed.

    As a special optimization, if add_status_vars() is called before
    init_status_vars(), it assumes "startup mode" - neither concurrent access
    to the array nor SHOW STATUS are possible (thus it skips locks and qsort)

    The last entry of the all_status_vars[] should always be {0,0,SHOW_UNDEF}
*/
int add_status_vars(SHOW_VAR *list)
{
  int res= 0;
  if (status_vars_inited)
    mysql_mutex_lock(&LOCK_status);
  if (!all_status_vars.buffer && // array is not allocated yet - do it now
      my_init_dynamic_array(&all_status_vars, sizeof(SHOW_VAR), 200, 20))
  {
    res= 1;
    goto err;
  }
  while (list->name)
    res|= insert_dynamic(&all_status_vars, (uchar*)list++);
  res|= insert_dynamic(&all_status_vars, (uchar*)list); // appending NULL-element
  all_status_vars.elements--; // but next insert_dynamic should overwite it
  if (status_vars_inited)
    sort_dynamic(&all_status_vars, show_var_cmp);
err:
  if (status_vars_inited)
    mysql_mutex_unlock(&LOCK_status);
  return res;
}

/*
  Make all_status_vars[] usable for SHOW STATUS

  NOTE
    See add_status_vars(). Before init_status_vars() call, add_status_vars()
    works in a special fast "startup" mode. Thus init_status_vars()
    should be called as late as possible but before enabling multi-threading.
*/
void init_status_vars()
{
  status_vars_inited=1;
  sort_dynamic(&all_status_vars, show_var_cmp);
}

void reset_status_vars()
{
  SHOW_VAR *ptr= (SHOW_VAR*) all_status_vars.buffer;
  SHOW_VAR *last= ptr + all_status_vars.elements;
  for (; ptr < last; ptr++)
  {
    /* Note that SHOW_LONG_NOFLUSH variables are not reset */
    if (ptr->type == SHOW_LONG)
      *(ulong*) ptr->value= 0;
  }  
}

/*
  catch-all cleanup function, cleans up everything no matter what

  DESCRIPTION
    This function is not strictly required if all add_to_status/
    remove_status_vars are properly paired, but it's a safety measure that
    deletes everything from the all_status_vars[] even if some
    remove_status_vars were forgotten
*/
void free_status_vars()
{
  delete_dynamic(&all_status_vars);
}

/*
  Removes an array of SHOW_VAR entries from the output of SHOW STATUS

  SYNOPSIS
    remove_status_vars(SHOW_VAR *list)
    list - an array of SHOW_VAR entries to remove to all_status_vars
           the last entry must be {0,0,SHOW_UNDEF}

  NOTE
    there's lots of room for optimizing this, especially in non-sorted mode,
    but nobody cares - it may be called only in case of failed plugin
    initialization in the mysqld startup.
*/

void remove_status_vars(SHOW_VAR *list)
{
  if (status_vars_inited)
  {
    mysql_mutex_lock(&LOCK_status);
    SHOW_VAR *all= dynamic_element(&all_status_vars, 0, SHOW_VAR *);
    int a= 0, b= all_status_vars.elements, c= (a+b)/2;

    for (; list->name; list++)
    {
      int res= 0;
      for (a= 0, b= all_status_vars.elements; b-a > 1; c= (a+b)/2)
      {
        res= show_var_cmp(list, all+c);
        if (res < 0)
          b= c;
        else if (res > 0)
          a= c;
        else
          break;
      }
      if (res == 0)
        all[c].type= SHOW_UNDEF;
    }
    shrink_var_array(&all_status_vars);
    mysql_mutex_unlock(&LOCK_status);
  }
  else
  {
    SHOW_VAR *all= dynamic_element(&all_status_vars, 0, SHOW_VAR *);
    uint i;
    for (; list->name; list++)
    {
      for (i= 0; i < all_status_vars.elements; i++)
      {
        if (show_var_cmp(list, all+i))
          continue;
        all[i].type= SHOW_UNDEF;
        break;
      }
    }
    shrink_var_array(&all_status_vars);
  }
}

inline void make_upper(char *buf)
{
  for (; *buf; buf++)
    *buf= my_toupper(system_charset_info, *buf);
}

static bool show_status_array(THD *thd, const char *wild,
                              SHOW_VAR *variables,
                              enum enum_var_type value_type,
                              struct system_status_var *status_var,
                              const char *prefix, TABLE *table,
                              bool ucase_names,
                              Item *cond)
{
  my_aligned_storage<SHOW_VAR_FUNC_BUFF_SIZE, MY_ALIGNOF(long)> buffer;
  char * const buff= buffer.data;
  char *prefix_end;
  /* the variable name should not be longer than 64 characters */
  char name_buffer[64];
  int len;
  LEX_STRING null_lex_str;
  SHOW_VAR tmp, *var;
  Item *partial_cond= 0;
  enum_check_fields save_count_cuted_fields= thd->count_cuted_fields;
  bool res= FALSE;
  CHARSET_INFO *charset= system_charset_info;
  DBUG_ENTER("show_status_array");

  thd->count_cuted_fields= CHECK_FIELD_WARN;  
  null_lex_str.str= 0;				// For sys_var->value_ptr()
  null_lex_str.length= 0;

  prefix_end=strnmov(name_buffer, prefix, sizeof(name_buffer)-1);
  if (*prefix)
    *prefix_end++= '_';
  len=name_buffer + sizeof(name_buffer) - prefix_end;
  partial_cond= make_cond_for_info_schema(cond, table->pos_in_table_list);

  for (; variables->name; variables++)
  {
    strnmov(prefix_end, variables->name, len);
    name_buffer[sizeof(name_buffer)-1]=0;       /* Safety */
    if (ucase_names)
      make_upper(name_buffer);

    restore_record(table, s->default_values);
    table->field[0]->store(name_buffer, strlen(name_buffer),
                           system_charset_info);
    /*
      if var->type is SHOW_FUNC, call the function.
      Repeat as necessary, if new var is again SHOW_FUNC
    */
    for (var=variables; var->type == SHOW_FUNC; var= &tmp)
      ((mysql_show_var_func)(var->value))(thd, &tmp, buff);

    SHOW_TYPE show_type=var->type;
    if (show_type == SHOW_ARRAY)
    {
      show_status_array(thd, wild, (SHOW_VAR *) var->value, value_type,
                        status_var, name_buffer, table, ucase_names, partial_cond);
    }
    else
    {
      if (!(wild && wild[0] && wild_case_compare(system_charset_info,
                                                 name_buffer, wild)) &&
          (!partial_cond || partial_cond->val_int()))
      {
        char *value=var->value;
        const char *pos, *end;                  // We assign a lot of const's

        mysql_mutex_lock(&LOCK_global_system_variables);

        if (show_type == SHOW_SYS)
        {
          sys_var *var= ((sys_var *) value);
          show_type= var->show_type();
          value= (char*) var->value_ptr(thd, value_type, &null_lex_str);
          charset= var->charset(thd);
        }

        pos= end= buff;
        /*
          note that value may be == buff. All SHOW_xxx code below
          should still work in this case
        */
        switch (show_type) {
        case SHOW_DOUBLE_STATUS:
          value= ((char *) status_var + (ulong) value);
          /* fall through */
        case SHOW_DOUBLE:
          /* 6 is the default precision for '%f' in sprintf() */
          end= buff + my_fcvt(*(double *) value, 6, buff, NULL);
          break;
        case SHOW_LONG_STATUS:
          value= ((char *) status_var + (ulong) value);
          /* fall through */
        case SHOW_LONG:
        case SHOW_LONG_NOFLUSH: // the difference lies in refresh_status()
          end= int10_to_str(*(long*) value, buff, 10);
          break;
        case SHOW_LONGLONG_STATUS:
          value= ((char *) status_var + (ulonglong) value);
          /* fall through */
        case SHOW_LONGLONG:
          end= longlong10_to_str(*(longlong*) value, buff, 10);
          break;
        case SHOW_HA_ROWS:
          end= longlong10_to_str((longlong) *(ha_rows*) value, buff, 10);
          break;
        case SHOW_BOOL:
          end= strmov(buff, *(bool*) value ? "ON" : "OFF");
          break;
        case SHOW_MY_BOOL:
          end= strmov(buff, *(my_bool*) value ? "ON" : "OFF");
          break;
        case SHOW_INT:
          end= int10_to_str((long) *(uint32*) value, buff, 10);
          break;
        case SHOW_HAVE:
        {
          SHOW_COMP_OPTION tmp= *(SHOW_COMP_OPTION*) value;
          pos= show_comp_option_name[(int) tmp];
          end= strend(pos);
          break;
        }
        case SHOW_CHAR:
        {
          if (!(pos= value))
            pos= "";
          end= strend(pos);
          break;
        }
       case SHOW_CHAR_PTR:
        {
          if (!(pos= *(char**) value))
            pos= "";
          end= strend(pos);
          break;
        }
        case SHOW_LEX_STRING:
        {
          LEX_STRING *ls=(LEX_STRING*)value;
          if (!(pos= ls->str))
            end= pos= "";
          else
            end= pos + ls->length;
          break;
        }
        case SHOW_KEY_CACHE_LONG:
          value= (char*) dflt_key_cache + (ulong)value;
          end= int10_to_str(*(long*) value, buff, 10);
          break;
        case SHOW_KEY_CACHE_LONGLONG:
          value= (char*) dflt_key_cache + (ulong)value;
	  end= longlong10_to_str(*(longlong*) value, buff, 10);
	  break;
        case SHOW_UNDEF:
          break;                                        // Return empty string
        case SHOW_SYS:                                  // Cannot happen
        default:
          DBUG_ASSERT(0);
          break;
        }
        table->field[1]->store(pos, (uint32) (end - pos), charset);
        thd->count_cuted_fields= CHECK_FIELD_IGNORE;
        table->field[1]->set_notnull();

        mysql_mutex_unlock(&LOCK_global_system_variables);

        if (schema_table_store_record(thd, table))
        {
          res= TRUE;
          goto end;
        }
      }
    }
  }
end:
  thd->count_cuted_fields= save_count_cuted_fields;
  DBUG_RETURN(res);
}


/* collect status for all running threads */

void calc_sum_of_all_status(STATUS_VAR *to)
{
  DBUG_ENTER("calc_sum_of_all_status");

  /* Ensure that thread id not killed during loop */
  mysql_mutex_lock(&LOCK_thread_count); // For unlink from list

  I_List_iterator<THD> it(threads);
  THD *tmp;
  
  /* Get global values as base */
  *to= global_status_var;
  
  /* Add to this status from existing threads */
  while ((tmp= it++))
    add_to_status(to, &tmp->status_var);
  
  mysql_mutex_unlock(&LOCK_thread_count);
  DBUG_VOID_RETURN;
}


/* This is only used internally, but we need it here as a forward reference */
extern ST_SCHEMA_TABLE schema_tables[];

typedef struct st_lookup_field_values
{
  LEX_STRING db_value, table_value;
  bool wild_db_value, wild_table_value;
} LOOKUP_FIELD_VALUES;


/*
  Store record to I_S table, convert HEAP table
  to MyISAM if necessary

  SYNOPSIS
    schema_table_store_record()
    thd                   thread handler
    table                 Information schema table to be updated

  RETURN
    0	                  success
    1	                  error
*/

bool schema_table_store_record(THD *thd, TABLE *table)
{
  int error;
  if ((error= table->file->ha_write_row(table->record[0])))
  {
    TMP_TABLE_PARAM *param= table->pos_in_table_list->schema_table_param;

    if (create_myisam_from_heap(thd, table, param->start_recinfo, 
                                &param->recinfo, error, FALSE, NULL))
      return 1;
  }
  return 0;
}


int make_table_list(THD *thd, SELECT_LEX *sel,
                    LEX_STRING *db_name, LEX_STRING *table_name)
{
  Table_ident *table_ident;
  table_ident= new Table_ident(thd, *db_name, *table_name, 1);
  sel->init_query();
  if (!sel->add_table_to_list(thd, table_ident, 0, 0, TL_READ, MDL_SHARED_READ))
    return 1;
  return 0;
}


/**
  @brief    Get lookup value from the part of 'WHERE' condition 

  @details This function gets lookup value from 
           the part of 'WHERE' condition if it's possible and 
           fill appropriate lookup_field_vals struct field
           with this value.

  @param[in]      thd                   thread handler
  @param[in]      item_func             part of WHERE condition
  @param[in]      table                 I_S table
  @param[in, out] lookup_field_vals     Struct which holds lookup values 

  @return
    0             success
    1             error, there can be no matching records for the condition
*/

bool get_lookup_value(THD *thd, Item_func *item_func,
                      TABLE_LIST *table, 
                      LOOKUP_FIELD_VALUES *lookup_field_vals)
{
  ST_SCHEMA_TABLE *schema_table= table->schema_table;
  ST_FIELD_INFO *field_info= schema_table->fields_info;
  const char *field_name1= schema_table->idx_field1 >= 0 ?
    field_info[schema_table->idx_field1].field_name : "";
  const char *field_name2= schema_table->idx_field2 >= 0 ?
    field_info[schema_table->idx_field2].field_name : "";

  if (item_func->functype() == Item_func::EQ_FUNC ||
      item_func->functype() == Item_func::EQUAL_FUNC)
  {
    int idx_field, idx_val;
    char tmp[MAX_FIELD_WIDTH];
    String *tmp_str, str_buff(tmp, sizeof(tmp), system_charset_info);
    Item_field *item_field;
    CHARSET_INFO *cs= system_charset_info;

    if (item_func->arguments()[0]->type() == Item::FIELD_ITEM &&
        item_func->arguments()[1]->const_item())
    {
      idx_field= 0;
      idx_val= 1;
    }
    else if (item_func->arguments()[1]->type() == Item::FIELD_ITEM &&
             item_func->arguments()[0]->const_item())
    {
      idx_field= 1;
      idx_val= 0;
    }
    else
      return 0;

    item_field= (Item_field*) item_func->arguments()[idx_field];
    if (table->table != item_field->field->table)
      return 0;
    tmp_str= item_func->arguments()[idx_val]->val_str(&str_buff);

    /* impossible value */
    if (!tmp_str)
      return 1;

    /* Lookup value is database name */
    if (!cs->coll->strnncollsp(cs, (uchar *) field_name1, strlen(field_name1),
                               (uchar *) item_field->field_name,
                               strlen(item_field->field_name), 0))
    {
      thd->make_lex_string(&lookup_field_vals->db_value, tmp_str->ptr(),
                           tmp_str->length(), FALSE);
    }
    /* Lookup value is table name */
    else if (!cs->coll->strnncollsp(cs, (uchar *) field_name2,
                                    strlen(field_name2),
                                    (uchar *) item_field->field_name,
                                    strlen(item_field->field_name), 0))
    {
      thd->make_lex_string(&lookup_field_vals->table_value, tmp_str->ptr(),
                           tmp_str->length(), FALSE);
    }
  }
  return 0;
}


/**
  @brief    Calculates lookup values from 'WHERE' condition 

  @details This function calculates lookup value(database name, table name)
           from 'WHERE' condition if it's possible and 
           fill lookup_field_vals struct fields with these values.

  @param[in]      thd                   thread handler
  @param[in]      cond                  WHERE condition
  @param[in]      table                 I_S table
  @param[in, out] lookup_field_vals     Struct which holds lookup values 

  @return
    0             success
    1             error, there can be no matching records for the condition
*/

bool calc_lookup_values_from_cond(THD *thd, Item *cond, TABLE_LIST *table,
                                  LOOKUP_FIELD_VALUES *lookup_field_vals)
{
  if (!cond)
    return 0;

  if (cond->type() == Item::COND_ITEM)
  {
    if (((Item_cond*) cond)->functype() == Item_func::COND_AND_FUNC)
    {
      List_iterator<Item> li(*((Item_cond*) cond)->argument_list());
      Item *item;
      while ((item= li++))
      {
        if (item->type() == Item::FUNC_ITEM)
        {
          if (get_lookup_value(thd, (Item_func*)item, table, lookup_field_vals))
            return 1;
        }
        else
        {
          if (calc_lookup_values_from_cond(thd, item, table, lookup_field_vals))
            return 1;
        }
      }
    }
    return 0;
  }
  else if (cond->type() == Item::FUNC_ITEM &&
           get_lookup_value(thd, (Item_func*) cond, table, lookup_field_vals))
    return 1;
  return 0;
}


bool uses_only_table_name_fields(Item *item, TABLE_LIST *table)
{
  if (item->type() == Item::FUNC_ITEM)
  {
    Item_func *item_func= (Item_func*)item;
    for (uint i=0; i<item_func->argument_count(); i++)
    {
      if (!uses_only_table_name_fields(item_func->arguments()[i], table))
        return 0;
    }
  }
  else if (item->type() == Item::FIELD_ITEM)
  {
    Item_field *item_field= (Item_field*)item;
    CHARSET_INFO *cs= system_charset_info;
    ST_SCHEMA_TABLE *schema_table= table->schema_table;
    ST_FIELD_INFO *field_info= schema_table->fields_info;
    const char *field_name1= schema_table->idx_field1 >= 0 ?
      field_info[schema_table->idx_field1].field_name : "";
    const char *field_name2= schema_table->idx_field2 >= 0 ?
      field_info[schema_table->idx_field2].field_name : "";
    if (table->table != item_field->field->table ||
        (cs->coll->strnncollsp(cs, (uchar *) field_name1, strlen(field_name1),
                               (uchar *) item_field->field_name,
                               strlen(item_field->field_name), 0) &&
         cs->coll->strnncollsp(cs, (uchar *) field_name2, strlen(field_name2),
                               (uchar *) item_field->field_name,
                               strlen(item_field->field_name), 0)))
      return 0;
  }
  else if (item->type() == Item::REF_ITEM)
    return uses_only_table_name_fields(item->real_item(), table);

  if (item->type() == Item::SUBSELECT_ITEM && !item->const_item())
    return 0;

  return 1;
}


static Item * make_cond_for_info_schema(Item *cond, TABLE_LIST *table)
{
  if (!cond)
    return (Item*) 0;
  if (cond->type() == Item::COND_ITEM)
  {
    if (((Item_cond*) cond)->functype() == Item_func::COND_AND_FUNC)
    {
      /* Create new top level AND item */
      Item_cond_and *new_cond=new Item_cond_and;
      if (!new_cond)
	return (Item*) 0;
      List_iterator<Item> li(*((Item_cond*) cond)->argument_list());
      Item *item;
      while ((item=li++))
      {
	Item *fix= make_cond_for_info_schema(item, table);
	if (fix)
	  new_cond->argument_list()->push_back(fix);
      }
      switch (new_cond->argument_list()->elements) {
      case 0:
	return (Item*) 0;
      case 1:
	return new_cond->argument_list()->head();
      default:
	new_cond->quick_fix_field();
	return new_cond;
      }
    }
    else
    {						// Or list
      Item_cond_or *new_cond=new Item_cond_or;
      if (!new_cond)
	return (Item*) 0;
      List_iterator<Item> li(*((Item_cond*) cond)->argument_list());
      Item *item;
      while ((item=li++))
      {
	Item *fix=make_cond_for_info_schema(item, table);
	if (!fix)
	  return (Item*) 0;
	new_cond->argument_list()->push_back(fix);
      }
      new_cond->quick_fix_field();
      new_cond->top_level_item();
      return new_cond;
    }
  }

  if (!uses_only_table_name_fields(cond, table))
    return (Item*) 0;
  return cond;
}


/**
  @brief   Calculate lookup values(database name, table name)

  @details This function calculates lookup values(database name, table name)
           from 'WHERE' condition or wild values (for 'SHOW' commands only)
           from LEX struct and fill lookup_field_vals struct field
           with these values.

  @param[in]      thd                   thread handler
  @param[in]      cond                  WHERE condition
  @param[in]      tables                I_S table
  @param[in, out] lookup_field_values   Struct which holds lookup values 

  @return
    0             success
    1             error, there can be no matching records for the condition
*/

bool get_lookup_field_values(THD *thd, Item *cond, TABLE_LIST *tables,
                             LOOKUP_FIELD_VALUES *lookup_field_values)
{
  LEX *lex= thd->lex;
  const char *wild= lex->wild ? lex->wild->ptr() : NullS;
  bool rc= 0;

  bzero((char*) lookup_field_values, sizeof(LOOKUP_FIELD_VALUES));
  switch (lex->sql_command) {
  case SQLCOM_SHOW_DATABASES:
    if (wild)
    {
      thd->make_lex_string(&lookup_field_values->db_value, 
                           wild, strlen(wild), 0);
      lookup_field_values->wild_db_value= 1;
    }
    break;
  case SQLCOM_SHOW_TABLES:
  case SQLCOM_SHOW_TABLE_STATUS:
  case SQLCOM_SHOW_TRIGGERS:
  case SQLCOM_SHOW_EVENTS:
    thd->make_lex_string(&lookup_field_values->db_value, 
                         lex->select_lex.db, strlen(lex->select_lex.db), 0);
    if (wild)
    {
      thd->make_lex_string(&lookup_field_values->table_value, 
                           wild, strlen(wild), 0);
      lookup_field_values->wild_table_value= 1;
    }
    break;
  default:
    /*
      The "default" is for queries over I_S.
      All previous cases handle SHOW commands.
    */
    rc= calc_lookup_values_from_cond(thd, cond, tables, lookup_field_values);
    break;
  }

  if (lower_case_table_names && !rc)
  {
    /* 
      We can safely do in-place upgrades here since all of the above cases
      are allocating a new memory buffer for these strings.
    */  
    if (lookup_field_values->db_value.str && lookup_field_values->db_value.str[0])
      my_casedn_str(system_charset_info, lookup_field_values->db_value.str);
    if (lookup_field_values->table_value.str && 
        lookup_field_values->table_value.str[0])
      my_casedn_str(system_charset_info, lookup_field_values->table_value.str);
  }

  return rc;
}


enum enum_schema_tables get_schema_table_idx(ST_SCHEMA_TABLE *schema_table)
{
  return (enum enum_schema_tables) (schema_table - &schema_tables[0]);
}


/*
  Create db names list. Information schema name always is first in list

  SYNOPSIS
    make_db_list()
    thd                   thread handler
    files                 list of db names
    wild                  wild string
    idx_field_vals        idx_field_vals->db_name contains db name or
                          wild string
    with_i_schema         returns 1 if we added 'IS' name to list
                          otherwise returns 0 

  RETURN
    zero                  success
    non-zero              error
*/

int make_db_list(THD *thd, List<LEX_STRING> *files,
                 LOOKUP_FIELD_VALUES *lookup_field_vals,
                 bool *with_i_schema)
{
  LEX_STRING *i_s_name_copy= 0;
  i_s_name_copy= thd->make_lex_string(i_s_name_copy,
                                      INFORMATION_SCHEMA_NAME.str,
                                      INFORMATION_SCHEMA_NAME.length, TRUE);
  *with_i_schema= 0;
  if (lookup_field_vals->wild_db_value)
  {
    /*
      This part of code is only for SHOW DATABASES command.
      idx_field_vals->db_value can be 0 when we don't use
      LIKE clause (see also get_index_field_values() function)
    */
    if (!lookup_field_vals->db_value.str ||
        !wild_case_compare(system_charset_info, 
                           INFORMATION_SCHEMA_NAME.str,
                           lookup_field_vals->db_value.str))
    {
      *with_i_schema= 1;
      if (files->push_back(i_s_name_copy))
        return 1;
    }
    return (find_files(thd, files, NullS, mysql_data_home,
                       lookup_field_vals->db_value.str, 1) != FIND_FILES_OK);
  }


  /*
    If we have db lookup vaule we just add it to list and
    exit from the function
  */
  if (lookup_field_vals->db_value.str)
  {
    if (is_infoschema_db(lookup_field_vals->db_value.str,
                         lookup_field_vals->db_value.length))
    {
      *with_i_schema= 1;
      if (files->push_back(i_s_name_copy))
        return 1;
      return 0;
    }
    if (files->push_back(&lookup_field_vals->db_value))
      return 1;
    return 0;
  }

  /*
    Create list of existing databases. It is used in case
    of select from information schema table
  */
  if (files->push_back(i_s_name_copy))
    return 1;
  *with_i_schema= 1;
  return (find_files(thd, files, NullS,
                     mysql_data_home, NullS, 1) != FIND_FILES_OK);
}


struct st_add_schema_table 
{
  List<LEX_STRING> *files;
  const char *wild;
};


static my_bool add_schema_table(THD *thd, plugin_ref plugin,
                                void* p_data)
{
  LEX_STRING *file_name= 0;
  st_add_schema_table *data= (st_add_schema_table *)p_data;
  List<LEX_STRING> *file_list= data->files;
  const char *wild= data->wild;
  ST_SCHEMA_TABLE *schema_table= plugin_data(plugin, ST_SCHEMA_TABLE *);
  DBUG_ENTER("add_schema_table");

  if (schema_table->hidden)
      DBUG_RETURN(0);
  if (wild)
  {
    if (lower_case_table_names)
    {
      if (wild_case_compare(files_charset_info,
                            schema_table->table_name,
                            wild))
        DBUG_RETURN(0);
    }
    else if (wild_compare(schema_table->table_name, wild, 0))
      DBUG_RETURN(0);
  }

  if ((file_name= thd->make_lex_string(file_name, schema_table->table_name,
                                       strlen(schema_table->table_name),
                                       TRUE)) &&
      !file_list->push_back(file_name))
    DBUG_RETURN(0);
  DBUG_RETURN(1);
}


int schema_tables_add(THD *thd, List<LEX_STRING> *files, const char *wild)
{
  LEX_STRING *file_name= 0;
  ST_SCHEMA_TABLE *tmp_schema_table= schema_tables;
  st_add_schema_table add_data;
  DBUG_ENTER("schema_tables_add");

  for (; tmp_schema_table->table_name; tmp_schema_table++)
  {
    if (tmp_schema_table->hidden)
      continue;
    if (wild)
    {
      if (lower_case_table_names)
      {
        if (wild_case_compare(files_charset_info,
                              tmp_schema_table->table_name,
                              wild))
          continue;
      }
      else if (wild_compare(tmp_schema_table->table_name, wild, 0))
        continue;
    }
    if ((file_name= 
         thd->make_lex_string(file_name, tmp_schema_table->table_name,
                              strlen(tmp_schema_table->table_name), TRUE)) &&
        !files->push_back(file_name))
      continue;
    DBUG_RETURN(1);
  }

  add_data.files= files;
  add_data.wild= wild;
  if (plugin_foreach(thd, add_schema_table,
                     MYSQL_INFORMATION_SCHEMA_PLUGIN, &add_data))
      DBUG_RETURN(1);

  DBUG_RETURN(0);
}


/**
  @brief          Create table names list

  @details        The function creates the list of table names in
                  database

  @param[in]      thd                   thread handler
  @param[in]      table_names           List of table names in database
  @param[in]      lex                   pointer to LEX struct
  @param[in]      lookup_field_vals     pointer to LOOKUP_FIELD_VALUE struct
  @param[in]      with_i_schema         TRUE means that we add I_S tables to list
  @param[in]      db_name               database name

  @return         Operation status
    @retval       0           ok
    @retval       1           fatal error
    @retval       2           Not fatal error; Safe to ignore this file list
*/

static int
make_table_name_list(THD *thd, List<LEX_STRING> *table_names, LEX *lex,
                     LOOKUP_FIELD_VALUES *lookup_field_vals,
                     bool with_i_schema, LEX_STRING *db_name)
{
  char path[FN_REFLEN + 1];
  build_table_filename(path, sizeof(path) - 1, db_name->str, "", "", 0);
  if (!lookup_field_vals->wild_table_value &&
      lookup_field_vals->table_value.str)
  {
    if (with_i_schema)
    {
      LEX_STRING *name;
      ST_SCHEMA_TABLE *schema_table=
        find_schema_table(thd, lookup_field_vals->table_value.str);
      if (schema_table && !schema_table->hidden)
      {
        if (!(name= 
              thd->make_lex_string(NULL, schema_table->table_name,
                                   strlen(schema_table->table_name), TRUE)) ||
            table_names->push_back(name))
          return 1;
      }
    }
    else
    {    
      if (table_names->push_back(&lookup_field_vals->table_value))
        return 1;
      /*
        Check that table is relevant in current transaction.
        (used for ndb engine, see ndbcluster_find_files(), ha_ndbcluster.cc)
      */
      (void) ha_find_files(thd, db_name->str, path,
                         lookup_field_vals->table_value.str, 0,
                         table_names);
    }
    return 0;
  }

  /*
    This call will add all matching the wildcards (if specified) IS tables
    to the list
  */
  if (with_i_schema)
    return (schema_tables_add(thd, table_names,
                              lookup_field_vals->table_value.str));

  find_files_result res= find_files(thd, table_names, db_name->str, path,
                                    lookup_field_vals->table_value.str, 0);
  if (res != FIND_FILES_OK)
  {
    /*
      Downgrade errors about problems with database directory to
      warnings if this is not a 'SHOW' command.  Another thread
      may have dropped database, and we may still have a name
      for that directory.
    */
    if (res == FIND_FILES_DIR)
    {
      if (sql_command_flags[lex->sql_command] & CF_STATUS_COMMAND)
        return 1;
      thd->clear_error();
      return 2;
    }
    return 1;
  }
  return 0;
}


/**
  @brief          Fill I_S table for SHOW COLUMNS|INDEX commands

  @param[in]      thd                      thread handler
  @param[in]      tables                   TABLE_LIST for I_S table
  @param[in]      schema_table             pointer to I_S structure
  @param[in]      can_deadlock             Indicates that deadlocks are possible
                                           due to metadata locks, so to avoid
                                           them we should not wait in case if
                                           conflicting lock is present.
  @param[in]      open_tables_state_backup pointer to Open_tables_backup object
                                           which is used to save|restore original
                                           status of variables related to
                                           open tables state

  @return         Operation status
    @retval       0           success
    @retval       1           error
*/

static int 
fill_schema_show_cols_or_idxs(THD *thd, TABLE_LIST *tables,
                              ST_SCHEMA_TABLE *schema_table,
                              bool can_deadlock,
                              Open_tables_backup *open_tables_state_backup)
{
  LEX *lex= thd->lex;
  bool res;
  LEX_STRING tmp_lex_string, tmp_lex_string1, *db_name, *table_name;
  enum_sql_command save_sql_command= lex->sql_command;
  TABLE_LIST *show_table_list= tables->schema_select_lex->table_list.first;
  TABLE *table= tables->table;
  int error= 1;
  DBUG_ENTER("fill_schema_show");

  lex->all_selects_list= tables->schema_select_lex;
  /*
    Restore thd->temporary_tables to be able to process
    temporary tables(only for 'show index' & 'show columns').
    This should be changed when processing of temporary tables for
    I_S tables will be done.
  */
  thd->temporary_tables= open_tables_state_backup->temporary_tables;
  /*
    Let us set fake sql_command so views won't try to merge
    themselves into main statement. If we don't do this,
    SELECT * from information_schema.xxxx will cause problems.
    SQLCOM_SHOW_FIELDS is used because it satisfies 'only_view_structure()' 
  */
  lex->sql_command= SQLCOM_SHOW_FIELDS;
  res= open_normal_and_derived_tables(thd, show_table_list,
                                      (MYSQL_OPEN_IGNORE_FLUSH |
                                       MYSQL_OPEN_FORCE_SHARED_HIGH_PRIO_MDL |
                                       (can_deadlock ?
                                        MYSQL_OPEN_FAIL_ON_MDL_CONFLICT : 0)));
  lex->sql_command= save_sql_command;

  DEBUG_SYNC(thd, "after_open_table_ignore_flush");

  /*
    get_all_tables() returns 1 on failure and 0 on success thus
    return only these and not the result code of ::process_table()

    We should use show_table_list->alias instead of 
    show_table_list->table_name because table_name
    could be changed during opening of I_S tables. It's safe
    to use alias because alias contains original table name 
    in this case(this part of code is used only for 
    'show columns' & 'show statistics' commands).
  */
   table_name= thd->make_lex_string(&tmp_lex_string1, show_table_list->alias,
                                    strlen(show_table_list->alias), FALSE);
   if (!show_table_list->view)
     db_name= thd->make_lex_string(&tmp_lex_string, show_table_list->db,
                                   show_table_list->db_length, FALSE);
   else
     db_name= &show_table_list->view_db;
      

   error= test(schema_table->process_table(thd, show_table_list,
                                           table, res, db_name,
                                           table_name));
   thd->temporary_tables= 0;
   close_tables_for_reopen(thd, &show_table_list,
                           open_tables_state_backup->mdl_system_tables_svp);
   DBUG_RETURN(error);
}


/**
  @brief          Fill I_S table for SHOW TABLE NAMES commands

  @param[in]      thd                      thread handler
  @param[in]      table                    TABLE struct for I_S table
  @param[in]      db_name                  database name
  @param[in]      table_name               table name
  @param[in]      with_i_schema            I_S table if TRUE

  @return         Operation status
    @retval       0           success
    @retval       1           error
*/

static int fill_schema_table_names(THD *thd, TABLE *table,
                                   LEX_STRING *db_name, LEX_STRING *table_name,
                                   bool with_i_schema)
{
  if (with_i_schema)
  {
    table->field[3]->store(STRING_WITH_LEN("SYSTEM VIEW"),
                           system_charset_info);
  }
  else
  {
    enum legacy_db_type not_used;
    char path[FN_REFLEN + 1];
    (void) build_table_filename(path, sizeof(path) - 1, db_name->str, 
                                table_name->str, reg_ext, 0);
    switch (dd_frm_type(thd, path, &not_used)) {
    case FRMTYPE_ERROR:
      table->field[3]->store(STRING_WITH_LEN("ERROR"),
                             system_charset_info);
      break;
    case FRMTYPE_TABLE:
      table->field[3]->store(STRING_WITH_LEN("BASE TABLE"),
                             system_charset_info);
      break;
    case FRMTYPE_VIEW:
      table->field[3]->store(STRING_WITH_LEN("VIEW"),
                             system_charset_info);
      break;
    default:
      DBUG_ASSERT(0);
    }
    if (thd->is_error() && thd->stmt_da->sql_errno() == ER_NO_SUCH_TABLE)
    {
      thd->clear_error();
      return 0;
    }
  }
  if (schema_table_store_record(thd, table))
    return 1;
  return 0;
}


/**
  @brief          Get open table method

  @details        The function calculates the method which will be used
                  for table opening:
                  SKIP_OPEN_TABLE - do not open table
                  OPEN_FRM_ONLY   - open FRM file only
                  OPEN_FULL_TABLE - open FRM, data, index files
  @param[in]      tables               I_S table table_list
  @param[in]      schema_table         I_S table struct
  @param[in]      schema_table_idx     I_S table index

  @return         return a set of flags
    @retval       SKIP_OPEN_TABLE | OPEN_FRM_ONLY | OPEN_FULL_TABLE
*/

uint get_table_open_method(TABLE_LIST *tables,
                                  ST_SCHEMA_TABLE *schema_table,
                                  enum enum_schema_tables schema_table_idx)
{
  /*
    determine which method will be used for table opening
  */
  if (schema_table->i_s_requested_object & OPTIMIZE_I_S_TABLE)
  {
    Field **ptr, *field;
    int table_open_method= 0, field_indx= 0;
    uint star_table_open_method= OPEN_FULL_TABLE;
    bool used_star= true;                  // true if '*' is used in select
    for (ptr=tables->table->field; (field= *ptr) ; ptr++)
    {
      star_table_open_method=
        min(star_table_open_method,
            schema_table->fields_info[field_indx].open_method);
      if (bitmap_is_set(tables->table->read_set, field->field_index))
      {
        used_star= false;
        table_open_method|= schema_table->fields_info[field_indx].open_method;
      }
      field_indx++;
    }
    if (used_star)
      return star_table_open_method;
    return table_open_method;
  }
  /* I_S tables which use get_all_tables but can not be optimized */
  return (uint) OPEN_FULL_TABLE;
}


/**
   Try acquire high priority share metadata lock on a table (with
   optional wait for conflicting locks to go away).

   @param thd            Thread context.
   @param mdl_request    Pointer to memory to be used for MDL_request
                         object for a lock request.
   @param table          Table list element for the table
   @param can_deadlock   Indicates that deadlocks are possible due to
                         metadata locks, so to avoid them we should not
                         wait in case if conflicting lock is present.

   @note This is an auxiliary function to be used in cases when we want to
         access table's description by looking up info in TABLE_SHARE without
         going through full-blown table open.
   @note This function assumes that there are no other metadata lock requests
         in the current metadata locking context.

   @retval FALSE  No error, if lock was obtained TABLE_LIST::mdl_request::ticket
                  is set to non-NULL value.
   @retval TRUE   Some error occured (probably thread was killed).
*/

static bool
try_acquire_high_prio_shared_mdl_lock(THD *thd, TABLE_LIST *table,
                                      bool can_deadlock)
{
  bool error;
  table->mdl_request.init(MDL_key::TABLE, table->db, table->table_name,
                          MDL_SHARED_HIGH_PRIO);

  if (can_deadlock)
  {
    /*
      When .FRM is being open in order to get data for an I_S table,
      we might have some tables not only open but also locked.
      E.g. this happens when a SHOW or I_S statement is run
      under LOCK TABLES or inside a stored function.
      By waiting for the conflicting metadata lock to go away we
      might create a deadlock which won't entirely belong to the
      MDL subsystem and thus won't be detectable by this subsystem's
      deadlock detector. To avoid such situation, when there are
      other locked tables, we prefer not to wait on a conflicting
      lock.
    */
    error= thd->mdl_context.try_acquire_lock(&table->mdl_request);
  }
  else
    error= thd->mdl_context.acquire_lock(&table->mdl_request,
                                         thd->variables.lock_wait_timeout);

  return error;
}


/**
  @brief          Fill I_S table with data from FRM file only

  @param[in]      thd                      thread handler
  @param[in]      table                    TABLE struct for I_S table
  @param[in]      schema_table             I_S table struct
  @param[in]      db_name                  database name
  @param[in]      table_name               table name
  @param[in]      schema_table_idx         I_S table index
  @param[in]      can_deadlock             Indicates that deadlocks are possible
                                           due to metadata locks, so to avoid
                                           them we should not wait in case if
                                           conflicting lock is present.

  @return         Operation status
    @retval       0           Table is processed and we can continue
                              with new table
    @retval       1           It's view and we have to use
                              open_tables function for this table
*/

static int fill_schema_table_from_frm(THD *thd, TABLE_LIST *tables,
                                      ST_SCHEMA_TABLE *schema_table,
                                      LEX_STRING *db_name,
                                      LEX_STRING *table_name,
                                      enum enum_schema_tables schema_table_idx,
                                      bool can_deadlock)
{
  TABLE *table= tables->table;
  TABLE_SHARE *share;
  TABLE tbl;
  TABLE_LIST table_list;
  uint res= 0;
  int not_used;
  my_hash_value_type hash_value;
  char key[MAX_DBKEY_LENGTH];
  uint key_length;
  char db_name_buff[NAME_LEN + 1], table_name_buff[NAME_LEN + 1];

  bzero((char*) &table_list, sizeof(TABLE_LIST));
  bzero((char*) &tbl, sizeof(TABLE));

  if (lower_case_table_names)
  {
    /*
      In lower_case_table_names > 0 metadata locking and table definition
      cache subsystems require normalized (lowercased) database and table
      names as input.
    */
    strmov(db_name_buff, db_name->str);
    strmov(table_name_buff, table_name->str);
    my_casedn_str(files_charset_info, db_name_buff);
    my_casedn_str(files_charset_info, table_name_buff);
    table_list.db= db_name_buff;
    table_list.table_name= table_name_buff;
  }
  else
  {
    table_list.table_name= table_name->str;
    table_list.db= db_name->str;
  }

  /*
    TODO: investigate if in this particular situation we can get by
          simply obtaining internal lock of the data-dictionary
          instead of obtaining full-blown metadata lock.
  */
  if (try_acquire_high_prio_shared_mdl_lock(thd, &table_list, can_deadlock))
  {
    /*
      Some error occured (most probably we have been killed while
      waiting for conflicting locks to go away), let the caller to
      handle the situation.
    */
    return 1;
  }

  if (! table_list.mdl_request.ticket)
  {
    /*
      We are in situation when we have encountered conflicting metadata
      lock and deadlocks can occur due to waiting for it to go away.
      So instead of waiting skip this table with an appropriate warning.
    */
    DBUG_ASSERT(can_deadlock);

    push_warning_printf(thd, MYSQL_ERROR::WARN_LEVEL_WARN,
                        ER_WARN_I_S_SKIPPED_TABLE,
                        ER(ER_WARN_I_S_SKIPPED_TABLE),
                        table_list.db, table_list.table_name);
    return 0;
  }

  if (schema_table->i_s_requested_object & OPEN_TRIGGER_ONLY)
  {
    init_sql_alloc(&tbl.mem_root, TABLE_ALLOC_BLOCK_SIZE, 0);
    if (!Table_triggers_list::check_n_load(thd, db_name->str,
                                           table_name->str, &tbl, 1))
    {
      table_list.table= &tbl;
      res= schema_table->process_table(thd, &table_list, table,
                                       res, db_name, table_name);
      delete tbl.triggers;
    }
    free_root(&tbl.mem_root, MYF(0));
    goto end;
  }

  key_length= create_table_def_key(thd, key, &table_list, 0);
  hash_value= my_calc_hash(&table_def_cache, (uchar*) key, key_length);
  mysql_mutex_lock(&LOCK_open);
  share= get_table_share(thd, &table_list, key,
                         key_length, OPEN_VIEW, &not_used, hash_value);
  if (!share)
  {
    res= 0;
    goto end_unlock;
  }

  if (share->is_view)
  {
    if (schema_table->i_s_requested_object & OPEN_TABLE_ONLY)
    {
      /* skip view processing */
      res= 0;
      goto end_share;
    }
    else if (schema_table->i_s_requested_object & OPEN_VIEW_FULL)
    {
      /*
        tell get_all_tables() to fall back to
        open_normal_and_derived_tables()
      */
      res= 1;
      goto end_share;
    }
  }

  if (share->is_view)
  {
    if (open_new_frm(thd, share, table_name->str,
                     (uint) (HA_OPEN_KEYFILE | HA_OPEN_RNDFILE |
                             HA_GET_INDEX | HA_TRY_READ_ONLY),
                     READ_KEYINFO | COMPUTE_TYPES | EXTRA_RECORD |
                     OPEN_VIEW_NO_PARSE,
                     thd->open_options, &tbl, &table_list, thd->mem_root))
      goto end_share;
    table_list.view= (LEX*) share->is_view;
    res= schema_table->process_table(thd, &table_list, table,
                                     res, db_name, table_name);
    goto end_share;
  }

  if (!open_table_from_share(thd, share, table_name->str, 0,
                             (EXTRA_RECORD | OPEN_FRM_FILE_ONLY),
                             thd->open_options, &tbl, FALSE))
  {
    tbl.s= share;
    table_list.table= &tbl;
    table_list.view= (LEX*) share->is_view;
    res= schema_table->process_table(thd, &table_list, table,
                                     res, db_name, table_name);
    free_root(&tbl.mem_root, MYF(0));
    my_free((void *) tbl.alias);
  }

end_share:
  release_table_share(share);

end_unlock:
  mysql_mutex_unlock(&LOCK_open);
  /*
    Don't release the MDL lock, it can be part of a transaction.
    If it is not, it will be released by the call to
    MDL_context::rollback_to_savepoint() in the caller.
  */

end:
  thd->clear_error();
  return res;
}


/**
  @brief          Fill I_S tables whose data are retrieved
                  from frm files and storage engine

  @details        The information schema tables are internally represented as
                  temporary tables that are filled at query execution time.
                  Those I_S tables whose data are retrieved
                  from frm files and storage engine are filled by the function
                  get_all_tables().

  @param[in]      thd                      thread handler
  @param[in]      tables                   I_S table
  @param[in]      cond                     'WHERE' condition

  @return         Operation status
    @retval       0                        success
    @retval       1                        error
*/

int get_all_tables(THD *thd, TABLE_LIST *tables, Item *cond)
{
  LEX *lex= thd->lex;
  TABLE *table= tables->table;
  SELECT_LEX *old_all_select_lex= lex->all_selects_list;
  SELECT_LEX *lsel= tables->schema_select_lex;
  ST_SCHEMA_TABLE *schema_table= tables->schema_table;
  SELECT_LEX sel;
  LOOKUP_FIELD_VALUES lookup_field_vals;
  LEX_STRING *db_name, *table_name;
  bool with_i_schema;
  enum enum_schema_tables schema_table_idx;
  List<LEX_STRING> db_names;
  List_iterator_fast<LEX_STRING> it(db_names);
  Item *partial_cond= 0;
  uint derived_tables= lex->derived_tables; 
  int error= 1;
  Open_tables_backup open_tables_state_backup;
  bool save_view_prepare_mode= lex->view_prepare_mode;
  Query_tables_list query_tables_list_backup;
#ifndef NO_EMBEDDED_ACCESS_CHECKS
  Security_context *sctx= thd->security_ctx;
#endif
  uint table_open_method;
  bool can_deadlock;
  DBUG_ENTER("get_all_tables");

  /*
    In cases when SELECT from I_S table being filled by this call is
    part of statement which also uses other tables or is being executed
    under LOCK TABLES or is part of transaction which also uses other
    tables waiting for metadata locks which happens below might result
    in deadlocks.
    To avoid them we don't wait if conflicting metadata lock is
    encountered and skip table with emitting an appropriate warning.
  */
  can_deadlock= thd->mdl_context.has_locks();

  lex->view_prepare_mode= TRUE;
  lex->reset_n_backup_query_tables_list(&query_tables_list_backup);
  /*
    Restore Query_tables_list::sql_command value, which was reset
    above, as ST_SCHEMA_TABLE::process_table() functions often rely
    that this value reflects which SHOW statement is executed.
  */
  lex->sql_command= query_tables_list_backup.sql_command;

  /*
    We should not introduce deadlocks even if we already have some
    tables open and locked, since we won't lock tables which we will
    open and will ignore pending exclusive metadata locks for these
    tables by using high-priority requests for shared metadata locks.
  */
  thd->reset_n_backup_open_tables_state(&open_tables_state_backup);

  schema_table_idx= get_schema_table_idx(schema_table);
  tables->table_open_method= table_open_method=
    get_table_open_method(tables, schema_table, schema_table_idx);
  DBUG_PRINT("open_method", ("%d", tables->table_open_method));
  /* 
    this branch processes SHOW FIELDS, SHOW INDEXES commands.
    see sql_parse.cc, prepare_schema_table() function where
    this values are initialized
  */
  if (lsel && lsel->table_list.first)
  {
    error= fill_schema_show_cols_or_idxs(thd, tables, schema_table,
                                         can_deadlock,
                                         &open_tables_state_backup);
    goto err;
  }

  if (get_lookup_field_values(thd, cond, tables, &lookup_field_vals))
  {
    error= 0;
    goto err;
  }

  DBUG_PRINT("INDEX VALUES",("db_name='%s', table_name='%s'",
                             STR_OR_NIL(lookup_field_vals.db_value.str),
                             STR_OR_NIL(lookup_field_vals.table_value.str)));

  if (!lookup_field_vals.wild_db_value && !lookup_field_vals.wild_table_value)
  {
    /* 
      if lookup value is empty string then
      it's impossible table name or db name
    */
    if ((lookup_field_vals.db_value.str &&
         !lookup_field_vals.db_value.str[0]) ||
        (lookup_field_vals.table_value.str &&
         !lookup_field_vals.table_value.str[0]))
    {
      error= 0;
      goto err;
    }
  }

  if (lookup_field_vals.db_value.length &&
      !lookup_field_vals.wild_db_value)
    tables->has_db_lookup_value= TRUE;
  if (lookup_field_vals.table_value.length &&
      !lookup_field_vals.wild_table_value) 
    tables->has_table_lookup_value= TRUE;

  if (tables->has_db_lookup_value && tables->has_table_lookup_value)
    partial_cond= 0;
  else
    partial_cond= make_cond_for_info_schema(cond, tables);

  if (lex->describe)
  {
    /* EXPLAIN SELECT */
    error= 0;
    goto err;
  }

  if (make_db_list(thd, &db_names, &lookup_field_vals, &with_i_schema))
    goto err;
  it.rewind(); /* To get access to new elements in basis list */
  while ((db_name= it++))
  {
#ifndef NO_EMBEDDED_ACCESS_CHECKS
    if (!(check_access(thd, SELECT_ACL, db_name->str,
                       &thd->col_access, NULL, 0, 1) ||
          (!thd->col_access && check_grant_db(thd, db_name->str))) ||
        sctx->master_access & (DB_ACLS | SHOW_DB_ACL) ||
        acl_get(sctx->host, sctx->ip, sctx->priv_user, db_name->str, 0))
#endif
    {
      thd->no_warnings_for_error= 1;
      List<LEX_STRING> table_names;
      int res= make_table_name_list(thd, &table_names, lex,
                                    &lookup_field_vals,
                                    with_i_schema, db_name);
      if (res == 2)   /* Not fatal error, continue */
        continue;
      if (res)
        goto err;

      List_iterator_fast<LEX_STRING> it_files(table_names);
      while ((table_name= it_files++))
      {
	restore_record(table, s->default_values);
        table->field[schema_table->idx_field1]->
          store(db_name->str, db_name->length, system_charset_info);
        table->field[schema_table->idx_field2]->
          store(table_name->str, table_name->length, system_charset_info);

        if (!partial_cond || partial_cond->val_int())
        {
          /*
            If table is I_S.tables and open_table_method is 0 (eg SKIP_OPEN)
            we can skip table opening and we don't have lookup value for 
            table name or lookup value is wild string(table name list is
            already created by make_table_name_list() function).
          */
          if (!table_open_method && schema_table_idx == SCH_TABLES &&
              (!lookup_field_vals.table_value.length ||
               lookup_field_vals.wild_table_value))
          {
            table->field[0]->store(STRING_WITH_LEN("def"), system_charset_info);
            if (schema_table_store_record(thd, table))
              goto err;      /* Out of space in temporary table */
            continue;
          }

          /* SHOW TABLE NAMES command */
          if (schema_table_idx == SCH_TABLE_NAMES)
          {
            if (fill_schema_table_names(thd, tables->table, db_name,
                                        table_name, with_i_schema))
              continue;
          }
          else
          {
            if (!(table_open_method & ~OPEN_FRM_ONLY) &&
                !with_i_schema)
            {
              if (!fill_schema_table_from_frm(thd, tables, schema_table, db_name,
                                              table_name, schema_table_idx,
                                              can_deadlock))
                continue;
            }

            int res;
            LEX_STRING tmp_lex_string, orig_db_name;
            /*
              Set the parent lex of 'sel' because it is needed by
              sel.init_query() which is called inside make_table_list.
            */
            thd->no_warnings_for_error= 1;
            sel.parent_lex= lex;
            /* db_name can be changed in make_table_list() func */
            if (!thd->make_lex_string(&orig_db_name, db_name->str,
                                      db_name->length, FALSE))
              goto err;
            if (make_table_list(thd, &sel, db_name, table_name))
              goto err;
            TABLE_LIST *show_table_list= sel.table_list.first;
            lex->all_selects_list= &sel;
            lex->derived_tables= 0;
            lex->sql_command= SQLCOM_SHOW_FIELDS;
            show_table_list->i_s_requested_object=
              schema_table->i_s_requested_object;
            DEBUG_SYNC(thd, "before_open_in_get_all_tables");
            res= open_normal_and_derived_tables(thd, show_table_list,
                   (MYSQL_OPEN_IGNORE_FLUSH |
                    MYSQL_OPEN_FORCE_SHARED_HIGH_PRIO_MDL |
                    (can_deadlock ? MYSQL_OPEN_FAIL_ON_MDL_CONFLICT : 0)));
            lex->sql_command= query_tables_list_backup.sql_command;
            /*
              XXX:  show_table_list has a flag i_is_requested,
              and when it's set, open_normal_and_derived_tables()
              can return an error without setting an error message
              in THD, which is a hack. This is why we have to
              check for res, then for thd->is_error() only then
              for thd->stmt_da->sql_errno().
            */
            if (res && thd->is_error() &&
                thd->stmt_da->sql_errno() == ER_NO_SUCH_TABLE)
            {
              /*
                Hide error for not existing table.
                This error can occur for example when we use
                where condition with db name and table name and this
                table does not exist.
              */
              res= 0;
              thd->clear_error();
            }
            else
            {
              /*
                We should use show_table_list->alias instead of 
                show_table_list->table_name because table_name
                could be changed during opening of I_S tables. It's safe
                to use alias because alias contains original table name 
                in this case.
              */
              thd->make_lex_string(&tmp_lex_string, show_table_list->alias,
                                   strlen(show_table_list->alias), FALSE);
              res= schema_table->process_table(thd, show_table_list, table,
                                               res, &orig_db_name,
                                               &tmp_lex_string);
              close_tables_for_reopen(thd, &show_table_list,
                                      open_tables_state_backup.mdl_system_tables_svp);
            }
            DBUG_ASSERT(!lex->query_tables_own_last);
            if (res)
              goto err;
          }
        }
      }
      /*
        If we have information schema its always the first table and only
        the first table. Reset for other tables.
      */
      with_i_schema= 0;
    }
  }

  error= 0;
err:
  thd->restore_backup_open_tables_state(&open_tables_state_backup);
  lex->restore_backup_query_tables_list(&query_tables_list_backup);
  lex->derived_tables= derived_tables;
  lex->all_selects_list= old_all_select_lex;
  lex->view_prepare_mode= save_view_prepare_mode;
  DBUG_RETURN(error);
}


bool store_schema_shemata(THD* thd, TABLE *table, LEX_STRING *db_name,
                          CHARSET_INFO *cs)
{
  restore_record(table, s->default_values);
  table->field[0]->store(STRING_WITH_LEN("def"), system_charset_info);
  table->field[1]->store(db_name->str, db_name->length, system_charset_info);
  table->field[2]->store(cs->csname, strlen(cs->csname), system_charset_info);
  table->field[3]->store(cs->name, strlen(cs->name), system_charset_info);
  return schema_table_store_record(thd, table);
}


int fill_schema_schemata(THD *thd, TABLE_LIST *tables, Item *cond)
{
  /*
    TODO: fill_schema_shemata() is called when new client is connected.
    Returning error status in this case leads to client hangup.
  */

  LOOKUP_FIELD_VALUES lookup_field_vals;
  List<LEX_STRING> db_names;
  LEX_STRING *db_name;
  bool with_i_schema;
  HA_CREATE_INFO create;
  TABLE *table= tables->table;
#ifndef NO_EMBEDDED_ACCESS_CHECKS
  Security_context *sctx= thd->security_ctx;
#endif
  DBUG_ENTER("fill_schema_shemata");

  if (get_lookup_field_values(thd, cond, tables, &lookup_field_vals))
    DBUG_RETURN(0);
  DBUG_PRINT("INDEX VALUES",("db_name='%s', table_name='%s'",
                             lookup_field_vals.db_value.str,
                             lookup_field_vals.table_value.str));
  if (make_db_list(thd, &db_names, &lookup_field_vals,
                   &with_i_schema))
    DBUG_RETURN(1);

  /*
    If we have lookup db value we should check that the database exists
  */
  if(lookup_field_vals.db_value.str && !lookup_field_vals.wild_db_value &&
     !with_i_schema)
  {
    char path[FN_REFLEN+16];
    uint path_len;
    MY_STAT stat_info;
    if (!lookup_field_vals.db_value.str[0])
      DBUG_RETURN(0);
    path_len= build_table_filename(path, sizeof(path) - 1,
                                   lookup_field_vals.db_value.str, "", "", 0);
    path[path_len-1]= 0;
    if (!mysql_file_stat(key_file_misc, path, &stat_info, MYF(0)))
      DBUG_RETURN(0);
  }

  List_iterator_fast<LEX_STRING> it(db_names);
  while ((db_name=it++))
  {
    if (with_i_schema)       // information schema name is always first in list
    {
      if (store_schema_shemata(thd, table, db_name,
                               system_charset_info))
        DBUG_RETURN(1);
      with_i_schema= 0;
      continue;
    }
#ifndef NO_EMBEDDED_ACCESS_CHECKS
    if (sctx->master_access & (DB_ACLS | SHOW_DB_ACL) ||
	acl_get(sctx->host, sctx->ip, sctx->priv_user, db_name->str, 0) ||
	!check_grant_db(thd, db_name->str))
#endif
    {
      load_db_opt_by_name(thd, db_name->str, &create);
      if (store_schema_shemata(thd, table, db_name,
                               create.default_table_charset))
        DBUG_RETURN(1);
    }
  }
  DBUG_RETURN(0);
}


static int get_schema_tables_record(THD *thd, TABLE_LIST *tables,
				    TABLE *table, bool res,
				    LEX_STRING *db_name,
				    LEX_STRING *table_name)
{
  const char *tmp_buff;
  MYSQL_TIME time;
  CHARSET_INFO *cs= system_charset_info;
  DBUG_ENTER("get_schema_tables_record");

  restore_record(table, s->default_values);
  table->field[0]->store(STRING_WITH_LEN("def"), cs);
  table->field[1]->store(db_name->str, db_name->length, cs);
  table->field[2]->store(table_name->str, table_name->length, cs);
  if (res)
  {
    /*
      there was errors during opening tables
    */
    const char *error= thd->is_error() ? thd->stmt_da->message() : "";
    if (tables->view)
      table->field[3]->store(STRING_WITH_LEN("VIEW"), cs);
    else if (tables->schema_table)
      table->field[3]->store(STRING_WITH_LEN("SYSTEM VIEW"), cs);
    else
      table->field[3]->store(STRING_WITH_LEN("BASE TABLE"), cs);
    table->field[20]->store(error, strlen(error), cs);
    thd->clear_error();
  }
  else if (tables->view)
  {
    table->field[3]->store(STRING_WITH_LEN("VIEW"), cs);
    table->field[20]->store(STRING_WITH_LEN("VIEW"), cs);
  }
  else
  {
    char option_buff[350],*ptr;
    TABLE *show_table= tables->table;
    TABLE_SHARE *share= show_table->s;
    handler *file= show_table->file;
    handlerton *tmp_db_type= share->db_type();
#ifdef WITH_PARTITION_STORAGE_ENGINE
    bool is_partitioned= FALSE;
#endif
    if (share->tmp_table == SYSTEM_TMP_TABLE)
      table->field[3]->store(STRING_WITH_LEN("SYSTEM VIEW"), cs);
    else if (share->tmp_table)
      table->field[3]->store(STRING_WITH_LEN("LOCAL TEMPORARY"), cs);
    else
      table->field[3]->store(STRING_WITH_LEN("BASE TABLE"), cs);

    for (int i= 4; i < 20; i++)
    {
      if (i == 7 || (i > 12 && i < 17) || i == 18)
        continue;
      table->field[i]->set_notnull();
    }
#ifdef WITH_PARTITION_STORAGE_ENGINE
    if (share->db_type() == partition_hton &&
        share->partition_info_str_len)
    {
      tmp_db_type= share->default_part_db_type;
      is_partitioned= TRUE;
    }
#endif
    tmp_buff= (char *) ha_resolve_storage_engine_name(tmp_db_type);
    table->field[4]->store(tmp_buff, strlen(tmp_buff), cs);
    table->field[5]->store((longlong) share->frm_version, TRUE);

    ptr=option_buff;
    if (share->min_rows)
    {
      ptr=strmov(ptr," min_rows=");
      ptr=longlong10_to_str(share->min_rows,ptr,10);
    }
    if (share->max_rows)
    {
      ptr=strmov(ptr," max_rows=");
      ptr=longlong10_to_str(share->max_rows,ptr,10);
    }
    if (share->avg_row_length)
    {
      ptr=strmov(ptr," avg_row_length=");
      ptr=longlong10_to_str(share->avg_row_length,ptr,10);
    }
    if (share->db_create_options & HA_OPTION_PACK_KEYS)
      ptr=strmov(ptr," pack_keys=1");
    if (share->db_create_options & HA_OPTION_NO_PACK_KEYS)
      ptr=strmov(ptr," pack_keys=0");
    /* We use CHECKSUM, instead of TABLE_CHECKSUM, for backward compability */
    if (share->db_create_options & HA_OPTION_CHECKSUM)
      ptr=strmov(ptr," checksum=1");
    if (share->db_create_options & HA_OPTION_DELAY_KEY_WRITE)
      ptr=strmov(ptr," delay_key_write=1");
    if (share->row_type != ROW_TYPE_DEFAULT)
      ptr=strxmov(ptr, " row_format=", 
                  ha_row_type[(uint) share->row_type],
                  NullS);
    if (share->key_block_size)
    {
      ptr= strmov(ptr, " KEY_BLOCK_SIZE=");
      ptr= longlong10_to_str(share->key_block_size, ptr, 10);
    }
#ifdef WITH_PARTITION_STORAGE_ENGINE
    if (is_partitioned)
      ptr= strmov(ptr, " partitioned");
#endif
    table->field[19]->store(option_buff+1,
                            (ptr == option_buff ? 0 : 
                             (uint) (ptr-option_buff)-1), cs);

    tmp_buff= (share->table_charset ?
               share->table_charset->name : "default");
    table->field[17]->store(tmp_buff, strlen(tmp_buff), cs);

    if (share->comment.str)
      table->field[20]->store(share->comment.str, share->comment.length, cs);

    if(file)
    {
      file->info(HA_STATUS_VARIABLE | HA_STATUS_TIME | HA_STATUS_AUTO);
      enum row_type row_type = file->get_row_type();
      switch (row_type) {
      case ROW_TYPE_NOT_USED:
      case ROW_TYPE_DEFAULT:
        tmp_buff= ((share->db_options_in_use &
                    HA_OPTION_COMPRESS_RECORD) ? "Compressed" :
                   (share->db_options_in_use & HA_OPTION_PACK_RECORD) ?
                   "Dynamic" : "Fixed");
        break;
      case ROW_TYPE_FIXED:
        tmp_buff= "Fixed";
        break;
      case ROW_TYPE_DYNAMIC:
        tmp_buff= "Dynamic";
        break;
      case ROW_TYPE_COMPRESSED:
        tmp_buff= "Compressed";
        break;
      case ROW_TYPE_REDUNDANT:
        tmp_buff= "Redundant";
        break;
      case ROW_TYPE_COMPACT:
        tmp_buff= "Compact";
        break;
      case ROW_TYPE_PAGE:
        tmp_buff= "Paged";
        break;
      }
      table->field[6]->store(tmp_buff, strlen(tmp_buff), cs);
      if (!tables->schema_table)
      {
        table->field[7]->store((longlong) file->stats.records, TRUE);
        table->field[7]->set_notnull();
      }
      table->field[8]->store((longlong) file->stats.mean_rec_length, TRUE);
      table->field[9]->store((longlong) file->stats.data_file_length, TRUE);
      if (file->stats.max_data_file_length)
      {
        table->field[10]->store((longlong) file->stats.max_data_file_length,
                                TRUE);
      }
      table->field[11]->store((longlong) file->stats.index_file_length, TRUE);
      table->field[12]->store((longlong) file->stats.delete_length, TRUE);
      if (show_table->found_next_number_field)
      {
        table->field[13]->store((longlong) file->stats.auto_increment_value,
                                TRUE);
        table->field[13]->set_notnull();
      }
      if (file->stats.create_time)
      {
        thd->variables.time_zone->gmt_sec_to_TIME(&time,
                                                  (my_time_t) file->stats.create_time);
        table->field[14]->store_time(&time, MYSQL_TIMESTAMP_DATETIME);
        table->field[14]->set_notnull();
      }
      if (file->stats.update_time)
      {
        thd->variables.time_zone->gmt_sec_to_TIME(&time,
                                                  (my_time_t) file->stats.update_time);
        table->field[15]->store_time(&time, MYSQL_TIMESTAMP_DATETIME);
        table->field[15]->set_notnull();
      }
      if (file->stats.check_time)
      {
        thd->variables.time_zone->gmt_sec_to_TIME(&time,
                                                  (my_time_t) file->stats.check_time);
        table->field[16]->store_time(&time, MYSQL_TIMESTAMP_DATETIME);
        table->field[16]->set_notnull();
      }
      if (file->ha_table_flags() & (ulong) HA_HAS_CHECKSUM)
      {
        table->field[18]->store((longlong) file->checksum(), TRUE);
        table->field[18]->set_notnull();
      }
    }
  }
  DBUG_RETURN(schema_table_store_record(thd, table));
}


/**
  @brief    Store field characteristics into appropriate I_S table columns

  @param[in]      table             I_S table
  @param[in]      field             processed field
  @param[in]      cs                I_S table charset
  @param[in]      offset            offset from beginning of table
                                    to DATE_TYPE column in I_S table
                                    
  @return         void
*/

void store_column_type(TABLE *table, Field *field, CHARSET_INFO *cs,
                       uint offset)
{
  bool is_blob;
  int decimals, field_length;
  const char *tmp_buff;
  char column_type_buff[MAX_FIELD_WIDTH];
  String column_type(column_type_buff, sizeof(column_type_buff), cs);

  field->sql_type(column_type);
  /* DTD_IDENTIFIER column */
  table->field[offset + 7]->store(column_type.ptr(), column_type.length(), cs);
  table->field[offset + 7]->set_notnull();
  /*
    DATA_TYPE column:
    MySQL column type has the following format:
    base_type [(dimension)] [unsigned] [zerofill].
    For DATA_TYPE column we extract only base type.
  */
  tmp_buff= strchr(column_type.ptr(), '(');
  if (!tmp_buff)
    /*
      if there is no dimention part then check the presence of
      [unsigned] [zerofill] attributes and cut them of if exist.
    */
    tmp_buff= strchr(column_type.ptr(), ' ');
  table->field[offset]->store(column_type.ptr(),
                              (tmp_buff ? tmp_buff - column_type.ptr() :
                               column_type.length()), cs);

  is_blob= (field->type() == MYSQL_TYPE_BLOB);
  if (field->has_charset() || is_blob ||
      field->real_type() == MYSQL_TYPE_VARCHAR ||  // For varbinary type
      field->real_type() == MYSQL_TYPE_STRING)     // For binary type
  {
    uint32 octet_max_length= field->max_display_length();
    if (is_blob && octet_max_length != (uint32) 4294967295U)
      octet_max_length /= field->charset()->mbmaxlen;
    longlong char_max_len= is_blob ? 
      (longlong) octet_max_length / field->charset()->mbminlen :
      (longlong) octet_max_length / field->charset()->mbmaxlen;
    /* CHARACTER_MAXIMUM_LENGTH column*/
    table->field[offset + 1]->store(char_max_len, TRUE);
    table->field[offset + 1]->set_notnull();
    /* CHARACTER_OCTET_LENGTH column */
    table->field[offset + 2]->store((longlong) octet_max_length, TRUE);
    table->field[offset + 2]->set_notnull();
  }

  /*
    Calculate field_length and decimals.
    They are set to -1 if they should not be set (we should return NULL)
  */

  decimals= field->decimals();
  switch (field->type()) {
  case MYSQL_TYPE_NEWDECIMAL:
    field_length= ((Field_new_decimal*) field)->precision;
    break;
  case MYSQL_TYPE_DECIMAL:
    field_length= field->field_length - (decimals  ? 2 : 1);
    break;
  case MYSQL_TYPE_TINY:
  case MYSQL_TYPE_SHORT:
  case MYSQL_TYPE_LONG:
  case MYSQL_TYPE_INT24:
    field_length= field->max_display_length() - 1;
    break;
  case MYSQL_TYPE_LONGLONG:
    field_length= field->max_display_length() - 
      ((field->flags & UNSIGNED_FLAG) ? 0 : 1);
    break;
  case MYSQL_TYPE_BIT:
    field_length= field->max_display_length();
    decimals= -1;                             // return NULL
    break;
  case MYSQL_TYPE_FLOAT:  
  case MYSQL_TYPE_DOUBLE:
    field_length= field->field_length;
    if (decimals == NOT_FIXED_DEC)
      decimals= -1;                           // return NULL
    break;
  default:
    field_length= decimals= -1;
    break;
  }

  /* NUMERIC_PRECISION column */
  if (field_length >= 0)
  {
    table->field[offset + 3]->store((longlong) field_length, TRUE);
    table->field[offset + 3]->set_notnull();
  }
  /* NUMERIC_SCALE column */
  if (decimals >= 0)
  {
    table->field[offset + 4]->store((longlong) decimals, TRUE);
    table->field[offset + 4]->set_notnull();
  }
  if (field->has_charset())
  {
    /* CHARACTER_SET_NAME column*/
    tmp_buff= field->charset()->csname;
    table->field[offset + 5]->store(tmp_buff, strlen(tmp_buff), cs);
    table->field[offset + 5]->set_notnull();
    /* COLLATION_NAME column */
    tmp_buff= field->charset()->name;
    table->field[offset + 6]->store(tmp_buff, strlen(tmp_buff), cs);
    table->field[offset + 6]->set_notnull();
  }
}


static int get_schema_column_record(THD *thd, TABLE_LIST *tables,
				    TABLE *table, bool res,
				    LEX_STRING *db_name,
				    LEX_STRING *table_name)
{
  LEX *lex= thd->lex;
  const char *wild= lex->wild ? lex->wild->ptr() : NullS;
  CHARSET_INFO *cs= system_charset_info;
  TABLE *show_table;
  Field **ptr, *field, *timestamp_field;
  int count;
  DBUG_ENTER("get_schema_column_record");

  if (res)
  {
    if (lex->sql_command != SQLCOM_SHOW_FIELDS)
    {
      /*
        I.e. we are in SELECT FROM INFORMATION_SCHEMA.COLUMS
        rather than in SHOW COLUMNS
      */
      if (thd->is_error())
        push_warning(thd, MYSQL_ERROR::WARN_LEVEL_WARN,
                     thd->stmt_da->sql_errno(), thd->stmt_da->message());
      thd->clear_error();
      res= 0;
    }
    DBUG_RETURN(res);
  }

  show_table= tables->table;
  count= 0;
  ptr= show_table->field;
  timestamp_field= show_table->timestamp_field;
  show_table->use_all_columns();               // Required for default
  restore_record(show_table, s->default_values);

  for (; (field= *ptr) ; ptr++)
  {
    uchar *pos;
    char tmp[MAX_FIELD_WIDTH];
    String type(tmp,sizeof(tmp), system_charset_info);

    DEBUG_SYNC(thd, "get_schema_column");

    if (wild && wild[0] &&
        wild_case_compare(system_charset_info, field->field_name,wild))
      continue;

    count++;
    /* Get default row, with all NULL fields set to NULL */
    restore_record(table, s->default_values);

#ifndef NO_EMBEDDED_ACCESS_CHECKS
    uint col_access;
    check_access(thd,SELECT_ACL, db_name->str,
                 &tables->grant.privilege, 0, 0, test(tables->schema_table));
    col_access= get_column_grant(thd, &tables->grant,
                                 db_name->str, table_name->str,
                                 field->field_name) & COL_ACLS;
    if (!tables->schema_table && !col_access)
      continue;
    char *end= tmp;
    for (uint bitnr=0; col_access ; col_access>>=1,bitnr++)
    {
      if (col_access & 1)
      {
        *end++=',';
        end=strmov(end,grant_types.type_names[bitnr]);
      }
    }
    table->field[17]->store(tmp+1,end == tmp ? 0 : (uint) (end-tmp-1), cs);

#endif
    table->field[0]->store(STRING_WITH_LEN("def"), cs);
    table->field[1]->store(db_name->str, db_name->length, cs);
    table->field[2]->store(table_name->str, table_name->length, cs);
    table->field[3]->store(field->field_name, strlen(field->field_name),
                           cs);
    table->field[4]->store((longlong) count, TRUE);
    field->sql_type(type);
    table->field[14]->store(type.ptr(), type.length(), cs);

    if (get_field_default_value(thd, timestamp_field, field, &type, 0))
    {
      table->field[5]->store(type.ptr(), type.length(), cs);
      table->field[5]->set_notnull();
    }
    pos=(uchar*) ((field->flags & NOT_NULL_FLAG) ?  "NO" : "YES");
    table->field[6]->store((const char*) pos,
                           strlen((const char*) pos), cs);
    store_column_type(table, field, cs, 7);
    pos=(uchar*) ((field->flags & PRI_KEY_FLAG) ? "PRI" :
                 (field->flags & UNIQUE_KEY_FLAG) ? "UNI" :
                 (field->flags & MULTIPLE_KEY_FLAG) ? "MUL":"");
    table->field[15]->store((const char*) pos,
                            strlen((const char*) pos), cs);

    if (field->unireg_check == Field::NEXT_NUMBER)
      table->field[16]->store(STRING_WITH_LEN("auto_increment"), cs);
    if (timestamp_field == field &&
        field->unireg_check != Field::TIMESTAMP_DN_FIELD)
      table->field[16]->store(STRING_WITH_LEN("on update CURRENT_TIMESTAMP"),
                              cs);

    table->field[18]->store(field->comment.str, field->comment.length, cs);
    if (schema_table_store_record(thd, table))
      DBUG_RETURN(1);
  }
  DBUG_RETURN(0);
}


<<<<<<< HEAD
int fill_schema_charsets(THD *thd, TABLE_LIST *tables, COND *cond)
=======
int fill_schema_charsets(THD *thd, TABLE_LIST *tables, Item *cond)
>>>>>>> adda25c7
{
  CHARSET_INFO **cs;
  const char *wild= thd->lex->wild ? thd->lex->wild->ptr() : NullS;
  TABLE *table= tables->table;
  CHARSET_INFO *scs= system_charset_info;

  for (cs= all_charsets ;
       cs < all_charsets + array_elements(all_charsets) ;
       cs++)
  {
    CHARSET_INFO *tmp_cs= cs[0];
    if (tmp_cs && (tmp_cs->state & MY_CS_PRIMARY) && 
        (tmp_cs->state & MY_CS_AVAILABLE) &&
        !(tmp_cs->state & MY_CS_HIDDEN) &&
        !(wild && wild[0] &&
	  wild_case_compare(scs, tmp_cs->csname,wild)))
    {
      const char *comment;
      restore_record(table, s->default_values);
      table->field[0]->store(tmp_cs->csname, strlen(tmp_cs->csname), scs);
      table->field[1]->store(tmp_cs->name, strlen(tmp_cs->name), scs);
      comment= tmp_cs->comment ? tmp_cs->comment : "";
      table->field[2]->store(comment, strlen(comment), scs);
      table->field[3]->store((longlong) tmp_cs->mbmaxlen, TRUE);
      if (schema_table_store_record(thd, table))
        return 1;
    }
  }
  return 0;
}


static my_bool iter_schema_engines(THD *thd, plugin_ref plugin,
                                   void *ptable)
{
  TABLE *table= (TABLE *) ptable;
  handlerton *hton= plugin_data(plugin, handlerton *);
  const char *wild= thd->lex->wild ? thd->lex->wild->ptr() : NullS;
  CHARSET_INFO *scs= system_charset_info;
  handlerton *default_type= ha_default_handlerton(thd);
  DBUG_ENTER("iter_schema_engines");


  /* Disabled plugins */
  if (plugin_state(plugin) != PLUGIN_IS_READY)
  {

    struct st_mysql_plugin *plug= plugin_decl(plugin);
    if (!(wild && wild[0] &&
          wild_case_compare(scs, plug->name,wild)))
    {
      restore_record(table, s->default_values);
      table->field[0]->store(plug->name, strlen(plug->name), scs);
      table->field[1]->store(C_STRING_WITH_LEN("NO"), scs);
      table->field[2]->store(plug->descr, strlen(plug->descr), scs);
      if (schema_table_store_record(thd, table))
        DBUG_RETURN(1);
    }
    DBUG_RETURN(0);
  }

  if (!(hton->flags & HTON_HIDDEN))
  {
    LEX_STRING *name= plugin_name(plugin);
    if (!(wild && wild[0] &&
          wild_case_compare(scs, name->str,wild)))
    {
      LEX_STRING yesno[2]= {{ C_STRING_WITH_LEN("NO") },
                            { C_STRING_WITH_LEN("YES") }};
      LEX_STRING *tmp;
      const char *option_name= show_comp_option_name[(int) hton->state];
      restore_record(table, s->default_values);

      table->field[0]->store(name->str, name->length, scs);
      if (hton->state == SHOW_OPTION_YES && default_type == hton)
        option_name= "DEFAULT";
      table->field[1]->store(option_name, strlen(option_name), scs);
      table->field[2]->store(plugin_decl(plugin)->descr,
                             strlen(plugin_decl(plugin)->descr), scs);
      tmp= &yesno[test(hton->commit)];
      table->field[3]->store(tmp->str, tmp->length, scs);
      table->field[3]->set_notnull();
      tmp= &yesno[test(hton->prepare)];
      table->field[4]->store(tmp->str, tmp->length, scs);
      table->field[4]->set_notnull();
      tmp= &yesno[test(hton->savepoint_set)];
      table->field[5]->store(tmp->str, tmp->length, scs);
      table->field[5]->set_notnull();

      if (schema_table_store_record(thd, table))
        DBUG_RETURN(1);
    }
  }
  DBUG_RETURN(0);
}

int fill_schema_engines(THD *thd, TABLE_LIST *tables, Item *cond)
{
  DBUG_ENTER("fill_schema_engines");
  if (plugin_foreach_with_mask(thd, iter_schema_engines,
                               MYSQL_STORAGE_ENGINE_PLUGIN,
                               ~PLUGIN_IS_FREED, tables->table))
    DBUG_RETURN(1);
  DBUG_RETURN(0);
}


int fill_schema_collation(THD *thd, TABLE_LIST *tables, Item *cond)
{
  CHARSET_INFO **cs;
  const char *wild= thd->lex->wild ? thd->lex->wild->ptr() : NullS;
  TABLE *table= tables->table;
  CHARSET_INFO *scs= system_charset_info;
  for (cs= all_charsets ;
       cs < all_charsets + array_elements(all_charsets)  ;
       cs++ )
  {
    CHARSET_INFO **cl;
    CHARSET_INFO *tmp_cs= cs[0];
    if (!tmp_cs || !(tmp_cs->state & MY_CS_AVAILABLE) ||
         (tmp_cs->state & MY_CS_HIDDEN) ||
        !(tmp_cs->state & MY_CS_PRIMARY))
      continue;
    for (cl= all_charsets;
         cl < all_charsets + array_elements(all_charsets)  ;
         cl ++)
    {
      CHARSET_INFO *tmp_cl= cl[0];
      if (!tmp_cl || !(tmp_cl->state & MY_CS_AVAILABLE) || 
          !my_charset_same(tmp_cs, tmp_cl))
	continue;
      if (!(wild && wild[0] &&
	  wild_case_compare(scs, tmp_cl->name,wild)))
      {
	const char *tmp_buff;
	restore_record(table, s->default_values);
	table->field[0]->store(tmp_cl->name, strlen(tmp_cl->name), scs);
        table->field[1]->store(tmp_cl->csname , strlen(tmp_cl->csname), scs);
        table->field[2]->store((longlong) tmp_cl->number, TRUE);
        tmp_buff= (tmp_cl->state & MY_CS_PRIMARY) ? "Yes" : "";
	table->field[3]->store(tmp_buff, strlen(tmp_buff), scs);
        tmp_buff= (tmp_cl->state & MY_CS_COMPILED)? "Yes" : "";
	table->field[4]->store(tmp_buff, strlen(tmp_buff), scs);
        table->field[5]->store((longlong) tmp_cl->strxfrm_multiply, TRUE);
        if (schema_table_store_record(thd, table))
          return 1;
      }
    }
  }
  return 0;
}


int fill_schema_coll_charset_app(THD *thd, TABLE_LIST *tables, Item *cond)
{
  CHARSET_INFO **cs;
  TABLE *table= tables->table;
  CHARSET_INFO *scs= system_charset_info;
  for (cs= all_charsets ;
       cs < all_charsets + array_elements(all_charsets) ;
       cs++ )
  {
    CHARSET_INFO **cl;
    CHARSET_INFO *tmp_cs= cs[0];
    if (!tmp_cs || !(tmp_cs->state & MY_CS_AVAILABLE) || 
        !(tmp_cs->state & MY_CS_PRIMARY))
      continue;
    for (cl= all_charsets;
         cl < all_charsets + array_elements(all_charsets) ;
         cl ++)
    {
      CHARSET_INFO *tmp_cl= cl[0];
      if (!tmp_cl || !(tmp_cl->state & MY_CS_AVAILABLE) ||
          (tmp_cl->state & MY_CS_HIDDEN) ||
          !my_charset_same(tmp_cs,tmp_cl))
	continue;
      restore_record(table, s->default_values);
      table->field[0]->store(tmp_cl->name, strlen(tmp_cl->name), scs);
      table->field[1]->store(tmp_cl->csname , strlen(tmp_cl->csname), scs);
      if (schema_table_store_record(thd, table))
        return 1;
    }
  }
  return 0;
}


static inline void copy_field_as_string(Field *to_field, Field *from_field)
{
  char buff[MAX_FIELD_WIDTH];
  String tmp_str(buff, sizeof(buff), system_charset_info);
  from_field->val_str(&tmp_str);
  to_field->store(tmp_str.ptr(), tmp_str.length(), system_charset_info);
}


/**
  @brief Store record into I_S.PARAMETERS table

  @param[in]      thd                   thread handler
  @param[in]      table                 I_S table
  @param[in]      proc_table            'mysql.proc' table
  @param[in]      wild                  wild string, not used for now,
                                        will be useful
                                        if we add 'SHOW PARAMETERs'
  @param[in]      full_access           if 1 user has privileges on the routine
  @param[in]      sp_user               user in 'user@host' format

  @return         Operation status
    @retval       0                     ok
    @retval       1                     error
*/

bool store_schema_params(THD *thd, TABLE *table, TABLE *proc_table,
                         const char *wild, bool full_access,
                         const char *sp_user)
{
  TABLE_SHARE share;
  TABLE tbl;
  CHARSET_INFO *cs= system_charset_info;
  char params_buff[MAX_FIELD_WIDTH], returns_buff[MAX_FIELD_WIDTH],
    sp_db_buff[NAME_LEN], sp_name_buff[NAME_LEN], path[FN_REFLEN],
    definer_buff[USERNAME_LENGTH + HOSTNAME_LENGTH + 1];
  String params(params_buff, sizeof(params_buff), cs);
  String returns(returns_buff, sizeof(returns_buff), cs);
  String sp_db(sp_db_buff, sizeof(sp_db_buff), cs);
  String sp_name(sp_name_buff, sizeof(sp_name_buff), cs);
  String definer(definer_buff, sizeof(definer_buff), cs);
  sp_head *sp;
  uint routine_type;
  bool free_sp_head;
  DBUG_ENTER("store_schema_params");

  bzero((char*) &tbl, sizeof(TABLE));
  (void) build_table_filename(path, sizeof(path), "", "", "", 0);
  init_tmp_table_share(thd, &share, "", 0, "", path);

  get_field(thd->mem_root, proc_table->field[MYSQL_PROC_FIELD_DB], &sp_db);
  get_field(thd->mem_root, proc_table->field[MYSQL_PROC_FIELD_NAME], &sp_name);
  get_field(thd->mem_root,proc_table->field[MYSQL_PROC_FIELD_DEFINER],&definer);
  routine_type= (uint) proc_table->field[MYSQL_PROC_MYSQL_TYPE]->val_int();

  if (!full_access)
    full_access= !strcmp(sp_user, definer.ptr());
  if (!full_access &&
      check_some_routine_access(thd, sp_db.ptr(),sp_name.ptr(),
                                routine_type == TYPE_ENUM_PROCEDURE))
    DBUG_RETURN(0);

  params.length(0);
  get_field(thd->mem_root, proc_table->field[MYSQL_PROC_FIELD_PARAM_LIST],
            &params);
  returns.length(0);
  if (routine_type == TYPE_ENUM_FUNCTION)
    get_field(thd->mem_root, proc_table->field[MYSQL_PROC_FIELD_RETURNS],
              &returns);

  sp= sp_load_for_information_schema(thd, proc_table, &sp_db, &sp_name,
                                     (ulong) proc_table->
                                     field[MYSQL_PROC_FIELD_SQL_MODE]->val_int(),
                                     routine_type,
                                     returns.c_ptr_safe(),
                                     params.c_ptr_safe(),
                                     &free_sp_head);

  if (sp)
  {
    Field *field;
    Create_field *field_def;
    String tmp_string;
    if (routine_type == TYPE_ENUM_FUNCTION)
    {
      restore_record(table, s->default_values);
      table->field[0]->store(STRING_WITH_LEN("def"), cs);
      table->field[1]->store(sp_db.ptr(), sp_db.length(), cs);
      table->field[2]->store(sp_name.ptr(), sp_name.length(), cs);
      table->field[3]->store((longlong) 0, TRUE);
      get_field(thd->mem_root, proc_table->field[MYSQL_PROC_MYSQL_TYPE],
                &tmp_string);
      table->field[14]->store(tmp_string.ptr(), tmp_string.length(), cs);
      field_def= &sp->m_return_field_def;
      field= make_field(&share, (uchar*) 0, field_def->length,
                        (uchar*) "", 0, field_def->pack_flag,
                        field_def->sql_type, field_def->charset,
                        field_def->geom_type, Field::NONE,
                        field_def->interval, "");

      field->table= &tbl;
      tbl.in_use= thd;
      store_column_type(table, field, cs, 6);
      if (schema_table_store_record(thd, table))
      {
        free_table_share(&share);
        if (free_sp_head)
          delete sp;
        DBUG_RETURN(1);
      }
    }

    sp_pcontext *spcont= sp->get_parse_context();
    uint params= spcont->context_var_count();
    for (uint i= 0 ; i < params ; i++)
    {
      const char *tmp_buff;
      sp_variable_t *spvar= spcont->find_variable(i);
      field_def= &spvar->field_def;
      switch (spvar->mode) {
      case sp_param_in:
        tmp_buff= "IN";
        break;
      case sp_param_out:
        tmp_buff= "OUT";
        break;
      case sp_param_inout:
        tmp_buff= "INOUT";
        break;
      default:
        tmp_buff= "";
        break;
      }  

      restore_record(table, s->default_values);
      table->field[0]->store(STRING_WITH_LEN("def"), cs);
      table->field[1]->store(sp_db.ptr(), sp_db.length(), cs);
      table->field[2]->store(sp_name.ptr(), sp_name.length(), cs);
      table->field[3]->store((longlong) i + 1, TRUE);
      table->field[4]->store(tmp_buff, strlen(tmp_buff), cs);
      table->field[4]->set_notnull();
      table->field[5]->store(spvar->name.str, spvar->name.length, cs);
      table->field[5]->set_notnull();
      get_field(thd->mem_root, proc_table->field[MYSQL_PROC_MYSQL_TYPE],
                &tmp_string);
      table->field[14]->store(tmp_string.ptr(), tmp_string.length(), cs);

      field= make_field(&share, (uchar*) 0, field_def->length,
                        (uchar*) "", 0, field_def->pack_flag,
                        field_def->sql_type, field_def->charset,
                        field_def->geom_type, Field::NONE,
                        field_def->interval, spvar->name.str);

      field->table= &tbl;
      tbl.in_use= thd;
      store_column_type(table, field, cs, 6);
      if (schema_table_store_record(thd, table))
      {
        free_table_share(&share);
        if (free_sp_head)
          delete sp;
        DBUG_RETURN(1);
      }
    }
    if (free_sp_head)
      delete sp;
  }
  free_table_share(&share);
  DBUG_RETURN(0);
}


bool store_schema_proc(THD *thd, TABLE *table, TABLE *proc_table,
                       const char *wild, bool full_access, const char *sp_user)
{
  MYSQL_TIME time;
  LEX *lex= thd->lex;
  CHARSET_INFO *cs= system_charset_info;
  char sp_db_buff[NAME_LEN + 1], sp_name_buff[NAME_LEN + 1],
    definer_buff[USERNAME_LENGTH + HOSTNAME_LENGTH + 2],
    returns_buff[MAX_FIELD_WIDTH];

  String sp_db(sp_db_buff, sizeof(sp_db_buff), cs);
  String sp_name(sp_name_buff, sizeof(sp_name_buff), cs);
  String definer(definer_buff, sizeof(definer_buff), cs);
  String returns(returns_buff, sizeof(returns_buff), cs);

  proc_table->field[MYSQL_PROC_FIELD_DB]->val_str(&sp_db);
  proc_table->field[MYSQL_PROC_FIELD_NAME]->val_str(&sp_name);
  proc_table->field[MYSQL_PROC_FIELD_DEFINER]->val_str(&definer);

  if (!full_access)
    full_access= !strcmp(sp_user, definer.c_ptr_safe());
  if (!full_access &&
      check_some_routine_access(thd, sp_db.c_ptr_safe(), sp_name.c_ptr_safe(),
                                proc_table->field[MYSQL_PROC_MYSQL_TYPE]->
                                val_int() == TYPE_ENUM_PROCEDURE))
    return 0;

  if ((lex->sql_command == SQLCOM_SHOW_STATUS_PROC &&
      proc_table->field[MYSQL_PROC_MYSQL_TYPE]->val_int() ==
      TYPE_ENUM_PROCEDURE) ||
      (lex->sql_command == SQLCOM_SHOW_STATUS_FUNC &&
      proc_table->field[MYSQL_PROC_MYSQL_TYPE]->val_int() ==
      TYPE_ENUM_FUNCTION) ||
      (sql_command_flags[lex->sql_command] & CF_STATUS_COMMAND) == 0)
  {
    restore_record(table, s->default_values);
    if (!wild || !wild[0] || !wild_compare(sp_name.c_ptr_safe(), wild, 0))
    {
      int enum_idx= (int) proc_table->field[MYSQL_PROC_FIELD_ACCESS]->val_int();
      table->field[3]->store(sp_name.ptr(), sp_name.length(), cs);

      copy_field_as_string(table->field[0],
                           proc_table->field[MYSQL_PROC_FIELD_SPECIFIC_NAME]);
      table->field[1]->store(STRING_WITH_LEN("def"), cs);
      table->field[2]->store(sp_db.ptr(), sp_db.length(), cs);
      copy_field_as_string(table->field[4],
                           proc_table->field[MYSQL_PROC_MYSQL_TYPE]);

      if (proc_table->field[MYSQL_PROC_MYSQL_TYPE]->val_int() ==
          TYPE_ENUM_FUNCTION)
      {
        sp_head *sp;
        bool free_sp_head;
        proc_table->field[MYSQL_PROC_FIELD_RETURNS]->val_str(&returns);
        sp= sp_load_for_information_schema(thd, proc_table, &sp_db, &sp_name,
                                           (ulong) proc_table->
                                           field[MYSQL_PROC_FIELD_SQL_MODE]->
                                           val_int(),
                                           TYPE_ENUM_FUNCTION,
                                           returns.c_ptr_safe(),
                                           "", &free_sp_head);

        if (sp)
        {
          char path[FN_REFLEN];
          TABLE_SHARE share;
          TABLE tbl;
          Field *field;
          Create_field *field_def= &sp->m_return_field_def;

          bzero((char*) &tbl, sizeof(TABLE));
          (void) build_table_filename(path, sizeof(path), "", "", "", 0);
          init_tmp_table_share(thd, &share, "", 0, "", path);
          field= make_field(&share, (uchar*) 0, field_def->length,
                            (uchar*) "", 0, field_def->pack_flag,
                            field_def->sql_type, field_def->charset,
                            field_def->geom_type, Field::NONE,
                            field_def->interval, "");

          field->table= &tbl;
          tbl.in_use= thd;
          store_column_type(table, field, cs, 5);
          free_table_share(&share);
          if (free_sp_head)
            delete sp;
        }
      }

      if (full_access)
      {
        copy_field_as_string(table->field[14],
                             proc_table->field[MYSQL_PROC_FIELD_BODY_UTF8]);
        table->field[14]->set_notnull();
      }
      table->field[13]->store(STRING_WITH_LEN("SQL"), cs);
      table->field[17]->store(STRING_WITH_LEN("SQL"), cs);
      copy_field_as_string(table->field[18],
                           proc_table->field[MYSQL_PROC_FIELD_DETERMINISTIC]);
      table->field[19]->store(sp_data_access_name[enum_idx].str, 
                              sp_data_access_name[enum_idx].length , cs);
      copy_field_as_string(table->field[21],
                           proc_table->field[MYSQL_PROC_FIELD_SECURITY_TYPE]);

      bzero((char *)&time, sizeof(time));
      ((Field_timestamp *) proc_table->field[MYSQL_PROC_FIELD_CREATED])->
        get_time(&time);
      table->field[22]->store_time(&time, MYSQL_TIMESTAMP_DATETIME);
      bzero((char *)&time, sizeof(time));
      ((Field_timestamp *) proc_table->field[MYSQL_PROC_FIELD_MODIFIED])->
        get_time(&time);
      table->field[23]->store_time(&time, MYSQL_TIMESTAMP_DATETIME);
      copy_field_as_string(table->field[24],
                           proc_table->field[MYSQL_PROC_FIELD_SQL_MODE]);
      copy_field_as_string(table->field[25],
                           proc_table->field[MYSQL_PROC_FIELD_COMMENT]);

      table->field[26]->store(definer.ptr(), definer.length(), cs);
      copy_field_as_string(table->field[27],
                           proc_table->
                           field[MYSQL_PROC_FIELD_CHARACTER_SET_CLIENT]);
      copy_field_as_string(table->field[28],
                           proc_table->
                           field[MYSQL_PROC_FIELD_COLLATION_CONNECTION]);
      copy_field_as_string(table->field[29],
			   proc_table->field[MYSQL_PROC_FIELD_DB_COLLATION]);

      return schema_table_store_record(thd, table);
    }
  }
  return 0;
}


int fill_schema_proc(THD *thd, TABLE_LIST *tables, Item *cond)
{
  TABLE *proc_table;
  TABLE_LIST proc_tables;
  const char *wild= thd->lex->wild ? thd->lex->wild->ptr() : NullS;
  int res= 0;
  TABLE *table= tables->table;
  bool full_access;
  char definer[USER_HOST_BUFF_SIZE];
  Open_tables_backup open_tables_state_backup;
  enum enum_schema_tables schema_table_idx=
    get_schema_table_idx(tables->schema_table);
  DBUG_ENTER("fill_schema_proc");

  strxmov(definer, thd->security_ctx->priv_user, "@",
          thd->security_ctx->priv_host, NullS);
  /* We use this TABLE_LIST instance only for checking of privileges. */
  bzero((char*) &proc_tables,sizeof(proc_tables));
  proc_tables.db= (char*) "mysql";
  proc_tables.db_length= 5;
  proc_tables.table_name= proc_tables.alias= (char*) "proc";
  proc_tables.table_name_length= 4;
  proc_tables.lock_type= TL_READ;
  full_access= !check_table_access(thd, SELECT_ACL, &proc_tables, FALSE,
                                   1, TRUE);
  if (!(proc_table= open_proc_table_for_read(thd, &open_tables_state_backup)))
  {
    DBUG_RETURN(1);
  }
  proc_table->file->ha_index_init(0, 1);
  if ((res= proc_table->file->ha_index_first(proc_table->record[0])))
  {
    res= (res == HA_ERR_END_OF_FILE) ? 0 : 1;
    goto err;
  }

  if (schema_table_idx == SCH_PROCEDURES ?
      store_schema_proc(thd, table, proc_table, wild, full_access, definer) :
      store_schema_params(thd, table, proc_table, wild, full_access, definer))
  {
    res= 1;
    goto err;
  }
  while (!proc_table->file->ha_index_next(proc_table->record[0]))
  {
    if (schema_table_idx == SCH_PROCEDURES ?
        store_schema_proc(thd, table, proc_table, wild, full_access, definer): 
        store_schema_params(thd, table, proc_table, wild, full_access, definer))
    {
      res= 1;
      goto err;
    }
  }

err:
  proc_table->file->ha_index_end();
  close_system_tables(thd, &open_tables_state_backup);
  DBUG_RETURN(res);
}


static int get_schema_stat_record(THD *thd, TABLE_LIST *tables,
				  TABLE *table, bool res,
				  LEX_STRING *db_name,
				  LEX_STRING *table_name)
{
  CHARSET_INFO *cs= system_charset_info;
  DBUG_ENTER("get_schema_stat_record");
  if (res)
  {
    if (thd->lex->sql_command != SQLCOM_SHOW_KEYS)
    {
      /*
        I.e. we are in SELECT FROM INFORMATION_SCHEMA.STATISTICS
        rather than in SHOW KEYS
      */
      if (thd->is_error())
        push_warning(thd, MYSQL_ERROR::WARN_LEVEL_WARN,
                     thd->stmt_da->sql_errno(), thd->stmt_da->message());
      thd->clear_error();
      res= 0;
    }
    DBUG_RETURN(res);
  }
  else if (!tables->view)
  {
    TABLE *show_table= tables->table;
    KEY *key_info=show_table->s->key_info;
    if (show_table->file)
      show_table->file->info(HA_STATUS_VARIABLE |
                             HA_STATUS_NO_LOCK |
                             HA_STATUS_TIME);
    for (uint i=0 ; i < show_table->s->keys ; i++,key_info++)
    {
      KEY_PART_INFO *key_part= key_info->key_part;
      const char *str;
      for (uint j=0 ; j < key_info->key_parts ; j++,key_part++)
      {
        restore_record(table, s->default_values);
        table->field[0]->store(STRING_WITH_LEN("def"), cs);
        table->field[1]->store(db_name->str, db_name->length, cs);
        table->field[2]->store(table_name->str, table_name->length, cs);
        table->field[3]->store((longlong) ((key_info->flags &
                                            HA_NOSAME) ? 0 : 1), TRUE);
        table->field[4]->store(db_name->str, db_name->length, cs);
        table->field[5]->store(key_info->name, strlen(key_info->name), cs);
        table->field[6]->store((longlong) (j+1), TRUE);
        str=(key_part->field ? key_part->field->field_name :
             "?unknown field?");
        table->field[7]->store(str, strlen(str), cs);
        if (show_table->file)
        {
          if (show_table->file->index_flags(i, j, 0) & HA_READ_ORDER)
          {
            table->field[8]->store(((key_part->key_part_flag &
                                     HA_REVERSE_SORT) ?
                                    "D" : "A"), 1, cs);
            table->field[8]->set_notnull();
          }
          KEY *key=show_table->key_info+i;
          if (key->rec_per_key[j])
          {
            ha_rows records=(show_table->file->stats.records /
                             key->rec_per_key[j]);
            table->field[9]->store((longlong) records, TRUE);
            table->field[9]->set_notnull();
          }
          str= show_table->file->index_type(i);
          table->field[13]->store(str, strlen(str), cs);
        }
        if (!(key_info->flags & HA_FULLTEXT) &&
            (key_part->field &&
             key_part->length !=
             show_table->s->field[key_part->fieldnr-1]->key_length()))
        {
          table->field[10]->store((longlong) key_part->length /
                                  key_part->field->charset()->mbmaxlen, TRUE);
          table->field[10]->set_notnull();
        }
        uint flags= key_part->field ? key_part->field->flags : 0;
        const char *pos=(char*) ((flags & NOT_NULL_FLAG) ? "" : "YES");
        table->field[12]->store(pos, strlen(pos), cs);
        if (!show_table->s->keys_in_use.is_set(i))
          table->field[14]->store(STRING_WITH_LEN("disabled"), cs);
        else
          table->field[14]->store("", 0, cs);
        table->field[14]->set_notnull();
        DBUG_ASSERT(test(key_info->flags & HA_USES_COMMENT) == 
                   (key_info->comment.length > 0));
        if (key_info->flags & HA_USES_COMMENT)
          table->field[15]->store(key_info->comment.str, 
                                  key_info->comment.length, cs);
        if (schema_table_store_record(thd, table))
          DBUG_RETURN(1);
      }
    }
  }
  DBUG_RETURN(res);
}


static int get_schema_views_record(THD *thd, TABLE_LIST *tables,
				   TABLE *table, bool res,
				   LEX_STRING *db_name,
				   LEX_STRING *table_name)
{
  CHARSET_INFO *cs= system_charset_info;
  char definer[USER_HOST_BUFF_SIZE];
  uint definer_len;
  bool updatable_view;
  DBUG_ENTER("get_schema_views_record");

  if (tables->view)
  {
    Security_context *sctx= thd->security_ctx;
    if (!tables->allowed_show)
    {
      if (!my_strcasecmp(system_charset_info, tables->definer.user.str,
                         sctx->priv_user) &&
          !my_strcasecmp(system_charset_info, tables->definer.host.str,
                         sctx->priv_host))
        tables->allowed_show= TRUE;
#ifndef NO_EMBEDDED_ACCESS_CHECKS
      else
      {
        if ((thd->col_access & (SHOW_VIEW_ACL|SELECT_ACL)) ==
            (SHOW_VIEW_ACL|SELECT_ACL))
          tables->allowed_show= TRUE;
        else
        {
          TABLE_LIST table_list;
          uint view_access;
          memset(&table_list, 0, sizeof(table_list));
          table_list.db= tables->db;
          table_list.table_name= tables->table_name;
          table_list.grant.privilege= thd->col_access;
          view_access= get_table_grant(thd, &table_list);
	  if ((view_access & (SHOW_VIEW_ACL|SELECT_ACL)) ==
	      (SHOW_VIEW_ACL|SELECT_ACL))
	    tables->allowed_show= TRUE;
        }
      }
#endif
    }
    restore_record(table, s->default_values);
    table->field[0]->store(STRING_WITH_LEN("def"), cs);
    table->field[1]->store(db_name->str, db_name->length, cs);
    table->field[2]->store(table_name->str, table_name->length, cs);

    if (tables->allowed_show)
    {
      table->field[3]->store(tables->view_body_utf8.str,
                             tables->view_body_utf8.length,
                             cs);
    }

    if (tables->with_check != VIEW_CHECK_NONE)
    {
      if (tables->with_check == VIEW_CHECK_LOCAL)
        table->field[4]->store(STRING_WITH_LEN("LOCAL"), cs);
      else
        table->field[4]->store(STRING_WITH_LEN("CASCADED"), cs);
    }
    else
      table->field[4]->store(STRING_WITH_LEN("NONE"), cs);

    /*
      Only try to fill in the information about view updatability
      if it is requested as part of the top-level query (i.e.
      it's select * from i_s.views, as opposed to, say, select
      security_type from i_s.views).  Do not try to access the
      underlying tables if there was an error when opening the
      view: all underlying tables are released back to the table
      definition cache on error inside open_normal_and_derived_tables().
      If a field is not assigned explicitly, it defaults to NULL.
    */
    if (res == FALSE &&
        table->pos_in_table_list->table_open_method & OPEN_FULL_TABLE)
    {
      updatable_view= 0;
      if (tables->algorithm != VIEW_ALGORITHM_TMPTABLE)
      {
        /*
          We should use tables->view->select_lex.item_list here
          and can not use Field_iterator_view because the view
          always uses temporary algorithm during opening for I_S
          and TABLE_LIST fields 'field_translation'
          & 'field_translation_end' are uninitialized is this
          case.
        */
        List<Item> *fields= &tables->view->select_lex.item_list;
        List_iterator<Item> it(*fields);
        Item *item;
        Item_field *field;
        /*
          check that at least one column in view is updatable
        */
        while ((item= it++))
        {
          if ((field= item->filed_for_view_update()) && field->field &&
              !field->field->table->pos_in_table_list->schema_table)
          {
            updatable_view= 1;
            break;
          }
        }
        if (updatable_view && !tables->view->can_be_merged())
          updatable_view= 0;
      }
      if (updatable_view)
        table->field[5]->store(STRING_WITH_LEN("YES"), cs);
      else
        table->field[5]->store(STRING_WITH_LEN("NO"), cs);
    }
<<<<<<< HEAD

    definer_len= (strxmov(definer, tables->definer.user.str, "@",
                          tables->definer.host.str, NullS) - definer);
    table->field[6]->store(definer, definer_len, cs);
    if (tables->view_suid)
      table->field[7]->store(STRING_WITH_LEN("DEFINER"), cs);
    else
      table->field[7]->store(STRING_WITH_LEN("INVOKER"), cs);

=======

    definer_len= (strxmov(definer, tables->definer.user.str, "@",
                          tables->definer.host.str, NullS) - definer);
    table->field[6]->store(definer, definer_len, cs);
    if (tables->view_suid)
      table->field[7]->store(STRING_WITH_LEN("DEFINER"), cs);
    else
      table->field[7]->store(STRING_WITH_LEN("INVOKER"), cs);

>>>>>>> adda25c7
    table->field[8]->store(tables->view_creation_ctx->get_client_cs()->csname,
                           strlen(tables->view_creation_ctx->
                                  get_client_cs()->csname), cs);

    table->field[9]->store(tables->view_creation_ctx->
                           get_connection_cl()->name,
                           strlen(tables->view_creation_ctx->
                                  get_connection_cl()->name), cs);


    if (schema_table_store_record(thd, table))
      DBUG_RETURN(1);
    if (res && thd->is_error())
      push_warning(thd, MYSQL_ERROR::WARN_LEVEL_WARN,
                   thd->stmt_da->sql_errno(), thd->stmt_da->message());
  }
  if (res)
    thd->clear_error();
  DBUG_RETURN(0);
}


bool store_constraints(THD *thd, TABLE *table, LEX_STRING *db_name,
                       LEX_STRING *table_name, const char *key_name,
                       uint key_len, const char *con_type, uint con_len)
{
  CHARSET_INFO *cs= system_charset_info;
  restore_record(table, s->default_values);
  table->field[0]->store(STRING_WITH_LEN("def"), cs);
  table->field[1]->store(db_name->str, db_name->length, cs);
  table->field[2]->store(key_name, key_len, cs);
  table->field[3]->store(db_name->str, db_name->length, cs);
  table->field[4]->store(table_name->str, table_name->length, cs);
  table->field[5]->store(con_type, con_len, cs);
  return schema_table_store_record(thd, table);
}


static int get_schema_constraints_record(THD *thd, TABLE_LIST *tables,
					 TABLE *table, bool res,
					 LEX_STRING *db_name,
					 LEX_STRING *table_name)
{
  DBUG_ENTER("get_schema_constraints_record");
  if (res)
  {
    if (thd->is_error())
      push_warning(thd, MYSQL_ERROR::WARN_LEVEL_WARN,
                   thd->stmt_da->sql_errno(), thd->stmt_da->message());
    thd->clear_error();
    DBUG_RETURN(0);
  }
  else if (!tables->view)
  {
    List<FOREIGN_KEY_INFO> f_key_list;
    TABLE *show_table= tables->table;
    KEY *key_info=show_table->key_info;
    uint primary_key= show_table->s->primary_key;
    for (uint i=0 ; i < show_table->s->keys ; i++, key_info++)
    {
      if (i != primary_key && !(key_info->flags & HA_NOSAME))
        continue;

      if (i == primary_key && !strcmp(key_info->name, primary_key_name))
      {
        if (store_constraints(thd, table, db_name, table_name, key_info->name,
                              strlen(key_info->name),
                              STRING_WITH_LEN("PRIMARY KEY")))
          DBUG_RETURN(1);
      }
      else if (key_info->flags & HA_NOSAME)
      {
        if (store_constraints(thd, table, db_name, table_name, key_info->name,
                              strlen(key_info->name),
                              STRING_WITH_LEN("UNIQUE")))
          DBUG_RETURN(1);
      }
    }

    show_table->file->get_foreign_key_list(thd, &f_key_list);
    FOREIGN_KEY_INFO *f_key_info;
    List_iterator_fast<FOREIGN_KEY_INFO> it(f_key_list);
    while ((f_key_info=it++))
    {
      if (store_constraints(thd, table, db_name, table_name, 
                            f_key_info->foreign_id->str,
                            strlen(f_key_info->foreign_id->str),
                            "FOREIGN KEY", 11))
        DBUG_RETURN(1);
    }
  }
  DBUG_RETURN(res);
}


static bool store_trigger(THD *thd, TABLE *table, LEX_STRING *db_name,
                          LEX_STRING *table_name, LEX_STRING *trigger_name,
                          enum trg_event_type event,
                          enum trg_action_time_type timing,
                          LEX_STRING *trigger_stmt,
                          ulong sql_mode,
                          LEX_STRING *definer_buffer,
                          LEX_STRING *client_cs_name,
                          LEX_STRING *connection_cl_name,
                          LEX_STRING *db_cl_name)
{
  CHARSET_INFO *cs= system_charset_info;
  LEX_STRING sql_mode_rep;

  restore_record(table, s->default_values);
  table->field[0]->store(STRING_WITH_LEN("def"), cs);
  table->field[1]->store(db_name->str, db_name->length, cs);
  table->field[2]->store(trigger_name->str, trigger_name->length, cs);
  table->field[3]->store(trg_event_type_names[event].str,
                         trg_event_type_names[event].length, cs);
  table->field[4]->store(STRING_WITH_LEN("def"), cs);
  table->field[5]->store(db_name->str, db_name->length, cs);
  table->field[6]->store(table_name->str, table_name->length, cs);
  table->field[9]->store(trigger_stmt->str, trigger_stmt->length, cs);
  table->field[10]->store(STRING_WITH_LEN("ROW"), cs);
  table->field[11]->store(trg_action_time_type_names[timing].str,
                          trg_action_time_type_names[timing].length, cs);
  table->field[14]->store(STRING_WITH_LEN("OLD"), cs);
  table->field[15]->store(STRING_WITH_LEN("NEW"), cs);

  sql_mode_string_representation(thd, sql_mode, &sql_mode_rep);
  table->field[17]->store(sql_mode_rep.str, sql_mode_rep.length, cs);
  table->field[18]->store(definer_buffer->str, definer_buffer->length, cs);
  table->field[19]->store(client_cs_name->str, client_cs_name->length, cs);
  table->field[20]->store(connection_cl_name->str,
                          connection_cl_name->length, cs);
  table->field[21]->store(db_cl_name->str, db_cl_name->length, cs);

  return schema_table_store_record(thd, table);
}


static int get_schema_triggers_record(THD *thd, TABLE_LIST *tables,
				      TABLE *table, bool res,
				      LEX_STRING *db_name,
				      LEX_STRING *table_name)
{
  DBUG_ENTER("get_schema_triggers_record");
  /*
    res can be non zero value when processed table is a view or
    error happened during opening of processed table.
  */
  if (res)
  {
    if (thd->is_error())
      push_warning(thd, MYSQL_ERROR::WARN_LEVEL_WARN,
                   thd->stmt_da->sql_errno(), thd->stmt_da->message());
    thd->clear_error();
    DBUG_RETURN(0);
  }
  if (!tables->view && tables->table->triggers)
  {
    Table_triggers_list *triggers= tables->table->triggers;
    int event, timing;

    if (check_table_access(thd, TRIGGER_ACL, tables, FALSE, 1, TRUE))
      goto ret;

    for (event= 0; event < (int)TRG_EVENT_MAX; event++)
    {
      for (timing= 0; timing < (int)TRG_ACTION_MAX; timing++)
      {
        LEX_STRING trigger_name;
        LEX_STRING trigger_stmt;
        ulong sql_mode;
        char definer_holder[USER_HOST_BUFF_SIZE];
        LEX_STRING definer_buffer;
        LEX_STRING client_cs_name;
        LEX_STRING connection_cl_name;
        LEX_STRING db_cl_name;

        definer_buffer.str= definer_holder;
        if (triggers->get_trigger_info(thd, (enum trg_event_type) event,
                                       (enum trg_action_time_type)timing,
                                       &trigger_name, &trigger_stmt,
                                       &sql_mode,
                                       &definer_buffer,
                                       &client_cs_name,
                                       &connection_cl_name,
                                       &db_cl_name))
          continue;

        if (store_trigger(thd, table, db_name, table_name, &trigger_name,
                         (enum trg_event_type) event,
                         (enum trg_action_time_type) timing, &trigger_stmt,
                         sql_mode,
                         &definer_buffer,
                         &client_cs_name,
                         &connection_cl_name,
                         &db_cl_name))
          DBUG_RETURN(1);
      }
    }
  }
ret:
  DBUG_RETURN(0);
}


void store_key_column_usage(TABLE *table, LEX_STRING *db_name,
                            LEX_STRING *table_name, const char *key_name,
                            uint key_len, const char *con_type, uint con_len,
                            longlong idx)
{
  CHARSET_INFO *cs= system_charset_info;
  table->field[0]->store(STRING_WITH_LEN("def"), cs);
  table->field[1]->store(db_name->str, db_name->length, cs);
  table->field[2]->store(key_name, key_len, cs);
  table->field[3]->store(STRING_WITH_LEN("def"), cs);
  table->field[4]->store(db_name->str, db_name->length, cs);
  table->field[5]->store(table_name->str, table_name->length, cs);
  table->field[6]->store(con_type, con_len, cs);
  table->field[7]->store((longlong) idx, TRUE);
}


static int get_schema_key_column_usage_record(THD *thd,
					      TABLE_LIST *tables,
					      TABLE *table, bool res,
					      LEX_STRING *db_name,
					      LEX_STRING *table_name)
{
  DBUG_ENTER("get_schema_key_column_usage_record");
  if (res)
  {
    if (thd->is_error())
      push_warning(thd, MYSQL_ERROR::WARN_LEVEL_WARN,
                   thd->stmt_da->sql_errno(), thd->stmt_da->message());
    thd->clear_error();
    DBUG_RETURN(0);
  }
  else if (!tables->view)
  {
    List<FOREIGN_KEY_INFO> f_key_list;
    TABLE *show_table= tables->table;
    KEY *key_info=show_table->key_info;
    uint primary_key= show_table->s->primary_key;
    for (uint i=0 ; i < show_table->s->keys ; i++, key_info++)
    {
      if (i != primary_key && !(key_info->flags & HA_NOSAME))
        continue;
      uint f_idx= 0;
      KEY_PART_INFO *key_part= key_info->key_part;
      for (uint j=0 ; j < key_info->key_parts ; j++,key_part++)
      {
        if (key_part->field)
        {
          f_idx++;
          restore_record(table, s->default_values);
          store_key_column_usage(table, db_name, table_name,
                                 key_info->name,
                                 strlen(key_info->name), 
                                 key_part->field->field_name, 
                                 strlen(key_part->field->field_name),
                                 (longlong) f_idx);
          if (schema_table_store_record(thd, table))
            DBUG_RETURN(1);
        }
      }
    }

    show_table->file->get_foreign_key_list(thd, &f_key_list);
    FOREIGN_KEY_INFO *f_key_info;
    List_iterator_fast<FOREIGN_KEY_INFO> fkey_it(f_key_list);
    while ((f_key_info= fkey_it++))
    {
      LEX_STRING *f_info;
      LEX_STRING *r_info;
      List_iterator_fast<LEX_STRING> it(f_key_info->foreign_fields),
        it1(f_key_info->referenced_fields);
      uint f_idx= 0;
      while ((f_info= it++))
      {
        r_info= it1++;
        f_idx++;
        restore_record(table, s->default_values);
        store_key_column_usage(table, db_name, table_name,
                               f_key_info->foreign_id->str,
                               f_key_info->foreign_id->length,
                               f_info->str, f_info->length,
                               (longlong) f_idx);
        table->field[8]->store((longlong) f_idx, TRUE);
        table->field[8]->set_notnull();
        table->field[9]->store(f_key_info->referenced_db->str,
                               f_key_info->referenced_db->length,
                               system_charset_info);
        table->field[9]->set_notnull();
        table->field[10]->store(f_key_info->referenced_table->str,
                                f_key_info->referenced_table->length, 
                                system_charset_info);
        table->field[10]->set_notnull();
        table->field[11]->store(r_info->str, r_info->length,
                                system_charset_info);
        table->field[11]->set_notnull();
        if (schema_table_store_record(thd, table))
          DBUG_RETURN(1);
      }
    }
  }
  DBUG_RETURN(res);
}


#ifdef WITH_PARTITION_STORAGE_ENGINE
static void collect_partition_expr(THD *thd, List<char> &field_list,
                                   String *str)
{
  List_iterator<char> part_it(field_list);
  ulong no_fields= field_list.elements;
  const char *field_str;
  str->length(0);
  while ((field_str= part_it++))
  {
    append_identifier(thd, str, field_str, strlen(field_str));
    if (--no_fields != 0)
      str->append(",");
  }
  return;
}


/*
  Convert a string in a given character set to a string which can be
  used for FRM file storage in which case use_hex is TRUE and we store
  the character constants as hex strings in the character set encoding
  their field have. In the case of SHOW CREATE TABLE and the
  PARTITIONS information schema table we instead provide utf8 strings
  to the user and convert to the utf8 character set.

  SYNOPSIS
    get_cs_converted_part_value_from_string()
    item                           Item from which constant comes
    input_str                      String as provided by val_str after
                                   conversion to character set
    output_str                     Out value: The string created
    cs                             Character set string is encoded in
                                   NULL for INT_RESULT's here
    use_hex                        TRUE => hex string created
                                   FALSE => utf8 constant string created

  RETURN VALUES
    TRUE                           Error
    FALSE                          Ok
*/

int get_cs_converted_part_value_from_string(THD *thd,
                                            Item *item,
                                            String *input_str,
                                            String *output_str,
                                            CHARSET_INFO *cs,
                                            bool use_hex)
{
  if (item->result_type() == INT_RESULT)
  {
    longlong value= item->val_int();
    output_str->set(value, system_charset_info);
    return FALSE;
  }
  if (!input_str)
  {
    my_error(ER_PARTITION_FUNCTION_IS_NOT_ALLOWED, MYF(0));
    return TRUE;
  }
  get_cs_converted_string_value(thd,
                                input_str,
                                output_str,
                                cs,
                                use_hex);
  return FALSE;
}
#endif


static void store_schema_partitions_record(THD *thd, TABLE *schema_table,
                                           TABLE *showing_table,
                                           partition_element *part_elem,
                                           handler *file, uint part_id)
{
  TABLE* table= schema_table;
  CHARSET_INFO *cs= system_charset_info;
  PARTITION_STATS stat_info;
  MYSQL_TIME time;
  file->get_dynamic_partition_info(&stat_info, part_id);
  table->field[0]->store(STRING_WITH_LEN("def"), cs);
  table->field[12]->store((longlong) stat_info.records, TRUE);
  table->field[13]->store((longlong) stat_info.mean_rec_length, TRUE);
  table->field[14]->store((longlong) stat_info.data_file_length, TRUE);
  if (stat_info.max_data_file_length)
  {
    table->field[15]->store((longlong) stat_info.max_data_file_length, TRUE);
    table->field[15]->set_notnull();
  }
  table->field[16]->store((longlong) stat_info.index_file_length, TRUE);
  table->field[17]->store((longlong) stat_info.delete_length, TRUE);
  if (stat_info.create_time)
  {
    thd->variables.time_zone->gmt_sec_to_TIME(&time,
                                              (my_time_t)stat_info.create_time);
    table->field[18]->store_time(&time, MYSQL_TIMESTAMP_DATETIME);
    table->field[18]->set_notnull();
  }
  if (stat_info.update_time)
  {
    thd->variables.time_zone->gmt_sec_to_TIME(&time,
                                              (my_time_t)stat_info.update_time);
    table->field[19]->store_time(&time, MYSQL_TIMESTAMP_DATETIME);
    table->field[19]->set_notnull();
  }
  if (stat_info.check_time)
  {
    thd->variables.time_zone->gmt_sec_to_TIME(&time,
                                              (my_time_t)stat_info.check_time);
    table->field[20]->store_time(&time, MYSQL_TIMESTAMP_DATETIME);
    table->field[20]->set_notnull();
  }
  if (file->ha_table_flags() & (ulong) HA_HAS_CHECKSUM)
  {
    table->field[21]->store((longlong) stat_info.check_sum, TRUE);
    table->field[21]->set_notnull();
  }
  if (part_elem)
  {
    if (part_elem->part_comment)
      table->field[22]->store(part_elem->part_comment,
                              strlen(part_elem->part_comment), cs);
    else
      table->field[22]->store(STRING_WITH_LEN(""), cs);
    if (part_elem->nodegroup_id != UNDEF_NODEGROUP)
      table->field[23]->store((longlong) part_elem->nodegroup_id, TRUE);
    else
      table->field[23]->store(STRING_WITH_LEN("default"), cs);

    table->field[24]->set_notnull();
    if (part_elem->tablespace_name)
      table->field[24]->store(part_elem->tablespace_name,
                              strlen(part_elem->tablespace_name), cs);
    else
    {
      char *ts= showing_table->file->get_tablespace_name(thd,0,0);
      if(ts)
      {
        table->field[24]->store(ts, strlen(ts), cs);
        my_free(ts);
      }
      else
        table->field[24]->set_null();
    }
  }
  return;
}

#ifdef WITH_PARTITION_STORAGE_ENGINE
static int
get_partition_column_description(THD *thd,
                                 partition_info *part_info,
                                 part_elem_value *list_value,
                                 String &tmp_str)
{
  uint num_elements= part_info->part_field_list.elements;
  uint i;
  DBUG_ENTER("get_partition_column_description");

  for (i= 0; i < num_elements; i++)
  {
    part_column_list_val *col_val= &list_value->col_val_array[i];
    if (col_val->max_value)
      tmp_str.append(partition_keywords[PKW_MAXVALUE].str);
    else if (col_val->null_value)
      tmp_str.append("NULL");
    else
    {
      char buffer[MAX_KEY_LENGTH];
      String str(buffer, sizeof(buffer), &my_charset_bin);
      String val_conv;
      Item *item= col_val->item_expression;

      if (!(item= part_info->get_column_item(item,
                              part_info->part_field_array[i])))
      {
        DBUG_RETURN(1);
      }
      String *res= item->val_str(&str);
      if (get_cs_converted_part_value_from_string(thd, item, res, &val_conv,
                              part_info->part_field_array[i]->charset(),
                              FALSE))
      {
        DBUG_RETURN(1);
      }
      tmp_str.append(val_conv);
    }
    if (i != num_elements - 1)
      tmp_str.append(",");
  }
  DBUG_RETURN(0);
}
#endif /* WITH_PARTITION_STORAGE_ENGINE */

static int get_schema_partitions_record(THD *thd, TABLE_LIST *tables,
                                        TABLE *table, bool res,
                                        LEX_STRING *db_name,
                                        LEX_STRING *table_name)
{
  CHARSET_INFO *cs= system_charset_info;
  char buff[61];
  String tmp_res(buff, sizeof(buff), cs);
  String tmp_str;
  TABLE *show_table= tables->table;
  handler *file;
#ifdef WITH_PARTITION_STORAGE_ENGINE
  partition_info *part_info;
#endif
  DBUG_ENTER("get_schema_partitions_record");

  if (res)
  {
    if (thd->is_error())
      push_warning(thd, MYSQL_ERROR::WARN_LEVEL_WARN,
                   thd->stmt_da->sql_errno(), thd->stmt_da->message());
    thd->clear_error();
    DBUG_RETURN(0);
  }
  file= show_table->file;
#ifdef WITH_PARTITION_STORAGE_ENGINE
  part_info= show_table->part_info;
  if (part_info)
  {
    partition_element *part_elem;
    List_iterator<partition_element> part_it(part_info->partitions);
    uint part_pos= 0, part_id= 0;

    restore_record(table, s->default_values);
    table->field[0]->store(STRING_WITH_LEN("def"), cs);
    table->field[1]->store(db_name->str, db_name->length, cs);
    table->field[2]->store(table_name->str, table_name->length, cs);


    /* Partition method*/
    switch (part_info->part_type) {
    case RANGE_PARTITION:
    case LIST_PARTITION:
      tmp_res.length(0);
      if (part_info->part_type == RANGE_PARTITION)
        tmp_res.append(partition_keywords[PKW_RANGE].str,
                       partition_keywords[PKW_RANGE].length);
      else
        tmp_res.append(partition_keywords[PKW_LIST].str,
                       partition_keywords[PKW_LIST].length);
      if (part_info->column_list)
        tmp_res.append(partition_keywords[PKW_COLUMNS].str,
                       partition_keywords[PKW_COLUMNS].length);
      table->field[7]->store(tmp_res.ptr(), tmp_res.length(), cs);
      break;
    case HASH_PARTITION:
      tmp_res.length(0);
      if (part_info->linear_hash_ind)
        tmp_res.append(partition_keywords[PKW_LINEAR].str,
                       partition_keywords[PKW_LINEAR].length);
      if (part_info->list_of_part_fields)
        tmp_res.append(partition_keywords[PKW_KEY].str,
                       partition_keywords[PKW_KEY].length);
      else
        tmp_res.append(partition_keywords[PKW_HASH].str, 
                       partition_keywords[PKW_HASH].length);
      table->field[7]->store(tmp_res.ptr(), tmp_res.length(), cs);
      break;
    default:
      DBUG_ASSERT(0);
      my_error(ER_OUT_OF_RESOURCES, MYF(ME_FATALERROR));
      DBUG_RETURN(1);
    }
    table->field[7]->set_notnull();

    /* Partition expression */
    if (part_info->part_expr)
    {
      table->field[9]->store(part_info->part_func_string,
                             part_info->part_func_len, cs);
    }
    else if (part_info->list_of_part_fields)
    {
      collect_partition_expr(thd, part_info->part_field_list, &tmp_str);
      table->field[9]->store(tmp_str.ptr(), tmp_str.length(), cs);
    }
    table->field[9]->set_notnull();

    if (part_info->is_sub_partitioned())
    {
      /* Subpartition method */
      tmp_res.length(0);
      if (part_info->linear_hash_ind)
        tmp_res.append(partition_keywords[PKW_LINEAR].str,
                       partition_keywords[PKW_LINEAR].length);
      if (part_info->list_of_subpart_fields)
        tmp_res.append(partition_keywords[PKW_KEY].str,
                       partition_keywords[PKW_KEY].length);
      else
        tmp_res.append(partition_keywords[PKW_HASH].str, 
                       partition_keywords[PKW_HASH].length);
      table->field[8]->store(tmp_res.ptr(), tmp_res.length(), cs);
      table->field[8]->set_notnull();

      /* Subpartition expression */
      if (part_info->subpart_expr)
      {
        table->field[10]->store(part_info->subpart_func_string,
                                part_info->subpart_func_len, cs);
      }
      else if (part_info->list_of_subpart_fields)
      {
        collect_partition_expr(thd, part_info->subpart_field_list, &tmp_str);
        table->field[10]->store(tmp_str.ptr(), tmp_str.length(), cs);
      }
      table->field[10]->set_notnull();
    }

    while ((part_elem= part_it++))
    {
      table->field[3]->store(part_elem->partition_name,
                             strlen(part_elem->partition_name), cs);
      table->field[3]->set_notnull();
      /* PARTITION_ORDINAL_POSITION */
      table->field[5]->store((longlong) ++part_pos, TRUE);
      table->field[5]->set_notnull();

      /* Partition description */
      if (part_info->part_type == RANGE_PARTITION)
      {
        if (part_info->column_list)
        {
          List_iterator<part_elem_value> list_val_it(part_elem->list_val_list);
          part_elem_value *list_value= list_val_it++;
          tmp_str.length(0);
          if (get_partition_column_description(thd,
                                               part_info,
                                               list_value,
                                               tmp_str))
          {
            DBUG_RETURN(1);
          }
          table->field[11]->store(tmp_str.ptr(), tmp_str.length(), cs);
        }
        else
        {
          if (part_elem->range_value != LONGLONG_MAX)
            table->field[11]->store((longlong) part_elem->range_value, FALSE);
          else
            table->field[11]->store(partition_keywords[PKW_MAXVALUE].str,
                                 partition_keywords[PKW_MAXVALUE].length, cs);
        }
        table->field[11]->set_notnull();
      }
      else if (part_info->part_type == LIST_PARTITION)
      {
        List_iterator<part_elem_value> list_val_it(part_elem->list_val_list);
        part_elem_value *list_value;
        uint num_items= part_elem->list_val_list.elements;
        tmp_str.length(0);
        tmp_res.length(0);
        if (part_elem->has_null_value)
        {
          tmp_str.append("NULL");
          if (num_items > 0)
            tmp_str.append(",");
        }
        while ((list_value= list_val_it++))
        {
          if (part_info->column_list)
          {
            if (part_info->part_field_list.elements > 1U)
              tmp_str.append("(");
            if (get_partition_column_description(thd,
                                                 part_info,
                                                 list_value,
                                                 tmp_str))
            {
              DBUG_RETURN(1);
            }
            if (part_info->part_field_list.elements > 1U)
              tmp_str.append(")");
          }
          else
          {
            if (!list_value->unsigned_flag)
              tmp_res.set(list_value->value, cs);
            else
              tmp_res.set((ulonglong)list_value->value, cs);
            tmp_str.append(tmp_res);
          }
          if (--num_items != 0)
            tmp_str.append(",");
        }
        table->field[11]->store(tmp_str.ptr(), tmp_str.length(), cs);
        table->field[11]->set_notnull();
      }

      if (part_elem->subpartitions.elements)
      {
        List_iterator<partition_element> sub_it(part_elem->subpartitions);
        partition_element *subpart_elem;
        uint subpart_pos= 0;

        while ((subpart_elem= sub_it++))
        {
          table->field[4]->store(subpart_elem->partition_name,
                                 strlen(subpart_elem->partition_name), cs);
          table->field[4]->set_notnull();
          /* SUBPARTITION_ORDINAL_POSITION */
          table->field[6]->store((longlong) ++subpart_pos, TRUE);
          table->field[6]->set_notnull();
          
          store_schema_partitions_record(thd, table, show_table, subpart_elem,
                                         file, part_id);
          part_id++;
          if(schema_table_store_record(thd, table))
            DBUG_RETURN(1);
        }
      }
      else
      {
        store_schema_partitions_record(thd, table, show_table, part_elem,
                                       file, part_id);
        part_id++;
        if(schema_table_store_record(thd, table))
          DBUG_RETURN(1);
      }
    }
    DBUG_RETURN(0);
  }
  else
#endif
  {
    store_schema_partitions_record(thd, table, show_table, 0, file, 0);
    if(schema_table_store_record(thd, table))
      DBUG_RETURN(1);
  }
  DBUG_RETURN(0);
}


#ifdef HAVE_EVENT_SCHEDULER
/*
  Loads an event from mysql.event and copies it's data to a row of
  I_S.EVENTS

  Synopsis
    copy_event_to_schema_table()
      thd         Thread
      sch_table   The schema table (information_schema.event)
      event_table The event table to use for loading (mysql.event).

  Returns
    0  OK
    1  Error
*/

int
copy_event_to_schema_table(THD *thd, TABLE *sch_table, TABLE *event_table)
{
  const char *wild= thd->lex->wild ? thd->lex->wild->ptr() : NullS;
  CHARSET_INFO *scs= system_charset_info;
  MYSQL_TIME time;
  Event_timed et;
  DBUG_ENTER("copy_event_to_schema_table");

  restore_record(sch_table, s->default_values);

  if (et.load_from_row(thd, event_table))
  {
    my_error(ER_CANNOT_LOAD_FROM_TABLE_V2, MYF(0), "mysql", "event");
    DBUG_RETURN(1);
  }

  if (!(!wild || !wild[0] || !wild_compare(et.name.str, wild, 0)))
    DBUG_RETURN(0);

  /*
    Skip events in schemas one does not have access to. The check is
    optimized. It's guaranteed in case of SHOW EVENTS that the user
    has access.
  */
  if (thd->lex->sql_command != SQLCOM_SHOW_EVENTS &&
      check_access(thd, EVENT_ACL, et.dbname.str, NULL, NULL, 0, 1))
    DBUG_RETURN(0);

  sch_table->field[ISE_EVENT_CATALOG]->store(STRING_WITH_LEN("def"), scs);
  sch_table->field[ISE_EVENT_SCHEMA]->
                                store(et.dbname.str, et.dbname.length,scs);
  sch_table->field[ISE_EVENT_NAME]->
                                store(et.name.str, et.name.length, scs);
  sch_table->field[ISE_DEFINER]->
                                store(et.definer.str, et.definer.length, scs);
  const String *tz_name= et.time_zone->get_name();
  sch_table->field[ISE_TIME_ZONE]->
                                store(tz_name->ptr(), tz_name->length(), scs);
  sch_table->field[ISE_EVENT_BODY]->
                                store(STRING_WITH_LEN("SQL"), scs);
  sch_table->field[ISE_EVENT_DEFINITION]->store(
    et.body_utf8.str, et.body_utf8.length, scs);

  /* SQL_MODE */
  {
    LEX_STRING sql_mode;
    sql_mode_string_representation(thd, et.sql_mode, &sql_mode);
    sch_table->field[ISE_SQL_MODE]->
                                store(sql_mode.str, sql_mode.length, scs);
  }

  int not_used=0;

  if (et.expression)
  {
    String show_str;
    /* type */
    sch_table->field[ISE_EVENT_TYPE]->store(STRING_WITH_LEN("RECURRING"), scs);

    if (Events::reconstruct_interval_expression(&show_str, et.interval,
                                                et.expression))
      DBUG_RETURN(1);

    sch_table->field[ISE_INTERVAL_VALUE]->set_notnull();
    sch_table->field[ISE_INTERVAL_VALUE]->
                                store(show_str.ptr(), show_str.length(), scs);

    LEX_STRING *ival= &interval_type_to_name[et.interval];
    sch_table->field[ISE_INTERVAL_FIELD]->set_notnull();
    sch_table->field[ISE_INTERVAL_FIELD]->store(ival->str, ival->length, scs);

    /* starts & ends . STARTS is always set - see sql_yacc.yy */
    et.time_zone->gmt_sec_to_TIME(&time, et.starts);
    sch_table->field[ISE_STARTS]->set_notnull();
    sch_table->field[ISE_STARTS]->
                                store_time(&time, MYSQL_TIMESTAMP_DATETIME);

    if (!et.ends_null)
    {
      et.time_zone->gmt_sec_to_TIME(&time, et.ends);
      sch_table->field[ISE_ENDS]->set_notnull();
      sch_table->field[ISE_ENDS]->
                                store_time(&time, MYSQL_TIMESTAMP_DATETIME);
    }
  }
  else
  {
    /* type */
    sch_table->field[ISE_EVENT_TYPE]->store(STRING_WITH_LEN("ONE TIME"), scs);

    et.time_zone->gmt_sec_to_TIME(&time, et.execute_at);
    sch_table->field[ISE_EXECUTE_AT]->set_notnull();
    sch_table->field[ISE_EXECUTE_AT]->
                          store_time(&time, MYSQL_TIMESTAMP_DATETIME);
  }

  /* status */

  switch (et.status)
  {
    case Event_parse_data::ENABLED:
      sch_table->field[ISE_STATUS]->store(STRING_WITH_LEN("ENABLED"), scs);
      break;
    case Event_parse_data::SLAVESIDE_DISABLED:
      sch_table->field[ISE_STATUS]->store(STRING_WITH_LEN("SLAVESIDE_DISABLED"),
                                          scs);
      break;
    case Event_parse_data::DISABLED:
      sch_table->field[ISE_STATUS]->store(STRING_WITH_LEN("DISABLED"), scs);
      break;
    default:
      DBUG_ASSERT(0);
  }
  sch_table->field[ISE_ORIGINATOR]->store(et.originator, TRUE);

  /* on_completion */
  if (et.on_completion == Event_parse_data::ON_COMPLETION_DROP)
    sch_table->field[ISE_ON_COMPLETION]->
                                store(STRING_WITH_LEN("NOT PRESERVE"), scs);
  else
    sch_table->field[ISE_ON_COMPLETION]->
                                store(STRING_WITH_LEN("PRESERVE"), scs);
    
  number_to_datetime(et.created, &time, 0, &not_used);
  DBUG_ASSERT(not_used==0);
  sch_table->field[ISE_CREATED]->store_time(&time, MYSQL_TIMESTAMP_DATETIME);

  number_to_datetime(et.modified, &time, 0, &not_used);
  DBUG_ASSERT(not_used==0);
  sch_table->field[ISE_LAST_ALTERED]->
                                store_time(&time, MYSQL_TIMESTAMP_DATETIME);

  if (et.last_executed)
  {
    et.time_zone->gmt_sec_to_TIME(&time, et.last_executed);
    sch_table->field[ISE_LAST_EXECUTED]->set_notnull();
    sch_table->field[ISE_LAST_EXECUTED]->
                       store_time(&time, MYSQL_TIMESTAMP_DATETIME);
  }

  sch_table->field[ISE_EVENT_COMMENT]->
                      store(et.comment.str, et.comment.length, scs);

  sch_table->field[ISE_CLIENT_CS]->set_notnull();
  sch_table->field[ISE_CLIENT_CS]->store(
    et.creation_ctx->get_client_cs()->csname,
    strlen(et.creation_ctx->get_client_cs()->csname),
    scs);

  sch_table->field[ISE_CONNECTION_CL]->set_notnull();
  sch_table->field[ISE_CONNECTION_CL]->store(
    et.creation_ctx->get_connection_cl()->name,
    strlen(et.creation_ctx->get_connection_cl()->name),
    scs);

  sch_table->field[ISE_DB_CL]->set_notnull();
  sch_table->field[ISE_DB_CL]->store(
    et.creation_ctx->get_db_cl()->name,
    strlen(et.creation_ctx->get_db_cl()->name),
    scs);

  if (schema_table_store_record(thd, sch_table))
    DBUG_RETURN(1);

  DBUG_RETURN(0);
}
#endif

int fill_open_tables(THD *thd, TABLE_LIST *tables, Item *cond)
{
  DBUG_ENTER("fill_open_tables");
  const char *wild= thd->lex->wild ? thd->lex->wild->ptr() : NullS;
  TABLE *table= tables->table;
  CHARSET_INFO *cs= system_charset_info;
  OPEN_TABLE_LIST *open_list;
  if (!(open_list=list_open_tables(thd,thd->lex->select_lex.db, wild))
            && thd->is_fatal_error)
    DBUG_RETURN(1);

  for (; open_list ; open_list=open_list->next)
  {
    restore_record(table, s->default_values);
    table->field[0]->store(open_list->db, strlen(open_list->db), cs);
    table->field[1]->store(open_list->table, strlen(open_list->table), cs);
    table->field[2]->store((longlong) open_list->in_use, TRUE);
    table->field[3]->store((longlong) open_list->locked, TRUE);
    if (schema_table_store_record(thd, table))
      DBUG_RETURN(1);
  }
  DBUG_RETURN(0);
}


int fill_variables(THD *thd, TABLE_LIST *tables, Item *cond)
{
  DBUG_ENTER("fill_variables");
  int res= 0;
  LEX *lex= thd->lex;
  const char *wild= lex->wild ? lex->wild->ptr() : NullS;
  enum enum_schema_tables schema_table_idx=
    get_schema_table_idx(tables->schema_table);
  enum enum_var_type option_type= OPT_SESSION;
  bool upper_case_names= (schema_table_idx != SCH_VARIABLES);
  bool sorted_vars= (schema_table_idx == SCH_VARIABLES);

  if (lex->option_type == OPT_GLOBAL ||
      schema_table_idx == SCH_GLOBAL_VARIABLES)
    option_type= OPT_GLOBAL;

  mysql_rwlock_rdlock(&LOCK_system_variables_hash);
  res= show_status_array(thd, wild, enumerate_sys_vars(thd, sorted_vars, option_type),
                         option_type, NULL, "", tables->table, upper_case_names, cond);
  mysql_rwlock_unlock(&LOCK_system_variables_hash);
  DBUG_RETURN(res);
}


int fill_status(THD *thd, TABLE_LIST *tables, Item *cond)
{
  DBUG_ENTER("fill_status");
  LEX *lex= thd->lex;
  const char *wild= lex->wild ? lex->wild->ptr() : NullS;
  int res= 0;
  STATUS_VAR *tmp1, tmp;
  enum enum_schema_tables schema_table_idx=
    get_schema_table_idx(tables->schema_table);
  enum enum_var_type option_type;
  bool upper_case_names= (schema_table_idx != SCH_STATUS);

  if (schema_table_idx == SCH_STATUS)
  {
    option_type= lex->option_type;
    if (option_type == OPT_GLOBAL)
      tmp1= &tmp;
    else
      tmp1= thd->initial_status_var;
  }
  else if (schema_table_idx == SCH_GLOBAL_STATUS)
  {
    option_type= OPT_GLOBAL;
    tmp1= &tmp;
  }
  else
  { 
    option_type= OPT_SESSION;
    tmp1= &thd->status_var;
  }

  mysql_mutex_lock(&LOCK_status);
  if (option_type == OPT_GLOBAL)
    calc_sum_of_all_status(&tmp);
  res= show_status_array(thd, wild,
                         (SHOW_VAR *)all_status_vars.buffer,
                         option_type, tmp1, "", tables->table,
                         upper_case_names, cond);
  mysql_mutex_unlock(&LOCK_status);
  DBUG_RETURN(res);
}


/*
  Fill and store records into I_S.referential_constraints table

  SYNOPSIS
    get_referential_constraints_record()
    thd                 thread handle
    tables              table list struct(processed table)
    table               I_S table
    res                 1 means the error during opening of the processed table
                        0 means processed table is opened without error
    base_name           db name
    file_name           table name

  RETURN
    0	ok
    #   error
*/

static int
get_referential_constraints_record(THD *thd, TABLE_LIST *tables,
                                   TABLE *table, bool res,
                                   LEX_STRING *db_name, LEX_STRING *table_name)
{
  CHARSET_INFO *cs= system_charset_info;
  DBUG_ENTER("get_referential_constraints_record");

  if (res)
  {
    if (thd->is_error())
      push_warning(thd, MYSQL_ERROR::WARN_LEVEL_WARN,
                   thd->stmt_da->sql_errno(), thd->stmt_da->message());
    thd->clear_error();
    DBUG_RETURN(0);
  }
  if (!tables->view)
  {
    List<FOREIGN_KEY_INFO> f_key_list;
    TABLE *show_table= tables->table;

    show_table->file->get_foreign_key_list(thd, &f_key_list);
    FOREIGN_KEY_INFO *f_key_info;
    List_iterator_fast<FOREIGN_KEY_INFO> it(f_key_list);
    while ((f_key_info= it++))
    {
      restore_record(table, s->default_values);
      table->field[0]->store(STRING_WITH_LEN("def"), cs);
      table->field[1]->store(db_name->str, db_name->length, cs);
      table->field[9]->store(table_name->str, table_name->length, cs);
      table->field[2]->store(f_key_info->foreign_id->str,
                             f_key_info->foreign_id->length, cs);
      table->field[3]->store(STRING_WITH_LEN("def"), cs);
      table->field[4]->store(f_key_info->referenced_db->str, 
                             f_key_info->referenced_db->length, cs);
      table->field[10]->store(f_key_info->referenced_table->str, 
                             f_key_info->referenced_table->length, cs);
      if (f_key_info->referenced_key_name)
      {
        table->field[5]->store(f_key_info->referenced_key_name->str, 
                               f_key_info->referenced_key_name->length, cs);
        table->field[5]->set_notnull();
      }
      else
        table->field[5]->set_null();
      table->field[6]->store(STRING_WITH_LEN("NONE"), cs);
      table->field[7]->store(f_key_info->update_method->str, 
                             f_key_info->update_method->length, cs);
      table->field[8]->store(f_key_info->delete_method->str, 
                             f_key_info->delete_method->length, cs);
      if (schema_table_store_record(thd, table))
        DBUG_RETURN(1);
    }
  }
  DBUG_RETURN(0);
}

struct schema_table_ref 
{
  const char *table_name;
  ST_SCHEMA_TABLE *schema_table;
};


/*
  Find schema_tables elment by name

  SYNOPSIS
    find_schema_table_in_plugin()
    thd                 thread handler
    plugin              plugin
    table_name          table name

  RETURN
    0	table not found
    1   found the schema table
*/
static my_bool find_schema_table_in_plugin(THD *thd, plugin_ref plugin,
                                           void* p_table)
{
  schema_table_ref *p_schema_table= (schema_table_ref *)p_table;
  const char* table_name= p_schema_table->table_name;
  ST_SCHEMA_TABLE *schema_table= plugin_data(plugin, ST_SCHEMA_TABLE *);
  DBUG_ENTER("find_schema_table_in_plugin");

  if (!my_strcasecmp(system_charset_info,
                     schema_table->table_name,
                     table_name)) {
    p_schema_table->schema_table= schema_table;
    DBUG_RETURN(1);
  }

  DBUG_RETURN(0);
}


/*
  Find schema_tables elment by name

  SYNOPSIS
    find_schema_table()
    thd                 thread handler
    table_name          table name

  RETURN
    0	table not found
    #   pointer to 'schema_tables' element
*/

ST_SCHEMA_TABLE *find_schema_table(THD *thd, const char* table_name)
{
  schema_table_ref schema_table_a;
  ST_SCHEMA_TABLE *schema_table= schema_tables;
  DBUG_ENTER("find_schema_table");

  for (; schema_table->table_name; schema_table++)
  {
    if (!my_strcasecmp(system_charset_info,
                       schema_table->table_name,
                       table_name))
      DBUG_RETURN(schema_table);
  }

  schema_table_a.table_name= table_name;
  if (plugin_foreach(thd, find_schema_table_in_plugin, 
                     MYSQL_INFORMATION_SCHEMA_PLUGIN, &schema_table_a))
    DBUG_RETURN(schema_table_a.schema_table);

  DBUG_RETURN(NULL);
}


ST_SCHEMA_TABLE *get_schema_table(enum enum_schema_tables schema_table_idx)
{
  return &schema_tables[schema_table_idx];
}


/**
  Create information_schema table using schema_table data.

  @note
    For MYSQL_TYPE_DECIMAL fields only, the field_length member has encoded
    into it two numbers, based on modulus of base-10 numbers.  In the ones
    position is the number of decimals.  Tens position is unused.  In the
    hundreds and thousands position is a two-digit decimal number representing
    length.  Encode this value with  (decimals*100)+length  , where
    0<decimals<10 and 0<=length<100 .

  @param
    thd	       	          thread handler

  @param table_list Used to pass I_S table information(fields info, tables
  parameters etc) and table name.

  @retval  \#             Pointer to created table
  @retval  NULL           Can't create table
*/

TABLE *create_schema_table(THD *thd, TABLE_LIST *table_list)
{
  int field_count= 0;
  Item *item;
  TABLE *table;
  List<Item> field_list;
  ST_SCHEMA_TABLE *schema_table= table_list->schema_table;
  ST_FIELD_INFO *fields_info= schema_table->fields_info;
  CHARSET_INFO *cs= system_charset_info;
  DBUG_ENTER("create_schema_table");

  for (; fields_info->field_name; fields_info++)
  {
    switch (fields_info->field_type) {
    case MYSQL_TYPE_TINY:
    case MYSQL_TYPE_LONG:
    case MYSQL_TYPE_SHORT:
    case MYSQL_TYPE_LONGLONG:
    case MYSQL_TYPE_INT24:
      if (!(item= new Item_return_int(fields_info->field_name,
                                      fields_info->field_length,
                                      fields_info->field_type,
                                      fields_info->value)))
      {
        DBUG_RETURN(0);
      }
      item->unsigned_flag= (fields_info->field_flags & MY_I_S_UNSIGNED);
      break;
    case MYSQL_TYPE_DATE:
    case MYSQL_TYPE_TIME:
    case MYSQL_TYPE_TIMESTAMP:
    case MYSQL_TYPE_DATETIME:
      if (!(item=new Item_return_date_time(fields_info->field_name,
                                           fields_info->field_type)))
      {
        DBUG_RETURN(0);
      }
      break;
    case MYSQL_TYPE_FLOAT:
    case MYSQL_TYPE_DOUBLE:
      if ((item= new Item_float(fields_info->field_name, 0.0, NOT_FIXED_DEC, 
                           fields_info->field_length)) == NULL)
        DBUG_RETURN(NULL);
      break;
    case MYSQL_TYPE_DECIMAL:
    case MYSQL_TYPE_NEWDECIMAL:
      if (!(item= new Item_decimal((longlong) fields_info->value, false)))
      {
        DBUG_RETURN(0);
      }
      item->unsigned_flag= (fields_info->field_flags & MY_I_S_UNSIGNED);
      item->decimals= fields_info->field_length%10;
      item->max_length= (fields_info->field_length/100)%100;
      if (item->unsigned_flag == 0)
        item->max_length+= 1;
      if (item->decimals > 0)
        item->max_length+= 1;
      item->set_name(fields_info->field_name,
                     strlen(fields_info->field_name), cs);
      break;
    case MYSQL_TYPE_TINY_BLOB:
    case MYSQL_TYPE_MEDIUM_BLOB:
    case MYSQL_TYPE_LONG_BLOB:
    case MYSQL_TYPE_BLOB:
      if (!(item= new Item_blob(fields_info->field_name,
                                fields_info->field_length)))
      {
        DBUG_RETURN(0);
      }
      break;
    default:
      /* Don't let unimplemented types pass through. Could be a grave error. */
      DBUG_ASSERT(fields_info->field_type == MYSQL_TYPE_STRING);

      if (!(item= new Item_empty_string("", fields_info->field_length, cs)))
      {
        DBUG_RETURN(0);
      }
      item->set_name(fields_info->field_name,
                     strlen(fields_info->field_name), cs);
      break;
    }
    field_list.push_back(item);
    item->maybe_null= (fields_info->field_flags & MY_I_S_MAYBE_NULL);
    field_count++;
  }
  TMP_TABLE_PARAM *tmp_table_param =
    (TMP_TABLE_PARAM*) (thd->alloc(sizeof(TMP_TABLE_PARAM)));
  tmp_table_param->init();
  tmp_table_param->table_charset= cs;
  tmp_table_param->field_count= field_count;
  tmp_table_param->schema_table= 1;
  SELECT_LEX *select_lex= thd->lex->current_select;
  if (!(table= create_tmp_table(thd, tmp_table_param,
                                field_list, (ORDER*) 0, 0, 0, 
                                (select_lex->options | thd->variables.option_bits |
                                 TMP_TABLE_ALL_COLUMNS),
                                HA_POS_ERROR, table_list->alias)))
    DBUG_RETURN(0);
  my_bitmap_map* bitmaps=
    (my_bitmap_map*) thd->alloc(bitmap_buffer_size(field_count));
  bitmap_init(&table->def_read_set, (my_bitmap_map*) bitmaps, field_count,
              FALSE);
  table->read_set= &table->def_read_set;
  bitmap_clear_all(table->read_set);
  table_list->schema_table_param= tmp_table_param;
  DBUG_RETURN(table);
}


/*
  For old SHOW compatibility. It is used when
  old SHOW doesn't have generated column names
  Make list of fields for SHOW

  SYNOPSIS
    make_old_format()
    thd			thread handler
    schema_table        pointer to 'schema_tables' element

  RETURN
   1	error
   0	success
*/

int make_old_format(THD *thd, ST_SCHEMA_TABLE *schema_table)
{
  ST_FIELD_INFO *field_info= schema_table->fields_info;
  Name_resolution_context *context= &thd->lex->select_lex.context;
  for (; field_info->field_name; field_info++)
  {
    if (field_info->old_name)
    {
      Item_field *field= new Item_field(context,
                                        NullS, NullS, field_info->field_name);
      if (field)
      {
        field->set_name(field_info->old_name,
                        strlen(field_info->old_name),
                        system_charset_info);
        if (add_item_to_list(thd, field))
          return 1;
      }
    }
  }
  return 0;
}


int make_schemata_old_format(THD *thd, ST_SCHEMA_TABLE *schema_table)
{
  char tmp[128];
  LEX *lex= thd->lex;
  SELECT_LEX *sel= lex->current_select;
  Name_resolution_context *context= &sel->context;

  if (!sel->item_list.elements)
  {
    ST_FIELD_INFO *field_info= &schema_table->fields_info[1];
    String buffer(tmp,sizeof(tmp), system_charset_info);
    Item_field *field= new Item_field(context,
                                      NullS, NullS, field_info->field_name);
    if (!field || add_item_to_list(thd, field))
      return 1;
    buffer.length(0);
    buffer.append(field_info->old_name);
    if (lex->wild && lex->wild->ptr())
    {
      buffer.append(STRING_WITH_LEN(" ("));
      buffer.append(lex->wild->ptr());
      buffer.append(')');
    }
    field->set_name(buffer.ptr(), buffer.length(), system_charset_info);
  }
  return 0;
}


int make_table_names_old_format(THD *thd, ST_SCHEMA_TABLE *schema_table)
{
  char tmp[128];
  String buffer(tmp,sizeof(tmp), thd->charset());
  LEX *lex= thd->lex;
  Name_resolution_context *context= &lex->select_lex.context;

  ST_FIELD_INFO *field_info= &schema_table->fields_info[2];
  buffer.length(0);
  buffer.append(field_info->old_name);
  buffer.append(lex->select_lex.db);
  if (lex->wild && lex->wild->ptr())
  {
    buffer.append(STRING_WITH_LEN(" ("));
    buffer.append(lex->wild->ptr());
    buffer.append(')');
  }
  Item_field *field= new Item_field(context,
                                    NullS, NullS, field_info->field_name);
  if (add_item_to_list(thd, field))
    return 1;
  field->set_name(buffer.ptr(), buffer.length(), system_charset_info);
  if (thd->lex->verbose)
  {
    field->set_name(buffer.ptr(), buffer.length(), system_charset_info);
    field_info= &schema_table->fields_info[3];
    field= new Item_field(context, NullS, NullS, field_info->field_name);
    if (add_item_to_list(thd, field))
      return 1;
    field->set_name(field_info->old_name, strlen(field_info->old_name),
                    system_charset_info);
  }
  return 0;
}


int make_columns_old_format(THD *thd, ST_SCHEMA_TABLE *schema_table)
{
  int fields_arr[]= {3, 14, 13, 6, 15, 5, 16, 17, 18, -1};
  int *field_num= fields_arr;
  ST_FIELD_INFO *field_info;
  Name_resolution_context *context= &thd->lex->select_lex.context;

  for (; *field_num >= 0; field_num++)
  {
    field_info= &schema_table->fields_info[*field_num];
    if (!thd->lex->verbose && (*field_num == 13 ||
                               *field_num == 17 ||
                               *field_num == 18))
      continue;
    Item_field *field= new Item_field(context,
                                      NullS, NullS, field_info->field_name);
    if (field)
    {
      field->set_name(field_info->old_name,
                      strlen(field_info->old_name),
                      system_charset_info);
      if (add_item_to_list(thd, field))
        return 1;
    }
  }
  return 0;
}


int make_character_sets_old_format(THD *thd, ST_SCHEMA_TABLE *schema_table)
{
  int fields_arr[]= {0, 2, 1, 3, -1};
  int *field_num= fields_arr;
  ST_FIELD_INFO *field_info;
  Name_resolution_context *context= &thd->lex->select_lex.context;

  for (; *field_num >= 0; field_num++)
  {
    field_info= &schema_table->fields_info[*field_num];
    Item_field *field= new Item_field(context,
                                      NullS, NullS, field_info->field_name);
    if (field)
    {
      field->set_name(field_info->old_name,
                      strlen(field_info->old_name),
                      system_charset_info);
      if (add_item_to_list(thd, field))
        return 1;
    }
  }
  return 0;
}


int make_proc_old_format(THD *thd, ST_SCHEMA_TABLE *schema_table)
{
  int fields_arr[]= {2, 3, 4, 26, 23, 22, 21, 25, 27, 28, 29, -1};
  int *field_num= fields_arr;
  ST_FIELD_INFO *field_info;
  Name_resolution_context *context= &thd->lex->select_lex.context;

  for (; *field_num >= 0; field_num++)
  {
    field_info= &schema_table->fields_info[*field_num];
    Item_field *field= new Item_field(context,
                                      NullS, NullS, field_info->field_name);
    if (field)
    {
      field->set_name(field_info->old_name,
                      strlen(field_info->old_name),
                      system_charset_info);
      if (add_item_to_list(thd, field))
        return 1;
    }
  }
  return 0;
}


/*
  Create information_schema table

  SYNOPSIS
  mysql_schema_table()
    thd                thread handler
    lex                pointer to LEX
    table_list         pointer to table_list

  RETURN
    0	success
    1   error
*/

int mysql_schema_table(THD *thd, LEX *lex, TABLE_LIST *table_list)
{
  TABLE *table;
  DBUG_ENTER("mysql_schema_table");
  if (!(table= table_list->schema_table->create_table(thd, table_list)))
    DBUG_RETURN(1);
  table->s->tmp_table= SYSTEM_TMP_TABLE;
  table->grant.privilege= SELECT_ACL;
  /*
    This test is necessary to make
    case insensitive file systems +
    upper case table names(information schema tables) +
    views
    working correctly
  */
  if (table_list->schema_table_name)
    table->alias_name_used= my_strcasecmp(table_alias_charset,
                                          table_list->schema_table_name,
                                          table_list->alias);
  table_list->table_name= table->s->table_name.str;
  table_list->table_name_length= table->s->table_name.length;
  table_list->table= table;
  table->next= thd->derived_tables;
  thd->derived_tables= table;
  table_list->select_lex->options |= OPTION_SCHEMA_TABLE;
  lex->safe_to_cache_query= 0;

  if (table_list->schema_table_reformed) // show command
  {
    SELECT_LEX *sel= lex->current_select;
    Item *item;
    Field_translator *transl, *org_transl;

    if (table_list->field_translation)
    {
      Field_translator *end= table_list->field_translation_end;
      for (transl= table_list->field_translation; transl < end; transl++)
      {
        if (!transl->item->fixed &&
            transl->item->fix_fields(thd, &transl->item))
          DBUG_RETURN(1);
      }
      DBUG_RETURN(0);
    }
    List_iterator_fast<Item> it(sel->item_list);
    if (!(transl=
          (Field_translator*)(thd->stmt_arena->
                              alloc(sel->item_list.elements *
                                    sizeof(Field_translator)))))
    {
      DBUG_RETURN(1);
    }
    for (org_transl= transl; (item= it++); transl++)
    {
      transl->item= item;
      transl->name= item->name;
      if (!item->fixed && item->fix_fields(thd, &transl->item))
      {
        DBUG_RETURN(1);
      }
    }
    table_list->field_translation= org_transl;
    table_list->field_translation_end= transl;
  }

  DBUG_RETURN(0);
}


/*
  Generate select from information_schema table

  SYNOPSIS
    make_schema_select()
    thd                  thread handler
    sel                  pointer to SELECT_LEX
    schema_table_idx     index of 'schema_tables' element

  RETURN
    0	success
    1   error
*/

int make_schema_select(THD *thd, SELECT_LEX *sel,
		       enum enum_schema_tables schema_table_idx)
{
  ST_SCHEMA_TABLE *schema_table= get_schema_table(schema_table_idx);
  LEX_STRING db, table;
  DBUG_ENTER("make_schema_select");
  DBUG_PRINT("enter", ("mysql_schema_select: %s", schema_table->table_name));
  /*
     We have to make non const db_name & table_name
     because of lower_case_table_names
  */
  thd->make_lex_string(&db, INFORMATION_SCHEMA_NAME.str,
                       INFORMATION_SCHEMA_NAME.length, 0);
  thd->make_lex_string(&table, schema_table->table_name,
                       strlen(schema_table->table_name), 0);
  if (schema_table->old_format(thd, schema_table) ||   /* Handle old syntax */
      !sel->add_table_to_list(thd, new Table_ident(thd, db, table, 0),
                              0, 0, TL_READ, MDL_SHARED_READ))
  {
    DBUG_RETURN(1);
  }
  DBUG_RETURN(0);
}


/*
  Fill temporary schema tables before SELECT

  SYNOPSIS
    get_schema_tables_result()
    join  join which use schema tables
    executed_place place where I_S table processed

  RETURN
    FALSE success
    TRUE  error
*/

bool get_schema_tables_result(JOIN *join,
                              enum enum_schema_table_state executed_place)
{
  JOIN_TAB *tmp_join_tab= join->join_tab+join->tables;
  THD *thd= join->thd;
  LEX *lex= thd->lex;
  bool result= 0;
  DBUG_ENTER("get_schema_tables_result");

  thd->no_warnings_for_error= 1;
  for (JOIN_TAB *tab= join->join_tab; tab < tmp_join_tab; tab++)
  {  
    if (!tab->table || !tab->table->pos_in_table_list)
      break;

    TABLE_LIST *table_list= tab->table->pos_in_table_list;
    if (table_list->schema_table && thd->fill_information_schema_tables())
    {
      bool is_subselect= (&lex->unit != lex->current_select->master_unit() &&
                          lex->current_select->master_unit()->item);

      /* A value of 0 indicates a dummy implementation */
      if (table_list->schema_table->fill_table == 0)
        continue;

      /* skip I_S optimizations specific to get_all_tables */
      if (thd->lex->describe &&
          (table_list->schema_table->fill_table != get_all_tables))
        continue;

      /*
        If schema table is already processed and
        the statement is not a subselect then
        we don't need to fill this table again.
        If schema table is already processed and
        schema_table_state != executed_place then
        table is already processed and
        we should skip second data processing.
      */
      if (table_list->schema_table_state &&
          (!is_subselect || table_list->schema_table_state != executed_place))
        continue;

      /*
        if table is used in a subselect and
        table has been processed earlier with the same
        'executed_place' value then we should refresh the table.
      */
      if (table_list->schema_table_state && is_subselect)
      {
        table_list->table->file->extra(HA_EXTRA_NO_CACHE);
        table_list->table->file->extra(HA_EXTRA_RESET_STATE);
        table_list->table->file->ha_delete_all_rows();
        free_io_cache(table_list->table);
        filesort_free_buffers(table_list->table,1);
        table_list->table->null_row= 0;
      }
      else
        table_list->table->file->stats.records= 0;

      if (table_list->schema_table->fill_table(thd, table_list,
                                               tab->select_cond))
      {
        result= 1;
        join->error= 1;
        tab->read_record.file= table_list->table->file;
        table_list->schema_table_state= executed_place;
        break;
      }
      tab->read_record.file= table_list->table->file;
      table_list->schema_table_state= executed_place;
    }
  }
  thd->no_warnings_for_error= 0;
  DBUG_RETURN(result);
}

struct run_hton_fill_schema_table_args
{
  TABLE_LIST *tables;
  Item *cond;
};

static my_bool run_hton_fill_schema_table(THD *thd, plugin_ref plugin,
                                          void *arg)
{
  struct run_hton_fill_schema_table_args *args=
    (run_hton_fill_schema_table_args *) arg;
  handlerton *hton= plugin_data(plugin, handlerton *);
  if (hton->fill_is_table && hton->state == SHOW_OPTION_YES)
      hton->fill_is_table(hton, thd, args->tables, args->cond,
            get_schema_table_idx(args->tables->schema_table));
  return false;
}

<<<<<<< HEAD
int hton_fill_schema_table(THD *thd, TABLE_LIST *tables, COND *cond)
=======
int hton_fill_schema_table(THD *thd, TABLE_LIST *tables, Item *cond)
>>>>>>> adda25c7
{
  DBUG_ENTER("hton_fill_schema_table");

  struct run_hton_fill_schema_table_args args;
  args.tables= tables;
  args.cond= cond;

  plugin_foreach(thd, run_hton_fill_schema_table,
                 MYSQL_STORAGE_ENGINE_PLUGIN, &args);

  DBUG_RETURN(0);
}


ST_FIELD_INFO schema_fields_info[]=
{
  {"CATALOG_NAME", FN_REFLEN, MYSQL_TYPE_STRING, 0, 0, 0, SKIP_OPEN_TABLE},
  {"SCHEMA_NAME", NAME_CHAR_LEN, MYSQL_TYPE_STRING, 0, 0, "Database",
   SKIP_OPEN_TABLE},
  {"DEFAULT_CHARACTER_SET_NAME", MY_CS_NAME_SIZE, MYSQL_TYPE_STRING, 0, 0, 0,
   SKIP_OPEN_TABLE},
  {"DEFAULT_COLLATION_NAME", MY_CS_NAME_SIZE, MYSQL_TYPE_STRING, 0, 0, 0,
   SKIP_OPEN_TABLE},
  {"SQL_PATH", FN_REFLEN, MYSQL_TYPE_STRING, 0, 1, 0, SKIP_OPEN_TABLE},
  {0, 0, MYSQL_TYPE_STRING, 0, 0, 0, SKIP_OPEN_TABLE}
};


ST_FIELD_INFO tables_fields_info[]=
{
  {"TABLE_CATALOG", FN_REFLEN, MYSQL_TYPE_STRING, 0, 0, 0, SKIP_OPEN_TABLE},
  {"TABLE_SCHEMA", NAME_CHAR_LEN, MYSQL_TYPE_STRING, 0, 0, 0, SKIP_OPEN_TABLE},
  {"TABLE_NAME", NAME_CHAR_LEN, MYSQL_TYPE_STRING, 0, 0, "Name",
   SKIP_OPEN_TABLE},
  {"TABLE_TYPE", NAME_CHAR_LEN, MYSQL_TYPE_STRING, 0, 0, 0, OPEN_FRM_ONLY},
  {"ENGINE", NAME_CHAR_LEN, MYSQL_TYPE_STRING, 0, 1, "Engine", OPEN_FRM_ONLY},
  {"VERSION", MY_INT64_NUM_DECIMAL_DIGITS, MYSQL_TYPE_LONGLONG, 0,
   (MY_I_S_MAYBE_NULL | MY_I_S_UNSIGNED), "Version", OPEN_FRM_ONLY},
  {"ROW_FORMAT", 10, MYSQL_TYPE_STRING, 0, 1, "Row_format", OPEN_FULL_TABLE},
  {"TABLE_ROWS", MY_INT64_NUM_DECIMAL_DIGITS, MYSQL_TYPE_LONGLONG, 0,
   (MY_I_S_MAYBE_NULL | MY_I_S_UNSIGNED), "Rows", OPEN_FULL_TABLE},
  {"AVG_ROW_LENGTH", MY_INT64_NUM_DECIMAL_DIGITS, MYSQL_TYPE_LONGLONG, 0, 
   (MY_I_S_MAYBE_NULL | MY_I_S_UNSIGNED), "Avg_row_length", OPEN_FULL_TABLE},
  {"DATA_LENGTH", MY_INT64_NUM_DECIMAL_DIGITS, MYSQL_TYPE_LONGLONG, 0, 
   (MY_I_S_MAYBE_NULL | MY_I_S_UNSIGNED), "Data_length", OPEN_FULL_TABLE},
  {"MAX_DATA_LENGTH", MY_INT64_NUM_DECIMAL_DIGITS, MYSQL_TYPE_LONGLONG, 0,
   (MY_I_S_MAYBE_NULL | MY_I_S_UNSIGNED), "Max_data_length", OPEN_FULL_TABLE},
  {"INDEX_LENGTH", MY_INT64_NUM_DECIMAL_DIGITS, MYSQL_TYPE_LONGLONG, 0, 
   (MY_I_S_MAYBE_NULL | MY_I_S_UNSIGNED), "Index_length", OPEN_FULL_TABLE},
  {"DATA_FREE", MY_INT64_NUM_DECIMAL_DIGITS, MYSQL_TYPE_LONGLONG, 0,
   (MY_I_S_MAYBE_NULL | MY_I_S_UNSIGNED), "Data_free", OPEN_FULL_TABLE},
  {"AUTO_INCREMENT", MY_INT64_NUM_DECIMAL_DIGITS , MYSQL_TYPE_LONGLONG, 0, 
   (MY_I_S_MAYBE_NULL | MY_I_S_UNSIGNED), "Auto_increment", OPEN_FULL_TABLE},
  {"CREATE_TIME", 0, MYSQL_TYPE_DATETIME, 0, 1, "Create_time", OPEN_FULL_TABLE},
  {"UPDATE_TIME", 0, MYSQL_TYPE_DATETIME, 0, 1, "Update_time", OPEN_FULL_TABLE},
  {"CHECK_TIME", 0, MYSQL_TYPE_DATETIME, 0, 1, "Check_time", OPEN_FULL_TABLE},
  {"TABLE_COLLATION", MY_CS_NAME_SIZE, MYSQL_TYPE_STRING, 0, 1, "Collation",
   OPEN_FRM_ONLY},
  {"CHECKSUM", MY_INT64_NUM_DECIMAL_DIGITS, MYSQL_TYPE_LONGLONG, 0,
   (MY_I_S_MAYBE_NULL | MY_I_S_UNSIGNED), "Checksum", OPEN_FULL_TABLE},
  {"CREATE_OPTIONS", 255, MYSQL_TYPE_STRING, 0, 1, "Create_options",
   OPEN_FRM_ONLY},
  {"TABLE_COMMENT", TABLE_COMMENT_MAXLEN, MYSQL_TYPE_STRING, 0, 0, 
   "Comment", OPEN_FRM_ONLY},
  {0, 0, MYSQL_TYPE_STRING, 0, 0, 0, SKIP_OPEN_TABLE}
};


ST_FIELD_INFO columns_fields_info[]=
{
  {"TABLE_CATALOG", FN_REFLEN, MYSQL_TYPE_STRING, 0, 0, 0, OPEN_FRM_ONLY},
  {"TABLE_SCHEMA", NAME_CHAR_LEN, MYSQL_TYPE_STRING, 0, 0, 0, OPEN_FRM_ONLY},
  {"TABLE_NAME", NAME_CHAR_LEN, MYSQL_TYPE_STRING, 0, 0, 0, OPEN_FRM_ONLY},
  {"COLUMN_NAME", NAME_CHAR_LEN, MYSQL_TYPE_STRING, 0, 0, "Field",
   OPEN_FRM_ONLY},
  {"ORDINAL_POSITION", MY_INT64_NUM_DECIMAL_DIGITS, MYSQL_TYPE_LONGLONG, 0,
   MY_I_S_UNSIGNED, 0, OPEN_FRM_ONLY},
  {"COLUMN_DEFAULT", MAX_FIELD_VARCHARLENGTH, MYSQL_TYPE_STRING, 0,
   1, "Default", OPEN_FRM_ONLY},
  {"IS_NULLABLE", 3, MYSQL_TYPE_STRING, 0, 0, "Null", OPEN_FRM_ONLY},
  {"DATA_TYPE", NAME_CHAR_LEN, MYSQL_TYPE_STRING, 0, 0, 0, OPEN_FRM_ONLY},
  {"CHARACTER_MAXIMUM_LENGTH", MY_INT64_NUM_DECIMAL_DIGITS, MYSQL_TYPE_LONGLONG,
   0, (MY_I_S_MAYBE_NULL | MY_I_S_UNSIGNED), 0, OPEN_FRM_ONLY},
  {"CHARACTER_OCTET_LENGTH", MY_INT64_NUM_DECIMAL_DIGITS , MYSQL_TYPE_LONGLONG,
   0, (MY_I_S_MAYBE_NULL | MY_I_S_UNSIGNED), 0, OPEN_FRM_ONLY},
  {"NUMERIC_PRECISION", MY_INT64_NUM_DECIMAL_DIGITS, MYSQL_TYPE_LONGLONG,
   0, (MY_I_S_MAYBE_NULL | MY_I_S_UNSIGNED), 0, OPEN_FRM_ONLY},
  {"NUMERIC_SCALE", MY_INT64_NUM_DECIMAL_DIGITS , MYSQL_TYPE_LONGLONG,
   0, (MY_I_S_MAYBE_NULL | MY_I_S_UNSIGNED), 0, OPEN_FRM_ONLY},
  {"CHARACTER_SET_NAME", MY_CS_NAME_SIZE, MYSQL_TYPE_STRING, 0, 1, 0,
   OPEN_FRM_ONLY},
  {"COLLATION_NAME", MY_CS_NAME_SIZE, MYSQL_TYPE_STRING, 0, 1, "Collation",
   OPEN_FRM_ONLY},
  {"COLUMN_TYPE", 65535, MYSQL_TYPE_STRING, 0, 0, "Type", OPEN_FRM_ONLY},
  {"COLUMN_KEY", 3, MYSQL_TYPE_STRING, 0, 0, "Key", OPEN_FRM_ONLY},
  {"EXTRA", 27, MYSQL_TYPE_STRING, 0, 0, "Extra", OPEN_FRM_ONLY},
  {"PRIVILEGES", 80, MYSQL_TYPE_STRING, 0, 0, "Privileges", OPEN_FRM_ONLY},
  {"COLUMN_COMMENT", COLUMN_COMMENT_MAXLEN, MYSQL_TYPE_STRING, 0, 0, 
   "Comment", OPEN_FRM_ONLY},
  {0, 0, MYSQL_TYPE_STRING, 0, 0, 0, SKIP_OPEN_TABLE}
};


ST_FIELD_INFO charsets_fields_info[]=
{
  {"CHARACTER_SET_NAME", MY_CS_NAME_SIZE, MYSQL_TYPE_STRING, 0, 0, "Charset",
   SKIP_OPEN_TABLE},
  {"DEFAULT_COLLATE_NAME", MY_CS_NAME_SIZE, MYSQL_TYPE_STRING, 0, 0,
   "Default collation", SKIP_OPEN_TABLE},
  {"DESCRIPTION", 60, MYSQL_TYPE_STRING, 0, 0, "Description",
   SKIP_OPEN_TABLE},
  {"MAXLEN", 3, MYSQL_TYPE_LONGLONG, 0, 0, "Maxlen", SKIP_OPEN_TABLE},
  {0, 0, MYSQL_TYPE_STRING, 0, 0, 0, SKIP_OPEN_TABLE}
};


ST_FIELD_INFO collation_fields_info[]=
{
  {"COLLATION_NAME", MY_CS_NAME_SIZE, MYSQL_TYPE_STRING, 0, 0, "Collation",
   SKIP_OPEN_TABLE},
  {"CHARACTER_SET_NAME", MY_CS_NAME_SIZE, MYSQL_TYPE_STRING, 0, 0, "Charset",
   SKIP_OPEN_TABLE},
  {"ID", MY_INT32_NUM_DECIMAL_DIGITS, MYSQL_TYPE_LONGLONG, 0, 0, "Id",
   SKIP_OPEN_TABLE},
  {"IS_DEFAULT", 3, MYSQL_TYPE_STRING, 0, 0, "Default", SKIP_OPEN_TABLE},
  {"IS_COMPILED", 3, MYSQL_TYPE_STRING, 0, 0, "Compiled", SKIP_OPEN_TABLE},
  {"SORTLEN", 3, MYSQL_TYPE_LONGLONG, 0, 0, "Sortlen", SKIP_OPEN_TABLE},
  {0, 0, MYSQL_TYPE_STRING, 0, 0, 0, SKIP_OPEN_TABLE}
};


ST_FIELD_INFO engines_fields_info[]=
{
  {"ENGINE", 64, MYSQL_TYPE_STRING, 0, 0, "Engine", SKIP_OPEN_TABLE},
  {"SUPPORT", 8, MYSQL_TYPE_STRING, 0, 0, "Support", SKIP_OPEN_TABLE},
  {"COMMENT", 80, MYSQL_TYPE_STRING, 0, 0, "Comment", SKIP_OPEN_TABLE},
  {"TRANSACTIONS", 3, MYSQL_TYPE_STRING, 0, 1, "Transactions", SKIP_OPEN_TABLE},
  {"XA", 3, MYSQL_TYPE_STRING, 0, 1, "XA", SKIP_OPEN_TABLE},
  {"SAVEPOINTS", 3 ,MYSQL_TYPE_STRING, 0, 1, "Savepoints", SKIP_OPEN_TABLE},
  {0, 0, MYSQL_TYPE_STRING, 0, 0, 0, SKIP_OPEN_TABLE}
};


ST_FIELD_INFO events_fields_info[]=
{
  {"EVENT_CATALOG", NAME_CHAR_LEN, MYSQL_TYPE_STRING, 0, 0, 0, SKIP_OPEN_TABLE},
  {"EVENT_SCHEMA", NAME_CHAR_LEN, MYSQL_TYPE_STRING, 0, 0, "Db",
   SKIP_OPEN_TABLE},
  {"EVENT_NAME", NAME_CHAR_LEN, MYSQL_TYPE_STRING, 0, 0, "Name",
   SKIP_OPEN_TABLE},
  {"DEFINER", 77, MYSQL_TYPE_STRING, 0, 0, "Definer", SKIP_OPEN_TABLE},
  {"TIME_ZONE", 64, MYSQL_TYPE_STRING, 0, 0, "Time zone", SKIP_OPEN_TABLE},
  {"EVENT_BODY", 8, MYSQL_TYPE_STRING, 0, 0, 0, SKIP_OPEN_TABLE},
  {"EVENT_DEFINITION", 65535, MYSQL_TYPE_STRING, 0, 0, 0, SKIP_OPEN_TABLE},
  {"EVENT_TYPE", 9, MYSQL_TYPE_STRING, 0, 0, "Type", SKIP_OPEN_TABLE},
  {"EXECUTE_AT", 0, MYSQL_TYPE_DATETIME, 0, 1, "Execute at", SKIP_OPEN_TABLE},
  {"INTERVAL_VALUE", 256, MYSQL_TYPE_STRING, 0, 1, "Interval value",
   SKIP_OPEN_TABLE},
  {"INTERVAL_FIELD", 18, MYSQL_TYPE_STRING, 0, 1, "Interval field",
   SKIP_OPEN_TABLE},
  {"SQL_MODE", 32*256, MYSQL_TYPE_STRING, 0, 0, 0, SKIP_OPEN_TABLE},
  {"STARTS", 0, MYSQL_TYPE_DATETIME, 0, 1, "Starts", SKIP_OPEN_TABLE},
  {"ENDS", 0, MYSQL_TYPE_DATETIME, 0, 1, "Ends", SKIP_OPEN_TABLE},
  {"STATUS", 18, MYSQL_TYPE_STRING, 0, 0, "Status", SKIP_OPEN_TABLE},
  {"ON_COMPLETION", 12, MYSQL_TYPE_STRING, 0, 0, 0, SKIP_OPEN_TABLE},
  {"CREATED", 0, MYSQL_TYPE_DATETIME, 0, 0, 0, SKIP_OPEN_TABLE},
  {"LAST_ALTERED", 0, MYSQL_TYPE_DATETIME, 0, 0, 0, SKIP_OPEN_TABLE},
  {"LAST_EXECUTED", 0, MYSQL_TYPE_DATETIME, 0, 1, 0, SKIP_OPEN_TABLE},
  {"EVENT_COMMENT", NAME_CHAR_LEN, MYSQL_TYPE_STRING, 0, 0, 0, SKIP_OPEN_TABLE},
  {"ORIGINATOR", 10, MYSQL_TYPE_LONGLONG, 0, 0, "Originator", SKIP_OPEN_TABLE},
  {"CHARACTER_SET_CLIENT", MY_CS_NAME_SIZE, MYSQL_TYPE_STRING, 0, 0,
   "character_set_client", SKIP_OPEN_TABLE},
  {"COLLATION_CONNECTION", MY_CS_NAME_SIZE, MYSQL_TYPE_STRING, 0, 0,
   "collation_connection", SKIP_OPEN_TABLE},
  {"DATABASE_COLLATION", MY_CS_NAME_SIZE, MYSQL_TYPE_STRING, 0, 0,
   "Database Collation", SKIP_OPEN_TABLE},
  {0, 0, MYSQL_TYPE_STRING, 0, 0, 0, SKIP_OPEN_TABLE}
};



ST_FIELD_INFO coll_charset_app_fields_info[]=
{
  {"COLLATION_NAME", MY_CS_NAME_SIZE, MYSQL_TYPE_STRING, 0, 0, 0,
   SKIP_OPEN_TABLE},
  {"CHARACTER_SET_NAME", MY_CS_NAME_SIZE, MYSQL_TYPE_STRING, 0, 0, 0,
   SKIP_OPEN_TABLE},
  {0, 0, MYSQL_TYPE_STRING, 0, 0, 0, SKIP_OPEN_TABLE}
};


ST_FIELD_INFO proc_fields_info[]=
{
  {"SPECIFIC_NAME", NAME_CHAR_LEN, MYSQL_TYPE_STRING, 0, 0, 0, SKIP_OPEN_TABLE},
  {"ROUTINE_CATALOG", FN_REFLEN, MYSQL_TYPE_STRING, 0, 0, 0, SKIP_OPEN_TABLE},
  {"ROUTINE_SCHEMA", NAME_CHAR_LEN, MYSQL_TYPE_STRING, 0, 0, "Db",
   SKIP_OPEN_TABLE},
  {"ROUTINE_NAME", NAME_CHAR_LEN, MYSQL_TYPE_STRING, 0, 0, "Name",
   SKIP_OPEN_TABLE},
  {"ROUTINE_TYPE", 9, MYSQL_TYPE_STRING, 0, 0, "Type", SKIP_OPEN_TABLE},
  {"DATA_TYPE", NAME_CHAR_LEN, MYSQL_TYPE_STRING, 0, 0, 0, SKIP_OPEN_TABLE},
  {"CHARACTER_MAXIMUM_LENGTH", 21 , MYSQL_TYPE_LONG, 0, 1, 0, SKIP_OPEN_TABLE},
  {"CHARACTER_OCTET_LENGTH", 21 , MYSQL_TYPE_LONG, 0, 1, 0, SKIP_OPEN_TABLE},
  {"NUMERIC_PRECISION", 21 , MYSQL_TYPE_LONG, 0, 1, 0, SKIP_OPEN_TABLE},
  {"NUMERIC_SCALE", 21 , MYSQL_TYPE_LONG, 0, 1, 0, SKIP_OPEN_TABLE},
  {"CHARACTER_SET_NAME", 64, MYSQL_TYPE_STRING, 0, 1, 0, SKIP_OPEN_TABLE},
  {"COLLATION_NAME", 64, MYSQL_TYPE_STRING, 0, 1, 0, SKIP_OPEN_TABLE},
  {"DTD_IDENTIFIER", 65535, MYSQL_TYPE_STRING, 0, 1, 0, SKIP_OPEN_TABLE},
  {"ROUTINE_BODY", 8, MYSQL_TYPE_STRING, 0, 0, 0, SKIP_OPEN_TABLE},
  {"ROUTINE_DEFINITION", 65535, MYSQL_TYPE_STRING, 0, 1, 0, SKIP_OPEN_TABLE},
  {"EXTERNAL_NAME", NAME_CHAR_LEN, MYSQL_TYPE_STRING, 0, 1, 0, SKIP_OPEN_TABLE},
  {"EXTERNAL_LANGUAGE", NAME_CHAR_LEN, MYSQL_TYPE_STRING, 0, 1, 0,
   SKIP_OPEN_TABLE},
  {"PARAMETER_STYLE", 8, MYSQL_TYPE_STRING, 0, 0, 0, SKIP_OPEN_TABLE},
  {"IS_DETERMINISTIC", 3, MYSQL_TYPE_STRING, 0, 0, 0, SKIP_OPEN_TABLE},
  {"SQL_DATA_ACCESS", NAME_CHAR_LEN, MYSQL_TYPE_STRING, 0, 0, 0,
   SKIP_OPEN_TABLE},
  {"SQL_PATH", NAME_CHAR_LEN, MYSQL_TYPE_STRING, 0, 1, 0, SKIP_OPEN_TABLE},
  {"SECURITY_TYPE", 7, MYSQL_TYPE_STRING, 0, 0, "Security_type",
   SKIP_OPEN_TABLE},
  {"CREATED", 0, MYSQL_TYPE_DATETIME, 0, 0, "Created", SKIP_OPEN_TABLE},
  {"LAST_ALTERED", 0, MYSQL_TYPE_DATETIME, 0, 0, "Modified", SKIP_OPEN_TABLE},
  {"SQL_MODE", 32*256, MYSQL_TYPE_STRING, 0, 0, 0, SKIP_OPEN_TABLE},
  {"ROUTINE_COMMENT", 65535, MYSQL_TYPE_STRING, 0, 0, "Comment",
   SKIP_OPEN_TABLE},
  {"DEFINER", 77, MYSQL_TYPE_STRING, 0, 0, "Definer", SKIP_OPEN_TABLE},
  {"CHARACTER_SET_CLIENT", MY_CS_NAME_SIZE, MYSQL_TYPE_STRING, 0, 0,
   "character_set_client", SKIP_OPEN_TABLE},
  {"COLLATION_CONNECTION", MY_CS_NAME_SIZE, MYSQL_TYPE_STRING, 0, 0,
   "collation_connection", SKIP_OPEN_TABLE},
  {"DATABASE_COLLATION", MY_CS_NAME_SIZE, MYSQL_TYPE_STRING, 0, 0,
   "Database Collation", SKIP_OPEN_TABLE},
  {0, 0, MYSQL_TYPE_STRING, 0, 0, 0, SKIP_OPEN_TABLE}
};


ST_FIELD_INFO stat_fields_info[]=
{
  {"TABLE_CATALOG", FN_REFLEN, MYSQL_TYPE_STRING, 0, 0, 0, OPEN_FRM_ONLY},
  {"TABLE_SCHEMA", NAME_CHAR_LEN, MYSQL_TYPE_STRING, 0, 0, 0, OPEN_FRM_ONLY},
  {"TABLE_NAME", NAME_CHAR_LEN, MYSQL_TYPE_STRING, 0, 0, "Table", OPEN_FRM_ONLY},
  {"NON_UNIQUE", 1, MYSQL_TYPE_LONGLONG, 0, 0, "Non_unique", OPEN_FRM_ONLY},
  {"INDEX_SCHEMA", NAME_CHAR_LEN, MYSQL_TYPE_STRING, 0, 0, 0, OPEN_FRM_ONLY},
  {"INDEX_NAME", NAME_CHAR_LEN, MYSQL_TYPE_STRING, 0, 0, "Key_name",
   OPEN_FRM_ONLY},
  {"SEQ_IN_INDEX", 2, MYSQL_TYPE_LONGLONG, 0, 0, "Seq_in_index", OPEN_FRM_ONLY},
  {"COLUMN_NAME", NAME_CHAR_LEN, MYSQL_TYPE_STRING, 0, 0, "Column_name",
   OPEN_FRM_ONLY},
  {"COLLATION", 1, MYSQL_TYPE_STRING, 0, 1, "Collation", OPEN_FRM_ONLY},
  {"CARDINALITY", MY_INT64_NUM_DECIMAL_DIGITS, MYSQL_TYPE_LONGLONG, 0, 1,
   "Cardinality", OPEN_FULL_TABLE},
  {"SUB_PART", 3, MYSQL_TYPE_LONGLONG, 0, 1, "Sub_part", OPEN_FRM_ONLY},
  {"PACKED", 10, MYSQL_TYPE_STRING, 0, 1, "Packed", OPEN_FRM_ONLY},
  {"NULLABLE", 3, MYSQL_TYPE_STRING, 0, 0, "Null", OPEN_FRM_ONLY},
  {"INDEX_TYPE", 16, MYSQL_TYPE_STRING, 0, 0, "Index_type", OPEN_FULL_TABLE},
  {"COMMENT", 16, MYSQL_TYPE_STRING, 0, 1, "Comment", OPEN_FRM_ONLY},
  {"INDEX_COMMENT", INDEX_COMMENT_MAXLEN, MYSQL_TYPE_STRING, 0, 0, 
   "Index_comment", OPEN_FRM_ONLY},
  {0, 0, MYSQL_TYPE_STRING, 0, 0, 0, SKIP_OPEN_TABLE}
};


ST_FIELD_INFO view_fields_info[]=
{
  {"TABLE_CATALOG", FN_REFLEN, MYSQL_TYPE_STRING, 0, 0, 0, OPEN_FRM_ONLY},
  {"TABLE_SCHEMA", NAME_CHAR_LEN, MYSQL_TYPE_STRING, 0, 0, 0, OPEN_FRM_ONLY},
  {"TABLE_NAME", NAME_CHAR_LEN, MYSQL_TYPE_STRING, 0, 0, 0, OPEN_FRM_ONLY},
  {"VIEW_DEFINITION", 65535, MYSQL_TYPE_STRING, 0, 0, 0, OPEN_FRM_ONLY},
  {"CHECK_OPTION", 8, MYSQL_TYPE_STRING, 0, 0, 0, OPEN_FRM_ONLY},
  {"IS_UPDATABLE", 3, MYSQL_TYPE_STRING, 0, 0, 0, OPEN_FULL_TABLE},
  {"DEFINER", 77, MYSQL_TYPE_STRING, 0, 0, 0, OPEN_FRM_ONLY},
  {"SECURITY_TYPE", 7, MYSQL_TYPE_STRING, 0, 0, 0, OPEN_FRM_ONLY},
  {"CHARACTER_SET_CLIENT", MY_CS_NAME_SIZE, MYSQL_TYPE_STRING, 0, 0, 0,
   OPEN_FRM_ONLY},
  {"COLLATION_CONNECTION", MY_CS_NAME_SIZE, MYSQL_TYPE_STRING, 0, 0, 0,
   OPEN_FRM_ONLY},
  {0, 0, MYSQL_TYPE_STRING, 0, 0, 0, SKIP_OPEN_TABLE}
};


ST_FIELD_INFO user_privileges_fields_info[]=
{
  {"GRANTEE", 81, MYSQL_TYPE_STRING, 0, 0, 0, SKIP_OPEN_TABLE},
  {"TABLE_CATALOG", FN_REFLEN, MYSQL_TYPE_STRING, 0, 0, 0, SKIP_OPEN_TABLE},
  {"PRIVILEGE_TYPE", NAME_CHAR_LEN, MYSQL_TYPE_STRING, 0, 0, 0, SKIP_OPEN_TABLE},
  {"IS_GRANTABLE", 3, MYSQL_TYPE_STRING, 0, 0, 0, SKIP_OPEN_TABLE},
  {0, 0, MYSQL_TYPE_STRING, 0, 0, 0, SKIP_OPEN_TABLE}
};


ST_FIELD_INFO schema_privileges_fields_info[]=
{
  {"GRANTEE", 81, MYSQL_TYPE_STRING, 0, 0, 0, SKIP_OPEN_TABLE},
  {"TABLE_CATALOG", FN_REFLEN, MYSQL_TYPE_STRING, 0, 0, 0, SKIP_OPEN_TABLE},
  {"TABLE_SCHEMA", NAME_CHAR_LEN, MYSQL_TYPE_STRING, 0, 0, 0, SKIP_OPEN_TABLE},
  {"PRIVILEGE_TYPE", NAME_CHAR_LEN, MYSQL_TYPE_STRING, 0, 0, 0, SKIP_OPEN_TABLE},
  {"IS_GRANTABLE", 3, MYSQL_TYPE_STRING, 0, 0, 0, SKIP_OPEN_TABLE},
  {0, 0, MYSQL_TYPE_STRING, 0, 0, 0, SKIP_OPEN_TABLE}
};


ST_FIELD_INFO table_privileges_fields_info[]=
{
  {"GRANTEE", 81, MYSQL_TYPE_STRING, 0, 0, 0, SKIP_OPEN_TABLE},
  {"TABLE_CATALOG", FN_REFLEN, MYSQL_TYPE_STRING, 0, 0, 0, SKIP_OPEN_TABLE},
  {"TABLE_SCHEMA", NAME_CHAR_LEN, MYSQL_TYPE_STRING, 0, 0, 0, SKIP_OPEN_TABLE},
  {"TABLE_NAME", NAME_CHAR_LEN, MYSQL_TYPE_STRING, 0, 0, 0, SKIP_OPEN_TABLE},
  {"PRIVILEGE_TYPE", NAME_CHAR_LEN, MYSQL_TYPE_STRING, 0, 0, 0, SKIP_OPEN_TABLE},
  {"IS_GRANTABLE", 3, MYSQL_TYPE_STRING, 0, 0, 0, SKIP_OPEN_TABLE},
  {0, 0, MYSQL_TYPE_STRING, 0, 0, 0, SKIP_OPEN_TABLE}
};


ST_FIELD_INFO column_privileges_fields_info[]=
{
  {"GRANTEE", 81, MYSQL_TYPE_STRING, 0, 0, 0, SKIP_OPEN_TABLE},
  {"TABLE_CATALOG", FN_REFLEN, MYSQL_TYPE_STRING, 0, 0, 0, SKIP_OPEN_TABLE},
  {"TABLE_SCHEMA", NAME_CHAR_LEN, MYSQL_TYPE_STRING, 0, 0, 0, SKIP_OPEN_TABLE},
  {"TABLE_NAME", NAME_CHAR_LEN, MYSQL_TYPE_STRING, 0, 0, 0, SKIP_OPEN_TABLE},
  {"COLUMN_NAME", NAME_CHAR_LEN, MYSQL_TYPE_STRING, 0, 0, 0, SKIP_OPEN_TABLE},
  {"PRIVILEGE_TYPE", NAME_CHAR_LEN, MYSQL_TYPE_STRING, 0, 0, 0, SKIP_OPEN_TABLE},
  {"IS_GRANTABLE", 3, MYSQL_TYPE_STRING, 0, 0, 0, SKIP_OPEN_TABLE},
  {0, 0, MYSQL_TYPE_STRING, 0, 0, 0, SKIP_OPEN_TABLE}
};


ST_FIELD_INFO table_constraints_fields_info[]=
{
  {"CONSTRAINT_CATALOG", FN_REFLEN, MYSQL_TYPE_STRING, 0, 0, 0, OPEN_FULL_TABLE},
  {"CONSTRAINT_SCHEMA", NAME_CHAR_LEN, MYSQL_TYPE_STRING, 0, 0, 0,
   OPEN_FULL_TABLE},
  {"CONSTRAINT_NAME", NAME_CHAR_LEN, MYSQL_TYPE_STRING, 0, 0, 0,
   OPEN_FULL_TABLE},
  {"TABLE_SCHEMA", NAME_CHAR_LEN, MYSQL_TYPE_STRING, 0, 0, 0, OPEN_FULL_TABLE},
  {"TABLE_NAME", NAME_CHAR_LEN, MYSQL_TYPE_STRING, 0, 0, 0, OPEN_FULL_TABLE},
  {"CONSTRAINT_TYPE", NAME_CHAR_LEN, MYSQL_TYPE_STRING, 0, 0, 0,
   OPEN_FULL_TABLE},
  {0, 0, MYSQL_TYPE_STRING, 0, 0, 0, SKIP_OPEN_TABLE}
};


ST_FIELD_INFO key_column_usage_fields_info[]=
{
  {"CONSTRAINT_CATALOG", FN_REFLEN, MYSQL_TYPE_STRING, 0, 0, 0, OPEN_FULL_TABLE},
  {"CONSTRAINT_SCHEMA", NAME_CHAR_LEN, MYSQL_TYPE_STRING, 0, 0, 0,
   OPEN_FULL_TABLE},
  {"CONSTRAINT_NAME", NAME_CHAR_LEN, MYSQL_TYPE_STRING, 0, 0, 0,
   OPEN_FULL_TABLE},
  {"TABLE_CATALOG", FN_REFLEN, MYSQL_TYPE_STRING, 0, 0, 0, OPEN_FULL_TABLE},
  {"TABLE_SCHEMA", NAME_CHAR_LEN, MYSQL_TYPE_STRING, 0, 0, 0, OPEN_FULL_TABLE},
  {"TABLE_NAME", NAME_CHAR_LEN, MYSQL_TYPE_STRING, 0, 0, 0, OPEN_FULL_TABLE},
  {"COLUMN_NAME", NAME_CHAR_LEN, MYSQL_TYPE_STRING, 0, 0, 0, OPEN_FULL_TABLE},
  {"ORDINAL_POSITION", 10 ,MYSQL_TYPE_LONGLONG, 0, 0, 0, OPEN_FULL_TABLE},
  {"POSITION_IN_UNIQUE_CONSTRAINT", 10 ,MYSQL_TYPE_LONGLONG, 0, 1, 0,
   OPEN_FULL_TABLE},
  {"REFERENCED_TABLE_SCHEMA", NAME_CHAR_LEN, MYSQL_TYPE_STRING, 0, 1, 0,
   OPEN_FULL_TABLE},
  {"REFERENCED_TABLE_NAME", NAME_CHAR_LEN, MYSQL_TYPE_STRING, 0, 1, 0,
   OPEN_FULL_TABLE},
  {"REFERENCED_COLUMN_NAME", NAME_CHAR_LEN, MYSQL_TYPE_STRING, 0, 1, 0,
   OPEN_FULL_TABLE},
  {0, 0, MYSQL_TYPE_STRING, 0, 0, 0, SKIP_OPEN_TABLE}
};


ST_FIELD_INFO table_names_fields_info[]=
{
  {"TABLE_CATALOG", FN_REFLEN, MYSQL_TYPE_STRING, 0, 0, 0, SKIP_OPEN_TABLE},
  {"TABLE_SCHEMA",NAME_CHAR_LEN, MYSQL_TYPE_STRING, 0, 0, 0, SKIP_OPEN_TABLE},
  {"TABLE_NAME", NAME_CHAR_LEN, MYSQL_TYPE_STRING, 0, 0, "Tables_in_",
   SKIP_OPEN_TABLE},
  {"TABLE_TYPE", NAME_CHAR_LEN, MYSQL_TYPE_STRING, 0, 0, "Table_type",
   OPEN_FRM_ONLY},
  {0, 0, MYSQL_TYPE_STRING, 0, 0, 0, SKIP_OPEN_TABLE}
};


ST_FIELD_INFO open_tables_fields_info[]=
{
  {"Database", NAME_CHAR_LEN, MYSQL_TYPE_STRING, 0, 0, "Database",
   SKIP_OPEN_TABLE},
  {"Table",NAME_CHAR_LEN, MYSQL_TYPE_STRING, 0, 0, "Table", SKIP_OPEN_TABLE},
  {"In_use", 1, MYSQL_TYPE_LONGLONG, 0, 0, "In_use", SKIP_OPEN_TABLE},
  {"Name_locked", 4, MYSQL_TYPE_LONGLONG, 0, 0, "Name_locked", SKIP_OPEN_TABLE},
  {0, 0, MYSQL_TYPE_STRING, 0, 0, 0, SKIP_OPEN_TABLE}
};


ST_FIELD_INFO triggers_fields_info[]=
{
  {"TRIGGER_CATALOG", FN_REFLEN, MYSQL_TYPE_STRING, 0, 0, 0, OPEN_FRM_ONLY},
  {"TRIGGER_SCHEMA",NAME_CHAR_LEN, MYSQL_TYPE_STRING, 0, 0, 0, OPEN_FRM_ONLY},
  {"TRIGGER_NAME", NAME_CHAR_LEN, MYSQL_TYPE_STRING, 0, 0, "Trigger",
   OPEN_FRM_ONLY},
  {"EVENT_MANIPULATION", 6, MYSQL_TYPE_STRING, 0, 0, "Event", OPEN_FRM_ONLY},
  {"EVENT_OBJECT_CATALOG", FN_REFLEN, MYSQL_TYPE_STRING, 0, 0, 0,
   OPEN_FRM_ONLY},
  {"EVENT_OBJECT_SCHEMA",NAME_CHAR_LEN, MYSQL_TYPE_STRING, 0, 0, 0,
   OPEN_FRM_ONLY},
  {"EVENT_OBJECT_TABLE", NAME_CHAR_LEN, MYSQL_TYPE_STRING, 0, 0, "Table",
   OPEN_FRM_ONLY},
  {"ACTION_ORDER", 4, MYSQL_TYPE_LONGLONG, 0, 0, 0, OPEN_FRM_ONLY},
  {"ACTION_CONDITION", 65535, MYSQL_TYPE_STRING, 0, 1, 0, OPEN_FRM_ONLY},
  {"ACTION_STATEMENT", 65535, MYSQL_TYPE_STRING, 0, 0, "Statement",
   OPEN_FRM_ONLY},
  {"ACTION_ORIENTATION", 9, MYSQL_TYPE_STRING, 0, 0, 0, OPEN_FRM_ONLY},
  {"ACTION_TIMING", 6, MYSQL_TYPE_STRING, 0, 0, "Timing", OPEN_FRM_ONLY},
  {"ACTION_REFERENCE_OLD_TABLE", NAME_CHAR_LEN, MYSQL_TYPE_STRING, 0, 1, 0,
   OPEN_FRM_ONLY},
  {"ACTION_REFERENCE_NEW_TABLE", NAME_CHAR_LEN, MYSQL_TYPE_STRING, 0, 1, 0,
   OPEN_FRM_ONLY},
  {"ACTION_REFERENCE_OLD_ROW", 3, MYSQL_TYPE_STRING, 0, 0, 0, OPEN_FRM_ONLY},
  {"ACTION_REFERENCE_NEW_ROW", 3, MYSQL_TYPE_STRING, 0, 0, 0, OPEN_FRM_ONLY},
  {"CREATED", 0, MYSQL_TYPE_DATETIME, 0, 1, "Created", OPEN_FRM_ONLY},
  {"SQL_MODE", 32*256, MYSQL_TYPE_STRING, 0, 0, "sql_mode", OPEN_FRM_ONLY},
  {"DEFINER", 77, MYSQL_TYPE_STRING, 0, 0, "Definer", OPEN_FRM_ONLY},
  {"CHARACTER_SET_CLIENT", MY_CS_NAME_SIZE, MYSQL_TYPE_STRING, 0, 0,
   "character_set_client", OPEN_FRM_ONLY},
  {"COLLATION_CONNECTION", MY_CS_NAME_SIZE, MYSQL_TYPE_STRING, 0, 0,
   "collation_connection", OPEN_FRM_ONLY},
  {"DATABASE_COLLATION", MY_CS_NAME_SIZE, MYSQL_TYPE_STRING, 0, 0,
   "Database Collation", OPEN_FRM_ONLY},
  {0, 0, MYSQL_TYPE_STRING, 0, 0, 0, SKIP_OPEN_TABLE}
};


ST_FIELD_INFO partitions_fields_info[]=
{
  {"TABLE_CATALOG", FN_REFLEN, MYSQL_TYPE_STRING, 0, 0, 0, OPEN_FULL_TABLE},
  {"TABLE_SCHEMA",NAME_CHAR_LEN, MYSQL_TYPE_STRING, 0, 0, 0, OPEN_FULL_TABLE},
  {"TABLE_NAME", NAME_CHAR_LEN, MYSQL_TYPE_STRING, 0, 0, 0, OPEN_FULL_TABLE},
  {"PARTITION_NAME", NAME_CHAR_LEN, MYSQL_TYPE_STRING, 0, 1, 0, OPEN_FULL_TABLE},
  {"SUBPARTITION_NAME", NAME_CHAR_LEN, MYSQL_TYPE_STRING, 0, 1, 0,
   OPEN_FULL_TABLE},
  {"PARTITION_ORDINAL_POSITION", 21 , MYSQL_TYPE_LONGLONG, 0,
   (MY_I_S_MAYBE_NULL | MY_I_S_UNSIGNED), 0, OPEN_FULL_TABLE},
  {"SUBPARTITION_ORDINAL_POSITION", 21 , MYSQL_TYPE_LONGLONG, 0,
   (MY_I_S_MAYBE_NULL | MY_I_S_UNSIGNED), 0, OPEN_FULL_TABLE},
  {"PARTITION_METHOD", 18, MYSQL_TYPE_STRING, 0, 1, 0, OPEN_FULL_TABLE},
  {"SUBPARTITION_METHOD", 12, MYSQL_TYPE_STRING, 0, 1, 0, OPEN_FULL_TABLE},
  {"PARTITION_EXPRESSION", 65535, MYSQL_TYPE_STRING, 0, 1, 0, OPEN_FULL_TABLE},
  {"SUBPARTITION_EXPRESSION", 65535, MYSQL_TYPE_STRING, 0, 1, 0,
   OPEN_FULL_TABLE},
  {"PARTITION_DESCRIPTION", 65535, MYSQL_TYPE_STRING, 0, 1, 0, OPEN_FULL_TABLE},
  {"TABLE_ROWS", 21 , MYSQL_TYPE_LONGLONG, 0, MY_I_S_UNSIGNED, 0,
   OPEN_FULL_TABLE},
  {"AVG_ROW_LENGTH", 21 , MYSQL_TYPE_LONGLONG, 0, MY_I_S_UNSIGNED, 0,
   OPEN_FULL_TABLE},
  {"DATA_LENGTH", 21 , MYSQL_TYPE_LONGLONG, 0, MY_I_S_UNSIGNED, 0,
   OPEN_FULL_TABLE},
  {"MAX_DATA_LENGTH", 21 , MYSQL_TYPE_LONGLONG, 0,
   (MY_I_S_MAYBE_NULL | MY_I_S_UNSIGNED), 0, OPEN_FULL_TABLE},
  {"INDEX_LENGTH", 21 , MYSQL_TYPE_LONGLONG, 0, MY_I_S_UNSIGNED, 0,
   OPEN_FULL_TABLE},
  {"DATA_FREE", 21 , MYSQL_TYPE_LONGLONG, 0, MY_I_S_UNSIGNED, 0,
   OPEN_FULL_TABLE},
  {"CREATE_TIME", 0, MYSQL_TYPE_DATETIME, 0, 1, 0, OPEN_FULL_TABLE},
  {"UPDATE_TIME", 0, MYSQL_TYPE_DATETIME, 0, 1, 0, OPEN_FULL_TABLE},
  {"CHECK_TIME", 0, MYSQL_TYPE_DATETIME, 0, 1, 0, OPEN_FULL_TABLE},
  {"CHECKSUM", 21 , MYSQL_TYPE_LONGLONG, 0,
   (MY_I_S_MAYBE_NULL | MY_I_S_UNSIGNED), 0, OPEN_FULL_TABLE},
  {"PARTITION_COMMENT", 80, MYSQL_TYPE_STRING, 0, 0, 0, OPEN_FULL_TABLE},
  {"NODEGROUP", 12 , MYSQL_TYPE_STRING, 0, 0, 0, OPEN_FULL_TABLE},
  {"TABLESPACE_NAME", NAME_CHAR_LEN, MYSQL_TYPE_STRING, 0, 1, 0,
   OPEN_FULL_TABLE},
  {0, 0, MYSQL_TYPE_STRING, 0, 0, 0, SKIP_OPEN_TABLE}
};


ST_FIELD_INFO variables_fields_info[]=
{
  {"VARIABLE_NAME", 64, MYSQL_TYPE_STRING, 0, 0, "Variable_name",
   SKIP_OPEN_TABLE},
  {"VARIABLE_VALUE", 1024, MYSQL_TYPE_STRING, 0, 1, "Value", SKIP_OPEN_TABLE},
  {0, 0, MYSQL_TYPE_STRING, 0, 0, 0, SKIP_OPEN_TABLE}
};


ST_FIELD_INFO processlist_fields_info[]=
{
  {"ID", 4, MYSQL_TYPE_LONGLONG, 0, 0, "Id", SKIP_OPEN_TABLE},
  {"USER", 16, MYSQL_TYPE_STRING, 0, 0, "User", SKIP_OPEN_TABLE},
  {"HOST", LIST_PROCESS_HOST_LEN,  MYSQL_TYPE_STRING, 0, 0, "Host",
   SKIP_OPEN_TABLE},
  {"DB", NAME_CHAR_LEN, MYSQL_TYPE_STRING, 0, 1, "Db", SKIP_OPEN_TABLE},
  {"COMMAND", 16, MYSQL_TYPE_STRING, 0, 0, "Command", SKIP_OPEN_TABLE},
  {"TIME", 7, MYSQL_TYPE_LONG, 0, 0, "Time", SKIP_OPEN_TABLE},
  {"STATE", 64, MYSQL_TYPE_STRING, 0, 1, "State", SKIP_OPEN_TABLE},
  {"INFO", PROCESS_LIST_INFO_WIDTH, MYSQL_TYPE_STRING, 0, 1, "Info",
   SKIP_OPEN_TABLE},
  {0, 0, MYSQL_TYPE_STRING, 0, 0, 0, SKIP_OPEN_TABLE}
};


ST_FIELD_INFO plugin_fields_info[]=
{
  {"PLUGIN_NAME", NAME_CHAR_LEN, MYSQL_TYPE_STRING, 0, 0, "Name",
   SKIP_OPEN_TABLE},
  {"PLUGIN_VERSION", 20, MYSQL_TYPE_STRING, 0, 0, 0, SKIP_OPEN_TABLE},
  {"PLUGIN_STATUS", 10, MYSQL_TYPE_STRING, 0, 0, "Status", SKIP_OPEN_TABLE},
  {"PLUGIN_TYPE", 80, MYSQL_TYPE_STRING, 0, 0, "Type", SKIP_OPEN_TABLE},
  {"PLUGIN_TYPE_VERSION", 20, MYSQL_TYPE_STRING, 0, 0, 0, SKIP_OPEN_TABLE},
  {"PLUGIN_LIBRARY", NAME_CHAR_LEN, MYSQL_TYPE_STRING, 0, 1, "Library",
   SKIP_OPEN_TABLE},
  {"PLUGIN_LIBRARY_VERSION", 20, MYSQL_TYPE_STRING, 0, 1, 0, SKIP_OPEN_TABLE},
  {"PLUGIN_AUTHOR", NAME_CHAR_LEN, MYSQL_TYPE_STRING, 0, 1, 0, SKIP_OPEN_TABLE},
  {"PLUGIN_DESCRIPTION", 65535, MYSQL_TYPE_STRING, 0, 1, 0, SKIP_OPEN_TABLE},
  {"PLUGIN_LICENSE", 80, MYSQL_TYPE_STRING, 0, 1, "License", SKIP_OPEN_TABLE},
  {"LOAD_OPTION", 64, MYSQL_TYPE_STRING, 0, 0, 0, SKIP_OPEN_TABLE},
  {0, 0, MYSQL_TYPE_STRING, 0, 0, 0, SKIP_OPEN_TABLE}
};

ST_FIELD_INFO files_fields_info[]=
{
  {"FILE_ID", 4, MYSQL_TYPE_LONGLONG, 0, 0, 0, SKIP_OPEN_TABLE},
  {"FILE_NAME", NAME_CHAR_LEN, MYSQL_TYPE_STRING, 0, 1, 0, SKIP_OPEN_TABLE},
  {"FILE_TYPE", 20, MYSQL_TYPE_STRING, 0, 0, 0, SKIP_OPEN_TABLE},
  {"TABLESPACE_NAME", NAME_CHAR_LEN, MYSQL_TYPE_STRING, 0, 1, 0,
   SKIP_OPEN_TABLE},
  {"TABLE_CATALOG", NAME_CHAR_LEN, MYSQL_TYPE_STRING, 0, 0, 0, SKIP_OPEN_TABLE},
  {"TABLE_SCHEMA", NAME_CHAR_LEN, MYSQL_TYPE_STRING, 0, 1, 0, SKIP_OPEN_TABLE},
  {"TABLE_NAME", NAME_CHAR_LEN, MYSQL_TYPE_STRING, 0, 1, 0, SKIP_OPEN_TABLE},
  {"LOGFILE_GROUP_NAME", NAME_CHAR_LEN, MYSQL_TYPE_STRING, 0, 1, 0,
   SKIP_OPEN_TABLE},
  {"LOGFILE_GROUP_NUMBER", 4, MYSQL_TYPE_LONGLONG, 0, 1, 0, SKIP_OPEN_TABLE},
  {"ENGINE", NAME_CHAR_LEN, MYSQL_TYPE_STRING, 0, 0, 0, SKIP_OPEN_TABLE},
  {"FULLTEXT_KEYS", NAME_CHAR_LEN, MYSQL_TYPE_STRING, 0, 1, 0, SKIP_OPEN_TABLE},
  {"DELETED_ROWS", 4, MYSQL_TYPE_LONGLONG, 0, 1, 0, SKIP_OPEN_TABLE},
  {"UPDATE_COUNT", 4, MYSQL_TYPE_LONGLONG, 0, 1, 0, SKIP_OPEN_TABLE},
  {"FREE_EXTENTS", 4, MYSQL_TYPE_LONGLONG, 0, 1, 0, SKIP_OPEN_TABLE},
  {"TOTAL_EXTENTS", 4, MYSQL_TYPE_LONGLONG, 0, 1, 0, SKIP_OPEN_TABLE},
  {"EXTENT_SIZE", 4, MYSQL_TYPE_LONGLONG, 0, 0, 0, SKIP_OPEN_TABLE},
  {"INITIAL_SIZE", 21, MYSQL_TYPE_LONGLONG, 0,
   (MY_I_S_MAYBE_NULL | MY_I_S_UNSIGNED), 0, SKIP_OPEN_TABLE},
  {"MAXIMUM_SIZE", 21, MYSQL_TYPE_LONGLONG, 0, 
   (MY_I_S_MAYBE_NULL | MY_I_S_UNSIGNED), 0, SKIP_OPEN_TABLE},
  {"AUTOEXTEND_SIZE", 21, MYSQL_TYPE_LONGLONG, 0, 
   (MY_I_S_MAYBE_NULL | MY_I_S_UNSIGNED), 0, SKIP_OPEN_TABLE},
  {"CREATION_TIME", 0, MYSQL_TYPE_DATETIME, 0, 1, 0, SKIP_OPEN_TABLE},
  {"LAST_UPDATE_TIME", 0, MYSQL_TYPE_DATETIME, 0, 1, 0, SKIP_OPEN_TABLE},
  {"LAST_ACCESS_TIME", 0, MYSQL_TYPE_DATETIME, 0, 1, 0, SKIP_OPEN_TABLE},
  {"RECOVER_TIME", 4, MYSQL_TYPE_LONGLONG, 0, 1, 0, SKIP_OPEN_TABLE},
  {"TRANSACTION_COUNTER", 4, MYSQL_TYPE_LONGLONG, 0, 1, 0, SKIP_OPEN_TABLE},
  {"VERSION", 21 , MYSQL_TYPE_LONGLONG, 0,
   (MY_I_S_MAYBE_NULL | MY_I_S_UNSIGNED), "Version", SKIP_OPEN_TABLE},
  {"ROW_FORMAT", 10, MYSQL_TYPE_STRING, 0, 1, "Row_format", SKIP_OPEN_TABLE},
  {"TABLE_ROWS", 21 , MYSQL_TYPE_LONGLONG, 0,
   (MY_I_S_MAYBE_NULL | MY_I_S_UNSIGNED), "Rows", SKIP_OPEN_TABLE},
  {"AVG_ROW_LENGTH", 21 , MYSQL_TYPE_LONGLONG, 0, 
   (MY_I_S_MAYBE_NULL | MY_I_S_UNSIGNED), "Avg_row_length", SKIP_OPEN_TABLE},
  {"DATA_LENGTH", 21 , MYSQL_TYPE_LONGLONG, 0, 
   (MY_I_S_MAYBE_NULL | MY_I_S_UNSIGNED), "Data_length", SKIP_OPEN_TABLE},
  {"MAX_DATA_LENGTH", 21 , MYSQL_TYPE_LONGLONG, 0, 
   (MY_I_S_MAYBE_NULL | MY_I_S_UNSIGNED), "Max_data_length", SKIP_OPEN_TABLE},
  {"INDEX_LENGTH", 21 , MYSQL_TYPE_LONGLONG, 0, 
   (MY_I_S_MAYBE_NULL | MY_I_S_UNSIGNED), "Index_length", SKIP_OPEN_TABLE},
  {"DATA_FREE", 21 , MYSQL_TYPE_LONGLONG, 0, 
   (MY_I_S_MAYBE_NULL | MY_I_S_UNSIGNED), "Data_free", SKIP_OPEN_TABLE},
  {"CREATE_TIME", 0, MYSQL_TYPE_DATETIME, 0, 1, "Create_time", SKIP_OPEN_TABLE},
  {"UPDATE_TIME", 0, MYSQL_TYPE_DATETIME, 0, 1, "Update_time", SKIP_OPEN_TABLE},
  {"CHECK_TIME", 0, MYSQL_TYPE_DATETIME, 0, 1, "Check_time", SKIP_OPEN_TABLE},
  {"CHECKSUM", 21 , MYSQL_TYPE_LONGLONG, 0, 
   (MY_I_S_MAYBE_NULL | MY_I_S_UNSIGNED), "Checksum", SKIP_OPEN_TABLE},
  {"STATUS", 20, MYSQL_TYPE_STRING, 0, 0, 0, SKIP_OPEN_TABLE},
  {"EXTRA", 255, MYSQL_TYPE_STRING, 0, 1, 0, SKIP_OPEN_TABLE},
  {0, 0, MYSQL_TYPE_STRING, 0, 0, 0, SKIP_OPEN_TABLE}
};

void init_fill_schema_files_row(TABLE* table)
{
  int i;
  for(i=0; files_fields_info[i].field_name!=NULL; i++)
    table->field[i]->set_null();

  table->field[IS_FILES_STATUS]->set_notnull();
  table->field[IS_FILES_STATUS]->store("NORMAL", 6, system_charset_info);
}

ST_FIELD_INFO referential_constraints_fields_info[]=
{
  {"CONSTRAINT_CATALOG", FN_REFLEN, MYSQL_TYPE_STRING, 0, 0, 0, OPEN_FULL_TABLE},
  {"CONSTRAINT_SCHEMA", NAME_CHAR_LEN, MYSQL_TYPE_STRING, 0, 0, 0,
   OPEN_FULL_TABLE},
  {"CONSTRAINT_NAME", NAME_CHAR_LEN, MYSQL_TYPE_STRING, 0, 0, 0,
   OPEN_FULL_TABLE},
  {"UNIQUE_CONSTRAINT_CATALOG", FN_REFLEN, MYSQL_TYPE_STRING, 0, 0, 0,
   OPEN_FULL_TABLE},
  {"UNIQUE_CONSTRAINT_SCHEMA", NAME_CHAR_LEN, MYSQL_TYPE_STRING, 0, 0, 0,
   OPEN_FULL_TABLE},
  {"UNIQUE_CONSTRAINT_NAME", NAME_CHAR_LEN, MYSQL_TYPE_STRING, 0,
   MY_I_S_MAYBE_NULL, 0, OPEN_FULL_TABLE},
  {"MATCH_OPTION", NAME_CHAR_LEN, MYSQL_TYPE_STRING, 0, 0, 0, OPEN_FULL_TABLE},
  {"UPDATE_RULE", NAME_CHAR_LEN, MYSQL_TYPE_STRING, 0, 0, 0, OPEN_FULL_TABLE},
  {"DELETE_RULE", NAME_CHAR_LEN, MYSQL_TYPE_STRING, 0, 0, 0, OPEN_FULL_TABLE},
  {"TABLE_NAME", NAME_CHAR_LEN, MYSQL_TYPE_STRING, 0, 0, 0, OPEN_FULL_TABLE},
  {"REFERENCED_TABLE_NAME", NAME_CHAR_LEN, MYSQL_TYPE_STRING, 0, 0, 0,
   OPEN_FULL_TABLE},
  {0, 0, MYSQL_TYPE_STRING, 0, 0, 0, SKIP_OPEN_TABLE}
};


ST_FIELD_INFO parameters_fields_info[]=
{
  {"SPECIFIC_CATALOG", FN_REFLEN, MYSQL_TYPE_STRING, 0, 0, 0, OPEN_FULL_TABLE},
  {"SPECIFIC_SCHEMA", NAME_CHAR_LEN, MYSQL_TYPE_STRING, 0, 0, 0,
   OPEN_FULL_TABLE},
  {"SPECIFIC_NAME", NAME_CHAR_LEN, MYSQL_TYPE_STRING, 0, 0, 0, OPEN_FULL_TABLE},
  {"ORDINAL_POSITION", 21 , MYSQL_TYPE_LONG, 0, 0, 0, OPEN_FULL_TABLE},
  {"PARAMETER_MODE", 5, MYSQL_TYPE_STRING, 0, 1, 0, OPEN_FULL_TABLE},
  {"PARAMETER_NAME", NAME_CHAR_LEN, MYSQL_TYPE_STRING, 0, 1, 0, OPEN_FULL_TABLE},
  {"DATA_TYPE", NAME_CHAR_LEN, MYSQL_TYPE_STRING, 0, 0, 0, OPEN_FULL_TABLE},
  {"CHARACTER_MAXIMUM_LENGTH", 21 , MYSQL_TYPE_LONG, 0, 1, 0, OPEN_FULL_TABLE},
  {"CHARACTER_OCTET_LENGTH", 21 , MYSQL_TYPE_LONG, 0, 1, 0, OPEN_FULL_TABLE},
  {"NUMERIC_PRECISION", 21 , MYSQL_TYPE_LONG, 0, 1, 0, OPEN_FULL_TABLE},
  {"NUMERIC_SCALE", 21 , MYSQL_TYPE_LONG, 0, 1, 0, OPEN_FULL_TABLE},
  {"CHARACTER_SET_NAME", 64, MYSQL_TYPE_STRING, 0, 1, 0, OPEN_FULL_TABLE},
  {"COLLATION_NAME", 64, MYSQL_TYPE_STRING, 0, 1, 0, OPEN_FULL_TABLE},
  {"DTD_IDENTIFIER", 65535, MYSQL_TYPE_STRING, 0, 0, 0, OPEN_FULL_TABLE},
  {"ROUTINE_TYPE", 9, MYSQL_TYPE_STRING, 0, 0, 0, OPEN_FULL_TABLE},
  {0, 0, MYSQL_TYPE_STRING, 0, 0, 0, OPEN_FULL_TABLE}
};


ST_FIELD_INFO tablespaces_fields_info[]=
{
  {"TABLESPACE_NAME", NAME_CHAR_LEN, MYSQL_TYPE_STRING, 0, 0, 0,
   SKIP_OPEN_TABLE},
  {"ENGINE", NAME_CHAR_LEN, MYSQL_TYPE_STRING, 0, 0, 0, SKIP_OPEN_TABLE},
  {"TABLESPACE_TYPE", NAME_CHAR_LEN, MYSQL_TYPE_STRING, 0, MY_I_S_MAYBE_NULL,
   0, SKIP_OPEN_TABLE},
  {"LOGFILE_GROUP_NAME", NAME_CHAR_LEN, MYSQL_TYPE_STRING, 0, MY_I_S_MAYBE_NULL,
   0, SKIP_OPEN_TABLE},
  {"EXTENT_SIZE", 21, MYSQL_TYPE_LONGLONG, 0,
   MY_I_S_MAYBE_NULL | MY_I_S_UNSIGNED, 0, SKIP_OPEN_TABLE},
  {"AUTOEXTEND_SIZE", 21, MYSQL_TYPE_LONGLONG, 0,
   MY_I_S_MAYBE_NULL | MY_I_S_UNSIGNED, 0, SKIP_OPEN_TABLE},
  {"MAXIMUM_SIZE", 21, MYSQL_TYPE_LONGLONG, 0,
   MY_I_S_MAYBE_NULL | MY_I_S_UNSIGNED, 0, SKIP_OPEN_TABLE},
  {"NODEGROUP_ID", 21, MYSQL_TYPE_LONGLONG, 0,
   MY_I_S_MAYBE_NULL | MY_I_S_UNSIGNED, 0, SKIP_OPEN_TABLE},
  {"TABLESPACE_COMMENT", 2048, MYSQL_TYPE_STRING, 0, MY_I_S_MAYBE_NULL, 0,
   SKIP_OPEN_TABLE},
  {0, 0, MYSQL_TYPE_STRING, 0, 0, 0, SKIP_OPEN_TABLE}
};


/*
  Description of ST_FIELD_INFO in table.h

  Make sure that the order of schema_tables and enum_schema_tables are the same.

*/

ST_SCHEMA_TABLE schema_tables[]=
{
  {"CHARACTER_SETS", charsets_fields_info, create_schema_table, 
   fill_schema_charsets, make_character_sets_old_format, 0, -1, -1, 0, 0},
  {"COLLATIONS", collation_fields_info, create_schema_table, 
   fill_schema_collation, make_old_format, 0, -1, -1, 0, 0},
  {"COLLATION_CHARACTER_SET_APPLICABILITY", coll_charset_app_fields_info,
   create_schema_table, fill_schema_coll_charset_app, 0, 0, -1, -1, 0, 0},
  {"COLUMNS", columns_fields_info, create_schema_table, 
   get_all_tables, make_columns_old_format, get_schema_column_record, 1, 2, 0,
   OPTIMIZE_I_S_TABLE|OPEN_VIEW_FULL},
  {"COLUMN_PRIVILEGES", column_privileges_fields_info, create_schema_table,
   fill_schema_column_privileges, 0, 0, -1, -1, 0, 0},
  {"ENGINES", engines_fields_info, create_schema_table,
   fill_schema_engines, make_old_format, 0, -1, -1, 0, 0},
#ifdef HAVE_EVENT_SCHEDULER
  {"EVENTS", events_fields_info, create_schema_table,
   Events::fill_schema_events, make_old_format, 0, -1, -1, 0, 0},
#else
  {"EVENTS", events_fields_info, create_schema_table,
   0, make_old_format, 0, -1, -1, 0, 0},
#endif
  {"FILES", files_fields_info, create_schema_table,
   hton_fill_schema_table, 0, 0, -1, -1, 0, 0},
  {"GLOBAL_STATUS", variables_fields_info, create_schema_table,
   fill_status, make_old_format, 0, 0, -1, 0, 0},
  {"GLOBAL_VARIABLES", variables_fields_info, create_schema_table,
   fill_variables, make_old_format, 0, 0, -1, 0, 0},
  {"KEY_COLUMN_USAGE", key_column_usage_fields_info, create_schema_table,
   get_all_tables, 0, get_schema_key_column_usage_record, 4, 5, 0,
   OPTIMIZE_I_S_TABLE|OPEN_TABLE_ONLY},
  {"OPEN_TABLES", open_tables_fields_info, create_schema_table,
   fill_open_tables, make_old_format, 0, -1, -1, 1, 0},
  {"PARAMETERS", parameters_fields_info, create_schema_table,
   fill_schema_proc, 0, 0, -1, -1, 0, 0},
  {"PARTITIONS", partitions_fields_info, create_schema_table,
   get_all_tables, 0, get_schema_partitions_record, 1, 2, 0,
   OPTIMIZE_I_S_TABLE|OPEN_TABLE_ONLY},
  {"PLUGINS", plugin_fields_info, create_schema_table,
   fill_plugins, make_old_format, 0, -1, -1, 0, 0},
  {"PROCESSLIST", processlist_fields_info, create_schema_table,
   fill_schema_processlist, make_old_format, 0, -1, -1, 0, 0},
  {"PROFILING", query_profile_statistics_info, create_schema_table,
    fill_query_profile_statistics_info, make_profile_table_for_show, 
    NULL, -1, -1, false, 0},
  {"REFERENTIAL_CONSTRAINTS", referential_constraints_fields_info,
   create_schema_table, get_all_tables, 0, get_referential_constraints_record,
   1, 9, 0, OPTIMIZE_I_S_TABLE|OPEN_TABLE_ONLY},
  {"ROUTINES", proc_fields_info, create_schema_table, 
   fill_schema_proc, make_proc_old_format, 0, -1, -1, 0, 0},
  {"SCHEMATA", schema_fields_info, create_schema_table,
   fill_schema_schemata, make_schemata_old_format, 0, 1, -1, 0, 0},
  {"SCHEMA_PRIVILEGES", schema_privileges_fields_info, create_schema_table,
   fill_schema_schema_privileges, 0, 0, -1, -1, 0, 0},
  {"SESSION_STATUS", variables_fields_info, create_schema_table,
   fill_status, make_old_format, 0, 0, -1, 0, 0},
  {"SESSION_VARIABLES", variables_fields_info, create_schema_table,
   fill_variables, make_old_format, 0, 0, -1, 0, 0},
  {"STATISTICS", stat_fields_info, create_schema_table, 
   get_all_tables, make_old_format, get_schema_stat_record, 1, 2, 0,
   OPEN_TABLE_ONLY|OPTIMIZE_I_S_TABLE},
  {"STATUS", variables_fields_info, create_schema_table, fill_status, 
   make_old_format, 0, 0, -1, 1, 0},
  {"TABLES", tables_fields_info, create_schema_table, 
   get_all_tables, make_old_format, get_schema_tables_record, 1, 2, 0,
   OPTIMIZE_I_S_TABLE},
  {"TABLESPACES", tablespaces_fields_info, create_schema_table,
   hton_fill_schema_table, 0, 0, -1, -1, 0, 0},
  {"TABLE_CONSTRAINTS", table_constraints_fields_info, create_schema_table,
   get_all_tables, 0, get_schema_constraints_record, 3, 4, 0,
   OPTIMIZE_I_S_TABLE|OPEN_TABLE_ONLY},
  {"TABLE_NAMES", table_names_fields_info, create_schema_table,
   get_all_tables, make_table_names_old_format, 0, 1, 2, 1, 0},
  {"TABLE_PRIVILEGES", table_privileges_fields_info, create_schema_table,
   fill_schema_table_privileges, 0, 0, -1, -1, 0, 0},
  {"TRIGGERS", triggers_fields_info, create_schema_table,
   get_all_tables, make_old_format, get_schema_triggers_record, 5, 6, 0,
   OPEN_TRIGGER_ONLY|OPTIMIZE_I_S_TABLE},
  {"USER_PRIVILEGES", user_privileges_fields_info, create_schema_table, 
   fill_schema_user_privileges, 0, 0, -1, -1, 0, 0},
  {"VARIABLES", variables_fields_info, create_schema_table, fill_variables,
   make_old_format, 0, 0, -1, 1, 0},
  {"VIEWS", view_fields_info, create_schema_table, 
   get_all_tables, 0, get_schema_views_record, 1, 2, 0,
   OPEN_VIEW_ONLY|OPTIMIZE_I_S_TABLE},
  {0, 0, 0, 0, 0, 0, 0, 0, 0, 0}
};


#ifdef HAVE_EXPLICIT_TEMPLATE_INSTANTIATION
template class List_iterator_fast<char>;
template class List<char>;
#endif

int initialize_schema_table(st_plugin_int *plugin)
{
  ST_SCHEMA_TABLE *schema_table;
  DBUG_ENTER("initialize_schema_table");

  if (!(schema_table= (ST_SCHEMA_TABLE *)my_malloc(sizeof(ST_SCHEMA_TABLE),
                                MYF(MY_WME | MY_ZEROFILL))))
      DBUG_RETURN(1);
  /* Historical Requirement */
  plugin->data= schema_table; // shortcut for the future
  if (plugin->plugin->init)
  {
    schema_table->create_table= create_schema_table;
    schema_table->old_format= make_old_format;
    schema_table->idx_field1= -1, 
    schema_table->idx_field2= -1; 

    /* Make the name available to the init() function. */
    schema_table->table_name= plugin->name.str;

    if (plugin->plugin->init(schema_table))
    {
      sql_print_error("Plugin '%s' init function returned error.",
                      plugin->name.str);
      plugin->data= NULL;
      my_free(schema_table);
      DBUG_RETURN(1);
    }
    
    /* Make sure the plugin name is not set inside the init() function. */
    schema_table->table_name= plugin->name.str;
  }
  DBUG_RETURN(0);
}

int finalize_schema_table(st_plugin_int *plugin)
{
  ST_SCHEMA_TABLE *schema_table= (ST_SCHEMA_TABLE *)plugin->data;
  DBUG_ENTER("finalize_schema_table");

  if (schema_table)
  {
    if (plugin->plugin->deinit)
    {
      DBUG_PRINT("info", ("Deinitializing plugin: '%s'", plugin->name.str));
      if (plugin->plugin->deinit(NULL))
      {
        DBUG_PRINT("warning", ("Plugin '%s' deinit function returned error.",
                               plugin->name.str));
      }
    }
    my_free(schema_table);
  }
  DBUG_RETURN(0);
}


/**
  Output trigger information (SHOW CREATE TRIGGER) to the client.

  @param thd          Thread context.
  @param triggers     List of triggers for the table.
  @param trigger_idx  Index of the trigger to dump.

  @return Operation status
    @retval TRUE Error.
    @retval FALSE Success.
*/

static bool show_create_trigger_impl(THD *thd,
                                     Table_triggers_list *triggers,
                                     int trigger_idx)
{
  int ret_code;

  Protocol *p= thd->protocol;
  List<Item> fields;

  LEX_STRING trg_name;
  ulonglong trg_sql_mode;
  LEX_STRING trg_sql_mode_str;
  LEX_STRING trg_sql_original_stmt;
  LEX_STRING trg_client_cs_name;
  LEX_STRING trg_connection_cl_name;
  LEX_STRING trg_db_cl_name;

  CHARSET_INFO *trg_client_cs;

  /*
    TODO: Check privileges here. This functionality will be added by
    implementation of the following WL items:
      - WL#2227: New privileges for new objects
      - WL#3482: Protect SHOW CREATE PROCEDURE | FUNCTION | VIEW | TRIGGER
        properly

    SHOW TRIGGERS and I_S.TRIGGERS will be affected too.
  */

  /* Prepare trigger "object". */

  triggers->get_trigger_info(thd,
                             trigger_idx,
                             &trg_name,
                             &trg_sql_mode,
                             &trg_sql_original_stmt,
                             &trg_client_cs_name,
                             &trg_connection_cl_name,
                             &trg_db_cl_name);

  sql_mode_string_representation(thd, trg_sql_mode, &trg_sql_mode_str);

  /* Resolve trigger client character set. */

  if (resolve_charset(trg_client_cs_name.str, NULL, &trg_client_cs))
    return TRUE;

  /* Send header. */

  fields.push_back(new Item_empty_string("Trigger", NAME_LEN));
  fields.push_back(new Item_empty_string("sql_mode", trg_sql_mode_str.length));

  {
    /*
      NOTE: SQL statement field must be not less than 1024 in order not to
      confuse old clients.
    */

    Item_empty_string *stmt_fld=
      new Item_empty_string("SQL Original Statement",
                            max(trg_sql_original_stmt.length, 1024));

    stmt_fld->maybe_null= TRUE;

    fields.push_back(stmt_fld);
  }

  fields.push_back(new Item_empty_string("character_set_client",
                                         MY_CS_NAME_SIZE));

  fields.push_back(new Item_empty_string("collation_connection",
                                         MY_CS_NAME_SIZE));

  fields.push_back(new Item_empty_string("Database Collation",
                                         MY_CS_NAME_SIZE));

  if (p->send_result_set_metadata(&fields, Protocol::SEND_NUM_ROWS | Protocol::SEND_EOF))
    return TRUE;

  /* Send data. */

  p->prepare_for_resend();

  p->store(trg_name.str,
           trg_name.length,
           system_charset_info);

  p->store(trg_sql_mode_str.str,
           trg_sql_mode_str.length,
           system_charset_info);

  p->store(trg_sql_original_stmt.str,
           trg_sql_original_stmt.length,
           trg_client_cs);

  p->store(trg_client_cs_name.str,
           trg_client_cs_name.length,
           system_charset_info);

  p->store(trg_connection_cl_name.str,
           trg_connection_cl_name.length,
           system_charset_info);

  p->store(trg_db_cl_name.str,
           trg_db_cl_name.length,
           system_charset_info);

  ret_code= p->write();

  if (!ret_code)
    my_eof(thd);

  return ret_code != 0;
}


/**
  Read TRN and TRG files to obtain base table name for the specified
  trigger name and construct TABE_LIST object for the base table.

  @param thd      Thread context.
  @param trg_name Trigger name.

  @return TABLE_LIST object corresponding to the base table.

  TODO: This function is a copy&paste from add_table_to_list() and
  sp_add_to_query_tables(). The problem is that in order to be compatible
  with Stored Programs (Prepared Statements), we should not touch thd->lex.
  The "source" functions also add created TABLE_LIST object to the
  thd->lex->query_tables.

  The plan to eliminate this copy&paste is to:

    - get rid of sp_add_to_query_tables() and use Lex::add_table_to_list().
      Only add_table_to_list() must be used to add tables from the parser
      into Lex::query_tables list.

    - do not update Lex::query_tables in add_table_to_list().
*/

static
TABLE_LIST *get_trigger_table(THD *thd, const sp_name *trg_name)
{
  char trn_path_buff[FN_REFLEN];
  LEX_STRING trn_path= { trn_path_buff, 0 };
  LEX_STRING db;
  LEX_STRING tbl_name;
  TABLE_LIST *table;

  build_trn_path(thd, trg_name, &trn_path);

  if (check_trn_exists(&trn_path))
  {
    my_error(ER_TRG_DOES_NOT_EXIST, MYF(0));
    return NULL;
  }

  if (load_table_name_for_trigger(thd, trg_name, &trn_path, &tbl_name))
    return NULL;

  /* We need to reset statement table list to be PS/SP friendly. */
  if (!(table= (TABLE_LIST*) thd->alloc(sizeof(TABLE_LIST))))
    return NULL;

  db= trg_name->m_db;

  db.str= thd->strmake(db.str, db.length);
  tbl_name.str= thd->strmake(tbl_name.str, tbl_name.length);

  if (db.str == NULL || tbl_name.str == NULL)
    return NULL;

  table->init_one_table(db.str, db.length, tbl_name.str, tbl_name.length,
                        tbl_name.str, TL_IGNORE);

  return table;
}


/**
  SHOW CREATE TRIGGER high-level implementation.

  @param thd      Thread context.
  @param trg_name Trigger name.

  @return Operation status
    @retval TRUE Error.
    @retval FALSE Success.
*/

bool show_create_trigger(THD *thd, const sp_name *trg_name)
{
  TABLE_LIST *lst= get_trigger_table(thd, trg_name);
  uint num_tables; /* NOTE: unused, only to pass to open_tables(). */
  Table_triggers_list *triggers;
  int trigger_idx;
  bool error= TRUE;

  if (!lst)
    return TRUE;

  if (check_table_access(thd, TRIGGER_ACL, lst, FALSE, 1, TRUE))
  {
    my_error(ER_SPECIFIC_ACCESS_DENIED_ERROR, MYF(0), "TRIGGER");
    return TRUE;
  }

  /*
    Metadata locks taken during SHOW CREATE TRIGGER should be released when
    the statement completes as it is an information statement.
  */
  MDL_ticket *mdl_savepoint= thd->mdl_context.mdl_savepoint();

  /*
    Open the table by name in order to load Table_triggers_list object.
  */
  if (open_tables(thd, &lst, &num_tables,
                  MYSQL_OPEN_FORCE_SHARED_HIGH_PRIO_MDL))
  {
    my_error(ER_TRG_CANT_OPEN_TABLE, MYF(0),
             (const char *) trg_name->m_db.str,
             (const char *) lst->table_name);

    goto exit;

    /* Perform closing actions and return error status. */
  }

  triggers= lst->table->triggers;

  if (!triggers)
  {
    my_error(ER_TRG_DOES_NOT_EXIST, MYF(0));
    goto exit;
  }

  trigger_idx= triggers->find_trigger_by_name(&trg_name->m_name);

  if (trigger_idx < 0)
  {
    my_error(ER_TRG_CORRUPTED_FILE, MYF(0),
             (const char *) trg_name->m_db.str,
             (const char *) lst->table_name);

    goto exit;
  }

  error= show_create_trigger_impl(thd, triggers, trigger_idx);

  /*
    NOTE: if show_create_trigger_impl() failed, that means we could not
    send data to the client. In this case we simply raise the error
    status and client connection will be closed.
  */

exit:
  close_thread_tables(thd);
  /* Release any metadata locks taken during SHOW CREATE TRIGGER. */
  thd->mdl_context.rollback_to_savepoint(mdl_savepoint);
  return error;
}

class IS_internal_schema_access : public ACL_internal_schema_access
{
public:
  IS_internal_schema_access()
  {}

  ~IS_internal_schema_access()
  {}

  ACL_internal_access_result check(ulong want_access,
                                   ulong *save_priv) const;

  const ACL_internal_table_access *lookup(const char *name) const;
};

ACL_internal_access_result
IS_internal_schema_access::check(ulong want_access,
                                 ulong *save_priv) const
{
  want_access &= ~SELECT_ACL;

  /*
    We don't allow any simple privileges but SELECT_ACL on
    the information_schema database.
  */
  if (unlikely(want_access & DB_ACLS))
    return ACL_INTERNAL_ACCESS_DENIED;

  /* Always grant SELECT for the information schema. */
  *save_priv|= SELECT_ACL;

  return want_access ? ACL_INTERNAL_ACCESS_CHECK_GRANT :
                       ACL_INTERNAL_ACCESS_GRANTED;
}

const ACL_internal_table_access *
IS_internal_schema_access::lookup(const char *name) const
{
  /* There are no per table rules for the information schema. */
  return NULL;
}

static IS_internal_schema_access is_internal_schema_access;

void initialize_information_schema_acl()
{
  ACL_internal_schema_registry::register_schema(&INFORMATION_SCHEMA_NAME,
                                                &is_internal_schema_access);
}

#ifdef WITH_PARTITION_STORAGE_ENGINE
/*
  Convert a string in character set in column character set format
  to utf8 character set if possible, the utf8 character set string
  will later possibly be converted to character set used by client.
  Thus we attempt conversion from column character set to both
  utf8 and to character set client.

  Examples of strings that should fail conversion to utf8 are unassigned
  characters as e.g. 0x81 in cp1250 (Windows character set for for countries
  like Czech and Poland). Example of string that should fail conversion to
  character set on client (e.g. if this is latin1) is 0x2020 (daggger) in
  ucs2.

  If the conversion fails we will as a fall back convert the string to
  hex encoded format. The caller of the function can also ask for hex
  encoded format of output string unconditionally.

  SYNOPSIS
    get_cs_converted_string_value()
    thd                             Thread object
    input_str                       Input string in cs character set
    output_str                      Output string to be produced in utf8
    cs                              Character set of input string
    use_hex                         Use hex string unconditionally
 

  RETURN VALUES
    No return value
*/

static void get_cs_converted_string_value(THD *thd,
                                          String *input_str,
                                          String *output_str,
                                          CHARSET_INFO *cs,
                                          bool use_hex)
{

  output_str->length(0);
  if (input_str->length() == 0)
  {
    output_str->append("''");
    return;
  }
  if (!use_hex)
  {
    String try_val;
    uint try_conv_error= 0;

    try_val.copy(input_str->ptr(), input_str->length(), cs,
                 thd->variables.character_set_client, &try_conv_error);
    if (!try_conv_error)
    {
      String val;
      uint conv_error= 0;

      val.copy(input_str->ptr(), input_str->length(), cs,
               system_charset_info, &conv_error);
      if (!conv_error)
      {
        append_unescaped(output_str, val.ptr(), val.length());
        return;
      }
    }
    /* We had a conversion error, use hex encoded string for safety */
  }
  {
    const uchar *ptr;
    uint i, len;
    char buf[3];

    output_str->append("_");
    output_str->append(cs->csname);
    output_str->append(" ");
    output_str->append("0x");
    len= input_str->length();
    ptr= (uchar*)input_str->ptr();
    for (i= 0; i < len; i++)
    {
      uint high, low;

      high= (*ptr) >> 4;
      low= (*ptr) & 0x0F;
      buf[0]= _dig_vec_upper[high];
      buf[1]= _dig_vec_upper[low];
      buf[2]= 0;
      output_str->append((const char*)buf);
      ptr++;
    }
  }
  return;
}
#endif<|MERGE_RESOLUTION|>--- conflicted
+++ resolved
@@ -29,11 +29,8 @@
 #include "sql_view.h"                           // mysql_frm_type
 #include "sql_parse.h"             // check_access, check_table_access
 #include "sql_partition.h"         // partition_element
-<<<<<<< HEAD
 #include "sql_derived.h"           // mysql_derived_prepare,
                                    // mysql_handle_derived,
-=======
->>>>>>> adda25c7
 #include "sql_db.h"     // check_db_dir_existence, load_db_opt_by_name
 #include "sql_time.h"   // interval_type_to_name
 #include "tztime.h"                             // struct Time_zone
@@ -691,14 +688,9 @@
     Show_create_error_handler view_error_suppressor(thd, table_list);
     thd->push_internal_handler(&view_error_suppressor);
     bool open_error=
-<<<<<<< HEAD
       open_tables(thd, &table_list, &counter,
                   MYSQL_OPEN_FORCE_SHARED_HIGH_PRIO_MDL) ||
                   mysql_handle_derived(thd->lex, &mysql_derived_prepare);
-=======
-      open_normal_and_derived_tables(thd, table_list,
-                                     MYSQL_OPEN_FORCE_SHARED_HIGH_PRIO_MDL);
->>>>>>> adda25c7
     thd->pop_internal_handler();
     if (open_error && (thd->killed || thd->is_error()))
       goto exit;
@@ -1762,11 +1754,7 @@
   {
     if (tmp->net.reading_or_writing == 2)
       return "Writing to net";
-<<<<<<< HEAD
-    else if (tmp->command == COM_SLEEP)
-=======
     else if (tmp->get_command() == COM_SLEEP)
->>>>>>> adda25c7
       return "";
     else
       return "Reading from net";
@@ -1840,11 +1828,7 @@
                                       tmp_sctx->host ? tmp_sctx->host : "");
         if ((thd_info->db=tmp->db))             // Safe test
           thd_info->db=thd->strdup(thd_info->db);
-<<<<<<< HEAD
-        thd_info->command=(int) tmp->command;
-=======
         thd_info->command=(int) tmp->get_command();
->>>>>>> adda25c7
         mysql_mutex_lock(&tmp->LOCK_thd_data);
         if ((mysys_var= tmp->mysys_var))
           mysql_mutex_lock(&mysys_var->mutex);
@@ -4241,11 +4225,7 @@
 }
 
 
-<<<<<<< HEAD
-int fill_schema_charsets(THD *thd, TABLE_LIST *tables, COND *cond)
-=======
 int fill_schema_charsets(THD *thd, TABLE_LIST *tables, Item *cond)
->>>>>>> adda25c7
 {
   CHARSET_INFO **cs;
   const char *wild= thd->lex->wild ? thd->lex->wild->ptr() : NullS;
@@ -5012,7 +4992,6 @@
       else
         table->field[5]->store(STRING_WITH_LEN("NO"), cs);
     }
-<<<<<<< HEAD
 
     definer_len= (strxmov(definer, tables->definer.user.str, "@",
                           tables->definer.host.str, NullS) - definer);
@@ -5022,17 +5001,6 @@
     else
       table->field[7]->store(STRING_WITH_LEN("INVOKER"), cs);
 
-=======
-
-    definer_len= (strxmov(definer, tables->definer.user.str, "@",
-                          tables->definer.host.str, NullS) - definer);
-    table->field[6]->store(definer, definer_len, cs);
-    if (tables->view_suid)
-      table->field[7]->store(STRING_WITH_LEN("DEFINER"), cs);
-    else
-      table->field[7]->store(STRING_WITH_LEN("INVOKER"), cs);
-
->>>>>>> adda25c7
     table->field[8]->store(tables->view_creation_ctx->get_client_cs()->csname,
                            strlen(tables->view_creation_ctx->
                                   get_client_cs()->csname), cs);
@@ -6754,11 +6722,7 @@
   return false;
 }
 
-<<<<<<< HEAD
-int hton_fill_schema_table(THD *thd, TABLE_LIST *tables, COND *cond)
-=======
 int hton_fill_schema_table(THD *thd, TABLE_LIST *tables, Item *cond)
->>>>>>> adda25c7
 {
   DBUG_ENTER("hton_fill_schema_table");
 
