--- conflicted
+++ resolved
@@ -3804,23 +3804,6 @@
 /* It is required by basic binlog features on both MySQL server and libmysqld */
 int ha_binlog_end(THD *thd);
 
-<<<<<<< HEAD
-#ifndef MCP_GLOBAL_SCHEMA_LOCK
-class Ha_global_schema_lock_guard
-{
-public:
-  Ha_global_schema_lock_guard(THD *thd);
-  ~Ha_global_schema_lock_guard();
-  int lock(bool no_lock_queue= false);
-private:
-  THD* m_thd;
-  bool m_locked;
-};
-#endif
-
-=======
-const char *ha_legacy_type_name(legacy_db_type legacy_type);
->>>>>>> 2f4d368b
 const char *get_canonical_filename(handler *file, const char *path,
                                    char *tmp_path);
 
