/* Copyright (c) 2002, 2018, Oracle and/or its affiliates. All rights reserved.

   This program is free software; you can redistribute it and/or modify
   it under the terms of the GNU General Public License, version 2.0,
   as published by the Free Software Foundation.

   This program is also distributed with certain software (including
   but not limited to OpenSSL) that is licensed under separate terms,
   as designated in a particular file or component or in included license
   documentation.  The authors of MySQL hereby grant you an additional
   permission to link the program and your derivative works with the
   separately licensed software that they have included with MySQL.

   This program is distributed in the hope that it will be useful,
   but WITHOUT ANY WARRANTY; without even the implied warranty of
   MERCHANTABILITY or FITNESS FOR A PARTICULAR PURPOSE.  See the
   GNU General Public License, version 2.0, for more details.

   You should have received a copy of the GNU General Public License
   along with this program; if not, write to the Free Software
   Foundation, Inc., 51 Franklin St, Fifth Floor, Boston, MA 02110-1301  USA */

#include "sql/sql_help.h"

#include <string.h>
#include <sys/types.h>
#include <algorithm>
#include <atomic>
#include <memory>

#include "m_ctype.h"
#include "m_string.h"
#include "my_alloc.h"
#include "my_base.h"
#include "my_bitmap.h"
#include "my_dbug.h"
#include "my_inttypes.h"
#include "my_macros.h"
#include "my_sys.h"
#include "mysqld_error.h"
#include "sql/debug_sync.h"
#include "sql/field.h"
#include "sql/handler.h"
#include "sql/item.h"
#include "sql/item_cmpfunc.h"  // Item_func_like
#include "sql/key_spec.h"
#include "sql/opt_range.h"  // SQL_SELECT
#include "sql/opt_trace.h"  // Opt_trace_object
#include "sql/protocol.h"
#include "sql/records.h"  // init_read_record
#include "sql/row_iterator.h"
#include "sql/sql_base.h"  // REPORT_ALL_ERRORS
#include "sql/sql_bitmap.h"
#include "sql/sql_class.h"
#include "sql/sql_executor.h"  // QEP_TAB
#include "sql/sql_lex.h"
#include "sql/sql_list.h"
#include "sql/sql_table.h"  // primary_key_name
#include "sql/table.h"
#include "sql_string.h"
#include "thr_lock.h"
#include "typelib.h"

struct st_find_field {
  const char *table_name, *field_name;
  Field *field;
};

/* Used fields */

static struct st_find_field init_used_fields[] = {
    {"help_topic", "help_topic_id", 0},
    {"help_topic", "name", 0},
    {"help_topic", "help_category_id", 0},
    {"help_topic", "description", 0},
    {"help_topic", "example", 0},

    {"help_category", "help_category_id", 0},
    {"help_category", "parent_category_id", 0},
    {"help_category", "name", 0},

    {"help_keyword", "help_keyword_id", 0},
    {"help_keyword", "name", 0},

    {"help_relation", "help_topic_id", 0},
    {"help_relation", "help_keyword_id", 0}};

enum enum_used_fields {
  help_topic_help_topic_id = 0,
  help_topic_name,
  help_topic_help_category_id,
  help_topic_description,
  help_topic_example,

  help_category_help_category_id,
  help_category_parent_category_id,
  help_category_name,

  help_keyword_help_keyword_id,
  help_keyword_name,

  help_relation_help_topic_id,
  help_relation_help_keyword_id
};

/*
  Fill st_find_field structure with pointers to fields

  SYNOPSIS
    init_fields()
    thd          Thread handler
    tables       list of all tables for fields
    find_fields  array of structures
    count        size of previous array

  RETURN VALUES
    0           all ok
    1           one of the fileds was not found
*/

static bool init_fields(THD *thd, TABLE_LIST *tables,
                        struct st_find_field *find_fields, uint count) {
  Name_resolution_context *context = &thd->lex->select_lex->context;
  DBUG_ENTER("init_fields");
  context->resolve_in_table_list_only(tables);
  for (; count--; find_fields++) {
    /* We have to use 'new' here as field will be re_linked on free */
    Item_field *field = new Item_field(
        context, "mysql", find_fields->table_name, find_fields->field_name);
    if (!(find_fields->field = find_field_in_tables(thd, field, tables, NULL, 0,
                                                    REPORT_ALL_ERRORS,
                                                    false,  // No priv checking
                                                    true)))
      DBUG_RETURN(1);
    find_fields->field->table->pos_in_table_list->select_lex =
        thd->lex->select_lex;
    bitmap_set_bit(find_fields->field->table->read_set,
                   find_fields->field->field_index);
    /* To make life easier when setting values in keys */
    bitmap_set_bit(find_fields->field->table->write_set,
                   find_fields->field->field_index);
  }
  DBUG_RETURN(0);
}

/*
  Returns variants of found topic for help (if it is just single topic,
    returns description and example, or else returns only names..)

  SYNOPSIS
    memorize_variant_topic()

    thd           Thread handler
    count         number of alredy found topics
    find_fields   Filled array of information for work with fields

  RETURN VALUES
    names         array of names of found topics (out)

    name          name of found topic (out)
    description   description of found topic (out)
    example       example for found topic (out)

  NOTE
    Field 'names' is set only if more than one topic is found.
    Fields 'name', 'description', 'example' are set only if
    found exactly one topic.
*/

static void memorize_variant_topic(THD *thd, int count,
                                   struct st_find_field *find_fields,
                                   List<String> *names, String *name,
                                   String *description, String *example) {
  DBUG_ENTER("memorize_variant_topic");
  MEM_ROOT *mem_root = thd->mem_root;
  if (count == 0) {
    get_field(mem_root, find_fields[help_topic_name].field, name);
    get_field(mem_root, find_fields[help_topic_description].field, description);
    get_field(mem_root, find_fields[help_topic_example].field, example);
  } else {
    if (count == 1) names->push_back(name);
    String *new_name = new (thd->mem_root) String;
    get_field(mem_root, find_fields[help_topic_name].field, new_name);
    names->push_back(new_name);
  }
  DBUG_VOID_RETURN;
}

/*
  Look for topics by mask

  SYNOPSIS
    search_topics()
    thd 	 Thread handler
    topics	 Table of topics
    find_fields  Filled array of info for fields
    select	 Function to test for matching help topic.
                 Normally 'help_topic.name like 'bit%'

  RETURN VALUES
    #   number of topics found

    names        array of names of found topics (out)
    name         name of found topic (out)
    description  description of found topic (out)
    example      example for found topic (out)

  NOTE
    Field 'names' is set only if more than one topic was found.
    Fields 'name', 'description', 'example' are set only if
    exactly one topic was found.

*/

static int search_topics(THD *thd, QEP_TAB *topics,
                         struct st_find_field *find_fields, List<String> *names,
                         String *name, String *description, String *example) {
  int count = 0;
  READ_RECORD read_record_info;
  DBUG_ENTER("search_topics");

  if (init_read_record(&read_record_info, thd, NULL, topics, false,
                       /*ignore_not_found_rows=*/false))
    DBUG_RETURN(0);

  while (!read_record_info->Read()) {
    if (!topics->condition()->val_int())  // Doesn't match like
      continue;
    memorize_variant_topic(thd, count, find_fields, names, name, description,
                           example);
    count++;
  }
  DBUG_RETURN(count);
}

/*
  Look for keyword by mask

  SYNOPSIS
    search_keyword()
    thd          Thread handler
    keywords     Table of keywords
    find_fields  Filled array of info for fields
    select       Function to test for matching keyword.
                 Normally 'help_keyword.name like 'bit%'

    key_id       help_keyword_if of found topics (out)

  RETURN VALUES
    0   didn't find any topics matching the mask
    1   found exactly one topic matching the mask
    2   found more then one topic matching the mask
*/

static int search_keyword(THD *thd, QEP_TAB *keywords,
                          struct st_find_field *find_fields, int *key_id) {
  int count = 0;
  READ_RECORD read_record_info;
  DBUG_ENTER("search_keyword");

  if (init_read_record(&read_record_info, thd, NULL, keywords, false,
                       /*ignore_not_found_rows=*/false))
    DBUG_RETURN(0);

  while (!read_record_info->Read() && count < 2) {
    if (!keywords->condition()->val_int())  // Dosn't match like
      continue;

    *key_id = (int)find_fields[help_keyword_help_keyword_id].field->val_int();

    count++;
  }
  DBUG_RETURN(count);
}

/*
  Look for all topics with keyword

  SYNOPSIS
    get_topics_for_keyword()
    thd		 Thread handler
    topics	 Table of topics
    relations	 Table of m:m relation "topic/keyword"
    find_fields  Filled array of info for fields
    key_id	 Primary index to use to find for keyword

  RETURN VALUES
    #   number of topics found

    names        array of name of found topics (out)

    name         name of found topic (out)
    description  description of found topic (out)
    example      example for found topic (out)

  NOTE
    Field 'names' is set only if more than one topic was found.
    Fields 'name', 'description', 'example' are set only if
    exactly one topic was found.
*/

static int get_topics_for_keyword(THD *thd, TABLE *topics, TABLE *relations,
                                  struct st_find_field *find_fields,
                                  int16 key_id, List<String> *names,
                                  String *name, String *description,
                                  String *example) {
  uchar buff[8];  // Max int length
  int count = 0;
  int iindex_topic, iindex_relations;
  Field *rtopic_id, *rkey_id;
  DBUG_ENTER("get_topics_for_keyword");

  if ((iindex_topic = find_type(primary_key_name, &topics->s->keynames,
                                FIND_TYPE_NO_PREFIX) -
                      1) < 0 ||
      (iindex_relations = find_type(primary_key_name, &relations->s->keynames,
                                    FIND_TYPE_NO_PREFIX) -
                          1) < 0) {
    my_error(ER_CORRUPT_HELP_DB, MYF(0));
    DBUG_RETURN(-1);
  }
  rtopic_id = find_fields[help_relation_help_topic_id].field;
  rkey_id = find_fields[help_relation_help_keyword_id].field;

  if (topics->file->ha_index_init(iindex_topic, 1) ||
      relations->file->ha_index_init(iindex_relations, 1)) {
    if (topics->file->inited) topics->file->ha_index_end();
    my_error(ER_CORRUPT_HELP_DB, MYF(0));
    DBUG_RETURN(-1);
  }

  rkey_id->store((longlong)key_id, true);
  rkey_id->get_key_image(buff, rkey_id->pack_length(), Field::itRAW);
  int key_res = relations->file->ha_index_read_map(
      relations->record[0], buff, (key_part_map)1, HA_READ_KEY_EXACT);

  for (; !key_res && key_id == (int16)rkey_id->val_int();
       key_res = relations->file->ha_index_next(relations->record[0])) {
    uchar topic_id_buff[8];
    longlong topic_id = rtopic_id->val_int();
    Field *field = find_fields[help_topic_help_topic_id].field;
    field->store(topic_id, true);
    field->get_key_image(topic_id_buff, field->pack_length(), Field::itRAW);

    if (!topics->file->ha_index_read_map(topics->record[0], topic_id_buff,
                                         (key_part_map)1, HA_READ_KEY_EXACT)) {
      memorize_variant_topic(thd, count, find_fields, names, name, description,
                             example);
      count++;
    }
  }
  topics->file->ha_index_end();
  relations->file->ha_index_end();
  DBUG_RETURN(count);
}

/*
  Look for categories by mask

  SYNOPSIS
    search_categories()
    thd			THD for init_read_record
    categories		Table of categories
    find_fields         Filled array of info for fields
    select		Function to test for if matching help topic.
                        Normally 'help_vategory.name like 'bit%'
    names		List of found categories names (out)
    res_id		Primary index of found category (only if
                        found exactly one category)

  RETURN VALUES
    #			Number of categories found
*/

static int search_categories(THD *thd, QEP_TAB *categories,
                             struct st_find_field *find_fields,
                             List<String> *names, int16 *res_id) {
  Field *pfname = find_fields[help_category_name].field;
  Field *pcat_id = find_fields[help_category_help_category_id].field;
  int count = 0;
  READ_RECORD read_record_info;

  DBUG_ENTER("search_categories");

  if (init_read_record(&read_record_info, thd, NULL, categories, false,
                       /*ignore_not_found_rows=*/false))
    DBUG_RETURN(0);

  while (!read_record_info->Read()) {
    if (categories->condition() && !categories->condition()->val_int())
      continue;
    String *lname = new (thd->mem_root) String;
    get_field(thd->mem_root, pfname, lname);
    if (++count == 1 && res_id) *res_id = (int16)pcat_id->val_int();
    names->push_back(lname);
  }
  DBUG_RETURN(count);
}

/*
  Look for all topics or subcategories of category

  SYNOPSIS
    get_all_items_for_category()
    thd	    Thread handler
    items   Table of items
    pfname  Field "name" in items
    select  "where" part of query..
    res     list of finded names
*/

static void get_all_items_for_category(THD *thd, QEP_TAB *items, Field *pfname,
                                       List<String> *res) {
  READ_RECORD read_record_info;
  DBUG_ENTER("get_all_items_for_category");

  if (init_read_record(&read_record_info, thd, NULL, items, false,
                       /*ignore_not_found_rows=*/false))
    DBUG_VOID_RETURN;
  while (!read_record_info->Read()) {
    if (!items->condition()->val_int()) continue;
    String *name = new (thd->mem_root) String();
    get_field(thd->mem_root, pfname, name);
    res->push_back(name);
  }
  DBUG_VOID_RETURN;
}

/*
  Send to client answer for help request

  SYNOPSIS
    send_answer_1()
    thd      - THD to get the current protocol from and call
  send_result_metadata protocol - protocol for sending s1 - value of column
  "Name" s2 - value of column "Description" s3 - value of column "Example"

  IMPLEMENTATION
   Format used:
   +----------+------------+------------+
   |name      |description |example     |
   +----------+------------+------------+
   |String(64)|String(1000)|String(1000)|
   +----------+------------+------------+
   with exactly one row!

  RETURN VALUES
    1		Writing of head failed
    -1		Writing of row failed
    0		Successeful send
*/

static int send_answer_1(THD *thd, String *s1, String *s2, String *s3) {
  DBUG_ENTER("send_answer_1");
  List<Item> field_list;
  field_list.push_back(new Item_empty_string("name", 64));
  field_list.push_back(new Item_empty_string("description", 1000));
  field_list.push_back(new Item_empty_string("example", 1000));

  if (thd->send_result_metadata(&field_list,
                                Protocol::SEND_NUM_ROWS | Protocol::SEND_EOF))
    DBUG_RETURN(1);

  thd->get_protocol()->start_row();
  thd->get_protocol()->store(s1);
  thd->get_protocol()->store(s2);
  thd->get_protocol()->store(s3);
  if (thd->get_protocol()->end_row()) DBUG_RETURN(-1);
  DBUG_RETURN(0);
}

/*
  Send to client help header

  SYNOPSIS
   send_header_2()
    thd            - thread to get the current status from
    is_it_category - need column 'source_category_name'

  IMPLEMENTATION
   +-                    -+
   |+-------------------- | +----------+--------------+
   ||source_category_name | |name      |is_it_category|
   |+-------------------- | +----------+--------------+
   ||String(64)           | |String(64)|String(1)     |
   |+-------------------- | +----------+--------------+
   +-                    -+

  RETURN VALUES
    result of protocol->send_result_set_metadata
*/

static int send_header_2(THD *thd, bool for_category) {
  DBUG_ENTER("send_header_2");
  List<Item> field_list;
  if (for_category)
    field_list.push_back(new Item_empty_string("source_category_name", 64));
  field_list.push_back(new Item_empty_string("name", 64));
  field_list.push_back(new Item_empty_string("is_it_category", 1));
  DBUG_RETURN(thd->send_result_metadata(
      &field_list, Protocol::SEND_NUM_ROWS | Protocol::SEND_EOF));
}

/*
  strcmp for using in qsort

  SYNOPSIS
    strptrcmp()
    ptr1   (const void*)&str1
    ptr2   (const void*)&str2

  RETURN VALUES
    same as strcmp
*/

/*
  Send to client rows in format:
   column1 : <name>
   column2 : <is_it_category>

  SYNOPSIS
    send_variant_2_list()
    protocol     Protocol for sending
    names        List of names
    cat	         Value of the column <is_it_category>
    source_name  name of category for all items..

  RETURN VALUES
    -1 	Writing fail
    0	Data was successefully send
*/

static int send_variant_2_list(MEM_ROOT *mem_root, Protocol *protocol,
                               List<String> *names, const char *cat,
                               String *source_name) {
  DBUG_ENTER("send_variant_2_list");

  String **pointers =
      (String **)alloc_root(mem_root, sizeof(String *) * names->elements);
  String **pos;
  String **end = pointers + names->elements;

  List_iterator<String> it(*names);
  for (pos = pointers; pos != end; (*pos++ = it++))
    ;

  std::sort(pointers, pointers + names->elements,
            [](String *str1, String *str2) {
              return strcmp(str1->c_ptr(), str2->c_ptr()) < 0;
            });

  for (pos = pointers; pos != end; pos++) {
    protocol->start_row();
    if (source_name) protocol->store(source_name);
    protocol->store(*pos);
    protocol->store(cat, 1, &my_charset_latin1);
    if (protocol->end_row()) DBUG_RETURN(-1);
  }

  DBUG_RETURN(0);
}

/**
  Prepare access method to do "SELECT * FROM table WHERE <cond>"

  @param thd      Thread handler
  @param cond     WHERE part of select
  @param table    goal table
  @param tab      QEP_TAB

  @returns true if error

  @note Side-effects: 'table', 'cond' and possibly a 'quick' are assigned to
  'tab'
*/

static bool prepare_simple_select(THD *thd, Item *cond, TABLE *table,
                                  QEP_TAB *tab) {
  if (!cond->fixed) cond->fix_fields(thd, &cond);  // can never fail

  // Initialize the cost model that will be used for this table
  table->init_cost_model(thd->cost_model());

  /* Assume that no indexes cover all required fields */
  table->covering_keys.clear_all();

  tab->set_table(table);
  tab->set_condition(cond);

  // Wrapper for correct JSON in optimizer trace
  Opt_trace_object wrapper(&thd->opt_trace);
  Key_map keys_to_use(Key_map::ALL_BITS), needed_reg_dummy;
  QUICK_SELECT_I *qck;
<<<<<<< HEAD
  const bool impossible = test_quick_select(thd, keys_to_use, 0, HA_POS_ERROR,
                                            false, ORDER_NOT_RELEVANT, tab,
                                            cond, &needed_reg_dummy, &qck) < 0;
=======
  const bool impossible=
    test_quick_select(thd, keys_to_use, 0, HA_POS_ERROR, false,
                      ORDER::ORDER_NOT_RELEVANT, tab, cond,
                      &needed_reg_dummy, &qck, tab->table()->force_index) < 0;
>>>>>>> 4736e3b6
  tab->set_quick(qck);

  return impossible || (tab->quick() && tab->quick()->reset());
}

/**
  Prepare access method to do "SELECT * FROM table LIKE mask"

  @param  thd      Thread handler
  @param  mask     mask for compare with name
  @param  mlen     length of mask
  @param  table    goal table
  @param  pfname   field "name" in table
  @param  tab      QEP_TAB

  @returns true if error
  @see prepare_simple_select()
*/

static bool prepare_select_for_name(THD *thd, const char *mask, size_t mlen,
                                    TABLE *table, Field *pfname, QEP_TAB *tab) {
  Item *cond = new Item_func_like(
      new Item_field(pfname), new Item_string(mask, mlen, pfname->charset()),
      new Item_string("\\", 1, &my_charset_latin1), false);
  if (thd->is_fatal_error()) return true; /* purecov: inspected */
  return prepare_simple_select(thd, cond, table, tab);
}

/*
  Server-side function 'help'

  SYNOPSIS
    mysqld_help()
    thd			Thread handler

  RETURN VALUES
    false Success
    true  Error and send_error already commited
*/

bool mysqld_help(THD *thd, const char *mask) {
  Protocol *protocol = thd->get_protocol();
  st_find_field used_fields[array_elements(init_used_fields)];
  TABLE_LIST tables[4];
  List<String> topics_list, categories_list, subcategories_list;
  String name, description, example;
  int count_topics, count_categories;
  size_t mlen = strlen(mask);
  size_t i;
  MEM_ROOT *mem_root = thd->mem_root;
  SELECT_LEX *const select_lex = thd->lex->select_lex;
  DBUG_ENTER("mysqld_help");

  tables[0].init_one_table(C_STRING_WITH_LEN("mysql"),
                           C_STRING_WITH_LEN("help_topic"), "help_topic",
                           TL_READ);
  tables[1].init_one_table(C_STRING_WITH_LEN("mysql"),
                           C_STRING_WITH_LEN("help_category"), "help_category",
                           TL_READ);
  tables[2].init_one_table(C_STRING_WITH_LEN("mysql"),
                           C_STRING_WITH_LEN("help_relation"), "help_relation",
                           TL_READ);
  tables[3].init_one_table(C_STRING_WITH_LEN("mysql"),
                           C_STRING_WITH_LEN("help_keyword"), "help_keyword",
                           TL_READ);
  tables[0].next_global = tables[0].next_local =
      tables[0].next_name_resolution_table = &tables[1];
  tables[1].next_global = tables[1].next_local =
      tables[1].next_name_resolution_table = &tables[2];
  tables[2].next_global = tables[2].next_local =
      tables[2].next_name_resolution_table = &tables[3];

  /*
    HELP must be available under LOCK TABLES.
  */
  if (open_trans_system_tables_for_read(thd, tables)) goto error2;

  /*
    Init tables and fields to be usable from items
    tables do not contain VIEWs => we can pass 0 as conds
  */
  select_lex->context.table_list =
      select_lex->context.first_name_resolution_table = &tables[0];
  if (select_lex->setup_tables(thd, tables, false)) goto error;
  memcpy((char *)used_fields, (char *)init_used_fields, sizeof(used_fields));
  if (init_fields(thd, tables, used_fields, array_elements(used_fields)))
    goto error;
  for (i = 0; i < sizeof(tables) / sizeof(TABLE_LIST); i++)
    tables[i].table->file->init_table_handle_for_HANDLER();

  {
    QEP_TAB_standalone qep_tab_st;
    QEP_TAB &tab = qep_tab_st.as_QEP_TAB();
    if (prepare_select_for_name(thd, mask, mlen, tables[0].table,
                                used_fields[help_topic_name].field, &tab))
      goto error;

    count_topics = search_topics(thd, &tab, used_fields, &topics_list, &name,
                                 &description, &example);
  }

  if (count_topics == 0) {
    int key_id = 0;
    QEP_TAB_standalone qep_tab_st;
    QEP_TAB &tab = qep_tab_st.as_QEP_TAB();

    if (prepare_select_for_name(thd, mask, mlen, tables[3].table,
                                used_fields[help_keyword_name].field, &tab))
      goto error;

    count_topics = search_keyword(thd, &tab, used_fields, &key_id);
    count_topics =
        (count_topics != 1)
            ? 0
            : get_topics_for_keyword(thd, tables[0].table, tables[2].table,
                                     used_fields, key_id, &topics_list, &name,
                                     &description, &example);
  }

  if (count_topics == 0) {
    int16 category_id;
    Field *cat_cat_id = used_fields[help_category_parent_category_id].field;
    {
      QEP_TAB_standalone qep_tab_st;
      QEP_TAB &tab = qep_tab_st.as_QEP_TAB();

      if (prepare_select_for_name(thd, mask, mlen, tables[1].table,
                                  used_fields[help_category_name].field, &tab))
        goto error;

      DEBUG_SYNC(thd, "before_help_record_read");

      count_categories = search_categories(thd, &tab, used_fields,
                                           &categories_list, &category_id);
    }
    if (!count_categories) {
      if (send_header_2(thd, false)) goto error;
    } else if (count_categories > 1) {
      if (send_header_2(thd, false) ||
          send_variant_2_list(mem_root, protocol, &categories_list, "Y", 0))
        goto error;
    } else {
      Field *topic_cat_id = used_fields[help_topic_help_category_id].field;
      Item *cond_topic_by_cat = new Item_func_equal(
          new Item_field(topic_cat_id), new Item_int((int32)category_id));
      Item *cond_cat_by_cat = new Item_func_equal(
          new Item_field(cat_cat_id), new Item_int((int32)category_id));

      {
        QEP_TAB_standalone qep_tab_st;
        QEP_TAB &tab = qep_tab_st.as_QEP_TAB();

        if (prepare_simple_select(thd, cond_topic_by_cat, tables[0].table,
                                  &tab))
          goto error;
        get_all_items_for_category(
            thd, &tab, used_fields[help_topic_name].field, &topics_list);
      }
      {
        QEP_TAB_standalone qep_tab_st;
        QEP_TAB &tab = qep_tab_st.as_QEP_TAB();

        if (prepare_simple_select(thd, cond_cat_by_cat, tables[1].table, &tab))
          goto error;
        get_all_items_for_category(thd, &tab,
                                   used_fields[help_category_name].field,
                                   &subcategories_list);
      }
      String *cat = categories_list.head();
      if (send_header_2(thd, true) ||
          send_variant_2_list(mem_root, protocol, &topics_list, "N", cat) ||
          send_variant_2_list(mem_root, protocol, &subcategories_list, "Y",
                              cat))
        goto error;
    }
  } else if (count_topics == 1) {
    if (send_answer_1(thd, &name, &description, &example)) goto error;
  } else {
    /* First send header and functions */
    if (send_header_2(thd, false) ||
        send_variant_2_list(mem_root, protocol, &topics_list, "N", 0))
      goto error;

    QEP_TAB_standalone qep_tab_st;
    QEP_TAB &tab = qep_tab_st.as_QEP_TAB();

    if (prepare_select_for_name(thd, mask, mlen, tables[1].table,
                                used_fields[help_category_name].field, &tab))
      goto error;
    search_categories(thd, &tab, used_fields, &categories_list, 0);
    /* Then send categories */
    if (send_variant_2_list(mem_root, protocol, &categories_list, "Y", 0))
      goto error;
  }

  if (thd->killed) goto error;

  my_eof(thd);

  close_trans_system_tables(thd);
  DBUG_RETURN(false);

error:
  close_trans_system_tables(thd);

error2:
  DBUG_RETURN(true);
}<|MERGE_RESOLUTION|>--- conflicted
+++ resolved
@@ -591,16 +591,10 @@
   Opt_trace_object wrapper(&thd->opt_trace);
   Key_map keys_to_use(Key_map::ALL_BITS), needed_reg_dummy;
   QUICK_SELECT_I *qck;
-<<<<<<< HEAD
-  const bool impossible = test_quick_select(thd, keys_to_use, 0, HA_POS_ERROR,
-                                            false, ORDER_NOT_RELEVANT, tab,
-                                            cond, &needed_reg_dummy, &qck) < 0;
-=======
-  const bool impossible=
-    test_quick_select(thd, keys_to_use, 0, HA_POS_ERROR, false,
-                      ORDER::ORDER_NOT_RELEVANT, tab, cond,
-                      &needed_reg_dummy, &qck, tab->table()->force_index) < 0;
->>>>>>> 4736e3b6
+  const bool impossible =
+      test_quick_select(thd, keys_to_use, 0, HA_POS_ERROR, false,
+                        ORDER_NOT_RELEVANT, tab, cond, &needed_reg_dummy, &qck,
+                        tab->table()->force_index) < 0;
   tab->set_quick(qck);
 
   return impossible || (tab->quick() && tab->quick()->reset());
