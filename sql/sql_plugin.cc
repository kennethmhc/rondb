/*
   Copyright (c) 2005, 2015, Oracle and/or its affiliates. All rights reserved.

   This program is free software; you can redistribute it and/or modify
   it under the terms of the GNU General Public License as published by
   the Free Software Foundation; version 2 of the License.

   This program is distributed in the hope that it will be useful,
   but WITHOUT ANY WARRANTY; without even the implied warranty of
   MERCHANTABILITY or FITNESS FOR A PARTICULAR PURPOSE.  See the
   GNU General Public License for more details.

   You should have received a copy of the GNU General Public License
   along with this program; if not, write to the Free Software Foundation,
   51 Franklin Street, Suite 500, Boston, MA 02110-1335 USA */

#include "sql_plugin.h"

#include "mysql_version.h"
#include <mysql/plugin_auth.h>
#include <mysql/plugin_validate_password.h>
#include <mysql/plugin_group_replication.h>
#include "auth_common.h"       // check_table_access
#include "current_thd.h"
#include "debug_sync.h"        // DEBUG_SYNC
#include "derror.h"            // ER_THD
#include "handler.h"           // ha_initalize_handlerton
#include "item.h"              // Item
#include "key.h"               // key_copy
#include "log.h"               // sql_print_error
#include "mutex_lock.h"        // Mutex_lock
#include "my_default.h"        // free_defaults
#include "mysqld.h"            // files_charset_info
#include "psi_memory_key.h"
#include "records.h"           // READ_RECORD
#include "sql_audit.h"         // mysql_audit_acquire_plugins
#include "sql_base.h"          // close_mysql_tables
#include "sql_class.h"         // THD
#include "sql_parse.h"         // check_string_char_length
#include "sql_show.h"          // add_status_vars
#include "strfunc.h"           // find_type
#include "sys_vars_shared.h"   // intern_find_sys_var
#include "template_utils.h"    // pointer_cast
#include "transaction.h"       // trans_rollback_stmt

<<<<<<< HEAD
#include "mysql/psi/mysql_memory.h"
=======
#ifndef EMBEDDED_LIBRARY
#include "srv_session.h"       // Srv_session::check_for_stale_threads()
#endif
>>>>>>> 220d2eb9

#include <algorithm>

#ifdef HAVE_DLFCN_H
#include <dlfcn.h>
#endif

using std::min;
using std::max;

#define REPORT_TO_LOG  1
#define REPORT_TO_USER 2

#ifndef DBUG_OFF
static PSI_memory_key key_memory_plugin_ref;
#endif

static PSI_memory_key key_memory_plugin_mem_root;
static PSI_memory_key key_memory_plugin_init_tmp;
static PSI_memory_key key_memory_plugin_int_mem_root;
static PSI_memory_key key_memory_mysql_plugin;
static PSI_memory_key key_memory_mysql_plugin_dl;
static PSI_memory_key key_memory_plugin_bookmark;

extern st_mysql_plugin *mysql_optional_plugins[];
extern st_mysql_plugin *mysql_mandatory_plugins[];

/**
  @note The order of the enumeration is critical.
  @see construct_options
*/
const char *global_plugin_typelib_names[]=
  { "OFF", "ON", "FORCE", "FORCE_PLUS_PERMANENT", NULL };
static TYPELIB global_plugin_typelib=
  { array_elements(global_plugin_typelib_names)-1,
    "", global_plugin_typelib_names, NULL };

static I_List<i_string> opt_plugin_load_list;
I_List<i_string> *opt_plugin_load_list_ptr= &opt_plugin_load_list;
char *opt_plugin_dir_ptr;
char opt_plugin_dir[FN_REFLEN];
/*
  When you ad a new plugin type, add both a string and make sure that the
  init and deinit array are correctly updated.
*/
const LEX_STRING plugin_type_names[MYSQL_MAX_PLUGIN_TYPE_NUM]=
{
  { C_STRING_WITH_LEN("UDF") },
  { C_STRING_WITH_LEN("STORAGE ENGINE") },
  { C_STRING_WITH_LEN("FTPARSER") },
  { C_STRING_WITH_LEN("DAEMON") },
  { C_STRING_WITH_LEN("INFORMATION SCHEMA") },
  { C_STRING_WITH_LEN("AUDIT") },
  { C_STRING_WITH_LEN("REPLICATION") },
  { C_STRING_WITH_LEN("AUTHENTICATION") },
  { C_STRING_WITH_LEN("VALIDATE PASSWORD") },
  { C_STRING_WITH_LEN("GROUP REPLICATION") }
};

extern int initialize_schema_table(st_plugin_int *plugin);
extern int finalize_schema_table(st_plugin_int *plugin);

#ifdef EMBEDDED_LIBRARY
// Dummy implementations for embedded
static int initialize_audit_plugin(st_plugin_int *plugin) { return 1; }
static int finalize_audit_plugin(st_plugin_int *plugin) { return 0; }
#endif

/*
  The number of elements in both plugin_type_initialize and
  plugin_type_deinitialize should equal to the number of plugins
  defined.
*/
plugin_type_init plugin_type_initialize[MYSQL_MAX_PLUGIN_TYPE_NUM]=
{
  0,ha_initialize_handlerton,0,0,initialize_schema_table,
  initialize_audit_plugin,0,0,0
};

plugin_type_init plugin_type_deinitialize[MYSQL_MAX_PLUGIN_TYPE_NUM]=
{
  0,ha_finalize_handlerton,0,0,finalize_schema_table,
  finalize_audit_plugin,0,0,0
};

static const char *plugin_interface_version_sym=
                   "_mysql_plugin_interface_version_";
static const char *sizeof_st_plugin_sym=
                   "_mysql_sizeof_struct_st_plugin_";
static const char *plugin_declarations_sym= "_mysql_plugin_declarations_";
static int min_plugin_interface_version= MYSQL_PLUGIN_INTERFACE_VERSION & ~0xFF;

static void*	innodb_callback_data;

/* Note that 'int version' must be the first field of every plugin
   sub-structure (plugin->info).
*/
static int min_plugin_info_interface_version[MYSQL_MAX_PLUGIN_TYPE_NUM]=
{
  0x0000,
  MYSQL_HANDLERTON_INTERFACE_VERSION,
  MYSQL_FTPARSER_INTERFACE_VERSION,
  MYSQL_DAEMON_INTERFACE_VERSION,
  MYSQL_INFORMATION_SCHEMA_INTERFACE_VERSION,
  MYSQL_AUDIT_INTERFACE_VERSION,
  MYSQL_REPLICATION_INTERFACE_VERSION,
  MYSQL_AUTHENTICATION_INTERFACE_VERSION,
  MYSQL_VALIDATE_PASSWORD_INTERFACE_VERSION,
  MYSQL_GROUP_REPLICATION_INTERFACE_VERSION
};
static int cur_plugin_info_interface_version[MYSQL_MAX_PLUGIN_TYPE_NUM]=
{
  0x0000, /* UDF: not implemented */
  MYSQL_HANDLERTON_INTERFACE_VERSION,
  MYSQL_FTPARSER_INTERFACE_VERSION,
  MYSQL_DAEMON_INTERFACE_VERSION,
  MYSQL_INFORMATION_SCHEMA_INTERFACE_VERSION,
  MYSQL_AUDIT_INTERFACE_VERSION,
  MYSQL_REPLICATION_INTERFACE_VERSION,
  MYSQL_AUTHENTICATION_INTERFACE_VERSION,
  MYSQL_VALIDATE_PASSWORD_INTERFACE_VERSION,
  MYSQL_GROUP_REPLICATION_INTERFACE_VERSION
};

/* support for Services */

#include "sql_plugin_services.h"

/*
  A mutex LOCK_plugin_delete must be acquired before calling plugin_del
  function. 
*/
mysql_mutex_t LOCK_plugin_delete;

/*
  A mutex LOCK_plugin must be acquired before accessing the
  following variables/structures.
  We are always manipulating ref count, so a rwlock here is unneccessary.
*/
mysql_mutex_t LOCK_plugin;
static Prealloced_array<st_plugin_dl*, 16> *plugin_dl_array;
static Prealloced_array<st_plugin_int*, 16> *plugin_array;
static HASH plugin_hash[MYSQL_MAX_PLUGIN_TYPE_NUM];
static bool reap_needed= false;
static int plugin_array_version=0;

static bool initialized= 0;

/*
  write-lock on LOCK_system_variables_hash is required before modifying
  the following variables/structures
*/
static MEM_ROOT plugin_mem_root;
static uint global_variables_dynamic_size= 0;
static HASH bookmark_hash;
/** Hash for system variables of string type with MEMALLOC flag. */
static HASH malloced_string_type_sysvars_bookmark_hash;


/*
  hidden part of opaque value passed to variable check functions.
  Used to provide a object-like structure to non C++ consumers.
*/
struct st_item_value_holder : public st_mysql_value
{
  Item *item;
};


/*
  stored in bookmark_hash, this structure is never removed from the
  hash and is used to mark a single offset for a thd local variable
  even if plugins have been uninstalled and reinstalled, repeatedly.
  This structure is allocated from plugin_mem_root.

  The key format is as follows:
    1 byte         - variable type code
    name_len bytes - variable name
    '\0'           - end of key
*/
struct st_bookmark
{
  size_t name_len;
  int offset;
  uint version;
  char key[1];
};


/*
  skeleton of a plugin variable - portion of structure common to all.
*/
struct st_mysql_sys_var
{
  MYSQL_PLUGIN_VAR_HEADER;
};

static SHOW_TYPE pluginvar_show_type(st_mysql_sys_var *plugin_var);


/*
  sys_var class for access to all plugin variables visible to the user
*/
class sys_var_pluginvar: public sys_var
{
public:
  st_plugin_int *plugin;
  st_mysql_sys_var *plugin_var;
  /**
    variable name from whatever is hard-coded in the plugin source
    and doesn't have pluginname- prefix is replaced by an allocated name
    with a plugin prefix. When plugin is uninstalled we need to restore the
    pointer to point to the hard-coded value, because plugin may be
    installed/uninstalled many times without reloading the shared object.
  */
  const char *orig_pluginvar_name;

  static void *operator new(size_t size, MEM_ROOT *mem_root)
  { return alloc_root(mem_root, size); }
  static void operator delete(void *ptr_arg,size_t size)
  { TRASH(ptr_arg, size); }

  sys_var_pluginvar(sys_var_chain *chain, const char *name_arg,
                    st_mysql_sys_var *plugin_var_arg)
    :sys_var(chain, name_arg, plugin_var_arg->comment,
             (plugin_var_arg->flags & PLUGIN_VAR_THDLOCAL ? SESSION : GLOBAL) |
             (plugin_var_arg->flags & PLUGIN_VAR_READONLY ? READONLY : 0),
             0, -1, NO_ARG, pluginvar_show_type(plugin_var_arg), 0, 0,
             VARIABLE_NOT_IN_BINLOG, NULL, NULL, NULL, PARSE_NORMAL),
    plugin_var(plugin_var_arg), orig_pluginvar_name(plugin_var_arg->name)
  { plugin_var->name= name_arg; }
  sys_var_pluginvar *cast_pluginvar() { return this; }
  bool check_update_type(Item_result type);
  SHOW_TYPE show_type();
  uchar* real_value_ptr(THD *thd, enum_var_type type);
  TYPELIB* plugin_var_typelib(void);
  uchar* do_value_ptr(THD *running_thd, THD *target_thd, enum_var_type type, LEX_STRING *base);
  uchar* do_value_ptr(THD *thd, enum_var_type type, LEX_STRING *base)
  { return do_value_ptr(thd, thd, type, base); }
  uchar* session_value_ptr(THD *running_thd, THD *target_thd, LEX_STRING *base)
  { return do_value_ptr(running_thd, target_thd, OPT_SESSION, base); }
  uchar* global_value_ptr(THD *thd, LEX_STRING *base)
  { return do_value_ptr(thd, OPT_GLOBAL, base); }
  bool do_check(THD *thd, set_var *var);
  virtual void session_save_default(THD *thd, set_var *var) {}
  virtual void global_save_default(THD *thd, set_var *var) {}
  bool session_update(THD *thd, set_var *var);
  bool global_update(THD *thd, set_var *var);
};


/* prototypes */
static void plugin_load(MEM_ROOT *tmp_root, int *argc, char **argv);
static bool plugin_load_list(MEM_ROOT *tmp_root, int *argc, char **argv,
                             const char *list);
static my_bool check_if_option_is_deprecated(int optid,
                                             const struct my_option *opt,
                                             char *argument);
static int test_plugin_options(MEM_ROOT *, st_plugin_int *,
                               int *, char **);
static bool register_builtin(st_mysql_plugin *, st_plugin_int *,
                             st_plugin_int **);
static void unlock_variables(THD *thd, struct System_variables *vars);
static void cleanup_variables(THD *thd, struct System_variables *vars);
static void plugin_vars_free_values(sys_var *vars);
static bool plugin_var_memalloc_session_update(THD *thd,
                                               st_mysql_sys_var *var,
                                               char **dest, const char *value);
static bool plugin_var_memalloc_global_update(THD *thd,
                                              st_mysql_sys_var *var,
                                              char **dest, const char *value);
static void plugin_var_memalloc_free(struct System_variables *vars);
static void restore_pluginvar_names(sys_var *first);
static void plugin_opt_set_limits(struct my_option *,
                                  const st_mysql_sys_var *);
#define my_intern_plugin_lock(A,B) intern_plugin_lock(A,B)
#define my_intern_plugin_lock_ci(A,B) intern_plugin_lock(A,B)
static plugin_ref intern_plugin_lock(LEX *lex, plugin_ref plugin);
static void intern_plugin_unlock(LEX *lex, plugin_ref plugin);
static void reap_plugins(void);

static void report_error(int where_to, uint error, ...)
{
  va_list args;
  if (where_to & REPORT_TO_USER)
  {
    va_start(args, error);
    my_printv_error(error, ER_THD(current_thd, error), MYF(0), args);
    va_end(args);
  }
  if (where_to & REPORT_TO_LOG)
  {
    va_start(args, error);
    error_log_print(ERROR_LEVEL, ER_DEFAULT(error), args);
    va_end(args);
  }
}

/**
   Check if the provided path is valid in the sense that it does cause
   a relative reference outside the directory.

   @note Currently, this function only check if there are any
   characters in FN_DIRSEP in the string, but it might change in the
   future.

   @code
   check_valid_path("../foo.so") -> true
   check_valid_path("foo.so") -> false
   @endcode
 */
bool check_valid_path(const char *path, size_t len)
{
  size_t prefix= my_strcspn(files_charset_info, path, path + len, FN_DIRSEP,
                            strlen(FN_DIRSEP));
  return  prefix < len;
}


/****************************************************************************
  Value type thunks, allows the C world to play in the C++ world
****************************************************************************/

static int item_value_type(st_mysql_value *value)
{
  switch (((st_item_value_holder*)value)->item->result_type()) {
  case INT_RESULT:
    return MYSQL_VALUE_TYPE_INT;
  case REAL_RESULT:
    return MYSQL_VALUE_TYPE_REAL;
  default:
    return MYSQL_VALUE_TYPE_STRING;
  }
}

static const char *item_val_str(st_mysql_value *value,
                                char *buffer, int *length)
{
  String str(buffer, *length, system_charset_info), *res;
  if (!(res= ((st_item_value_holder*)value)->item->val_str(&str)))
    return NULL;
  *length= static_cast<int>(res->length());
  if (res->c_ptr_quick() == buffer)
    return buffer;

  /*
    Lets be nice and create a temporary string since the
    buffer was too small
  */
  return current_thd->strmake(res->c_ptr_quick(), res->length());
}


static int item_val_int(st_mysql_value *value, long long *buf)
{
  Item *item= ((st_item_value_holder*)value)->item;
  *buf= item->val_int();
  if (item->is_null())
    return 1;
  return 0;
}

static int item_is_unsigned(st_mysql_value *value)
{
  Item *item= ((st_item_value_holder*)value)->item;
  return item->unsigned_flag;
}

static int item_val_real(st_mysql_value *value, double *buf)
{
  Item *item= ((st_item_value_holder*)value)->item;
  *buf= item->val_real();
  if (item->is_null())
    return 1;
  return 0;
}


/****************************************************************************
  Plugin support code
****************************************************************************/

static st_plugin_dl *plugin_dl_find(const LEX_STRING *dl)
{
  DBUG_ENTER("plugin_dl_find");
  for (st_plugin_dl **it= plugin_dl_array->begin();
       it != plugin_dl_array->end(); ++it)
  {
    st_plugin_dl *tmp= *it;
    if (tmp->ref_count &&
        ! my_strnncoll(files_charset_info,
                       pointer_cast<uchar*>(dl->str), dl->length,
                       pointer_cast<uchar*>(tmp->dl.str), tmp->dl.length))
      DBUG_RETURN(tmp);
  }
  DBUG_RETURN(NULL);
}


static st_plugin_dl *plugin_dl_insert_or_reuse(st_plugin_dl *plugin_dl)
{
  DBUG_ENTER("plugin_dl_insert_or_reuse");
  st_plugin_dl *tmp;
  for (st_plugin_dl **it= plugin_dl_array->begin();
       it != plugin_dl_array->end(); ++it)
  {
    tmp= *it;
    if (! tmp->ref_count)
    {
      memcpy(tmp, plugin_dl, sizeof(st_plugin_dl));
      DBUG_RETURN(tmp);
    }
  }
  if (plugin_dl_array->push_back(plugin_dl))
    DBUG_RETURN(NULL);
  tmp= plugin_dl_array->back()=
    static_cast<st_plugin_dl*>(memdup_root(&plugin_mem_root, plugin_dl,
                                           sizeof(st_plugin_dl)));
  DBUG_RETURN(tmp);
}


static inline void free_plugin_mem(st_plugin_dl *p)
{
  if (p->handle)
    dlclose(p->handle);
  my_free(p->dl.str);
  if (p->version != MYSQL_PLUGIN_INTERFACE_VERSION)
    my_free(p->plugins);
}


static st_plugin_dl *plugin_dl_add(const LEX_STRING *dl, int report)
{
  char dlpath[FN_REFLEN];
  uint dummy_errors, i;
  size_t plugin_dir_len, dlpathlen;
  st_plugin_dl *tmp, plugin_dl;
  void *sym;
  DBUG_ENTER("plugin_dl_add");
  DBUG_PRINT("enter", ("dl->str: '%s', dl->length: %d",
                       dl->str, (int) dl->length));
  plugin_dir_len= strlen(opt_plugin_dir);
  /*
    Ensure that the dll doesn't have a path.
    This is done to ensure that only approved libraries from the
    plugin directory are used (to make this even remotely secure).
  */
  LEX_CSTRING dl_cstr= {dl->str, dl->length};
  if (check_valid_path(dl->str, dl->length) ||
      check_string_char_length(dl_cstr, "", NAME_CHAR_LEN,
                               system_charset_info, 1) ||
      plugin_dir_len + dl->length + 1 >= FN_REFLEN)
  {
    report_error(report, ER_UDF_NO_PATHS);
    DBUG_RETURN(NULL);
  }
  /* If this dll is already loaded just increase ref_count. */
  if ((tmp= plugin_dl_find(dl)))
  {
    tmp->ref_count++;
    DBUG_RETURN(tmp);
  }
  memset(&plugin_dl, 0, sizeof(plugin_dl));
  /* Compile dll path */
  dlpathlen=
    strxnmov(dlpath, sizeof(dlpath) - 1, opt_plugin_dir, "/", dl->str, NullS) -
    dlpath;
  (void) unpack_filename(dlpath, dlpath);
  plugin_dl.ref_count= 1;
  /* Open new dll handle */
  mysql_mutex_assert_owner(&LOCK_plugin);
  if (!(plugin_dl.handle= dlopen(dlpath, RTLD_NOW)))
  {
    const char *errmsg;
    int error_number= dlopen_errno;
    /*
      Conforming applications should use a critical section to retrieve
      the error pointer and buffer...
    */
    DLERROR_GENERATE(errmsg, error_number);

    if (!strncmp(dlpath, errmsg, dlpathlen))
    { // if errmsg starts from dlpath, trim this prefix.
      errmsg+=dlpathlen;
      if (*errmsg == ':') errmsg++;
      if (*errmsg == ' ') errmsg++;
    }
    report_error(report, ER_CANT_OPEN_LIBRARY, dlpath, error_number, errmsg);

    /*
      "The messages returned by dlerror() may reside in a static buffer
       that is overwritten on each call to dlerror()."

      Some implementations have a static pointer instead, and the memory it
      points to may be reported as "still reachable" by Valgrind.
      Calling dlerror() once more will free the memory.
     */
#if !defined(_WIN32)
    errmsg= dlerror();
    DBUG_ASSERT(errmsg == NULL);
#endif
    DBUG_RETURN(NULL);
  }
  /* Determine interface version */
  if (!(sym= dlsym(plugin_dl.handle, plugin_interface_version_sym)))
  {
    free_plugin_mem(&plugin_dl);
    report_error(report, ER_CANT_FIND_DL_ENTRY, plugin_interface_version_sym);
    DBUG_RETURN(NULL);
  }
  plugin_dl.version= *(int *)sym;
  /* Versioning */
  if (plugin_dl.version < min_plugin_interface_version ||
      (plugin_dl.version >> 8) > (MYSQL_PLUGIN_INTERFACE_VERSION >> 8))
  {
    free_plugin_mem(&plugin_dl);
    report_error(report, ER_CANT_OPEN_LIBRARY, dlpath, 0,
                 "plugin interface version mismatch");
    DBUG_RETURN(NULL);
  }

  /* link the services in */
  for (i= 0; i < array_elements(list_of_services); i++)
  {
    if ((sym= dlsym(plugin_dl.handle, list_of_services[i].name)))
    {
      uint ver= (uint)(intptr)*(void**)sym;
      if (ver > list_of_services[i].version ||
        (ver >> 8) < (list_of_services[i].version >> 8))
      {
        char buf[MYSQL_ERRMSG_SIZE];
        my_snprintf(buf, sizeof(buf),
                    "service '%s' interface version mismatch",
                    list_of_services[i].name);
        report_error(report, ER_CANT_OPEN_LIBRARY, dlpath, 0, buf);
        DBUG_RETURN(NULL);
      }
      *(void**)sym= list_of_services[i].service;
    }
  }

  /* Find plugin declarations */
  if (!(sym= dlsym(plugin_dl.handle, plugin_declarations_sym)))
  {
    free_plugin_mem(&plugin_dl);
    report_error(report, ER_CANT_FIND_DL_ENTRY, plugin_declarations_sym);
    DBUG_RETURN(NULL);
  }

  if (plugin_dl.version != MYSQL_PLUGIN_INTERFACE_VERSION)
  {
    uint sizeof_st_plugin;
    st_mysql_plugin *old, *cur;
    char *ptr= (char *)sym;

    if ((sym= dlsym(plugin_dl.handle, sizeof_st_plugin_sym)))
      sizeof_st_plugin= *(int *)sym;
    else
    {
      /*
        When the following assert starts failing, we'll have to call
        report_error(report, ER_CANT_FIND_DL_ENTRY, sizeof_st_plugin_sym);
      */
      DBUG_ASSERT(min_plugin_interface_version == 0);
      sizeof_st_plugin= (int)offsetof(st_mysql_plugin, version);
    }

    /*
      What's the purpose of this loop? If the goal is to catch a
      missing 0 record at the end of a list, it will fail miserably
      since the compiler is likely to optimize this away. /Matz
     */
    for (i= 0;
         ((st_mysql_plugin *)(ptr+i*sizeof_st_plugin))->info;
         i++)
      /* no op */;

    cur= (st_mysql_plugin*)
      my_malloc(key_memory_mysql_plugin,
                (i+1)*sizeof(st_mysql_plugin), MYF(MY_ZEROFILL|MY_WME));
    if (!cur)
    {
      free_plugin_mem(&plugin_dl);
      report_error(report, ER_OUTOFMEMORY,
                   static_cast<int>(plugin_dl.dl.length));
      DBUG_RETURN(NULL);
    }
    /*
      All st_plugin fields not initialized in the plugin explicitly, are
      set to 0. It matches C standard behaviour for struct initializers that
      have less values than the struct definition.
    */
    for (i=0;
         (old=(st_mysql_plugin *)(ptr+i*sizeof_st_plugin))->info;
         i++)
      memcpy(cur+i, old, min<size_t>(sizeof(cur[i]), sizeof_st_plugin));

    sym= cur;
  }
  plugin_dl.plugins= (st_mysql_plugin *)sym;

  /*
    If report is REPORT_TO_USER, we were called from
    mysql_install_plugin. Otherwise, we are called directly or
    indirectly from plugin_init.
   */
  if (report == REPORT_TO_USER)
  {
    st_mysql_plugin *plugin= plugin_dl.plugins;
    for ( ; plugin->info ; ++plugin)
      if (plugin->flags & PLUGIN_OPT_NO_INSTALL)
      {
        report_error(report, ER_PLUGIN_NO_INSTALL, plugin->name);
        free_plugin_mem(&plugin_dl);
        DBUG_RETURN(NULL);
   }
  }

  /* Duplicate and convert dll name */
  plugin_dl.dl.length= dl->length * files_charset_info->mbmaxlen + 1;
  if (! (plugin_dl.dl.str= (char*) my_malloc(key_memory_mysql_plugin_dl,
                                             plugin_dl.dl.length, MYF(0))))
  {
    free_plugin_mem(&plugin_dl);
    report_error(report, ER_OUTOFMEMORY,
                 static_cast<int>(plugin_dl.dl.length));
    DBUG_RETURN(NULL);
  }
  plugin_dl.dl.length= copy_and_convert(plugin_dl.dl.str, plugin_dl.dl.length,
    files_charset_info, dl->str, dl->length, system_charset_info,
    &dummy_errors);
  plugin_dl.dl.str[plugin_dl.dl.length]= 0;
  /* Add this dll to array */
  if (! (tmp= plugin_dl_insert_or_reuse(&plugin_dl)))
  {
    free_plugin_mem(&plugin_dl);
    report_error(report, ER_OUTOFMEMORY,
                 static_cast<int>(sizeof(st_plugin_dl)));
    DBUG_RETURN(NULL);
  }
  DBUG_RETURN(tmp);
}


static void plugin_dl_del(const LEX_STRING *dl)
{
  DBUG_ENTER("plugin_dl_del");

  mysql_mutex_assert_owner(&LOCK_plugin);

  for (st_plugin_dl **it= plugin_dl_array->begin();
       it != plugin_dl_array->end(); ++it)
  {
    st_plugin_dl *tmp= *it;
    if (tmp->ref_count &&
        ! my_strnncoll(files_charset_info,
                       pointer_cast<uchar*>(dl->str), dl->length,
                       pointer_cast<uchar*>(tmp->dl.str), tmp->dl.length))
    {
      /* Do not remove this element, unless no other plugin uses this dll. */
      if (! --tmp->ref_count)
      {
        free_plugin_mem(tmp);
        memset(tmp, 0, sizeof(st_plugin_dl));
      }
      break;
    }
  }
  DBUG_VOID_RETURN;
}


static st_plugin_int *plugin_find_internal(const LEX_CSTRING &name,
                                                  int type)
{
  uint i;
  DBUG_ENTER("plugin_find_internal");
  if (! initialized)
    DBUG_RETURN(NULL);

  mysql_mutex_assert_owner(&LOCK_plugin);

  if (type == MYSQL_ANY_PLUGIN)
  {
    for (i= 0; i < MYSQL_MAX_PLUGIN_TYPE_NUM; i++)
    {
      st_plugin_int *plugin= (st_plugin_int *)
        my_hash_search(&plugin_hash[i],
                       reinterpret_cast<const uchar*>(name.str), name.length);
      if (plugin)
        DBUG_RETURN(plugin);
    }
  }
  else
    DBUG_RETURN((st_plugin_int *)
        my_hash_search(&plugin_hash[type],
                       reinterpret_cast<const uchar*>(name.str),
                       name.length));
  DBUG_RETURN(NULL);
}


static SHOW_COMP_OPTION plugin_status(const LEX_CSTRING &name, int type)
{
  SHOW_COMP_OPTION rc= SHOW_OPTION_NO;
  st_plugin_int *plugin;
  DBUG_ENTER("plugin_is_ready");
  mysql_mutex_lock(&LOCK_plugin);
  if ((plugin= plugin_find_internal(name, type)))
  {
    rc= SHOW_OPTION_DISABLED;
    if (plugin->state == PLUGIN_IS_READY)
      rc= SHOW_OPTION_YES;
  }
  mysql_mutex_unlock(&LOCK_plugin);
  DBUG_RETURN(rc);
}


bool plugin_is_ready(const LEX_CSTRING &name, int type)
{
  bool rc= FALSE;
  if (plugin_status(name, type) == SHOW_OPTION_YES)
    rc= TRUE;
  return rc;
}


SHOW_COMP_OPTION plugin_status(const char *name, size_t len, int type)
{
  LEX_CSTRING plugin_name= { name, len };
  return plugin_status(plugin_name, type);
}


static plugin_ref intern_plugin_lock(LEX *lex, plugin_ref rc)
{
  st_plugin_int *pi= plugin_ref_to_int(rc);
  DBUG_ENTER("intern_plugin_lock");

  mysql_mutex_assert_owner(&LOCK_plugin);

  if (pi->state & (PLUGIN_IS_READY | PLUGIN_IS_UNINITIALIZED))
  {
    plugin_ref plugin;
#ifdef DBUG_OFF
    /* built-in plugins don't need ref counting */
    if (!pi->plugin_dl)
      DBUG_RETURN(pi);

    plugin= pi;
#else
    /*
      For debugging, we do an additional malloc which allows the
      memory manager and/or valgrind to track locked references and
      double unlocks to aid resolving reference counting problems.
    */
    if (!(plugin= (plugin_ref) my_malloc(key_memory_plugin_ref,
                                         sizeof(pi), MYF(MY_WME))))
      DBUG_RETURN(NULL);

    *plugin= pi;
#endif
    pi->ref_count++;
    DBUG_PRINT("info",("thd: %p, plugin: \"%s\", ref_count: %d",
                       current_thd, pi->name.str, pi->ref_count));
    if (lex)
      lex->plugins.push_back(plugin);
    DBUG_RETURN(plugin);
  }
  DBUG_RETURN(NULL);
}


plugin_ref plugin_lock(THD *thd, plugin_ref *ptr)
{
  LEX *lex= thd ? thd->lex : 0;
  plugin_ref rc;
  DBUG_ENTER("plugin_lock");
  mysql_mutex_lock(&LOCK_plugin);
  rc= my_intern_plugin_lock_ci(lex, *ptr);
  mysql_mutex_unlock(&LOCK_plugin);
  DBUG_RETURN(rc);
}


plugin_ref plugin_lock_by_name(THD *thd, const LEX_CSTRING &name, int type)
{
  LEX *lex= thd ? thd->lex : 0;
  plugin_ref rc= NULL;
  st_plugin_int *plugin;
  DBUG_ENTER("plugin_lock_by_name");
  mysql_mutex_lock(&LOCK_plugin);
  if ((plugin= plugin_find_internal(name, type)))
    rc= my_intern_plugin_lock_ci(lex, plugin_int_to_ref(plugin));
  mysql_mutex_unlock(&LOCK_plugin);
  DBUG_RETURN(rc);
}


static st_plugin_int *plugin_insert_or_reuse(st_plugin_int *plugin)
{
  DBUG_ENTER("plugin_insert_or_reuse");
  st_plugin_int *tmp;
  for (st_plugin_int **it= plugin_array->begin();
       it != plugin_array->end(); ++it)
  {
    tmp= *it;
    if (tmp->state == PLUGIN_IS_FREED)
    {
      memcpy(tmp, plugin, sizeof(st_plugin_int));
      DBUG_RETURN(tmp);
    }
  }
  if (plugin_array->push_back(plugin))
    DBUG_RETURN(NULL);
  tmp= plugin_array->back()=
    static_cast<st_plugin_int*>(memdup_root(&plugin_mem_root, plugin,
                                            sizeof(st_plugin_int)));
  DBUG_RETURN(tmp);
}


/*
  NOTE
    Requires that a write-lock is held on LOCK_system_variables_hash
*/
static bool plugin_add(MEM_ROOT *tmp_root,
                       const LEX_STRING *name, const LEX_STRING *dl,
                       int *argc, char **argv, int report)
{
  st_plugin_int tmp;
  st_mysql_plugin *plugin;
  DBUG_ENTER("plugin_add");
  LEX_CSTRING name_cstr= {name->str, name->length};
  if (plugin_find_internal(name_cstr, MYSQL_ANY_PLUGIN))
  {
    report_error(report, ER_UDF_EXISTS, name->str);
    DBUG_RETURN(TRUE);
  }
  /* Clear the whole struct to catch future extensions. */
  memset(&tmp, 0, sizeof(tmp));
  if (! (tmp.plugin_dl= plugin_dl_add(dl, report)))
    DBUG_RETURN(TRUE);
  /* Find plugin by name */
  for (plugin= tmp.plugin_dl->plugins; plugin->info; plugin++)
  {
    size_t name_len= strlen(plugin->name);
    if (plugin->type >= 0 && plugin->type < MYSQL_MAX_PLUGIN_TYPE_NUM &&
        ! my_strnncoll(system_charset_info,
                       pointer_cast<const uchar*>(name->str), name->length,
                       pointer_cast<const uchar*>(plugin->name),
                       name_len))
    {
      st_plugin_int *tmp_plugin_ptr;
      if (*(int*)plugin->info <
          min_plugin_info_interface_version[plugin->type] ||
          ((*(int*)plugin->info) >> 8) >
          (cur_plugin_info_interface_version[plugin->type] >> 8))
      {
        char buf[256];
        strxnmov(buf, sizeof(buf) - 1, "API version for ",
                 plugin_type_names[plugin->type].str,
                 " plugin is too different", NullS);
        report_error(report, ER_CANT_OPEN_LIBRARY, dl->str, 0, buf);
        goto err;
      }
      tmp.plugin= plugin;
      tmp.name.str= (char *)plugin->name;
      tmp.name.length= name_len;
      tmp.ref_count= 0;
      tmp.state= PLUGIN_IS_UNINITIALIZED;
      tmp.load_option= PLUGIN_ON;
      if (test_plugin_options(tmp_root, &tmp, argc, argv))
        tmp.state= PLUGIN_IS_DISABLED;

      if ((tmp_plugin_ptr= plugin_insert_or_reuse(&tmp)))
      {
        plugin_array_version++;
        if (!my_hash_insert(&plugin_hash[plugin->type], (uchar*)tmp_plugin_ptr))
        {
          init_alloc_root(key_memory_plugin_int_mem_root,
                          &tmp_plugin_ptr->mem_root, 4096, 4096);
          DBUG_RETURN(FALSE);
        }
        tmp_plugin_ptr->state= PLUGIN_IS_FREED;
      }
      mysql_del_sys_var_chain(tmp.system_vars);
      restore_pluginvar_names(tmp.system_vars);
      goto err;

      /* plugin was disabled */
      plugin_dl_del(dl);
      DBUG_RETURN(FALSE);
    }
  }
  report_error(report, ER_CANT_FIND_DL_ENTRY, name->str);
err:
  plugin_dl_del(dl);
  DBUG_RETURN(TRUE);
}


static void plugin_deinitialize(st_plugin_int *plugin, bool ref_check)
{
  /*
    we don't want to hold the LOCK_plugin mutex as it may cause
    deinitialization to deadlock if plugins have worker threads
    with plugin locks
  */
  mysql_mutex_assert_not_owner(&LOCK_plugin);

  if (plugin->plugin->status_vars)
  {
    remove_status_vars(plugin->plugin->status_vars);
  }

  if (plugin_type_deinitialize[plugin->plugin->type])
  {
    if ((*plugin_type_deinitialize[plugin->plugin->type])(plugin))
    {
      sql_print_error("Plugin '%s' of type %s failed deinitialization",
                      plugin->name.str, plugin_type_names[plugin->plugin->type].str);
    }
  }
  else if (plugin->plugin->deinit)
  {
    DBUG_PRINT("info", ("Deinitializing plugin: '%s'", plugin->name.str));
    if (plugin->plugin->deinit(plugin))
    {
      DBUG_PRINT("warning", ("Plugin '%s' deinit function returned error.",
                             plugin->name.str));
    }
  }
  plugin->state= PLUGIN_IS_UNINITIALIZED;

#ifndef EMBEDDED_LIBRARY
  Srv_session::check_for_stale_threads(plugin);
#endif
  /*
    We do the check here because NDB has a worker THD which doesn't
    exit until NDB is shut down.
  */
  if (ref_check && plugin->ref_count)
    sql_print_error("Plugin '%s' has ref_count=%d after deinitialization.",
                    plugin->name.str, plugin->ref_count);
}

static void plugin_del(st_plugin_int *plugin)
{
  DBUG_ENTER("plugin_del(plugin)");
  mysql_mutex_assert_owner(&LOCK_plugin);
  mysql_mutex_assert_owner(&LOCK_plugin_delete);
  /* Free allocated strings before deleting the plugin. */
  mysql_rwlock_wrlock(&LOCK_system_variables_hash);
  mysql_del_sys_var_chain(plugin->system_vars);
  mysql_rwlock_unlock(&LOCK_system_variables_hash);
  restore_pluginvar_names(plugin->system_vars);
  plugin_vars_free_values(plugin->system_vars);
  my_hash_delete(&plugin_hash[plugin->plugin->type], (uchar*)plugin);

  if (plugin->plugin_dl)
    plugin_dl_del(&plugin->plugin_dl->dl);
  plugin->state= PLUGIN_IS_FREED;
  plugin_array_version++;
  free_root(&plugin->mem_root, MYF(0));
  DBUG_VOID_RETURN;
}

static void reap_plugins(void)
{
  st_plugin_int *plugin, **reap, **list;

  mysql_mutex_assert_owner(&LOCK_plugin);

  if (!reap_needed)
    return;

  reap_needed= false;
  const size_t count= plugin_array->size();
  reap= (st_plugin_int **)my_alloca(sizeof(plugin)*(count+1));
  *(reap++)= NULL;

  for (size_t idx= 0; idx < count; idx++)
  {
    plugin= plugin_array->at(idx);
    if (plugin->state == PLUGIN_IS_DELETED && !plugin->ref_count)
    {
      /* change the status flag to prevent reaping by another thread */
      plugin->state= PLUGIN_IS_DYING;
      *(reap++)= plugin;
    }
  }

  mysql_mutex_unlock(&LOCK_plugin);

  list= reap;
  while ((plugin= *(--list)))
  {
    if (!opt_bootstrap)
      sql_print_information("Shutting down plugin '%s'", plugin->name.str);
    plugin_deinitialize(plugin, true);
  }

  mysql_mutex_lock(&LOCK_plugin_delete);
  mysql_mutex_lock(&LOCK_plugin);

  while ((plugin= *(--reap)))
    plugin_del(plugin);

  mysql_mutex_unlock(&LOCK_plugin_delete);
}

static void intern_plugin_unlock(LEX *lex, plugin_ref plugin)
{
  st_plugin_int *pi;
  DBUG_ENTER("intern_plugin_unlock");

  mysql_mutex_assert_owner(&LOCK_plugin);

  if (!plugin)
    DBUG_VOID_RETURN;

  pi= plugin_ref_to_int(plugin);

#ifdef DBUG_OFF
  if (!pi->plugin_dl)
    DBUG_VOID_RETURN;
#else
  my_free(plugin);
#endif

  DBUG_PRINT("info",("unlocking plugin, name= %s, ref_count= %d",
                     pi->name.str, pi->ref_count));
  if (lex)
  {
    /*
      Remove one instance of this plugin from the use list.
      We are searching backwards so that plugins locked last
      could be unlocked faster - optimizing for LIFO semantics.
    */
    plugin_ref *iter= lex->plugins.end() - 1;
    bool found_it __attribute__((unused)) = false;
    for (; iter >= lex->plugins.begin() - 1; --iter)
    {
      if (plugin == *iter)
      {
        lex->plugins.erase(iter);
        found_it= true;
        break;
      }
    }
    DBUG_ASSERT(found_it);
  }

  DBUG_ASSERT(pi->ref_count);
  pi->ref_count--;

  if (pi->state == PLUGIN_IS_DELETED && !pi->ref_count)
    reap_needed= true;

  DBUG_VOID_RETURN;
}


void plugin_unlock(THD *thd, plugin_ref plugin)
{
  LEX *lex= thd ? thd->lex : 0;
  DBUG_ENTER("plugin_unlock");
  if (!plugin)
    DBUG_VOID_RETURN;
#ifdef DBUG_OFF
  /* built-in plugins don't need ref counting */
  if (!plugin_dlib(plugin))
    DBUG_VOID_RETURN;
#endif
  mysql_mutex_lock(&LOCK_plugin);
  intern_plugin_unlock(lex, plugin);
  reap_plugins();
  mysql_mutex_unlock(&LOCK_plugin);
  DBUG_VOID_RETURN;
}


void plugin_unlock_list(THD *thd, plugin_ref *list, size_t count)
{
  LEX *lex= thd ? thd->lex : 0;
  DBUG_ENTER("plugin_unlock_list");
  DBUG_ASSERT(list);

  /*
    In unit tests, LOCK_plugin may be uninitialized, so do not lock it.
    Besides: there's no point in locking it, if there are no plugins to unlock.
   */
  if (count == 0)
    DBUG_VOID_RETURN;

  mysql_mutex_lock(&LOCK_plugin);
  while (count--)
    intern_plugin_unlock(lex, *list++);
  reap_plugins();
  mysql_mutex_unlock(&LOCK_plugin);
  DBUG_VOID_RETURN;
}

static int plugin_initialize(st_plugin_int *plugin)
{
  int ret= 1;
  DBUG_ENTER("plugin_initialize");

  mysql_mutex_assert_owner(&LOCK_plugin);
  uint state= plugin->state;
  DBUG_ASSERT(state == PLUGIN_IS_UNINITIALIZED);

  mysql_mutex_unlock(&LOCK_plugin);
  if (plugin_type_initialize[plugin->plugin->type])
  {
    if ((*plugin_type_initialize[plugin->plugin->type])(plugin))
    {
      sql_print_error("Plugin '%s' registration as a %s failed.",
                      plugin->name.str, plugin_type_names[plugin->plugin->type].str);
      goto err;
    }

    /* FIXME: Need better solution to transfer the callback function
    array to memcached */
    if (strcmp(plugin->name.str, "InnoDB") == 0) {
      innodb_callback_data = ((handlerton*)plugin->data)->data;
    }
  }
  else if (plugin->plugin->init)
  {
    if (strcmp(plugin->name.str, "daemon_memcached") == 0) {
       plugin->data = innodb_callback_data;
    }

    if (plugin->plugin->init(plugin))
    {
      sql_print_error("Plugin '%s' init function returned error.",
                      plugin->name.str);
      goto err;
    }
  }
  state= PLUGIN_IS_READY; // plugin->init() succeeded

  if (plugin->plugin->status_vars)
  {
    if (add_status_vars(plugin->plugin->status_vars))
      goto err;
  }

  /*
    set the plugin attribute of plugin's sys vars so they are pointing
    to the active plugin
  */
  if (plugin->system_vars)
  {
    sys_var_pluginvar *var= plugin->system_vars->cast_pluginvar();
    for (;;)
    {
      var->plugin= plugin;
      if (!var->next)
        break;
      var= var->next->cast_pluginvar();
    }
  }

  ret= 0;

err:
  mysql_mutex_lock(&LOCK_plugin);
  plugin->state= state;

  DBUG_RETURN(ret);
}


extern "C" uchar *get_plugin_hash_key(const uchar *, size_t *, my_bool);
extern "C" uchar *get_bookmark_hash_key(const uchar *, size_t *, my_bool);


uchar *get_plugin_hash_key(const uchar *buff, size_t *length,
                           my_bool not_used __attribute__((unused)))
{
  st_plugin_int *plugin= (st_plugin_int *)buff;
  *length= (uint)plugin->name.length;
  return((uchar *)plugin->name.str);
}


uchar *get_bookmark_hash_key(const uchar *buff, size_t *length,
                             my_bool not_used __attribute__((unused)))
{
  st_bookmark *var= (st_bookmark *)buff;
  *length= var->name_len + 1;
  return (uchar*) var->key;
}

static inline void convert_dash_to_underscore(char *str, size_t len)
{
  for (char *p= str; p <= str+len; p++)
    if (*p == '-')
      *p= '_';
}

static inline void convert_underscore_to_dash(char *str, size_t len)
{
  for (char *p= str; p <= str+len; p++)
    if (*p == '_')
      *p= '-';
}

#ifdef HAVE_PSI_INTERFACE
static PSI_mutex_key key_LOCK_plugin;
static PSI_mutex_key key_LOCK_plugin_delete;

static PSI_mutex_info all_plugin_mutexes[]=
{
  { &key_LOCK_plugin, "LOCK_plugin", PSI_FLAG_GLOBAL},
  { &key_LOCK_plugin_delete, "LOCK_plugin_delete", PSI_FLAG_GLOBAL}
};


static PSI_memory_info all_plugin_memory[]=
{
#ifndef DBUG_OFF
  { &key_memory_plugin_ref, "plugin_ref", PSI_FLAG_GLOBAL},
#endif
  { &key_memory_plugin_mem_root, "plugin_mem_root", PSI_FLAG_GLOBAL},
  { &key_memory_plugin_init_tmp, "plugin_init_tmp", 0},
  { &key_memory_plugin_int_mem_root, "plugin_int_mem_root", 0},
  { &key_memory_mysql_plugin_dl, "mysql_plugin_dl", 0},
  { &key_memory_mysql_plugin, "mysql_plugin", 0},
  { &key_memory_plugin_bookmark, "plugin_bookmark", PSI_FLAG_GLOBAL}
};

static void init_plugin_psi_keys(void)
{
  const char* category= "sql";
  int count;

  count= array_elements(all_plugin_mutexes);
  mysql_mutex_register(category, all_plugin_mutexes, count);

  count= array_elements(all_plugin_memory);
  mysql_memory_register(category, all_plugin_memory, count);
}
#endif /* HAVE_PSI_INTERFACE */

/*
  The logic is that we first load and initialize all compiled in plugins.
  From there we load up the dynamic types (assuming we have not been told to
  skip this part).

  Finally we initialize everything, aka the dynamic that have yet to initialize.
*/
int plugin_init(int *argc, char **argv, int flags)
{
  uint i;
  st_mysql_plugin **builtins;
  st_mysql_plugin *plugin;
  st_plugin_int tmp, *plugin_ptr, **reap;
  MEM_ROOT tmp_root;
  bool reaped_mandatory_plugin= false;
  bool mandatory= true;
  DBUG_ENTER("plugin_init");

  if (initialized)
    DBUG_RETURN(0);

#ifdef HAVE_PSI_INTERFACE
  init_plugin_psi_keys();
#endif

  init_alloc_root(key_memory_plugin_mem_root, &plugin_mem_root, 4096, 4096);
  init_alloc_root(key_memory_plugin_init_tmp, &tmp_root, 4096, 4096);

  if (my_hash_init(&bookmark_hash, &my_charset_bin, 16, 0, 0,
                   get_bookmark_hash_key, NULL, HASH_UNIQUE,
                   key_memory_plugin_bookmark))
      goto err;

  if (my_hash_init(&malloced_string_type_sysvars_bookmark_hash, &my_charset_bin,
                   16, 0, 0, get_bookmark_hash_key, NULL, HASH_UNIQUE,
                   key_memory_plugin_bookmark))
      goto err;

  mysql_mutex_init(key_LOCK_plugin, &LOCK_plugin, MY_MUTEX_INIT_FAST);
  mysql_mutex_init(key_LOCK_plugin_delete, &LOCK_plugin_delete, MY_MUTEX_INIT_FAST);

  plugin_dl_array= new (std::nothrow)
    Prealloced_array<st_plugin_dl*, 16>(key_memory_mysql_plugin_dl);
  plugin_array= new (std::nothrow)
    Prealloced_array<st_plugin_int*, 16>(key_memory_mysql_plugin);
  if (plugin_dl_array == NULL || plugin_array == NULL)
    goto err;

  for (i= 0; i < MYSQL_MAX_PLUGIN_TYPE_NUM; i++)
  {
    if (my_hash_init(&plugin_hash[i], system_charset_info, 16, 0, 0,
                     get_plugin_hash_key, NULL, HASH_UNIQUE,
                     key_memory_plugin_mem_root))
      goto err;
  }

  mysql_mutex_lock(&LOCK_plugin);

  initialized= 1;

  /*
    First we register builtin plugins
  */
  for (builtins= mysql_mandatory_plugins; *builtins || mandatory; builtins++)
  {
    if (!*builtins)
    {
      builtins= mysql_optional_plugins;
      mandatory= false;
      if (!*builtins)
        break;
    }
    for (plugin= *builtins; plugin->info; plugin++)
    {
      memset(&tmp, 0, sizeof(tmp));
      tmp.plugin= plugin;
      tmp.name.str= (char *)plugin->name;
      tmp.name.length= strlen(plugin->name);
      tmp.state= 0;
      tmp.load_option= mandatory ? PLUGIN_FORCE : PLUGIN_ON;

      /*
        If the performance schema is compiled in,
        treat the storage engine plugin as 'mandatory',
        to suppress any plugin-level options such as '--performance-schema'.
        This is specific to the performance schema, and is done on purpose:
        the server-level option '--performance-schema' controls the overall
        performance schema initialization, which consists of much more that
        the underlying storage engine initialization.
        See mysqld.cc, set_vars.cc.
        Suppressing ways to interfere directly with the storage engine alone
        prevents awkward situations where:
        - the user wants the performance schema functionality, by using
          '--enable-performance-schema' (the server option),
        - yet disable explicitly a component needed for the functionality
          to work, by using '--skip-performance-schema' (the plugin)
      */
      if (!my_strcasecmp(&my_charset_latin1, plugin->name, "PERFORMANCE_SCHEMA"))
      {
        tmp.load_option= PLUGIN_FORCE;
      }

      free_root(&tmp_root, MYF(MY_MARK_BLOCKS_FREE));
      if (test_plugin_options(&tmp_root, &tmp, argc, argv))
        tmp.state= PLUGIN_IS_DISABLED;
      else
        tmp.state= PLUGIN_IS_UNINITIALIZED;
      if (register_builtin(plugin, &tmp, &plugin_ptr))
        goto err_unlock;

      /*
        Only initialize MyISAM, InnoDB and CSV at this stage.
        Note that when the --help option is supplied, InnoDB is not
        initialized because the plugin table will not be read anyway,
        as indicated by the flag set when the plugin_init() function
        is called.
      */
      bool is_myisam= !my_strcasecmp(&my_charset_latin1, plugin->name, "MyISAM");
      bool is_innodb= !my_strcasecmp(&my_charset_latin1, plugin->name, "InnoDB");
      if (!is_myisam &&
          (!is_innodb || opt_help) &&
          my_strcasecmp(&my_charset_latin1, plugin->name, "CSV"))
        continue;

      if (plugin_ptr->state != PLUGIN_IS_UNINITIALIZED ||
          plugin_initialize(plugin_ptr))
        goto err_unlock;

      /*
        initialize the global default storage engine so that it may
        not be null in any child thread.
      */
      if (is_myisam)
      {
        DBUG_ASSERT(!global_system_variables.table_plugin);
        DBUG_ASSERT(!global_system_variables.temp_table_plugin);
        global_system_variables.table_plugin=
          my_intern_plugin_lock(NULL, plugin_int_to_ref(plugin_ptr));
        global_system_variables.temp_table_plugin=
          my_intern_plugin_lock(NULL, plugin_int_to_ref(plugin_ptr));
        DBUG_ASSERT(plugin_ptr->ref_count == 2);
      }
    }
  }

  /* should now be set to MyISAM storage engine */
  DBUG_ASSERT(global_system_variables.table_plugin);
  DBUG_ASSERT(global_system_variables.temp_table_plugin);

  mysql_mutex_unlock(&LOCK_plugin);

  /* Register all dynamic plugins */
  if (!(flags & PLUGIN_INIT_SKIP_DYNAMIC_LOADING))
  {
    I_List_iterator<i_string> iter(opt_plugin_load_list);
    i_string *item;
    while (NULL != (item= iter++))
      plugin_load_list(&tmp_root, argc, argv, item->ptr);

    if (!(flags & PLUGIN_INIT_SKIP_PLUGIN_TABLE))
      plugin_load(&tmp_root, argc, argv);
  }

  if (flags & PLUGIN_INIT_SKIP_INITIALIZATION)
    goto end;

  /*
    Now we initialize all remaining plugins
  */

  mysql_mutex_lock(&LOCK_plugin);
  reap= (st_plugin_int **) my_alloca((plugin_array->size()+1) * sizeof(void*));
  *(reap++)= NULL;

  for (st_plugin_int **it= plugin_array->begin();
       it != plugin_array->end(); ++it)
  {
    plugin_ptr= *it;
    if (plugin_ptr->state == PLUGIN_IS_UNINITIALIZED)
    {
      if (plugin_initialize(plugin_ptr))
      {
        plugin_ptr->state= PLUGIN_IS_DYING;
        *(reap++)= plugin_ptr;
      }
    }
  }

  /*
    Check if any plugins have to be reaped
  */
  while ((plugin_ptr= *(--reap)))
  {
    mysql_mutex_unlock(&LOCK_plugin);
    if (plugin_ptr->load_option == PLUGIN_FORCE ||
        plugin_ptr->load_option == PLUGIN_FORCE_PLUS_PERMANENT)
      reaped_mandatory_plugin= TRUE;
    plugin_deinitialize(plugin_ptr, true);
    mysql_mutex_lock(&LOCK_plugin_delete);
    mysql_mutex_lock(&LOCK_plugin);
    plugin_del(plugin_ptr);
    mysql_mutex_unlock(&LOCK_plugin_delete);
  }

  mysql_mutex_unlock(&LOCK_plugin);
  if (reaped_mandatory_plugin)
    goto err;

end:
  free_root(&tmp_root, MYF(0));

  DBUG_RETURN(0);

err_unlock:
  mysql_mutex_unlock(&LOCK_plugin);
err:
  free_root(&tmp_root, MYF(0));
  DBUG_RETURN(1);
}


static bool register_builtin(st_mysql_plugin *plugin,
                             st_plugin_int *tmp,
                             st_plugin_int **ptr)
{
  DBUG_ENTER("register_builtin");
  tmp->ref_count= 0;
  tmp->plugin_dl= 0;

  if (plugin_array->push_back(tmp))
    DBUG_RETURN(true);

  *ptr= plugin_array->back()=
    static_cast<st_plugin_int*>(memdup_root(&plugin_mem_root, tmp,
                                            sizeof(st_plugin_int)));

  if (my_hash_insert(&plugin_hash[plugin->type],(uchar*) *ptr))
    DBUG_RETURN(1);

  DBUG_RETURN(0);
}


/*
  called only by plugin_init()
*/
static void plugin_load(MEM_ROOT *tmp_root, int *argc, char **argv)
{
  THD thd;
  TABLE_LIST tables;
  TABLE *table;
  READ_RECORD read_record_info;
  int error;
  THD *new_thd= &thd;
  bool result;
#ifdef EMBEDDED_LIBRARY
  No_such_table_error_handler error_handler;
#endif /* EMBEDDED_LIBRARY */
  DBUG_ENTER("plugin_load");

  new_thd->thread_stack= (char*) &tables;
  new_thd->store_globals();
  LEX_CSTRING db_lex_cstr= { STRING_WITH_LEN("mysql") };
  new_thd->set_db(db_lex_cstr);
  thd.get_protocol_classic()->wipe_net();
  tables.init_one_table("mysql", 5, "plugin", 6, "plugin", TL_READ);

#ifdef EMBEDDED_LIBRARY
  /*
    When building an embedded library, if the mysql.plugin table
    does not exist, we silently ignore the missing table
  */
  new_thd->push_internal_handler(&error_handler);
#endif /* EMBEDDED_LIBRARY */

  result= open_trans_system_tables_for_read(new_thd, &tables);

#ifdef EMBEDDED_LIBRARY
  new_thd->pop_internal_handler();
  if (error_handler.safely_trapped_errors())
    DBUG_VOID_RETURN;
#endif /* EMBEDDED_LIBRARY */

  if (result)
  {
    DBUG_PRINT("error",("Can't open plugin table"));
    sql_print_error("Can't open the mysql.plugin table. Please "
                    "run mysql_upgrade to create it.");
    DBUG_VOID_RETURN;
  }
  table= tables.table;
  if (init_read_record(&read_record_info, new_thd, table, NULL, 1, 1, FALSE))
  {
    close_trans_system_tables(new_thd);
    DBUG_VOID_RETURN;
  }
  table->use_all_columns();
  /*
    there're no other threads running yet, so we don't need a mutex.
    but plugin_add() before is designed to work in multi-threaded
    environment, and it uses mysql_mutex_assert_owner(), so we lock
    the mutex here to satisfy the assert
  */
  mysql_mutex_lock(&LOCK_plugin);
  while (!(error= read_record_info.read_record(&read_record_info)))
  {
    DBUG_PRINT("info", ("init plugin record"));
    String str_name, str_dl;
    get_field(tmp_root, table->field[0], &str_name);
    get_field(tmp_root, table->field[1], &str_dl);

    LEX_STRING name= {(char *)str_name.ptr(), str_name.length()};
    LEX_STRING dl= {(char *)str_dl.ptr(), str_dl.length()};

    if (plugin_add(tmp_root, &name, &dl, argc, argv, REPORT_TO_LOG))
      sql_print_warning("Couldn't load plugin named '%s' with soname '%s'.",
                        str_name.c_ptr(), str_dl.c_ptr());
    free_root(tmp_root, MYF(MY_MARK_BLOCKS_FREE));
  }
  mysql_mutex_unlock(&LOCK_plugin);
  if (error > 0)
    sql_print_error(ER_THD(new_thd, ER_GET_ERRNO), my_errno);
  end_read_record(&read_record_info);
  table->m_needs_reopen= TRUE;                  // Force close to free memory

  close_trans_system_tables(new_thd);

  DBUG_VOID_RETURN;
}


/*
  called only by plugin_init()
*/
static bool plugin_load_list(MEM_ROOT *tmp_root, int *argc, char **argv,
                             const char *list)
{
  char buffer[FN_REFLEN];
  LEX_STRING name= {buffer, 0}, dl= {NULL, 0}, *str= &name;
  st_plugin_dl *plugin_dl;
  st_mysql_plugin *plugin;
  char *p= buffer;
  DBUG_ENTER("plugin_load_list");
  while (list)
  {
    if (p == buffer + sizeof(buffer) - 1)
    {
      sql_print_error("plugin-load parameter too long");
      DBUG_RETURN(TRUE);
    }

    switch ((*(p++)= *(list++))) {
    case '\0':
      list= NULL; /* terminate the loop */
      /* fall through */
#ifndef _WIN32
    case ':':     /* can't use this as delimiter as it may be drive letter */
#endif
    case ';':
      str->str[str->length]= '\0';
      if (str == &name)  // load all plugins in named module
      {
        if (!name.length)
        {
          p--;    /* reset pointer */
          continue;
        }

        dl= name;
        mysql_mutex_lock(&LOCK_plugin);
        if ((plugin_dl= plugin_dl_add(&dl, REPORT_TO_LOG)))
        {
          for (plugin= plugin_dl->plugins; plugin->info; plugin++)
          {
            name.str= (char *) plugin->name;
            name.length= strlen(name.str);

            free_root(tmp_root, MYF(MY_MARK_BLOCKS_FREE));
            if (plugin_add(tmp_root, &name, &dl, argc, argv, REPORT_TO_LOG))
              goto error;
          }
          plugin_dl_del(&dl); // reduce ref count
        }
      }
      else
      {
        free_root(tmp_root, MYF(MY_MARK_BLOCKS_FREE));
        mysql_mutex_lock(&LOCK_plugin);
        if (plugin_add(tmp_root, &name, &dl, argc, argv, REPORT_TO_LOG))
          goto error;
      }
      mysql_mutex_unlock(&LOCK_plugin);
      name.length= dl.length= 0;
      dl.str= NULL; name.str= p= buffer;
      str= &name;
      continue;
    case '=':
    case '#':
      if (str == &name)
      {
        name.str[name.length]= '\0';
        str= &dl;
        str->str= p;
        continue;
      }
    default:
      str->length++;
      continue;
    }
  }
  DBUG_RETURN(FALSE);
error:
  mysql_mutex_unlock(&LOCK_plugin);
  sql_print_error("Couldn't load plugin named '%s' with soname '%s'.",
                  name.str, dl.str);
  DBUG_RETURN(TRUE);
}

/*
  Shutdown memcached plugin before binlog shuts down
*/
void memcached_shutdown(void)
{
  if (initialized)
  {

    for (st_plugin_int **it= plugin_array->begin();
         it != plugin_array->end(); ++it)
    {
      st_plugin_int *plugin= *it;

      if (plugin->state == PLUGIN_IS_READY
	  && strcmp(plugin->name.str, "daemon_memcached") == 0)
      {
	plugin_deinitialize(plugin, true);

        mysql_mutex_lock(&LOCK_plugin);
	plugin->state= PLUGIN_IS_DYING;
	plugin_del(plugin);
        mysql_mutex_unlock(&LOCK_plugin);
      }
    }

  }
}

void plugin_shutdown(void)
{
  size_t i;
  st_plugin_int **plugins, *plugin;
  st_plugin_dl **dl;
  bool skip_binlog = true;

  DBUG_ENTER("plugin_shutdown");

  if (initialized)
  {
    size_t count= plugin_array->size();
    mysql_mutex_lock(&LOCK_plugin);

    reap_needed= true;

    /*
      We want to shut down plugins in a reasonable order, this will
      become important when we have plugins which depend upon each other.
      Circular references cannot be reaped so they are forced afterwards.
      TODO: Have an additional step here to notify all active plugins that
      shutdown is requested to allow plugins to deinitialize in parallel.
    */
    while (reap_needed && (count= plugin_array->size()))
    {
      reap_plugins();
      for (i= 0; i < count; i++)
      {
        plugin= plugin_array->at(i);

	if (plugin->state == PLUGIN_IS_READY
	    && strcmp(plugin->name.str, "binlog") == 0 && skip_binlog)
	{
		skip_binlog = false;

	} else if (plugin->state == PLUGIN_IS_READY)
        {
          plugin->state= PLUGIN_IS_DELETED;
          reap_needed= true;
        }
      }
      if (!reap_needed)
      {
        /*
          release any plugin references held.
        */
        unlock_variables(NULL, &global_system_variables);
        unlock_variables(NULL, &max_system_variables);
      }
    }

    plugins= (st_plugin_int **) my_alloca(sizeof(void*) * (count+1));

    /*
      If we have any plugins which did not die cleanly, we force shutdown
    */
    for (i= 0; i < count; i++)
    {
      plugins[i]= plugin_array->at(i);
      /* change the state to ensure no reaping races */
      if (plugins[i]->state == PLUGIN_IS_DELETED)
        plugins[i]->state= PLUGIN_IS_DYING;
    }
    mysql_mutex_unlock(&LOCK_plugin);

    /*
      We loop through all plugins and call deinit() if they have one.
    */
    for (i= 0; i < count; i++)
      if (!(plugins[i]->state & (PLUGIN_IS_UNINITIALIZED | PLUGIN_IS_FREED |
                                 PLUGIN_IS_DISABLED)))
      {
        sql_print_warning("Plugin '%s' will be forced to shutdown",
                          plugins[i]->name.str);
        /*
          We are forcing deinit on plugins so we don't want to do a ref_count
          check until we have processed all the plugins.
        */
        plugin_deinitialize(plugins[i], false);
      }

    /*
      It's perfectly safe not to lock LOCK_plugin, LOCK_plugin_delete, as
      there're no concurrent threads anymore. But some functions called from
      here use mysql_mutex_assert_owner(), so we lock the mutex to satisfy it
    */
    mysql_mutex_lock(&LOCK_plugin_delete);
    mysql_mutex_lock(&LOCK_plugin);

    /*
      We defer checking ref_counts until after all plugins are deinitialized
      as some may have worker threads holding on to plugin references.
    */
    for (i= 0; i < count; i++)
    {
      if (plugins[i]->ref_count)
        sql_print_error("Plugin '%s' has ref_count=%d after shutdown.",
                        plugins[i]->name.str, plugins[i]->ref_count);
      if (plugins[i]->state & PLUGIN_IS_UNINITIALIZED)
        plugin_del(plugins[i]);
    }

    /*
      Now we can deallocate all memory.
    */

    cleanup_variables(NULL, &global_system_variables);
    cleanup_variables(NULL, &max_system_variables);
    mysql_mutex_unlock(&LOCK_plugin);
    mysql_mutex_unlock(&LOCK_plugin_delete);

    initialized= 0;
    mysql_mutex_destroy(&LOCK_plugin);
    mysql_mutex_destroy(&LOCK_plugin_delete);
  }

  /* Dispose of the memory */

  for (i= 0; i < MYSQL_MAX_PLUGIN_TYPE_NUM; i++)
    my_hash_free(&plugin_hash[i]);
  delete plugin_array;
  plugin_array= NULL;

  if (plugin_dl_array != NULL)
  {
    size_t count= plugin_dl_array->size();
    dl= (st_plugin_dl **)my_alloca(sizeof(void*) * count);
    for (i= 0; i < count; i++)
      dl[i]= plugin_dl_array->at(i);
    for (i= 0; i < plugin_dl_array->size(); i++)
      free_plugin_mem(dl[i]);
    delete plugin_dl_array;
    plugin_dl_array= NULL;
  }

  my_hash_free(&bookmark_hash);
  my_hash_free(&malloced_string_type_sysvars_bookmark_hash);
  free_root(&plugin_mem_root, MYF(0));

  global_variables_dynamic_size= 0;

  DBUG_VOID_RETURN;
}


static bool mysql_install_plugin(THD *thd, const LEX_STRING *name,
                                 const LEX_STRING *dl)
{
  TABLE_LIST tables;
  TABLE *table;
  bool error= true;
  int argc= orig_argc;
  char **argv= orig_argv;
  st_plugin_int *tmp;
  LEX_CSTRING name_cstr= {name->str, name->length};

  DBUG_ENTER("mysql_install_plugin");

  tables.init_one_table("mysql", 5, "plugin", 6, "plugin", TL_WRITE);

  if (!opt_noacl &&
      check_table_access(thd, INSERT_ACL, &tables, false, 1, false))
    DBUG_RETURN(true);

  /* need to open before acquiring LOCK_plugin or it will deadlock */
  if (! (table = open_ltable(thd, &tables, TL_WRITE,
                             MYSQL_LOCK_IGNORE_TIMEOUT)))
    DBUG_RETURN(true);

  /*
    Pre-acquire audit plugins for events that may potentially occur
    during [UN]INSTALL PLUGIN.

    When audit event is triggered, audit subsystem acquires interested
    plugins by walking through plugin list. Evidently plugin list
    iterator protects plugin list by acquiring LOCK_plugin, see
    plugin_foreach_with_mask().

    On the other hand [UN]INSTALL PLUGIN is acquiring LOCK_plugin
    rather for a long time.

    When audit event is triggered during [UN]INSTALL PLUGIN, plugin
    list iterator acquires the same lock (within the same thread)
    second time.

    This hack should be removed when LOCK_plugin is fixed so it
    protects only what it supposed to protect.
    */
#ifndef EMBEDDED_LIBRARY
  mysql_audit_acquire_plugins(thd, MYSQL_AUDIT_GENERAL_CLASS,
                              MYSQL_AUDIT_GENERAL_ALL);
#endif

  mysql_mutex_lock(&LOCK_plugin);
  DEBUG_SYNC(thd, "acquired_LOCK_plugin");
  mysql_rwlock_wrlock(&LOCK_system_variables_hash);

  if (my_load_defaults(MYSQL_CONFIG_NAME, load_default_groups,
                       &argc, &argv, NULL))
  {
    mysql_rwlock_unlock(&LOCK_system_variables_hash);
    report_error(REPORT_TO_USER, ER_PLUGIN_IS_NOT_LOADED, name->str);
    goto err;
  }
  error= plugin_add(thd->mem_root, name, dl, &argc, argv, REPORT_TO_USER);
  if (argv)
    free_defaults(argv);
  mysql_rwlock_unlock(&LOCK_system_variables_hash);

  if (error || !(tmp= plugin_find_internal(name_cstr, MYSQL_ANY_PLUGIN)))
    goto err;

  if (tmp->state == PLUGIN_IS_DISABLED)
  {
    push_warning_printf(thd, Sql_condition::SL_WARNING,
                        ER_CANT_INITIALIZE_UDF,
                        ER_THD(thd, ER_CANT_INITIALIZE_UDF),
                        name->str, "Plugin is disabled");
  }
  else
  {
    if (plugin_initialize(tmp))
    {
      mysql_mutex_unlock(&LOCK_plugin);
      my_error(ER_CANT_INITIALIZE_UDF, MYF(0), name->str,
               "Plugin initialization function failed.");
      goto deinit;
    }
  }
  mysql_mutex_unlock(&LOCK_plugin);

  /*
    We do not replicate the INSTALL PLUGIN statement. Disable binlogging
    of the insert into the plugin table, so that it is not replicated in
    row based mode.
  */
  tmp_disable_binlog(thd);
  table->use_all_columns();
  restore_record(table, s->default_values);
  table->field[0]->store(name->str, name->length, system_charset_info);
  table->field[1]->store(dl->str, dl->length, files_charset_info);
  error= table->file->ha_write_row(table->record[0]);
  reenable_binlog(thd);
  if (error)
  {
    table->file->print_error(error, MYF(0));
    trans_rollback_stmt(thd);
    goto deinit;
  }
  else
    trans_commit_stmt(thd);

  close_mysql_tables(thd);
  DBUG_RETURN(false);
deinit:
  mysql_mutex_lock(&LOCK_plugin);
  tmp->state= PLUGIN_IS_DELETED;
  reap_needed= true;
  reap_plugins();
err:
  mysql_mutex_unlock(&LOCK_plugin);
  trans_rollback_stmt(thd);
  close_mysql_tables(thd);

  DBUG_RETURN(true);
}


static bool mysql_uninstall_plugin(THD *thd, const LEX_STRING *name)
{
  TABLE *table;
  TABLE_LIST tables;
  st_plugin_int *plugin;
  LEX_CSTRING name_cstr={name->str, name->length};
  bool error= true;

  DBUG_ENTER("mysql_uninstall_plugin");

  tables.init_one_table("mysql", 5, "plugin", 6, "plugin", TL_WRITE);

  if (!opt_noacl &&
      check_table_access(thd, DELETE_ACL, &tables, false, 1, false))
    DBUG_RETURN(true);

  /* need to open before acquiring LOCK_plugin or it will deadlock */
  if (! (table= open_ltable(thd, &tables, TL_WRITE, MYSQL_LOCK_IGNORE_TIMEOUT)))
    DBUG_RETURN(true);

  if (!table->key_info)
  {
    my_error(ER_TABLE_CORRUPT, MYF(0), table->s->db.str,
             table->s->table_name.str);
    trans_rollback_stmt(thd);
    close_thread_tables(thd);
    DBUG_RETURN(true);
  }

  /*
    Pre-acquire audit plugins for events that may potentially occur
    during [UN]INSTALL PLUGIN.

    When audit event is triggered, audit subsystem acquires interested
    plugins by walking through plugin list. Evidently plugin list
    iterator protects plugin list by acquiring LOCK_plugin, see
    plugin_foreach_with_mask().

    On the other hand [UN]INSTALL PLUGIN is acquiring LOCK_plugin
    rather for a long time.

    When audit event is triggered during [UN]INSTALL PLUGIN, plugin
    list iterator acquires the same lock (within the same thread)
    second time.

    This hack should be removed when LOCK_plugin is fixed so it
    protects only what it supposed to protect.
  */
#ifndef EMBEDDED_LIBRARY
  mysql_audit_acquire_plugins(thd, MYSQL_AUDIT_GENERAL_CLASS,
                                   MYSQL_AUDIT_GENERAL_ALL);
#endif

  mysql_mutex_lock(&LOCK_plugin);
  if (!(plugin= plugin_find_internal(name_cstr, MYSQL_ANY_PLUGIN)) ||
      plugin->state & (PLUGIN_IS_UNINITIALIZED | PLUGIN_IS_DYING))
  {
    my_error(ER_SP_DOES_NOT_EXIST, MYF(0), "PLUGIN", name->str);
    goto err;
  }
  if (!plugin->plugin_dl)
  {
    my_error(ER_PLUGIN_DELETE_BUILTIN, MYF(0));
    goto err;
  }
  if (plugin->load_option == PLUGIN_FORCE_PLUS_PERMANENT)
  {
    my_error(ER_PLUGIN_IS_PERMANENT, MYF(0), name->str);
    goto err;
  }
  /*
    Error message for ER_PLUGIN_IS_PERMANENT is not suitable for
    plugins marked as not dynamically uninstallable, so we have a
    separate one instead of changing the old one.
   */
  if (plugin->plugin->flags & PLUGIN_OPT_NO_UNINSTALL)
  {
    my_error(ER_PLUGIN_NO_UNINSTALL, MYF(0), plugin->plugin->name);
    goto err;
  }

#ifdef HAVE_REPLICATION
  /* Block Uninstallation of semi_sync plugins (Master/Slave)
     when they are busy
   */
  char buff[20];
  size_t buff_length;
  /*
    Master: If there are active semi sync slaves for this Master,
    then that means it is busy and rpl_semi_sync_master plugin
    cannot be uninstalled. To check whether the master
    has any semi sync slaves or not, check Rpl_semi_sync_master_cliens
    status variable value, if it is not 0, that means it is busy.
  */
  if (!strcmp(name->str, "rpl_semi_sync_master") &&
      get_status_var(thd,
                     plugin->plugin->status_vars,
                     "Rpl_semi_sync_master_clients",
                     buff, OPT_DEFAULT, &buff_length) &&
      strcmp(buff,"0") )
  {
    my_error(ER_PLUGIN_CANNOT_BE_UNINSTALLED, MYF(0), name->str,
             "Stop any active semisynchronous slaves of this master first.");
    goto err;
  }
  /* Slave: If there is semi sync enabled IO thread active on this Slave,
    then that means plugin is busy and rpl_semi_sync_slave plugin
    cannot be uninstalled. To check whether semi sync
    IO thread is active or not, check Rpl_semi_sync_slave_status status
    variable value, if it is ON, that means it is busy.
  */
  if (!strcmp(name->str, "rpl_semi_sync_slave") &&
      get_status_var(thd, plugin->plugin->status_vars,
                     "Rpl_semi_sync_slave_status",
                     buff, OPT_DEFAULT, &buff_length) &&
      !strcmp(buff,"ON") )
  {
    my_error(ER_PLUGIN_CANNOT_BE_UNINSTALLED, MYF(0), name->str,
             "Stop any active semisynchronous I/O threads on this slave first.");
    goto err;
  }
#endif

  plugin->state= PLUGIN_IS_DELETED;
  if (plugin->ref_count)
    push_warning(thd, Sql_condition::SL_WARNING,
                 WARN_PLUGIN_BUSY, ER_THD(thd, WARN_PLUGIN_BUSY));
  else
    reap_needed= true;
  reap_plugins();
  mysql_mutex_unlock(&LOCK_plugin);

  uchar user_key[MAX_KEY_LENGTH];
  table->use_all_columns();
  table->field[0]->store(name->str, name->length, system_charset_info);
  key_copy(user_key, table->record[0], table->key_info,
           table->key_info->key_length);

  if (! table->file->ha_index_read_idx_map(table->record[0], 0, user_key,
                                           HA_WHOLE_KEY, HA_READ_KEY_EXACT))
  {
    /*
      We do not replicate the UNINSTALL PLUGIN statement. Disable binlogging
      of the delete from the plugin table, so that it is not replicated in
      row based mode.
    */
    tmp_disable_binlog(thd);
    error= table->file->ha_delete_row(table->record[0]);
    reenable_binlog(thd);
    if (error)
      table->file->print_error(error, MYF(0));
  }
  else
  {
    error= false;
  }

  if (error)
    trans_rollback_stmt(thd);
  else
    trans_commit_stmt(thd);

  close_mysql_tables(thd);

  DBUG_RETURN(error);
err:
  mysql_mutex_unlock(&LOCK_plugin);
  trans_rollback_stmt(thd);
  close_mysql_tables(thd);

  DBUG_RETURN(true);
}


bool plugin_foreach_with_mask(THD *thd, plugin_foreach_func *func,
                              int type, uint state_mask, void *arg)
{
  size_t idx, total;
  st_plugin_int *plugin, **plugins;
  int version=plugin_array_version;
  DBUG_ENTER("plugin_foreach_with_mask");

  if (!initialized)
    DBUG_RETURN(FALSE);

  state_mask= ~state_mask; // do it only once

  mysql_mutex_lock(&LOCK_plugin);
  total= type == MYSQL_ANY_PLUGIN ? plugin_array->size()
                                  : plugin_hash[type].records;
  /*
    Do the alloca out here in case we do have a working alloca:
        leaving the nested stack frame invalidates alloca allocation.
  */
  plugins=(st_plugin_int **)my_alloca(total*sizeof(plugin));
  if (type == MYSQL_ANY_PLUGIN)
  {
    for (idx= 0; idx < total; idx++)
    {
      plugin= plugin_array->at(idx);
      plugins[idx]= !(plugin->state & state_mask) ? plugin : NULL;
    }
  }
  else
  {
    HASH *hash= plugin_hash + type;
    for (idx= 0; idx < total; idx++)
    {
      plugin= (st_plugin_int *) my_hash_element(hash, idx);
      plugins[idx]= !(plugin->state & state_mask) ? plugin : NULL;
    }
  }
  mysql_mutex_unlock(&LOCK_plugin);

  for (idx= 0; idx < total; idx++)
  {
    if (unlikely(version != plugin_array_version))
    {
      mysql_mutex_lock(&LOCK_plugin);
      for (size_t i=idx; i < total; i++)
        if (plugins[i] && plugins[i]->state & state_mask)
          plugins[i]=0;
      mysql_mutex_unlock(&LOCK_plugin);
    }
    plugin= plugins[idx];
    /* It will stop iterating on first engine error when "func" returns TRUE */
    if (plugin && func(thd, plugin_int_to_ref(plugin), arg))
        goto err;
  }

  DBUG_RETURN(FALSE);
err:
  DBUG_RETURN(TRUE);
}


/****************************************************************************
  Internal type declarations for variables support
****************************************************************************/

#undef MYSQL_SYSVAR_NAME
#define MYSQL_SYSVAR_NAME(name) name
#define PLUGIN_VAR_TYPEMASK 0x007f

#define EXTRA_OPTIONS 3 /* options for: 'foo', 'plugin-foo' and NULL */

typedef DECLARE_MYSQL_SYSVAR_BASIC(sysvar_bool_t, my_bool);
typedef DECLARE_MYSQL_THDVAR_BASIC(thdvar_bool_t, my_bool);
typedef DECLARE_MYSQL_SYSVAR_BASIC(sysvar_str_t, char *);
typedef DECLARE_MYSQL_THDVAR_BASIC(thdvar_str_t, char *);

typedef DECLARE_MYSQL_SYSVAR_TYPELIB(sysvar_enum_t, unsigned long);
typedef DECLARE_MYSQL_THDVAR_TYPELIB(thdvar_enum_t, unsigned long);
typedef DECLARE_MYSQL_SYSVAR_TYPELIB(sysvar_set_t, ulonglong);
typedef DECLARE_MYSQL_THDVAR_TYPELIB(thdvar_set_t, ulonglong);

typedef DECLARE_MYSQL_SYSVAR_SIMPLE(sysvar_int_t, int);
typedef DECLARE_MYSQL_SYSVAR_SIMPLE(sysvar_long_t, long);
typedef DECLARE_MYSQL_SYSVAR_SIMPLE(sysvar_longlong_t, longlong);
typedef DECLARE_MYSQL_SYSVAR_SIMPLE(sysvar_uint_t, uint);
typedef DECLARE_MYSQL_SYSVAR_SIMPLE(sysvar_ulong_t, ulong);
typedef DECLARE_MYSQL_SYSVAR_SIMPLE(sysvar_ulonglong_t, ulonglong);
typedef DECLARE_MYSQL_SYSVAR_SIMPLE(sysvar_double_t, double);

typedef DECLARE_MYSQL_THDVAR_SIMPLE(thdvar_int_t, int);
typedef DECLARE_MYSQL_THDVAR_SIMPLE(thdvar_long_t, long);
typedef DECLARE_MYSQL_THDVAR_SIMPLE(thdvar_longlong_t, longlong);
typedef DECLARE_MYSQL_THDVAR_SIMPLE(thdvar_uint_t, uint);
typedef DECLARE_MYSQL_THDVAR_SIMPLE(thdvar_ulong_t, ulong);
typedef DECLARE_MYSQL_THDVAR_SIMPLE(thdvar_ulonglong_t, ulonglong);
typedef DECLARE_MYSQL_THDVAR_SIMPLE(thdvar_double_t, double);


/****************************************************************************
  default variable data check and update functions
****************************************************************************/

static int check_func_bool(THD *thd, st_mysql_sys_var *var,
                           void *save, st_mysql_value *value)
{
  char buff[STRING_BUFFER_USUAL_SIZE];
  const char *str;
  int result, length;
  long long tmp;

  if (value->value_type(value) == MYSQL_VALUE_TYPE_STRING)
  {
    length= sizeof(buff);
    if (!(str= value->val_str(value, buff, &length)) ||
        (result= find_type(&bool_typelib, str, length, 1)-1) < 0)
      goto err;
  }
  else
  {
    if (value->val_int(value, &tmp) < 0)
      goto err;
    if (tmp > 1)
      goto err;
    result= (int) tmp;
  }
  *(my_bool *) save= result ? TRUE : FALSE;
  return 0;
err:
  return 1;
}


static int check_func_int(THD *thd, st_mysql_sys_var *var,
                          void *save, st_mysql_value *value)
{
  my_bool fixed1, fixed2;
  long long orig, val;
  struct my_option options;
  value->val_int(value, &orig);
  val= orig;
  plugin_opt_set_limits(&options, var);

  if (var->flags & PLUGIN_VAR_UNSIGNED)
  {
    if ((fixed1= (!value->is_unsigned(value) && val < 0)))
      val=0;
    *(uint *)save= (uint) getopt_ull_limit_value((ulonglong) val, &options,
                                                   &fixed2);
  }
  else
  {
    if ((fixed1= (value->is_unsigned(value) && val < 0)))
      val=LLONG_MAX;
    *(int *)save= (int) getopt_ll_limit_value(val, &options, &fixed2);
  }

  return throw_bounds_warning(thd, var->name, fixed1 || fixed2,
                              value->is_unsigned(value), orig);
}


static int check_func_long(THD *thd, st_mysql_sys_var *var,
                          void *save, st_mysql_value *value)
{
  my_bool fixed1, fixed2;
  long long orig, val;
  struct my_option options;
  value->val_int(value, &orig);
  val= orig;
  plugin_opt_set_limits(&options, var);

  if (var->flags & PLUGIN_VAR_UNSIGNED)
  {
    if ((fixed1= (!value->is_unsigned(value) && val < 0)))
      val=0;
    *(ulong *)save= (ulong) getopt_ull_limit_value((ulonglong) val, &options,
                                                   &fixed2);
  }
  else
  {
    if ((fixed1= (value->is_unsigned(value) && val < 0)))
      val=LLONG_MAX;
    *(long *)save= (long) getopt_ll_limit_value(val, &options, &fixed2);
  }

  return throw_bounds_warning(thd, var->name, fixed1 || fixed2,
                              value->is_unsigned(value), orig);
}


static int check_func_longlong(THD *thd, st_mysql_sys_var *var,
                               void *save, st_mysql_value *value)
{
  my_bool fixed1, fixed2;
  long long orig, val;
  struct my_option options;
  value->val_int(value, &orig);
  val= orig;
  plugin_opt_set_limits(&options, var);

  if (var->flags & PLUGIN_VAR_UNSIGNED)
  {
    if ((fixed1= (!value->is_unsigned(value) && val < 0)))
      val=0;
    *(ulonglong *)save= getopt_ull_limit_value((ulonglong) val, &options,
                                               &fixed2);
  }
  else
  {
    if ((fixed1= (value->is_unsigned(value) && val < 0)))
      val=LLONG_MAX;
    *(longlong *)save= getopt_ll_limit_value(val, &options, &fixed2);
  }

  return throw_bounds_warning(thd, var->name, fixed1 || fixed2,
                              value->is_unsigned(value), orig);
}

static int check_func_str(THD *thd, st_mysql_sys_var *var,
                          void *save, st_mysql_value *value)
{
  char buff[STRING_BUFFER_USUAL_SIZE];
  const char *str;
  int length;

  length= sizeof(buff);
  if ((str= value->val_str(value, buff, &length)))
    str= thd->strmake(str, length);
  *(const char**)save= str;
  return 0;
}


static int check_func_enum(THD *thd, st_mysql_sys_var *var,
                           void *save, st_mysql_value *value)
{
  char buff[STRING_BUFFER_USUAL_SIZE];
  const char *str;
  TYPELIB *typelib;
  long long tmp;
  long result;
  int length;

  if (var->flags & PLUGIN_VAR_THDLOCAL)
    typelib= ((thdvar_enum_t*) var)->typelib;
  else
    typelib= ((sysvar_enum_t*) var)->typelib;

  if (value->value_type(value) == MYSQL_VALUE_TYPE_STRING)
  {
    length= sizeof(buff);
    if (!(str= value->val_str(value, buff, &length)))
      goto err;
    if ((result= (long)find_type(typelib, str, length, 0) - 1) < 0)
      goto err;
  }
  else
  {
    if (value->val_int(value, &tmp))
      goto err;
    if (tmp < 0 || tmp >= typelib->count)
      goto err;
    result= (long) tmp;
  }
  *(long*)save= result;
  return 0;
err:
  return 1;
}


static int check_func_set(THD *thd, st_mysql_sys_var *var,
                          void *save, st_mysql_value *value)
{
  char buff[STRING_BUFFER_USUAL_SIZE], *error= 0;
  const char *str;
  TYPELIB *typelib;
  ulonglong result;
  uint error_len= 0;                            // init as only set on error
  bool not_used;
  int length;

  if (var->flags & PLUGIN_VAR_THDLOCAL)
    typelib= ((thdvar_set_t*) var)->typelib;
  else
    typelib= ((sysvar_set_t*)var)->typelib;

  if (value->value_type(value) == MYSQL_VALUE_TYPE_STRING)
  {
    length= sizeof(buff);
    if (!(str= value->val_str(value, buff, &length)))
      goto err;
    result= find_set(typelib, str, length, NULL,
                     &error, &error_len, &not_used);
    if (error_len)
      goto err;
  }
  else
  {
    if (value->val_int(value, (long long *)&result))
      goto err;
    if (unlikely((result >= (1ULL << typelib->count)) &&
                 (typelib->count < sizeof(long)*8)))
      goto err;
  }
  *(ulonglong*)save= result;
  return 0;
err:
  return 1;
}

static int check_func_double(THD *thd, st_mysql_sys_var *var,
                             void *save, st_mysql_value *value)
{
  double v;
  my_bool fixed;
  struct my_option option;

  value->val_real(value, &v);
  plugin_opt_set_limits(&option, var);
  *(double *) save= getopt_double_limit_value(v, &option, &fixed);

  return throw_bounds_warning(thd, var->name, fixed, v);
}


static void update_func_bool(THD *thd, st_mysql_sys_var *var,
                             void *tgt, const void *save)
{
  *(my_bool *) tgt= *(my_bool *) save ? TRUE : FALSE;
}


static void update_func_int(THD *thd, st_mysql_sys_var *var,
                             void *tgt, const void *save)
{
  *(int *)tgt= *(int *) save;
}


static void update_func_long(THD *thd, st_mysql_sys_var *var,
                             void *tgt, const void *save)
{
  *(long *)tgt= *(long *) save;
}


static void update_func_longlong(THD *thd, st_mysql_sys_var *var,
                             void *tgt, const void *save)
{
  *(longlong *)tgt= *(ulonglong *) save;
}


static void update_func_str(THD *thd, st_mysql_sys_var *var,
                             void *tgt, const void *save)
{
  *(char **) tgt= *(char **) save;
}

static void update_func_double(THD *thd, st_mysql_sys_var *var,
                               void *tgt, const void *save)
{
  *(double *) tgt= *(double *) save;
}

/****************************************************************************
  System Variables support
****************************************************************************/
/*
  This function is not thread safe as the pointer returned at the end of
  the function is outside mutex.
*/

void lock_plugin_mutex()
{
  mysql_mutex_lock(&LOCK_plugin);
}

void unlock_plugin_mutex()
{
  mysql_mutex_unlock(&LOCK_plugin);
}

sys_var *find_sys_var_ex(THD *thd, const char *str, size_t length,
                         bool throw_error, bool locked)
{
  sys_var *var;
  sys_var_pluginvar *pi= NULL;
  plugin_ref plugin;
  DBUG_ENTER("find_sys_var_ex");

  if (!locked)
    mysql_mutex_lock(&LOCK_plugin);
  mysql_rwlock_rdlock(&LOCK_system_variables_hash);
  if ((var= intern_find_sys_var(str, length)) &&
      (pi= var->cast_pluginvar()))
  {
    mysql_rwlock_unlock(&LOCK_system_variables_hash);
    LEX *lex= thd ? thd->lex : 0;
    if (!(plugin= my_intern_plugin_lock(lex, plugin_int_to_ref(pi->plugin))))
      var= NULL; /* failed to lock it, it must be uninstalling */
    else
    if (!(plugin_state(plugin) & PLUGIN_IS_READY))
    {
      /* initialization not completed */
      var= NULL;
      intern_plugin_unlock(lex, plugin);
    }
  }
  else
    mysql_rwlock_unlock(&LOCK_system_variables_hash);
  if (!locked)
    mysql_mutex_unlock(&LOCK_plugin);

  if (!throw_error && !var)
    my_error(ER_UNKNOWN_SYSTEM_VARIABLE, MYF(0), (char*) str);
  DBUG_RETURN(var);
}


sys_var *find_sys_var(THD *thd, const char *str, size_t length)
{
  return find_sys_var_ex(thd, str, length, false, false);
}


/*
  called by register_var, construct_options and test_plugin_options.
  Returns the 'bookmark' for the named variable.
  LOCK_system_variables_hash should be at least read locked
*/
static st_bookmark *find_bookmark(const char *plugin, const char *name,
                                  int flags)
{
  st_bookmark *result= NULL;
  size_t namelen, length, pluginlen= 0;
  char *varname, *p;

  if (!(flags & PLUGIN_VAR_THDLOCAL))
    return NULL;

  namelen= strlen(name);
  if (plugin)
    pluginlen= strlen(plugin) + 1;
  length= namelen + pluginlen + 2;
  varname= (char*) my_alloca(length);

  if (plugin)
  {
    strxmov(varname + 1, plugin, "_", name, NullS);
    for (p= varname + 1; *p; p++)
      if (*p == '-')
        *p= '_';
  }
  else
    memcpy(varname + 1, name, namelen + 1);

  varname[0]= flags & PLUGIN_VAR_TYPEMASK;

  result= (st_bookmark*) my_hash_search(&bookmark_hash,
                                        (const uchar*) varname, length - 1);

  return result;
}


/*
  returns a bookmark for thd-local variables, creating if neccessary.
  returns null for non thd-local variables.
  Requires that a write lock is obtained on LOCK_system_variables_hash
*/
static st_bookmark *register_var(const char *plugin, const char *name,
                                 int flags)
{
  size_t length= strlen(plugin) + strlen(name) + 3, size= 0, offset, new_size;
  st_bookmark *result;
  char *varname, *p;

  if (!(flags & PLUGIN_VAR_THDLOCAL))
    return NULL;

  switch (flags & PLUGIN_VAR_TYPEMASK) {
  case PLUGIN_VAR_BOOL:
    size= sizeof(my_bool);
    break;
  case PLUGIN_VAR_INT:
    size= sizeof(int);
    break;
  case PLUGIN_VAR_LONG:
  case PLUGIN_VAR_ENUM:
    size= sizeof(long);
    break;
  case PLUGIN_VAR_LONGLONG:
  case PLUGIN_VAR_SET:
    size= sizeof(ulonglong);
    break;
  case PLUGIN_VAR_STR:
    size= sizeof(char*);
    break;
  case PLUGIN_VAR_DOUBLE:
    size= sizeof(double);
    break;
  default:
    DBUG_ASSERT(0);
    return NULL;
  };

  varname= ((char*) my_alloca(length));
  strxmov(varname + 1, plugin, "_", name, NullS);
  for (p= varname + 1; *p; p++)
    if (*p == '-')
      *p= '_';

  if (!(result= find_bookmark(NULL, varname + 1, flags)))
  {
    result= (st_bookmark*) alloc_root(&plugin_mem_root,
                                      sizeof(st_bookmark) + length-1);
    varname[0]= flags & PLUGIN_VAR_TYPEMASK;
    memcpy(result->key, varname, length);
    result->name_len= length - 2;
    result->offset= -1;

    DBUG_ASSERT(size && !(size & (size-1))); /* must be power of 2 */

    offset= global_system_variables.dynamic_variables_size;
    offset= (offset + size - 1) & ~(size - 1);
    result->offset= (int) offset;

    new_size= (offset + size + 63) & ~63;

    if (new_size > global_variables_dynamic_size)
    {
      global_system_variables.dynamic_variables_ptr= (char*)
        my_realloc(key_memory_global_system_variables,
                   global_system_variables.dynamic_variables_ptr, new_size,
                   MYF(MY_WME | MY_FAE | MY_ALLOW_ZERO_PTR));
      max_system_variables.dynamic_variables_ptr= (char*)
        my_realloc(key_memory_global_system_variables,
                   max_system_variables.dynamic_variables_ptr, new_size,
                   MYF(MY_WME | MY_FAE | MY_ALLOW_ZERO_PTR));
      /*
        Clear the new variable value space. This is required for string
        variables. If their value is non-NULL, it must point to a valid
        string.
      */
      memset(global_system_variables.dynamic_variables_ptr +
             global_variables_dynamic_size, 0, 
             new_size - global_variables_dynamic_size);
      memset(max_system_variables.dynamic_variables_ptr +
             global_variables_dynamic_size, 0,
             new_size - global_variables_dynamic_size);
      global_variables_dynamic_size= new_size;
    }

    global_system_variables.dynamic_variables_head= offset;
    max_system_variables.dynamic_variables_head= offset;
    global_system_variables.dynamic_variables_size= offset + size;
    max_system_variables.dynamic_variables_size= offset + size;
    global_system_variables.dynamic_variables_version++;
    max_system_variables.dynamic_variables_version++;

    result->version= global_system_variables.dynamic_variables_version;

    /* this should succeed because we have already checked if a dup exists */
    if (my_hash_insert(&bookmark_hash, (uchar*) result))
    {
      fprintf(stderr, "failed to add placeholder to hash");
      DBUG_ASSERT(0);
    }

    /*
      Hashing vars of string type with MEMALLOC flag.
    */
    if (((flags & PLUGIN_VAR_TYPEMASK) == PLUGIN_VAR_STR) &&
        (flags & PLUGIN_VAR_MEMALLOC) &&
        (my_hash_insert(&malloced_string_type_sysvars_bookmark_hash,
                        (uchar *)result)))
    {
      fprintf(stderr, "failed to add placeholder to"
                      " hash of malloced string type sysvars");
      DBUG_ASSERT(0);
    }
  }
  return result;
}

static void restore_pluginvar_names(sys_var *first)
{
  for (sys_var *var= first; var; var= var->next)
  {
    sys_var_pluginvar *pv= var->cast_pluginvar();
    pv->plugin_var->name= pv->orig_pluginvar_name;
  }
}


/**
  Allocate memory and copy dynamic variables from global system variables
  to per-thread system variables copy.

  @param thd              thread context
  @param global_lock      If true LOCK_global_system_variables should be
                          acquired while copying variables from global
                          variables copy.
*/
void alloc_and_copy_thd_dynamic_variables(THD *thd, bool global_lock)
{
  uint idx;

  mysql_rwlock_rdlock(&LOCK_system_variables_hash);

  thd->variables.dynamic_variables_ptr= (char*)
    my_realloc(key_memory_THD_variables,
               thd->variables.dynamic_variables_ptr,
               global_variables_dynamic_size,
               MYF(MY_WME | MY_FAE | MY_ALLOW_ZERO_PTR));

  if (global_lock)
    mysql_mutex_lock(&LOCK_global_system_variables);

  mysql_mutex_assert_owner(&LOCK_global_system_variables);
  /*
    Debug hook which allows tests to check that this code is not
    called for InnoDB after connection was created.
  */
  DBUG_EXECUTE_IF("verify_innodb_thdvars", DBUG_ASSERT(0););

  memcpy(thd->variables.dynamic_variables_ptr +
         thd->variables.dynamic_variables_size,
         global_system_variables.dynamic_variables_ptr +
         thd->variables.dynamic_variables_size,
         global_system_variables.dynamic_variables_size -
         thd->variables.dynamic_variables_size);

  /*
    Iterate through newly copied vars of string type with MEMALLOC
    flag and strdup value.
  */
  for (idx= 0; idx < malloced_string_type_sysvars_bookmark_hash.records; idx++)
  {
    sys_var_pluginvar *pi;
    sys_var *var;
    int varoff;
    char **thdvar, **sysvar;
    st_bookmark *v=
      (st_bookmark*)my_hash_element(&malloced_string_type_sysvars_bookmark_hash,
                                    idx);

    if (v->version <= thd->variables.dynamic_variables_version ||
        !(var= intern_find_sys_var(v->key + 1, v->name_len)) ||
        !(pi= var->cast_pluginvar()) ||
        v->key[0] != (pi->plugin_var->flags & PLUGIN_VAR_TYPEMASK))
      continue;

    varoff= *(int *) (pi->plugin_var + 1);
    thdvar= (char **) (thd->variables.
                       dynamic_variables_ptr + varoff);
    sysvar= (char **) (global_system_variables.
                       dynamic_variables_ptr + varoff);
    *thdvar= NULL;
    plugin_var_memalloc_session_update(thd, NULL, thdvar, *sysvar);
  }

  if (global_lock)
    mysql_mutex_unlock(&LOCK_global_system_variables);

  thd->variables.dynamic_variables_version=
    global_system_variables.dynamic_variables_version;
  thd->variables.dynamic_variables_head=
    global_system_variables.dynamic_variables_head;
  thd->variables.dynamic_variables_size=
    global_system_variables.dynamic_variables_size;

  mysql_rwlock_unlock(&LOCK_system_variables_hash);
}


/*
  returns a pointer to the memory which holds the thd-local variable or
  a pointer to the global variable if thd==null.
  If required, will sync with global variables if the requested variable
  has not yet been allocated in the current thread.
*/
static uchar *intern_sys_var_ptr(THD* thd, int offset, bool global_lock)
{
  DBUG_ASSERT(offset >= 0);
  DBUG_ASSERT((uint)offset <= global_system_variables.dynamic_variables_head);

  if (!thd)
    return (uchar*) global_system_variables.dynamic_variables_ptr + offset;

  /*
    dynamic_variables_head points to the largest valid offset
  */
  if (!thd->variables.dynamic_variables_ptr ||
      (uint)offset > thd->variables.dynamic_variables_head)
  {
    if (current_thd == thd) /* TODO WL#6629: Supported for current_thd only. */
      alloc_and_copy_thd_dynamic_variables(thd, global_lock);
    else
      return (uchar*) global_system_variables.dynamic_variables_ptr + offset;
  }

  return (uchar*)thd->variables.dynamic_variables_ptr + offset;
}


/**
  For correctness and simplicity's sake, a pointer to a function
  must be compatible with pointed-to type, that is, the return and
  parameters types must be the same. Thus, a callback function is
  defined for each scalar type. The functions are assigned in
  construct_options to their respective types.
*/

static char *mysql_sys_var_char(THD* thd, int offset)
{
  return (char *) intern_sys_var_ptr(thd, offset, true);
}

static int *mysql_sys_var_int(THD* thd, int offset)
{
  return (int *) intern_sys_var_ptr(thd, offset, true);
}

static long *mysql_sys_var_long(THD* thd, int offset)
{
  return (long *) intern_sys_var_ptr(thd, offset, true);
}

static unsigned long *mysql_sys_var_ulong(THD* thd, int offset)
{
  return (unsigned long *) intern_sys_var_ptr(thd, offset, true);
}

static long long *mysql_sys_var_longlong(THD* thd, int offset)
{
  return (long long *) intern_sys_var_ptr(thd, offset, true);
}

static unsigned long long *mysql_sys_var_ulonglong(THD* thd, int offset)
{
  return (unsigned long long *) intern_sys_var_ptr(thd, offset, true);
}

static char **mysql_sys_var_str(THD* thd, int offset)
{
  return (char **) intern_sys_var_ptr(thd, offset, true);
}

static double *mysql_sys_var_double(THD* thd, int offset)
{
  return (double *) intern_sys_var_ptr(thd, offset, true);
}

void plugin_thdvar_init(THD *thd, bool enable_plugins)
{
  plugin_ref old_table_plugin= thd->variables.table_plugin;
  plugin_ref old_temp_table_plugin= thd->variables.temp_table_plugin;
  DBUG_ENTER("plugin_thdvar_init");
  
  thd->variables.table_plugin= NULL;
  thd->variables.temp_table_plugin= NULL;
  cleanup_variables(thd, &thd->variables);
  
  thd->variables= global_system_variables;
  thd->variables.table_plugin= NULL;
  thd->variables.temp_table_plugin= NULL;

  thd->variables.dynamic_variables_version= 0;
  thd->variables.dynamic_variables_size= 0;
  thd->variables.dynamic_variables_ptr= 0;

  if (enable_plugins)
  {
    mysql_mutex_lock(&LOCK_plugin);
    thd->variables.table_plugin=
      my_intern_plugin_lock(NULL, global_system_variables.table_plugin);
    intern_plugin_unlock(NULL, old_table_plugin);
    thd->variables.temp_table_plugin=
      my_intern_plugin_lock(NULL, global_system_variables.temp_table_plugin);
    intern_plugin_unlock(NULL, old_temp_table_plugin);
    mysql_mutex_unlock(&LOCK_plugin);
  }

  /* Initialize all Sys_var_charptr variables here. */

  // @@session.session_track_system_variables
  thd->session_sysvar_res_mgr.init(&thd->variables.track_sysvars_ptr, thd->charset());

  DBUG_VOID_RETURN;
}


/*
  Unlocks all system variables which hold a reference
*/
static void unlock_variables(THD *thd, struct System_variables *vars)
{
  intern_plugin_unlock(NULL, vars->table_plugin);
  intern_plugin_unlock(NULL, vars->temp_table_plugin);
  vars->table_plugin= NULL;
  vars->temp_table_plugin= NULL;
}


/*
  Frees memory used by system variables

  Unlike plugin_vars_free_values() it frees all variables of all plugins,
  it's used on shutdown.
*/
static void cleanup_variables(THD *thd, struct System_variables *vars)
{
  if (thd)
  {
    plugin_var_memalloc_free(&thd->variables);
    thd->session_sysvar_res_mgr.deinit();
  }
  DBUG_ASSERT(vars->table_plugin == NULL);
  DBUG_ASSERT(vars->temp_table_plugin == NULL);

  my_free(vars->dynamic_variables_ptr);
  vars->dynamic_variables_ptr= NULL;
  vars->dynamic_variables_size= 0;
  vars->dynamic_variables_version= 0;
}


void plugin_thdvar_cleanup(THD *thd, bool enable_plugins)
{
  DBUG_ENTER("plugin_thdvar_cleanup");

  if (enable_plugins)
  {
    Mutex_lock plugin_lock(&LOCK_plugin);
    unlock_variables(thd, &thd->variables);
    size_t idx;
    if ((idx= thd->lex->plugins.size()))
    {
      plugin_ref *list= thd->lex->plugins.end() - 1;
      DBUG_PRINT("info",("unlocking %u plugins", static_cast<uint>(idx)));
      while (list >= thd->lex->plugins.begin())
        intern_plugin_unlock(thd->lex, *list--);
    }

    reap_plugins();
    thd->lex->plugins.clear();
  }
  cleanup_variables(thd, &thd->variables);

  DBUG_VOID_RETURN;
}


/**
  @brief Free values of thread variables of a plugin.

  This must be called before a plugin is deleted. Otherwise its
  variables are no longer accessible and the value space is lost. Note
  that only string values with PLUGIN_VAR_MEMALLOC are allocated and
  must be freed.

  @param[in]        vars        Chain of system variables of a plugin
*/

static void plugin_vars_free_values(sys_var *vars)
{
  DBUG_ENTER("plugin_vars_free_values");

  for (sys_var *var= vars; var; var= var->next)
  {
    sys_var_pluginvar *piv= var->cast_pluginvar();
    if (piv &&
        ((piv->plugin_var->flags & PLUGIN_VAR_TYPEMASK) == PLUGIN_VAR_STR) &&
        (piv->plugin_var->flags & PLUGIN_VAR_MEMALLOC))
    {
      /* Free the string from global_system_variables. */
      char **valptr= (char**) piv->real_value_ptr(NULL, OPT_GLOBAL);
      DBUG_PRINT("plugin", ("freeing value for: '%s'  addr: 0x%lx",
                            var->name.str, (long) valptr));
      my_free(*valptr);
      *valptr= NULL;
    }
  }
  DBUG_VOID_RETURN;
}

static SHOW_TYPE pluginvar_show_type(st_mysql_sys_var *plugin_var)
{
  switch (plugin_var->flags & PLUGIN_VAR_TYPEMASK) {
  case PLUGIN_VAR_BOOL:
    return SHOW_MY_BOOL;
  case PLUGIN_VAR_INT:
    return SHOW_INT;
  case PLUGIN_VAR_LONG:
    return SHOW_LONG;
  case PLUGIN_VAR_LONGLONG:
    return SHOW_LONGLONG;
  case PLUGIN_VAR_STR:
    return SHOW_CHAR_PTR;
  case PLUGIN_VAR_ENUM:
  case PLUGIN_VAR_SET:
    return SHOW_CHAR;
  case PLUGIN_VAR_DOUBLE:
    return SHOW_DOUBLE;
  default:
    DBUG_ASSERT(0);
    return SHOW_UNDEF;
  }
}


/**
  Set value for thread local variable with PLUGIN_VAR_MEMALLOC flag.

  @param[in]     thd   Thread context.
  @param[in]     var   Plugin variable.
  @param[in,out] dest  Destination memory pointer.
  @param[in]     value '\0'-terminated new value.

  Most plugin variable values are stored on dynamic_variables_ptr.
  Releasing memory occupied by these values is as simple as freeing
  dynamic_variables_ptr.

  An exception to the rule are PLUGIN_VAR_MEMALLOC variables, which
  are stored on individual memory hunks. All of these hunks has to
  be freed when it comes to cleanup.

  It may happen that a plugin was uninstalled and descriptors of
  it's variables are lost. In this case it is impossible to locate
  corresponding values.

  In addition to allocating and setting variable value, new element
  is added to dynamic_variables_allocs list. When thread is done, it
  has to call plugin_var_memalloc_free() to release memory used by
  PLUGIN_VAR_MEMALLOC variables.

  If var is NULL, variable update function is not called. This is
  needed when we take snapshot of system variables during thread
  initialization.

  @note List element and variable value are stored on the same memory
  hunk. List element is followed by variable value.

  @return Completion status
  @retval false Success
  @retval true  Failure
*/

static bool plugin_var_memalloc_session_update(THD *thd,
                                               st_mysql_sys_var *var,
                                               char **dest, const char *value)

{
  LIST *old_element= NULL;
  struct System_variables *vars= &thd->variables;
  DBUG_ENTER("plugin_var_memalloc_session_update");

  if (value)
  {
    size_t length= strlen(value) + 1;
    LIST *element;
    if (!(element= (LIST *) my_malloc(key_memory_THD_variables,
                                      sizeof(LIST) + length, MYF(MY_WME))))
      DBUG_RETURN(true);
    memcpy(element + 1, value, length);
    value= (const char *) (element + 1);
    vars->dynamic_variables_allocs= list_add(vars->dynamic_variables_allocs,
                                             element);
  }

  if (*dest)
    old_element= (LIST *) (*dest - sizeof(LIST));

  if (var)
    var->update(thd, var, (void **) dest, (const void *) &value);
  else
    *dest= (char *) value;

  if (old_element)
  {
    vars->dynamic_variables_allocs= list_delete(vars->dynamic_variables_allocs,
                                                old_element);
    my_free(old_element);
  }
  DBUG_RETURN(false);
}


/**
  Set value for a thread local variable.

  @param[in]     thd   Thread context.
  @param[in]     var   Plugin variable.
  @param[in,out] dest  Destination memory pointer.
  @param[in]     value New value.

  Note: new value should be '\0'-terminated for string variables.

  Used in plugin.h:THDVAR_SET(thd, name, value) macro.
*/

void plugin_thdvar_safe_update(THD *thd, st_mysql_sys_var *var, char **dest, const char *value)
{
  DBUG_ASSERT(thd == current_thd);

  if (var->flags & PLUGIN_VAR_THDLOCAL)
  {
    if ((var->flags & PLUGIN_VAR_TYPEMASK) == PLUGIN_VAR_STR &&
        var->flags & PLUGIN_VAR_MEMALLOC)
      plugin_var_memalloc_session_update(thd, var, dest, value);
    else
      var->update(thd, var, dest, value);
  }
}


/**
  Free all elements allocated by plugin_var_memalloc_session_update().

  @param[in]     vars  system variables structure

  @see plugin_var_memalloc_session_update
*/

static void plugin_var_memalloc_free(struct System_variables *vars)
{
  LIST *next, *root;
  DBUG_ENTER("plugin_var_memalloc_free");
  for (root= vars->dynamic_variables_allocs; root; root= next)
  {
    next= root->next;
    my_free(root);
  }
  vars->dynamic_variables_allocs= NULL;
  DBUG_VOID_RETURN;
}


/**
  Set value for global variable with PLUGIN_VAR_MEMALLOC flag.

  @param[in]     thd   Thread context.
  @param[in]     var   Plugin variable.
  @param[in,out] dest  Destination memory pointer.
  @param[in]     value '\0'-terminated new value.

  @return Completion status
  @retval false Success
  @retval true  Failure
*/

static bool plugin_var_memalloc_global_update(THD *thd,
                                              st_mysql_sys_var *var,
                                              char **dest, const char *value)
{
  char *old_value= *dest;
  DBUG_EXECUTE_IF("simulate_bug_20292712", my_sleep(1000););
  DBUG_ENTER("plugin_var_memalloc_global_update");

  if (value && !(value= my_strdup(key_memory_global_system_variables,
                                  value, MYF(MY_WME))))
    DBUG_RETURN(true);

  var->update(thd, var, (void **) dest, (const void *) &value);

  if (old_value)
    my_free(old_value);

  DBUG_RETURN(false);
}


bool sys_var_pluginvar::check_update_type(Item_result type)
{
  switch (plugin_var->flags & PLUGIN_VAR_TYPEMASK) {
  case PLUGIN_VAR_INT:
  case PLUGIN_VAR_LONG:
  case PLUGIN_VAR_LONGLONG:
    return type != INT_RESULT;
  case PLUGIN_VAR_STR:
    return type != STRING_RESULT;
  case PLUGIN_VAR_ENUM:
  case PLUGIN_VAR_BOOL:
  case PLUGIN_VAR_SET:
    return type != STRING_RESULT && type != INT_RESULT;
  case PLUGIN_VAR_DOUBLE:
    return type != INT_RESULT && type != REAL_RESULT && type != DECIMAL_RESULT;
  default:
    return true;
  }
}


uchar* sys_var_pluginvar::real_value_ptr(THD *thd, enum_var_type type)
{
  DBUG_ASSERT(thd || (type == OPT_GLOBAL));
  if (plugin_var->flags & PLUGIN_VAR_THDLOCAL)
  {
    if (type == OPT_GLOBAL)
      thd= NULL;

    return intern_sys_var_ptr(thd, *(int*) (plugin_var+1), false);
  }
  return *(uchar**) (plugin_var+1);
}


TYPELIB* sys_var_pluginvar::plugin_var_typelib(void)
{
  switch (plugin_var->flags & (PLUGIN_VAR_TYPEMASK | PLUGIN_VAR_THDLOCAL)) {
  case PLUGIN_VAR_ENUM:
    return ((sysvar_enum_t *)plugin_var)->typelib;
  case PLUGIN_VAR_SET:
    return ((sysvar_set_t *)plugin_var)->typelib;
  case PLUGIN_VAR_ENUM | PLUGIN_VAR_THDLOCAL:
    return ((thdvar_enum_t *)plugin_var)->typelib;
  case PLUGIN_VAR_SET | PLUGIN_VAR_THDLOCAL:
    return ((thdvar_set_t *)plugin_var)->typelib;
  default:
    return NULL;
  }
  return NULL;	/* Keep compiler happy */
}


uchar* sys_var_pluginvar::do_value_ptr(THD *running_thd, THD *target_thd, enum_var_type type,
                                       LEX_STRING *base)
{
  uchar* result;

  result= real_value_ptr(target_thd, type);

  if ((plugin_var->flags & PLUGIN_VAR_TYPEMASK) == PLUGIN_VAR_ENUM)
    result= (uchar*) get_type(plugin_var_typelib(), *(ulong*)result);
  else if ((plugin_var->flags & PLUGIN_VAR_TYPEMASK) == PLUGIN_VAR_SET)
    result= (uchar*) set_to_string(running_thd, 0, *(ulonglong*) result,
                                   plugin_var_typelib()->type_names);
  return result;
}

bool sys_var_pluginvar::do_check(THD *thd, set_var *var)
{
  st_item_value_holder value;
  DBUG_ASSERT(!is_readonly());
  DBUG_ASSERT(plugin_var->check);

  value.value_type= item_value_type;
  value.val_str= item_val_str;
  value.val_int= item_val_int;
  value.val_real= item_val_real;
  value.is_unsigned= item_is_unsigned;
  value.item= var->value;

  return plugin_var->check(thd, plugin_var, &var->save_result, &value);
}

bool sys_var_pluginvar::session_update(THD *thd, set_var *var)
{
  bool rc= false;
  DBUG_ASSERT(!is_readonly());
  DBUG_ASSERT(plugin_var->flags & PLUGIN_VAR_THDLOCAL);
  DBUG_ASSERT(thd == current_thd);

  mysql_mutex_lock(&LOCK_global_system_variables);
  void *tgt= real_value_ptr(thd, var->type);
  const void *src= var->value ? (void*)&var->save_result
                              : (void*)real_value_ptr(thd, OPT_GLOBAL);
  mysql_mutex_unlock(&LOCK_global_system_variables);

  if ((plugin_var->flags & PLUGIN_VAR_TYPEMASK) == PLUGIN_VAR_STR &&
      plugin_var->flags & PLUGIN_VAR_MEMALLOC)
    rc= plugin_var_memalloc_session_update(thd, plugin_var, (char **) tgt,
                                           *(const char **) src);
  else 
    plugin_var->update(thd, plugin_var, tgt, src);

  return rc;
}

bool sys_var_pluginvar::global_update(THD *thd, set_var *var)
{
  bool rc= false;
  DBUG_ASSERT(!is_readonly());
  mysql_mutex_assert_owner(&LOCK_global_system_variables);

  void *tgt= real_value_ptr(thd, var->type);
  const void *src= &var->save_result;

  if (!var->value)
  {
    switch (plugin_var->flags & (PLUGIN_VAR_TYPEMASK | PLUGIN_VAR_THDLOCAL)) {
    case PLUGIN_VAR_INT:
      src= &((sysvar_uint_t*) plugin_var)->def_val;
      break;
    case PLUGIN_VAR_LONG:
      src= &((sysvar_ulong_t*) plugin_var)->def_val;
      break;
    case PLUGIN_VAR_LONGLONG:
      src= &((sysvar_ulonglong_t*) plugin_var)->def_val;
      break;
    case PLUGIN_VAR_ENUM:
      src= &((sysvar_enum_t*) plugin_var)->def_val;
      break;
    case PLUGIN_VAR_SET:
      src= &((sysvar_set_t*) plugin_var)->def_val;
      break;
    case PLUGIN_VAR_BOOL:
      src= &((sysvar_bool_t*) plugin_var)->def_val;
      break;
    case PLUGIN_VAR_STR:
      src= &((sysvar_str_t*) plugin_var)->def_val;
      break;
    case PLUGIN_VAR_DOUBLE:
      src= &((sysvar_double_t*) plugin_var)->def_val;
      break;
    case PLUGIN_VAR_INT | PLUGIN_VAR_THDLOCAL:
      src= &((thdvar_uint_t*) plugin_var)->def_val;
      break;
    case PLUGIN_VAR_LONG | PLUGIN_VAR_THDLOCAL:
      src= &((thdvar_ulong_t*) plugin_var)->def_val;
      break;
    case PLUGIN_VAR_LONGLONG | PLUGIN_VAR_THDLOCAL:
      src= &((thdvar_ulonglong_t*) plugin_var)->def_val;
      break;
    case PLUGIN_VAR_ENUM | PLUGIN_VAR_THDLOCAL:
      src= &((thdvar_enum_t*) plugin_var)->def_val;
      break;
    case PLUGIN_VAR_SET | PLUGIN_VAR_THDLOCAL:
      src= &((thdvar_set_t*) plugin_var)->def_val;
      break;
    case PLUGIN_VAR_BOOL | PLUGIN_VAR_THDLOCAL:
      src= &((thdvar_bool_t*) plugin_var)->def_val;
      break;
    case PLUGIN_VAR_STR | PLUGIN_VAR_THDLOCAL:
      src= &((thdvar_str_t*) plugin_var)->def_val;
      break;
    case PLUGIN_VAR_DOUBLE | PLUGIN_VAR_THDLOCAL:
      src= &((thdvar_double_t*) plugin_var)->def_val;
      break;
    default:
      DBUG_ASSERT(0);
    }
  }

  if ((plugin_var->flags & PLUGIN_VAR_TYPEMASK) == PLUGIN_VAR_STR &&
      plugin_var->flags & PLUGIN_VAR_MEMALLOC)
    rc= plugin_var_memalloc_global_update(thd, plugin_var, (char **) tgt,
                                          *(const char **) src);
  else 
    plugin_var->update(thd, plugin_var, tgt, src);

  return rc;
}


#define OPTION_SET_LIMITS(type, options, opt) \
  options->var_type= type; \
  options->def_value= (opt)->def_val; \
  options->min_value= (opt)->min_val; \
  options->max_value= (opt)->max_val; \
  options->block_size= (long) (opt)->blk_sz

#define OPTION_SET_LIMITS_DOUBLE(options, opt) \
  options->var_type= GET_DOUBLE; \
  options->def_value= (longlong) getopt_double2ulonglong((opt)->def_val); \
  options->min_value= (longlong) getopt_double2ulonglong((opt)->min_val); \
  options->max_value= getopt_double2ulonglong((opt)->max_val); \
  options->block_size= (long) (opt)->blk_sz;


static void plugin_opt_set_limits(struct my_option *options,
                                  const st_mysql_sys_var *opt)
{
  options->sub_size= 0;

  switch (opt->flags & (PLUGIN_VAR_TYPEMASK |
                        PLUGIN_VAR_UNSIGNED | PLUGIN_VAR_THDLOCAL)) {
  /* global system variables */
  case PLUGIN_VAR_INT:
    OPTION_SET_LIMITS(GET_INT, options, (sysvar_int_t*) opt);
    break;
  case PLUGIN_VAR_INT | PLUGIN_VAR_UNSIGNED:
    OPTION_SET_LIMITS(GET_UINT, options, (sysvar_uint_t*) opt);
    break;
  case PLUGIN_VAR_LONG:
    OPTION_SET_LIMITS(GET_LONG, options, (sysvar_long_t*) opt);
    break;
  case PLUGIN_VAR_LONG | PLUGIN_VAR_UNSIGNED:
    OPTION_SET_LIMITS(GET_ULONG, options, (sysvar_ulong_t*) opt);
    break;
  case PLUGIN_VAR_LONGLONG:
    OPTION_SET_LIMITS(GET_LL, options, (sysvar_longlong_t*) opt);
    break;
  case PLUGIN_VAR_LONGLONG | PLUGIN_VAR_UNSIGNED:
    OPTION_SET_LIMITS(GET_ULL, options, (sysvar_ulonglong_t*) opt);
    break;
  case PLUGIN_VAR_ENUM:
    options->var_type= GET_ENUM;
    options->typelib= ((sysvar_enum_t*) opt)->typelib;
    options->def_value= ((sysvar_enum_t*) opt)->def_val;
    options->min_value= options->block_size= 0;
    options->max_value= options->typelib->count - 1;
    break;
  case PLUGIN_VAR_SET:
    options->var_type= GET_SET;
    options->typelib= ((sysvar_set_t*) opt)->typelib;
    options->def_value= ((sysvar_set_t*) opt)->def_val;
    options->min_value= options->block_size= 0;
    options->max_value= (1ULL << options->typelib->count) - 1;
    break;
  case PLUGIN_VAR_BOOL:
    options->var_type= GET_BOOL;
    options->def_value= ((sysvar_bool_t*) opt)->def_val;
    break;
  case PLUGIN_VAR_STR:
    options->var_type= ((opt->flags & PLUGIN_VAR_MEMALLOC) ?
                        GET_STR_ALLOC : GET_STR);
    options->def_value= (intptr) ((sysvar_str_t*) opt)->def_val;
    break;
  case PLUGIN_VAR_DOUBLE:
    OPTION_SET_LIMITS_DOUBLE(options, (sysvar_double_t*) opt);
    break;
  /* threadlocal variables */
  case PLUGIN_VAR_INT | PLUGIN_VAR_THDLOCAL:
    OPTION_SET_LIMITS(GET_INT, options, (thdvar_int_t*) opt);
    break;
  case PLUGIN_VAR_INT | PLUGIN_VAR_UNSIGNED | PLUGIN_VAR_THDLOCAL:
    OPTION_SET_LIMITS(GET_UINT, options, (thdvar_uint_t*) opt);
    break;
  case PLUGIN_VAR_LONG | PLUGIN_VAR_THDLOCAL:
    OPTION_SET_LIMITS(GET_LONG, options, (thdvar_long_t*) opt);
    break;
  case PLUGIN_VAR_LONG | PLUGIN_VAR_UNSIGNED | PLUGIN_VAR_THDLOCAL:
    OPTION_SET_LIMITS(GET_ULONG, options, (thdvar_ulong_t*) opt);
    break;
  case PLUGIN_VAR_LONGLONG | PLUGIN_VAR_THDLOCAL:
    OPTION_SET_LIMITS(GET_LL, options, (thdvar_longlong_t*) opt);
    break;
  case PLUGIN_VAR_LONGLONG | PLUGIN_VAR_UNSIGNED | PLUGIN_VAR_THDLOCAL:
    OPTION_SET_LIMITS(GET_ULL, options, (thdvar_ulonglong_t*) opt);
    break;
  case PLUGIN_VAR_DOUBLE | PLUGIN_VAR_THDLOCAL:
    OPTION_SET_LIMITS_DOUBLE(options, (thdvar_double_t*) opt);
    break;
  case PLUGIN_VAR_ENUM | PLUGIN_VAR_THDLOCAL:
    options->var_type= GET_ENUM;
    options->typelib= ((thdvar_enum_t*) opt)->typelib;
    options->def_value= ((thdvar_enum_t*) opt)->def_val;
    options->min_value= options->block_size= 0;
    options->max_value= options->typelib->count - 1;
    break;
  case PLUGIN_VAR_SET | PLUGIN_VAR_THDLOCAL:
    options->var_type= GET_SET;
    options->typelib= ((thdvar_set_t*) opt)->typelib;
    options->def_value= ((thdvar_set_t*) opt)->def_val;
    options->min_value= options->block_size= 0;
    options->max_value= (1ULL << options->typelib->count) - 1;
    break;
  case PLUGIN_VAR_BOOL | PLUGIN_VAR_THDLOCAL:
    options->var_type= GET_BOOL;
    options->def_value= ((thdvar_bool_t*) opt)->def_val;
    break;
  case PLUGIN_VAR_STR | PLUGIN_VAR_THDLOCAL:
    options->var_type= ((opt->flags & PLUGIN_VAR_MEMALLOC) ?
                        GET_STR_ALLOC : GET_STR);
    options->def_value= (intptr) ((thdvar_str_t*) opt)->def_val;
    break;
  default:
    DBUG_ASSERT(0);
  }
  options->arg_type= REQUIRED_ARG;
  if (opt->flags & PLUGIN_VAR_NOCMDARG)
    options->arg_type= NO_ARG;
  if (opt->flags & PLUGIN_VAR_OPCMDARG)
    options->arg_type= OPT_ARG;
}

extern "C" my_bool get_one_plugin_option(int optid, const struct my_option *,
                                         char *);

my_bool get_one_plugin_option(int optid __attribute__((unused)),
                              const struct my_option *opt,
                              char *argument)
{
  return 0;
}


/**
  Creates a set of my_option objects associated with a specified plugin-
  handle.

  @param mem_root Memory allocator to be used.
  @param tmp A pointer to a plugin handle
  @param[out] options A pointer to a pre-allocated static array

  The set is stored in the pre-allocated static array supplied to the function.
  The size of the array is calculated as (number_of_plugin_varaibles*2+3). The
  reason is that each option can have a prefix '--plugin-' in addtion to the
  shorter form '--&lt;plugin-name&gt;'. There is also space allocated for
  terminating NULL pointers.

  @return
    @retval -1 An error occurred
    @retval 0 Success
*/

static int construct_options(MEM_ROOT *mem_root, st_plugin_int *tmp,
                             my_option *options)
{
  const char *plugin_name= tmp->plugin->name;
  const LEX_STRING plugin_dash = { C_STRING_WITH_LEN("plugin-") };
  size_t plugin_name_len= strlen(plugin_name);
  size_t optnamelen;
  const int max_comment_len= 180;
  char *comment= (char *) alloc_root(mem_root, max_comment_len + 1);
  char *optname;

  int index= 0, offset= 0;
  st_mysql_sys_var *opt, **plugin_option;
  st_bookmark *v;

  /** Used to circumvent the const attribute on my_option::name */
  char *plugin_name_ptr, *plugin_name_with_prefix_ptr;

  DBUG_ENTER("construct_options");

  plugin_name_ptr= (char*) alloc_root(mem_root, plugin_name_len + 1);
  strcpy(plugin_name_ptr, plugin_name);
  my_casedn_str(&my_charset_latin1, plugin_name_ptr);
  convert_underscore_to_dash(plugin_name_ptr, plugin_name_len);
  plugin_name_with_prefix_ptr= (char*) alloc_root(mem_root,
                                                  plugin_name_len +
                                                  plugin_dash.length + 1);
  strxmov(plugin_name_with_prefix_ptr, plugin_dash.str, plugin_name_ptr, NullS);

  if (tmp->load_option != PLUGIN_FORCE &&
      tmp->load_option != PLUGIN_FORCE_PLUS_PERMANENT)
  {
    /* support --skip-plugin-foo syntax */
    options[0].name= plugin_name_ptr;
    options[1].name= plugin_name_with_prefix_ptr;
    options[0].id= 0;
    options[1].id= -1;
    options[0].var_type= options[1].var_type= GET_ENUM;
    options[0].arg_type= options[1].arg_type= OPT_ARG;
    options[0].def_value= options[1].def_value= 1; /* ON */
    options[0].typelib= options[1].typelib= &global_plugin_typelib;

    strxnmov(comment, max_comment_len, "Enable or disable ", plugin_name,
            " plugin. Possible values are ON, OFF, FORCE (don't start "
            "if the plugin fails to load).", NullS);
    options[0].comment= comment;
    /*
      Allocate temporary space for the value of the tristate.
      This option will have a limited lifetime and is not used beyond
      server initialization.
      GET_ENUM value is an unsigned long integer.
    */
    options[0].value= options[1].value=
                      (uchar **)alloc_root(mem_root, sizeof(ulong));
    *((ulong*) options[0].value)= (ulong) options[0].def_value;

    options+= 2;
  }

  if (!my_strcasecmp(&my_charset_latin1, plugin_name_ptr, "NDBCLUSTER"))
  {
    plugin_name_ptr= const_cast<char*>("ndb"); // Use legacy "ndb" prefix
    plugin_name_len= 3;
  }

  /*
    Two passes as the 2nd pass will take pointer addresses for use
    by my_getopt and register_var() in the first pass uses realloc
  */

  for (plugin_option= tmp->plugin->system_vars;
       plugin_option && *plugin_option; plugin_option++, index++)
  {
    opt= *plugin_option;
    if (!(opt->flags & PLUGIN_VAR_THDLOCAL))
      continue;
    if (!(register_var(plugin_name_ptr, opt->name, opt->flags)))
      continue;
    switch (opt->flags & PLUGIN_VAR_TYPEMASK) {
    case PLUGIN_VAR_BOOL:
      ((thdvar_bool_t *) opt)->resolve= mysql_sys_var_char;
      break;
    case PLUGIN_VAR_INT:
      ((thdvar_int_t *) opt)->resolve= mysql_sys_var_int;
      break;
    case PLUGIN_VAR_LONG:
      ((thdvar_long_t *) opt)->resolve= mysql_sys_var_long;
      break;
    case PLUGIN_VAR_LONGLONG:
      ((thdvar_longlong_t *) opt)->resolve= mysql_sys_var_longlong;
      break;
    case PLUGIN_VAR_STR:
      ((thdvar_str_t *) opt)->resolve= mysql_sys_var_str;
      break;
    case PLUGIN_VAR_ENUM:
      ((thdvar_enum_t *) opt)->resolve= mysql_sys_var_ulong;
      break;
    case PLUGIN_VAR_SET:
      ((thdvar_set_t *) opt)->resolve= mysql_sys_var_ulonglong;
      break;
    case PLUGIN_VAR_DOUBLE:
      ((thdvar_double_t *) opt)->resolve= mysql_sys_var_double;
      break;
    default:
      sql_print_error("Unknown variable type code 0x%x in plugin '%s'.",
                      opt->flags, plugin_name);
      DBUG_RETURN(-1);
    };
  }

  for (plugin_option= tmp->plugin->system_vars;
       plugin_option && *plugin_option; plugin_option++, index++)
  {
    switch ((opt= *plugin_option)->flags & PLUGIN_VAR_TYPEMASK) {
    case PLUGIN_VAR_BOOL:
      if (!opt->check)
        opt->check= check_func_bool;
      if (!opt->update)
        opt->update= update_func_bool;
      break;
    case PLUGIN_VAR_INT:
      if (!opt->check)
        opt->check= check_func_int;
      if (!opt->update)
        opt->update= update_func_int;
      break;
    case PLUGIN_VAR_LONG:
      if (!opt->check)
        opt->check= check_func_long;
      if (!opt->update)
        opt->update= update_func_long;
      break;
    case PLUGIN_VAR_LONGLONG:
      if (!opt->check)
        opt->check= check_func_longlong;
      if (!opt->update)
        opt->update= update_func_longlong;
      break;
    case PLUGIN_VAR_STR:
      if (!opt->check)
        opt->check= check_func_str;
      if (!opt->update)
      {
        opt->update= update_func_str;
        if (!(opt->flags & (PLUGIN_VAR_MEMALLOC | PLUGIN_VAR_READONLY)))
        {
          opt->flags|= PLUGIN_VAR_READONLY;
          sql_print_warning("Server variable %s of plugin %s was forced "
                            "to be read-only: string variable without "
                            "update_func and PLUGIN_VAR_MEMALLOC flag",
                            opt->name, plugin_name);
        }
      }
      break;
    case PLUGIN_VAR_ENUM:
      if (!opt->check)
        opt->check= check_func_enum;
      if (!opt->update)
        opt->update= update_func_long;
      break;
    case PLUGIN_VAR_SET:
      if (!opt->check)
        opt->check= check_func_set;
      if (!opt->update)
        opt->update= update_func_longlong;
      break;
    case PLUGIN_VAR_DOUBLE:
      if (!opt->check)
        opt->check= check_func_double;
      if (!opt->update)
        opt->update= update_func_double;
      break;
    default:
      sql_print_error("Unknown variable type code 0x%x in plugin '%s'.",
                      opt->flags, plugin_name);
      DBUG_RETURN(-1);
    }

    if ((opt->flags & (PLUGIN_VAR_NOCMDOPT | PLUGIN_VAR_THDLOCAL))
                    == PLUGIN_VAR_NOCMDOPT)
      continue;

    if (!opt->name)
    {
      sql_print_error("Missing variable name in plugin '%s'.",
                      plugin_name);
      DBUG_RETURN(-1);
    }

    if (!(opt->flags & PLUGIN_VAR_THDLOCAL))
    {
      optnamelen= strlen(opt->name);
      optname= (char*) alloc_root(mem_root, plugin_name_len + optnamelen + 2);
      strxmov(optname, plugin_name_ptr, "-", opt->name, NullS);
      optnamelen= plugin_name_len + optnamelen + 1;
    }
    else
    {
      /* this should not fail because register_var should create entry */
      if (!(v= find_bookmark(plugin_name_ptr, opt->name, opt->flags)))
      {
        sql_print_error("Thread local variable '%s' not allocated "
                        "in plugin '%s'.", opt->name, plugin_name);
        DBUG_RETURN(-1);
      }

      *(int*)(opt + 1)= offset= v->offset;

      if (opt->flags & PLUGIN_VAR_NOCMDOPT)
        continue;

      optname= (char*) memdup_root(mem_root, v->key + 1, 
                                   (optnamelen= v->name_len) + 1);
    }

    convert_underscore_to_dash(optname, optnamelen);

    options->name= optname;
    options->comment= opt->comment;
    options->app_type= opt;
    options->id= 0;

    plugin_opt_set_limits(options, opt);

    if (opt->flags & PLUGIN_VAR_THDLOCAL)
      options->value= options->u_max_value= (uchar**)
        (global_system_variables.dynamic_variables_ptr + offset);
    else
      options->value= options->u_max_value= *(uchar***) (opt + 1);

    char *option_name_ptr;
    options[1]= options[0];
    options[1].id= -1;
    options[1].name= option_name_ptr= (char*) alloc_root(mem_root,
                                                        plugin_dash.length +
                                                        optnamelen + 1);
    options[1].comment= 0; /* Hidden from the help text */
    strxmov(option_name_ptr, plugin_dash.str, optname, NullS);

    options+= 2;
  }

  DBUG_RETURN(0);
}


static my_option *construct_help_options(MEM_ROOT *mem_root,
                                         st_plugin_int *p)
{
  st_mysql_sys_var **opt;
  my_option *opts;
  uint count= EXTRA_OPTIONS;
  DBUG_ENTER("construct_help_options");

  for (opt= p->plugin->system_vars; opt && *opt; opt++, count+= 2)
    ;

  if (!(opts= (my_option*) alloc_root(mem_root, sizeof(my_option) * count)))
    DBUG_RETURN(NULL);

  memset(opts, 0, sizeof(my_option) * count);

  /**
    some plugin variables (those that don't have PLUGIN_VAR_NOSYSVAR flag)
    have their names prefixed with the plugin name. Restore the names here
    to get the correct (not double-prefixed) help text.
    We won't need @@sysvars anymore and don't care about their proper names.
  */
  restore_pluginvar_names(p->system_vars);

  if (construct_options(mem_root, p, opts))
    DBUG_RETURN(NULL);

  DBUG_RETURN(opts);
}


/**
  Check option being used and raise deprecation warning if required.

  @param optid ID of the option that was passed through command line
  @param opt List of options
  @param argument unused

  A deprecation warning will be raised if --plugin-xxx type of option
  is used.

  @return Always returns success as purpose of the function is to raise
  warning only.
  @retval 0 Success
*/

static my_bool check_if_option_is_deprecated(int optid,
                                             const struct my_option *opt,
                                             char *argument __attribute__((unused)))
{
  if (optid == -1)
  {
    push_deprecated_warn(NULL, opt->name, (opt->name + strlen("plugin-")));
  }
  return 0;
}


/**
  Create and register system variables supplied from the plugin and
  assigns initial values from corresponding command line arguments.

  @param tmp_root Temporary scratch space
  @param[out] tmp Internal plugin structure
  @param argc Number of command line arguments
  @param argv Command line argument vector

  The plugin will be updated with a policy on how to handle errors during
  initialization.

  @note Requires that a write-lock is held on LOCK_system_variables_hash

  @return How initialization of the plugin should be handled.
    @retval  0 Initialization should proceed.
    @retval  1 Plugin is disabled.
    @retval -1 An error has occurred.
*/

static int test_plugin_options(MEM_ROOT *tmp_root, st_plugin_int *tmp,
                               int *argc, char **argv)
{
  struct sys_var_chain chain= { NULL, NULL };
  bool disable_plugin;
  enum_plugin_load_option plugin_load_option= tmp->load_option;

  MEM_ROOT *mem_root= alloc_root_inited(&tmp->mem_root) ?
                      &tmp->mem_root : &plugin_mem_root;
  st_mysql_sys_var **opt;
  my_option *opts= NULL;
  LEX_STRING plugin_name;
  char *varname;
  int error;
  sys_var *v __attribute__((unused));
  st_bookmark *var;
  size_t len;
  uint count= EXTRA_OPTIONS;
  DBUG_ENTER("test_plugin_options");
  DBUG_ASSERT(tmp->plugin && tmp->name.str);

  /*
    The 'federated' and 'ndbcluster' storage engines are always disabled by
    default.
  */
  if (!(my_strcasecmp(&my_charset_latin1, tmp->name.str, "federated") &&
      my_strcasecmp(&my_charset_latin1, tmp->name.str, "ndbcluster")))
    plugin_load_option= PLUGIN_OFF;

  for (opt= tmp->plugin->system_vars; opt && *opt; opt++)
    count+= 2; /* --{plugin}-{optname} and --plugin-{plugin}-{optname} */

  if (count > EXTRA_OPTIONS || (*argc > 1))
  {
    if (!(opts= (my_option*) alloc_root(tmp_root, sizeof(my_option) * count)))
    {
      sql_print_error("Out of memory for plugin '%s'.", tmp->name.str);
      DBUG_RETURN(-1);
    }
    memset(opts, 0, sizeof(my_option) * count);

    if (construct_options(tmp_root, tmp, opts))
    {
      sql_print_error("Bad options for plugin '%s'.", tmp->name.str);
      DBUG_RETURN(-1);
    }

    /*
      We adjust the default value to account for the hardcoded exceptions
      we have set for the federated and ndbcluster storage engines.
    */
    if (tmp->load_option != PLUGIN_FORCE &&
        tmp->load_option != PLUGIN_FORCE_PLUS_PERMANENT)
      opts[0].def_value= opts[1].def_value= plugin_load_option;

    error= handle_options(argc, &argv, opts, check_if_option_is_deprecated);
    (*argc)++; /* add back one for the program name */

    if (error)
    {
       sql_print_error("Parsing options for plugin '%s' failed.",
                       tmp->name.str);
       goto err;
    }
    /*
     Set plugin loading policy from option value. First element in the option
     list is always the <plugin name> option value.
    */
    if (tmp->load_option != PLUGIN_FORCE &&
        tmp->load_option != PLUGIN_FORCE_PLUS_PERMANENT)
      plugin_load_option= (enum_plugin_load_option) *(ulong*) opts[0].value;
  }

  disable_plugin= (plugin_load_option == PLUGIN_OFF);
  tmp->load_option= plugin_load_option;

  /*
    If the plugin is disabled it should not be initialized.
  */
  if (disable_plugin)
  {
    sql_print_information("Plugin '%s' is disabled.",
                          tmp->name.str);
    if (opts)
      my_cleanup_options(opts);
    DBUG_RETURN(1);
  }

  if (!my_strcasecmp(&my_charset_latin1, tmp->name.str, "NDBCLUSTER"))
  {
    plugin_name.str= const_cast<char*>("ndb"); // Use legacy "ndb" prefix
    plugin_name.length= 3;
  }
  else
    plugin_name= tmp->name;

  error= 1;
  for (opt= tmp->plugin->system_vars; opt && *opt; opt++)
  {
    st_mysql_sys_var *o;
    if (((o= *opt)->flags & PLUGIN_VAR_NOSYSVAR))
      continue;
    if ((var= find_bookmark(plugin_name.str, o->name, o->flags)))
      v= new (mem_root) sys_var_pluginvar(&chain, var->key + 1, o);
    else
    {
      len= plugin_name.length + strlen(o->name) + 2;
      varname= (char*) alloc_root(mem_root, len);
      strxmov(varname, plugin_name.str, "-", o->name, NullS);
      my_casedn_str(&my_charset_latin1, varname);
      convert_dash_to_underscore(varname, len-1);
      v= new (mem_root) sys_var_pluginvar(&chain, varname, o);
    }
    DBUG_ASSERT(v); /* check that an object was actually constructed */
  } /* end for */
  if (chain.first)
  {
    chain.last->next = NULL;
    if (mysql_add_sys_var_chain(chain.first))
    {
      sql_print_error("Plugin '%s' has conflicting system variables",
                      tmp->name.str);
      goto err;
    }
    tmp->system_vars= chain.first;
  }
  DBUG_RETURN(0);
  
err:
  if (opts)
    my_cleanup_options(opts);
  DBUG_RETURN(error);
}


/****************************************************************************
  Help Verbose text with Plugin System Variables
****************************************************************************/


void add_plugin_options(std::vector<my_option> *options, MEM_ROOT *mem_root)
{
  my_option *opt;

  if (!initialized)
    return;

  for (st_plugin_int **it= plugin_array->begin();
       it != plugin_array->end(); ++it)
  {
    st_plugin_int *p= *it;

    if (!(opt= construct_help_options(mem_root, p)))
      continue;

    /* Only options with a non-NULL comment are displayed in help text */
    for (;opt->name; opt++)
      if (opt->comment)
        options->push_back(*opt);
  }
}

/** 
  Searches for a correctly loaded plugin of a particular type by name

  @param plugin   the name of the plugin we're looking for
  @param type     type of the plugin (0-MYSQL_MAX_PLUGIN_TYPE_NUM)
  @return plugin, or NULL if not found
*/
st_plugin_int *plugin_find_by_type(const LEX_CSTRING &plugin, int type)
{
  st_plugin_int *ret;
  DBUG_ENTER("plugin_find_by_type");

  ret= plugin_find_internal(plugin, type);
  DBUG_RETURN(ret && ret->state == PLUGIN_IS_READY ? ret : NULL);
}


/** 
  Locks the plugin strucutres so calls to plugin_find_inner can be issued.

  Must be followed by unlock_plugin_data.
*/
int lock_plugin_data()
{
  DBUG_ENTER("lock_plugin_data");
  DBUG_RETURN(mysql_mutex_lock(&LOCK_plugin));
}


/** 
  Unlocks the plugin strucutres as locked by lock_plugin_data()
*/
int unlock_plugin_data()
{
  DBUG_ENTER("unlock_plugin_data");
  DBUG_RETURN(mysql_mutex_unlock(&LOCK_plugin));
}


bool Sql_cmd_install_plugin::execute(THD *thd)
{
  bool st= mysql_install_plugin(thd, &m_comment, &m_ident);
  if (!st)
    my_ok(thd);
  return st;
}


bool Sql_cmd_uninstall_plugin::execute(THD *thd)
{
  bool st= mysql_uninstall_plugin(thd, &m_comment);
  if (!st)
    my_ok(thd);
  return st;
}<|MERGE_RESOLUTION|>--- conflicted
+++ resolved
@@ -43,13 +43,11 @@
 #include "template_utils.h"    // pointer_cast
 #include "transaction.h"       // trans_rollback_stmt
 
-<<<<<<< HEAD
 #include "mysql/psi/mysql_memory.h"
-=======
+
 #ifndef EMBEDDED_LIBRARY
 #include "srv_session.h"       // Srv_session::check_for_stale_threads()
 #endif
->>>>>>> 220d2eb9
 
 #include <algorithm>
 
