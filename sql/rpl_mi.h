/* Copyright (c) 2000, 2010, Oracle and/or its affiliates. All rights reserved.

   This program is free software; you can redistribute it and/or modify
   it under the terms of the GNU General Public License as published by
   the Free Software Foundation; version 2 of the License.

   This program is distributed in the hope that it will be useful,
   but WITHOUT ANY WARRANTY; without even the implied warranty of
   MERCHANTABILITY or FITNESS FOR A PARTICULAR PURPOSE.  See the
   GNU General Public License for more details.

   You should have received a copy of the GNU General Public License
   along with this program; if not, write to the Free Software Foundation,
   51 Franklin Street, Suite 500, Boston, MA 02110-1335 USA */

#ifndef RPL_MI_H
#define RPL_MI_H

#ifdef HAVE_REPLICATION

#include <my_global.h>
#include <sql_priv.h>

#define DEFAULT_CONNECT_RETRY 60

#include "rpl_rli.h"
#include "my_sys.h"

typedef struct st_mysql MYSQL;

/*****************************************************************************
  Replication IO Thread

  Master_info contains:
    - information about how to connect to a master
    - current master log name
    - current master log offset
    - misc control variables

  Master_info is initialized once from the master.info repository if such
  exists. Otherwise, data members corresponding to master.info fields
  are initialized with defaults specified by master-* options. The
  initialization is done through init_info() call.

  Logically, the format of master.info repository is presented as follows:

  log_name
  log_pos
  master_host
  master_user
  master_pass
  master_port
  master_connect_retry

  To write out the contents of master.info to disk a call to flush_info()
  is required. Currently, it is needed every time we read and queue data
  from the master.

  To clean up, call end_info()

*****************************************************************************/

class Master_info : public Rpl_info
{
 public:
  Master_info(PSI_mutex_key *param_key_info_run_lock,
              PSI_mutex_key *param_key_info_data_lock,
              PSI_mutex_key *param_key_info_data_cond,
              PSI_mutex_key *param_key_info_start_cond,
              PSI_mutex_key *param_key_info_stop_cond);
  virtual ~Master_info();

  /* the variables below are needed because we can change masters on the fly */
  char host[HOSTNAME_LENGTH+1];
  char user[USERNAME_LENGTH+1];
  char password[MAX_PASSWORD_LENGTH+1];
  my_bool ssl; // enables use of SSL connection if true
  char ssl_ca[FN_REFLEN], ssl_capath[FN_REFLEN], ssl_cert[FN_REFLEN];
  char ssl_cipher[FN_REFLEN], ssl_key[FN_REFLEN];
  my_bool ssl_verify_server_cert;

  MYSQL* mysql;
  uint32 file_id;				/* for 3.23 load data infile */
  Relay_log_info *rli;
  uint port;
  uint connect_retry;
  /*
     The difference in seconds between the clock of the master and the clock of
     the slave (second - first). It must be signed as it may be <0 or >0.
     clock_diff_with_master is computed when the I/O thread starts; for this the
     I/O thread does a SELECT UNIX_TIMESTAMP() on the master.
     "how late the slave is compared to the master" is computed like this:
     clock_of_slave - last_timestamp_executed_by_SQL_thread - clock_diff_with_master

  */
  long clock_diff_with_master;
  float heartbeat_period;         // interface with CHANGE MASTER or master.info
  ulonglong received_heartbeats;  // counter of received heartbeat events
<<<<<<< HEAD
  Server_ids *ignore_server_ids;
=======
  time_t last_heartbeat;
  DYNAMIC_ARRAY ignore_server_ids;
>>>>>>> 03786c9e
  ulong master_id;
  /*
    to hold checksum alg in use until IO thread has received FD.
    Initialized to novalue, then set to the queried from master
    @@global.binlog_checksum and deactivated once FD has been received.
  */
  uint8 checksum_alg_before_fd;
  ulong retry_count;
  char master_uuid[UUID_LENGTH+1];
  char bind_addr[HOSTNAME_LENGTH+1];

  int init_info();
  void end_info();
  int flush_info(bool force= FALSE);
  void set_relay_log_info(Relay_log_info *info);

  bool shall_ignore_server_id(ulong s_id);

protected:
  char master_log_name[FN_REFLEN];
  my_off_t master_log_pos;

public:
  void init_master_log_pos();
  inline const char* get_master_log_name() { return master_log_name; }
  inline ulonglong get_master_log_pos() { return master_log_pos; }
  inline void set_master_log_name(const char *log_file_name)
  {
     strmake(master_log_name, log_file_name, sizeof(master_log_name) - 1);
  }
  inline void set_master_log_pos(ulonglong log_pos)
  {
    master_log_pos= log_pos;
  }
  inline const char* get_io_rpl_log_name()
  {
    return (master_log_name[0] ? master_log_name : "FIRST");
  }
  size_t get_number_info_mi_fields();

private:
  bool read_info(Rpl_info_handler *from);
  bool write_info(Rpl_info_handler *to, bool force);

  Master_info& operator=(const Master_info& info);
  Master_info(const Master_info& info);
};
int change_master_server_id_cmp(ulong *id1, ulong *id2);

#endif /* HAVE_REPLICATION */
#endif /* RPL_MI_H */<|MERGE_RESOLUTION|>--- conflicted
+++ resolved
@@ -96,12 +96,8 @@
   long clock_diff_with_master;
   float heartbeat_period;         // interface with CHANGE MASTER or master.info
   ulonglong received_heartbeats;  // counter of received heartbeat events
-<<<<<<< HEAD
+  time_t last_heartbeat;
   Server_ids *ignore_server_ids;
-=======
-  time_t last_heartbeat;
-  DYNAMIC_ARRAY ignore_server_ids;
->>>>>>> 03786c9e
   ulong master_id;
   /*
     to hold checksum alg in use until IO thread has received FD.
