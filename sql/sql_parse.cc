/* Copyright (C) 2000-2003 MySQL AB

   This program is free software; you can redistribute it and/or modify
   it under the terms of the GNU General Public License as published by
   the Free Software Foundation; either version 2 of the License, or
   (at your option) any later version.

   This program is distributed in the hope that it will be useful,
   but WITHOUT ANY WARRANTY; without even the implied warranty of
   MERCHANTABILITY or FITNESS FOR A PARTICULAR PURPOSE.  See the
   GNU General Public License for more details.

   You should have received a copy of the GNU General Public License
   along with this program; if not, write to the Free Software
   Foundation, Inc., 59 Temple Place, Suite 330, Boston, MA  02111-1307  USA */

#include "mysql_priv.h"
#include "sql_repl.h"
#include "repl_failsafe.h"
#include <m_ctype.h>
#include <myisam.h>
#include <my_dir.h>

#ifdef HAVE_INNOBASE_DB
#include "ha_innodb.h"
#endif

#ifdef HAVE_OPENSSL
/*
  Without SSL the handshake consists of one packet. This packet
  has both client capabilites and scrambled password.
  With SSL the handshake might consist of two packets. If the first
  packet (client capabilities) has CLIENT_SSL flag set, we have to
  switch to SSL and read the second packet. The scrambled password
  is in the second packet and client_capabilites field will be ignored.
  Maybe it is better to accept flags other than CLIENT_SSL from the
  second packet?
*/
#define SSL_HANDSHAKE_SIZE      2
#define NORMAL_HANDSHAKE_SIZE   6
#define MIN_HANDSHAKE_SIZE      2
#else
#define MIN_HANDSHAKE_SIZE      6
#endif /* HAVE_OPENSSL */

#ifdef SOLARIS
extern "C" int gethostname(char *name, int namelen);
#endif

<<<<<<< HEAD
#ifndef NO_EMBEDDED_ACCESS_CHECKS
static int check_for_max_user_connections(THD *thd, USER_CONN *uc);
#endif
=======
static void time_out_user_resource_limits(THD *thd, USER_CONN *uc);
static int check_for_max_user_connections(THD *thd, USER_CONN *uc);
>>>>>>> f391223f
static void decrease_user_connections(USER_CONN *uc);
static bool check_db_used(THD *thd,TABLE_LIST *tables);
static bool check_multi_update_lock(THD *thd, TABLE_LIST *tables, 
				    List<Item> *fields, SELECT_LEX *select_lex);
static void remove_escape(char *name);
static void refresh_status(void);
static bool append_file_to_dir(THD *thd, const char **filename_ptr,
			       const char *table_name);

const char *any_db="*any*";	// Special symbol for check_access

const char *command_name[]={
  "Sleep", "Quit", "Init DB", "Query", "Field List", "Create DB",
  "Drop DB", "Refresh", "Shutdown", "Statistics", "Processlist",
  "Connect","Kill","Debug","Ping","Time","Delayed insert","Change user",
  "Binlog Dump","Table Dump",  "Connect Out", "Register Slave",
  "Prepare", "Execute", "Long Data", "Close stmt",
  "Reset stmt", "Set option",
  "Error"					// Last command number
};

static char empty_c_string[1]= {0};		// Used for not defined 'db'

#ifdef __WIN__
static void  test_signal(int sig_ptr)
{
#if !defined( DBUG_OFF)
  MessageBox(NULL,"Test signal","DBUG",MB_OK);
#endif
#if defined(OS2)
  fprintf(stderr, "Test signal %d\n", sig_ptr);
  fflush(stderr);
#endif
}
static void init_signals(void)
{
  int signals[7] = {SIGINT,SIGILL,SIGFPE,SIGSEGV,SIGTERM,SIGBREAK,SIGABRT } ;
  for (int i=0 ; i < 7 ; i++)
    signal( signals[i], test_signal) ;
}
#endif

static void unlock_locked_tables(THD *thd)
{
  if (thd->locked_tables)
  {
    thd->lock=thd->locked_tables;
    thd->locked_tables=0;			// Will be automaticly closed
    close_thread_tables(thd);			// Free tables
  }
}


static bool end_active_trans(THD *thd)
{
  int error=0;
  if (thd->options & (OPTION_NOT_AUTOCOMMIT | OPTION_BEGIN |
		      OPTION_TABLE_LOCK))
  {
    thd->options&= ~(ulong) (OPTION_BEGIN | OPTION_STATUS_NO_TRANS_UPDATE);
    thd->server_status&= ~SERVER_STATUS_IN_TRANS;
    if (ha_commit(thd))
      error=1;
  }
  return error;
}


#ifdef HAVE_REPLICATION
inline bool all_tables_not_ok(THD *thd, TABLE_LIST *tables)
{
  return (table_rules_on && tables && !tables_ok(thd,tables) &&
          ((thd->lex->sql_command != SQLCOM_DELETE_MULTI) ||
           !tables_ok(thd,
		      (TABLE_LIST *)thd->lex->auxilliary_table_list.first)));
}
#endif


static HASH hash_user_connections;

static int get_or_create_user_conn(THD *thd, const char *user,
				   const char *host,
				   USER_RESOURCES *mqh)
{
  int return_val=0;
  uint temp_len, user_len;
  char temp_user[USERNAME_LENGTH+HOSTNAME_LENGTH+2];
  struct  user_conn *uc;

  DBUG_ASSERT(user != 0);
  DBUG_ASSERT(host != 0);

  user_len=strlen(user);
  temp_len= (strmov(strmov(temp_user, user)+1, host) - temp_user)+1;
  (void) pthread_mutex_lock(&LOCK_user_conn);
  if (!(uc = (struct  user_conn *) hash_search(&hash_user_connections,
					       (byte*) temp_user, temp_len)))
  {
    /* First connection for user; Create a user connection object */
    if (!(uc= ((struct user_conn*)
	       my_malloc(sizeof(struct user_conn) + temp_len+1,
			 MYF(MY_WME)))))
    {
      send_error(thd, 0, NullS);		// Out of memory
      return_val=1;
      goto end;
    }
    uc->user=(char*) (uc+1);
    memcpy(uc->user,temp_user,temp_len+1);
    uc->user_len= user_len;
    uc->host=uc->user + uc->user_len +  1;
    uc->len = temp_len;
    uc->connections = 1;
    uc->questions=uc->updates=uc->conn_per_hour=0;
    uc->user_resources=*mqh;
    if (max_user_connections && mqh->connections > max_user_connections)
      uc->user_resources.connections = max_user_connections;
    uc->intime=thd->thr_create_time;
    if (my_hash_insert(&hash_user_connections, (byte*) uc))
    {
      my_free((char*) uc,0);
      send_error(thd, 0, NullS);		// Out of memory
      return_val=1;
      goto end;
    }
  }
  thd->user_connect=uc;
  uc->connections++;
end:
  (void) pthread_mutex_unlock(&LOCK_user_conn);
  return return_val;

}


/*
    Check if user exist and password supplied is correct. 
  SYNOPSIS
    check_user()
    thd          thread handle, thd->{host,user,ip} are used
    command      originator of the check: now check_user is called
                 during connect and change user procedures; used for 
                 logging.
    passwd       scrambled password recieved from client
    passwd_len   length of scrambled password
    db           database name to connect to, may be NULL
    check_count  dont know exactly

    Note, that host, user and passwd may point to communication buffer.
    Current implementation does not depened on that, but future changes
    should be done with this in mind; 'thd' is INOUT, all other params
    are 'IN'.

  RETURN VALUE
    0  OK; thd->user, thd->master_access, thd->priv_user, thd->db and
       thd->db_access are updated; OK is sent to client;
   -1  access denied or handshake error; error is sent to client;
   >0  error, not sent to client
*/

int check_user(THD *thd, enum enum_server_command command, 
	       const char *passwd, uint passwd_len, const char *db,
	       bool check_count)
{
  DBUG_ENTER("check_user");
  
#ifdef NO_EMBEDDED_ACCESS_CHECKS
  thd->master_access= GLOBAL_ACLS;			// Full rights
  /* Change database if necessary: OK or FAIL is sent in mysql_change_db */
  if (db && db[0])
  {
    thd->db= 0;
    thd->db_length= 0;
    if (mysql_change_db(thd, db))
    {
      if (thd->user_connect)
	decrease_user_connections(thd->user_connect);
      DBUG_RETURN(-1);
    }
  }
  else
    send_ok(thd);
  DBUG_RETURN(0);
#else

  my_bool opt_secure_auth_local;
  pthread_mutex_lock(&LOCK_global_system_variables);
  opt_secure_auth_local= opt_secure_auth;
  pthread_mutex_unlock(&LOCK_global_system_variables);
  
  /*
    If the server is running in secure auth mode, short scrambles are 
    forbidden.
  */
  if (opt_secure_auth_local && passwd_len == SCRAMBLE_LENGTH_323)
  {
    net_printf(thd, ER_NOT_SUPPORTED_AUTH_MODE);
    mysql_log.write(thd, COM_CONNECT, ER(ER_NOT_SUPPORTED_AUTH_MODE));
    DBUG_RETURN(-1);
  }
  if (passwd_len != 0 &&
      passwd_len != SCRAMBLE_LENGTH &&
      passwd_len != SCRAMBLE_LENGTH_323)
    DBUG_RETURN(ER_HANDSHAKE_ERROR);

  /*
    Clear thd->db as it points to something, that will be freed when 
    connection is closed. We don't want to accidently free a wrong pointer
    if connect failed. Also in case of 'CHANGE USER' failure, current
    database will be switched to 'no database selected'.
  */
  thd->db= 0;
  thd->db_length= 0;
  
  USER_RESOURCES ur;
  int res= acl_getroot(thd, &ur, passwd, passwd_len);
#ifndef EMBEDDED_LIBRARY
  if (res == -1)
  {
    /*
      This happens when client (new) sends password scrambled with
      scramble(), but database holds old value (scrambled with
      scramble_323()). Here we please client to send scrambled_password
      in old format.
    */
    NET *net= &thd->net;
    if (opt_secure_auth_local)
    {
      net_printf(thd, ER_SERVER_IS_IN_SECURE_AUTH_MODE,
                 thd->user, thd->host_or_ip);
      mysql_log.write(thd, COM_CONNECT, ER(ER_SERVER_IS_IN_SECURE_AUTH_MODE),
                      thd->user, thd->host_or_ip);
      DBUG_RETURN(-1);
    }
    if (send_old_password_request(thd) ||
        my_net_read(net) != SCRAMBLE_LENGTH_323 + 1) // We have to read very
    {                                                // specific packet size
      inc_host_errors(&thd->remote.sin_addr);
      DBUG_RETURN(ER_HANDSHAKE_ERROR);
    }
    /* Final attempt to check the user based on reply */
    /* So as passwd is short, errcode is always >= 0 */
    res= acl_getroot(thd, &ur, (char *) net->read_pos, SCRAMBLE_LENGTH_323);
  }
<<<<<<< HEAD
#endif /*EMBEDDED_LIBRARY*/
  /* here res is always >= 0 */
  if (res == 0)
=======
  thd->master_access=acl_getroot(thd, thd->host, thd->ip, thd->user,
				 passwd, thd->scramble,
                                 &thd->priv_user, thd->priv_host,
				 protocol_version == 9 ||
				 !(thd->client_capabilities &
				   CLIENT_LONG_PASSWORD),&ur);
  DBUG_PRINT("info",
	     ("Capabilities: %d  packet_length: %ld  Host: '%s'  Login user: '%s'  Priv_user: '%s'  Using password: %s  Access: %u  db: '%s'",
	      thd->client_capabilities, thd->max_client_packet_length,
	      thd->host_or_ip, thd->user, thd->priv_user,
	      passwd[0] ? "yes": "no",
	      thd->master_access, thd->db ? thd->db : "*none*"));
  if (thd->master_access & NO_ACCESS)
  {
    net_printf(net, ER_ACCESS_DENIED_ERROR,
	       thd->user,
	       thd->host_or_ip,
	       passwd[0] ? ER(ER_YES) : ER(ER_NO));
    mysql_log.write(thd,COM_CONNECT,ER(ER_ACCESS_DENIED_ERROR),
		    thd->user,
		    thd->host_or_ip,
		    passwd[0] ? ER(ER_YES) : ER(ER_NO));
    return(1);					// Error already given
  }
  if (check_count)
  {
    VOID(pthread_mutex_lock(&LOCK_thread_count));
    bool tmp=(thread_count - delayed_insert_threads >= max_connections &&
	      !(thd->master_access & SUPER_ACL));
    VOID(pthread_mutex_unlock(&LOCK_thread_count));
    if (tmp)
    {						// Too many connections
      send_error(net, ER_CON_COUNT_ERROR);
      return(1);
    }
  }
  mysql_log.write(thd,command,
		  (thd->priv_user == thd->user ?
		   (char*) "%s@%s on %s" :
		   (char*) "%s@%s as anonymous on %s"),
		  user,
		  thd->host_or_ip,
		  db ? db : (char*) "");
  thd->db_access=0;
  /* Don't allow user to connect if he has done too many queries */
  if ((ur.questions || ur.updates || ur.connections || max_user_connections) &&
      get_or_create_user_conn(thd,user,thd->host_or_ip,&ur))
    return -1;
  if (thd->user_connect && (thd->user_connect->user_resources.connections ||
			    max_user_connections) &&
      check_for_max_user_connections(thd, thd->user_connect))
    return -1;
  if (db && db[0])
>>>>>>> f391223f
  {
    if (!(thd->master_access & NO_ACCESS)) // authentification is OK 
    {
      DBUG_PRINT("info",
                 ("Capabilities: %d  packet_length: %ld  Host: '%s'  "
                  "Login user: '%s' Priv_user: '%s'  Using password: %s "
                  "Access: %u  db: '%s'",
                  thd->client_capabilities, thd->max_client_packet_length,
                  thd->host_or_ip, thd->user, thd->priv_user,
                  passwd_len ? "yes": "no",
                  thd->master_access, thd->db ? thd->db : "*none*"));

      if (check_count)
      {
        VOID(pthread_mutex_lock(&LOCK_thread_count));
        bool count_ok= thread_count < max_connections + delayed_insert_threads
                       || (thd->master_access & SUPER_ACL);
        VOID(pthread_mutex_unlock(&LOCK_thread_count));
        if (!count_ok)
        {                                         // too many connections 
          send_error(thd, ER_CON_COUNT_ERROR);
          DBUG_RETURN(-1);
        }
      }

      /* Why logging is performed before all checks've passed? */
      mysql_log.write(thd,command,
                      (thd->priv_user == thd->user ?
                       (char*) "%s@%s on %s" :
                       (char*) "%s@%s as anonymous on %s"),
                      thd->user, thd->host_or_ip,
                      db ? db : (char*) "");

      /*
        This is the default access rights for the current database.  It's
        set to 0 here because we don't have an active database yet (and we
        may not have an active database to set.
      */
      thd->db_access=0;

      /* Don't allow user to connect if he has done too many queries */
      if ((ur.questions || ur.updates || ur.connections ||
	   max_user_connections) &&
	  get_or_create_user_conn(thd,thd->user,thd->host_or_ip,&ur))
	DBUG_RETURN(-1);
      if (thd->user_connect &&
	  (thd->user_connect->user_resources.connections ||
	   max_user_connections) &&
	  check_for_max_user_connections(thd, thd->user_connect))
	DBUG_RETURN(-1);

      /* Change database if necessary: OK or FAIL is sent in mysql_change_db */
      if (db && db[0])
      {
        if (mysql_change_db(thd, db))
        {
          if (thd->user_connect)
            decrease_user_connections(thd->user_connect);
          DBUG_RETURN(-1);
        }
      }
      else
	send_ok(thd);
      thd->password= test(passwd_len);          // remember for error messages 
      /* Ready to handle queries */
      DBUG_RETURN(0);
    }
  }
  else if (res == 2) // client gave short hash, server has long hash
  {
    net_printf(thd, ER_NOT_SUPPORTED_AUTH_MODE);
    mysql_log.write(thd,COM_CONNECT,ER(ER_NOT_SUPPORTED_AUTH_MODE));
    DBUG_RETURN(-1);
  }
  net_printf(thd, ER_ACCESS_DENIED_ERROR,
             thd->user,
             thd->host_or_ip,
             passwd_len ? ER(ER_YES) : ER(ER_NO));
  mysql_log.write(thd, COM_CONNECT, ER(ER_ACCESS_DENIED_ERROR),
                  thd->user,
                  thd->host_or_ip,
                  passwd_len ? ER(ER_YES) : ER(ER_NO));
  DBUG_RETURN(-1);
#endif /* NO_EMBEDDED_ACCESS_CHECKS */
}

/*
  Check for maximum allowable user connections, if the mysqld server is
  started with corresponding variable that is greater then 0.
*/

extern "C" byte *get_key_conn(user_conn *buff, uint *length,
			      my_bool not_used __attribute__((unused)))
{
  *length=buff->len;
  return (byte*) buff->user;
}

extern "C" void free_user(struct user_conn *uc)
{
  my_free((char*) uc,MYF(0));
}

void init_max_user_conn(void)
{
  (void) hash_init(&hash_user_connections,system_charset_info,max_connections,
		   0,0,
		   (hash_get_key) get_key_conn, (hash_free_key) free_user,
		   0);
}


<<<<<<< HEAD
/*
  check if user has already too many connections
  
  SYNOPSIS
  check_for_max_user_connections()
  thd			Thread handle
  uc			User connect object

  NOTES
    If check fails, we decrease user connection count, which means one
    shouldn't call decrease_user_connections() after this function.

  RETURN
    0	ok
    1	error
*/

#ifndef NO_EMBEDDED_ACCESS_CHECKS

=======
>>>>>>> f391223f
static int check_for_max_user_connections(THD *thd, USER_CONN *uc)
{
  int error=0;
  DBUG_ENTER("check_for_max_user_connections");

  (void) pthread_mutex_lock(&LOCK_user_conn);
  if (max_user_connections &&
      max_user_connections < (uint) uc->connections)
  {
    net_printf(thd,ER_TOO_MANY_USER_CONNECTIONS, uc->user);
    error=1;
    goto end;
  }
  time_out_user_resource_limits(thd, uc);
  if (uc->user_resources.connections &&
      uc->user_resources.connections <= uc->conn_per_hour)
  {
    net_printf(thd, ER_USER_LIMIT_REACHED, uc->user,
	       "max_connections",
	       (long) uc->user_resources.connections);
    error=1;
    goto end;
  }
  uc->conn_per_hour++;

  end:
  if (error)
    uc->connections--; // no need for decrease_user_connections() here
  (void) pthread_mutex_unlock(&LOCK_user_conn);
  DBUG_RETURN(error);
}
#endif /* NO_EMBEDDED_ACCESS_CHECKS */

/*
  Decrease user connection count

  SYNOPSIS
    decrease_user_connections()
    uc			User connection object

  NOTES
    If there is a n user connection object for a connection
    (which only happens if 'max_user_connections' is defined or
    if someone has created a resource grant for a user), then
    the connection count is always incremented on connect.

    The user connect object is not freed if some users has
    'max connections per hour' defined as we need to be able to hold
    count over the lifetime of the connection.
*/

static void decrease_user_connections(USER_CONN *uc)
{
  DBUG_ENTER("decrease_user_connections");
  (void) pthread_mutex_lock(&LOCK_user_conn);
  DBUG_ASSERT(uc->connections);
  if (!--uc->connections && !mqh_used)
  {
    /* Last connection for user; Delete it */
    (void) hash_delete(&hash_user_connections,(byte*) uc);
  }
  (void) pthread_mutex_unlock(&LOCK_user_conn);
  DBUG_VOID_RETURN;
}


void free_max_user_conn(void)
{
  hash_free(&hash_user_connections);
}


/*
  Mark all commands that somehow changes a table
  This is used to check number of updates / hour

  sql_command is actually set to SQLCOM_END sometimes
  so we need the +1 to include it in the array.
*/

char  uc_update_queries[SQLCOM_END+1];

void init_update_queries(void)
{
  bzero((gptr) &uc_update_queries, sizeof(uc_update_queries));

  uc_update_queries[SQLCOM_CREATE_TABLE]=1;
  uc_update_queries[SQLCOM_CREATE_INDEX]=1;
  uc_update_queries[SQLCOM_ALTER_TABLE]=1;
  uc_update_queries[SQLCOM_UPDATE]=1;
  uc_update_queries[SQLCOM_INSERT]=1;
  uc_update_queries[SQLCOM_INSERT_SELECT]=1;
  uc_update_queries[SQLCOM_DELETE]=1;
  uc_update_queries[SQLCOM_TRUNCATE]=1;
  uc_update_queries[SQLCOM_DROP_TABLE]=1;
  uc_update_queries[SQLCOM_LOAD]=1;
  uc_update_queries[SQLCOM_CREATE_DB]=1;
  uc_update_queries[SQLCOM_DROP_DB]=1;
  uc_update_queries[SQLCOM_REPLACE]=1;
  uc_update_queries[SQLCOM_REPLACE_SELECT]=1;
  uc_update_queries[SQLCOM_RENAME_TABLE]=1;
  uc_update_queries[SQLCOM_BACKUP_TABLE]=1;
  uc_update_queries[SQLCOM_RESTORE_TABLE]=1;
  uc_update_queries[SQLCOM_DELETE_MULTI]=1;
  uc_update_queries[SQLCOM_DROP_INDEX]=1;
  uc_update_queries[SQLCOM_UPDATE_MULTI]=1;
}

bool is_update_query(enum enum_sql_command command)
{
  DBUG_ASSERT(command >= 0 && command <= SQLCOM_END);
  return uc_update_queries[command];
}

/*
  Reset per-hour user resource limits when it has been more than
  an hour since they were last checked

  SYNOPSIS:
    time_out_user_resource_limits()
    thd			Thread handler
    uc			User connection details

  NOTE:
    This assumes that the LOCK_user_conn mutex has been acquired, so it is
    safe to test and modify members of the USER_CONN structure.
*/

void time_out_user_resource_limits(THD *thd, USER_CONN *uc)
{
<<<<<<< HEAD
#ifdef NO_EMBEDDED_ACCESS_CHECKS
  return(0);
#else
  bool error=0;
=======
>>>>>>> f391223f
  time_t check_time = thd->start_time ?  thd->start_time : time(NULL);
  DBUG_ENTER("time_out_user_resource_limits");

  /* If more than a hour since last check, reset resource checking */
  if (check_time  - uc->intime >= 3600)
  {
    uc->questions=1;
    uc->updates=0;
    uc->conn_per_hour=0;
    uc->intime=check_time;
  }

  DBUG_VOID_RETURN;
}


/*
  Check if maximum queries per hour limit has been reached
  returns 0 if OK.
*/

static bool check_mqh(THD *thd, uint check_command)
{
  bool error=0;
  time_t check_time = thd->start_time ?  thd->start_time : time(NULL);
  USER_CONN *uc=thd->user_connect;
  DBUG_ENTER("check_mqh");
  DBUG_ASSERT(uc != 0);

  (void) pthread_mutex_lock(&LOCK_user_conn);

  time_out_user_resource_limits(thd, uc);

  /* Check that we have not done too many questions / hour */
  if (uc->user_resources.questions &&
      uc->questions++ >= uc->user_resources.questions)
  {
    net_printf(thd, ER_USER_LIMIT_REACHED, uc->user, "max_questions",
	       (long) uc->user_resources.questions);
    error=1;
    goto end;
  }
  if (check_command < (uint) SQLCOM_END)
  {
    /* Check that we have not done too many updates / hour */
    if (uc->user_resources.updates && uc_update_queries[check_command] &&
	uc->updates++ >= uc->user_resources.updates)
    {
      net_printf(thd, ER_USER_LIMIT_REACHED, uc->user, "max_updates",
		 (long) uc->user_resources.updates);
      error=1;
      goto end;
    }
  }
end:
  (void) pthread_mutex_unlock(&LOCK_user_conn);
  DBUG_RETURN(error);
#endif /* NO_EMBEDDED_ACCESS_CHECKS */
}


static void reset_mqh(THD *thd, LEX_USER *lu, bool get_them= 0)
{
#ifndef NO_EMBEDDED_ACCESS_CHECKS
  (void) pthread_mutex_lock(&LOCK_user_conn);
  if (lu)  // for GRANT
  {
    USER_CONN *uc;
    uint temp_len=lu->user.length+lu->host.length+2;
    char temp_user[USERNAME_LENGTH+HOSTNAME_LENGTH+2];

    memcpy(temp_user,lu->user.str,lu->user.length);
    memcpy(temp_user+lu->user.length+1,lu->host.str,lu->host.length);
    temp_user[lu->user.length]='\0'; temp_user[temp_len-1]=0;
    if ((uc = (struct  user_conn *) hash_search(&hash_user_connections,
						(byte*) temp_user, temp_len)))
    {
      uc->questions=0;
      get_mqh(temp_user,&temp_user[lu->user.length+1],uc);
      uc->updates=0;
      uc->conn_per_hour=0;
    }
  }
  else // for FLUSH PRIVILEGES and FLUSH USER_RESOURCES
  {
    for (uint idx=0;idx < hash_user_connections.records; idx++)
    {
      USER_CONN *uc=(struct user_conn *) hash_element(&hash_user_connections,
						      idx);
      if (get_them)
	get_mqh(uc->user,uc->host,uc);
      uc->questions=0;
      uc->updates=0;
      uc->conn_per_hour=0;
    }
  }
  (void) pthread_mutex_unlock(&LOCK_user_conn);
#endif /* NO_EMBEDDED_ACCESS_CHECKS */
}

/*
    Perform handshake, authorize client and update thd ACL variables.
  SYNOPSIS
    check_connection()
    thd  thread handle

  RETURN
     0  success, OK is sent to user, thd is updated.
    -1  error, which is sent to user
   > 0  error code (not sent to user)
*/

#ifndef EMBEDDED_LIBRARY
static int check_connection(THD *thd)
{
  uint connect_errors= 0;
  NET *net= &thd->net;
  ulong pkt_len= 0;
  char *end;

  DBUG_PRINT("info",
             ("New connection received on %s", vio_description(net->vio)));

  if (!thd->host)                           // If TCP/IP connection
  {
    char ip[30];

    if (vio_peer_addr(net->vio, ip, &thd->peer_port))
      return (ER_BAD_HOST_ERROR);
    if (!(thd->ip= my_strdup(ip,MYF(0))))
      return (ER_OUT_OF_RESOURCES);
    thd->host_or_ip= thd->ip;
    vio_in_addr(net->vio,&thd->remote.sin_addr);
#if !defined(HAVE_SYS_UN_H) || defined(HAVE_mit_thread)
    /* Fast local hostname resolve for Win32 */
    if (!strcmp(thd->ip,"127.0.0.1"))
    {
      thd->host= (char*) my_localhost;
      thd->host_or_ip= my_localhost;
    }
    else
#endif
    {
      if (!(specialflag & SPECIAL_NO_RESOLVE))
      {
	vio_in_addr(net->vio,&thd->remote.sin_addr);
	thd->host=ip_to_hostname(&thd->remote.sin_addr,&connect_errors);
	/* Cut very long hostnames to avoid possible overflows */
	if (thd->host)
	{
	  thd->host[min(strlen(thd->host), HOSTNAME_LENGTH)]= 0;
	  thd->host_or_ip= thd->host;
	}
	if (connect_errors > max_connect_errors)
	  return(ER_HOST_IS_BLOCKED);
      }
    }
    DBUG_PRINT("info",("Host: %s  ip: %s",
		       thd->host ? thd->host : "unknown host",
		       thd->ip ? thd->ip : "unknown ip"));
    if (acl_check_host(thd->host,thd->ip))
      return(ER_HOST_NOT_PRIVILEGED);
  }
  else /* Hostname given means that the connection was on a socket */
  {
    DBUG_PRINT("info",("Host: %s",thd->host));
    thd->host_or_ip= thd->host;
    thd->ip= 0;
    /* Reset sin_addr */
    bzero((char*) &thd->remote, sizeof(thd->remote));
  }
  vio_keepalive(net->vio, TRUE);
  {
    /* buff[] needs to big enough to hold the server_version variable */
    char buff[SERVER_VERSION_LENGTH + SCRAMBLE_LENGTH + 64];
    ulong client_flags = (CLIENT_LONG_FLAG | CLIENT_CONNECT_WITH_DB |
			  CLIENT_PROTOCOL_41 | CLIENT_SECURE_CONNECTION);

    if (opt_using_transactions)
      client_flags|=CLIENT_TRANSACTIONS;
#ifdef HAVE_COMPRESS
    client_flags |= CLIENT_COMPRESS;
#endif /* HAVE_COMPRESS */
#ifdef HAVE_OPENSSL
    if (ssl_acceptor_fd)
      client_flags |= CLIENT_SSL;       /* Wow, SSL is avalaible! */
#endif /* HAVE_OPENSSL */

    end= strnmov(buff, server_version, SERVER_VERSION_LENGTH) + 1;
    int4store((uchar*) end, thd->thread_id);
    end+= 4;
    /*
      So as check_connection is the only entry point to authorization
      procedure, scramble is set here. This gives us new scramble for
      each handshake.
    */
    create_random_string(thd->scramble, SCRAMBLE_LENGTH, &thd->rand);
    /*
      Old clients does not understand long scrambles, but can ignore packet
      tail: that's why first part of the scramble is placed here, and second
      part at the end of packet.
    */
    end= strmake(end, thd->scramble, SCRAMBLE_LENGTH_323) + 1;
   
    int2store(end, client_flags);
    /* write server characteristics: up to 16 bytes allowed */
    end[2]=(char) default_charset_info->number;
    int2store(end+3, thd->server_status);
    bzero(end+5, 13);
    end+= 18;
    /* write scramble tail */
    end= strmake(end, thd->scramble + SCRAMBLE_LENGTH_323, 
                 SCRAMBLE_LENGTH - SCRAMBLE_LENGTH_323) + 1;

    /* At this point we write connection message and read reply */
    if (net_write_command(net, (uchar) protocol_version, "", 0, buff,
			  (uint) (end-buff)) ||
	(pkt_len= my_net_read(net)) == packet_error ||
	pkt_len < MIN_HANDSHAKE_SIZE)
    {
      inc_host_errors(&thd->remote.sin_addr);
      return(ER_HANDSHAKE_ERROR);
    }
  }
#ifdef _CUSTOMCONFIG_
#include "_cust_sql_parse.h"
#endif
  if (connect_errors)
    reset_host_errors(&thd->remote.sin_addr);
  if (thd->packet.alloc(thd->variables.net_buffer_length))
    return(ER_OUT_OF_RESOURCES);

  thd->client_capabilities=uint2korr(net->read_pos);
#ifdef TO_BE_REMOVED_IN_4_1_RELEASE
  /*
    This is just a safety check against any client that would use the old
    CLIENT_CHANGE_USER flag
  */
  if ((thd->client_capabilities & CLIENT_PROTOCOL_41) &&
      !(thd->client_capabilities & (CLIENT_RESERVED |
				    CLIENT_SECURE_CONNECTION |
				    CLIENT_MULTI_RESULTS)))
    thd->client_capabilities&= ~CLIENT_PROTOCOL_41;
#endif
  if (thd->client_capabilities & CLIENT_PROTOCOL_41)
  {
    thd->client_capabilities|= ((ulong) uint2korr(net->read_pos+2)) << 16;
    thd->max_client_packet_length= uint4korr(net->read_pos+4);
    DBUG_PRINT("info", ("client_character_set: %d", (uint) net->read_pos[8]));
    /*
      Use server character set and collation if
      - client has not specified a character set
      - client character set is the same as the servers
      - client character set doesn't exists in server
    */
    if (!(thd->variables.character_set_client=
	  get_charset((uint) net->read_pos[8], MYF(0))) ||
	!my_strcasecmp(&my_charset_latin1,
		       global_system_variables.character_set_client->name,
		       thd->variables.character_set_client->name))
    {
      thd->variables.character_set_client=
	global_system_variables.character_set_client;
      thd->variables.collation_connection=
	global_system_variables.collation_connection;
      thd->variables.character_set_results=
	global_system_variables.character_set_results;
    }
    else
    {
      thd->variables.character_set_results=
      thd->variables.collation_connection= 
	thd->variables.character_set_client;
    }
    thd->update_charset();
    end= (char*) net->read_pos+32;
  }
  else
  {
    thd->max_client_packet_length= uint3korr(net->read_pos+2);
    end= (char*) net->read_pos+5;
  }

  if (thd->client_capabilities & CLIENT_IGNORE_SPACE)
    thd->variables.sql_mode|= MODE_IGNORE_SPACE;
#ifdef HAVE_OPENSSL
  DBUG_PRINT("info", ("client capabilities: %d", thd->client_capabilities));
  if (thd->client_capabilities & CLIENT_SSL)
  {
    /* Do the SSL layering. */
    if (!ssl_acceptor_fd)
    {
      inc_host_errors(&thd->remote.sin_addr);
      return(ER_HANDSHAKE_ERROR);
    }
    DBUG_PRINT("info", ("IO layer change in progress..."));
    if (sslaccept(ssl_acceptor_fd, net->vio, thd->variables.net_wait_timeout))
    {
      DBUG_PRINT("error", ("Failed to read user information (pkt_len= %lu)",
			   pkt_len));
      inc_host_errors(&thd->remote.sin_addr);
      return(ER_HANDSHAKE_ERROR);
    }
    DBUG_PRINT("info", ("Reading user information over SSL layer"));
    if ((pkt_len= my_net_read(net)) == packet_error ||
	pkt_len < NORMAL_HANDSHAKE_SIZE)
    {
      DBUG_PRINT("error", ("Failed to read user information (pkt_len= %lu)",
			   pkt_len));
      inc_host_errors(&thd->remote.sin_addr);
      return(ER_HANDSHAKE_ERROR);
    }
  }
#endif

  if (end >= (char*) net->read_pos+ pkt_len +2)
  {
    inc_host_errors(&thd->remote.sin_addr);
    return(ER_HANDSHAKE_ERROR);
  }

  if (thd->client_capabilities & CLIENT_INTERACTIVE)
    thd->variables.net_wait_timeout= thd->variables.net_interactive_timeout;
  if ((thd->client_capabilities & CLIENT_TRANSACTIONS) &&
      opt_using_transactions)
    net->return_status= &thd->server_status;
  net->read_timeout=(uint) thd->variables.net_read_timeout;

  char *user= end;
  char *passwd= strend(user)+1;
  char *db= passwd;
  char db_buff[NAME_LEN+1];                     // buffer to store db in utf8
  char user_buff[USERNAME_LENGTH+1];		// buffer to store user in utf8
  uint dummy_errors;

  /*
    Old clients send null-terminated string as password; new clients send
    the size (1 byte) + string (not null-terminated). Hence in case of empty
    password both send '\0'.
  */
  uint passwd_len= thd->client_capabilities & CLIENT_SECURE_CONNECTION ?
    *passwd++ : strlen(passwd);
  db= thd->client_capabilities & CLIENT_CONNECT_WITH_DB ?
    db + passwd_len + 1 : 0;

  /* Since 4.1 all database names are stored in utf8 */
  if (db)
  {
    db_buff[copy_and_convert(db_buff, sizeof(db_buff)-1,
                             system_charset_info,
                             db, strlen(db),
                             thd->charset(), &dummy_errors)]= 0;
    db= db_buff;
  }

  user_buff[copy_and_convert(user_buff, sizeof(user_buff)-1,
                             system_charset_info, user, strlen(user),
                             thd->charset(), &dummy_errors)]= '\0';
  user= user_buff;

  if (thd->user)
    x_free(thd->user);
  if (!(thd->user= my_strdup(user, MYF(0))))
    return (ER_OUT_OF_RESOURCES);
  return check_user(thd, COM_CONNECT, passwd, passwd_len, db, TRUE);
}


void execute_init_command(THD *thd, sys_var_str *init_command_var,
			  rw_lock_t *var_mutex)
{
  Vio* save_vio;
  ulong save_client_capabilities;

  thd->proc_info= "Execution of init_command";
  /*
    We need to lock init_command_var because
    during execution of init_command_var query
    values of init_command_var can't be changed
  */
  rw_rdlock(var_mutex);
  thd->query= init_command_var->value;
  thd->query_length= init_command_var->value_length;
  save_client_capabilities= thd->client_capabilities;
  thd->client_capabilities|= CLIENT_MULTI_QUERIES;
  /*
    We don't need return result of execution to client side.
    To forbid this we should set thd->net.vio to 0.
  */
  save_vio= thd->net.vio;
  thd->net.vio= 0;
  dispatch_command(COM_QUERY, thd, thd->query, thd->query_length+1);
  rw_unlock(var_mutex);
  thd->client_capabilities= save_client_capabilities;
  thd->net.vio= save_vio;
}


pthread_handler_decl(handle_one_connection,arg)
{
  THD *thd=(THD*) arg;
  uint launch_time  =
    (uint) ((thd->thr_create_time = time(NULL)) - thd->connect_time);
  if (launch_time >= slow_launch_time)
    statistic_increment(slow_launch_threads,&LOCK_status );

  pthread_detach_this_thread();

#if !defined( __WIN__) && !defined(OS2)	// Win32 calls this in pthread_create
  // The following calls needs to be done before we call DBUG_ macros
  if (!(test_flags & TEST_NO_THREADS) & my_thread_init())
  {
    close_connection(thd, ER_OUT_OF_RESOURCES, 1);
    statistic_increment(aborted_connects,&LOCK_status);
    end_thread(thd,0);
    return 0;
  }
#endif

  /*
    handle_one_connection() is the only way a thread would start
    and would always be on top of the stack, therefore, the thread
    stack always starts at the address of the first local variable
    of handle_one_connection, which is thd. We need to know the
    start of the stack so that we could check for stack overruns.
  */
  DBUG_PRINT("info", ("handle_one_connection called by thread %d\n",
		      thd->thread_id));
  // now that we've called my_thread_init(), it is safe to call DBUG_*

#if defined(__WIN__)
  init_signals();				// IRENA; testing ?
#elif !defined(OS2) && !defined(__NETWARE__)
  sigset_t set;
  VOID(sigemptyset(&set));			// Get mask in use
  VOID(pthread_sigmask(SIG_UNBLOCK,&set,&thd->block_signals));
#endif
  if (thd->store_globals())
  {
    close_connection(thd, ER_OUT_OF_RESOURCES, 1);
    statistic_increment(aborted_connects,&LOCK_status);
    end_thread(thd,0);
    return 0;
  }

  do
  {
    int error;
    NET *net= &thd->net;
    thd->thread_stack= (char*) &thd;

    if ((error=check_connection(thd)))
    {						// Wrong permissions
      if (error > 0)
	net_printf(thd,error,thd->host_or_ip);
#ifdef __NT__
      if (vio_type(net->vio) == VIO_TYPE_NAMEDPIPE)
	my_sleep(1000);				/* must wait after eof() */
#endif
      statistic_increment(aborted_connects,&LOCK_status);
      goto end_thread;
    }
#ifdef __NETWARE__
    netware_reg_user(thd->ip, thd->user, "MySQL");
#endif
    if (thd->variables.max_join_size == HA_POS_ERROR)
      thd->options |= OPTION_BIG_SELECTS;
    if (thd->client_capabilities & CLIENT_COMPRESS)
      net->compress=1;				// Use compression

    thd->version= refresh_version;
    thd->proc_info= 0;
    thd->set_time();
    thd->init_for_queries();
    if (sys_init_connect.value_length && !(thd->master_access & SUPER_ACL))
    {
      execute_init_command(thd, &sys_init_connect, &LOCK_sys_init_connect);
      if (thd->query_error)
	thd->killed= 1;
    }
    while (!net->error && net->vio != 0 && !thd->killed)
    {
      if (do_command(thd))
	break;
    }
    if (thd->user_connect)
      decrease_user_connections(thd->user_connect);
    free_root(thd->mem_root,MYF(0));
    if (net->error && net->vio != 0 && net->report_error)
    {
      if (!thd->killed && thd->variables.log_warnings > 1)
        sql_print_warning(ER(ER_NEW_ABORTING_CONNECTION),
                          thd->thread_id,(thd->db ? thd->db : "unconnected"),
                          thd->user ? thd->user : "unauthenticated",
                          thd->host_or_ip,
                          (net->last_errno ? ER(net->last_errno) :
                           ER(ER_UNKNOWN_ERROR)));
      send_error(thd,net->last_errno,NullS);
      statistic_increment(aborted_threads,&LOCK_status);
    }
    else if (thd->killed)
    {
      statistic_increment(aborted_threads,&LOCK_status);
    }
    
end_thread:
    close_connection(thd, 0, 1);
    end_thread(thd,1);
    /*
      If end_thread returns, we are either running with --one-thread
      or this thread has been schedule to handle the next query
    */
    thd= current_thd;
  } while (!(test_flags & TEST_NO_THREADS));
  /* The following is only executed if we are not using --one-thread */
  return(0);					/* purecov: deadcode */
}

#endif /* EMBEDDED_LIBRARY */

/*
  Execute commands from bootstrap_file.
  Used when creating the initial grant tables
*/

extern "C" pthread_handler_decl(handle_bootstrap,arg)
{
  THD *thd=(THD*) arg;
  FILE *file=bootstrap_file;
  char *buff;

  /* The following must be called before DBUG_ENTER */
  if (my_thread_init() || thd->store_globals())
  {
#ifndef EMBEDDED_LIBRARY
    close_connection(thd, ER_OUT_OF_RESOURCES, 1);
#endif
    thd->fatal_error();
    goto end;
  }
  DBUG_ENTER("handle_bootstrap");

#ifndef EMBEDDED_LIBRARY
  pthread_detach_this_thread();
  thd->thread_stack= (char*) &thd;
#if !defined(__WIN__) && !defined(OS2) && !defined(__NETWARE__)
  sigset_t set;
  VOID(sigemptyset(&set));			// Get mask in use
  VOID(pthread_sigmask(SIG_UNBLOCK,&set,&thd->block_signals));
#endif
#endif /* EMBEDDED_LIBRARY */

  if (thd->variables.max_join_size == HA_POS_ERROR)
    thd->options |= OPTION_BIG_SELECTS;

  thd->proc_info=0;
  thd->version=refresh_version;
  thd->priv_user=thd->user=(char*) my_strdup("boot", MYF(MY_WME));

  buff= (char*) thd->net.buff;
  thd->init_for_queries();
  while (fgets(buff, thd->net.max_packet, file))
  {
    ulong length= (ulong) strlen(buff);
    while (buff[length-1] != '\n' && !feof(file))
    {
      /*
        We got only a part of the current string. Will try to increase
        net buffer then read the rest of the current string.
      */
      if (net_realloc(&(thd->net), 2 * thd->net.max_packet))
      {
        send_error(thd, thd->net.last_errno, NullS);
        thd->is_fatal_error= 1;
        break;
      }
      buff= (char*) thd->net.buff;
      fgets(buff + length, thd->net.max_packet - length, file);
      length+= (ulong) strlen(buff + length);
    }
    if (thd->is_fatal_error)
      break;
    while (length && (my_isspace(thd->charset(), buff[length-1]) ||
           buff[length-1] == ';'))
      length--;
    buff[length]=0;
    thd->query_length=length;
    thd->query= thd->memdup_w_gap(buff, length+1, thd->db_length+1);
    thd->query[length] = '\0';
    thd->query_id=query_id++;
    if (mqh_used && thd->user_connect && check_mqh(thd, SQLCOM_END))
    {
      thd->net.error = 0;
      close_thread_tables(thd);			// Free tables
      free_root(thd->mem_root,MYF(MY_KEEP_PREALLOC));
      break;
    }
    mysql_parse(thd,thd->query,length);
    close_thread_tables(thd);			// Free tables
    if (thd->is_fatal_error)
      break;
    free_root(thd->mem_root,MYF(MY_KEEP_PREALLOC));
    free_root(&thd->transaction.mem_root,MYF(MY_KEEP_PREALLOC));
  }

  /* thd->fatal_error should be set in case something went wrong */
end:
#ifndef EMBEDDED_LIBRARY
  (void) pthread_mutex_lock(&LOCK_thread_count);
  thread_count--;
  (void) pthread_mutex_unlock(&LOCK_thread_count);
  (void) pthread_cond_broadcast(&COND_thread_count);
  my_thread_end();
  pthread_exit(0);
#endif
  DBUG_RETURN(0);				// Never reached
}

    /* This works because items are allocated with sql_alloc() */

void free_items(Item *item)
{
  for (; item ; item=item->next)
    item->delete_self();
}

    /* This works because items are allocated with sql_alloc() */

void cleanup_items(Item *item)
{
  for (; item ; item=item->next)
    item->cleanup();
}

int mysql_table_dump(THD* thd, char* db, char* tbl_name, int fd)
{
  TABLE* table;
  TABLE_LIST* table_list;
  int error = 0;
  DBUG_ENTER("mysql_table_dump");
  db = (db && db[0]) ? db : thd->db;
  if (!(table_list = (TABLE_LIST*) thd->calloc(sizeof(TABLE_LIST))))
    DBUG_RETURN(1); // out of memory
  table_list->db = db;
  table_list->real_name = table_list->alias = tbl_name;
  table_list->lock_type = TL_READ_NO_INSERT;
  table_list->next = 0;

  if (!db || check_db_name(db))
  {
    net_printf(thd,ER_WRONG_DB_NAME, db ? db : "NULL");
    goto err;
  }
  if (lower_case_table_names)
    my_casedn_str(files_charset_info, tbl_name);
  remove_escape(table_list->real_name);

  if (!(table=open_ltable(thd, table_list, TL_READ_NO_INSERT)))
    DBUG_RETURN(1);

  if (check_one_table_access(thd, SELECT_ACL, table_list))
    goto err;
  thd->free_list = 0;
  thd->query_length=(uint) strlen(tbl_name);
  thd->query = tbl_name;
  if ((error = mysqld_dump_create_info(thd, table, -1)))
  {
    my_error(ER_GET_ERRNO, MYF(0), my_errno);
    goto err;
  }
  net_flush(&thd->net);
  if ((error= table->file->dump(thd,fd)))
    my_error(ER_GET_ERRNO, MYF(0), error);

err:
  close_thread_tables(thd);
  DBUG_RETURN(error);
}


#ifndef EMBEDDED_LIBRARY

/*
  Read one command from socket and execute it (query or simple command).
  This function is called in loop from thread function.
  SYNOPSIS
    do_command()
  RETURN VALUE
    0  success
    1  request of thread shutdown (see dispatch_command() description)
*/

bool do_command(THD *thd)
{
  char *packet;
  uint old_timeout;
  ulong packet_length;
  NET *net;
  enum enum_server_command command;
  DBUG_ENTER("do_command");

  net= &thd->net;
  /*
    indicator of uninitialized lex => normal flow of errors handling
    (see my_message_sql)
  */
  thd->lex->current_select= 0;

  packet=0;
  old_timeout=net->read_timeout;
  // Wait max for 8 hours
  net->read_timeout=(uint) thd->variables.net_wait_timeout;
  thd->clear_error();				// Clear error message

  net_new_transaction(net);
  if ((packet_length=my_net_read(net)) == packet_error)
  {
    DBUG_PRINT("info",("Got error %d reading command from socket %s",
		       net->error,
		       vio_description(net->vio)));
    /* Check if we can continue without closing the connection */
    if (net->error != 3)
    {
      statistic_increment(aborted_threads,&LOCK_status);
      DBUG_RETURN(TRUE);			// We have to close it.
    }
    send_error(thd,net->last_errno,NullS);
    net->error= 0;
    DBUG_RETURN(FALSE);
  }
  else
  {
    packet=(char*) net->read_pos;
    command = (enum enum_server_command) (uchar) packet[0];
    if (command >= COM_END)
      command= COM_END;				// Wrong command
    DBUG_PRINT("info",("Command on %s = %d (%s)",
		       vio_description(net->vio), command,
		       command_name[command]));
  }
  net->read_timeout=old_timeout;		// restore it
  /*
    packet_length contains length of data, as it was stored in packet
    header. In case of malformed header, packet_length can be zero.
    If packet_length is not zero, my_net_read ensures that this number
    of bytes was actually read from network. Additionally my_net_read
    sets packet[packet_length]= 0 (thus if packet_length == 0,
    command == packet[0] == COM_SLEEP).
    In dispatch_command packet[packet_length] points beyond the end of packet.
  */
  DBUG_RETURN(dispatch_command(command,thd, packet+1, (uint) packet_length));
}
#endif  /* EMBEDDED_LIBRARY */

/*
   Perform one connection-level (COM_XXXX) command.
  SYNOPSIS
    dispatch_command()
    thd             connection handle
    command         type of command to perform 
    packet          data for the command, packet is always null-terminated
    packet_length   length of packet + 1 (to show that data is
                    null-terminated) except for COM_SLEEP, where it
                    can be zero.
  RETURN VALUE
    0   ok
    1   request of thread shutdown, i. e. if command is
        COM_QUIT/COM_SHUTDOWN
*/

bool dispatch_command(enum enum_server_command command, THD *thd,
		      char* packet, uint packet_length)
{
  NET *net= &thd->net;
  bool error= 0;
  DBUG_ENTER("dispatch_command");

  thd->command=command;
  /*
    Commands which will always take a long time should be marked with
    this so that they will not get logged to the slow query log
  */
  thd->slow_command=FALSE;
  thd->set_time();
  VOID(pthread_mutex_lock(&LOCK_thread_count));
  thd->query_id=query_id;
  if (command != COM_STATISTICS && command != COM_PING)
    query_id++;
  thread_running++;
  /* TODO: set thd->lex->sql_command to SQLCOM_END here */
  VOID(pthread_mutex_unlock(&LOCK_thread_count));

  thd->server_status&=
           ~(SERVER_QUERY_NO_INDEX_USED | SERVER_QUERY_NO_GOOD_INDEX_USED);
  switch (command) {
  case COM_INIT_DB:
  {
    LEX_STRING tmp;
    statistic_increment(com_stat[SQLCOM_CHANGE_DB],&LOCK_status);
    thd->convert_string(&tmp, system_charset_info,
			packet, strlen(packet), thd->charset());
    if (!mysql_change_db(thd, tmp.str))
      mysql_log.write(thd,command,"%s",thd->db);
    break;
  }
#ifdef HAVE_REPLICATION
  case COM_REGISTER_SLAVE:
  {
    if (!register_slave(thd, (uchar*)packet, packet_length))
      send_ok(thd);
    break;
  }
#endif
  case COM_TABLE_DUMP:
  {
    char *db, *tbl_name;
    uint db_len= *(uchar*) packet;
    uint tbl_len= *(uchar*) (packet + db_len + 1);

    statistic_increment(com_other, &LOCK_status);
    thd->slow_command= TRUE;
    db= thd->alloc(db_len + tbl_len + 2);
    tbl_name= strmake(db, packet + 1, db_len)+1;
    strmake(tbl_name, packet + db_len + 2, tbl_len);
    if (mysql_table_dump(thd, db, tbl_name, -1))
      send_error(thd); // dump to NET
    break;
  }
  case COM_CHANGE_USER:
  {
    thd->change_user();
    thd->clear_error();                         // if errors from rollback

    statistic_increment(com_other, &LOCK_status);
    char *user= (char*) packet;
    char *passwd= strend(user)+1;
    /* 
      Old clients send null-terminated string ('\0' for empty string) for
      password.  New clients send the size (1 byte) + string (not null
      terminated, so also '\0' for empty string).
    */
    char db_buff[NAME_LEN+1];                 // buffer to store db in utf8 
    char *db= passwd;
    uint passwd_len= thd->client_capabilities & CLIENT_SECURE_CONNECTION ? 
      *passwd++ : strlen(passwd);
    db+= passwd_len + 1;
#ifndef EMBEDDED_LIBRARY
    /* Small check for incomming packet */
    if ((uint) ((uchar*) db - net->read_pos) > packet_length)
    {
      send_error(thd, ER_UNKNOWN_COM_ERROR);
      break;
    }
#endif
    /* Convert database name to utf8 */
    uint dummy_errors;
    db_buff[copy_and_convert(db_buff, sizeof(db_buff)-1,
                             system_charset_info, db, strlen(db),
                             thd->charset(), &dummy_errors)]= 0;
    db= db_buff;

    /* Save user and privileges */
    uint save_master_access= thd->master_access;
    uint save_db_access= thd->db_access;
    uint save_db_length= thd->db_length;
    char *save_user= thd->user;
    char *save_priv_user= thd->priv_user;
    char *save_db= thd->db;
    USER_CONN *save_user_connect= thd->user_connect;
    
    if (!(thd->user= my_strdup(user, MYF(0))))
    {
      thd->user= save_user;
      send_error(thd, ER_OUT_OF_RESOURCES);
      break;
    }

    /* Clear variables that are allocated */
    thd->user_connect= 0;
    int res= check_user(thd, COM_CHANGE_USER, passwd, passwd_len, db, FALSE);

    if (res)
    {
      /* authentification failure, we shall restore old user */
      if (res > 0)
        send_error(thd, ER_UNKNOWN_COM_ERROR);
      x_free(thd->user);
      thd->user= save_user;
      thd->priv_user= save_priv_user;
      thd->user_connect= save_user_connect;
      thd->master_access= save_master_access;
      thd->db_access= save_db_access;
      thd->db= save_db;
      thd->db_length= save_db_length;
    }
    else
    {
      /* we've authenticated new user */
      if (save_user_connect)
	decrease_user_connections(save_user_connect);
      x_free((gptr) save_db);
      x_free((gptr) save_user);
    }
    break;
  }
  case COM_EXECUTE:
  {
    mysql_stmt_execute(thd, packet, packet_length);
    break;
  }
  case COM_LONG_DATA:
  {
    mysql_stmt_get_longdata(thd, packet, packet_length);
    break;
  }
  case COM_PREPARE:
  {
    mysql_stmt_prepare(thd, packet, packet_length);
    break;
  }
  case COM_CLOSE_STMT:
  {
    mysql_stmt_free(thd, packet);
    break;
  }
  case COM_RESET_STMT:
  {
    mysql_stmt_reset(thd, packet);
    break;
  }
  case COM_QUERY:
  {
    if (alloc_query(thd, packet, packet_length))
      break;					// fatal error is set
    char *packet_end= thd->query + thd->query_length;
    mysql_log.write(thd,command,"%s",thd->query);
    DBUG_PRINT("query",("%-.4096s",thd->query));
    mysql_parse(thd,thd->query, thd->query_length);

    while (!thd->killed && !thd->is_fatal_error && thd->lex->found_colon)
    {
      char *packet= thd->lex->found_colon;
      /*
        Multiple queries exits, execute them individually
	in embedded server - just store them to be executed later 
      */
#ifndef EMBEDDED_LIBRARY
      if (thd->lock || thd->open_tables || thd->derived_tables)
        close_thread_tables(thd);
#endif
      ulong length= (ulong)(packet_end-packet);

      /* Remove garbage at start of query */
      while (my_isspace(thd->charset(), *packet) && length > 0)
      {
        packet++;
        length--;
      }
      VOID(pthread_mutex_lock(&LOCK_thread_count));
      thd->query_length= length;
      thd->query= packet;
      thd->query_id= query_id++;
      /* TODO: set thd->lex->sql_command to SQLCOM_END here */
      VOID(pthread_mutex_unlock(&LOCK_thread_count));
#ifndef EMBEDDED_LIBRARY
      mysql_parse(thd, packet, length);
#else
      /*
	'packet' can point inside the query_rest's buffer
	so we have to do memmove here
       */
      if (thd->query_rest.length() > length)
      {
	memmove(thd->query_rest.c_ptr(), packet, length);
	thd->query_rest.length(length);
      }
      else
	thd->query_rest.copy(packet, length, thd->query_rest.charset());
      break;
#endif /*EMBEDDED_LIBRARY*/
    }

    if (!(specialflag & SPECIAL_NO_PRIOR))
      my_pthread_setprio(pthread_self(),WAIT_PRIOR);
    DBUG_PRINT("info",("query ready"));
    break;
  }
  case COM_FIELD_LIST:				// This isn't actually needed
#ifdef DONT_ALLOW_SHOW_COMMANDS
    send_error(thd,ER_NOT_ALLOWED_COMMAND);	/* purecov: inspected */
    break;
#else
  {
    char *fields, *pend;
    TABLE_LIST table_list;
    LEX_STRING conv_name;

    statistic_increment(com_stat[SQLCOM_SHOW_FIELDS],&LOCK_status);
    bzero((char*) &table_list,sizeof(table_list));
    if (!(table_list.db=thd->db))
    {
      send_error(thd,ER_NO_DB_ERROR);
      break;
    }
    thd->free_list=0;
    pend= strend(packet);
    thd->convert_string(&conv_name, system_charset_info,
			packet, (uint) (pend-packet), thd->charset());
    table_list.alias= table_list.real_name= conv_name.str;
    packet= pend+1;
    thd->query_length= strlen(packet);       // for simplicity: don't optimize
    if (!(thd->query=fields=thd->memdup(packet,thd->query_length+1)))
      break;
    mysql_log.write(thd,command,"%s %s",table_list.real_name,fields);
    if (lower_case_table_names)
      my_casedn_str(files_charset_info, table_list.real_name);
    remove_escape(table_list.real_name);	// This can't have wildcards

    if (check_access(thd,SELECT_ACL,table_list.db,&table_list.grant.privilege,
		     0, 0))
      break;
    if (grant_option &&
	check_grant(thd, SELECT_ACL, &table_list, 2, UINT_MAX, 0))
      break;
    mysqld_list_fields(thd,&table_list,fields);
    free_items(thd->free_list);
    thd->free_list= 0;
    break;
  }
#endif
  case COM_QUIT:
    /* We don't calculate statistics for this command */
    mysql_log.write(thd,command,NullS);
    net->error=0;				// Don't give 'abort' message
    error=TRUE;					// End server
    break;

  case COM_CREATE_DB:				// QQ: To be removed
    {
      char *db=thd->strdup(packet), *alias;
      HA_CREATE_INFO create_info;

      statistic_increment(com_stat[SQLCOM_CREATE_DB],&LOCK_status);
      // null test to handle EOM
      if (!db || !(alias= thd->strdup(db)) || check_db_name(db))
      {
	net_printf(thd,ER_WRONG_DB_NAME, db ? db : "NULL");
	break;
      }
      if (check_access(thd,CREATE_ACL,db,0,1,0))
	break;
      mysql_log.write(thd,command,packet);
      bzero(&create_info, sizeof(create_info));
      if (mysql_create_db(thd, (lower_case_table_names == 2 ? alias : db),
                          &create_info, 0) < 0)
        send_error(thd, thd->killed ? ER_SERVER_SHUTDOWN : 0);
      break;
    }
  case COM_DROP_DB:				// QQ: To be removed
    {
      statistic_increment(com_stat[SQLCOM_DROP_DB],&LOCK_status);
      char *db=thd->strdup(packet), *alias;
      // null test to handle EOM
      if (!db || !(alias= thd->strdup(db)) || check_db_name(db))
      {
	net_printf(thd,ER_WRONG_DB_NAME, db ? db : "NULL");
	break;
      }
      if (check_access(thd,DROP_ACL,db,0,1,0))
	break;
      if (thd->locked_tables || thd->active_transaction())
      {
	send_error(thd,ER_LOCK_OR_ACTIVE_TRANSACTION);
	break;
      }
      mysql_log.write(thd,command,db);
      if (mysql_rm_db(thd, (lower_case_table_names == 2 ? alias : db),
                      0, 0) < 0)
        send_error(thd, thd->killed ? ER_SERVER_SHUTDOWN : 0);
      break;
    }
#ifndef EMBEDDED_LIBRARY
  case COM_BINLOG_DUMP:
    {
      ulong pos;
      ushort flags;
      uint32 slave_server_id;

      statistic_increment(com_other,&LOCK_status);
      thd->slow_command = TRUE;
      if (check_global_access(thd, REPL_SLAVE_ACL))
	break;

      /* TODO: The following has to be changed to an 8 byte integer */
      pos = uint4korr(packet);
      flags = uint2korr(packet + 4);
      thd->server_id=0; /* avoid suicide */
      if ((slave_server_id= uint4korr(packet+6))) // mysqlbinlog.server_id==0
	kill_zombie_dump_threads(slave_server_id);
      thd->server_id = slave_server_id;

      mysql_log.write(thd, command, "Log: '%s'  Pos: %ld", packet+10,
                      (long) pos);
      mysql_binlog_send(thd, thd->strdup(packet + 10), (my_off_t) pos, flags);
      unregister_slave(thd,1,1);
      // fake COM_QUIT -- if we get here, the thread needs to terminate
      error = TRUE;
      net->error = 0;
      break;
    }
#endif
  case COM_REFRESH:
    {
      statistic_increment(com_stat[SQLCOM_FLUSH],&LOCK_status);
      ulong options= (ulong) (uchar) packet[0];
      if (check_global_access(thd,RELOAD_ACL))
	break;
      mysql_log.write(thd,command,NullS);
      if (reload_acl_and_cache(thd, options, (TABLE_LIST*) 0, NULL))
        send_error(thd, 0);
      else
        send_ok(thd);
      break;
    }
#ifndef EMBEDDED_LIBRARY
  case COM_SHUTDOWN:
  {
    statistic_increment(com_other,&LOCK_status);
    if (check_global_access(thd,SHUTDOWN_ACL))
      break; /* purecov: inspected */
    /*
      If the client is < 4.1.3, it is going to send us no argument; then
      packet_length is 1, packet[0] is the end 0 of the packet. Note that
      SHUTDOWN_DEFAULT is 0. If client is >= 4.1.3, the shutdown level is in
      packet[0].
    */
    enum mysql_enum_shutdown_level level=
      (enum mysql_enum_shutdown_level) (uchar) packet[0];
    DBUG_PRINT("quit",("Got shutdown command for level %u", level));
    if (level == SHUTDOWN_DEFAULT)
      level= SHUTDOWN_WAIT_ALL_BUFFERS; // soon default will be configurable
    else if (level != SHUTDOWN_WAIT_ALL_BUFFERS)
    {
      my_error(ER_NOT_SUPPORTED_YET, MYF(0), "this shutdown level");
      send_error(thd);
      break;
    }
    DBUG_PRINT("quit",("Got shutdown command for level %u", level));
    mysql_log.write(thd,command,NullS);
    send_eof(thd);
#ifdef __WIN__
    sleep(1);					// must wait after eof()
#endif
#ifndef OS2
    send_eof(thd);				// This is for 'quit request'
#endif
    close_connection(thd, 0, 1);
    close_thread_tables(thd);			// Free before kill
    free_root(thd->mem_root,MYF(0));
    free_root(&thd->transaction.mem_root,MYF(0));
    kill_mysql();
    error=TRUE;
    break;
  }
#endif
  case COM_STATISTICS:
  {
    mysql_log.write(thd,command,NullS);
    statistic_increment(com_stat[SQLCOM_SHOW_STATUS],&LOCK_status);
#ifndef EMBEDDED_LIBRARY
    char buff[200];
#else
    char *buff= thd->net.last_error;
#endif
    ulong uptime = (ulong) (thd->start_time - start_time);
    sprintf((char*) buff,
	    "Uptime: %ld  Threads: %d  Questions: %lu  Slow queries: %ld  Opens: %ld  Flush tables: %ld  Open tables: %u  Queries per second avg: %.3f",
	    uptime,
	    (int) thread_count,thd->query_id,long_query_count,
	    opened_tables,refresh_version, cached_tables(),
	    uptime ? (float)thd->query_id/(float)uptime : 0);
#ifdef SAFEMALLOC
    if (sf_malloc_cur_memory)				// Using SAFEMALLOC
      sprintf(strend(buff), "  Memory in use: %ldK  Max memory used: %ldK",
	      (sf_malloc_cur_memory+1023L)/1024L,
	      (sf_malloc_max_memory+1023L)/1024L);
#endif
#ifndef EMBEDDED_LIBRARY
    VOID(my_net_write(net, buff,(uint) strlen(buff)));
    VOID(net_flush(net));
#endif
    break;
  }
  case COM_PING:
    statistic_increment(com_other,&LOCK_status);
    send_ok(thd);				// Tell client we are alive
    break;
  case COM_PROCESS_INFO:
    statistic_increment(com_stat[SQLCOM_SHOW_PROCESSLIST],&LOCK_status);
    if (!thd->priv_user[0] && check_global_access(thd,PROCESS_ACL))
      break;
    mysql_log.write(thd,command,NullS);
    mysqld_list_processes(thd,
			  thd->master_access & PROCESS_ACL ? 
			  NullS : thd->priv_user, 0);
    break;
  case COM_PROCESS_KILL:
  {
    statistic_increment(com_stat[SQLCOM_KILL],&LOCK_status);
    ulong id=(ulong) uint4korr(packet);
    kill_one_thread(thd,id);
    break;
  }
  case COM_SET_OPTION:
  {
    statistic_increment(com_stat[SQLCOM_SET_OPTION], &LOCK_status);
    enum_mysql_set_option command= (enum_mysql_set_option) uint2korr(packet);
    switch (command) {
    case MYSQL_OPTION_MULTI_STATEMENTS_ON:
      thd->client_capabilities|= CLIENT_MULTI_STATEMENTS;
      send_eof(thd);
      break;
    case MYSQL_OPTION_MULTI_STATEMENTS_OFF:
      thd->client_capabilities&= ~CLIENT_MULTI_STATEMENTS;
      send_eof(thd);
      break;
    default:
      send_error(thd, ER_UNKNOWN_COM_ERROR);
      break;
    }
    break;
  }
  case COM_DEBUG:
    statistic_increment(com_other,&LOCK_status);
    if (check_global_access(thd, SUPER_ACL))
      break;					/* purecov: inspected */
    mysql_print_status(thd);
    mysql_log.write(thd,command,NullS);
    send_eof(thd);
    break;
  case COM_SLEEP:
  case COM_CONNECT:				// Impossible here
  case COM_TIME:				// Impossible from client
  case COM_DELAYED_INSERT:
  case COM_END:
  default:
    send_error(thd, ER_UNKNOWN_COM_ERROR);
    break;
  }
  if (thd->lock || thd->open_tables || thd->derived_tables)
  {
    thd->proc_info="closing tables";
    close_thread_tables(thd);			/* Free tables */
  }

  if (thd->is_fatal_error)
    send_error(thd,0);				// End of memory ?

  time_t start_of_query=thd->start_time;
  thd->end_time();				// Set start time

  /* If not reading from backup and if the query took too long */
  if (!thd->slow_command && !thd->user_time) // do not log 'slow_command' queries
  {
    thd->proc_info="logging slow query";

    if ((ulong) (thd->start_time - thd->time_after_lock) >
	thd->variables.long_query_time ||
	((thd->server_status &
	  (SERVER_QUERY_NO_INDEX_USED | SERVER_QUERY_NO_GOOD_INDEX_USED)) &&
	 (specialflag & SPECIAL_LOG_QUERIES_NOT_USING_INDEXES)))
    {
      long_query_count++;
      mysql_slow_log.write(thd, thd->query, thd->query_length, start_of_query);
    }
  }
  thd->proc_info="cleaning up";
  VOID(pthread_mutex_lock(&LOCK_thread_count)); // For process list
  thd->proc_info=0;
  thd->command=COM_SLEEP;
  thd->query=0;
  thd->query_length=0;
  thread_running--;
  VOID(pthread_mutex_unlock(&LOCK_thread_count));
  thd->packet.shrink(thd->variables.net_buffer_length);	// Reclaim some memory
  free_root(thd->mem_root,MYF(MY_KEEP_PREALLOC));
  DBUG_RETURN(error);
}


/*
  Read query from packet and store in thd->query
  Used in COM_QUERY and COM_PREPARE

  DESCRIPTION
    Sets the following THD variables:
      query
      query_length

  RETURN VALUES
    0	ok
    1	error;  In this case thd->fatal_error is set
*/

bool alloc_query(THD *thd, char *packet, ulong packet_length)
{
  packet_length--;				// Remove end null
  /* Remove garbage at start and end of query */
  while (my_isspace(thd->charset(),packet[0]) && packet_length > 0)
  {
    packet++;
    packet_length--;
  }
  char *pos=packet+packet_length;		// Point at end null
  while (packet_length > 0 &&
	 (pos[-1] == ';' || my_isspace(thd->charset() ,pos[-1])))
  {
    pos--;
    packet_length--;
  }
  /* We must allocate some extra memory for query cache */
  thd->query_length= 0;                        // Extra safety: Avoid races
  if (!(thd->query= (char*) thd->memdup_w_gap((gptr) (packet),
					      packet_length,
					      thd->db_length+ 1 +
					      QUERY_CACHE_FLAGS_SIZE)))
    return 1;
  thd->query[packet_length]=0;
  thd->query_length= packet_length;

  /* Reclaim some memory */
  thd->packet.shrink(thd->variables.net_buffer_length);
  thd->convert_buffer.shrink(thd->variables.net_buffer_length);

  if (!(specialflag & SPECIAL_NO_PRIOR))
    my_pthread_setprio(pthread_self(),QUERY_PRIOR);
  return 0;
}

/****************************************************************************
** mysql_execute_command
** Execute command saved in thd and current_lex->sql_command
****************************************************************************/

void
mysql_execute_command(THD *thd)
{
  int	res= 0;
  LEX	*lex= thd->lex;
  bool slave_fake_lock= 0;
  MYSQL_LOCK *fake_prev_lock= 0;
  SELECT_LEX *select_lex= &lex->select_lex;
  TABLE_LIST *tables= (TABLE_LIST*) select_lex->table_list.first;
  SELECT_LEX_UNIT *unit= &lex->unit;
  DBUG_ENTER("mysql_execute_command");

  /*
    Reset warning count for each query that uses tables
    A better approach would be to reset this for any commands
    that is not a SHOW command or a select that only access local
    variables, but for now this is probably good enough.
  */
  if (tables || &lex->select_lex != lex->all_selects_list)
    mysql_reset_errors(thd);

#ifdef HAVE_REPLICATION
  if (thd->slave_thread)
  {
    if (lex->sql_command == SQLCOM_UPDATE_MULTI)
    {
      DBUG_PRINT("info",("need faked locked tables"));
      
      if (check_multi_update_lock(thd, tables, &select_lex->item_list,
				  select_lex))
        goto error;

      /* Fix for replication, the tables are opened and locked,
         now we pretend that we have performed a LOCK TABLES action */
	 
      fake_prev_lock= thd->locked_tables;
      if (thd->lock)
        thd->locked_tables= thd->lock;
      thd->lock= 0;
      slave_fake_lock= 1;
    }
    /*
      Skip if we are in the slave thread, some table rules have been
      given and the table list says the query should not be replicated.
      Exception is DROP TEMPORARY TABLE IF EXISTS: we always execute it
      (otherwise we have stale files on slave caused by exclusion of one tmp
      table).
    */
    if (!(lex->sql_command == SQLCOM_DROP_TABLE &&
          lex->drop_temporary && lex->drop_if_exists) &&
        all_tables_not_ok(thd,tables))
    {
      /* we warn the slave SQL thread */
      my_error(ER_SLAVE_IGNORED_TABLE, MYF(0));
      DBUG_VOID_RETURN;
    }
#ifndef TO_BE_DELETED
    /*
      This is a workaround to deal with the shortcoming in 3.23.44-3.23.46
      masters in RELEASE_LOCK() logging. We re-write SELECT RELEASE_LOCK()
      as DO RELEASE_LOCK()
    */
    if (lex->sql_command == SQLCOM_SELECT)
    {
      lex->sql_command = SQLCOM_DO;
      lex->insert_list = &select_lex->item_list;
    }
#endif
  }
#endif /* !HAVE_REPLICATION */
  if ((&lex->select_lex != lex->all_selects_list ||
       lex->time_zone_tables_used) &&
      lex->unit.create_total_list(thd, lex, &tables))
    DBUG_VOID_RETURN;

  /*
    When option readonly is set deny operations which change tables.
    Except for the replication thread and the 'super' users.
  */
  if (opt_readonly &&
      !(thd->slave_thread || (thd->master_access & SUPER_ACL)) &&
      (uc_update_queries[lex->sql_command] > 0))
  {
    net_printf(thd, ER_OPTION_PREVENTS_STATEMENT, "--read-only");
    DBUG_VOID_RETURN;
  }

  statistic_increment(com_stat[lex->sql_command],&LOCK_status);
  switch (lex->sql_command) {
  case SQLCOM_SELECT:
  {
    /* assign global limit variable if limit is not given */
    {
      SELECT_LEX *param= lex->unit.global_parameters;
      if (!param->explicit_limit)
	param->select_limit= thd->variables.select_limit;
    }

    select_result *result=lex->result;
    if (tables)
    {
      res=check_table_access(thd,
			     lex->exchange ? SELECT_ACL | FILE_ACL :
			     SELECT_ACL,
			     tables,0);
    }
    else
      res=check_access(thd, lex->exchange ? SELECT_ACL | FILE_ACL : SELECT_ACL,
		       any_db,0,0,0);
    if (res)
    {
      res=0;
      break;					// Error message is given
    }
    /* 
       In case of single SELECT unit->global_parameters points on first SELECT
       TODO: move counters to SELECT_LEX
    */
    unit->offset_limit_cnt= (ha_rows) unit->global_parameters->offset_limit;
    unit->select_limit_cnt= (ha_rows) (unit->global_parameters->select_limit+
      unit->global_parameters->offset_limit);
    if (unit->select_limit_cnt <
	(ha_rows) unit->global_parameters->select_limit)
      unit->select_limit_cnt= HA_POS_ERROR;		// no limit
    if (unit->select_limit_cnt == HA_POS_ERROR && !select_lex->next_select())
      select_lex->options&= ~OPTION_FOUND_ROWS;

    if (!(res=open_and_lock_tables(thd,tables)))
    {
      if (lex->describe)
      {
	if (!(result= new select_send()))
	{
	  send_error(thd, ER_OUT_OF_RESOURCES);
	  DBUG_VOID_RETURN;
	}
	else
	  thd->send_explain_fields(result);
	res= mysql_explain_union(thd, &thd->lex->unit, result);
	if (lex->describe & DESCRIBE_EXTENDED)
	{
	  char buff[1024];
	  String str(buff,(uint32) sizeof(buff), system_charset_info);
	  str.length(0);
	  thd->lex->unit.print(&str);
	  str.append('\0');
	  push_warning(thd, MYSQL_ERROR::WARN_LEVEL_NOTE,
		       ER_YES, str.ptr());
	}
	result->send_eof();
        delete result;
      }
      else
      {
	if (!result && !(result= new select_send()))
	{
	  res= -1;
	  break;
	}
	query_cache_store_query(thd, tables);
	res= handle_select(thd, lex, result);
        if (result != lex->result)
          delete result;
      }
    }
    break;
  }
  case SQLCOM_PREPARE:
  {
    char *query_str;
    uint query_len;
    if (lex->prepared_stmt_code_is_varref)
    {
      /* This is PREPARE stmt FROM @var. */
      String str;
      CHARSET_INFO *to_cs= thd->variables.collation_connection;
      bool need_conversion;
      user_var_entry *entry;
      String *pstr= &str;
      uint32 unused;
      /*
        Convert @var contents to string in connection character set. Although
        it is known that int/real/NULL value cannot be a valid query we still
        convert it for error messages to uniform.
      */
      if ((entry=
             (user_var_entry*)hash_search(&thd->user_vars,
                                          (byte*)lex->prepared_stmt_code.str,
                                          lex->prepared_stmt_code.length))
          && entry->value)
      {
        my_bool is_var_null;
        pstr= entry->val_str(&is_var_null, &str, NOT_FIXED_DEC);
        /*
          NULL value of variable checked early as entry->value so here
          we can't get NULL in normal conditions
        */
        DBUG_ASSERT(!is_var_null);
        if (!pstr)
        {
          res= -1;
          break;      // EOM (error should be reported by allocator)
        }
      }
      else
      {
        /*
          variable absent or equal to NULL, so we need to set variable to
          something reasonable to get readable error message during parsing
        */
        str.set("NULL", 4, &my_charset_latin1);
      }

      need_conversion=
        String::needs_conversion(pstr->length(), pstr->charset(),
                                 to_cs, &unused);

      query_len= need_conversion? (pstr->length() * to_cs->mbmaxlen) :
                                  pstr->length();
      if (!(query_str= alloc_root(thd->mem_root, query_len+1)))
      {
        res= -1;
        break;        // EOM (error should be reported by allocator)
      }

      if (need_conversion)
      {
        uint dummy_errors;
        query_len= copy_and_convert(query_str, query_len, to_cs,
                                    pstr->ptr(), pstr->length(),
                                    pstr->charset(), &dummy_errors);
      }
      else
        memcpy(query_str, pstr->ptr(), pstr->length());
      query_str[query_len]= 0;
    }
    else
    {
      query_str= lex->prepared_stmt_code.str;
      query_len= lex->prepared_stmt_code.length;
      DBUG_PRINT("info", ("PREPARE: %.*s FROM '%.*s' \n",
                          lex->prepared_stmt_name.length,
                          lex->prepared_stmt_name.str,
                          query_len, query_str));
    }
    thd->command= COM_PREPARE;
    if (!mysql_stmt_prepare(thd, query_str, query_len + 1,
                            &lex->prepared_stmt_name))
      send_ok(thd, 0L, 0L, "Statement prepared");
    break;
  }
  case SQLCOM_EXECUTE:
  {
    DBUG_PRINT("info", ("EXECUTE: %.*s\n",
                        lex->prepared_stmt_name.length,
                        lex->prepared_stmt_name.str));
    mysql_sql_stmt_execute(thd, &lex->prepared_stmt_name);
    lex->prepared_stmt_params.empty();
    break;
  }
  case SQLCOM_DEALLOCATE_PREPARE:
  {
    Statement* stmt;
    DBUG_PRINT("info", ("DEALLOCATE PREPARE: %.*s\n", 
                        lex->prepared_stmt_name.length,
                        lex->prepared_stmt_name.str));
    if ((stmt= thd->stmt_map.find_by_name(&lex->prepared_stmt_name)))
    {
      thd->stmt_map.erase(stmt);
      send_ok(thd);
    }
    else
    {
      res= -1;
      my_error(ER_UNKNOWN_STMT_HANDLER, MYF(0),
               lex->prepared_stmt_name.length, lex->prepared_stmt_name.str,
               "DEALLOCATE PREPARE");
    }
    break;
  }
  case SQLCOM_DO:
    if (tables && ((res= check_table_access(thd, SELECT_ACL, tables,0)) ||
		   (res= open_and_lock_tables(thd,tables))))
	break;

    res= mysql_do(thd, *lex->insert_list);
    if (thd->net.report_error)
      res= -1;
    break;

  case SQLCOM_EMPTY_QUERY:
    send_ok(thd);
    break;

  case SQLCOM_HELP:
    res= mysqld_help(thd,lex->help_arg);
    break;

#ifndef EMBEDDED_LIBRARY
  case SQLCOM_PURGE:
  {
    if (check_global_access(thd, SUPER_ACL))
      goto error;
    // PURGE MASTER LOGS TO 'file'
    res = purge_master_logs(thd, lex->to_log);
    break;
  }
  case SQLCOM_PURGE_BEFORE:
  {
    if (check_global_access(thd, SUPER_ACL))
      goto error;
    // PURGE MASTER LOGS BEFORE 'data'
    res = purge_master_logs_before_date(thd, lex->purge_time);
    break;
  }
#endif
  case SQLCOM_SHOW_WARNS:
  {
    res= mysqld_show_warnings(thd, (ulong)
			      ((1L << (uint) MYSQL_ERROR::WARN_LEVEL_NOTE) |
			       (1L << (uint) MYSQL_ERROR::WARN_LEVEL_WARN) |
			       (1L << (uint) MYSQL_ERROR::WARN_LEVEL_ERROR)
			       ));
    break;
  }
  case SQLCOM_SHOW_ERRORS:
  {
    res= mysqld_show_warnings(thd, (ulong)
			      (1L << (uint) MYSQL_ERROR::WARN_LEVEL_ERROR));
    break;
  }
  case SQLCOM_SHOW_NEW_MASTER:
  {
    if (check_global_access(thd, REPL_SLAVE_ACL))
      goto error;
    /* This query don't work now. See comment in repl_failsafe.cc */
#ifndef WORKING_NEW_MASTER
    net_printf(thd, ER_NOT_SUPPORTED_YET, "SHOW NEW MASTER");
    res= 1;
#else
    res = show_new_master(thd);
#endif
    break;
  }

#ifdef HAVE_REPLICATION
  case SQLCOM_SHOW_SLAVE_HOSTS:
  {
    if (check_global_access(thd, REPL_SLAVE_ACL))
      goto error;
    res = show_slave_hosts(thd);
    break;
  }
  case SQLCOM_SHOW_BINLOG_EVENTS:
  {
    if (check_global_access(thd, REPL_SLAVE_ACL))
      goto error;
    res = show_binlog_events(thd);
    break;
  }
#endif

  case SQLCOM_BACKUP_TABLE:
  {
    if (check_db_used(thd,tables) ||
	check_table_access(thd,SELECT_ACL, tables,0) ||
	check_global_access(thd, FILE_ACL))
      goto error; /* purecov: inspected */
    thd->slow_command=TRUE;
    res = mysql_backup_table(thd, tables);

    break;
  }
  case SQLCOM_RESTORE_TABLE:
  {
    if (check_db_used(thd,tables) ||
	check_table_access(thd, INSERT_ACL, tables,0) ||
	check_global_access(thd, FILE_ACL))
      goto error; /* purecov: inspected */
    thd->slow_command=TRUE;
    res = mysql_restore_table(thd, tables);
    break;
  }
  case SQLCOM_ASSIGN_TO_KEYCACHE:
  {
    if (check_db_used(thd, tables) ||
        check_access(thd, INDEX_ACL, tables->db,
                     &tables->grant.privilege, 0, 0))
      goto error;
    res= mysql_assign_to_keycache(thd, tables, &lex->name_and_length);
    break;
  }
  case SQLCOM_PRELOAD_KEYS:
  {
    if (check_db_used(thd, tables) ||
	check_access(thd, INDEX_ACL, tables->db,
                     &tables->grant.privilege, 0, 0))
      goto error;
    res = mysql_preload_keys(thd, tables);
    break;
  }
#ifdef HAVE_REPLICATION
  case SQLCOM_CHANGE_MASTER:
  {
    if (check_global_access(thd, SUPER_ACL))
      goto error;
    pthread_mutex_lock(&LOCK_active_mi);
    res = change_master(thd,active_mi);
    pthread_mutex_unlock(&LOCK_active_mi);
    break;
  }
  case SQLCOM_SHOW_SLAVE_STAT:
  {
    /* Accept one of two privileges */
    if (check_global_access(thd, SUPER_ACL | REPL_CLIENT_ACL))
      goto error;
    pthread_mutex_lock(&LOCK_active_mi);
    res = show_master_info(thd,active_mi);
    pthread_mutex_unlock(&LOCK_active_mi);
    break;
  }
  case SQLCOM_SHOW_MASTER_STAT:
  {
    /* Accept one of two privileges */
    if (check_global_access(thd, SUPER_ACL | REPL_CLIENT_ACL))
      goto error;
    res = show_binlog_info(thd);
    break;
  }

  case SQLCOM_LOAD_MASTER_DATA: // sync with master
    if (check_global_access(thd, SUPER_ACL))
      goto error;
    if (end_active_trans(thd))
      res= -1;
    else
      res = load_master_data(thd);
    break;
#endif /* HAVE_REPLICATION */
#ifdef HAVE_INNOBASE_DB
  case SQLCOM_SHOW_INNODB_STATUS:
    {
      if (check_global_access(thd, SUPER_ACL))
	goto error;
      res = innodb_show_status(thd);
      break;
    }
#endif
#ifdef HAVE_REPLICATION
  case SQLCOM_LOAD_MASTER_TABLE:
  {
    if (!tables->db)
      tables->db=thd->db;
    if (check_access(thd,CREATE_ACL,tables->db,&tables->grant.privilege,0,0))
      goto error;				/* purecov: inspected */
    if (grant_option)
    {
      /* Check that the first table has CREATE privilege */
      if (check_grant(thd, CREATE_ACL, tables, 0, 1, 0))
	goto error;
    }
    if (strlen(tables->real_name) > NAME_LEN)
    {
      net_printf(thd,ER_WRONG_TABLE_NAME, tables->real_name);
      break;
    }
    pthread_mutex_lock(&LOCK_active_mi);
    /*
      fetch_master_table will send the error to the client on failure.
      Give error if the table already exists.
    */
    if (!fetch_master_table(thd, tables->db, tables->real_name,
			    active_mi, 0, 0))
    {
      send_ok(thd);
    }
    pthread_mutex_unlock(&LOCK_active_mi);
    break;
  }
#endif /* HAVE_REPLICATION */

  case SQLCOM_CREATE_TABLE:
  {
    /* Skip first table, which is the table we are creating */
    TABLE_LIST *create_table, *create_table_local;
    tables= lex->unlink_first_table(tables, &create_table,
				    &create_table_local);

    if ((res= create_table_precheck(thd, tables, create_table)))
      goto unsent_create_error;

#ifndef HAVE_READLINK
    lex->create_info.data_file_name=lex->create_info.index_file_name=0;
#else
    /* Fix names if symlinked tables */
    if (append_file_to_dir(thd, &lex->create_info.data_file_name,
			   create_table->real_name) ||
	append_file_to_dir(thd,&lex->create_info.index_file_name,
			   create_table->real_name))
    {
      res=-1;
      goto unsent_create_error;
    }
#endif
    /*
      If we are using SET CHARSET without DEFAULT, add an implicite
      DEFAULT to not confuse old users. (This may change).
    */
    if ((lex->create_info.used_fields & 
	 (HA_CREATE_USED_DEFAULT_CHARSET | HA_CREATE_USED_CHARSET)) ==
	HA_CREATE_USED_CHARSET)
    {
      lex->create_info.used_fields&= ~HA_CREATE_USED_CHARSET;
      lex->create_info.used_fields|= HA_CREATE_USED_DEFAULT_CHARSET;
      lex->create_info.default_table_charset= lex->create_info.table_charset;
      lex->create_info.table_charset= 0;
    }
    if (select_lex->item_list.elements)		// With select
    {
      select_result *result;

      select_lex->options|= SELECT_NO_UNLOCK;
      unit->offset_limit_cnt= select_lex->offset_limit;
      unit->select_limit_cnt= select_lex->select_limit+
	select_lex->offset_limit;
      if (unit->select_limit_cnt < select_lex->select_limit)
	unit->select_limit_cnt= HA_POS_ERROR;	// No limit

      if (!(res=open_and_lock_tables(thd,tables)))
      {
	res= -1;				// If error
        if ((result=new select_create(create_table->db,
                                      create_table->real_name,
				      &lex->create_info,
                                      lex->create_list,
                                      lex->key_list,
                                      select_lex->item_list, lex->duplicates,
                                      lex->ignore)))
        {
          /*
            CREATE from SELECT give its SELECT_LEX for SELECT,
            and item_list belong to SELECT
          */
          select_lex->resolve_mode= SELECT_LEX::SELECT_MODE;
          res=handle_select(thd, lex, result);
          select_lex->resolve_mode= SELECT_LEX::NOMATTER_MODE;
        }
	//reset for PS
	lex->create_list.empty();
	lex->key_list.empty();
      }
    }
    else // regular create
    {
      if (lex->name)
        res= mysql_create_like_table(thd, create_table, &lex->create_info, 
                                     (Table_ident *)lex->name); 
      else
      {
        res= mysql_create_table(thd,create_table->db,
			         create_table->real_name, &lex->create_info,
			         lex->create_list,
			         lex->key_list,0,0);
      }
      if (!res)
	send_ok(thd);
    }

    // put tables back for PS rexecuting
    tables= lex->link_first_table_back(tables, create_table,
				       create_table_local);
    break;

    res= 1; //error reported
unsent_create_error:
    // put tables back for PS rexecuting
    tables= lex->link_first_table_back(tables, create_table,
				       create_table_local);
    break;
  }
  case SQLCOM_CREATE_INDEX:
    if (check_one_table_access(thd, INDEX_ACL, tables))
      goto error; /* purecov: inspected */
    thd->slow_command=TRUE;
    if (end_active_trans(thd))
      res= -1;
    else
      res = mysql_create_index(thd, tables, lex->key_list);
    break;

#ifdef HAVE_REPLICATION
  case SQLCOM_SLAVE_START:
  {
    pthread_mutex_lock(&LOCK_active_mi);
    start_slave(thd,active_mi,1 /* net report*/);
    pthread_mutex_unlock(&LOCK_active_mi);
    break;
  }
  case SQLCOM_SLAVE_STOP:
  /*
    If the client thread has locked tables, a deadlock is possible.
    Assume that
    - the client thread does LOCK TABLE t READ.
    - then the master updates t.
    - then the SQL slave thread wants to update t,
      so it waits for the client thread because t is locked by it.
    - then the client thread does SLAVE STOP.
      SLAVE STOP waits for the SQL slave thread to terminate its
      update t, which waits for the client thread because t is locked by it.
    To prevent that, refuse SLAVE STOP if the
    client thread has locked tables
  */
  if (thd->locked_tables || thd->active_transaction())
  {
    send_error(thd,ER_LOCK_OR_ACTIVE_TRANSACTION);
    break;
  }
  {
    pthread_mutex_lock(&LOCK_active_mi);
    stop_slave(thd,active_mi,1/* net report*/);
    pthread_mutex_unlock(&LOCK_active_mi);
    break;
  }
#endif /* HAVE_REPLICATION */

  case SQLCOM_ALTER_TABLE:
#if defined(DONT_ALLOW_SHOW_COMMANDS)
    send_error(thd,ER_NOT_ALLOWED_COMMAND); /* purecov: inspected */
    break;
#else
    {
      ulong priv=0;
      if (lex->name && (!lex->name[0] || strlen(lex->name) > NAME_LEN))
      {
	net_printf(thd, ER_WRONG_TABLE_NAME, lex->name);
	res= 1;
	break;
      }
      if (!select_lex->db)
	select_lex->db=tables->db;
      if (check_access(thd,ALTER_ACL,tables->db,&tables->grant.privilege,0,0) ||
	  check_access(thd,INSERT_ACL | CREATE_ACL,select_lex->db,&priv,0,0)||
	  check_merge_table_access(thd, tables->db,
				   (TABLE_LIST *)
				   lex->create_info.merge_list.first))
	goto error;				/* purecov: inspected */
      if (grant_option)
      {
	if (check_grant(thd, ALTER_ACL, tables, 0, UINT_MAX, 0))
	  goto error;
	if (lex->name && !test_all_bits(priv,INSERT_ACL | CREATE_ACL))
	{					// Rename of table
	  TABLE_LIST tmp_table;
	  bzero((char*) &tmp_table,sizeof(tmp_table));
	  tmp_table.real_name=lex->name;
	  tmp_table.db=select_lex->db;
	  tmp_table.grant.privilege=priv;
	  if (check_grant(thd, INSERT_ACL | CREATE_ACL, &tmp_table, 0,
			  UINT_MAX, 0))
	    goto error;
	}
      }
      /* Don't yet allow changing of symlinks with ALTER TABLE */
      lex->create_info.data_file_name=lex->create_info.index_file_name=0;
      /* ALTER TABLE ends previous transaction */
      if (end_active_trans(thd))
	res= -1;
      else
      {
        thd->slow_command=TRUE;
	res= mysql_alter_table(thd, select_lex->db, lex->name,
			       &lex->create_info,
			       tables, lex->create_list,
			       lex->key_list,
			       select_lex->order_list.elements,
                               (ORDER *) select_lex->order_list.first,
			       lex->duplicates, lex->ignore, &lex->alter_info);
      }
      break;
    }
#endif /*DONT_ALLOW_SHOW_COMMANDS*/
  case SQLCOM_RENAME_TABLE:
  {
    TABLE_LIST *table;
    if (check_db_used(thd,tables))
      goto error;
    for (table=tables ; table ; table=table->next->next)
    {
      if (check_access(thd, ALTER_ACL | DROP_ACL, table->db,
		       &table->grant.privilege,0,0) ||
	  check_access(thd, INSERT_ACL | CREATE_ACL, table->next->db,
		       &table->next->grant.privilege,0,0))
	goto error;
      if (grant_option)
      {
	TABLE_LIST old_list,new_list;
	/*
	  we do not need initialize old_list and new_list because we will
	  come table[0] and table->next[0] there
	*/
	old_list=table[0];
	new_list=table->next[0];
	old_list.next=new_list.next=0;
	if (check_grant(thd, ALTER_ACL, &old_list, 0, UINT_MAX, 0) ||
	    (!test_all_bits(table->next->grant.privilege,
			    INSERT_ACL | CREATE_ACL) &&
	     check_grant(thd, INSERT_ACL | CREATE_ACL, &new_list, 0,
			 UINT_MAX, 0)))
	  goto error;
      }
    }
    query_cache_invalidate3(thd, tables, 0);
    if (end_active_trans(thd))
      res= -1;
    else if (mysql_rename_tables(thd,tables))
      res= -1;
    break;
  }
#ifndef EMBEDDED_LIBRARY
  case SQLCOM_SHOW_BINLOGS:
#ifdef DONT_ALLOW_SHOW_COMMANDS
    send_error(thd,ER_NOT_ALLOWED_COMMAND); /* purecov: inspected */
    DBUG_VOID_RETURN;
#else
    {
      if (check_global_access(thd, SUPER_ACL))
	goto error;
      res = show_binlogs(thd);
      break;
    }
#endif
#endif /* EMBEDDED_LIBRARY */
  case SQLCOM_SHOW_CREATE:
#ifdef DONT_ALLOW_SHOW_COMMANDS
    send_error(thd,ER_NOT_ALLOWED_COMMAND); /* purecov: inspected */
    DBUG_VOID_RETURN;
#else
    {
      if (check_db_used(thd, tables) ||
	  check_access(thd, SELECT_ACL | EXTRA_ACL, tables->db,
		       &tables->grant.privilege,0,0))
	goto error;
      if (grant_option && check_grant(thd, SELECT_ACL, tables, 2, UINT_MAX, 0))
	goto error;
      res= mysqld_show_create(thd, tables);
      break;
    }
#endif
  case SQLCOM_CHECKSUM:
  {
    if (check_db_used(thd,tables) ||
	check_table_access(thd, SELECT_ACL | EXTRA_ACL , tables,0))
      goto error; /* purecov: inspected */
    res = mysql_checksum_table(thd, tables, &lex->check_opt);
    break;
  }
  case SQLCOM_REPAIR:
  {
    if (check_db_used(thd,tables) ||
	check_table_access(thd,SELECT_ACL | INSERT_ACL, tables,0))
      goto error; /* purecov: inspected */
    thd->slow_command=TRUE;
    res = mysql_repair_table(thd, tables, &lex->check_opt);
    /* ! we write after unlocking the table */
    if (!res && !lex->no_write_to_binlog)
    {
      mysql_update_log.write(thd, thd->query, thd->query_length);
      if (mysql_bin_log.is_open())
      {
	thd->clear_error(); // No binlog error generated
        Query_log_event qinfo(thd, thd->query, thd->query_length, 0, FALSE);
        mysql_bin_log.write(&qinfo);
      }
    }
    break;
  }
  case SQLCOM_CHECK:
  {
    if (check_db_used(thd,tables) ||
	check_table_access(thd, SELECT_ACL | EXTRA_ACL , tables,0))
      goto error; /* purecov: inspected */
    thd->slow_command=TRUE;
    res = mysql_check_table(thd, tables, &lex->check_opt);
    break;
  }
  case SQLCOM_ANALYZE:
  {
    if (check_db_used(thd,tables) ||
	check_table_access(thd,SELECT_ACL | INSERT_ACL, tables,0))
      goto error; /* purecov: inspected */
    thd->slow_command=TRUE;
    res = mysql_analyze_table(thd, tables, &lex->check_opt);
    /* ! we write after unlocking the table */
    if (!res && !lex->no_write_to_binlog)
    {
      mysql_update_log.write(thd, thd->query, thd->query_length);
      if (mysql_bin_log.is_open())
      {
	thd->clear_error(); // No binlog error generated
        Query_log_event qinfo(thd, thd->query, thd->query_length, 0, FALSE);
        mysql_bin_log.write(&qinfo);
      }
    }
    break;
  }

  case SQLCOM_OPTIMIZE:
  {
    if (check_db_used(thd,tables) ||
	check_table_access(thd,SELECT_ACL | INSERT_ACL, tables,0))
      goto error; /* purecov: inspected */
    thd->slow_command=TRUE;
    res= (specialflag & (SPECIAL_SAFE_MODE | SPECIAL_NO_NEW_FUNC)) ?
      mysql_recreate_table(thd, tables, 1) :
      mysql_optimize_table(thd, tables, &lex->check_opt);
    /* ! we write after unlocking the table */
    if (!res && !lex->no_write_to_binlog)
    {
      mysql_update_log.write(thd, thd->query, thd->query_length);
      if (mysql_bin_log.is_open())
      {
	thd->clear_error(); // No binlog error generated
        Query_log_event qinfo(thd, thd->query, thd->query_length, 0, FALSE);
        mysql_bin_log.write(&qinfo);
      }
    }
    break;
  }
  case SQLCOM_UPDATE:
    if (update_precheck(thd, tables))
      break;
    res= mysql_update(thd,tables,
                      select_lex->item_list,
                      lex->value_list,
                      select_lex->where,
		      select_lex->order_list.elements,
                      (ORDER *) select_lex->order_list.first,
                      select_lex->select_limit,
                      lex->duplicates, lex->ignore);
    if (thd->net.report_error)
      res= -1;
    break;
  case SQLCOM_UPDATE_MULTI:
  {
    if ((res= multi_update_precheck(thd, tables)))
      break;
    res= mysql_multi_update(thd,tables,
			    &select_lex->item_list,
			    &lex->value_list,
			    select_lex->where,
			    select_lex->options,
			    lex->duplicates, lex->ignore, unit, select_lex);
    break;
  }
  case SQLCOM_REPLACE:
  case SQLCOM_INSERT:
  {
    if ((res= insert_precheck(thd, tables)))
      break;
    res= mysql_insert(thd,tables,lex->field_list,lex->many_values,
                      lex->update_list, lex->value_list,
                      lex->duplicates, lex->ignore);
    if (thd->net.report_error)
      res= -1;
    break;
  }
  case SQLCOM_REPLACE_SELECT:
  case SQLCOM_INSERT_SELECT:
  {
    TABLE_LIST *first_local_table= (TABLE_LIST *) select_lex->table_list.first;
    if ((res= insert_precheck(thd, tables)))
      break;

    /* Fix lock for first table */
    if (tables->lock_type == TL_WRITE_DELAYED)
      tables->lock_type= TL_WRITE;

    /* Don't unlock tables until command is written to binary log */
    select_lex->options|= SELECT_NO_UNLOCK;

    select_result *result;
    unit->offset_limit_cnt= select_lex->offset_limit;
    unit->select_limit_cnt= select_lex->select_limit+select_lex->offset_limit;
    if (unit->select_limit_cnt < select_lex->select_limit)
      unit->select_limit_cnt= HA_POS_ERROR;		// No limit

    if (find_real_table_in_list(tables->next, tables->db, tables->real_name))
    {
      /* Using same table for INSERT and SELECT */
      select_lex->options |= OPTION_BUFFER_RESULT;
    }

    if ((res= open_and_lock_tables(thd, tables)))
      break;
      
    TABLE *table= tables->table;
    /* Skip first table, which is the table we are inserting in */
    tables= (TABLE_LIST *)
      lex->select_lex.table_list.first= (byte*) first_local_table->next;
    first_local_table->next= 0;
    
    if (!(res= mysql_prepare_insert(thd, tables, first_local_table, 
				    table, lex->field_list, 0,
				    lex->update_list, lex->value_list,
				    lex->duplicates)) &&
        (result= new select_insert(table, &lex->field_list,
				   &lex->update_list, &lex->value_list,
                                   lex->duplicates, lex->ignore)))
    {
      /*
        insert/replace from SELECT give its SELECT_LEX for SELECT,
        and item_list belong to SELECT
      */
      lex->select_lex.resolve_mode= SELECT_LEX::SELECT_MODE;
      res= handle_select(thd, lex, result);
      /* revert changes for SP */
      lex->select_lex.resolve_mode= SELECT_LEX::INSERT_MODE;
      delete result;
      table->insert_values= 0;
      if (thd->net.report_error)
        res= -1;
    }
    else
      res= -1;
    first_local_table->next= tables;
    lex->select_lex.table_list.first= (byte*) first_local_table;
    break;
  }
  case SQLCOM_TRUNCATE:
    if (check_one_table_access(thd, DELETE_ACL, tables))
      goto error;
    /*
      Don't allow this within a transaction because we want to use
      re-generate table
    */
    if (thd->locked_tables || thd->active_transaction())
    {
      send_error(thd,ER_LOCK_OR_ACTIVE_TRANSACTION,NullS);
      goto error;
    }
    res=mysql_truncate(thd, tables, 0);
    break;
  case SQLCOM_DELETE:
  {
    if ((res= delete_precheck(thd, tables)))
      break;
    res = mysql_delete(thd,tables, select_lex->where,
                       &select_lex->order_list,
                       select_lex->select_limit, select_lex->options);
    if (thd->net.report_error)
      res= -1;
    break;
  }
  case SQLCOM_DELETE_MULTI:
  {
    TABLE_LIST *aux_tables=
      (TABLE_LIST *)thd->lex->auxilliary_table_list.first;
    TABLE_LIST *target_tbl;
    uint table_count;
    multi_delete *result;

    if ((res= multi_delete_precheck(thd, tables, &table_count)))
      break;

    /* condition will be TRUE on SP re-excuting */
    if (select_lex->item_list.elements != 0)
      select_lex->item_list.empty();
    if (add_item_to_list(thd, new Item_null()))
    {
      res= -1;
      break;
    }

    thd->proc_info="init";
    if ((res=open_and_lock_tables(thd,tables)))
      break;
    /* Fix tables-to-be-deleted-from list to point at opened tables */
    for (target_tbl= (TABLE_LIST*) aux_tables;
	 target_tbl;
	 target_tbl= target_tbl->next)
    {
      TABLE_LIST *orig= target_tbl->table_list;
      target_tbl->table= orig->table;
      /*
	 Multi-delete can't be constructed over-union => we always have
	 single SELECT on top and have to check underlying SELECTs of it
      */
      if (lex->select_lex.check_updateable_in_subqueries(orig->db,
                                                         orig->real_name))
      {
        my_error(ER_UPDATE_TABLE_USED, MYF(0),
                 orig->real_name);
        res= -1;
        break;
      }
    }

    if (!thd->is_fatal_error && (result= new multi_delete(thd,aux_tables,
							  table_count)))
    {
      res= mysql_select(thd, &select_lex->ref_pointer_array,
			select_lex->get_table_list(),
			select_lex->with_wild,
			select_lex->item_list,
			select_lex->where,
			0, (ORDER *)NULL, (ORDER *)NULL, (Item *)NULL,
			(ORDER *)NULL,
			select_lex->options | thd->options |
			SELECT_NO_JOIN_CACHE | SELECT_NO_UNLOCK,
			result, unit, select_lex);
      if (thd->net.report_error)
	res= -1;
      delete result;
    }
    else
      res= -1;					// Error is not sent
    close_thread_tables(thd);
    break;
  }
  case SQLCOM_DROP_TABLE:
  {
    if (!lex->drop_temporary)
    {
      if (check_table_access(thd,DROP_ACL,tables,0))
	goto error;				/* purecov: inspected */
      if (end_active_trans(thd))
      {
	res= -1;
	break;
      }
    }
    else
    {
      /*
	If this is a slave thread, we may sometimes execute some 
	DROP / * 40005 TEMPORARY * / TABLE
	that come from parts of binlogs (likely if we use RESET SLAVE or CHANGE
	MASTER TO), while the temporary table has already been dropped.
	To not generate such irrelevant "table does not exist errors",
	we silently add IF EXISTS if TEMPORARY was used.
      */
      if (thd->slave_thread)
	lex->drop_if_exists= 1;
    }
    res= mysql_rm_table(thd,tables,lex->drop_if_exists, lex->drop_temporary);
  }
  break;
  case SQLCOM_DROP_INDEX:
    if (check_one_table_access(thd, INDEX_ACL, tables))
      goto error;				/* purecov: inspected */
    if (end_active_trans(thd))
      res= -1;
    else
      res = mysql_drop_index(thd, tables, &lex->alter_info);
    break;
  case SQLCOM_SHOW_DATABASES:
#if defined(DONT_ALLOW_SHOW_COMMANDS)
    send_error(thd,ER_NOT_ALLOWED_COMMAND);   /* purecov: inspected */
    DBUG_VOID_RETURN;
#else
    if ((specialflag & SPECIAL_SKIP_SHOW_DB) &&
	check_global_access(thd, SHOW_DB_ACL))
      goto error;
    res= mysqld_show_dbs(thd, (lex->wild ? lex->wild->ptr() : NullS));
    break;
#endif
  case SQLCOM_SHOW_PROCESSLIST:
    if (!thd->priv_user[0] && check_global_access(thd,PROCESS_ACL))
      break;
    mysqld_list_processes(thd,
			  thd->master_access & PROCESS_ACL ? NullS :
			  thd->priv_user,lex->verbose);
    break;
  case SQLCOM_SHOW_STORAGE_ENGINES:
    res= mysqld_show_storage_engines(thd);
    break;
  case SQLCOM_SHOW_PRIVILEGES:
    res= mysqld_show_privileges(thd);
    break;
  case SQLCOM_SHOW_COLUMN_TYPES:
    res= mysqld_show_column_types(thd);
    break;
  case SQLCOM_SHOW_STATUS:
    res= mysqld_show(thd,(lex->wild ? lex->wild->ptr() : NullS),status_vars,
		     OPT_GLOBAL, &LOCK_status);
    break;
  case SQLCOM_SHOW_VARIABLES:
    res= mysqld_show(thd, (lex->wild ? lex->wild->ptr() : NullS),
		     init_vars, lex->option_type,
		     &LOCK_global_system_variables);
    break;
  case SQLCOM_SHOW_LOGS:
#ifdef DONT_ALLOW_SHOW_COMMANDS
    send_error(thd,ER_NOT_ALLOWED_COMMAND);	/* purecov: inspected */
    DBUG_VOID_RETURN;
#else
    {
      if (grant_option && check_access(thd, FILE_ACL, any_db,0,0,0))
	goto error;
      res= mysqld_show_logs(thd);
      break;
    }
#endif
  case SQLCOM_SHOW_TABLES:
    /* FALL THROUGH */
#ifdef DONT_ALLOW_SHOW_COMMANDS
    send_error(thd,ER_NOT_ALLOWED_COMMAND);	/* purecov: inspected */
    DBUG_VOID_RETURN;
#else
    {
      char *db=select_lex->db ? select_lex->db : thd->db;
      if (!db)
      {
	send_error(thd,ER_NO_DB_ERROR);	/* purecov: inspected */
	goto error;				/* purecov: inspected */
      }
      remove_escape(db);				// Fix escaped '_'
      if (check_db_name(db))
      {
        net_printf(thd,ER_WRONG_DB_NAME, db);
        goto error;
      }
      if (check_access(thd,SELECT_ACL,db,&thd->col_access,0,0))
	goto error;				/* purecov: inspected */
      if (!thd->col_access && check_grant_db(thd,db))
      {
	net_printf(thd, ER_DBACCESS_DENIED_ERROR,
		   thd->priv_user,
		   thd->priv_host,
		   db);
	goto error;
      }
      /* grant is checked in mysqld_show_tables */
      if (lex->describe)
        res= mysqld_extend_show_tables(thd,db,
				       (lex->wild ? lex->wild->ptr() : NullS));
      else
	res= mysqld_show_tables(thd,db,
				(lex->wild ? lex->wild->ptr() : NullS));
      break;
    }
#endif
  case SQLCOM_SHOW_OPEN_TABLES:
    res= mysqld_show_open_tables(thd,(lex->wild ? lex->wild->ptr() : NullS));
    break;
  case SQLCOM_SHOW_CHARSETS:
    res= mysqld_show_charsets(thd,(lex->wild ? lex->wild->ptr() : NullS));
    break;
  case SQLCOM_SHOW_COLLATIONS:
    res= mysqld_show_collations(thd,(lex->wild ? lex->wild->ptr() : NullS));
    break;
  case SQLCOM_SHOW_FIELDS:
#ifdef DONT_ALLOW_SHOW_COMMANDS
    send_error(thd,ER_NOT_ALLOWED_COMMAND);	/* purecov: inspected */
    DBUG_VOID_RETURN;
#else
    {
      char *db=tables->db;
      remove_escape(db);			// Fix escaped '_'
      remove_escape(tables->real_name);
      if (check_access(thd,SELECT_ACL | EXTRA_ACL,db,
		       &tables->grant.privilege, 0, 0))
	goto error;				/* purecov: inspected */
      if (grant_option && check_grant(thd, SELECT_ACL, tables, 2, UINT_MAX, 0))
	goto error;
      res= mysqld_show_fields(thd,tables,
			      (lex->wild ? lex->wild->ptr() : NullS),
			      lex->verbose);
      break;
    }
#endif
  case SQLCOM_SHOW_KEYS:
#ifdef DONT_ALLOW_SHOW_COMMANDS
    send_error(thd,ER_NOT_ALLOWED_COMMAND);	/* purecov: inspected */
    DBUG_VOID_RETURN;
#else
    {
      char *db=tables->db;
      remove_escape(db);			// Fix escaped '_'
      remove_escape(tables->real_name);
      if (check_access(thd,SELECT_ACL | EXTRA_ACL,db,
		       &tables->grant.privilege, 0, 0))
	goto error;				/* purecov: inspected */
      if (grant_option && check_grant(thd, SELECT_ACL, tables, 2, UINT_MAX, 0))
	goto error;
      res= mysqld_show_keys(thd,tables);
      break;
    }
#endif
  case SQLCOM_CHANGE_DB:
    mysql_change_db(thd,select_lex->db);
    break;

  case SQLCOM_LOAD:
  {
    uint privilege= (lex->duplicates == DUP_REPLACE ?
		     INSERT_ACL | DELETE_ACL : INSERT_ACL);

    if (!lex->local_file)
    {
      if (check_access(thd,privilege | FILE_ACL,tables->db,0,0,0))
	goto error;
    }
    else
    {
      if (!(thd->client_capabilities & CLIENT_LOCAL_FILES) ||
	  ! opt_local_infile)
      {
	send_error(thd,ER_NOT_ALLOWED_COMMAND);
	goto error;
      }
      if (check_one_table_access(thd, privilege, tables))
	goto error;
    }
    res=mysql_load(thd, lex->exchange, tables, lex->field_list,
		   lex->duplicates, lex->ignore, (bool) lex->local_file, lex->lock_option);
    break;
  }

  case SQLCOM_SET_OPTION:
  {
    List<set_var_base> *lex_var_list= &lex->var_list;
    if (tables && ((res= check_table_access(thd, SELECT_ACL, tables,0)) ||
		   (res= open_and_lock_tables(thd,tables))))
      break;
    if (lex->one_shot_set && not_all_support_one_shot(lex_var_list))
    {
      my_printf_error(0, "The SET ONE_SHOT syntax is reserved for \
purposes internal to the MySQL server", MYF(0));
      res= -1;
      break;
    }
    if (!(res= sql_set_variables(thd, lex_var_list)))
    {
      /*
        If the previous command was a SET ONE_SHOT, we don't want to forget
        about the ONE_SHOT property of that SET. So we use a |= instead of = .
      */
      thd->one_shot_set|= lex->one_shot_set;
      send_ok(thd);
    }
    if (thd->net.report_error)
      res= -1;
    break;
  }

  case SQLCOM_UNLOCK_TABLES:
    /*
      It is critical for mysqldump --single-transaction --master-data that
      UNLOCK TABLES does not implicitely commit a connection which has only
      done FLUSH TABLES WITH READ LOCK + BEGIN. If this assumption becomes
      false, mysqldump will not work.
    */
    unlock_locked_tables(thd);
    if (thd->options & OPTION_TABLE_LOCK)
    {
      end_active_trans(thd);
      thd->options&= ~(ulong) (OPTION_TABLE_LOCK);
    }
    if (thd->global_read_lock)
      unlock_global_read_lock(thd);
    send_ok(thd);
    break;
  case SQLCOM_LOCK_TABLES:
    unlock_locked_tables(thd);
    if (check_db_used(thd,tables) || end_active_trans(thd))
      goto error;
    if (check_table_access(thd, LOCK_TABLES_ACL | SELECT_ACL, tables,0))
      goto error;
    thd->in_lock_tables=1;
    thd->options|= OPTION_TABLE_LOCK;
    if (!(res= open_and_lock_tables(thd, tables)))
    {
#ifdef HAVE_QUERY_CACHE
      if (thd->variables.query_cache_wlock_invalidate)
	query_cache.invalidate_locked_for_write(tables);
#endif /*HAVE_QUERY_CACHE*/
      thd->locked_tables=thd->lock;
      thd->lock=0;
      send_ok(thd);
    }
    else
      thd->options&= ~(ulong) (OPTION_TABLE_LOCK);
    thd->in_lock_tables=0;
    break;
  case SQLCOM_CREATE_DB:
  {
    char *alias;
    if (!(alias=thd->strdup(lex->name)) || check_db_name(lex->name))
    {
      net_printf(thd,ER_WRONG_DB_NAME, lex->name);
      break;
    }
    /*
      If in a slave thread :
      CREATE DATABASE DB was certainly not preceded by USE DB.
      For that reason, db_ok() in sql/slave.cc did not check the 
      do_db/ignore_db. And as this query involves no tables, tables_ok()
      above was not called. So we have to check rules again here.
    */
#ifdef HAVE_REPLICATION
    if (thd->slave_thread && 
	(!db_ok(lex->name, replicate_do_db, replicate_ignore_db) ||
	 !db_ok_with_wild_table(lex->name)))
    {
      my_error(ER_SLAVE_IGNORED_TABLE, MYF(0));
      break;
    }
#endif
    if (check_access(thd,CREATE_ACL,lex->name,0,1,0))
      break;
    res= mysql_create_db(thd,(lower_case_table_names == 2 ? alias : lex->name),
			 &lex->create_info, 0);
    break;
  }
  case SQLCOM_DROP_DB:
  {
    char *alias;
    if (!(alias=thd->strdup(lex->name)) || check_db_name(lex->name))
    {
      net_printf(thd, ER_WRONG_DB_NAME, lex->name);
      break;
    }
    /*
      If in a slave thread :
      DROP DATABASE DB may not be preceded by USE DB.
      For that reason, maybe db_ok() in sql/slave.cc did not check the 
      do_db/ignore_db. And as this query involves no tables, tables_ok()
      above was not called. So we have to check rules again here.
    */
#ifdef HAVE_REPLICATION
    if (thd->slave_thread && 
	(!db_ok(lex->name, replicate_do_db, replicate_ignore_db) ||
	 !db_ok_with_wild_table(lex->name)))
    {
      my_error(ER_SLAVE_IGNORED_TABLE, MYF(0));
      break;
    }
#endif
    if (check_access(thd,DROP_ACL,lex->name,0,1,0))
      break;
    if (thd->locked_tables || thd->active_transaction())
    {
      send_error(thd,ER_LOCK_OR_ACTIVE_TRANSACTION);
      goto error;
    }
    res=mysql_rm_db(thd, (lower_case_table_names == 2 ? alias : lex->name),
                    lex->drop_if_exists, 0);
    break;
  }
  case SQLCOM_ALTER_DB:
  {
    char *db= lex->name ? lex->name : thd->db;
    if (!db)
    {
      send_error(thd, ER_NO_DB_ERROR);
      goto error;
    }
    if (!strip_sp(db) || check_db_name(db))
    {
      net_printf(thd, ER_WRONG_DB_NAME, db);
      break;
    }
    /*
      If in a slave thread :
      ALTER DATABASE DB may not be preceded by USE DB.
      For that reason, maybe db_ok() in sql/slave.cc did not check the
      do_db/ignore_db. And as this query involves no tables, tables_ok()
      above was not called. So we have to check rules again here.
    */
#ifdef HAVE_REPLICATION
    if (thd->slave_thread &&
	(!db_ok(db, replicate_do_db, replicate_ignore_db) ||
	 !db_ok_with_wild_table(db)))
    {
      my_error(ER_SLAVE_IGNORED_TABLE, MYF(0));
      break;
    }
#endif
    if (check_access(thd, ALTER_ACL, db, 0, 1, 0))
      break;
    if (thd->locked_tables || thd->active_transaction())
    {
      send_error(thd,ER_LOCK_OR_ACTIVE_TRANSACTION);
      goto error;
    }
    res= mysql_alter_db(thd, db, &lex->create_info);
    break;
  }
  case SQLCOM_SHOW_CREATE_DB:
  {
    if (!strip_sp(lex->name) || check_db_name(lex->name))
    {
      net_printf(thd,ER_WRONG_DB_NAME, lex->name);
      break;
    }
    if (check_access(thd,SELECT_ACL,lex->name,0,1,0))
      break;
    res=mysqld_show_create_db(thd,lex->name,&lex->create_info);
    break;
  }
  case SQLCOM_CREATE_FUNCTION:
    if (check_access(thd,INSERT_ACL,"mysql",0,1,0))
      break;
#ifdef HAVE_DLOPEN
    if (!(res = mysql_create_function(thd,&lex->udf)))
      send_ok(thd);
#else
    res= -1;
#endif
    break;
  case SQLCOM_DROP_FUNCTION:
    if (check_access(thd,DELETE_ACL,"mysql",0,1,0))
      break;
#ifdef HAVE_DLOPEN
    if (!(res = mysql_drop_function(thd,&lex->udf.name)))
      send_ok(thd);
#else
    res= -1;
#endif
    break;
#ifndef NO_EMBEDDED_ACCESS_CHECKS
  case SQLCOM_DROP_USER:
  {
    if (check_access(thd, GRANT_ACL,"mysql",0,1,0))
      break;
    if (!(res= mysql_drop_user(thd, lex->users_list)))
    {
      mysql_update_log.write(thd, thd->query, thd->query_length);
      if (mysql_bin_log.is_open())
      {
	Query_log_event qinfo(thd, thd->query, thd->query_length, 0, FALSE);
	mysql_bin_log.write(&qinfo);
      }
      send_ok(thd);
    }
    break;
  }
  case SQLCOM_REVOKE_ALL:
  {
    if (check_access(thd, GRANT_ACL ,"mysql",0,1,0))
      break;
    if (!(res = mysql_revoke_all(thd, lex->users_list)))
    {
      mysql_update_log.write(thd, thd->query, thd->query_length);
      if (mysql_bin_log.is_open())
      {
	Query_log_event qinfo(thd, thd->query, thd->query_length, 0, FALSE);
	mysql_bin_log.write(&qinfo);
      }
      send_ok(thd);
    }
    break;
  }
  case SQLCOM_REVOKE:
  case SQLCOM_GRANT:
  {
    if (check_access(thd, lex->grant | lex->grant_tot_col | GRANT_ACL,
		     tables ? tables->db : select_lex->db,
		     tables ? &tables->grant.privilege : 0,
		     tables ? 0 : 1, 0))
      goto error;

    /*
      Check that the user isn't trying to change a password for another
      user if he doesn't have UPDATE privilege to the MySQL database
    */

    if (thd->user)				// If not replication
    {
      LEX_USER *user;
      List_iterator <LEX_USER> user_list(lex->users_list);
      while ((user=user_list++))
      {
	if (user->password.str &&
	    (strcmp(thd->user,user->user.str) ||
	     user->host.str &&
	     my_strcasecmp(&my_charset_latin1,
                           user->host.str, thd->host_or_ip)))
	{
	  if (check_access(thd, UPDATE_ACL, "mysql",0,1,0))
	    goto error;
	  break;			// We are allowed to do changes
	}
      }
    }
    if (specialflag & SPECIAL_NO_RESOLVE)
    {
      LEX_USER *user;
      List_iterator <LEX_USER> user_list(lex->users_list);
      while ((user=user_list++))
      {
	if (hostname_requires_resolving(user->host.str))
	  push_warning_printf(thd, MYSQL_ERROR::WARN_LEVEL_WARN,
			      ER_WARN_HOSTNAME_WONT_WORK,
			      ER(ER_WARN_HOSTNAME_WONT_WORK),
			      user->host.str);
      }
    }
    if (tables)
    {
      if (grant_option && check_grant(thd,
				      (lex->grant | lex->grant_tot_col |
				       GRANT_ACL),
				      tables, 0, UINT_MAX, 0))
	goto error;
      if (!(res = mysql_table_grant(thd,tables,lex->users_list, lex->columns,
				    lex->grant,
				    lex->sql_command == SQLCOM_REVOKE)))
      {
	mysql_update_log.write(thd, thd->query, thd->query_length);
	if (mysql_bin_log.is_open())
	{
          thd->clear_error();
	  Query_log_event qinfo(thd, thd->query, thd->query_length, 0, FALSE);
	  mysql_bin_log.write(&qinfo);
	}
      }
    }
    else
    {
      if (lex->columns.elements)
      {
	send_error(thd,ER_ILLEGAL_GRANT_FOR_TABLE);
	res=1;
      }
      else
	res = mysql_grant(thd, select_lex->db, lex->users_list, lex->grant,
			  lex->sql_command == SQLCOM_REVOKE);
      if (!res)
      {
	mysql_update_log.write(thd, thd->query, thd->query_length);
	if (mysql_bin_log.is_open())
	{
          thd->clear_error();
	  Query_log_event qinfo(thd, thd->query, thd->query_length, 0, FALSE);
	  mysql_bin_log.write(&qinfo);
	}
	if (mqh_used && lex->sql_command == SQLCOM_GRANT)
	{
	  List_iterator <LEX_USER> str_list(lex->users_list);
	  LEX_USER *user;
	  while ((user=str_list++))
	    reset_mqh(thd,user);
	}
      }
    }
    break;
  }
#endif /*!NO_EMBEDDED_ACCESS_CHECKS*/
  case SQLCOM_RESET:
    /* 
       RESET commands are never written to the binary log, so we have to
       initialize this variable because RESET shares the same code as FLUSH
    */
    lex->no_write_to_binlog= 1;
  case SQLCOM_FLUSH:
  {
    if (check_global_access(thd,RELOAD_ACL) || check_db_used(thd, tables))
      goto error;
    /*
      reload_acl_and_cache() will tell us if we are allowed to write to the
      binlog or not.
    */
    bool write_to_binlog;
    if (reload_acl_and_cache(thd, lex->type, tables, &write_to_binlog))
      send_error(thd, 0);
    else
    {
      /*
        We WANT to write and we CAN write.
        ! we write after unlocking the table.
      */
      if (!lex->no_write_to_binlog && write_to_binlog)
      {
        mysql_update_log.write(thd, thd->query, thd->query_length);
        if (mysql_bin_log.is_open())
        {
          Query_log_event qinfo(thd, thd->query, thd->query_length, 0, FALSE);
          mysql_bin_log.write(&qinfo);
        }
      }
      send_ok(thd);
    }
    break;
  }
  case SQLCOM_KILL:
    kill_one_thread(thd,lex->thread_id);
    break;
#ifndef NO_EMBEDDED_ACCESS_CHECKS
  case SQLCOM_SHOW_GRANTS:
    res=0;
    if ((thd->priv_user &&
	 !strcmp(thd->priv_user,lex->grant_user->user.str)) ||
	!check_access(thd, SELECT_ACL, "mysql",0,1,0))
    {
      res = mysql_show_grants(thd,lex->grant_user);
    }
    break;
#endif
  case SQLCOM_HA_OPEN:
    if (check_db_used(thd,tables) ||
	check_table_access(thd,SELECT_ACL, tables,0))
      goto error;
    res = mysql_ha_open(thd, tables);
    break;
  case SQLCOM_HA_CLOSE:
    if (check_db_used(thd,tables))
      goto error;
    res = mysql_ha_close(thd, tables);
    break;
  case SQLCOM_HA_READ:
    /*
      There is no need to check for table permissions here, because
      if a user has no permissions to read a table, he won't be
      able to open it (with SQLCOM_HA_OPEN) in the first place.
    */
    if (check_db_used(thd,tables))
      goto error;
    res = mysql_ha_read(thd, tables, lex->ha_read_mode, lex->backup_dir,
			lex->insert_list, lex->ha_rkey_mode, select_lex->where,
			select_lex->select_limit, select_lex->offset_limit);
    break;

  case SQLCOM_BEGIN:
    if (thd->locked_tables)
    {
      thd->lock=thd->locked_tables;
      thd->locked_tables=0;			// Will be automaticly closed
      close_thread_tables(thd);			// Free tables
    }
    if (end_active_trans(thd))
    {
      res= -1;
    }
    else
    {
      thd->options= ((thd->options & (ulong) ~(OPTION_STATUS_NO_TRANS_UPDATE)) |
		     OPTION_BEGIN);
      thd->server_status|= SERVER_STATUS_IN_TRANS;
      if (!(lex->start_transaction_opt & MYSQL_START_TRANS_OPT_WITH_CONS_SNAPSHOT) ||
          !(res= ha_start_consistent_snapshot(thd)))
        send_ok(thd);
    }
    break;
  case SQLCOM_COMMIT:
    /*
      We don't use end_active_trans() here to ensure that this works
      even if there is a problem with the OPTION_AUTO_COMMIT flag
      (Which of course should never happen...)
    */
  {
    thd->options&= ~(ulong) (OPTION_BEGIN | OPTION_STATUS_NO_TRANS_UPDATE);
    thd->server_status&= ~SERVER_STATUS_IN_TRANS;
    if (!ha_commit(thd))
    {
      send_ok(thd);
    }
    else
      res= -1;
    break;
  }
  case SQLCOM_ROLLBACK:
    thd->server_status&= ~SERVER_STATUS_IN_TRANS;
    if (!ha_rollback(thd))
    {
      /*
        If a non-transactional table was updated, warn; don't warn if this is a
        slave thread (because when a slave thread executes a ROLLBACK, it has
        been read from the binary log, so it's 100% sure and normal to produce
        error ER_WARNING_NOT_COMPLETE_ROLLBACK. If we sent the warning to the
        slave SQL thread, it would not stop the thread but just be printed in
        the error log; but we don't want users to wonder why they have this
        message in the error log, so we don't send it.
      */
      if ((thd->options & OPTION_STATUS_NO_TRANS_UPDATE) && !thd->slave_thread)
	send_warning(thd,ER_WARNING_NOT_COMPLETE_ROLLBACK,0);
      else
	send_ok(thd);
    }
    else
      res= -1;
    thd->options&= ~(ulong) (OPTION_BEGIN | OPTION_STATUS_NO_TRANS_UPDATE);
    break;
  case SQLCOM_ROLLBACK_TO_SAVEPOINT:
    if (!ha_rollback_to_savepoint(thd, lex->savepoint_name))
    {
      if ((thd->options & OPTION_STATUS_NO_TRANS_UPDATE) && !thd->slave_thread)
	send_warning(thd, ER_WARNING_NOT_COMPLETE_ROLLBACK, 0);
      else
	send_ok(thd);
    }
    else
      res= -1;
    break;
  case SQLCOM_SAVEPOINT:
    if (!ha_savepoint(thd, lex->savepoint_name))
      send_ok(thd);
    else
      res= -1;
    break;
  default:					/* Impossible */
    send_ok(thd);
    break;
  }
  thd->proc_info="query end";			// QQ
  if (thd->one_shot_set)
  {
    /*
      If this is a SET, do nothing. This is to allow mysqlbinlog to print
      many SET commands (in this case we want the charset temp setting to
      live until the real query). This is also needed so that SET
      CHARACTER_SET_CLIENT... does not cancel itself immediately.
    */
    if (lex->sql_command != SQLCOM_SET_OPTION)
    {
      thd->variables.character_set_client=
        global_system_variables.character_set_client;
      thd->variables.collation_connection=
        global_system_variables.collation_connection;
      thd->variables.collation_database=
        global_system_variables.collation_database;
      thd->variables.collation_server=
        global_system_variables.collation_server;
      thd->update_charset();
      thd->variables.time_zone=
        global_system_variables.time_zone;
      thd->one_shot_set= 0;
    }
  }
  if (res < 0)
    send_error(thd,thd->killed ? ER_SERVER_SHUTDOWN : 0);

error:
  if (unlikely(slave_fake_lock))
  {
    DBUG_PRINT("info",("undoing faked lock"));
    thd->lock= thd->locked_tables;
    thd->locked_tables= fake_prev_lock;
    if (thd->lock == thd->locked_tables)
      thd->lock= 0;
  }
  DBUG_VOID_RETURN;
}


/*
  Check grants for commands which work only with one table and all other
  tables belonging to subselects or implicitly opened tables.

  SYNOPSIS
    check_one_table_access()
    thd			Thread handler
    privilege		requested privelage
    tables		table list of command

  RETURN
    0 - OK
    1 - access denied, error is sent to client
*/

int check_one_table_access(THD *thd, ulong privilege, TABLE_LIST *tables)
{
  if (check_access(thd, privilege, tables->db, &tables->grant.privilege,0,0))
    return 1;

  /* Show only 1 table for check_grant */
  if (grant_option && check_grant(thd, privilege, tables, 0, 1, 0))
    return 1;

  /* Check rights on tables of subselects and implictly opened tables */
  TABLE_LIST *subselects_tables;
  if ((subselects_tables= tables->next))
  {
    if ((check_table_access(thd, SELECT_ACL, subselects_tables,0)))
      return 1;
  }
  return 0;
}


/****************************************************************************
  Get the user (global) and database privileges for all used tables

  NOTES
    The idea of EXTRA_ACL is that one will be granted access to the table if
    one has the asked privilege on any column combination of the table; For
    example to be able to check a table one needs to have SELECT privilege on
    any column of the table.

  RETURN
    0  ok
    1  If we can't get the privileges and we don't use table/column grants.

    save_priv	In this we store global and db level grants for the table
		Note that we don't store db level grants if the global grants
                is enough to satisfy the request and the global grants contains
                a SELECT grant.
****************************************************************************/

bool
check_access(THD *thd, ulong want_access, const char *db, ulong *save_priv,
	     bool dont_check_global_grants, bool no_errors)
{
  DBUG_ENTER("check_access");
  DBUG_PRINT("enter",("db: '%s'  want_access: %lu  master_access: %lu",
                      db ? db : "", want_access, thd->master_access));
#ifndef NO_EMBEDDED_ACCESS_CHECKS
  ulong db_access;
#endif
  ulong dummy;
  if (save_priv)
    *save_priv=0;
  else
    save_priv= &dummy;

  if ((!db || !db[0]) && !thd->db && !dont_check_global_grants)
  {
    if (!no_errors)
      send_error(thd,ER_NO_DB_ERROR);	/* purecov: tested */
    DBUG_RETURN(TRUE);				/* purecov: tested */
  }

#ifdef NO_EMBEDDED_ACCESS_CHECKS
  DBUG_RETURN(0);
#else
  if ((thd->master_access & want_access) == want_access)
  {
    /*
      If we don't have a global SELECT privilege, we have to get the database
      specific access rights to be able to handle queries of type
      UPDATE t1 SET a=1 WHERE b > 0
    */
    db_access= thd->db_access;
    if (!(thd->master_access & SELECT_ACL) &&
	(db && (!thd->db || strcmp(db,thd->db))))
      db_access=acl_get(thd->host, thd->ip,
			thd->priv_user, db, test(want_access & GRANT_ACL));
    *save_priv=thd->master_access | db_access;
    DBUG_RETURN(FALSE);
  }
  if (((want_access & ~thd->master_access) & ~(DB_ACLS | EXTRA_ACL)) ||
      ! db && dont_check_global_grants)
  {						// We can never grant this
    if (!no_errors)
      net_printf(thd,ER_ACCESS_DENIED_ERROR,
		 thd->priv_user,
		 thd->priv_host,
		 thd->password ? ER(ER_YES) : ER(ER_NO));/* purecov: tested */
    DBUG_RETURN(TRUE);				/* purecov: tested */
  }

  if (db == any_db)
    DBUG_RETURN(FALSE);				// Allow select on anything

  if (db && (!thd->db || strcmp(db,thd->db)))
    db_access=acl_get(thd->host, thd->ip,
		      thd->priv_user, db, test(want_access & GRANT_ACL));
  else
    db_access=thd->db_access;
  DBUG_PRINT("info",("db_access: %lu", db_access));
  /* Remove SHOW attribute and access rights we already have */
  want_access &= ~(thd->master_access | EXTRA_ACL);
  db_access= ((*save_priv=(db_access | thd->master_access)) & want_access);

  /* grant_option is set if there exists a single table or column grant */
  if (db_access == want_access ||
      ((grant_option && !dont_check_global_grants) &&
       !(want_access & ~(db_access | TABLE_ACLS))))
    DBUG_RETURN(FALSE);				/* Ok */
  if (!no_errors)
    net_printf(thd,ER_DBACCESS_DENIED_ERROR,
	       thd->priv_user,
	       thd->priv_host,
	       db ? db : thd->db ? thd->db : "unknown"); /* purecov: tested */
  DBUG_RETURN(TRUE);				/* purecov: tested */
#endif /* NO_EMBEDDED_ACCESS_CHECKS */
}


/*
  check for global access and give descriptive error message if it fails

  SYNOPSIS
    check_global_access()
    thd			Thread handler
    want_access		Use should have any of these global rights

  WARNING
    One gets access rigth if one has ANY of the rights in want_access
    This is useful as one in most cases only need one global right,
    but in some case we want to check if the user has SUPER or
    REPL_CLIENT_ACL rights.

  RETURN
    0	ok
    1	Access denied.  In this case an error is sent to the client
*/

bool check_global_access(THD *thd, ulong want_access)
{
#ifdef NO_EMBEDDED_ACCESS_CHECKS
  return 0;
#else
  char command[128];
  if ((thd->master_access & want_access))
    return 0;
  get_privilege_desc(command, sizeof(command), want_access);
  net_printf(thd,ER_SPECIFIC_ACCESS_DENIED_ERROR,
	     command);
  return 1;
#endif /* NO_EMBEDDED_ACCESS_CHECKS */
}


/*
  Check the privilege for all used tables.  Table privileges are cached
  in the table list for GRANT checking
*/

bool
check_table_access(THD *thd, ulong want_access,TABLE_LIST *tables,
		   bool no_errors)
{
  uint found=0;
  ulong found_access=0;
  TABLE_LIST *org_tables=tables;
  for (; tables ; tables=tables->next)
  {
    if (tables->derived ||
        (tables->table && (int)tables->table->tmp_table) ||
        my_tz_check_n_skip_implicit_tables(&tables,
                                           thd->lex->time_zone_tables_used))
      continue;
    if ((thd->master_access & want_access) == (want_access & ~EXTRA_ACL) &&
	thd->db)
      tables->grant.privilege= want_access;
    else if (tables->db && tables->db == thd->db)
    {
      if (found && !grant_option)		// db already checked
	tables->grant.privilege=found_access;
      else
      {
	if (check_access(thd,want_access,tables->db,&tables->grant.privilege,
			 0, no_errors))
	  return TRUE;				// Access denied
	found_access=tables->grant.privilege;
	found=1;
      }
    }
    else if (check_access(thd,want_access,tables->db,&tables->grant.privilege,
			  0, no_errors))
      return TRUE;
  }
  if (grant_option)
    return check_grant(thd,want_access & ~EXTRA_ACL,org_tables,
		       test(want_access & EXTRA_ACL), UINT_MAX, no_errors);
  return FALSE;
}

bool check_merge_table_access(THD *thd, char *db,
			      TABLE_LIST *table_list)
{
  int error=0;
  if (table_list)
  {
    /* Check that all tables use the current database */
    TABLE_LIST *tmp;
    for (tmp=table_list; tmp ; tmp=tmp->next)
    {
      if (!tmp->db || !tmp->db[0])
	tmp->db=db;
    }
    error=check_table_access(thd, SELECT_ACL | UPDATE_ACL | DELETE_ACL,
			     table_list,0);
  }
  return error;
}


static bool check_db_used(THD *thd,TABLE_LIST *tables)
{
  for (; tables ; tables=tables->next)
  {
    if (!tables->db)
    {
      if (!(tables->db=thd->db))
      {
	send_error(thd,ER_NO_DB_ERROR);	/* purecov: tested */
	return TRUE;				/* purecov: tested */
      }
    }
  }
  return FALSE;
}

/****************************************************************************
	Check stack size; Send error if there isn't enough stack to continue
****************************************************************************/

#if STACK_DIRECTION < 0
#define used_stack(A,B) (long) (A - B)
#else
#define used_stack(A,B) (long) (B - A)
#endif

#ifndef DBUG_OFF
long max_stack_used;
#endif

#ifndef EMBEDDED_LIBRARY
bool check_stack_overrun(THD *thd,char *buf __attribute__((unused)))
{
  long stack_used;
  if ((stack_used=used_stack(thd->thread_stack,(char*) &stack_used)) >=
      (long) thread_stack_min)
  {
    sprintf(errbuff[0],ER(ER_STACK_OVERRUN),stack_used,thread_stack);
    my_message(ER_STACK_OVERRUN,errbuff[0],MYF(0));
    thd->fatal_error();
    return 1;
  }
#ifndef DBUG_OFF
  max_stack_used= max(max_stack_used, stack_used);
#endif
  return 0;
}
#endif /* EMBEDDED_LIBRARY */

#define MY_YACC_INIT 1000			// Start with big alloc
#define MY_YACC_MAX  32000			// Because of 'short'

bool my_yyoverflow(short **yyss, YYSTYPE **yyvs, ulong *yystacksize)
{
  LEX	*lex=current_lex;
  ulong old_info=0;
  if ((uint) *yystacksize >= MY_YACC_MAX)
    return 1;
  if (!lex->yacc_yyvs)
    old_info= *yystacksize;
  *yystacksize= set_zone((*yystacksize)*2,MY_YACC_INIT,MY_YACC_MAX);
  if (!(lex->yacc_yyvs= (char*)
	my_realloc((gptr) lex->yacc_yyvs,
		   *yystacksize*sizeof(**yyvs),
		   MYF(MY_ALLOW_ZERO_PTR | MY_FREE_ON_ERROR))) ||
      !(lex->yacc_yyss= (char*)
	my_realloc((gptr) lex->yacc_yyss,
		   *yystacksize*sizeof(**yyss),
		   MYF(MY_ALLOW_ZERO_PTR | MY_FREE_ON_ERROR))))
    return 1;
  if (old_info)
  {						// Copy old info from stack
    memcpy(lex->yacc_yyss, (gptr) *yyss, old_info*sizeof(**yyss));
    memcpy(lex->yacc_yyvs, (gptr) *yyvs, old_info*sizeof(**yyvs));
  }
  *yyss=(short*) lex->yacc_yyss;
  *yyvs=(YYSTYPE*) lex->yacc_yyvs;
  return 0;
}

/****************************************************************************
  Initialize global thd variables needed for query
****************************************************************************/

void
mysql_init_query(THD *thd, uchar *buf, uint length)
{
  DBUG_ENTER("mysql_init_query");
  lex_start(thd, buf, length);
  mysql_reset_thd_for_next_command(thd);
  DBUG_VOID_RETURN;
}


/*
 Reset THD part responsible for command processing state.

 DESCRIPTION
   This needs to be called before execution of every statement
   (prepared or conventional).

 TODO
   Make it a method of THD and align its name with the rest of
   reset/end/start/init methods.
   Call it after we use THD for queries, not before.
*/

void mysql_reset_thd_for_next_command(THD *thd)
{
  DBUG_ENTER("mysql_reset_thd_for_next_command");
  thd->free_list= 0;
  thd->select_number= 1;
  thd->total_warn_count= 0;                     // Warnings for this query
  thd->last_insert_id_used= thd->query_start_used= thd->insert_id_used=0;
  thd->sent_row_count= thd->examined_row_count= 0;
  thd->is_fatal_error= thd->rand_used= thd->time_zone_used= 0;
  thd->server_status&= ~ (SERVER_MORE_RESULTS_EXISTS | 
			  SERVER_QUERY_NO_INDEX_USED |
			  SERVER_QUERY_NO_GOOD_INDEX_USED);
  thd->tmp_table_used= 0;
  if (opt_bin_log)
    reset_dynamic(&thd->user_var_events);
  thd->clear_error();
  DBUG_VOID_RETURN;
}


void
mysql_init_select(LEX *lex)
{
  SELECT_LEX *select_lex= lex->current_select;
  select_lex->init_select();
  select_lex->select_limit= HA_POS_ERROR;
  if (select_lex == &lex->select_lex)
  {
    DBUG_ASSERT(lex->result == 0);
    lex->exchange= 0;
  }
}


bool
mysql_new_select(LEX *lex, bool move_down)
{
  SELECT_LEX *select_lex;
  if (!(select_lex= new(lex->thd->mem_root) SELECT_LEX()))
    return 1;
  select_lex->select_number= ++lex->thd->select_number;
  select_lex->init_query();
  select_lex->init_select();
  if (move_down)
  {
    lex->subqueries= TRUE;
    /* first select_lex of subselect or derived table */
    SELECT_LEX_UNIT *unit;
    if (!(unit= new(lex->thd->mem_root) SELECT_LEX_UNIT()))
      return 1;

    unit->init_query();
    unit->init_select();
    unit->thd= lex->thd;
    unit->include_down(lex->current_select);
    unit->link_next= 0;
    unit->link_prev= 0;
    unit->return_to= lex->current_select;
    select_lex->include_down(unit);
    // TODO: assign resolve_mode for fake subquery after merging with new tree
  }
  else
  {
    select_lex->include_neighbour(lex->current_select);
    SELECT_LEX_UNIT *unit= select_lex->master_unit();
    SELECT_LEX *fake= unit->fake_select_lex;
    if (!fake)
    {
      /*
	as far as we included SELECT_LEX for UNION unit should have
	fake SELECT_LEX for UNION processing
      */
      if (!(fake= unit->fake_select_lex= new(lex->thd->mem_root) SELECT_LEX()))
        return 1;
      fake->include_standalone(unit,
			       (SELECT_LEX_NODE**)&unit->fake_select_lex);
      fake->select_number= INT_MAX;
      fake->make_empty_select();
      fake->linkage= GLOBAL_OPTIONS_TYPE;
      fake->select_limit= HA_POS_ERROR;
    }
  }

  select_lex->master_unit()->global_parameters= select_lex;
  select_lex->include_global((st_select_lex_node**)&lex->all_selects_list);
  lex->current_select= select_lex;
  select_lex->resolve_mode= SELECT_LEX::SELECT_MODE;
  return 0;
}

/*
  Create a select to return the same output as 'SELECT @@var_name'.

  SYNOPSIS
    create_select_for_variable()
    var_name		Variable name

  DESCRIPTION
    Used for SHOW COUNT(*) [ WARNINGS | ERROR]

    This will crash with a core dump if the variable doesn't exists
*/

void create_select_for_variable(const char *var_name)
{
  THD *thd;
  LEX *lex;
  LEX_STRING tmp, null_lex_string;
  DBUG_ENTER("create_select_for_variable");

  thd= current_thd;
  lex= thd->lex;
  mysql_init_select(lex);
  lex->sql_command= SQLCOM_SELECT;
  tmp.str= (char*) var_name;
  tmp.length=strlen(var_name);
  bzero((char*) &null_lex_string.str, sizeof(null_lex_string));
  add_item_to_list(thd, get_system_var(thd, OPT_SESSION, tmp,
				       null_lex_string));
  DBUG_VOID_RETURN;
}


void mysql_init_multi_delete(LEX *lex)
{
  lex->sql_command=  SQLCOM_DELETE_MULTI;
  mysql_init_select(lex);
  lex->select_lex.select_limit= lex->unit.select_limit_cnt=
    HA_POS_ERROR;
  lex->select_lex.table_list.save_and_clear(&lex->auxilliary_table_list);
}


/*
  When you modify mysql_parse(), you may need to mofify
  mysql_test_parse_for_slave() in this same file.
*/

void mysql_parse(THD *thd, char *inBuf, uint length)
{
  DBUG_ENTER("mysql_parse");

  mysql_init_query(thd, (uchar*) inBuf, length);
  if (query_cache_send_result_to_client(thd, inBuf, length) <= 0)
  {
    LEX *lex= thd->lex;
    if (!yyparse((void *)thd) && ! thd->is_fatal_error)
    {
#ifndef NO_EMBEDDED_ACCESS_CHECKS
      if (mqh_used && thd->user_connect &&
	  check_mqh(thd, lex->sql_command))
      {
	thd->net.error = 0;
      }
      else
#endif
      {
	if (thd->net.report_error)
	  send_error(thd, 0, NullS);
	else
	{
          /*
            Binlog logs a string starting from thd->query and having length
            thd->query_length; so we set thd->query_length correctly (to not
            log several statements in one event, when we executed only first).
            We set it to not see the ';' (otherwise it would get into binlog
            and Query_log_event::print() would give ';;' output).
            This also helps display only the current query in SHOW
            PROCESSLIST.
            Note that we don't need LOCK_thread_count to modify query_length.
          */
          if (lex->found_colon &&
              (thd->query_length= (ulong)(lex->found_colon - thd->query)))
            thd->query_length--;
          /* Actually execute the query */
	  mysql_execute_command(thd);
	  query_cache_end_of_result(thd);
	}
      }
    }
    else
    {
      DBUG_PRINT("info",("Command aborted. Fatal_error: %d",
			 thd->is_fatal_error));
      query_cache_abort(&thd->net);
    }
    thd->proc_info="freeing items";
    thd->end_statement();
    DBUG_ASSERT(thd->change_list.is_empty());
  }
  DBUG_VOID_RETURN;
}


#ifdef HAVE_REPLICATION
/*
  Usable by the replication SQL thread only: just parse a query to know if it
  can be ignored because of replicate-*-table rules.

  RETURN VALUES
    0	cannot be ignored
    1	can be ignored
*/

bool mysql_test_parse_for_slave(THD *thd, char *inBuf, uint length)
{
  LEX *lex= thd->lex;
  bool error= 0;

  mysql_init_query(thd, (uchar*) inBuf, length);
  if (!yyparse((void*) thd) && ! thd->is_fatal_error &&
      all_tables_not_ok(thd,(TABLE_LIST*) lex->select_lex.table_list.first))
    error= 1;                /* Ignore question */
  thd->end_statement();
  return error;
}
#endif


/*****************************************************************************
** Store field definition for create
** Return 0 if ok
******************************************************************************/

bool add_field_to_list(THD *thd, char *field_name, enum_field_types type,
		       char *length, char *decimals,
		       uint type_modifier,
		       Item *default_value, Item *on_update_value,
                       LEX_STRING *comment,
		       char *change,
                       List<String> *interval_list, CHARSET_INFO *cs,
		       uint uint_geom_type)
{
  register create_field *new_field;
  LEX  *lex= thd->lex;
  uint allowed_type_modifier=0;
  char warn_buff[MYSQL_ERRMSG_SIZE];
  DBUG_ENTER("add_field_to_list");

  if (strlen(field_name) > NAME_LEN)
  {
    net_printf(thd, ER_TOO_LONG_IDENT, field_name); /* purecov: inspected */
    DBUG_RETURN(1);				/* purecov: inspected */
  }
  if (type_modifier & PRI_KEY_FLAG)
  {
    lex->col_list.push_back(new key_part_spec(field_name,0));
    lex->key_list.push_back(new Key(Key::PRIMARY, NullS, HA_KEY_ALG_UNDEF,
				    0, lex->col_list));
    lex->col_list.empty();
  }
  if (type_modifier & (UNIQUE_FLAG | UNIQUE_KEY_FLAG))
  {
    lex->col_list.push_back(new key_part_spec(field_name,0));
    lex->key_list.push_back(new Key(Key::UNIQUE, NullS, HA_KEY_ALG_UNDEF, 0,
				    lex->col_list));
    lex->col_list.empty();
  }

  if (default_value)
  {
    /* 
      Default value should be literal => basic constants =>
      no need fix_fields()
      
      We allow only one function as part of default value - 
      NOW() as default for TIMESTAMP type.
    */
    if (default_value->type() == Item::FUNC_ITEM && 
        !(((Item_func*)default_value)->functype() == Item_func::NOW_FUNC &&
         type == FIELD_TYPE_TIMESTAMP))
    {
      net_printf(thd, ER_INVALID_DEFAULT, field_name);
      DBUG_RETURN(1);
    }
    else if (default_value->type() == Item::NULL_ITEM)
    {
      default_value= 0;
      if ((type_modifier & (NOT_NULL_FLAG | AUTO_INCREMENT_FLAG)) ==
	  NOT_NULL_FLAG)
      {
	net_printf(thd,ER_INVALID_DEFAULT,field_name);
	DBUG_RETURN(1);
      }
    }
    else if (type_modifier & AUTO_INCREMENT_FLAG)
    {
      net_printf(thd, ER_INVALID_DEFAULT, field_name);
      DBUG_RETURN(1);
    }
  }

  if (on_update_value && type != FIELD_TYPE_TIMESTAMP)
  {
    net_printf(thd, ER_INVALID_ON_UPDATE, field_name);
    DBUG_RETURN(1);
  }
    
  if (!(new_field=new create_field()))
    DBUG_RETURN(1);
  new_field->field=0;
  new_field->field_name=field_name;
  new_field->def= default_value;
  new_field->flags= type_modifier;
  new_field->unireg_check= (type_modifier & AUTO_INCREMENT_FLAG ?
			    Field::NEXT_NUMBER : Field::NONE);
  new_field->decimals= decimals ? (uint) set_zone(atoi(decimals),0,
						  NOT_FIXED_DEC-1) : 0;
  new_field->sql_type=type;
  new_field->length=0;
  new_field->change=change;
  new_field->interval=0;
  new_field->pack_length=0;
  new_field->charset=cs;
  new_field->geom_type= (Field::geometry_type) uint_geom_type;

  if (!comment)
  {
    new_field->comment.str=0;
    new_field->comment.length=0;
  }
  else
  {
    /* In this case comment is always of type Item_string */
    new_field->comment.str=   (char*) comment->str;
    new_field->comment.length=comment->length;
  }
  if (length && !(new_field->length= (uint) atoi(length)))
    length=0; /* purecov: inspected */
  uint sign_len=type_modifier & UNSIGNED_FLAG ? 0 : 1;

  if (new_field->length && new_field->decimals &&
      new_field->length < new_field->decimals+1 &&
      new_field->decimals != NOT_FIXED_DEC)
    new_field->length=new_field->decimals+1; /* purecov: inspected */

  switch (type) {
  case FIELD_TYPE_TINY:
    if (!length) new_field->length=MAX_TINYINT_WIDTH+sign_len;
    allowed_type_modifier= AUTO_INCREMENT_FLAG;
    break;
  case FIELD_TYPE_SHORT:
    if (!length) new_field->length=MAX_SMALLINT_WIDTH+sign_len;
    allowed_type_modifier= AUTO_INCREMENT_FLAG;
    break;
  case FIELD_TYPE_INT24:
    if (!length) new_field->length=MAX_MEDIUMINT_WIDTH+sign_len;
    allowed_type_modifier= AUTO_INCREMENT_FLAG;
    break;
  case FIELD_TYPE_LONG:
    if (!length) new_field->length=MAX_INT_WIDTH+sign_len;
    allowed_type_modifier= AUTO_INCREMENT_FLAG;
    break;
  case FIELD_TYPE_LONGLONG:
    if (!length) new_field->length=MAX_BIGINT_WIDTH;
    allowed_type_modifier= AUTO_INCREMENT_FLAG;
    break;
  case FIELD_TYPE_NULL:
    break;
  case FIELD_TYPE_DECIMAL:
    if (!length)
    {
      if ((new_field->length= new_field->decimals))
        new_field->length++;
      else
        new_field->length= 10;                  // Default length for DECIMAL
    }
    if (new_field->length < MAX_FIELD_WIDTH)	// Skip wrong argument
    {
      new_field->length+=sign_len;
      if (new_field->decimals)
	new_field->length++;
    }
    break;
  case FIELD_TYPE_STRING:
  case FIELD_TYPE_VAR_STRING:
    if (new_field->length <= MAX_FIELD_CHARLENGTH || default_value)
      break;
    /* Convert long CHAR() and VARCHAR columns to TEXT or BLOB */
    new_field->sql_type= FIELD_TYPE_BLOB;
    sprintf(warn_buff, ER(ER_AUTO_CONVERT), field_name, "CHAR",
	    (cs == &my_charset_bin) ? "BLOB" : "TEXT");
    push_warning(thd, MYSQL_ERROR::WARN_LEVEL_WARN, ER_AUTO_CONVERT,
		 warn_buff);
    /* fall through */
  case FIELD_TYPE_BLOB:
  case FIELD_TYPE_TINY_BLOB:
  case FIELD_TYPE_LONG_BLOB:
  case FIELD_TYPE_MEDIUM_BLOB:
  case FIELD_TYPE_GEOMETRY:
    if (new_field->length)
    {
      /* The user has given a length to the blob column */
      if (new_field->length < 256)
	type= FIELD_TYPE_TINY_BLOB;
      if (new_field->length < 65536)
	type= FIELD_TYPE_BLOB;
      else if (new_field->length < 256L*256L*256L)
	type= FIELD_TYPE_MEDIUM_BLOB;
      else
	type= FIELD_TYPE_LONG_BLOB;
      new_field->length= 0;
    }
    new_field->sql_type= type;
    if (default_value)				// Allow empty as default value
    {
      String str,*res;
      res=default_value->val_str(&str);
      if (res->length())
      {
	net_printf(thd,ER_BLOB_CANT_HAVE_DEFAULT,field_name); /* purecov: inspected */
	DBUG_RETURN(1); /* purecov: inspected */
      }
      new_field->def=0;
    }
    new_field->flags|=BLOB_FLAG;
    break;
  case FIELD_TYPE_YEAR:
    if (!length || new_field->length != 2)
      new_field->length=4;			// Default length
    new_field->flags|= ZEROFILL_FLAG | UNSIGNED_FLAG;
    break;
  case FIELD_TYPE_FLOAT:
    /* change FLOAT(precision) to FLOAT or DOUBLE */
    allowed_type_modifier= AUTO_INCREMENT_FLAG;
    if (length && !decimals)
    {
      uint tmp_length=new_field->length;
      if (tmp_length > PRECISION_FOR_DOUBLE)
      {
	net_printf(thd,ER_WRONG_FIELD_SPEC,field_name);
	DBUG_RETURN(1);
      }
      else if (tmp_length > PRECISION_FOR_FLOAT)
      {
	new_field->sql_type=FIELD_TYPE_DOUBLE;
	new_field->length=DBL_DIG+7;			// -[digits].E+###
      }
      else
	new_field->length=FLT_DIG+6;			// -[digits].E+##
      new_field->decimals= NOT_FIXED_DEC;
      break;
    }
    if (!length)
    {
      new_field->length =  FLT_DIG+6;
      new_field->decimals= NOT_FIXED_DEC;
    }
    break;
  case FIELD_TYPE_DOUBLE:
    allowed_type_modifier= AUTO_INCREMENT_FLAG;
    if (!length)
    {
      new_field->length = DBL_DIG+7;
      new_field->decimals=NOT_FIXED_DEC;
    }
    break;
  case FIELD_TYPE_TIMESTAMP:
    if (!length)
      new_field->length= 14;			// Full date YYYYMMDDHHMMSS
    else if (new_field->length != 19)
    {
      /*
        We support only even TIMESTAMP lengths less or equal than 14
        and 19 as length of 4.1 compatible representation.
      */
      new_field->length=((new_field->length+1)/2)*2; /* purecov: inspected */
      new_field->length= min(new_field->length,14); /* purecov: inspected */
    }
    new_field->flags|= ZEROFILL_FLAG | UNSIGNED_FLAG;
    if (default_value)
    {
      /* Grammar allows only NOW() value for ON UPDATE clause */
      if (default_value->type() == Item::FUNC_ITEM && 
          ((Item_func*)default_value)->functype() == Item_func::NOW_FUNC)
      {
        new_field->unireg_check= (on_update_value?Field::TIMESTAMP_DNUN_FIELD:
                                                  Field::TIMESTAMP_DN_FIELD);
        /*
          We don't need default value any longer moreover it is dangerous.
          Everything handled by unireg_check further.
        */
        new_field->def= 0;
      }
      else
        new_field->unireg_check= (on_update_value?Field::TIMESTAMP_UN_FIELD:
                                                  Field::NONE);
    }
    else
    {
      /*
        If we have default TIMESTAMP NOT NULL column without explicit DEFAULT
        or ON UPDATE values then for the sake of compatiblity we should treat
        this column as having DEFAULT NOW() ON UPDATE NOW() (when we don't
        have another TIMESTAMP column with auto-set option before this one)
        or DEFAULT 0 (in other cases).
        So here we are setting TIMESTAMP_OLD_FIELD only temporary, and will
        replace this value by TIMESTAMP_DNUN_FIELD or NONE later when
        information about all TIMESTAMP fields in table will be availiable.

        If we have TIMESTAMP NULL column without explicit DEFAULT value
        we treat it as having DEFAULT NULL attribute.
      */
      new_field->unireg_check= on_update_value ?
                               Field::TIMESTAMP_UN_FIELD :
                               (new_field->flags & NOT_NULL_FLAG ?
                                Field::TIMESTAMP_OLD_FIELD:
                                Field::NONE);
    }
    break;
  case FIELD_TYPE_DATE:				// Old date type
    if (protocol_version != PROTOCOL_VERSION-1)
      new_field->sql_type=FIELD_TYPE_NEWDATE;
    /* fall trough */
  case FIELD_TYPE_NEWDATE:
    new_field->length=10;
    break;
  case FIELD_TYPE_TIME:
    new_field->length=10;
    break;
  case FIELD_TYPE_DATETIME:
    new_field->length=19;
    break;
  case FIELD_TYPE_SET:
    {
      if (interval_list->elements > sizeof(longlong)*8)
      {
        net_printf(thd,ER_TOO_BIG_SET,field_name); /* purecov: inspected */
        DBUG_RETURN(1);				/* purecov: inspected */
      }
      new_field->pack_length= (interval_list->elements + 7) / 8;
      if (new_field->pack_length > 4)
        new_field->pack_length=8;

      List_iterator<String> it(*interval_list);
      String *tmp;
      while ((tmp= it++))
        new_field->interval_list.push_back(tmp);
      /*
        Set fake length to 1 to pass the below conditions.
        Real length will be set in mysql_prepare_table()
        when we know the character set of the column
      */
      new_field->length= 1;
    }
    break;
  case FIELD_TYPE_ENUM:
    {
      // Should be safe
      new_field->pack_length= interval_list->elements < 256 ? 1 : 2; 

      List_iterator<String> it(*interval_list);
      String *tmp;
      while ((tmp= it++))
        new_field->interval_list.push_back(tmp);
      new_field->length= 1; // See comment for FIELD_TYPE_SET above.
    }
    break;
  }

  if ((new_field->length > MAX_FIELD_CHARLENGTH && type != FIELD_TYPE_SET && 
       type != FIELD_TYPE_ENUM) ||
      (!new_field->length && !(new_field->flags & BLOB_FLAG) &&
       type != FIELD_TYPE_STRING &&
       type != FIELD_TYPE_VAR_STRING && type != FIELD_TYPE_GEOMETRY))
  {
    net_printf(thd,ER_TOO_BIG_FIELDLENGTH,field_name,
	       MAX_FIELD_CHARLENGTH);		/* purecov: inspected */
    DBUG_RETURN(1);				/* purecov: inspected */
  }
  type_modifier&= AUTO_INCREMENT_FLAG;
  if ((~allowed_type_modifier) & type_modifier)
  {
    net_printf(thd,ER_WRONG_FIELD_SPEC,field_name);
    DBUG_RETURN(1);
  }
  if (!new_field->pack_length)
    new_field->pack_length=calc_pack_length(new_field->sql_type ==
					    FIELD_TYPE_VAR_STRING ?
					    FIELD_TYPE_STRING :
					    new_field->sql_type,
					    new_field->length);
  lex->create_list.push_back(new_field);
  lex->last_field=new_field;
  DBUG_RETURN(0);
}

/* Store position for column in ALTER TABLE .. ADD column */

void store_position_for_column(const char *name)
{
  current_lex->last_field->after=my_const_cast(char*) (name);
}

bool
add_proc_to_list(THD* thd, Item *item)
{
  ORDER *order;
  Item	**item_ptr;

  if (!(order = (ORDER *) thd->alloc(sizeof(ORDER)+sizeof(Item*))))
    return 1;
  item_ptr = (Item**) (order+1);
  *item_ptr= item;
  order->item=item_ptr;
  order->free_me=0;
  thd->lex->proc_list.link_in_list((byte*) order,(byte**) &order->next);
  return 0;
}


/* Fix escaping of _, % and \ in database and table names (for ODBC) */

static void remove_escape(char *name)
{
  if (!*name)					// For empty DB names
    return;
  char *to;
#ifdef USE_MB
  char *strend=name+(uint) strlen(name);
#endif
  for (to=name; *name ; name++)
  {
#ifdef USE_MB
    int l;
/*    if ((l = ismbchar(name, name+MBMAXLEN))) { Wei He: I think it's wrong */
    if (use_mb(system_charset_info) &&
        (l = my_ismbchar(system_charset_info, name, strend)))
    {
	while (l--)
	    *to++ = *name++;
	name--;
	continue;
    }
#endif
    if (*name == '\\' && name[1])
      name++;					// Skip '\\'
    *to++= *name;
  }
  *to=0;
}

/****************************************************************************
** save order by and tables in own lists
****************************************************************************/


bool add_to_list(THD *thd, SQL_LIST &list,Item *item,bool asc)
{
  ORDER *order;
  DBUG_ENTER("add_to_list");
  if (!(order = (ORDER *) thd->alloc(sizeof(ORDER))))
    DBUG_RETURN(1);
  order->item_ptr= item;
  order->item= &order->item_ptr;
  order->asc = asc;
  order->free_me=0;
  order->used=0;
  list.link_in_list((byte*) order,(byte**) &order->next);
  DBUG_RETURN(0);
}


/*
  Add a table to list of used tables

  SYNOPSIS
    add_table_to_list()
    table		Table to add
    alias		alias for table (or null if no alias)
    table_options	A set of the following bits:
			TL_OPTION_UPDATING	Table will be updated
			TL_OPTION_FORCE_INDEX	Force usage of index
    lock_type		How table should be locked
    use_index		List of indexed used in USE INDEX
    ignore_index	List of indexed used in IGNORE INDEX

    RETURN
      0		Error
      #		Pointer to TABLE_LIST element added to the total table list
*/

TABLE_LIST *st_select_lex::add_table_to_list(THD *thd,
					     Table_ident *table,
					     LEX_STRING *alias,
					     ulong table_options,
					     thr_lock_type lock_type,
					     List<String> *use_index_arg,
					     List<String> *ignore_index_arg,
                                             LEX_STRING *option)
{
  register TABLE_LIST *ptr;
  char *alias_str;
  DBUG_ENTER("add_table_to_list");

  if (!table)
    DBUG_RETURN(0);				// End of memory
  alias_str= alias ? alias->str : table->table.str;
  if (check_table_name(table->table.str,table->table.length) ||
      table->db.str && check_db_name(table->db.str))
  {
    net_printf(thd, ER_WRONG_TABLE_NAME, table->table.str);
    DBUG_RETURN(0);
  }

  if (!alias)					/* Alias is case sensitive */
  {
    if (table->sel)
    {
      net_printf(thd,ER_DERIVED_MUST_HAVE_ALIAS);
      DBUG_RETURN(0);
    }
    if (!(alias_str=thd->memdup(alias_str,table->table.length+1)))
      DBUG_RETURN(0);
  }
  if (!(ptr = (TABLE_LIST *) thd->calloc(sizeof(TABLE_LIST))))
    DBUG_RETURN(0);				/* purecov: inspected */
  if (table->db.str)
  {
    ptr->db= table->db.str;
    ptr->db_length= table->db.length;
  }
  else if (thd->db)
  {
    ptr->db= thd->db;
    ptr->db_length= thd->db_length;
  }
  else
  {
    /* The following can't be "" as we may do 'casedn_str()' on it */
    ptr->db= empty_c_string;
    ptr->db_length= 0;
  }
  if (thd->current_arena->is_stmt_prepare())
    ptr->db= thd->strdup(ptr->db);

  ptr->alias= alias_str;
  if (lower_case_table_names && table->table.length)
    my_casedn_str(files_charset_info, table->table.str);
  ptr->real_name=table->table.str;
  ptr->real_name_length=table->table.length;
  ptr->lock_type=   lock_type;
  ptr->updating=    test(table_options & TL_OPTION_UPDATING);
  ptr->force_index= test(table_options & TL_OPTION_FORCE_INDEX);
  ptr->ignore_leaves= test(table_options & TL_OPTION_IGNORE_LEAVES);
  ptr->derived=	    table->sel;
  ptr->cacheable_table= 1;
  if (use_index_arg)
    ptr->use_index=(List<String> *) thd->memdup((gptr) use_index_arg,
						sizeof(*use_index_arg));
  if (ignore_index_arg)
    ptr->ignore_index=(List<String> *) thd->memdup((gptr) ignore_index_arg,
						   sizeof(*ignore_index_arg));
  ptr->option= option ? option->str : 0;
  /* check that used name is unique */
  if (lock_type != TL_IGNORE)
  {
    for (TABLE_LIST *tables=(TABLE_LIST*) table_list.first ;
	 tables ;
	 tables=tables->next)
    {
      if (!my_strcasecmp(table_alias_charset, alias_str, tables->alias) &&
	  !strcmp(ptr->db, tables->db))
      {
	net_printf(thd,ER_NONUNIQ_TABLE,alias_str); /* purecov: tested */
	DBUG_RETURN(0);				/* purecov: tested */
      }
    }
  }
  table_list.link_in_list((byte*) ptr, (byte**) &ptr->next);
  DBUG_RETURN(ptr);
}


/*
  Set lock for all tables in current select level

  SYNOPSIS:
    set_lock_for_tables()
    lock_type			Lock to set for tables

  NOTE:
    If lock is a write lock, then tables->updating is set 1
    This is to get tables_ok to know that the table is updated by the
    query
*/

void st_select_lex::set_lock_for_tables(thr_lock_type lock_type)
{
  bool for_update= lock_type >= TL_READ_NO_INSERT;
  DBUG_ENTER("set_lock_for_tables");
  DBUG_PRINT("enter", ("lock_type: %d  for_update: %d", lock_type,
		       for_update));

  for (TABLE_LIST *tables= (TABLE_LIST*) table_list.first ;
       tables ;
       tables=tables->next)
  {
    tables->lock_type= lock_type;
    tables->updating=  for_update;
  }
  DBUG_VOID_RETURN;
}


void add_join_on(TABLE_LIST *b,Item *expr)
{
  if (expr)
  {
    if (!b->on_expr)
      b->on_expr=expr;
    else
    {
      // This only happens if you have both a right and left join
      b->on_expr=new Item_cond_and(b->on_expr,expr);
    }
    b->on_expr->top_level_item();
  }
}


/*
  Mark that we have a NATURAL JOIN between two tables

  SYNOPSIS
    add_join_natural()
    a			Table to do normal join with
    b			Do normal join with this table
  
  IMPLEMENTATION
    This function just marks that table b should be joined with a.
    The function setup_cond() will create in b->on_expr a list
    of equal condition between all fields of the same name.

    SELECT * FROM t1 NATURAL LEFT JOIN t2
     <=>
    SELECT * FROM t1 LEFT JOIN t2 ON (t1.i=t2.i and t1.j=t2.j ... )
*/

void add_join_natural(TABLE_LIST *a,TABLE_LIST *b)
{
  b->natural_join=a;
}

/*
  Reload/resets privileges and the different caches.

  SYNOPSIS
    reload_acl_and_cache()
    thd			Thread handler
    options             What should be reset/reloaded (tables, privileges,
    slave...)
    tables              Tables to flush (if any)
    write_to_binlog     Depending on 'options', it may be very bad to write the
                        query to the binlog (e.g. FLUSH SLAVE); this is a
                        pointer where, if it is not NULL, reload_acl_and_cache()
                        will put 0 if it thinks we really should not write to
                        the binlog. Otherwise it will put 1.

  RETURN
    0	 ok
    !=0  error
*/

bool reload_acl_and_cache(THD *thd, ulong options, TABLE_LIST *tables,
                          bool *write_to_binlog)
{
  bool result=0;
  select_errors=0;				/* Write if more errors */
  bool tmp_write_to_binlog= 1;
#ifndef NO_EMBEDDED_ACCESS_CHECKS
  if (options & REFRESH_GRANT)
  {
    acl_reload(thd);
    grant_reload(thd);
    if (mqh_used)
      reset_mqh(thd,(LEX_USER *) NULL,TRUE);
  }
#endif
  if (options & REFRESH_LOG)
  {
    /*
      Flush the normal query log, the update log, the binary log,
      the slow query log, and the relay log (if it exists).
    */

    /* 
     Writing this command to the binlog may result in infinite loops when doing
     mysqlbinlog|mysql, and anyway it does not really make sense to log it
     automatically (would cause more trouble to users than it would help them)
    */
    tmp_write_to_binlog= 0;
    mysql_log.new_file(1);
    mysql_update_log.new_file(1);
    mysql_bin_log.new_file(1);
    mysql_slow_log.new_file(1);
#ifdef HAVE_REPLICATION
    if (mysql_bin_log.is_open() && expire_logs_days)
    {
      long purge_time= time(0) - expire_logs_days*24*60*60;
      if (purge_time >= 0)
	mysql_bin_log.purge_logs_before_date(purge_time);
    }
    pthread_mutex_lock(&LOCK_active_mi);
    rotate_relay_log(active_mi);
    pthread_mutex_unlock(&LOCK_active_mi);
#endif
    if (ha_flush_logs())
      result=1;
    if (flush_error_log())
      result=1;
  }
#ifdef HAVE_QUERY_CACHE
  if (options & REFRESH_QUERY_CACHE_FREE)
  {
    query_cache.pack();				// FLUSH QUERY CACHE
    options &= ~REFRESH_QUERY_CACHE; //don't flush all cache, just free memory
  }
  if (options & (REFRESH_TABLES | REFRESH_QUERY_CACHE))
  {
    query_cache.flush();			// RESET QUERY CACHE
  }
#endif /*HAVE_QUERY_CACHE*/
  /*
    Note that if REFRESH_READ_LOCK bit is set then REFRESH_TABLES is set too
    (see sql_yacc.yy)
  */
  if (options & (REFRESH_TABLES | REFRESH_READ_LOCK)) 
  {
    if ((options & REFRESH_READ_LOCK) && thd)
    {
      /*
	Writing to the binlog could cause deadlocks, as we don't log
	UNLOCK TABLES
      */
      tmp_write_to_binlog= 0;
      if (lock_global_read_lock(thd))
	return 1;
      result=close_cached_tables(thd,(options & REFRESH_FAST) ? 0 : 1,
                                 tables);
      make_global_read_lock_block_commit(thd);
    }
    else
      result=close_cached_tables(thd,(options & REFRESH_FAST) ? 0 : 1, tables);
    my_dbopt_cleanup();
  }
  if (options & REFRESH_HOSTS)
    hostname_cache_refresh();
  if (options & REFRESH_STATUS)
    refresh_status();
  if (options & REFRESH_THREADS)
    flush_thread_cache();
#ifdef HAVE_REPLICATION
  if (options & REFRESH_MASTER)
  {
    tmp_write_to_binlog= 0;
    if (reset_master(thd))
      result=1;
  }
#endif
#ifdef OPENSSL
   if (options & REFRESH_DES_KEY_FILE)
   {
     if (des_key_file)
       result=load_des_key_file(des_key_file);
   }
#endif
#ifdef HAVE_REPLICATION
 if (options & REFRESH_SLAVE)
 {
   tmp_write_to_binlog= 0;
   pthread_mutex_lock(&LOCK_active_mi);
   if (reset_slave(thd, active_mi))
     result=1;
   pthread_mutex_unlock(&LOCK_active_mi);
 }
#endif
 if (options & REFRESH_USER_RESOURCES)
   reset_mqh(thd,(LEX_USER *) NULL);
 if (write_to_binlog)
   *write_to_binlog= tmp_write_to_binlog;
 return result;
}

/*
  kill on thread

  SYNOPSIS
    kill_one_thread()
    thd			Thread class
    id			Thread id

  NOTES
    This is written such that we have a short lock on LOCK_thread_count
*/

void kill_one_thread(THD *thd, ulong id)
{
  THD *tmp;
  uint error=ER_NO_SUCH_THREAD;
  VOID(pthread_mutex_lock(&LOCK_thread_count)); // For unlink from list
  I_List_iterator<THD> it(threads);
  while ((tmp=it++))
  {
    if (tmp->thread_id == id)
    {
      pthread_mutex_lock(&tmp->LOCK_delete);	// Lock from delete
      break;
    }
  }
  VOID(pthread_mutex_unlock(&LOCK_thread_count));
  if (tmp)
  {
    if ((thd->master_access & SUPER_ACL) ||
	!strcmp(thd->user,tmp->user))
    {
      tmp->awake(1 /*prepare to die*/);
      error=0;
    }
    else
      error=ER_KILL_DENIED_ERROR;
    pthread_mutex_unlock(&tmp->LOCK_delete);
  }

  if (!error)
    send_ok(thd);
  else
    net_printf(thd,error,id);
}


/* Clear most status variables */

static void refresh_status(void)
{
  pthread_mutex_lock(&LOCK_status);
  for (struct show_var_st *ptr=status_vars; ptr->name; ptr++)
  {
    if (ptr->type == SHOW_LONG)
      *(ulong*) ptr->value= 0;
  }
  /* Reset the counters of all key caches (default and named). */
  process_key_caches(reset_key_cache_counters);
  pthread_mutex_unlock(&LOCK_status);
}


	/* If pointer is not a null pointer, append filename to it */

static bool append_file_to_dir(THD *thd, const char **filename_ptr,
			       const char *table_name)
{
  char buff[FN_REFLEN],*ptr, *end;
  if (!*filename_ptr)
    return 0;					// nothing to do

  /* Check that the filename is not too long and it's a hard path */
  if (strlen(*filename_ptr)+strlen(table_name) >= FN_REFLEN-1 ||
      !test_if_hard_path(*filename_ptr))
  {
    my_error(ER_WRONG_TABLE_NAME, MYF(0), *filename_ptr);
    return 1;
  }
  /* Fix is using unix filename format on dos */
  strmov(buff,*filename_ptr);
  end=convert_dirname(buff, *filename_ptr, NullS);
  if (!(ptr=thd->alloc((uint) (end-buff)+(uint) strlen(table_name)+1)))
    return 1;					// End of memory
  *filename_ptr=ptr;
  strxmov(ptr,buff,table_name,NullS);
  return 0;
}


/*
  Check if the select is a simple select (not an union)

  SYNOPSIS
    check_simple_select()

  RETURN VALUES
    0	ok
    1	error	; In this case the error messege is sent to the client
*/

bool check_simple_select()
{
  THD *thd= current_thd;
  if (thd->lex->current_select != &thd->lex->select_lex)
  {
    char command[80];
    strmake(command, thd->lex->yylval->symbol.str,
	    min(thd->lex->yylval->symbol.length, sizeof(command)-1));
    net_printf(thd, ER_CANT_USE_OPTION_HERE, command);
    return 1;
  }
  return 0;
}

/*
  Setup locking for multi-table updates. Used by the replication slave.
  Replication slave SQL thread examines (all_tables_not_ok()) the
  locking state of referenced tables to determine if the query has to
  be executed or ignored. Since in multi-table update, the 
  'default' lock is read-only, this lock is corrected early enough by
  calling this function, before the slave decides to execute/ignore.

  SYNOPSIS
    check_multi_update_lock()
    thd		Current thread
    tables	List of user-supplied tables
    fields	List of fields requiring update

  RETURN VALUES
    0	ok
    1	error
*/
static bool check_multi_update_lock(THD *thd, TABLE_LIST *tables, 
				    List<Item> *fields, SELECT_LEX *select_lex)
{
  bool res= 1;
  TABLE_LIST *table;
  DBUG_ENTER("check_multi_update_lock");
  
  if (check_db_used(thd, tables))
    goto error;

  /*
    Ensure that we have UPDATE or SELECT privilege for each table
    The exact privilege is checked in mysql_multi_update()
  */
  for (table= tables ; table ; table= table->next)
  {
    TABLE_LIST *save= table->next;
    table->next= 0;
    if ((check_access(thd, UPDATE_ACL, table->db, &table->grant.privilege,0,1) ||
        (grant_option && check_grant(thd, UPDATE_ACL, table,0,1,1))) &&
	check_one_table_access(thd, SELECT_ACL, table))
	goto error;
    table->next= save;
  }
    
  if (mysql_multi_update_lock(thd, tables, fields, select_lex))
    goto error;
  
  res= 0;
  
error:
  DBUG_RETURN(res);
}


Comp_creator *comp_eq_creator(bool invert)
{
  return invert?(Comp_creator *)&ne_creator:(Comp_creator *)&eq_creator;
}


Comp_creator *comp_ge_creator(bool invert)
{
  return invert?(Comp_creator *)&lt_creator:(Comp_creator *)&ge_creator;
}


Comp_creator *comp_gt_creator(bool invert)
{
  return invert?(Comp_creator *)&le_creator:(Comp_creator *)&gt_creator;
}


Comp_creator *comp_le_creator(bool invert)
{
  return invert?(Comp_creator *)&gt_creator:(Comp_creator *)&le_creator;
}


Comp_creator *comp_lt_creator(bool invert)
{
  return invert?(Comp_creator *)&ge_creator:(Comp_creator *)&lt_creator;
}


Comp_creator *comp_ne_creator(bool invert)
{
  return invert?(Comp_creator *)&eq_creator:(Comp_creator *)&ne_creator;
}


/*
  Construct ALL/ANY/SOME subquery Item

  SYNOPSIS
    all_any_subquery_creator()
    left_expr - pointer to left expression
    cmp - compare function creator
    all - true if we create ALL subquery
    select_lex - pointer on parsed subquery structure

  RETURN VALUE
    constructed Item (or 0 if out of memory)
*/
Item * all_any_subquery_creator(Item *left_expr,
				chooser_compare_func_creator cmp,
				bool all,
				SELECT_LEX *select_lex)
{
  if ((cmp == &comp_eq_creator) && !all)       //  = ANY <=> IN
    return new Item_in_subselect(left_expr, select_lex);

  if ((cmp == &comp_ne_creator) && all)        // <> ALL <=> NOT IN
    return new Item_func_not(new Item_in_subselect(left_expr, select_lex));

  Item_allany_subselect *it=
    new Item_allany_subselect(left_expr, (*cmp)(all), select_lex, all);
  if (all)
    return it->upper_item= new Item_func_not_all(it);	/* ALL */

  return it->upper_item= new Item_func_nop_all(it);      /* ANY/SOME */
}


/*
  CREATE INDEX and DROP INDEX are implemented by calling ALTER TABLE with
  the proper arguments.  This isn't very fast but it should work for most
  cases.

  In the future ALTER TABLE will notice that only added indexes
  and create these one by one for the existing table without having to do
  a full rebuild.

  One should normally create all indexes with CREATE TABLE or ALTER TABLE.
*/

int mysql_create_index(THD *thd, TABLE_LIST *table_list, List<Key> &keys)
{
  List<create_field> fields;
  ALTER_INFO alter_info;
  alter_info.flags= ALTER_ADD_INDEX;
  alter_info.is_simple= 0;
  HA_CREATE_INFO create_info;
  DBUG_ENTER("mysql_create_index");
  bzero((char*) &create_info,sizeof(create_info));
  create_info.db_type=DB_TYPE_DEFAULT;
  create_info.default_table_charset= thd->variables.collation_database;
  DBUG_RETURN(mysql_alter_table(thd,table_list->db,table_list->real_name,
				&create_info, table_list,
				fields, keys, 0, (ORDER*)0,
				DUP_ERROR, 0, &alter_info));
}


int mysql_drop_index(THD *thd, TABLE_LIST *table_list, ALTER_INFO *alter_info)
{
  List<create_field> fields;
  List<Key> keys;
  HA_CREATE_INFO create_info;
  DBUG_ENTER("mysql_drop_index");
  bzero((char*) &create_info,sizeof(create_info));
  create_info.db_type=DB_TYPE_DEFAULT;
  create_info.default_table_charset= thd->variables.collation_database;
  alter_info->clear();
  alter_info->flags= ALTER_DROP_INDEX;
  alter_info->is_simple= 0;
  DBUG_RETURN(mysql_alter_table(thd,table_list->db,table_list->real_name,
				&create_info, table_list,
				fields, keys, 0, (ORDER*)0,
				DUP_ERROR, 0, alter_info));
}


/*
  Multi update query pre-check

  SYNOPSIS
    multi_update_precheck()
    thd		Thread handler
    tables	Global table list

  RETURN VALUE
    0   OK
    1   Error (message is sent to user)
    -1  Error (message is not sent to user)
*/

int multi_update_precheck(THD *thd, TABLE_LIST *tables)
{
  DBUG_ENTER("multi_update_precheck");
  const char *msg= 0;
  TABLE_LIST *table;
  LEX *lex= thd->lex;
  SELECT_LEX *select_lex= &lex->select_lex;
  TABLE_LIST *update_list= (TABLE_LIST*)select_lex->table_list.first;

  if (select_lex->item_list.elements != lex->value_list.elements)
  {
    my_error(ER_WRONG_VALUE_COUNT, MYF(0));
    DBUG_RETURN(-1);
  }
  /*
    Ensure that we have UPDATE or SELECT privilege for each table
    The exact privilege is checked in mysql_multi_update()
  */
  for (table= update_list; table; table= table->next)
  {
    if (table->derived)
      table->grant.privilege= SELECT_ACL;
    else if ((check_access(thd, UPDATE_ACL, table->db,
                           &table->grant.privilege, 0, 1) ||
              grant_option &&
              check_grant(thd, UPDATE_ACL, table, 0, 1, 1)) &&
	(check_access(thd, SELECT_ACL, table->db,
		      &table->grant.privilege, 0, 0) ||
	 grant_option && check_grant(thd, SELECT_ACL, table, 0, 1, 0)))
      DBUG_RETURN(1);

    /*
      We assign following flag only to copy of table, because it will
      be checked only if query contains subqueries i.e. only if copy exists
    */
    if (table->table_list)
      table->table_list->table_in_update_from_clause= 1;
  }
  /*
    Is there tables of subqueries?
  */
  if (&lex->select_lex != lex->all_selects_list)
  {
    DBUG_PRINT("info",("Checking sub query list"));
    for (table= tables; table; table= table->next)
    {
      if (my_tz_check_n_skip_implicit_tables(&table,
                                             lex->time_zone_tables_used))
        continue;
      else if (table->table_in_update_from_clause)
      {
	/*
	  If we check table by local TABLE_LIST copy then we should copy
	  grants to global table list, because it will be used for table
	  opening.
	*/
	if (table->table_list)
	  table->grant= table->table_list->grant;
      }
      else if (!table->derived)
      {
	if (check_access(thd, SELECT_ACL, table->db,
			 &table->grant.privilege, 0, 0) ||
	    grant_option && check_grant(thd, SELECT_ACL, table, 0, 1, 0))
	  DBUG_RETURN(1);
      }
    }
  }

  if (select_lex->order_list.elements)
    msg= "ORDER BY";
  else if (select_lex->select_limit && select_lex->select_limit !=
	   HA_POS_ERROR)
    msg= "LIMIT";
  if (msg)
  {
    my_error(ER_WRONG_USAGE, MYF(0), "UPDATE", msg);
    DBUG_RETURN(-1);
  }
  DBUG_RETURN(0);
}

/*
  Multi delete query pre-check

  SYNOPSIS
    multi_delete_precheck()
    thd			Thread handler
    tables		Global table list
    table_count		Pointer to table counter

  RETURN VALUE
    0   OK
    1   error (message is sent to user)
    -1  error (message is not sent to user)
*/
int multi_delete_precheck(THD *thd, TABLE_LIST *tables, uint *table_count)
{
  DBUG_ENTER("multi_delete_precheck");
  SELECT_LEX *select_lex= &thd->lex->select_lex;
  TABLE_LIST *aux_tables=
    (TABLE_LIST *)thd->lex->auxilliary_table_list.first;
  TABLE_LIST *delete_tables= (TABLE_LIST *)select_lex->table_list.first;
  TABLE_LIST *target_tbl;

  *table_count= 0;

  /* sql_yacc guarantees that tables and aux_tables are not zero */
  DBUG_ASSERT(aux_tables != 0);
  if (check_db_used(thd, tables) || check_db_used(thd,aux_tables) ||
      check_table_access(thd,SELECT_ACL, tables,0) ||
      check_table_access(thd,DELETE_ACL, aux_tables,0))
    DBUG_RETURN(1);
  if ((thd->options & OPTION_SAFE_UPDATES) && !select_lex->where)
  {
    my_error(ER_UPDATE_WITHOUT_KEY_IN_SAFE_MODE, MYF(0));
    DBUG_RETURN(-1);
  }
  for (target_tbl= aux_tables; target_tbl; target_tbl= target_tbl->next)
  {
    (*table_count)++;
    /* All tables in aux_tables must be found in FROM PART */
    TABLE_LIST *walk;
    for (walk= delete_tables; walk; walk= walk->next)
    {
      if (!my_strcasecmp(table_alias_charset,
			 target_tbl->alias, walk->alias) &&
	  !strcmp(walk->db, target_tbl->db))
	break;
    }
    if (!walk)
    {
      my_error(ER_UNKNOWN_TABLE, MYF(0), target_tbl->real_name,
	       "MULTI DELETE");
      DBUG_RETURN(-1);
    }
    if (walk->derived)
    {
      my_error(ER_NON_UPDATABLE_TABLE, MYF(0), target_tbl->real_name,
	       "DELETE");
      DBUG_RETURN(-1);
    }
    walk->lock_type= target_tbl->lock_type;
    target_tbl->table_list= walk;	// Remember corresponding table
  }
  DBUG_RETURN(0);
}


/*
  simple UPDATE query pre-check

  SYNOPSIS
    update_precheck()
    thd		Thread handler
    tables	Global table list

  RETURN VALUE
    0   OK
    1   Error (message is sent to user)
    -1  Error (message is not sent to user)
*/

int update_precheck(THD *thd, TABLE_LIST *tables)
{
  DBUG_ENTER("update_precheck");
  if (thd->lex->select_lex.item_list.elements != thd->lex->value_list.elements)
  {
    my_error(ER_WRONG_VALUE_COUNT, MYF(0));
    DBUG_RETURN(-1);
  }
  DBUG_RETURN((check_db_used(thd, tables) ||
	       check_one_table_access(thd, UPDATE_ACL, tables)) ? 1 : 0);
}


/*
  simple DELETE query pre-check

  SYNOPSIS
    delete_precheck()
    thd		Thread handler
    tables	Global table list

  RETURN VALUE
    0   OK
    1   error (message is sent to user)
    -1  error (message is not sent to user)
*/

int delete_precheck(THD *thd, TABLE_LIST *tables)
{
  DBUG_ENTER("delete_precheck");
  if (check_one_table_access(thd, DELETE_ACL, tables))
    DBUG_RETURN(1);
  /* Set privilege for the WHERE clause */
  tables->grant.want_privilege=(SELECT_ACL & ~tables->grant.privilege);
  DBUG_RETURN(0);
}


/*
  simple INSERT query pre-check

  SYNOPSIS
    insert_precheck()
    thd		Thread handler
    tables	Global table list

  RETURN VALUE
    0   OK
    1   error (message is sent to user)
    -1  error (message is not sent to user)
*/

int insert_precheck(THD *thd, TABLE_LIST *tables)
{
  LEX *lex= thd->lex;
  DBUG_ENTER("insert_precheck");

  /*
    Check that we have modify privileges for the first table and
    select privileges for the rest
  */
  ulong privilege= INSERT_ACL |
                   (lex->duplicates == DUP_REPLACE ? DELETE_ACL : 0) |
                   (lex->duplicates == DUP_UPDATE ? UPDATE_ACL : 0);

  if (check_one_table_access(thd, privilege, tables))
    DBUG_RETURN(1);

  if (lex->update_list.elements != lex->value_list.elements)
  {
    my_error(ER_WRONG_VALUE_COUNT, MYF(0));
    DBUG_RETURN(-1);
  }
  DBUG_RETURN(0);
}


/*
  CREATE TABLE query pre-check

  SYNOPSIS
    create_table_precheck()
    thd			Thread handler
    tables		Global table list
    create_table	Table which will be created

  RETURN VALUE
    0   OK
    1   Error (message is sent to user)
*/

int create_table_precheck(THD *thd, TABLE_LIST *tables,
			  TABLE_LIST *create_table)
{
  LEX *lex= thd->lex;
  SELECT_LEX *select_lex= &lex->select_lex;
  ulong want_priv;
  int error= 1;                                 // Error message is given
  DBUG_ENTER("create_table_precheck");

  want_priv= ((lex->create_info.options & HA_LEX_CREATE_TMP_TABLE) ?
              CREATE_TMP_ACL : CREATE_ACL);
  lex->create_info.alias= create_table->alias;
  if (check_access(thd, want_priv, create_table->db,
		   &create_table->grant.privilege, 0, 0) ||
      check_merge_table_access(thd, create_table->db,
			       (TABLE_LIST *)
			       lex->create_info.merge_list.first))
    goto err;
  if (grant_option && want_priv != CREATE_TMP_ACL &&
      check_grant(thd, want_priv, create_table, 0, UINT_MAX, 0))
    goto err;

  if (select_lex->item_list.elements)
  {
    /* Check permissions for used tables in CREATE TABLE ... SELECT */

    /*
      For temporary tables or PREPARED STATEMETNS we don't have to check
      if the created table exists
    */
    if (!(lex->create_info.options & HA_LEX_CREATE_TMP_TABLE) &&
        ! thd->current_arena->is_stmt_prepare() &&
        find_real_table_in_list(tables, create_table->db,
                                create_table->real_name))
    {
      net_printf(thd,ER_UPDATE_TABLE_USED, create_table->real_name);

      goto err;
    }
    if (lex->create_info.used_fields & HA_CREATE_USED_UNION)
    {
      TABLE_LIST *tab;
      for (tab= tables; tab; tab= tab->next)
      {
        if (find_real_table_in_list((TABLE_LIST*) lex->create_info.
                                    merge_list.first,
                                    tables->db, tab->real_name))
        {
          net_printf(thd, ER_UPDATE_TABLE_USED, tab->real_name);
          goto err;
        }
      }  
    }    

    if (tables && check_table_access(thd, SELECT_ACL, tables,0))
      goto err;
  }
  error= 0;

err:
  DBUG_RETURN(error);
}


/*
  negate given expression

  SYNOPSIS
    negate_expression()
    thd  therad handler
    expr expression for negation

  RETURN
    negated expression
*/

Item *negate_expression(THD *thd, Item *expr)
{
  Item *negated;
  if (expr->type() == Item::FUNC_ITEM &&
      ((Item_func *) expr)->functype() == Item_func::NOT_FUNC)
  {
    /* it is NOT(NOT( ... )) */
    Item *arg= ((Item_func *) expr)->arguments()[0];
    enum_parsing_place place= thd->lex->current_select->parsing_place;
    if (arg->is_bool_func() || place == IN_WHERE || place == IN_HAVING)
      return arg;
    /*
      if it is not boolean function then we have to emulate value of
      not(not(a)), it will be a != 0
    */
    return new Item_func_ne(arg, new Item_int((char*) "0", 0, 1));
  }

  if ((negated= expr->neg_transformer(thd)) != 0)
    return negated;
  return new Item_func_not(expr);
}<|MERGE_RESOLUTION|>--- conflicted
+++ resolved
@@ -47,14 +47,10 @@
 extern "C" int gethostname(char *name, int namelen);
 #endif
 
-<<<<<<< HEAD
+static void time_out_user_resource_limits(THD *thd, USER_CONN *uc);
 #ifndef NO_EMBEDDED_ACCESS_CHECKS
 static int check_for_max_user_connections(THD *thd, USER_CONN *uc);
 #endif
-=======
-static void time_out_user_resource_limits(THD *thd, USER_CONN *uc);
-static int check_for_max_user_connections(THD *thd, USER_CONN *uc);
->>>>>>> f391223f
 static void decrease_user_connections(USER_CONN *uc);
 static bool check_db_used(THD *thd,TABLE_LIST *tables);
 static bool check_multi_update_lock(THD *thd, TABLE_LIST *tables, 
@@ -300,65 +296,9 @@
     /* So as passwd is short, errcode is always >= 0 */
     res= acl_getroot(thd, &ur, (char *) net->read_pos, SCRAMBLE_LENGTH_323);
   }
-<<<<<<< HEAD
 #endif /*EMBEDDED_LIBRARY*/
   /* here res is always >= 0 */
   if (res == 0)
-=======
-  thd->master_access=acl_getroot(thd, thd->host, thd->ip, thd->user,
-				 passwd, thd->scramble,
-                                 &thd->priv_user, thd->priv_host,
-				 protocol_version == 9 ||
-				 !(thd->client_capabilities &
-				   CLIENT_LONG_PASSWORD),&ur);
-  DBUG_PRINT("info",
-	     ("Capabilities: %d  packet_length: %ld  Host: '%s'  Login user: '%s'  Priv_user: '%s'  Using password: %s  Access: %u  db: '%s'",
-	      thd->client_capabilities, thd->max_client_packet_length,
-	      thd->host_or_ip, thd->user, thd->priv_user,
-	      passwd[0] ? "yes": "no",
-	      thd->master_access, thd->db ? thd->db : "*none*"));
-  if (thd->master_access & NO_ACCESS)
-  {
-    net_printf(net, ER_ACCESS_DENIED_ERROR,
-	       thd->user,
-	       thd->host_or_ip,
-	       passwd[0] ? ER(ER_YES) : ER(ER_NO));
-    mysql_log.write(thd,COM_CONNECT,ER(ER_ACCESS_DENIED_ERROR),
-		    thd->user,
-		    thd->host_or_ip,
-		    passwd[0] ? ER(ER_YES) : ER(ER_NO));
-    return(1);					// Error already given
-  }
-  if (check_count)
-  {
-    VOID(pthread_mutex_lock(&LOCK_thread_count));
-    bool tmp=(thread_count - delayed_insert_threads >= max_connections &&
-	      !(thd->master_access & SUPER_ACL));
-    VOID(pthread_mutex_unlock(&LOCK_thread_count));
-    if (tmp)
-    {						// Too many connections
-      send_error(net, ER_CON_COUNT_ERROR);
-      return(1);
-    }
-  }
-  mysql_log.write(thd,command,
-		  (thd->priv_user == thd->user ?
-		   (char*) "%s@%s on %s" :
-		   (char*) "%s@%s as anonymous on %s"),
-		  user,
-		  thd->host_or_ip,
-		  db ? db : (char*) "");
-  thd->db_access=0;
-  /* Don't allow user to connect if he has done too many queries */
-  if ((ur.questions || ur.updates || ur.connections || max_user_connections) &&
-      get_or_create_user_conn(thd,user,thd->host_or_ip,&ur))
-    return -1;
-  if (thd->user_connect && (thd->user_connect->user_resources.connections ||
-			    max_user_connections) &&
-      check_for_max_user_connections(thd, thd->user_connect))
-    return -1;
-  if (db && db[0])
->>>>>>> f391223f
   {
     if (!(thd->master_access & NO_ACCESS)) // authentification is OK 
     {
@@ -471,7 +411,6 @@
 }
 
 
-<<<<<<< HEAD
 /*
   check if user has already too many connections
   
@@ -491,8 +430,6 @@
 
 #ifndef NO_EMBEDDED_ACCESS_CHECKS
 
-=======
->>>>>>> f391223f
 static int check_for_max_user_connections(THD *thd, USER_CONN *uc)
 {
   int error=0;
@@ -621,15 +558,9 @@
     safe to test and modify members of the USER_CONN structure.
 */
 
-void time_out_user_resource_limits(THD *thd, USER_CONN *uc)
-{
-<<<<<<< HEAD
-#ifdef NO_EMBEDDED_ACCESS_CHECKS
-  return(0);
-#else
-  bool error=0;
-=======
->>>>>>> f391223f
+static void time_out_user_resource_limits(THD *thd, USER_CONN *uc)
+{
+  bool error= 0;
   time_t check_time = thd->start_time ?  thd->start_time : time(NULL);
   DBUG_ENTER("time_out_user_resource_limits");
 
@@ -653,7 +584,8 @@
 
 static bool check_mqh(THD *thd, uint check_command)
 {
-  bool error=0;
+#ifndef NO_EMBEDDED_ACCESS_CHECKS
+  bool error= 0;
   time_t check_time = thd->start_time ?  thd->start_time : time(NULL);
   USER_CONN *uc=thd->user_connect;
   DBUG_ENTER("check_mqh");
@@ -687,6 +619,8 @@
 end:
   (void) pthread_mutex_unlock(&LOCK_user_conn);
   DBUG_RETURN(error);
+#else
+  return (0);
 #endif /* NO_EMBEDDED_ACCESS_CHECKS */
 }
 
