/* Copyright (c) 2000, 2011, Oracle and/or its affiliates. All rights reserved.

   This program is free software; you can redistribute it and/or modify
   it under the terms of the GNU General Public License as published by
   the Free Software Foundation; version 2 of the License.

   This program is distributed in the hope that it will be useful,
   but WITHOUT ANY WARRANTY; without even the implied warranty of
   MERCHANTABILITY or FITNESS FOR A PARTICULAR PURPOSE.  See the
   GNU General Public License for more details.

   You should have received a copy of the GNU General Public License
   along with this program; if not, write to the Free Software
   Foundation, Inc., 51 Franklin St, Fifth Floor, Boston, MA 02110-1301  USA */

#define MYSQL_LEX 1
#include "my_global.h"
#include "sql_priv.h"
#include "unireg.h"                    // REQUIRED: for other includes
#include "sql_parse.h"        // sql_kill, *_precheck, *_prepare
#include "lock.h"             // try_transactional_lock,
                              // check_transactional_lock,
                              // set_handler_table_locks,
                              // lock_global_read_lock,
                              // make_global_read_lock_block_commit
#include "sql_base.h"         // find_temporary_table
#include "sql_cache.h"        // QUERY_CACHE_FLAGS_SIZE, query_cache_*
#include "sql_show.h"         // mysqld_list_*, mysqld_show_*,
                              // calc_sum_of_all_status
#include "mysqld.h"
#include "sql_locale.h"                         // my_locale_en_US
#include "log.h"                                // flush_error_log
#include "sql_view.h"         // mysql_create_view, mysql_drop_view
#include "sql_delete.h"       // mysql_delete
#include "sql_insert.h"       // mysql_insert
#include "sql_update.h"       // mysql_update, mysql_multi_update
#include "sql_partition.h"    // struct partition_info
#include "sql_db.h"           // mysql_change_db, mysql_create_db,
                              // mysql_rm_db, mysql_upgrade_db,
                              // mysql_alter_db,
                              // check_db_dir_existence,
                              // my_dbopt_cleanup
#include "sql_table.h"        // mysql_create_like_table,
                              // mysql_create_table,
                              // mysql_alter_table,
                              // mysql_backup_table,
                              // mysql_restore_table
#include "sql_reload.h"       // reload_acl_and_cache
#include "sql_admin.h"        // mysql_assign_to_keycache
#include "sql_connect.h"      // check_user,
                              // decrease_user_connections,
                              // thd_init_client_charset, check_mqh,
                              // reset_mqh
#include "sql_rename.h"       // mysql_rename_table
#include "sql_tablespace.h"   // mysql_alter_tablespace
#include "hostname.h"         // hostname_cache_refresh
#include "sql_acl.h"          // *_ACL, check_grant, is_acl_user,
                              // has_any_table_level_privileges,
                              // mysql_drop_user, mysql_rename_user,
                              // check_grant_routine,
                              // mysql_routine_grant,
                              // mysql_show_grants,
                              // sp_grant_privileges, ...
#include "sql_test.h"         // mysql_print_status
#include "sql_select.h"       // handle_select, mysql_select,
#include "sql_load.h"         // mysql_load
#include "sql_servers.h"      // create_servers, alter_servers,
                              // drop_servers, servers_reload
#include "sql_handler.h"      // mysql_ha_open, mysql_ha_close,
                              // mysql_ha_read
#include "sql_binlog.h"       // mysql_client_binlog_statement
#include "sql_do.h"           // mysql_do
#include "sql_help.h"         // mysqld_help
#include "rpl_constants.h"    // Incident, INCIDENT_LOST_EVENTS
#include "log_event.h"
#include "rpl_slave.h"
#include "rpl_master.h"
#include "rpl_filter.h"
#include <m_ctype.h>
#include <myisam.h>
#include <my_dir.h>
#include "rpl_handler.h"

#include "sp_head.h"
#include "sp.h"
#include "sp_cache.h"
#include "events.h"
#include "sql_trigger.h"
#include "transaction.h"
#include "sql_audit.h"
#include "sql_prepare.h"
#include "debug_sync.h"
#include "probes_mysql.h"
#include "set_var.h"
#include "opt_trace.h"
#include "mysql/psi/mysql_statement.h"
#include "sql_bootstrap.h"
#include "opt_explain.h"
#include "sql_rewrite.h"

#include <algorithm>
using std::max;
using std::min;

#define FLAGSTR(V,F) ((V)&(F)?#F" ":"")

/**
  @defgroup Runtime_Environment Runtime Environment
  @{
*/

/* Used in error handling only */
#define SP_TYPE_STRING(LP) \
  ((LP)->sphead->m_type == TYPE_ENUM_FUNCTION ? "FUNCTION" : "PROCEDURE")
#define SP_COM_STRING(LP) \
  ((LP)->sql_command == SQLCOM_CREATE_SPFUNCTION || \
   (LP)->sql_command == SQLCOM_ALTER_FUNCTION || \
   (LP)->sql_command == SQLCOM_SHOW_CREATE_FUNC || \
   (LP)->sql_command == SQLCOM_DROP_FUNCTION ? \
   "FUNCTION" : "PROCEDURE")

static bool execute_sqlcom_select(THD *thd, TABLE_LIST *all_tables);
static bool check_show_access(THD *thd, TABLE_LIST *table);
static void sql_kill(THD *thd, ulong id, bool only_kill_query);
static bool lock_tables_precheck(THD *thd, TABLE_LIST *tables);

const char *any_db="*any*";	// Special symbol for check_access

const LEX_STRING command_name[]={
  { C_STRING_WITH_LEN("Sleep") },
  { C_STRING_WITH_LEN("Quit") },
  { C_STRING_WITH_LEN("Init DB") },
  { C_STRING_WITH_LEN("Query") },
  { C_STRING_WITH_LEN("Field List") },
  { C_STRING_WITH_LEN("Create DB") },
  { C_STRING_WITH_LEN("Drop DB") },
  { C_STRING_WITH_LEN("Refresh") },
  { C_STRING_WITH_LEN("Shutdown") },
  { C_STRING_WITH_LEN("Statistics") },
  { C_STRING_WITH_LEN("Processlist") },
  { C_STRING_WITH_LEN("Connect") },
  { C_STRING_WITH_LEN("Kill") },
  { C_STRING_WITH_LEN("Debug") },
  { C_STRING_WITH_LEN("Ping") },
  { C_STRING_WITH_LEN("Time") },
  { C_STRING_WITH_LEN("Delayed insert") },
  { C_STRING_WITH_LEN("Change user") },
  { C_STRING_WITH_LEN("Binlog Dump") },
  { C_STRING_WITH_LEN("Table Dump") },
  { C_STRING_WITH_LEN("Connect Out") },
  { C_STRING_WITH_LEN("Register Slave") },
  { C_STRING_WITH_LEN("Prepare") },
  { C_STRING_WITH_LEN("Execute") },
  { C_STRING_WITH_LEN("Long Data") },
  { C_STRING_WITH_LEN("Close stmt") },
  { C_STRING_WITH_LEN("Reset stmt") },
  { C_STRING_WITH_LEN("Set option") },
  { C_STRING_WITH_LEN("Fetch") },
  { C_STRING_WITH_LEN("Daemon") },
  { C_STRING_WITH_LEN("Binlog Dump GTID") },
  { C_STRING_WITH_LEN("Error") }  // Last command number
};

const char *xa_state_names[]={
  "NON-EXISTING", "ACTIVE", "IDLE", "PREPARED", "ROLLBACK ONLY"
};


Log_throttle log_throttle_qni(&opt_log_throttle_queries_not_using_indexes,
                              &LOCK_log_throttle_qni,
                              Log_throttle::LOG_THROTTLE_WINDOW_SIZE,
                              slow_log_print,
                              "throttle: %10lu 'index "
                              "not used' warning(s) suppressed.");


#ifdef HAVE_REPLICATION
/**
  Returns true if all tables should be ignored.
*/
inline bool all_tables_not_ok(THD *thd, TABLE_LIST *tables)
{
  return rpl_filter->is_on() && tables && !thd->spcont &&
         !rpl_filter->tables_ok(thd->db, tables);
}

/**
  Checks whether the event for the given database, db, should
  be ignored or not. This is done by checking whether there are
  active rules in ignore_db or in do_db containers. If there
  are, then check if there is a match, if not then check the
  wild_do rules.
      
  NOTE: This means that when using this function replicate-do-db 
        and replicate-ignore-db take precedence over wild do 
        rules.

  @param thd  Thread handle.
  @param db   Database name used while evaluating the filtering
              rules.
  
*/
inline bool db_stmt_db_ok(THD *thd, char* db)
{
  DBUG_ENTER("db_stmt_db_ok");

  if (!thd->slave_thread)
    DBUG_RETURN(TRUE);

  /*
    No filters exist in ignore/do_db ? Then, just check
    wild_do_table filtering. Otherwise, check the do_db
    rules.
  */
  bool db_ok= (rpl_filter->get_do_db()->is_empty() &&
               rpl_filter->get_ignore_db()->is_empty()) ?
              rpl_filter->db_ok_with_wild_table(db) :
              rpl_filter->db_ok(db);

  DBUG_RETURN(db_ok);
}
#endif


static bool some_non_temp_table_to_be_updated(THD *thd, TABLE_LIST *tables)
{
  for (TABLE_LIST *table= tables; table; table= table->next_global)
  {
    DBUG_ASSERT(table->db && table->table_name);
    if (table->updating && !find_temporary_table(thd, table))
      return 1;
  }
  return 0;
}


/*
  Implicitly commit a active transaction if statement requires so.

  @param thd    Thread handle.
  @param mask   Bitmask used for the SQL command match.

*/
bool stmt_causes_implicit_commit(const THD *thd, uint mask)
{
  const LEX *lex= thd->lex;
  bool skip= FALSE;
  DBUG_ENTER("stmt_causes_implicit_commit");

  if (!(sql_command_flags[lex->sql_command] & mask))
    DBUG_RETURN(FALSE);

  switch (lex->sql_command) {
  case SQLCOM_DROP_TABLE:
    skip= lex->drop_temporary;
    break;
  case SQLCOM_ALTER_TABLE:
  case SQLCOM_CREATE_TABLE:
    /* If CREATE TABLE of non-temporary table, do implicit commit */
    skip= (lex->create_info.options & HA_LEX_CREATE_TMP_TABLE);
    break;
  case SQLCOM_SET_OPTION:
    skip= lex->autocommit ? FALSE : TRUE;
    break;
  default:
    break;
  }

  DBUG_RETURN(!skip);
}


/**
  Mark all commands that somehow changes a table.

  This is used to check number of updates / hour.

  sql_command is actually set to SQLCOM_END sometimes
  so we need the +1 to include it in the array.

  See COMMAND_FLAG_xxx for different type of commands
     2  - query that returns meaningful ROW_COUNT() -
          a number of modified rows
*/

uint sql_command_flags[SQLCOM_END+1];
uint server_command_flags[COM_END+1];

void init_update_queries(void)
{
  /* Initialize the server command flags array. */
  memset(server_command_flags, 0, sizeof(server_command_flags));

  server_command_flags[COM_STATISTICS]= CF_SKIP_QUERY_ID | CF_SKIP_QUESTIONS;
  server_command_flags[COM_PING]=       CF_SKIP_QUERY_ID | CF_SKIP_QUESTIONS;
  server_command_flags[COM_STMT_PREPARE]= CF_SKIP_QUESTIONS;
  server_command_flags[COM_STMT_CLOSE]=   CF_SKIP_QUESTIONS;
  server_command_flags[COM_STMT_RESET]=   CF_SKIP_QUESTIONS;

  /* Initialize the sql command flags array. */
  memset(sql_command_flags, 0, sizeof(sql_command_flags));

  /*
    In general, DDL statements do not generate row events and do not go
    through a cache before being written to the binary log. However, the
    CREATE TABLE...SELECT is an exception because it may generate row
    events. For that reason,  the SQLCOM_CREATE_TABLE  which represents
    a CREATE TABLE, including the CREATE TABLE...SELECT, has the
    CF_CAN_GENERATE_ROW_EVENTS flag. The distinction between a regular
    CREATE TABLE and the CREATE TABLE...SELECT is made in other parts of
    the code, in particular in the Query_log_event's constructor.
  */
  sql_command_flags[SQLCOM_CREATE_TABLE]=   CF_CHANGES_DATA | CF_REEXECUTION_FRAGILE |
                                            CF_AUTO_COMMIT_TRANS |
                                            CF_CAN_GENERATE_ROW_EVENTS;
  sql_command_flags[SQLCOM_CREATE_INDEX]=   CF_CHANGES_DATA | CF_AUTO_COMMIT_TRANS;
  sql_command_flags[SQLCOM_ALTER_TABLE]=    CF_CHANGES_DATA | CF_WRITE_LOGS_COMMAND |
                                            CF_AUTO_COMMIT_TRANS;
  sql_command_flags[SQLCOM_TRUNCATE]=       CF_CHANGES_DATA | CF_WRITE_LOGS_COMMAND |
                                            CF_AUTO_COMMIT_TRANS;
  sql_command_flags[SQLCOM_DROP_TABLE]=     CF_CHANGES_DATA | CF_AUTO_COMMIT_TRANS;
  sql_command_flags[SQLCOM_LOAD]=           CF_CHANGES_DATA | CF_REEXECUTION_FRAGILE |
                                            CF_CAN_GENERATE_ROW_EVENTS;
  sql_command_flags[SQLCOM_CREATE_DB]=      CF_CHANGES_DATA | CF_AUTO_COMMIT_TRANS;
  sql_command_flags[SQLCOM_DROP_DB]=        CF_CHANGES_DATA | CF_AUTO_COMMIT_TRANS;
  sql_command_flags[SQLCOM_ALTER_DB_UPGRADE]= CF_AUTO_COMMIT_TRANS;
  sql_command_flags[SQLCOM_ALTER_DB]=       CF_CHANGES_DATA | CF_AUTO_COMMIT_TRANS;
  sql_command_flags[SQLCOM_RENAME_TABLE]=   CF_CHANGES_DATA | CF_AUTO_COMMIT_TRANS;
  sql_command_flags[SQLCOM_DROP_INDEX]=     CF_CHANGES_DATA | CF_AUTO_COMMIT_TRANS;
  sql_command_flags[SQLCOM_CREATE_VIEW]=    CF_CHANGES_DATA | CF_REEXECUTION_FRAGILE |
                                            CF_AUTO_COMMIT_TRANS;
  sql_command_flags[SQLCOM_DROP_VIEW]=      CF_CHANGES_DATA | CF_AUTO_COMMIT_TRANS;
  sql_command_flags[SQLCOM_CREATE_TRIGGER]= CF_CHANGES_DATA | CF_AUTO_COMMIT_TRANS;
  sql_command_flags[SQLCOM_DROP_TRIGGER]=   CF_CHANGES_DATA | CF_AUTO_COMMIT_TRANS;
  sql_command_flags[SQLCOM_CREATE_EVENT]=   CF_CHANGES_DATA | CF_AUTO_COMMIT_TRANS;
  sql_command_flags[SQLCOM_ALTER_EVENT]=    CF_CHANGES_DATA | CF_AUTO_COMMIT_TRANS;
  sql_command_flags[SQLCOM_DROP_EVENT]=     CF_CHANGES_DATA | CF_AUTO_COMMIT_TRANS;

  sql_command_flags[SQLCOM_UPDATE]=	    CF_CHANGES_DATA | CF_REEXECUTION_FRAGILE |
                                            CF_CAN_GENERATE_ROW_EVENTS |
                                            CF_OPTIMIZER_TRACE |
                                            CF_CAN_BE_EXPLAINED;
  sql_command_flags[SQLCOM_UPDATE_MULTI]=   CF_CHANGES_DATA | CF_REEXECUTION_FRAGILE |
                                            CF_CAN_GENERATE_ROW_EVENTS |
                                            CF_OPTIMIZER_TRACE |
                                            CF_CAN_BE_EXPLAINED;
  // This is INSERT VALUES(...), can be VALUES(stored_func()) so we trace it
  sql_command_flags[SQLCOM_INSERT]=	    CF_CHANGES_DATA | CF_REEXECUTION_FRAGILE |
                                            CF_CAN_GENERATE_ROW_EVENTS |
                                            CF_OPTIMIZER_TRACE |
                                            CF_CAN_BE_EXPLAINED;
  sql_command_flags[SQLCOM_INSERT_SELECT]=  CF_CHANGES_DATA | CF_REEXECUTION_FRAGILE |
                                            CF_CAN_GENERATE_ROW_EVENTS |
                                            CF_OPTIMIZER_TRACE |
                                            CF_CAN_BE_EXPLAINED;
  sql_command_flags[SQLCOM_DELETE]=         CF_CHANGES_DATA | CF_REEXECUTION_FRAGILE |
                                            CF_CAN_GENERATE_ROW_EVENTS |
                                            CF_OPTIMIZER_TRACE |
                                            CF_CAN_BE_EXPLAINED;
  sql_command_flags[SQLCOM_DELETE_MULTI]=   CF_CHANGES_DATA | CF_REEXECUTION_FRAGILE |
                                            CF_CAN_GENERATE_ROW_EVENTS |
                                            CF_OPTIMIZER_TRACE |
                                            CF_CAN_BE_EXPLAINED;
  sql_command_flags[SQLCOM_REPLACE]=        CF_CHANGES_DATA | CF_REEXECUTION_FRAGILE |
                                            CF_CAN_GENERATE_ROW_EVENTS |
                                            CF_OPTIMIZER_TRACE |
                                            CF_CAN_BE_EXPLAINED;
  sql_command_flags[SQLCOM_REPLACE_SELECT]= CF_CHANGES_DATA | CF_REEXECUTION_FRAGILE |
                                            CF_CAN_GENERATE_ROW_EVENTS |
                                            CF_OPTIMIZER_TRACE |
                                            CF_CAN_BE_EXPLAINED;
  sql_command_flags[SQLCOM_SELECT]=         CF_REEXECUTION_FRAGILE |
                                            CF_CAN_GENERATE_ROW_EVENTS |
                                            CF_OPTIMIZER_TRACE |
                                            CF_CAN_BE_EXPLAINED;
  // (1) so that subquery is traced when doing "SET @var = (subquery)"
  /*
    @todo SQLCOM_SET_OPTION should have CF_CAN_GENERATE_ROW_EVENTS
    set, because it may invoke a stored function that generates row
    events. /Sven
  */
  sql_command_flags[SQLCOM_SET_OPTION]=     CF_REEXECUTION_FRAGILE |
                                            CF_AUTO_COMMIT_TRANS |
                                            CF_OPTIMIZER_TRACE; // (1)
  // (1) so that subquery is traced when doing "DO @var := (subquery)"
  sql_command_flags[SQLCOM_DO]=             CF_REEXECUTION_FRAGILE |
                                            CF_CAN_GENERATE_ROW_EVENTS |
                                            CF_OPTIMIZER_TRACE; // (1)

  sql_command_flags[SQLCOM_SHOW_STATUS_PROC]= CF_STATUS_COMMAND | CF_REEXECUTION_FRAGILE;
  sql_command_flags[SQLCOM_SHOW_STATUS]=      CF_STATUS_COMMAND | CF_REEXECUTION_FRAGILE;
  sql_command_flags[SQLCOM_SHOW_DATABASES]=   CF_STATUS_COMMAND | CF_REEXECUTION_FRAGILE;
  sql_command_flags[SQLCOM_SHOW_TRIGGERS]=    CF_STATUS_COMMAND | CF_REEXECUTION_FRAGILE;
  sql_command_flags[SQLCOM_SHOW_EVENTS]=      CF_STATUS_COMMAND | CF_REEXECUTION_FRAGILE;
  sql_command_flags[SQLCOM_SHOW_OPEN_TABLES]= CF_STATUS_COMMAND | CF_REEXECUTION_FRAGILE;
  sql_command_flags[SQLCOM_SHOW_PLUGINS]=     CF_STATUS_COMMAND;
  sql_command_flags[SQLCOM_SHOW_FIELDS]=      CF_STATUS_COMMAND | CF_REEXECUTION_FRAGILE;
  sql_command_flags[SQLCOM_SHOW_KEYS]=        CF_STATUS_COMMAND | CF_REEXECUTION_FRAGILE;
  sql_command_flags[SQLCOM_SHOW_VARIABLES]=   CF_STATUS_COMMAND | CF_REEXECUTION_FRAGILE;
  sql_command_flags[SQLCOM_SHOW_CHARSETS]=    CF_STATUS_COMMAND | CF_REEXECUTION_FRAGILE;
  sql_command_flags[SQLCOM_SHOW_COLLATIONS]=  CF_STATUS_COMMAND | CF_REEXECUTION_FRAGILE;
  sql_command_flags[SQLCOM_SHOW_BINLOGS]=     CF_STATUS_COMMAND;
  sql_command_flags[SQLCOM_SHOW_SLAVE_HOSTS]= CF_STATUS_COMMAND;
  sql_command_flags[SQLCOM_SHOW_BINLOG_EVENTS]= CF_STATUS_COMMAND;
  sql_command_flags[SQLCOM_SHOW_STORAGE_ENGINES]= CF_STATUS_COMMAND;
  sql_command_flags[SQLCOM_SHOW_AUTHORS]=     CF_STATUS_COMMAND;
  sql_command_flags[SQLCOM_SHOW_CONTRIBUTORS]= CF_STATUS_COMMAND;
  sql_command_flags[SQLCOM_SHOW_PRIVILEGES]=  CF_STATUS_COMMAND;
  sql_command_flags[SQLCOM_SHOW_WARNS]=       CF_STATUS_COMMAND | CF_DIAGNOSTIC_STMT;
  sql_command_flags[SQLCOM_SHOW_ERRORS]=      CF_STATUS_COMMAND | CF_DIAGNOSTIC_STMT;
  sql_command_flags[SQLCOM_SHOW_ENGINE_STATUS]= CF_STATUS_COMMAND;
  sql_command_flags[SQLCOM_SHOW_ENGINE_MUTEX]= CF_STATUS_COMMAND;
  sql_command_flags[SQLCOM_SHOW_ENGINE_LOGS]= CF_STATUS_COMMAND;
  sql_command_flags[SQLCOM_SHOW_PROCESSLIST]= CF_STATUS_COMMAND;
  sql_command_flags[SQLCOM_SHOW_GRANTS]=      CF_STATUS_COMMAND;
  sql_command_flags[SQLCOM_SHOW_CREATE_DB]=   CF_STATUS_COMMAND;
  sql_command_flags[SQLCOM_SHOW_CREATE]=  CF_STATUS_COMMAND;
  sql_command_flags[SQLCOM_SHOW_MASTER_STAT]= CF_STATUS_COMMAND;
  sql_command_flags[SQLCOM_SHOW_SLAVE_STAT]=  CF_STATUS_COMMAND;
  sql_command_flags[SQLCOM_SHOW_CREATE_PROC]= CF_STATUS_COMMAND;
  sql_command_flags[SQLCOM_SHOW_CREATE_FUNC]= CF_STATUS_COMMAND;
  sql_command_flags[SQLCOM_SHOW_CREATE_TRIGGER]=  CF_STATUS_COMMAND;
  sql_command_flags[SQLCOM_SHOW_STATUS_FUNC]= CF_STATUS_COMMAND | CF_REEXECUTION_FRAGILE;
  sql_command_flags[SQLCOM_SHOW_PROC_CODE]=   CF_STATUS_COMMAND;
  sql_command_flags[SQLCOM_SHOW_FUNC_CODE]=   CF_STATUS_COMMAND;
  sql_command_flags[SQLCOM_SHOW_CREATE_EVENT]= CF_STATUS_COMMAND;
  sql_command_flags[SQLCOM_SHOW_PROFILES]=    CF_STATUS_COMMAND;
  sql_command_flags[SQLCOM_SHOW_PROFILE]=     CF_STATUS_COMMAND;
  /*
    @todo SQLCOM_BINLOG_BASE64_EVENT should have
    CF_CAN_GENERATE_ROW_EVENTS set, because this surely generates row
    events. /Sven
  */
  sql_command_flags[SQLCOM_BINLOG_BASE64_EVENT]= CF_STATUS_COMMAND;

   sql_command_flags[SQLCOM_SHOW_TABLES]=       (CF_STATUS_COMMAND |
                                                 CF_SHOW_TABLE_COMMAND |
                                                 CF_REEXECUTION_FRAGILE);
  sql_command_flags[SQLCOM_SHOW_TABLE_STATUS]= (CF_STATUS_COMMAND |
                                                CF_SHOW_TABLE_COMMAND |
                                                CF_REEXECUTION_FRAGILE);

  sql_command_flags[SQLCOM_CREATE_USER]=       CF_CHANGES_DATA;
  sql_command_flags[SQLCOM_RENAME_USER]=       CF_CHANGES_DATA;
  sql_command_flags[SQLCOM_DROP_USER]=         CF_CHANGES_DATA;
  sql_command_flags[SQLCOM_GRANT]=             CF_CHANGES_DATA;
  sql_command_flags[SQLCOM_REVOKE]=            CF_CHANGES_DATA;
  sql_command_flags[SQLCOM_REVOKE_ALL]=        CF_CHANGES_DATA;
  sql_command_flags[SQLCOM_OPTIMIZE]=          CF_CHANGES_DATA;
  /*
    @todo SQLCOM_CREATE_FUNCTION should have CF_AUTO_COMMIT_TRANS
    set. this currently is binlogged *before* the transaction if
    executed inside a transaction because it does not have an implicit
    pre-commit and is written to the statement cache. /Sven
  */
  sql_command_flags[SQLCOM_CREATE_FUNCTION]=   CF_CHANGES_DATA;
  sql_command_flags[SQLCOM_CREATE_PROCEDURE]=  CF_CHANGES_DATA | CF_AUTO_COMMIT_TRANS;
  sql_command_flags[SQLCOM_CREATE_SPFUNCTION]= CF_CHANGES_DATA | CF_AUTO_COMMIT_TRANS;
  sql_command_flags[SQLCOM_DROP_PROCEDURE]=    CF_CHANGES_DATA | CF_AUTO_COMMIT_TRANS;
  sql_command_flags[SQLCOM_DROP_FUNCTION]=     CF_CHANGES_DATA | CF_AUTO_COMMIT_TRANS;
  sql_command_flags[SQLCOM_ALTER_PROCEDURE]=   CF_CHANGES_DATA | CF_AUTO_COMMIT_TRANS;
  sql_command_flags[SQLCOM_ALTER_FUNCTION]=    CF_CHANGES_DATA | CF_AUTO_COMMIT_TRANS;
  sql_command_flags[SQLCOM_INSTALL_PLUGIN]=    CF_CHANGES_DATA;
  sql_command_flags[SQLCOM_UNINSTALL_PLUGIN]=  CF_CHANGES_DATA;

  /* Does not change the contents of the diagnostics area. */
  sql_command_flags[SQLCOM_GET_DIAGNOSTICS]= CF_DIAGNOSTIC_STMT;

  /*
    (1): without it, in "CALL some_proc((subq))", subquery would not be
    traced.
  */
  sql_command_flags[SQLCOM_CALL]=      CF_REEXECUTION_FRAGILE |
                                       CF_CAN_GENERATE_ROW_EVENTS |
                                       CF_OPTIMIZER_TRACE; // (1)
  sql_command_flags[SQLCOM_EXECUTE]=   CF_CAN_GENERATE_ROW_EVENTS;

  /*
    The following admin table operations are allowed
    on log tables.
  */
  sql_command_flags[SQLCOM_REPAIR]=    CF_WRITE_LOGS_COMMAND | CF_AUTO_COMMIT_TRANS;
  sql_command_flags[SQLCOM_OPTIMIZE]|= CF_WRITE_LOGS_COMMAND | CF_AUTO_COMMIT_TRANS;
  sql_command_flags[SQLCOM_ANALYZE]=   CF_WRITE_LOGS_COMMAND | CF_AUTO_COMMIT_TRANS;
  sql_command_flags[SQLCOM_CHECK]=     CF_WRITE_LOGS_COMMAND | CF_AUTO_COMMIT_TRANS;

  sql_command_flags[SQLCOM_CREATE_USER]|=       CF_AUTO_COMMIT_TRANS;
  sql_command_flags[SQLCOM_DROP_USER]|=         CF_AUTO_COMMIT_TRANS;
  sql_command_flags[SQLCOM_RENAME_USER]|=       CF_AUTO_COMMIT_TRANS;
  sql_command_flags[SQLCOM_REVOKE_ALL]|=        CF_AUTO_COMMIT_TRANS;
  sql_command_flags[SQLCOM_REVOKE]|=            CF_AUTO_COMMIT_TRANS;
  sql_command_flags[SQLCOM_GRANT]|=             CF_AUTO_COMMIT_TRANS;

  sql_command_flags[SQLCOM_ASSIGN_TO_KEYCACHE]= CF_AUTO_COMMIT_TRANS;
  sql_command_flags[SQLCOM_PRELOAD_KEYS]=       CF_AUTO_COMMIT_TRANS;

  sql_command_flags[SQLCOM_FLUSH]=              CF_AUTO_COMMIT_TRANS;
  sql_command_flags[SQLCOM_RESET]=              CF_AUTO_COMMIT_TRANS;
  sql_command_flags[SQLCOM_CREATE_SERVER]=      CF_AUTO_COMMIT_TRANS;
  sql_command_flags[SQLCOM_ALTER_SERVER]=       CF_AUTO_COMMIT_TRANS;
  sql_command_flags[SQLCOM_DROP_SERVER]=        CF_AUTO_COMMIT_TRANS;

  /*
    The following statements can deal with temporary tables,
    so temporary tables should be pre-opened for those statements to
    simplify privilege checking.

    There are other statements that deal with temporary tables and open
    them, but which are not listed here. The thing is that the order of
    pre-opening temporary tables for those statements is somewhat custom.
  */
  sql_command_flags[SQLCOM_CREATE_TABLE]|=    CF_PREOPEN_TMP_TABLES;
  sql_command_flags[SQLCOM_DROP_TABLE]|=      CF_PREOPEN_TMP_TABLES;
  sql_command_flags[SQLCOM_CREATE_INDEX]|=    CF_PREOPEN_TMP_TABLES;
  sql_command_flags[SQLCOM_ALTER_TABLE]|=     CF_PREOPEN_TMP_TABLES;
  sql_command_flags[SQLCOM_TRUNCATE]|=        CF_PREOPEN_TMP_TABLES;
  sql_command_flags[SQLCOM_LOAD]|=            CF_PREOPEN_TMP_TABLES;
  sql_command_flags[SQLCOM_DROP_INDEX]|=      CF_PREOPEN_TMP_TABLES;
  sql_command_flags[SQLCOM_UPDATE]|=          CF_PREOPEN_TMP_TABLES;
  sql_command_flags[SQLCOM_UPDATE_MULTI]|=    CF_PREOPEN_TMP_TABLES;
  sql_command_flags[SQLCOM_INSERT_SELECT]|=   CF_PREOPEN_TMP_TABLES;
  sql_command_flags[SQLCOM_DELETE]|=          CF_PREOPEN_TMP_TABLES;
  sql_command_flags[SQLCOM_DELETE_MULTI]|=    CF_PREOPEN_TMP_TABLES;
  sql_command_flags[SQLCOM_REPLACE_SELECT]|=  CF_PREOPEN_TMP_TABLES;
  sql_command_flags[SQLCOM_SELECT]|=          CF_PREOPEN_TMP_TABLES;
  sql_command_flags[SQLCOM_SET_OPTION]|=      CF_PREOPEN_TMP_TABLES;
  sql_command_flags[SQLCOM_DO]|=              CF_PREOPEN_TMP_TABLES;
  sql_command_flags[SQLCOM_CALL]|=            CF_PREOPEN_TMP_TABLES;
  sql_command_flags[SQLCOM_CHECKSUM]|=        CF_PREOPEN_TMP_TABLES;
  sql_command_flags[SQLCOM_ANALYZE]|=         CF_PREOPEN_TMP_TABLES;
  sql_command_flags[SQLCOM_CHECK]|=           CF_PREOPEN_TMP_TABLES;
  sql_command_flags[SQLCOM_OPTIMIZE]|=        CF_PREOPEN_TMP_TABLES;
  sql_command_flags[SQLCOM_REPAIR]|=          CF_PREOPEN_TMP_TABLES;
  sql_command_flags[SQLCOM_PRELOAD_KEYS]|=    CF_PREOPEN_TMP_TABLES;
  sql_command_flags[SQLCOM_ASSIGN_TO_KEYCACHE]|= CF_PREOPEN_TMP_TABLES;

  /*
    DDL statements that should start with closing opened handlers.

    We use this flag only for statements for which open HANDLERs
    have to be closed before emporary tables are pre-opened.
  */
  sql_command_flags[SQLCOM_CREATE_TABLE]|=    CF_HA_CLOSE;
  sql_command_flags[SQLCOM_DROP_TABLE]|=      CF_HA_CLOSE;
  sql_command_flags[SQLCOM_ALTER_TABLE]|=     CF_HA_CLOSE;
  sql_command_flags[SQLCOM_TRUNCATE]|=        CF_HA_CLOSE;
  sql_command_flags[SQLCOM_REPAIR]|=          CF_HA_CLOSE;
  sql_command_flags[SQLCOM_OPTIMIZE]|=        CF_HA_CLOSE;
  sql_command_flags[SQLCOM_ANALYZE]|=         CF_HA_CLOSE;
  sql_command_flags[SQLCOM_CHECK]|=           CF_HA_CLOSE;
  sql_command_flags[SQLCOM_CREATE_INDEX]|=    CF_HA_CLOSE;
  sql_command_flags[SQLCOM_DROP_INDEX]|=      CF_HA_CLOSE;
  sql_command_flags[SQLCOM_PRELOAD_KEYS]|=    CF_HA_CLOSE;
  sql_command_flags[SQLCOM_ASSIGN_TO_KEYCACHE]|=  CF_HA_CLOSE;
}

bool sqlcom_can_generate_row_events(const THD *thd)
{
  return (sql_command_flags[thd->lex->sql_command] &
          CF_CAN_GENERATE_ROW_EVENTS);
}
 
bool is_update_query(enum enum_sql_command command)
{
  DBUG_ASSERT(command >= 0 && command <= SQLCOM_END);
  return (sql_command_flags[command] & CF_CHANGES_DATA) != 0;
}


bool is_explainable_query(enum enum_sql_command command)
{
  DBUG_ASSERT(command >= 0 && command <= SQLCOM_END);
  return (sql_command_flags[command] & CF_CAN_BE_EXPLAINED) != 0;
}

/**
  Check if a sql command is allowed to write to log tables.
  @param command The SQL command
  @return true if writing is allowed
*/
bool is_log_table_write_query(enum enum_sql_command command)
{
  DBUG_ASSERT(command >= 0 && command <= SQLCOM_END);
  return (sql_command_flags[command] & CF_WRITE_LOGS_COMMAND) != 0;
}

void execute_init_command(THD *thd, LEX_STRING *init_command,
                          mysql_rwlock_t *var_lock)
{
  Vio* save_vio;
  ulong save_client_capabilities;

  mysql_rwlock_rdlock(var_lock);
  if (!init_command->length)
  {
    mysql_rwlock_unlock(var_lock);
    return;
  }

  /*
    copy the value under a lock, and release the lock.
    init_command has to be executed without a lock held,
    as it may try to change itself
  */
  size_t len= init_command->length;
  char *buf= thd->strmake(init_command->str, len);
  mysql_rwlock_unlock(var_lock);

#if defined(ENABLED_PROFILING)
  thd->profiling.start_new_query();
  thd->profiling.set_query_source(buf, len);
#endif

  THD_STAGE_INFO(thd, stage_execution_of_init_command);
  save_client_capabilities= thd->client_capabilities;
  thd->client_capabilities|= CLIENT_MULTI_QUERIES;
  /*
    We don't need return result of execution to client side.
    To forbid this we should set thd->net.vio to 0.
  */
  save_vio= thd->net.vio;
  thd->net.vio= 0;
  dispatch_command(COM_QUERY, thd, buf, len);
  thd->client_capabilities= save_client_capabilities;
  thd->net.vio= save_vio;

#if defined(ENABLED_PROFILING)
  thd->profiling.finish_current_query();
#endif
}

static char *fgets_fn(char *buffer, size_t size, fgets_input_t input)
{
  MYSQL_FILE *in= static_cast<MYSQL_FILE*> (input);
  return mysql_file_fgets(buffer, size, in);
}

static void handle_bootstrap_impl(THD *thd)
{
  MYSQL_FILE *file= bootstrap_file;
  char buffer[MAX_BOOTSTRAP_QUERY_SIZE];
  char *query;
  int length;
  int rc;

  DBUG_ENTER("handle_bootstrap");

#ifndef EMBEDDED_LIBRARY
  pthread_detach_this_thread();
  thd->thread_stack= (char*) &thd;
#endif /* EMBEDDED_LIBRARY */

  thd->security_ctx->user= (char*) my_strdup("boot", MYF(MY_WME));
  thd->security_ctx->priv_user[0]= thd->security_ctx->priv_host[0]=0;
  /*
    Make the "client" handle multiple results. This is necessary
    to enable stored procedures with SELECTs and Dynamic SQL
    in init-file.
  */
  thd->client_capabilities|= CLIENT_MULTI_RESULTS;

  thd->init_for_queries();

  for ( ; ; )
  {
    rc= read_bootstrap_query(buffer, &length, file, fgets_fn);

    if (rc == READ_BOOTSTRAP_ERROR)
    {
      thd->raise_error(ER_SYNTAX_ERROR);
      thd->protocol->end_statement();
      bootstrap_error= 1;
      break;
    }

    if (rc == READ_BOOTSTRAP_EOF)
      break;

    DBUG_ASSERT(rc == 0);

    query= (char *) thd->memdup_w_gap(buffer, length + 1,
                                      thd->db_length + 1 +
                                      QUERY_CACHE_FLAGS_SIZE);
    size_t db_len= 0;
    memcpy(query + length + 1, (char *) &db_len, sizeof(size_t));
    thd->set_query_and_id(query, length, thd->charset(), next_query_id());
    DBUG_PRINT("query",("%-.4096s",thd->query()));
#if defined(ENABLED_PROFILING)
    thd->profiling.start_new_query();
    thd->profiling.set_query_source(thd->query(), length);
#endif

    /*
      We don't need to obtain LOCK_thread_count here because in bootstrap
      mode we have only one thread.
    */
    thd->set_time();
    Parser_state parser_state;
    if (parser_state.init(thd, thd->query(), length))
    {
      thd->protocol->end_statement();
      bootstrap_error= 1;
      break;
    }

    mysql_parse(thd, thd->query(), length, &parser_state);

    bootstrap_error= thd->is_error();
    thd->protocol->end_statement();

#if defined(ENABLED_PROFILING)
    thd->profiling.finish_current_query();
#endif

    if (bootstrap_error)
      break;

    free_root(thd->mem_root,MYF(MY_KEEP_PREALLOC));
    free_root(&thd->transaction.mem_root,MYF(MY_KEEP_PREALLOC));
  }

  DBUG_VOID_RETURN;
}


/**
  Execute commands from bootstrap_file.

  Used when creating the initial grant tables.
*/

pthread_handler_t handle_bootstrap(void *arg)
{
  THD *thd=(THD*) arg;

  mysql_thread_set_psi_id(thd->thread_id);

  do_handle_bootstrap(thd);
  return 0;
}

void do_handle_bootstrap(THD *thd)
{
  /* The following must be called before DBUG_ENTER */
  thd->thread_stack= (char*) &thd;
  if (my_thread_init() || thd->store_globals())
  {
#ifndef EMBEDDED_LIBRARY
    close_connection(thd, ER_OUT_OF_RESOURCES);
#endif
    thd->fatal_error();
    goto end;
  }

  handle_bootstrap_impl(thd);

end:
  net_end(&thd->net);
  thd->cleanup();
  delete thd;

#ifndef EMBEDDED_LIBRARY
  mysql_mutex_lock(&LOCK_thread_count);
  thread_count--;
  in_bootstrap= FALSE;
  mysql_cond_broadcast(&COND_thread_count);
  mysql_mutex_unlock(&LOCK_thread_count);
  my_thread_end();
  pthread_exit(0);
#endif

  return;
}


/* This works because items are allocated with sql_alloc() */

void free_items(Item *item)
{
  Item *next;
  DBUG_ENTER("free_items");
  for (; item ; item=next)
  {
    next=item->next;
    item->delete_self();
  }
  DBUG_VOID_RETURN;
}

/**
   This works because items are allocated with sql_alloc().
   @note The function also handles null pointers (empty list).
*/
void cleanup_items(Item *item)
{
  DBUG_ENTER("cleanup_items");  
  for (; item ; item=item->next)
    item->cleanup();
  DBUG_VOID_RETURN;
}

#ifndef EMBEDDED_LIBRARY

/**
  Read one command from connection and execute it (query or simple command).
  This function is called in loop from thread function.

  For profiling to work, it must never be called recursively.

  @retval
    0  success
  @retval
    1  request of thread shutdown (see dispatch_command() description)
*/

bool do_command(THD *thd)
{
  bool return_value;
  char *packet= 0;
  ulong packet_length;
  NET *net= &thd->net;
  enum enum_server_command command;

  DBUG_ENTER("do_command");

  /*
    indicator of uninitialized lex => normal flow of errors handling
    (see my_message_sql)
  */
  thd->lex->current_select= 0;

  /*
    This thread will do a blocking read from the client which
    will be interrupted when the next command is received from
    the client, the connection is closed or "net_wait_timeout"
    number of seconds has passed.
  */
  my_net_set_read_timeout(net, thd->variables.net_wait_timeout);

  /*
    XXX: this code is here only to clear possible errors of init_connect. 
    Consider moving to init_connect() instead.
  */
  thd->clear_error();				// Clear error message
  thd->get_stmt_da()->reset_diagnostics_area();

  net_new_transaction(net);

  /*
    Synchronization point for testing of KILL_CONNECTION.
    This sync point can wait here, to simulate slow code execution
    between the last test of thd->killed and blocking in read().

    The goal of this test is to verify that a connection does not
    hang, if it is killed at this point of execution.
    (Bug#37780 - main.kill fails randomly)

    Note that the sync point wait itself will be terminated by a
    kill. In this case it consumes a condition broadcast, but does
    not change anything else. The consumed broadcast should not
    matter here, because the read/recv() below doesn't use it.
  */
  DEBUG_SYNC(thd, "before_do_command_net_read");

  /*
    Because of networking layer callbacks in place,
    this call will maintain the following instrumentation:
    - IDLE events
    - SOCKET events
    - STATEMENT events
    - STAGE events
    when reading a new network packet.
    In particular, a new instrumented statement is started.
    See init_net_server_extension()
  */
  thd->m_server_idle= true;
  packet_length= my_net_read(net);
  thd->m_server_idle= false;

  if (packet_length == packet_error)
  {
    DBUG_PRINT("info",("Got error %d reading command from socket %s",
		       net->error,
		       vio_description(net->vio)));

    /* Instrument this broken statement as "statement/com/error" */
    thd->m_statement_psi= MYSQL_REFINE_STATEMENT(thd->m_statement_psi,
                                                 com_statement_info[COM_END].m_key);

    /* Check if we can continue without closing the connection */

    /* The error must be set. */
    DBUG_ASSERT(thd->is_error());
    thd->protocol->end_statement();

    /* Mark the statement completed. */
    MYSQL_END_STATEMENT(thd->m_statement_psi, thd->get_stmt_da());
    thd->m_statement_psi= NULL;

    if (net->error != 3)
    {
      return_value= TRUE;                       // We have to close it.
      goto out;
    }

    net->error= 0;
    return_value= FALSE;
    goto out;
  }

  packet= (char*) net->read_pos;
  /*
    'packet_length' contains length of data, as it was stored in packet
    header. In case of malformed header, my_net_read returns zero.
    If packet_length is not zero, my_net_read ensures that the returned
    number of bytes was actually read from network.
    There is also an extra safety measure in my_net_read:
    it sets packet[packet_length]= 0, but only for non-zero packets.
  */
  if (packet_length == 0)                       /* safety */
  {
    /* Initialize with COM_SLEEP packet */
    packet[0]= (uchar) COM_SLEEP;
    packet_length= 1;
  }
  /* Do not rely on my_net_read, extra safety against programming errors. */
  packet[packet_length]= '\0';                  /* safety */

  command= (enum enum_server_command) (uchar) packet[0];

  if (command >= COM_END)
    command= COM_END;				// Wrong command

  DBUG_PRINT("info",("Command on %s = %d (%s)",
                     vio_description(net->vio), command,
                     command_name[command].str));

  /* Restore read timeout value */
  my_net_set_read_timeout(net, thd->variables.net_read_timeout);

  DBUG_ASSERT(packet_length);

  return_value= dispatch_command(command, thd, packet+1, (uint) (packet_length-1));

out:
  /* The statement instrumentation must be closed in all cases. */
  DBUG_ASSERT(thd->m_statement_psi == NULL);
  DBUG_RETURN(return_value);
}
#endif  /* EMBEDDED_LIBRARY */

/**
  @brief Determine if an attempt to update a non-temporary table while the
    read-only option was enabled has been made.

  This is a helper function to mysql_execute_command.

  @note SQLCOM_UPDATE_MULTI is an exception and delt with elsewhere.

  @see mysql_execute_command
  @returns Status code
    @retval TRUE The statement should be denied.
    @retval FALSE The statement isn't updating any relevant tables.
*/

static my_bool deny_updates_if_read_only_option(THD *thd,
                                                TABLE_LIST *all_tables)
{
  DBUG_ENTER("deny_updates_if_read_only_option");

  if (!opt_readonly)
    DBUG_RETURN(FALSE);

  LEX *lex= thd->lex;

  const my_bool user_is_super=
    ((ulong)(thd->security_ctx->master_access & SUPER_ACL) ==
     (ulong)SUPER_ACL);

  if (user_is_super)
    DBUG_RETURN(FALSE);

  if (!(sql_command_flags[lex->sql_command] & CF_CHANGES_DATA))
    DBUG_RETURN(FALSE);

  /* Multi update is an exception and is dealt with later. */
  if (lex->sql_command == SQLCOM_UPDATE_MULTI)
    DBUG_RETURN(FALSE);

  const my_bool create_temp_tables= 
    (lex->sql_command == SQLCOM_CREATE_TABLE) &&
    (lex->create_info.options & HA_LEX_CREATE_TMP_TABLE);

  const my_bool drop_temp_tables= 
    (lex->sql_command == SQLCOM_DROP_TABLE) &&
    lex->drop_temporary;

  const my_bool update_real_tables=
    some_non_temp_table_to_be_updated(thd, all_tables) &&
    !(create_temp_tables || drop_temp_tables);


  const my_bool create_or_drop_databases=
    (lex->sql_command == SQLCOM_CREATE_DB) ||
    (lex->sql_command == SQLCOM_DROP_DB);

  if (update_real_tables || create_or_drop_databases)
  {
      /*
        An attempt was made to modify one or more non-temporary tables.
      */
      DBUG_RETURN(TRUE);
  }


  /* Assuming that only temporary tables are modified. */
  DBUG_RETURN(FALSE);
}

/**
  Perform one connection-level (COM_XXXX) command.

  @param command         type of command to perform
  @param thd             connection handle
  @param packet          data for the command, packet is always null-terminated
  @param packet_length   length of packet + 1 (to show that data is
                         null-terminated) except for COM_SLEEP, where it
                         can be zero.

  @todo
    set thd->lex->sql_command to SQLCOM_END here.
  @todo
    The following has to be changed to an 8 byte integer

  @retval
    0   ok
  @retval
    1   request of thread shutdown, i. e. if command is
        COM_QUIT/COM_SHUTDOWN
*/
bool dispatch_command(enum enum_server_command command, THD *thd,
		      char* packet, uint packet_length)
{
  NET *net= &thd->net;
  bool error= 0;
  DBUG_ENTER("dispatch_command");
  DBUG_PRINT("info",("packet: '%*.s'; command: %d", packet_length, packet, command));

  /* SHOW PROFILE instrumentation, begin */
#if defined(ENABLED_PROFILING)
  thd->profiling.start_new_query();
#endif

  /* DTRACE instrumentation, begin */
  MYSQL_COMMAND_START(thd->thread_id, command,
                      &thd->security_ctx->priv_user[0],
                      (char *) thd->security_ctx->host_or_ip);

  /* Performance Schema Interface instrumentation, begin */
  thd->m_statement_psi= MYSQL_REFINE_STATEMENT(thd->m_statement_psi,
                                               com_statement_info[command].m_key);

  thd->set_command(command);
  /*
    Commands which always take a long time are logged into
    the slow log only if opt_log_slow_admin_statements is set.
  */
  thd->enable_slow_log= TRUE;
  thd->lex->sql_command= SQLCOM_END; /* to avoid confusing VIEW detectors */
  thd->set_time();
  if (!thd->is_valid_time())
  {
    /*
     If the time has got past 2038 we need to shut this server down
     We do this by making sure every command is a shutdown and we 
     have enough privileges to shut the server down

     TODO: remove this when we have full 64 bit my_time_t support
    */
    thd->security_ctx->master_access|= SHUTDOWN_ACL;
    command= COM_SHUTDOWN;
  }
  thd->set_query_id(get_query_id());
  if (!(server_command_flags[command] & CF_SKIP_QUERY_ID))
    next_query_id();
  inc_thread_running();

  if (!(server_command_flags[command] & CF_SKIP_QUESTIONS))
    statistic_increment(thd->status_var.questions, &LOCK_status);

  /**
    Clear the set of flags that are expected to be cleared at the
    beginning of each command.
  */
  thd->server_status&= ~SERVER_STATUS_CLEAR_SET;
  switch (command) {
  case COM_INIT_DB:
  {
    LEX_STRING tmp;
    status_var_increment(thd->status_var.com_stat[SQLCOM_CHANGE_DB]);
    thd->convert_string(&tmp, system_charset_info,
			packet, packet_length, thd->charset());
    if (!mysql_change_db(thd, &tmp, FALSE))
    {
      general_log_write(thd, command, thd->db, thd->db_length);
      my_ok(thd);
    }
    break;
  }
#ifdef HAVE_REPLICATION
  case COM_REGISTER_SLAVE:
  {
    if (!register_slave(thd, (uchar*)packet, packet_length))
      my_ok(thd);
    break;
  }
#endif
  case COM_CHANGE_USER:
  {
    bool rc;
    status_var_increment(thd->status_var.com_other);

    thd->change_user();
    thd->clear_error();                         // if errors from rollback

    /* acl_authenticate() takes the data from net->read_pos */
    net->read_pos= (uchar*)packet;

    uint save_db_length= thd->db_length;
    char *save_db= thd->db;
    USER_CONN *save_user_connect= thd->user_connect;
    Security_context save_security_ctx= *thd->security_ctx;
    const CHARSET_INFO *save_character_set_client=
      thd->variables.character_set_client;
    const CHARSET_INFO *save_collation_connection=
      thd->variables.collation_connection;
    const CHARSET_INFO *save_character_set_results=
      thd->variables.character_set_results;

    rc= acl_authenticate(thd, 0, packet_length);
    MYSQL_AUDIT_NOTIFY_CONNECTION_CHANGE_USER(thd);
    if (rc)
    {
      my_free(thd->security_ctx->user);
      *thd->security_ctx= save_security_ctx;
      thd->user_connect= save_user_connect;
      thd->reset_db (save_db, save_db_length);
      thd->variables.character_set_client= save_character_set_client;
      thd->variables.collation_connection= save_collation_connection;
      thd->variables.character_set_results= save_character_set_results;
      thd->update_charset();
    }
    else
    {
#ifndef NO_EMBEDDED_ACCESS_CHECKS
      /* we've authenticated new user */
      if (save_user_connect)
	decrease_user_connections(save_user_connect);
#endif /* NO_EMBEDDED_ACCESS_CHECKS */
      my_free(save_db);
      my_free(save_security_ctx.user);
    }
    break;
  }
  case COM_STMT_EXECUTE:
  {
    mysqld_stmt_execute(thd, packet, packet_length);
    break;
  }
  case COM_STMT_FETCH:
  {
    mysqld_stmt_fetch(thd, packet, packet_length);
    break;
  }
  case COM_STMT_SEND_LONG_DATA:
  {
    mysql_stmt_get_longdata(thd, packet, packet_length);
    break;
  }
  case COM_STMT_PREPARE:
  {
    mysqld_stmt_prepare(thd, packet, packet_length);
    break;
  }
  case COM_STMT_CLOSE:
  {
    mysqld_stmt_close(thd, packet);
    break;
  }
  case COM_STMT_RESET:
  {
    mysqld_stmt_reset(thd, packet);
    break;
  }
  case COM_QUERY:
  {
    if (alloc_query(thd, packet, packet_length))
      break;					// fatal error is set
    MYSQL_QUERY_START(thd->query(), thd->thread_id,
                      (char *) (thd->db ? thd->db : ""),
                      &thd->security_ctx->priv_user[0],
                      (char *) thd->security_ctx->host_or_ip);
    char *packet_end= thd->query() + thd->query_length();

    if (opt_log_raw)
      general_log_write(thd, command, thd->query(), thd->query_length());

    DBUG_PRINT("query",("%-.4096s",thd->query()));

#if defined(ENABLED_PROFILING)
    thd->profiling.set_query_source(thd->query(), thd->query_length());
#endif

    MYSQL_SET_STATEMENT_TEXT(thd->m_statement_psi, thd->query(), thd->query_length());

    Parser_state parser_state;
    if (parser_state.init(thd, thd->query(), thd->query_length()))
      break;

    mysql_parse(thd, thd->query(), thd->query_length(), &parser_state);

    while (!thd->killed && (parser_state.m_lip.found_semicolon != NULL) &&
           ! thd->is_error())
    {
      /*
        Multiple queries exits, execute them individually
      */
      char *beginning_of_next_stmt= (char*) parser_state.m_lip.found_semicolon;

      /* Finalize server status flags after executing a statement. */
      thd->update_server_status();
      thd->protocol->end_statement();
      query_cache_end_of_result(thd);
      ulong length= (ulong)(packet_end - beginning_of_next_stmt);

      log_slow_statement(thd);

      /* Remove garbage at start of query */
      while (length > 0 && my_isspace(thd->charset(), *beginning_of_next_stmt))
      {
        beginning_of_next_stmt++;
        length--;
      }

/* PSI end */
      MYSQL_END_STATEMENT(thd->m_statement_psi, thd->get_stmt_da());
      thd->m_statement_psi= NULL;

/* DTRACE end */
      if (MYSQL_QUERY_DONE_ENABLED())
      {
        MYSQL_QUERY_DONE(thd->is_error());
      }

/* SHOW PROFILE end */
#if defined(ENABLED_PROFILING)
      thd->profiling.finish_current_query();
#endif

/* SHOW PROFILE begin */
#if defined(ENABLED_PROFILING)
      thd->profiling.start_new_query("continuing");
      thd->profiling.set_query_source(beginning_of_next_stmt, length);
#endif

/* DTRACE begin */
      MYSQL_QUERY_START(beginning_of_next_stmt, thd->thread_id,
                        (char *) (thd->db ? thd->db : ""),
                        &thd->security_ctx->priv_user[0],
                        (char *) thd->security_ctx->host_or_ip);

/* PSI begin */
      thd->m_statement_psi= MYSQL_START_STATEMENT(& thd->m_statement_state,
                                                  com_statement_info[command].m_key,
                                                  thd->db, thd->db_length);
      THD_STAGE_INFO(thd, stage_init);
      MYSQL_SET_STATEMENT_TEXT(thd->m_statement_psi, beginning_of_next_stmt, length);

      thd->set_query_and_id(beginning_of_next_stmt, length,
                            thd->charset(), next_query_id());
      /*
        Count each statement from the client.
      */
      statistic_increment(thd->status_var.questions, &LOCK_status);
      thd->set_time(); /* Reset the query start time. */
      parser_state.reset(beginning_of_next_stmt, length);
      /* TODO: set thd->lex->sql_command to SQLCOM_END here */
      mysql_parse(thd, beginning_of_next_stmt, length, &parser_state);
    }

    DBUG_PRINT("info",("query ready"));
    break;
  }
  case COM_FIELD_LIST:				// This isn't actually needed
#ifdef DONT_ALLOW_SHOW_COMMANDS
    my_message(ER_NOT_ALLOWED_COMMAND, ER(ER_NOT_ALLOWED_COMMAND),
               MYF(0));	/* purecov: inspected */
    break;
#else
  {
    char *fields, *packet_end= packet + packet_length, *arg_end;
    /* Locked closure of all tables */
    TABLE_LIST table_list;
    LEX_STRING table_name;
    LEX_STRING db;
    /*
      SHOW statements should not add the used tables to the list of tables
      used in a transaction.
    */
    MDL_savepoint mdl_savepoint= thd->mdl_context.mdl_savepoint();

    status_var_increment(thd->status_var.com_stat[SQLCOM_SHOW_FIELDS]);
    if (thd->copy_db_to(&db.str, &db.length))
      break;
    /*
      We have name + wildcard in packet, separated by endzero
    */
    arg_end= strend(packet);
    uint arg_length= arg_end - packet;

    /* Check given table name length. */
    if (arg_length >= packet_length || arg_length > NAME_LEN)
    {
      my_message(ER_UNKNOWN_COM_ERROR, ER(ER_UNKNOWN_COM_ERROR), MYF(0));
      break;
    }
    thd->convert_string(&table_name, system_charset_info,
			packet, arg_length, thd->charset());
    if (check_table_name(table_name.str, table_name.length, FALSE))
    {
      /* this is OK due to convert_string() null-terminating the string */
      my_error(ER_WRONG_TABLE_NAME, MYF(0), table_name.str);
      break;
    }
    packet= arg_end + 1;
    mysql_reset_thd_for_next_command(thd);
    lex_start(thd);
    /* Must be before we init the table list. */
    if (lower_case_table_names)
      table_name.length= my_casedn_str(files_charset_info, table_name.str);
    table_list.init_one_table(db.str, db.length, table_name.str,
                              table_name.length, table_name.str, TL_READ);
    /*
      Init TABLE_LIST members necessary when the undelrying
      table is view.
    */
    table_list.select_lex= &(thd->lex->select_lex);
    thd->lex->
      select_lex.table_list.link_in_list(&table_list,
                                         &table_list.next_local);
    thd->lex->add_to_query_tables(&table_list);

    if (is_infoschema_db(table_list.db, table_list.db_length))
    {
      ST_SCHEMA_TABLE *schema_table= find_schema_table(thd, table_list.alias);
      if (schema_table)
        table_list.schema_table= schema_table;
    }

    uint query_length= (uint) (packet_end - packet); // Don't count end \0
    if (!(fields= (char *) thd->memdup(packet, query_length + 1)))
      break;
    thd->set_query(fields, query_length);
    general_log_print(thd, command, "%s %s", table_list.table_name, fields);

    if (open_temporary_tables(thd, &table_list))
      break;

    if (check_table_access(thd, SELECT_ACL, &table_list,
                           TRUE, UINT_MAX, FALSE))
      break;
    /*
      Turn on an optimization relevant if the underlying table
      is a view: do not fill derived tables.
    */
    thd->lex->sql_command= SQLCOM_SHOW_FIELDS;

    // See comment in opt_trace_disable_if_no_security_context_access()
    Opt_trace_start ots(thd, &table_list, thd->lex->sql_command, NULL,
                        NULL, 0, NULL, NULL);

    mysqld_list_fields(thd,&table_list,fields);

    thd->lex->unit.cleanup();
    /* No need to rollback statement transaction, it's not started. */
    DBUG_ASSERT(thd->transaction.stmt.is_empty());
    close_thread_tables(thd);
    thd->mdl_context.rollback_to_savepoint(mdl_savepoint);

    thd->cleanup_after_query();
    break;
  }
#endif
  case COM_QUIT:
    /* We don't calculate statistics for this command */
    general_log_print(thd, command, NullS);
    net->error=0;				// Don't give 'abort' message
    thd->get_stmt_da()->disable_status();              // Don't send anything back
    error=TRUE;					// End server
    break;
#ifndef EMBEDDED_LIBRARY
  case COM_BINLOG_DUMP_GTID:
    error= com_binlog_dump_gtid(thd, packet);
    break;
  case COM_BINLOG_DUMP:
    error= com_binlog_dump(thd, packet);
    break;
#endif
  case COM_REFRESH:
  {
    int not_used;

    /*
      Initialize thd->lex since it's used in many base functions, such as
      open_tables(). Otherwise, it remains unitialized and may cause crash
      during execution of COM_REFRESH.
    */
    lex_start(thd);
    
    status_var_increment(thd->status_var.com_stat[SQLCOM_FLUSH]);
    ulong options= (ulong) (uchar) packet[0];
    if (trans_commit_implicit(thd))
      break;
    thd->mdl_context.release_transactional_locks();
    if (check_global_access(thd,RELOAD_ACL))
      break;
    general_log_print(thd, command, NullS);
#ifndef DBUG_OFF
    bool debug_simulate= FALSE;
    DBUG_EXECUTE_IF("simulate_detached_thread_refresh", debug_simulate= TRUE;);
    if (debug_simulate)
    {
      /*
        Simulate a reload without a attached thread session.
        Provides a environment similar to that of when the
        server receives a SIGHUP signal and reloads caches
        and flushes tables.
      */
      bool res;
      my_pthread_setspecific_ptr(THR_THD, NULL);
      res= reload_acl_and_cache(NULL, options | REFRESH_FAST,
                                NULL, &not_used);
      my_pthread_setspecific_ptr(THR_THD, thd);
      if (res)
        break;
    }
    else
#endif
    if (reload_acl_and_cache(thd, options, (TABLE_LIST*) 0, &not_used))
      break;
    if (trans_commit_implicit(thd))
      break;
    close_thread_tables(thd);
    thd->mdl_context.release_transactional_locks();
    my_ok(thd);
    break;
  }
#ifndef EMBEDDED_LIBRARY
  case COM_SHUTDOWN:
  {
    status_var_increment(thd->status_var.com_other);
    if (check_global_access(thd,SHUTDOWN_ACL))
      break; /* purecov: inspected */
    /*
      If the client is < 4.1.3, it is going to send us no argument; then
      packet_length is 0, packet[0] is the end 0 of the packet. Note that
      SHUTDOWN_DEFAULT is 0. If client is >= 4.1.3, the shutdown level is in
      packet[0].
    */
    enum mysql_enum_shutdown_level level;
    if (!thd->is_valid_time())
      level= SHUTDOWN_DEFAULT;
    else
      level= (enum mysql_enum_shutdown_level) (uchar) packet[0];
    if (level == SHUTDOWN_DEFAULT)
      level= SHUTDOWN_WAIT_ALL_BUFFERS; // soon default will be configurable
    else if (level != SHUTDOWN_WAIT_ALL_BUFFERS)
    {
      my_error(ER_NOT_SUPPORTED_YET, MYF(0), "this shutdown level");
      break;
    }
    DBUG_PRINT("quit",("Got shutdown command for level %u", level));
    general_log_print(thd, command, NullS);
    my_eof(thd);
    kill_mysql();
    error=TRUE;
    break;
  }
#endif
  case COM_STATISTICS:
  {
    STATUS_VAR current_global_status_var;
    ulong uptime;
    uint length __attribute__((unused));
    ulonglong queries_per_second1000;
    char buff[250];
    uint buff_len= sizeof(buff);

    general_log_print(thd, command, NullS);
    status_var_increment(thd->status_var.com_stat[SQLCOM_SHOW_STATUS]);
    calc_sum_of_all_status(&current_global_status_var);
    if (!(uptime= (ulong) (thd->start_time.tv_sec - server_start_time)))
      queries_per_second1000= 0;
    else
      queries_per_second1000= thd->query_id * LL(1000) / uptime;

    length= my_snprintf(buff, buff_len - 1,
                        "Uptime: %lu  Threads: %d  Questions: %lu  "
                        "Slow queries: %llu  Opens: %llu  Flush tables: %lu  "
                        "Open tables: %u  Queries per second avg: %u.%03u",
                        uptime,
                        (int) thread_count, (ulong) thd->query_id,
                        current_global_status_var.long_query_count,
                        current_global_status_var.opened_tables,
                        refresh_version,
                        cached_open_tables(),
                        (uint) (queries_per_second1000 / 1000),
                        (uint) (queries_per_second1000 % 1000));
#ifdef EMBEDDED_LIBRARY
    /* Store the buffer in permanent memory */
    my_ok(thd, 0, 0, buff);
#else
    (void) my_net_write(net, (uchar*) buff, length);
    (void) net_flush(net);
    thd->get_stmt_da()->disable_status();
#endif
    break;
  }
  case COM_PING:
    status_var_increment(thd->status_var.com_other);
    my_ok(thd);				// Tell client we are alive
    break;
  case COM_PROCESS_INFO:
    status_var_increment(thd->status_var.com_stat[SQLCOM_SHOW_PROCESSLIST]);
    if (!thd->security_ctx->priv_user[0] &&
        check_global_access(thd, PROCESS_ACL))
      break;
    general_log_print(thd, command, NullS);
    mysqld_list_processes(thd,
			  thd->security_ctx->master_access & PROCESS_ACL ? 
			  NullS : thd->security_ctx->priv_user, 0);
    break;
  case COM_PROCESS_KILL:
  {
    status_var_increment(thd->status_var.com_stat[SQLCOM_KILL]);
    ulong id=(ulong) uint4korr(packet);
    sql_kill(thd,id,false);
    break;
  }
  case COM_SET_OPTION:
  {
    status_var_increment(thd->status_var.com_stat[SQLCOM_SET_OPTION]);
    uint opt_command= uint2korr(packet);

    switch (opt_command) {
    case (int) MYSQL_OPTION_MULTI_STATEMENTS_ON:
      thd->client_capabilities|= CLIENT_MULTI_STATEMENTS;
      my_eof(thd);
      break;
    case (int) MYSQL_OPTION_MULTI_STATEMENTS_OFF:
      thd->client_capabilities&= ~CLIENT_MULTI_STATEMENTS;
      my_eof(thd);
      break;
    default:
      my_message(ER_UNKNOWN_COM_ERROR, ER(ER_UNKNOWN_COM_ERROR), MYF(0));
      break;
    }
    break;
  }
  case COM_DEBUG:
    status_var_increment(thd->status_var.com_other);
    if (check_global_access(thd, SUPER_ACL))
      break;					/* purecov: inspected */
    mysql_print_status();
    general_log_print(thd, command, NullS);
    my_eof(thd);
    break;
  case COM_SLEEP:
  case COM_CONNECT:				// Impossible here
  case COM_TIME:				// Impossible from client
  case COM_DELAYED_INSERT:
  case COM_END:
  default:
    my_message(ER_UNKNOWN_COM_ERROR, ER(ER_UNKNOWN_COM_ERROR), MYF(0));
    break;
  }
  DBUG_ASSERT(thd->derived_tables == NULL &&
              (thd->open_tables == NULL ||
               (thd->locked_tables_mode == LTM_LOCK_TABLES)));

  /* Finalize server status flags after executing a command. */
  thd->update_server_status();
  if (thd->killed)
    thd->send_kill_message();
  thd->protocol->end_statement();
  query_cache_end_of_result(thd);

  if (!thd->is_error() && !thd->killed_errno())
    mysql_audit_general(thd, MYSQL_AUDIT_GENERAL_RESULT, 0, 0);

  mysql_audit_general(thd, MYSQL_AUDIT_GENERAL_STATUS,
                      thd->get_stmt_da()->is_error() ?
                      thd->get_stmt_da()->sql_errno() : 0,
                      command_name[command].str);

  log_slow_statement(thd);

  THD_STAGE_INFO(thd, stage_cleaning_up);

  thd->reset_query();
  thd->set_command(COM_SLEEP);

  /* Performance Schema Interface instrumentation, end */
  MYSQL_END_STATEMENT(thd->m_statement_psi, thd->get_stmt_da());
  thd->m_statement_psi= NULL;

  dec_thread_running();
  thd->packet.shrink(thd->variables.net_buffer_length);	// Reclaim some memory
  free_root(thd->mem_root,MYF(MY_KEEP_PREALLOC));

  /* DTRACE instrumentation, end */
  if (MYSQL_QUERY_DONE_ENABLED() || MYSQL_COMMAND_DONE_ENABLED())
  {
    int res __attribute__((unused));
    res= (int) thd->is_error();
    if (command == COM_QUERY)
    {
      MYSQL_QUERY_DONE(res);
    }
    MYSQL_COMMAND_DONE(res);
  }

  /* SHOW PROFILE instrumentation, end */
#if defined(ENABLED_PROFILING)
  thd->profiling.finish_current_query();
#endif

  DBUG_RETURN(error);
}


void log_slow_statement(THD *thd)
{
  DBUG_ENTER("log_slow_statement");

  /*
    The following should never be true with our current code base,
    but better to keep this here so we don't accidently try to log a
    statement in a trigger or stored function
  */
  if (unlikely(thd->in_sub_stmt))
    DBUG_VOID_RETURN;                           // Don't set time for sub stmt

  /*
    Do not log administrative statements unless the appropriate option is
    set.
  */
  if (thd->enable_slow_log)
  {
    bool warn_no_index= ((thd->server_status &
                          (SERVER_QUERY_NO_INDEX_USED |
                           SERVER_QUERY_NO_GOOD_INDEX_USED)) &&
                         opt_log_queries_not_using_indexes &&
                         !(sql_command_flags[thd->lex->sql_command] &
                           CF_STATUS_COMMAND));
    bool log_this_query=  ((thd->server_status & SERVER_QUERY_WAS_SLOW) ||
                           warn_no_index) &&
                          (thd->get_examined_row_count() >=
                           thd->variables.min_examined_row_limit);
    bool suppress_logging= log_throttle_qni.log(thd, warn_no_index);

    if (!suppress_logging && log_this_query)
    {
      THD_STAGE_INFO(thd, stage_logging_slow_query);
      thd->status_var.long_query_count++;

      if (thd->rewritten_query.length())
        slow_log_print(thd,
                       thd->rewritten_query.c_ptr_safe(),
                       thd->rewritten_query.length());
      else
        slow_log_print(thd, thd->query(), thd->query_length());
    }
  }
  DBUG_VOID_RETURN;
}


/**
  Create a TABLE_LIST object for an INFORMATION_SCHEMA table.

    This function is used in the parser to convert a SHOW or DESCRIBE
    table_name command to a SELECT from INFORMATION_SCHEMA.
    It prepares a SELECT_LEX and a TABLE_LIST object to represent the
    given command as a SELECT parse tree.

  @param thd              thread handle
  @param lex              current lex
  @param table_ident      table alias if it's used
  @param schema_table_idx the type of the INFORMATION_SCHEMA table to be
                          created

  @note
    Due to the way this function works with memory and LEX it cannot
    be used outside the parser (parse tree transformations outside
    the parser break PS and SP).

  @retval
    0                 success
  @retval
    1                 out of memory or SHOW commands are not allowed
                      in this version of the server.
*/

int prepare_schema_table(THD *thd, LEX *lex, Table_ident *table_ident,
                         enum enum_schema_tables schema_table_idx)
{
  SELECT_LEX *schema_select_lex= NULL;
  DBUG_ENTER("prepare_schema_table");

  switch (schema_table_idx) {
  case SCH_SCHEMATA:
#if defined(DONT_ALLOW_SHOW_COMMANDS)
    my_message(ER_NOT_ALLOWED_COMMAND,
               ER(ER_NOT_ALLOWED_COMMAND), MYF(0));   /* purecov: inspected */
    DBUG_RETURN(1);
#else
    break;
#endif

  case SCH_TABLE_NAMES:
  case SCH_TABLES:
  case SCH_VIEWS:
  case SCH_TRIGGERS:
  case SCH_EVENTS:
#ifdef DONT_ALLOW_SHOW_COMMANDS
    my_message(ER_NOT_ALLOWED_COMMAND,
               ER(ER_NOT_ALLOWED_COMMAND), MYF(0)); /* purecov: inspected */
    DBUG_RETURN(1);
#else
    {
      LEX_STRING db;
      size_t dummy;
      if (lex->select_lex.db == NULL &&
          lex->copy_db_to(&lex->select_lex.db, &dummy))
      {
        DBUG_RETURN(1);
      }
      schema_select_lex= new SELECT_LEX();
      db.str= schema_select_lex->db= lex->select_lex.db;
      schema_select_lex->table_list.first= NULL;
      db.length= strlen(db.str);

      if (check_and_convert_db_name(&db, FALSE))
      {
        my_error(ER_WRONG_DB_NAME, MYF(0), db.str);
        DBUG_RETURN(1);
      }
      break;
    }
#endif
  case SCH_COLUMNS:
  case SCH_STATISTICS:
  {
#ifdef DONT_ALLOW_SHOW_COMMANDS
    my_message(ER_NOT_ALLOWED_COMMAND,
               ER(ER_NOT_ALLOWED_COMMAND), MYF(0)); /* purecov: inspected */
    DBUG_RETURN(1);
#else
    DBUG_ASSERT(table_ident);
    TABLE_LIST **query_tables_last= lex->query_tables_last;
    schema_select_lex= new SELECT_LEX();
    /* 'parent_lex' is used in init_query() so it must be before it. */
    schema_select_lex->parent_lex= lex;
    schema_select_lex->init_query();
    if (!schema_select_lex->add_table_to_list(thd, table_ident, 0, 0, TL_READ,
                                              MDL_SHARED_READ))
      DBUG_RETURN(1);
    lex->query_tables_last= query_tables_last;
    break;
  }
#endif
  case SCH_PROFILES:
    /* 
      Mark this current profiling record to be discarded.  We don't
      wish to have SHOW commands show up in profiling.
    */
#if defined(ENABLED_PROFILING)
    thd->profiling.discard_current_query();
#endif
    break;
  case SCH_OPTIMIZER_TRACE:
  case SCH_OPEN_TABLES:
  case SCH_VARIABLES:
  case SCH_STATUS:
  case SCH_PROCEDURES:
  case SCH_CHARSETS:
  case SCH_ENGINES:
  case SCH_COLLATIONS:
  case SCH_COLLATION_CHARACTER_SET_APPLICABILITY:
  case SCH_USER_PRIVILEGES:
  case SCH_SCHEMA_PRIVILEGES:
  case SCH_TABLE_PRIVILEGES:
  case SCH_COLUMN_PRIVILEGES:
  case SCH_TABLE_CONSTRAINTS:
  case SCH_KEY_COLUMN_USAGE:
  default:
    break;
  }
  
  SELECT_LEX *select_lex= lex->current_select;
  if (make_schema_select(thd, select_lex, schema_table_idx))
  {
    DBUG_RETURN(1);
  }
  TABLE_LIST *table_list= select_lex->table_list.first;
  table_list->schema_select_lex= schema_select_lex;
  table_list->schema_table_reformed= 1;
  DBUG_RETURN(0);
}


/**
  Read query from packet and store in thd->query.
  Used in COM_QUERY and COM_STMT_PREPARE.

    Sets the following THD variables:
  - query
  - query_length

  @retval
    FALSE ok
  @retval
    TRUE  error;  In this case thd->fatal_error is set
*/

bool alloc_query(THD *thd, const char *packet, uint packet_length)
{
  char *query;
  /* Remove garbage at start and end of query */
  while (packet_length > 0 && my_isspace(thd->charset(), packet[0]))
  {
    packet++;
    packet_length--;
  }
  const char *pos= packet + packet_length;     // Point at end null
  while (packet_length > 0 &&
	 (pos[-1] == ';' || my_isspace(thd->charset() ,pos[-1])))
  {
    pos--;
    packet_length--;
  }
  /* We must allocate some extra memory for query cache 

    The query buffer layout is:
       buffer :==
            <statement>   The input statement(s)
            '\0'          Terminating null char  (1 byte)
            <length>      Length of following current database name (size_t)
            <db_name>     Name of current database
            <flags>       Flags struct
  */
  if (! (query= (char*) thd->memdup_w_gap(packet,
                                          packet_length,
                                          1 + sizeof(size_t) + thd->db_length +
                                          QUERY_CACHE_FLAGS_SIZE)))
      return TRUE;
  query[packet_length]= '\0';
  /*
    Space to hold the name of the current database is allocated.  We
    also store this length, in case current database is changed during
    execution.  We might need to reallocate the 'query' buffer
  */
  char *len_pos = (query + packet_length + 1);
  memcpy(len_pos, (char *) &thd->db_length, sizeof(size_t));
    
  thd->set_query(query, packet_length);
  thd->rewritten_query.free();                 // free here lest PS break

  /* Reclaim some memory */
  thd->packet.shrink(thd->variables.net_buffer_length);
  thd->convert_buffer.shrink(thd->variables.net_buffer_length);

  return FALSE;
}

static void reset_one_shot_variables(THD *thd) 
{
  thd->variables.character_set_client=
    global_system_variables.character_set_client;
  thd->variables.collation_connection=
    global_system_variables.collation_connection;
  thd->variables.collation_database=
    global_system_variables.collation_database;
  thd->variables.collation_server=
    global_system_variables.collation_server;
  thd->update_charset();
  thd->variables.time_zone=
    global_system_variables.time_zone;
  thd->variables.lc_time_names= &my_locale_en_US;
  thd->one_shot_set= 0;
}


static
bool sp_process_definer(THD *thd)
{
  DBUG_ENTER("sp_process_definer");

  LEX *lex= thd->lex;

  /*
    If the definer is not specified, this means that CREATE-statement missed
    DEFINER-clause. DEFINER-clause can be missed in two cases:

      - The user submitted a statement w/o the clause. This is a normal
        case, we should assign CURRENT_USER as definer.

      - Our slave received an updated from the master, that does not
        replicate definer for stored rountines. We should also assign
        CURRENT_USER as definer here, but also we should mark this routine
        as NON-SUID. This is essential for the sake of backward
        compatibility.

        The problem is the slave thread is running under "special" user (@),
        that actually does not exist. In the older versions we do not fail
        execution of a stored routine if its definer does not exist and
        continue the execution under the authorization of the invoker
        (BUG#13198). And now if we try to switch to slave-current-user (@),
        we will fail.

        Actually, this leads to the inconsistent state of master and
        slave (different definers, different SUID behaviour), but it seems,
        this is the best we can do.
  */

  if (!lex->definer)
  {
    Query_arena original_arena;
    Query_arena *ps_arena= thd->activate_stmt_arena_if_needed(&original_arena);

    lex->definer= create_default_definer(thd);

    if (ps_arena)
      thd->restore_active_arena(ps_arena, &original_arena);

    /* Error has been already reported. */
    if (lex->definer == NULL)
      DBUG_RETURN(TRUE);

    if (thd->slave_thread && lex->sphead)
      lex->sphead->m_chistics->suid= SP_IS_NOT_SUID;
  }
  else
  {
    /*
      If the specified definer differs from the current user, we
      should check that the current user has SUPER privilege (in order
      to create a stored routine under another user one must have
      SUPER privilege).
    */
    if ((strcmp(lex->definer->user.str, thd->security_ctx->priv_user) ||
         my_strcasecmp(system_charset_info, lex->definer->host.str,
                       thd->security_ctx->priv_host)) &&
        check_global_access(thd, SUPER_ACL))
    {
      my_error(ER_SPECIFIC_ACCESS_DENIED_ERROR, MYF(0), "SUPER");
      DBUG_RETURN(TRUE);
    }
  }

  /* Check that the specified definer exists. Emit a warning if not. */

#ifndef NO_EMBEDDED_ACCESS_CHECKS
  if (!is_acl_user(lex->definer->host.str, lex->definer->user.str))
  {
    push_warning_printf(thd,
                        Sql_condition::WARN_LEVEL_NOTE,
                        ER_NO_SUCH_USER,
                        ER(ER_NO_SUCH_USER),
                        lex->definer->user.str,
                        lex->definer->host.str);
  }
#endif /* NO_EMBEDDED_ACCESS_CHECKS */

  DBUG_RETURN(FALSE);
}


/**
  Auxiliary call that opens and locks tables for LOCK TABLES statement
  and initializes the list of locked tables.

  @param thd     Thread context.
  @param tables  List of tables to be locked.

  @return FALSE in case of success, TRUE in case of error.
*/

static bool lock_tables_open_and_lock_tables(THD *thd, TABLE_LIST *tables)
{
  Lock_tables_prelocking_strategy lock_tables_prelocking_strategy;
  uint counter;
  TABLE_LIST *table;

  thd->in_lock_tables= 1;

  if (open_tables(thd, &tables, &counter, 0, &lock_tables_prelocking_strategy))
    goto err;

  /*
    We allow to change temporary tables even if they were locked for read
    by LOCK TABLES. To avoid a discrepancy between lock acquired at LOCK
    TABLES time and by the statement which is later executed under LOCK TABLES
    we ensure that for temporary tables we always request a write lock (such
    discrepancy can cause problems for the storage engine).
    We don't set TABLE_LIST::lock_type in this case as this might result in
    extra warnings from THD::decide_logging_format() even though binary logging
    is totally irrelevant for LOCK TABLES.
  */
  for (table= tables; table; table= table->next_global)
    if (!table->placeholder() && table->table->s->tmp_table)
      table->table->reginfo.lock_type= TL_WRITE;

  if (lock_tables(thd, tables, counter, 0) ||
      thd->locked_tables_list.init_locked_tables(thd))
    goto err;

  thd->in_lock_tables= 0;

  return FALSE;

err:
  thd->in_lock_tables= 0;

  trans_rollback_stmt(thd);
  /*
    Need to end the current transaction, so the storage engine (InnoDB)
    can free its locks if LOCK TABLES locked some tables before finding
    that it can't lock a table in its list
  */
  trans_commit_implicit(thd);
  /* Close tables and release metadata locks. */
  close_thread_tables(thd);
  DBUG_ASSERT(!thd->locked_tables_mode);
  thd->mdl_context.release_transactional_locks();
  return TRUE;
}


/**
  Execute command saved in thd and lex->sql_command.

  @param thd                       Thread handle

  @todo
    - Invalidate the table in the query cache if something changed
    after unlocking when changes become visible.
    @todo: this is workaround. right way will be move invalidating in
    the unlock procedure.
    - TODO: use check_change_password()

  @retval
    FALSE       OK
  @retval
    TRUE        Error
*/

int
mysql_execute_command(THD *thd)
{
  int res= FALSE;
  int  up_result= 0;
  LEX  *lex= thd->lex;
  /* first SELECT_LEX (have special meaning for many of non-SELECTcommands) */
  SELECT_LEX *select_lex= &lex->select_lex;
  /* first table of first SELECT_LEX */
  TABLE_LIST *first_table= select_lex->table_list.first;
  /* list of all tables in query */
  TABLE_LIST *all_tables;
  /* most outer SELECT_LEX_UNIT of query */
  SELECT_LEX_UNIT *unit= &lex->unit;
#ifdef HAVE_REPLICATION
  /* have table map for update for multi-update statement (BUG#37051) */
  bool have_table_map_for_update= FALSE;
#endif
  DBUG_ENTER("mysql_execute_command");
  DBUG_ASSERT(!lex->describe || is_explainable_query(lex->sql_command));

#ifdef WITH_PARTITION_STORAGE_ENGINE
  thd->work_part_info= 0;
#endif

<<<<<<< HEAD
  /*
    If gtid_next_list!=NULL or gtid_next=='sid:gno', then a
    binlog_handler will be registered later in this function so that
    thd->transaction.stmt.is_empty() returns false.  When executing an
    EXECUTE statement, this function will then be called again,
    recursively, with thd->in_sub_stmt==false.  Hence, don't raise the
    assertion in these cases.
    @todo Check if this causes any trouble /Sven.
    @note Covered by Case 2 in test binlog.binlog_trx_empty_assertions
  */
  DBUG_ASSERT(thd->transaction.stmt.is_empty() || thd->in_sub_stmt ||
              (thd->n_execute_command_calls > 1 &&
               (thd->get_gtid_next_list() != NULL ||
                thd->variables.gtid_next.type == GTID_GROUP)));
=======
  DBUG_ASSERT(thd->transaction.stmt.is_empty() || thd->in_sub_stmt);
>>>>>>> 174299ee
  /*
    In many cases first table of main SELECT_LEX have special meaning =>
    check that it is first table in global list and relink it first in 
    queries_tables list if it is necessary (we need such relinking only
    for queries with subqueries in select list, in this case tables of
    subqueries will go to global list first)

    all_tables will differ from first_table only if most upper SELECT_LEX
    do not contain tables.

    Because of above in place where should be at least one table in most
    outer SELECT_LEX we have following check:
    DBUG_ASSERT(first_table == all_tables);
    DBUG_ASSERT(first_table == all_tables && first_table != 0);
  */
  lex->first_lists_tables_same();
  /* should be assigned after making first tables same */
  all_tables= lex->query_tables;
  /* set context for commands which do not use setup_tables */
  select_lex->
    context.resolve_in_table_list_only(select_lex->
                                       table_list.first);

  /*
    Reset warning count for each query that uses tables
    A better approach would be to reset this for any commands
    that is not a SHOW command or a select that only access local
    variables, but for now this is probably good enough.
  */
  if ((sql_command_flags[lex->sql_command] & CF_DIAGNOSTIC_STMT) != 0)
    thd->get_stmt_da()->set_warning_info_read_only(TRUE);
  else
  {
    thd->get_stmt_da()->set_warning_info_read_only(FALSE);
    if (all_tables)
      thd->get_stmt_da()->opt_clear_warning_info(thd->query_id);
  }

#ifdef HAVE_REPLICATION
  if (unlikely(thd->slave_thread))
  {
    if (lex->sql_command == SQLCOM_DROP_TRIGGER)
    {
      /*
        When dropping a trigger, we need to load its table name
        before checking slave filter rules.
      */
      add_table_for_trigger(thd, thd->lex->spname, 1, &all_tables);
      
      if (!all_tables)
      {
        /*
          If table name cannot be loaded,
          it means the trigger does not exists possibly because
          CREATE TRIGGER was previously skipped for this trigger
          according to slave filtering rules.
          Returning success without producing any errors in this case.
        */
        DBUG_RETURN(0);
      }
      
      // force searching in slave.cc:tables_ok() 
      all_tables->updating= 1;
    }

    /*
      For fix of BUG#37051, the master stores the table map for update
      in the Query_log_event, and the value is assigned to
      thd->variables.table_map_for_update before executing the update
      query.

      If thd->variables.table_map_for_update is set, then we are
      replicating from a new master, we can use this value to apply
      filter rules without opening all the tables. However If
      thd->variables.table_map_for_update is not set, then we are
      replicating from an old master, so we just skip this and
      continue with the old method. And of course, the bug would still
      exist for old masters.
    */
    if (lex->sql_command == SQLCOM_UPDATE_MULTI &&
        thd->table_map_for_update)
    {
      have_table_map_for_update= TRUE;
      table_map table_map_for_update= thd->table_map_for_update;
      uint nr= 0;
      TABLE_LIST *table;
      for (table=all_tables; table; table=table->next_global, nr++)
      {
        if (table_map_for_update & ((table_map)1 << nr))
          table->updating= TRUE;
        else
          table->updating= FALSE;
      }

      if (all_tables_not_ok(thd, all_tables))
      {
        /* we warn the slave SQL thread */
        my_message(ER_SLAVE_IGNORED_TABLE, ER(ER_SLAVE_IGNORED_TABLE), MYF(0));
        if (thd->one_shot_set)
          reset_one_shot_variables(thd);
        DBUG_RETURN(0);
      }
      
      for (table=all_tables; table; table=table->next_global)
        table->updating= TRUE;
    }
    
    /*
      Check if statment should be skipped because of slave filtering
      rules

      Exceptions are:
      - UPDATE MULTI: For this statement, we want to check the filtering
        rules later in the code
      - SET: we always execute it (Not that many SET commands exists in
        the binary log anyway -- only 4.1 masters write SET statements,
	in 5.0 there are no SET statements in the binary log)
      - DROP TEMPORARY TABLE IF EXISTS: we always execute it (otherwise we
        have stale files on slave caused by exclusion of one tmp table).
    */
    if (!(lex->sql_command == SQLCOM_UPDATE_MULTI) &&
	!(lex->sql_command == SQLCOM_SET_OPTION) &&
	!(lex->sql_command == SQLCOM_DROP_TABLE &&
          lex->drop_temporary && lex->drop_if_exists) &&
        all_tables_not_ok(thd, all_tables))
    {
      /* we warn the slave SQL thread */
      my_message(ER_SLAVE_IGNORED_TABLE, ER(ER_SLAVE_IGNORED_TABLE), MYF(0));
      if (thd->one_shot_set)
      {
        /*
          It's ok to check thd->one_shot_set here:

          The charsets in a MySQL 5.0 slave can change by both a binlogged
          SET ONE_SHOT statement and the event-internal charset setting, 
          and these two ways to change charsets do not seems to work
          together.

          At least there seems to be problems in the rli cache for
          charsets if we are using ONE_SHOT.  Note that this is normally no
          problem because either the >= 5.0 slave reads a 4.1 binlog (with
          ONE_SHOT) *or* or 5.0 binlog (without ONE_SHOT) but never both."
        */
        reset_one_shot_variables(thd);
      }
      DBUG_RETURN(0);
    }
  }
  else
  {
#endif /* HAVE_REPLICATION */
    /*
      When option readonly is set deny operations which change non-temporary
      tables. Except for the replication thread and the 'super' users.
    */
    if (deny_updates_if_read_only_option(thd, all_tables))
    {
      my_error(ER_OPTION_PREVENTS_STATEMENT, MYF(0), "--read-only");
      DBUG_RETURN(-1);
    }
#ifdef HAVE_REPLICATION
  } /* endif unlikely slave */
#endif

  status_var_increment(thd->status_var.com_stat[lex->sql_command]);

  Opt_trace_start ots(thd, all_tables, lex->sql_command, &lex->var_list,
                      thd->query(), thd->query_length(), NULL,
                      thd->variables.character_set_client);

  Opt_trace_object trace_command(&thd->opt_trace);
  Opt_trace_array trace_command_steps(&thd->opt_trace, "steps");

  DBUG_ASSERT(thd->transaction.stmt.cannot_safely_rollback() == FALSE);

  if (disable_gtid_unsafe_statements && !thd->is_ddl_gtid_compatible())
  {
    thd->n_execute_command_calls--;
    DBUG_RETURN(-1);
  }

  /*
    Check error conditions related to GTID_NEXT.
    This must be done before the implicit commit.
  */
  if (gtid_check_session_variables_before_statement(thd) != 0)
  {
    DBUG_RETURN(-1);
  }
      
  /*
    End a active transaction so that this command will have it's
    own transaction and will also sync the binary log. If a DDL is
    not run in it's own transaction it may simply never appear on
    the slave in case the outside transaction rolls back.
  */
  if (stmt_causes_implicit_commit(thd, CF_IMPLICIT_COMMIT_BEGIN))
  {
    /*
      Note that this should never happen inside of stored functions
      or triggers as all such statements prohibited there.
    */
    DBUG_ASSERT(! thd->in_sub_stmt);
    /* Commit or rollback the statement transaction. */
    thd->is_error() ? trans_rollback_stmt(thd) : trans_commit_stmt(thd);
    /* Commit the normal transaction if one is active. */
    if (trans_commit_implicit(thd))
      goto error;
    /* Release metadata locks acquired in this transaction. */
    thd->mdl_context.release_transactional_locks();
  }

<<<<<<< HEAD
#ifndef DBUG_OFF
  {
    char buf[Gtid_specification::MAX_TEXT_LENGTH + 1];
    global_sid_lock.rdlock();
    thd->variables.gtid_next.to_string(&global_sid_map, buf);
    global_sid_lock.unlock();
    DBUG_PRINT("info", ("before gtid_before_statment: gtid_next=%s sqlcom=%d query='%s'", buf, lex->sql_command, thd->query()));
  }
#endif
  /*
    Execute gtid_before_statement, so that we acquire ownership of
    groups as specified by gtid_next and gtid_next_list.
  */
  if (opt_bin_log && lex->is_binloggable() && thd->n_execute_command_calls == 1)
  {
    /*
      Initialize the cache manager if this was not done yet.
      binlog_setup_trx_data is idempotent and if it's not called here
      it's called elsewhere.  It is needed here just so that
      thd->get_group_cache won't crash.
    */
    thd->binlog_setup_trx_data();
    switch (gtid_before_statement(thd,
                                  thd->get_group_cache(false),
                                  thd->get_group_cache(true)))
    {
    case GTID_STATEMENT_CANCEL:
      // error has already been printed; don't print anything more here
      thd->n_execute_command_calls--;
      DBUG_RETURN(-1);
    case GTID_STATEMENT_SKIP:
      my_ok(thd);
      thd->n_execute_command_calls--;
      DBUG_RETURN(0);
    case GTID_STATEMENT_EXECUTE:
      break;
    }
  }
#ifndef DBUG_OFF
  {
    char buf[Gtid_specification::MAX_TEXT_LENGTH + 1];
    global_sid_lock.rdlock();
    thd->variables.gtid_next.to_string(&global_sid_map, buf);
    global_sid_lock.unlock();
    DBUG_PRINT("info", ("after gtid_before_statment: gtid_next=%s sqlcom=%d query='%s'", buf, lex->sql_command, thd->query()));
  }
#endif

=======
>>>>>>> 174299ee
#ifndef DBUG_OFF
  if (lex->sql_command != SQLCOM_SET_OPTION)
    DEBUG_SYNC(thd,"before_execute_sql_command");
#endif

  /*
    Close tables open by HANDLERs before executing DDL statement
    which is going to affect those tables.

    This should happen before temporary tables are pre-opened as
    otherwise we will get errors about attempt to re-open tables
    if table to be changed is open through HANDLER.

    Note that even although this is done before any privilege
    checks there is no security problem here as closing open
    HANDLER doesn't require any privileges anyway.
  */
  if (sql_command_flags[lex->sql_command] & CF_HA_CLOSE)
    mysql_ha_rm_tables(thd, all_tables);

  /*
    Pre-open temporary tables to simplify privilege checking
    for statements which need this.
  */
  if (sql_command_flags[lex->sql_command] & CF_PREOPEN_TMP_TABLES)
  {
    if (open_temporary_tables(thd, all_tables))
      goto error;
  }

  switch (lex->sql_command) {

  case SQLCOM_SHOW_STATUS:
  {
    system_status_var old_status_var= thd->status_var;
    thd->initial_status_var= &old_status_var;

    if (!(res= select_precheck(thd, lex, all_tables, first_table)))
      res= execute_sqlcom_select(thd, all_tables);

    /* Don't log SHOW STATUS commands to slow query log */
    thd->server_status&= ~(SERVER_QUERY_NO_INDEX_USED |
                           SERVER_QUERY_NO_GOOD_INDEX_USED);
    /*
      restore status variables, as we don't want 'show status' to cause
      changes
    */
    mysql_mutex_lock(&LOCK_status);
    add_diff_to_status(&global_status_var, &thd->status_var,
                       &old_status_var);
    thd->status_var= old_status_var;
    mysql_mutex_unlock(&LOCK_status);
    break;
  }
  case SQLCOM_SHOW_EVENTS:
#ifndef HAVE_EVENT_SCHEDULER
    my_error(ER_NOT_SUPPORTED_YET, MYF(0), "embedded server");
    break;
#endif
  case SQLCOM_SHOW_STATUS_PROC:
  case SQLCOM_SHOW_STATUS_FUNC:
  case SQLCOM_SHOW_DATABASES:
  case SQLCOM_SHOW_TABLES:
  case SQLCOM_SHOW_TRIGGERS:
  case SQLCOM_SHOW_TABLE_STATUS:
  case SQLCOM_SHOW_OPEN_TABLES:
  case SQLCOM_SHOW_PLUGINS:
  case SQLCOM_SHOW_FIELDS:
  case SQLCOM_SHOW_KEYS:
  case SQLCOM_SHOW_VARIABLES:
  case SQLCOM_SHOW_CHARSETS:
  case SQLCOM_SHOW_COLLATIONS:
  case SQLCOM_SHOW_STORAGE_ENGINES:
  case SQLCOM_SHOW_PROFILE:
  case SQLCOM_SELECT:
  {
    thd->status_var.last_query_cost= 0.0;

    if ((res= select_precheck(thd, lex, all_tables, first_table)))
      break;

    res= execute_sqlcom_select(thd, all_tables);
    break;
  }
case SQLCOM_PREPARE:
  {
    mysql_sql_stmt_prepare(thd);
    break;
  }
  case SQLCOM_EXECUTE:
  {
    mysql_sql_stmt_execute(thd);
    break;
  }
  case SQLCOM_DEALLOCATE_PREPARE:
  {
    mysql_sql_stmt_close(thd);
    break;
  }
  case SQLCOM_DO:
    if (check_table_access(thd, SELECT_ACL, all_tables, FALSE, UINT_MAX, FALSE)
        || open_and_lock_tables(thd, all_tables, TRUE, 0))
      goto error;

    res= mysql_do(thd, *lex->insert_list);
    break;

  case SQLCOM_EMPTY_QUERY:
    my_ok(thd);
    break;

  case SQLCOM_HELP:
    res= mysqld_help(thd,lex->help_arg);
    break;

#ifndef EMBEDDED_LIBRARY
  case SQLCOM_PURGE:
  {
    if (check_global_access(thd, SUPER_ACL))
      goto error;
    /* PURGE MASTER LOGS TO 'file' */
    res = purge_master_logs(thd, lex->to_log);
    break;
  }
  case SQLCOM_PURGE_BEFORE:
  {
    Item *it;

    if (check_global_access(thd, SUPER_ACL))
      goto error;
    /* PURGE MASTER LOGS BEFORE 'data' */
    it= (Item *)lex->value_list.head();
    if ((!it->fixed && it->fix_fields(lex->thd, &it)) ||
        it->check_cols(1))
    {
      my_error(ER_WRONG_ARGUMENTS, MYF(0), "PURGE LOGS BEFORE");
      goto error;
    }
    it= new Item_func_unix_timestamp(it);
    /*
      it is OK only emulate fix_fieds, because we need only
      value of constant
    */
    it->quick_fix_field();
    res = purge_master_logs_before_date(thd, (ulong)it->val_int());
    break;
  }
#endif
  case SQLCOM_SHOW_WARNS:
  {
    res= mysqld_show_warnings(thd, (ulong)
			      ((1L << (uint) Sql_condition::WARN_LEVEL_NOTE) |
			       (1L << (uint) Sql_condition::WARN_LEVEL_WARN) |
			       (1L << (uint) Sql_condition::WARN_LEVEL_ERROR)
			       ));
    break;
  }
  case SQLCOM_SHOW_ERRORS:
  {
    res= mysqld_show_warnings(thd, (ulong)
			      (1L << (uint) Sql_condition::WARN_LEVEL_ERROR));
    break;
  }
  case SQLCOM_SHOW_PROFILES:
  {
#if defined(ENABLED_PROFILING)
    thd->profiling.discard_current_query();
    res= thd->profiling.show_profiles();
    if (res)
      goto error;
#else
    my_error(ER_FEATURE_DISABLED, MYF(0), "SHOW PROFILES", "enable-profiling");
    goto error;
#endif
    break;
  }

#ifdef HAVE_REPLICATION
  case SQLCOM_SHOW_SLAVE_HOSTS:
  {
    if (check_global_access(thd, REPL_SLAVE_ACL))
      goto error;
    res = show_slave_hosts(thd);
    break;
  }
  case SQLCOM_SHOW_RELAYLOG_EVENTS:
  {
    if (check_global_access(thd, REPL_SLAVE_ACL))
      goto error;
    res = mysql_show_relaylog_events(thd);
    break;
  }
  case SQLCOM_SHOW_BINLOG_EVENTS:
  {
    if (check_global_access(thd, REPL_SLAVE_ACL))
      goto error;
    res = mysql_show_binlog_events(thd);
    break;
  }
#endif

  case SQLCOM_ASSIGN_TO_KEYCACHE:
  {
    DBUG_ASSERT(first_table == all_tables && first_table != 0);
    if (check_access(thd, INDEX_ACL, first_table->db,
                     &first_table->grant.privilege,
                     &first_table->grant.m_internal,
                     0, 0))
      goto error;
    res= mysql_assign_to_keycache(thd, first_table, &lex->ident);
    break;
  }
  case SQLCOM_PRELOAD_KEYS:
  {
    DBUG_ASSERT(first_table == all_tables && first_table != 0);
    if (check_access(thd, INDEX_ACL, first_table->db,
                     &first_table->grant.privilege,
                     &first_table->grant.m_internal,
                     0, 0))
      goto error;
    res = mysql_preload_keys(thd, first_table);
    break;
  }
#ifdef HAVE_REPLICATION
  case SQLCOM_CHANGE_MASTER:
  {
    if (check_global_access(thd, SUPER_ACL))
      goto error;
    mysql_mutex_lock(&LOCK_active_mi);
    res = change_master(thd,active_mi);
    mysql_mutex_unlock(&LOCK_active_mi);
    break;
  }
  case SQLCOM_SHOW_SLAVE_STAT:
  {
    /* Accept one of two privileges */
    if (check_global_access(thd, SUPER_ACL | REPL_CLIENT_ACL))
      goto error;
    mysql_mutex_lock(&LOCK_active_mi);
    if (active_mi != NULL)
    {
      res = show_master_info(thd, active_mi);
    }
    else
    {
      push_warning(thd, Sql_condition::WARN_LEVEL_WARN,
                   WARN_NO_MASTER_INFO, ER(WARN_NO_MASTER_INFO));
      my_ok(thd);
    }
    mysql_mutex_unlock(&LOCK_active_mi);
    break;
  }
  case SQLCOM_SHOW_MASTER_STAT:
  {
    /* Accept one of two privileges */
    if (check_global_access(thd, SUPER_ACL | REPL_CLIENT_ACL))
      goto error;
    res = show_binlog_info(thd);
    break;
  }

#endif /* HAVE_REPLICATION */
  case SQLCOM_SHOW_ENGINE_STATUS:
    {
      if (check_global_access(thd, PROCESS_ACL))
        goto error;
      res = ha_show_status(thd, lex->create_info.db_type, HA_ENGINE_STATUS);
      break;
    }
  case SQLCOM_SHOW_ENGINE_MUTEX:
    {
      if (check_global_access(thd, PROCESS_ACL))
        goto error;
      res = ha_show_status(thd, lex->create_info.db_type, HA_ENGINE_MUTEX);
      break;
    }
  case SQLCOM_CREATE_TABLE:
  {
    DBUG_ASSERT(first_table == all_tables && first_table != 0);
    bool link_to_local;
    TABLE_LIST *create_table= first_table;
    TABLE_LIST *select_tables= lex->create_last_non_select_table->next_global;

    /*
      Code below (especially in mysql_create_table() and select_create
      methods) may modify HA_CREATE_INFO structure in LEX, so we have to
      use a copy of this structure to make execution prepared statement-
      safe. A shallow copy is enough as this code won't modify any memory
      referenced from this structure.
    */
    HA_CREATE_INFO create_info(lex->create_info);
    /*
      We need to copy alter_info for the same reasons of re-execution
      safety, only in case of Alter_info we have to do (almost) a deep
      copy.
    */
    Alter_info alter_info(lex->alter_info, thd->mem_root);

    if (thd->is_fatal_error)
    {
      /* If out of memory when creating a copy of alter_info. */
      res= 1;
      goto end_with_restore_list;
    }

    if ((res= create_table_precheck(thd, select_tables, create_table)))
      goto end_with_restore_list;

    /* Might have been updated in create_table_precheck */
    create_info.alias= create_table->alias;

#ifdef HAVE_READLINK
    /* Fix names if symlinked tables */
    if (append_file_to_dir(thd, &create_info.data_file_name,
			   create_table->table_name) ||
	append_file_to_dir(thd, &create_info.index_file_name,
			   create_table->table_name))
      goto end_with_restore_list;
#endif
    /*
      If no engine type was given, work out the default now
      rather than at parse-time.
    */
    if (!(create_info.used_fields & HA_CREATE_USED_ENGINE))
      create_info.db_type= create_info.options & HA_LEX_CREATE_TMP_TABLE ?
              ha_default_temp_handlerton(thd) : ha_default_handlerton(thd);
    /*
      If we are using SET CHARSET without DEFAULT, add an implicit
      DEFAULT to not confuse old users. (This may change).
    */
    if ((create_info.used_fields &
	 (HA_CREATE_USED_DEFAULT_CHARSET | HA_CREATE_USED_CHARSET)) ==
	HA_CREATE_USED_CHARSET)
    {
      create_info.used_fields&= ~HA_CREATE_USED_CHARSET;
      create_info.used_fields|= HA_CREATE_USED_DEFAULT_CHARSET;
      create_info.default_table_charset= create_info.table_charset;
      create_info.table_charset= 0;
    }

#ifdef WITH_PARTITION_STORAGE_ENGINE
    {
      partition_info *part_info= thd->lex->part_info;
      if (part_info && !(part_info= thd->lex->part_info->get_clone()))
      {
        res= -1;
        goto end_with_restore_list;
      }
      thd->work_part_info= part_info;
    }
#endif

    if (select_lex->item_list.elements)		// With select
    {
      select_result *result;

      /*
        CREATE TABLE...IGNORE/REPLACE SELECT... can be unsafe, unless
        ORDER BY PRIMARY KEY clause is used in SELECT statement. We therefore
        use row based logging if mixed or row based logging is available.
        TODO: Check if the order of the output of the select statement is
        deterministic. Waiting for BUG#42415
      */
      if(lex->ignore)
        lex->set_stmt_unsafe(LEX::BINLOG_STMT_UNSAFE_CREATE_IGNORE_SELECT);
      
      if(lex->duplicates == DUP_REPLACE)
        lex->set_stmt_unsafe(LEX::BINLOG_STMT_UNSAFE_CREATE_REPLACE_SELECT);

      /*
        If:
        a) we inside an SP and there was NAME_CONST substitution,
        b) binlogging is on (STMT mode),
        c) we log the SP as separate statements
        raise a warning, as it may cause problems
        (see 'NAME_CONST issues' in 'Binary Logging of Stored Programs')
       */
      if (thd->query_name_consts && 
          mysql_bin_log.is_open() &&
          thd->variables.binlog_format == BINLOG_FORMAT_STMT &&
          !mysql_bin_log.is_query_in_union(thd, thd->query_id))
      {
        List_iterator_fast<Item> it(select_lex->item_list);
        Item *item;
        uint splocal_refs= 0;
        /* Count SP local vars in the top-level SELECT list */
        while ((item= it++))
        {
          if (item->is_splocal())
            splocal_refs++;
        }
        /*
          If it differs from number of NAME_CONST substitution applied,
          we may have a SOME_FUNC(NAME_CONST()) in the SELECT list,
          that may cause a problem with binary log (see BUG#35383),
          raise a warning. 
        */
        if (splocal_refs != thd->query_name_consts)
          push_warning(thd, 
                       Sql_condition::WARN_LEVEL_WARN,
                       ER_UNKNOWN_ERROR,
"Invoked routine ran a statement that may cause problems with "
"binary log, see 'NAME_CONST issues' in 'Binary Logging of Stored Programs' "
"section of the manual.");
      }
      
      select_lex->options|= SELECT_NO_UNLOCK;
      unit->set_limit(select_lex);

      /*
        Disable non-empty MERGE tables with CREATE...SELECT. Too
        complicated. See Bug #26379. Empty MERGE tables are read-only
        and don't allow CREATE...SELECT anyway.
      */
      if (create_info.used_fields & HA_CREATE_USED_UNION)
      {
        my_error(ER_WRONG_OBJECT, MYF(0), create_table->db,
                 create_table->table_name, "BASE TABLE");
        res= 1;
        goto end_with_restore_list;
      }

      if (!(res= open_and_lock_tables(thd, lex->query_tables, TRUE, 0)))
      {
        /* The table already exists */
        if (create_table->table || create_table->view)
        {
          if (create_info.options & HA_LEX_CREATE_IF_NOT_EXISTS)
          {
            push_warning_printf(thd, Sql_condition::WARN_LEVEL_NOTE,
                                ER_TABLE_EXISTS_ERROR,
                                ER(ER_TABLE_EXISTS_ERROR),
                                create_info.alias);
            my_ok(thd);
          }
          else
          {
            my_error(ER_TABLE_EXISTS_ERROR, MYF(0), create_info.alias);
            res= 1;
          }
          goto end_with_restore_list;
        }

        /*
          Remove target table from main select and name resolution
          context. This can't be done earlier as it will break view merging in
          statements like "CREATE TABLE IF NOT EXISTS existing_view SELECT".
        */
        lex->unlink_first_table(&link_to_local);

        /* Updating any other table is prohibited in CTS statement */
        for (TABLE_LIST *table= lex->query_tables; table;
             table= table->next_global)
          if (table->lock_type >= TL_WRITE_ALLOW_WRITE)
          {
            res= 1;
            my_error(ER_CANT_UPDATE_TABLE_IN_CREATE_TABLE_SELECT, MYF(0),
                     table->table_name, create_info.alias);
            goto end_with_restore_list;
          }

        /*
          select_create is currently not re-execution friendly and
          needs to be created for every execution of a PS/SP.
        */
        if ((result= new select_create(create_table,
                                       &create_info,
                                       &alter_info,
                                       select_lex->item_list,
                                       lex->duplicates,
                                       lex->ignore,
                                       select_tables)))
        {
          /*
            CREATE from SELECT give its SELECT_LEX for SELECT,
            and item_list belong to SELECT
          */
          res= handle_select(thd, lex, result, 0);
          delete result;
        }

        lex->link_first_table_back(create_table, link_to_local);
      }
    }
    else
    {
      /* regular create */
      if (create_info.options & HA_LEX_CREATE_TABLE_LIKE)
      {
        /* CREATE TABLE ... LIKE ... */
        res= mysql_create_like_table(thd, create_table, select_tables,
                                     &create_info);
      }
      else
      {
        /* Regular CREATE TABLE */
        res= mysql_create_table(thd, create_table,
                                &create_info, &alter_info);
      }
      if (!res)
        my_ok(thd);
    }

end_with_restore_list:
    break;
  }
  case SQLCOM_CREATE_INDEX:
    /* Fall through */
  case SQLCOM_DROP_INDEX:
  /*
    CREATE INDEX and DROP INDEX are implemented by calling ALTER
    TABLE with proper arguments.

    In the future ALTER TABLE will notice that the request is to
    only add indexes and create these one by one for the existing
    table without having to do a full rebuild.
  */
  {
    /* Prepare stack copies to be re-execution safe */
    HA_CREATE_INFO create_info;
    Alter_info alter_info(lex->alter_info, thd->mem_root);

    if (thd->is_fatal_error) /* out of memory creating a copy of alter_info */
      goto error;

    DBUG_ASSERT(first_table == all_tables && first_table != 0);
    if (check_one_table_access(thd, INDEX_ACL, all_tables))
      goto error; /* purecov: inspected */
    /*
      Currently CREATE INDEX or DROP INDEX cause a full table rebuild
      and thus classify as slow administrative statements just like
      ALTER TABLE.
    */
    thd->enable_slow_log= opt_log_slow_admin_statements;

    memset(&create_info, 0, sizeof(create_info));
    create_info.db_type= 0;
    create_info.row_type= ROW_TYPE_NOT_USED;
    create_info.default_table_charset= thd->variables.collation_database;

    res= mysql_alter_table(thd, first_table->db, first_table->table_name,
                           &create_info, first_table, &alter_info,
                           0, (ORDER*) 0, 0);
    break;
  }
#ifdef HAVE_REPLICATION
  case SQLCOM_SLAVE_START:
  {
    mysql_mutex_lock(&LOCK_active_mi);
    start_slave(thd,active_mi,1 /* net report*/);
    mysql_mutex_unlock(&LOCK_active_mi);
    break;
  }
  case SQLCOM_SLAVE_STOP:
  /*
    If the client thread has locked tables, a deadlock is possible.
    Assume that
    - the client thread does LOCK TABLE t READ.
    - then the master updates t.
    - then the SQL slave thread wants to update t,
      so it waits for the client thread because t is locked by it.
    - then the client thread does SLAVE STOP.
      SLAVE STOP waits for the SQL slave thread to terminate its
      update t, which waits for the client thread because t is locked by it.
    To prevent that, refuse SLAVE STOP if the
    client thread has locked tables
  */
  if (thd->locked_tables_mode ||
      thd->in_active_multi_stmt_transaction() || thd->global_read_lock.is_acquired())
  {
    my_message(ER_LOCK_OR_ACTIVE_TRANSACTION,
               ER(ER_LOCK_OR_ACTIVE_TRANSACTION), MYF(0));
    goto error;
  }
  {
    mysql_mutex_lock(&LOCK_active_mi);
    stop_slave(thd,active_mi,1/* net report*/);
    mysql_mutex_unlock(&LOCK_active_mi);
    break;
  }
#endif /* HAVE_REPLICATION */

  case SQLCOM_RENAME_TABLE:
  {
    DBUG_ASSERT(first_table == all_tables && first_table != 0);
    TABLE_LIST *table;
    for (table= first_table; table; table= table->next_local->next_local)
    {
      if (check_access(thd, ALTER_ACL | DROP_ACL, table->db,
                       &table->grant.privilege,
                       &table->grant.m_internal,
                       0, 0) ||
          check_access(thd, INSERT_ACL | CREATE_ACL, table->next_local->db,
                       &table->next_local->grant.privilege,
                       &table->next_local->grant.m_internal,
                       0, 0))
	goto error;
      TABLE_LIST old_list, new_list;
      /*
        we do not need initialize old_list and new_list because we will
        come table[0] and table->next[0] there
      */
      old_list= table[0];
      new_list= table->next_local[0];
      if (check_grant(thd, ALTER_ACL | DROP_ACL, &old_list, FALSE, 1, FALSE) ||
         (!test_all_bits(table->next_local->grant.privilege,
                         INSERT_ACL | CREATE_ACL) &&
          check_grant(thd, INSERT_ACL | CREATE_ACL, &new_list, FALSE, 1,
                      FALSE)))
        goto error;
    }

    if (mysql_rename_tables(thd, first_table, 0))
      goto error;
    break;
  }
#ifndef EMBEDDED_LIBRARY
  case SQLCOM_SHOW_BINLOGS:
#ifdef DONT_ALLOW_SHOW_COMMANDS
    my_message(ER_NOT_ALLOWED_COMMAND, ER(ER_NOT_ALLOWED_COMMAND),
               MYF(0)); /* purecov: inspected */
    goto error;
#else
    {
      if (check_global_access(thd, SUPER_ACL))
	goto error;
      res = show_binlogs(thd);
      break;
    }
#endif
#endif /* EMBEDDED_LIBRARY */
  case SQLCOM_SHOW_CREATE:
    DBUG_ASSERT(first_table == all_tables && first_table != 0);
#ifdef DONT_ALLOW_SHOW_COMMANDS
    my_message(ER_NOT_ALLOWED_COMMAND, ER(ER_NOT_ALLOWED_COMMAND),
               MYF(0)); /* purecov: inspected */
    goto error;
#else
    {
     /*
        Access check:
        SHOW CREATE TABLE require any privileges on the table level (ie
        effecting all columns in the table).
        SHOW CREATE VIEW require the SHOW_VIEW and SELECT ACLs on the table
        level.
        NOTE: SHOW_VIEW ACL is checked when the view is created.
      */

      DBUG_PRINT("debug", ("lex->only_view: %d, table: %s.%s",
                           lex->only_view,
                           first_table->db, first_table->table_name));
      if (lex->only_view)
      {
        if (check_table_access(thd, SELECT_ACL, first_table, FALSE, 1, FALSE))
        {
          DBUG_PRINT("debug", ("check_table_access failed"));
          my_error(ER_TABLEACCESS_DENIED_ERROR, MYF(0),
                  "SHOW", thd->security_ctx->priv_user,
                  thd->security_ctx->host_or_ip, first_table->alias);
          goto error;
        }
        DBUG_PRINT("debug", ("check_table_access succeeded"));

        /* Ignore temporary tables if this is "SHOW CREATE VIEW" */
        first_table->open_type= OT_BASE_ONLY;

      }
      else
      {
        /*
          Temporary tables should be opened for SHOW CREATE TABLE, but not
          for SHOW CREATE VIEW.
        */
        if (open_temporary_tables(thd, all_tables))
          goto error;

        /*
          The fact that check_some_access() returned FALSE does not mean that
          access is granted. We need to check if first_table->grant.privilege
          contains any table-specific privilege.
        */
        DBUG_PRINT("debug", ("first_table->grant.privilege: %lx",
                             first_table->grant.privilege));
        if (check_some_access(thd, SHOW_CREATE_TABLE_ACLS, first_table) ||
            (first_table->grant.privilege & SHOW_CREATE_TABLE_ACLS) == 0)
        {
          my_error(ER_TABLEACCESS_DENIED_ERROR, MYF(0),
                  "SHOW", thd->security_ctx->priv_user,
                  thd->security_ctx->host_or_ip, first_table->alias);
          goto error;
        }
      }

      /* Access is granted. Execute the command.  */
      res= mysqld_show_create(thd, first_table);
      break;
    }
#endif
  case SQLCOM_CHECKSUM:
  {
    DBUG_ASSERT(first_table == all_tables && first_table != 0);
    if (check_table_access(thd, SELECT_ACL, all_tables,
                           FALSE, UINT_MAX, FALSE))
      goto error; /* purecov: inspected */

    res = mysql_checksum_table(thd, first_table, &lex->check_opt);
    break;
  }
  case SQLCOM_UPDATE:
  {
    ha_rows found= 0, updated= 0;
    DBUG_ASSERT(first_table == all_tables && first_table != 0);
    if (update_precheck(thd, all_tables))
      break;

    /*
      UPDATE IGNORE can be unsafe. We therefore use row based
      logging if mixed or row based logging is available.
      TODO: Check if the order of the output of the select statement is
      deterministic. Waiting for BUG#42415
    */
    if (lex->ignore)
      lex->set_stmt_unsafe(LEX::BINLOG_STMT_UNSAFE_UPDATE_IGNORE);

    DBUG_ASSERT(select_lex->offset_limit == 0);
    unit->set_limit(select_lex);
    MYSQL_UPDATE_START(thd->query());
    res= (up_result= mysql_update(thd, all_tables,
                                  select_lex->item_list,
                                  lex->value_list,
                                  select_lex->where,
                                  select_lex->order_list.elements,
                                  select_lex->order_list.first,
                                  unit->select_limit_cnt,
                                  lex->duplicates, lex->ignore,
                                  &found, &updated));
    MYSQL_UPDATE_DONE(res, found, updated);
    /* mysql_update return 2 if we need to switch to multi-update */
    if (up_result != 2)
      break;
    /* Fall through */
  }
  case SQLCOM_UPDATE_MULTI:
  {
    DBUG_ASSERT(first_table == all_tables && first_table != 0);
    /* if we switched from normal update, rights are checked */
    if (up_result != 2)
    {
      if ((res= multi_update_precheck(thd, all_tables)))
        break;
    }
    else
      res= 0;

    res= mysql_multi_update_prepare(thd);

#ifdef HAVE_REPLICATION
    /* Check slave filtering rules */
    if (unlikely(thd->slave_thread && !have_table_map_for_update))
    {
      if (all_tables_not_ok(thd, all_tables))
      {
        if (res!= 0)
        {
          res= 0;             /* don't care of prev failure  */
          thd->clear_error(); /* filters are of highest prior */
        }
        /* we warn the slave SQL thread */
        my_error(ER_SLAVE_IGNORED_TABLE, MYF(0));
        break;
      }
      if (res)
        break;
    }
    else
    {
#endif /* HAVE_REPLICATION */
      if (res)
        break;
      if (opt_readonly &&
	  !(thd->security_ctx->master_access & SUPER_ACL) &&
	  some_non_temp_table_to_be_updated(thd, all_tables))
      {
	my_error(ER_OPTION_PREVENTS_STATEMENT, MYF(0), "--read-only");
	break;
      }
#ifdef HAVE_REPLICATION
    }  /* unlikely */
#endif
    {
      multi_update *result_obj;
      MYSQL_MULTI_UPDATE_START(thd->query());
      res= mysql_multi_update(thd, all_tables,
                              &select_lex->item_list,
                              &lex->value_list,
                              select_lex->where,
                              select_lex->options,
                              lex->duplicates,
                              lex->ignore,
                              unit,
                              select_lex,
                              &result_obj);
      if (result_obj)
      {
        MYSQL_MULTI_UPDATE_DONE(res, result_obj->num_found(),
                                result_obj->num_updated());
        res= FALSE; /* Ignore errors here */
        delete result_obj;
      }
      else
      {
        MYSQL_MULTI_UPDATE_DONE(1, 0, 0);
      }
    }
    break;
  }
  case SQLCOM_REPLACE:
#ifndef DBUG_OFF
    if (mysql_bin_log.is_open())
    {
      /*
        Generate an incident log event before writing the real event
        to the binary log.  We put this event is before the statement
        since that makes it simpler to check that the statement was
        not executed on the slave (since incidents usually stop the
        slave).

        Observe that any row events that are generated will be
        generated before.

        This is only for testing purposes and will not be present in a
        release build.
      */

      Incident incident= INCIDENT_NONE;
      DBUG_PRINT("debug", ("Just before generate_incident()"));
      DBUG_EXECUTE_IF("incident_database_resync_on_replace",
                      incident= INCIDENT_LOST_EVENTS;);
      if (incident)
      {
        Incident_log_event ev(thd, incident);
        if (mysql_bin_log.write_incident(&ev, TRUE))
        {
          res= 1;
          break;
        }
      }
      DBUG_PRINT("debug", ("Just after generate_incident()"));
    }
#endif
  case SQLCOM_INSERT:
  {
    DBUG_ASSERT(first_table == all_tables && first_table != 0);

    /*
      Since INSERT DELAYED doesn't support temporary tables, we could
      not pre-open temporary tables for SQLCOM_INSERT / SQLCOM_REPLACE.
      Open them here instead.
    */
    if (first_table->lock_type != TL_WRITE_DELAYED)
    {
      if ((res= open_temporary_tables(thd, all_tables)))
        break;
    }

    if ((res= insert_precheck(thd, all_tables)))
      break;

    MYSQL_INSERT_START(thd->query());
    res= mysql_insert(thd, all_tables, lex->field_list, lex->many_values,
		      lex->update_list, lex->value_list,
                      lex->duplicates, lex->ignore);
    MYSQL_INSERT_DONE(res, (ulong) thd->get_row_count_func());
    /*
      If we have inserted into a VIEW, and the base table has
      AUTO_INCREMENT column, but this column is not accessible through
      a view, then we should restore LAST_INSERT_ID to the value it
      had before the statement.
    */
    if (first_table->view && !first_table->contain_auto_increment)
      thd->first_successful_insert_id_in_cur_stmt=
        thd->first_successful_insert_id_in_prev_stmt;

    DBUG_EXECUTE_IF("after_mysql_insert",
                    {
                      const char act[]=
                        "now "
                        "wait_for signal.continue";
                      DBUG_ASSERT(opt_debug_sync_timeout > 0);
                      DBUG_ASSERT(!debug_sync_set_action(current_thd,
                                                         STRING_WITH_LEN(act)));
                    };);
    break;
  }
  case SQLCOM_REPLACE_SELECT:
  case SQLCOM_INSERT_SELECT:
  {
    select_insert *sel_result;
    DBUG_ASSERT(first_table == all_tables && first_table != 0);
    if ((res= insert_precheck(thd, all_tables)))
      break;
    /*
      INSERT...SELECT...ON DUPLICATE KEY UPDATE/REPLACE SELECT/
      INSERT...IGNORE...SELECT can be unsafe, unless ORDER BY PRIMARY KEY
      clause is used in SELECT statement. We therefore use row based
      logging if mixed or row based logging is available.
      TODO: Check if the order of the output of the select statement is
      deterministic. Waiting for BUG#42415
    */
    if (lex->sql_command == SQLCOM_INSERT_SELECT &&
        lex->duplicates == DUP_UPDATE)
      lex->set_stmt_unsafe(LEX::BINLOG_STMT_UNSAFE_INSERT_SELECT_UPDATE);

    if (lex->sql_command == SQLCOM_INSERT_SELECT && lex->ignore)
      lex->set_stmt_unsafe(LEX::BINLOG_STMT_UNSAFE_INSERT_IGNORE_SELECT);

    if (lex->sql_command == SQLCOM_REPLACE_SELECT)
      lex->set_stmt_unsafe(LEX::BINLOG_STMT_UNSAFE_REPLACE_SELECT);

    /* Fix lock for first table */
    if (first_table->lock_type == TL_WRITE_DELAYED)
      first_table->lock_type= TL_WRITE;

    /* Don't unlock tables until command is written to binary log */
    select_lex->options|= SELECT_NO_UNLOCK;

    unit->set_limit(select_lex);

    if (!(res= open_and_lock_tables(thd, all_tables, TRUE, 0)))
    {
      MYSQL_INSERT_SELECT_START(thd->query());
      /* Skip first table, which is the table we are inserting in */
      TABLE_LIST *second_table= first_table->next_local;
      select_lex->table_list.first= second_table;
      select_lex->context.table_list= 
        select_lex->context.first_name_resolution_table= second_table;
      res= mysql_insert_select_prepare(thd);
      if (!res && (sel_result= new select_insert(first_table,
                                                 first_table->table,
                                                 &lex->field_list,
                                                 &lex->update_list,
                                                 &lex->value_list,
                                                 lex->duplicates,
                                                 lex->ignore)))
      {
        if (lex->describe)
          res= explain_multi_table_modification(thd, sel_result);
        else
        {
          res= handle_select(thd, lex, sel_result, OPTION_SETUP_TABLES_DONE);
          /*
            Invalidate the table in the query cache if something changed
            after unlocking when changes become visible.
            TODO: this is workaround. right way will be move invalidating in
            the unlock procedure.
          */
          if (!res && first_table->lock_type ==  TL_WRITE_CONCURRENT_INSERT &&
              thd->lock)
          {
            /* INSERT ... SELECT should invalidate only the very first table */
            TABLE_LIST *save_table= first_table->next_local;
            first_table->next_local= 0;
            query_cache_invalidate3(thd, first_table, 1);
            first_table->next_local= save_table;
          }
        }
        delete sel_result;
      }
      /* revert changes for SP */
      MYSQL_INSERT_SELECT_DONE(res, (ulong) thd->get_row_count_func());
      select_lex->table_list.first= first_table;
    }
    /*
      If we have inserted into a VIEW, and the base table has
      AUTO_INCREMENT column, but this column is not accessible through
      a view, then we should restore LAST_INSERT_ID to the value it
      had before the statement.
    */
    if (first_table->view && !first_table->contain_auto_increment)
      thd->first_successful_insert_id_in_cur_stmt=
        thd->first_successful_insert_id_in_prev_stmt;

    break;
  }
  case SQLCOM_DELETE:
  {
    DBUG_ASSERT(first_table == all_tables && first_table != 0);
    if ((res= delete_precheck(thd, all_tables)))
      break;
    DBUG_ASSERT(select_lex->offset_limit == 0);
    unit->set_limit(select_lex);

    MYSQL_DELETE_START(thd->query());
    res = mysql_delete(thd, all_tables, select_lex->where,
                       &select_lex->order_list,
                       unit->select_limit_cnt, select_lex->options);
    MYSQL_DELETE_DONE(res, (ulong) thd->get_row_count_func());
    break;
  }
  case SQLCOM_DELETE_MULTI:
  {
    DBUG_ASSERT(first_table == all_tables && first_table != 0);
    TABLE_LIST *aux_tables= thd->lex->auxiliary_table_list.first;
    multi_delete *del_result;

    if ((res= multi_delete_precheck(thd, all_tables)))
      break;

    /* condition will be TRUE on SP re-excuting */
    if (select_lex->item_list.elements != 0)
      select_lex->item_list.empty();
    if (add_item_to_list(thd, new Item_null()))
      goto error;

    THD_STAGE_INFO(thd, stage_init);
    if ((res= open_and_lock_tables(thd, all_tables, TRUE, 0)))
      break;

    MYSQL_MULTI_DELETE_START(thd->query());
    if ((res= mysql_multi_delete_prepare(thd)))
    {
      MYSQL_MULTI_DELETE_DONE(1, 0);
      goto error;
    }

    if (!thd->is_fatal_error &&
        (del_result= new multi_delete(aux_tables, lex->table_count)))
    {
      if (lex->describe)
        res= explain_multi_table_modification(thd, del_result);
      else
      {
        res= mysql_select(thd,
                          select_lex->get_table_list(),
                          select_lex->with_wild,
                          select_lex->item_list,
                          select_lex->where,
                          0, (ORDER *)NULL, (ORDER *)NULL, (Item *)NULL,
                          (ORDER *)NULL,
                          (select_lex->options | thd->variables.option_bits |
                          SELECT_NO_JOIN_CACHE | SELECT_NO_UNLOCK |
                          OPTION_SETUP_TABLES_DONE) & ~OPTION_BUFFER_RESULT,
                          del_result, unit, select_lex);
        res|= thd->is_error();
        if (res)
          del_result->abort_result_set();
      }
      MYSQL_MULTI_DELETE_DONE(res, del_result->num_deleted());
      delete del_result;
    }
    else
    {
      res= TRUE;                                // Error
      MYSQL_MULTI_DELETE_DONE(1, 0);
    }
    break;
  }
  case SQLCOM_DROP_TABLE:
  {
    DBUG_ASSERT(first_table == all_tables && first_table != 0);
    if (!lex->drop_temporary)
    {
      if (check_table_access(thd, DROP_ACL, all_tables, FALSE, UINT_MAX, FALSE))
	goto error;				/* purecov: inspected */
    }
    /* DDL and binlog write order are protected by metadata locks. */
    res= mysql_rm_table(thd, first_table, lex->drop_if_exists,
			lex->drop_temporary);
  }
  break;
  case SQLCOM_SHOW_PROCESSLIST:
    if (!thd->security_ctx->priv_user[0] &&
        check_global_access(thd,PROCESS_ACL))
      break;
    mysqld_list_processes(thd,
			  (thd->security_ctx->master_access & PROCESS_ACL ?
                           NullS :
                           thd->security_ctx->priv_user),
                          lex->verbose);
    break;
  case SQLCOM_SHOW_AUTHORS:
    res= mysqld_show_authors(thd);
    break;
  case SQLCOM_SHOW_CONTRIBUTORS:
    res= mysqld_show_contributors(thd);
    break;
  case SQLCOM_SHOW_PRIVILEGES:
    res= mysqld_show_privileges(thd);
    break;
  case SQLCOM_SHOW_ENGINE_LOGS:
#ifdef DONT_ALLOW_SHOW_COMMANDS
    my_message(ER_NOT_ALLOWED_COMMAND, ER(ER_NOT_ALLOWED_COMMAND),
               MYF(0));	/* purecov: inspected */
    goto error;
#else
    {
      if (check_access(thd, FILE_ACL, any_db, NULL, NULL, 0, 0))
	goto error;
      res= ha_show_status(thd, lex->create_info.db_type, HA_ENGINE_LOGS);
      break;
    }
#endif
  case SQLCOM_CHANGE_DB:
  {
    LEX_STRING db_str= { (char *) select_lex->db, strlen(select_lex->db) };

    if (!mysql_change_db(thd, &db_str, FALSE))
      my_ok(thd);

    break;
  }

  case SQLCOM_LOAD:
  {
    DBUG_ASSERT(first_table == all_tables && first_table != 0);
    uint privilege= (lex->duplicates == DUP_REPLACE ?
		     INSERT_ACL | DELETE_ACL : INSERT_ACL) |
                    (lex->local_file ? 0 : FILE_ACL);

    if (lex->local_file)
    {
      if (!(thd->client_capabilities & CLIENT_LOCAL_FILES) ||
          !opt_local_infile)
      {
	my_message(ER_NOT_ALLOWED_COMMAND, ER(ER_NOT_ALLOWED_COMMAND), MYF(0));
	goto error;
      }
    }

    if (check_one_table_access(thd, privilege, all_tables))
      goto error;

    res= mysql_load(thd, lex->exchange, first_table, lex->field_list,
                    lex->update_list, lex->value_list, lex->duplicates,
                    lex->ignore, (bool) lex->local_file);
    break;
  }

  case SQLCOM_SET_OPTION:
  {
    List<set_var_base> *lex_var_list= &lex->var_list;

    if ((check_table_access(thd, SELECT_ACL, all_tables, FALSE, UINT_MAX, FALSE)
         || open_and_lock_tables(thd, all_tables, TRUE, 0)))
      goto error;
    if (!(res= sql_set_variables(thd, lex_var_list)))
    {
      /*
        If the previous command was a SET ONE_SHOT, we don't want to forget
        about the ONE_SHOT property of that SET. So we use a |= instead of = .
      */
      thd->one_shot_set|= lex->one_shot_set;
      my_ok(thd);
    }
    else
    {
      /*
        We encountered some sort of error, but no message was sent.
        Send something semi-generic here since we don't know which
        assignment in the list caused the error.
      */
      if (!thd->is_error())
        my_error(ER_WRONG_ARGUMENTS,MYF(0),"SET");
      goto error;
    }

    break;
  }

  case SQLCOM_UNLOCK_TABLES:
    /*
      It is critical for mysqldump --single-transaction --master-data that
      UNLOCK TABLES does not implicitely commit a connection which has only
      done FLUSH TABLES WITH READ LOCK + BEGIN. If this assumption becomes
      false, mysqldump will not work.
    */
    if (thd->variables.option_bits & OPTION_TABLE_LOCK)
    {
      res= trans_commit_implicit(thd);
      thd->locked_tables_list.unlock_locked_tables(thd);
      thd->mdl_context.release_transactional_locks();
      thd->variables.option_bits&= ~(OPTION_TABLE_LOCK);
    }
    if (thd->global_read_lock.is_acquired())
      thd->global_read_lock.unlock_global_read_lock(thd);
    if (res)
      goto error;
    my_ok(thd);
    break;
  case SQLCOM_LOCK_TABLES:
    /* We must end the transaction first, regardless of anything */
    res= trans_commit_implicit(thd);
    thd->locked_tables_list.unlock_locked_tables(thd);
    /* Release transactional metadata locks. */
    thd->mdl_context.release_transactional_locks();
    if (res)
      goto error;

    /*
      Here we have to pre-open temporary tables for LOCK TABLES.

      CF_PREOPEN_TMP_TABLES is not set for this SQL statement simply
      because LOCK TABLES calls close_thread_tables() as a first thing
      (it's called from unlock_locked_tables() above). So even if
      CF_PREOPEN_TMP_TABLES was set and the tables would be pre-opened
      in a usual way, they would have been closed.
    */

    if (open_temporary_tables(thd, all_tables))
      goto error;

    if (lock_tables_precheck(thd, all_tables))
      goto error;

    thd->variables.option_bits|= OPTION_TABLE_LOCK;

    res= lock_tables_open_and_lock_tables(thd, all_tables);

    if (res)
    {
      thd->variables.option_bits&= ~(OPTION_TABLE_LOCK);
    }
    else
    {
#ifdef HAVE_QUERY_CACHE
      if (thd->variables.query_cache_wlock_invalidate)
        query_cache.invalidate_locked_for_write(first_table);
#endif /*HAVE_QUERY_CACHE*/
      my_ok(thd);
    }
    break;
  case SQLCOM_CREATE_DB:
  {
    /*
      As mysql_create_db() may modify HA_CREATE_INFO structure passed to
      it, we need to use a copy of LEX::create_info to make execution
      prepared statement- safe.
    */
    HA_CREATE_INFO create_info(lex->create_info);
    char *alias;
    if (!(alias=thd->strmake(lex->name.str, lex->name.length)) ||
        check_and_convert_db_name(&lex->name, FALSE))
    {
      my_error(ER_WRONG_DB_NAME, MYF(0), lex->name.str);
      break;
    }
    /*
      If in a slave thread :
      CREATE DATABASE DB was certainly not preceded by USE DB.
      For that reason, db_ok() in sql/slave.cc did not check the
      do_db/ignore_db. And as this query involves no tables, tables_ok()
      above was not called. So we have to check rules again here.
    */
#ifdef HAVE_REPLICATION
    if (!db_stmt_db_ok(thd, lex->name.str))
    {
      my_message(ER_SLAVE_IGNORED_TABLE, ER(ER_SLAVE_IGNORED_TABLE), MYF(0));
      break;
    }
#endif
    if (check_access(thd, CREATE_ACL, lex->name.str, NULL, NULL, 1, 0))
      break;
    res= mysql_create_db(thd,(lower_case_table_names == 2 ? alias :
                              lex->name.str), &create_info, 0);
    break;
  }
  case SQLCOM_DROP_DB:
  {
    if (check_and_convert_db_name(&lex->name, FALSE))
    {
      my_error(ER_WRONG_DB_NAME, MYF(0), lex->name.str);
      break;
    }
    /*
      If in a slave thread :
      DROP DATABASE DB may not be preceded by USE DB.
      For that reason, maybe db_ok() in sql/slave.cc did not check the 
      do_db/ignore_db. And as this query involves no tables, tables_ok()
      above was not called. So we have to check rules again here.
    */
#ifdef HAVE_REPLICATION
    if (!db_stmt_db_ok(thd, lex->name.str))
    {
      my_message(ER_SLAVE_IGNORED_TABLE, ER(ER_SLAVE_IGNORED_TABLE), MYF(0));
      break;
    }
#endif
    if (check_access(thd, DROP_ACL, lex->name.str, NULL, NULL, 1, 0))
      break;
    res= mysql_rm_db(thd, lex->name.str, lex->drop_if_exists, 0);
    break;
  }
  case SQLCOM_ALTER_DB_UPGRADE:
  {
    LEX_STRING *db= & lex->name;
#ifdef HAVE_REPLICATION
    if (!db_stmt_db_ok(thd, lex->name.str))
    {
      res= 1;
      my_message(ER_SLAVE_IGNORED_TABLE, ER(ER_SLAVE_IGNORED_TABLE), MYF(0));
      break;
    }
#endif
    if (check_and_convert_db_name(db, FALSE))
    {
      my_error(ER_WRONG_DB_NAME, MYF(0), db->str);
      break;
    }
    if (check_access(thd, ALTER_ACL, db->str, NULL, NULL, 1, 0) ||
        check_access(thd, DROP_ACL, db->str, NULL, NULL, 1, 0) ||
        check_access(thd, CREATE_ACL, db->str, NULL, NULL, 1, 0))
    {
      res= 1;
      break;
    }
    res= mysql_upgrade_db(thd, db);
    if (!res)
      my_ok(thd);
    break;
  }
  case SQLCOM_ALTER_DB:
  {
    LEX_STRING *db= &lex->name;
    HA_CREATE_INFO create_info(lex->create_info);
    if (check_and_convert_db_name(db, FALSE))
    {
      my_error(ER_WRONG_DB_NAME, MYF(0), db->str);
      break;
    }
    /*
      If in a slave thread :
      ALTER DATABASE DB may not be preceded by USE DB.
      For that reason, maybe db_ok() in sql/slave.cc did not check the
      do_db/ignore_db. And as this query involves no tables, tables_ok()
      above was not called. So we have to check rules again here.
    */
#ifdef HAVE_REPLICATION
    if (!db_stmt_db_ok(thd, lex->name.str))
    {
      my_message(ER_SLAVE_IGNORED_TABLE, ER(ER_SLAVE_IGNORED_TABLE), MYF(0));
      break;
    }
#endif
    if (check_access(thd, ALTER_ACL, db->str, NULL, NULL, 1, 0))
      break;
    res= mysql_alter_db(thd, db->str, &create_info);
    break;
  }
  case SQLCOM_SHOW_CREATE_DB:
  {
    DBUG_EXECUTE_IF("4x_server_emul",
                    my_error(ER_UNKNOWN_ERROR, MYF(0)); goto error;);
    if (check_and_convert_db_name(&lex->name, TRUE))
    {
      my_error(ER_WRONG_DB_NAME, MYF(0), lex->name.str);
      break;
    }
    res= mysqld_show_create_db(thd, lex->name.str, &lex->create_info);
    break;
  }
  case SQLCOM_CREATE_EVENT:
  case SQLCOM_ALTER_EVENT:
  #ifdef HAVE_EVENT_SCHEDULER
  do
  {
    DBUG_ASSERT(lex->event_parse_data);
    if (lex->table_or_sp_used())
    {
      my_error(ER_NOT_SUPPORTED_YET, MYF(0), "Usage of subqueries or stored "
               "function calls as part of this statement");
      break;
    }

    res= sp_process_definer(thd);
    if (res)
      break;

    switch (lex->sql_command) {
    case SQLCOM_CREATE_EVENT:
    {
      bool if_not_exists= (lex->create_info.options &
                           HA_LEX_CREATE_IF_NOT_EXISTS);
      res= Events::create_event(thd, lex->event_parse_data, if_not_exists);
      break;
    }
    case SQLCOM_ALTER_EVENT:
      res= Events::update_event(thd, lex->event_parse_data,
                                lex->spname ? &lex->spname->m_db : NULL,
                                lex->spname ? &lex->spname->m_name : NULL);
      break;
    default:
      DBUG_ASSERT(0);
    }
    DBUG_PRINT("info",("DDL error code=%d", res));
    if (!res)
      my_ok(thd);

  } while (0);
  /* Don't do it, if we are inside a SP */
  if (!thd->spcont)
  {
    delete lex->sphead;
    lex->sphead= NULL;
  }
  /* lex->unit.cleanup() is called outside, no need to call it here */
  break;
  case SQLCOM_SHOW_CREATE_EVENT:
    res= Events::show_create_event(thd, lex->spname->m_db,
                                   lex->spname->m_name);
    break;
  case SQLCOM_DROP_EVENT:
    if (!(res= Events::drop_event(thd,
                                  lex->spname->m_db, lex->spname->m_name,
                                  lex->drop_if_exists)))
      my_ok(thd);
    break;
#else
    my_error(ER_NOT_SUPPORTED_YET,MYF(0),"embedded server");
    break;
#endif
  case SQLCOM_CREATE_FUNCTION:                  // UDF function
  {
    if (check_access(thd, INSERT_ACL, "mysql", NULL, NULL, 1, 0))
      break;
#ifdef HAVE_DLOPEN
    if (!(res = mysql_create_function(thd, &lex->udf)))
      my_ok(thd);
#else
    my_error(ER_CANT_OPEN_LIBRARY, MYF(0), lex->udf.dl, 0, "feature disabled");
    res= TRUE;
#endif
    break;
  }
#ifndef NO_EMBEDDED_ACCESS_CHECKS
  case SQLCOM_CREATE_USER:
  {
    if (check_access(thd, INSERT_ACL, "mysql", NULL, NULL, 1, 1) &&
        check_global_access(thd,CREATE_USER_ACL))
      break;
    /* Conditionally writes to binlog */
    if (!(res= mysql_create_user(thd, lex->users_list)))
      my_ok(thd);
    break;
  }
  case SQLCOM_DROP_USER:
  {
    if (check_access(thd, DELETE_ACL, "mysql", NULL, NULL, 1, 1) &&
        check_global_access(thd,CREATE_USER_ACL))
      break;
    /* Conditionally writes to binlog */
    if (!(res= mysql_drop_user(thd, lex->users_list)))
      my_ok(thd);
    break;
  }
  case SQLCOM_RENAME_USER:
  {
    if (check_access(thd, UPDATE_ACL, "mysql", NULL, NULL, 1, 1) &&
        check_global_access(thd,CREATE_USER_ACL))
      break;
    /* Conditionally writes to binlog */
    if (!(res= mysql_rename_user(thd, lex->users_list)))
      my_ok(thd);
    break;
  }
  case SQLCOM_REVOKE_ALL:
  {
    if (check_access(thd, UPDATE_ACL, "mysql", NULL, NULL, 1, 1) &&
        check_global_access(thd,CREATE_USER_ACL))
      break;

    /* Replicate current user as grantor */
    thd->binlog_invoker();

    /* Conditionally writes to binlog */
    if (!(res = mysql_revoke_all(thd, lex->users_list)))
      my_ok(thd);
    break;
  }
  case SQLCOM_REVOKE:
  case SQLCOM_GRANT:
  {
    if (lex->type != TYPE_ENUM_PROXY &&
        check_access(thd, lex->grant | lex->grant_tot_col | GRANT_ACL,
                     first_table ?  first_table->db : select_lex->db,
                     first_table ? &first_table->grant.privilege : NULL,
                     first_table ? &first_table->grant.m_internal : NULL,
                     first_table ? 0 : 1, 0))
      goto error;

    /* Replicate current user as grantor */
    thd->binlog_invoker();

    if (thd->security_ctx->user)              // If not replication
    {
      LEX_USER *user, *tmp_user;
      bool first_user= TRUE;

      List_iterator <LEX_USER> user_list(lex->users_list);
      while ((tmp_user= user_list++))
      {
        if (!(user= get_current_user(thd, tmp_user)))
          goto error;
        if (specialflag & SPECIAL_NO_RESOLVE &&
            hostname_requires_resolving(user->host.str))
          push_warning_printf(thd, Sql_condition::WARN_LEVEL_WARN,
                              ER_WARN_HOSTNAME_WONT_WORK,
                              ER(ER_WARN_HOSTNAME_WONT_WORK));
        // Are we trying to change a password of another user
        DBUG_ASSERT(user->host.str != 0);

        /*
          GRANT/REVOKE PROXY has the target user as a first entry in the list. 
         */
        if (lex->type == TYPE_ENUM_PROXY && first_user)
        {
          first_user= FALSE;
          if (acl_check_proxy_grant_access (thd, user->host.str, user->user.str,
                                        lex->grant & GRANT_ACL))
            goto error;
        } 
        else if (is_acl_user(user->host.str, user->user.str) &&
                 user->password.str &&
                 check_change_password (thd, user->host.str, user->user.str, 
                                        user->password.str, 
                                        user->password.length))
          goto error;
      }
    }
    if (first_table)
    {
      if (lex->type == TYPE_ENUM_PROCEDURE ||
          lex->type == TYPE_ENUM_FUNCTION)
      {
        uint grants= lex->all_privileges 
		   ? (PROC_ACLS & ~GRANT_ACL) | (lex->grant & GRANT_ACL)
		   : lex->grant;
        if (check_grant_routine(thd, grants | GRANT_ACL, all_tables,
                                lex->type == TYPE_ENUM_PROCEDURE, 0))
	  goto error;
        /* Conditionally writes to binlog */
        res= mysql_routine_grant(thd, all_tables,
                                 lex->type == TYPE_ENUM_PROCEDURE, 
                                 lex->users_list, grants,
                                 lex->sql_command == SQLCOM_REVOKE, TRUE);
        if (!res)
          my_ok(thd);
      }
      else
      {
	if (check_grant(thd,(lex->grant | lex->grant_tot_col | GRANT_ACL),
                        all_tables, FALSE, UINT_MAX, FALSE))
	  goto error;
        /* Conditionally writes to binlog */
        res= mysql_table_grant(thd, all_tables, lex->users_list,
			       lex->columns, lex->grant,
			       lex->sql_command == SQLCOM_REVOKE);
      }
    }
    else
    {
      if (lex->columns.elements || (lex->type && lex->type != TYPE_ENUM_PROXY))
      {
	my_message(ER_ILLEGAL_GRANT_FOR_TABLE, ER(ER_ILLEGAL_GRANT_FOR_TABLE),
                   MYF(0));
        goto error;
      }
      else
      {
        /* Conditionally writes to binlog */
        res = mysql_grant(thd, select_lex->db, lex->users_list, lex->grant,
                          lex->sql_command == SQLCOM_REVOKE,
                          lex->type == TYPE_ENUM_PROXY);
      }
      if (!res)
      {
	if (lex->sql_command == SQLCOM_GRANT)
	{
	  List_iterator <LEX_USER> str_list(lex->users_list);
	  LEX_USER *user, *tmp_user;
	  while ((tmp_user=str_list++))
          {
            if (!(user= get_current_user(thd, tmp_user)))
              goto error;
	    reset_mqh(user, 0);
          }
	}
      }
    }
    break;
  }
#endif /*!NO_EMBEDDED_ACCESS_CHECKS*/
  case SQLCOM_RESET:
    /*
      RESET commands are never written to the binary log, so we have to
      initialize this variable because RESET shares the same code as FLUSH
    */
    lex->no_write_to_binlog= 1;
  case SQLCOM_FLUSH:
  {
    int write_to_binlog;
    if (check_global_access(thd,RELOAD_ACL))
      goto error;

    if (first_table && lex->type & REFRESH_READ_LOCK)
    {
      /* Check table-level privileges. */
      if (check_table_access(thd, LOCK_TABLES_ACL | SELECT_ACL, all_tables,
                             FALSE, UINT_MAX, FALSE))
        goto error;
      if (flush_tables_with_read_lock(thd, all_tables))
        goto error;
      my_ok(thd);
      break;
    }

    /*
      reload_acl_and_cache() will tell us if we are allowed to write to the
      binlog or not.
    */
    if (!reload_acl_and_cache(thd, lex->type, first_table, &write_to_binlog))
    {
      /*
        We WANT to write and we CAN write.
        ! we write after unlocking the table.
      */
      /*
        Presumably, RESET and binlog writing doesn't require synchronization
      */

      if (write_to_binlog > 0)  // we should write
      { 
        if (!lex->no_write_to_binlog)
          res= write_bin_log(thd, FALSE, thd->query(), thd->query_length());
      } else if (write_to_binlog < 0) 
      {
        /* 
           We should not write, but rather report error because 
           reload_acl_and_cache binlog interactions failed 
         */
        res= 1;
      } 

      if (!res)
        my_ok(thd);
    } 
    
    break;
  }
  case SQLCOM_KILL:
  {
    Item *it= (Item *)lex->value_list.head();

    if (lex->table_or_sp_used())
    {
      my_error(ER_NOT_SUPPORTED_YET, MYF(0), "Usage of subqueries or stored "
               "function calls as part of this statement");
      break;
    }

    if ((!it->fixed && it->fix_fields(lex->thd, &it)) || it->check_cols(1))
    {
      my_message(ER_SET_CONSTANTS_ONLY, ER(ER_SET_CONSTANTS_ONLY),
		 MYF(0));
      goto error;
    }
    sql_kill(thd, (ulong)it->val_int(), lex->type & ONLY_KILL_QUERY);
    break;
  }
#ifndef NO_EMBEDDED_ACCESS_CHECKS
  case SQLCOM_SHOW_GRANTS:
  {
    LEX_USER *grant_user= get_current_user(thd, lex->grant_user);
    if (!grant_user)
      goto error;
    if ((thd->security_ctx->priv_user &&
	 !strcmp(thd->security_ctx->priv_user, grant_user->user.str)) ||
        !check_access(thd, SELECT_ACL, "mysql", NULL, NULL, 1, 0))
    {
      res = mysql_show_grants(thd, grant_user);
    }
    break;
  }
#endif
  case SQLCOM_BEGIN:
    if (trans_begin(thd, lex->start_transaction_opt))
      goto error;
    my_ok(thd);
    break;
  case SQLCOM_COMMIT:
  {
    DBUG_ASSERT(thd->lock == NULL ||
                thd->locked_tables_mode == LTM_LOCK_TABLES);
    bool tx_chain= (lex->tx_chain == TVL_YES ||
                    (thd->variables.completion_type == 1 &&
                     lex->tx_chain != TVL_NO));
    bool tx_release= (lex->tx_release == TVL_YES ||
                      (thd->variables.completion_type == 2 &&
                       lex->tx_release != TVL_NO));
    if (trans_commit(thd))
      goto error;
    thd->mdl_context.release_transactional_locks();
    /* Begin transaction with the same isolation level. */
    if (tx_chain)
    {
      if (trans_begin(thd))
      goto error;
    }
    else
    {
      /* Reset the isolation level if no chaining transaction. */
      thd->tx_isolation= (enum_tx_isolation) thd->variables.tx_isolation;
    }
    /* Disconnect the current client connection. */
    if (tx_release)
      thd->killed= THD::KILL_CONNECTION;
    my_ok(thd);
    break;
  }
  case SQLCOM_ROLLBACK:
  {
    DBUG_ASSERT(thd->lock == NULL ||
                thd->locked_tables_mode == LTM_LOCK_TABLES);
    bool tx_chain= (lex->tx_chain == TVL_YES ||
                    (thd->variables.completion_type == 1 &&
                     lex->tx_chain != TVL_NO));
    bool tx_release= (lex->tx_release == TVL_YES ||
                      (thd->variables.completion_type == 2 &&
                       lex->tx_release != TVL_NO));
    if (trans_rollback(thd))
      goto error;
    thd->mdl_context.release_transactional_locks();
    /* Begin transaction with the same isolation level. */
    if (tx_chain)
    {
      if (trans_begin(thd))
        goto error;
    }
    else
    {
      /* Reset the isolation level if no chaining transaction. */
      thd->tx_isolation= (enum_tx_isolation) thd->variables.tx_isolation;
    }
    /* Disconnect the current client connection. */
    if (tx_release)
      thd->killed= THD::KILL_CONNECTION;
    my_ok(thd);
    break;
  }
  case SQLCOM_RELEASE_SAVEPOINT:
    if (trans_release_savepoint(thd, lex->ident))
      goto error;
    my_ok(thd);
    break;
  case SQLCOM_ROLLBACK_TO_SAVEPOINT:
    if (trans_rollback_to_savepoint(thd, lex->ident))
      goto error;
    my_ok(thd);
    break;
  case SQLCOM_SAVEPOINT:
    if (trans_savepoint(thd, lex->ident))
      goto error;
    my_ok(thd);
    break;
  case SQLCOM_CREATE_PROCEDURE:
  case SQLCOM_CREATE_SPFUNCTION:
  {
    uint namelen;
    char *name;
    int sp_result= SP_INTERNAL_ERROR;

    DBUG_ASSERT(lex->sphead != 0);
    DBUG_ASSERT(lex->sphead->m_db.str); /* Must be initialized in the parser */
    /*
      Verify that the database name is allowed, optionally
      lowercase it.
    */
    if (check_and_convert_db_name(&lex->sphead->m_db, FALSE))
    {
      my_error(ER_WRONG_DB_NAME, MYF(0), lex->sphead->m_db.str);
      goto create_sp_error;
    }

    if (check_access(thd, CREATE_PROC_ACL, lex->sphead->m_db.str,
                     NULL, NULL, 0, 0))
      goto create_sp_error;

    /*
      Check that a database directory with this name
      exists. Design note: This won't work on virtual databases
      like information_schema.
    */
    if (check_db_dir_existence(lex->sphead->m_db.str))
    {
      my_error(ER_BAD_DB_ERROR, MYF(0), lex->sphead->m_db.str);
      goto create_sp_error;
    }

    name= lex->sphead->name(&namelen);
#ifdef HAVE_DLOPEN
    if (lex->sphead->m_type == TYPE_ENUM_FUNCTION)
    {
      udf_func *udf = find_udf(name, namelen);

      if (udf)
      {
        my_error(ER_UDF_EXISTS, MYF(0), name);
        goto create_sp_error;
      }
    }
#endif

    if (sp_process_definer(thd))
      goto create_sp_error;

    res= (sp_result= sp_create_routine(thd, lex->sphead->m_type, lex->sphead));
    switch (sp_result) {
    case SP_OK: {
#ifndef NO_EMBEDDED_ACCESS_CHECKS
      /* only add privileges if really neccessary */

      Security_context security_context;
      bool restore_backup_context= false;
      Security_context *backup= NULL;
      LEX_USER *definer= thd->lex->definer;
      /*
        We're going to issue an implicit GRANT statement so we close all
        open tables. We have to keep metadata locks as this ensures that
        this statement is atomic against concurent FLUSH TABLES WITH READ
        LOCK. Deadlocks which can arise due to fact that this implicit
        statement takes metadata locks should be detected by a deadlock
        detector in MDL subsystem and reported as errors.

        No need to commit/rollback statement transaction, it's not started.

        TODO: Long-term we should either ensure that implicit GRANT statement
              is written into binary log as a separate statement or make both
              creation of routine and implicit GRANT parts of one fully atomic
              statement.
      */
      DBUG_ASSERT(thd->transaction.stmt.is_empty());
      close_thread_tables(thd);
      /*
        Check if the definer exists on slave, 
        then use definer privilege to insert routine privileges to mysql.procs_priv.

        For current user of SQL thread has GLOBAL_ACL privilege, 
        which doesn't any check routine privileges, 
        so no routine privilege record  will insert into mysql.procs_priv.
      */
      if (thd->slave_thread && is_acl_user(definer->host.str, definer->user.str))
      {
        security_context.change_security_context(thd, 
                                                 &thd->lex->definer->user,
                                                 &thd->lex->definer->host,
                                                 &thd->lex->sphead->m_db,
                                                 &backup);
        restore_backup_context= true;
      }

      if (sp_automatic_privileges && !opt_noacl &&
          check_routine_access(thd, DEFAULT_CREATE_PROC_ACLS,
                               lex->sphead->m_db.str, name,
                               lex->sql_command == SQLCOM_CREATE_PROCEDURE, 1))
      {
        if (sp_grant_privileges(thd, lex->sphead->m_db.str, name,
                                lex->sql_command == SQLCOM_CREATE_PROCEDURE))
          push_warning(thd, Sql_condition::WARN_LEVEL_WARN,
                       ER_PROC_AUTO_GRANT_FAIL, ER(ER_PROC_AUTO_GRANT_FAIL));
        thd->clear_error();
      }

      /*
        Restore current user with GLOBAL_ACL privilege of SQL thread
      */ 
      if (restore_backup_context)
      {
        DBUG_ASSERT(thd->slave_thread == 1);
        thd->security_ctx->restore_security_context(thd, backup);
      }

#endif
    break;
    }
    case SP_WRITE_ROW_FAILED:
      my_error(ER_SP_ALREADY_EXISTS, MYF(0), SP_TYPE_STRING(lex), name);
    break;
    case SP_BAD_IDENTIFIER:
      my_error(ER_TOO_LONG_IDENT, MYF(0), name);
    break;
    case SP_BODY_TOO_LONG:
      my_error(ER_TOO_LONG_BODY, MYF(0), name);
    break;
    case SP_FLD_STORE_FAILED:
      my_error(ER_CANT_CREATE_SROUTINE, MYF(0), name);
      break;
    default:
      my_error(ER_SP_STORE_FAILED, MYF(0), SP_TYPE_STRING(lex), name);
    break;
    } /* end switch */

    /*
      Capture all errors within this CASE and
      clean up the environment.
    */
create_sp_error:
    if (sp_result != SP_OK )
      goto error;
    my_ok(thd);
    break; /* break super switch */
  } /* end case group bracket */
  case SQLCOM_CALL:
    {
      sp_head *sp;
      /*
        This will cache all SP and SF and open and lock all tables
        required for execution.
      */
      if (check_table_access(thd, SELECT_ACL, all_tables, FALSE,
                             UINT_MAX, FALSE) ||
          open_and_lock_tables(thd, all_tables, TRUE, 0))
       goto error;

      /*
        By this moment all needed SPs should be in cache so no need to look 
        into DB. 
      */
      if (!(sp= sp_find_routine(thd, TYPE_ENUM_PROCEDURE, lex->spname,
                                &thd->sp_proc_cache, TRUE)))
      {
	my_error(ER_SP_DOES_NOT_EXIST, MYF(0), "PROCEDURE",
                 lex->spname->m_qname.str);
	goto error;
      }
      else
      {
	ha_rows select_limit;
        /* bits that should be cleared in thd->server_status */
	uint bits_to_be_cleared= 0;
        /*
          Check that the stored procedure doesn't contain Dynamic SQL
          and doesn't return result sets: such stored procedures can't
          be called from a function or trigger.
        */
        if (thd->in_sub_stmt)
        {
          const char *where= (thd->in_sub_stmt & SUB_STMT_TRIGGER ?
                              "trigger" : "function");
          if (sp->is_not_allowed_in_function(where))
            goto error;
        }

	if (sp->m_flags & sp_head::MULTI_RESULTS)
	{
	  if (! (thd->client_capabilities & CLIENT_MULTI_RESULTS))
	  {
            /*
              The client does not support multiple result sets being sent
              back
            */
	    my_error(ER_SP_BADSELECT, MYF(0), sp->m_qname.str);
	    goto error;
	  }
          /*
            If SERVER_MORE_RESULTS_EXISTS is not set,
            then remember that it should be cleared
          */
	  bits_to_be_cleared= (~thd->server_status &
                               SERVER_MORE_RESULTS_EXISTS);
	  thd->server_status|= SERVER_MORE_RESULTS_EXISTS;
	}

	if (check_routine_access(thd, EXECUTE_ACL,
				 sp->m_db.str, sp->m_name.str, TRUE, FALSE))
	{
	  goto error;
	}
	select_limit= thd->variables.select_limit;
	thd->variables.select_limit= HA_POS_ERROR;

        /* 
          We never write CALL statements into binlog:
           - If the mode is non-prelocked, each statement will be logged
             separately.
           - If the mode is prelocked, the invoking statement will care
             about writing into binlog.
          So just execute the statement.
        */
	res= sp->execute_procedure(thd, &lex->value_list);

	thd->variables.select_limit= select_limit;

        thd->server_status&= ~bits_to_be_cleared;

	if (!res)
        {
          my_ok(thd, (thd->get_row_count_func() < 0) ? 0 : thd->get_row_count_func());
        }
	else
        {
          DBUG_ASSERT(thd->is_error() || thd->killed);
	  goto error;		// Substatement should already have sent error
        }
      }
      break;
    }
  case SQLCOM_ALTER_PROCEDURE:
  case SQLCOM_ALTER_FUNCTION:
    {
      int sp_result;
      int type= (lex->sql_command == SQLCOM_ALTER_PROCEDURE ?
                 TYPE_ENUM_PROCEDURE : TYPE_ENUM_FUNCTION);

      if (check_routine_access(thd, ALTER_PROC_ACL, lex->spname->m_db.str,
                               lex->spname->m_name.str,
                               lex->sql_command == SQLCOM_ALTER_PROCEDURE, 0))
        goto error;

      /*
        Note that if you implement the capability of ALTER FUNCTION to
        alter the body of the function, this command should be made to
        follow the restrictions that log-bin-trust-function-creators=0
        already puts on CREATE FUNCTION.
      */
      /* Conditionally writes to binlog */
      sp_result= sp_update_routine(thd, type, lex->spname, &lex->sp_chistics);
      switch (sp_result)
      {
      case SP_OK:
	my_ok(thd);
	break;
      case SP_KEY_NOT_FOUND:
	my_error(ER_SP_DOES_NOT_EXIST, MYF(0),
                 SP_COM_STRING(lex), lex->spname->m_qname.str);
	goto error;
      default:
	my_error(ER_SP_CANT_ALTER, MYF(0),
                 SP_COM_STRING(lex), lex->spname->m_qname.str);
	goto error;
      }
      break;
    }
  case SQLCOM_DROP_PROCEDURE:
  case SQLCOM_DROP_FUNCTION:
    {
#ifdef HAVE_DLOPEN
      if (lex->sql_command == SQLCOM_DROP_FUNCTION &&
          ! lex->spname->m_explicit_name)
      {
        /* DROP FUNCTION <non qualified name> */
        udf_func *udf = find_udf(lex->spname->m_name.str,
                                 lex->spname->m_name.length);
        if (udf)
        {
          if (check_access(thd, DELETE_ACL, "mysql", NULL, NULL, 1, 0))
            goto error;

          if (!(res = mysql_drop_function(thd, &lex->spname->m_name)))
          {
            my_ok(thd);
            break;
          }
          my_error(ER_SP_DROP_FAILED, MYF(0),
                   "FUNCTION (UDF)", lex->spname->m_name.str);
          goto error;
        }

        if (lex->spname->m_db.str == NULL)
        {
          if (lex->drop_if_exists)
          {
            push_warning_printf(thd, Sql_condition::WARN_LEVEL_NOTE,
                                ER_SP_DOES_NOT_EXIST, ER(ER_SP_DOES_NOT_EXIST),
                                "FUNCTION (UDF)", lex->spname->m_name.str);
            res= FALSE;
            my_ok(thd);
            break;
          }
          my_error(ER_SP_DOES_NOT_EXIST, MYF(0),
                   "FUNCTION (UDF)", lex->spname->m_name.str);
          goto error;
        }
        /* Fall thought to test for a stored function */
      }
#endif

      int sp_result;
      int type= (lex->sql_command == SQLCOM_DROP_PROCEDURE ?
                 TYPE_ENUM_PROCEDURE : TYPE_ENUM_FUNCTION);
      char *db= lex->spname->m_db.str;
      char *name= lex->spname->m_name.str;

      if (check_routine_access(thd, ALTER_PROC_ACL, db, name,
                               lex->sql_command == SQLCOM_DROP_PROCEDURE, 0))
        goto error;

      /* Conditionally writes to binlog */
      sp_result= sp_drop_routine(thd, type, lex->spname);

#ifndef NO_EMBEDDED_ACCESS_CHECKS
      /*
        We're going to issue an implicit REVOKE statement so we close all
        open tables. We have to keep metadata locks as this ensures that
        this statement is atomic against concurent FLUSH TABLES WITH READ
        LOCK. Deadlocks which can arise due to fact that this implicit
        statement takes metadata locks should be detected by a deadlock
        detector in MDL subsystem and reported as errors.

        No need to commit/rollback statement transaction, it's not started.

        TODO: Long-term we should either ensure that implicit REVOKE statement
              is written into binary log as a separate statement or make both
              dropping of routine and implicit REVOKE parts of one fully atomic
              statement.
      */
      DBUG_ASSERT(thd->transaction.stmt.is_empty());
      close_thread_tables(thd);

      if (sp_result != SP_KEY_NOT_FOUND &&
          sp_automatic_privileges && !opt_noacl &&
          sp_revoke_privileges(thd, db, name,
                               lex->sql_command == SQLCOM_DROP_PROCEDURE))
      {
        push_warning(thd, Sql_condition::WARN_LEVEL_WARN,
                     ER_PROC_AUTO_REVOKE_FAIL,
                     ER(ER_PROC_AUTO_REVOKE_FAIL));
        /* If this happens, an error should have been reported. */
        goto error;
      }
#endif

      res= sp_result;
      switch (sp_result) {
      case SP_OK:
	my_ok(thd);
	break;
      case SP_KEY_NOT_FOUND:
	if (lex->drop_if_exists)
	{
          res= write_bin_log(thd, TRUE, thd->query(), thd->query_length());
	  push_warning_printf(thd, Sql_condition::WARN_LEVEL_NOTE,
			      ER_SP_DOES_NOT_EXIST, ER(ER_SP_DOES_NOT_EXIST),
                              SP_COM_STRING(lex), lex->spname->m_qname.str);
          if (!res)
            my_ok(thd);
	  break;
	}
	my_error(ER_SP_DOES_NOT_EXIST, MYF(0),
                 SP_COM_STRING(lex), lex->spname->m_qname.str);
	goto error;
      default:
	my_error(ER_SP_DROP_FAILED, MYF(0),
                 SP_COM_STRING(lex), lex->spname->m_qname.str);
	goto error;
      }
      break;
    }
  case SQLCOM_SHOW_CREATE_PROC:
    {
      if (sp_show_create_routine(thd, TYPE_ENUM_PROCEDURE, lex->spname))
        goto error;
      break;
    }
  case SQLCOM_SHOW_CREATE_FUNC:
    {
      if (sp_show_create_routine(thd, TYPE_ENUM_FUNCTION, lex->spname))
	goto error;
      break;
    }
  case SQLCOM_SHOW_PROC_CODE:
  case SQLCOM_SHOW_FUNC_CODE:
    {
#ifndef DBUG_OFF
      sp_head *sp;
      int type= (lex->sql_command == SQLCOM_SHOW_PROC_CODE ?
                 TYPE_ENUM_PROCEDURE : TYPE_ENUM_FUNCTION);

      if (sp_cache_routine(thd, type, lex->spname, FALSE, &sp))
        goto error;
      if (!sp || sp->show_routine_code(thd))
      {
        /* We don't distinguish between errors for now */
        my_error(ER_SP_DOES_NOT_EXIST, MYF(0),
                 SP_COM_STRING(lex), lex->spname->m_name.str);
        goto error;
      }
      break;
#else
      my_error(ER_FEATURE_DISABLED, MYF(0),
               "SHOW PROCEDURE|FUNCTION CODE", "--with-debug");
      goto error;
#endif // ifndef DBUG_OFF
    }
  case SQLCOM_SHOW_CREATE_TRIGGER:
    {
      if (lex->spname->m_name.length > NAME_LEN)
      {
        my_error(ER_TOO_LONG_IDENT, MYF(0), lex->spname->m_name.str);
        goto error;
      }

      if (show_create_trigger(thd, lex->spname))
        goto error; /* Error has been already logged. */

      break;
    }
  case SQLCOM_CREATE_VIEW:
    {
      /*
        Note: SQLCOM_CREATE_VIEW also handles 'ALTER VIEW' commands
        as specified through the thd->lex->create_view_mode flag.
      */
      res= mysql_create_view(thd, first_table, thd->lex->create_view_mode);
      break;
    }
  case SQLCOM_DROP_VIEW:
    {
      if (check_table_access(thd, DROP_ACL, all_tables, FALSE, UINT_MAX, FALSE))
        goto error;
      /* Conditionally writes to binlog. */
      res= mysql_drop_view(thd, first_table, thd->lex->drop_mode);
      break;
    }
  case SQLCOM_CREATE_TRIGGER:
  {
    /* Conditionally writes to binlog. */
    res= mysql_create_or_drop_trigger(thd, all_tables, 1);

    break;
  }
  case SQLCOM_DROP_TRIGGER:
  {
    /* Conditionally writes to binlog. */
    res= mysql_create_or_drop_trigger(thd, all_tables, 0);
    break;
  }
  case SQLCOM_XA_START:
    if (trans_xa_start(thd))
      goto error;
    my_ok(thd);
    break;
  case SQLCOM_XA_END:
    if (trans_xa_end(thd))
      goto error;
    my_ok(thd);
    break;
  case SQLCOM_XA_PREPARE:
    if (trans_xa_prepare(thd))
      goto error;
    my_ok(thd);
    break;
  case SQLCOM_XA_COMMIT:
    if (trans_xa_commit(thd))
      goto error;
    thd->mdl_context.release_transactional_locks();
    /*
      We've just done a commit, reset transaction
      isolation level to the session default.
    */
    thd->tx_isolation= (enum_tx_isolation) thd->variables.tx_isolation;
    my_ok(thd);
    break;
  case SQLCOM_XA_ROLLBACK:
    if (trans_xa_rollback(thd))
      goto error;
    thd->mdl_context.release_transactional_locks();
    /*
      We've just done a rollback, reset transaction
      isolation level to the session default.
    */
    thd->tx_isolation= (enum_tx_isolation) thd->variables.tx_isolation;
    my_ok(thd);
    break;
  case SQLCOM_XA_RECOVER:
    res= mysql_xa_recover(thd);
    break;
  case SQLCOM_ALTER_TABLESPACE:
    if (check_global_access(thd, CREATE_TABLESPACE_ACL))
      break;
    if (!(res= mysql_alter_tablespace(thd, lex->alter_tablespace_info)))
      my_ok(thd);
    break;
  case SQLCOM_INSTALL_PLUGIN:
    if (! (res= mysql_install_plugin(thd, &thd->lex->comment,
                                     &thd->lex->ident)))
      my_ok(thd);
    break;
  case SQLCOM_UNINSTALL_PLUGIN:
    if (! (res= mysql_uninstall_plugin(thd, &thd->lex->comment)))
      my_ok(thd);
    break;
  case SQLCOM_BINLOG_BASE64_EVENT:
  {
#ifndef EMBEDDED_LIBRARY
    mysql_client_binlog_statement(thd);
#else /* EMBEDDED_LIBRARY */
    my_error(ER_OPTION_PREVENTS_STATEMENT, MYF(0), "embedded");
#endif /* EMBEDDED_LIBRARY */
    break;
  }
  case SQLCOM_CREATE_SERVER:
  {
    int error;
    LEX *lex= thd->lex;
    DBUG_PRINT("info", ("case SQLCOM_CREATE_SERVER"));

    if (check_global_access(thd, SUPER_ACL))
      break;

    if ((error= create_server(thd, &lex->server_options)))
    {
      DBUG_PRINT("info", ("problem creating server <%s>",
                          lex->server_options.server_name));
      my_error(error, MYF(0), lex->server_options.server_name);
      break;
    }
    my_ok(thd, 1);
    break;
  }
  case SQLCOM_ALTER_SERVER:
  {
    int error;
    LEX *lex= thd->lex;
    DBUG_PRINT("info", ("case SQLCOM_ALTER_SERVER"));

    if (check_global_access(thd, SUPER_ACL))
      break;

    if ((error= alter_server(thd, &lex->server_options)))
    {
      DBUG_PRINT("info", ("problem altering server <%s>",
                          lex->server_options.server_name));
      my_error(error, MYF(0), lex->server_options.server_name);
      break;
    }
    my_ok(thd, 1);
    break;
  }
  case SQLCOM_DROP_SERVER:
  {
    int err_code;
    LEX *lex= thd->lex;
    DBUG_PRINT("info", ("case SQLCOM_DROP_SERVER"));

    if (check_global_access(thd, SUPER_ACL))
      break;

    if ((err_code= drop_server(thd, &lex->server_options)))
    {
      if (! lex->drop_if_exists && err_code == ER_FOREIGN_SERVER_DOESNT_EXIST)
      {
        DBUG_PRINT("info", ("problem dropping server %s",
                            lex->server_options.server_name));
        my_error(err_code, MYF(0), lex->server_options.server_name);
      }
      else
      {
        my_ok(thd, 0);
      }
      break;
    }
    my_ok(thd, 1);
    break;
  }
  case SQLCOM_ANALYZE:
  case SQLCOM_CHECK:
  case SQLCOM_OPTIMIZE:
  case SQLCOM_REPAIR:
  case SQLCOM_TRUNCATE:
  case SQLCOM_ALTER_TABLE:
  case SQLCOM_HA_OPEN:
  case SQLCOM_HA_READ:
  case SQLCOM_HA_CLOSE:
    DBUG_ASSERT(first_table == all_tables && first_table != 0);
    /* fall through */
  case SQLCOM_SIGNAL:
  case SQLCOM_RESIGNAL:
  case SQLCOM_GET_DIAGNOSTICS:
    DBUG_ASSERT(lex->m_sql_cmd != NULL);
    res= lex->m_sql_cmd->execute(thd);
    break;
  default:
#ifndef EMBEDDED_LIBRARY
    DBUG_ASSERT(0);                             /* Impossible */
#endif
    my_ok(thd);
    break;
  }
  THD_STAGE_INFO(thd, stage_query_end);

  /*
    Binlog-related cleanup:
    Reset system variables temporarily modified by SET ONE SHOT.

    Exception: If this is a SET, do nothing. This is to allow
    mysqlbinlog to print many SET commands (in this case we want the
    charset temp setting to live until the real query). This is also
    needed so that SET CHARACTER_SET_CLIENT... does not cancel itself
    immediately.
  */
  if (thd->one_shot_set && lex->sql_command != SQLCOM_SET_OPTION)
    reset_one_shot_variables(thd);

  goto finish;

error:
  res= TRUE;

finish:

  DBUG_ASSERT(!thd->in_active_multi_stmt_transaction() ||
               thd->in_multi_stmt_transaction_mode());

  if (! thd->in_sub_stmt)
  {
    /* report error issued during command execution */
    if (thd->killed_errno())
      thd->send_kill_message();
    if (thd->killed == THD::KILL_QUERY || thd->killed == THD::KILL_BAD_DATA)
    {
      thd->killed= THD::NOT_KILLED;
      thd->mysys_var->abort= 0;
    }
    if (thd->is_error() || (thd->variables.option_bits & OPTION_MASTER_SQL_ERROR))
      trans_rollback_stmt(thd);
    else
    {
      /* If commit fails, we should be able to reset the OK status. */
      thd->get_stmt_da()->set_overwrite_status(true);
      trans_commit_stmt(thd);
      thd->get_stmt_da()->set_overwrite_status(false);
    }
  }

  lex->unit.cleanup();
  /* Free tables */
  THD_STAGE_INFO(thd, stage_closing_tables);
  close_thread_tables(thd);

#ifndef DBUG_OFF
  if (lex->sql_command != SQLCOM_SET_OPTION && ! thd->in_sub_stmt)
    DEBUG_SYNC(thd, "execute_command_after_close_tables");
#endif

  if (stmt_causes_implicit_commit(thd, CF_IMPLICIT_COMMIT_END))
  {
    /* No transaction control allowed in sub-statements. */
    DBUG_ASSERT(! thd->in_sub_stmt);
    /* If commit fails, we should be able to reset the OK status. */
    thd->get_stmt_da()->set_overwrite_status(true);
    /* Commit the normal transaction if one is active. */
    trans_commit_implicit(thd);
    thd->get_stmt_da()->set_overwrite_status(false);
    thd->mdl_context.release_transactional_locks();
  }
  else if (! thd->in_sub_stmt && ! thd->in_multi_stmt_transaction_mode())
  {
    /*
      - If inside a multi-statement transaction,
      defer the release of metadata locks until the current
      transaction is either committed or rolled back. This prevents
      other statements from modifying the table for the entire
      duration of this transaction.  This provides commit ordering
      and guarantees serializability across multiple transactions.
      - If in autocommit mode, or outside a transactional context,
      automatically release metadata locks of the current statement.
    */
    thd->mdl_context.release_transactional_locks();
  }
  else if (! thd->in_sub_stmt)
  {
    thd->mdl_context.release_statement_locks();
  }

  DBUG_RETURN(res || thd->is_error());
}

static bool execute_sqlcom_select(THD *thd, TABLE_LIST *all_tables)
{
  LEX	*lex= thd->lex;
  select_result *result= lex->result;
  bool res;
  /* assign global limit variable if limit is not given */
  {
    SELECT_LEX *param= lex->unit.global_parameters;
    if (!param->explicit_limit)
      param->select_limit=
        new Item_int((ulonglong) thd->variables.select_limit);
  }
  if (!(res= open_and_lock_tables(thd, all_tables, TRUE, 0)))
  {
    if (lex->describe)
    {
      /*
        We always use select_send for EXPLAIN, even if it's an EXPLAIN
        for SELECT ... INTO OUTFILE: a user application should be able
        to prepend EXPLAIN to any query and receive output for it,
        even if the query itself redirects the output.
      */
      if (!(result= new select_send()))
        return 1;                               /* purecov: inspected */
      res= explain_query_expression(thd, result);
      delete result;
    }
    else
    {
      if (!result && !(result= new select_send()))
        return 1;                               /* purecov: inspected */
      query_cache_store_query(thd, all_tables);
      res= handle_select(thd, lex, result, 0);
      if (result != lex->result)
        delete result;
    }
  }
  return res;
}


#ifndef NO_EMBEDDED_ACCESS_CHECKS
/**
  Check grants for commands which work only with one table.

  @param thd                    Thread handler
  @param privilege              requested privilege
  @param all_tables             global table list of query
  @param no_errors              FALSE/TRUE - report/don't report error to
                            the client (using my_error() call).

  @retval
    0   OK
  @retval
    1   access denied, error is sent to client
*/

bool check_single_table_access(THD *thd, ulong privilege, 
                               TABLE_LIST *all_tables, bool no_errors)
{
  Security_context * backup_ctx= thd->security_ctx;

  /* we need to switch to the saved context (if any) */
  if (all_tables->security_ctx)
    thd->security_ctx= all_tables->security_ctx;

  const char *db_name;
  if ((all_tables->view || all_tables->field_translation) &&
      !all_tables->schema_table)
    db_name= all_tables->view_db.str;
  else
    db_name= all_tables->db;

  if (check_access(thd, privilege, db_name,
                   &all_tables->grant.privilege,
                   &all_tables->grant.m_internal,
                   0, no_errors))
    goto deny;

  /* Show only 1 table for check_grant */
  if (!(all_tables->belong_to_view &&
        (thd->lex->sql_command == SQLCOM_SHOW_FIELDS)) &&
      check_grant(thd, privilege, all_tables, FALSE, 1, no_errors))
    goto deny;

  thd->security_ctx= backup_ctx;
  return 0;

deny:
  thd->security_ctx= backup_ctx;
  return 1;
}

/**
  Check grants for commands which work only with one table and all other
  tables belonging to subselects or implicitly opened tables.

  @param thd			Thread handler
  @param privilege		requested privilege
  @param all_tables		global table list of query

  @retval
    0   OK
  @retval
    1   access denied, error is sent to client
*/

bool check_one_table_access(THD *thd, ulong privilege, TABLE_LIST *all_tables)
{
  if (check_single_table_access (thd,privilege,all_tables, FALSE))
    return 1;

  /* Check rights on tables of subselects and implicitly opened tables */
  TABLE_LIST *subselects_tables, *view= all_tables->view ? all_tables : 0;
  if ((subselects_tables= all_tables->next_global))
  {
    /*
      Access rights asked for the first table of a view should be the same
      as for the view
    */
    if (view && subselects_tables->belong_to_view == view)
    {
      if (check_single_table_access (thd, privilege, subselects_tables, FALSE))
        return 1;
      subselects_tables= subselects_tables->next_global;
    }
    if (subselects_tables &&
        (check_table_access(thd, SELECT_ACL, subselects_tables, FALSE,
                            UINT_MAX, FALSE)))
      return 1;
  }
  return 0;
}


/**
  @brief Compare requested privileges with the privileges acquired from the
    User- and Db-tables.
  @param thd          Thread handler
  @param want_access  The requested access privileges.
  @param db           A pointer to the Db name.
  @param[out] save_priv A pointer to the granted privileges will be stored.
  @param grant_internal_info A pointer to the internal grant cache.
  @param dont_check_global_grants True if no global grants are checked.
  @param no_error     True if no errors should be sent to the client.

  'save_priv' is used to save the User-table (global) and Db-table grants for
  the supplied db name. Note that we don't store db level grants if the global
  grants is enough to satisfy the request AND the global grants contains a
  SELECT grant.

  For internal databases (INFORMATION_SCHEMA, PERFORMANCE_SCHEMA),
  additional rules apply, see ACL_internal_schema_access.

  @see check_grant

  @return Status of denial of access by exclusive ACLs.
    @retval FALSE Access can't exclusively be denied by Db- and User-table
      access unless Column- and Table-grants are checked too.
    @retval TRUE Access denied.
*/

bool
check_access(THD *thd, ulong want_access, const char *db, ulong *save_priv,
             GRANT_INTERNAL_INFO *grant_internal_info,
             bool dont_check_global_grants, bool no_errors)
{
  Security_context *sctx= thd->security_ctx;
  ulong db_access;

  /*
    GRANT command:
    In case of database level grant the database name may be a pattern,
    in case of table|column level grant the database name can not be a pattern.
    We use 'dont_check_global_grants' as a flag to determine
    if it's database level grant command
    (see SQLCOM_GRANT case, mysql_execute_command() function) and
    set db_is_pattern according to 'dont_check_global_grants' value.
  */
  bool  db_is_pattern= ((want_access & GRANT_ACL) && dont_check_global_grants);
  ulong dummy;
  DBUG_ENTER("check_access");
  DBUG_PRINT("enter",("db: %s  want_access: %lu  master_access: %lu",
                      db ? db : "", want_access, sctx->master_access));

  if (save_priv)
    *save_priv=0;
  else
  {
    save_priv= &dummy;
    dummy= 0;
  }

  THD_STAGE_INFO(thd, stage_checking_permissions);
  if ((!db || !db[0]) && !thd->db && !dont_check_global_grants)
  {
    DBUG_PRINT("error",("No database"));
    if (!no_errors)
      my_message(ER_NO_DB_ERROR, ER(ER_NO_DB_ERROR),
                 MYF(0));                       /* purecov: tested */
    DBUG_RETURN(TRUE);				/* purecov: tested */
  }

  if ((db != NULL) && (db != any_db))
  {
    const ACL_internal_schema_access *access;
    access= get_cached_schema_access(grant_internal_info, db);
    if (access)
    {
      switch (access->check(want_access, save_priv))
      {
      case ACL_INTERNAL_ACCESS_GRANTED:
        /*
          All the privileges requested have been granted internally.
          [out] *save_privileges= Internal privileges.
        */
        DBUG_RETURN(FALSE);
      case ACL_INTERNAL_ACCESS_DENIED:
        if (! no_errors)
        {
          my_error(ER_DBACCESS_DENIED_ERROR, MYF(0),
                   sctx->priv_user, sctx->priv_host, db);
        }
        DBUG_RETURN(TRUE);
      case ACL_INTERNAL_ACCESS_CHECK_GRANT:
        /*
          Only some of the privilege requested have been granted internally,
          proceed with the remaining bits of the request (want_access).
        */
        want_access&= ~(*save_priv);
        break;
      }
    }
  }

  if ((sctx->master_access & want_access) == want_access)
  {
    /*
      1. If we don't have a global SELECT privilege, we have to get the
      database specific access rights to be able to handle queries of type
      UPDATE t1 SET a=1 WHERE b > 0
      2. Change db access if it isn't current db which is being addressed
    */
    if (!(sctx->master_access & SELECT_ACL))
    {
      if (db && (!thd->db || db_is_pattern || strcmp(db, thd->db)))
        db_access= acl_get(sctx->host, sctx->ip, sctx->priv_user, db,
                           db_is_pattern);
      else
      {
        /* get access for current db */
        db_access= sctx->db_access;
      }
      /*
        The effective privileges are the union of the global privileges
        and the intersection of db- and host-privileges,
        plus the internal privileges.
      */
      *save_priv|= sctx->master_access | db_access;
    }
    else
      *save_priv|= sctx->master_access;
    DBUG_RETURN(FALSE);
  }
  if (((want_access & ~sctx->master_access) & ~DB_ACLS) ||
      (! db && dont_check_global_grants))
  {						// We can never grant this
    DBUG_PRINT("error",("No possible access"));
    if (!no_errors)
    {
      if (thd->password == 2)
        my_error(ER_ACCESS_DENIED_NO_PASSWORD_ERROR, MYF(0),
                 sctx->priv_user,
                 sctx->priv_host);
      else
        my_error(ER_ACCESS_DENIED_ERROR, MYF(0),
                 sctx->priv_user,
                 sctx->priv_host,
                 (thd->password ?
                  ER(ER_YES) :
                  ER(ER_NO)));                    /* purecov: tested */
    }
    DBUG_RETURN(TRUE);				/* purecov: tested */
  }

  if (db == any_db)
  {
    /*
      Access granted; Allow select on *any* db.
      [out] *save_privileges= 0
    */
    DBUG_RETURN(FALSE);
  }

  if (db && (!thd->db || db_is_pattern || strcmp(db,thd->db)))
    db_access= acl_get(sctx->host, sctx->ip, sctx->priv_user, db,
                       db_is_pattern);
  else
    db_access= sctx->db_access;
  DBUG_PRINT("info",("db_access: %lu  want_access: %lu",
                     db_access, want_access));

  /*
    Save the union of User-table and the intersection between Db-table and
    Host-table privileges, with the already saved internal privileges.
  */
  db_access= (db_access | sctx->master_access);
  *save_priv|= db_access;

  /*
    We need to investigate column- and table access if all requested privileges
    belongs to the bit set of .
  */
  bool need_table_or_column_check=
    (want_access & (TABLE_ACLS | PROC_ACLS | db_access)) == want_access;

  /*
    Grant access if the requested access is in the intersection of
    host- and db-privileges (as retrieved from the acl cache),
    also grant access if all the requested privileges are in the union of
    TABLES_ACLS and PROC_ACLS; see check_grant.
  */
  if ( (db_access & want_access) == want_access ||
      (!dont_check_global_grants &&
       need_table_or_column_check))
  {
    /*
       Ok; but need to check table- and column privileges.
       [out] *save_privileges is (User-priv | (Db-priv & Host-priv) | Internal-priv)
    */
    DBUG_RETURN(FALSE);
  }

  /*
    Access is denied;
    [out] *save_privileges is (User-priv | (Db-priv & Host-priv) | Internal-priv)
  */
  DBUG_PRINT("error",("Access denied"));
  if (!no_errors)
    my_error(ER_DBACCESS_DENIED_ERROR, MYF(0),
             sctx->priv_user, sctx->priv_host,
             (db ? db : (thd->db ?
                         thd->db :
                         "unknown")));
  DBUG_RETURN(TRUE);

}


/**
  Check if user has enough privileges for execution of SHOW statement,
  which was converted to query to one of I_S tables.

  @param thd    Thread context.
  @param table  Table list element for I_S table to be queried..

  @retval FALSE - Success.
  @retval TRUE  - Failure.
*/

static bool check_show_access(THD *thd, TABLE_LIST *table)
{
  switch (get_schema_table_idx(table->schema_table)) {
  case SCH_SCHEMATA:
    return (specialflag & SPECIAL_SKIP_SHOW_DB) &&
      check_global_access(thd, SHOW_DB_ACL);

  case SCH_TABLE_NAMES:
  case SCH_TABLES:
  case SCH_VIEWS:
  case SCH_TRIGGERS:
  case SCH_EVENTS:
  {
    const char *dst_db_name= table->schema_select_lex->db;

    DBUG_ASSERT(dst_db_name);

    if (check_access(thd, SELECT_ACL, dst_db_name,
                     &thd->col_access, NULL, FALSE, FALSE))
      return TRUE;

    if (!thd->col_access && check_grant_db(thd, dst_db_name))
    {
      my_error(ER_DBACCESS_DENIED_ERROR, MYF(0),
               thd->security_ctx->priv_user,
               thd->security_ctx->priv_host,
               dst_db_name);
      return TRUE;
    }

    return FALSE;
  }

  case SCH_COLUMNS:
  case SCH_STATISTICS:
  {
    TABLE_LIST *dst_table;
    dst_table= table->schema_select_lex->table_list.first;

    DBUG_ASSERT(dst_table);

    /*
      Open temporary tables to be able to detect them during privilege check.
    */
    if (open_temporary_tables(thd, dst_table))
      return TRUE;

    if (check_access(thd, SELECT_ACL, dst_table->db,
                     &dst_table->grant.privilege,
                     &dst_table->grant.m_internal,
                     FALSE, FALSE))
          return TRUE; /* Access denied */

    /*
      Check_grant will grant access if there is any column privileges on
      all of the tables thanks to the fourth parameter (bool show_table).
    */
    if (check_grant(thd, SELECT_ACL, dst_table, TRUE, UINT_MAX, FALSE))
      return TRUE; /* Access denied */

    close_thread_tables(thd);
    dst_table->table= NULL;

    /* Access granted */
    return FALSE;
  }
  default:
    break;
  }

  return FALSE;
}



/**
  @brief Check if the requested privileges exists in either User-, Host- or
    Db-tables.
  @param thd          Thread context
  @param want_access  Privileges requested
  @param tables       List of tables to be compared against
  @param no_errors    Don't report error to the client (using my_error() call).
  @param any_combination_of_privileges_will_do TRUE if any privileges on any
    column combination is enough.
  @param number       Only the first 'number' tables in the linked list are
                      relevant.

  The suppled table list contains cached privileges. This functions calls the
  help functions check_access and check_grant to verify the first three steps
  in the privileges check queue:
  1. Global privileges
  2. OR (db privileges AND host privileges)
  3. OR table privileges
  4. OR column privileges (not checked by this function!)
  5. OR routine privileges (not checked by this function!)

  @see check_access
  @see check_grant

  @note This functions assumes that table list used and
  thd->lex->query_tables_own_last value correspond to each other
  (the latter should be either 0 or point to next_global member
  of one of elements of this table list).

  @return
    @retval FALSE OK
    @retval TRUE  Access denied; But column or routine privileges might need to
      be checked also.
*/

bool
check_table_access(THD *thd, ulong requirements,TABLE_LIST *tables,
		   bool any_combination_of_privileges_will_do,
                   uint number, bool no_errors)
{
  TABLE_LIST *org_tables= tables;
  TABLE_LIST *first_not_own_table= thd->lex->first_not_own_table();
  uint i= 0;
  Security_context *sctx= thd->security_ctx, *backup_ctx= thd->security_ctx;
  /*
    The check that first_not_own_table is not reached is for the case when
    the given table list refers to the list for prelocking (contains tables
    of other queries). For simple queries first_not_own_table is 0.
  */
  for (; i < number && tables != first_not_own_table && tables;
       tables= tables->next_global, i++)
  {
    ulong want_access= requirements;
    if (tables->security_ctx)
      sctx= tables->security_ctx;
    else
      sctx= backup_ctx;

    /*
       Register access for view underlying table.
       Remove SHOW_VIEW_ACL, because it will be checked during making view
     */
    tables->grant.orig_want_privilege= (want_access & ~SHOW_VIEW_ACL);

    /*
      We should not encounter table list elements for reformed SHOW
      statements unless this is first table list element in the main
      select.
      Such table list elements require additional privilege check
      (see check_show_access()). This check is carried out by caller,
      but only for the first table list element from the main select.
    */
    DBUG_ASSERT(!tables->schema_table_reformed ||
                tables == thd->lex->select_lex.table_list.first);

    DBUG_PRINT("info", ("derived: %d  view: %d", tables->derived != 0,
                        tables->view != 0));

    if (tables->is_anonymous_derived_table())
      continue;

    thd->security_ctx= sctx;

    if (check_access(thd, want_access, tables->get_db_name(),
                     &tables->grant.privilege,
                     &tables->grant.m_internal,
                     0, no_errors))
      goto deny;
  }
  thd->security_ctx= backup_ctx;
  return check_grant(thd,requirements,org_tables,
                     any_combination_of_privileges_will_do,
                     number, no_errors);
deny:
  thd->security_ctx= backup_ctx;
  return TRUE;
}


bool
check_routine_access(THD *thd, ulong want_access,char *db, char *name,
		     bool is_proc, bool no_errors)
{
  TABLE_LIST tables[1];
  
  memset(tables, 0, sizeof(TABLE_LIST));
  tables->db= db;
  tables->table_name= tables->alias= name;
  
  /*
    The following test is just a shortcut for check_access() (to avoid
    calculating db_access) under the assumption that it's common to
    give persons global right to execute all stored SP (but not
    necessary to create them).
    Note that this effectively bypasses the ACL_internal_schema_access checks
    that are implemented for the INFORMATION_SCHEMA and PERFORMANCE_SCHEMA,
    which are located in check_access().
    Since the I_S and P_S do not contain routines, this bypass is ok,
    as long as this code path is not abused to create routines.
    The assert enforce that.
  */
  DBUG_ASSERT((want_access & CREATE_PROC_ACL) == 0);
  if ((thd->security_ctx->master_access & want_access) == want_access)
    tables->grant.privilege= want_access;
  else if (check_access(thd, want_access, db,
                        &tables->grant.privilege,
                        &tables->grant.m_internal,
                        0, no_errors))
    return TRUE;
  
  return check_grant_routine(thd, want_access, tables, is_proc, no_errors);
}


/**
  Check if the routine has any of the routine privileges.

  @param thd	       Thread handler
  @param db           Database name
  @param name         Routine name

  @retval
    0            ok
  @retval
    1            error
*/

bool check_some_routine_access(THD *thd, const char *db, const char *name,
                               bool is_proc)
{
  ulong save_priv;
  /*
    The following test is just a shortcut for check_access() (to avoid
    calculating db_access)
    Note that this effectively bypasses the ACL_internal_schema_access checks
    that are implemented for the INFORMATION_SCHEMA and PERFORMANCE_SCHEMA,
    which are located in check_access().
    Since the I_S and P_S do not contain routines, this bypass is ok,
    as it only opens SHOW_PROC_ACLS.
  */
  if (thd->security_ctx->master_access & SHOW_PROC_ACLS)
    return FALSE;
  if (!check_access(thd, SHOW_PROC_ACLS, db, &save_priv, NULL, 0, 1) ||
      (save_priv & SHOW_PROC_ACLS))
    return FALSE;
  return check_routine_level_acl(thd, db, name, is_proc);
}


/**
  Check if the given table has any of the asked privileges

  @param thd		 Thread handler
  @param want_access	 Bitmap of possible privileges to check for

  @retval
    0  ok
  @retval
    1  error
*/

bool check_some_access(THD *thd, ulong want_access, TABLE_LIST *table)
{
  ulong access;
  DBUG_ENTER("check_some_access");

  /* This loop will work as long as we have less than 32 privileges */
  for (access= 1; access < want_access ; access<<= 1)
  {
    if (access & want_access)
    {
      if (!check_access(thd, access, table->db,
                        &table->grant.privilege,
                        &table->grant.m_internal,
                        0, 1) &&
           !check_grant(thd, access, table, FALSE, 1, TRUE))
        DBUG_RETURN(0);
    }
  }
  DBUG_PRINT("exit",("no matching access rights"));
  DBUG_RETURN(1);
}

#else

static bool check_show_access(THD *thd, TABLE_LIST *table)
{
  return false;
}

#endif /*NO_EMBEDDED_ACCESS_CHECKS*/


/**
  check for global access and give descriptive error message if it fails.

  @param thd			Thread handler
  @param want_access		Use should have any of these global rights

  @warning
    One gets access right if one has ANY of the rights in want_access.
    This is useful as one in most cases only need one global right,
    but in some case we want to check if the user has SUPER or
    REPL_CLIENT_ACL rights.

  @retval
    0	ok
  @retval
    1	Access denied.  In this case an error is sent to the client
*/

bool check_global_access(THD *thd, ulong want_access)
{
  DBUG_ENTER("check_global_access");
#ifndef NO_EMBEDDED_ACCESS_CHECKS
  char command[128];
  if ((thd->security_ctx->master_access & want_access))
    DBUG_RETURN(0);
  get_privilege_desc(command, sizeof(command), want_access);
  my_error(ER_SPECIFIC_ACCESS_DENIED_ERROR, MYF(0), command);
  DBUG_RETURN(1);
#else
  DBUG_RETURN(0);
#endif
}

/****************************************************************************
	Check stack size; Send error if there isn't enough stack to continue
****************************************************************************/


#if STACK_DIRECTION < 0
#define used_stack(A,B) (long) (A - B)
#else
#define used_stack(A,B) (long) (B - A)
#endif

#ifndef DBUG_OFF
long max_stack_used;
#endif

/**
  @note
  Note: The 'buf' parameter is necessary, even if it is unused here.
  - fix_fields functions has a "dummy" buffer large enough for the
    corresponding exec. (Thus we only have to check in fix_fields.)
  - Passing to check_stack_overrun() prevents the compiler from removing it.
*/
bool check_stack_overrun(THD *thd, long margin,
			 uchar *buf __attribute__((unused)))
{
  long stack_used;
  DBUG_ASSERT(thd == current_thd);
  if ((stack_used=used_stack(thd->thread_stack,(char*) &stack_used)) >=
      (long) (my_thread_stack_size - margin))
  {
    /*
      Do not use stack for the message buffer to ensure correct
      behaviour in cases we have close to no stack left.
    */
    char* ebuff= new (std::nothrow) char[MYSQL_ERRMSG_SIZE];
    if (ebuff) {
      my_snprintf(ebuff, MYSQL_ERRMSG_SIZE, ER(ER_STACK_OVERRUN_NEED_MORE),
                  stack_used, my_thread_stack_size, margin);
      my_message(ER_STACK_OVERRUN_NEED_MORE, ebuff, MYF(ME_FATALERROR));
      delete [] ebuff;
    }
    return 1;
  }
#ifndef DBUG_OFF
  max_stack_used= max(max_stack_used, stack_used);
#endif
  return 0;
}


#define MY_YACC_INIT 1000			// Start with big alloc
#define MY_YACC_MAX  32000			// Because of 'short'

bool my_yyoverflow(short **yyss, YYSTYPE **yyvs, ulong *yystacksize)
{
  Yacc_state *state= & current_thd->m_parser_state->m_yacc;
  ulong old_info=0;
  DBUG_ASSERT(state);
  if ((uint) *yystacksize >= MY_YACC_MAX)
    return 1;
  if (!state->yacc_yyvs)
    old_info= *yystacksize;
  *yystacksize= set_zone((*yystacksize)*2,MY_YACC_INIT,MY_YACC_MAX);
  if (!(state->yacc_yyvs= (uchar*)
        my_realloc(state->yacc_yyvs,
                   *yystacksize*sizeof(**yyvs),
                   MYF(MY_ALLOW_ZERO_PTR | MY_FREE_ON_ERROR))) ||
      !(state->yacc_yyss= (uchar*)
        my_realloc(state->yacc_yyss,
                   *yystacksize*sizeof(**yyss),
                   MYF(MY_ALLOW_ZERO_PTR | MY_FREE_ON_ERROR))))
    return 1;
  if (old_info)
  {
    /*
      Only copy the old stack on the first call to my_yyoverflow(),
      when replacing a static stack (YYINITDEPTH) by a dynamic stack.
      For subsequent calls, my_realloc already did preserve the old stack.
    */
    memcpy(state->yacc_yyss, *yyss, old_info*sizeof(**yyss));
    memcpy(state->yacc_yyvs, *yyvs, old_info*sizeof(**yyvs));
  }
  *yyss= (short*) state->yacc_yyss;
  *yyvs= (YYSTYPE*) state->yacc_yyvs;
  return 0;
}


/**
  Reset the part of THD responsible for the state of command
  processing.

  This needs to be called before execution of every statement
  (prepared or conventional).  It is not called by substatements of
  routines.

  @todo Remove mysql_reset_thd_for_next_command and only use the
  member function.

  @todo Call it after we use THD for queries, not before.
*/
void mysql_reset_thd_for_next_command(THD *thd)
{
  thd->reset_for_next_command();
}

void THD::reset_for_next_command()
{
  THD *thd= this;
  DBUG_ENTER("mysql_reset_thd_for_next_command");
  DBUG_ASSERT(!thd->spcont); /* not for substatements of routines */
  DBUG_ASSERT(! thd->in_sub_stmt);
  thd->free_list= 0;
  thd->select_number= 1;
  /*
    Those two lines below are theoretically unneeded as
    THD::cleanup_after_query() should take care of this already.
  */
  thd->auto_inc_intervals_in_cur_stmt_for_binlog.empty();
  thd->stmt_depends_on_first_successful_insert_id_in_prev_stmt= 0;

  thd->query_start_used= thd->query_start_usec_used= 0;
  thd->is_fatal_error= thd->time_zone_used= 0;
  /*
    Clear the status flag that are expected to be cleared at the
    beginning of each SQL statement.
  */
  thd->server_status&= ~SERVER_STATUS_CLEAR_SET;
  /*
    If in autocommit mode and not in a transaction, reset flag
    that identifies if a transaction has done some operations
    that cannot be safely rolled back.

    If the flag is set an warning message is printed out in
    ha_rollback_trans() saying that some tables couldn't be
    rolled back.
  */
  if (!thd->in_multi_stmt_transaction_mode())
  {
    thd->transaction.all.reset_unsafe_rollback_flags();
  }
  DBUG_ASSERT(thd->security_ctx== &thd->main_security_ctx);
  thd->thread_specific_used= FALSE;

  if (opt_bin_log)
  {
    reset_dynamic(&thd->user_var_events);
    thd->user_var_events_alloc= thd->mem_root;
  }
  thd->clear_error();
  thd->get_stmt_da()->reset_diagnostics_area();
  thd->get_stmt_da()->reset_for_next_command();
  thd->rand_used= 0;
  thd->m_sent_row_count= thd->m_examined_row_count= 0;

  thd->reset_current_stmt_binlog_format_row();
  thd->binlog_unsafe_warning_flags= 0;

  DBUG_PRINT("debug",
             ("is_current_stmt_binlog_format_row(): %d",
              thd->is_current_stmt_binlog_format_row()));

  DBUG_VOID_RETURN;
}


/**
  Resets the lex->current_select object.
  @note It is assumed that lex->current_select != NULL

  This function is a wrapper around select_lex->init_select() with an added
  check for the special situation when using INTO OUTFILE and LOAD DATA.
*/

void
mysql_init_select(LEX *lex)
{
  SELECT_LEX *select_lex= lex->current_select;
  select_lex->init_select();
  lex->wild= 0;
  if (select_lex == &lex->select_lex)
  {
    DBUG_ASSERT(lex->result == 0);
    lex->exchange= 0;
  }
}


/**
  Used to allocate a new SELECT_LEX object on the current thd mem_root and
  link it into the relevant lists.

  This function is always followed by mysql_init_select.

  @see mysql_init_select

  @retval TRUE An error occurred
  @retval FALSE The new SELECT_LEX was successfully allocated.
*/

bool
mysql_new_select(LEX *lex, bool move_down)
{
  SELECT_LEX *select_lex;
  THD *thd= lex->thd;
  DBUG_ENTER("mysql_new_select");

  if (!(select_lex= new (thd->mem_root) SELECT_LEX()))
    DBUG_RETURN(1);
  select_lex->select_number= ++thd->select_number;
  select_lex->parent_lex= lex; /* Used in init_query. */
  select_lex->init_query();
  select_lex->init_select();
  lex->nest_level++;
  if (lex->nest_level > (int) MAX_SELECT_NESTING)
  {
    my_error(ER_TOO_HIGH_LEVEL_OF_NESTING_FOR_SELECT, MYF(0));
    DBUG_RETURN(1);
  }
  select_lex->nest_level= lex->nest_level;
  if (move_down)
  {
    SELECT_LEX_UNIT *unit;
    lex->subqueries= TRUE;
    /* first select_lex of subselect or derived table */
    if (!(unit= new (thd->mem_root) SELECT_LEX_UNIT()))
      DBUG_RETURN(1);

    unit->init_query();
    unit->init_select();
    unit->thd= thd;
    unit->include_down(lex->current_select);
    unit->link_next= 0;
    unit->link_prev= 0;
    select_lex->include_down(unit);
    /*
      By default we assume that it is usual subselect and we have outer name
      resolution context, if no we will assign it to 0 later
    */
    select_lex->context.outer_context= &select_lex->outer_select()->context;
  }
  else
  {
    if (lex->current_select->order_list.first && !lex->current_select->braces)
    {
      my_error(ER_WRONG_USAGE, MYF(0), "UNION", "ORDER BY");
      DBUG_RETURN(1);
    }
    select_lex->include_neighbour(lex->current_select);
    SELECT_LEX_UNIT *unit= select_lex->master_unit();                              
    if (!unit->fake_select_lex && unit->add_fake_select_lex(lex->thd))
      DBUG_RETURN(1);
    select_lex->context.outer_context= 
                unit->first_select()->context.outer_context;
  }

  select_lex->master_unit()->global_parameters= select_lex;
  select_lex->include_global((st_select_lex_node**)&lex->all_selects_list);
  lex->current_select= select_lex;
  /*
    in subquery is SELECT query and we allow resolution of names in SELECT
    list
  */
  select_lex->context.resolve_in_select_list= TRUE;
  DBUG_RETURN(0);
}

/**
  Create a select to return the same output as 'SELECT @@var_name'.

  Used for SHOW COUNT(*) [ WARNINGS | ERROR].

  This will crash with a core dump if the variable doesn't exists.

  @param var_name		Variable name
*/

void create_select_for_variable(const char *var_name)
{
  THD *thd;
  LEX *lex;
  LEX_STRING tmp, null_lex_string;
  Item *var;
  char buff[MAX_SYS_VAR_LENGTH*2+4+8], *end;
  DBUG_ENTER("create_select_for_variable");

  thd= current_thd;
  lex= thd->lex;
  mysql_init_select(lex);
  lex->sql_command= SQLCOM_SELECT;
  tmp.str= (char*) var_name;
  tmp.length=strlen(var_name);
  memset(&null_lex_string, 0, sizeof(null_lex_string));
  /*
    We set the name of Item to @@session.var_name because that then is used
    as the column name in the output.
  */
  if ((var= get_system_var(thd, OPT_SESSION, tmp, null_lex_string)))
  {
    end= strxmov(buff, "@@session.", var_name, NullS);
    var->set_name(buff, end-buff, system_charset_info);
    add_item_to_list(thd, var);
  }
  DBUG_VOID_RETURN;
}


void mysql_init_multi_delete(LEX *lex)
{
  lex->sql_command=  SQLCOM_DELETE_MULTI;
  mysql_init_select(lex);
  lex->select_lex.select_limit= 0;
  lex->unit.select_limit_cnt= HA_POS_ERROR;
  lex->select_lex.table_list.save_and_clear(&lex->auxiliary_table_list);
  lex->query_tables= 0;
  lex->query_tables_last= &lex->query_tables;
}


/*
  When you modify mysql_parse(), you may need to mofify
  mysql_test_parse_for_slave() in this same file.
*/

/**
  Parse a query.

  @param       thd     Current thread
  @param       rawbuf  Begining of the query text
  @param       length  Length of the query text
  @param[out]  found_semicolon For multi queries, position of the character of
                               the next query in the query text.
*/

void mysql_parse(THD *thd, char *rawbuf, uint length,
                 Parser_state *parser_state)
{
  int error __attribute__((unused));
  DBUG_ENTER("mysql_parse");

  DBUG_EXECUTE_IF("parser_debug", turn_parser_debug_on(););

  /*
    Warning.
    The purpose of query_cache_send_result_to_client() is to lookup the
    query in the query cache first, to avoid parsing and executing it.
    So, the natural implementation would be to:
    - first, call query_cache_send_result_to_client,
    - second, if caching failed, initialise the lexical and syntactic parser.
    The problem is that the query cache depends on a clean initialization
    of (among others) lex->safe_to_cache_query and thd->server_status,
    which are reset respectively in
    - lex_start()
    - mysql_reset_thd_for_next_command()
    So, initializing the lexical analyser *before* using the query cache
    is required for the cache to work properly.
    FIXME: cleanup the dependencies in the code to simplify this.
  */
  lex_start(thd);
  mysql_reset_thd_for_next_command(thd);

  if (query_cache_send_result_to_client(thd, rawbuf, length) <= 0)
  {
    LEX *lex= thd->lex;

    bool err= parse_sql(thd, parser_state, NULL);

    const char *found_semicolon= parser_state->m_lip.found_semicolon;
    size_t      qlen= found_semicolon
                      ? (found_semicolon - thd->query())
                      : thd->query_length();


    /*
      See whether we can do any query rewriting. opt_log_raw only controls
      writing to the general log, so rewriting still needs to happen because
      the other logs (binlog, slow query log, ...) can not be set to raw mode
      for security reasons.
    */
    mysql_rewrite_query(thd);

    if (thd->rewritten_query.length())
      lex->safe_to_cache_query= FALSE; // see comments below 

    if (!thd->slave_thread && !opt_log_raw)
    {
      if (thd->rewritten_query.length())
        general_log_write(thd, COM_QUERY, thd->rewritten_query.c_ptr_safe(),
                                          thd->rewritten_query.length());
      else
        general_log_write(thd, COM_QUERY, thd->query(), qlen);
    }

    if (!err)
    {
      thd->m_statement_psi= MYSQL_REFINE_STATEMENT(thd->m_statement_psi,
                                                   sql_statement_info[thd->lex->sql_command].m_key);

#ifndef NO_EMBEDDED_ACCESS_CHECKS
      if (mqh_used && thd->user_connect &&
	  check_mqh(thd, lex->sql_command))
      {
	thd->net.error = 0;
      }
      else
#endif
      {
	if (! thd->is_error())
	{
          /*
            Binlog logs a string starting from thd->query and having length
            thd->query_length; so we set thd->query_length correctly (to not
            log several statements in one event, when we executed only first).
            We set it to not see the ';' (otherwise it would get into binlog
            and Query_log_event::print() would give ';;' output).
            This also helps display only the current query in SHOW
            PROCESSLIST.
            Note that we don't need LOCK_thread_count to modify query_length.
          */
          if (found_semicolon && (ulong) (found_semicolon - thd->query()))
            thd->set_query_inner(thd->query(),
                                 (uint32) (found_semicolon -
                                           thd->query() - 1),
                                 thd->charset());
          /* Actually execute the query */
          if (found_semicolon)
          {
            lex->safe_to_cache_query= 0;
            thd->server_status|= SERVER_MORE_RESULTS_EXISTS;
          }
          lex->set_trg_event_type_for_tables();
          MYSQL_QUERY_EXEC_START(thd->query(),
                                 thd->thread_id,
                                 (char *) (thd->db ? thd->db : ""),
                                 &thd->security_ctx->priv_user[0],
                                 (char *) thd->security_ctx->host_or_ip,
                                 0);

          error= mysql_execute_command(thd);
#ifdef HAVE_GTID
          if (thd->variables.gtid_next.type == GTID_GROUP &&
              thd->owned_gtid.sidno != 0 &&
              (thd->lex->sql_command == SQLCOM_COMMIT ||
               stmt_causes_implicit_commit(thd, CF_IMPLICIT_COMMIT_END)))
          {
            // GTID logging and cleanup incl DDL
            error |= gtid_empty_group_log_and_cleanup(thd);
          }
#endif
          MYSQL_QUERY_EXEC_DONE(error);
	}
      }
    }
    else
    {
      /* Instrument this broken statement as "statement/sql/error" */
      thd->m_statement_psi= MYSQL_REFINE_STATEMENT(thd->m_statement_psi,
                                                   sql_statement_info[SQLCOM_END].m_key);

      DBUG_ASSERT(thd->is_error());
      DBUG_PRINT("info",("Command aborted. Fatal_error: %d",
			 thd->is_fatal_error));

      query_cache_abort(&thd->query_cache_tls);
    }
    THD_STAGE_INFO(thd, stage_freeing_items);
    thd->end_statement();
    thd->cleanup_after_query();
    DBUG_ASSERT(thd->change_list.is_empty());
  }
  else
  {
    /*
      Query cache hit. We need to write the general log here.
      Right now, we only cache SELECT results; if the cache ever
      becomes more generic, we should also cache the rewritten
      query-string together with the original query-string (which
      we'd still use for the matching) when we first execute the
      query, and then use the obfuscated query-string for logging
      here when the query is given again.
    */
    thd->m_statement_psi= MYSQL_REFINE_STATEMENT(thd->m_statement_psi,
                                                 sql_statement_info[SQLCOM_SELECT].m_key);
    if (!opt_log_raw)
      general_log_write(thd, COM_QUERY, thd->query(), thd->query_length());
    parser_state->m_lip.found_semicolon= NULL;
  }

  DBUG_VOID_RETURN;
}


#ifdef HAVE_REPLICATION
/*
  Usable by the replication SQL thread only: just parse a query to know if it
  can be ignored because of replicate-*-table rules.

  @retval
    0	cannot be ignored
  @retval
    1	can be ignored
*/

bool mysql_test_parse_for_slave(THD *thd, char *rawbuf, uint length)
{
  LEX *lex= thd->lex;
  bool error= 0;
  DBUG_ENTER("mysql_test_parse_for_slave");

  Parser_state parser_state;
  if (!(error= parser_state.init(thd, rawbuf, length)))
  {
    lex_start(thd);
    mysql_reset_thd_for_next_command(thd);

    if (!parse_sql(thd, & parser_state, NULL) &&
        all_tables_not_ok(thd, lex->select_lex.table_list.first))
      error= 1;                  /* Ignore question */
    thd->end_statement();
  }
  thd->cleanup_after_query();
  DBUG_RETURN(error);
}
#endif



/**
  Store field definition for create.

  @return
    Return 0 if ok
*/

bool add_field_to_list(THD *thd, LEX_STRING *field_name, enum_field_types type,
		       char *length, char *decimals,
		       uint type_modifier,
		       Item *default_value, Item *on_update_value,
                       LEX_STRING *comment,
		       char *change,
                       List<String> *interval_list, const CHARSET_INFO *cs,
		       uint uint_geom_type)
{
  register Create_field *new_field;
  LEX  *lex= thd->lex;
  uint8 datetime_precision= decimals ? atoi(decimals) : 0;
  DBUG_ENTER("add_field_to_list");

  if (check_string_char_length(field_name, "", NAME_CHAR_LEN,
                               system_charset_info, 1))
  {
    my_error(ER_TOO_LONG_IDENT, MYF(0), field_name->str); /* purecov: inspected */
    DBUG_RETURN(1);				/* purecov: inspected */
  }
  if (type_modifier & PRI_KEY_FLAG)
  {
    Key *key;
    lex->col_list.push_back(new Key_part_spec(*field_name, 0));
    key= new Key(Key::PRIMARY, null_lex_str,
                      &default_key_create_info,
                      0, lex->col_list);
    lex->alter_info.key_list.push_back(key);
    lex->col_list.empty();
  }
  if (type_modifier & (UNIQUE_FLAG | UNIQUE_KEY_FLAG))
  {
    Key *key;
    lex->col_list.push_back(new Key_part_spec(*field_name, 0));
    key= new Key(Key::UNIQUE, null_lex_str,
                 &default_key_create_info, 0,
                 lex->col_list);
    lex->alter_info.key_list.push_back(key);
    lex->col_list.empty();
  }

  if (default_value)
  {
    /* 
      Default value should be literal => basic constants =>
      no need fix_fields()
      
      We allow only one function as part of default value - 
      NOW() as default for TIMESTAMP type.
    */
    if (default_value->type() == Item::FUNC_ITEM && 
        !(((Item_func*)default_value)->functype() == Item_func::NOW_FUNC &&
         real_type_with_now_as_default(type) &&
         default_value->decimals == datetime_precision))
    {
      my_error(ER_INVALID_DEFAULT, MYF(0), field_name->str);
      DBUG_RETURN(1);
    }
    else if (default_value->type() == Item::NULL_ITEM)
    {
      default_value= 0;
      if ((type_modifier & (NOT_NULL_FLAG | AUTO_INCREMENT_FLAG)) ==
	  NOT_NULL_FLAG)
      {
	my_error(ER_INVALID_DEFAULT, MYF(0), field_name->str);
	DBUG_RETURN(1);
      }
    }
    else if (type_modifier & AUTO_INCREMENT_FLAG)
    {
      my_error(ER_INVALID_DEFAULT, MYF(0), field_name->str);
      DBUG_RETURN(1);
    }
  }

  if (on_update_value &&
      (!real_type_with_now_on_update(type) ||
       on_update_value->decimals != datetime_precision))
  {
    my_error(ER_INVALID_ON_UPDATE, MYF(0), field_name->str);
    DBUG_RETURN(1);
  }

  if (!(new_field= new Create_field()) ||
      new_field->init(thd, field_name->str, type, length, decimals, type_modifier,
                      default_value, on_update_value, comment, change,
                      interval_list, cs, uint_geom_type))
    DBUG_RETURN(1);

  lex->alter_info.create_list.push_back(new_field);
  lex->last_field=new_field;
  DBUG_RETURN(0);
}


/** Store position for column in ALTER TABLE .. ADD column. */

void store_position_for_column(const char *name)
{
  current_thd->lex->last_field->after=(char*) (name);
}

bool
add_proc_to_list(THD* thd, Item *item)
{
  ORDER *order;
  Item	**item_ptr;

  if (!(order = (ORDER *) thd->alloc(sizeof(ORDER)+sizeof(Item*))))
    return 1;
  item_ptr = (Item**) (order+1);
  *item_ptr= item;
  order->item=item_ptr;
  order->free_me=0;
  thd->lex->proc_list.link_in_list(order, &order->next);
  return 0;
}


/**
  save order by and tables in own lists.
*/

bool add_to_list(THD *thd, SQL_I_List<ORDER> &list, Item *item,bool asc)
{
  ORDER *order;
  DBUG_ENTER("add_to_list");
  if (!(order = (ORDER *) thd->alloc(sizeof(ORDER))))
    DBUG_RETURN(1);
  order->item_ptr= item;
  order->item= &order->item_ptr;
  order->direction= (asc ? ORDER::ORDER_ASC : ORDER::ORDER_DESC);
  order->free_me=0;
  order->used=0;
  order->counter_used= 0;
  list.link_in_list(order, &order->next);
  DBUG_RETURN(0);
}


/**
  Add a table to list of used tables.

  @param table		Table to add
  @param alias		alias for table (or null if no alias)
  @param table_options	A set of the following bits:
                         - TL_OPTION_UPDATING : Table will be updated
                         - TL_OPTION_FORCE_INDEX : Force usage of index
                         - TL_OPTION_ALIAS : an alias in multi table DELETE
  @param lock_type	How table should be locked
  @param mdl_type       Type of metadata lock to acquire on the table.
  @param use_index	List of indexed used in USE INDEX
  @param ignore_index	List of indexed used in IGNORE INDEX

  @retval
      0		Error
  @retval
    \#	Pointer to TABLE_LIST element added to the total table list
*/

TABLE_LIST *st_select_lex::add_table_to_list(THD *thd,
					     Table_ident *table,
					     LEX_STRING *alias,
					     ulong table_options,
					     thr_lock_type lock_type,
					     enum_mdl_type mdl_type,
					     List<Index_hint> *index_hints_arg,
                                             List<String> *partition_names,
                                             LEX_STRING *option)
{
  register TABLE_LIST *ptr;
  TABLE_LIST *previous_table_ref; /* The table preceding the current one. */
  char *alias_str;
  LEX *lex= thd->lex;
  DBUG_ENTER("add_table_to_list");
  LINT_INIT(previous_table_ref);

  if (!table)
    DBUG_RETURN(0);				// End of memory
  alias_str= alias ? alias->str : table->table.str;
  if (!test(table_options & TL_OPTION_ALIAS) && 
      check_table_name(table->table.str, table->table.length, FALSE))
  {
    my_error(ER_WRONG_TABLE_NAME, MYF(0), table->table.str);
    DBUG_RETURN(0);
  }

  if (table->is_derived_table() == FALSE && table->db.str &&
      check_and_convert_db_name(&table->db, FALSE))
  {
    my_error(ER_WRONG_DB_NAME, MYF(0), table->db.str);
    DBUG_RETURN(0);
  }

  if (!alias)					/* Alias is case sensitive */
  {
    if (table->sel)
    {
      my_message(ER_DERIVED_MUST_HAVE_ALIAS,
                 ER(ER_DERIVED_MUST_HAVE_ALIAS), MYF(0));
      DBUG_RETURN(0);
    }
    if (!(alias_str= (char*) thd->memdup(alias_str,table->table.length+1)))
      DBUG_RETURN(0);
  }
  if (!(ptr = (TABLE_LIST *) thd->calloc(sizeof(TABLE_LIST))))
    DBUG_RETURN(0);				/* purecov: inspected */
  if (table->db.str)
  {
    ptr->is_fqtn= TRUE;
    ptr->db= table->db.str;
    ptr->db_length= table->db.length;
  }
  else if (lex->copy_db_to(&ptr->db, &ptr->db_length))
    DBUG_RETURN(0);
  else
    ptr->is_fqtn= FALSE;

  ptr->alias= alias_str;
  ptr->is_alias= alias ? TRUE : FALSE;
  if (lower_case_table_names && table->table.length)
    table->table.length= my_casedn_str(files_charset_info, table->table.str);
  ptr->table_name=table->table.str;
  ptr->table_name_length=table->table.length;
  ptr->lock_type=   lock_type;
  ptr->updating=    test(table_options & TL_OPTION_UPDATING);
  /* TODO: remove TL_OPTION_FORCE_INDEX as it looks like it's not used */
  ptr->force_index= test(table_options & TL_OPTION_FORCE_INDEX);
  ptr->ignore_leaves= test(table_options & TL_OPTION_IGNORE_LEAVES);
  ptr->derived=	    table->sel;
  if (!ptr->derived && is_infoschema_db(ptr->db, ptr->db_length))
  {
    ST_SCHEMA_TABLE *schema_table;
    if (ptr->updating &&
        /* Special cases which are processed by commands itself */
        lex->sql_command != SQLCOM_CHECK &&
        lex->sql_command != SQLCOM_CHECKSUM)
    {
      my_error(ER_DBACCESS_DENIED_ERROR, MYF(0),
               thd->security_ctx->priv_user,
               thd->security_ctx->priv_host,
               INFORMATION_SCHEMA_NAME.str);
      DBUG_RETURN(0);
    }
    schema_table= find_schema_table(thd, ptr->table_name);
    if (!schema_table ||
        (schema_table->hidden && 
         ((sql_command_flags[lex->sql_command] & CF_STATUS_COMMAND) == 0 || 
          /*
            this check is used for show columns|keys from I_S hidden table
          */
          lex->sql_command == SQLCOM_SHOW_FIELDS ||
          lex->sql_command == SQLCOM_SHOW_KEYS)))
    {
      my_error(ER_UNKNOWN_TABLE, MYF(0),
               ptr->table_name, INFORMATION_SCHEMA_NAME.str);
      DBUG_RETURN(0);
    }
    ptr->schema_table_name= ptr->table_name;
    ptr->schema_table= schema_table;
  }
  ptr->select_lex=  lex->current_select;
  ptr->cacheable_table= 1;
  ptr->index_hints= index_hints_arg;
  ptr->option= option ? option->str : 0;
  /* check that used name is unique */
  if (lock_type != TL_IGNORE)
  {
    TABLE_LIST *first_table= table_list.first;
    if (lex->sql_command == SQLCOM_CREATE_VIEW)
      first_table= first_table ? first_table->next_local : NULL;
    for (TABLE_LIST *tables= first_table ;
	 tables ;
	 tables=tables->next_local)
    {
      if (!my_strcasecmp(table_alias_charset, alias_str, tables->alias) &&
	  !strcmp(ptr->db, tables->db))
      {
	my_error(ER_NONUNIQ_TABLE, MYF(0), alias_str); /* purecov: tested */
	DBUG_RETURN(0);				/* purecov: tested */
      }
    }
  }
  /* Store the table reference preceding the current one. */
  if (table_list.elements > 0)
  {
    /*
      table_list.next points to the last inserted TABLE_LIST->next_local'
      element
      We don't use the offsetof() macro here to avoid warnings from gcc
    */
    previous_table_ref= (TABLE_LIST*) ((char*) table_list.next -
                                       ((char*) &(ptr->next_local) -
                                        (char*) ptr));
    /*
      Set next_name_resolution_table of the previous table reference to point
      to the current table reference. In effect the list
      TABLE_LIST::next_name_resolution_table coincides with
      TABLE_LIST::next_local. Later this may be changed in
      store_top_level_join_columns() for NATURAL/USING joins.
    */
    previous_table_ref->next_name_resolution_table= ptr;
  }

  /*
    Link the current table reference in a local list (list for current select).
    Notice that as a side effect here we set the next_local field of the
    previous table reference to 'ptr'. Here we also add one element to the
    list 'table_list'.
  */
  table_list.link_in_list(ptr, &ptr->next_local);
  ptr->next_name_resolution_table= NULL;
#ifdef WITH_PARTITION_STORAGE_ENGINE
  ptr->partition_names= partition_names;
#endif /* WITH_PARTITION_STORAGE_ENGINE */
  /* Link table in global list (all used tables) */
  lex->add_to_query_tables(ptr);
  ptr->mdl_request.init(MDL_key::TABLE, ptr->db, ptr->table_name, mdl_type,
                        MDL_TRANSACTION);
  if (table->is_derived_table())
  {
    ptr->effective_algorithm= DERIVED_ALGORITHM_TMPTABLE;
    ptr->derived_key_list.empty();
  }
  DBUG_RETURN(ptr);
}


/**
  Initialize a new table list for a nested join.

    The function initializes a structure of the TABLE_LIST type
    for a nested join. It sets up its nested join list as empty.
    The created structure is added to the front of the current
    join list in the st_select_lex object. Then the function
    changes the current nest level for joins to refer to the newly
    created empty list after having saved the info on the old level
    in the initialized structure.

  @param thd         current thread

  @retval
    0   if success
  @retval
    1   otherwise
*/

bool st_select_lex::init_nested_join(THD *thd)
{
  TABLE_LIST *ptr;
  NESTED_JOIN *nested_join;
  DBUG_ENTER("init_nested_join");

  if (!(ptr= (TABLE_LIST*) thd->calloc(ALIGN_SIZE(sizeof(TABLE_LIST))+
                                       sizeof(NESTED_JOIN))))
    DBUG_RETURN(1);
  nested_join= ptr->nested_join=
    ((NESTED_JOIN*) ((uchar*) ptr + ALIGN_SIZE(sizeof(TABLE_LIST))));

  join_list->push_front(ptr);
  ptr->embedding= embedding;
  ptr->join_list= join_list;
  ptr->alias= (char*) "(nested_join)";
  embedding= ptr;
  join_list= &nested_join->join_list;
  join_list->empty();
  DBUG_RETURN(0);
}


/**
  End a nested join table list.

    The function returns to the previous join nest level.
    If the current level contains only one member, the function
    moves it one level up, eliminating the nest.

  @param thd         current thread

  @return
    - Pointer to TABLE_LIST element added to the total table list, if success
    - 0, otherwise
*/

TABLE_LIST *st_select_lex::end_nested_join(THD *thd)
{
  TABLE_LIST *ptr;
  NESTED_JOIN *nested_join;
  DBUG_ENTER("end_nested_join");

  DBUG_ASSERT(embedding);
  ptr= embedding;
  join_list= ptr->join_list;
  embedding= ptr->embedding;
  nested_join= ptr->nested_join;
  if (nested_join->join_list.elements == 1)
  {
    TABLE_LIST *embedded= nested_join->join_list.head();
    join_list->pop();
    embedded->join_list= join_list;
    embedded->embedding= embedding;
    join_list->push_front(embedded);
    ptr= embedded;
  }
  else if (nested_join->join_list.elements == 0)
  {
    join_list->pop();
    ptr= 0;                                     // return value
  }
  DBUG_RETURN(ptr);
}


/**
  Nest last join operation.

    The function nest last join operation as if it was enclosed in braces.

  @param thd         current thread

  @retval
    0  Error
  @retval
    \#  Pointer to TABLE_LIST element created for the new nested join
*/

TABLE_LIST *st_select_lex::nest_last_join(THD *thd)
{
  TABLE_LIST *ptr;
  NESTED_JOIN *nested_join;
  List<TABLE_LIST> *embedded_list;
  DBUG_ENTER("nest_last_join");

  if (!(ptr= (TABLE_LIST*) thd->calloc(ALIGN_SIZE(sizeof(TABLE_LIST))+
                                       sizeof(NESTED_JOIN))))
    DBUG_RETURN(0);
  nested_join= ptr->nested_join=
    ((NESTED_JOIN*) ((uchar*) ptr + ALIGN_SIZE(sizeof(TABLE_LIST))));

  ptr->embedding= embedding;
  ptr->join_list= join_list;
  ptr->alias= (char*) "(nest_last_join)";
  embedded_list= &nested_join->join_list;
  embedded_list->empty();

  for (uint i=0; i < 2; i++)
  {
    TABLE_LIST *table= join_list->pop();
    table->join_list= embedded_list;
    table->embedding= ptr;
    embedded_list->push_back(table);
    if (table->natural_join)
    {
      ptr->is_natural_join= TRUE;
      /*
        If this is a JOIN ... USING, move the list of joined fields to the
        table reference that describes the join.
      */
      if (prev_join_using)
        ptr->join_using_fields= prev_join_using;
    }
  }
  join_list->push_front(ptr);
  nested_join->used_tables= nested_join->not_null_tables= (table_map) 0;
  DBUG_RETURN(ptr);
}


/**
  Add a table to the current join list.

    The function puts a table in front of the current join list
    of st_select_lex object.
    Thus, joined tables are put into this list in the reverse order
    (the most outer join operation follows first).

  @param table       the table to add

  @return
    None
*/

void st_select_lex::add_joined_table(TABLE_LIST *table)
{
  DBUG_ENTER("add_joined_table");
  join_list->push_front(table);
  table->join_list= join_list;
  table->embedding= embedding;
  DBUG_VOID_RETURN;
}


/**
  Convert a right join into equivalent left join.

    The function takes the current join list t[0],t[1] ... and
    effectively converts it into the list t[1],t[0] ...
    Although the outer_join flag for the new nested table contains
    JOIN_TYPE_RIGHT, it will be handled as the inner table of a left join
    operation.

  EXAMPLES
  @verbatim
    SELECT * FROM t1 RIGHT JOIN t2 ON on_expr =>
      SELECT * FROM t2 LEFT JOIN t1 ON on_expr

    SELECT * FROM t1,t2 RIGHT JOIN t3 ON on_expr =>
      SELECT * FROM t1,t3 LEFT JOIN t2 ON on_expr

    SELECT * FROM t1,t2 RIGHT JOIN (t3,t4) ON on_expr =>
      SELECT * FROM t1,(t3,t4) LEFT JOIN t2 ON on_expr

    SELECT * FROM t1 LEFT JOIN t2 ON on_expr1 RIGHT JOIN t3  ON on_expr2 =>
      SELECT * FROM t3 LEFT JOIN (t1 LEFT JOIN t2 ON on_expr2) ON on_expr1
   @endverbatim

  @param thd         current thread

  @return
    - Pointer to the table representing the inner table, if success
    - 0, otherwise
*/

TABLE_LIST *st_select_lex::convert_right_join()
{
  TABLE_LIST *tab2= join_list->pop();
  TABLE_LIST *tab1= join_list->pop();
  DBUG_ENTER("convert_right_join");

  join_list->push_front(tab2);
  join_list->push_front(tab1);
  tab1->outer_join|= JOIN_TYPE_RIGHT;

  DBUG_RETURN(tab1);
}

/**
  Set lock for all tables in current select level.

  @param lock_type			Lock to set for tables

  @note
    If lock is a write lock, then tables->updating is set 1
    This is to get tables_ok to know that the table is updated by the
    query
*/

void st_select_lex::set_lock_for_tables(thr_lock_type lock_type)
{
  bool for_update= lock_type >= TL_READ_NO_INSERT;
  DBUG_ENTER("set_lock_for_tables");
  DBUG_PRINT("enter", ("lock_type: %d  for_update: %d", lock_type,
		       for_update));
  for (TABLE_LIST *tables= table_list.first;
       tables;
       tables= tables->next_local)
  {
    tables->lock_type= lock_type;
    tables->updating=  for_update;
    tables->mdl_request.set_type((lock_type >= TL_WRITE_ALLOW_WRITE) ?
                                 MDL_SHARED_WRITE : MDL_SHARED_READ);
  }
  DBUG_VOID_RETURN;
}


/**
  Create a fake SELECT_LEX for a unit.

    The method create a fake SELECT_LEX object for a unit.
    This object is created for any union construct containing a union
    operation and also for any single select union construct of the form
    @verbatim
    (SELECT ... ORDER BY order_list [LIMIT n]) ORDER BY ... 
    @endvarbatim
    or of the form
    @varbatim
    (SELECT ... ORDER BY LIMIT n) ORDER BY ...
    @endvarbatim
  
  @param thd_arg		   thread handle

  @note
    The object is used to retrieve rows from the temporary table
    where the result on the union is obtained.

  @retval
    1     on failure to create the object
  @retval
    0     on success
*/

bool st_select_lex_unit::add_fake_select_lex(THD *thd_arg)
{
  SELECT_LEX *first_sl= first_select();
  DBUG_ENTER("add_fake_select_lex");
  DBUG_ASSERT(!fake_select_lex);

  if (!(fake_select_lex= new (thd_arg->mem_root) SELECT_LEX()))
      DBUG_RETURN(1);
  fake_select_lex->include_standalone(this, 
                                      (SELECT_LEX_NODE**)&fake_select_lex);
  fake_select_lex->select_number= INT_MAX;
  fake_select_lex->parent_lex= thd_arg->lex; /* Used in init_query. */
  fake_select_lex->make_empty_select();
  fake_select_lex->linkage= GLOBAL_OPTIONS_TYPE;
  fake_select_lex->select_limit= 0;

  fake_select_lex->context.outer_context=first_sl->context.outer_context;
  /* allow item list resolving in fake select for ORDER BY */
  fake_select_lex->context.resolve_in_select_list= TRUE;
  fake_select_lex->context.select_lex= fake_select_lex;

  if (!is_union())
  {
    /* 
      This works only for 
      (SELECT ... ORDER BY list [LIMIT n]) ORDER BY order_list [LIMIT m],
      (SELECT ... LIMIT n) ORDER BY order_list [LIMIT m]
      just before the parser starts processing order_list
    */ 
    global_parameters= fake_select_lex;
    fake_select_lex->no_table_names_allowed= 1;
    thd_arg->lex->current_select= fake_select_lex;
  }
  thd_arg->lex->pop_context();
  DBUG_RETURN(0);
}


/**
  Push a new name resolution context for a JOIN ... ON clause to the
  context stack of a query block.

    Create a new name resolution context for a JOIN ... ON clause,
    set the first and last leaves of the list of table references
    to be used for name resolution, and push the newly created
    context to the stack of contexts of the query.

  @param thd       pointer to current thread
  @param left_op   left  operand of the JOIN
  @param right_op  rigth operand of the JOIN

  @retval
    FALSE  if all is OK
  @retval
    TRUE   if a memory allocation error occured
*/

bool
push_new_name_resolution_context(THD *thd,
                                 TABLE_LIST *left_op, TABLE_LIST *right_op)
{
  Name_resolution_context *on_context;
  if (!(on_context= new (thd->mem_root) Name_resolution_context))
    return TRUE;
  on_context->init();
  on_context->first_name_resolution_table=
    left_op->first_leaf_for_name_resolution();
  on_context->last_name_resolution_table=
    right_op->last_leaf_for_name_resolution();
  return thd->lex->push_context(on_context);
}


/**
  Add an ON condition to the second operand of a JOIN ... ON.

    Add an ON condition to the right operand of a JOIN ... ON clause.

  @param b     the second operand of a JOIN ... ON
  @param expr  the condition to be added to the ON clause
*/

void add_join_on(TABLE_LIST *b, Item *expr)
{
  if (expr)
  {
    if (!b->join_cond())
      b->set_join_cond(expr);
    else
    {
      /*
        If called from the parser, this happens if you have both a
        right and left join. If called later, it happens if we add more
        than one condition to the ON clause.
      */
      b->set_join_cond(new Item_cond_and(b->join_cond(), expr));
    }
    b->join_cond()->top_level_item();
  }
}


/**
  Mark that there is a NATURAL JOIN or JOIN ... USING between two
  tables.

    This function marks that table b should be joined with a either via
    a NATURAL JOIN or via JOIN ... USING. Both join types are special
    cases of each other, so we treat them together. The function
    setup_conds() creates a list of equal condition between all fields
    of the same name for NATURAL JOIN or the fields in 'using_fields'
    for JOIN ... USING. The list of equality conditions is stored
    either in b->join_cond(), or in JOIN::conds, depending on whether there
    was an outer join.

  EXAMPLE
  @verbatim
    SELECT * FROM t1 NATURAL LEFT JOIN t2
     <=>
    SELECT * FROM t1 LEFT JOIN t2 ON (t1.i=t2.i and t1.j=t2.j ... )

    SELECT * FROM t1 NATURAL JOIN t2 WHERE <some_cond>
     <=>
    SELECT * FROM t1, t2 WHERE (t1.i=t2.i and t1.j=t2.j and <some_cond>)

    SELECT * FROM t1 JOIN t2 USING(j) WHERE <some_cond>
     <=>
    SELECT * FROM t1, t2 WHERE (t1.j=t2.j and <some_cond>)
   @endverbatim

  @param a		  Left join argument
  @param b		  Right join argument
  @param using_fields    Field names from USING clause
*/

void add_join_natural(TABLE_LIST *a, TABLE_LIST *b, List<String> *using_fields,
                      SELECT_LEX *lex)
{
  b->natural_join= a;
  lex->prev_join_using= using_fields;
}


/**
  kill on thread.

  @param thd			Thread class
  @param id			Thread id
  @param only_kill_query        Should it kill the query or the connection

  @note
    This is written such that we have a short lock on LOCK_thread_count
*/

uint kill_one_thread(THD *thd, ulong id, bool only_kill_query)
{
  THD *tmp;
  uint error=ER_NO_SUCH_THREAD;
  DBUG_ENTER("kill_one_thread");
  DBUG_PRINT("enter", ("id=%lu only_kill=%d", id, only_kill_query));
  mysql_mutex_lock(&LOCK_thread_count); // For unlink from list
  I_List_iterator<THD> it(threads);
  while ((tmp=it++))
  {
    if (tmp->get_command() == COM_DAEMON)
      continue;
    if (tmp->thread_id == id)
    {
      mysql_mutex_lock(&tmp->LOCK_thd_data);    // Lock from delete
      break;
    }
  }
  mysql_mutex_unlock(&LOCK_thread_count);
  if (tmp)
  {

    /*
      If we're SUPER, we can KILL anything, including system-threads.
      No further checks.

      KILLer: thd->security_ctx->user could in theory be NULL while
      we're still in "unauthenticated" state. This is a theoretical
      case (the code suggests this could happen, so we play it safe).

      KILLee: tmp->security_ctx->user will be NULL for system threads.
      We need to check so Jane Random User doesn't crash the server
      when trying to kill a) system threads or b) unauthenticated users'
      threads (Bug#43748).

      If user of both killer and killee are non-NULL, proceed with
      slayage if both are string-equal.
    */

    if ((thd->security_ctx->master_access & SUPER_ACL) ||
        thd->security_ctx->user_matches(tmp->security_ctx))
    {
      tmp->awake(only_kill_query ? THD::KILL_QUERY : THD::KILL_CONNECTION);
      error=0;
    }
    else
      error=ER_KILL_DENIED_ERROR;
    mysql_mutex_unlock(&tmp->LOCK_thd_data);
  }
  DBUG_PRINT("exit", ("%d", error));
  DBUG_RETURN(error);
}


/*
  kills a thread and sends response

  SYNOPSIS
    sql_kill()
    thd			Thread class
    id			Thread id
    only_kill_query     Should it kill the query or the connection
*/

static
void sql_kill(THD *thd, ulong id, bool only_kill_query)
{
  uint error;
  if (!(error= kill_one_thread(thd, id, only_kill_query)))
  {
    if (! thd->killed)
      my_ok(thd);
  }
  else
    my_error(error, MYF(0), id);
}


/** If pointer is not a null pointer, append filename to it. */

bool append_file_to_dir(THD *thd, const char **filename_ptr,
                        const char *table_name)
{
  char buff[FN_REFLEN],*ptr, *end;
  if (!*filename_ptr)
    return 0;					// nothing to do

  /* Check that the filename is not too long and it's a hard path */
  if (strlen(*filename_ptr)+strlen(table_name) >= FN_REFLEN-1 ||
      !test_if_hard_path(*filename_ptr))
  {
    my_error(ER_WRONG_TABLE_NAME, MYF(0), *filename_ptr);
    return 1;
  }
  /* Fix is using unix filename format on dos */
  strmov(buff,*filename_ptr);
  end=convert_dirname(buff, *filename_ptr, NullS);
  if (!(ptr= (char*) thd->alloc((size_t) (end-buff) + strlen(table_name)+1)))
    return 1;					// End of memory
  *filename_ptr=ptr;
  strxmov(ptr,buff,table_name,NullS);
  return 0;
}


/**
  Check if the select is a simple select (not an union).

  @retval
    0	ok
  @retval
    1	error	; In this case the error messege is sent to the client
*/

bool check_simple_select()
{
  THD *thd= current_thd;
  LEX *lex= thd->lex;
  if (lex->current_select != &lex->select_lex)
  {
    char command[80];
    Lex_input_stream *lip= & thd->m_parser_state->m_lip;
    strmake(command, lip->yylval->symbol.str,
	    min<size_t>(lip->yylval->symbol.length, sizeof(command)-1));
    my_error(ER_CANT_USE_OPTION_HERE, MYF(0), command);
    return 1;
  }
  return 0;
}


Comp_creator *comp_eq_creator(bool invert)
{
  return invert?(Comp_creator *)&ne_creator:(Comp_creator *)&eq_creator;
}


Comp_creator *comp_ge_creator(bool invert)
{
  return invert?(Comp_creator *)&lt_creator:(Comp_creator *)&ge_creator;
}


Comp_creator *comp_gt_creator(bool invert)
{
  return invert?(Comp_creator *)&le_creator:(Comp_creator *)&gt_creator;
}


Comp_creator *comp_le_creator(bool invert)
{
  return invert?(Comp_creator *)&gt_creator:(Comp_creator *)&le_creator;
}


Comp_creator *comp_lt_creator(bool invert)
{
  return invert?(Comp_creator *)&ge_creator:(Comp_creator *)&lt_creator;
}


Comp_creator *comp_ne_creator(bool invert)
{
  return invert?(Comp_creator *)&eq_creator:(Comp_creator *)&ne_creator;
}


/**
  Construct ALL/ANY/SOME subquery Item.

  @param left_expr   pointer to left expression
  @param cmp         compare function creator
  @param all         true if we create ALL subquery
  @param select_lex  pointer on parsed subquery structure

  @return
    constructed Item (or 0 if out of memory)
*/
Item * all_any_subquery_creator(Item *left_expr,
				chooser_compare_func_creator cmp,
				bool all,
				SELECT_LEX *select_lex)
{
  if ((cmp == &comp_eq_creator) && !all)       //  = ANY <=> IN
    return new Item_in_subselect(left_expr, select_lex);

  if ((cmp == &comp_ne_creator) && all)        // <> ALL <=> NOT IN
    return new Item_func_not(new Item_in_subselect(left_expr, select_lex));

  Item_allany_subselect *it=
    new Item_allany_subselect(left_expr, cmp, select_lex, all);
  if (all)
    return it->upper_item= new Item_func_not_all(it);	/* ALL */

  return it->upper_item= new Item_func_nop_all(it);      /* ANY/SOME */
}


/**
  Perform first stage of privilege checking for SELECT statement.

  @param thd          Thread context.
  @param lex          LEX for SELECT statement.
  @param tables       List of tables used by statement.
  @param first_table  First table in the main SELECT of the SELECT
                      statement.

  @retval FALSE - Success (column-level privilege checks might be required).
  @retval TRUE  - Failure, privileges are insufficient.
*/

bool select_precheck(THD *thd, LEX *lex, TABLE_LIST *tables,
                     TABLE_LIST *first_table)
{
  bool res;
  /*
    lex->exchange != NULL implies SELECT .. INTO OUTFILE and this
    requires FILE_ACL access.
  */
  ulong privileges_requested= lex->exchange ? SELECT_ACL | FILE_ACL :
                                              SELECT_ACL;

  if (tables)
  {
    res= check_table_access(thd,
                            privileges_requested,
                            tables, FALSE, UINT_MAX, FALSE) ||
         (first_table && first_table->schema_table_reformed &&
          check_show_access(thd, first_table));
  }
  else
    res= check_access(thd, privileges_requested, any_db, NULL, NULL, 0, 0);

  return res;
}


/**
  Multi update query pre-check.

  @param thd		Thread handler
  @param tables	Global/local table list (have to be the same)

  @retval
    FALSE OK
  @retval
    TRUE  Error
*/

bool multi_update_precheck(THD *thd, TABLE_LIST *tables)
{
  const char *msg= 0;
  TABLE_LIST *table;
  LEX *lex= thd->lex;
  SELECT_LEX *select_lex= &lex->select_lex;
  DBUG_ENTER("multi_update_precheck");

  if (select_lex->item_list.elements != lex->value_list.elements)
  {
    my_message(ER_WRONG_VALUE_COUNT, ER(ER_WRONG_VALUE_COUNT), MYF(0));
    DBUG_RETURN(TRUE);
  }
  /*
    Ensure that we have UPDATE or SELECT privilege for each table
    The exact privilege is checked in mysql_multi_update()
  */
  for (table= tables; table; table= table->next_local)
  {
    if (table->derived)
      table->grant.privilege= SELECT_ACL;
    else if ((check_access(thd, UPDATE_ACL, table->db,
                           &table->grant.privilege,
                           &table->grant.m_internal,
                           0, 1) ||
              check_grant(thd, UPDATE_ACL, table, FALSE, 1, TRUE)) &&
             (check_access(thd, SELECT_ACL, table->db,
                           &table->grant.privilege,
                           &table->grant.m_internal,
                           0, 0) ||
              check_grant(thd, SELECT_ACL, table, FALSE, 1, FALSE)))
      DBUG_RETURN(TRUE);

    table->table_in_first_from_clause= 1;
  }
  /*
    Is there tables of subqueries?
  */
  if (&lex->select_lex != lex->all_selects_list)
  {
    DBUG_PRINT("info",("Checking sub query list"));
    for (table= tables; table; table= table->next_global)
    {
      if (!table->table_in_first_from_clause)
      {
	if (check_access(thd, SELECT_ACL, table->db,
                         &table->grant.privilege,
                         &table->grant.m_internal,
                         0, 0) ||
	    check_grant(thd, SELECT_ACL, table, FALSE, 1, FALSE))
	  DBUG_RETURN(TRUE);
      }
    }
  }

  if (select_lex->order_list.elements)
    msg= "ORDER BY";
  else if (select_lex->select_limit)
    msg= "LIMIT";
  if (msg)
  {
    my_error(ER_WRONG_USAGE, MYF(0), "UPDATE", msg);
    DBUG_RETURN(TRUE);
  }
  DBUG_RETURN(FALSE);
}

/**
  Multi delete query pre-check.

  @param thd			Thread handler
  @param tables		Global/local table list

  @retval
    FALSE OK
  @retval
    TRUE  error
*/

bool multi_delete_precheck(THD *thd, TABLE_LIST *tables)
{
  SELECT_LEX *select_lex= &thd->lex->select_lex;
  TABLE_LIST *aux_tables= thd->lex->auxiliary_table_list.first;
  TABLE_LIST **save_query_tables_own_last= thd->lex->query_tables_own_last;
  DBUG_ENTER("multi_delete_precheck");

  /*
    Temporary tables are pre-opened in 'tables' list only. Here we need to
    initialize TABLE instances in 'aux_tables' list.
  */
  for (TABLE_LIST *tl= aux_tables; tl; tl= tl->next_global)
  {
    if (tl->table)
      continue;

    if (tl->correspondent_table)
      tl->table= tl->correspondent_table->table;
  }

  /* sql_yacc guarantees that tables and aux_tables are not zero */
  DBUG_ASSERT(aux_tables != 0);
  if (check_table_access(thd, SELECT_ACL, tables, FALSE, UINT_MAX, FALSE))
    DBUG_RETURN(TRUE);

  /*
    Since aux_tables list is not part of LEX::query_tables list we
    have to juggle with LEX::query_tables_own_last value to be able
    call check_table_access() safely.
  */
  thd->lex->query_tables_own_last= 0;
  if (check_table_access(thd, DELETE_ACL, aux_tables, FALSE, UINT_MAX, FALSE))
  {
    thd->lex->query_tables_own_last= save_query_tables_own_last;
    DBUG_RETURN(TRUE);
  }
  thd->lex->query_tables_own_last= save_query_tables_own_last;

  if ((thd->variables.option_bits & OPTION_SAFE_UPDATES) && !select_lex->where)
  {
    my_message(ER_UPDATE_WITHOUT_KEY_IN_SAFE_MODE,
               ER(ER_UPDATE_WITHOUT_KEY_IN_SAFE_MODE), MYF(0));
    DBUG_RETURN(TRUE);
  }
  DBUG_RETURN(FALSE);
}


/*
  Given a table in the source list, find a correspondent table in the
  table references list.

  @param lex Pointer to LEX representing multi-delete.
  @param src Source table to match.
  @param ref Table references list.

  @remark The source table list (tables listed before the FROM clause
  or tables listed in the FROM clause before the USING clause) may
  contain table names or aliases that must match unambiguously one,
  and only one, table in the target table list (table references list,
  after FROM/USING clause).

  @return Matching table, NULL otherwise.
*/

static TABLE_LIST *multi_delete_table_match(LEX *lex, TABLE_LIST *tbl,
                                            TABLE_LIST *tables)
{
  TABLE_LIST *match= NULL;
  DBUG_ENTER("multi_delete_table_match");

  for (TABLE_LIST *elem= tables; elem; elem= elem->next_local)
  {
    int cmp;

    if (tbl->is_fqtn && elem->is_alias)
      continue; /* no match */
    if (tbl->is_fqtn && elem->is_fqtn)
      cmp= my_strcasecmp(table_alias_charset, tbl->table_name, elem->table_name) ||
           strcmp(tbl->db, elem->db);
    else if (elem->is_alias)
      cmp= my_strcasecmp(table_alias_charset, tbl->alias, elem->alias);
    else
      cmp= my_strcasecmp(table_alias_charset, tbl->table_name, elem->table_name) ||
           strcmp(tbl->db, elem->db);

    if (cmp)
      continue;

    if (match)
    {
      my_error(ER_NONUNIQ_TABLE, MYF(0), elem->alias);
      DBUG_RETURN(NULL);
    }

    match= elem;
  }

  if (!match)
    my_error(ER_UNKNOWN_TABLE, MYF(0), tbl->table_name, "MULTI DELETE");

  DBUG_RETURN(match);
}


/**
  Link tables in auxilary table list of multi-delete with corresponding
  elements in main table list, and set proper locks for them.

  @param lex   pointer to LEX representing multi-delete

  @retval
    FALSE   success
  @retval
    TRUE    error
*/

bool multi_delete_set_locks_and_link_aux_tables(LEX *lex)
{
  TABLE_LIST *tables= lex->select_lex.table_list.first;
  TABLE_LIST *target_tbl;
  DBUG_ENTER("multi_delete_set_locks_and_link_aux_tables");

  lex->table_count= 0;

  for (target_tbl= lex->auxiliary_table_list.first;
       target_tbl; target_tbl= target_tbl->next_local)
  {
    lex->table_count++;
    /* All tables in aux_tables must be found in FROM PART */
    TABLE_LIST *walk= multi_delete_table_match(lex, target_tbl, tables);
    if (!walk)
      DBUG_RETURN(TRUE);
    if (!walk->derived)
    {
      target_tbl->table_name= walk->table_name;
      target_tbl->table_name_length= walk->table_name_length;
    }
    walk->updating= target_tbl->updating;
    walk->lock_type= target_tbl->lock_type;
    /* We can assume that tables to be deleted from are locked for write. */
    DBUG_ASSERT(walk->lock_type >= TL_WRITE_ALLOW_WRITE);
    walk->mdl_request.set_type(MDL_SHARED_WRITE);
    target_tbl->correspondent_table= walk;	// Remember corresponding table
  }
  DBUG_RETURN(FALSE);
}


/**
  simple UPDATE query pre-check.

  @param thd		Thread handler
  @param tables	Global table list

  @retval
    FALSE OK
  @retval
    TRUE  Error
*/

bool update_precheck(THD *thd, TABLE_LIST *tables)
{
  DBUG_ENTER("update_precheck");
  if (thd->lex->select_lex.item_list.elements != thd->lex->value_list.elements)
  {
    my_message(ER_WRONG_VALUE_COUNT, ER(ER_WRONG_VALUE_COUNT), MYF(0));
    DBUG_RETURN(TRUE);
  }
  DBUG_RETURN(check_one_table_access(thd, UPDATE_ACL, tables));
}


/**
  simple DELETE query pre-check.

  @param thd		Thread handler
  @param tables	Global table list

  @retval
    FALSE  OK
  @retval
    TRUE   error
*/

bool delete_precheck(THD *thd, TABLE_LIST *tables)
{
  DBUG_ENTER("delete_precheck");
  if (check_one_table_access(thd, DELETE_ACL, tables))
    DBUG_RETURN(TRUE);
  /* Set privilege for the WHERE clause */
  tables->grant.want_privilege=(SELECT_ACL & ~tables->grant.privilege);
  DBUG_RETURN(FALSE);
}


/**
  simple INSERT query pre-check.

  @param thd		Thread handler
  @param tables	Global table list

  @retval
    FALSE  OK
  @retval
    TRUE   error
*/

bool insert_precheck(THD *thd, TABLE_LIST *tables)
{
  LEX *lex= thd->lex;
  DBUG_ENTER("insert_precheck");

  /*
    Check that we have modify privileges for the first table and
    select privileges for the rest
  */
  ulong privilege= (INSERT_ACL |
                    (lex->duplicates == DUP_REPLACE ? DELETE_ACL : 0) |
                    (lex->value_list.elements ? UPDATE_ACL : 0));

  if (check_one_table_access(thd, privilege, tables))
    DBUG_RETURN(TRUE);

  if (lex->update_list.elements != lex->value_list.elements)
  {
    my_message(ER_WRONG_VALUE_COUNT, ER(ER_WRONG_VALUE_COUNT), MYF(0));
    DBUG_RETURN(TRUE);
  }
  DBUG_RETURN(FALSE);
}


/**
   Set proper open mode and table type for element representing target table
   of CREATE TABLE statement, also adjust statement table list if necessary.
*/

void create_table_set_open_action_and_adjust_tables(LEX *lex)
{
  TABLE_LIST *create_table= lex->query_tables;

  if (lex->create_info.options & HA_LEX_CREATE_TMP_TABLE)
    create_table->open_type= OT_TEMPORARY_ONLY;
  else
    create_table->open_type= OT_BASE_ONLY;

  if (!lex->select_lex.item_list.elements)
  {
    /*
      Avoid opening and locking target table for ordinary CREATE TABLE
      or CREATE TABLE LIKE for write (unlike in CREATE ... SELECT we
      won't do any insertions in it anyway). Not doing this causes
      problems when running CREATE TABLE IF NOT EXISTS for already
      existing log table.
    */
    create_table->lock_type= TL_READ;
  }
}


/**
  CREATE TABLE query pre-check.

  @param thd			Thread handler
  @param tables		Global table list
  @param create_table	        Table which will be created

  @retval
    FALSE   OK
  @retval
    TRUE   Error
*/

bool create_table_precheck(THD *thd, TABLE_LIST *tables,
                           TABLE_LIST *create_table)
{
  LEX *lex= thd->lex;
  SELECT_LEX *select_lex= &lex->select_lex;
  ulong want_priv;
  bool error= TRUE;                                 // Error message is given
  DBUG_ENTER("create_table_precheck");

  /*
    Require CREATE [TEMPORARY] privilege on new table; for
    CREATE TABLE ... SELECT, also require INSERT.
  */

  want_priv= (lex->create_info.options & HA_LEX_CREATE_TMP_TABLE) ?
             CREATE_TMP_ACL :
             (CREATE_ACL | (select_lex->item_list.elements ? INSERT_ACL : 0));

  if (check_access(thd, want_priv, create_table->db,
                   &create_table->grant.privilege,
                   &create_table->grant.m_internal,
                   0, 0))
    goto err;

  /* If it is a merge table, check privileges for merge children. */
  if (lex->create_info.merge_list.first)
  {
    /*
      The user must have (SELECT_ACL | UPDATE_ACL | DELETE_ACL) on the
      underlying base tables, even if there are temporary tables with the same
      names.

      From user's point of view, it might look as if the user must have these
      privileges on temporary tables to create a merge table over them. This is
      one of two cases when a set of privileges is required for operations on
      temporary tables (see also CREATE TABLE).

      The reason for this behavior stems from the following facts:

        - For merge tables, the underlying table privileges are checked only
          at CREATE TABLE / ALTER TABLE time.

          In other words, once a merge table is created, the privileges of
          the underlying tables can be revoked, but the user will still have
          access to the merge table (provided that the user has privileges on
          the merge table itself). 

        - Temporary tables shadow base tables.

          I.e. there might be temporary and base tables with the same name, and
          the temporary table takes the precedence in all operations.

        - For temporary MERGE tables we do not track if their child tables are
          base or temporary. As result we can't guarantee that privilege check
          which was done in presence of temporary child will stay relevant later
          as this temporary table might be removed.

      If SELECT_ACL | UPDATE_ACL | DELETE_ACL privileges were not checked for
      the underlying *base* tables, it would create a security breach as in
      Bug#12771903.
    */

    if (check_table_access(thd, SELECT_ACL | UPDATE_ACL | DELETE_ACL,
                           lex->create_info.merge_list.first,
                           FALSE, UINT_MAX, FALSE))
      goto err;
  }

  if (want_priv != CREATE_TMP_ACL &&
      check_grant(thd, want_priv, create_table, FALSE, 1, FALSE))
    goto err;

  if (select_lex->item_list.elements)
  {
    /* Check permissions for used tables in CREATE TABLE ... SELECT */
    if (tables && check_table_access(thd, SELECT_ACL, tables, FALSE,
                                     UINT_MAX, FALSE))
      goto err;
  }
  else if (lex->create_info.options & HA_LEX_CREATE_TABLE_LIKE)
  {
    if (check_table_access(thd, SELECT_ACL, tables, FALSE, UINT_MAX, FALSE))
      goto err;
  }
  error= FALSE;

err:
  DBUG_RETURN(error);
}


/**
  Check privileges for LOCK TABLES statement.

  @param thd     Thread context.
  @param tables  List of tables to be locked.

  @retval FALSE - Success.
  @retval TRUE  - Failure.
*/

static bool lock_tables_precheck(THD *thd, TABLE_LIST *tables)
{
  TABLE_LIST *first_not_own_table= thd->lex->first_not_own_table();

  for (TABLE_LIST *table= tables; table != first_not_own_table && table;
       table= table->next_global)
  {
    if (is_temporary_table(table))
      continue;

    if (check_table_access(thd, LOCK_TABLES_ACL | SELECT_ACL, table,
                           FALSE, 1, FALSE))
      return TRUE;
  }

  return FALSE;
}


/**
  negate given expression.

  @param thd  thread handler
  @param expr expression for negation

  @return
    negated expression
*/

Item *negate_expression(THD *thd, Item *expr)
{
  Item *negated;
  if (expr->type() == Item::FUNC_ITEM &&
      ((Item_func *) expr)->functype() == Item_func::NOT_FUNC)
  {
    /* it is NOT(NOT( ... )) */
    Item *arg= ((Item_func *) expr)->arguments()[0];
    enum_parsing_place place= thd->lex->current_select->parsing_place;
    if (arg->is_bool_func() || place == IN_WHERE || place == IN_HAVING)
      return arg;
    /*
      if it is not boolean function then we have to emulate value of
      not(not(a)), it will be a != 0
    */
    return new Item_func_ne(arg, new Item_int((char*) "0", 0, 1));
  }

  if ((negated= expr->neg_transformer(thd)) != 0)
    return negated;
  return new Item_func_not(expr);
}

/**
  Set the specified definer to the default value, which is the
  current user in the thread.
 
  @param[in]  thd       thread handler
  @param[out] definer   definer
*/
 
void get_default_definer(THD *thd, LEX_USER *definer)
{
  const Security_context *sctx= thd->security_ctx;

  definer->user.str= (char *) sctx->priv_user;
  definer->user.length= strlen(definer->user.str);

  definer->host.str= (char *) sctx->priv_host;
  definer->host.length= strlen(definer->host.str);

  definer->password= null_lex_str;
  definer->plugin= empty_lex_str;
  definer->auth= empty_lex_str;
}


/**
  Create default definer for the specified THD.

  @param[in] thd         thread handler

  @return
    - On success, return a valid pointer to the created and initialized
    LEX_USER, which contains definer information.
    - On error, return 0.
*/

LEX_USER *create_default_definer(THD *thd)
{
  LEX_USER *definer;

  if (! (definer= (LEX_USER*) thd->alloc(sizeof(LEX_USER))))
    return 0;

  thd->get_definer(definer);

  return definer;
}


/**
  Create definer with the given user and host names.

  @param[in] thd          thread handler
  @param[in] user_name    user name
  @param[in] host_name    host name

  @return
    - On success, return a valid pointer to the created and initialized
    LEX_USER, which contains definer information.
    - On error, return 0.
*/

LEX_USER *create_definer(THD *thd, LEX_STRING *user_name, LEX_STRING *host_name)
{
  LEX_USER *definer;

  /* Create and initialize. */

  if (! (definer= (LEX_USER*) thd->alloc(sizeof(LEX_USER))))
    return 0;

  definer->user= *user_name;
  definer->host= *host_name;
  definer->password.str= NULL;
  definer->password.length= 0;

  return definer;
}


/**
  Retuns information about user or current user.

  @param[in] thd          thread handler
  @param[in] user         user

  @return
    - On success, return a valid pointer to initialized
    LEX_USER, which contains user information.
    - On error, return 0.
*/

LEX_USER *get_current_user(THD *thd, LEX_USER *user)
{
  if (!user->user.str)  // current_user
    return create_default_definer(thd);

  return user;
}


/**
  Check that byte length of a string does not exceed some limit.

  @param str         string to be checked
  @param err_msg     error message to be displayed if the string is too long
  @param max_length  max length

  @retval
    FALSE   the passed string is not longer than max_length
  @retval
    TRUE    the passed string is longer than max_length

  NOTE
    The function is not used in existing code but can be useful later?
*/

bool check_string_byte_length(LEX_STRING *str, const char *err_msg,
                              uint max_byte_length)
{
  if (str->length <= max_byte_length)
    return FALSE;

  my_error(ER_WRONG_STRING_LENGTH, MYF(0), str->str, err_msg, max_byte_length);

  return TRUE;
}


/*
  Check that char length of a string does not exceed some limit.

  SYNOPSIS
  check_string_char_length()
      str              string to be checked
      err_msg          error message to be displayed if the string is too long
      max_char_length  max length in symbols
      cs               string charset

  RETURN
    FALSE   the passed string is not longer than max_char_length
    TRUE    the passed string is longer than max_char_length
*/


bool check_string_char_length(LEX_STRING *str, const char *err_msg,
                              uint max_char_length, const CHARSET_INFO *cs,
                              bool no_error)
{
  int well_formed_error;
  uint res= cs->cset->well_formed_len(cs, str->str, str->str + str->length,
                                      max_char_length, &well_formed_error);

  if (!well_formed_error &&  str->length == res)
    return FALSE;

  if (!no_error)
  {
    ErrConvString err(str->str, str->length, cs);
    my_error(ER_WRONG_STRING_LENGTH, MYF(0), err.ptr(), err_msg, max_char_length);
  }
  return TRUE;
}


/*
  Check if path does not contain mysql data home directory
  SYNOPSIS
    test_if_data_home_dir()
    dir                     directory
    conv_home_dir           converted data home directory
    home_dir_len            converted data home directory length

  RETURN VALUES
    0	ok
    1	error  
*/
C_MODE_START

int test_if_data_home_dir(const char *dir)
{
  char path[FN_REFLEN];
  int dir_len;
  DBUG_ENTER("test_if_data_home_dir");

  if (!dir)
    DBUG_RETURN(0);

  (void) fn_format(path, dir, "", "",
                   (MY_RETURN_REAL_PATH|MY_RESOLVE_SYMLINKS));
  dir_len= strlen(path);
  if (mysql_unpacked_real_data_home_len<= dir_len)
  {
    if (dir_len > mysql_unpacked_real_data_home_len &&
        path[mysql_unpacked_real_data_home_len] != FN_LIBCHAR)
      DBUG_RETURN(0);

    if (lower_case_file_system)
    {
      if (!my_strnncoll(default_charset_info, (const uchar*) path,
                        mysql_unpacked_real_data_home_len,
                        (const uchar*) mysql_unpacked_real_data_home,
                        mysql_unpacked_real_data_home_len))
        DBUG_RETURN(1);
    }
    else if (!memcmp(path, mysql_unpacked_real_data_home,
                     mysql_unpacked_real_data_home_len))
      DBUG_RETURN(1);
  }
  DBUG_RETURN(0);
}

C_MODE_END


/**
  Check that host name string is valid.

  @param[in] str string to be checked

  @return             Operation status
    @retval  FALSE    host name is ok
    @retval  TRUE     host name string is longer than max_length or
                      has invalid symbols
*/

bool check_host_name(LEX_STRING *str)
{
  const char *name= str->str;
  const char *end= str->str + str->length;
  if (check_string_byte_length(str, ER(ER_HOSTNAME), HOSTNAME_LENGTH))
    return TRUE;

  while (name != end)
  {
    if (*name == '@')
    {
      my_printf_error(ER_UNKNOWN_ERROR, 
                      "Malformed hostname (illegal symbol: '%c')", MYF(0),
                      *name);
      return TRUE;
    }
    name++;
  }
  return FALSE;
}


extern int MYSQLparse(void *thd); // from sql_yacc.cc


/**
  This is a wrapper of MYSQLparse(). All the code should call parse_sql()
  instead of MYSQLparse().

  @param thd Thread context.
  @param parser_state Parser state.
  @param creation_ctx Object creation context.

  @return Error status.
    @retval FALSE on success.
    @retval TRUE on parsing error.
*/

bool parse_sql(THD *thd,
               Parser_state *parser_state,
               Object_creation_ctx *creation_ctx)
{
  bool ret_value;
  DBUG_ASSERT(thd->m_parser_state == NULL);
  DBUG_ASSERT(thd->lex->m_sql_cmd == NULL);

  MYSQL_QUERY_PARSE_START(thd->query());
  /* Backup creation context. */

  Object_creation_ctx *backup_ctx= NULL;

  if (creation_ctx)
    backup_ctx= creation_ctx->set_n_backup(thd);

  /* Set parser state. */

  thd->m_parser_state= parser_state;

  /* Parse the query. */

  bool mysql_parse_status= MYSQLparse(thd) != 0;

  /*
    Check that if MYSQLparse() failed either thd->is_error() is set, or an
    internal error handler is set.

    The assert will not catch a situation where parsing fails without an
    error reported if an error handler exists. The problem is that the
    error handler might have intercepted the error, so thd->is_error() is
    not set. However, there is no way to be 100% sure here (the error
    handler might be for other errors than parsing one).
  */

  DBUG_ASSERT(!mysql_parse_status ||
              (mysql_parse_status && thd->is_error()) ||
              (mysql_parse_status && thd->get_internal_handler()));

  /* Reset parser state. */

  thd->m_parser_state= NULL;

  /* Restore creation context. */

  if (creation_ctx)
    creation_ctx->restore_env(thd, backup_ctx);

  /* That's it. */

  ret_value= mysql_parse_status || thd->is_fatal_error;
  MYSQL_QUERY_PARSE_DONE(ret_value);
  return ret_value;
}

/**
  @} (end of group Runtime_Environment)
*/



/**
  Check and merge "CHARACTER SET cs [ COLLATE cl ]" clause

  @param cs character set pointer.
  @param cl collation pointer.

  Check if collation "cl" is applicable to character set "cs".

  If "cl" is NULL (e.g. when COLLATE clause is not specified),
  then simply "cs" is returned.
  
  @return Error status.
    @retval NULL, if "cl" is not applicable to "cs".
    @retval pointer to merged CHARSET_INFO on success.
*/


const CHARSET_INFO*
merge_charset_and_collation(const CHARSET_INFO *cs, const CHARSET_INFO *cl)
{
  if (cl)
  {
    if (!my_charset_same(cs, cl))
    {
      my_error(ER_COLLATION_CHARSET_MISMATCH, MYF(0), cl->name, cs->csname);
      return NULL;
    }
    return cl;
  }
  return cs;
}<|MERGE_RESOLUTION|>--- conflicted
+++ resolved
@@ -2091,24 +2091,7 @@
   thd->work_part_info= 0;
 #endif
 
-<<<<<<< HEAD
-  /*
-    If gtid_next_list!=NULL or gtid_next=='sid:gno', then a
-    binlog_handler will be registered later in this function so that
-    thd->transaction.stmt.is_empty() returns false.  When executing an
-    EXECUTE statement, this function will then be called again,
-    recursively, with thd->in_sub_stmt==false.  Hence, don't raise the
-    assertion in these cases.
-    @todo Check if this causes any trouble /Sven.
-    @note Covered by Case 2 in test binlog.binlog_trx_empty_assertions
-  */
-  DBUG_ASSERT(thd->transaction.stmt.is_empty() || thd->in_sub_stmt ||
-              (thd->n_execute_command_calls > 1 &&
-               (thd->get_gtid_next_list() != NULL ||
-                thd->variables.gtid_next.type == GTID_GROUP)));
-=======
   DBUG_ASSERT(thd->transaction.stmt.is_empty() || thd->in_sub_stmt);
->>>>>>> 174299ee
   /*
     In many cases first table of main SELECT_LEX have special meaning =>
     check that it is first table in global list and relink it first in 
@@ -2286,7 +2269,6 @@
 
   if (disable_gtid_unsafe_statements && !thd->is_ddl_gtid_compatible())
   {
-    thd->n_execute_command_calls--;
     DBUG_RETURN(-1);
   }
 
@@ -2321,57 +2303,6 @@
     thd->mdl_context.release_transactional_locks();
   }
 
-<<<<<<< HEAD
-#ifndef DBUG_OFF
-  {
-    char buf[Gtid_specification::MAX_TEXT_LENGTH + 1];
-    global_sid_lock.rdlock();
-    thd->variables.gtid_next.to_string(&global_sid_map, buf);
-    global_sid_lock.unlock();
-    DBUG_PRINT("info", ("before gtid_before_statment: gtid_next=%s sqlcom=%d query='%s'", buf, lex->sql_command, thd->query()));
-  }
-#endif
-  /*
-    Execute gtid_before_statement, so that we acquire ownership of
-    groups as specified by gtid_next and gtid_next_list.
-  */
-  if (opt_bin_log && lex->is_binloggable() && thd->n_execute_command_calls == 1)
-  {
-    /*
-      Initialize the cache manager if this was not done yet.
-      binlog_setup_trx_data is idempotent and if it's not called here
-      it's called elsewhere.  It is needed here just so that
-      thd->get_group_cache won't crash.
-    */
-    thd->binlog_setup_trx_data();
-    switch (gtid_before_statement(thd,
-                                  thd->get_group_cache(false),
-                                  thd->get_group_cache(true)))
-    {
-    case GTID_STATEMENT_CANCEL:
-      // error has already been printed; don't print anything more here
-      thd->n_execute_command_calls--;
-      DBUG_RETURN(-1);
-    case GTID_STATEMENT_SKIP:
-      my_ok(thd);
-      thd->n_execute_command_calls--;
-      DBUG_RETURN(0);
-    case GTID_STATEMENT_EXECUTE:
-      break;
-    }
-  }
-#ifndef DBUG_OFF
-  {
-    char buf[Gtid_specification::MAX_TEXT_LENGTH + 1];
-    global_sid_lock.rdlock();
-    thd->variables.gtid_next.to_string(&global_sid_map, buf);
-    global_sid_lock.unlock();
-    DBUG_PRINT("info", ("after gtid_before_statment: gtid_next=%s sqlcom=%d query='%s'", buf, lex->sql_command, thd->query()));
-  }
-#endif
-
-=======
->>>>>>> 174299ee
 #ifndef DBUG_OFF
   if (lex->sql_command != SQLCOM_SET_OPTION)
     DEBUG_SYNC(thd,"before_execute_sql_command");
@@ -5968,7 +5899,6 @@
                                  0);
 
           error= mysql_execute_command(thd);
-#ifdef HAVE_GTID
           if (thd->variables.gtid_next.type == GTID_GROUP &&
               thd->owned_gtid.sidno != 0 &&
               (thd->lex->sql_command == SQLCOM_COMMIT ||
@@ -5977,7 +5907,6 @@
             // GTID logging and cleanup incl DDL
             error |= gtid_empty_group_log_and_cleanup(thd);
           }
-#endif
           MYSQL_QUERY_EXEC_DONE(error);
 	}
       }
