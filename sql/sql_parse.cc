--- conflicted
+++ resolved
@@ -1630,32 +1630,28 @@
     break;
   }
   case SQLCOM_SLAVE_STOP:
-<<<<<<< HEAD
+  /*
+    If the client thread has locked tables, a deadlock is possible.
+    Assume that
+    - the client thread does LOCK TABLE t READ.
+    - then the master updates t.
+    - then the SQL slave thread wants to update t,
+      so it waits for the client thread because t is locked by it.
+    - then the client thread does SLAVE STOP.
+      SLAVE STOP waits for the SQL slave thread to terminate its
+      update t, which waits for the client thread because t is locked by it.
+    To prevent that, refuse SLAVE STOP if the
+    client thread has locked tables
+  */
+  if (thd->locked_tables || thd->active_transaction())
+  {
+    send_error(&thd->net,ER_LOCK_OR_ACTIVE_TRANSACTION);
+    break;
+  }
   {
     LOCK_ACTIVE_MI;
     stop_slave(thd,active_mi,1/* net report*/);
     UNLOCK_ACTIVE_MI;
-=======
-   /*
-      if the client thread has locked tables, a deadlock is possible.
-      Assume that
-      - the client thread does LOCK TABLE t READ.
-      - then the master updates t.
-      - then the SQL slave thread wants to update t,
-      so it waits for the client thread because t is locked by it.
-      - then the client thread does SLAVE STOP.
-      SLAVE STOP waits for the SQL slave thread to terminate its
-      update t, which waits for the client thread because t is locked by it.
-      To prevent that, refuse SLAVE STOP if the
-      client thread has locked tables
-    */
-    if (thd->locked_tables || thd->active_transaction())
-    {
-      send_error(&thd->net,ER_LOCK_OR_ACTIVE_TRANSACTION);
-      break;
-    }
-    stop_slave(thd);
->>>>>>> 7d94b23a
     break;
   }
   case SQLCOM_ALTER_TABLE:
