--- conflicted
+++ resolved
@@ -5266,13 +5266,8 @@
   thd->end_statement();
   thd->cleanup_after_query();
   DBUG_ASSERT(thd->change_list.is_empty());
-<<<<<<< HEAD
-=======
 
   DEBUG_SYNC(thd, "query_rewritten");
-
-  DBUG_VOID_RETURN;
->>>>>>> 16dbecae
 }
 
 /**
