--- conflicted
+++ resolved
@@ -1,8 +1,4 @@
-<<<<<<< HEAD
-/* Copyright (c) 2011, 2015, Oracle and/or its affiliates. All rights reserved.
-=======
 /* Copyright (c) 2011, 2016, Oracle and/or its affiliates. All rights reserved.
->>>>>>> 3a4a470b
 
    This program is free software; you can redistribute it and/or modify
    it under the terms of the GNU General Public License as published by
@@ -252,8 +248,7 @@
                        If modify_item is 0 then fill_record() will update
                        the temporary table
 
-  @retval NULL On error. This also happens if the item is a prepared statement
-  parameter.
+  @retval NULL On error.
 
   @retval new_created field
 */
@@ -401,8 +396,6 @@
       break;
     result->set_derivation(item->collation.derivation);
     break;
-  case Item::PARAM_ITEM:
-    return NULL;
   default:					// Dosen't have to be stored
     DBUG_ASSERT(false);
     break;
@@ -967,8 +960,6 @@
 
       if (!new_field)
       {
-        if (type == Item::PARAM_ITEM)
-          goto update_hidden;
         DBUG_ASSERT(thd->is_fatal_error);
         goto err;				// Got OOM
       }
