/*
   Copyright (c) 2011, 2016, Oracle and/or its affiliates. All rights reserved.

   This program is free software; you can redistribute it and/or modify
   it under the terms of the GNU General Public License as published by
   the Free Software Foundation; version 2 of the License.

   This program is distributed in the hope that it will be useful,
   but WITHOUT ANY WARRANTY; without even the implied warranty of
   MERCHANTABILITY or FITNESS FOR A PARTICULAR PURPOSE.  See the
   GNU General Public License for more details.

   You should have received a copy of the GNU General Public License
   along with this program; if not, write to the Free Software
   Foundation, Inc., 51 Franklin St, Fifth Floor, Boston, MA 02110-1301  USA
*/

#ifndef NDB_THD_NDB_H
#define NDB_THD_NDB_H

#include "hash.h"             // HASH
#include "kernel/ndb_limits.h" // MAX_NDB_NODES
#include "my_base.h"          // ha_rows
#include "my_global.h"
#include "ndb_share.h"
#include "sql_list.h"         // List<>

/*
  Place holder for ha_ndbcluster thread specific data
*/

<<<<<<< HEAD
enum THD_NDB_OPTIONS
{
  TNO_NO_LOG_SCHEMA_OP=  1 << 0,
  /*
    In participating mysqld, do not try to acquire global schema
    lock, as one other mysqld already has the lock.
  */
  TNO_NO_LOCK_SCHEMA_OP= 1 << 1,
  /*
    Gives special priorites to this Thd_ndb, allowing it to create
    schema distribution event ops before ndb_schema_dist_is_ready()
   */
  TNO_ALLOW_BINLOG_SETUP= 1 << 2
};

=======
>>>>>>> 5b3c9dae
enum THD_NDB_TRANS_OPTIONS
{
  TNTO_INJECTED_APPLY_STATUS= 1 << 0
  ,TNTO_NO_LOGGING=           1 << 1
  ,TNTO_TRANSACTIONS_OFF=     1 << 2
};

class Thd_ndb 
{
  THD* const m_thd;

  Thd_ndb(THD*);
  ~Thd_ndb();
  const bool m_slave_thread; // cached value of thd->slave_thread

  uint32 options;
public:
  static Thd_ndb* seize(THD*);
  static void release(Thd_ndb* thd_ndb);

  void init_open_tables();

  class Ndb_cluster_connection *connection;
  class Ndb *ndb;
  class ha_ndbcluster *m_handler;
  ulong count;
  uint lock_count;
  uint start_stmt_count;
  uint save_point_count;
  class NdbTransaction *trans;
  bool m_error;
  bool m_slow_path;
  bool m_force_send;

  enum Options
  {
    NO_LOG_SCHEMA_OP=  1 << 0,
    /*
      Do not acquire global schema lock. Normally used in schema
      dist participant code where the schema dist client(which may be in
      another mysqld) already has locked the GSL.
    */
    NO_GLOBAL_SCHEMA_LOCK= 1 << 1,
    /*
      Gives special priorites to this Thd_ndb, allowing it to create
      schema distribution event ops before ndb_schema_dist_is_ready()
     */
    ALLOW_BINLOG_SETUP= 1 << 2,

    /* Skip binlog setup in ndbcluster_find_files() */
    SKIP_BINLOG_SETUP_IN_FIND_FILES = 1 << 3
  };

  // Check if given option is set
  bool check_option(Options option) const;
  // Set given option
  void set_option(Options option);

  // Guard class for automatically restoring the state of
  // Thd_ndb::options when the guard goes out of scope
  class Options_guard
  {
    Thd_ndb* const m_thd_ndb;
    const uint32 m_save_options;
  public:
    Options_guard(Thd_ndb* thd_ndb)
      : m_thd_ndb(thd_ndb),
        m_save_options(thd_ndb->options)
    {
      assert(sizeof(m_save_options) == sizeof(thd_ndb->options));
    }
    ~Options_guard()
    {
      // Restore the saved options
      m_thd_ndb->options= m_save_options;
    }
    void set(Options option)
    {
      m_thd_ndb->set_option(option);
    }
  };

  uint32 trans_options;
  void transaction_checks(void);
  List<NDB_SHARE> changed_tables;
  HASH open_tables;
  /*
    This is a memroot used to buffer rows for batched execution.
    It is reset after every execute().
  */
  MEM_ROOT m_batch_mem_root;
  /*
    Estimated pending batched execution bytes, once this is > BATCH_FLUSH_SIZE
    we execute() to flush the rows buffered in m_batch_mem_root.
  */
  uint m_unsent_bytes;
  uint m_batch_size;
  bool add_row_check_if_batch_full(uint size);

  uint m_execute_count;

  uint m_scan_count;
  uint m_pruned_scan_count;

  /** This is the number of sorted scans (via ordered indexes).*/
  uint m_sorted_scan_count;

  /** This is the number of NdbQueryDef objects that the handler has created.*/
  uint m_pushed_queries_defined;
  /** 
    This is the number of cases where the handler decided not to use an 
    NdbQuery object that it previously created for executing a particular 
    instance of a query fragment. This may happen if for examle the optimizer
    decides to use another type of access operation than originally assumed.
  */
  uint m_pushed_queries_dropped;
  /**
    This is the number of times that the handler instantiated an NdbQuery object
    from a NdbQueryDef object and used the former for executing an instance
    of a query fragment.
   */
  uint m_pushed_queries_executed;
  /**
    This is the number of lookup operations (via unique index or primary key)
    that were eliminated by pushing linked operations (NdbQuery) to the data 
    nodes.
   */
  uint m_pushed_reads;

  uint m_transaction_no_hint_count[MAX_NDB_NODES];
  uint m_transaction_hint_count[MAX_NDB_NODES];

  NdbTransaction *global_schema_lock_trans;
  uint global_schema_lock_count;
  uint global_schema_lock_error;
  uint schema_locks_count; // Number of global schema locks taken by thread
  bool has_required_global_schema_lock(const char* func);

  /**
     Epoch of last committed transaction in this session, 0 if none so far
   */
  Uint64 m_last_commit_epoch_session;

  unsigned m_connect_count;
  bool valid_ndb(void) const;
  bool recycle_ndb(void);

  bool is_slave_thread(void) const { return m_slave_thread; }
};

#endif<|MERGE_RESOLUTION|>--- conflicted
+++ resolved
@@ -29,24 +29,6 @@
   Place holder for ha_ndbcluster thread specific data
 */
 
-<<<<<<< HEAD
-enum THD_NDB_OPTIONS
-{
-  TNO_NO_LOG_SCHEMA_OP=  1 << 0,
-  /*
-    In participating mysqld, do not try to acquire global schema
-    lock, as one other mysqld already has the lock.
-  */
-  TNO_NO_LOCK_SCHEMA_OP= 1 << 1,
-  /*
-    Gives special priorites to this Thd_ndb, allowing it to create
-    schema distribution event ops before ndb_schema_dist_is_ready()
-   */
-  TNO_ALLOW_BINLOG_SETUP= 1 << 2
-};
-
-=======
->>>>>>> 5b3c9dae
 enum THD_NDB_TRANS_OPTIONS
 {
   TNTO_INJECTED_APPLY_STATUS= 1 << 0
