--- conflicted
+++ resolved
@@ -261,12 +261,9 @@
 #define EXECUTE_LOAD_QUERY_HEADER_LEN  (QUERY_HEADER_LEN + EXECUTE_LOAD_QUERY_EXTRA_HEADER_LEN)
 #define INCIDENT_HEADER_LEN    2
 #define HEARTBEAT_HEADER_LEN   0
-<<<<<<< HEAD
 #ifndef MCP_WL5353
 #define ROWS_HEADER_LEN_V2    10
 #endif
-=======
->>>>>>> 65a7ef00
 /* 
   Max number of possible extra bytes in a replication event compared to a
   packet (i.e. a query) sent from client to master;
@@ -638,7 +635,6 @@
   */
   HEARTBEAT_LOG_EVENT= 27,
   
-<<<<<<< HEAD
 #ifndef MCP_WL5353
   /*
     These event numbers are used in later releases (but not here)
@@ -654,8 +650,6 @@
   DELETE_ROWS_EVENT = 32,
 #endif
 
-=======
->>>>>>> 65a7ef00
   /*
     Add new events here - right above this comment!
     Existing events (except ENUM_END_EVENT) should never change their numbers
@@ -769,10 +763,7 @@
 } PRINT_EVENT_INFO;
 #endif
 
-<<<<<<< HEAD
 #ifdef MCP_BUG54854
-=======
->>>>>>> 65a7ef00
 /**
   the struct aggregates two paramenters that identify an event
   uniquely in scope of communication of a particular master and slave couple.
@@ -787,10 +778,7 @@
   char * file_name; // binlog file name (directories stripped)
   my_off_t  pos;       // event's position in the binlog file
 } LOG_POS_COORD;
-<<<<<<< HEAD
-#endif
-=======
->>>>>>> 65a7ef00
+#endif
 
 /**
   @class Log_event
@@ -2676,6 +2664,7 @@
   uchar flags;
 #ifdef MYSQL_SERVER
   bool deferred;
+  query_id_t query_id;
   User_var_log_event(THD* thd_arg, char *name_arg, uint name_len_arg,
                      char *val_arg, ulong val_len_arg, Item_result type_arg,
 		     uint charset_number_arg, uchar flags_arg)
@@ -2700,7 +2689,11 @@
      and which case the applier adjusts execution path.
   */
   bool is_deferred() { return deferred; }
-  void set_deferred() { deferred= true; }
+  /*
+    In case of the deffered applying the variable instance is flagged
+    and the parsing time query id is stored to be used at applying time.
+  */
+  void set_deferred(query_id_t qid) { deferred= true; query_id= qid; }
 #endif
   bool is_valid() const { return name != 0; }
 
@@ -3688,16 +3681,12 @@
   void clear_flags(flag_set flags_arg) { m_flags &= ~flags_arg; }
   flag_set get_flags(flag_set flags_arg) const { return m_flags & flags_arg; }
 
-<<<<<<< HEAD
 #ifndef MCP_WL5353
   Log_event_type get_type_code() { return m_type; } /* Specific type (_V1 etc) */
   virtual Log_event_type get_general_type_code() = 0; /* General type */
 #endif
 
 #if !defined(MYSQL_CLIENT) && defined(HAVE_REPLICATION)
-=======
-#if defined(MYSQL_SERVER) && defined(HAVE_REPLICATION)
->>>>>>> 65a7ef00
   virtual void pack_info(Protocol *protocol);
 #endif
 
