--- conflicted
+++ resolved
@@ -1796,98 +1796,6 @@
 };
 
 
-<<<<<<< HEAD
-#ifdef HAVE_REPLICATION
-
-/**
-  @class Slave_log_event
-
-  Note that this class is currently not used at all; no code writes a
-  @c Slave_log_event.  So it's not a problem if this code is not
-  maintained.
-
-  @section Slave_log_event_binary_format Binary Format
-
-  This event type has no Post-Header. The Body has the following
-  four components.
-
-  <table>
-  <caption>Body for Slave_log_event</caption>
-
-  <tr>
-    <th>Name</th>
-    <th>Format</th>
-    <th>Description</th>
-  </tr>
-
-  <tr>
-    <td>master_pos</td>
-    <td>8 byte integer</td>
-    <td>???TODO
-    </td>
-  </tr>
-
-  <tr>
-    <td>master_port</td>
-    <td>2 byte integer</td>
-    <td>???TODO</td>
-  </tr>
-
-  <tr>
-    <td>master_host</td>
-    <td>null-terminated string</td>
-    <td>???TODO</td>
-  </tr>
-
-  <tr>
-    <td>master_log</td>
-    <td>null-terminated string</td>
-    <td>???TODO</td>
-  </tr>
-  </table>
-*/
-class Slave_log_event: public Log_event
-{
-protected:
-  char* mem_pool;
-  void init_from_mem_pool(int data_size);
-public:
-  my_off_t master_pos;
-  char* master_host;
-  char* master_log;
-  int master_host_len;
-  int master_log_len;
-  uint16 master_port;
-
-#ifdef MYSQL_SERVER
-  Slave_log_event(THD* thd_arg, Relay_log_info* rli);
-  void pack_info(Protocol* protocol);
-#else
-  void print(FILE* file, PRINT_EVENT_INFO* print_event_info);
-#endif
-
-  Slave_log_event(const char* buf,
-                  uint event_len,
-                  const Format_description_log_event *description_event);
-  ~Slave_log_event();
-  int get_data_size();
-  bool is_valid() const { return master_host != 0; }
-  Log_event_type get_type_code() { return SLAVE_EVENT; }
-#ifdef MYSQL_SERVER
-  bool write(IO_CACHE* file);
-#endif
-
-private:
-#if defined(MYSQL_SERVER) && defined(HAVE_REPLICATION)
-  virtual int do_apply_event(Relay_log_info const* rli);
-#endif
-};
-
-#endif /* HAVE_REPLICATION */
-
-
-=======
->>>>>>> 90df1bfd
 /**
   @class Load_log_event
 
