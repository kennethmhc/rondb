--- conflicted
+++ resolved
@@ -1362,9 +1362,8 @@
     */
     return FORMAT_DESCRIPTION_HEADER_LEN;
   }
-<<<<<<< HEAD
+
   void calc_server_version_split();
-=======
 
 protected:
 #if !defined(MYSQL_CLIENT) && defined(HAVE_REPLICATION)
@@ -1372,7 +1371,6 @@
   virtual int do_update_pos(RELAY_LOG_INFO *rli);
   virtual enum_skip_reason do_shall_skip(RELAY_LOG_INFO *rli);
 #endif
->>>>>>> 2ee007ba
 };
 
 
