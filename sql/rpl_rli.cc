--- conflicted
+++ resolved
@@ -2662,7 +2662,6 @@
   DBUG_RETURN(return_status);
 }
 
-<<<<<<< HEAD
 const char *Relay_log_info::get_until_log_name()
 {
   if (until_condition == UNTIL_MASTER_POS ||
@@ -2784,7 +2783,8 @@
   until_option= option;
   mysql_mutex_unlock(&data_lock);
   DBUG_RETURN(ret);
-=======
+}
+
 void Relay_log_info::detach_engine_ha_data(THD *thd)
 {
   is_engine_ha_data_detached= true;
@@ -2795,5 +2795,4 @@
     */
   plugin_foreach(thd, detach_native_trx,
                  MYSQL_STORAGE_ENGINE_PLUGIN, NULL);
->>>>>>> 9b987ebf
 }