--- conflicted
+++ resolved
@@ -1,8 +1,4 @@
-<<<<<<< HEAD
-/* Copyright (c) 2006, 2011, 2013 Oracle and/or its affiliates. All rights reserved.
-=======
 /* Copyright (c) 2006, 2013, Oracle and/or its affiliates. All rights reserved.
->>>>>>> 871dd169
 
    This program is free software; you can redistribute it and/or modify
    it under the terms of the GNU General Public License as published by
@@ -119,7 +115,6 @@
                          key_RELAYLOG_LOCK_log,
                          PSI_NOT_INSTRUMENTED, /* Relaylog doesn't support LOCK_binlog_end_pos */
                          key_RELAYLOG_LOCK_sync,
-                         0, /* Relaylog doesn't support LOCK_binlog_end_pos */
                          key_RELAYLOG_LOCK_sync_queue,
                          key_RELAYLOG_LOCK_xids,
                          key_RELAYLOG_COND_done,
@@ -1866,13 +1861,10 @@
       note, that if open() fails, we'll still have index file open
       but a destructor will take care of that
     */
-<<<<<<< HEAD
-=======
 
     mysql_mutex_t *log_lock= relay_log.get_log_lock();
     mysql_mutex_lock(log_lock);
 
->>>>>>> 871dd169
     if (relay_log.open_binlog(ln, 0,
                               (max_relay_log_size ? max_relay_log_size :
                                max_binlog_size), true,
