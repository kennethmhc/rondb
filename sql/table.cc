/* Copyright (C) 2000-2006 MySQL AB

   This program is free software; you can redistribute it and/or modify
   it under the terms of the GNU General Public License as published by
   the Free Software Foundation; version 2 of the License.

   This program is distributed in the hope that it will be useful,
   but WITHOUT ANY WARRANTY; without even the implied warranty of
   MERCHANTABILITY or FITNESS FOR A PARTICULAR PURPOSE.  See the
   GNU General Public License for more details.

   You should have received a copy of the GNU General Public License
   along with this program; if not, write to the Free Software
   Foundation, Inc., 59 Temple Place, Suite 330, Boston, MA  02111-1307  USA */


/* Some general useful functions */

#include "mysql_priv.h"
#include "sql_trigger.h"
#include <m_ctype.h>
#include "my_md5.h"

/* INFORMATION_SCHEMA name */
LEX_STRING INFORMATION_SCHEMA_NAME= {C_STRING_WITH_LEN("information_schema")};

/* MYSQL_SCHEMA name */
LEX_STRING MYSQL_SCHEMA_NAME= {C_STRING_WITH_LEN("mysql")};

/* GENERAL_LOG name */
LEX_STRING GENERAL_LOG_NAME= {C_STRING_WITH_LEN("general_log")};

/* SLOW_LOG name */
LEX_STRING SLOW_LOG_NAME= {C_STRING_WITH_LEN("slow_log")};

	/* Functions defined in this file */

void open_table_error(TABLE_SHARE *share, int error, int db_errno,
                      myf errortype, int errarg);
static int open_binary_frm(THD *thd, TABLE_SHARE *share,
                           uchar *head, File file);
static void fix_type_pointers(const char ***array, TYPELIB *point_to_type,
			      uint types, char **names);
static uint find_field(Field **fields, uchar *record, uint start, uint length);

inline bool is_system_table_name(const char *name, uint length);

/**************************************************************************
  Object_creation_ctx implementation.
**************************************************************************/

Object_creation_ctx *Object_creation_ctx::set_n_backup(THD *thd)
{
  Object_creation_ctx *backup_ctx;
  DBUG_ENTER("Object_creation_ctx::set_n_backup");

  backup_ctx= create_backup_ctx(thd);
  change_env(thd);

  DBUG_RETURN(backup_ctx);
}

void Object_creation_ctx::restore_env(THD *thd, Object_creation_ctx *backup_ctx)
{
  if (!backup_ctx)
    return;

  backup_ctx->change_env(thd);

  delete backup_ctx;
}

/**************************************************************************
  Default_object_creation_ctx implementation.
**************************************************************************/

Default_object_creation_ctx::Default_object_creation_ctx(THD *thd)
  : m_client_cs(thd->variables.character_set_client),
    m_connection_cl(thd->variables.collation_connection)
{ }

Default_object_creation_ctx::Default_object_creation_ctx(
  CHARSET_INFO *client_cs, CHARSET_INFO *connection_cl)
  : m_client_cs(client_cs),
    m_connection_cl(connection_cl)
{ }

Object_creation_ctx *
Default_object_creation_ctx::create_backup_ctx(THD *thd) const
{
  return new Default_object_creation_ctx(thd);
}

void Default_object_creation_ctx::change_env(THD *thd) const
{
  thd->variables.character_set_client= m_client_cs;
  thd->variables.collation_connection= m_connection_cl;

  thd->update_charset();
}

/**************************************************************************
  View_creation_ctx implementation.
**************************************************************************/

View_creation_ctx *View_creation_ctx::create(THD *thd)
{
  View_creation_ctx *ctx= new (thd->mem_root) View_creation_ctx(thd);

  return ctx;
}

/*************************************************************************/

View_creation_ctx * View_creation_ctx::create(THD *thd,
                                              TABLE_LIST *view)
{
  View_creation_ctx *ctx= new (thd->mem_root) View_creation_ctx(thd);

  /* Throw a warning if there is NULL cs name. */

  if (!view->view_client_cs_name.str ||
      !view->view_connection_cl_name.str)
  {
    push_warning_printf(thd, MYSQL_ERROR::WARN_LEVEL_NOTE,
                        ER_VIEW_NO_CREATION_CTX,
                        ER(ER_VIEW_NO_CREATION_CTX),
                        (const char *) view->db,
                        (const char *) view->table_name);

    ctx->m_client_cs= system_charset_info;
    ctx->m_connection_cl= system_charset_info;

    return ctx;
  }

  /* Resolve cs names. Throw a warning if there is unknown cs name. */

  bool invalid_creation_ctx;

  invalid_creation_ctx= resolve_charset(view->view_client_cs_name.str,
                                        system_charset_info,
                                        &ctx->m_client_cs);

  invalid_creation_ctx= resolve_collation(view->view_connection_cl_name.str,
                                          system_charset_info,
                                          &ctx->m_connection_cl) ||
                        invalid_creation_ctx;

  if (invalid_creation_ctx)
  {
    sql_print_warning("View '%s'.'%s': there is unknown charset/collation "
                      "names (client: '%s'; connection: '%s').",
                      (const char *) view->db,
                      (const char *) view->table_name,
                      (const char *) view->view_client_cs_name.str,
                      (const char *) view->view_connection_cl_name.str);

    push_warning_printf(thd, MYSQL_ERROR::WARN_LEVEL_NOTE,
                        ER_VIEW_INVALID_CREATION_CTX,
                        ER(ER_VIEW_INVALID_CREATION_CTX),
                        (const char *) view->db,
                        (const char *) view->table_name);
  }

  return ctx;
}

/*************************************************************************/

/* Get column name from column hash */

static uchar *get_field_name(Field **buff, size_t *length,
                             my_bool not_used __attribute__((unused)))
{
  *length= (uint) strlen((*buff)->field_name);
  return (uchar*) (*buff)->field_name;
}


/*
  Returns pointer to '.frm' extension of the file name.

  SYNOPSIS
    fn_rext()
    name       file name

  DESCRIPTION
    Checks file name part starting with the rightmost '.' character,
    and returns it if it is equal to '.frm'. 

  TODO
    It is a good idea to get rid of this function modifying the code
    to garantee that the functions presently calling fn_rext() always
    get arguments in the same format: either with '.frm' or without '.frm'.

  RETURN VALUES
    Pointer to the '.frm' extension. If there is no extension,
    or extension is not '.frm', pointer at the end of file name.
*/

char *fn_rext(char *name)
{
  char *res= strrchr(name, '.');
  if (res && !strcmp(res, reg_ext))
    return res;
  return name + strlen(name);
}

TABLE_CATEGORY get_table_category(const LEX_STRING *db, const LEX_STRING *name)
{
  DBUG_ASSERT(db != NULL);
  DBUG_ASSERT(name != NULL);

  if ((db->length == INFORMATION_SCHEMA_NAME.length) &&
      (my_strcasecmp(system_charset_info,
                    INFORMATION_SCHEMA_NAME.str,
                    db->str) == 0))
  {
    return TABLE_CATEGORY_INFORMATION;
  }

  if ((db->length == MYSQL_SCHEMA_NAME.length) &&
      (my_strcasecmp(system_charset_info,
                    MYSQL_SCHEMA_NAME.str,
                    db->str) == 0))
  {
    if (is_system_table_name(name->str, name->length))
    {
      return TABLE_CATEGORY_SYSTEM;
    }

    if ((name->length == GENERAL_LOG_NAME.length) &&
        (my_strcasecmp(system_charset_info,
                      GENERAL_LOG_NAME.str,
                      name->str) == 0))
    {
      return TABLE_CATEGORY_PERFORMANCE;
    }

    if ((name->length == SLOW_LOG_NAME.length) &&
        (my_strcasecmp(system_charset_info,
                      SLOW_LOG_NAME.str,
                      name->str) == 0))
    {
      return TABLE_CATEGORY_PERFORMANCE;
    }
  }

  return TABLE_CATEGORY_USER;
}


/*
  Allocate a setup TABLE_SHARE structure

  SYNOPSIS
    alloc_table_share()
    TABLE_LIST		Take database and table name from there
    key			Table cache key (db \0 table_name \0...)
    key_length		Length of key

  RETURN
    0  Error (out of memory)
    #  Share
*/

TABLE_SHARE *alloc_table_share(TABLE_LIST *table_list, char *key,
                               uint key_length)
{
  MEM_ROOT mem_root;
  TABLE_SHARE *share;
  char *key_buff, *path_buff;
  char path[FN_REFLEN];
  uint path_length;
  DBUG_ENTER("alloc_table_share");
  DBUG_PRINT("enter", ("table: '%s'.'%s'",
                       table_list->db, table_list->table_name));

  path_length= build_table_filename(path, sizeof(path) - 1,
                                    table_list->db,
                                    table_list->table_name, "", 0);
  init_sql_alloc(&mem_root, TABLE_ALLOC_BLOCK_SIZE, 0);
  if (multi_alloc_root(&mem_root,
                       &share, sizeof(*share),
                       &key_buff, key_length,
                       &path_buff, path_length + 1,
                       NULL))
  {
    bzero((char*) share, sizeof(*share));

    share->set_table_cache_key(key_buff, key, key_length);

    share->path.str= path_buff;
    share->path.length= path_length;
    strmov(share->path.str, path);
    share->normalized_path.str=    share->path.str;
    share->normalized_path.length= path_length;

    share->version=       refresh_version;

    share->tablespace=    NULL;

    /*
      This constant is used to mark that no table map version has been
      assigned.  No arithmetic is done on the value: it will be
      overwritten with a value taken from MYSQL_BIN_LOG.
    */
    share->table_map_version= ~(ulonglong)0;

    /*
      Since alloc_table_share() can be called without any locking (for
      example, ha_create_table... functions), we do not assign a table
      map id here.  Instead we assign a value that is not used
      elsewhere, and then assign a table map id inside open_table()
      under the protection of the LOCK_open mutex.
    */
    share->table_map_id= ~0UL;
    share->cached_row_logging_check= -1;

    memcpy((char*) &share->mem_root, (char*) &mem_root, sizeof(mem_root));
    pthread_mutex_init(&share->mutex, MY_MUTEX_INIT_FAST);
    pthread_cond_init(&share->cond, NULL);
  }
  DBUG_RETURN(share);
}


/*
  Initialize share for temporary tables

  SYNOPSIS
    init_tmp_table_share()
    thd         thread handle
    share	Share to fill
    key		Table_cache_key, as generated from create_table_def_key.
		must start with db name.    
    key_length	Length of key
    table_name	Table name
    path	Path to file (possible in lower case) without .frm

  NOTES
    This is different from alloc_table_share() because temporary tables
    don't have to be shared between threads or put into the table def
    cache, so we can do some things notable simpler and faster

    If table is not put in thd->temporary_tables (happens only when
    one uses OPEN TEMPORARY) then one can specify 'db' as key and
    use key_length= 0 as neither table_cache_key or key_length will be used).
*/

void init_tmp_table_share(THD *thd, TABLE_SHARE *share, const char *key,
                          uint key_length, const char *table_name,
                          const char *path)
{
  DBUG_ENTER("init_tmp_table_share");
  DBUG_PRINT("enter", ("table: '%s'.'%s'", key, table_name));

  bzero((char*) share, sizeof(*share));
  init_sql_alloc(&share->mem_root, TABLE_ALLOC_BLOCK_SIZE, 0);
  share->table_category=         TABLE_CATEGORY_TEMPORARY;
  share->tmp_table=              INTERNAL_TMP_TABLE;
  share->db.str=                 (char*) key;
  share->db.length=		 strlen(key);
  share->table_cache_key.str=    (char*) key;
  share->table_cache_key.length= key_length;
  share->table_name.str=         (char*) table_name;
  share->table_name.length=      strlen(table_name);
  share->path.str=               (char*) path;
  share->normalized_path.str=    (char*) path;
  share->path.length= share->normalized_path.length= strlen(path);
  share->frm_version= 		 FRM_VER_TRUE_VARCHAR;
  share->tablespace=             NULL;
  /*
    Temporary tables are not replicated, but we set up these fields
    anyway to be able to catch errors.
   */
  share->table_map_version= ~(ulonglong)0;
  share->cached_row_logging_check= -1;

  /*
    table_map_id is also used for MERGE tables to suppress repeated
    compatibility checks.
  */
  share->table_map_id= (ulong) thd->query_id;

  DBUG_VOID_RETURN;
}


/*
  Free table share and memory used by it

  SYNOPSIS
    free_table_share()
    share		Table share

  NOTES
    share->mutex must be locked when we come here if it's not a temp table
*/

void free_table_share(TABLE_SHARE *share)
{
  MEM_ROOT mem_root;
  DBUG_ENTER("free_table_share");
  DBUG_PRINT("enter", ("table: %s.%s", share->db.str, share->table_name.str));
  DBUG_ASSERT(share->ref_count == 0);

  /*
    If someone is waiting for this to be deleted, inform it about this.
    Don't do a delete until we know that no one is refering to this anymore.
  */
  if (share->tmp_table == NO_TMP_TABLE)
  {
    /* share->mutex is locked in release_table_share() */
    while (share->waiting_on_cond)
    {
      pthread_cond_broadcast(&share->cond);
      pthread_cond_wait(&share->cond, &share->mutex);
    }
    /* No thread refers to this anymore */
    pthread_mutex_unlock(&share->mutex);
    pthread_mutex_destroy(&share->mutex);
    pthread_cond_destroy(&share->cond);
  }
  hash_free(&share->name_hash);
  
  plugin_unlock(NULL, share->db_plugin);
  share->db_plugin= NULL;

  /* We must copy mem_root from share because share is allocated through it */
  memcpy((char*) &mem_root, (char*) &share->mem_root, sizeof(mem_root));
  free_root(&mem_root, MYF(0));                 // Free's share
  DBUG_VOID_RETURN;
}


/**
  Return TRUE if a table name matches one of the system table names.
  Currently these are:

  help_category, help_keyword, help_relation, help_topic,
  proc, event
  time_zone, time_zone_leap_second, time_zone_name, time_zone_transition,
  time_zone_transition_type

  This function trades accuracy for speed, so may return false
  positives. Presumably mysql.* database is for internal purposes only
  and should not contain user tables.
*/

inline bool is_system_table_name(const char *name, uint length)
{
  CHARSET_INFO *ci= system_charset_info;

  return (
          /* mysql.proc table */
          length == 4 &&
          my_tolower(ci, name[0]) == 'p' && 
          my_tolower(ci, name[1]) == 'r' &&
          my_tolower(ci, name[2]) == 'o' &&
          my_tolower(ci, name[3]) == 'c' ||

          length > 4 &&
          (
           /* one of mysql.help* tables */
           my_tolower(ci, name[0]) == 'h' &&
           my_tolower(ci, name[1]) == 'e' &&
           my_tolower(ci, name[2]) == 'l' &&
           my_tolower(ci, name[3]) == 'p' ||

           /* one of mysql.time_zone* tables */
           my_tolower(ci, name[0]) == 't' &&
           my_tolower(ci, name[1]) == 'i' &&
           my_tolower(ci, name[2]) == 'm' &&
           my_tolower(ci, name[3]) == 'e' ||

           /* mysql.event table */
           my_tolower(ci, name[0]) == 'e' &&
           my_tolower(ci, name[1]) == 'v' &&
           my_tolower(ci, name[2]) == 'e' &&
           my_tolower(ci, name[3]) == 'n' &&
           my_tolower(ci, name[4]) == 't'
          )
         );
}


/*
  Read table definition from a binary / text based .frm file
  
  SYNOPSIS
  open_table_def()
  thd		Thread handler
  share		Fill this with table definition
  db_flags	Bit mask of the following flags: OPEN_VIEW

  NOTES
    This function is called when the table definition is not cached in
    table_def_cache
    The data is returned in 'share', which is alloced by
    alloc_table_share().. The code assumes that share is initialized.

  RETURN VALUES
   0	ok
   1	Error (see open_table_error)
   2    Error (see open_table_error)
   3    Wrong data in .frm file
   4    Error (see open_table_error)
   5    Error (see open_table_error: charset unavailable)
   6    Unknown .frm version
*/

int open_table_def(THD *thd, TABLE_SHARE *share, uint db_flags)
{
  int error, table_type;
  bool error_given;
  File file;
  uchar head[288], *disk_buff;
  char	path[FN_REFLEN];
  MEM_ROOT **root_ptr, *old_root;
  DBUG_ENTER("open_table_def");
  DBUG_PRINT("enter", ("table: '%s'.'%s'  path: '%s'", share->db.str,
                       share->table_name.str, share->normalized_path.str));

  error= 1;
  error_given= 0;
  disk_buff= NULL;

  strxmov(path, share->normalized_path.str, reg_ext, NullS);
  if ((file= my_open(path, O_RDONLY | O_SHARE, MYF(0))) < 0)
  {
    /*
      We don't try to open 5.0 unencoded name, if
      - non-encoded name contains '@' signs, 
        because '@' can be misinterpreted.
        It is not clear if '@' is escape character in 5.1,
        or a normal character in 5.0.
        
      - non-encoded db or table name contain "#mysql50#" prefix.
        This kind of tables must have been opened only by the
        my_open() above.
    */
    if (strchr(share->table_name.str, '@') ||
        !strncmp(share->db.str, MYSQL50_TABLE_NAME_PREFIX,
                 MYSQL50_TABLE_NAME_PREFIX_LENGTH) ||
        !strncmp(share->table_name.str, MYSQL50_TABLE_NAME_PREFIX,
                 MYSQL50_TABLE_NAME_PREFIX_LENGTH))
      goto err_not_open;

    /* Try unencoded 5.0 name */
    uint length;
    strxnmov(path, sizeof(path)-1,
             mysql_data_home, "/", share->db.str, "/",
             share->table_name.str, reg_ext, NullS);
    length= unpack_filename(path, path) - reg_ext_length;
    /*
      The following is a safety test and should never fail
      as the old file name should never be longer than the new one.
    */
    DBUG_ASSERT(length <= share->normalized_path.length);
    /*
      If the old and the new names have the same length,
      then table name does not have tricky characters,
      so no need to check the old file name.
    */
    if (length == share->normalized_path.length ||
        ((file= my_open(path, O_RDONLY | O_SHARE, MYF(0))) < 0))
      goto err_not_open;

    /* Unencoded 5.0 table name found */
    path[length]= '\0'; // Remove .frm extension
    strmov(share->normalized_path.str, path);
    share->normalized_path.length= length;
  }

  error= 4;
  if (my_read(file, head, 64, MYF(MY_NABP)))
    goto err;

  if (head[0] == (uchar) 254 && head[1] == 1)
  {
    if (head[2] == FRM_VER || head[2] == FRM_VER+1 ||
        (head[2] >= FRM_VER+3 && head[2] <= FRM_VER+4))
    {
      /* Open view only */
      if (db_flags & OPEN_VIEW_ONLY)
      {
        error_given= 1;
        goto err;
      }
      table_type= 1;
    }
    else
    {
      error= 6;                                 // Unkown .frm version
      goto err;
    }
  }
  else if (memcmp(head, STRING_WITH_LEN("TYPE=")) == 0)
  {
    error= 5;
    if (memcmp(head+5,"VIEW",4) == 0)
    {
      share->is_view= 1;
      if (db_flags & OPEN_VIEW)
        error= 0;
    }
    goto err;
  }
  else
    goto err;

  /* No handling of text based files yet */
  if (table_type == 1)
  {
    root_ptr= my_pthread_getspecific_ptr(MEM_ROOT**, THR_MALLOC);
    old_root= *root_ptr;
    *root_ptr= &share->mem_root;
    error= open_binary_frm(thd, share, head, file);
    *root_ptr= old_root;
    error_given= 1;
  }

  share->table_category= get_table_category(& share->db, & share->table_name);

  if (!error)
    thd->status_var.opened_shares++;

err:
  my_close(file, MYF(MY_WME));

err_not_open:
  if (error && !error_given)
  {
    share->error= error;
    open_table_error(share, error, (share->open_errno= my_errno), 0);
  }

  DBUG_RETURN(error);
}


/*
  Read data from a binary .frm file from MySQL 3.23 - 5.0 into TABLE_SHARE
*/

static int open_binary_frm(THD *thd, TABLE_SHARE *share, uchar *head,
                           File file)
{
  int error, errarg= 0;
  uint new_frm_ver, field_pack_length, new_field_pack_flag;
  uint interval_count, interval_parts, read_length, int_length;
  uint db_create_options, keys, key_parts, n_length;
  uint key_info_length, com_length, null_bit_pos;
  uint extra_rec_buf_length;
  uint i,j;
  bool use_hash;
  char *keynames, *names, *comment_pos;
  uchar *record;
  uchar *disk_buff, *strpos, *null_flags, *null_pos;
  ulong pos, record_offset, *rec_per_key, rec_buff_length;
  handler *handler_file= 0;
  KEY	*keyinfo;
  KEY_PART_INFO *key_part;
  SQL_CRYPT *crypted=0;
  Field  **field_ptr, *reg_field;
  const char **interval_array;
  enum legacy_db_type legacy_db_type;
  my_bitmap_map *bitmaps;
  uchar *buffbuff= 0; // rename to cause compile error if automerged stuff
                      // as scope of variable has changed
  uchar *field_extra_info= 0;
  DBUG_ENTER("open_binary_frm");

  new_field_pack_flag= head[27];
  new_frm_ver= (head[2] - FRM_VER);
  field_pack_length= new_frm_ver < 2 ? 11 : 17;
  disk_buff= 0;

  error= 3;
  if (!(pos=get_form_pos(file,head,(TYPELIB*) 0)))
    goto err;                                   /* purecov: inspected */

  share->frm_version= head[2];
  /*
    Check if .frm file created by MySQL 5.0. In this case we want to
    display CHAR fields as CHAR and not as VARCHAR.
    We do it this way as we want to keep the old frm version to enable
    MySQL 4.1 to read these files.
  */
  if (share->frm_version == FRM_VER_TRUE_VARCHAR -1 && head[33] == 5)
    share->frm_version= FRM_VER_TRUE_VARCHAR;

#ifdef WITH_PARTITION_STORAGE_ENGINE
  if (*(head+61) &&
      !(share->default_part_db_type= 
        ha_checktype(thd, (enum legacy_db_type) (uint) *(head+61), 1, 0)))
    goto err;
  DBUG_PRINT("info", ("default_part_db_type = %u", head[61]));
#endif
  legacy_db_type= (enum legacy_db_type) (uint) *(head+3);
  DBUG_ASSERT(share->db_plugin == NULL);
  /*
    if the storage engine is dynamic, no point in resolving it by its
    dynamically allocated legacy_db_type. We will resolve it later by name.
  */
  if (legacy_db_type > DB_TYPE_UNKNOWN && 
      legacy_db_type < DB_TYPE_FIRST_DYNAMIC)
    share->db_plugin= ha_lock_engine(NULL, 
                                     ha_checktype(thd, legacy_db_type, 0, 0));
  share->db_create_options= db_create_options= uint2korr(head+30);
  share->db_options_in_use= share->db_create_options;
  share->mysql_version= uint4korr(head+51);
  share->null_field_first= 0;
  if (!head[32])				// New frm file in 3.23
  {
    share->avg_row_length= uint4korr(head+34);
    share->transactional= (ha_choice) (head[39] & 3);
    share->page_checksum= (ha_choice) ((head[39] >> 2) & 3);
    share->row_type= (row_type) head[40];
    share->table_charset= get_charset((uint) head[38],MYF(0));
    share->null_field_first= 1;
  }
  if (!share->table_charset)
  {
    /* unknown charset in head[38] or pre-3.23 frm */
    if (use_mb(default_charset_info))
    {
      /* Warn that we may be changing the size of character columns */
      sql_print_warning("'%s' had no or invalid character set, "
                        "and default character set is multi-byte, "
                        "so character column sizes may have changed",
                        share->path.str);
    }
    share->table_charset= default_charset_info;
  }
  share->db_record_offset= 1;
  if (db_create_options & HA_OPTION_LONG_BLOB_PTR)
    share->blob_ptr_size= portable_sizeof_char_ptr;
  /* Set temporarily a good value for db_low_byte_first */
  share->db_low_byte_first= test(legacy_db_type != DB_TYPE_ISAM);
  error=4;
  share->max_rows= uint4korr(head+18);
  share->min_rows= uint4korr(head+22);

  /* Read keyinformation */
  key_info_length= (uint) uint2korr(head+28);
  VOID(my_seek(file,(ulong) uint2korr(head+6),MY_SEEK_SET,MYF(0)));
  if (read_string(file,(uchar**) &disk_buff,key_info_length))
    goto err;                                   /* purecov: inspected */
  if (disk_buff[0] & 0x80)
  {
    share->keys=      keys=      (disk_buff[1] << 7) | (disk_buff[0] & 0x7f);
    share->key_parts= key_parts= uint2korr(disk_buff+2);
  }
  else
  {
    share->keys=      keys=      disk_buff[0];
    share->key_parts= key_parts= disk_buff[1];
  }
  share->keys_for_keyread.init(0);
  share->keys_in_use.init(keys);

  n_length=keys*sizeof(KEY)+key_parts*sizeof(KEY_PART_INFO);
  if (!(keyinfo = (KEY*) alloc_root(&share->mem_root,
				    n_length + uint2korr(disk_buff+4))))
    goto err;                                   /* purecov: inspected */
  bzero((char*) keyinfo,n_length);
  share->key_info= keyinfo;
  key_part= my_reinterpret_cast(KEY_PART_INFO*) (keyinfo+keys);
  strpos=disk_buff+6;

  if (!(rec_per_key= (ulong*) alloc_root(&share->mem_root,
					 sizeof(ulong*)*key_parts)))
    goto err;

  for (i=0 ; i < keys ; i++, keyinfo++)
  {
    keyinfo->table= 0;                           // Updated in open_frm
    if (new_frm_ver >= 3)
    {
      keyinfo->flags=	   (uint) uint2korr(strpos) ^ HA_NOSAME;
      keyinfo->key_length= (uint) uint2korr(strpos+2);
      keyinfo->key_parts=  (uint) strpos[4];
      keyinfo->algorithm=  (enum ha_key_alg) strpos[5];
      keyinfo->block_size= uint2korr(strpos+6);
      strpos+=8;
    }
    else
    {
      keyinfo->flags=	 ((uint) strpos[0]) ^ HA_NOSAME;
      keyinfo->key_length= (uint) uint2korr(strpos+1);
      keyinfo->key_parts=  (uint) strpos[3];
      keyinfo->algorithm= HA_KEY_ALG_UNDEF;
      strpos+=4;
    }

    keyinfo->key_part=	 key_part;
    keyinfo->rec_per_key= rec_per_key;
    for (j=keyinfo->key_parts ; j-- ; key_part++)
    {
      *rec_per_key++=0;
      key_part->fieldnr=	(uint16) (uint2korr(strpos) & FIELD_NR_MASK);
      key_part->offset= (uint) uint2korr(strpos+2)-1;
      key_part->key_type=	(uint) uint2korr(strpos+5);
      // key_part->field=	(Field*) 0;	// Will be fixed later
      if (new_frm_ver >= 1)
      {
	key_part->key_part_flag= *(strpos+4);
	key_part->length=	(uint) uint2korr(strpos+7);
	strpos+=9;
      }
      else
      {
	key_part->length=	*(strpos+4);
	key_part->key_part_flag=0;
	if (key_part->length > 128)
	{
	  key_part->length&=127;		/* purecov: inspected */
	  key_part->key_part_flag=HA_REVERSE_SORT; /* purecov: inspected */
	}
	strpos+=7;
      }
      key_part->store_length=key_part->length;
    }
  }
  keynames=(char*) key_part;
  strpos+= (strmov(keynames, (char *) strpos) - keynames)+1;

  share->reclength = uint2korr((head+16));
  if (*(head+26) == 1)
    share->system= 1;				/* one-record-database */
#ifdef HAVE_CRYPTED_FRM
  else if (*(head+26) == 2)
  {
    crypted= get_crypt_for_frm();
    share->crypted= 1;
  }
#endif

  record_offset= (ulong) (uint2korr(head+6)+
                          ((uint2korr(head+14) == 0xffff ?
                            uint4korr(head+47) : uint2korr(head+14))));
 
  if ((n_length= uint4korr(head+55)))
  {
    /* Read extra data segment */
    uchar *next_chunk, *buff_end;
    DBUG_PRINT("info", ("extra segment size is %u bytes", n_length));
    if (!(next_chunk= buffbuff= (uchar*) my_malloc(n_length, MYF(MY_WME))))
      goto err;
    if (my_pread(file, buffbuff, n_length, record_offset + share->reclength,
                 MYF(MY_NABP)))
    {
      goto err;
    }
    share->connect_string.length= uint2korr(buffbuff);
    if (!(share->connect_string.str= strmake_root(&share->mem_root,
                                                  (char*) next_chunk + 2,
                                                  share->connect_string.
                                                  length)))
    {
      goto err;
    }
    next_chunk+= share->connect_string.length + 2;
    buff_end= buffbuff + n_length;
    if (next_chunk + 2 < buff_end)
    {
      uint str_db_type_length= uint2korr(next_chunk);
      LEX_STRING name;
      name.str= (char*) next_chunk + 2;
      name.length= str_db_type_length;

      plugin_ref tmp_plugin= ha_resolve_by_name(thd, &name);
      if (tmp_plugin != NULL && !plugin_equals(tmp_plugin, share->db_plugin))
      {
        if (legacy_db_type > DB_TYPE_UNKNOWN &&
            legacy_db_type < DB_TYPE_FIRST_DYNAMIC &&
            legacy_db_type != ha_legacy_type(
                plugin_data(tmp_plugin, handlerton *)))
        {
          /* bad file, legacy_db_type did not match the name */
          goto err;
        }
        /*
          tmp_plugin is locked with a local lock.
          we unlock the old value of share->db_plugin before
          replacing it with a globally locked version of tmp_plugin
        */
        plugin_unlock(NULL, share->db_plugin);
        share->db_plugin= my_plugin_lock(NULL, &tmp_plugin);
        DBUG_PRINT("info", ("setting dbtype to '%.*s' (%d)",
                            str_db_type_length, next_chunk + 2,
                            ha_legacy_type(share->db_type())));
      }
#ifdef WITH_PARTITION_STORAGE_ENGINE
      else if (str_db_type_length == 9 &&
               !strncmp((char *) next_chunk + 2, "partition", 9))
      {
        /*
          Use partition handler
          tmp_plugin is locked with a local lock.
          we unlock the old value of share->db_plugin before
          replacing it with a globally locked version of tmp_plugin
        */
        plugin_unlock(NULL, share->db_plugin);
        share->db_plugin= ha_lock_engine(NULL, partition_hton);
        DBUG_PRINT("info", ("setting dbtype to '%.*s' (%d)",
                            str_db_type_length, next_chunk + 2,
                            ha_legacy_type(share->db_type())));
      }
#endif
      else if (!tmp_plugin)
      {
        /* purecov: begin inspected */
        error= 8;
        my_error(ER_UNKNOWN_STORAGE_ENGINE, MYF(0), name.str);
<<<<<<< HEAD
=======
        my_free(buff, MYF(0));
>>>>>>> b13652b2
        goto err;
        /* purecov: end */
      }
      next_chunk+= str_db_type_length + 2;
    }
    if (next_chunk + 5 < buff_end)
    {
      uint32 partition_info_len = uint4korr(next_chunk);
#ifdef WITH_PARTITION_STORAGE_ENGINE
      if ((share->partition_info_buffer_size=
             share->partition_info_len= partition_info_len))
      {
        if (!(share->partition_info= (char*)
              memdup_root(&share->mem_root, next_chunk + 4,
                          partition_info_len + 1)))
        {
          goto err;
        }
      }
#else
      if (partition_info_len)
      {
        DBUG_PRINT("info", ("WITH_PARTITION_STORAGE_ENGINE is not defined"));
        goto err;
      }
#endif
      next_chunk+= 5 + partition_info_len;
    }
#if MYSQL_VERSION_ID < 50200
    if (share->mysql_version >= 50106 && share->mysql_version <= 50109)
    {
      /*
         Partition state array was here in version 5.1.6 to 5.1.9, this code
         makes it possible to load a 5.1.6 table in later versions. Can most
         likely be removed at some point in time. Will only be used for
         upgrades within 5.1 series of versions. Upgrade to 5.2 can only be
         done from newer 5.1 versions.
      */
      next_chunk+= 4;
    }
    else if (share->mysql_version >= 50110)
#endif
    {
      /* New auto_partitioned indicator introduced in 5.1.11 */
#ifdef WITH_PARTITION_STORAGE_ENGINE
      share->auto_partitioned= *next_chunk;
#endif
      next_chunk++;
    }
    keyinfo= share->key_info;
    for (i= 0; i < keys; i++, keyinfo++)
    {
      if (keyinfo->flags & HA_USES_PARSER)
      {
        LEX_STRING parser_name;
        if (next_chunk >= buff_end)
        {
          DBUG_PRINT("error",
                     ("fulltext key uses parser that is not defined in .frm"));
          goto err;
        }
        parser_name.str= (char*) next_chunk;
        parser_name.length= strlen((char*) next_chunk);
        next_chunk+= parser_name.length + 1;
        keyinfo->parser= my_plugin_lock_by_name(NULL, &parser_name,
                                                MYSQL_FTPARSER_PLUGIN);
        if (! keyinfo->parser)
        {
          my_error(ER_PLUGIN_IS_NOT_LOADED, MYF(0), parser_name.str);
          goto err;
        }
      }
    }
    if (share->mysql_version >= MYSQL_VERSION_TABLESPACE_IN_FRM)
    {
      /*
       New frm format in mysql_version 5.1.20
       New column properties added:
       COLUMN_FORMAT DYNAMIC|FIXED and STORAGE DISK|MEMORY
       TABLESPACE name is now stored in frm
      */
      if (next_chunk >= buff_end)
      {
        DBUG_PRINT("error", ("Found no field extra info"));
      }
      else
      {
        DBUG_PRINT("info", ("Found field extra info"));
        const uint format_section_header_size= 8;
        uint format_section_len= uint2korr(next_chunk+0);
        uint flags=              uint4korr(next_chunk+2);

        share->default_storage_media= (enum ha_storage_media) (flags & 0x7);

        const char *tablespace= (const char*)next_chunk + format_section_header_size;
        uint tablespace_len= strlen(tablespace);
        if (tablespace_len != 0) 
        {
          share->tablespace= (char *) alloc_root(&share->mem_root,
                                                 tablespace_len+1);
          strxmov(share->tablespace, tablespace, NullS);
        }
        else
          share->tablespace= NULL;

        field_extra_info= next_chunk + format_section_header_size + tablespace_len + 1;
        next_chunk+= format_section_len;
      }
    }
  }
  share->key_block_size= uint2korr(head+62);

  error=4;
  extra_rec_buf_length= uint2korr(head+59);
  rec_buff_length= ALIGN_SIZE(share->reclength + 1 + extra_rec_buf_length);
  share->rec_buff_length= rec_buff_length;
  if (!(record= (uchar *) alloc_root(&share->mem_root,
                                     rec_buff_length)))
    goto err;                                   /* purecov: inspected */
  share->default_values= record;
  if (my_pread(file, record, (size_t) share->reclength,
               record_offset, MYF(MY_NABP)))
    goto err;                                   /* purecov: inspected */

  VOID(my_seek(file,pos,MY_SEEK_SET,MYF(0)));
  if (my_read(file, head,288,MYF(MY_NABP)))
    goto err;
#ifdef HAVE_CRYPTED_FRM
  if (crypted)
  {
    crypted->decode((char*) head+256,288-256);
    if (sint2korr(head+284) != 0)		// Should be 0
      goto err;                                 // Wrong password
  }
#endif

  share->fields= uint2korr(head+258);
  pos= uint2korr(head+260);			/* Length of all screens */
  n_length= uint2korr(head+268);
  interval_count= uint2korr(head+270);
  interval_parts= uint2korr(head+272);
  int_length= uint2korr(head+274);
  share->null_fields= uint2korr(head+282);
  com_length= uint2korr(head+284);
  share->comment.length=  (int) (head[46]);
  share->comment.str= strmake_root(&share->mem_root, (char*) head+47,
                                   share->comment.length);

  DBUG_PRINT("info",("i_count: %d  i_parts: %d  index: %d  n_length: %d  int_length: %d  com_length: %d", interval_count,interval_parts, share->keys,n_length,int_length, com_length));

  if (!(field_ptr = (Field **)
	alloc_root(&share->mem_root,
		   (uint) ((share->fields+1)*sizeof(Field*)+
			   interval_count*sizeof(TYPELIB)+
			   (share->fields+interval_parts+
			    keys+3)*sizeof(char *)+
			   (n_length+int_length+com_length)))))
    goto err;                                   /* purecov: inspected */

  share->field= field_ptr;
  read_length=(uint) (share->fields * field_pack_length +
		      pos+ (uint) (n_length+int_length+com_length));
  if (read_string(file,(uchar**) &disk_buff,read_length))
    goto err;                                   /* purecov: inspected */
#ifdef HAVE_CRYPTED_FRM
  if (crypted)
  {
    crypted->decode((char*) disk_buff,read_length);
    delete crypted;
    crypted=0;
  }
#endif
  strpos= disk_buff+pos;

  share->intervals= (TYPELIB*) (field_ptr+share->fields+1);
  interval_array= (const char **) (share->intervals+interval_count);
  names= (char*) (interval_array+share->fields+interval_parts+keys+3);
  if (!interval_count)
    share->intervals= 0;			// For better debugging
  memcpy((char*) names, strpos+(share->fields*field_pack_length),
	 (uint) (n_length+int_length));
  comment_pos= names+(n_length+int_length);
  memcpy(comment_pos, disk_buff+read_length-com_length, com_length);

  fix_type_pointers(&interval_array, &share->fieldnames, 1, &names);
  if (share->fieldnames.count != share->fields)
    goto err;
  fix_type_pointers(&interval_array, share->intervals, interval_count,
		    &names);

  {
    /* Set ENUM and SET lengths */
    TYPELIB *interval;
    for (interval= share->intervals;
         interval < share->intervals + interval_count;
         interval++)
    {
      uint count= (uint) (interval->count + 1) * sizeof(uint);
      if (!(interval->type_lengths= (uint *) alloc_root(&share->mem_root,
                                                        count)))
        goto err;
      for (count= 0; count < interval->count; count++)
      {
        char *val= (char*) interval->type_names[count];
        interval->type_lengths[count]= strlen(val);
      }
      interval->type_lengths[count]= 0;
    }
  }

  if (keynames)
    fix_type_pointers(&interval_array, &share->keynames, 1, &keynames);

 /* Allocate handler */
  if (!(handler_file= get_new_handler(share, thd->mem_root,
                                      share->db_type())))
    goto err;

  record= share->default_values-1;              /* Fieldstart = 1 */
  if (share->null_field_first)
  {
    null_flags= null_pos= (uchar*) record+1;
    null_bit_pos= (db_create_options & HA_OPTION_PACK_RECORD) ? 0 : 1;
    /*
      null_bytes below is only correct under the condition that
      there are no bit fields.  Correct values is set below after the
      table struct is initialized
    */
    share->null_bytes= (share->null_fields + null_bit_pos + 7) / 8;
  }
#ifndef WE_WANT_TO_SUPPORT_VERY_OLD_FRM_FILES
  else
  {
    share->null_bytes= (share->null_fields+7)/8;
    null_flags= null_pos= (uchar*) (record + 1 +share->reclength -
                                    share->null_bytes);
    null_bit_pos= 0;
  }
#endif

  use_hash= share->fields >= MAX_FIELDS_BEFORE_HASH;
  if (use_hash)
    use_hash= !hash_init(&share->name_hash,
			 system_charset_info,
			 share->fields,0,0,
			 (hash_get_key) get_field_name,0,0);

  for (i=0 ; i < share->fields; i++, strpos+=field_pack_length, field_ptr++)
  {
    uint pack_flag, interval_nr, unireg_type, recpos, field_length;
    enum_field_types field_type;
    enum ha_storage_media storage_type= HA_SM_DEFAULT;
    enum column_format_type column_format= COLUMN_FORMAT_TYPE_DEFAULT;
    CHARSET_INFO *charset=NULL;
    Field::geometry_type geom_type= Field::GEOM_GEOMETRY;
    LEX_STRING comment;

    if (field_extra_info)
    {
      char tmp= field_extra_info[i];
      storage_type= (enum ha_storage_media)(tmp & STORAGE_TYPE_MASK);
      column_format= (enum column_format_type)
                    ((tmp >> COLUMN_FORMAT_SHIFT) & COLUMN_FORMAT_MASK);
      DBUG_PRINT("info", ("Field extra: storage %u format %u",
                          storage_type, column_format));
    }
    if (new_frm_ver >= 3)
    {
      /* new frm file in 4.1 */
      field_length= uint2korr(strpos+3);
      recpos=	    uint3korr(strpos+5);
      pack_flag=    uint2korr(strpos+8);
      unireg_type=  (uint) strpos[10];
      interval_nr=  (uint) strpos[12];
      uint comment_length=uint2korr(strpos+15);
      field_type=(enum_field_types) (uint) strpos[13];

      /* charset and geometry_type share the same byte in frm */
      if (field_type == MYSQL_TYPE_GEOMETRY)
      {
#ifdef HAVE_SPATIAL
	geom_type= (Field::geometry_type) strpos[14];
	charset= &my_charset_bin;
#else
	error= 4;  // unsupported field type
	goto err;
#endif
      }
      else
      {
        if (!strpos[14])
          charset= &my_charset_bin;
        else if (!(charset=get_charset((uint) strpos[14], MYF(0))))
        {
          error= 5; // Unknown or unavailable charset
          errarg= (int) strpos[14];
          goto err;
        }
      }
      if (!comment_length)
      {
	comment.str= (char*) "";
	comment.length=0;
      }
      else
      {
	comment.str=    (char*) comment_pos;
	comment.length= comment_length;
	comment_pos+=   comment_length;
      }
    }
    else
    {
      field_length= (uint) strpos[3];
      recpos=	    uint2korr(strpos+4),
      pack_flag=    uint2korr(strpos+6);
      pack_flag&=   ~FIELDFLAG_NO_DEFAULT;     // Safety for old files
      unireg_type=  (uint) strpos[8];
      interval_nr=  (uint) strpos[10];

      /* old frm file */
      field_type= (enum_field_types) f_packtype(pack_flag);
      if (f_is_binary(pack_flag))
      {
        /*
          Try to choose the best 4.1 type:
          - for 4.0 "CHAR(N) BINARY" or "VARCHAR(N) BINARY" 
            try to find a binary collation for character set.
          - for other types (e.g. BLOB) just use my_charset_bin. 
        */
        if (!f_is_blob(pack_flag))
        {
          // 3.23 or 4.0 string
          if (!(charset= get_charset_by_csname(share->table_charset->csname,
                                               MY_CS_BINSORT, MYF(0))))
            charset= &my_charset_bin;
        }
        else
          charset= &my_charset_bin;
      }
      else
        charset= share->table_charset;
      bzero((char*) &comment, sizeof(comment));
    }

    if (interval_nr && charset->mbminlen > 1)
    {
      /* Unescape UCS2 intervals from HEX notation */
      TYPELIB *interval= share->intervals + interval_nr - 1;
      unhex_type2(interval);
    }
    
#ifndef TO_BE_DELETED_ON_PRODUCTION
    if (field_type == MYSQL_TYPE_NEWDECIMAL && !share->mysql_version)
    {
      /*
        Fix pack length of old decimal values from 5.0.3 -> 5.0.4
        The difference is that in the old version we stored precision
        in the .frm table while we now store the display_length
      */
      uint decimals= f_decimals(pack_flag);
      field_length= my_decimal_precision_to_length(field_length,
                                                   decimals,
                                                   f_is_dec(pack_flag) == 0);
      sql_print_error("Found incompatible DECIMAL field '%s' in %s; "
                      "Please do \"ALTER TABLE '%s' FORCE\" to fix it!",
                      share->fieldnames.type_names[i], share->table_name.str,
                      share->table_name.str);
      push_warning_printf(thd, MYSQL_ERROR::WARN_LEVEL_ERROR,
                          ER_CRASHED_ON_USAGE,
                          "Found incompatible DECIMAL field '%s' in %s; "
                          "Please do \"ALTER TABLE '%s' FORCE\" to fix it!",
                          share->fieldnames.type_names[i],
                          share->table_name.str,
                          share->table_name.str);
      share->crashed= 1;                        // Marker for CHECK TABLE
    }
#endif

    *field_ptr= reg_field=
      make_field(share, record+recpos,
		 (uint32) field_length,
		 null_pos, null_bit_pos,
		 pack_flag,
		 field_type,
		 charset,
		 geom_type,
		 (Field::utype) MTYP_TYPENR(unireg_type),
		 (interval_nr ?
		  share->intervals+interval_nr-1 :
		  (TYPELIB*) 0),
		 share->fieldnames.type_names[i]);
    if (!reg_field)				// Not supported field type
    {
      error= 4;
      goto err;			/* purecov: inspected */
    }

    reg_field->flags|= ((uint)storage_type << FIELD_STORAGE_FLAGS);
    reg_field->flags|= ((uint)column_format << COLUMN_FORMAT_FLAGS);
    reg_field->field_index= i;
    reg_field->comment=comment;
    if (field_type == MYSQL_TYPE_BIT && !f_bit_as_char(pack_flag))
    {
      if ((null_bit_pos+= field_length & 7) > 7)
      {
        null_pos++;
        null_bit_pos-= 8;
      }
    }
    if (!(reg_field->flags & NOT_NULL_FLAG))
    {
      if (!(null_bit_pos= (null_bit_pos + 1) & 7))
        null_pos++;
    }
    if (f_no_default(pack_flag))
      reg_field->flags|= NO_DEFAULT_VALUE_FLAG;

    if (reg_field->unireg_check == Field::NEXT_NUMBER)
      share->found_next_number_field= field_ptr;
    if (share->timestamp_field == reg_field)
      share->timestamp_field_offset= i;

    if (use_hash)
      (void) my_hash_insert(&share->name_hash,
                            (uchar*) field_ptr); // never fail
  }
  *field_ptr=0;					// End marker

  /* Fix key->name and key_part->field */
  if (key_parts)
  {
    uint primary_key=(uint) (find_type((char*) primary_key_name,
				       &share->keynames, 3) - 1);
    longlong ha_option= handler_file->ha_table_flags();
    keyinfo= share->key_info;
    key_part= keyinfo->key_part;

    for (uint key=0 ; key < share->keys ; key++,keyinfo++)
    {
      uint usable_parts= 0;
      keyinfo->name=(char*) share->keynames.type_names[key];
      /* Fix fulltext keys for old .frm files */
      if (share->key_info[key].flags & HA_FULLTEXT)
	share->key_info[key].algorithm= HA_KEY_ALG_FULLTEXT;

      if (primary_key >= MAX_KEY && (keyinfo->flags & HA_NOSAME))
      {
	/*
	  If the UNIQUE key doesn't have NULL columns and is not a part key
	  declare this as a primary key.
	*/
	primary_key=key;
	for (i=0 ; i < keyinfo->key_parts ;i++)
	{
	  uint fieldnr= key_part[i].fieldnr;
	  if (!fieldnr ||
	      share->field[fieldnr-1]->null_ptr ||
	      share->field[fieldnr-1]->key_length() !=
	      key_part[i].length)
	  {
	    primary_key=MAX_KEY;		// Can't be used
	    break;
	  }
	}
      }

      for (i=0 ; i < keyinfo->key_parts ; key_part++,i++)
      {
        Field *field;
	if (new_field_pack_flag <= 1)
	  key_part->fieldnr= (uint16) find_field(share->field,
                                                 share->default_values,
                                                 (uint) key_part->offset,
                                                 (uint) key_part->length);
	if (!key_part->fieldnr)
        {
          error= 4;                             // Wrong file
          goto err;
        }
        field= key_part->field= share->field[key_part->fieldnr-1];
        key_part->type= field->key_type();
        if (field->null_ptr)
        {
          key_part->null_offset=(uint) ((uchar*) field->null_ptr -
                                        share->default_values);
          key_part->null_bit= field->null_bit;
          key_part->store_length+=HA_KEY_NULL_LENGTH;
          keyinfo->flags|=HA_NULL_PART_KEY;
          keyinfo->extra_length+= HA_KEY_NULL_LENGTH;
          keyinfo->key_length+= HA_KEY_NULL_LENGTH;
        }
        if (field->type() == MYSQL_TYPE_BLOB ||
            field->real_type() == MYSQL_TYPE_VARCHAR ||
            field->type() == MYSQL_TYPE_GEOMETRY)
        {
          if (field->type() == MYSQL_TYPE_BLOB ||
              field->type() == MYSQL_TYPE_GEOMETRY)
            key_part->key_part_flag|= HA_BLOB_PART;
          else
            key_part->key_part_flag|= HA_VAR_LENGTH_PART;
          keyinfo->extra_length+=HA_KEY_BLOB_LENGTH;
          key_part->store_length+=HA_KEY_BLOB_LENGTH;
          keyinfo->key_length+= HA_KEY_BLOB_LENGTH;
          /*
            Mark that there may be many matching values for one key
            combination ('a', 'a ', 'a  '...)
          */
          if (!(field->flags & BINARY_FLAG))
            keyinfo->flags|= HA_END_SPACE_KEY;
        }
        if (field->type() == MYSQL_TYPE_BIT)
          key_part->key_part_flag|= HA_BIT_PART;

        if (i == 0 && key != primary_key)
          field->flags |= (((keyinfo->flags & HA_NOSAME) &&
                           (keyinfo->key_parts == 1)) ?
                           UNIQUE_KEY_FLAG : MULTIPLE_KEY_FLAG);
        if (i == 0)
          field->key_start.set_bit(key);
        if (field->key_length() == key_part->length &&
            !(field->flags & BLOB_FLAG))
        {
          if (handler_file->index_flags(key, i, 0) & HA_KEYREAD_ONLY)
          {
            share->keys_for_keyread.set_bit(key);
            field->part_of_key.set_bit(key);
            field->part_of_key_not_clustered.set_bit(key);
          }
          if (handler_file->index_flags(key, i, 1) & HA_READ_ORDER)
            field->part_of_sortkey.set_bit(key);
        }
        if (!(key_part->key_part_flag & HA_REVERSE_SORT) &&
            usable_parts == i)
          usable_parts++;			// For FILESORT
        field->flags|= PART_KEY_FLAG;
        if (key == primary_key)
        {
          field->flags|= PRI_KEY_FLAG;
          /*
            If this field is part of the primary key and all keys contains
            the primary key, then we can use any key to find this column
          */
          if (ha_option & HA_PRIMARY_KEY_IN_READ_INDEX)
          {
            field->part_of_key= share->keys_in_use;
            if (field->part_of_sortkey.is_set(key))
              field->part_of_sortkey= share->keys_in_use;
          }
        }
        if (field->key_length() != key_part->length)
        {
#ifndef TO_BE_DELETED_ON_PRODUCTION
          if (field->type() == MYSQL_TYPE_NEWDECIMAL)
          {
            /*
              Fix a fatal error in decimal key handling that causes crashes
              on Innodb. We fix it by reducing the key length so that
              InnoDB never gets a too big key when searching.
              This allows the end user to do an ALTER TABLE to fix the
              error.
            */
            keyinfo->key_length-= (key_part->length - field->key_length());
            key_part->store_length-= (uint16)(key_part->length -
                                              field->key_length());
            key_part->length= (uint16)field->key_length();
            sql_print_error("Found wrong key definition in %s; "
                            "Please do \"ALTER TABLE '%s' FORCE \" to fix it!",
                            share->table_name.str,
                            share->table_name.str);
            push_warning_printf(thd, MYSQL_ERROR::WARN_LEVEL_ERROR,
                                ER_CRASHED_ON_USAGE,
                                "Found wrong key definition in %s; "
                                "Please do \"ALTER TABLE '%s' FORCE\" to fix "
                                "it!",
                                share->table_name.str,
                                share->table_name.str);
            share->crashed= 1;                // Marker for CHECK TABLE
            goto to_be_deleted;
          }
#endif
          key_part->key_part_flag|= HA_PART_KEY_SEG;
        }

	to_be_deleted:

        /*
          If the field can be NULL, don't optimize away the test
          key_part_column = expression from the WHERE clause
          as we need to test for NULL = NULL.
        */
        if (field->real_maybe_null())
          key_part->key_part_flag|= HA_NULL_PART;
      }
      keyinfo->usable_key_parts= usable_parts; // Filesort

      set_if_bigger(share->max_key_length,keyinfo->key_length+
                    keyinfo->key_parts);
      share->total_key_length+= keyinfo->key_length;
      /*
        MERGE tables do not have unique indexes. But every key could be
        an unique index on the underlying MyISAM table. (Bug #10400)
      */
      if ((keyinfo->flags & HA_NOSAME) ||
          (ha_option & HA_ANY_INDEX_MAY_BE_UNIQUE))
        set_if_bigger(share->max_unique_length,keyinfo->key_length);
    }
    if (primary_key < MAX_KEY &&
	(share->keys_in_use.is_set(primary_key)))
    {
      share->primary_key= primary_key;
      /*
	If we are using an integer as the primary key then allow the user to
	refer to it as '_rowid'
      */
      if (share->key_info[primary_key].key_parts == 1)
      {
	Field *field= share->key_info[primary_key].key_part[0].field;
	if (field && field->result_type() == INT_RESULT)
        {
          /* note that fieldnr here (and rowid_field_offset) starts from 1 */
	  share->rowid_field_offset= (share->key_info[primary_key].key_part[0].
                                      fieldnr);
        }
      }
    }
    else
      share->primary_key = MAX_KEY; // we do not have a primary key
  }
  else
    share->primary_key= MAX_KEY;
  x_free((uchar*) disk_buff);
  disk_buff=0;
  if (new_field_pack_flag <= 1)
  {
    /* Old file format with default as not null */
    uint null_length= (share->null_fields+7)/8;
    bfill(share->default_values + (null_flags - (uchar*) record),
          null_length, 255);
  }

  if (share->found_next_number_field)
  {
    reg_field= *share->found_next_number_field;
    if ((int) (share->next_number_index= (uint)
	       find_ref_key(share->key_info, share->keys,
                            share->default_values, reg_field,
			    &share->next_number_key_offset,
                            &share->next_number_keypart)) < 0)
    {
      /* Wrong field definition */
      error= 4;
      goto err;
    }
    else
      reg_field->flags |= AUTO_INCREMENT_FLAG;
  }

  if (share->blob_fields)
  {
    Field **ptr;
    uint k, *save;

    /* Store offsets to blob fields to find them fast */
    if (!(share->blob_field= save=
	  (uint*) alloc_root(&share->mem_root,
                             (uint) (share->blob_fields* sizeof(uint)))))
      goto err;
    for (k=0, ptr= share->field ; *ptr ; ptr++, k++)
    {
      if ((*ptr)->flags & BLOB_FLAG)
	(*save++)= k;
    }
  }

  /*
    the correct null_bytes can now be set, since bitfields have been taken
    into account
  */
  share->null_bytes= (null_pos - (uchar*) null_flags +
                      (null_bit_pos + 7) / 8);
  share->last_null_bit_pos= null_bit_pos;

  share->db_low_byte_first= handler_file->low_byte_first();
  share->column_bitmap_size= bitmap_buffer_size(share->fields);

  if (!(bitmaps= (my_bitmap_map*) alloc_root(&share->mem_root,
                                             share->column_bitmap_size)))
    goto err;
  bitmap_init(&share->all_set, bitmaps, share->fields, FALSE);
  bitmap_set_all(&share->all_set);

  delete handler_file;
#ifndef DBUG_OFF
  if (use_hash)
    (void) hash_check(&share->name_hash);
#endif
  if (buffbuff)
    my_free(buffbuff, MYF(0));
  DBUG_RETURN (0);

 err:
  if (buffbuff)
    my_free(buffbuff, MYF(0));
  share->error= error;
  share->open_errno= my_errno;
  share->errarg= errarg;
  x_free((uchar*) disk_buff);
  delete crypted;
  delete handler_file;
  hash_free(&share->name_hash);

  open_table_error(share, error, share->open_errno, errarg);
  DBUG_RETURN(error);
} /* open_binary_frm */


/*
  Open a table based on a TABLE_SHARE

  SYNOPSIS
    open_table_from_share()
    thd			Thread handler
    share		Table definition
    alias       	Alias for table
    db_stat		open flags (for example HA_OPEN_KEYFILE|
    			HA_OPEN_RNDFILE..) can be 0 (example in
                        ha_example_table)
    prgflag   		READ_ALL etc..
    ha_open_flags	HA_OPEN_ABORT_IF_LOCKED etc..
    outparam       	result table
    open_mode           One of OTM_OPEN|OTM_CREATE|OTM_ALTER
                        if OTM_CREATE some errors are ignore
                        if OTM_ALTER HA_OPEN is not called

  RETURN VALUES
   0	ok
   1	Error (see open_table_error)
   2    Error (see open_table_error)
   3    Wrong data in .frm file
   4    Error (see open_table_error)
   5    Error (see open_table_error: charset unavailable)
   7    Table definition has changed in engine
*/

int open_table_from_share(THD *thd, TABLE_SHARE *share, const char *alias,
                          uint db_stat, uint prgflag, uint ha_open_flags,
                          TABLE *outparam, open_table_mode open_mode)
{
  int error;
  uint records, i, bitmap_size;
  bool error_reported= FALSE;
  uchar *record, *bitmaps;
  Field **field_ptr;
  DBUG_ENTER("open_table_from_share");
  DBUG_PRINT("enter",("name: '%s.%s'  form: 0x%lx, open mode:%s",
                      share->db.str,
                      share->table_name.str,
                      (long) outparam,
                      (open_mode == OTM_OPEN)?"open":
                      ((open_mode == OTM_CREATE)?"create":"alter")));

  /* Parsing of partitioning information from .frm needs thd->lex set up. */
  DBUG_ASSERT(thd->lex->is_lex_started);

  error= 1;
  bzero((char*) outparam, sizeof(*outparam));
  outparam->in_use= thd;
  outparam->s= share;
  outparam->db_stat= db_stat;
  outparam->write_row_record= NULL;

  init_sql_alloc(&outparam->mem_root, TABLE_ALLOC_BLOCK_SIZE, 0);

  if (!(outparam->alias= my_strdup(alias, MYF(MY_WME))))
    goto err;
  outparam->quick_keys.init();
  outparam->covering_keys.init();
  outparam->keys_in_use_for_query.init();

  /* Allocate handler */
  outparam->file= 0;
  if (!(prgflag & OPEN_FRM_FILE_ONLY))
  {
    if (!(outparam->file= get_new_handler(share, &outparam->mem_root,
                                          share->db_type())))
      goto err;
  }
  else
  {
    DBUG_ASSERT(!db_stat);
  }

  error= 4;
  outparam->reginfo.lock_type= TL_UNLOCK;
  outparam->current_lock= F_UNLCK;
  records=0;
  if ((db_stat & HA_OPEN_KEYFILE) || (prgflag & DELAYED_OPEN))
    records=1;
  if (prgflag & (READ_ALL+EXTRA_RECORD))
    records++;

  if (!(record= (uchar*) alloc_root(&outparam->mem_root,
                                   share->rec_buff_length * records)))
    goto err;                                   /* purecov: inspected */

  if (records == 0)
  {
    /* We are probably in hard repair, and the buffers should not be used */
    outparam->record[0]= outparam->record[1]= share->default_values;
  }
  else
  {
    outparam->record[0]= record;
    if (records > 1)
      outparam->record[1]= record+ share->rec_buff_length;
    else
      outparam->record[1]= outparam->record[0];   // Safety
  }

#ifdef HAVE_purify
  /*
    We need this because when we read var-length rows, we are not updating
    bytes after end of varchar
  */
  if (records > 1)
  {
    memcpy(outparam->record[0], share->default_values, share->rec_buff_length);
    memcpy(outparam->record[1], share->default_values, share->null_bytes);
    if (records > 2)
      memcpy(outparam->record[1], share->default_values,
             share->rec_buff_length);
  }
#endif

  if (!(field_ptr = (Field **) alloc_root(&outparam->mem_root,
                                          (uint) ((share->fields+1)*
                                                  sizeof(Field*)))))
    goto err;                                   /* purecov: inspected */

  outparam->field= field_ptr;

  record= (uchar*) outparam->record[0]-1;	/* Fieldstart = 1 */
  if (share->null_field_first)
    outparam->null_flags= (uchar*) record+1;
  else
    outparam->null_flags= (uchar*) (record+ 1+ share->reclength -
                                    share->null_bytes);

  /* Setup copy of fields from share, but use the right alias and record */
  for (i=0 ; i < share->fields; i++, field_ptr++)
  {
    if (!((*field_ptr)= share->field[i]->clone(&outparam->mem_root, outparam)))
      goto err;
  }
  (*field_ptr)= 0;                              // End marker

  if (share->found_next_number_field)
    outparam->found_next_number_field=
      outparam->field[(uint) (share->found_next_number_field - share->field)];
  if (share->timestamp_field)
    outparam->timestamp_field= (Field_timestamp*) outparam->field[share->timestamp_field_offset];


  /* Fix key->name and key_part->field */
  if (share->key_parts)
  {
    KEY	*key_info, *key_info_end;
    KEY_PART_INFO *key_part;
    uint n_length;
    n_length= share->keys*sizeof(KEY) + share->key_parts*sizeof(KEY_PART_INFO);
    if (!(key_info= (KEY*) alloc_root(&outparam->mem_root, n_length)))
      goto err;
    outparam->key_info= key_info;
    key_part= (my_reinterpret_cast(KEY_PART_INFO*) (key_info+share->keys));
    
    memcpy(key_info, share->key_info, sizeof(*key_info)*share->keys);
    memcpy(key_part, share->key_info[0].key_part, (sizeof(*key_part) *
                                                   share->key_parts));

    for (key_info_end= key_info + share->keys ;
         key_info < key_info_end ;
         key_info++)
    {
      KEY_PART_INFO *key_part_end;

      key_info->table= outparam;
      key_info->key_part= key_part;

      for (key_part_end= key_part+ key_info->key_parts ;
           key_part < key_part_end ;
           key_part++)
      {
        Field *field= key_part->field= outparam->field[key_part->fieldnr-1];

        if (field->key_length() != key_part->length &&
            !(field->flags & BLOB_FLAG))
        {
          /*
            We are using only a prefix of the column as a key:
            Create a new field for the key part that matches the index
          */
          field= key_part->field=field->new_field(&outparam->mem_root,
                                                  outparam, 0);
          field->field_length= key_part->length;
        }
      }
    }
  }

#ifdef WITH_PARTITION_STORAGE_ENGINE
  if (share->partition_info_len && outparam->file)
  {
  /*
    In this execution we must avoid calling thd->change_item_tree since
    we might release memory before statement is completed. We do this
    by changing to a new statement arena. As part of this arena we also
    set the memory root to be the memory root of the table since we
    call the parser and fix_fields which both can allocate memory for
    item objects. We keep the arena to ensure that we can release the
    free_list when closing the table object.
    SEE Bug #21658
  */

    Query_arena *backup_stmt_arena_ptr= thd->stmt_arena;
    Query_arena backup_arena;
    Query_arena part_func_arena(&outparam->mem_root, Query_arena::INITIALIZED);
    thd->set_n_backup_active_arena(&part_func_arena, &backup_arena);
    thd->stmt_arena= &part_func_arena;
    bool tmp;
    bool work_part_info_used;

    tmp= mysql_unpack_partition(thd, share->partition_info,
                                share->partition_info_len,
                                share->part_state,
                                share->part_state_len,
                                outparam, (open_mode != OTM_OPEN),
                                share->default_part_db_type,
                                &work_part_info_used);
    if (tmp)
    {
      thd->stmt_arena= backup_stmt_arena_ptr;
      thd->restore_active_arena(&part_func_arena, &backup_arena);
      goto partititon_err;
    }
    outparam->part_info->is_auto_partitioned= share->auto_partitioned;
    DBUG_PRINT("info", ("autopartitioned: %u", share->auto_partitioned));
    /* we should perform the fix_partition_func in either local or
       caller's arena depending on work_part_info_used value
    */
    if (!work_part_info_used)
      tmp= fix_partition_func(thd, outparam, (open_mode != OTM_OPEN));
    thd->stmt_arena= backup_stmt_arena_ptr;
    thd->restore_active_arena(&part_func_arena, &backup_arena);
    if (!tmp)
    {
      if (work_part_info_used)
        tmp= fix_partition_func(thd, outparam, (open_mode != OTM_OPEN));
      outparam->part_info->item_free_list= part_func_arena.free_list;
    }
partititon_err:
    if (tmp)
    {
      if (open_mode == OTM_CREATE)
      {
        /*
          During CREATE/ALTER TABLE it is ok to receive errors here.
          It is not ok if it happens during the opening of an frm
          file as part of a normal query.
        */
        error_reported= TRUE;
      }
      goto err;
    }
  }
#endif

  /* Allocate bitmaps */

  bitmap_size= share->column_bitmap_size;
  if (!(bitmaps= (uchar*) alloc_root(&outparam->mem_root, bitmap_size*3)))
    goto err;
  bitmap_init(&outparam->def_read_set,
              (my_bitmap_map*) bitmaps, share->fields, FALSE);
  bitmap_init(&outparam->def_write_set,
              (my_bitmap_map*) (bitmaps+bitmap_size), share->fields, FALSE);
  bitmap_init(&outparam->tmp_set,
              (my_bitmap_map*) (bitmaps+bitmap_size*2), share->fields, FALSE);
  outparam->default_column_bitmaps();

  /* The table struct is now initialized;  Open the table */
  error= 2;
  if (db_stat && open_mode != OTM_ALTER)
  {
    int ha_err;
    if ((ha_err= (outparam->file->
                  ha_open(outparam, share->normalized_path.str,
                          (db_stat & HA_READ_ONLY ? O_RDONLY : O_RDWR),
                          (db_stat & HA_OPEN_TEMPORARY ? HA_OPEN_TMP_TABLE :
                           ((db_stat & HA_WAIT_IF_LOCKED) ||
                            (specialflag & SPECIAL_WAIT_IF_LOCKED)) ?
                           HA_OPEN_WAIT_IF_LOCKED :
                           (db_stat & (HA_ABORT_IF_LOCKED | HA_GET_INFO)) ?
                          HA_OPEN_ABORT_IF_LOCKED :
                           HA_OPEN_IGNORE_IF_LOCKED) | ha_open_flags))))
    {
      /* Set a flag if the table is crashed and it can be auto. repaired */
      share->crashed= ((ha_err == HA_ERR_CRASHED_ON_USAGE) &&
                       outparam->file->auto_repair() &&
                       !(ha_open_flags & HA_OPEN_FOR_REPAIR));

      switch (ha_err)
      {
        case HA_ERR_NO_SUCH_TABLE:
	  /*
            The table did not exists in storage engine, use same error message
            as if the .frm file didn't exist
          */
	  error= 1;
	  my_errno= ENOENT;
          break;
        case EMFILE:
	  /*
            Too many files opened, use same error message as if the .frm
            file can't open
           */
          DBUG_PRINT("error", ("open file: %s failed, too many files opened (errno: %d)", 
		  share->normalized_path.str, ha_err));
	  error= 1;
	  my_errno= EMFILE;
          break;
        default:
          outparam->file->print_error(ha_err, MYF(0));
          error_reported= TRUE;
          if (ha_err == HA_ERR_TABLE_DEF_CHANGED)
            error= 7;
          break;
      }
      goto err;                                 /* purecov: inspected */
    }
  }

#if defined(HAVE_purify) && !defined(DBUG_OFF)
  bzero((char*) bitmaps, bitmap_size*3);
#endif

  outparam->no_replicate= outparam->file &&
                          test(outparam->file->ha_table_flags() &
                               HA_HAS_OWN_BINLOGGING);
  thd->status_var.opened_tables++;

  DBUG_RETURN (0);

 err:
  if (! error_reported)
    open_table_error(share, error, my_errno, 0);
  delete outparam->file;
#ifdef WITH_PARTITION_STORAGE_ENGINE
  if (outparam->part_info)
    free_items(outparam->part_info->item_free_list);
#endif
  outparam->file= 0;				// For easier error checking
  outparam->db_stat=0;
  free_root(&outparam->mem_root, MYF(0));       // Safe to call on bzero'd root
  my_free((char*) outparam->alias, MYF(MY_ALLOW_ZERO_PTR));
  DBUG_RETURN (error);
}


/*
  Free information allocated by openfrm

  SYNOPSIS
    closefrm()
    table		TABLE object to free
    free_share		Is 1 if we also want to free table_share
*/

int closefrm(register TABLE *table, bool free_share)
{
  int error=0;
  uint idx;
  KEY *key_info;
  DBUG_ENTER("closefrm");
  DBUG_PRINT("enter", ("table: 0x%lx", (long) table));

  if (table->db_stat)
    error=table->file->close();
  key_info= table->key_info;
  for (idx= table->s->keys; idx; idx--, key_info++)
  {
    if (key_info->flags & HA_USES_PARSER)
    {
      plugin_unlock(NULL, key_info->parser);
      key_info->flags= 0;
    }
  }
  my_free((char*) table->alias, MYF(MY_ALLOW_ZERO_PTR));
  table->alias= 0;
  if (table->field)
  {
    for (Field **ptr=table->field ; *ptr ; ptr++)
      delete *ptr;
    table->field= 0;
  }
  delete table->file;
  table->file= 0;				/* For easier errorchecking */
#ifdef WITH_PARTITION_STORAGE_ENGINE
  if (table->part_info)
  {
    free_items(table->part_info->item_free_list);
    table->part_info->item_free_list= 0;
    table->part_info= 0;
  }
#endif
  if (free_share)
  {
    if (table->s->tmp_table == NO_TMP_TABLE)
      release_table_share(table->s, RELEASE_NORMAL);
    else
      free_table_share(table->s);
  }
  free_root(&table->mem_root, MYF(0));
  DBUG_RETURN(error);
}


/* Deallocate temporary blob storage */

void free_blobs(register TABLE *table)
{
  uint *ptr, *end;
  for (ptr= table->s->blob_field, end=ptr + table->s->blob_fields ;
       ptr != end ;
       ptr++)
    ((Field_blob*) table->field[*ptr])->free();
}


/**
  Reclaim temporary blob storage which is bigger than 
  a threshold.
 
  @param table A handle to the TABLE object containing blob fields
  @param size The threshold value.
 
*/

void free_field_buffers_larger_than(TABLE *table, uint32 size)
{
  uint *ptr, *end;
  for (ptr= table->s->blob_field, end=ptr + table->s->blob_fields ;
       ptr != end ;
       ptr++)
  {
    Field_blob *blob= (Field_blob*) table->field[*ptr];
    if (blob->get_field_buffer_size() > size)
        blob->free();
  }
}

	/* Find where a form starts */
	/* if formname is NullS then only formnames is read */

ulong get_form_pos(File file, uchar *head, TYPELIB *save_names)
{
  uint a_length,names,length;
  uchar *pos,*buf;
  ulong ret_value=0;
  DBUG_ENTER("get_form_pos");

  names=uint2korr(head+8);
  a_length=(names+2)*sizeof(char *);		/* Room for two extra */

  if (!save_names)
    a_length=0;
  else
    save_names->type_names=0;			/* Clear if error */

  if (names)
  {
    length=uint2korr(head+4);
    VOID(my_seek(file,64L,MY_SEEK_SET,MYF(0)));
    if (!(buf= (uchar*) my_malloc((size_t) length+a_length+names*4,
				  MYF(MY_WME))) ||
	my_read(file, buf+a_length, (size_t) (length+names*4),
		MYF(MY_NABP)))
    {						/* purecov: inspected */
      x_free((uchar*) buf);			/* purecov: inspected */
      DBUG_RETURN(0L);				/* purecov: inspected */
    }
    pos= buf+a_length+length;
    ret_value=uint4korr(pos);
  }
  if (! save_names)
  {
    if (names)
      my_free((uchar*) buf,MYF(0));
  }
  else if (!names)
    bzero((char*) save_names,sizeof(save_names));
  else
  {
    char *str;
    str=(char *) (buf+a_length);
    fix_type_pointers((const char ***) &buf,save_names,1,&str);
  }
  DBUG_RETURN(ret_value);
}


/*
  Read string from a file with malloc

  NOTES:
    We add an \0 at end of the read string to make reading of C strings easier
*/

int read_string(File file, uchar**to, size_t length)
{
  DBUG_ENTER("read_string");

  x_free(*to);
  if (!(*to= (uchar*) my_malloc(length+1,MYF(MY_WME))) ||
      my_read(file, *to, length,MYF(MY_NABP)))
  {
    x_free(*to);                              /* purecov: inspected */
    *to= 0;                                   /* purecov: inspected */
    DBUG_RETURN(1);                           /* purecov: inspected */
  }
  *((char*) *to+length)= '\0';
  DBUG_RETURN (0);
} /* read_string */


	/* Add a new form to a form file */

ulong make_new_entry(File file, uchar *fileinfo, TYPELIB *formnames,
		     const char *newname)
{
  uint i,bufflength,maxlength,n_length,length,names;
  ulong endpos,newpos;
  uchar buff[IO_SIZE];
  uchar *pos;
  DBUG_ENTER("make_new_entry");

  length=(uint) strlen(newname)+1;
  n_length=uint2korr(fileinfo+4);
  maxlength=uint2korr(fileinfo+6);
  names=uint2korr(fileinfo+8);
  newpos=uint4korr(fileinfo+10);

  if (64+length+n_length+(names+1)*4 > maxlength)
  {						/* Expand file */
    newpos+=IO_SIZE;
    int4store(fileinfo+10,newpos);
    endpos=(ulong) my_seek(file,0L,MY_SEEK_END,MYF(0));/* Copy from file-end */
    bufflength= (uint) (endpos & (IO_SIZE-1));	/* IO_SIZE is a power of 2 */

    while (endpos > maxlength)
    {
      VOID(my_seek(file,(ulong) (endpos-bufflength),MY_SEEK_SET,MYF(0)));
      if (my_read(file, buff, bufflength, MYF(MY_NABP+MY_WME)))
	DBUG_RETURN(0L);
      VOID(my_seek(file,(ulong) (endpos-bufflength+IO_SIZE),MY_SEEK_SET,
		   MYF(0)));
      if ((my_write(file, buff,bufflength,MYF(MY_NABP+MY_WME))))
	DBUG_RETURN(0);
      endpos-=bufflength; bufflength=IO_SIZE;
    }
    bzero(buff,IO_SIZE);			/* Null new block */
    VOID(my_seek(file,(ulong) maxlength,MY_SEEK_SET,MYF(0)));
    if (my_write(file,buff,bufflength,MYF(MY_NABP+MY_WME)))
	DBUG_RETURN(0L);
    maxlength+=IO_SIZE;				/* Fix old ref */
    int2store(fileinfo+6,maxlength);
    for (i=names, pos= (uchar*) *formnames->type_names+n_length-1; i-- ;
	 pos+=4)
    {
      endpos=uint4korr(pos)+IO_SIZE;
      int4store(pos,endpos);
    }
  }

  if (n_length == 1 )
  {						/* First name */
    length++;
    VOID(strxmov((char*) buff,"/",newname,"/",NullS));
  }
  else
    VOID(strxmov((char*) buff,newname,"/",NullS)); /* purecov: inspected */
  VOID(my_seek(file,63L+(ulong) n_length,MY_SEEK_SET,MYF(0)));
  if (my_write(file, buff, (size_t) length+1,MYF(MY_NABP+MY_WME)) ||
      (names && my_write(file,(uchar*) (*formnames->type_names+n_length-1),
			 names*4, MYF(MY_NABP+MY_WME))) ||
      my_write(file, fileinfo+10, 4,MYF(MY_NABP+MY_WME)))
    DBUG_RETURN(0L); /* purecov: inspected */

  int2store(fileinfo+8,names+1);
  int2store(fileinfo+4,n_length+length);
  VOID(my_chsize(file, newpos, 0, MYF(MY_WME)));/* Append file with '\0' */
  DBUG_RETURN(newpos);
} /* make_new_entry */


	/* error message when opening a form file */

void open_table_error(TABLE_SHARE *share, int error, int db_errno, int errarg)
{
  int err_no;
  char buff[FN_REFLEN];
  myf errortype= ME_ERROR+ME_WAITTANG;
  DBUG_ENTER("open_table_error");

  switch (error) {
  case 7:
  case 1:
    if (db_errno == ENOENT)
      my_error(ER_NO_SUCH_TABLE, MYF(0), share->db.str, share->table_name.str);
    else
    {
      strxmov(buff, share->normalized_path.str, reg_ext, NullS);
      my_error((db_errno == EMFILE) ? ER_CANT_OPEN_FILE : ER_FILE_NOT_FOUND,
               errortype, buff, db_errno);
    }
    break;
  case 2:
  {
    handler *file= 0;
    const char *datext= "";
    
    if (share->db_type() != NULL)
    {
      if ((file= get_new_handler(share, current_thd->mem_root,
                                 share->db_type())))
      {
        if (!(datext= *file->bas_ext()))
          datext= "";
      }
    }
    err_no= (db_errno == ENOENT) ? ER_FILE_NOT_FOUND : (db_errno == EAGAIN) ?
      ER_FILE_USED : ER_CANT_OPEN_FILE;
    strxmov(buff, share->normalized_path.str, datext, NullS);
    my_error(err_no,errortype, buff, db_errno);
    delete file;
    break;
  }
  case 5:
  {
    const char *csname= get_charset_name((uint) errarg);
    char tmp[10];
    if (!csname || csname[0] =='?')
    {
      my_snprintf(tmp, sizeof(tmp), "#%d", errarg);
      csname= tmp;
    }
    my_printf_error(ER_UNKNOWN_COLLATION,
                    "Unknown collation '%s' in table '%-.64s' definition", 
                    MYF(0), csname, share->table_name.str);
    break;
  }
  case 6:
    strxmov(buff, share->normalized_path.str, reg_ext, NullS);
    my_printf_error(ER_NOT_FORM_FILE,
                    "Table '%-.64s' was created with a different version "
                    "of MySQL and cannot be read", 
                    MYF(0), buff);
    break;
  case 8:
    break;
  default:				/* Better wrong error than none */
  case 4:
    strxmov(buff, share->normalized_path.str, reg_ext, NullS);
    my_error(ER_NOT_FORM_FILE, errortype, buff, 0);
    break;
  }
  DBUG_VOID_RETURN;
} /* open_table_error */


	/*
	** fix a str_type to a array type
	** typeparts separated with some char. differents types are separated
	** with a '\0'
	*/

static void
fix_type_pointers(const char ***array, TYPELIB *point_to_type, uint types,
		  char **names)
{
  char *type_name, *ptr;
  char chr;

  ptr= *names;
  while (types--)
  {
    point_to_type->name=0;
    point_to_type->type_names= *array;

    if ((chr= *ptr))			/* Test if empty type */
    {
      while ((type_name=strchr(ptr+1,chr)) != NullS)
      {
	*((*array)++) = ptr+1;
	*type_name= '\0';		/* End string */
	ptr=type_name;
      }
      ptr+=2;				/* Skip end mark and last 0 */
    }
    else
      ptr++;
    point_to_type->count= (uint) (*array - point_to_type->type_names);
    point_to_type++;
    *((*array)++)= NullS;		/* End of type */
  }
  *names=ptr;				/* Update end */
  return;
} /* fix_type_pointers */


TYPELIB *typelib(MEM_ROOT *mem_root, List<String> &strings)
{
  TYPELIB *result= (TYPELIB*) alloc_root(mem_root, sizeof(TYPELIB));
  if (!result)
    return 0;
  result->count=strings.elements;
  result->name="";
  uint nbytes= (sizeof(char*) + sizeof(uint)) * (result->count + 1);
  if (!(result->type_names= (const char**) alloc_root(mem_root, nbytes)))
    return 0;
  result->type_lengths= (uint*) (result->type_names + result->count + 1);
  List_iterator<String> it(strings);
  String *tmp;
  for (uint i=0; (tmp=it++) ; i++)
  {
    result->type_names[i]= tmp->ptr();
    result->type_lengths[i]= tmp->length();
  }
  result->type_names[result->count]= 0;		// End marker
  result->type_lengths[result->count]= 0;
  return result;
}


/*
 Search after a field with given start & length
 If an exact field isn't found, return longest field with starts
 at right position.
 
 NOTES
   This is needed because in some .frm fields 'fieldnr' was saved wrong

 RETURN
   0  error
   #  field number +1
*/

static uint find_field(Field **fields, uchar *record, uint start, uint length)
{
  Field **field;
  uint i, pos;

  pos= 0;
  for (field= fields, i=1 ; *field ; i++,field++)
  {
    if ((*field)->offset(record) == start)
    {
      if ((*field)->key_length() == length)
	return (i);
      if (!pos || fields[pos-1]->pack_length() <
	  (*field)->pack_length())
	pos= i;
    }
  }
  return (pos);
}


	/* Check that the integer is in the internal */

int set_zone(register int nr, int min_zone, int max_zone)
{
  if (nr<=min_zone)
    return (min_zone);
  if (nr>=max_zone)
    return (max_zone);
  return (nr);
} /* set_zone */

	/* Adjust number to next larger disk buffer */

ulong next_io_size(register ulong pos)
{
  reg2 ulong offset;
  if ((offset= pos & (IO_SIZE-1)))
    return pos-offset+IO_SIZE;
  return pos;
} /* next_io_size */


/*
  Store an SQL quoted string.

  SYNOPSIS  
    append_unescaped()
    res		result String
    pos		string to be quoted
    length	it's length

  NOTE
    This function works correctly with utf8 or single-byte charset strings.
    May fail with some multibyte charsets though.
*/

void append_unescaped(String *res, const char *pos, uint length)
{
  const char *end= pos+length;
  res->append('\'');

  for (; pos != end ; pos++)
  {
#if defined(USE_MB) && MYSQL_VERSION_ID < 40100
    uint mblen;
    if (use_mb(default_charset_info) &&
        (mblen= my_ismbchar(default_charset_info, pos, end)))
    {
      res->append(pos, mblen);
      pos+= mblen;
      continue;
    }
#endif

    switch (*pos) {
    case 0:				/* Must be escaped for 'mysql' */
      res->append('\\');
      res->append('0');
      break;
    case '\n':				/* Must be escaped for logs */
      res->append('\\');
      res->append('n');
      break;
    case '\r':
      res->append('\\');		/* This gives better readability */
      res->append('r');
      break;
    case '\\':
      res->append('\\');		/* Because of the sql syntax */
      res->append('\\');
      break;
    case '\'':
      res->append('\'');		/* Because of the sql syntax */
      res->append('\'');
      break;
    default:
      res->append(*pos);
      break;
    }
  }
  res->append('\'');
}


	/* Create a .frm file */

File create_frm(THD *thd, const char *name, const char *db,
                const char *table, uint reclength, uchar *fileinfo,
  		HA_CREATE_INFO *create_info, uint keys)
{
  register File file;
  ulong length;
  uchar fill[IO_SIZE];
  int create_flags= O_RDWR | O_TRUNC;

  if (create_info->options & HA_LEX_CREATE_TMP_TABLE)
    create_flags|= O_EXCL | O_NOFOLLOW;

  /* Fix this when we have new .frm files;  Current limit is 4G rows (QQ) */
  if (create_info->max_rows > UINT_MAX32)
    create_info->max_rows= UINT_MAX32;
  if (create_info->min_rows > UINT_MAX32)
    create_info->min_rows= UINT_MAX32;

  if ((file= my_create(name, CREATE_MODE, create_flags, MYF(0))) >= 0)
  {
    uint key_length, tmp_key_length;
    uint tmp;
    bzero((char*) fileinfo,64);
    /* header */
    fileinfo[0]=(uchar) 254;
    fileinfo[1]= 1;
    fileinfo[2]= FRM_VER+3+ test(create_info->varchar);

    fileinfo[3]= (uchar) ha_legacy_type(
          ha_checktype(thd,ha_legacy_type(create_info->db_type),0,0));
    fileinfo[4]=1;
    int2store(fileinfo+6,IO_SIZE);		/* Next block starts here */
    /*
      Keep in sync with pack_keys() in unireg.cc
      For each key:
      8 bytes for the key header
      9 bytes for each key-part (MAX_REF_PARTS)
      NAME_LEN bytes for the name
      1 byte for the NAMES_SEP_CHAR (before the name)
      For all keys:
      6 bytes for the header
      1 byte for the NAMES_SEP_CHAR (after the last name)
      9 extra bytes (padding for safety? alignment?)
    */
    key_length= keys * (8 + MAX_REF_PARTS * 9 + NAME_LEN + 1) + 16;
    length= next_io_size((ulong) (IO_SIZE+key_length+reclength+
                                  create_info->extra_size));
    int4store(fileinfo+10,length);
    tmp_key_length= (key_length < 0xffff) ? key_length : 0xffff;
    int2store(fileinfo+14,tmp_key_length);
    int2store(fileinfo+16,reclength);
    int4store(fileinfo+18,create_info->max_rows);
    int4store(fileinfo+22,create_info->min_rows);
    /* fileinfo[26] is set in mysql_create_frm() */
    fileinfo[27]=2;				// Use long pack-fields
    /* fileinfo[28 & 29] is set to key_info_length in mysql_create_frm() */
    create_info->table_options|=HA_OPTION_LONG_BLOB_PTR; // Use portable blob pointers
    int2store(fileinfo+30,create_info->table_options);
    fileinfo[32]=0;				// No filename anymore
    fileinfo[33]=5;                             // Mark for 5.0 frm file
    int4store(fileinfo+34,create_info->avg_row_length);
    fileinfo[38]= (create_info->default_table_charset ?
		   create_info->default_table_charset->number : 0);
    fileinfo[39]= (uchar) ((uint) create_info->transactional |
                           ((uint) create_info->page_checksum << 2));
    fileinfo[40]= (uchar) create_info->row_type;
    /* Next few bytes where for RAID support */
    fileinfo[41]= 0;
    fileinfo[42]= 0;
    fileinfo[43]= 0;
    fileinfo[44]= 0;
    fileinfo[45]= 0;
    fileinfo[46]= 0;
    int4store(fileinfo+47, key_length);
    tmp= MYSQL_VERSION_ID;          // Store to avoid warning from int4store
    int4store(fileinfo+51, tmp);
    int4store(fileinfo+55, create_info->extra_size);
    /*
      59-60 is reserved for extra_rec_buf_length,
      61 for default_part_db_type
    */
    int2store(fileinfo+62, create_info->key_block_size);
    bzero(fill,IO_SIZE);
    for (; length > IO_SIZE ; length-= IO_SIZE)
    {
      if (my_write(file,fill, IO_SIZE, MYF(MY_WME | MY_NABP)))
      {
	VOID(my_close(file,MYF(0)));
	VOID(my_delete(name,MYF(0)));
	return(-1);
      }
    }
  }
  else
  {
    if (my_errno == ENOENT)
      my_error(ER_BAD_DB_ERROR,MYF(0),db);
    else
      my_error(ER_CANT_CREATE_TABLE,MYF(0),table,my_errno);
  }
  return (file);
} /* create_frm */


void update_create_info_from_table(HA_CREATE_INFO *create_info, TABLE *table)
{
  TABLE_SHARE *share= table->s;
  DBUG_ENTER("update_create_info_from_table");

  create_info->max_rows= share->max_rows;
  create_info->min_rows= share->min_rows;
  create_info->table_options= share->db_create_options;
  create_info->avg_row_length= share->avg_row_length;
  create_info->row_type= share->row_type;
  create_info->default_storage_media= share->default_storage_media;
  create_info->tablespace= share->tablespace;
  create_info->default_table_charset= share->table_charset;
  create_info->table_charset= 0;
  create_info->comment= share->comment;

  DBUG_VOID_RETURN;
}

int
rename_file_ext(const char * from,const char * to,const char * ext)
{
  char from_b[FN_REFLEN],to_b[FN_REFLEN];
  VOID(strxmov(from_b,from,ext,NullS));
  VOID(strxmov(to_b,to,ext,NullS));
  return (my_rename(from_b,to_b,MYF(MY_WME)));
}


/*
  Allocate string field in MEM_ROOT and return it as String

  SYNOPSIS
    get_field()
    mem   	MEM_ROOT for allocating
    field 	Field for retrieving of string
    res         result String

  RETURN VALUES
    1   string is empty
    0	all ok
*/

bool get_field(MEM_ROOT *mem, Field *field, String *res)
{
  char buff[MAX_FIELD_WIDTH], *to;
  String str(buff,sizeof(buff),&my_charset_bin);
  uint length;

  field->val_str(&str);
  if (!(length= str.length()))
  {
    res->length(0);
    return 1;
  }
  if (!(to= strmake_root(mem, str.ptr(), length)))
    length= 0;                                  // Safety fix
  res->set(to, length, ((Field_str*)field)->charset());
  return 0;
}


/*
  Allocate string field in MEM_ROOT and return it as NULL-terminated string

  SYNOPSIS
    get_field()
    mem   	MEM_ROOT for allocating
    field 	Field for retrieving of string

  RETURN VALUES
    NullS  string is empty
    #      pointer to NULL-terminated string value of field
*/

char *get_field(MEM_ROOT *mem, Field *field)
{
  char buff[MAX_FIELD_WIDTH], *to;
  String str(buff,sizeof(buff),&my_charset_bin);
  uint length;

  field->val_str(&str);
  length= str.length();
  if (!length || !(to= (char*) alloc_root(mem,length+1)))
    return NullS;
  memcpy(to,str.ptr(),(uint) length);
  to[length]=0;
  return to;
}

/*
  DESCRIPTION
    given a buffer with a key value, and a map of keyparts
    that are present in this value, returns the length of the value
*/
uint calculate_key_len(TABLE *table, uint key, const uchar *buf,
                       key_part_map keypart_map)
{
  /* works only with key prefixes */
  DBUG_ASSERT(((keypart_map + 1) & keypart_map) == 0);

  KEY *key_info= table->s->key_info+key;
  KEY_PART_INFO *key_part= key_info->key_part;
  KEY_PART_INFO *end_key_part= key_part + key_info->key_parts;
  uint length= 0;

  while (key_part < end_key_part && keypart_map)
  {
    length+= key_part->store_length;
    keypart_map >>= 1;
    key_part++;
  }
  return length;
}

/*
  Check if database name is valid

  SYNPOSIS
    check_db_name()
    org_name		Name of database and length

  NOTES
    If lower_case_table_names is set then database is converted to lower case

  RETURN
    0	ok
    1   error
*/

bool check_db_name(LEX_STRING *org_name)
{
  char *name= org_name->str;
  uint name_length= org_name->length;

  if (!name_length || name_length > NAME_LEN)
    return 1;

  if (lower_case_table_names && name != any_db)
    my_casedn_str(files_charset_info, name);

#if defined(USE_MB) && defined(USE_MB_IDENT)
  if (use_mb(system_charset_info))
  {
    name_length= 0;
    bool last_char_is_space= TRUE;
    char *end= name + org_name->length;
    while (name < end)
    {
      int len;
      last_char_is_space= my_isspace(system_charset_info, *name);
      len= my_ismbchar(system_charset_info, name, end);
      if (!len)
        len= 1;
      name+= len;
      name_length++;
    }
    return (last_char_is_space || name_length > NAME_CHAR_LEN);
  }
  else
#endif
    return ((org_name->str[org_name->length - 1] != ' ') ||
            (name_length > NAME_CHAR_LEN)); /* purecov: inspected */
}


/*
  Allow anything as a table name, as long as it doesn't contain an
  ' ' at the end
  returns 1 on error
*/


bool check_table_name(const char *name, uint length)
{
  uint name_length= 0;  // name length in symbols
  const char *end= name+length;
  if (!length || length > NAME_LEN)
    return 1;
#if defined(USE_MB) && defined(USE_MB_IDENT)
  bool last_char_is_space= FALSE;
#else
  if (name[length-1]==' ')
    return 1;
#endif

  while (name != end)
  {
#if defined(USE_MB) && defined(USE_MB_IDENT)
    last_char_is_space= my_isspace(system_charset_info, *name);
    if (use_mb(system_charset_info))
    {
      int len=my_ismbchar(system_charset_info, name, end);
      if (len)
      {
        name += len;
        name_length++;
        continue;
      }
    }
#endif
    name++;
    name_length++;
  }
#if defined(USE_MB) && defined(USE_MB_IDENT)
  return (last_char_is_space || name_length > NAME_CHAR_LEN) ;
#else
  return 0;
#endif
}


bool check_column_name(const char *name)
{
  uint name_length= 0;  // name length in symbols
  bool last_char_is_space= TRUE;
  
  while (*name)
  {
#if defined(USE_MB) && defined(USE_MB_IDENT)
    last_char_is_space= my_isspace(system_charset_info, *name);
    if (use_mb(system_charset_info))
    {
      int len=my_ismbchar(system_charset_info, name, 
                          name+system_charset_info->mbmaxlen);
      if (len)
      {
        name += len;
        name_length++;
        continue;
      }
    }
#else
    last_char_is_space= *name==' ';
#endif
    if (*name == NAMES_SEP_CHAR)
      return 1;
    name++;
    name_length++;
  }
  /* Error if empty or too long column name */
  return last_char_is_space || (uint) name_length > NAME_CHAR_LEN;
}


/**
  Checks whether a table is intact. Should be done *just* after the table has
  been opened.

  @param[in] table             The table to check
  @param[in] table_f_count     Expected number of columns in the table
  @param[in] table_def         Expected structure of the table (column name
                               and type)

  @retval  FALSE  OK
  @retval  TRUE   There was an error. An error message is output
                  to the error log.  We do not push an error
                  message into the error stack because this
                  function is currently only called at start up,
                  and such errors never reach the user.
*/

my_bool
table_check_intact(TABLE *table, const uint table_f_count,
                   const TABLE_FIELD_W_TYPE *table_def)
{
  uint i;
  my_bool error= FALSE;
  my_bool fields_diff_count;
  DBUG_ENTER("table_check_intact");
  DBUG_PRINT("info",("table: %s  expected_count: %d",
                     table->alias, table_f_count));

  fields_diff_count= (table->s->fields != table_f_count);
  if (fields_diff_count)
  {
    DBUG_PRINT("info", ("Column count has changed, checking the definition"));

    /* previous MySQL version */
    if (MYSQL_VERSION_ID > table->s->mysql_version)
    {
      sql_print_error(ER(ER_COL_COUNT_DOESNT_MATCH_PLEASE_UPDATE),
                      table->alias, table_f_count, table->s->fields,
                      table->s->mysql_version, MYSQL_VERSION_ID);
      DBUG_RETURN(TRUE);
    }
    else if (MYSQL_VERSION_ID == table->s->mysql_version)
    {
      sql_print_error(ER(ER_COL_COUNT_DOESNT_MATCH_CORRUPTED), table->alias,
                      table_f_count, table->s->fields);
      DBUG_RETURN(TRUE);
    }
    /*
      Something has definitely changed, but we're running an older
      version of MySQL with new system tables.
      Let's check column definitions. If a column was added at
      the end of the table, then we don't care much since such change
      is backward compatible.
    */
  }
  char buffer[STRING_BUFFER_USUAL_SIZE];
  for (i=0 ; i < table_f_count; i++, table_def++)
  {
    String sql_type(buffer, sizeof(buffer), system_charset_info);
    sql_type.length(0);
    if (i < table->s->fields)
    {
      Field *field= table->field[i];

      if (strncmp(field->field_name, table_def->name.str,
                  table_def->name.length))
      {
        /*
          Name changes are not fatal, we use ordinal numbers to access columns.
          Still this can be a sign of a tampered table, output an error
          to the error log.
        */
        sql_print_error("Incorrect definition of table %s.%s: "
                        "expected column '%s' at position %d, found '%s'.",
                        table->s->db.str, table->alias, table_def->name.str, i,
                        field->field_name);
      }
      field->sql_type(sql_type);
      /*
        Generally, if column types don't match, then something is
        wrong.

        However, we only compare column definitions up to the
        length of the original definition, since we consider the
        following definitions compatible:

        1. DATETIME and DATETIM
        2. INT(11) and INT(11
        3. SET('one', 'two') and SET('one', 'two', 'more')

        For SETs or ENUMs, if the same prefix is there it's OK to
        add more elements - they will get higher ordinal numbers and
        the new table definition is backward compatible with the
        original one.
       */
      if (strncmp(sql_type.c_ptr_safe(), table_def->type.str,
                  table_def->type.length - 1))
      {
        sql_print_error("Incorrect definition of table %s.%s: "
                        "expected column '%s' at position %d to have type "
                        "%s, found type %s.", table->s->db.str, table->alias,
                        table_def->name.str, i, table_def->type.str,
                        sql_type.c_ptr_safe());
        error= TRUE;
      }
      else if (table_def->cset.str && !field->has_charset())
      {
        sql_print_error("Incorrect definition of table %s.%s: "
                        "expected the type of column '%s' at position %d "
                        "to have character set '%s' but the type has no "
                        "character set.", table->s->db.str, table->alias,
                        table_def->name.str, i, table_def->cset.str);
        error= TRUE;
      }
      else if (table_def->cset.str &&
               strcmp(field->charset()->csname, table_def->cset.str))
      {
        sql_print_error("Incorrect definition of table %s.%s: "
                        "expected the type of column '%s' at position %d "
                        "to have character set '%s' but found "
                        "character set '%s'.", table->s->db.str, table->alias,
                        table_def->name.str, i, table_def->cset.str,
                        field->charset()->csname);
        error= TRUE;
      }
    }
    else
    {
      sql_print_error("Incorrect definition of table %s.%s: "
                      "expected column '%s' at position %d to have type %s "
                      " but the column is not found.",
                      table->s->db.str, table->alias,
                      table_def->name.str, i, table_def->type.str);
      error= TRUE;
    }
  }
  DBUG_RETURN(error);
}


/*
  Create Item_field for each column in the table.

  SYNPOSIS
    st_table::fill_item_list()
      item_list          a pointer to an empty list used to store items

  DESCRIPTION
    Create Item_field object for each column in the table and
    initialize it with the corresponding Field. New items are
    created in the current THD memory root.

  RETURN VALUE
    0                    success
    1                    out of memory
*/

bool st_table::fill_item_list(List<Item> *item_list) const
{
  /*
    All Item_field's created using a direct pointer to a field
    are fixed in Item_field constructor.
  */
  for (Field **ptr= field; *ptr; ptr++)
  {
    Item_field *item= new Item_field(*ptr);
    if (!item || item_list->push_back(item))
      return TRUE;
  }
  return FALSE;
}

/*
  Reset an existing list of Item_field items to point to the
  Fields of this table.

  SYNPOSIS
    st_table::fill_item_list()
      item_list          a non-empty list with Item_fields

  DESCRIPTION
    This is a counterpart of fill_item_list used to redirect
    Item_fields to the fields of a newly created table.
    The caller must ensure that number of items in the item_list
    is the same as the number of columns in the table.
*/

void st_table::reset_item_list(List<Item> *item_list) const
{
  List_iterator_fast<Item> it(*item_list);
  for (Field **ptr= field; *ptr; ptr++)
  {
    Item_field *item_field= (Item_field*) it++;
    DBUG_ASSERT(item_field != 0);
    item_field->reset_field(*ptr);
  }
}

/*
  calculate md5 of query

  SYNOPSIS
    TABLE_LIST::calc_md5()
    buffer	buffer for md5 writing
*/

void  TABLE_LIST::calc_md5(char *buffer)
{
  my_MD5_CTX context;
  uchar digest[16];
  my_MD5Init(&context);
  my_MD5Update(&context,(uchar *) select_stmt.str, select_stmt.length);
  my_MD5Final(digest, &context);
  sprintf((char *) buffer,
	    "%02x%02x%02x%02x%02x%02x%02x%02x%02x%02x%02x%02x%02x%02x%02x%02x",
	    digest[0], digest[1], digest[2], digest[3],
	    digest[4], digest[5], digest[6], digest[7],
	    digest[8], digest[9], digest[10], digest[11],
	    digest[12], digest[13], digest[14], digest[15]);
}


/**
   @brief Set underlying table for table place holder of view.

   @details

   Replace all views that only use one table with the table itself.  This
   allows us to treat the view as a simple table and even update it (it is a
   kind of optimization).

   @note 

   This optimization is potentially dangerous as it makes views
   masquerade as base tables: Views don't have the pointer TABLE_LIST::table
   set to non-@c NULL.

   We may have the case where a view accesses tables not normally accessible
   in the current Security_context (only in the definer's
   Security_context). According to the table's GRANT_INFO (TABLE::grant),
   access is fulfilled, but this is implicitly meant in the definer's security
   context. Hence we must never look at only a TABLE's GRANT_INFO without
   looking at the one of the referring TABLE_LIST.
*/

void TABLE_LIST::set_underlying_merge()
{
  TABLE_LIST *tbl;

  if ((tbl= merge_underlying_list))
  {
    /* This is a view. Process all tables of view */
    DBUG_ASSERT(view && effective_algorithm == VIEW_ALGORITHM_MERGE);
    do
    {
      if (tbl->merge_underlying_list)          // This is a view
      {
        DBUG_ASSERT(tbl->view &&
                    tbl->effective_algorithm == VIEW_ALGORITHM_MERGE);
        /*
          This is the only case where set_ancestor is called on an object
          that may not be a view (in which case ancestor is 0)
        */
        tbl->merge_underlying_list->set_underlying_merge();
      }
    } while ((tbl= tbl->next_local));

    if (!multitable_view)
    {
      table= merge_underlying_list->table;
      schema_table= merge_underlying_list->schema_table;
    }
  }
}


/*
  setup fields of placeholder of merged VIEW

  SYNOPSIS
    TABLE_LIST::setup_underlying()
    thd		    - thread handler

  DESCRIPTION
    It is:
    - preparing translation table for view columns
    If there are underlying view(s) procedure first will be called for them.

  RETURN
    FALSE - OK
    TRUE  - error
*/

bool TABLE_LIST::setup_underlying(THD *thd)
{
  DBUG_ENTER("TABLE_LIST::setup_underlying");

  if (!field_translation && merge_underlying_list)
  {
    Field_translator *transl;
    SELECT_LEX *select= &view->select_lex;
    Item *item;
    TABLE_LIST *tbl;
    List_iterator_fast<Item> it(select->item_list);
    uint field_count= 0;

    if (check_stack_overrun(thd, STACK_MIN_SIZE, (uchar*) &field_count))
    {
      DBUG_RETURN(TRUE);
    }

    for (tbl= merge_underlying_list; tbl; tbl= tbl->next_local)
    {
      if (tbl->merge_underlying_list &&
          tbl->setup_underlying(thd))
      {
        DBUG_RETURN(TRUE);
      }
    }

    /* Create view fields translation table */

    if (!(transl=
          (Field_translator*)(thd->stmt_arena->
                              alloc(select->item_list.elements *
                                    sizeof(Field_translator)))))
    {
      DBUG_RETURN(TRUE);
    }

    while ((item= it++))
    {
      transl[field_count].name= item->name;
      transl[field_count++].item= item;
    }
    field_translation= transl;
    field_translation_end= transl + field_count;
    /* TODO: use hash for big number of fields */

    /* full text function moving to current select */
    if (view->select_lex.ftfunc_list->elements)
    {
      Item_func_match *ifm;
      SELECT_LEX *current_select= thd->lex->current_select;
      List_iterator_fast<Item_func_match>
        li(*(view->select_lex.ftfunc_list));
      while ((ifm= li++))
        current_select->ftfunc_list->push_front(ifm);
    }
  }
  DBUG_RETURN(FALSE);
}


/*
  Prepare where expression of view

  SYNOPSIS
    TABLE_LIST::prep_where()
    thd             - thread handler
    conds           - condition of this JOIN
    no_where_clause - do not build WHERE or ON outer qwery do not need it
                      (it is INSERT), we do not need conds if this flag is set

  NOTE: have to be called befor CHECK OPTION preparation, because it makes
  fix_fields for view WHERE clause

  RETURN
    FALSE - OK
    TRUE  - error
*/

bool TABLE_LIST::prep_where(THD *thd, Item **conds,
                               bool no_where_clause)
{
  DBUG_ENTER("TABLE_LIST::prep_where");

  for (TABLE_LIST *tbl= merge_underlying_list; tbl; tbl= tbl->next_local)
  {
    if (tbl->view && tbl->prep_where(thd, conds, no_where_clause))
    {
      DBUG_RETURN(TRUE);
    }
  }

  if (where)
  {
    if (!where->fixed && where->fix_fields(thd, &where))
    {
      DBUG_RETURN(TRUE);
    }

    /*
      check that it is not VIEW in which we insert with INSERT SELECT
      (in this case we can't add view WHERE condition to main SELECT_LEX)
    */
    if (!no_where_clause && !where_processed)
    {
      TABLE_LIST *tbl= this;
      Query_arena *arena= thd->stmt_arena, backup;
      arena= thd->activate_stmt_arena_if_needed(&backup);  // For easier test

      /* Go up to join tree and try to find left join */
      for (; tbl; tbl= tbl->embedding)
      {
        if (tbl->outer_join)
        {
          /*
            Store WHERE condition to ON expression for outer join, because
            we can't use WHERE to correctly execute left joins on VIEWs and
            this expression will not be moved to WHERE condition (i.e. will
            be clean correctly for PS/SP)
          */
          tbl->on_expr= and_conds(tbl->on_expr,
                                  where->copy_andor_structure(thd));
          break;
        }
      }
      if (tbl == 0)
        *conds= and_conds(*conds, where->copy_andor_structure(thd));
      if (arena)
        thd->restore_active_arena(arena, &backup);
      where_processed= TRUE;
    }
  }

  DBUG_RETURN(FALSE);
}


/*
  Merge ON expressions for a view

  SYNOPSIS
    merge_on_conds()
    thd             thread handle
    table           table for the VIEW
    is_cascaded     TRUE <=> merge ON expressions from underlying views

  DESCRIPTION
    This function returns the result of ANDing the ON expressions
    of the given view and all underlying views. The ON expressions
    of the underlying views are added only if is_cascaded is TRUE.

  RETURN
    Pointer to the built expression if there is any.
    Otherwise and in the case of a failure NULL is returned.
*/

static Item *
merge_on_conds(THD *thd, TABLE_LIST *table, bool is_cascaded)
{
  DBUG_ENTER("merge_on_conds");

  Item *cond= NULL;
  DBUG_PRINT("info", ("alias: %s", table->alias));
  if (table->on_expr)
    cond= table->on_expr->copy_andor_structure(thd);
  if (!table->nested_join)
    DBUG_RETURN(cond);
  List_iterator<TABLE_LIST> li(table->nested_join->join_list);
  while (TABLE_LIST *tbl= li++)
  {
    if (tbl->view && !is_cascaded)
      continue;
    cond= and_conds(cond, merge_on_conds(thd, tbl, is_cascaded));
  }
  DBUG_RETURN(cond);
}


/*
  Prepare check option expression of table

  SYNOPSIS
    TABLE_LIST::prep_check_option()
    thd             - thread handler
    check_opt_type  - WITH CHECK OPTION type (VIEW_CHECK_NONE,
                      VIEW_CHECK_LOCAL, VIEW_CHECK_CASCADED)
                      we use this parameter instead of direct check of
                      effective_with_check to change type of underlying
                      views to VIEW_CHECK_CASCADED if outer view have
                      such option and prevent processing of underlying
                      view check options if outer view have just
                      VIEW_CHECK_LOCAL option.

  NOTE
    This method builds check option condition to use it later on
    every call (usual execution or every SP/PS call).
    This method have to be called after WHERE preparation
    (TABLE_LIST::prep_where)

  RETURN
    FALSE - OK
    TRUE  - error
*/

bool TABLE_LIST::prep_check_option(THD *thd, uint8 check_opt_type)
{
  DBUG_ENTER("TABLE_LIST::prep_check_option");
  bool is_cascaded= check_opt_type == VIEW_CHECK_CASCADED;

  for (TABLE_LIST *tbl= merge_underlying_list; tbl; tbl= tbl->next_local)
  {
    /* see comment of check_opt_type parameter */
    if (tbl->view && tbl->prep_check_option(thd, (is_cascaded ?
                                                  VIEW_CHECK_CASCADED :
                                                  VIEW_CHECK_NONE)))
      DBUG_RETURN(TRUE);
  }

  if (check_opt_type && !check_option_processed)
  {
    Query_arena *arena= thd->stmt_arena, backup;
    arena= thd->activate_stmt_arena_if_needed(&backup);  // For easier test

    if (where)
    {
      DBUG_ASSERT(where->fixed);
      check_option= where->copy_andor_structure(thd);
    }
    if (is_cascaded)
    {
      for (TABLE_LIST *tbl= merge_underlying_list; tbl; tbl= tbl->next_local)
      {
        if (tbl->check_option)
          check_option= and_conds(check_option, tbl->check_option);
      }
    }
    check_option= and_conds(check_option,
                            merge_on_conds(thd, this, is_cascaded));

    if (arena)
      thd->restore_active_arena(arena, &backup);
    check_option_processed= TRUE;

  }

  if (check_option)
  {
    const char *save_where= thd->where;
    thd->where= "check option";
    if (!check_option->fixed &&
        check_option->fix_fields(thd, &check_option) ||
        check_option->check_cols(1))
    {
      DBUG_RETURN(TRUE);
    }
    thd->where= save_where;
  }
  DBUG_RETURN(FALSE);
}


/**
  Hide errors which show view underlying table information

  @param[in,out]  thd     thread handler

  @pre This method can be called only if there is an error.
*/

void TABLE_LIST::hide_view_error(THD *thd)
{
  /* Hide "Unknown column" or "Unknown function" error */
  DBUG_ASSERT(thd->is_error());

  if (thd->main_da.sql_errno() == ER_BAD_FIELD_ERROR ||
      thd->main_da.sql_errno() == ER_SP_DOES_NOT_EXIST ||
      thd->main_da.sql_errno() == ER_PROCACCESS_DENIED_ERROR ||
      thd->main_da.sql_errno() == ER_COLUMNACCESS_DENIED_ERROR ||
      thd->main_da.sql_errno() == ER_TABLEACCESS_DENIED_ERROR ||
      thd->main_da.sql_errno() == ER_TABLE_NOT_LOCKED ||
      thd->main_da.sql_errno() == ER_NO_SUCH_TABLE)
  {
    TABLE_LIST *top= top_table();
    thd->clear_error();
    my_error(ER_VIEW_INVALID, MYF(0), top->view_db.str, top->view_name.str);
  }
  else if (thd->main_da.sql_errno() == ER_NO_DEFAULT_FOR_FIELD)
  {
    TABLE_LIST *top= top_table();
    thd->clear_error();
    // TODO: make correct error message
    my_error(ER_NO_DEFAULT_FOR_VIEW_FIELD, MYF(0),
             top->view_db.str, top->view_name.str);
  }
}


/*
  Find underlying base tables (TABLE_LIST) which represent given
  table_to_find (TABLE)

  SYNOPSIS
    TABLE_LIST::find_underlying_table()
    table_to_find table to find

  RETURN
    0  table is not found
    found table reference
*/

TABLE_LIST *TABLE_LIST::find_underlying_table(TABLE *table_to_find)
{
  /* is this real table and table which we are looking for? */
  if (table == table_to_find && merge_underlying_list == 0)
    return this;

  for (TABLE_LIST *tbl= merge_underlying_list; tbl; tbl= tbl->next_local)
  {
    TABLE_LIST *result;
    if ((result= tbl->find_underlying_table(table_to_find)))
      return result;
  }
  return 0;
}

/*
  cleanup items belonged to view fields translation table

  SYNOPSIS
    TABLE_LIST::cleanup_items()
*/

void TABLE_LIST::cleanup_items()
{
  if (!field_translation)
    return;

  for (Field_translator *transl= field_translation;
       transl < field_translation_end;
       transl++)
    transl->item->walk(&Item::cleanup_processor, 0, 0);
}


/*
  check CHECK OPTION condition

  SYNOPSIS
    TABLE_LIST::view_check_option()
    ignore_failure ignore check option fail

  RETURN
    VIEW_CHECK_OK     OK
    VIEW_CHECK_ERROR  FAILED
    VIEW_CHECK_SKIP   FAILED, but continue
*/

int TABLE_LIST::view_check_option(THD *thd, bool ignore_failure)
{
  if (check_option && check_option->val_int() == 0)
  {
    TABLE_LIST *main_view= top_table();
    if (ignore_failure)
    {
      push_warning_printf(thd, MYSQL_ERROR::WARN_LEVEL_ERROR,
                          ER_VIEW_CHECK_FAILED, ER(ER_VIEW_CHECK_FAILED),
                          main_view->view_db.str, main_view->view_name.str);
      return(VIEW_CHECK_SKIP);
    }
    my_error(ER_VIEW_CHECK_FAILED, MYF(0), main_view->view_db.str,
             main_view->view_name.str);
    return(VIEW_CHECK_ERROR);
  }
  return(VIEW_CHECK_OK);
}


/*
  Find table in underlying tables by mask and check that only this
  table belong to given mask

  SYNOPSIS
    TABLE_LIST::check_single_table()
    table_arg	reference on variable where to store found table
		(should be 0 on call, to find table, or point to table for
		unique test)
    map         bit mask of tables
    view_arg    view for which we are looking table

  RETURN
    FALSE table not found or found only one
    TRUE  found several tables
*/

bool TABLE_LIST::check_single_table(TABLE_LIST **table_arg,
                                       table_map map,
                                       TABLE_LIST *view_arg)
{
  for (TABLE_LIST *tbl= merge_underlying_list; tbl; tbl= tbl->next_local)
  {
    if (tbl->table)
    {
      if (tbl->table->map & map)
      {
	if (*table_arg)
	  return TRUE;
        *table_arg= tbl;
        tbl->check_option= view_arg->check_option;
      }
    }
    else if (tbl->check_single_table(table_arg, map, view_arg))
      return TRUE;
  }
  return FALSE;
}


/*
  Set insert_values buffer

  SYNOPSIS
    set_insert_values()
    mem_root   memory pool for allocating

  RETURN
    FALSE - OK
    TRUE  - out of memory
*/

bool TABLE_LIST::set_insert_values(MEM_ROOT *mem_root)
{
  if (table)
  {
    if (!table->insert_values &&
        !(table->insert_values= (uchar *)alloc_root(mem_root,
                                                   table->s->rec_buff_length)))
      return TRUE;
  }
  else
  {
    DBUG_ASSERT(view && merge_underlying_list);
    for (TABLE_LIST *tbl= merge_underlying_list; tbl; tbl= tbl->next_local)
      if (tbl->set_insert_values(mem_root))
        return TRUE;
  }
  return FALSE;
}


/*
  Test if this is a leaf with respect to name resolution.

  SYNOPSIS
    TABLE_LIST::is_leaf_for_name_resolution()

  DESCRIPTION
    A table reference is a leaf with respect to name resolution if
    it is either a leaf node in a nested join tree (table, view,
    schema table, subquery), or an inner node that represents a
    NATURAL/USING join, or a nested join with materialized join
    columns.

  RETURN
    TRUE if a leaf, FALSE otherwise.
*/
bool TABLE_LIST::is_leaf_for_name_resolution()
{
  return (view || is_natural_join || is_join_columns_complete ||
          !nested_join);
}


/*
  Retrieve the first (left-most) leaf in a nested join tree with
  respect to name resolution.

  SYNOPSIS
    TABLE_LIST::first_leaf_for_name_resolution()

  DESCRIPTION
    Given that 'this' is a nested table reference, recursively walk
    down the left-most children of 'this' until we reach a leaf
    table reference with respect to name resolution.

  IMPLEMENTATION
    The left-most child of a nested table reference is the last element
    in the list of children because the children are inserted in
    reverse order.

  RETURN
    If 'this' is a nested table reference - the left-most child of
      the tree rooted in 'this',
    else return 'this'
*/

TABLE_LIST *TABLE_LIST::first_leaf_for_name_resolution()
{
  TABLE_LIST *cur_table_ref;
  NESTED_JOIN *cur_nested_join;
  LINT_INIT(cur_table_ref);

  if (is_leaf_for_name_resolution())
    return this;
  DBUG_ASSERT(nested_join);

  for (cur_nested_join= nested_join;
       cur_nested_join;
       cur_nested_join= cur_table_ref->nested_join)
  {
    List_iterator_fast<TABLE_LIST> it(cur_nested_join->join_list);
    cur_table_ref= it++;
    /*
      If the current nested join is a RIGHT JOIN, the operands in
      'join_list' are in reverse order, thus the first operand is
      already at the front of the list. Otherwise the first operand
      is in the end of the list of join operands.
    */
    if (!(cur_table_ref->outer_join & JOIN_TYPE_RIGHT))
    {
      TABLE_LIST *next;
      while ((next= it++))
        cur_table_ref= next;
    }
    if (cur_table_ref->is_leaf_for_name_resolution())
      break;
  }
  return cur_table_ref;
}


/*
  Retrieve the last (right-most) leaf in a nested join tree with
  respect to name resolution.

  SYNOPSIS
    TABLE_LIST::last_leaf_for_name_resolution()

  DESCRIPTION
    Given that 'this' is a nested table reference, recursively walk
    down the right-most children of 'this' until we reach a leaf
    table reference with respect to name resolution.

  IMPLEMENTATION
    The right-most child of a nested table reference is the first
    element in the list of children because the children are inserted
    in reverse order.

  RETURN
    - If 'this' is a nested table reference - the right-most child of
      the tree rooted in 'this',
    - else - 'this'
*/

TABLE_LIST *TABLE_LIST::last_leaf_for_name_resolution()
{
  TABLE_LIST *cur_table_ref= this;
  NESTED_JOIN *cur_nested_join;

  if (is_leaf_for_name_resolution())
    return this;
  DBUG_ASSERT(nested_join);

  for (cur_nested_join= nested_join;
       cur_nested_join;
       cur_nested_join= cur_table_ref->nested_join)
  {
    cur_table_ref= cur_nested_join->join_list.head();
    /*
      If the current nested is a RIGHT JOIN, the operands in
      'join_list' are in reverse order, thus the last operand is in the
      end of the list.
    */
    if ((cur_table_ref->outer_join & JOIN_TYPE_RIGHT))
    {
      List_iterator_fast<TABLE_LIST> it(cur_nested_join->join_list);
      TABLE_LIST *next;
      cur_table_ref= it++;
      while ((next= it++))
        cur_table_ref= next;
    }
    if (cur_table_ref->is_leaf_for_name_resolution())
      break;
  }
  return cur_table_ref;
}


/*
  Register access mode which we need for underlying tables

  SYNOPSIS
    register_want_access()
    want_access          Acess which we require
*/

void TABLE_LIST::register_want_access(ulong want_access)
{
  /* Remove SHOW_VIEW_ACL, because it will be checked during making view */
  want_access&= ~SHOW_VIEW_ACL;
  if (belong_to_view)
  {
    grant.want_privilege= want_access;
    if (table)
      table->grant.want_privilege= want_access;
  }
  for (TABLE_LIST *tbl= merge_underlying_list; tbl; tbl= tbl->next_local)
    tbl->register_want_access(want_access);
}


/*
  Load security context information for this view

  SYNOPSIS
    TABLE_LIST::prepare_view_securety_context()
    thd                  [in] thread handler

  RETURN
    FALSE  OK
    TRUE   Error
*/

#ifndef NO_EMBEDDED_ACCESS_CHECKS
bool TABLE_LIST::prepare_view_securety_context(THD *thd)
{
  DBUG_ENTER("TABLE_LIST::prepare_view_securety_context");
  DBUG_PRINT("enter", ("table: %s", alias));

  DBUG_ASSERT(!prelocking_placeholder && view);
  if (view_suid)
  {
    DBUG_PRINT("info", ("This table is suid view => load contest"));
    DBUG_ASSERT(view && view_sctx);
    if (acl_getroot_no_password(view_sctx,
                                definer.user.str,
                                definer.host.str,
                                definer.host.str,
                                thd->db))
    {
      if ((thd->lex->sql_command == SQLCOM_SHOW_CREATE) ||
          (thd->lex->sql_command == SQLCOM_SHOW_FIELDS))
      {
        push_warning_printf(thd, MYSQL_ERROR::WARN_LEVEL_NOTE, 
                            ER_NO_SUCH_USER, 
                            ER(ER_NO_SUCH_USER),
                            definer.user.str, definer.host.str);
      }
      else
      {
        if (thd->security_ctx->master_access & SUPER_ACL)
        {
          my_error(ER_NO_SUCH_USER, MYF(0), definer.user.str, definer.host.str);

        }
        else
        {
           my_error(ER_ACCESS_DENIED_ERROR, MYF(0),
                    thd->security_ctx->priv_user,
                    thd->security_ctx->priv_host,
                    (thd->password ?  ER(ER_YES) : ER(ER_NO)));
        }
        DBUG_RETURN(TRUE);
      }
    }
  }
  DBUG_RETURN(FALSE);
}
#endif


/*
  Find security context of current view

  SYNOPSIS
    TABLE_LIST::find_view_security_context()
    thd                  [in] thread handler

*/

#ifndef NO_EMBEDDED_ACCESS_CHECKS
Security_context *TABLE_LIST::find_view_security_context(THD *thd)
{
  Security_context *sctx;
  TABLE_LIST *upper_view= this;
  DBUG_ENTER("TABLE_LIST::find_view_security_context");

  DBUG_ASSERT(view);
  while (upper_view && !upper_view->view_suid)
  {
    DBUG_ASSERT(!upper_view->prelocking_placeholder);
    upper_view= upper_view->referencing_view;
  }
  if (upper_view)
  {
    DBUG_PRINT("info", ("Securety context of view %s will be used",
                        upper_view->alias));
    sctx= upper_view->view_sctx;
    DBUG_ASSERT(sctx);
  }
  else
  {
    DBUG_PRINT("info", ("Current global context will be used"));
    sctx= thd->security_ctx;
  }
  DBUG_RETURN(sctx);
}
#endif


/*
  Prepare security context and load underlying tables priveleges for view

  SYNOPSIS
    TABLE_LIST::prepare_security()
    thd                  [in] thread handler

  RETURN
    FALSE  OK
    TRUE   Error
*/

bool TABLE_LIST::prepare_security(THD *thd)
{
  List_iterator_fast<TABLE_LIST> tb(*view_tables);
  TABLE_LIST *tbl;
  DBUG_ENTER("TABLE_LIST::prepare_security");
#ifndef NO_EMBEDDED_ACCESS_CHECKS
  Security_context *save_security_ctx= thd->security_ctx;

  DBUG_ASSERT(!prelocking_placeholder);
  if (prepare_view_securety_context(thd))
    DBUG_RETURN(TRUE);
  thd->security_ctx= find_view_security_context(thd);
  while ((tbl= tb++))
  {
    DBUG_ASSERT(tbl->referencing_view);
    char *local_db, *local_table_name;
    if (tbl->view)
    {
      local_db= tbl->view_db.str;
      local_table_name= tbl->view_name.str;
    }
    else
    {
      local_db= tbl->db;
      local_table_name= tbl->table_name;
    }
    fill_effective_table_privileges(thd, &tbl->grant, local_db,
                                    local_table_name);
    if (tbl->table)
      tbl->table->grant= grant;
  }
  thd->security_ctx= save_security_ctx;
#else
  while ((tbl= tb++))
    tbl->grant.privilege= ~NO_ACCESS;
#endif
  DBUG_RETURN(FALSE);
}


Natural_join_column::Natural_join_column(Field_translator *field_param,
                                         TABLE_LIST *tab)
{
  DBUG_ASSERT(tab->field_translation);
  view_field= field_param;
  table_field= NULL;
  table_ref= tab;
  is_common= FALSE;
}


Natural_join_column::Natural_join_column(Item_field *field_param,
                                         TABLE_LIST *tab)
{
  DBUG_ASSERT(tab->table == field_param->field->table);
  table_field= field_param;
  view_field= NULL;
  table_ref= tab;
  is_common= FALSE;
}


const char *Natural_join_column::name()
{
  if (view_field)
  {
    DBUG_ASSERT(table_field == NULL);
    return view_field->name;
  }

  return table_field->field_name;
}


Item *Natural_join_column::create_item(THD *thd)
{
  if (view_field)
  {
    DBUG_ASSERT(table_field == NULL);
    return create_view_field(thd, table_ref, &view_field->item,
                             view_field->name);
  }
  return table_field;
}


Field *Natural_join_column::field()
{
  if (view_field)
  {
    DBUG_ASSERT(table_field == NULL);
    return NULL;
  }
  return table_field->field;
}


const char *Natural_join_column::table_name()
{
  DBUG_ASSERT(table_ref);
  return table_ref->alias;
}


const char *Natural_join_column::db_name()
{
  if (view_field)
    return table_ref->view_db.str;

  /*
    Test that TABLE_LIST::db is the same as st_table_share::db to
    ensure consistency. An exception are I_S schema tables, which
    are inconsistent in this respect.
  */
  DBUG_ASSERT(!strcmp(table_ref->db,
                      table_ref->table->s->db.str) ||
              (table_ref->schema_table &&
               table_ref->table->s->db.str[0] == 0));
  return table_ref->db;
}


GRANT_INFO *Natural_join_column::grant()
{
  if (view_field)
    return &(table_ref->grant);
  return &(table_ref->table->grant);
}


void Field_iterator_view::set(TABLE_LIST *table)
{
  DBUG_ASSERT(table->field_translation);
  view= table;
  ptr= table->field_translation;
  array_end= table->field_translation_end;
}


const char *Field_iterator_table::name()
{
  return (*ptr)->field_name;
}


Item *Field_iterator_table::create_item(THD *thd)
{
  SELECT_LEX *select= thd->lex->current_select;

  Item_field *item= new Item_field(thd, &select->context, *ptr);
  if (item && thd->variables.sql_mode & MODE_ONLY_FULL_GROUP_BY &&
      !thd->lex->in_sum_func && select->cur_pos_in_select_list != UNDEF_POS)
  {
    select->non_agg_fields.push_back(item);
    item->marker= select->cur_pos_in_select_list;
  }
  return item;
}


const char *Field_iterator_view::name()
{
  return ptr->name;
}


Item *Field_iterator_view::create_item(THD *thd)
{
  return create_view_field(thd, view, &ptr->item, ptr->name);
}

Item *create_view_field(THD *thd, TABLE_LIST *view, Item **field_ref,
                        const char *name)
{
  bool save_wrapper= thd->lex->select_lex.no_wrap_view_item;
  Item *field= *field_ref;
  DBUG_ENTER("create_view_field");

  if (view->schema_table_reformed)
  {
    /*
      Translation table items are always Item_fields and already fixed
      ('mysql_schema_table' function). So we can return directly the
      field. This case happens only for 'show & where' commands.
    */
    DBUG_ASSERT(field && field->fixed);
    DBUG_RETURN(field);
  }

  DBUG_ASSERT(field);
  thd->lex->current_select->no_wrap_view_item= TRUE;
  if (!field->fixed)
  {
    if (field->fix_fields(thd, field_ref))
    {
      thd->lex->current_select->no_wrap_view_item= save_wrapper;
      DBUG_RETURN(0);
    }
    field= *field_ref;
  }
  thd->lex->current_select->no_wrap_view_item= save_wrapper;
  if (save_wrapper)
  {
    DBUG_RETURN(field);
  }
  Item *item= new Item_direct_view_ref(&view->view->select_lex.context,
                                       field_ref, view->alias,
                                       name);
  DBUG_RETURN(item);
}


void Field_iterator_natural_join::set(TABLE_LIST *table_ref)
{
  DBUG_ASSERT(table_ref->join_columns);
  column_ref_it.init(*(table_ref->join_columns));
  cur_column_ref= column_ref_it++;
}


void Field_iterator_natural_join::next()
{
  cur_column_ref= column_ref_it++;
  DBUG_ASSERT(!cur_column_ref || ! cur_column_ref->table_field ||
              cur_column_ref->table_ref->table ==
              cur_column_ref->table_field->field->table);
}


void Field_iterator_table_ref::set_field_iterator()
{
  DBUG_ENTER("Field_iterator_table_ref::set_field_iterator");
  /*
    If the table reference we are iterating over is a natural join, or it is
    an operand of a natural join, and TABLE_LIST::join_columns contains all
    the columns of the join operand, then we pick the columns from
    TABLE_LIST::join_columns, instead of the  orginial container of the
    columns of the join operator.
  */
  if (table_ref->is_join_columns_complete)
  {
    /* Necesary, but insufficient conditions. */
    DBUG_ASSERT(table_ref->is_natural_join ||
                table_ref->nested_join ||
                table_ref->join_columns &&
                /* This is a merge view. */
                ((table_ref->field_translation &&
                  table_ref->join_columns->elements ==
                  (ulong)(table_ref->field_translation_end -
                          table_ref->field_translation)) ||
                 /* This is stored table or a tmptable view. */
                 (!table_ref->field_translation &&
                  table_ref->join_columns->elements ==
                  table_ref->table->s->fields)));
    field_it= &natural_join_it;
    DBUG_PRINT("info",("field_it for '%s' is Field_iterator_natural_join",
                       table_ref->alias));
  }
  /* This is a merge view, so use field_translation. */
  else if (table_ref->field_translation)
  {
    DBUG_ASSERT(table_ref->view &&
                table_ref->effective_algorithm == VIEW_ALGORITHM_MERGE);
    field_it= &view_field_it;
    DBUG_PRINT("info", ("field_it for '%s' is Field_iterator_view",
                        table_ref->alias));
  }
  /* This is a base table or stored view. */
  else
  {
    DBUG_ASSERT(table_ref->table || table_ref->view);
    field_it= &table_field_it;
    DBUG_PRINT("info", ("field_it for '%s' is Field_iterator_table",
                        table_ref->alias));
  }
  field_it->set(table_ref);
  DBUG_VOID_RETURN;
}


void Field_iterator_table_ref::set(TABLE_LIST *table)
{
  DBUG_ASSERT(table);
  first_leaf= table->first_leaf_for_name_resolution();
  last_leaf=  table->last_leaf_for_name_resolution();
  DBUG_ASSERT(first_leaf && last_leaf);
  table_ref= first_leaf;
  set_field_iterator();
}


void Field_iterator_table_ref::next()
{
  /* Move to the next field in the current table reference. */
  field_it->next();
  /*
    If all fields of the current table reference are exhausted, move to
    the next leaf table reference.
  */
  if (field_it->end_of_fields() && table_ref != last_leaf)
  {
    table_ref= table_ref->next_name_resolution_table;
    DBUG_ASSERT(table_ref);
    set_field_iterator();
  }
}


const char *Field_iterator_table_ref::get_table_name()
{
  if (table_ref->view)
    return table_ref->view_name.str;
  else if (table_ref->is_natural_join)
    return natural_join_it.column_ref()->table_name();

  DBUG_ASSERT(!strcmp(table_ref->table_name,
                      table_ref->table->s->table_name.str));
  return table_ref->table_name;
}


const char *Field_iterator_table_ref::get_db_name()
{
  if (table_ref->view)
    return table_ref->view_db.str;
  else if (table_ref->is_natural_join)
    return natural_join_it.column_ref()->db_name();

  /*
    Test that TABLE_LIST::db is the same as st_table_share::db to
    ensure consistency. An exception are I_S schema tables, which
    are inconsistent in this respect.
  */
  DBUG_ASSERT(!strcmp(table_ref->db, table_ref->table->s->db.str) ||
              (table_ref->schema_table &&
               table_ref->table->s->db.str[0] == 0));

  return table_ref->db;
}


GRANT_INFO *Field_iterator_table_ref::grant()
{
  if (table_ref->view)
    return &(table_ref->grant);
  else if (table_ref->is_natural_join)
    return natural_join_it.column_ref()->grant();
  return &(table_ref->table->grant);
}


/*
  Create new or return existing column reference to a column of a
  natural/using join.

  SYNOPSIS
    Field_iterator_table_ref::get_or_create_column_ref()
    parent_table_ref  the parent table reference over which the
                      iterator is iterating

  DESCRIPTION
    Create a new natural join column for the current field of the
    iterator if no such column was created, or return an already
    created natural join column. The former happens for base tables or
    views, and the latter for natural/using joins. If a new field is
    created, then the field is added to 'parent_table_ref' if it is
    given, or to the original table referene of the field if
    parent_table_ref == NULL.

  NOTES
    This method is designed so that when a Field_iterator_table_ref
    walks through the fields of a table reference, all its fields
    are created and stored as follows:
    - If the table reference being iterated is a stored table, view or
      natural/using join, store all natural join columns in a list
      attached to that table reference.
    - If the table reference being iterated is a nested join that is
      not natural/using join, then do not materialize its result
      fields. This is OK because for such table references
      Field_iterator_table_ref iterates over the fields of the nested
      table references (recursively). In this way we avoid the storage
      of unnecessay copies of result columns of nested joins.

  RETURN
    #     Pointer to a column of a natural join (or its operand)
    NULL  No memory to allocate the column
*/

Natural_join_column *
Field_iterator_table_ref::get_or_create_column_ref(THD *thd, TABLE_LIST *parent_table_ref)
{
  Natural_join_column *nj_col;
  bool is_created= TRUE;
  uint field_count;
  TABLE_LIST *add_table_ref= parent_table_ref ?
                             parent_table_ref : table_ref;
  LINT_INIT(field_count);

  if (field_it == &table_field_it)
  {
    /* The field belongs to a stored table. */
    Field *tmp_field= table_field_it.field();
    Item_field *tmp_item=
      new Item_field(thd, &thd->lex->current_select->context, tmp_field);
    if (!tmp_item)
      return NULL;
    nj_col= new Natural_join_column(tmp_item, table_ref);
    field_count= table_ref->table->s->fields;
  }
  else if (field_it == &view_field_it)
  {
    /* The field belongs to a merge view or information schema table. */
    Field_translator *translated_field= view_field_it.field_translator();
    nj_col= new Natural_join_column(translated_field, table_ref);
    field_count= table_ref->field_translation_end -
                 table_ref->field_translation;
  }
  else
  {
    /*
      The field belongs to a NATURAL join, therefore the column reference was
      already created via one of the two constructor calls above. In this case
      we just return the already created column reference.
    */
    DBUG_ASSERT(table_ref->is_join_columns_complete);
    is_created= FALSE;
    nj_col= natural_join_it.column_ref();
    DBUG_ASSERT(nj_col);
  }
  DBUG_ASSERT(!nj_col->table_field ||
              nj_col->table_ref->table == nj_col->table_field->field->table);

  /*
    If the natural join column was just created add it to the list of
    natural join columns of either 'parent_table_ref' or to the table
    reference that directly contains the original field.
  */
  if (is_created)
  {
    /* Make sure not all columns were materialized. */
    DBUG_ASSERT(!add_table_ref->is_join_columns_complete);
    if (!add_table_ref->join_columns)
    {
      /* Create a list of natural join columns on demand. */
      if (!(add_table_ref->join_columns= new List<Natural_join_column>))
        return NULL;
      add_table_ref->is_join_columns_complete= FALSE;
    }
    add_table_ref->join_columns->push_back(nj_col);
    /*
      If new fields are added to their original table reference, mark if
      all fields were added. We do it here as the caller has no easy way
      of knowing when to do it.
      If the fields are being added to parent_table_ref, then the caller
      must take care to mark when all fields are created/added.
    */
    if (!parent_table_ref &&
        add_table_ref->join_columns->elements == field_count)
      add_table_ref->is_join_columns_complete= TRUE;
  }

  return nj_col;
}


/*
  Return an existing reference to a column of a natural/using join.

  SYNOPSIS
    Field_iterator_table_ref::get_natural_column_ref()

  DESCRIPTION
    The method should be called in contexts where it is expected that
    all natural join columns are already created, and that the column
    being retrieved is a Natural_join_column.

  RETURN
    #     Pointer to a column of a natural join (or its operand)
    NULL  No memory to allocate the column
*/

Natural_join_column *
Field_iterator_table_ref::get_natural_column_ref()
{
  Natural_join_column *nj_col;

  DBUG_ASSERT(field_it == &natural_join_it);
  /*
    The field belongs to a NATURAL join, therefore the column reference was
    already created via one of the two constructor calls above. In this case
    we just return the already created column reference.
  */
  nj_col= natural_join_it.column_ref();
  DBUG_ASSERT(nj_col &&
              (!nj_col->table_field ||
               nj_col->table_ref->table == nj_col->table_field->field->table));
  return nj_col;
}

/*****************************************************************************
  Functions to handle column usage bitmaps (read_set, write_set etc...)
*****************************************************************************/

/* Reset all columns bitmaps */

void st_table::clear_column_bitmaps()
{
  /*
    Reset column read/write usage. It's identical to:
    bitmap_clear_all(&table->def_read_set);
    bitmap_clear_all(&table->def_write_set);
  */
  bzero((char*) def_read_set.bitmap, s->column_bitmap_size*2);
  column_bitmaps_set(&def_read_set, &def_write_set);
}


/*
  Tell handler we are going to call position() and rnd_pos() later.
  
  NOTES:
  This is needed for handlers that uses the primary key to find the
  row. In this case we have to extend the read bitmap with the primary
  key fields.
*/

void st_table::prepare_for_position()
{
  DBUG_ENTER("st_table::prepare_for_position");

  if ((file->ha_table_flags() & HA_PRIMARY_KEY_IN_READ_INDEX) &&
      s->primary_key < MAX_KEY)
  {
    mark_columns_used_by_index_no_reset(s->primary_key, read_set);
    /* signal change */
    file->column_bitmaps_signal();
  }
  DBUG_VOID_RETURN;
}


/*
  Mark that only fields from one key is used

  NOTE:
    This changes the bitmap to use the tmp bitmap
    After this, you can't access any other columns in the table until
    bitmaps are reset, for example with st_table::clear_column_bitmaps()
    or st_table::restore_column_maps_after_mark_index()
*/

void st_table::mark_columns_used_by_index(uint index)
{
  MY_BITMAP *bitmap= &tmp_set;
  DBUG_ENTER("st_table::mark_columns_used_by_index");

  (void) file->extra(HA_EXTRA_KEYREAD);
  bitmap_clear_all(bitmap);
  mark_columns_used_by_index_no_reset(index, bitmap);
  column_bitmaps_set(bitmap, bitmap);
  DBUG_VOID_RETURN;
}


/*
  Restore to use normal column maps after key read

  NOTES
    This reverse the change done by mark_columns_used_by_index

  WARNING
    For this to work, one must have the normal table maps in place
    when calling mark_columns_used_by_index
*/

void st_table::restore_column_maps_after_mark_index()
{
  DBUG_ENTER("st_table::restore_column_maps_after_mark_index");

  key_read= 0;
  (void) file->extra(HA_EXTRA_NO_KEYREAD);
  default_column_bitmaps();
  file->column_bitmaps_signal();
  DBUG_VOID_RETURN;
}


/*
  mark columns used by key, but don't reset other fields
*/

void st_table::mark_columns_used_by_index_no_reset(uint index,
                                                   MY_BITMAP *bitmap)
{
  KEY_PART_INFO *key_part= key_info[index].key_part;
  KEY_PART_INFO *key_part_end= (key_part +
                                key_info[index].key_parts);
  for (;key_part != key_part_end; key_part++)
    bitmap_set_bit(bitmap, key_part->fieldnr-1);
}


/*
  Mark auto-increment fields as used fields in both read and write maps

  NOTES
    This is needed in insert & update as the auto-increment field is
    always set and sometimes read.
*/

void st_table::mark_auto_increment_column()
{
  DBUG_ASSERT(found_next_number_field);
  /*
    We must set bit in read set as update_auto_increment() is using the
    store() to check overflow of auto_increment values
  */
  bitmap_set_bit(read_set, found_next_number_field->field_index);
  bitmap_set_bit(write_set, found_next_number_field->field_index);
  if (s->next_number_keypart)
    mark_columns_used_by_index_no_reset(s->next_number_index, read_set);
  file->column_bitmaps_signal();
}


/*
  Mark columns needed for doing an delete of a row

  DESCRIPTON
    Some table engines don't have a cursor on the retrieve rows
    so they need either to use the primary key or all columns to
    be able to delete a row.

    If the engine needs this, the function works as follows:
    - If primary key exits, mark the primary key columns to be read.
    - If not, mark all columns to be read

    If the engine has HA_REQUIRES_KEY_COLUMNS_FOR_DELETE, we will
    mark all key columns as 'to-be-read'. This allows the engine to
    loop over the given record to find all keys and doesn't have to
    retrieve the row again.
*/

void st_table::mark_columns_needed_for_delete()
{
  if (triggers)
    triggers->mark_fields_used(TRG_EVENT_DELETE);
  if (file->ha_table_flags() & HA_REQUIRES_KEY_COLUMNS_FOR_DELETE)
  {
    Field **reg_field;
    for (reg_field= field ; *reg_field ; reg_field++)
    {
      if ((*reg_field)->flags & PART_KEY_FLAG)
        bitmap_set_bit(read_set, (*reg_field)->field_index);
    }
    file->column_bitmaps_signal();
  }
  if (file->ha_table_flags() & HA_PRIMARY_KEY_REQUIRED_FOR_DELETE)
  {
    /*
      If the handler has no cursor capabilites, we have to read either
      the primary key, the hidden primary key or all columns to be
      able to do an delete
    */
    if (s->primary_key == MAX_KEY)
      file->use_hidden_primary_key();
    else
    {
      mark_columns_used_by_index_no_reset(s->primary_key, read_set);
      file->column_bitmaps_signal();
    }
  }
}


/*
  Mark columns needed for doing an update of a row

  DESCRIPTON
    Some engines needs to have all columns in an update (to be able to
    build a complete row). If this is the case, we mark all not
    updated columns to be read.

    If this is no the case, we do like in the delete case and mark
    if neeed, either the primary key column or all columns to be read.
    (see mark_columns_needed_for_delete() for details)

    If the engine has HA_REQUIRES_KEY_COLUMNS_FOR_DELETE, we will
    mark all USED key columns as 'to-be-read'. This allows the engine to
    loop over the given record to find all changed keys and doesn't have to
    retrieve the row again.
*/

void st_table::mark_columns_needed_for_update()
{
  DBUG_ENTER("mark_columns_needed_for_update");
  if (triggers)
    triggers->mark_fields_used(TRG_EVENT_UPDATE);
  if (file->ha_table_flags() & HA_REQUIRES_KEY_COLUMNS_FOR_DELETE)
  {
    /* Mark all used key columns for read */
    Field **reg_field;
    for (reg_field= field ; *reg_field ; reg_field++)
    {
      /* Merge keys is all keys that had a column refered to in the query */
      if (merge_keys.is_overlapping((*reg_field)->part_of_key))
        bitmap_set_bit(read_set, (*reg_field)->field_index);
    }
    file->column_bitmaps_signal();
  }
  if (file->ha_table_flags() & HA_PRIMARY_KEY_REQUIRED_FOR_DELETE)
  {
    /*
      If the handler has no cursor capabilites, we have to read either
      the primary key, the hidden primary key or all columns to be
      able to do an update
    */
    if (s->primary_key == MAX_KEY)
      file->use_hidden_primary_key();
    else
    {
      mark_columns_used_by_index_no_reset(s->primary_key, read_set);
      file->column_bitmaps_signal();
    }
  }
  DBUG_VOID_RETURN;
}


/*
  Mark columns the handler needs for doing an insert

  For now, this is used to mark fields used by the trigger
  as changed.
*/

void st_table::mark_columns_needed_for_insert()
{
  if (triggers)
  {
    /*
      We don't need to mark columns which are used by ON DELETE and
      ON UPDATE triggers, which may be invoked in case of REPLACE or
      INSERT ... ON DUPLICATE KEY UPDATE, since before doing actual
      row replacement or update write_record() will mark all table
      fields as used.
    */
    triggers->mark_fields_used(TRG_EVENT_INSERT);
  }
  if (found_next_number_field)
    mark_auto_increment_column();
}


/**
  @brief Check if this is part of a MERGE table with attached children.

  @return       status
    @retval     TRUE            children are attached
    @retval     FALSE           no MERGE part or children not attached

  @detail
    A MERGE table consists of a parent TABLE and zero or more child
    TABLEs. Each of these TABLEs is called a part of a MERGE table.
*/

bool st_table::is_children_attached(void)
{
  return((child_l && children_attached) ||
         (parent && parent->children_attached));
}

/*
  Cleanup this table for re-execution.

  SYNOPSIS
    TABLE_LIST::reinit_before_use()
*/

void TABLE_LIST::reinit_before_use(THD *thd)
{
  /*
    Reset old pointers to TABLEs: they are not valid since the tables
    were closed in the end of previous prepare or execute call.
  */
  table= 0;
  /* Reset is_schema_table_processed value(needed for I_S tables */
  schema_table_state= NOT_PROCESSED;

  TABLE_LIST *embedded; /* The table at the current level of nesting. */
  TABLE_LIST *parent_embedding= this; /* The parent nested table reference. */
  do
  {
    embedded= parent_embedding;
    if (embedded->prep_on_expr)
      embedded->on_expr= embedded->prep_on_expr->copy_andor_structure(thd);
    parent_embedding= embedded->embedding;
  }
  while (parent_embedding &&
         parent_embedding->nested_join->join_list.head() == embedded);
}

/*
  Return subselect that contains the FROM list this table is taken from

  SYNOPSIS
    TABLE_LIST::containing_subselect()
 
  RETURN
    Subselect item for the subquery that contains the FROM list
    this table is taken from if there is any
    0 - otherwise

*/

Item_subselect *TABLE_LIST::containing_subselect()
{    
  return (select_lex ? select_lex->master_unit()->item : 0);
}

/*
  Compiles the tagged hints list and fills up the bitmasks.

  SYNOPSIS
    process_index_hints()
      table         the TABLE to operate on.

  DESCRIPTION
    The parser collects the index hints for each table in a "tagged list" 
    (TABLE_LIST::index_hints). Using the information in this tagged list
    this function sets the members st_table::keys_in_use_for_query, 
    st_table::keys_in_use_for_group_by, st_table::keys_in_use_for_order_by,
    st_table::force_index and st_table::covering_keys.

    Current implementation of the runtime does not allow mixing FORCE INDEX
    and USE INDEX, so this is checked here. Then the FORCE INDEX list 
    (if non-empty) is appended to the USE INDEX list and a flag is set.

    Multiple hints of the same kind are processed so that each clause 
    is applied to what is computed in the previous clause.
    For example:
        USE INDEX (i1) USE INDEX (i2)
    is equivalent to
        USE INDEX (i1,i2)
    and means "consider only i1 and i2".
        
    Similarly
        USE INDEX () USE INDEX (i1)
    is equivalent to
        USE INDEX (i1)
    and means "consider only the index i1"

    It is OK to have the same index several times, e.g. "USE INDEX (i1,i1)" is
    not an error.
        
    Different kind of hints (USE/FORCE/IGNORE) are processed in the following
    order:
      1. All indexes in USE (or FORCE) INDEX are added to the mask.
      2. All IGNORE INDEX

    e.g. "USE INDEX i1, IGNORE INDEX i1, USE INDEX i1" will not use i1 at all
    as if we had "USE INDEX i1, USE INDEX i1, IGNORE INDEX i1".

    As an optimization if there is a covering index, and we have 
    IGNORE INDEX FOR GROUP/ORDER, and this index is used for the JOIN part, 
    then we have to ignore the IGNORE INDEX FROM GROUP/ORDER.

  RETURN VALUE
    FALSE                no errors found
    TRUE                 found and reported an error.
*/
bool TABLE_LIST::process_index_hints(TABLE *tbl)
{
  /* initialize the result variables */
  tbl->keys_in_use_for_query= tbl->keys_in_use_for_group_by= 
    tbl->keys_in_use_for_order_by= tbl->s->keys_in_use;

  /* index hint list processing */
  if (index_hints)
  {
    key_map index_join[INDEX_HINT_FORCE + 1];
    key_map index_order[INDEX_HINT_FORCE + 1];
    key_map index_group[INDEX_HINT_FORCE + 1];
    Index_hint *hint;
    int type;
    bool have_empty_use_join= FALSE, have_empty_use_order= FALSE, 
         have_empty_use_group= FALSE;
    List_iterator <Index_hint> iter(*index_hints);

    /* initialize temporary variables used to collect hints of each kind */
    for (type= INDEX_HINT_IGNORE; type <= INDEX_HINT_FORCE; type++)
    {
      index_join[type].clear_all();
      index_order[type].clear_all();
      index_group[type].clear_all();
    }

    /* iterate over the hints list */
    while ((hint= iter++))
    {
      uint pos;

      /* process empty USE INDEX () */
      if (hint->type == INDEX_HINT_USE && !hint->key_name.str)
      {
        if (hint->clause & INDEX_HINT_MASK_JOIN)
        {
          index_join[hint->type].clear_all();
          have_empty_use_join= TRUE;
        }
        if (hint->clause & INDEX_HINT_MASK_ORDER)
        {
          index_order[hint->type].clear_all();
          have_empty_use_order= TRUE;
        }
        if (hint->clause & INDEX_HINT_MASK_GROUP)
        {
          index_group[hint->type].clear_all();
          have_empty_use_group= TRUE;
        }
        continue;
      }

      /* 
        Check if an index with the given name exists and get his offset in 
        the keys bitmask for the table 
      */
      if (tbl->s->keynames.type_names == 0 ||
          (pos= find_type(&tbl->s->keynames, hint->key_name.str,
                          hint->key_name.length, 1)) <= 0)
      {
        my_error(ER_KEY_DOES_NOT_EXITS, MYF(0), hint->key_name.str, alias);
        return 1;
      }

      pos--;

      /* add to the appropriate clause mask */
      if (hint->clause & INDEX_HINT_MASK_JOIN)
        index_join[hint->type].set_bit (pos);
      if (hint->clause & INDEX_HINT_MASK_ORDER)
        index_order[hint->type].set_bit (pos);
      if (hint->clause & INDEX_HINT_MASK_GROUP)
        index_group[hint->type].set_bit (pos);
    }

    /* cannot mix USE INDEX and FORCE INDEX */
    if ((!index_join[INDEX_HINT_FORCE].is_clear_all() ||
         !index_order[INDEX_HINT_FORCE].is_clear_all() ||
         !index_group[INDEX_HINT_FORCE].is_clear_all()) &&
        (!index_join[INDEX_HINT_USE].is_clear_all() ||  have_empty_use_join ||
         !index_order[INDEX_HINT_USE].is_clear_all() || have_empty_use_order ||
         !index_group[INDEX_HINT_USE].is_clear_all() || have_empty_use_group))
    {
      my_error(ER_WRONG_USAGE, MYF(0), index_hint_type_name[INDEX_HINT_USE],
               index_hint_type_name[INDEX_HINT_FORCE]);
      return 1;
    }

    /* process FORCE INDEX as USE INDEX with a flag */
    if (!index_join[INDEX_HINT_FORCE].is_clear_all() ||
        !index_order[INDEX_HINT_FORCE].is_clear_all() ||
        !index_group[INDEX_HINT_FORCE].is_clear_all())
    {
      tbl->force_index= TRUE;
      index_join[INDEX_HINT_USE].merge(index_join[INDEX_HINT_FORCE]);
      index_order[INDEX_HINT_USE].merge(index_order[INDEX_HINT_FORCE]);
      index_group[INDEX_HINT_USE].merge(index_group[INDEX_HINT_FORCE]);
    }

    /* apply USE INDEX */
    if (!index_join[INDEX_HINT_USE].is_clear_all() || have_empty_use_join)
      tbl->keys_in_use_for_query.intersect(index_join[INDEX_HINT_USE]);
    if (!index_order[INDEX_HINT_USE].is_clear_all() || have_empty_use_order)
      tbl->keys_in_use_for_order_by.intersect (index_order[INDEX_HINT_USE]);
    if (!index_group[INDEX_HINT_USE].is_clear_all() || have_empty_use_group)
      tbl->keys_in_use_for_group_by.intersect (index_group[INDEX_HINT_USE]);

    /* apply IGNORE INDEX */
    tbl->keys_in_use_for_query.subtract (index_join[INDEX_HINT_IGNORE]);
    tbl->keys_in_use_for_order_by.subtract (index_order[INDEX_HINT_IGNORE]);
    tbl->keys_in_use_for_group_by.subtract (index_group[INDEX_HINT_IGNORE]);
  }

  /* make sure covering_keys don't include indexes disabled with a hint */
  tbl->covering_keys.intersect(tbl->keys_in_use_for_query);
  return 0;
}


size_t max_row_length(TABLE *table, const uchar *data)
{
  TABLE_SHARE *table_s= table->s;
  size_t length= table_s->reclength + 2 * table_s->fields;
  uint *const beg= table_s->blob_field;
  uint *const end= beg + table_s->blob_fields;

  for (uint *ptr= beg ; ptr != end ; ++ptr)
  {
    Field_blob* const blob= (Field_blob*) table->field[*ptr];
    length+= blob->get_length((const uchar*)
                              (data + blob->offset(table->record[0]))) +
      HA_KEY_BLOB_LENGTH;
  }
  return length;
}

/*****************************************************************************
** Instansiate templates
*****************************************************************************/

#ifdef HAVE_EXPLICIT_TEMPLATE_INSTANTIATION
template class List<String>;
template class List_iterator<String>;
#endif<|MERGE_RESOLUTION|>--- conflicted
+++ resolved
@@ -916,10 +916,6 @@
         /* purecov: begin inspected */
         error= 8;
         my_error(ER_UNKNOWN_STORAGE_ENGINE, MYF(0), name.str);
-<<<<<<< HEAD
-=======
-        my_free(buff, MYF(0));
->>>>>>> b13652b2
         goto err;
         /* purecov: end */
       }
