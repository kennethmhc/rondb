/*
   Copyright (c) 2000, 2011, Oracle and/or its affiliates. All rights reserved.

   This program is free software; you can redistribute it and/or modify
   it under the terms of the GNU General Public License as published by
   the Free Software Foundation; version 2 of the License.

   This program is distributed in the hope that it will be useful,
   but WITHOUT ANY WARRANTY; without even the implied warranty of
   MERCHANTABILITY or FITNESS FOR A PARTICULAR PURPOSE.  See the
   GNU General Public License for more details.

   You should have received a copy of the GNU General Public License
   along with this program; if not, write to the Free Software
   Foundation, Inc., 51 Franklin St, Fifth Floor, Boston, MA 02110-1301  USA
*/


#ifdef USE_PRAGMA_IMPLEMENTATION
#pragma implementation				// gcc: Class implementation
#endif

#include "ha_ndbcluster_glue.h"

#include "rpl_mi.h"

#ifdef WITH_NDBCLUSTER_STORAGE_ENGINE
#include "ha_ndbcluster.h"
#include <ndbapi/NdbApi.hpp>
#include "ha_ndbcluster_cond.h"
#include <util/Bitmask.hpp>
#include <ndbapi/NdbIndexStat.hpp>
#include <ndbapi/NdbInterpretedCode.hpp>

#include "ha_ndbcluster_binlog.h"
#include "ha_ndbcluster_tables.h"
#include "ha_ndbcluster_connection.h"
#include "ndb_thd.h"
#include "ndb_table_guard.h"
#include "ndb_global_schema_lock.h"
#include "ndb_global_schema_lock_guard.h"

#include <mysql/plugin.h>
#include <ndb_version.h>

// ndb interface initialization/cleanup
extern "C" void ndb_init_internal();
extern "C" void ndb_end_internal();

static const int DEFAULT_PARALLELISM= 0;
static const ha_rows DEFAULT_AUTO_PREFETCH= 32;
static const ulong ONE_YEAR_IN_SECONDS= (ulong) 3600L*24L*365L;

ulong opt_ndb_extra_logging;
static ulong opt_ndb_wait_connected;
ulong opt_ndb_wait_setup;
static ulong opt_ndb_cache_check_time;
static uint opt_ndb_cluster_connection_pool;
static char* opt_ndb_index_stat_option;
static char* opt_ndb_connectstring;
static uint opt_ndb_nodeid;

static MYSQL_THDVAR_UINT(
  autoincrement_prefetch_sz,         /* name */
  PLUGIN_VAR_RQCMDARG,
  "Specify number of autoincrement values that are prefetched.",
  NULL,                              /* check func. */
  NULL,                              /* update func. */
  1,                                 /* default */
  1,                                 /* min */
  65535,                             /* max */
  0                                  /* block */
);


static MYSQL_THDVAR_BOOL(
  force_send,                        /* name */
  PLUGIN_VAR_OPCMDARG,
  "Force send of buffers to ndb immediately without waiting for "
  "other threads.",
  NULL,                              /* check func. */
  NULL,                              /* update func. */
  1                                  /* default */
);


static MYSQL_THDVAR_BOOL(
  use_exact_count,                   /* name */
  PLUGIN_VAR_OPCMDARG,
  "Use exact records count during query planning and for fast "
  "select count(*), disable for faster queries.",
  NULL,                              /* check func. */
  NULL,                              /* update func. */
  0                                  /* default */
);


static MYSQL_THDVAR_BOOL(
  use_transactions,                  /* name */
  PLUGIN_VAR_OPCMDARG,
  "Use transactions for large inserts, if enabled then large "
  "inserts will be split into several smaller transactions",
  NULL,                              /* check func. */
  NULL,                              /* update func. */
  1                                  /* default */
);


static MYSQL_THDVAR_BOOL(
  use_copying_alter_table,           /* name */
  PLUGIN_VAR_OPCMDARG,
  "Force ndbcluster to always copy tables at alter table (should "
  "only be used if on-line alter table fails).",
  NULL,                              /* check func. */
  NULL,                              /* update func. */
  0                                  /* default */
);


static MYSQL_THDVAR_UINT(
  optimized_node_selection,          /* name */
  PLUGIN_VAR_OPCMDARG,
  "Select nodes for transactions in a more optimal way.",
  NULL,                              /* check func. */
  NULL,                              /* update func. */
  3,                                 /* default */
  0,                                 /* min */
  3,                                 /* max */
  0                                  /* block */
);


static MYSQL_THDVAR_ULONG(
  batch_size,                        /* name */
  PLUGIN_VAR_RQCMDARG,
  "Batch size in bytes.",
  NULL,                              /* check func. */
  NULL,                              /* update func. */
  32768,                             /* default */
  0,                                 /* min */
  ONE_YEAR_IN_SECONDS,               /* max */
  0                                  /* block */
);


static MYSQL_THDVAR_ULONG(
  optimization_delay,                /* name */
  PLUGIN_VAR_RQCMDARG,
  "For optimize table, specifies the delay in milliseconds "
  "for each batch of rows sent.",
  NULL,                              /* check func. */
  NULL,                              /* update func. */
  10,                                /* default */
  0,                                 /* min */
  100000,                            /* max */
  0                                  /* block */
);


static MYSQL_THDVAR_BOOL(
  index_stat_enable,                 /* name */
  PLUGIN_VAR_OPCMDARG,
  "Use ndb index statistics in query optimization.",
  NULL,                              /* check func. */
  NULL,                              /* update func. */
  FALSE                              /* default */
);


static MYSQL_THDVAR_ULONG(
  index_stat_cache_entries,          /* name */
  PLUGIN_VAR_NOCMDARG,
  "Obsolete (ignored and will be removed later).",
  NULL,                              /* check func. */
  NULL,                              /* update func. */
  32,                                /* default */
  0,                                 /* min */
  ULONG_MAX,                         /* max */
  0                                  /* block */
);


static MYSQL_THDVAR_ULONG(
  index_stat_update_freq,            /* name */
  PLUGIN_VAR_NOCMDARG,
  "Obsolete (ignored and will be removed later).",
  NULL,                              /* check func. */
  NULL,                              /* update func. */
  20,                                /* default */
  0,                                 /* min */
  ULONG_MAX,                         /* max */
  0                                  /* block */
);


static MYSQL_THDVAR_BOOL(
  table_no_logging,                  /* name */
  PLUGIN_VAR_NOCMDARG,
  "",
  NULL,                              /* check func. */
  NULL,                              /* update func. */
  FALSE                              /* default */
);


static MYSQL_THDVAR_BOOL(
  table_temporary,                   /* name */
  PLUGIN_VAR_NOCMDARG,
  "",
  NULL,                              /* check func. */
  NULL,                              /* update func. */
  FALSE                              /* default */
);

static MYSQL_THDVAR_UINT(
  blob_read_batch_bytes,             /* name */
  PLUGIN_VAR_RQCMDARG,
  "Specifies the bytesize large Blob reads "
  "should be batched into.  0 == No limit.",
  NULL,                              /* check func */
  NULL,                              /* update func */
  65536,                             /* default */
  0,                                 /* min */
  UINT_MAX,                          /* max */
  0                                  /* block */
);

static MYSQL_THDVAR_UINT(
  blob_write_batch_bytes,            /* name */
  PLUGIN_VAR_RQCMDARG,
  "Specifies the bytesize large Blob writes "
  "should be batched into.  0 == No limit.",
  NULL,                              /* check func */
  NULL,                              /* update func */
  65536,                             /* default */
  0,                                 /* min */
  UINT_MAX,                          /* max */
  0                                  /* block */
);

static MYSQL_THDVAR_UINT(
  deferred_constraints,              /* name */
  PLUGIN_VAR_RQCMDARG,
  "Specified that constraints should be checked deferred (when supported)",
  NULL,                              /* check func */
  NULL,                              /* update func */
  0,                                 /* default */
  0,                                 /* min */
  1,                                 /* max */
  0                                  /* block */
);

/*
  Required in index_stat.cc but available only from here
  thanks to use of top level anonymous structs.
*/
bool ndb_index_stat_get_enable(THD *thd)
{
  mysql_mutex_lock(&LOCK_global_system_variables);
  const bool value = THDVAR(thd, index_stat_enable);
  mysql_mutex_unlock(&LOCK_global_system_variables);
  return value;
}

static int ndbcluster_end(handlerton *hton, ha_panic_function flag);
static bool ndbcluster_show_status(handlerton *hton, THD*,
                                   stat_print_fn *,
                                   enum ha_stat_type);
static int ndbcluster_alter_tablespace(handlerton *hton,
                                       THD* thd, 
                                       st_alter_tablespace *info);
static int ndbcluster_fill_files_table(handlerton *hton,
                                       THD *thd, 
                                       TABLE_LIST *tables, 
                                       Item *cond);

#if MYSQL_VERSION_ID >= 50501
/**
   Used to fill in INFORMATION_SCHEMA* tables.

   @param hton handle to the handlerton structure
   @param thd the thread/connection descriptor
   @param[in,out] tables the information schema table that is filled up
   @param cond used for conditional pushdown to storage engine
   @param schema_table_idx the table id that distinguishes the type of table

   @return Operation status
 */
static int
ndbcluster_fill_is_table(handlerton *hton, THD *thd, TABLE_LIST *tables,
                         Item *cond, enum enum_schema_tables schema_table_idx)
{
  if (schema_table_idx == SCH_FILES)
    return  ndbcluster_fill_files_table(hton, thd, tables, cond);
  return 0;
}
#endif


handlerton *ndbcluster_hton;

static handler *ndbcluster_create_handler(handlerton *hton,
                                          TABLE_SHARE *table,
                                          MEM_ROOT *mem_root)
{
  return new (mem_root) ha_ndbcluster(hton, table);
}

static uint
ndbcluster_partition_flags()
{
  return (HA_CAN_PARTITION | HA_CAN_UPDATE_PARTITION_KEY |
          HA_CAN_PARTITION_UNIQUE | HA_USE_AUTO_PARTITION);
}

#ifndef MCP_WL3749
static uint
ndbcluster_alter_table_flags(uint flags)
{
  if (flags & ALTER_DROP_PARTITION)
    return 0;
  else
    return (HA_PARTITION_FUNCTION_SUPPORTED);
}
#else
#ifndef NDB_WITHOUT_ONLINE_ALTER
static uint
ndbcluster_alter_partition_flags()
{
  return HA_PARTITION_FUNCTION_SUPPORTED;
}
#else
static uint
ndbcluster_alter_table_flags(uint flags)
{
  const uint f=
    HA_INPLACE_ADD_INDEX_NO_READ_WRITE |
    HA_INPLACE_DROP_INDEX_NO_READ_WRITE |
    HA_INPLACE_ADD_UNIQUE_INDEX_NO_READ_WRITE |
    HA_INPLACE_DROP_UNIQUE_INDEX_NO_READ_WRITE |
    HA_INPLACE_ADD_PK_INDEX_NO_READ_WRITE |
    HA_INPLACE_DROP_PK_INDEX_NO_READ_WRITE |
    HA_INPLACE_ADD_INDEX_NO_WRITE |
    HA_INPLACE_DROP_INDEX_NO_WRITE |
    HA_INPLACE_ADD_UNIQUE_INDEX_NO_WRITE |
    HA_INPLACE_DROP_UNIQUE_INDEX_NO_WRITE |
    HA_INPLACE_ADD_PK_INDEX_NO_WRITE |
    HA_INPLACE_DROP_PK_INDEX_NO_WRITE |
    HA_PARTITION_FUNCTION_SUPPORTED |
    0;

  if (flags & ALTER_DROP_PARTITION)
    return 0;

  return f;
}
#endif
#endif

#define NDB_AUTO_INCREMENT_RETRIES 100
#define BATCH_FLUSH_SIZE (32768)
/*
  Room for 10 instruction words, two labels (@ 2words/label)
  + 2 extra words for the case of resolve_size == 8
*/
#define MAX_CONFLICT_INTERPRETED_PROG_SIZE 16

#define ERR_PRINT(err) \
  DBUG_PRINT("error", ("%d  message: %s", err.code, err.message))

#define ERR_RETURN(err)                  \
{                                        \
  const NdbError& tmp= err;              \
  DBUG_RETURN(ndb_to_mysql_error(&tmp)); \
}

#define ERR_BREAK(err, code)             \
{                                        \
  const NdbError& tmp= err;              \
  code= ndb_to_mysql_error(&tmp);        \
  break;                                 \
}

#define ERR_SET(err, code)               \
{                                        \
  const NdbError& tmp= err;              \
  code= ndb_to_mysql_error(&tmp);        \
}

static int ndbcluster_inited= 0;
int ndbcluster_terminating= 0;

/* 
   Indicator and CONDVAR used to delay client and slave
   connections until Ndb has Binlog setup
   (bug#46955)
*/
int ndb_setup_complete= 0;
pthread_cond_t COND_ndb_setup_complete; // Signal with ndbcluster_mutex

extern Ndb* g_ndb;

uchar g_node_id_map[max_ndb_nodes];

/// Handler synchronization
pthread_mutex_t ndbcluster_mutex;

/// Table lock handling
HASH ndbcluster_open_tables;

static uchar *ndbcluster_get_key(NDB_SHARE *share, size_t *length,
                                my_bool not_used __attribute__((unused)));

static int ndb_get_table_statistics(THD *thd, ha_ndbcluster*, bool, Ndb*,
                                    const NdbRecord *, struct Ndb_statistics *,
                                    bool have_lock= FALSE,
                                    uint part_id= ~(uint)0);

THD *injector_thd= 0;

// Util thread variables
pthread_t ndb_util_thread;
int ndb_util_thread_running= 0;
pthread_mutex_t LOCK_ndb_util_thread;
pthread_cond_t COND_ndb_util_thread;
pthread_cond_t COND_ndb_util_ready;
pthread_handler_t ndb_util_thread_func(void *arg);

// Index stats thread variables
pthread_t ndb_index_stat_thread;
int ndb_index_stat_thread_running= 0;
pthread_mutex_t LOCK_ndb_index_stat_thread;
pthread_cond_t COND_ndb_index_stat_thread;
pthread_cond_t COND_ndb_index_stat_ready;
pthread_mutex_t ndb_index_stat_glob_mutex;
pthread_mutex_t ndb_index_stat_list_mutex;
pthread_mutex_t ndb_index_stat_stat_mutex;
pthread_cond_t ndb_index_stat_stat_cond;
pthread_handler_t ndb_index_stat_thread_func(void *arg);

extern void ndb_index_stat_free(NDB_SHARE *share);
extern void ndb_index_stat_end();

/* Status variables shown with 'show status like 'Ndb%' */

struct st_ndb_status g_ndb_status;

long g_ndb_status_index_stat_cache_query = 0;
long g_ndb_status_index_stat_cache_clean = 0;

long long g_event_data_count = 0;
long long g_event_nondata_count = 0;
long long g_event_bytes_count = 0;

static long long g_slave_api_client_stats[Ndb::NumClientStatistics];

static long long g_server_api_client_stats[Ndb::NumClientStatistics];

void
update_slave_api_stats(Ndb* ndb)
{
  for (Uint32 i=0; i < Ndb::NumClientStatistics; i++)
    g_slave_api_client_stats[i] = ndb->getClientStat(i);
}

st_ndb_slave_state g_ndb_slave_state;

st_ndb_slave_state::st_ndb_slave_state()
  : current_conflict_defined_op_count(0)
{
  memset(current_violation_count, 0, sizeof(current_violation_count));
  memset(total_violation_count, 0, sizeof(total_violation_count));
};

void
st_ndb_slave_state::atTransactionAbort()
{
  /* Reset current-transaction counters + state */
  memset(current_violation_count, 0, sizeof(current_violation_count));
  current_conflict_defined_op_count = 0;
}

void
st_ndb_slave_state::atTransactionCommit()
{
  /* Merge committed transaction counters into total state
   * Then reset current transaction counters
   */
  for (int i=0; i < CFT_NUMBER_OF_CFTS; i++)
  {
    total_violation_count[i]+= current_violation_count[i];
    current_violation_count[i] = 0;
  }
  current_conflict_defined_op_count = 0;
}

static int update_status_variables(Thd_ndb *thd_ndb,
                                   st_ndb_status *ns,
                                   Ndb_cluster_connection *c)
{
  ns->connected_port= c->get_connected_port();
  ns->connected_host= c->get_connected_host();
  if (ns->cluster_node_id != (int) c->node_id())
  {
    ns->cluster_node_id= c->node_id();
    if (&g_ndb_status == ns && g_ndb_cluster_connection == c)
      sql_print_information("NDB: NodeID is %lu, management server '%s:%lu'",
                            ns->cluster_node_id, ns->connected_host,
                            ns->connected_port);
  }
  ns->number_of_replicas= 0;
  {
    int n= c->get_no_ready();
    ns->number_of_ready_data_nodes= n > 0 ?  n : 0;
  }
  ns->number_of_data_nodes= c->no_db_nodes();
  ns->connect_count= c->get_connect_count();
  if (thd_ndb)
  {
    ns->execute_count= thd_ndb->m_execute_count;
    ns->scan_count= thd_ndb->m_scan_count;
    ns->pruned_scan_count= thd_ndb->m_pruned_scan_count;
    for (int i= 0; i < MAX_NDB_NODES; i++)
    {
      ns->transaction_no_hint_count[i]= thd_ndb->m_transaction_no_hint_count[i];
      ns->transaction_hint_count[i]= thd_ndb->m_transaction_hint_count[i];
    }
    for (int i=0; i < Ndb::NumClientStatistics; i++)
    {
      ns->api_client_stats[i] = thd_ndb->ndb->getClientStat(i);
    }
    ns->schema_locks_count= thd_ndb->schema_locks_count;
  }
  return 0;
}

/* Helper macro for definitions of NdbApi status variables */

#define NDBAPI_COUNTERS(NAME_SUFFIX, ARRAY_LOCATION)                    \
  {"api_wait_exec_complete_count" NAME_SUFFIX,                          \
   (char*) ARRAY_LOCATION[ Ndb::WaitExecCompleteCount ],                \
   SHOW_LONGLONG},                                                      \
  {"api_wait_scan_result_count" NAME_SUFFIX,                            \
   (char*) ARRAY_LOCATION[ Ndb::WaitScanResultCount ],                  \
   SHOW_LONGLONG},                                                      \
  {"api_wait_meta_request_count" NAME_SUFFIX,                           \
   (char*) ARRAY_LOCATION[ Ndb::WaitMetaRequestCount ],                 \
   SHOW_LONGLONG},                                                      \
  {"api_wait_nanos_count" NAME_SUFFIX,                                  \
   (char*) ARRAY_LOCATION[ Ndb::WaitNanosCount ],                       \
   SHOW_LONGLONG},                                                      \
  {"api_bytes_sent_count" NAME_SUFFIX,                                  \
   (char*) ARRAY_LOCATION[ Ndb::BytesSentCount ],                       \
   SHOW_LONGLONG},                                                      \
  {"api_bytes_received_count" NAME_SUFFIX,                              \
   (char*) ARRAY_LOCATION[ Ndb::BytesRecvdCount ],                      \
   SHOW_LONGLONG},                                                      \
  {"api_trans_start_count" NAME_SUFFIX,                                 \
   (char*) ARRAY_LOCATION[ Ndb::TransStartCount ],                      \
   SHOW_LONGLONG},                                                      \
  {"api_trans_commit_count" NAME_SUFFIX,                                \
   (char*) ARRAY_LOCATION[ Ndb::TransCommitCount ],                     \
   SHOW_LONGLONG},                                                      \
  {"api_trans_abort_count" NAME_SUFFIX,                                 \
   (char*) ARRAY_LOCATION[ Ndb::TransAbortCount ],                      \
   SHOW_LONGLONG},                                                      \
  {"api_trans_close_count" NAME_SUFFIX,                                 \
   (char*) ARRAY_LOCATION[ Ndb::TransCloseCount ],                      \
   SHOW_LONGLONG},                                                      \
  {"api_pk_op_count" NAME_SUFFIX,                                       \
   (char*) ARRAY_LOCATION[ Ndb::PkOpCount ],                            \
   SHOW_LONGLONG},                                                      \
  {"api_uk_op_count" NAME_SUFFIX,                                       \
   (char*) ARRAY_LOCATION[ Ndb::UkOpCount ],                            \
   SHOW_LONGLONG},                                                      \
  {"api_table_scan_count" NAME_SUFFIX,                                  \
   (char*) ARRAY_LOCATION[ Ndb::TableScanCount ],                       \
   SHOW_LONGLONG},                                                      \
  {"api_range_scan_count" NAME_SUFFIX,                                  \
   (char*) ARRAY_LOCATION[ Ndb::RangeScanCount ],                       \
   SHOW_LONGLONG},                                                      \
  {"api_pruned_scan_count" NAME_SUFFIX,                                 \
   (char*) ARRAY_LOCATION[ Ndb::PrunedScanCount ],                      \
   SHOW_LONGLONG},                                                      \
  {"api_scan_batch_count" NAME_SUFFIX,                                  \
   (char*) ARRAY_LOCATION[ Ndb::ScanBatchCount ],                       \
   SHOW_LONGLONG},                                                      \
  {"api_read_row_count" NAME_SUFFIX,                                    \
   (char*) ARRAY_LOCATION[ Ndb::ReadRowCount ],                         \
   SHOW_LONGLONG},                                                      \
  {"api_trans_local_read_row_count" NAME_SUFFIX,                        \
   (char*) ARRAY_LOCATION[ Ndb::TransLocalReadRowCount ],               \
   SHOW_LONGLONG}

SHOW_VAR ndb_status_variables_dynamic[]= {
  {"cluster_node_id",     (char*) &g_ndb_status.cluster_node_id,      SHOW_LONG},
  {"config_from_host",    (char*) &g_ndb_status.connected_host,       SHOW_CHAR_PTR},
  {"config_from_port",    (char*) &g_ndb_status.connected_port,       SHOW_LONG},
//{"number_of_replicas",  (char*) &g_ndb_status.number_of_replicas,   SHOW_LONG},
  {"number_of_data_nodes",(char*) &g_ndb_status.number_of_data_nodes, SHOW_LONG},
  {"number_of_ready_data_nodes",
   (char*) &g_ndb_status.number_of_ready_data_nodes,                  SHOW_LONG},
  {"connect_count",      (char*) &g_ndb_status.connect_count,         SHOW_LONG},
  {"execute_count",      (char*) &g_ndb_status.execute_count,         SHOW_LONG},
  {"scan_count",         (char*) &g_ndb_status.scan_count,            SHOW_LONG},
  {"pruned_scan_count",  (char*) &g_ndb_status.pruned_scan_count,     SHOW_LONG},
  {"schema_locks_count", (char*) &g_ndb_status.schema_locks_count,    SHOW_LONG},
  NDBAPI_COUNTERS("_session", &g_ndb_status.api_client_stats),
  {NullS, NullS, SHOW_LONG}
};

SHOW_VAR ndb_status_conflict_variables[]= {
  {"fn_max",       (char*) &g_ndb_slave_state.total_violation_count[CFT_NDB_MAX], SHOW_LONGLONG},
  {"fn_old",       (char*) &g_ndb_slave_state.total_violation_count[CFT_NDB_OLD], SHOW_LONGLONG},
  {"fn_max_del_win", (char*) &g_ndb_slave_state.total_violation_count[CFT_NDB_MAX_DEL_WIN], SHOW_LONGLONG},
  {NullS, NullS, SHOW_LONG}
};

SHOW_VAR ndb_status_injector_variables[]= {
  {"api_event_data_count_injector",     (char*) &g_event_data_count, SHOW_LONGLONG},
  {"api_event_nondata_count_injector",  (char*) &g_event_nondata_count, SHOW_LONGLONG},
  {"api_event_bytes_count_injector",    (char*) &g_event_bytes_count, SHOW_LONGLONG},
  {NullS, NullS, SHOW_LONG}
};

SHOW_VAR ndb_status_slave_variables[]= {
  NDBAPI_COUNTERS("_slave", &g_slave_api_client_stats),
  {NullS, NullS, SHOW_LONG}
};

SHOW_VAR ndb_status_server_client_stat_variables[]= {
  NDBAPI_COUNTERS("", &g_server_api_client_stats),
  {"api_event_data_count",     
   (char*) &g_server_api_client_stats[ Ndb::DataEventsRecvdCount ], 
   SHOW_LONGLONG},
  {"api_event_nondata_count",  
   (char*) &g_server_api_client_stats[ Ndb::NonDataEventsRecvdCount ], 
   SHOW_LONGLONG},
  {"api_event_bytes_count",    
   (char*) &g_server_api_client_stats[ Ndb::EventBytesRecvdCount ], 
   SHOW_LONGLONG},
  {NullS, NullS, SHOW_LONG}
};

static int show_ndb_server_api_stats(THD *thd, SHOW_VAR *var, char *buff)
{
  /* This function is called when SHOW STATUS / INFO_SCHEMA wants
   * to see one of our status vars
   * We use this opportunity to :
   *  1) Update the globals with current values
   *  2) Return an array of var definitions, pointing to
   *     the updated globals
   */
  ndb_get_connection_stats((Uint64*) &g_server_api_client_stats[0]);

  var->type= SHOW_ARRAY;
  var->value= (char*) ndb_status_server_client_stat_variables;

  return 0;
}

SHOW_VAR ndb_status_index_stat_variables[]= {
  {"cache_query",     (char*) &g_ndb_status_index_stat_cache_query, SHOW_LONG},
  {"cache_clean",     (char*) &g_ndb_status_index_stat_cache_clean, SHOW_LONG},
  {NullS, NullS, SHOW_LONG}
};

/*
  Error handling functions
*/

/* Note for merge: old mapping table, moved to storage/ndb/ndberror.c */

static int ndb_to_mysql_error(const NdbError *ndberr)
{
  /* read the mysql mapped error code */
  int error= ndberr->mysql_code;

  switch (error)
  {
    /* errors for which we do not add warnings, just return mapped error code
    */
  case HA_ERR_NO_SUCH_TABLE:
  case HA_ERR_KEY_NOT_FOUND:
    return error;

    /* Mapping missing, go with the ndb error code*/
  case -1:
    error= ndberr->code;
    break;
    /* Mapping exists, go with the mapped code */
  default:
    break;
  }

  /*
    If we don't abort directly on warnings push a warning
    with the internal error information
   */
  if (!current_thd->abort_on_warning)
  {
    /*
      Push the NDB error message as warning
      - Used to be able to use SHOW WARNINGS toget more info on what the error is
      - Used by replication to see if the error was temporary
    */
    if (ndberr->status == NdbError::TemporaryError)
      push_warning_printf(current_thd, MYSQL_ERROR::WARN_LEVEL_WARN,
                          ER_GET_TEMPORARY_ERRMSG, ER(ER_GET_TEMPORARY_ERRMSG),
                          ndberr->code, ndberr->message, "NDB");
    else
      push_warning_printf(current_thd, MYSQL_ERROR::WARN_LEVEL_WARN,
                          ER_GET_ERRMSG, ER(ER_GET_ERRMSG),
                          ndberr->code, ndberr->message, "NDB");
  }
  return error;
}

#ifdef HAVE_NDB_BINLOG
extern Master_info *active_mi;
/* Write conflicting row to exceptions table. */
static int write_conflict_row(NDB_SHARE *share,
                              NdbTransaction *trans,
                              const uchar *row,
                              NdbError& err)
{
  DBUG_ENTER("write_conflict_row");

  /* get exceptions table */
  NDB_CONFLICT_FN_SHARE *cfn_share= share->m_cfn_share;
  const NDBTAB *ex_tab= cfn_share->m_ex_tab;
  DBUG_ASSERT(ex_tab != NULL);

  /* get insert op */
  NdbOperation *ex_op= trans->getNdbOperation(ex_tab);
  if (ex_op == NULL)
  {
    err= trans->getNdbError();
    DBUG_RETURN(-1);
  }
  if (ex_op->insertTuple() == -1)
  {
    err= ex_op->getNdbError();
    DBUG_RETURN(-1);
  }
  {
    uint32 server_id= (uint32)::server_id;
    uint32 master_server_id= (uint32)active_mi->master_id;
    uint64 master_epoch= (uint64)active_mi->master_epoch;
    uint32 count= (uint32)++(cfn_share->m_count);
    if (ex_op->setValue((Uint32)0, (const char *)&(server_id)) ||
        ex_op->setValue((Uint32)1, (const char *)&(master_server_id)) ||
        ex_op->setValue((Uint32)2, (const char *)&(master_epoch)) ||
        ex_op->setValue((Uint32)3, (const char *)&(count)))
    {
      err= ex_op->getNdbError();
      DBUG_RETURN(-1);
    }
  }
  /* copy primary keys */
  {
    const int fixed_cols= 4;
    int nkey= cfn_share->m_pk_cols;
    int k;
    for (k= 0; k < nkey; k++)
    {
      DBUG_ASSERT(row != NULL);
      const uchar* data= row + cfn_share->m_offset[k];
      if (ex_op->setValue((Uint32)(fixed_cols + k), (const char*)data) == -1)
      {
        err= ex_op->getNdbError();
        DBUG_RETURN(-1);
      }
    }
  }
  DBUG_RETURN(0);
}
#endif

#ifdef HAVE_NDB_BINLOG
int
handle_conflict_op_error(Thd_ndb* thd_ndb,
                         NdbTransaction* trans,
                         const NdbError& err,
                         const NdbOperation* op);

int
handle_row_conflict(NDB_CONFLICT_FN_SHARE* cfn_share,
                    const NdbRecord* key_rec,
                    const uchar* pk_row,
                    enum_conflicting_op_type op_type,
                    enum_conflict_cause conflict_cause,
                    const NdbError& conflict_error,
                    NdbTransaction* conflict_trans,
                    NdbError& err);
#endif

inline int
check_completed_operations_pre_commit(Thd_ndb *thd_ndb, NdbTransaction *trans,
                                      const NdbOperation *first,
                                      const NdbOperation *last,
                                      uint *ignore_count)
{
  uint ignores= 0;
  DBUG_ENTER("check_completed_operations_pre_commit");

  if (unlikely(first == 0))
  {
    assert(last == 0);
    DBUG_RETURN(0);
  }

  /*
    Check that all errors are "accepted" errors
    or exceptions to report
  */
#ifdef HAVE_NDB_BINLOG
  const NdbOperation* lastUserOp = trans->getLastDefinedOperation();
#endif
  while (true)
  {
    const NdbError &err= first->getNdbError();
    const bool op_has_conflict_detection = (first->getCustomData() != NULL);
    if (!op_has_conflict_detection)
    {
      /* 'Normal path' - ignore key (not) present, others are errors */
      if (err.classification != NdbError::NoError &&
          err.classification != NdbError::ConstraintViolation &&
          err.classification != NdbError::NoDataFound)
      {
        /* Non ignored error, report it */
        DBUG_PRINT("info", ("err.code == %u", err.code));
        DBUG_RETURN(err.code);
      }
    }
#ifdef HAVE_NDB_BINLOG
    else
    {
      /*
         Op with conflict detection, use special error handling method
       */

      if (err.classification != NdbError::NoError)
      {
        int res = handle_conflict_op_error(thd_ndb,
                                           trans,
                                           err,
                                           first);
        if (res != 0)
          DBUG_RETURN(res);
      }
    } // if (!op_has_conflict_detection)
#endif
    if (err.classification != NdbError::NoError)
      ignores++;

    if (first == last)
      break;

    first= trans->getNextCompletedOperation(first);
  }
  if (ignore_count)
    *ignore_count= ignores;
#ifdef HAVE_NDB_BINLOG
  /*
     Conflict detection related error handling above may have defined
     new operations on the transaction.  If so, execute them now
  */
  if (trans->getLastDefinedOperation() != lastUserOp)
  {
    if (trans->execute(NdbTransaction::NoCommit,
                       NdbOperation::AO_IgnoreError,
                       thd_ndb->m_force_send))
    {
      abort();
      //err= trans->getNdbError();
    }
    if (trans->getNdbError().code)
    {
      sql_print_error("NDB slave: write conflict row error code %d", trans->getNdbError().code);
    }
  }
#endif
  DBUG_RETURN(0);
}

inline int
check_completed_operations(Thd_ndb *thd_ndb, NdbTransaction *trans,
                           const NdbOperation *first,
                           const NdbOperation *last,
                           uint *ignore_count)
{
  uint ignores= 0;
  DBUG_ENTER("check_completed_operations");

  if (unlikely(first == 0))
  {
    assert(last == 0);
    DBUG_RETURN(0);
  }

  /*
    Check that all errors are "accepted" errors
  */
  while (true)
  {
    const NdbError &err= first->getNdbError();
    if (err.classification != NdbError::NoError &&
        err.classification != NdbError::ConstraintViolation &&
        err.classification != NdbError::NoDataFound)
    {
#ifdef HAVE_NDB_BINLOG
      DBUG_ASSERT(err.code != 9999 && err.code != 9998);
#endif
      DBUG_RETURN(err.code);
    }
    if (err.classification != NdbError::NoError)
      ignores++;

    if (first == last)
      break;

    first= trans->getNextCompletedOperation(first);
  }
  if (ignore_count)
    *ignore_count= ignores;
  DBUG_RETURN(0);
}

void
ha_ndbcluster::release_completed_operations(NdbTransaction *trans)
{
  /**
   * mysqld reads/write blobs fully,
   *   which means that it does not keep blobs
   *   open/active over execute, which means
   *   that it should be safe to release anything completed here
   *
   *   i.e don't check for blobs, but just go ahead and release
   */
  trans->releaseCompletedOperations();
}

int execute_no_commit(Thd_ndb *thd_ndb, NdbTransaction *trans,
                      bool ignore_no_key,
                      uint *ignore_count= 0);
inline
int execute_no_commit(Thd_ndb *thd_ndb, NdbTransaction *trans,
                      bool ignore_no_key,
                      uint *ignore_count)
{
  DBUG_ENTER("execute_no_commit");
  ha_ndbcluster::release_completed_operations(trans);
  const NdbOperation *first= trans->getFirstDefinedOperation();
  const NdbOperation *last= trans->getLastDefinedOperation();
  thd_ndb->m_execute_count++;
  thd_ndb->m_unsent_bytes= 0;
  DBUG_PRINT("info", ("execute_count: %u", thd_ndb->m_execute_count));
  if (trans->execute(NdbTransaction::NoCommit,
                     NdbOperation::AO_IgnoreError,
                     thd_ndb->m_force_send))
  {
    DBUG_RETURN(-1);
  }
  if (!ignore_no_key || trans->getNdbError().code == 0)
    DBUG_RETURN(trans->getNdbError().code);

  DBUG_RETURN(check_completed_operations_pre_commit(thd_ndb, trans,
                                                    first, last,
                                                    ignore_count));
}

int execute_commit(THD* thd, Thd_ndb *thd_ndb, NdbTransaction *trans,
                   int force_send, int ignore_error, uint *ignore_count= 0);
inline
int execute_commit(THD* thd, Thd_ndb *thd_ndb, NdbTransaction *trans,
                   int force_send, int ignore_error, uint *ignore_count)
{
  DBUG_ENTER("execute_commit");
  NdbOperation::AbortOption ao= NdbOperation::AO_IgnoreError;
  if (thd_ndb->m_unsent_bytes && !ignore_error)
  {
    /*
      We have unsent bytes and cannot ignore error.  Calling execute
      with NdbOperation::AO_IgnoreError will result in possible commit
      of a transaction although there is an error.
    */
    ao= NdbOperation::AbortOnError;
  }
  const NdbOperation *first= trans->getFirstDefinedOperation();
  const NdbOperation *last= trans->getLastDefinedOperation();
  thd_ndb->m_execute_count++;
  thd_ndb->m_unsent_bytes= 0;
  DBUG_PRINT("info", ("execute_count: %u", thd_ndb->m_execute_count));
  if (trans->execute(NdbTransaction::Commit, ao, force_send))
  {
    if (thd->slave_thread)
      g_ndb_slave_state.atTransactionAbort();
    DBUG_RETURN(-1);
  }
  /* Success of some sort */
  if (thd->slave_thread)
  {
    g_ndb_slave_state.atTransactionCommit();
  }
  if (!ignore_error || trans->getNdbError().code == 0)
    DBUG_RETURN(trans->getNdbError().code);
  DBUG_RETURN(check_completed_operations(thd_ndb, trans, first, last,
                                         ignore_count));
}

inline
int execute_no_commit_ie(Thd_ndb *thd_ndb, NdbTransaction *trans)
{
  DBUG_ENTER("execute_no_commit_ie");
  ha_ndbcluster::release_completed_operations(trans);
  int res= trans->execute(NdbTransaction::NoCommit,
                          NdbOperation::AO_IgnoreError,
                          thd_ndb->m_force_send);
  thd_ndb->m_unsent_bytes= 0;
  thd_ndb->m_execute_count++;
  DBUG_PRINT("info", ("execute_count: %u", thd_ndb->m_execute_count));
  DBUG_RETURN(res);
}

/*
  Place holder for ha_ndbcluster thread specific data
*/
typedef struct st_thd_ndb_share {
  const void *key;
  struct Ndb_local_table_statistics stat;
} THD_NDB_SHARE;
static
uchar *thd_ndb_share_get_key(THD_NDB_SHARE *thd_ndb_share, size_t *length,
                            my_bool not_used __attribute__((unused)))
{
  *length= sizeof(thd_ndb_share->key);
  return (uchar*) &thd_ndb_share->key;
}

Thd_ndb::Thd_ndb(THD* thd) :
  m_thd(thd),
  schema_locks_count(0)
{
  connection= ndb_get_cluster_connection();
  m_connect_count= connection->get_connect_count();
  ndb= new Ndb(connection, "");
  lock_count= 0;
  start_stmt_count= 0;
  save_point_count= 0;
  count= 0;
  trans= NULL;
  m_handler= NULL;
  m_error= FALSE;
  options= 0;
  (void) my_hash_init(&open_tables, table_alias_charset, 5, 0, 0,
                      (my_hash_get_key)thd_ndb_share_get_key, 0, 0);
  m_unsent_bytes= 0;
  m_execute_count= 0;
  m_scan_count= 0;
  m_pruned_scan_count= 0;
  bzero(m_transaction_no_hint_count, sizeof(m_transaction_no_hint_count));
  bzero(m_transaction_hint_count, sizeof(m_transaction_hint_count));
  global_schema_lock_trans= NULL;
  global_schema_lock_count= 0;
  global_schema_lock_error= 0;
  init_alloc_root(&m_batch_mem_root, BATCH_FLUSH_SIZE/4, 0);
}

Thd_ndb::~Thd_ndb()
{
  if (opt_ndb_extra_logging > 1)
  {
    /*
      print some stats about the connection at disconnect
    */
    for (int i= 0; i < MAX_NDB_NODES; i++)
    {
      if (m_transaction_hint_count[i] > 0 ||
          m_transaction_no_hint_count[i] > 0)
      {
        sql_print_information("tid %u: node[%u] "
                              "transaction_hint=%u, transaction_no_hint=%u",
                              (unsigned)current_thd->thread_id, i,
                              m_transaction_hint_count[i],
                              m_transaction_no_hint_count[i]);
      }
    }
  }
  if (ndb)
  {
    delete ndb;
    ndb= NULL;
  }
  changed_tables.empty();
  my_hash_free(&open_tables);
  free_root(&m_batch_mem_root, MYF(0));
}


inline
Ndb *ha_ndbcluster::get_ndb(THD *thd)
{
  return get_thd_ndb(thd)->ndb;
}

/*
 * manage uncommitted insert/deletes during transactio to get records correct
 */

void ha_ndbcluster::set_rec_per_key()
{
  DBUG_ENTER("ha_ndbcluster::set_rec_per_key");
  /*
    Set up the 'rec_per_key[]' for keys which we have good knowledge
    about the distribution. 'rec_per_key[]' is init'ed to '0' by 
    open_binary_frm(), which is interpreted as 'unknown' by optimizer.
    -> Not setting 'rec_per_key[]' will force the optimizer to use
    its own heuristic to estimate 'records pr. key'.
  */
  for (uint i=0 ; i < table_share->keys ; i++)
  {
    switch (get_index_type(i))
    {
    case UNIQUE_ORDERED_INDEX:
    case PRIMARY_KEY_ORDERED_INDEX:
    case UNIQUE_INDEX:
    case PRIMARY_KEY_INDEX:
    {
      // Index is unique when all 'key_parts' are specified,
      // else distribution is unknown and not specified here.
      KEY* key_info= table->key_info + i;
      key_info->rec_per_key[key_info->key_parts-1]= 1;
      break;
    }
    case ORDERED_INDEX:
      // 'Records pr. key' are unknown for non-unique indexes.
      // (May change when we get better index statistics.)
    {
      THD *thd= current_thd;
      const bool index_stat_enable= THDVAR(NULL, index_stat_enable) &&
                                    THDVAR(thd, index_stat_enable);
      if (index_stat_enable)
      {
        int err= ndb_index_stat_set_rpk(i);
        if (err == 0)
          break;
      }
      // no fallback method...
      break;
    }
    default:
      DBUG_ASSERT(false);
    }
  }
  DBUG_VOID_RETURN;
}

ha_rows ha_ndbcluster::records()
{
  DBUG_ENTER("ha_ndbcluster::records");
  DBUG_PRINT("info", ("id=%d, no_uncommitted_rows_count=%d",
                      ((const NDBTAB *)m_table)->getTableId(),
                      m_table_info->no_uncommitted_rows_count));

  if (update_stats(table->in_use, 1) == 0)
  {
    DBUG_RETURN(stats.records);
  }
  else
  {
    DBUG_RETURN(HA_POS_ERROR);
  }
}

void ha_ndbcluster::no_uncommitted_rows_execute_failure()
{
  DBUG_ENTER("ha_ndbcluster::no_uncommitted_rows_execute_failure");
  get_thd_ndb(current_thd)->m_error= TRUE;
  DBUG_VOID_RETURN;
}

void ha_ndbcluster::no_uncommitted_rows_update(int c)
{
  DBUG_ENTER("ha_ndbcluster::no_uncommitted_rows_update");
  struct Ndb_local_table_statistics *local_info= m_table_info;
  local_info->no_uncommitted_rows_count+= c;
  DBUG_PRINT("info", ("id=%d, no_uncommitted_rows_count=%d",
                      ((const NDBTAB *)m_table)->getTableId(),
                      local_info->no_uncommitted_rows_count));
  DBUG_VOID_RETURN;
}

void ha_ndbcluster::no_uncommitted_rows_reset(THD *thd)
{
  DBUG_ENTER("ha_ndbcluster::no_uncommitted_rows_reset");
  Thd_ndb *thd_ndb= get_thd_ndb(thd);
  thd_ndb->count++;
  thd_ndb->m_error= FALSE;
  thd_ndb->m_unsent_bytes= 0;
  DBUG_VOID_RETURN;
}


int ha_ndbcluster::ndb_err(NdbTransaction *trans,
                           bool have_lock)
{
  THD *thd= current_thd;
  int res;
  NdbError err= trans->getNdbError();
  DBUG_ENTER("ndb_err");

  switch (err.classification) {
  case NdbError::SchemaError:
  {
    // TODO perhaps we need to do more here, invalidate also in the cache
    m_table->setStatusInvalid();
    /* Close other open handlers not used by any thread */
    TABLE_LIST table_list;
    bzero((char*) &table_list,sizeof(table_list));
    table_list.db= m_dbname;
    table_list.alias= table_list.table_name= m_tabname;
    close_cached_tables(thd, &table_list, have_lock, FALSE, FALSE);
    break;
  }
  default:
    break;
  }
  res= ndb_to_mysql_error(&err);
  DBUG_PRINT("info", ("transformed ndbcluster error %d to mysql error %d", 
                      err.code, res));
  if (res == HA_ERR_FOUND_DUPP_KEY)
  {
    char *error_data= err.details;
    uint dupkey= MAX_KEY;

    for (uint i= 0; i < MAX_KEY; i++)
    {
      if (m_index[i].type == UNIQUE_INDEX || 
          m_index[i].type == UNIQUE_ORDERED_INDEX)
      {
        const NDBINDEX *unique_index=
          (const NDBINDEX *) m_index[i].unique_index;
        if (unique_index &&
            (char *) unique_index->getObjectId() == error_data)
        {
          dupkey= i;
          break;
        }
      }
    }
    if (m_rows_to_insert == 1)
    {
      /*
	We can only distinguish between primary and non-primary
	violations here, so we need to return MAX_KEY for non-primary
	to signal that key is unknown
      */
      m_dupkey= err.code == 630 ? table_share->primary_key : dupkey; 
    }
    else
    {
      /* We are batching inserts, offending key is not available */
      m_dupkey= (uint) -1;
    }
  }
  DBUG_RETURN(res);
}


/**
  Override the default get_error_message in order to add the 
  error message of NDB .
*/

bool ha_ndbcluster::get_error_message(int error, 
                                      String *buf)
{
  DBUG_ENTER("ha_ndbcluster::get_error_message");
  DBUG_PRINT("enter", ("error: %d", error));

  Ndb *ndb= check_ndb_in_thd(current_thd);
  if (!ndb)
    DBUG_RETURN(FALSE);

  const NdbError err= ndb->getNdbError(error);
  bool temporary= err.status==NdbError::TemporaryError;
  buf->set(err.message, strlen(err.message), &my_charset_bin);
  DBUG_PRINT("exit", ("message: %s, temporary: %d", buf->ptr(), temporary));
  DBUG_RETURN(temporary);
}


/*
  field_used_length() returns the number of bytes actually used to
  store the data of the field. So for a varstring it includes both
  length byte(s) and string data, and anything after data_length()
  bytes are unused.
*/
static
uint32 field_used_length(const Field* field)
{
 if (field->type() == MYSQL_TYPE_VARCHAR)
 {
   const Field_varstring* f = static_cast<const Field_varstring*>(field);
   return f->length_bytes + const_cast<Field_varstring*>(f)->data_length();
                            // ^ no 'data_length() const'
 }
 return field->pack_length();
}


/**
  Check if MySQL field type forces var part in ndb storage
*/
static bool field_type_forces_var_part(enum_field_types type)
{
  switch (type) {
  case MYSQL_TYPE_VAR_STRING:
  case MYSQL_TYPE_VARCHAR:
    return TRUE;
  case MYSQL_TYPE_TINY_BLOB:
  case MYSQL_TYPE_BLOB:
  case MYSQL_TYPE_MEDIUM_BLOB:
  case MYSQL_TYPE_LONG_BLOB:
  case MYSQL_TYPE_GEOMETRY:
    return FALSE;
  default:
    return FALSE;
  }
}

/*
 * This is used for every additional row operation, to update the guesstimate
 * of pending bytes to send, and to check if it is now time to flush a batch.
 */
bool
ha_ndbcluster::add_row_check_if_batch_full_size(Thd_ndb *thd_ndb, uint size)
{
  if (thd_ndb->m_unsent_bytes == 0)
    free_root(&(thd_ndb->m_batch_mem_root), MY_MARK_BLOCKS_FREE);

  uint unsent= thd_ndb->m_unsent_bytes;
  unsent+= size;
  thd_ndb->m_unsent_bytes= unsent;
  return unsent >= thd_ndb->m_batch_size;
}

/*
  Return a generic buffer that will remain valid until after next execute.

  The memory is freed by the first call to add_row_check_if_batch_full_size()
  following any execute() call. The intention is that the memory is associated
  with one batch of operations during batched slave updates.

  Note in particular that using get_buffer() / copy_row_to_buffer() separately
  from add_row_check_if_batch_full_size() could make meory usage grow without
  limit, and that this sequence:

    execute()
    get_buffer() / copy_row_to_buffer()
    add_row_check_if_batch_full_size()
    ...
    execute()

  will free the memory already at add_row_check_if_batch_full_size() time, it
  will not remain valid until the second execute().
*/
uchar *
ha_ndbcluster::get_buffer(Thd_ndb *thd_ndb, uint size)
{
  return (uchar*)alloc_root(&(thd_ndb->m_batch_mem_root), size);
}

uchar *
ha_ndbcluster::copy_row_to_buffer(Thd_ndb *thd_ndb, const uchar *record)
{
  uchar *row= get_buffer(thd_ndb, table->s->reclength);
  if (unlikely(!row))
    return NULL;
  memcpy(row, record, table->s->reclength);
  return row;
}

/**
 * findBlobError
 * This method attempts to find an error in the hierarchy of runtime
 * NDBAPI objects from Blob up to transaction.
 * It will return -1 if no error is found, 0 if an error is found.
 */
int findBlobError(NdbError& error, NdbBlob* pBlob)
{
  error= pBlob->getNdbError();
  if (error.code != 0)
    return 0;
  
  const NdbOperation* pOp= pBlob->getNdbOperation();
  error= pOp->getNdbError();
  if (error.code != 0)
    return 0;
  
  NdbTransaction* pTrans= pOp->getNdbTransaction();
  error= pTrans->getNdbError();
  if (error.code != 0)
    return 0;
  
  /* No error on any of the objects */
  return -1;
}


int g_get_ndb_blobs_value(NdbBlob *ndb_blob, void *arg)
{
  ha_ndbcluster *ha= (ha_ndbcluster *)arg;
  DBUG_ENTER("g_get_ndb_blobs_value");
  DBUG_PRINT("info", ("destination row: %p", ha->m_blob_destination_record));

  if (ha->m_blob_counter == 0)   /* Reset total size at start of row */
    ha->m_blobs_row_total_size= 0;

  /* Count the total length needed for blob data. */
  int isNull;
  if (ndb_blob->getNull(isNull) != 0)
    ERR_RETURN(ndb_blob->getNdbError());
  if (isNull == 0) {
    Uint64 len64= 0;
    if (ndb_blob->getLength(len64) != 0)
      ERR_RETURN(ndb_blob->getNdbError());
    /* Align to Uint64. */
    ha->m_blobs_row_total_size+= (len64 + 7) & ~((Uint64)7);
    if (ha->m_blobs_row_total_size > 0xffffffff)
    {
      DBUG_ASSERT(FALSE);
      DBUG_RETURN(-1);
    }
    DBUG_PRINT("info", ("Blob number %d needs size %llu, total buffer reqt. now %llu",
                        ha->m_blob_counter,
                        len64,
                        ha->m_blobs_row_total_size));
  }
  ha->m_blob_counter++;

  /*
    Wait until all blobs in this row are active, so we can allocate
    and use a common buffer containing all.
  */
  if (ha->m_blob_counter < ha->m_blob_expected_count_per_row)
    DBUG_RETURN(0);

  /* Reset blob counter for next row (scan scenario) */
  ha->m_blob_counter= 0;

  /* Re-allocate bigger blob buffer for this row if necessary. */
  if (ha->m_blobs_row_total_size > ha->m_blobs_buffer_size)
  {
    my_free(ha->m_blobs_buffer, MYF(MY_ALLOW_ZERO_PTR));
    DBUG_PRINT("info", ("allocate blobs buffer size %u",
                        (uint32)(ha->m_blobs_row_total_size)));
    /* Windows compiler complains about my_malloc on non-size_t
     * validate mapping from Uint64 to size_t
     */
    if(((size_t)ha->m_blobs_row_total_size) != ha->m_blobs_row_total_size)
    {
      ha->m_blobs_buffer= NULL;
      ha->m_blobs_buffer_size= 0;
      DBUG_RETURN(-1);
    }

    ha->m_blobs_buffer=
      (uchar*) my_malloc((size_t) ha->m_blobs_row_total_size, MYF(MY_WME));
    if (ha->m_blobs_buffer == NULL)
    {
      ha->m_blobs_buffer_size= 0;
      DBUG_RETURN(-1);
    }
    ha->m_blobs_buffer_size= ha->m_blobs_row_total_size;
  }

  /*
    Now read all blob data.
    If we know the destination mysqld row, we also set the blob null bit and
    pointer/length (if not, it will be done instead in unpack_record()).
  */
  uint32 offset= 0;
  for (uint i= 0; i < ha->table->s->fields; i++)
  {
    Field *field= ha->table->field[i];
    if (! (field->flags & BLOB_FLAG))
      continue;
    NdbValue value= ha->m_value[i];
    if (value.blob == NULL)
    {
      DBUG_PRINT("info",("[%u] skipped", i));
      continue;
    }
    Field_blob *field_blob= (Field_blob *)field;
    NdbBlob *ndb_blob= value.blob;
    int isNull;
    if (ndb_blob->getNull(isNull) != 0)
      ERR_RETURN(ndb_blob->getNdbError());
    if (isNull == 0) {
      Uint64 len64= 0;
      if (ndb_blob->getLength(len64) != 0)
        ERR_RETURN(ndb_blob->getNdbError());
      DBUG_ASSERT(len64 < 0xffffffff);
      uchar *buf= ha->m_blobs_buffer + offset;
	  uint32 len= (uint32)(ha->m_blobs_buffer_size - offset);
      if (ndb_blob->readData(buf, len) != 0)
      {
        NdbError err;
        if (findBlobError(err, ndb_blob) == 0)
        {
          ERR_RETURN(err);
        }
        else
        {
          /* Should always have some error code set */
          assert(err.code != 0);
          ERR_RETURN(err);
        }
      }   
      DBUG_PRINT("info", ("[%u] offset: %u  buf: 0x%lx  len=%u",
                          i, offset, (long) buf, len));
      DBUG_ASSERT(len == len64);
      if (ha->m_blob_destination_record)
      {
        my_ptrdiff_t ptrdiff=
          ha->m_blob_destination_record - ha->table->record[0];
        field_blob->move_field_offset(ptrdiff);
        field_blob->set_ptr(len, buf);
        field_blob->set_notnull();
        field_blob->move_field_offset(-ptrdiff);
      }
      offset+= Uint32((len64 + 7) & ~((Uint64)7));
    }
    else if (ha->m_blob_destination_record)
    {
      /* Have to set length even in this case. */
      my_ptrdiff_t ptrdiff=
        ha->m_blob_destination_record - ha->table->record[0];
      uchar *buf= ha->m_blobs_buffer + offset;
      field_blob->move_field_offset(ptrdiff);
      field_blob->set_ptr((uint32)0, buf);
      field_blob->set_null();
      field_blob->move_field_offset(-ptrdiff);
      DBUG_PRINT("info", ("[%u] isNull=%d", i, isNull));
    }
  }

  if (!ha->m_active_cursor)
  {
    /* Non-scan, Blob reads have been issued
     * execute them and then close the Blob 
     * handles
     */
    for (uint i= 0; i < ha->table->s->fields; i++)
    {
      Field *field= ha->table->field[i];
      if (! (field->flags & BLOB_FLAG))
        continue;
      NdbValue value= ha->m_value[i];
      if (value.blob == NULL)
      {
        DBUG_PRINT("info",("[%u] skipped", i));
        continue;
      }
      NdbBlob *ndb_blob= value.blob;
    
      assert(ndb_blob->getState() == NdbBlob::Active);

      /* Call close() with execPendingBlobOps == true
       * For LM_CommittedRead access, this will enqueue
       * an unlock operation, which the Blob framework 
       * code invoking this callback will execute before
       * returning control to the caller of execute()
       */
      if (ndb_blob->close(true) != 0)
      {
        ERR_RETURN(ndb_blob->getNdbError());
      }
    }
  }

  DBUG_RETURN(0);
}

/*
  Request reading of blob values.

  If dst_record is specified, the blob null bit, pointer, and length will be
  set in that record. Otherwise they must be set later by calling
  unpack_record().
*/
int
ha_ndbcluster::get_blob_values(const NdbOperation *ndb_op, uchar *dst_record,
                               const MY_BITMAP *bitmap)
{
  uint i;
  DBUG_ENTER("ha_ndbcluster::get_blob_values");

  m_blob_counter= 0;
  m_blob_expected_count_per_row= 0;
  m_blob_destination_record= dst_record;
  m_blobs_row_total_size= 0;
  ndb_op->getNdbTransaction()->
    setMaxPendingBlobReadBytes(THDVAR(current_thd, blob_read_batch_bytes));

  for (i= 0; i < table_share->fields; i++) 
  {
    Field *field= table->field[i];
    if (!(field->flags & BLOB_FLAG))
      continue;

    DBUG_PRINT("info", ("fieldnr=%d", i));
    NdbBlob *ndb_blob;
    if (bitmap_is_set(bitmap, i))
    {
      if ((ndb_blob= ndb_op->getBlobHandle(i)) == NULL ||
          ndb_blob->setActiveHook(g_get_ndb_blobs_value, this) != 0)
        DBUG_RETURN(1);
      m_blob_expected_count_per_row++;
    }
    else
      ndb_blob= NULL;

    m_value[i].blob= ndb_blob;
  }

  DBUG_RETURN(0);
}

int
ha_ndbcluster::set_blob_values(const NdbOperation *ndb_op,
                               my_ptrdiff_t row_offset, const MY_BITMAP *bitmap,
                               uint *set_count, bool batch)
{
  uint field_no;
  uint *blob_index, *blob_index_end;
  int res= 0;
  DBUG_ENTER("ha_ndbcluster::set_blob_values");

  *set_count= 0;

  if (table_share->blob_fields == 0)
    DBUG_RETURN(0);

  ndb_op->getNdbTransaction()->
    setMaxPendingBlobWriteBytes(THDVAR(current_thd, blob_write_batch_bytes));
  blob_index= table_share->blob_field;
  blob_index_end= blob_index + table_share->blob_fields;
  do
  {
    field_no= *blob_index;
    /* A NULL bitmap sets all blobs. */
    if (bitmap && !bitmap_is_set(bitmap, field_no))
      continue;
    Field *field= table->field[field_no];

    NdbBlob *ndb_blob= ndb_op->getBlobHandle(field_no);
    if (ndb_blob == NULL)
      ERR_RETURN(ndb_op->getNdbError());
    if (field->is_null_in_record_with_offset(row_offset))
    {
      DBUG_PRINT("info", ("Setting Blob %d to NULL", field_no));
      if (ndb_blob->setNull() != 0)
        ERR_RETURN(ndb_op->getNdbError());
    }
    else
    {
      Field_blob *field_blob= (Field_blob *)field;

      // Get length and pointer to data
      const uchar *field_ptr= field->ptr + row_offset;
      uint32 blob_len= field_blob->get_length(field_ptr);
      uchar* blob_ptr= NULL;
      field_blob->get_ptr(&blob_ptr);

      // Looks like NULL ptr signals length 0 blob
      if (blob_ptr == NULL) {
        DBUG_ASSERT(blob_len == 0);
        blob_ptr= (uchar*)"";
      }

      DBUG_PRINT("value", ("set blob ptr: 0x%lx  len: %u",
                           (long) blob_ptr, blob_len));
      DBUG_DUMP("value", blob_ptr, min(blob_len, 26));

      /*
        NdbBlob requires the data pointer to remain valid until execute() time.
        So when batching, we need to copy the value to a temporary buffer.
      */
      if (batch && blob_len > 0)
      {
        uchar *tmp_buf= get_buffer(m_thd_ndb, blob_len);
        if (!tmp_buf)
          DBUG_RETURN(HA_ERR_OUT_OF_MEM);
        memcpy(tmp_buf, blob_ptr, blob_len);
        blob_ptr= tmp_buf;
      }
      res= ndb_blob->setValue((char*)blob_ptr, blob_len);
      if (res != 0)
        ERR_RETURN(ndb_op->getNdbError());
    }

    ++(*set_count);
  } while (++blob_index != blob_index_end);

  DBUG_RETURN(res);
}

/*
  This routine is shared by injector.  There is no common blobs buffer
  so the buffer and length are passed by reference.  Injector also
  passes a record pointer diff.
 */
int get_ndb_blobs_value(TABLE* table, NdbValue* value_array,
                        uchar*& buffer, uint& buffer_size,
                        my_ptrdiff_t ptrdiff)
{
  DBUG_ENTER("get_ndb_blobs_value");

  // Field has no field number so cannot use TABLE blob_field
  // Loop twice, first only counting total buffer size
  for (int loop= 0; loop <= 1; loop++)
  {
    uint32 offset= 0;
    for (uint i= 0; i < table->s->fields; i++)
    {
      Field *field= table->field[i];
      NdbValue value= value_array[i];
      if (! (field->flags & BLOB_FLAG))
        continue;
      if (value.blob == NULL)
      {
        DBUG_PRINT("info",("[%u] skipped", i));
        continue;
      }
      Field_blob *field_blob= (Field_blob *)field;
      NdbBlob *ndb_blob= value.blob;
      int isNull;
      if (ndb_blob->getNull(isNull) != 0)
        ERR_RETURN(ndb_blob->getNdbError());
      if (isNull == 0) {
        Uint64 len64= 0;
        if (ndb_blob->getLength(len64) != 0)
          ERR_RETURN(ndb_blob->getNdbError());
        // Align to Uint64
        uint32 size= Uint32(len64);
        if (size % 8 != 0)
          size+= 8 - size % 8;
        if (loop == 1)
        {
          uchar *buf= buffer + offset;
          uint32 len= 0xffffffff;  // Max uint32
          if (ndb_blob->readData(buf, len) != 0)
            ERR_RETURN(ndb_blob->getNdbError());
          DBUG_PRINT("info", ("[%u] offset: %u  buf: 0x%lx  len=%u  [ptrdiff=%d]",
                              i, offset, (long) buf, len, (int)ptrdiff));
          DBUG_ASSERT(len == len64);
          // Ugly hack assumes only ptr needs to be changed
          field_blob->set_ptr_offset(ptrdiff, len, buf);
        }
        offset+= size;
      }
      else if (loop == 1) // undefined or null
      {
        // have to set length even in this case
        uchar *buf= buffer + offset; // or maybe NULL
        uint32 len= 0;
	field_blob->set_ptr_offset(ptrdiff, len, buf);
        DBUG_PRINT("info", ("[%u] isNull=%d", i, isNull));
      }
    }
    if (loop == 0 && offset > buffer_size)
    {
      my_free(buffer, MYF(MY_ALLOW_ZERO_PTR));
      buffer_size= 0;
      DBUG_PRINT("info", ("allocate blobs buffer size %u", offset));
      buffer= (uchar*) my_malloc(offset, MYF(MY_WME));
      if (buffer == NULL)
      {
        sql_print_error("ha_ndbcluster::get_ndb_blobs_value: "
                        "my_malloc(%u) failed", offset);
        DBUG_RETURN(-1);
      }
      buffer_size= offset;
    }
  }
  DBUG_RETURN(0);
}


/**
  Check if any set or get of blob value in current query.
*/

bool ha_ndbcluster::uses_blob_value(const MY_BITMAP *bitmap) const
{
  uint *blob_index, *blob_index_end;
  if (table_share->blob_fields == 0)
    return FALSE;

  blob_index=     table_share->blob_field;
  blob_index_end= blob_index + table_share->blob_fields;
  do
  {
    if (bitmap_is_set(bitmap, table->field[*blob_index]->field_index))
      return TRUE;
  } while (++blob_index != blob_index_end);
  return FALSE;
}

void ha_ndbcluster::release_blobs_buffer()
{
  DBUG_ENTER("releaseBlobsBuffer");
  if (m_blobs_buffer_size > 0)
  {
    DBUG_PRINT("info", ("Deleting blobs buffer, size %llu", m_blobs_buffer_size));
    my_free(m_blobs_buffer, MYF(MY_ALLOW_ZERO_PTR));
    m_blobs_buffer= 0;
    m_blobs_row_total_size= 0;
    m_blobs_buffer_size= 0;
  }
  DBUG_VOID_RETURN;
}

/**
  Get metadata for this table from NDB.

  Check that frm-file on disk is equal to frm-file
  of table accessed in NDB.

  @retval
    0    ok
  @retval
    -2   Meta data has changed; Re-read data and try again
*/

int cmp_frm(const NDBTAB *ndbtab, const void *pack_data,
            uint pack_length)
{
  DBUG_ENTER("cmp_frm");
  /*
    Compare FrmData in NDB with frm file from disk.
  */
  if ((pack_length != ndbtab->getFrmLength()) || 
      (memcmp(pack_data, ndbtab->getFrmData(), pack_length)))
    DBUG_RETURN(1);
  DBUG_RETURN(0);
}

/*
  Does type support a default value?
*/
static bool
type_supports_default_value(enum_field_types mysql_type)
{
  bool ret = (mysql_type != MYSQL_TYPE_BLOB &&
              mysql_type != MYSQL_TYPE_TINY_BLOB &&
              mysql_type != MYSQL_TYPE_MEDIUM_BLOB &&
              mysql_type != MYSQL_TYPE_LONG_BLOB &&
              mysql_type != MYSQL_TYPE_GEOMETRY);

  return ret;
}

/**
   Check that Ndb data dictionary has the same default values
   as MySQLD for the current table.
   Called as part of a DBUG check as part of table open
   
   Returns
     0  - Defaults are ok
     -1 - Some default(s) are bad
*/
int ha_ndbcluster::check_default_values(const NDBTAB* ndbtab)
{
  /* Debug only method for checking table defaults aligned
     between MySQLD and Ndb
  */
  bool defaults_aligned= true;

  if (ndbtab->hasDefaultValues())
  {
    /* Ndb supports native defaults for non-pk columns */
    my_bitmap_map *old_map= tmp_use_all_columns(table, table->read_set);

    for (uint f=0; f < table_share->fields; f++)
    {
      Field* field= table->field[f]; // Use Field struct from MySQLD table rep
      const NdbDictionary::Column* ndbCol= ndbtab->getColumn(field->field_index); 
      bool isTimeStampWithAutoValue = ((field->type() == MYSQL_TYPE_TIMESTAMP) &&
                                       (field->table->timestamp_field == field));

      if ((! (field->flags & (PRI_KEY_FLAG |
                              NO_DEFAULT_VALUE_FLAG))) &&
          (type_supports_default_value(field->real_type())) &&
          !isTimeStampWithAutoValue)
      {
        /* We expect Ndb to have a native default for this
         * column
         */
        my_ptrdiff_t src_offset= table_share->default_values - 
          field->table->record[0];

        /* Move field by offset to refer to default value */
        field->move_field_offset(src_offset);
        
        const uchar* ndb_default= (const uchar*) ndbCol->getDefaultValue();

        if (ndb_default == NULL)
          /* MySQLD default must also be NULL */
          defaults_aligned= field->is_null();
        else
        {
          if (field->type() != MYSQL_TYPE_BIT)
          {
            defaults_aligned= (0 == field->cmp(ndb_default));
          }
          else
          {
            longlong value= (static_cast<Field_bit*>(field))->val_int();
            /* Map to NdbApi format - two Uint32s */
            Uint32 out[2];
            out[0] = 0;
            out[1] = 0;
            for (int b=0; b < 64; b++)
            {
              out[b >> 5] |= (value & 1) << (b & 31);
              
              value= value >> 1;
            }
            Uint32 defaultLen = field_used_length(field);
            defaultLen = ((defaultLen + 3) & ~(Uint32)0x7);
            defaults_aligned= (0 == memcmp(ndb_default, 
                                           out, 
                                           defaultLen));
          }
        }
        
        field->move_field_offset(-src_offset);

        if (unlikely(!defaults_aligned))
        {
          DBUG_PRINT("info", ("Default values differ for column %u",
                              field->field_index));
          break;
        }
      }
      else
      {
        /* We don't expect Ndb to have a native default for this column */
        if (unlikely(ndbCol->getDefaultValue() != NULL))
        {
          /* Didn't expect that */
          DBUG_PRINT("info", ("Column %u has native default, but shouldn't."
                              " Flags=%u, type=%u",
                              field->field_index, field->flags, field->real_type()));
          defaults_aligned= false;
          break;
        }
      }
    } 
    tmp_restore_column_map(table->read_set, old_map);
  }

  return (defaults_aligned? 0: -1);
}

int ha_ndbcluster::get_metadata(THD *thd, const char *path)
{
  Ndb *ndb= get_thd_ndb(thd)->ndb;
  NDBDICT *dict= ndb->getDictionary();
  const NDBTAB *tab;
  int error;
  DBUG_ENTER("get_metadata");
  DBUG_PRINT("enter", ("m_tabname: %s, path: %s", m_tabname, path));

  DBUG_ASSERT(m_table == NULL);
  DBUG_ASSERT(m_table_info == NULL);

  uchar *data= NULL, *pack_data= NULL;
  size_t length, pack_length;

  /*
    Compare FrmData in NDB with frm file from disk.
  */
  error= 0;
  if (readfrm(path, &data, &length) ||
      packfrm(data, length, &pack_data, &pack_length))
  {
    my_free(data, MYF(MY_ALLOW_ZERO_PTR));
    my_free(pack_data, MYF(MY_ALLOW_ZERO_PTR));
    DBUG_RETURN(1);
  }
    
  Ndb_table_guard ndbtab_g(dict, m_tabname);
  if (!(tab= ndbtab_g.get_table()))
    ERR_RETURN(dict->getNdbError());

  if (get_ndb_share_state(m_share) != NSS_ALTERED 
      && cmp_frm(tab, pack_data, pack_length))
  {
    DBUG_PRINT("error", 
               ("metadata, pack_length: %lu  getFrmLength: %d  memcmp: %d",
                (ulong) pack_length, tab->getFrmLength(),
                memcmp(pack_data, tab->getFrmData(), pack_length)));
    DBUG_DUMP("pack_data", (uchar*) pack_data, pack_length);
    DBUG_DUMP("frm", (uchar*) tab->getFrmData(), tab->getFrmLength());
    error= HA_ERR_TABLE_DEF_CHANGED;
  }
  my_free((char*)data, MYF(0));
  my_free((char*)pack_data, MYF(0));

  /* Now check that any Ndb native defaults are aligned 
     with MySQLD defaults
  */
  DBUG_ASSERT(check_default_values(tab) == 0);

  if (error)
    goto err;

  DBUG_PRINT("info", ("fetched table %s", tab->getName()));
  m_table= tab;

  if (bitmap_init(&m_bitmap, m_bitmap_buf, table_share->fields, 0))
  {
    error= HA_ERR_OUT_OF_MEM;
    goto err;
  }
  if (table_share->primary_key == MAX_KEY)
  {
    /* Hidden primary key. */
    if ((error= add_hidden_pk_ndb_record(dict)) != 0)
      goto err;
  }

  if ((error= add_table_ndb_record(dict)) != 0)
    goto err;

  /*
    Approx. write size in bytes over transporter
  */
  m_bytes_per_write= 12 + tab->getRowSizeInBytes() + 4 * tab->getNoOfColumns();

  /* Open indexes */
  if ((error= open_indexes(thd, ndb, table, FALSE)) != 0)
    goto err;

  /*
    Backward compatibility for tables created without tablespace
    in .frm => read tablespace setting from engine
  */
  if (table_share->mysql_version < 50120 &&
      !table_share->tablespace /* safety */)
  {
    Uint32 id;
    if (tab->getTablespace(&id))
    {
      NdbDictionary::Tablespace ts= dict->getTablespace(id);
      NdbError ndberr= dict->getNdbError();
      if (ndberr.classification == NdbError::NoError)
      {
        const char *tablespace= ts.getName();
        const size_t tablespace_len= strlen(tablespace);
        if (tablespace_len != 0)
        {
          DBUG_PRINT("info", ("Found tablespace '%s'", tablespace));
          table_share->tablespace= strmake_root(&table_share->mem_root,
                                                tablespace,
                                                tablespace_len);
        }
      }
    }
  }

  ndbtab_g.release();

#ifdef HAVE_NDB_BINLOG
  ndbcluster_read_binlog_replication(thd, ndb, m_share, m_table,
                                     ::server_id, table, FALSE);
#endif

  DBUG_RETURN(0);

err:
  ndbtab_g.invalidate();
  m_table= NULL;
  DBUG_RETURN(error);
}

static int fix_unique_index_attr_order(NDB_INDEX_DATA &data,
                                       const NDBINDEX *index,
                                       KEY *key_info)
{
  DBUG_ENTER("fix_unique_index_attr_order");
  unsigned sz= index->getNoOfIndexColumns();

  if (data.unique_index_attrid_map)
    my_free((char*)data.unique_index_attrid_map, MYF(0));
  data.unique_index_attrid_map= (uchar*)my_malloc(sz,MYF(MY_WME));
  if (data.unique_index_attrid_map == 0)
  {
    sql_print_error("fix_unique_index_attr_order: my_malloc(%u) failure",
                    (unsigned int)sz);
    DBUG_RETURN(HA_ERR_OUT_OF_MEM);
  }

  KEY_PART_INFO* key_part= key_info->key_part;
  KEY_PART_INFO* end= key_part+key_info->key_parts;
  DBUG_ASSERT(key_info->key_parts == sz);
  for (unsigned i= 0; key_part != end; key_part++, i++) 
  {
    const char *field_name= key_part->field->field_name;
#ifndef DBUG_OFF
   data.unique_index_attrid_map[i]= 255;
#endif
    for (unsigned j= 0; j < sz; j++)
    {
      const NDBCOL *c= index->getColumn(j);
      if (strcmp(field_name, c->getName()) == 0)
      {
        data.unique_index_attrid_map[i]= j;
        break;
      }
    }
    DBUG_ASSERT(data.unique_index_attrid_map[i] != 255);
  }
  DBUG_RETURN(0);
}

/*
  Create all the indexes for a table.
  If any index should fail to be created,
  the error is returned immediately
*/
int ha_ndbcluster::create_indexes(THD *thd, Ndb *ndb, TABLE *tab)
{
  uint i;
  int error= 0;
  const char *index_name;
  KEY* key_info= tab->key_info;
  const char **key_name= tab->s->keynames.type_names;
  DBUG_ENTER("ha_ndbcluster::create_indexes");

  for (i= 0; i < tab->s->keys; i++, key_info++, key_name++)
  {
    index_name= *key_name;
    NDB_INDEX_TYPE idx_type= get_index_type_from_table(i);
    error= create_index(thd, index_name, key_info, idx_type, i);
    if (error)
    {
      DBUG_PRINT("error", ("Failed to create index %u", i));
      break;
    }
  }

  DBUG_RETURN(error);
}

static void ndb_init_index(NDB_INDEX_DATA &data)
{
  data.type= UNDEFINED_INDEX;
  data.status= UNDEFINED;
  data.unique_index= NULL;
  data.index= NULL;
  data.unique_index_attrid_map= NULL;
  data.ndb_record_key= NULL;
  data.ndb_unique_record_key= NULL;
  data.ndb_unique_record_row= NULL;
}

static void ndb_clear_index(NDBDICT *dict, NDB_INDEX_DATA &data)
{
  if (data.unique_index_attrid_map)
  {
    my_free((char*)data.unique_index_attrid_map, MYF(0));
  }
  if (data.ndb_unique_record_key)
    dict->releaseRecord(data.ndb_unique_record_key);
  if (data.ndb_unique_record_row)
    dict->releaseRecord(data.ndb_unique_record_row);
  if (data.ndb_record_key)
    dict->releaseRecord(data.ndb_record_key);
  ndb_init_index(data);
}

static
void ndb_protect_char(const char* from, char* to, uint to_length, char protect)
{
  uint fpos= 0, tpos= 0;

  while(from[fpos] != '\0' && tpos < to_length - 1)
  {
    if (from[fpos] == protect)
    {
      int len= 0;
      to[tpos++]= '@';
      if(tpos < to_length - 5)
      {
        len= sprintf(to+tpos, "00%u", (uint) protect);
        tpos+= len;
      }
    }
    else
    {
      to[tpos++]= from[fpos];
    }
    fpos++;
  }
  to[tpos]= '\0';
}

/*
  Associate a direct reference to an index handle
  with an index (for faster access)
 */
int ha_ndbcluster::add_index_handle(THD *thd, NDBDICT *dict, KEY *key_info,
                                    const char *key_name, uint index_no)
{
  char index_name[FN_LEN + 1];
  int error= 0;

  NDB_INDEX_TYPE idx_type= get_index_type_from_table(index_no);
  m_index[index_no].type= idx_type;
  DBUG_ENTER("ha_ndbcluster::add_index_handle");
  DBUG_PRINT("enter", ("table %s", m_tabname));
  
  ndb_protect_char(key_name, index_name, sizeof(index_name) - 1, '/');
  if (idx_type != PRIMARY_KEY_INDEX && idx_type != UNIQUE_INDEX)
  {
    DBUG_PRINT("info", ("Get handle to index %s", index_name));
    const NDBINDEX *index;
    do
    {
      index= dict->getIndexGlobal(index_name, *m_table);
      if (!index)
        ERR_RETURN(dict->getNdbError());
      DBUG_PRINT("info", ("index: 0x%lx  id: %d  version: %d.%d  status: %d",
                          (long) index,
                          index->getObjectId(),
                          index->getObjectVersion() & 0xFFFFFF,
                          index->getObjectVersion() >> 24,
                          index->getObjectStatus()));
      DBUG_ASSERT(index->getObjectStatus() ==
                  NdbDictionary::Object::Retrieved);
      break;
    } while (1);
    m_index[index_no].index= index;
  }
  if (idx_type == UNIQUE_ORDERED_INDEX || idx_type == UNIQUE_INDEX)
  {
    char unique_index_name[FN_LEN + 1];
    static const char* unique_suffix= "$unique";
    m_has_unique_index= TRUE;
    strxnmov(unique_index_name, FN_LEN, index_name, unique_suffix, NullS);
    DBUG_PRINT("info", ("Get handle to unique_index %s", unique_index_name));
    const NDBINDEX *index;
    do
    {
      index= dict->getIndexGlobal(unique_index_name, *m_table);
      if (!index)
        ERR_RETURN(dict->getNdbError());
      DBUG_PRINT("info", ("index: 0x%lx  id: %d  version: %d.%d  status: %d",
                          (long) index,
                          index->getObjectId(),
                          index->getObjectVersion() & 0xFFFFFF,
                          index->getObjectVersion() >> 24,
                          index->getObjectStatus()));
      DBUG_ASSERT(index->getObjectStatus() ==
                  NdbDictionary::Object::Retrieved);
      break;
    } while (1);
    m_index[index_no].unique_index= index;
    error= fix_unique_index_attr_order(m_index[index_no], index, key_info);
  }

  if (!error)
    error= add_index_ndb_record(dict, key_info, index_no);

  if (!error)
    m_index[index_no].status= ACTIVE;
  
  DBUG_RETURN(error);
}

/*
  We use this function to convert null bit masks, as found in class Field,
  to bit numbers, as used in NdbRecord.
*/
static uint
null_bit_mask_to_bit_number(uchar bit_mask)
{
  switch (bit_mask)
  {
    case  0x1: return 0;
    case  0x2: return 1;
    case  0x4: return 2;
    case  0x8: return 3;
    case 0x10: return 4;
    case 0x20: return 5;
    case 0x40: return 6;
    case 0x80: return 7;
    default:
      DBUG_ASSERT(false);
      return 0;
  }
}

static void
ndb_set_record_specification(uint field_no,
                             NdbDictionary::RecordSpecification *spec,
                             const TABLE *table,
                             const NdbDictionary::Table *ndb_table)
{
  spec->column= ndb_table->getColumn(field_no);
  spec->offset= Uint32(table->field[field_no]->ptr - table->record[0]);
  if (table->field[field_no]->null_ptr)
  {
    spec->nullbit_byte_offset=
      Uint32(table->field[field_no]->null_ptr - table->record[0]);
    spec->nullbit_bit_in_byte=
      null_bit_mask_to_bit_number(table->field[field_no]->null_bit);
  }
  else if (table->field[field_no]->type() == MYSQL_TYPE_BIT)
  {
    /* We need to store the position of the overflow bits. */
    const Field_bit* field_bit= static_cast<Field_bit*>(table->field[field_no]);
    spec->nullbit_byte_offset=
      Uint32(field_bit->bit_ptr - table->record[0]);
    spec->nullbit_bit_in_byte= field_bit->bit_ofs;
  }
  else
  {
    spec->nullbit_byte_offset= 0;
    spec->nullbit_bit_in_byte= 0;
  }
}

int
ha_ndbcluster::add_table_ndb_record(NDBDICT *dict)
{
  DBUG_ENTER("ha_ndbcluster::add_table_ndb_record()");
  NdbDictionary::RecordSpecification spec[NDB_MAX_ATTRIBUTES_IN_TABLE + 2];
  NdbRecord *rec;
  uint i;

  for (i= 0; i < table_share->fields; i++)
  {
    ndb_set_record_specification(i, &spec[i], table, m_table);
  }

  rec= dict->createRecord(m_table, spec, i, sizeof(spec[0]),
                          NdbDictionary::RecMysqldBitfield);
  if (! rec)
    ERR_RETURN(dict->getNdbError());
  m_ndb_record= rec;

  DBUG_RETURN(0);
}

/* Create NdbRecord for setting hidden primary key from Uint64. */
int
ha_ndbcluster::add_hidden_pk_ndb_record(NDBDICT *dict)
{
  DBUG_ENTER("ha_ndbcluster::add_hidden_pk_ndb_record");
  NdbDictionary::RecordSpecification spec[1];
  NdbRecord *rec;

  spec[0].column= m_table->getColumn(table_share->fields);
  spec[0].offset= 0;
  spec[0].nullbit_byte_offset= 0;
  spec[0].nullbit_bit_in_byte= 0;

  rec= dict->createRecord(m_table, spec, 1, sizeof(spec[0]));
  if (! rec)
    ERR_RETURN(dict->getNdbError());
  m_ndb_hidden_key_record= rec;

  DBUG_RETURN(0);
}

int
ha_ndbcluster::add_index_ndb_record(NDBDICT *dict, KEY *key_info, uint index_no)
{
  DBUG_ENTER("ha_ndbcluster::add_index_ndb_record");
  NdbDictionary::RecordSpecification spec[NDB_MAX_ATTRIBUTES_IN_TABLE + 2];
  NdbRecord *rec;

  Uint32 offset= 0;
  for (uint i= 0; i < key_info->key_parts; i++)
  {
    KEY_PART_INFO *kp= &key_info->key_part[i];

    spec[i].column= m_table->getColumn(kp->fieldnr - 1);
    if (! spec[i].column)
      ERR_RETURN(dict->getNdbError());
    if (kp->null_bit)
    {
      /* Nullable column. */
      spec[i].offset= offset + 1;           // First byte is NULL flag
      spec[i].nullbit_byte_offset= offset;
      spec[i].nullbit_bit_in_byte= 0;
    }
    else
    {
      /* Not nullable column. */
      spec[i].offset= offset;
      spec[i].nullbit_byte_offset= 0;
      spec[i].nullbit_bit_in_byte= 0;
    }
    offset+= kp->store_length;
  }

  if (m_index[index_no].index)
  {
    /*
      Enable MysqldShrinkVarchar flag so that the two-byte length used by
      mysqld for short varchar keys is correctly converted into a one-byte
      length used by Ndb kernel.
    */
    rec= dict->createRecord(m_index[index_no].index, m_table,
                            spec, key_info->key_parts, sizeof(spec[0]),
                            ( NdbDictionary::RecMysqldShrinkVarchar |
                              NdbDictionary::RecMysqldBitfield ));
    if (! rec)
      ERR_RETURN(dict->getNdbError());
    m_index[index_no].ndb_record_key= rec;
  }
  else
    m_index[index_no].ndb_record_key= NULL;

  if (m_index[index_no].unique_index)
  {
    rec= dict->createRecord(m_index[index_no].unique_index, m_table,
                            spec, key_info->key_parts, sizeof(spec[0]),
                            ( NdbDictionary::RecMysqldShrinkVarchar |
                              NdbDictionary::RecMysqldBitfield ));
    if (! rec)
      ERR_RETURN(dict->getNdbError());
    m_index[index_no].ndb_unique_record_key= rec;
  }
  else if (index_no == table_share->primary_key)
  {
    /* The primary key is special, there is no explicit NDB index associated. */
    rec= dict->createRecord(m_table,
                            spec, key_info->key_parts, sizeof(spec[0]),
                            ( NdbDictionary::RecMysqldShrinkVarchar |
                              NdbDictionary::RecMysqldBitfield ));
    if (! rec)
      ERR_RETURN(dict->getNdbError());
    m_index[index_no].ndb_unique_record_key= rec;
  }
  else
    m_index[index_no].ndb_unique_record_key= NULL;

  /* Now do the same, but this time with offsets from Field, for row access. */
  for (uint i= 0; i < key_info->key_parts; i++)
  {
    const KEY_PART_INFO *kp= &key_info->key_part[i];

    spec[i].offset= kp->offset;
    if (kp->null_bit)
    {
      /* Nullable column. */
      spec[i].nullbit_byte_offset= kp->null_offset;
      spec[i].nullbit_bit_in_byte= null_bit_mask_to_bit_number(kp->null_bit);
    }
    else
    {
      /* Not nullable column. */
      spec[i].nullbit_byte_offset= 0;
      spec[i].nullbit_bit_in_byte= 0;
    }
  }

  if (m_index[index_no].unique_index)
  {
    rec= dict->createRecord(m_index[index_no].unique_index, m_table,
                            spec, key_info->key_parts, sizeof(spec[0]),
                            NdbDictionary::RecMysqldBitfield);
    if (! rec)
      ERR_RETURN(dict->getNdbError());
    m_index[index_no].ndb_unique_record_row= rec;
  }
  else if (index_no == table_share->primary_key)
  {
    rec= dict->createRecord(m_table,
                            spec, key_info->key_parts, sizeof(spec[0]),
                            NdbDictionary::RecMysqldBitfield);
    if (! rec)
      ERR_RETURN(dict->getNdbError());
    m_index[index_no].ndb_unique_record_row= rec;
  }
  else
    m_index[index_no].ndb_unique_record_row= NULL;

  DBUG_RETURN(0);
}

/*
  Associate index handles for each index of a table
*/
int ha_ndbcluster::open_indexes(THD *thd, Ndb *ndb, TABLE *tab,
                                bool ignore_error)
{
  uint i;
  int error= 0;
  NDBDICT *dict= ndb->getDictionary();
  KEY* key_info= tab->key_info;
  const char **key_name= tab->s->keynames.type_names;
  DBUG_ENTER("ha_ndbcluster::open_indexes");
  m_has_unique_index= FALSE;
  btree_keys.clear_all();
  for (i= 0; i < tab->s->keys; i++, key_info++, key_name++)
  {
    if ((error= add_index_handle(thd, dict, key_info, *key_name, i)))
    {
      if (ignore_error)
        m_index[i].index= m_index[i].unique_index= NULL;
      else
        break;
    }
    m_index[i].null_in_unique_index= FALSE;
    if (check_index_fields_not_null(key_info))
      m_index[i].null_in_unique_index= TRUE;

    if (error == 0 && test(index_flags(i, 0, 0) & HA_READ_RANGE))
      btree_keys.set_bit(i);
  }

  if (error && !ignore_error)
  {
    while (i > 0)
    {
      i--;
      if (m_index[i].index)
      {
         dict->removeIndexGlobal(*m_index[i].index, 1);
         m_index[i].index= NULL;
      }
      if (m_index[i].unique_index)
      {
         dict->removeIndexGlobal(*m_index[i].unique_index, 1);
         m_index[i].unique_index= NULL;
      }
    }
  }

  DBUG_ASSERT(error == 0 || error == 4243);

  DBUG_RETURN(error);
}

/*
  Renumber indexes in index list by shifting out
  indexes that are to be dropped
 */
void ha_ndbcluster::renumber_indexes(Ndb *ndb, TABLE *tab)
{
  uint i;
  const char *index_name;
  KEY* key_info= tab->key_info;
  const char **key_name= tab->s->keynames.type_names;
  DBUG_ENTER("ha_ndbcluster::renumber_indexes");
  
  for (i= 0; i < tab->s->keys; i++, key_info++, key_name++)
  {
    index_name= *key_name;
    NDB_INDEX_TYPE idx_type= get_index_type_from_table(i);
    m_index[i].type= idx_type;
    if (m_index[i].status == TO_BE_DROPPED) 
    {
      DBUG_PRINT("info", ("Shifting index %s(%i) out of the list", 
                          index_name, i));
      NDB_INDEX_DATA tmp;
      uint j= i + 1;
      // Shift index out of list
      while(j != MAX_KEY && m_index[j].status != UNDEFINED)
      {
        tmp=  m_index[j - 1];
        m_index[j - 1]= m_index[j];
        m_index[j]= tmp;
        j++;
      }
    }
  }

  DBUG_VOID_RETURN;
}

/*
  Drop all indexes that are marked for deletion
*/
int ha_ndbcluster::drop_indexes(Ndb *ndb, TABLE *tab)
{
  uint i;
  int error= 0;
  const char *index_name;
  KEY* key_info= tab->key_info;
  NDBDICT *dict= ndb->getDictionary();
  DBUG_ENTER("ha_ndbcluster::drop_indexes");
  
  for (i= 0; i < tab->s->keys; i++, key_info++)
  {
    NDB_INDEX_TYPE idx_type= get_index_type_from_table(i);
    m_index[i].type= idx_type;
    if (m_index[i].status == TO_BE_DROPPED)
    {
      const NdbDictionary::Index *index= m_index[i].index;
      const NdbDictionary::Index *unique_index= m_index[i].unique_index;
      
      if (index)
      {
        index_name= index->getName();
        DBUG_PRINT("info", ("Dropping index %u: %s", i, index_name));  
        // Drop ordered index from ndb
        error= dict->dropIndexGlobal(*index);
        if (!error)
        {
          dict->removeIndexGlobal(*index, 1);
          m_index[i].index= NULL;
        }
      }
      if (!error && unique_index)
      {
        index_name= unique_index->getName();
        DBUG_PRINT("info", ("Dropping unique index %u: %s", i, index_name));
        // Drop unique index from ndb
        error= dict->dropIndexGlobal(*unique_index);
        if (!error)
        {
          dict->removeIndexGlobal(*unique_index, 1);
          m_index[i].unique_index= NULL;
        }
      }
      if (error)
        DBUG_RETURN(error);
      ndb_clear_index(dict, m_index[i]);
      continue;
    }
  }
  
  DBUG_RETURN(error);
}

/**
  Decode the type of an index from information 
  provided in table object.
*/
NDB_INDEX_TYPE ha_ndbcluster::get_index_type_from_table(uint inx) const
{
  return get_index_type_from_key(inx, table_share->key_info,
                                 inx == table_share->primary_key);
}

NDB_INDEX_TYPE ha_ndbcluster::get_index_type_from_key(uint inx,
                                                      KEY *key_info,
                                                      bool primary) const
{
  bool is_hash_index=  (key_info[inx].algorithm == 
                        HA_KEY_ALG_HASH);
  if (primary)
    return is_hash_index ? PRIMARY_KEY_INDEX : PRIMARY_KEY_ORDERED_INDEX;
  
  return ((key_info[inx].flags & HA_NOSAME) ? 
          (is_hash_index ? UNIQUE_INDEX : UNIQUE_ORDERED_INDEX) :
          ORDERED_INDEX);
} 

bool ha_ndbcluster::check_index_fields_not_null(KEY* key_info)
{
  KEY_PART_INFO* key_part= key_info->key_part;
  KEY_PART_INFO* end= key_part+key_info->key_parts;
  DBUG_ENTER("ha_ndbcluster::check_index_fields_not_null");
  
  for (; key_part != end; key_part++) 
    {
      Field* field= key_part->field;
      if (field->maybe_null())
	DBUG_RETURN(TRUE);
    }
  
  DBUG_RETURN(FALSE);
}

void ha_ndbcluster::release_metadata(THD *thd, Ndb *ndb)
{
  uint i;

  DBUG_ENTER("release_metadata");
  DBUG_PRINT("enter", ("m_tabname: %s", m_tabname));

  NDBDICT *dict= ndb->getDictionary();
  int invalidate_indexes= 0;
  if (thd && thd->lex && thd->lex->sql_command == SQLCOM_FLUSH)
  {
    invalidate_indexes = 1;
  }
  if (m_table != NULL)
  {
    if (m_ndb_record != NULL)
    {
      dict->releaseRecord(m_ndb_record);
      m_ndb_record= NULL;
    }
    if (m_ndb_hidden_key_record != NULL)
    {
      dict->releaseRecord(m_ndb_hidden_key_record);
      m_ndb_hidden_key_record= NULL;
    }
    if (m_table->getObjectStatus() == NdbDictionary::Object::Invalid)
      invalidate_indexes= 1;
    dict->removeTableGlobal(*m_table, invalidate_indexes);
  }
  // TODO investigate
  DBUG_ASSERT(m_table_info == NULL);
  m_table_info= NULL;

  // Release index list 
  for (i= 0; i < MAX_KEY; i++)
  {
    if (m_index[i].unique_index)
    {
      DBUG_ASSERT(m_table != NULL);
      dict->removeIndexGlobal(*m_index[i].unique_index, invalidate_indexes);
    }
    if (m_index[i].index)
    {
      DBUG_ASSERT(m_table != NULL);
      dict->removeIndexGlobal(*m_index[i].index, invalidate_indexes);
    }
    ndb_clear_index(dict, m_index[i]);
  }

  m_table= NULL;
  DBUG_VOID_RETURN;
}


/*
  Map from thr_lock_type to NdbOperation::LockMode
*/
static inline
NdbOperation::LockMode get_ndb_lock_mode(enum thr_lock_type type)
{
  if (type >= TL_WRITE_ALLOW_WRITE)
    return NdbOperation::LM_Exclusive;
  if (type ==  TL_READ_WITH_SHARED_LOCKS)
    return NdbOperation::LM_Read;
  return NdbOperation::LM_CommittedRead;
}


static const ulong index_type_flags[]=
{
  /* UNDEFINED_INDEX */
  0,                         

  /* PRIMARY_KEY_INDEX */
  HA_ONLY_WHOLE_INDEX, 

  /* PRIMARY_KEY_ORDERED_INDEX */
  /* 
     Enable HA_KEYREAD_ONLY when "sorted" indexes are supported, 
     thus ORDERD BY clauses can be optimized by reading directly 
     through the index.
  */
  // HA_KEYREAD_ONLY | 
  HA_READ_NEXT |
  HA_READ_PREV |
  HA_READ_RANGE |
  HA_READ_ORDER,

  /* UNIQUE_INDEX */
  HA_ONLY_WHOLE_INDEX,

  /* UNIQUE_ORDERED_INDEX */
  HA_READ_NEXT |
  HA_READ_PREV |
  HA_READ_RANGE |
  HA_READ_ORDER,

  /* ORDERED_INDEX */
  HA_READ_NEXT |
  HA_READ_PREV |
  HA_READ_RANGE |
  HA_READ_ORDER
};

static const int index_flags_size= sizeof(index_type_flags)/sizeof(ulong);

inline NDB_INDEX_TYPE ha_ndbcluster::get_index_type(uint idx_no) const
{
  DBUG_ASSERT(idx_no < MAX_KEY);
  return m_index[idx_no].type;
}

inline bool ha_ndbcluster::has_null_in_unique_index(uint idx_no) const
{
  DBUG_ASSERT(idx_no < MAX_KEY);
  return m_index[idx_no].null_in_unique_index;
}


/**
  Get the flags for an index.

  @return
    flags depending on the type of the index.
*/

inline ulong ha_ndbcluster::index_flags(uint idx_no, uint part,
                                        bool all_parts) const 
{ 
  DBUG_ENTER("ha_ndbcluster::index_flags");
  DBUG_PRINT("enter", ("idx_no: %u", idx_no));
  DBUG_ASSERT(get_index_type_from_table(idx_no) < index_flags_size);
  DBUG_RETURN(index_type_flags[get_index_type_from_table(idx_no)] | 
              HA_KEY_SCAN_NOT_ROR);
}

bool ha_ndbcluster::check_index_fields_in_write_set(uint keyno)
{
  KEY* key_info= table->key_info + keyno;
  KEY_PART_INFO* key_part= key_info->key_part;
  KEY_PART_INFO* end= key_part+key_info->key_parts;
  uint i;
  DBUG_ENTER("check_index_fields_in_write_set");

  for (i= 0; key_part != end; key_part++, i++)
  {
    Field* field= key_part->field;
    if (!bitmap_is_set(table->write_set, field->field_index))
    {
      DBUG_RETURN(false);
    }
  }

  DBUG_RETURN(true);
}


/**
  Read one record from NDB using primary key.
*/

int ha_ndbcluster::pk_read(const uchar *key, uint key_len, uchar *buf,
                           uint32 *part_id)
{
  NdbConnection *trans= m_thd_ndb->trans;
  const NdbOperation *op;
  int res;
  DBUG_ENTER("pk_read");
  DBUG_PRINT("enter", ("key_len: %u read_set=%x",
                       key_len, table->read_set->bitmap[0]));
  DBUG_DUMP("key", key, key_len);
  DBUG_ASSERT(trans);

  if (!(op= pk_unique_index_read_key(table->s->primary_key, key, buf,
                                     get_ndb_lock_mode(m_lock.type),
                                     (m_user_defined_partitioning ?
                                      part_id :
                                      NULL))))
    ERR_RETURN(trans->getNdbError());

  if ((res = execute_no_commit_ie(m_thd_ndb, trans)) != 0 ||
      op->getNdbError().code) 
  {
    table->status= STATUS_NOT_FOUND;
    DBUG_RETURN(ndb_err(trans));
  }

  table->status= 0;     
  DBUG_RETURN(0);
}

/**
  Update primary key or part id by doing delete insert.
*/

int ha_ndbcluster::ndb_pk_update_row(THD *thd,
                                     const uchar *old_data, uchar *new_data,
                                     uint32 old_part_id)
{
  NdbTransaction *trans= m_thd_ndb->trans;
  int error;
  const NdbOperation *op;
  DBUG_ENTER("ndb_pk_update_row");
  DBUG_ASSERT(trans);

  NdbOperation::OperationOptions *poptions = NULL;
  NdbOperation::OperationOptions options;
  options.optionsPresent=0;

  DBUG_PRINT("info", ("primary key update or partition change, "
                      "doing read+delete+insert"));
  // Get all old fields, since we optimize away fields not in query

  const NdbRecord *key_rec;
  const uchar *key_row;

  if (m_user_defined_partitioning)
  {
    options.optionsPresent |= NdbOperation::OperationOptions::OO_PARTITION_ID;
    options.partitionId=old_part_id;
    poptions=&options;
  }

  setup_key_ref_for_ndb_record(&key_rec, &key_row, old_data, FALSE);

  if (!bitmap_is_set_all(table->read_set))
  {
    /*
      Need to read rest of columns for later re-insert.

      Use mask only with columns that are not in write_set, not in
      read_set, and not part of the primary key.
    */

    bitmap_copy(&m_bitmap, table->read_set);
    bitmap_union(&m_bitmap, table->write_set);
    bitmap_invert(&m_bitmap);
    if (!(op= trans->readTuple(key_rec, (const char *)key_row,
                               m_ndb_record, (char *)new_data,
                               get_ndb_lock_mode(m_lock.type),
                               (const unsigned char *)(m_bitmap.bitmap),
                               poptions,
                               sizeof(NdbOperation::OperationOptions))))
      ERR_RETURN(trans->getNdbError());

    if (table_share->blob_fields > 0)
    {
      my_bitmap_map *old_map= dbug_tmp_use_all_columns(table, table->read_set);
      error= get_blob_values(op, new_data, &m_bitmap);
      dbug_tmp_restore_column_map(table->read_set, old_map);
      if (error != 0)
        ERR_RETURN(op->getNdbError());
    }
    if (execute_no_commit(m_thd_ndb, trans, m_ignore_no_key) != 0) 
    {
      table->status= STATUS_NOT_FOUND;
      DBUG_RETURN(ndb_err(trans));
    }
  }

  // Delete old row
  error= ndb_delete_row(old_data, TRUE);
  if (error)
  {
    DBUG_PRINT("info", ("delete failed"));
    DBUG_RETURN(error);
  }

  // Insert new row
  DBUG_PRINT("info", ("delete succeded"));
  bool batched_update= (m_active_cursor != 0);
  /*
    If we are updating a primary key with auto_increment
    then we need to update the auto_increment counter
  */
  if (table->found_next_number_field &&
      bitmap_is_set(table->write_set, 
                    table->found_next_number_field->field_index) &&
      (error= set_auto_inc(thd, table->found_next_number_field)))
  {
    DBUG_RETURN(error);
  }

  /*
    We are mapping a MySQLD PK changing update to an NdbApi delete 
    and insert.
    The original PK changing update may not have written new values
    to all columns, so the write set may be partial.
    We set the write set to be all columns so that all values are
    copied from the old row to the new row.
  */
  my_bitmap_map *old_map=
    tmp_use_all_columns(table, table->write_set);
  error= ndb_write_row(new_data, TRUE, batched_update);
  tmp_restore_column_map(table->write_set, old_map);

  if (error)
  {
    DBUG_PRINT("info", ("insert failed"));
    if (trans->commitStatus() == NdbConnection::Started)
    {
      if (thd->slave_thread)
        g_ndb_slave_state.atTransactionAbort();
      m_thd_ndb->m_unsent_bytes= 0;
      m_thd_ndb->m_execute_count++;
      DBUG_PRINT("info", ("execute_count: %u", m_thd_ndb->m_execute_count));
      trans->execute(NdbTransaction::Rollback);
#ifdef FIXED_OLD_DATA_TO_ACTUALLY_CONTAIN_GOOD_DATA
      int undo_res;
      // Undo delete_row(old_data)
      undo_res= ndb_write_row((uchar *)old_data, TRUE, batched_update);
      if (undo_res)
        push_warning(table->in_use,
                     MYSQL_ERROR::WARN_LEVEL_WARN,
                     undo_res,
                     "NDB failed undoing delete at primary key update");
#endif
    }
    DBUG_RETURN(error);
  }
  DBUG_PRINT("info", ("delete+insert succeeded"));

  DBUG_RETURN(0);
}

/**
  Check that all operations between first and last all
  have gotten the errcode
  If checking for HA_ERR_KEY_NOT_FOUND then update m_dupkey
  for all succeeding operations
*/
bool ha_ndbcluster::check_all_operations_for_error(NdbTransaction *trans,
                                                   const NdbOperation *first,
                                                   const NdbOperation *last,
                                                   uint errcode)
{
  const NdbOperation *op= first;
  DBUG_ENTER("ha_ndbcluster::check_all_operations_for_error");

  while(op)
  {
    NdbError err= op->getNdbError();
    if (err.status != NdbError::Success)
    {
      if (ndb_to_mysql_error(&err) != (int) errcode)
        DBUG_RETURN(FALSE);
      if (op == last) break;
      op= trans->getNextCompletedOperation(op);
    }
    else
    {
      // We found a duplicate
      if (op->getType() == NdbOperation::UniqueIndexAccess)
      {
        if (errcode == HA_ERR_KEY_NOT_FOUND)
        {
          NdbIndexOperation *iop= (NdbIndexOperation *) op;
          const NDBINDEX *index= iop->getIndex();
          // Find the key_no of the index
          for(uint i= 0; i<table->s->keys; i++)
          {
            if (m_index[i].unique_index == index)
            {
              m_dupkey= i;
              break;
            }
          }
        }
      }
      else
      {
        // Must have been primary key access
        DBUG_ASSERT(op->getType() == NdbOperation::PrimaryKeyAccess);
        if (errcode == HA_ERR_KEY_NOT_FOUND)
          m_dupkey= table->s->primary_key;
      }
      DBUG_RETURN(FALSE);      
    }
  }
  DBUG_RETURN(TRUE);
}


/**
 * Check if record contains any null valued columns that are part of a key
 */
static
int
check_null_in_record(const KEY* key_info, const uchar *record)
{
  KEY_PART_INFO *curr_part, *end_part;
  curr_part= key_info->key_part;
  end_part= curr_part + key_info->key_parts;

  while (curr_part != end_part)
  {
    if (curr_part->null_bit &&
        (record[curr_part->null_offset] & curr_part->null_bit))
      return 1;
    curr_part++;
  }
  return 0;
  /*
    We could instead pre-compute a bitmask in table_share with one bit for
    every null-bit in the key, and so check this just by OR'ing the bitmask
    with the null bitmap in the record.
    But not sure it's worth it.
  */
}

/* Empty mask and dummy row, for reading no attributes using NdbRecord. */
/* Mask will be initialized to all zeros by linker. */
static unsigned char empty_mask[(NDB_MAX_ATTRIBUTES_IN_TABLE+7)/8];
static char dummy_row[1];

/**
  Peek to check if any rows already exist with conflicting
  primary key or unique index values
*/

int ha_ndbcluster::peek_indexed_rows(const uchar *record, 
                                     NDB_WRITE_OP write_op)
{
  NdbTransaction *trans;
  const NdbOperation *op;
  const NdbOperation *first, *last;
  NdbOperation::OperationOptions options;
  NdbOperation::OperationOptions *poptions=NULL;
  options.optionsPresent = 0;
  uint i;
  int res, error;
  DBUG_ENTER("peek_indexed_rows");
  if (unlikely(!(trans= get_transaction(error))))
  {
    DBUG_RETURN(error);
  }
  const NdbOperation::LockMode lm = get_ndb_lock_mode(m_lock.type);
  first= NULL;
  if (write_op != NDB_UPDATE && table->s->primary_key != MAX_KEY)
  {
    /*
     * Fetch any row with colliding primary key
     */
    const NdbRecord *key_rec=
      m_index[table->s->primary_key].ndb_unique_record_row;

    if (m_user_defined_partitioning)
    {
      uint32 part_id;
      int error;
      longlong func_value;
      my_bitmap_map *old_map= dbug_tmp_use_all_columns(table, table->read_set);
      error= m_part_info->get_partition_id(m_part_info, &part_id, &func_value);
      dbug_tmp_restore_column_map(table->read_set, old_map);
      if (error)
      {
        m_part_info->err_value= func_value;
        DBUG_RETURN(error);
      }
      options.optionsPresent |= NdbOperation::OperationOptions::OO_PARTITION_ID;
      options.partitionId=part_id;
      poptions=&options;
    }    

    if (!(op= trans->readTuple(key_rec, (const char *)record,
                               m_ndb_record, dummy_row, lm, empty_mask,
                               poptions, 
                               sizeof(NdbOperation::OperationOptions))))
      ERR_RETURN(trans->getNdbError());
    
    first= op;
  }
  /*
   * Fetch any rows with colliding unique indexes
   */
  KEY* key_info;
  for (i= 0, key_info= table->key_info; i < table->s->keys; i++, key_info++)
  {
    if (i != table_share->primary_key &&
        key_info->flags & HA_NOSAME &&
        bitmap_is_overlapping(table->write_set, m_key_fields[i]))
    {
      /*
        A unique index is defined on table and it's being updated
        We cannot look up a NULL field value in a unique index. But since
        keys with NULLs are not indexed, such rows cannot conflict anyway, so
        we just skip the index in this case.
      */
      if (check_null_in_record(key_info, record))
      {
        DBUG_PRINT("info", ("skipping check for key with NULL"));
        continue;
      }
      if (write_op != NDB_INSERT && !check_index_fields_in_write_set(i))
      {
        DBUG_PRINT("info", ("skipping check for key %u not in write_set", i));
        continue;
      }

      const NdbOperation *iop;
      const NdbRecord *key_rec= m_index[i].ndb_unique_record_row;
      if (!(iop= trans->readTuple(key_rec, (const char *)record,
                                  m_ndb_record, dummy_row,
                                  lm, empty_mask)))
        ERR_RETURN(trans->getNdbError());

      if (!first)
        first= iop;
    }
  }
  last= trans->getLastDefinedOperation();
  if (first)
    res= execute_no_commit_ie(m_thd_ndb, trans);
  else
  {
    // Table has no keys
    table->status= STATUS_NOT_FOUND;
    DBUG_RETURN(HA_ERR_KEY_NOT_FOUND);
  }
  if (check_all_operations_for_error(trans, first, last, 
                                     HA_ERR_KEY_NOT_FOUND))
  {
    table->status= STATUS_NOT_FOUND;
    DBUG_RETURN(ndb_err(trans));
  } 
  else
  {
    DBUG_PRINT("info", ("m_dupkey %d", m_dupkey));
  }
  DBUG_RETURN(0);
}


/**
  Read one record from NDB using unique secondary index.
*/

int ha_ndbcluster::unique_index_read(const uchar *key,
                                     uint key_len, uchar *buf)
{
  NdbTransaction *trans= m_thd_ndb->trans;
  const NdbOperation *op;
  DBUG_ENTER("ha_ndbcluster::unique_index_read");
  DBUG_PRINT("enter", ("key_len: %u, index: %u", key_len, active_index));
  DBUG_DUMP("key", key, key_len);
  DBUG_ASSERT(trans);

  if (!(op= pk_unique_index_read_key(active_index, key, buf,
                                     get_ndb_lock_mode(m_lock.type),
                                     NULL)))
    ERR_RETURN(trans->getNdbError());
  
  if (execute_no_commit_ie(m_thd_ndb, trans) != 0 ||
      op->getNdbError().code) 
  {
    int err= ndb_err(trans);
    if(err==HA_ERR_KEY_NOT_FOUND)
      table->status= STATUS_NOT_FOUND;
    else
      table->status= STATUS_GARBAGE;

    DBUG_RETURN(err);
  }

  table->status= 0;
  DBUG_RETURN(0);
}

int
ha_ndbcluster::scan_handle_lock_tuple(NdbScanOperation *scanOp,
                                      NdbTransaction *trans)
{
  DBUG_ENTER("ha_ndbcluster::scan_handle_lock_tuple");
  if (m_lock_tuple)
  {
    /*
      Lock level m_lock.type either TL_WRITE_ALLOW_WRITE
      (SELECT FOR UPDATE) or TL_READ_WITH_SHARED_LOCKS (SELECT
      LOCK WITH SHARE MODE) and row was not explictly unlocked 
      with unlock_row() call
    */
    const NdbOperation *op;
    // Lock row
    DBUG_PRINT("info", ("Keeping lock on scanned row"));
      
    if (!(op= scanOp->lockCurrentTuple(trans, m_ndb_record,
                                       dummy_row, empty_mask)))
    {
      /* purecov: begin inspected */
      m_lock_tuple= FALSE;
      ERR_RETURN(trans->getNdbError());
      /* purecov: end */    
    }
    m_thd_ndb->m_unsent_bytes+=12;
  }
  m_lock_tuple= FALSE;
  DBUG_RETURN(0);
}

inline int ha_ndbcluster::fetch_next(NdbScanOperation* cursor)
{
  DBUG_ENTER("fetch_next");
  int local_check;
  int error;
  NdbTransaction *trans= m_thd_ndb->trans;
  
  DBUG_ASSERT(trans);
  if ((error= scan_handle_lock_tuple(cursor, trans)) != 0)
    DBUG_RETURN(error);
  
  bool contact_ndb= m_lock.type < TL_WRITE_ALLOW_WRITE &&
                    m_lock.type != TL_READ_WITH_SHARED_LOCKS;
  do {
    DBUG_PRINT("info", ("Call nextResult, contact_ndb: %d", contact_ndb));
    /*
      We can only handle one tuple with blobs at a time.
    */
    if (m_thd_ndb->m_unsent_bytes && m_blobs_pending)
    {
      if (execute_no_commit(m_thd_ndb, trans, m_ignore_no_key) != 0)
        DBUG_RETURN(ndb_err(trans));
    }
    
    /* Should be no unexamined completed operations
       nextResult() on Blobs generates Blob part read ops,
       so we will free them here
    */
    release_completed_operations(trans);
    
    if ((local_check= cursor->nextResult(&_m_next_row,
                                         contact_ndb,
                                         m_thd_ndb->m_force_send)) == 0)
    {
      /*
	Explicitly lock tuple if "select for update" or
	"select lock in share mode"
      */
      m_lock_tuple= (m_lock.type == TL_WRITE_ALLOW_WRITE
		     || 
		     m_lock.type == TL_READ_WITH_SHARED_LOCKS);
      DBUG_RETURN(0);
    } 
    else if (local_check == 1 || local_check == 2)
    {
      // 1: No more records
      // 2: No more cached records
      
      /*
        Before fetching more rows and releasing lock(s),
        all pending update or delete operations should 
        be sent to NDB
      */
      DBUG_PRINT("info", ("thd_ndb->m_unsent_bytes: %ld",
                          (long) m_thd_ndb->m_unsent_bytes));
      if (m_thd_ndb->m_unsent_bytes)
      {
        if ((error = flush_bulk_insert()) != 0)
          DBUG_RETURN(error);
      }
      contact_ndb= (local_check == 2);
    }
    else
    {
      DBUG_RETURN(ndb_err(trans));
    }
  } while (local_check == 2);

  DBUG_RETURN(1);
}

/**
  Get the next record of a started scan. Try to fetch
  it locally from NdbApi cached records if possible, 
  otherwise ask NDB for more.

  @note
    If this is a update/delete make sure to not contact
    NDB before any pending ops have been sent to NDB.
*/

inline int ha_ndbcluster::next_result(uchar *buf)
{  
  int res;
  DBUG_ENTER("next_result");
    
  if (!m_active_cursor)
    DBUG_RETURN(HA_ERR_END_OF_FILE);
  
  if ((res= fetch_next(m_active_cursor)) == 0)
  {
    DBUG_PRINT("info", ("One more record found"));    

    unpack_record(buf, m_next_row);
    table->status= 0;
    DBUG_RETURN(0);
  }
  else if (res == 1)
  {
    // No more records
    table->status= STATUS_NOT_FOUND;
    
    DBUG_PRINT("info", ("No more records"));
    DBUG_RETURN(HA_ERR_END_OF_FILE);
  }
  else
  {
    DBUG_RETURN(ndb_err(m_thd_ndb->trans));
  }
}

/**
  Do a primary key or unique key index read operation.
  The key value is taken from a buffer in mysqld key format.
*/
const NdbOperation *
ha_ndbcluster::pk_unique_index_read_key(uint idx, const uchar *key, uchar *buf,
                                        NdbOperation::LockMode lm,
                                        Uint32 *ppartition_id)
{
  const NdbOperation *op;
  const NdbRecord *key_rec;
  NdbOperation::OperationOptions options;
  NdbOperation::OperationOptions *poptions = NULL;
  options.optionsPresent= 0;
  NdbOperation::GetValueSpec gets[2];

  DBUG_ASSERT(m_thd_ndb->trans);

  if (idx != MAX_KEY)
    key_rec= m_index[idx].ndb_unique_record_key;
  else
    key_rec= m_ndb_hidden_key_record;

  /* Initialize the null bitmap, setting unused null bits to 1. */
  memset(buf, 0xff, table->s->null_bytes);

  if (table_share->primary_key == MAX_KEY)
  {
    get_hidden_fields_keyop(&options, gets);
    poptions= &options;
  }

  if (ppartition_id != NULL)
  {
    assert(m_user_defined_partitioning);
    options.optionsPresent|= NdbOperation::OperationOptions::OO_PARTITION_ID;
    options.partitionId= *ppartition_id;
    poptions= &options;
  }

  op= m_thd_ndb->trans->readTuple(key_rec, (const char *)key, m_ndb_record,
                                  (char *)buf, lm,
                                  (uchar *)(table->read_set->bitmap), poptions,
                                  sizeof(NdbOperation::OperationOptions));

  if (uses_blob_value(table->read_set) &&
      get_blob_values(op, buf, table->read_set) != 0)
    return NULL;

  return op;
}

/** Count number of columns in key part. */
static uint
count_key_columns(const KEY *key_info, const key_range *key)
{
  KEY_PART_INFO *first_key_part= key_info->key_part;
  KEY_PART_INFO *key_part_end= first_key_part + key_info->key_parts;
  KEY_PART_INFO *key_part;
  uint length= 0;
  for(key_part= first_key_part; key_part < key_part_end; key_part++)
  {
    if (length >= key->length)
      break;
    length+= key_part->store_length;
  }
  return key_part - first_key_part;
}

/* Helper method to compute NDB index bounds. Note: does not set range_no. */
void
compute_index_bounds(NdbIndexScanOperation::IndexBound & bound,
                     const KEY *key_info,
                     const key_range *start_key, const key_range *end_key)
{
  if (start_key)
  {
    bound.low_key= (const char*)start_key->key;
    bound.low_key_count= count_key_columns(key_info, start_key);
    bound.low_inclusive=
      start_key->flag != HA_READ_AFTER_KEY &&
      start_key->flag != HA_READ_BEFORE_KEY;
  }
  else
  {
    bound.low_key= NULL;
    bound.low_key_count= 0;
  }

  if (start_key &&
      (start_key->flag == HA_READ_KEY_EXACT ||
       start_key->flag == HA_READ_PREFIX_LAST))
  {
    bound.high_key= bound.low_key;
    bound.high_key_count= bound.low_key_count;
    bound.high_inclusive= TRUE;
  }
  else if (end_key)
  {
    bound.high_key= (const char*)end_key->key;
    bound.high_key_count= count_key_columns(key_info, end_key);
    /*
      For some reason, 'where b >= 1 and b <= 3' uses HA_READ_AFTER_KEY for
      the end_key.
      So HA_READ_AFTER_KEY in end_key sets high_inclusive, even though in
      start_key it does not set low_inclusive.
    */
    bound.high_inclusive= end_key->flag != HA_READ_BEFORE_KEY;
    if (end_key->flag == HA_READ_KEY_EXACT ||
        end_key->flag == HA_READ_PREFIX_LAST)
    {
      bound.low_key= bound.high_key;
      bound.low_key_count= bound.high_key_count;
      bound.low_inclusive= TRUE;
    }
  }
  else
  {
    bound.high_key= NULL;
    bound.high_key_count= 0;
  }
  DBUG_PRINT("info", ("start_flag=0x%x end_flag=0x%x"
                      " lo_keys=%d lo_incl=%d hi_keys=%d hi_incl=%d",
                      start_key?start_key->flag:0, end_key?end_key->flag:0,
                      bound.low_key_count, bound.low_inclusive,
                      bound.high_key_count, bound.high_inclusive));
}

/**
  Start ordered index scan in NDB
*/

int ha_ndbcluster::ordered_index_scan(const key_range *start_key,
                                      const key_range *end_key,
                                      bool sorted, bool descending,
                                      uchar* buf, part_id_range *part_spec)
{  
  NdbTransaction *trans;
  NdbIndexScanOperation *op;
  int error;

  DBUG_ENTER("ha_ndbcluster::ordered_index_scan");
  DBUG_PRINT("enter", ("index: %u, sorted: %d, descending: %d read_set=0x%x",
             active_index, sorted, descending, table->read_set->bitmap[0]));
  DBUG_PRINT("enter", ("Starting new ordered scan on %s", m_tabname));

  // Check that sorted seems to be initialised
  DBUG_ASSERT(sorted == 0 || sorted == 1);

  if (unlikely(!(trans= get_transaction(error))))
  {
    DBUG_RETURN(error);
  }

  if (m_active_cursor && (error= close_scan()))
    DBUG_RETURN(error);

  const NdbOperation::LockMode lm = get_ndb_lock_mode(m_lock.type);

  NdbScanOperation::ScanOptions options;
  options.optionsPresent=NdbScanOperation::ScanOptions::SO_SCANFLAGS;
  options.scan_flags=0;

  NdbOperation::GetValueSpec gets[2];
  if (table_share->primary_key == MAX_KEY)
    get_hidden_fields_scan(&options, gets);

  if (lm == NdbOperation::LM_Read)
    options.scan_flags|= NdbScanOperation::SF_KeyInfo;
  if (sorted)
    options.scan_flags|= NdbScanOperation::SF_OrderByFull;
  if (descending)
    options.scan_flags|= NdbScanOperation::SF_Descending;
  const NdbRecord *key_rec= m_index[active_index].ndb_record_key;
  const NdbRecord *row_rec= m_ndb_record;

  NdbIndexScanOperation::IndexBound bound;
  NdbIndexScanOperation::IndexBound *pbound = NULL;
  NdbInterpretedCode code(m_table);

  if (start_key != NULL || end_key != NULL)
  {
    /* 
       Compute bounds info, reversing range boundaries
       if descending
     */
    compute_index_bounds(bound, 
                         table->key_info + active_index,
                         (descending?
                          end_key : start_key),
                         (descending?
                          start_key : end_key));
    bound.range_no = 0;
    pbound = &bound;
  }

  /* Partition pruning */
  if (m_use_partition_pruning && 
      m_user_defined_partitioning && part_spec != NULL &&
      part_spec->start_part == part_spec->end_part)
  {
    /* Explicitly set partition id when pruning User-defined partitioned scan */
    options.partitionId = part_spec->start_part;
    options.optionsPresent |= NdbScanOperation::ScanOptions::SO_PARTITION_ID;
  }

  if (m_cond && m_cond->generate_scan_filter(&code, &options))
    ERR_RETURN(code.getNdbError());

  if (!(op= trans->scanIndex(key_rec, row_rec, lm,
                             (uchar *)(table->read_set->bitmap),
                             pbound,
                             &options,
                             sizeof(NdbScanOperation::ScanOptions))))
    ERR_RETURN(trans->getNdbError());

  DBUG_PRINT("info", ("Is scan pruned to 1 partition? : %u", op->getPruned()));
  m_thd_ndb->m_scan_count++;
  m_thd_ndb->m_pruned_scan_count += (op->getPruned()? 1 : 0);

  if (uses_blob_value(table->read_set) &&
      get_blob_values(op, NULL, table->read_set) != 0)
    ERR_RETURN(op->getNdbError());

  m_active_cursor= op;

  if (execute_no_commit(m_thd_ndb, trans, m_ignore_no_key) != 0)
    DBUG_RETURN(ndb_err(trans));
  
  DBUG_RETURN(next_result(buf));
}

static
int
guess_scan_flags(NdbOperation::LockMode lm,
		 const NDBTAB* tab, const MY_BITMAP* readset)
{
  int flags= 0;
  flags|= (lm == NdbOperation::LM_Read) ? NdbScanOperation::SF_KeyInfo : 0;
  if (tab->checkColumns(0, 0) & 2)
  {
    int ret = tab->checkColumns(readset->bitmap, no_bytes_in_map(readset));
    
    if (ret & 2)
    { // If disk columns...use disk scan
      flags |= NdbScanOperation::SF_DiskScan;
    }
    else if ((ret & 4) == 0 && (lm == NdbOperation::LM_Exclusive))
    {
      // If no mem column is set and exclusive...guess disk scan
      flags |= NdbScanOperation::SF_DiskScan;
    }
  }
  return flags;
}

/*
  Start full table scan in NDB or unique index scan
 */

int ha_ndbcluster::full_table_scan(const KEY* key_info, 
                                   const key_range *start_key,
                                   const key_range *end_key,
                                   uchar *buf)
{
  int error;
  NdbScanOperation *op;
  NdbTransaction *trans= m_thd_ndb->trans;
  part_id_range part_spec;
  bool use_set_part_id= FALSE;
  NdbOperation::GetValueSpec gets[2];

  DBUG_ENTER("full_table_scan");  
  DBUG_PRINT("enter", ("Starting new scan on %s", m_tabname));

  if (m_use_partition_pruning && m_user_defined_partitioning)
  {
    part_spec.start_part= 0;
    part_spec.end_part= m_part_info->get_tot_partitions() - 1;
    prune_partition_set(table, &part_spec);
    DBUG_PRINT("info", ("part_spec.start_part: %u  part_spec.end_part: %u",
                        part_spec.start_part, part_spec.end_part));
    /*
      If partition pruning has found no partition in set
      we can return HA_ERR_END_OF_FILE
    */
    if (part_spec.start_part > part_spec.end_part)
    {
      DBUG_RETURN(HA_ERR_END_OF_FILE);
    }

    if (part_spec.start_part == part_spec.end_part)
    {
      /*
       * Only one partition is required to scan, if sorted is required
       * don't need it anymore since output from one ordered partitioned
       * index is always sorted.
       *
       * Note : This table scan pruning currently only occurs for 
       * UserDefined partitioned tables.
       * It could be extended to occur for natively partitioned tables if
       * the Partitioning layer can make a key (e.g. start or end key)
       * available so that we can determine the correct pruning in the 
       * NDBAPI layer.
       */
      use_set_part_id= TRUE;
      if (!trans)
        if (unlikely(!(trans= get_transaction_part_id(part_spec.start_part,
                                                      error))))
          DBUG_RETURN(error);
    }
  }
  if (!trans)
    if (unlikely(!(trans= start_transaction(error))))
      DBUG_RETURN(error);

  const NdbOperation::LockMode lm = get_ndb_lock_mode(m_lock.type);
  NdbScanOperation::ScanOptions options;
  options.optionsPresent = (NdbScanOperation::ScanOptions::SO_SCANFLAGS |
                            NdbScanOperation::ScanOptions::SO_PARALLEL);
  options.scan_flags = guess_scan_flags(lm, m_table, table->read_set);
  options.parallel= DEFAULT_PARALLELISM;

  if (use_set_part_id) {
    assert(m_user_defined_partitioning);
    options.optionsPresent|= NdbScanOperation::ScanOptions::SO_PARTITION_ID;
    options.partitionId = part_spec.start_part;
  };

  if (table_share->primary_key == MAX_KEY)
    get_hidden_fields_scan(&options, gets);

  {
    NdbInterpretedCode code(m_table);

    if (!key_info)
    {
      if (m_cond && m_cond->generate_scan_filter(&code, &options))
        ERR_RETURN(code.getNdbError());
    }
    else
    {
      /* Unique index scan in NDB (full table scan with scan filter) */
      DBUG_PRINT("info", ("Starting unique index scan"));
      if (!m_cond)
        m_cond= new ha_ndbcluster_cond;
      if (!m_cond)
      {
        my_errno= HA_ERR_OUT_OF_MEM;
        DBUG_RETURN(my_errno);
      }       
      if (m_cond->generate_scan_filter_from_key(&code, &options, key_info, start_key, end_key, buf))
        ERR_RETURN(code.getNdbError());
    }

    if (!(op= trans->scanTable(m_ndb_record, lm,
                               (uchar *)(table->read_set->bitmap),
                               &options, sizeof(NdbScanOperation::ScanOptions))))
      ERR_RETURN(trans->getNdbError());

    m_thd_ndb->m_scan_count++;
    m_thd_ndb->m_pruned_scan_count += (op->getPruned()? 1 : 0);
  }
  
  DBUG_ASSERT(m_active_cursor==NULL);
  m_active_cursor= op;

  if (uses_blob_value(table->read_set) &&
      get_blob_values(op, NULL, table->read_set) != 0)
    ERR_RETURN(op->getNdbError());

  if (execute_no_commit(m_thd_ndb, trans, m_ignore_no_key) != 0)
    DBUG_RETURN(ndb_err(trans));
  DBUG_PRINT("exit", ("Scan started successfully"));
  DBUG_RETURN(next_result(buf));
}

int
ha_ndbcluster::set_auto_inc(THD *thd, Field *field)
{
  DBUG_ENTER("ha_ndbcluster::set_auto_inc");
  bool read_bit= bitmap_is_set(table->read_set, field->field_index);
  bitmap_set_bit(table->read_set, field->field_index);
  Uint64 next_val= (Uint64) field->val_int() + 1;
  if (!read_bit)
    bitmap_clear_bit(table->read_set, field->field_index);
  DBUG_RETURN(set_auto_inc_val(thd, next_val));
}

inline
int
ha_ndbcluster::set_auto_inc_val(THD *thd, Uint64 value)
{
  Ndb *ndb= get_ndb(thd);
  DBUG_ENTER("ha_ndbcluster::set_auto_inc_val");
#ifndef DBUG_OFF
  char buff[22];
  DBUG_PRINT("info", 
             ("Trying to set next auto increment value to %s",
              llstr(value, buff)));
#endif
  if (ndb->checkUpdateAutoIncrementValue(m_share->tuple_id_range, value))
  {
    Ndb_tuple_id_range_guard g(m_share);
    if (ndb->setAutoIncrementValue(m_table, g.range, value, TRUE)
        == -1)
      ERR_RETURN(ndb->getNdbError());
  }
  DBUG_RETURN(0);
}

Uint32
ha_ndbcluster::setup_get_hidden_fields(NdbOperation::GetValueSpec gets[2])
{
  Uint32 num_gets= 0;
  /*
    We need to read the hidden primary key, and possibly the FRAGMENT
    pseudo-column.
  */
  gets[num_gets].column= get_hidden_key_column();
  gets[num_gets].appStorage= &m_ref;
  num_gets++;
  if (m_user_defined_partitioning)
  {
    /* Need to read partition id to support ORDER BY columns. */
    gets[num_gets].column= NdbDictionary::Column::FRAGMENT;
    gets[num_gets].appStorage= &m_part_id;
    num_gets++;
  }
  return num_gets;
}

void
ha_ndbcluster::get_hidden_fields_keyop(NdbOperation::OperationOptions *options,
                                       NdbOperation::GetValueSpec gets[2])
{
  Uint32 num_gets= setup_get_hidden_fields(gets);
  options->optionsPresent|= NdbOperation::OperationOptions::OO_GETVALUE;
  options->extraGetValues= gets;
  options->numExtraGetValues= num_gets;
}

void
ha_ndbcluster::get_hidden_fields_scan(NdbScanOperation::ScanOptions *options,
                                      NdbOperation::GetValueSpec gets[2])
{
  Uint32 num_gets= setup_get_hidden_fields(gets);
  options->optionsPresent|= NdbScanOperation::ScanOptions::SO_GETVALUE;
  options->extraGetValues= gets;
  options->numExtraGetValues= num_gets;
}

inline void
ha_ndbcluster::eventSetAnyValue(THD *thd, 
                                NdbOperation::OperationOptions *options) const
{
  options->anyValue= 0;
  if (unlikely(m_slow_path))
  {
    /*
      Ignore TNTO_NO_LOGGING for slave thd.  It is used to indicate
      log-slave-updates option.  This is instead handled in the
      injector thread, by looking explicitly at the
      opt_log_slave_updates flag.
    */
    Thd_ndb *thd_ndb= get_thd_ndb(thd);
    if (thd->slave_thread)
    {
      /*
        Slave-thread, we are applying a replicated event.
        We set the server_id to the value received from the log which
        may be a composite of server_id and other data according
        to the server_id_bits option.
        In future it may be useful to support *not* mapping composite
        AnyValues to/from Binlogged server-ids
      */
      options->optionsPresent |= NdbOperation::OperationOptions::OO_ANYVALUE;
      options->anyValue = thd_unmasked_server_id(thd);
    }
    else if (thd_ndb->trans_options & TNTO_NO_LOGGING)
    {
      options->optionsPresent |= NdbOperation::OperationOptions::OO_ANYVALUE;
      ndbcluster_anyvalue_set_nologging(options->anyValue);
    }
  }
#ifndef DBUG_OFF
  /*
    MySQLD will set the user-portion of AnyValue (if any) to all 1s
    This tests code filtering ServerIds on the value of server-id-bits.
  */
  const char* p = getenv("NDB_TEST_ANYVALUE_USERDATA");
  if (p != 0  && *p != 0 && *p != '0' && *p != 'n' && *p != 'N')
  {
    options->optionsPresent |= NdbOperation::OperationOptions::OO_ANYVALUE;
    dbug_ndbcluster_anyvalue_set_userbits(options->anyValue);
  }
#endif
}

bool ha_ndbcluster::isManualBinlogExec(THD *thd)
{
  /* Are we executing handler methods as part of 
   * a mysql client BINLOG statement?
   */
#ifndef EMBEDDED_LIBRARY
  return thd ? 
    ( thd->rli_fake? 
      thd->rli_fake->get_flag(Relay_log_info::IN_STMT) : false)
    : false;
#else
  /* For Embedded library, we can't determine if we're
   * executing Binlog manually
   * TODO : Find better way to determine whether to use
   *        SQL REPLACE or Write_row semantics
   */
  return false;
#endif

}

static inline bool
thd_allow_batch(const THD* thd)
{
#ifndef OPTION_ALLOW_BATCH
  return false;
#else
  return (thd_options(thd) & OPTION_ALLOW_BATCH);
#endif
}

#ifdef HAVE_NDB_BINLOG
/**
   prepare_conflict_detection

   This method is called during operation definition by the slave,
   when writing to a table with conflict detection defined.

   It is responsible for defining and adding any operation filtering
   required, and for saving any operation definition state required
   for post-execute analysis
*/
int
ha_ndbcluster::prepare_conflict_detection(enum_conflicting_op_type op_type,
                                          const NdbRecord* key_rec,
                                          const uchar* old_data,
                                          const uchar* new_data,
                                          NdbInterpretedCode* code,
                                          NdbOperation::OperationOptions* options)
{
  DBUG_ENTER("prepare_conflict_detection");

  int res = 0;
  const st_conflict_fn_def* conflict_fn = m_share->m_cfn_share->m_conflict_fn;
  assert( conflict_fn != NULL );


  /*
     Prepare interpreted code for operation (update + delete only) according
     to algorithm used
  */
  if (op_type != WRITE_ROW)
  {
    res = conflict_fn->prep_func(m_share->m_cfn_share,
                                 op_type,
                                 old_data,
                                 new_data,
                                 table->write_set,
                                 code);

    if (!res)
    {
      /* Attach conflict detecting filter program to operation */
      options->optionsPresent|=NdbOperation::OperationOptions::OO_INTERPRETED;
      options->interpretedCode= code;
    }
  } // if (op_type != WRITE_ROW)

  g_ndb_slave_state.current_conflict_defined_op_count++;

  /* Now save data for potential insert to exceptions table... */
  const uchar* row_to_save = (op_type == DELETE_ROW)? old_data : new_data;
  Ndb_exceptions_data ex_data;
  ex_data.share= m_share;
  ex_data.key_rec= key_rec;
  ex_data.op_type= op_type;
  /*
    We need to save the row data for possible conflict resolution after
    execute().
  */
  ex_data.row= copy_row_to_buffer(m_thd_ndb, row_to_save);
  uchar* ex_data_buffer= get_buffer(m_thd_ndb, sizeof(ex_data));
  if (ex_data.row == NULL || ex_data_buffer == NULL)
  {
    DBUG_RETURN(HA_ERR_OUT_OF_MEM);
  }
  memcpy(ex_data_buffer, &ex_data, sizeof(ex_data));

  /* Store ptr to exceptions data in operation 'customdata' ptr */
  options->optionsPresent|= NdbOperation::OperationOptions::OO_CUSTOMDATA;
  options->customData= (void*)ex_data_buffer;

  DBUG_RETURN(0);
}

/**
   handle_conflict_op_error

   This method is called when an error is detected after executing an
   operation with conflict detection active.

   If the operation error is related to conflict detection, handling
   starts.

   Handling involves incrementing the relevant counter, and optionally
   refreshing the row and inserting an entry into the exceptions table
*/

int
handle_conflict_op_error(Thd_ndb* thd_ndb,
                         NdbTransaction* trans,
                         const NdbError& err,
                         const NdbOperation* op)
{
  DBUG_ENTER("handle_conflict_op_error");
  DBUG_PRINT("info", ("ndb error: %d", err.code));

  if ((err.code == (int) error_conflict_fn_violation) ||
      (err.classification == NdbError::ConstraintViolation) ||
      (err.classification == NdbError::NoDataFound))
  {
    DBUG_PRINT("info",
               ("err.code %s (int) error_conflict_fn_violation, "
                "err.classification %s",
                err.code == (int) error_conflict_fn_violation ? "==" : "!=",
                err.classification
                == NdbError::ConstraintViolation
                ? "== NdbError::ConstraintViolation"
                : (err.classification == NdbError::NoDataFound
                   ? "== NdbError::NoDataFound" : "!=")));

    enum_conflict_cause conflict_cause;

    if (err.code == (int) error_conflict_fn_violation)
    {
      conflict_cause= ROW_IN_CONFLICT;
    }
    else if (err.classification == NdbError::ConstraintViolation)
    {
      conflict_cause= ROW_ALREADY_EXISTS;
    }
    else
    {
      assert(err.classification == NdbError::NoDataFound);
      conflict_cause= ROW_DOES_NOT_EXIST;
    }

    const void* buffer=op->getCustomData();
    assert(buffer);
    Ndb_exceptions_data ex_data;
    memcpy(&ex_data, buffer, sizeof(ex_data));
    NDB_SHARE *share= ex_data.share;
    const NdbRecord* key_rec= ex_data.key_rec;
    const uchar* row= ex_data.row;
    enum_conflicting_op_type op_type = ex_data.op_type;
    DBUG_ASSERT(share != NULL && row != NULL);

    NDB_CONFLICT_FN_SHARE* cfn_share= share->m_cfn_share;
    if (cfn_share)
    {
      enum_conflict_fn_type cft = cfn_share->m_conflict_fn->type;
      bool haveExTable = cfn_share->m_ex_tab != NULL;

      g_ndb_slave_state.current_violation_count[cft]++;

      {
        NdbError handle_error;
        if (handle_row_conflict(cfn_share,
                                key_rec,
                                row,
                                op_type,
                                conflict_cause,
                                err,
                                trans,
                                handle_error))
        {
          /* Error with handling of row conflict */
          char msg[FN_REFLEN];
          my_snprintf(msg, sizeof(msg), "Row conflict handling "
                      "on table %s hit Ndb error %d '%s'",
                      share->table_name,
                      handle_error.code,
                      handle_error.message);

          if (handle_error.status == NdbError::TemporaryError)
          {
            /* Slave will roll back and retry entire transaction. */
            ERR_RETURN(handle_error);
          }
          else
          {
            push_warning_printf(current_thd, MYSQL_ERROR::WARN_LEVEL_ERROR,
                                ER_EXCEPTIONS_WRITE_ERROR,
                                ER(ER_EXCEPTIONS_WRITE_ERROR), msg);
            /* Slave will stop replication. */
            DBUG_RETURN(ER_EXCEPTIONS_WRITE_ERROR);
          }
        }
      }


      if (haveExTable)
      {
        NdbError ex_err;
        if (write_conflict_row(share, trans, row, ex_err))
        {
          char msg[FN_REFLEN];
          my_snprintf(msg, sizeof(msg), "table %s NDB error %d '%s'",
                      cfn_share->m_ex_tab->getName(),
                      ex_err.code, ex_err.message);

          NdbDictionary::Dictionary* dict= thd_ndb->ndb->getDictionary();

          if (ex_err.classification == NdbError::SchemaError)
          {
            dict->removeTableGlobal(*(cfn_share->m_ex_tab), false);
            cfn_share->m_ex_tab= NULL;
          }
          else if (ex_err.status == NdbError::TemporaryError)
          {
            /* Slave will roll back and retry entire transaction. */
            ERR_RETURN(ex_err);
          }
          else
          {
            push_warning_printf(current_thd, MYSQL_ERROR::WARN_LEVEL_ERROR,
                                ER_EXCEPTIONS_WRITE_ERROR,
                                ER(ER_EXCEPTIONS_WRITE_ERROR), msg);
            /* Slave will stop replication. */
            DBUG_RETURN(ER_EXCEPTIONS_WRITE_ERROR);
          }
        }
      } // if (haveExTable)

      DBUG_RETURN(0);
    }
    else
    {
      DBUG_PRINT("info", ("missing cfn_share"));
      DBUG_RETURN(0); // TODO : Correct?
    }
  }
  else
  {
    /* Non conflict related error */
    DBUG_PRINT("info", ("err.code == %u", err.code));
    DBUG_RETURN(err.code);
  }

  DBUG_RETURN(0); // Reachable?
}
#endif /* HAVE_NDB_BINLOG */


int ha_ndbcluster::write_row(uchar *record)
{
  DBUG_ENTER("ha_ndbcluster::write_row");
#ifdef HAVE_NDB_BINLOG
  if (m_share == ndb_apply_status_share && table->in_use->slave_thread)
  {
    uint32 sid, master_server_id= active_mi->master_id;
    memcpy(&sid, table->field[0]->ptr + (record - table->record[0]), sizeof(sid));
    if (sid == master_server_id)
    {
      uint64 master_epoch;
      memcpy(&master_epoch, table->field[1]->ptr + (record - table->record[0]),
             sizeof(master_epoch));
      active_mi->master_epoch= master_epoch;
    }
  }
#endif /* HAVE_NDB_BINLOG */
  DBUG_RETURN(ndb_write_row(record, FALSE, FALSE));
}

/**
  Insert one record into NDB
*/
int ha_ndbcluster::ndb_write_row(uchar *record,
                                 bool primary_key_update,
                                 bool batched_update)
{
  bool has_auto_increment;
  const NdbOperation *op;
  THD *thd= table->in_use;
  Thd_ndb *thd_ndb= m_thd_ndb;
  NdbTransaction *trans;
  uint32 part_id;
  int error;
  NdbOperation::SetValueSpec sets[2];
  Uint32 num_sets= 0;
  DBUG_ENTER("ha_ndbcluster::ndb_write_row");

  has_auto_increment= (table->next_number_field && record == table->record[0]);

  if (has_auto_increment && table_share->primary_key != MAX_KEY) 
  {
    /*
     * Increase any auto_incremented primary key
     */
    m_skip_auto_increment= FALSE;
    if ((error= update_auto_increment()))
      DBUG_RETURN(error);
    m_skip_auto_increment= (insert_id_for_cur_row == 0);
  }

  /*
   * If IGNORE the ignore constraint violations on primary and unique keys
   */
  if (!m_use_write && m_ignore_dup_key)
  {
    /*
      compare if expression with that in start_bulk_insert()
      start_bulk_insert will set parameters to ensure that each
      write_row is committed individually
    */
    int peek_res= peek_indexed_rows(record, NDB_INSERT);
    
    if (!peek_res) 
    {
      DBUG_RETURN(HA_ERR_FOUND_DUPP_KEY);
    }
    if (peek_res != HA_ERR_KEY_NOT_FOUND)
      DBUG_RETURN(peek_res);
  }

  bool uses_blobs= uses_blob_value(table->write_set);

  Uint64 auto_value;
  const NdbRecord *key_rec;
  const uchar *key_row;
  if (table_share->primary_key == MAX_KEY)
  {
    /* Table has hidden primary key. */
    Ndb *ndb= get_ndb(thd);
    uint retries= NDB_AUTO_INCREMENT_RETRIES;
    int retry_sleep= 30; /* 30 milliseconds, transaction */
    for (;;)
    {
      Ndb_tuple_id_range_guard g(m_share);
      if (ndb->getAutoIncrementValue(m_table, g.range, auto_value, 1000) == -1)
      {
	if (--retries && !thd->killed &&
	    ndb->getNdbError().status == NdbError::TemporaryError)
	{
	  do_retry_sleep(retry_sleep);
	  continue;
	}
	ERR_RETURN(ndb->getNdbError());
      }
      break;
    }
    sets[num_sets].column= get_hidden_key_column();
    sets[num_sets].value= &auto_value;
    num_sets++;
    key_rec= m_ndb_hidden_key_record;
    key_row= (const uchar *)&auto_value;
  }
  else
  {
    key_rec= m_index[table_share->primary_key].ndb_unique_record_row;
    key_row= record;
  }

  trans= thd_ndb->trans;
  if (m_user_defined_partitioning)
  {
    DBUG_ASSERT(m_use_partition_pruning);
    longlong func_value= 0;
    my_bitmap_map *old_map= dbug_tmp_use_all_columns(table, table->read_set);
    error= m_part_info->get_partition_id(m_part_info, &part_id, &func_value);
    dbug_tmp_restore_column_map(table->read_set, old_map);
    if (unlikely(error))
    {
      m_part_info->err_value= func_value;
      DBUG_RETURN(error);
    }
    {
      /*
        We need to set the value of the partition function value in
        NDB since the NDB kernel doesn't have easy access to the function
        to calculate the value.
      */
      if (func_value >= INT_MAX32)
        func_value= INT_MAX32;
      sets[num_sets].column= get_partition_id_column();
      sets[num_sets].value= &func_value;
      num_sets++;
    }
    if (!trans)
      if (unlikely(!(trans= start_transaction_part_id(part_id, error))))
        DBUG_RETURN(error);
  }
  else if (!trans)
  {
    if (unlikely(!(trans= start_transaction_row(key_rec, key_row, error))))
      DBUG_RETURN(error);
  }
  DBUG_ASSERT(trans);

  ha_statistic_increment(&SSV::ha_write_count);
  if (table->timestamp_field_type & TIMESTAMP_AUTO_SET_ON_INSERT)
    table->timestamp_field->set_time();

  /*
     Setup OperationOptions
   */
  NdbOperation::OperationOptions options;
  NdbOperation::OperationOptions *poptions = NULL;
  options.optionsPresent=0;
  
  eventSetAnyValue(thd, &options); 
  bool need_flush= add_row_check_if_batch_full(thd_ndb);

  if (m_user_defined_partitioning)
  {
    options.optionsPresent |= NdbOperation::OperationOptions::OO_PARTITION_ID;
    options.partitionId= part_id;
  }
  if (num_sets)
  {
    options.optionsPresent |= NdbOperation::OperationOptions::OO_SETVALUE;
    options.extraSetValues= sets;
    options.numExtraSetValues= num_sets;
  }
  if (thd->slave_thread || THDVAR(thd, deferred_constraints))
  {
    options.optionsPresent |=
      NdbOperation::OperationOptions::OO_DEFERRED_CONSTAINTS;
  }

  if (options.optionsPresent != 0)
    poptions=&options;

  const Uint32 bitmapSz= (NDB_MAX_ATTRIBUTES_IN_TABLE + 31)/32;
  uint32 tmpBitmapSpace[bitmapSz];
  MY_BITMAP tmpBitmap;
  MY_BITMAP *user_cols_written_bitmap;
#ifdef HAVE_NDB_BINLOG
  bool haveConflictFunction =
    (thd->slave_thread &&
     m_share->m_cfn_share &&
     m_share->m_cfn_share->m_conflict_fn);
#endif
  
  if (m_use_write
#ifdef HAVE_NDB_BINLOG
      /* Conflict detection must use normal Insert */
      && !haveConflictFunction
#endif
      )
  {
    /* Should we use the supplied table writeset or not?
     * For a REPLACE command, we should ignore it, and write
     * all columns to get correct REPLACE behaviour.
     * For applying Binlog events, we need to use the writeset
     * to avoid trampling unchanged columns when an update is
     * logged as a WRITE
     */
    bool useWriteSet= isManualBinlogExec(thd);

#ifdef HAVE_NDB_BINLOG
    /* Slave always uses writeset
     * TODO : What about SBR replicating a
     * REPLACE command?
     */
    useWriteSet |= thd->slave_thread;
#endif
    uchar* mask;

    if (useWriteSet)
    {
      user_cols_written_bitmap= table->write_set;
      mask= (uchar *)(user_cols_written_bitmap->bitmap);
    }
    else
    {
      user_cols_written_bitmap= NULL;
      mask= NULL;
    }
    /* TODO : Add conflict detection etc when interpreted write supported */
    op= trans->writeTuple(key_rec, (const char *)key_row, m_ndb_record,
                          (char *)record, mask,
                          poptions, sizeof(NdbOperation::OperationOptions));
  }
  else
  {
#ifdef HAVE_NDB_BINLOG
    if (haveConflictFunction)
    {
      /* Conflict detection in slave thread */
      if (unlikely((error = prepare_conflict_detection(WRITE_ROW,
                                                       key_rec,
                                                       NULL,    /* old_data */
                                                       record,  /* new_data */
                                                       NULL,    /* code */
                                                       &options))))
        DBUG_RETURN(error);
    }
#endif
    uchar *mask;

    /* Check whether Ndb table definition includes any default values. */
    if (m_table->hasDefaultValues())
    {
      DBUG_PRINT("info", ("Not sending values for native defaulted columns"));

      /*
        If Ndb is unaware of the table's defaults, we must provide all column values to the insert.  
        This is done using a NULL column mask.
        If Ndb is aware of the table's defaults, we only need to provide 
        the columns explicitly mentioned in the write set, 
        plus any extra columns required due to bug#41616. 
        plus the primary key columns required due to bug#42238.
      */
      /*
        The following code for setting user_cols_written_bitmap
        should be removed after BUG#41616 and Bug#42238 are fixed
      */
      /* Copy table write set so that we can add to it */
      user_cols_written_bitmap= &tmpBitmap;
      bitmap_init(user_cols_written_bitmap, tmpBitmapSpace,
                  table->write_set->n_bits, false);
      bitmap_copy(user_cols_written_bitmap, table->write_set);

      for (uint i= 0; i < table->s->fields; i++)
      {
        Field *field= table->field[i];
        DBUG_PRINT("info", ("Field#%u, (%u), Type : %u "
                            "NO_DEFAULT_VALUE_FLAG : %u PRI_KEY_FLAG : %u",
                            i, 
                            field->field_index,
                            field->real_type(),
                            field->flags & NO_DEFAULT_VALUE_FLAG,
                            field->flags & PRI_KEY_FLAG));
        if ((field->flags & (NO_DEFAULT_VALUE_FLAG | // bug 41616
                             PRI_KEY_FLAG)) ||       // bug 42238
            ! type_supports_default_value(field->real_type()))
        {
          bitmap_set_bit(user_cols_written_bitmap, field->field_index);
        }
      }

      mask= (uchar *)(user_cols_written_bitmap->bitmap);
    }
    else
    {
      /* No defaults in kernel, provide all columns ourselves */
      DBUG_PRINT("info", ("No native defaults, sending all values"));
      user_cols_written_bitmap= NULL;
      mask = NULL;
    }
      
    /* Using insert, we write all non default columns */
    op= trans->insertTuple(key_rec, (const char *)key_row, m_ndb_record,
                           (char *)record, mask, // Default value should be masked
                           poptions, sizeof(NdbOperation::OperationOptions));
  }
  if (!(op))
    ERR_RETURN(trans->getNdbError());

  bool do_batch= !need_flush &&
    (batched_update || thd_allow_batch(thd));
  uint blob_count= 0;
  if (table_share->blob_fields > 0)
  {
    my_bitmap_map *old_map= dbug_tmp_use_all_columns(table, table->read_set);
    /* Set Blob values for all columns updated by the operation */
    int res= set_blob_values(op, record - table->record[0],
                             user_cols_written_bitmap, &blob_count, do_batch);
    dbug_tmp_restore_column_map(table->read_set, old_map);
    if (res != 0)
      DBUG_RETURN(res);
  }

  m_rows_changed++;

  /*
    Execute write operation
    NOTE When doing inserts with many values in 
    each INSERT statement it should not be necessary
    to NoCommit the transaction between each row.
    Find out how this is detected!
  */
  m_rows_inserted++;
  no_uncommitted_rows_update(1);
  if (( (m_rows_to_insert == 1 || uses_blobs) && !do_batch ) ||
      primary_key_update ||
      need_flush)
  {
    int res= flush_bulk_insert();
    if (res != 0)
    {
      m_skip_auto_increment= TRUE;
      DBUG_RETURN(res);
    }
  }
  if ((has_auto_increment) && (m_skip_auto_increment))
  {
    int ret_val;
    if ((ret_val= set_auto_inc(thd, table->next_number_field)))
    {
      DBUG_RETURN(ret_val);
    }
  }
  m_skip_auto_increment= TRUE;

  DBUG_PRINT("exit",("ok"));
  DBUG_RETURN(0);
}


/* Compare if an update changes the primary key in a row. */
int ha_ndbcluster::primary_key_cmp(const uchar * old_row, const uchar * new_row)
{
  uint keynr= table_share->primary_key;
  KEY_PART_INFO *key_part=table->key_info[keynr].key_part;
  KEY_PART_INFO *end=key_part+table->key_info[keynr].key_parts;

  for (; key_part != end ; key_part++)
  {
    if (!bitmap_is_set(table->write_set, key_part->fieldnr - 1))
      continue;

    /* The primary key does not allow NULLs. */
    DBUG_ASSERT(!key_part->null_bit);

    if (key_part->key_part_flag & (HA_BLOB_PART | HA_VAR_LENGTH_PART))
    {

      if (key_part->field->cmp_binary((old_row + key_part->offset),
                                      (new_row + key_part->offset),
                                      (ulong) key_part->length))
        return 1;
    }
    else
    {
      if (memcmp(old_row+key_part->offset, new_row+key_part->offset,
                 key_part->length))
        return 1;
    }
  }
  return 0;
}

#ifdef HAVE_NDB_BINLOG

int
handle_row_conflict(NDB_CONFLICT_FN_SHARE* cfn_share,
                    const NdbRecord* key_rec,
                    const uchar* pk_row,
                    enum_conflicting_op_type op_type,
                    enum_conflict_cause conflict_cause,
                    const NdbError& conflict_error,
                    NdbTransaction* conflict_trans,
                    NdbError& err)
{
  DBUG_ENTER("handle_row_conflict");

  DBUG_RETURN(0);
};
#endif /* HAVE_NDB_BINLOG */

/**
  Update one record in NDB using primary key.
*/

bool ha_ndbcluster::start_bulk_update()
{
  DBUG_ENTER("ha_ndbcluster::start_bulk_update");
  if (!m_use_write && m_ignore_dup_key)
  {
    DBUG_PRINT("info", ("Batching turned off as duplicate key is "
                        "ignored by using peek_row"));
    DBUG_RETURN(TRUE);
  }
  DBUG_RETURN(FALSE);
}

int ha_ndbcluster::bulk_update_row(const uchar *old_data, uchar *new_data,
                                   uint *dup_key_found)
{
  DBUG_ENTER("ha_ndbcluster::bulk_update_row");
  *dup_key_found= 0;
  DBUG_RETURN(ndb_update_row(old_data, new_data, 1));
}

int ha_ndbcluster::exec_bulk_update(uint *dup_key_found)
{
  NdbTransaction* trans= m_thd_ndb->trans;
  DBUG_ENTER("ha_ndbcluster::exec_bulk_update");
  *dup_key_found= 0;

  // m_handler must be NULL or point to _this_ handler instance
  assert(m_thd_ndb->m_handler == NULL || m_thd_ndb->m_handler == this);

  if (m_thd_ndb->m_handler &&
      m_read_before_write_removal_possible)
  {
    /*
      This is an autocommit involving only one table and rbwr is on

      Commit the autocommit transaction early(before the usual place
      in ndbcluster_commit) in order to:
      1) save one round trip, "no-commit+commit" converted to "commit"
      2) return the correct number of updated and affected rows
         to the update loop(which will ask handler in rbwr mode)
    */
    DBUG_PRINT("info", ("committing auto-commit+rbwr early"));
    uint ignore_count= 0;
    const int ignore_error= 1;
    if (execute_commit(table->in_use, m_thd_ndb, trans,
                       m_thd_ndb->m_force_send, ignore_error,
                       &ignore_count) != 0)
    {
      no_uncommitted_rows_execute_failure();
      DBUG_RETURN(ndb_err(trans));
    }
    DBUG_PRINT("info", ("ignore_count: %u", ignore_count));
    assert(m_rows_changed >= ignore_count);
    assert(m_rows_updated >= ignore_count);
    m_rows_changed-= ignore_count;
    m_rows_updated-= ignore_count;
    DBUG_RETURN(0);
  }

  if (m_thd_ndb->m_unsent_bytes == 0)
  {
    DBUG_PRINT("exit", ("skip execute - no unsent bytes"));
    DBUG_RETURN(0);
  }

  if (thd_allow_batch(table->in_use))
  {
    /*
      Turned on by @@transaction_allow_batching=ON
      or implicitly by slave exec thread
    */
    DBUG_PRINT("exit", ("skip execute - transaction_allow_batching is ON"));
    DBUG_RETURN(0);
  }

  if (m_thd_ndb->m_handler &&
      !m_blobs_pending)
  {
    // Execute at commit time(in 'ndbcluster_commit') to save a round trip
    DBUG_PRINT("exit", ("skip execute - simple autocommit"));
    DBUG_RETURN(0);
  }

  uint ignore_count= 0;
  if (execute_no_commit(m_thd_ndb, trans,
                        m_ignore_no_key || m_read_before_write_removal_used,
                        &ignore_count) != 0)
  {
    no_uncommitted_rows_execute_failure();
    DBUG_RETURN(ndb_err(trans));
  }
  assert(m_rows_changed >= ignore_count);
  assert(m_rows_updated >= ignore_count);
  m_rows_changed-= ignore_count;
  m_rows_updated-= ignore_count;
  DBUG_RETURN(0);
}

void ha_ndbcluster::end_bulk_update()
{
  DBUG_ENTER("ha_ndbcluster::end_bulk_update");
  DBUG_VOID_RETURN;
}

int ha_ndbcluster::update_row(const uchar *old_data, uchar *new_data)
{
  return ndb_update_row(old_data, new_data, 0);
}

void
ha_ndbcluster::setup_key_ref_for_ndb_record(const NdbRecord **key_rec,
                                            const uchar **key_row,
                                            const uchar *record,
                                            bool use_active_index)
{
  DBUG_ENTER("setup_key_ref_for_ndb_record");
  if (use_active_index)
  {
    /* Use unique key to access table */
    DBUG_PRINT("info", ("Using unique index (%u)", active_index));
    *key_rec= m_index[active_index].ndb_unique_record_row;
    *key_row= record;
  }
  else if (table_share->primary_key != MAX_KEY)
  {
    /* Use primary key to access table */
    DBUG_PRINT("info", ("Using primary key"));
    *key_rec= m_index[table_share->primary_key].ndb_unique_record_row;
    *key_row= record;
  }
  else
  {
    /* Use hidden primary key previously read into m_ref. */
    DBUG_PRINT("info", ("Using hidden primary key (%llu)", m_ref));
    /* Can't use hidden pk if we didn't read it first */
    DBUG_ASSERT(m_read_before_write_removal_used == false);
    *key_rec= m_ndb_hidden_key_record;
    *key_row= (const uchar *)(&m_ref);
  }
  DBUG_VOID_RETURN;
}


/*
  Update one record in NDB using primary key
*/

int ha_ndbcluster::ndb_update_row(const uchar *old_data, uchar *new_data,
                                  int is_bulk_update)
{
  THD *thd= table->in_use;
  Thd_ndb *thd_ndb= m_thd_ndb;
  NdbTransaction *trans= thd_ndb->trans;
  NdbScanOperation* cursor= m_active_cursor;
  const NdbOperation *op;
  uint32 old_part_id= ~uint32(0), new_part_id= ~uint32(0);
  int error;
  longlong func_value;
  Uint32 func_value_uint32;
  bool have_pk= (table_share->primary_key != MAX_KEY);
  bool pk_update= (!m_read_before_write_removal_possible &&
                   have_pk &&
                   bitmap_is_overlapping(table->write_set, m_pk_bitmap_p) &&
                   primary_key_cmp(old_data, new_data));
  bool batch_allowed= !m_update_cannot_batch && 
    (is_bulk_update || thd_allow_batch(thd));
  NdbOperation::SetValueSpec sets[1];

  DBUG_ENTER("ndb_update_row");
  DBUG_ASSERT(trans);
  /*
   * If IGNORE the ignore constraint violations on primary and unique keys,
   * but check that it is not part of INSERT ... ON DUPLICATE KEY UPDATE
   */
  if (m_ignore_dup_key && (thd->lex->sql_command == SQLCOM_UPDATE ||
                           thd->lex->sql_command == SQLCOM_UPDATE_MULTI))
  {
    NDB_WRITE_OP write_op= (pk_update) ? NDB_PK_UPDATE : NDB_UPDATE;
    int peek_res= peek_indexed_rows(new_data, write_op);
    
    if (!peek_res) 
    {
      DBUG_RETURN(HA_ERR_FOUND_DUPP_KEY);
    }
    if (peek_res != HA_ERR_KEY_NOT_FOUND)
      DBUG_RETURN(peek_res);
  }

  ha_statistic_increment(&SSV::ha_update_count);
  if (table->timestamp_field_type & TIMESTAMP_AUTO_SET_ON_UPDATE)
  {
    table->timestamp_field->set_time();
    bitmap_set_bit(table->write_set, table->timestamp_field->field_index);
  }

  bool skip_partition_for_unique_index= FALSE;
  if (m_use_partition_pruning)
  {
    if (!cursor && m_read_before_write_removal_used)
    {
      ndb_index_type type= get_index_type(active_index);
      /*
        Ndb unique indexes are global so when
        m_read_before_write_removal_used is active
        the unique index can be used directly for update
        without finding the partitions
      */
      if (type == UNIQUE_INDEX ||
          type == UNIQUE_ORDERED_INDEX)
      {
        skip_partition_for_unique_index= TRUE;
        goto skip_partition_pruning;
      }
    }
    if ((error= get_parts_for_update(old_data, new_data, table->record[0],
                                     m_part_info, &old_part_id, &new_part_id,
                                     &func_value)))
    {
      m_part_info->err_value= func_value;
      DBUG_RETURN(error);
    }
    DBUG_PRINT("info", ("old_part_id: %u  new_part_id: %u", old_part_id, new_part_id));
  skip_partition_pruning:
    (void)0;
  }

  /*
   * Check for update of primary key or partition change
   * for special handling
   */  
  if (pk_update || old_part_id != new_part_id)
  {
    DBUG_RETURN(ndb_pk_update_row(thd, old_data, new_data, old_part_id));
  }
  /*
    If we are updating a unique key with auto_increment
    then we need to update the auto_increment counter
   */
  if (table->found_next_number_field &&
      bitmap_is_set(table->write_set, 
		    table->found_next_number_field->field_index) &&
      (error= set_auto_inc(thd, table->found_next_number_field)))
  {
    DBUG_RETURN(error);
  }
  /*
    Set only non-primary-key attributes.
    We already checked that any primary key attribute in write_set has no
    real changes.
  */
  bitmap_copy(&m_bitmap, table->write_set);
  bitmap_subtract(&m_bitmap, m_pk_bitmap_p);
  uchar *mask= (uchar *)(m_bitmap.bitmap);
  DBUG_ASSERT(!pk_update);

  NdbOperation::OperationOptions *poptions = NULL;
  NdbOperation::OperationOptions options;
  options.optionsPresent=0;

  /* Need to set the value of any user-defined partitioning function. 
     (excecpt for when using unique index)
  */
  if (m_user_defined_partitioning && !skip_partition_for_unique_index)
  {
    if (func_value >= INT_MAX32)
      func_value_uint32= INT_MAX32;
    else
      func_value_uint32= (uint32)func_value;
    sets[0].column= get_partition_id_column();
    sets[0].value= &func_value_uint32;
    options.optionsPresent|= NdbOperation::OperationOptions::OO_SETVALUE;
    options.extraSetValues= sets;
    options.numExtraSetValues= 1;

    if (!cursor)
    {
      options.optionsPresent|= NdbOperation::OperationOptions::OO_PARTITION_ID;
      options.partitionId= new_part_id;
    }
  }
  
  eventSetAnyValue(thd, &options);
  
  bool need_flush= add_row_check_if_batch_full(thd_ndb);

  if (thd->slave_thread || THDVAR(thd, deferred_constraints))
  {
    options.optionsPresent |=
      NdbOperation::OperationOptions::OO_DEFERRED_CONSTAINTS;
  }

  if (cursor)
  {
    /*
      We are scanning records and want to update the record
      that was just found, call updateCurrentTuple on the cursor 
      to take over the lock to a new update operation
      And thus setting the primary key of the record from 
      the active record in cursor
    */
    DBUG_PRINT("info", ("Calling updateTuple on cursor, write_set=0x%x",
                        table->write_set->bitmap[0]));

    if (options.optionsPresent != 0)
      poptions = &options;

    if (!(op= cursor->updateCurrentTuple(trans, m_ndb_record,
                                         (const char*)new_data, mask,
                                         poptions,
                                         sizeof(NdbOperation::OperationOptions))))
      ERR_RETURN(trans->getNdbError());

    m_lock_tuple= FALSE;
    thd_ndb->m_unsent_bytes+= 12;
  }
  else
  {  
    const NdbRecord *key_rec;
    const uchar *key_row;
    setup_key_ref_for_ndb_record(&key_rec, &key_row, new_data,
				 m_read_before_write_removal_used);

#ifdef HAVE_NDB_BINLOG
    Uint32 buffer[ MAX_CONFLICT_INTERPRETED_PROG_SIZE ];
    NdbInterpretedCode code(m_table, buffer,
                            sizeof(buffer)/sizeof(buffer[0]));

    if (thd->slave_thread && m_share->m_cfn_share &&
        m_share->m_cfn_share->m_conflict_fn)
    {
       /* Conflict resolution in slave thread. */
      if (unlikely((error = prepare_conflict_detection(UPDATE_ROW,
                                                       key_rec,
                                                       old_data,
                                                       new_data,
                                                       &code,
                                                       &options))))
        DBUG_RETURN(error);
    }
#endif /* HAVE_NDB_BINLOG */
    if (options.optionsPresent !=0)
      poptions= &options;

    if (!(op= trans->updateTuple(key_rec, (const char *)key_row,
                                 m_ndb_record, (const char*)new_data, mask,
                                 poptions,
                                 sizeof(NdbOperation::OperationOptions))))
      ERR_RETURN(trans->getNdbError());  
  }

  uint blob_count= 0;
  if (uses_blob_value(table->write_set))
  {
    int row_offset= new_data - table->record[0];
    int res= set_blob_values(op, row_offset, table->write_set, &blob_count,
                             (batch_allowed && !need_flush));
    if (res != 0)
      DBUG_RETURN(res);
  }
  uint ignore_count= 0;
  /*
    Batch update operation if we are doing a scan for update, unless
    there exist UPDATE AFTER triggers
  */
  if (m_update_cannot_batch ||
      !(cursor || (batch_allowed && have_pk)) ||
      need_flush)
  {
    if (execute_no_commit(m_thd_ndb, trans,
                          m_ignore_no_key || m_read_before_write_removal_used,
                          &ignore_count) != 0)
    {
      no_uncommitted_rows_execute_failure();
      DBUG_RETURN(ndb_err(trans));
    }
  }
  else if (blob_count > 0)
    m_blobs_pending= TRUE;

  m_rows_changed++;
  m_rows_updated++;

  assert(m_rows_changed >= ignore_count);
  assert(m_rows_updated >= ignore_count);
  m_rows_changed-= ignore_count;
  m_rows_updated-= ignore_count;

  DBUG_RETURN(0);
}


/*
  handler delete interface
*/

int ha_ndbcluster::delete_row(const uchar *record)
{
  return ndb_delete_row(record, FALSE);
}

bool ha_ndbcluster::start_bulk_delete()
{
  DBUG_ENTER("start_bulk_delete");
  m_is_bulk_delete = true;
  DBUG_RETURN(0); // Bulk delete used by handler
}

int ha_ndbcluster::end_bulk_delete()
{
  NdbTransaction* trans= m_thd_ndb->trans;
  DBUG_ENTER("end_bulk_delete");
  assert(m_is_bulk_delete); // Don't allow end() without start()
  m_is_bulk_delete = false;

  // m_handler must be NULL or point to _this_ handler instance
  assert(m_thd_ndb->m_handler == NULL || m_thd_ndb->m_handler == this);

  if (m_thd_ndb->m_handler &&
      m_read_before_write_removal_possible)
  {
    /*
      This is an autocommit involving only one table and rbwr is on

      Commit the autocommit transaction early(before the usual place
      in ndbcluster_commit) in order to:
      1) save one round trip, "no-commit+commit" converted to "commit"
      2) return the correct number of updated and affected rows
         to the delete loop(which will ask handler in rbwr mode)
    */
    DBUG_PRINT("info", ("committing auto-commit+rbwr early"));
    uint ignore_count= 0;
    const int ignore_error= 1;
    if (execute_commit(table->in_use, m_thd_ndb, trans,
                       m_thd_ndb->m_force_send, ignore_error,
                       &ignore_count) != 0)
    {
      no_uncommitted_rows_execute_failure();
      DBUG_RETURN(ndb_err(trans));
    }
    DBUG_PRINT("info", ("ignore_count: %u", ignore_count));
    assert(m_rows_deleted >= ignore_count);
    m_rows_deleted-= ignore_count;
    DBUG_RETURN(0);
  }

  if (m_thd_ndb->m_unsent_bytes == 0)
  {
    DBUG_PRINT("exit", ("skip execute - no unsent bytes"));
    DBUG_RETURN(0);
  }

  if (thd_allow_batch(table->in_use))
  {
    /*
      Turned on by @@transaction_allow_batching=ON
      or implicitly by slave exec thread
    */
    DBUG_PRINT("exit", ("skip execute - transaction_allow_batching is ON"));
    DBUG_RETURN(0);
  }

  if (m_thd_ndb->m_handler)
  {
    // Execute at commit time(in 'ndbcluster_commit') to save a round trip
    DBUG_PRINT("exit", ("skip execute - simple autocommit"));
    DBUG_RETURN(0);
  }

  uint ignore_count= 0;
  if (execute_no_commit(m_thd_ndb, trans,
                        m_ignore_no_key || m_read_before_write_removal_used,
                        &ignore_count) != 0)
  {
    no_uncommitted_rows_execute_failure();
    DBUG_RETURN(ndb_err(trans));
  }

  assert(m_rows_deleted >= ignore_count);
  m_rows_deleted-= ignore_count;
  no_uncommitted_rows_update(ignore_count);
  DBUG_RETURN(0);
}


/**
  Delete one record from NDB, using primary key .
*/

int ha_ndbcluster::ndb_delete_row(const uchar *record,
                                  bool primary_key_update)
{
  THD *thd= table->in_use;
  Thd_ndb *thd_ndb= get_thd_ndb(thd);
  NdbTransaction *trans= m_thd_ndb->trans;
  NdbScanOperation* cursor= m_active_cursor;
  const NdbOperation *op;
  uint32 part_id= ~uint32(0);
  int error;
  bool allow_batch= !m_delete_cannot_batch &&
    (m_is_bulk_delete || thd_allow_batch(thd));

  DBUG_ENTER("ndb_delete_row");
  DBUG_ASSERT(trans);

  ha_statistic_increment(&SSV::ha_delete_count);
  m_rows_changed++;

  bool skip_partition_for_unique_index= FALSE;
  if (m_use_partition_pruning)
  {
    if (!cursor && m_read_before_write_removal_used)
    {
      ndb_index_type type= get_index_type(active_index);
      /*
        Ndb unique indexes are global so when
        m_read_before_write_removal_used is active
        the unique index can be used directly for deleting
        without finding the partitions
      */
      if (type == UNIQUE_INDEX ||
          type == UNIQUE_ORDERED_INDEX)
      {
        skip_partition_for_unique_index= TRUE;
        goto skip_partition_pruning;
      }
    }
    if ((error= get_part_for_delete(record, table->record[0], m_part_info,
                                    &part_id)))
    {
      DBUG_RETURN(error);
    }
  skip_partition_pruning:
    (void)0;
  }

  NdbOperation::OperationOptions options;
  NdbOperation::OperationOptions *poptions = NULL;
  options.optionsPresent=0;

  eventSetAnyValue(thd, &options);

  /*
    Poor approx. let delete ~ tabsize / 4
  */
  uint delete_size= 12 + (m_bytes_per_write >> 2);
  bool need_flush= add_row_check_if_batch_full_size(thd_ndb, delete_size);

  if (thd->slave_thread || THDVAR(thd, deferred_constraints))
  {
    options.optionsPresent |=
      NdbOperation::OperationOptions::OO_DEFERRED_CONSTAINTS;
  }

  if (cursor)
  {
    if (options.optionsPresent != 0)
      poptions = &options;

    /*
      We are scanning records and want to delete the record
      that was just found, call deleteTuple on the cursor 
      to take over the lock to a new delete operation
      And thus setting the primary key of the record from 
      the active record in cursor
    */
    DBUG_PRINT("info", ("Calling deleteTuple on cursor"));
    if ((op = cursor->deleteCurrentTuple(trans, m_ndb_record,
                                         NULL, // result_row
                                         NULL, // result_mask
                                         poptions, 
                                         sizeof(NdbOperation::OperationOptions))) == 0)
      ERR_RETURN(trans->getNdbError());     
    m_lock_tuple= FALSE;
    thd_ndb->m_unsent_bytes+= 12;

    no_uncommitted_rows_update(-1);
    m_rows_deleted++;

    if (!(primary_key_update || m_delete_cannot_batch))
    {
      // If deleting from cursor, NoCommit will be handled in next_result
      DBUG_RETURN(0);
    }
  }
  else
  {
    const NdbRecord *key_rec;
    const uchar *key_row;

    if (m_user_defined_partitioning && !skip_partition_for_unique_index)
    {
      options.optionsPresent|= NdbOperation::OperationOptions::OO_PARTITION_ID;
      options.partitionId= part_id;
    }

    setup_key_ref_for_ndb_record(&key_rec, &key_row, record,
				 m_read_before_write_removal_used);

#ifdef HAVE_NDB_BINLOG
    Uint32 buffer[ MAX_CONFLICT_INTERPRETED_PROG_SIZE ];
    NdbInterpretedCode code(m_table, buffer,
                            sizeof(buffer)/sizeof(buffer[0]));
    if (thd->slave_thread && m_share->m_cfn_share &&
        m_share->m_cfn_share->m_conflict_fn)
    {
      /* Conflict resolution in slave thread. */
      if (unlikely((error = prepare_conflict_detection(DELETE_ROW,
                                                       key_rec,
                                                       key_row, /* old_data */
                                                       NULL,    /* new_data */
                                                       &code,
                                                       &options))))
        DBUG_RETURN(error);
    }
#endif /* HAVE_NDB_BINLOG */
    if (options.optionsPresent != 0)
      poptions= &options;

    if (!(op=trans->deleteTuple(key_rec, (const char *)key_row,
                                m_ndb_record,
                                NULL, // row
                                NULL, // mask
                                poptions,
                                sizeof(NdbOperation::OperationOptions))))
      ERR_RETURN(trans->getNdbError());

    no_uncommitted_rows_update(-1);
    m_rows_deleted++;

    /*
      Check if we can batch the delete.

      We don't batch deletes as part of primary key updates.
      We do not batch deletes on tables with no primary key. For such tables,
      replication uses full table scan to locate the row to delete. The
      problem is the following scenario when deleting 2 (or more) rows:

       1. Table scan to locate the first row.
       2. Delete the row, batched so no execute.
       3. Table scan to locate the second row is executed, along with the
          batched delete operation from step 2.
       4. The first row is returned from nextResult() (not deleted yet).
       5. The kernel deletes the row (operation from step 2).
       6. lockCurrentTuple() is called on the row returned in step 4. However,
          as that row is now deleted, the operation fails and the transaction
          is aborted.
       7. The delete of the second tuple now fails, as the transaction has
          been aborted.
    */

    if ( allow_batch &&
	 table_share->primary_key != MAX_KEY &&
	 !primary_key_update &&
	 !need_flush)
    {
      DBUG_RETURN(0);
    }
  }

  // Execute delete operation
  uint ignore_count= 0;
  if (execute_no_commit(m_thd_ndb, trans,
                        m_ignore_no_key || m_read_before_write_removal_used,
                        &ignore_count) != 0)
  {
    no_uncommitted_rows_execute_failure();
    DBUG_RETURN(ndb_err(trans));
  }
  if (!primary_key_update)
  {
    assert(m_rows_deleted >= ignore_count);
    m_rows_deleted-= ignore_count;
    no_uncommitted_rows_update(ignore_count);
  }
  DBUG_RETURN(0);
}
  
/**
  Unpack a record returned from a scan.
  We copy field-for-field to
   1. Avoid unnecessary copying for sparse rows.
   2. Properly initialize not used null bits.
  Note that we do not unpack all returned rows; some primary/unique key
  operations can read directly into the destination row.
*/
void ha_ndbcluster::unpack_record(uchar *dst_row, const uchar *src_row)
{
  int res;
  DBUG_ASSERT(src_row != NULL);

  my_ptrdiff_t dst_offset= dst_row - table->record[0];
  my_ptrdiff_t src_offset= src_row - table->record[0];

  /* Initialize the NULL bitmap. */
  memset(dst_row, 0xff, table->s->null_bytes);

  uchar *blob_ptr= m_blobs_buffer;

  for (uint i= 0; i < table_share->fields; i++) 
  {
    Field *field= table->field[i];
    if (bitmap_is_set(table->read_set, i))
    {
      if (field->type() == MYSQL_TYPE_BIT)
      {
        Field_bit *field_bit= static_cast<Field_bit*>(field);
        if (!field->is_null_in_record_with_offset(src_offset))
        {
          field->move_field_offset(src_offset);
          longlong value= field_bit->val_int();
          field->move_field_offset(dst_offset-src_offset);
          field_bit->set_notnull();
          /* Field_bit in DBUG requires the bit set in write_set for store(). */
          my_bitmap_map *old_map=
            dbug_tmp_use_all_columns(table, table->write_set);
          int res = field_bit->store(value, true);
          assert(res == 0);
          dbug_tmp_restore_column_map(table->write_set, old_map);
          field->move_field_offset(-dst_offset);
        }
      }
      else if (field->flags & BLOB_FLAG)
      {
        Field_blob *field_blob= (Field_blob *)field;
        NdbBlob *ndb_blob= m_value[i].blob;
        /* unpack_record *only* called for scan result processing
         * *while* the scan is open and the Blob is active.
         * Verify Blob state to be certain.
         * Accessing PK/UK op Blobs after execute() is unsafe
         */
        DBUG_ASSERT(ndb_blob != 0);
        DBUG_ASSERT(ndb_blob->getState() == NdbBlob::Active);
        int isNull;
        res= ndb_blob->getNull(isNull);
        DBUG_ASSERT(res == 0);                  // Already succeeded once
        Uint64 len64= 0;
        field_blob->move_field_offset(dst_offset);
        if (!isNull)
        {
          res= ndb_blob->getLength(len64);
          DBUG_ASSERT(res == 0 && len64 <= (Uint64)0xffffffff);
          field->set_notnull();
        }
        /* Need not set_null(), as we initialized null bits to 1 above. */
        field_blob->set_ptr((uint32)len64, blob_ptr);
        field_blob->move_field_offset(-dst_offset);
        blob_ptr+= (len64 + 7) & ~((Uint64)7);
      }
      else
      {
        field->move_field_offset(src_offset);
        /* Normal field (not blob or bit type). */
        if (!field->is_null())
        {
          /* Only copy actually used bytes of varstrings. */
          uint32 actual_length= field_used_length(field);
          uchar *src_ptr= field->ptr;
          field->move_field_offset(dst_offset - src_offset);
          field->set_notnull();
          memcpy(field->ptr, src_ptr, actual_length);
#ifdef HAVE_purify
          /*
            We get Valgrind warnings on uninitialised padding bytes in
            varstrings, for example when writing rows to temporary tables.
            So for valgrind builds we pad with zeros, not needed for
            production code.
          */
          if (actual_length < field->pack_length())
            bzero(field->ptr + actual_length,
                  field->pack_length() - actual_length);
#endif
          field->move_field_offset(-dst_offset);
        }
        else
          field->move_field_offset(-src_offset);
        /* No action needed for a NULL field. */
      }
    }
  }
}


/**
  Get the default value of the field from default_values of the table.
*/
static void get_default_value(void *def_val, Field *field)
{
  DBUG_ASSERT(field != NULL);

  my_ptrdiff_t src_offset= field->table->s->default_values - field->table->record[0];

  {
    if (bitmap_is_set(field->table->read_set, field->field_index))
    {
      if (field->type() == MYSQL_TYPE_BIT)
      {
        Field_bit *field_bit= static_cast<Field_bit*>(field);
        if (!field->is_null_in_record_with_offset(src_offset))
        {
          field->move_field_offset(src_offset);
          longlong value= field_bit->val_int();
          /* Map to NdbApi format - two Uint32s */
          Uint32 out[2];
          out[0] = 0;
          out[1] = 0;
          for (int b=0; b < 64; b++)
          {
            out[b >> 5] |= (value & 1) << (b & 31);
            
            value= value >> 1;
          }
          memcpy(def_val, out, sizeof(longlong));
          field->move_field_offset(-src_offset);
        }
      }
      else if (field->flags & BLOB_FLAG)
      {
        assert(false);
      }
      else
      {
        field->move_field_offset(src_offset);
        /* Normal field (not blob or bit type). */
        if (!field->is_null())
        {
          /* Only copy actually used bytes of varstrings. */
          uint32 actual_length= field_used_length(field);
          uchar *src_ptr= field->ptr;
          field->set_notnull();
          memcpy(def_val, src_ptr, actual_length);
#ifdef HAVE_purify
          if (actual_length < field->pack_length())
            bzero(((char*)def_val) + actual_length,
                  field->pack_length() - actual_length);
#endif
        }
        field->move_field_offset(-src_offset);
        /* No action needed for a NULL field. */
      }
    }
  }
}

/*
    DBUG_EXECUTE("value", print_results(););
*/

void ha_ndbcluster::print_results()
{
  DBUG_ENTER("print_results");

#ifndef DBUG_OFF

  char buf_type[MAX_FIELD_WIDTH], buf_val[MAX_FIELD_WIDTH];
  String type(buf_type, sizeof(buf_type), &my_charset_bin);
  String val(buf_val, sizeof(buf_val), &my_charset_bin);
  for (uint f= 0; f < table_share->fields; f++)
  {
    /* Use DBUG_PRINT since DBUG_FILE cannot be filtered out */
    char buf[2000];
    Field *field;
    void* ptr;
    NdbValue value;

    buf[0]= 0;
    field= table->field[f];
    if (!(value= m_value[f]).ptr)
    {
      strmov(buf, "not read");
      goto print_value;
    }

    ptr= field->ptr;

    if (! (field->flags & BLOB_FLAG))
    {
      if (value.rec->isNULL())
      {
        strmov(buf, "NULL");
        goto print_value;
      }
      type.length(0);
      val.length(0);
      field->sql_type(type);
      field->val_str(&val);
      my_snprintf(buf, sizeof(buf), "%s %s", type.c_ptr(), val.c_ptr());
    }
    else
    {
      NdbBlob *ndb_blob= value.blob;
      bool isNull= TRUE;
      assert(ndb_blob->getState() == NdbBlob::Active);
      ndb_blob->getNull(isNull);
      if (isNull)
        strmov(buf, "NULL");
    }

print_value:
    DBUG_PRINT("value", ("%u,%s: %s", f, field->field_name, buf));
  }
#endif
  DBUG_VOID_RETURN;
}


/*
  Set fields in partition functions in read set for underlying handlers

  SYNOPSIS
    include_partition_fields_in_used_fields()

  RETURN VALUE
    NONE

  DESCRIPTION
    Some handlers only read fields as specified by the bitmap for the
    read set. For partitioned handlers we always require that the
    fields of the partition functions are read such that we can
    calculate the partition id to place updated and deleted records.
*/

static void
include_partition_fields_in_used_fields(Field **ptr, MY_BITMAP *read_set)
{
  DBUG_ENTER("include_partition_fields_in_used_fields");
  do
  {
    bitmap_set_bit(read_set, (*ptr)->field_index);
  } while (*(++ptr));
  DBUG_VOID_RETURN;
}


int ha_ndbcluster::index_init(uint index, bool sorted)
{
  DBUG_ENTER("ha_ndbcluster::index_init");
  DBUG_PRINT("enter", ("index: %u  sorted: %d", index, sorted));
  active_index= index;
  m_sorted= sorted;
  /*
    Locks are are explicitly released in scan
    unless m_lock.type == TL_READ_HIGH_PRIORITY
    and no sub-sequent call to unlock_row()
  */
  m_lock_tuple= FALSE;
  if (table_share->primary_key == MAX_KEY &&
      m_use_partition_pruning)
    include_partition_fields_in_used_fields(
      m_part_info->full_part_field_array,
      table->read_set);
  DBUG_RETURN(0);
}


int ha_ndbcluster::index_end()
{
  DBUG_ENTER("ha_ndbcluster::index_end");
  DBUG_RETURN(close_scan());
}

/**
  Check if key contains null.
*/
static
int
check_null_in_key(const KEY* key_info, const uchar *key, uint key_len)
{
  KEY_PART_INFO *curr_part, *end_part;
  const uchar* end_ptr= key + key_len;
  curr_part= key_info->key_part;
  end_part= curr_part + key_info->key_parts;

  for (; curr_part != end_part && key < end_ptr; curr_part++)
  {
    if (curr_part->null_bit && *key)
      return 1;

    key += curr_part->store_length;
  }
  return 0;
}

int ha_ndbcluster::index_read(uchar *buf,
                              const uchar *key, uint key_len, 
                              enum ha_rkey_function find_flag)
{
  key_range start_key;
  bool descending= FALSE;
  DBUG_ENTER("ha_ndbcluster::index_read");
  DBUG_PRINT("enter", ("active_index: %u, key_len: %u, find_flag: %d", 
                       active_index, key_len, find_flag));

  start_key.key= key;
  start_key.length= key_len;
  start_key.flag= find_flag;
  descending= FALSE;
  switch (find_flag) {
  case HA_READ_KEY_OR_PREV:
  case HA_READ_BEFORE_KEY:
  case HA_READ_PREFIX_LAST:
  case HA_READ_PREFIX_LAST_OR_PREV:
    descending= TRUE;
    break;
  default:
    break;
  }
  const int error= read_range_first_to_buf(&start_key, 0, descending,
                                           m_sorted, buf);
  table->status=error ? STATUS_NOT_FOUND: 0;
  DBUG_RETURN(error);
}


int ha_ndbcluster::index_next(uchar *buf)
{
  DBUG_ENTER("ha_ndbcluster::index_next");
  ha_statistic_increment(&SSV::ha_read_next_count);
  const int error= next_result(buf);
  table->status=error ? STATUS_NOT_FOUND: 0;
  DBUG_RETURN(error);
}


int ha_ndbcluster::index_prev(uchar *buf)
{
  DBUG_ENTER("ha_ndbcluster::index_prev");
  ha_statistic_increment(&SSV::ha_read_prev_count);
  const int error= next_result(buf);
  table->status=error ? STATUS_NOT_FOUND: 0;
  DBUG_RETURN(error);
}


int ha_ndbcluster::index_first(uchar *buf)
{
  DBUG_ENTER("ha_ndbcluster::index_first");
  ha_statistic_increment(&SSV::ha_read_first_count);
  // Start the ordered index scan and fetch the first row

  // Only HA_READ_ORDER indexes get called by index_first
#ifdef MCP_BUG11764737
  const int error= ordered_index_scan(0, 0, TRUE, FALSE, buf, NULL);
#else
  const int error= ordered_index_scan(0, 0, m_sorted, FALSE, buf, NULL);
#endif
  table->status=error ? STATUS_NOT_FOUND: 0;
  DBUG_RETURN(error);
}


int ha_ndbcluster::index_last(uchar *buf)
{
  DBUG_ENTER("ha_ndbcluster::index_last");
  ha_statistic_increment(&SSV::ha_read_last_count);
#ifdef MCP_BUG11764737
  const int error= ordered_index_scan(0, 0, TRUE, TRUE, buf, NULL);
#else
  const int error= ordered_index_scan(0, 0, m_sorted, TRUE, buf, NULL);
#endif
  table->status=error ? STATUS_NOT_FOUND: 0;
  DBUG_RETURN(error);
}

int ha_ndbcluster::index_read_last(uchar * buf, const uchar * key, uint key_len)
{
  DBUG_ENTER("ha_ndbcluster::index_read_last");
  DBUG_RETURN(index_read(buf, key, key_len, HA_READ_PREFIX_LAST));
}

int ha_ndbcluster::read_range_first_to_buf(const key_range *start_key,
                                           const key_range *end_key,
                                           bool desc, bool sorted,
                                           uchar* buf)
{
  part_id_range part_spec;
  ndb_index_type type= get_index_type(active_index);
  const KEY* key_info= table->key_info+active_index;
  int error; 
  DBUG_ENTER("ha_ndbcluster::read_range_first_to_buf");
  DBUG_PRINT("info", ("desc: %d, sorted: %d", desc, sorted));

  if (m_active_cursor && (error= close_scan()))
    DBUG_RETURN(error);

  if (m_use_partition_pruning)
  {
    get_partition_set(table, buf, active_index, start_key, &part_spec);
    DBUG_PRINT("info", ("part_spec.start_part: %u  part_spec.end_part: %u",
                        part_spec.start_part, part_spec.end_part));
    /*
      If partition pruning has found no partition in set
      we can return HA_ERR_END_OF_FILE
      If partition pruning has found exactly one partition in set
      we can optimize scan to run towards that partition only.
    */
    if (part_spec.start_part > part_spec.end_part)
    {
      DBUG_RETURN(HA_ERR_END_OF_FILE);
    }

    if (part_spec.start_part == part_spec.end_part)
    {
      /*
        Only one partition is required to scan, if sorted is required we
        don't need it any more since output from one ordered partitioned
        index is always sorted.
      */
      sorted= FALSE;
      if (unlikely(!get_transaction_part_id(part_spec.start_part, error)))
      {
        DBUG_RETURN(error);
      }
    }
  }

  switch (type){
  case PRIMARY_KEY_ORDERED_INDEX:
  case PRIMARY_KEY_INDEX:
    if (start_key && 
        start_key->length == key_info->key_length &&
        start_key->flag == HA_READ_KEY_EXACT)
    {
      if (!m_thd_ndb->trans)
        if (unlikely(!start_transaction_key(active_index,
                                            start_key->key, error)))
          DBUG_RETURN(error);
      error= pk_read(start_key->key, start_key->length, buf,
		  (m_use_partition_pruning)? &(part_spec.start_part) : NULL);
      DBUG_RETURN(error == HA_ERR_KEY_NOT_FOUND ? HA_ERR_END_OF_FILE : error);
    }
    break;
  case UNIQUE_ORDERED_INDEX:
  case UNIQUE_INDEX:
    if (start_key && start_key->length == key_info->key_length &&
        start_key->flag == HA_READ_KEY_EXACT && 
        !check_null_in_key(key_info, start_key->key, start_key->length))
    {
      if (!m_thd_ndb->trans)
        if (unlikely(!start_transaction_key(active_index,
                                            start_key->key, error)))
          DBUG_RETURN(error);
      error= unique_index_read(start_key->key, start_key->length, buf);
      DBUG_RETURN(error == HA_ERR_KEY_NOT_FOUND ? HA_ERR_END_OF_FILE : error);
    }
    else if (type == UNIQUE_INDEX)
      DBUG_RETURN(full_table_scan(key_info, 
                                  start_key,
                                  end_key,
                                  buf));
    break;
  default:
    break;
  }
  if (!m_use_partition_pruning && !m_thd_ndb->trans)
  {
    get_partition_set(table, buf, active_index, start_key, &part_spec);
    if (part_spec.start_part == part_spec.end_part)
      if (unlikely(!start_transaction_part_id(part_spec.start_part, error)))
        DBUG_RETURN(error);
  }
  // Start the ordered index scan and fetch the first row
  DBUG_RETURN(ordered_index_scan(start_key, end_key, sorted, desc, buf,
	  (m_use_partition_pruning)? &part_spec : NULL));
}

int ha_ndbcluster::read_range_first(const key_range *start_key,
                                    const key_range *end_key,
                                    bool eq_r, bool sorted)
{
  uchar* buf= table->record[0];
  DBUG_ENTER("ha_ndbcluster::read_range_first");
  DBUG_RETURN(read_range_first_to_buf(start_key, end_key, FALSE,
                                      sorted, buf));
}

int ha_ndbcluster::read_range_next()
{
  DBUG_ENTER("ha_ndbcluster::read_range_next");
  DBUG_RETURN(next_result(table->record[0]));
}


int ha_ndbcluster::rnd_init(bool scan)
{
  int error;
  DBUG_ENTER("rnd_init");
  DBUG_PRINT("enter", ("scan: %d", scan));

  if (m_active_cursor && (error= close_scan()))
    DBUG_RETURN(error);
  index_init(table_share->primary_key, 0);
  DBUG_RETURN(0);
}

int ha_ndbcluster::close_scan()
{
  /*
    workaround for bug #39872 - explain causes segv
    - rnd_end/close_scan is called on unlocked table
    - should be fixed in server code, but this will
    not be done until 6.0 as it is too intrusive
  */
  if (m_thd_ndb == NULL)
    return 0;
  NdbTransaction *trans= m_thd_ndb->trans;
  int error;
  DBUG_ENTER("close_scan");

  NdbScanOperation *cursor= m_active_cursor;
  
  if (!cursor)
  {
    cursor = m_multi_cursor;
    if (!cursor)
      DBUG_RETURN(0);
  }

  if ((error= scan_handle_lock_tuple(cursor, trans)) != 0)
    DBUG_RETURN(error);

  if (m_thd_ndb->m_unsent_bytes)
  {
    /*
      Take over any pending transactions to the 
      deleteing/updating transaction before closing the scan    
    */
    DBUG_PRINT("info", ("thd_ndb->m_unsent_bytes: %ld",
                        (long) m_thd_ndb->m_unsent_bytes));    
    if (execute_no_commit(m_thd_ndb, trans, m_ignore_no_key) != 0)
    {
      no_uncommitted_rows_execute_failure();
      DBUG_RETURN(ndb_err(trans));
    }
  }
  
  cursor->close(m_thd_ndb->m_force_send, TRUE);
  m_active_cursor= NULL;
  m_multi_cursor= NULL;
  DBUG_RETURN(0);
}

int ha_ndbcluster::rnd_end()
{
  DBUG_ENTER("rnd_end");
  DBUG_RETURN(close_scan());
}


int ha_ndbcluster::rnd_next(uchar *buf)
{
  DBUG_ENTER("rnd_next");
  ha_statistic_increment(&SSV::ha_read_rnd_next_count);

  int error;
  if (m_active_cursor)
    error= next_result(buf);
  else
    error= full_table_scan(NULL, NULL, NULL, buf);
  
  table->status= error ? STATUS_NOT_FOUND: 0;
  DBUG_RETURN(error);
}


/**
  An "interesting" record has been found and it's pk 
  retrieved by calling position. Now it's time to read
  the record from db once again.
*/

int ha_ndbcluster::rnd_pos(uchar *buf, uchar *pos)
{
  DBUG_ENTER("rnd_pos");
  ha_statistic_increment(&SSV::ha_read_rnd_count);
  // The primary key for the record is stored in pos
  // Perform a pk_read using primary key "index"
  {
    part_id_range part_spec;
    uint key_length= ref_length;
    if (m_user_defined_partitioning)
    {
      if (table_share->primary_key == MAX_KEY)
      {
        /*
          The partition id has been fetched from ndb
          and has been stored directly after the hidden key
        */
        DBUG_DUMP("key+part", pos, key_length);
        key_length= ref_length - sizeof(m_part_id);
        part_spec.start_part= part_spec.end_part= *(uint32 *)(pos + key_length);
      }
      else
      {
        key_range key_spec;
        KEY *key_info= table->key_info + table_share->primary_key;
        key_spec.key= pos;
        key_spec.length= key_length;
        key_spec.flag= HA_READ_KEY_EXACT;
        get_full_part_id_from_key(table, buf, key_info, 
                                  &key_spec, &part_spec);
        DBUG_ASSERT(part_spec.start_part == part_spec.end_part);
      }
      DBUG_PRINT("info", ("partition id %u", part_spec.start_part));
    }
    DBUG_DUMP("key", pos, key_length);
    int res= pk_read(pos, key_length, buf, 
                     (m_user_defined_partitioning) ? 
                     &(part_spec.start_part) 
                     : NULL);
    if (res == HA_ERR_KEY_NOT_FOUND)
    {
      /**
       * When using rnd_pos
       *   server first retrives a set of records (typically scans them)
       *   and store a unique identifier (for ndb this is the primary key)
       *   and later retreives the record again using rnd_pos and the
       *   saved primary key. For ndb, since we only support committed read
       *   the record could have been deleted in between the "save" and
       *   the rnd_pos.
       *   Therefor we return HA_ERR_RECORD_DELETED in this case rather than
       *   HA_ERR_KEY_NOT_FOUND (which will cause statment to be aborted)
       *   
       */
      res= HA_ERR_RECORD_DELETED;
    }
    table->status= res ? STATUS_NOT_FOUND: 0;
    DBUG_RETURN(res);
  }
}


/**
  Store the primary key of this record in ref 
  variable, so that the row can be retrieved again later
  using "reference" in rnd_pos.
*/

void ha_ndbcluster::position(const uchar *record)
{
  KEY *key_info;
  KEY_PART_INFO *key_part;
  KEY_PART_INFO *end;
  uchar *buff;
  uint key_length;

  DBUG_ENTER("position");

  if (table_share->primary_key != MAX_KEY) 
  {
    key_length= ref_length;
    key_info= table->key_info + table_share->primary_key;
    key_part= key_info->key_part;
    end= key_part + key_info->key_parts;
    buff= ref;
    
    for (; key_part != end; key_part++) 
    {
      if (key_part->null_bit) {
        /* Store 0 if the key part is a NULL part */      
        if (record[key_part->null_offset]
            & key_part->null_bit) {
          *buff++= 1;
          continue;
        }      
        *buff++= 0;
      }

      size_t len = key_part->length;
      const uchar * ptr = record + key_part->offset;
      Field *field = key_part->field;
      if (field->type() ==  MYSQL_TYPE_VARCHAR)
      {
        if (((Field_varstring*)field)->length_bytes == 1)
        {
          /**
           * Keys always use 2 bytes length
           */
          buff[0] = ptr[0];
          buff[1] = 0;
          memcpy(buff+2, ptr + 1, len);
        }
        else
        {
          memcpy(buff, ptr, len + 2);
        }
        len += 2;
      }
      else
      {
        memcpy(buff, ptr, len);
      }
      buff += len;
    }
  } 
  else 
  {
    // No primary key, get hidden key
    DBUG_PRINT("info", ("Getting hidden key"));
    // If table has user defined partition save the partition id as well
    if (m_user_defined_partitioning)
    {
      DBUG_PRINT("info", ("Saving partition id %u", m_part_id));
      key_length= ref_length - sizeof(m_part_id);
      memcpy(ref+key_length, (void *)&m_part_id, sizeof(m_part_id));
    }
    else
      key_length= ref_length;
#ifndef DBUG_OFF
    int hidden_no= table->s->fields;
    const NDBTAB *tab= m_table;  
    const NDBCOL *hidden_col= tab->getColumn(hidden_no);
    DBUG_ASSERT(hidden_col->getPrimaryKey() && 
                hidden_col->getAutoIncrement() &&
                key_length == NDB_HIDDEN_PRIMARY_KEY_LENGTH);
#endif
    memcpy(ref, &m_ref, key_length);
  }
#ifndef DBUG_OFF
  if (table_share->primary_key == MAX_KEY && m_user_defined_partitioning) 
    DBUG_DUMP("key+part", ref, key_length+sizeof(m_part_id));
#endif
  DBUG_DUMP("ref", ref, key_length);
  DBUG_VOID_RETURN;
}

int
ha_ndbcluster::cmp_ref(const uchar * ref1, const uchar * ref2)
{
  DBUG_ENTER("cmp_ref");

  if (table_share->primary_key != MAX_KEY) 
  {
    KEY *key_info= table->key_info + table_share->primary_key;
    KEY_PART_INFO *key_part= key_info->key_part;
    KEY_PART_INFO *end= key_part + key_info->key_parts;
    
    for (; key_part != end; key_part++) 
    {
      // NOTE: No need to check for null since PK is not-null

      Field *field= key_part->field;
      int result= field->key_cmp(ref1, ref2);
      if (result)
      {
        DBUG_RETURN(result);
      }

      if (field->type() ==  MYSQL_TYPE_VARCHAR)
      {
        ref1+= 2;
        ref2+= 2;
      }
      
      ref1+= key_part->length;
      ref2+= key_part->length;
    }
    DBUG_RETURN(0);
  } 
  else
  {
    DBUG_RETURN(memcmp(ref1, ref2, ref_length));
  }
}

int ha_ndbcluster::info(uint flag)
{
  THD *thd= table->in_use;
  int result= 0;
  DBUG_ENTER("info");
  DBUG_PRINT("enter", ("flag: %d", flag));
  
  if (flag & HA_STATUS_POS)
    DBUG_PRINT("info", ("HA_STATUS_POS"));
  if (flag & HA_STATUS_TIME)
    DBUG_PRINT("info", ("HA_STATUS_TIME"));
  while (flag & HA_STATUS_VARIABLE)
  {
    if (!thd)
      thd= current_thd;
    DBUG_PRINT("info", ("HA_STATUS_VARIABLE"));
    if ((flag & HA_STATUS_NO_LOCK) &&
        !THDVAR(thd, use_exact_count))
    {
      if (thd->lex->sql_command != SQLCOM_SHOW_TABLE_STATUS &&
          thd->lex->sql_command != SQLCOM_SHOW_KEYS)
      {
        /*
          just use whatever stats we have however,
          optimizer behaves strangely if we return few rows
        */
        if (stats.records < 2)
          stats.records= 2;
        break;
      }
    }
    if (!m_table_info)
    {
      if ((my_errno= check_ndb_connection(thd)))
        DBUG_RETURN(my_errno);
    }
    result= update_stats(thd, 1);
    break;
  }
  /* RPK moved to variable part */
  if (flag & HA_STATUS_VARIABLE)
  {
    /* No meaningful way to return error */
    DBUG_PRINT("info", ("rec_per_key"));
    set_rec_per_key();
  }
  if (flag & HA_STATUS_ERRKEY)
  {
    DBUG_PRINT("info", ("HA_STATUS_ERRKEY"));
    errkey= m_dupkey;
  }
  if (flag & HA_STATUS_AUTO)
  {
    DBUG_PRINT("info", ("HA_STATUS_AUTO"));
    if (m_table && table->found_next_number_field)
    {
      if (!thd)
        thd= current_thd;
      if ((my_errno= check_ndb_connection(thd)))
        DBUG_RETURN(my_errno);
      Ndb *ndb= get_ndb(thd);
      Ndb_tuple_id_range_guard g(m_share);
      
      Uint64 auto_increment_value64;
      if (ndb->readAutoIncrementValue(m_table, g.range,
                                      auto_increment_value64) == -1)
      {
        const NdbError err= ndb->getNdbError();
        sql_print_error("Error %lu in readAutoIncrementValue(): %s",
                        (ulong) err.code, err.message);
        stats.auto_increment_value= ~(ulonglong)0;
      }
      else
        stats.auto_increment_value= (ulonglong)auto_increment_value64;
    }
  }

  if(result == -1)
    result= HA_ERR_NO_CONNECTION;

  DBUG_RETURN(result);
}


void ha_ndbcluster::get_dynamic_partition_info(PARTITION_STATS *stat_info,
                                               uint part_id)
{
  DBUG_PRINT("info", ("ha_ndbcluster::get_dynamic_partition_info"));

  bzero((char*) stat_info, sizeof(PARTITION_STATS));
  int error = 0;
  THD *thd = table->in_use;

  if (!thd)
    thd = current_thd;
  if (!m_table_info)
  {
    if ((error = check_ndb_connection(thd)))
      goto err;
  }
  error = update_stats(thd, 1, false, part_id);

  if (error == 0)
  {
    stat_info->records = stats.records;
    stat_info->mean_rec_length = stats.mean_rec_length;
    stat_info->data_file_length = stats.data_file_length;
    stat_info->delete_length = stats.delete_length;
    stat_info->max_data_file_length = stats.max_data_file_length;
    return;
  }

err: 

  DBUG_PRINT("warning", 
    ("ha_ndbcluster::get_dynamic_partition_info failed with error code %u", 
     error));
}


int ha_ndbcluster::extra(enum ha_extra_function operation)
{
  DBUG_ENTER("extra");
  switch (operation) {
  case HA_EXTRA_IGNORE_DUP_KEY:       /* Dup keys don't rollback everything*/
    DBUG_PRINT("info", ("HA_EXTRA_IGNORE_DUP_KEY"));
    DBUG_PRINT("info", ("Ignoring duplicate key"));
    m_ignore_dup_key= TRUE;
    break;
  case HA_EXTRA_NO_IGNORE_DUP_KEY:
    DBUG_PRINT("info", ("HA_EXTRA_NO_IGNORE_DUP_KEY"));
    m_ignore_dup_key= FALSE;
    break;
  case HA_EXTRA_IGNORE_NO_KEY:
    DBUG_PRINT("info", ("HA_EXTRA_IGNORE_NO_KEY"));
    DBUG_PRINT("info", ("Turning on AO_IgnoreError at Commit/NoCommit"));
    m_ignore_no_key= TRUE;
    break;
  case HA_EXTRA_NO_IGNORE_NO_KEY:
    DBUG_PRINT("info", ("HA_EXTRA_NO_IGNORE_NO_KEY"));
    DBUG_PRINT("info", ("Turning on AO_IgnoreError at Commit/NoCommit"));
    m_ignore_no_key= FALSE;
    break;
  case HA_EXTRA_WRITE_CAN_REPLACE:
    DBUG_PRINT("info", ("HA_EXTRA_WRITE_CAN_REPLACE"));
    if (!m_has_unique_index ||
        current_thd->slave_thread || /* always set if slave, quick fix for bug 27378 */
        isManualBinlogExec(current_thd)) /* or if manual binlog application, for bug 46662 */
    {
      DBUG_PRINT("info", ("Turning ON use of write instead of insert"));
      m_use_write= TRUE;
    }
    break;
  case HA_EXTRA_WRITE_CANNOT_REPLACE:
    DBUG_PRINT("info", ("HA_EXTRA_WRITE_CANNOT_REPLACE"));
    DBUG_PRINT("info", ("Turning OFF use of write instead of insert"));
    m_use_write= FALSE;
    break;
  case HA_EXTRA_DELETE_CANNOT_BATCH:
    DBUG_PRINT("info", ("HA_EXTRA_DELETE_CANNOT_BATCH"));
    m_delete_cannot_batch= TRUE;
    break;
  case HA_EXTRA_UPDATE_CANNOT_BATCH:
    DBUG_PRINT("info", ("HA_EXTRA_UPDATE_CANNOT_BATCH"));
    m_update_cannot_batch= TRUE;
    break;
  default:
    break;
  }
  
  DBUG_RETURN(0);
}


bool ha_ndbcluster::read_before_write_removal_possible()
{
  THD *thd= table->in_use;
  DBUG_ENTER("read_before_write_removal_possible");

  if (uses_blob_value(table->write_set))
  {
    DBUG_PRINT("exit", ("No! Blob field in write_set"));
    DBUG_RETURN(false);
  }

  if (thd->lex->sql_command == SQLCOM_DELETE &&
      table_share->blob_fields)
  {
    DBUG_PRINT("exit", ("No! DELETE from table with blob(s)"));
    DBUG_RETURN(false);
  }

  if (table_share->primary_key == MAX_KEY)
  {
    DBUG_PRINT("exit", ("No! Table with hidden key"));
    DBUG_RETURN(false);
  }

  if (bitmap_is_overlapping(table->write_set, m_pk_bitmap_p))
  {
    DBUG_PRINT("exit", ("No! Updating primary key"));
    DBUG_RETURN(false);
  }

  if (m_has_unique_index)
  {
    for (uint i= 0; i < table_share->keys; i++)
    {
      const KEY* key= table->key_info + i;
      if ((key->flags & HA_NOSAME) &&
          bitmap_is_overlapping(table->write_set,
                                m_key_fields[i]))
      {
        DBUG_PRINT("exit", ("No! Unique key %d is updated", i));
        DBUG_RETURN(false);
      }
    }
  }
  m_read_before_write_removal_possible= TRUE;
  DBUG_PRINT("exit", ("Yes, rbwr is possible!"));
  DBUG_RETURN(true);
}


ha_rows ha_ndbcluster::read_before_write_removal_rows_written(void) const
{
  DBUG_ENTER("read_before_write_removal_rows_written");
  DBUG_PRINT("info", ("updated: %llu, deleted: %llu",
                      m_rows_updated, m_rows_deleted));
  DBUG_RETURN(m_rows_updated + m_rows_deleted);
}


int ha_ndbcluster::reset()
{
  DBUG_ENTER("ha_ndbcluster::reset");
  if (m_cond)
  {
    m_cond->cond_clear();
  }

  /*
    Regular partition pruning will set the bitmap appropriately.
    Some queries like ALTER TABLE doesn't use partition pruning and
    thus the 'used_partitions' bitmap needs to be initialized
  */
  if (m_part_info)
    bitmap_set_all(&m_part_info->used_partitions);

  /* reset flags set by extra calls */
  m_read_before_write_removal_possible= FALSE;
  m_read_before_write_removal_used= FALSE;
  m_rows_updated= m_rows_deleted= 0;
  m_ignore_dup_key= FALSE;
  m_use_write= FALSE;
  m_ignore_no_key= FALSE;
  m_rows_inserted= (ha_rows) 0;
  m_rows_to_insert= (ha_rows) 1;
  m_delete_cannot_batch= FALSE;
  m_update_cannot_batch= FALSE;

  assert(m_is_bulk_delete == false);
  m_is_bulk_delete = false;
  DBUG_RETURN(0);
}


/**
  Start of an insert, remember number of rows to be inserted, it will
  be used in write_row and get_autoincrement to send an optimal number
  of rows in each roundtrip to the server.

  @param
   rows     number of rows to insert, 0 if unknown
*/

int
ha_ndbcluster::flush_bulk_insert(bool allow_batch)
{
  NdbTransaction *trans= m_thd_ndb->trans;
  DBUG_ENTER("ha_ndbcluster::flush_bulk_insert");
  DBUG_PRINT("info", ("Sending inserts to NDB, rows_inserted: %d", 
                      (int)m_rows_inserted));
  DBUG_ASSERT(trans);

  
  if (! (m_thd_ndb->trans_options & TNTO_TRANSACTIONS_OFF))
  {
    if (!allow_batch &&
        execute_no_commit(m_thd_ndb, trans, m_ignore_no_key) != 0)
    {
      no_uncommitted_rows_execute_failure();
      DBUG_RETURN(ndb_err(trans));
    }
  }
  else
  {
    /*
      signal that transaction has been broken up and hence cannot
      be rolled back
    */
    THD *thd= table->in_use;
    thd->transaction.all.modified_non_trans_table=
      thd->transaction.stmt.modified_non_trans_table= TRUE;
    if (execute_commit(thd, m_thd_ndb, trans, m_thd_ndb->m_force_send,
                       m_ignore_no_key) != 0)
    {
      no_uncommitted_rows_execute_failure();
      DBUG_RETURN(ndb_err(trans));
    }
    if (trans->restart() != 0)
    {
      DBUG_ASSERT(0);
      DBUG_RETURN(-1);
    }
  }
  DBUG_RETURN(0);
}

void ha_ndbcluster::start_bulk_insert(ha_rows rows)
{
  DBUG_ENTER("start_bulk_insert");
  DBUG_PRINT("enter", ("rows: %d", (int)rows));
  
  m_rows_inserted= (ha_rows) 0;
  if (!m_use_write && m_ignore_dup_key)
  {
    /*
      compare if expression with that in write_row
      we have a situation where peek_indexed_rows() will be called
      so we cannot batch
    */
    DBUG_PRINT("info", ("Batching turned off as duplicate key is "
                        "ignored by using peek_row"));
    m_rows_to_insert= 1;
    DBUG_VOID_RETURN;
  }
  if (rows == (ha_rows) 0)
  {
    /* We don't know how many will be inserted, guess */
    m_rows_to_insert=
      (m_autoincrement_prefetch > DEFAULT_AUTO_PREFETCH)
      ? m_autoincrement_prefetch
      : DEFAULT_AUTO_PREFETCH;
    m_autoincrement_prefetch= m_rows_to_insert;
  }
  else
  {
    m_rows_to_insert= rows;
    if (m_autoincrement_prefetch < m_rows_to_insert)
      m_autoincrement_prefetch= m_rows_to_insert;
  }

  DBUG_VOID_RETURN;
}

/**
  End of an insert.
*/
int ha_ndbcluster::end_bulk_insert()
{
  int error= 0;

  DBUG_ENTER("end_bulk_insert");
  // Check if last inserts need to be flushed

  THD *thd= table->in_use;
  Thd_ndb *thd_ndb= m_thd_ndb;
  
  if (!thd_allow_batch(thd) && thd_ndb->m_unsent_bytes)
  {
    bool allow_batch= (thd_ndb->m_handler != 0);
    error= flush_bulk_insert(allow_batch);
    if (error != 0)
      my_errno= error;
  }

  m_rows_inserted= (ha_rows) 0;
  m_rows_to_insert= (ha_rows) 1;
  DBUG_RETURN(error);
}


int ha_ndbcluster::extra_opt(enum ha_extra_function operation, ulong cache_size)
{
  DBUG_ENTER("extra_opt");
  DBUG_PRINT("enter", ("cache_size: %lu", cache_size));
  DBUG_RETURN(extra(operation));
}

static const char *ha_ndbcluster_exts[] = {
 ha_ndb_ext,
 NullS
};

const char** ha_ndbcluster::bas_ext() const
{
  return ha_ndbcluster_exts;
}

/**
  How many seeks it will take to read through the table.

  This is to be comparable to the number returned by records_in_range so
  that we can decide if we should scan the table or use keys.
*/

double ha_ndbcluster::scan_time()
{
  DBUG_ENTER("ha_ndbcluster::scan_time()");
  double res= rows2double(stats.records*1000);
  DBUG_PRINT("exit", ("table: %s value: %f", 
                      m_tabname, res));
  DBUG_RETURN(res);
}

/*
  Convert MySQL table locks into locks supported by Ndb Cluster.
  Note that MySQL Cluster does currently not support distributed
  table locks, so to be safe one should set cluster in Single
  User Mode, before relying on table locks when updating tables
  from several MySQL servers
*/

THR_LOCK_DATA **ha_ndbcluster::store_lock(THD *thd,
                                          THR_LOCK_DATA **to,
                                          enum thr_lock_type lock_type)
{
  DBUG_ENTER("store_lock");
  if (lock_type != TL_IGNORE && m_lock.type == TL_UNLOCK) 
  {

    /* If we are not doing a LOCK TABLE, then allow multiple
       writers */
    
    /* Since NDB does not currently have table locks
       this is treated as a ordinary lock */

    const bool in_lock_tables = thd_in_lock_tables(thd);
    const uint sql_command = thd_sql_command(thd);
    if ((lock_type >= TL_WRITE_CONCURRENT_INSERT &&
         lock_type <= TL_WRITE) &&
        !(in_lock_tables && sql_command == SQLCOM_LOCK_TABLES))
      lock_type= TL_WRITE_ALLOW_WRITE;
    
    /* In queries of type INSERT INTO t1 SELECT ... FROM t2 ...
       MySQL would use the lock TL_READ_NO_INSERT on t2, and that
       would conflict with TL_WRITE_ALLOW_WRITE, blocking all inserts
       to t2. Convert the lock to a normal read lock to allow
       concurrent inserts to t2. */
    
    if (lock_type == TL_READ_NO_INSERT && !thd->in_lock_tables)
      lock_type= TL_READ;
    
    m_lock.type=lock_type;
  }
  *to++= &m_lock;

  DBUG_PRINT("exit", ("lock_type: %d", lock_type));
  
  DBUG_RETURN(to);
}

/*
  As MySQL will execute an external lock for every new table it uses
  we can use this to start the transactions.
  If we are in auto_commit mode we just need to start a transaction
  for the statement, this will be stored in thd_ndb.stmt.
  If not, we have to start a master transaction if there doesn't exist
  one from before, this will be stored in thd_ndb.all
 
  When a table lock is held one transaction will be started which holds
  the table lock and for each statement a hupp transaction will be started  
  If we are locking the table then:
  - save the NdbDictionary::Table for easy access
  - save reference to table statistics
  - refresh list of the indexes for the table if needed (if altered)
 */

#ifdef HAVE_NDB_BINLOG
static int ndbcluster_update_apply_status(THD *thd, int do_update)
{
  Thd_ndb *thd_ndb= get_thd_ndb(thd);
  Ndb *ndb= thd_ndb->ndb;
  NDBDICT *dict= ndb->getDictionary();
  const NDBTAB *ndbtab;
  NdbTransaction *trans= thd_ndb->trans;
  ndb->setDatabaseName(NDB_REP_DB);
  Ndb_table_guard ndbtab_g(dict, NDB_APPLY_TABLE);
  if (!(ndbtab= ndbtab_g.get_table()))
  {
    return -1;
  }
  NdbOperation *op= 0;
  int r= 0;
  r|= (op= trans->getNdbOperation(ndbtab)) == 0;
  DBUG_ASSERT(r == 0);
  if (do_update)
    r|= op->updateTuple();
  else
    r|= op->writeTuple();
  DBUG_ASSERT(r == 0);
  // server_id
  r|= op->equal(0u, (Uint32)thd->server_id);
  DBUG_ASSERT(r == 0);
  if (!do_update)
  {
    // epoch
    r|= op->setValue(1u, (Uint64)0);
    DBUG_ASSERT(r == 0);
  }
#if MYSQL_VERSION_ID < 50600
  const char* group_master_log_name =
    active_mi->rli.group_master_log_name;
  const Uint64 group_master_log_pos =
    (Uint64)active_mi->rli.group_master_log_pos;
  const Uint64 future_event_relay_log_pos =
    (Uint64)active_mi->rli.future_event_relay_log_pos;
  const Uint64 group_relay_log_pos =
    (Uint64)active_mi->rli.group_relay_log_pos;
#else
  /*
    - Master_info's rli member returns Relay_log_info*
    - Relay_log_info members are protected and must be accessed
      using accessor functions
  */
  const char* group_master_log_name =
    active_mi->rli->get_group_master_log_name();
  const Uint64 group_master_log_pos =
    (Uint64)active_mi->rli->get_group_master_log_pos();
  const Uint64 future_event_relay_log_pos =
    (Uint64)active_mi->rli->get_future_event_relay_log_pos();
  const Uint64 group_relay_log_pos =
    (Uint64)active_mi->rli->get_group_relay_log_pos();
#endif
  // log_name
  char tmp_buf[FN_REFLEN];
  ndb_pack_varchar(ndbtab->getColumn(2u), tmp_buf,
                   group_master_log_name, strlen(group_master_log_name));
  r|= op->setValue(2u, tmp_buf);
  DBUG_ASSERT(r == 0);
  // start_pos
  r|= op->setValue(3u, group_master_log_pos);
  DBUG_ASSERT(r == 0);
  // end_pos
  r|= op->setValue(4u, group_master_log_pos +
                   (future_event_relay_log_pos - group_relay_log_pos));
  DBUG_ASSERT(r == 0);
  return 0;
}
#endif /* HAVE_NDB_BINLOG */

static void transaction_checks(THD *thd, Thd_ndb *thd_ndb)
{
  if (thd->lex->sql_command == SQLCOM_LOAD)
    thd_ndb->trans_options|= TNTO_TRANSACTIONS_OFF;
  else if (!thd->transaction.on)
    thd_ndb->trans_options|= TNTO_TRANSACTIONS_OFF;
  else if (!THDVAR(thd, use_transactions))
    thd_ndb->trans_options|= TNTO_TRANSACTIONS_OFF;
  thd_ndb->m_force_send= THDVAR(thd, force_send);
  if (!thd->slave_thread)
    thd_ndb->m_batch_size= THDVAR(thd, batch_size);
  else
  {
    thd_ndb->m_batch_size= THDVAR(NULL, batch_size); /* using global value */
    /* Do not use hinted TC selection in slave thread */
    THDVAR(thd, optimized_node_selection)=
      THDVAR(NULL, optimized_node_selection) & 1; /* using global value */
  }
}

int ha_ndbcluster::start_statement(THD *thd,
                                   Thd_ndb *thd_ndb,
                                   uint table_count)
{
  NdbTransaction *trans= thd_ndb->trans;
  int error;
  DBUG_ENTER("ha_ndbcluster::start_statement");

  m_thd_ndb= thd_ndb;
  transaction_checks(thd, m_thd_ndb);

  if (table_count == 0)
  {
    trans_register_ha(thd, FALSE, ndbcluster_hton);
    if (thd_options(thd) & (OPTION_NOT_AUTOCOMMIT | OPTION_BEGIN))
    {
      if (!trans)
        trans_register_ha(thd, TRUE, ndbcluster_hton);
      thd_ndb->m_handler= NULL;
    }
    else
    {
      /*
        this is an autocommit, we may keep a reference to the
        handler to be used in the commit phase for optimization
        reasons, defering execute
      */
      thd_ndb->m_handler= this;
    }
  }
  else
  {
    /*
      there is more than one handler involved, execute deferal
      not possible
    */
    thd_ndb->m_handler= NULL;
  }
  if (!trans && table_count == 0)
  {
    DBUG_ASSERT(thd_ndb->changed_tables.is_empty() == TRUE);
    thd_ndb->trans_options= 0;

    DBUG_PRINT("trans",("Possibly starting transaction"));
    const uint opti_node_select = THDVAR(thd, optimized_node_selection);
    DBUG_PRINT("enter", ("optimized_node_selection: %u", opti_node_select));
    if (!(opti_node_select & 2) ||
        thd->lex->sql_command == SQLCOM_LOAD)
      if (unlikely(!start_transaction(error)))
        DBUG_RETURN(error);

    thd_ndb->init_open_tables();
    thd_ndb->m_slow_path= FALSE;
    if (!(thd_options(thd) & OPTION_BIN_LOG) ||
        thd->variables.binlog_format == BINLOG_FORMAT_STMT)
    {
      thd_ndb->trans_options|= TNTO_NO_LOGGING;
      thd_ndb->m_slow_path= TRUE;
    }
    else if (thd->slave_thread)
      thd_ndb->m_slow_path= TRUE;
  }
  /*
    If this is the start of a LOCK TABLE, a table look 
    should be taken on the table in NDB
       
    Check if it should be read or write lock
  */
  if (thd_options(thd) & (OPTION_TABLE_LOCK))
  {
    /* This is currently dead code in wait for implementation in NDB */
    /* lockThisTable(); */
    DBUG_PRINT("info", ("Locking the table..." ));
#ifdef NOT_YET
    push_warning_printf(current_thd, MYSQL_ERROR::WARN_LEVEL_WARN,
                        ER_GET_ERRMSG, ER(ER_GET_ERRMSG), 0,
                        "Table only locked locally in this mysqld", "NDB");
#endif
  }
  DBUG_RETURN(0);
}

int ha_ndbcluster::init_handler_for_statement(THD *thd)
{
  /*
    This is the place to make sure this handler instance
    has a started transaction.
     
    The transaction is started by the first handler on which 
    MySQL Server calls external lock
   
    Other handlers in the same stmt or transaction should use 
    the same NDB transaction. This is done by setting up the m_thd_ndb
    pointer to point to the NDB transaction object. 
   */

  DBUG_ENTER("ha_ndbcluster::init_handler_for_statement");
  Thd_ndb *thd_ndb= m_thd_ndb;
  DBUG_ASSERT(thd_ndb);

  // store thread specific data first to set the right context
  m_autoincrement_prefetch= THDVAR(thd, autoincrement_prefetch_sz);
  // Start of transaction
  m_rows_changed= 0;
  m_blobs_pending= FALSE;
  release_blobs_buffer();
  m_slow_path= m_thd_ndb->m_slow_path;
#ifdef HAVE_NDB_BINLOG
  if (unlikely(m_slow_path))
  {
    if (m_share == ndb_apply_status_share && thd->slave_thread)
        m_thd_ndb->trans_options|= TNTO_INJECTED_APPLY_STATUS;
  }
#endif

  if (thd_options(thd) & (OPTION_NOT_AUTOCOMMIT | OPTION_BEGIN))
  {
    const void *key= m_table;
    HASH_SEARCH_STATE state;
    THD_NDB_SHARE *thd_ndb_share=
      (THD_NDB_SHARE*)my_hash_first(&thd_ndb->open_tables,
                                    (const uchar *)&key, sizeof(key),
                                    &state);
    while (thd_ndb_share && thd_ndb_share->key != key)
    {
      thd_ndb_share=
        (THD_NDB_SHARE*)my_hash_next(&thd_ndb->open_tables,
                                     (const uchar *)&key, sizeof(key),
                                     &state);
    }
    if (thd_ndb_share == 0)
    {
      thd_ndb_share= (THD_NDB_SHARE *) alloc_root(&thd->transaction.mem_root,
                                                  sizeof(THD_NDB_SHARE));
      if (!thd_ndb_share)
      {
        mem_alloc_error(sizeof(THD_NDB_SHARE));
        DBUG_RETURN(1);
      }
      thd_ndb_share->key= key;
      thd_ndb_share->stat.last_count= thd_ndb->count;
      thd_ndb_share->stat.no_uncommitted_rows_count= 0;
      thd_ndb_share->stat.records= ~(ha_rows)0;
      my_hash_insert(&thd_ndb->open_tables, (uchar *)thd_ndb_share);
    }
    else if (thd_ndb_share->stat.last_count != thd_ndb->count)
    {
      thd_ndb_share->stat.last_count= thd_ndb->count;
      thd_ndb_share->stat.no_uncommitted_rows_count= 0;
      thd_ndb_share->stat.records= ~(ha_rows)0;
    }
    DBUG_PRINT("exit", ("thd_ndb_share: 0x%lx  key: 0x%lx",
                        (long) thd_ndb_share, (long) key));
    m_table_info= &thd_ndb_share->stat;
  }
  else
  {
    struct Ndb_local_table_statistics &stat= m_table_info_instance;
    stat.last_count= thd_ndb->count;
    stat.no_uncommitted_rows_count= 0;
    stat.records= ~(ha_rows)0;
    m_table_info= &stat;
  }
  DBUG_RETURN(0);
}

int ha_ndbcluster::external_lock(THD *thd, int lock_type)
{
  DBUG_ENTER("external_lock");
  if (lock_type != F_UNLCK)
  {
    int error;
    /*
      Check that this handler instance has a connection
      set up to the Ndb object of thd
    */
    if (check_ndb_connection(thd))
      DBUG_RETURN(1);
    Thd_ndb *thd_ndb= get_thd_ndb(thd);

    DBUG_PRINT("enter", ("lock_type != F_UNLCK "
                         "this: 0x%lx  thd: 0x%lx  thd_ndb: %lx  "
                         "thd_ndb->lock_count: %d",
                         (long) this, (long) thd, (long) thd_ndb,
                         thd_ndb->lock_count));

    if ((error= start_statement(thd, thd_ndb,
                                thd_ndb->lock_count++)))
    {
      thd_ndb->lock_count--;
      DBUG_RETURN(error);
    }
    if ((error= init_handler_for_statement(thd)))
    {
      thd_ndb->lock_count--;
      DBUG_RETURN(error);
    }
    DBUG_RETURN(0);
  }
  else
  {
    Thd_ndb *thd_ndb= m_thd_ndb;
    DBUG_ASSERT(thd_ndb);

    DBUG_PRINT("enter", ("lock_type == F_UNLCK "
                         "this: 0x%lx  thd: 0x%lx  thd_ndb: %lx  "
                         "thd_ndb->lock_count: %d",
                         (long) this, (long) thd, (long) thd_ndb,
                         thd_ndb->lock_count));

    if (m_rows_changed && global_system_variables.query_cache_type)
    {
      DBUG_PRINT("info", ("Rows has changed"));

      if (thd_ndb->trans &&
          thd_options(thd) & (OPTION_NOT_AUTOCOMMIT | OPTION_BEGIN))
      {
        DBUG_PRINT("info", ("Add share to list of changed tables, %p",
                            m_share));
        /* NOTE push_back allocates memory using transactions mem_root! */
        thd_ndb->changed_tables.push_back(get_share(m_share),
                                          &thd->transaction.mem_root);
      }

      if (opt_ndb_cache_check_time)
      {
        pthread_mutex_lock(&m_share->mutex);
        DBUG_PRINT("info", ("Invalidating commit_count"));
        m_share->commit_count= 0;
        m_share->commit_count_lock++;
        pthread_mutex_unlock(&m_share->mutex);
      }
    }

    if (!--thd_ndb->lock_count)
    {
      DBUG_PRINT("trans", ("Last external_lock"));

      if ((!(thd_options(thd) & (OPTION_NOT_AUTOCOMMIT | OPTION_BEGIN))) &&
          thd_ndb->trans)
      {
        if (thd_ndb->trans)
        {
          /*
            Unlock is done without a transaction commit / rollback.
            This happens if the thread didn't update any rows
            We must in this case close the transaction to release resources
          */
          DBUG_PRINT("trans",("ending non-updating transaction"));
          thd_ndb->ndb->closeTransaction(thd_ndb->trans);
          thd_ndb->trans= NULL;
          thd_ndb->m_handler= NULL;
        }
      }
    }
    m_table_info= NULL;

    /*
      This is the place to make sure this handler instance
      no longer are connected to the active transaction.

      And since the handler is no longer part of the transaction 
      it can't have open cursors, ops or blobs pending.
    */
    m_thd_ndb= NULL;    

    if (m_active_cursor)
      DBUG_PRINT("warning", ("m_active_cursor != NULL"));
    m_active_cursor= NULL;

    if (m_multi_cursor)
      DBUG_PRINT("warning", ("m_multi_cursor != NULL"));
    m_multi_cursor= NULL;

    if (m_blobs_pending)
      DBUG_PRINT("warning", ("blobs_pending != 0"));
    m_blobs_pending= 0;
    
    DBUG_RETURN(0);
  }
}

/**
  Unlock the last row read in an open scan.
  Rows are unlocked by default in ndb, but
  for SELECT FOR UPDATE and SELECT LOCK WIT SHARE MODE
  locks are kept if unlock_row() is not called.
*/

void ha_ndbcluster::unlock_row() 
{
  DBUG_ENTER("unlock_row");

  DBUG_PRINT("info", ("Unlocking row"));
  m_lock_tuple= FALSE;
  DBUG_VOID_RETURN;
}

/**
  Start statement, used when one of the tables are locked and also when
  a stored function is executed.

  start_stmt()
    thd                    Thd object
    lock_type              Lock type on table

  RETURN VALUE
    0                      Success
    >0                     Error code

  DESCRIPTION
    This call indicates the start of a statement when one of the tables in
    the statement are locked. In this case we cannot call external_lock.
    It also implies that external_lock is not called at end of statement.
    Rather the handlerton call commit (ndbcluster_commit) is called to
    indicate end of transaction. There are cases thus when the commit call
    actually doesn't refer to a commit but only to and end of statement.

    In the case of stored functions, one stored function is treated as one
    statement and the call to commit comes at the end of the stored function.
*/

int ha_ndbcluster::start_stmt(THD *thd, thr_lock_type lock_type)
{
  int error=0;
  Thd_ndb *thd_ndb;
  DBUG_ENTER("start_stmt");
  DBUG_ASSERT(thd == table->in_use);

  thd_ndb= get_thd_ndb(thd);
  if ((error= start_statement(thd, thd_ndb, thd_ndb->start_stmt_count++)))
    goto error;
  if ((error= init_handler_for_statement(thd)))
    goto error;
  DBUG_RETURN(0);
error:
  thd_ndb->start_stmt_count--;
  DBUG_RETURN(error);
}

NdbTransaction *
ha_ndbcluster::start_transaction_row(const NdbRecord *ndb_record,
                                     const uchar *record,
                                     int &error)
{
  NdbTransaction *trans;
  DBUG_ENTER("ha_ndbcluster::start_transaction_row");
  DBUG_ASSERT(m_thd_ndb);
  DBUG_ASSERT(m_thd_ndb->trans == NULL);

  transaction_checks(table->in_use, m_thd_ndb);

  Ndb *ndb= m_thd_ndb->ndb;

  Uint64 tmp[(MAX_KEY_SIZE_IN_WORDS*MAX_XFRM_MULTIPLY) >> 1];
  char *buf= (char*)&tmp[0];
  trans= ndb->startTransaction(ndb_record,
                               (const char*)record,
                               buf, sizeof(tmp));

  if (trans)
  {
    m_thd_ndb->m_transaction_hint_count[trans->getConnectedNodeId()]++;
    DBUG_PRINT("info", ("Delayed allocation of TC"));
    DBUG_RETURN(m_thd_ndb->trans= trans);
  }

  ERR_SET(m_thd_ndb->ndb->getNdbError(), error);
  DBUG_RETURN(NULL);
}

NdbTransaction *
ha_ndbcluster::start_transaction_key(uint inx_no,
                                     const uchar *key_data,
                                     int &error)
{
  NdbTransaction *trans;
  DBUG_ENTER("ha_ndbcluster::start_transaction_key");
  DBUG_ASSERT(m_thd_ndb);
  DBUG_ASSERT(m_thd_ndb->trans == NULL);

  transaction_checks(table->in_use, m_thd_ndb);

  Ndb *ndb= m_thd_ndb->ndb;
  const NdbRecord *key_rec= m_index[inx_no].ndb_unique_record_key;

  Uint64 tmp[(MAX_KEY_SIZE_IN_WORDS*MAX_XFRM_MULTIPLY) >> 1];
  char *buf= (char*)&tmp[0];
  trans= ndb->startTransaction(key_rec,
                               (const char*)key_data,
                               buf, sizeof(tmp));

  if (trans)
  {
    m_thd_ndb->m_transaction_hint_count[trans->getConnectedNodeId()]++;
    DBUG_PRINT("info", ("Delayed allocation of TC"));
    DBUG_RETURN(m_thd_ndb->trans= trans);
  }

  ERR_SET(m_thd_ndb->ndb->getNdbError(), error);
  DBUG_RETURN(NULL);
}

NdbTransaction *
ha_ndbcluster::start_transaction(int &error)
{
  NdbTransaction *trans;
  DBUG_ENTER("ha_ndbcluster::start_transaction");

  DBUG_ASSERT(m_thd_ndb);
  DBUG_ASSERT(m_thd_ndb->trans == NULL);

  transaction_checks(table->in_use, m_thd_ndb);
  const uint opti_node_select= THDVAR(table->in_use, optimized_node_selection);
  m_thd_ndb->connection->set_optimized_node_selection(opti_node_select & 1);
  if ((trans= m_thd_ndb->ndb->startTransaction()))
  {
    m_thd_ndb->m_transaction_no_hint_count[trans->getConnectedNodeId()]++;
    DBUG_PRINT("info", ("Delayed allocation of TC"));
    DBUG_RETURN(m_thd_ndb->trans= trans);
  }

  ERR_SET(m_thd_ndb->ndb->getNdbError(), error);
  DBUG_RETURN(NULL);
}
   
NdbTransaction *
ha_ndbcluster::start_transaction_part_id(Uint32 part_id, int &error)
{
  NdbTransaction *trans;
  DBUG_ENTER("ha_ndbcluster::start_transaction_part_id");

  DBUG_ASSERT(m_thd_ndb);
  DBUG_ASSERT(m_thd_ndb->trans == NULL);

  transaction_checks(table->in_use, m_thd_ndb);
  if ((trans= m_thd_ndb->ndb->startTransaction(m_table, part_id)))
  {
    m_thd_ndb->m_transaction_hint_count[trans->getConnectedNodeId()]++;
    DBUG_PRINT("info", ("Delayed allocation of TC"));
    DBUG_RETURN(m_thd_ndb->trans= trans);
  }

  ERR_SET(m_thd_ndb->ndb->getNdbError(), error);
  DBUG_RETURN(NULL);
}
   

/**
  Commit a transaction started in NDB.
*/

int ndbcluster_commit(handlerton *hton, THD *thd, bool all)
{
  int res= 0;
  Thd_ndb *thd_ndb= get_thd_ndb(thd);
  Ndb *ndb= thd_ndb->ndb;
  NdbTransaction *trans= thd_ndb->trans;

  DBUG_ENTER("ndbcluster_commit");
  DBUG_ASSERT(ndb);
  DBUG_PRINT("enter", ("Commit %s", (all ? "all" : "stmt")));
  thd_ndb->start_stmt_count= 0;
  if (trans == NULL)
  {
    DBUG_PRINT("info", ("trans == NULL"));
    DBUG_RETURN(0);
  }
  if (!all && (thd_options(thd) & (OPTION_NOT_AUTOCOMMIT | OPTION_BEGIN)))
  {
    /*
      An odditity in the handler interface is that commit on handlerton
      is called to indicate end of statement only in cases where 
      autocommit isn't used and the all flag isn't set.
   
      We also leave quickly when a transaction haven't even been started,
      in this case we are safe that no clean up is needed. In this case
      the MySQL Server could handle the query without contacting the
      NDB kernel.
    */
    thd_ndb->save_point_count++;
    DBUG_PRINT("info", ("Commit before start or end-of-statement only"));
    DBUG_RETURN(0);
  }
  thd_ndb->save_point_count= 0;

#ifdef HAVE_NDB_BINLOG
  if (unlikely(thd_ndb->m_slow_path))
  {
    if (thd->slave_thread)
      ndbcluster_update_apply_status
        (thd, thd_ndb->trans_options & TNTO_INJECTED_APPLY_STATUS);
  }
#endif /* HAVE_NDB_BINLOG */

  if (thd->slave_thread)
  {
    if (!g_ndb_slave_state.current_conflict_defined_op_count ||
        !thd_ndb->m_unsent_bytes ||
        !(res= execute_no_commit(thd_ndb, trans, TRUE)))
      res= execute_commit(thd, thd_ndb, trans, 1, TRUE);

    update_slave_api_stats(thd_ndb->ndb);
  }
  else
  {
    if (thd_ndb->m_handler &&
        thd_ndb->m_handler->m_read_before_write_removal_possible)
    {
      /*
        This is an autocommit involving only one table and
        rbwr is on, thus the transaction has already been
        committed in exec_bulk_update() or end_bulk_delete()
      */
      DBUG_PRINT("info", ("autocommit+rbwr, transaction already comitted"));
      if (trans->commitStatus() != NdbTransaction::Committed)
      {
        sql_print_error("found uncomitted autocommit+rbwr transaction, "
                        "commit status: %d", trans->commitStatus());
        abort();
      }
    }
    else
      res= execute_commit(thd, thd_ndb, trans, THDVAR(thd, force_send), FALSE);
  }

  if (res != 0)
  {
    const NdbError err= trans->getNdbError();
    const NdbOperation *error_op= trans->getNdbErrorOperation();
    res= ndb_to_mysql_error(&err);
    if (res != -1)
      ndbcluster_print_error(res, error_op);
  }
  ndb->closeTransaction(trans);
  thd_ndb->trans= NULL;
  thd_ndb->m_handler= NULL;

  /* Clear commit_count for tables changed by transaction */
  NDB_SHARE* share;
  List_iterator_fast<NDB_SHARE> it(thd_ndb->changed_tables);
  while ((share= it++))
  {
    DBUG_PRINT("info", ("Remove share to list of changed tables, %p",
                        share));
    pthread_mutex_lock(&share->mutex);
    DBUG_PRINT("info", ("Invalidate commit_count for %s, share->commit_count: %lu",
                        share->table_name, (ulong) share->commit_count));
    share->commit_count= 0;
    share->commit_count_lock++;
    pthread_mutex_unlock(&share->mutex);
    free_share(&share);
  }
  thd_ndb->changed_tables.empty();

  DBUG_RETURN(res);
}


/**
  Rollback a transaction started in NDB.
*/

static int ndbcluster_rollback(handlerton *hton, THD *thd, bool all)
{
  int res= 0;
  Thd_ndb *thd_ndb= get_thd_ndb(thd);
  Ndb *ndb= thd_ndb->ndb;
  NdbTransaction *trans= thd_ndb->trans;

  DBUG_ENTER("ndbcluster_rollback");
  DBUG_PRINT("enter", ("all: %d  thd_ndb->save_point_count: %d",
                       all, thd_ndb->save_point_count));
  DBUG_ASSERT(ndb);
  thd_ndb->start_stmt_count= 0;
  if (trans == NULL)
  {
    /* Ignore end-of-statement until real rollback or commit is called */
    DBUG_PRINT("info", ("trans == NULL"));
    DBUG_RETURN(0);
  }
  if (!all && (thd_options(thd) & (OPTION_NOT_AUTOCOMMIT | OPTION_BEGIN)) &&
      (thd_ndb->save_point_count > 0))
  {
    /*
      Ignore end-of-statement until real rollback or commit is called
      as ndb does not support rollback statement
      - mark that rollback was unsuccessful, this will cause full rollback
      of the transaction
    */
    DBUG_PRINT("info", ("Rollback before start or end-of-statement only"));
    mark_transaction_to_rollback(thd, 1);
    my_error(ER_WARN_ENGINE_TRANSACTION_ROLLBACK, MYF(0), "NDB");
    DBUG_RETURN(0);
  }
  thd_ndb->save_point_count= 0;
  if (thd->slave_thread)
    g_ndb_slave_state.atTransactionAbort();
  thd_ndb->m_unsent_bytes= 0;
  thd_ndb->m_execute_count++;
  DBUG_PRINT("info", ("execute_count: %u", thd_ndb->m_execute_count));
  if (trans->execute(NdbTransaction::Rollback) != 0)
  {
    const NdbError err= trans->getNdbError();
    const NdbOperation *error_op= trans->getNdbErrorOperation();
    res= ndb_to_mysql_error(&err);
    if (res != -1) 
      ndbcluster_print_error(res, error_op);
  }
  ndb->closeTransaction(trans);
  thd_ndb->trans= NULL;
  thd_ndb->m_handler= NULL;

  /* Clear list of tables changed by transaction */
  NDB_SHARE* share;
  List_iterator_fast<NDB_SHARE> it(thd_ndb->changed_tables);
  while ((share= it++))
  {
    DBUG_PRINT("info", ("Remove share to list of changed tables, %p",
                        share));
    free_share(&share);
  }
  thd_ndb->changed_tables.empty();

  if (thd->slave_thread)
    update_slave_api_stats(thd_ndb->ndb);

  DBUG_RETURN(res);
}

/**
 * Support for create table/column modifiers
 *   by exploiting the comment field
 */
struct NDB_Modifier
{
  enum { M_BOOL } m_type;
  const char * m_name;
  size_t m_name_len;
  bool m_found;
  union {
    bool m_val_bool;
#ifdef TODO__
    int m_val_int;
    struct {
      const char * str;
      size_t len;
    } m_val_str;
#endif
  };
};

static const
struct NDB_Modifier ndb_table_modifiers[] =
{
  { NDB_Modifier::M_BOOL, STRING_WITH_LEN("NOLOGGING"), 0, {0} },
  { NDB_Modifier::M_BOOL, 0, 0, 0, {0} }
};

static const
struct NDB_Modifier ndb_column_modifiers[] =
{
  { NDB_Modifier::M_BOOL, STRING_WITH_LEN("MAX_BLOB_PART_SIZE"), 0, {0} },
  { NDB_Modifier::M_BOOL, 0, 0, 0, {0} }
};

/**
 * NDB_Modifiers
 *
 * This class implements a simple parser for getting modifiers out
 *   of a string (e.g a comment field)
 */
class NDB_Modifiers
{
public:
  NDB_Modifiers(const NDB_Modifier modifiers[]);
  ~NDB_Modifiers();

  /**
   * parse string-with length (not necessarily NULL terminated)
   */
  int parse(THD* thd, const char * prefix, const char * str, size_t strlen);

  /**
   * Get modifier...returns NULL if unknown
   */
  const NDB_Modifier * get(const char * name) const;
private:
  uint m_len;
  struct NDB_Modifier * m_modifiers;

  int parse_modifier(THD *thd, const char * prefix,
                     struct NDB_Modifier* m, const char * str);
};

static
bool
end_of_token(const char * str)
{
  return str[0] == 0 || str[0] == ' ' || str[0] == ',';
}

NDB_Modifiers::NDB_Modifiers(const NDB_Modifier modifiers[])
{
  for (m_len = 0; modifiers[m_len].m_name != 0; m_len++)
  {}
  m_modifiers = new NDB_Modifier[m_len];
  memcpy(m_modifiers, modifiers, m_len * sizeof(NDB_Modifier));
}

NDB_Modifiers::~NDB_Modifiers()
{
  delete [] m_modifiers;
}

int
NDB_Modifiers::parse_modifier(THD *thd,
                              const char * prefix,
                              struct NDB_Modifier* m,
                              const char * str)
{
  if (m->m_found)
  {
    push_warning_printf(thd, MYSQL_ERROR::WARN_LEVEL_WARN,
                        ER_ILLEGAL_HA_CREATE_OPTION,
                        "%s : modifier %s specified twice",
                        prefix, m->m_name);
  }

  switch(m->m_type){
  case NDB_Modifier::M_BOOL:
    if (end_of_token(str))
    {
      m->m_val_bool = true;
      goto found;
    }
    if (str[0] != '=')
      break;

    str++;
    if (str[0] == '1' && end_of_token(str+1))
    {
      m->m_val_bool = true;
      goto found;
    }

    if (str[0] == '0' && end_of_token(str+1))
    {
      m->m_val_bool = false;
      goto found;
    }
  }

  {
    const char * end = strpbrk(str, " ,");
    if (end)
    {
      push_warning_printf(thd, MYSQL_ERROR::WARN_LEVEL_WARN,
                          ER_ILLEGAL_HA_CREATE_OPTION,
                          "%s : invalid value '%.*s' for %s",
                          prefix, (int)(end - str), str, m->m_name);
    }
    else
    {
      push_warning_printf(thd, MYSQL_ERROR::WARN_LEVEL_WARN,
                          ER_ILLEGAL_HA_CREATE_OPTION,
                          "%s : invalid value '%s' for %s",
                          prefix, str, m->m_name);
    }
  }
  return -1;
found:
  m->m_found = true;
  return 0;
}

int
NDB_Modifiers::parse(THD *thd,
                     const char * prefix,
                     const char * _source,
                     size_t _source_len)
{
  if (_source == 0 || _source_len == 0)
    return 0;

  const char * source = 0;

  /**
   * Check if _source is NULL-terminated
   */
  for (size_t i = 0; i<_source_len; i++)
  {
    if (_source[i] == 0)
    {
      source = _source;
      break;
    }
  }

  if (source == 0)
  {
    /**
     * Make NULL terminated string so that strXXX-functions are safe
     */
    char * tmp = new char[_source_len+1];
    if (tmp == 0)
    {
      push_warning_printf(thd, MYSQL_ERROR::WARN_LEVEL_WARN,
                          ER_ILLEGAL_HA_CREATE_OPTION,
                          "%s : unable to parse due to out of memory",
                          prefix);
      return -1;
    }
    memcpy(tmp, _source, _source_len);
    tmp[_source_len] = 0;
    source = tmp;
  }

  const char * pos = source;
  if ((pos = strstr(pos, prefix)) == 0)
  {
    if (source != _source)
      delete [] source;
    return 0;
  }

  pos += strlen(prefix);

  while (pos && pos[0] != 0 && pos[0] != ' ')
  {
    const char * end = strpbrk(pos, " ,"); // end of current modifier

    for (uint i = 0; i < m_len; i++)
    {
      size_t l = m_modifiers[i].m_name_len;
      if (strncmp(pos, m_modifiers[i].m_name, l) == 0)
      {
        /**
         * Found modifier...
         */

        if (! (end_of_token(pos + l) || pos[l] == '='))
          goto unknown;

        pos += l;
        int res = parse_modifier(thd, prefix, m_modifiers+i, pos);

        if (res == -1)
        {
          /**
           * We continue parsing even if modifier had error
           */
        }

        goto next;
      }
    }

    {
  unknown:
      if (end)
      {
        push_warning_printf(thd, MYSQL_ERROR::WARN_LEVEL_WARN,
                            ER_ILLEGAL_HA_CREATE_OPTION,
                            "%s : unknown modifier: %.*s",
                            prefix, (int)(end - pos), pos);
      }
      else
      {
        push_warning_printf(thd, MYSQL_ERROR::WARN_LEVEL_WARN,
                            ER_ILLEGAL_HA_CREATE_OPTION,
                            "%s : unknown modifier: %s",
                            prefix, pos);
      }
    }

next:
    pos = end;
    if (pos && pos[0] == ',')
      pos++;
  }

  if (source != _source)
    delete [] source;

  return 0;
}

const NDB_Modifier *
NDB_Modifiers::get(const char * name) const
{
  for (uint i = 0; i < m_len; i++)
  {
    if (strcmp(name, m_modifiers[i].m_name) == 0)
    {
      return m_modifiers + i;
    }
  }
  return 0;
}

/**
  Define NDB column based on Field.

  Not member of ha_ndbcluster because NDBCOL cannot be declared.

  MySQL text types with character set "binary" are mapped to true
  NDB binary types without a character set.

  Blobs are V2 and striping from mysql level is not supported
  due to lack of syntax and lack of support for partitioning.

  @return
    Returns 0 or mysql error code.
*/

static bool
ndb_blob_striping()
{
#ifndef DBUG_OFF
  const char* p= getenv("NDB_BLOB_STRIPING");
  if (p != 0 && *p != 0 && *p != '0' && *p != 'n' && *p != 'N')
    return true;
#endif
  return false;
}

#if NDB_VERSION_D < NDB_MAKE_VERSION(7,2,0)
const Uint32 OLD_NDB_MAX_TUPLE_SIZE_IN_WORDS = 2013;
#else
const Uint32 OLD_NDB_MAX_TUPLE_SIZE_IN_WORDS = NDB_MAX_TUPLE_SIZE_IN_WORDS;
#endif

static int create_ndb_column(THD *thd,
                             NDBCOL &col,
                             Field *field,
                             HA_CREATE_INFO *create_info,
                             column_format_type
                               default_format= COLUMN_FORMAT_TYPE_DEFAULT)
{
  NDBCOL::StorageType type= NDBCOL::StorageTypeMemory;
  bool dynamic= FALSE;

  char buf[MAX_ATTR_DEFAULT_VALUE_SIZE];
  DBUG_ENTER("create_ndb_column");
  // Set name
  if (col.setName(field->field_name))
  {
    DBUG_RETURN(my_errno= errno);
  }
  // Get char set
  CHARSET_INFO *cs= field->charset();
  // Set type and sizes
  const enum enum_field_types mysql_type= field->real_type();

  NDB_Modifiers column_modifiers(ndb_column_modifiers);
  column_modifiers.parse(thd, "NDB_COLUMN=",
                         field->comment.str,
                         field->comment.length);

  const NDB_Modifier * mod_maxblob = column_modifiers.get("MAX_BLOB_PART_SIZE");

  {
    /* Clear default value (col obj is reused for whole table def) */
    col.setDefaultValue(NULL, 0); 

    /* If the data nodes are capable then set native 
     * default.
     */
    bool nativeDefaults =
      ! (thd &&
         (! ndb_native_default_support(get_thd_ndb(thd)->
                                       ndb->getMinDbNodeVersion())));

    if (likely( nativeDefaults ))
    {
      /* Ndb does not support auto-set Timestamp default values natively */
      bool isTimeStampWithAutoValue = ((mysql_type == MYSQL_TYPE_TIMESTAMP) &&
                                       (field->table->timestamp_field == field));

      if ((!(field->flags & PRI_KEY_FLAG) ) &&
          type_supports_default_value(mysql_type) &&
          !isTimeStampWithAutoValue)
      {
        if (!(field->flags & NO_DEFAULT_VALUE_FLAG))
        {
          my_ptrdiff_t src_offset= field->table->s->default_values 
            - field->table->record[0];
          if ((! field->is_null_in_record_with_offset(src_offset)) ||
              ((field->flags & NOT_NULL_FLAG)))
          {
            /* Set a non-null native default */
            memset(buf, 0, MAX_ATTR_DEFAULT_VALUE_SIZE);
            get_default_value(buf, field);

            /* For bit columns, default length is rounded up to 
               nearest word, ensuring all data sent
            */
            Uint32 defaultLen = field_used_length(field);
            if(field->type() == MYSQL_TYPE_BIT)
              defaultLen = ((defaultLen + 3) /4) * 4;
            col.setDefaultValue(buf, defaultLen);
          }
        }
      }
    }
  }
  switch (mysql_type) {
  // Numeric types
  case MYSQL_TYPE_TINY:        
    if (field->flags & UNSIGNED_FLAG)
      col.setType(NDBCOL::Tinyunsigned);
    else
      col.setType(NDBCOL::Tinyint);
    col.setLength(1);
    break;
  case MYSQL_TYPE_SHORT:
    if (field->flags & UNSIGNED_FLAG)
      col.setType(NDBCOL::Smallunsigned);
    else
      col.setType(NDBCOL::Smallint);
    col.setLength(1);
    break;
  case MYSQL_TYPE_LONG:
    if (field->flags & UNSIGNED_FLAG)
      col.setType(NDBCOL::Unsigned);
    else
      col.setType(NDBCOL::Int);
    col.setLength(1);
    break;
  case MYSQL_TYPE_INT24:       
    if (field->flags & UNSIGNED_FLAG)
      col.setType(NDBCOL::Mediumunsigned);
    else
      col.setType(NDBCOL::Mediumint);
    col.setLength(1);
    break;
  case MYSQL_TYPE_LONGLONG:
    if (field->flags & UNSIGNED_FLAG)
      col.setType(NDBCOL::Bigunsigned);
    else
      col.setType(NDBCOL::Bigint);
    col.setLength(1);
    break;
  case MYSQL_TYPE_FLOAT:
    col.setType(NDBCOL::Float);
    col.setLength(1);
    break;
  case MYSQL_TYPE_DOUBLE:
    col.setType(NDBCOL::Double);
    col.setLength(1);
    break;
  case MYSQL_TYPE_DECIMAL:    
    {
      Field_decimal *f= (Field_decimal*)field;
      uint precision= f->pack_length();
      uint scale= f->decimals();
      if (field->flags & UNSIGNED_FLAG)
      {
        col.setType(NDBCOL::Olddecimalunsigned);
        precision-= (scale > 0);
      }
      else
      {
        col.setType(NDBCOL::Olddecimal);
        precision-= 1 + (scale > 0);
      }
      col.setPrecision(precision);
      col.setScale(scale);
      col.setLength(1);
    }
    break;
  case MYSQL_TYPE_NEWDECIMAL:    
    {
      Field_new_decimal *f= (Field_new_decimal*)field;
      uint precision= f->precision;
      uint scale= f->decimals();
      if (field->flags & UNSIGNED_FLAG)
      {
        col.setType(NDBCOL::Decimalunsigned);
      }
      else
      {
        col.setType(NDBCOL::Decimal);
      }
      col.setPrecision(precision);
      col.setScale(scale);
      col.setLength(1);
    }
    break;
  // Date types
  case MYSQL_TYPE_DATETIME:    
    col.setType(NDBCOL::Datetime);
    col.setLength(1);
    break;
  case MYSQL_TYPE_DATE: // ?
    col.setType(NDBCOL::Char);
    col.setLength(field->pack_length());
    break;
  case MYSQL_TYPE_NEWDATE:
    col.setType(NDBCOL::Date);
    col.setLength(1);
    break;
  case MYSQL_TYPE_TIME:        
    col.setType(NDBCOL::Time);
    col.setLength(1);
    break;
  case MYSQL_TYPE_YEAR:
    col.setType(NDBCOL::Year);
    col.setLength(1);
    break;
  case MYSQL_TYPE_TIMESTAMP:
    col.setType(NDBCOL::Timestamp);
    col.setLength(1);
    break;
  // Char types
  case MYSQL_TYPE_STRING:      
    if (field->pack_length() == 0)
    {
      col.setType(NDBCOL::Bit);
      col.setLength(1);
    }
    else if ((field->flags & BINARY_FLAG) && cs == &my_charset_bin)
    {
      col.setType(NDBCOL::Binary);
      col.setLength(field->pack_length());
    }
    else
    {
      col.setType(NDBCOL::Char);
      col.setCharset(cs);
      col.setLength(field->pack_length());
    }
    break;
  case MYSQL_TYPE_VAR_STRING: // ?
  case MYSQL_TYPE_VARCHAR:
    {
      Field_varstring* f= (Field_varstring*)field;
      if (f->length_bytes == 1)
      {
        if ((field->flags & BINARY_FLAG) && cs == &my_charset_bin)
          col.setType(NDBCOL::Varbinary);
        else {
          col.setType(NDBCOL::Varchar);
          col.setCharset(cs);
        }
      }
      else if (f->length_bytes == 2)
      {
        if ((field->flags & BINARY_FLAG) && cs == &my_charset_bin)
          col.setType(NDBCOL::Longvarbinary);
        else {
          col.setType(NDBCOL::Longvarchar);
          col.setCharset(cs);
        }
      }
      else
      {
        DBUG_RETURN(HA_ERR_UNSUPPORTED);
      }
      col.setLength(field->field_length);
    }
    break;
  // Blob types (all come in as MYSQL_TYPE_BLOB)
  mysql_type_tiny_blob:
  case MYSQL_TYPE_TINY_BLOB:
    if ((field->flags & BINARY_FLAG) && cs == &my_charset_bin)
      col.setType(NDBCOL::Blob);
    else {
      col.setType(NDBCOL::Text);
      col.setCharset(cs);
    }
    col.setInlineSize(256);
    // No parts
    col.setPartSize(0);
    col.setStripeSize(ndb_blob_striping() ? 0 : 0);
    break;
  //mysql_type_blob:
  case MYSQL_TYPE_GEOMETRY:
  case MYSQL_TYPE_BLOB:    
    if ((field->flags & BINARY_FLAG) && cs == &my_charset_bin)
      col.setType(NDBCOL::Blob);
    else {
      col.setType(NDBCOL::Text);
      col.setCharset(cs);
    }
    {
      Field_blob *field_blob= (Field_blob *)field;
      /*
       * max_data_length is 2^8-1, 2^16-1, 2^24-1 for tiny, blob, medium.
       * Tinyblob gets no blob parts.  The other cases are just a crude
       * way to control part size and striping.
       *
       * In mysql blob(256) is promoted to blob(65535) so it does not
       * in fact fit "inline" in NDB.
       */
      if (field_blob->max_data_length() < (1 << 8))
        goto mysql_type_tiny_blob;
      else if (field_blob->max_data_length() < (1 << 16))
      {
        col.setInlineSize(256);
        col.setPartSize(2000);
        col.setStripeSize(ndb_blob_striping() ? 16 : 0);
        if (mod_maxblob->m_found)
        {
          col.setPartSize(4 * (NDB_MAX_TUPLE_SIZE_IN_WORDS - /* safty */ 13));
        }
      }
      else if (field_blob->max_data_length() < (1 << 24))
        goto mysql_type_medium_blob;
      else
        goto mysql_type_long_blob;
    }
    break;
  mysql_type_medium_blob:
  case MYSQL_TYPE_MEDIUM_BLOB:   
    if ((field->flags & BINARY_FLAG) && cs == &my_charset_bin)
      col.setType(NDBCOL::Blob);
    else {
      col.setType(NDBCOL::Text);
      col.setCharset(cs);
    }
    col.setInlineSize(256);
    col.setPartSize(4000);
    col.setStripeSize(ndb_blob_striping() ? 8 : 0);
    if (mod_maxblob->m_found)
    {
      col.setPartSize(4 * (NDB_MAX_TUPLE_SIZE_IN_WORDS - /* safty */ 13));
    }
    break;
  mysql_type_long_blob:
  case MYSQL_TYPE_LONG_BLOB:  
    if ((field->flags & BINARY_FLAG) && cs == &my_charset_bin)
      col.setType(NDBCOL::Blob);
    else {
      col.setType(NDBCOL::Text);
      col.setCharset(cs);
    }
    col.setInlineSize(256);
    col.setPartSize(4 * (OLD_NDB_MAX_TUPLE_SIZE_IN_WORDS - /* safty */ 13));
    col.setStripeSize(ndb_blob_striping() ? 4 : 0);
    if (mod_maxblob->m_found)
    {
      col.setPartSize(4 * (NDB_MAX_TUPLE_SIZE_IN_WORDS - /* safty */ 13));
    }
    break;
  // Other types
  case MYSQL_TYPE_ENUM:
    col.setType(NDBCOL::Char);
    col.setLength(field->pack_length());
    break;
  case MYSQL_TYPE_SET:         
    col.setType(NDBCOL::Char);
    col.setLength(field->pack_length());
    break;
  case MYSQL_TYPE_BIT:
  {
    int no_of_bits= field->field_length;
    col.setType(NDBCOL::Bit);
    if (!no_of_bits)
      col.setLength(1);
      else
        col.setLength(no_of_bits);
    break;
  }
  case MYSQL_TYPE_NULL:        
    goto mysql_type_unsupported;
  mysql_type_unsupported:
  default:
    DBUG_RETURN(HA_ERR_UNSUPPORTED);
  }
  // Set nullable and pk
  col.setNullable(field->maybe_null());
  col.setPrimaryKey(field->flags & PRI_KEY_FLAG);
  if ((field->flags & FIELD_IN_PART_FUNC_FLAG) != 0)
  {
    col.setPartitionKey(TRUE);
  }

  // Set autoincrement
  if (field->flags & AUTO_INCREMENT_FLAG) 
  {
#ifndef DBUG_OFF
    char buff[22];
#endif
    col.setAutoIncrement(TRUE);
    ulonglong value= create_info->auto_increment_value ?
      create_info->auto_increment_value : (ulonglong) 1;
    DBUG_PRINT("info", ("Autoincrement key, initial: %s", llstr(value, buff)));
    col.setAutoIncrementInitialValue(value);
  }
  else
    col.setAutoIncrement(FALSE);
 
#ifndef NDB_WITHOUT_COLUMN_FORMAT
  DBUG_PRINT("info", ("storage: %u  format: %u  ",
                      field->field_storage_type(),
                      field->column_format()));
  switch (field->field_storage_type()) {
  case(HA_SM_DEFAULT):
  default:
    if (create_info->storage_media == HA_SM_DISK)
      type= NDBCOL::StorageTypeDisk;
    else
      type= NDBCOL::StorageTypeMemory;
    break;
  case(HA_SM_DISK):
    type= NDBCOL::StorageTypeDisk;
    break;
  case(HA_SM_MEMORY):
    type= NDBCOL::StorageTypeMemory;
    break;
  }

  switch (field->column_format()) {
  case(COLUMN_FORMAT_TYPE_FIXED):
    dynamic= FALSE;
    break;
  case(COLUMN_FORMAT_TYPE_DYNAMIC):
    dynamic= TRUE;
    break;
  case(COLUMN_FORMAT_TYPE_DEFAULT):
  default:
    if (create_info->row_type == ROW_TYPE_DEFAULT)
      dynamic= default_format;
    else
      dynamic= (create_info->row_type == ROW_TYPE_DYNAMIC);
    break;
  }
#endif
  DBUG_PRINT("info", ("Column %s is declared %s", field->field_name,
                      (dynamic) ? "dynamic" : "static"));
  if (type == NDBCOL::StorageTypeDisk)
  {
    if (dynamic)
    {
      DBUG_PRINT("info", ("Dynamic disk stored column %s changed to static",
                          field->field_name));
      dynamic= false;
    }

#ifndef NDB_WITHOUT_COLUMN_FORMAT
    if (thd && field->column_format() == COLUMN_FORMAT_TYPE_DYNAMIC)
    {
      push_warning_printf(thd, MYSQL_ERROR::WARN_LEVEL_WARN,
                          ER_ILLEGAL_HA_CREATE_OPTION,
                          "DYNAMIC column %s with "
                          "STORAGE DISK is not supported, "
                          "column will become FIXED",
                          field->field_name);
    }
#endif
  }

  switch (create_info->row_type) {
  case ROW_TYPE_FIXED:
    if (thd && (dynamic || field_type_forces_var_part(field->type())))
    {
      push_warning_printf(thd, MYSQL_ERROR::WARN_LEVEL_WARN,
                          ER_ILLEGAL_HA_CREATE_OPTION,
                          "Row format FIXED incompatible with "
                          "dynamic attribute %s",
                          field->field_name);
    }
    break;
  case ROW_TYPE_DYNAMIC:
    /*
      Future: make columns dynamic in this case
    */
    break;
  default:
    break;
  }

  DBUG_PRINT("info", ("Format %s, Storage %s", (dynamic)?"dynamic":"fixed",(type == NDBCOL::StorageTypeDisk)?"disk":"memory"));
  col.setStorageType(type);
  col.setDynamic(dynamic);

  DBUG_RETURN(0);
}

void ha_ndbcluster::update_create_info(HA_CREATE_INFO *create_info)
{
  DBUG_ENTER("ha_ndbcluster::update_create_info");
  THD *thd= current_thd;
  const NDBTAB *ndbtab= m_table;
  Ndb *ndb= check_ndb_in_thd(thd);

  if (!(create_info->used_fields & HA_CREATE_USED_AUTO))
  {
    /*
      Find any initial auto_increment value
    */
    for (uint i= 0; i < table->s->fields; i++) 
    {
      Field *field= table->field[i];
      if (field->flags & AUTO_INCREMENT_FLAG)
      {
        ulonglong auto_value;
        uint retries= NDB_AUTO_INCREMENT_RETRIES;
        int retry_sleep= 30; /* 30 milliseconds, transaction */
        for (;;)
        {
          Ndb_tuple_id_range_guard g(m_share);
          if (ndb->readAutoIncrementValue(ndbtab, g.range, auto_value))
          {
            if (--retries && !thd->killed &&
                ndb->getNdbError().status == NdbError::TemporaryError)
            {
              do_retry_sleep(retry_sleep);
              continue;
            }
            const NdbError err= ndb->getNdbError();
            sql_print_error("Error %lu in ::update_create_info(): %s",
                            (ulong) err.code, err.message);
            DBUG_VOID_RETURN;
          }
          break;
        }
        if (auto_value > 1)
        {
          create_info->auto_increment_value= auto_value;
        }
        break;
      }
    }
  }

  DBUG_VOID_RETURN;
}

/*
  Create a table in NDB Cluster
 */
static uint get_no_fragments(ulonglong max_rows)
{
  ulonglong acc_row_size= 25 + /*safety margin*/ 2;
  ulonglong acc_fragment_size= 512*1024*1024;
  return uint((max_rows*acc_row_size)/acc_fragment_size)+1;
}


/*
  Routine to adjust default number of partitions to always be a multiple
  of number of nodes and never more than 4 times the number of nodes.

*/
static
bool
adjusted_frag_count(Ndb* ndb,
                    uint requested_frags,
                    uint &reported_frags)
{
  unsigned no_nodes= g_ndb_cluster_connection->no_db_nodes();
  unsigned no_replicas= no_nodes == 1 ? 1 : 2;

  unsigned no_threads= 1;
  const unsigned no_nodegroups= g_ndb_cluster_connection->max_nodegroup() + 1;

  {
    /**
     * Use SYSTAB_0 to get #replicas, and to guess #threads
     */
    char dbname[FN_HEADLEN+1];
    dbname[FN_HEADLEN]= 0;
    strnmov(dbname, ndb->getDatabaseName(), sizeof(dbname) - 1);
    ndb->setDatabaseName("sys");
    Ndb_table_guard ndbtab_g(ndb->getDictionary(), "SYSTAB_0");
    const NdbDictionary::Table * tab = ndbtab_g.get_table();
    if (tab)
    {
      no_replicas= ndbtab_g.get_table()->getReplicaCount();

      /**
       * Guess #threads
       */
      {
        const Uint32 frags = tab->getFragmentCount();
        Uint32 node = 0;
        Uint32 cnt = 0;
        for (Uint32 i = 0; i<frags; i++)
        {
          Uint32 replicas[4];
          if (tab->getFragmentNodes(i, replicas, NDB_ARRAY_SIZE(replicas)))
          {
            if (node == replicas[0] || node == 0)
            {
              node = replicas[0];
              cnt ++;
            }
          }
        }
        no_threads = cnt; // No of primary replica on 1-node
      }
    }
    ndb->setDatabaseName(dbname);
  }

  const unsigned usable_nodes = no_replicas * no_nodegroups;
  const uint max_replicas = 8 * usable_nodes * no_threads;

  reported_frags = usable_nodes * no_threads; // Start with 1 frag per threads
  Uint32 replicas = reported_frags * no_replicas;

  /**
   * Loop until requested replicas, and not exceed max-replicas
   */
  while (reported_frags < requested_frags &&
         (replicas + usable_nodes * no_threads * no_replicas) <= max_replicas)
  {
    reported_frags += usable_nodes * no_threads;
    replicas += usable_nodes * no_threads * no_replicas;
  }

  return (reported_frags < requested_frags);
}


/**
  Create a table in NDB Cluster
*/

int ha_ndbcluster::create(const char *name, 
                          TABLE *form, 
                          HA_CREATE_INFO *create_info)
{
  THD *thd= current_thd;
  NDBTAB tab;
  NDBCOL col;
  size_t pack_length, length;
  uint i, pk_length= 0;
  uchar *data= NULL, *pack_data= NULL;
  bool create_temporary= (create_info->options & HA_LEX_CREATE_TMP_TABLE);
  bool create_from_engine= (create_info->table_options & HA_OPTION_CREATE_FROM_ENGINE);
  bool is_truncate= (thd->lex->sql_command == SQLCOM_TRUNCATE);
  bool use_disk= FALSE;
  NdbDictionary::Table::SingleUserMode single_user_mode= NdbDictionary::Table::SingleUserModeLocked;
  bool ndb_sys_table= FALSE;
  int result= 0;
  NdbDictionary::ObjectId objId;

  DBUG_ENTER("ha_ndbcluster::create");
  DBUG_PRINT("enter", ("name: %s", name));

  if (create_temporary)
  {
    /*
      Ndb does not support temporary tables
     */
    my_errno= ER_ILLEGAL_HA_CREATE_OPTION;
    DBUG_PRINT("info", ("Ndb doesn't support temporary tables"));
    push_warning_printf(thd, MYSQL_ERROR::WARN_LEVEL_WARN,
                        ER_ILLEGAL_HA_CREATE_OPTION,
                        "Ndb doesn't support temporary tables");
    DBUG_RETURN(my_errno);
  }

  DBUG_ASSERT(*fn_rext((char*)name) == 0);
  set_dbname(name);
  set_tabname(name);

  if ((my_errno= check_ndb_connection(thd)))
    DBUG_RETURN(my_errno);
  
  Ndb *ndb= get_ndb(thd);
  NDBDICT *dict= ndb->getDictionary();

  table= form;
  if (create_from_engine)
  {
    /*
      Table already exists in NDB and frm file has been created by 
      caller.
      Do Ndb specific stuff, such as create a .ndb file
    */
    if ((my_errno= write_ndb_file(name)))
      DBUG_RETURN(my_errno);
    ndbcluster_create_binlog_setup(thd, ndb, name, strlen(name),
                                   m_dbname, m_tabname, FALSE);
    DBUG_RETURN(my_errno);
  }

  Thd_ndb *thd_ndb= get_thd_ndb(thd);

  if (!((thd_ndb->options & TNO_NO_LOCK_SCHEMA_OP) ||
        thd_ndb->has_required_global_schema_lock("ha_ndbcluster::create")))
  
    DBUG_RETURN(HA_ERR_NO_CONNECTION);

  /*
    Don't allow table creation unless
    schema distribution table is setup
    ( unless it is a creation of the schema dist table itself )
  */
  if (!ndb_schema_share)
  {
    if (!(strcmp(m_dbname, NDB_REP_DB) == 0 &&
          strcmp(m_tabname, NDB_SCHEMA_TABLE) == 0))
    {
      DBUG_PRINT("info", ("Schema distribution table not setup"));
      DBUG_RETURN(HA_ERR_NO_CONNECTION);
    }
    single_user_mode = NdbDictionary::Table::SingleUserModeReadWrite;
    ndb_sys_table= TRUE;
  }

  if (!ndb_apply_status_share)
  {
    if ((strcmp(m_dbname, NDB_REP_DB) == 0 &&
         strcmp(m_tabname, NDB_APPLY_TABLE) == 0))
    {
      ndb_sys_table= TRUE;
    }
  }

  if (is_truncate)
  {
    Ndb_table_guard ndbtab_g(dict);
    ndbtab_g.init(m_tabname);
    if (!(m_table= ndbtab_g.get_table()))
      ERR_RETURN(dict->getNdbError());
    m_table= NULL;
    DBUG_PRINT("info", ("Dropping and re-creating table for TRUNCATE"));
    if ((my_errno= delete_table(name)))
      DBUG_RETURN(my_errno);
    ndbtab_g.reinit();
  }

  NDB_Modifiers table_modifiers(ndb_table_modifiers);
  table_modifiers.parse(thd, "NDB_TABLE=", create_info->comment.str,
                        create_info->comment.length);
  const NDB_Modifier * mod_nologging = table_modifiers.get("NOLOGGING");

#ifdef HAVE_NDB_BINLOG
  /* Read ndb_replication entry for this table, if any */
  Uint32 binlog_flags;
  const st_conflict_fn_def* conflict_fn= NULL;
  st_conflict_fn_arg args[MAX_CONFLICT_ARGS];
  Uint32 num_args = MAX_CONFLICT_ARGS;

  int rep_read_rc= ndbcluster_get_binlog_replication_info(thd,
                                                          ndb,
                                                          m_dbname,
                                                          m_tabname,
                                                          ::server_id,
                                                          form,
                                                          &binlog_flags,
                                                          &conflict_fn,
                                                          args,
                                                          &num_args);
  if (rep_read_rc != 0)
  {
    DBUG_RETURN(rep_read_rc);
  }

  /* Reset database name */
  ndb->setDatabaseName(m_dbname);

  /* Use ndb_replication information as required */
#endif

  if ((dict->beginSchemaTrans() == -1))
  {
    DBUG_PRINT("info", ("Failed to start schema transaction"));
    goto err_return;
  }
  DBUG_PRINT("info", ("Started schema transaction"));

  DBUG_PRINT("table", ("name: %s", m_tabname));  
  if (tab.setName(m_tabname))
  {
    my_errno= errno;
    goto abort;
  }
  if (!ndb_sys_table)
  {
    if (THDVAR(thd, table_temporary))
    {
#ifdef DOES_NOT_WORK_CURRENTLY
      tab.setTemporary(TRUE);
#endif
      tab.setLogging(FALSE);
    }
    else if (THDVAR(thd, table_no_logging))
    {
      tab.setLogging(FALSE);
    }

    if (mod_nologging->m_found)
    {
      tab.setLogging(!mod_nologging->m_val_bool);
    }
  }
  tab.setSingleUserMode(single_user_mode);

  // Save frm data for this table
  if (readfrm(name, &data, &length))
  {
    result= 1;
    goto abort_return;
  }
  if (packfrm(data, length, &pack_data, &pack_length))
  {
    my_free((char*)data, MYF(0));
    result= 2;
    goto abort_return;
  }
  DBUG_PRINT("info",
             ("setFrm data: 0x%lx  len: %lu", (long) pack_data,
              (ulong) pack_length));
  tab.setFrm(pack_data, Uint32(pack_length));      
  my_free((char*)data, MYF(0));
  my_free((char*)pack_data, MYF(0));
  
  /*
    Handle table row type

    Default is to let table rows have var part reference so that online 
    add column can be performed in the future.  Explicitly setting row 
    type to fixed will omit var part reference, which will save data 
    memory in ndb, but at the cost of not being able to online add 
    column to this table
  */
  switch (create_info->row_type) {
  case ROW_TYPE_FIXED:
    tab.setForceVarPart(FALSE);
    break;
  case ROW_TYPE_DYNAMIC:
    /* fall through, treat as default */
  default:
    /* fall through, treat as default */
  case ROW_TYPE_DEFAULT:
    tab.setForceVarPart(TRUE);
    break;
  }

  /*
    Setup columns
  */
  my_bitmap_map *old_map;
  {
    restore_record(form, s->default_values);
    old_map= tmp_use_all_columns(form, form->read_set);
  }

  for (i= 0; i < form->s->fields; i++) 
  {
    Field *field= form->field[i];
    DBUG_PRINT("info", ("name: %s, type: %u, pack_length: %d",
                        field->field_name, field->real_type(),
                        field->pack_length()));
    if ((my_errno= create_ndb_column(thd, col, field, create_info)))
      goto abort;

    if (!use_disk &&
        col.getStorageType() == NDBCOL::StorageTypeDisk)
      use_disk= TRUE;

    if (tab.addColumn(col))
    {
      my_errno= errno;
      goto abort;
    }
    if (col.getPrimaryKey())
      pk_length += (field->pack_length() + 3) / 4;
  }

  tmp_restore_column_map(form->read_set, old_map);
  if (use_disk)
  { 
    tab.setLogging(TRUE);
    tab.setTemporary(FALSE);
    if (create_info->tablespace)
      tab.setTablespaceName(create_info->tablespace);
    else
      tab.setTablespaceName("DEFAULT-TS");
  }
<<<<<<< HEAD
=======
  else if (create_info->tablespace && 
           create_info->storage_media == HA_SM_MEMORY)
  {
    push_warning_printf(thd, MYSQL_ERROR::WARN_LEVEL_WARN,
                        ER_ILLEGAL_HA_CREATE_OPTION,
                        ER(ER_ILLEGAL_HA_CREATE_OPTION),
                        ndbcluster_hton_name,
                        "TABLESPACE currently only supported for "
                        "STORAGE DISK"); 
    result= HA_ERR_UNSUPPORTED;
    goto abort_return;
  }

  // Save the table level storage media setting
  switch(create_info->storage_media)
  {
    case HA_SM_DISK:
      tab.setStorageType(NdbDictionary::Column::StorageTypeDisk);
      break;
    case HA_SM_DEFAULT:
      tab.setStorageType(NdbDictionary::Column::StorageTypeDefault);
      break;
    case HA_SM_MEMORY:
      tab.setStorageType(NdbDictionary::Column::StorageTypeMemory);
      break;
  }

>>>>>>> 852b2590
  DBUG_PRINT("info", ("Table %s is %s stored with tablespace %s",
                      m_tabname,
                      (use_disk) ? "disk" : "memory",
                      (use_disk) ? tab.getTablespaceName() : "N/A"));
 
  KEY* key_info;
  for (i= 0, key_info= form->key_info; i < form->s->keys; i++, key_info++)
  {
    KEY_PART_INFO *key_part= key_info->key_part;
    KEY_PART_INFO *end= key_part + key_info->key_parts;
    for (; key_part != end; key_part++)
    {
#ifndef NDB_WITHOUT_COLUMN_FORMAT
      if (key_part->field->field_storage_type() == HA_SM_DISK)
      {
        push_warning_printf(thd, MYSQL_ERROR::WARN_LEVEL_WARN,
                            ER_ILLEGAL_HA_CREATE_OPTION,
                            ER(ER_ILLEGAL_HA_CREATE_OPTION),
                            ndbcluster_hton_name,
                            "Index on field "
                            "declared with "
                            "STORAGE DISK is not supported");
        result= HA_ERR_UNSUPPORTED;
        goto abort_return;
      }
#endif
      tab.getColumn(key_part->fieldnr-1)->setStorageType(
                             NdbDictionary::Column::StorageTypeMemory);
    }
  }

  // No primary key, create shadow key as 64 bit, auto increment  
  if (form->s->primary_key == MAX_KEY) 
  {
    DBUG_PRINT("info", ("Generating shadow key"));
    if (col.setName("$PK"))
    {
      my_errno= errno;
      goto abort;
    }
    col.setType(NdbDictionary::Column::Bigunsigned);
    col.setLength(1);
    col.setNullable(FALSE);
    col.setPrimaryKey(TRUE);
    col.setAutoIncrement(TRUE);
    col.setDefaultValue(NULL, 0);
    if (tab.addColumn(col))
    {
      my_errno= errno;
      goto abort;
    }
    pk_length += 2;
  }
 
  // Make sure that blob tables don't have too big part size
  for (i= 0; i < form->s->fields; i++) 
  {
    /**
     * The extra +7 concists
     * 2 - words from pk in blob table
     * 5 - from extra words added by tup/dict??
     */

    // To be upgrade/downgrade safe...we currently use
    // old NDB_MAX_TUPLE_SIZE_IN_WORDS, unless MAX_BLOB_PART_SIZE is set
    switch (form->field[i]->real_type()) {
    case MYSQL_TYPE_GEOMETRY:
    case MYSQL_TYPE_BLOB:    
    case MYSQL_TYPE_MEDIUM_BLOB:   
    case MYSQL_TYPE_LONG_BLOB: 
    {
      NdbDictionary::Column * column= tab.getColumn(i);
      unsigned size= pk_length + (column->getPartSize()+3)/4 + 7;
      unsigned ndb_max= OLD_NDB_MAX_TUPLE_SIZE_IN_WORDS;
      if (column->getPartSize() > (int)(4 * ndb_max))
        ndb_max= NDB_MAX_TUPLE_SIZE_IN_WORDS; // MAX_BLOB_PART_SIZE

      if (size > ndb_max &&
          (pk_length+7) < ndb_max)
      {
        size= ndb_max - pk_length - 7;
        column->setPartSize(4*size);
      }
      /**
       * If size > NDB_MAX and pk_length+7 >= NDB_MAX
       *   then the table can't be created anyway, so skip
       *   changing part size, and have error later
       */ 
    }
    default:
      break;
    }
  }

  // Check partition info
  if ((my_errno= set_up_partition_info(form->part_info, tab)))
    goto abort;

  if (tab.getFragmentType() == NDBTAB::HashMapPartition && 
      tab.getDefaultNoPartitionsFlag() &&
      (create_info->max_rows != 0 || create_info->min_rows != 0))
  {
    ulonglong rows= create_info->max_rows >= create_info->min_rows ? 
      create_info->max_rows : 
      create_info->min_rows;
    uint no_fragments= get_no_fragments(rows);
    uint reported_frags= no_fragments;
    if (adjusted_frag_count(ndb, no_fragments, reported_frags))
    {
      push_warning(current_thd,
                   MYSQL_ERROR::WARN_LEVEL_WARN, ER_UNKNOWN_ERROR,
                   "Ndb might have problems storing the max amount "
                   "of rows specified");
    }
    tab.setFragmentCount(reported_frags);
    tab.setDefaultNoPartitionsFlag(false);
    tab.setFragmentData(0, 0);
  }

  // Check for HashMap
  if (tab.getFragmentType() == NDBTAB::HashMapPartition && 
      tab.getDefaultNoPartitionsFlag())
  {
    tab.setFragmentCount(0);
    tab.setFragmentData(0, 0);
  }
  else if (tab.getFragmentType() == NDBTAB::HashMapPartition)
  {
    NdbDictionary::HashMap hm;
    int res= dict->getDefaultHashMap(hm, tab.getFragmentCount());
    if (res == -1)
    {
      res= dict->initDefaultHashMap(hm, tab.getFragmentCount());
      if (res == -1)
      {
        const NdbError err= dict->getNdbError();
        my_errno= ndb_to_mysql_error(&err);
        goto abort;
      }

      res= dict->createHashMap(hm);
      if (res == -1)
      {
        const NdbError err= dict->getNdbError();
        my_errno= ndb_to_mysql_error(&err);
        goto abort;
      }
    }
  }

  // Create the table in NDB     
  if (dict->createTable(tab, &objId) != 0)
  {
    const NdbError err= dict->getNdbError();
    my_errno= ndb_to_mysql_error(&err);
    goto abort;
  }

  DBUG_PRINT("info", ("Table %s/%s created successfully", 
                      m_dbname, m_tabname));

  // Create secondary indexes
  tab.assignObjId(objId);
  m_table= &tab;
  my_errno= create_indexes(thd, ndb, form);
  m_table= 0;

  if (!my_errno)
  {
    /*
     * All steps have succeeded, try and commit schema transaction
     */
    if (dict->endSchemaTrans() == -1)
      goto err_return;
    my_errno= write_ndb_file(name);
  }
  else
  {
abort:
/*
 *  Some step during table creation failed, abort schema transaction
 */
    DBUG_PRINT("info", ("Aborting schema transaction due to error %i",
                        my_errno));
    if (dict->endSchemaTrans(NdbDictionary::Dictionary::SchemaTransAbort)
        == -1)
      DBUG_PRINT("info", ("Failed to abort schema transaction, %i",
                          dict->getNdbError().code));
    m_table= 0;
    DBUG_RETURN(my_errno);
abort_return:
    DBUG_PRINT("info", ("Aborting schema transaction"));
    if (dict->endSchemaTrans(NdbDictionary::Dictionary::SchemaTransAbort)
        == -1)
      DBUG_PRINT("info", ("Failed to abort schema transaction, %i",
                          dict->getNdbError().code));
    DBUG_RETURN(result);
err_return:
    m_table= 0;
    ERR_RETURN(dict->getNdbError());
  }

  /**
   * createTable/index schema transaction OK
   */
  Ndb_table_guard ndbtab_g(dict, m_tabname);
  m_table= ndbtab_g.get_table();

  if (my_errno)
  {
    /*
      Failed to create an index,
      drop the table (and all it's indexes)
    */
    while (!thd->killed)
    {
      if (dict->beginSchemaTrans() == -1)
        goto cleanup_failed;
      if (dict->dropTableGlobal(*m_table))
      {
        switch (dict->getNdbError().status)
        {
        case NdbError::TemporaryError:
          if (!thd->killed) 
          {
            if (dict->endSchemaTrans(NdbDictionary::Dictionary::SchemaTransAbort)
                == -1)
              DBUG_PRINT("info", ("Failed to abort schema transaction, %i",
                                  dict->getNdbError().code));
            goto cleanup_failed;
          }
          break;
        default:
          break;
        }
      }
      if (dict->endSchemaTrans() == -1)
      {
cleanup_failed:
        DBUG_PRINT("info", ("Could not cleanup failed create %i",
                          dict->getNdbError().code));
        continue; // retry indefinitly
      }
      break;
    }
    m_table = 0;
    DBUG_RETURN(my_errno);
  }
  else // if (!my_errno)
  {
    NDB_SHARE *share= 0;
    pthread_mutex_lock(&ndbcluster_mutex);
    /*
      First make sure we get a "fresh" share here, not an old trailing one...
    */
    {
      uint length= (uint) strlen(name);
      if ((share= (NDB_SHARE*) my_hash_search(&ndbcluster_open_tables,
                                              (const uchar*) name, length)))
        handle_trailing_share(thd, share);
    }
    /*
      get a new share
    */

    /* ndb_share reference create */
    if (!(share= get_share(name, form, TRUE, TRUE)))
    {
      sql_print_error("NDB: allocating table share for %s failed", name);
      /* my_errno is set */
    }
    else
    {
      DBUG_PRINT("NDB_SHARE", ("%s binlog create  use_count: %u",
                               share->key, share->use_count));
    }
    pthread_mutex_unlock(&ndbcluster_mutex);

    while (!IS_TMP_PREFIX(m_tabname))
    {
#ifdef HAVE_NDB_BINLOG
      if (share)
      {
        /* Set the Binlogging information we retrieved above */
        ndbcluster_apply_binlog_replication_info(thd,
                                                 share,
                                                 m_table,
                                                 form,
                                                 conflict_fn,
                                                 args,
                                                 num_args,
                                                 TRUE, /* Do set binlog flags */
                                                 binlog_flags);
      }
#endif
      String event_name(INJECTOR_EVENT_LEN);
      ndb_rep_event_name(&event_name, m_dbname, m_tabname,
                         get_binlog_full(share));
      int do_event_op= ndb_binlog_running;

      if (!ndb_schema_share &&
          strcmp(share->db, NDB_REP_DB) == 0 &&
          strcmp(share->table_name, NDB_SCHEMA_TABLE) == 0)
        do_event_op= 1;

      /*
        Always create an event for the table, as other mysql servers
        expect it to be there.
      */
      if (!ndbcluster_create_event(thd, ndb, m_table, event_name.c_ptr(), share,
                                   share && do_event_op ? 2 : 1/* push warning */))
      {
        if (opt_ndb_extra_logging)
          sql_print_information("NDB Binlog: CREATE TABLE Event: %s",
                                event_name.c_ptr());
        if (share && 
            ndbcluster_create_event_ops(thd, share,
                                        m_table, event_name.c_ptr()))
        {
          sql_print_error("NDB Binlog: FAILED CREATE TABLE event operations."
                          " Event: %s", name);
          /* a warning has been issued to the client */
        }
      }
      /*
        warning has been issued if ndbcluster_create_event failed
        and (share && do_event_op)
      */
      if (share && !do_event_op)
        set_binlog_nologging(share);
      ndbcluster_log_schema_op(thd,
                               thd->query(), thd->query_length(),
                               share->db, share->table_name,
                               m_table->getObjectId(),
                               m_table->getObjectVersion(),
                               (is_truncate) ?
			       SOT_TRUNCATE_TABLE : SOT_CREATE_TABLE, 
			       NULL, NULL);
      break;
    }
  }

  m_table= 0;
  DBUG_RETURN(my_errno);
}


int ha_ndbcluster::create_index(THD *thd, const char *name, KEY *key_info, 
                                NDB_INDEX_TYPE idx_type, uint idx_no)
{
  int error= 0;
  char unique_name[FN_LEN + 1];
  static const char* unique_suffix= "$unique";
  DBUG_ENTER("ha_ndbcluster::create_ordered_index");
  DBUG_PRINT("info", ("Creating index %u: %s", idx_no, name));  

  if (idx_type == UNIQUE_ORDERED_INDEX || idx_type == UNIQUE_INDEX)
  {
    strxnmov(unique_name, FN_LEN, name, unique_suffix, NullS);
    DBUG_PRINT("info", ("Created unique index name \'%s\' for index %d",
                        unique_name, idx_no));
  }
    
  switch (idx_type){
  case PRIMARY_KEY_INDEX:
    // Do nothing, already created
    break;
  case PRIMARY_KEY_ORDERED_INDEX:
    error= create_ordered_index(thd, name, key_info);
    break;
  case UNIQUE_ORDERED_INDEX:
    if (!(error= create_ordered_index(thd, name, key_info)))
      error= create_unique_index(thd, unique_name, key_info);
    break;
  case UNIQUE_INDEX:
    if (check_index_fields_not_null(key_info))
    {
      push_warning_printf(thd, MYSQL_ERROR::WARN_LEVEL_WARN,
			  ER_NULL_COLUMN_IN_INDEX,
			  "Ndb does not support unique index on NULL valued attributes, index access with NULL value will become full table scan");
    }
    error= create_unique_index(thd, unique_name, key_info);
    break;
  case ORDERED_INDEX:
    if (key_info->algorithm == HA_KEY_ALG_HASH)
    {
      push_warning_printf(thd, MYSQL_ERROR::WARN_LEVEL_WARN,
			  ER_ILLEGAL_HA_CREATE_OPTION,
			  ER(ER_ILLEGAL_HA_CREATE_OPTION),
			  ndbcluster_hton_name,
			  "Ndb does not support non-unique "
			  "hash based indexes");
      error= HA_ERR_UNSUPPORTED;
      break;
    }
    error= create_ordered_index(thd, name, key_info);
    break;
  default:
    DBUG_ASSERT(FALSE);
    break;
  }
  
  DBUG_RETURN(error);
}

int ha_ndbcluster::create_ordered_index(THD *thd, const char *name, 
                                        KEY *key_info)
{
  DBUG_ENTER("ha_ndbcluster::create_ordered_index");
  DBUG_RETURN(create_ndb_index(thd, name, key_info, FALSE));
}

int ha_ndbcluster::create_unique_index(THD *thd, const char *name, 
                                       KEY *key_info)
{

  DBUG_ENTER("ha_ndbcluster::create_unique_index");
  DBUG_RETURN(create_ndb_index(thd, name, key_info, TRUE));
}


/**
  Create an index in NDB Cluster.

  @todo
    Only temporary ordered indexes supported
*/

int ha_ndbcluster::create_ndb_index(THD *thd, const char *name, 
                                    KEY *key_info,
                                    bool unique)
{
  char index_name[FN_LEN + 1];
  Ndb *ndb= get_ndb(thd);
  NdbDictionary::Dictionary *dict= ndb->getDictionary();
  KEY_PART_INFO *key_part= key_info->key_part;
  KEY_PART_INFO *end= key_part + key_info->key_parts;
  
  DBUG_ENTER("ha_ndbcluster::create_index");
  DBUG_PRINT("enter", ("name: %s ", name));

  ndb_protect_char(name, index_name, sizeof(index_name) - 1, '/');
  DBUG_PRINT("info", ("index name: %s ", index_name));

  NdbDictionary::Index ndb_index(index_name);
  if (unique)
    ndb_index.setType(NdbDictionary::Index::UniqueHashIndex);
  else 
  {
    ndb_index.setType(NdbDictionary::Index::OrderedIndex);
    // TODO Only temporary ordered indexes supported
    ndb_index.setLogging(FALSE); 
  }
  if (!m_table->getLogging())
    ndb_index.setLogging(FALSE); 
  if (((NDBTAB*)m_table)->getTemporary())
    ndb_index.setTemporary(TRUE); 
  if (ndb_index.setTable(m_tabname))
  {
    DBUG_RETURN(my_errno= errno);
  }

  for (; key_part != end; key_part++) 
  {
    Field *field= key_part->field;
#ifndef NDB_WITHOUT_COLUMN_FORMAT
    if (field->field_storage_type() == HA_SM_DISK)
    {
      push_warning_printf(thd, MYSQL_ERROR::WARN_LEVEL_WARN,
                          ER_ILLEGAL_HA_CREATE_OPTION,
                          ER(ER_ILLEGAL_HA_CREATE_OPTION),
                          ndbcluster_hton_name,
                          "Index on field "
                          "declared with "
                          "STORAGE DISK is not supported");
      DBUG_RETURN(HA_ERR_UNSUPPORTED);
    }
#endif
    DBUG_PRINT("info", ("attr: %s", field->field_name));
    if (ndb_index.addColumnName(field->field_name))
    {
      DBUG_RETURN(my_errno= errno);
    }
  }
  
  if (dict->createIndex(ndb_index, *m_table))
    ERR_RETURN(dict->getNdbError());

  // Success
  DBUG_PRINT("info", ("Created index %s", name));
  DBUG_RETURN(0);  
}

/*
 Prepare for an on-line alter table
*/ 
void ha_ndbcluster::prepare_for_alter()
{
  /* ndb_share reference schema */
  ndbcluster_get_share(m_share); // Increase ref_count
  DBUG_PRINT("NDB_SHARE", ("%s binlog schema  use_count: %u",
                           m_share->key, m_share->use_count));
  set_ndb_share_state(m_share, NSS_ALTERED);
}

/*
  Add an index on-line to a table
*/
int ha_ndbcluster::add_index(TABLE *table_arg, 
                             KEY *key_info, uint num_of_keys)
{
  return add_index_impl(current_thd, table_arg, key_info, num_of_keys);
}

int ha_ndbcluster::add_index_impl(THD *thd, TABLE *table_arg, 
                                  KEY *key_info, uint num_of_keys)
{
  int error= 0;
  uint idx;
  DBUG_ENTER("ha_ndbcluster::add_index");
  DBUG_PRINT("enter", ("table %s", table_arg->s->table_name.str));
  DBUG_ASSERT(m_share->state == NSS_ALTERED);

  for (idx= 0; idx < num_of_keys; idx++)
  {
    KEY *key= key_info + idx;
    KEY_PART_INFO *key_part= key->key_part;
    KEY_PART_INFO *end= key_part + key->key_parts;
    NDB_INDEX_TYPE idx_type= get_index_type_from_key(idx, key_info, false);
    DBUG_PRINT("info", ("Adding index: '%s'", key_info[idx].name));
    // Add fields to key_part struct
    for (; key_part != end; key_part++)
      key_part->field= table->field[key_part->fieldnr];
    // Check index type
    // Create index in ndb
    if((error= create_index(thd, key_info[idx].name, key, idx_type, idx)))
      break;
  }
  DBUG_RETURN(error);  
}

/*
  Mark one or several indexes for deletion. and
  renumber the remaining indexes
*/
int ha_ndbcluster::prepare_drop_index(TABLE *table_arg, 
                                      uint *key_num, uint num_of_keys)
{
  DBUG_ENTER("ha_ndbcluster::prepare_drop_index");
  DBUG_ASSERT(m_share->state == NSS_ALTERED);
  // Mark indexes for deletion
  uint idx;
  for (idx= 0; idx < num_of_keys; idx++)
  {
    DBUG_PRINT("info", ("ha_ndbcluster::prepare_drop_index %u", *key_num));
    m_index[*key_num++].status= TO_BE_DROPPED;
  }
  // Renumber indexes
  THD *thd= current_thd;
  Thd_ndb *thd_ndb= get_thd_ndb(thd);
  Ndb *ndb= thd_ndb->ndb;
  renumber_indexes(ndb, table_arg);
  DBUG_RETURN(0);
}
 
/*
  Really drop all indexes marked for deletion
*/
int ha_ndbcluster::final_drop_index(TABLE *table_arg)
{
  int error;
  DBUG_ENTER("ha_ndbcluster::final_drop_index");
  DBUG_PRINT("info", ("ha_ndbcluster::final_drop_index"));
  // Really drop indexes
  THD *thd= current_thd;
  Thd_ndb *thd_ndb= get_thd_ndb(thd);
  Ndb *ndb= thd_ndb->ndb;
  error= drop_indexes(ndb, table_arg);
  DBUG_RETURN(error);
}

/**
  Rename a table in NDB Cluster.
*/

int ha_ndbcluster::rename_table(const char *from, const char *to)
{
  THD *thd= current_thd;
  NDBDICT *dict;
  char old_dbname[FN_HEADLEN];
  char new_dbname[FN_HEADLEN];
  char new_tabname[FN_HEADLEN];
  const NDBTAB *orig_tab;
  int result;
  bool recreate_indexes= FALSE;
  NDBDICT::List index_list;

  DBUG_ENTER("ha_ndbcluster::rename_table");
  DBUG_PRINT("info", ("Renaming %s to %s", from, to));

  if (thd == injector_thd)
  {
    /*
      Table was renamed remotely is already
      renamed inside ndb.
      Just rename .ndb file.
     */
    DBUG_RETURN(handler::rename_table(from, to));
  }

  set_dbname(from, old_dbname);
  set_dbname(to, new_dbname);
  set_tabname(from);
  set_tabname(to, new_tabname);

  if (check_ndb_connection(thd))
    DBUG_RETURN(my_errno= HA_ERR_NO_CONNECTION);

  Thd_ndb *thd_ndb= thd_get_thd_ndb(thd);
  if (!thd_ndb->has_required_global_schema_lock("ha_ndbcluster::rename_table"))
    DBUG_RETURN(HA_ERR_NO_CONNECTION);

  Ndb *ndb= get_ndb(thd);
  ndb->setDatabaseName(old_dbname);
  dict= ndb->getDictionary();
  Ndb_table_guard ndbtab_g(dict, m_tabname);
  if (!(orig_tab= ndbtab_g.get_table()))
    ERR_RETURN(dict->getNdbError());

  if (my_strcasecmp(system_charset_info, new_dbname, old_dbname))
  {
    dict->listIndexes(index_list, *orig_tab);    
    recreate_indexes= TRUE;
  }
  // Change current database to that of target table
  set_dbname(to);
  if (ndb->setDatabaseName(m_dbname))
  {
    ERR_RETURN(ndb->getNdbError());
  }

  int ndb_table_id= orig_tab->getObjectId();
  int ndb_table_version= orig_tab->getObjectVersion();
  /* ndb_share reference temporary */
  NDB_SHARE *share= get_share(from, 0, FALSE);
  int is_old_table_tmpfile= IS_TMP_PREFIX(m_tabname);
  int is_new_table_tmpfile= IS_TMP_PREFIX(new_tabname);
  if (!is_new_table_tmpfile && !is_old_table_tmpfile)
  {
    /*
      this is a "real" rename table, i.e. not tied to an offline alter table
      - send new name == "to" in query field
    */
    ndbcluster_log_schema_op(thd, to, strlen(to),
                             old_dbname, m_tabname,
                             ndb_table_id, ndb_table_version,
                             SOT_RENAME_TABLE_PREPARE,
                             m_dbname, new_tabname);
  }
  if (share)
  {
    DBUG_PRINT("NDB_SHARE", ("%s temporary  use_count: %u",
                             share->key, share->use_count));
    ndbcluster_prepare_rename_share(share, to);
    int ret = ndbcluster_rename_share(thd, share);
    assert(ret == 0);
  }

  NdbDictionary::Table new_tab= *orig_tab;
  new_tab.setName(new_tabname);
  if (dict->alterTableGlobal(*orig_tab, new_tab) != 0)
  {
    NdbError ndb_error= dict->getNdbError();
    if (share)
    {
      int ret = ndbcluster_undo_rename_share(thd, share);
      assert(ret == 0);
      /* ndb_share reference temporary free */
      DBUG_PRINT("NDB_SHARE", ("%s temporary free  use_count: %u",
                               share->key, share->use_count));
      free_share(&share);
    }
    ERR_RETURN(ndb_error);
  }

  // Rename .ndb file
  if ((result= handler::rename_table(from, to)))
  {
    // ToDo in 4.1 should rollback alter table...
    if (share)
    {
      /* ndb_share reference temporary free */
      DBUG_PRINT("NDB_SHARE", ("%s temporary  use_count: %u",
                               share->key, share->use_count));
      free_share(&share);
    }
    DBUG_RETURN(result);
  }

  /* handle old table */
  if (!is_old_table_tmpfile)
  {
    ndbcluster_drop_event(thd, ndb, share, "rename table", 
                          old_dbname, m_tabname);
  }

  if (!result && !is_new_table_tmpfile)
  {
    Ndb_table_guard ndbtab_g2(dict, new_tabname);
    const NDBTAB *ndbtab= ndbtab_g2.get_table();
#ifdef HAVE_NDB_BINLOG
    if (share)
      ndbcluster_read_binlog_replication(thd, ndb, share, ndbtab,
                                         ::server_id, NULL, TRUE);
#endif
    /* always create an event for the table */
    String event_name(INJECTOR_EVENT_LEN);
    ndb_rep_event_name(&event_name, new_dbname, new_tabname, 
                       get_binlog_full(share));

    if (!ndbcluster_create_event(thd, ndb, ndbtab, event_name.c_ptr(), share,
                                 share && ndb_binlog_running ? 2 : 1/* push warning */))
    {
      if (opt_ndb_extra_logging)
        sql_print_information("NDB Binlog: RENAME Event: %s",
                              event_name.c_ptr());
      if (share && (share->op == 0) &&
          ndbcluster_create_event_ops(thd, share, ndbtab, event_name.c_ptr()))
      {
        sql_print_error("NDB Binlog: FAILED create event operations "
                        "during RENAME. Event %s", event_name.c_ptr());
        /* a warning has been issued to the client */
      }
    }
    /*
      warning has been issued if ndbcluster_create_event failed
      and (share && ndb_binlog_running)
    */
    if (!is_old_table_tmpfile)
    {
      /* "real" rename table */
      ndbcluster_log_schema_op(thd, thd->query(), thd->query_length(),
                               old_dbname, m_tabname,
                               ndb_table_id, ndb_table_version,
                               SOT_RENAME_TABLE,
                               m_dbname, new_tabname);
    }
    else
    {
      /* final phase of offline alter table */
      ndbcluster_log_schema_op(thd, thd->query(), thd->query_length(),
                               m_dbname, new_tabname,
                               ndb_table_id, ndb_table_version,
                               SOT_ALTER_TABLE_COMMIT,
                               NULL, NULL);

    }
  }

  // If we are moving tables between databases, we need to recreate
  // indexes
  if (recreate_indexes)
  {
    for (unsigned i = 0; i < index_list.count; i++) 
    {
        NDBDICT::List::Element& index_el = index_list.elements[i];
	// Recreate any indexes not stored in the system database
	if (my_strcasecmp(system_charset_info, 
			  index_el.database, NDB_SYSTEM_DATABASE))
	{
	  set_dbname(from);
	  ndb->setDatabaseName(m_dbname);
	  const NDBINDEX * index= dict->getIndexGlobal(index_el.name,  new_tab);
	  DBUG_PRINT("info", ("Creating index %s/%s",
			      index_el.database, index->getName()));
	  dict->createIndex(*index, new_tab);
	  DBUG_PRINT("info", ("Dropping index %s/%s",
			      index_el.database, index->getName()));
	  set_dbname(from);
	  ndb->setDatabaseName(m_dbname);
	  dict->dropIndexGlobal(*index);
	}
    }
  }
  if (share)
  {
    /* ndb_share reference temporary free */
    DBUG_PRINT("NDB_SHARE", ("%s temporary free  use_count: %u",
                             share->key, share->use_count));
    free_share(&share);
  }

  DBUG_RETURN(result);
}


/**
  Delete table from NDB Cluster.
*/

/* static version which does not need a handler */

int
ha_ndbcluster::delete_table(THD *thd, ha_ndbcluster *h, Ndb *ndb,
                            const char *path,
                            const char *db,
                            const char *table_name)
{
  DBUG_ENTER("ha_ndbcluster::ndbcluster_delete_table");
  NDBDICT *dict= ndb->getDictionary();
  int ndb_table_id= 0;
  int ndb_table_version= 0;
  /*
    Don't allow drop table unless
    schema distribution table is setup
  */
  if (!ndb_schema_share)
  {
    DBUG_PRINT("info", ("Schema distribution table not setup"));
    DBUG_RETURN(HA_ERR_NO_CONNECTION);
  }
  /* ndb_share reference temporary */
  NDB_SHARE *share= get_share(path, 0, FALSE);
  if (share)
  {
    DBUG_PRINT("NDB_SHARE", ("%s temporary  use_count: %u",
                             share->key, share->use_count));
  }

  /* Drop the table from NDB */
  
  int res= 0;
  if (h && h->m_table)
  {
retry_temporary_error1:
    if (dict->dropTableGlobal(*h->m_table) == 0)
    {
      ndb_table_id= h->m_table->getObjectId();
      ndb_table_version= h->m_table->getObjectVersion();
      DBUG_PRINT("info", ("success 1"));
    }
    else
    {
      switch (dict->getNdbError().status)
      {
        case NdbError::TemporaryError:
          if (!thd->killed) 
            goto retry_temporary_error1; // retry indefinitly
          break;
        default:
          break;
      }
      res= ndb_to_mysql_error(&dict->getNdbError());
      DBUG_PRINT("info", ("error(1) %u", res));
    }
    h->release_metadata(thd, ndb);
  }
  else
  {
    ndb->setDatabaseName(db);
    while (1)
    {
      Ndb_table_guard ndbtab_g(dict, table_name);
      if (ndbtab_g.get_table())
      {
    retry_temporary_error2:
        if (dict->dropTableGlobal(*ndbtab_g.get_table()) == 0)
        {
          ndb_table_id= ndbtab_g.get_table()->getObjectId();
          ndb_table_version= ndbtab_g.get_table()->getObjectVersion();
          DBUG_PRINT("info", ("success 2"));
          break;
        }
        else
        {
          switch (dict->getNdbError().status)
          {
            case NdbError::TemporaryError:
              if (!thd->killed) 
                goto retry_temporary_error2; // retry indefinitly
              break;
            default:
              if (dict->getNdbError().code == NDB_INVALID_SCHEMA_OBJECT)
              {
                ndbtab_g.invalidate();
                continue;
              }
              break;
          }
        }
      }
      res= ndb_to_mysql_error(&dict->getNdbError());
      DBUG_PRINT("info", ("error(2) %u", res));
      break;
    }
  }

  if (res)
  {
    /* the drop table failed for some reason, drop the share anyways */
    if (share)
    {
      pthread_mutex_lock(&ndbcluster_mutex);
      if (share->state != NSS_DROPPED)
      {
        /*
          The share kept by the server has not been freed, free it
        */
        share->state= NSS_DROPPED;
        /* ndb_share reference create free */
        DBUG_PRINT("NDB_SHARE", ("%s create free  use_count: %u",
                                 share->key, share->use_count));
        free_share(&share, TRUE);
      }
      /* ndb_share reference temporary free */
      DBUG_PRINT("NDB_SHARE", ("%s temporary free  use_count: %u",
                               share->key, share->use_count));
      free_share(&share, TRUE);
      pthread_mutex_unlock(&ndbcluster_mutex);
    }
    DBUG_RETURN(res);
  }

  /* stop the logging of the dropped table, and cleanup */

  /*
    drop table is successful even if table does not exist in ndb
    and in case table was actually not dropped, there is no need
    to force a gcp, and setting the event_name to null will indicate
    that there is no event to be dropped
  */
  int table_dropped= dict->getNdbError().code != 709;

  {
    if (table_dropped)
    {
      ndbcluster_handle_drop_table(thd, ndb, share, "delete table", 
                                   db, table_name);
    }
    else
    {
      /**
       * Setting 0,0 will cause ndbcluster_drop_event *not* to be called
       */
      ndbcluster_handle_drop_table(thd, ndb, share, "delete table", 
                                   0, 0);
    }
  }

  if (!IS_TMP_PREFIX(table_name) && share &&
      thd->lex->sql_command != SQLCOM_TRUNCATE)
  {
    ndbcluster_log_schema_op(thd,
                             thd->query(), thd->query_length(),
                             share->db, share->table_name,
                             ndb_table_id, ndb_table_version,
                             SOT_DROP_TABLE, NULL, NULL);
  }

  if (share)
  {
    pthread_mutex_lock(&ndbcluster_mutex);
    if (share->state != NSS_DROPPED)
    {
      /*
        The share kept by the server has not been freed, free it
      */
      share->state= NSS_DROPPED;
      /* ndb_share reference create free */
      DBUG_PRINT("NDB_SHARE", ("%s create free  use_count: %u",
                               share->key, share->use_count));
      free_share(&share, TRUE);
    }
    /* ndb_share reference temporary free */
    DBUG_PRINT("NDB_SHARE", ("%s temporary free  use_count: %u",
                             share->key, share->use_count));
    free_share(&share, TRUE);
    pthread_mutex_unlock(&ndbcluster_mutex);
  }
  DBUG_RETURN(0);
}

int ha_ndbcluster::delete_table(const char *name)
{
  THD *thd= current_thd;
  Thd_ndb *thd_ndb= get_thd_ndb(thd);
  Ndb *ndb;
  int error= 0;
  DBUG_ENTER("ha_ndbcluster::delete_table");
  DBUG_PRINT("enter", ("name: %s", name));

  if ((thd == injector_thd) ||
      (thd_ndb->options & TNO_NO_NDB_DROP_TABLE))
  {
    /*
      Table was dropped remotely is already
      dropped inside ndb.
      Just drop local files.
    */
    DBUG_RETURN(handler::delete_table(name));
  }

  set_dbname(name);
  set_tabname(name);

  /*
    Don't allow drop table unless
    schema distribution table is setup
  */
  if (!ndb_schema_share)
  {
    DBUG_PRINT("info", ("Schema distribution table not setup"));
    error= HA_ERR_NO_CONNECTION;
    goto err;
  }

  if (check_ndb_connection(thd))
  {
    error= HA_ERR_NO_CONNECTION;
    goto err;
  }

  ndb= thd_ndb->ndb;

  if (!thd_ndb->has_required_global_schema_lock("ha_ndbcluster::delete_table"))
  {
    error= HA_ERR_NO_CONNECTION;
    goto err;
  }

  /*
    Drop table in ndb.
    If it was already gone it might have been dropped
    remotely, give a warning and then drop .ndb file.
   */
  if (!(error= delete_table(thd, this, ndb, name,
                            m_dbname, m_tabname)) ||
      error == HA_ERR_NO_SUCH_TABLE)
  {
    /* Call ancestor function to delete .ndb file */
    int error1= handler::delete_table(name);
    if (!error)
      error= error1;
  }

err:
  DBUG_RETURN(error);
}


void ha_ndbcluster::get_auto_increment(ulonglong offset, ulonglong increment,
                                       ulonglong nb_desired_values,
                                       ulonglong *first_value,
                                       ulonglong *nb_reserved_values)
{
  Uint64 auto_value;
  THD *thd= current_thd;
  DBUG_ENTER("get_auto_increment");
  DBUG_PRINT("enter", ("m_tabname: %s", m_tabname));
  Ndb *ndb= get_ndb(table->in_use);
  uint retries= NDB_AUTO_INCREMENT_RETRIES;
  int retry_sleep= 30; /* 30 milliseconds, transaction */
  for (;;)
  {
    Ndb_tuple_id_range_guard g(m_share);
    if ((m_skip_auto_increment &&
         ndb->readAutoIncrementValue(m_table, g.range, auto_value)) ||
        ndb->getAutoIncrementValue(m_table, g.range, auto_value, 
                                   Uint32(m_autoincrement_prefetch), 
                                   increment, offset))
    {
      if (--retries && !thd->killed &&
          ndb->getNdbError().status == NdbError::TemporaryError)
      {
        do_retry_sleep(retry_sleep);
        continue;
      }
      const NdbError err= ndb->getNdbError();
      sql_print_error("Error %lu in ::get_auto_increment(): %s",
                      (ulong) err.code, err.message);
      *first_value= ~(ulonglong) 0;
      DBUG_VOID_RETURN;
    }
    break;
  }
  *first_value= (longlong)auto_value;
  /* From the point of view of MySQL, NDB reserves one row at a time */
  *nb_reserved_values= 1;
  DBUG_VOID_RETURN;
}


/**
  Constructor for the NDB Cluster table handler .
*/

ha_ndbcluster::ha_ndbcluster(handlerton *hton, TABLE_SHARE *table_arg):
  handler(hton, table_arg),
  m_thd_ndb(NULL),
  m_active_cursor(NULL),
  m_table(NULL),
  m_ndb_record(0),
  m_ndb_hidden_key_record(0),
  m_table_info(NULL),
  m_share(0),
  m_key_fields(NULL),
  m_part_info(NULL),
  m_user_defined_partitioning(FALSE),
  m_use_partition_pruning(FALSE),
  m_sorted(FALSE),
  m_use_write(FALSE),
  m_ignore_dup_key(FALSE),
  m_has_unique_index(FALSE),
  m_ignore_no_key(FALSE),
  m_read_before_write_removal_possible(FALSE),
  m_read_before_write_removal_used(FALSE),
  m_rows_updated(0),
  m_rows_deleted(0),
  m_rows_to_insert((ha_rows) 1),
  m_rows_inserted((ha_rows) 0),
  m_rows_changed((ha_rows) 0),
  m_delete_cannot_batch(FALSE),
  m_update_cannot_batch(FALSE),
  m_skip_auto_increment(TRUE),
  m_blobs_pending(0),
  m_is_bulk_delete(false),
  m_blobs_row_total_size(0),
  m_blobs_buffer(0),
  m_blobs_buffer_size(0),
  m_dupkey((uint) -1),
  m_autoincrement_prefetch(DEFAULT_AUTO_PREFETCH),
  m_cond(NULL),
  m_multi_cursor(NULL)
{
  int i;
 
  DBUG_ENTER("ha_ndbcluster");

  m_tabname[0]= '\0';
  m_dbname[0]= '\0';

  stats.records= ~(ha_rows)0; // uninitialized
  stats.block_size= 1024;

  for (i= 0; i < MAX_KEY; i++)
    ndb_init_index(m_index[i]);

  DBUG_VOID_RETURN;
}


/**
  Destructor for NDB Cluster table handler.
*/

ha_ndbcluster::~ha_ndbcluster() 
{
  THD *thd= current_thd;
  Ndb *ndb= thd ? check_ndb_in_thd(thd) : g_ndb;
  DBUG_ENTER("~ha_ndbcluster");

  if (m_share)
  {
    /* ndb_share reference handler free */
    DBUG_PRINT("NDB_SHARE", ("%s handler free  use_count: %u",
                             m_share->key, m_share->use_count));
    free_share(&m_share);
  }
  release_metadata(thd, ndb);
  release_blobs_buffer();

  // Check for open cursor/transaction
  DBUG_ASSERT(m_active_cursor == NULL);
  DBUG_ASSERT(m_thd_ndb == NULL);

  // Discard any generated condition
  DBUG_PRINT("info", ("Deleting generated condition"));
  if (m_cond)
  {
    delete m_cond;
    m_cond= NULL;
  }

  DBUG_VOID_RETURN;
}


/**
  Open a table for further use
  - fetch metadata for this table from NDB
  - check that table exists

  @retval
    0    ok
  @retval
    < 0  Table has changed
*/

int ha_ndbcluster::open(const char *name, int mode, uint test_if_locked)
{
  THD *thd= current_thd;
  int res;
  KEY *key;
  KEY_PART_INFO *key_part_info;
  uint key_parts, i, j;
  DBUG_ENTER("ha_ndbcluster::open");
  DBUG_PRINT("enter", ("name: %s  mode: %d  test_if_locked: %d",
                       name, mode, test_if_locked));

  if (table_share->primary_key != MAX_KEY)
  {
    /*
      Setup ref_length to make room for the whole
      primary key to be written in the ref variable
    */
    key= table->key_info+table_share->primary_key;
    ref_length= key->key_length;
  }
  else
  {
    if (m_user_defined_partitioning)
    {
      /* Add space for partid in ref */
      ref_length+= sizeof(m_part_id);
    }
  }
  DBUG_PRINT("info", ("ref_length: %d", ref_length));

  {
    char* bitmap_array;
    uint extra_hidden_keys= table_share->primary_key != MAX_KEY ? 0 : 1;
    uint n_keys= table_share->keys + extra_hidden_keys;
    uint ptr_size= sizeof(MY_BITMAP*) * (n_keys + 1 /* null termination */);
    uint map_size= sizeof(MY_BITMAP) * n_keys;
    m_key_fields= (MY_BITMAP**)my_malloc(ptr_size + map_size,
                                         MYF(MY_WME + MY_ZEROFILL));
    if (!m_key_fields)
    {
      local_close(thd, FALSE);
      DBUG_RETURN(1);
    } 
    bitmap_array= ((char*)m_key_fields) + ptr_size;
    for (i= 0; i < n_keys; i++)
    {
      my_bitmap_map *bitbuf= NULL;
      bool is_hidden_key= (i == table_share->keys);
      m_key_fields[i]= (MY_BITMAP*)bitmap_array;
      if (is_hidden_key || (i == table_share->primary_key))
      {
        m_pk_bitmap_p= m_key_fields[i];
        bitbuf= m_pk_bitmap_buf;
      }
      if (bitmap_init(m_key_fields[i], bitbuf,
                      table_share->fields, FALSE))
      {
        m_key_fields[i]= NULL;
        local_close(thd, FALSE);
        DBUG_RETURN(1);
      }
      if (!is_hidden_key)
      {
        key= table->key_info + i;
        key_part_info= key->key_part;
        key_parts= key->key_parts;
        for (j= 0; j < key_parts; j++, key_part_info++)
          bitmap_set_bit(m_key_fields[i], key_part_info->fieldnr-1);
      }
      else
      {
        uint field_no= table_share->fields;
        ((uchar *)m_pk_bitmap_buf)[field_no>>3]|= (1 << (field_no & 7));
      }
      bitmap_array+= sizeof(MY_BITMAP);
    }
    m_key_fields[i]= NULL;
  }

  // Init table lock structure 
  /* ndb_share reference handler */
  if (!(m_share=get_share(name, table)))
  {
    local_close(thd, FALSE);
    DBUG_RETURN(1);
  }
  DBUG_PRINT("NDB_SHARE", ("%s handler  use_count: %u",
                           m_share->key, m_share->use_count));
  thr_lock_data_init(&m_share->lock,&m_lock,(void*) 0);
  
  set_dbname(name);
  set_tabname(name);
  
  if ((res= check_ndb_connection(thd)) ||
      (res= get_metadata(thd, name)))
  {
    local_close(thd, FALSE);
    DBUG_RETURN(res);
  }
  if ((res= update_stats(thd, 1, true)) ||
      (res= info(HA_STATUS_CONST)))
  {
    local_close(thd, TRUE);
    DBUG_RETURN(res);
  }
  if (ndb_binlog_is_read_only())
  {
    table->db_stat|= HA_READ_ONLY;
    sql_print_information("table '%s' opened read only", name);
  }
  DBUG_RETURN(0);
}

/*
 * Support for OPTIMIZE TABLE
 * reclaims unused space of deleted rows
 * and updates index statistics
 */
int ha_ndbcluster::optimize(THD* thd, HA_CHECK_OPT* check_opt)
{
  ulong error, stats_error= 0;
  const uint delay= (uint)THDVAR(thd, optimization_delay);

  error= ndb_optimize_table(thd, delay);
  stats_error= update_stats(thd, 1);
  return (error) ? error : stats_error;
}

int ha_ndbcluster::ndb_optimize_table(THD* thd, uint delay)
{
  Thd_ndb *thd_ndb= get_thd_ndb(thd);
  Ndb *ndb= thd_ndb->ndb;
  NDBDICT *dict= ndb->getDictionary();
  int result=0, error= 0;
  uint i;
  NdbDictionary::OptimizeTableHandle th;
  NdbDictionary::OptimizeIndexHandle ih;

  DBUG_ENTER("ndb_optimize_table");
  if ((error= dict->optimizeTable(*m_table, th)))
  {
    DBUG_PRINT("info",
               ("Optimze table %s returned %d", m_tabname, error));
    ERR_RETURN(ndb->getNdbError());
  }
  while((result= th.next()) == 1)
  {
    if (thd->killed)
      DBUG_RETURN(-1);
    my_sleep(1000*delay);
  }
  if (result == -1 || th.close() == -1)
  {
    DBUG_PRINT("info",
               ("Optimize table %s did not complete", m_tabname));
    ERR_RETURN(ndb->getNdbError());
  };
  for (i= 0; i < MAX_KEY; i++)
  {
    if (thd->killed)
      DBUG_RETURN(-1);
    if (m_index[i].status == ACTIVE)
    {
      const NdbDictionary::Index *index= m_index[i].index;
      const NdbDictionary::Index *unique_index= m_index[i].unique_index;
      
      if (index)
      {
        if ((error= dict->optimizeIndex(*index, ih)))
        {
          DBUG_PRINT("info",
                     ("Optimze index %s returned %d", 
                      index->getName(), error));
          ERR_RETURN(ndb->getNdbError());
          
        }
        while((result= ih.next()) == 1)
        {
          if (thd->killed)
            DBUG_RETURN(-1);
          my_sleep(1000*delay);        
        }
        if (result == -1 || ih.close() == -1)
        {
          DBUG_PRINT("info",
                     ("Optimize index %s did not complete", index->getName()));
          ERR_RETURN(ndb->getNdbError());
        }          
      }
      if (unique_index)
      {
        if ((error= dict->optimizeIndex(*unique_index, ih)))
        {
          DBUG_PRINT("info",
                     ("Optimze unique index %s returned %d", 
                      unique_index->getName(), error));
          ERR_RETURN(ndb->getNdbError());
        } 
        while((result= ih.next()) == 1)
        {
          if (thd->killed)
            DBUG_RETURN(-1);
          my_sleep(1000*delay);
        }
        if (result == -1 || ih.close() == -1)
        {
          DBUG_PRINT("info",
                     ("Optimize index %s did not complete", index->getName()));
          ERR_RETURN(ndb->getNdbError());
        }
      }
    }
  }
  DBUG_RETURN(0);
}

int ha_ndbcluster::analyze(THD* thd, HA_CHECK_OPT* check_opt)
{
  int err;
  if ((err= update_stats(thd, 1)) != 0)
    return err;
  const bool index_stat_enable= THDVAR(NULL, index_stat_enable) &&
                                THDVAR(thd, index_stat_enable);
  if (index_stat_enable)
  {
    if ((err= analyze_index(thd)) != 0)
      return err;
  }
  return 0;
}

int
ha_ndbcluster::analyze_index(THD *thd)
{
  DBUG_ENTER("ha_ndbcluster::analyze_index");

  Thd_ndb *thd_ndb= get_thd_ndb(thd);
  Ndb *ndb= thd_ndb->ndb;

  uint inx_list[MAX_INDEXES];
  uint inx_count= 0;

  uint inx;
  for (inx= 0; inx < table_share->keys; inx++)
  {
    NDB_INDEX_TYPE idx_type= get_index_type(inx);  

    if ((idx_type == PRIMARY_KEY_ORDERED_INDEX ||
         idx_type == UNIQUE_ORDERED_INDEX ||
         idx_type == ORDERED_INDEX))
    {
      if (inx_count < MAX_INDEXES)
        inx_list[inx_count++]= inx;
    }
  }

  if (inx_count != 0)
  {
    int err= ndb_index_stat_analyze(ndb, inx_list, inx_count);
    if (err != 0)
      DBUG_RETURN(err);
  }
  DBUG_RETURN(0);
}

/*
  Set partition info

  SYNOPSIS
    set_part_info()
    part_info

  RETURN VALUE
    NONE

  DESCRIPTION
    Set up partition info when handler object created
*/

void ha_ndbcluster::set_part_info(partition_info *part_info, bool early)
{
  DBUG_ENTER("ha_ndbcluster::set_part_info");
  m_part_info= part_info;
  if (!early)
  {
    m_use_partition_pruning= FALSE;
    if (!(m_part_info->part_type == HASH_PARTITION &&
          m_part_info->list_of_part_fields &&
          !m_part_info->is_sub_partitioned()))
    {
      /*
        PARTITION BY HASH, RANGE and LIST plus all subpartitioning variants
        all use MySQL defined partitioning. PARTITION BY KEY uses NDB native
        partitioning scheme.
      */
      m_use_partition_pruning= TRUE;
      m_user_defined_partitioning= TRUE;
    }
    if (m_part_info->part_type == HASH_PARTITION &&
        m_part_info->list_of_part_fields &&
        partition_info_num_full_part_fields(m_part_info) == 0)
    {
      /*
        CREATE TABLE t (....) ENGINE NDB PARTITON BY KEY();
        where no primary key is defined uses a hidden key as partition field
        and this makes it impossible to use any partition pruning. Partition
        pruning requires partitioning based on real fields, also the lack of
        a primary key means that all accesses to tables are based on either
        full table scans or index scans and they can never be pruned those
        scans given that the hidden key is unknown. In write_row, update_row,
        and delete_row the normal hidden key handling will fix things.
      */
      m_use_partition_pruning= FALSE;
    }
    DBUG_PRINT("info", ("m_use_partition_pruning = %d",
                         m_use_partition_pruning));
  }
  DBUG_VOID_RETURN;
}

/**
  Close the table
  - release resources setup by open()
 */

void ha_ndbcluster::local_close(THD *thd, bool release_metadata_flag)
{
  Ndb *ndb;
  DBUG_ENTER("ha_ndbcluster::local_close");
  if (m_key_fields)
  {
    MY_BITMAP **inx_bitmap;
    for (inx_bitmap= m_key_fields;
         (inx_bitmap != NULL) && ((*inx_bitmap) != NULL);
         inx_bitmap++)
      if ((*inx_bitmap)->bitmap != m_pk_bitmap_buf)
        bitmap_free(*inx_bitmap);
    my_free((char*)m_key_fields, MYF(0));
    m_key_fields= NULL;
  }
  if (m_share)
  {
    /* ndb_share reference handler free */
    DBUG_PRINT("NDB_SHARE", ("%s handler free  use_count: %u",
                             m_share->key, m_share->use_count));
    free_share(&m_share);
  }
  m_share= 0;
  if (release_metadata_flag)
  {
    ndb= thd ? check_ndb_in_thd(thd) : g_ndb;
    release_metadata(thd, ndb);
  }
  DBUG_VOID_RETURN;
}

int ha_ndbcluster::close(void)
{
  DBUG_ENTER("close");
  THD *thd= table->in_use;
  local_close(thd, TRUE);
  DBUG_RETURN(0);
}


int ha_ndbcluster::check_ndb_connection(THD* thd)
{
  Ndb *ndb;
  DBUG_ENTER("check_ndb_connection");
  
  if (!(ndb= check_ndb_in_thd(thd, true)))
    DBUG_RETURN(HA_ERR_NO_CONNECTION);
  if (ndb->setDatabaseName(m_dbname))
  {
    ERR_RETURN(ndb->getNdbError());
  }
  DBUG_RETURN(0);
}


static int ndbcluster_close_connection(handlerton *hton, THD *thd)
{
  Thd_ndb *thd_ndb= get_thd_ndb(thd);
  DBUG_ENTER("ndbcluster_close_connection");
  if (thd_ndb)
  {
    Thd_ndb::release(thd_ndb);
    thd_set_thd_ndb(thd, NULL);
  }
  DBUG_RETURN(0);
}


/**
  Try to discover one table from NDB.
*/

int ndbcluster_discover(handlerton *hton, THD* thd, const char *db, 
                        const char *name,
                        uchar **frmblob, 
                        size_t *frmlen)
{
  int error= 0;
  NdbError ndb_error;
  size_t len;
  uchar* data= NULL;
  Ndb* ndb;
  char key[FN_REFLEN + 1];
  DBUG_ENTER("ndbcluster_discover");
  DBUG_PRINT("enter", ("db: %s, name: %s", db, name)); 

  if (!(ndb= check_ndb_in_thd(thd)))
    DBUG_RETURN(HA_ERR_NO_CONNECTION);  
  if (ndb->setDatabaseName(db))
  {
    ERR_RETURN(ndb->getNdbError());
  }
  NDBDICT* dict= ndb->getDictionary();
  build_table_filename(key, sizeof(key) - 1, db, name, "", 0);
  /* ndb_share reference temporary */
  NDB_SHARE *share= get_share(key, 0, FALSE);
  if (share)
  {
    DBUG_PRINT("NDB_SHARE", ("%s temporary  use_count: %u",
                             share->key, share->use_count));
  }
  if (share && get_ndb_share_state(share) == NSS_ALTERED)
  {
    // Frm has been altered on disk, but not yet written to ndb
    if (readfrm(key, &data, &len))
    {
      DBUG_PRINT("error", ("Could not read frm"));
      error= 1;
      goto err;
    }
  }
  else
  {
    Ndb_table_guard ndbtab_g(dict, name);
    const NDBTAB *tab= ndbtab_g.get_table();
    if (!tab)
    {
      const NdbError err= dict->getNdbError();
      if (err.code == 709 || err.code == 723)
      {
        error= -1;
        DBUG_PRINT("info", ("ndb_error.code: %u", ndb_error.code));
      }
      else
      {
        error= -1;
        ndb_error= err;
        DBUG_PRINT("info", ("ndb_error.code: %u", ndb_error.code));
      }
      goto err;
    }
    DBUG_PRINT("info", ("Found table %s", tab->getName()));
    
    len= tab->getFrmLength();  
    if (len == 0 || tab->getFrmData() == NULL)
    {
      DBUG_PRINT("error", ("No frm data found."));
      error= 1;
      goto err;
    }
    
    if (unpackfrm(&data, &len, (uchar*) tab->getFrmData()))
    {
      DBUG_PRINT("error", ("Could not unpack table"));
      error= 1;
      goto err;
    }
  }
#ifdef HAVE_NDB_BINLOG
  if (ndbcluster_check_if_local_table(db, name))
  {
    DBUG_PRINT("info", ("ndbcluster_discover: Skipping locally defined table '%s.%s'",
                        db, name));
    sql_print_error("ndbcluster_discover: Skipping locally defined table '%s.%s'",
                    db, name);
    error= 1;
    goto err;
  }
#endif
  *frmlen= len;
  *frmblob= data;
  
  if (share)
  {
    /* ndb_share reference temporary free */
    DBUG_PRINT("NDB_SHARE", ("%s temporary free  use_count: %u",
                             share->key, share->use_count));
    free_share(&share);
  }

  DBUG_RETURN(0);
err:
  my_free((char*)data, MYF(MY_ALLOW_ZERO_PTR));
  if (share)
  {
    /* ndb_share reference temporary free */
    DBUG_PRINT("NDB_SHARE", ("%s temporary free  use_count: %u",
                             share->key, share->use_count));
    free_share(&share);
  }

  if (ndb_error.code)
  {
    ERR_RETURN(ndb_error);
  }
  DBUG_RETURN(error);
}

/**
  Check if a table exists in NDB.
*/

int ndbcluster_table_exists_in_engine(handlerton *hton, THD* thd, 
                                      const char *db,
                                      const char *name)
{
  Ndb* ndb;
  DBUG_ENTER("ndbcluster_table_exists_in_engine");
  DBUG_PRINT("enter", ("db: %s  name: %s", db, name));

  if (!(ndb= check_ndb_in_thd(thd)))
    DBUG_RETURN(HA_ERR_NO_CONNECTION);
  NDBDICT* dict= ndb->getDictionary();
  NdbDictionary::Dictionary::List list;
  if (dict->listObjects(list, NdbDictionary::Object::UserTable) != 0)
  {
    ERR_RETURN(dict->getNdbError());
  }
  for (uint i= 0 ; i < list.count ; i++)
  {
    NdbDictionary::Dictionary::List::Element& elmt= list.elements[i];
    if (my_strcasecmp(table_alias_charset, elmt.database, db))
      continue;
    if (my_strcasecmp(table_alias_charset, elmt.name, name))
      continue;
    DBUG_PRINT("info", ("Found table"));
    DBUG_RETURN(HA_ERR_TABLE_EXIST);
  }
  DBUG_RETURN(HA_ERR_NO_SUCH_TABLE);
}



extern "C" uchar* tables_get_key(const char *entry, size_t *length,
                                my_bool not_used __attribute__((unused)))
{
  *length= strlen(entry);
  return (uchar*) entry;
}


/**
  Drop a database in NDB Cluster

  @note
    add a dummy void function, since stupid handlerton is returning void instead of int...
*/
int ndbcluster_drop_database_impl(THD *thd, const char *path)
{
  DBUG_ENTER("ndbcluster_drop_database");
  char dbname[FN_HEADLEN];
  Ndb* ndb;
  NdbDictionary::Dictionary::List list;
  uint i;
  char *tabname;
  List<char> drop_list;
  int ret= 0;
  ha_ndbcluster::set_dbname(path, (char *)&dbname);
  DBUG_PRINT("enter", ("db: %s", dbname));
  
  if (!(ndb= check_ndb_in_thd(thd)))
    DBUG_RETURN(-1);
  
  // List tables in NDB
  NDBDICT *dict= ndb->getDictionary();
  if (dict->listObjects(list, 
                        NdbDictionary::Object::UserTable) != 0)
    DBUG_RETURN(-1);
  for (i= 0 ; i < list.count ; i++)
  {
    NdbDictionary::Dictionary::List::Element& elmt= list.elements[i];
    DBUG_PRINT("info", ("Found %s/%s in NDB", elmt.database, elmt.name));     
    
    // Add only tables that belongs to db
    // Ignore Blob part tables - they are deleted when their table
    // is deleted.
    if (my_strcasecmp(system_charset_info, elmt.database, dbname) ||
        IS_NDB_BLOB_PREFIX(elmt.name))
      continue;
    DBUG_PRINT("info", ("%s must be dropped", elmt.name));     
    drop_list.push_back(thd->strdup(elmt.name));
  }
  // Drop any tables belonging to database
  char full_path[FN_REFLEN + 1];
  char *tmp= full_path +
    build_table_filename(full_path, sizeof(full_path) - 1, dbname, "", "", 0);
  if (ndb->setDatabaseName(dbname))
  {
    ERR_RETURN(ndb->getNdbError());
  }
  List_iterator_fast<char> it(drop_list);
  while ((tabname=it++))
  {
    tablename_to_filename(tabname, tmp, FN_REFLEN - (tmp - full_path)-1);
    if (ha_ndbcluster::delete_table(thd, 0, ndb, full_path, dbname, tabname))
    {
      const NdbError err= dict->getNdbError();
      if (err.code != 709 && err.code != 723)
      {
        ret= ndb_to_mysql_error(&err);
      }
    }
  }

  dict->invalidateDbGlobal(dbname);
  DBUG_RETURN(ret);
}

static void ndbcluster_drop_database(handlerton *hton, char *path)
{
  THD *thd= current_thd;
  DBUG_ENTER("ndbcluster_drop_database");
  /*
    Don't allow drop database unless
    schema distribution table is setup
  */
  if (!ndb_schema_share)
  {
    DBUG_PRINT("info", ("Schema distribution table not setup"));
    DBUG_VOID_RETURN;
  }
  ndbcluster_drop_database_impl(thd, path);
  char db[FN_REFLEN];
  ha_ndbcluster::set_dbname(path, db);
  uint32 table_id= 0, table_version= 0;
  /*
    Since databases aren't real ndb schema object
    they don't have any id/version

    But since that id/version is used to make sure that event's on SCHEMA_TABLE
    is correct, we set random numbers
  */
  table_id = (uint32)rand();
  table_version = (uint32)rand();
  ndbcluster_log_schema_op(thd,
                           thd->query(), thd->query_length(),
                           db, "", table_id, table_version,
                           SOT_DROP_DB, NULL, NULL);
  DBUG_VOID_RETURN;
}

int ndb_create_table_from_engine(THD *thd, const char *db,
                                 const char *table_name)
{
  // Copy db and table_name to stack buffers since functions used by
  // ha_create_table_from_engine may convert to lowercase on some platforms
  char db_buf[FN_REFLEN + 1];
  char table_name_buf[FN_REFLEN + 1];
  strnmov(db_buf, db, sizeof(db_buf));
  strnmov(table_name_buf, table_name, sizeof(table_name_buf));

  LEX *old_lex= thd->lex, newlex;
  thd->lex= &newlex;
  newlex.current_select= NULL;
  lex_start(thd);
  int res= ha_create_table_from_engine(thd, db_buf, table_name_buf);
  thd->lex= old_lex;
  return res;
}

/*
  find all tables in ndb and discover those needed
*/
int ndbcluster_find_all_files(THD *thd)
{
  Ndb* ndb;
  char key[FN_REFLEN + 1];
  NDBDICT *dict;
  int unhandled, retries= 5, skipped;
  DBUG_ENTER("ndbcluster_find_all_files");

  if (!(ndb= check_ndb_in_thd(thd)))
    DBUG_RETURN(HA_ERR_NO_CONNECTION);

  dict= ndb->getDictionary();

  LINT_INIT(unhandled);
  LINT_INIT(skipped);
  do
  {
    NdbDictionary::Dictionary::List list;
    if (dict->listObjects(list, NdbDictionary::Object::UserTable) != 0)
      ERR_RETURN(dict->getNdbError());
    unhandled= 0;
    skipped= 0;
    retries--;
    for (uint i= 0 ; i < list.count ; i++)
    {
      NDBDICT::List::Element& elmt= list.elements[i];
      if (IS_TMP_PREFIX(elmt.name) || IS_NDB_BLOB_PREFIX(elmt.name))
      {
        DBUG_PRINT("info", ("Skipping %s.%s in NDB", elmt.database, elmt.name));
        continue;
      }
      DBUG_PRINT("info", ("Found %s.%s in NDB", elmt.database, elmt.name));
      if (elmt.state != NDBOBJ::StateOnline &&
          elmt.state != NDBOBJ::StateBackup &&
          elmt.state != NDBOBJ::StateBuilding)
      {
        sql_print_information("NDB: skipping setup table %s.%s, in state %d",
                              elmt.database, elmt.name, elmt.state);
        skipped++;
        continue;
      }

      ndb->setDatabaseName(elmt.database);
      Ndb_table_guard ndbtab_g(dict, elmt.name);
      const NDBTAB *ndbtab= ndbtab_g.get_table();
      if (!ndbtab)
      {
        if (retries == 0)
          sql_print_error("NDB: failed to setup table %s.%s, error: %d, %s",
                          elmt.database, elmt.name,
                          dict->getNdbError().code,
                          dict->getNdbError().message);
        unhandled++;
        continue;
      }

      if (ndbtab->getFrmLength() == 0)
        continue;
    
      /* check if database exists */
      char *end= key +
        build_table_filename(key, sizeof(key) - 1, elmt.database, "", "", 0);
      if (my_access(key, F_OK))
      {
        /* no such database defined, skip table */
        continue;
      }
      /* finalize construction of path */
      end+= tablename_to_filename(elmt.name, end,
                                  sizeof(key)-(end-key));
      uchar *data= 0, *pack_data= 0;
      size_t length, pack_length;
      int discover= 0;
      if (readfrm(key, &data, &length) ||
          packfrm(data, length, &pack_data, &pack_length))
      {
        discover= 1;
        sql_print_information("NDB: missing frm for %s.%s, discovering...",
                              elmt.database, elmt.name);
      }
      else if (cmp_frm(ndbtab, pack_data, pack_length))
      {
        /* ndb_share reference temporary */
        NDB_SHARE *share= get_share(key, 0, FALSE);
        if (share)
        {
          DBUG_PRINT("NDB_SHARE", ("%s temporary  use_count: %u",
                                   share->key, share->use_count));
        }
        if (!share || get_ndb_share_state(share) != NSS_ALTERED)
        {
          discover= 1;
          sql_print_information("NDB: mismatch in frm for %s.%s, discovering...",
                                elmt.database, elmt.name);
        }
        if (share)
        {
          /* ndb_share reference temporary free */
          DBUG_PRINT("NDB_SHARE", ("%s temporary free  use_count: %u",
                                   share->key, share->use_count));
          free_share(&share);
        }
      }
      my_free((char*) data, MYF(MY_ALLOW_ZERO_PTR));
      my_free((char*) pack_data, MYF(MY_ALLOW_ZERO_PTR));

      if (discover)
      {
        /* ToDo 4.1 database needs to be created if missing */
        if (ndb_create_table_from_engine(thd, elmt.database, elmt.name))
        {
          /* ToDo 4.1 handle error */
        }
      }
      else
      {
        /* set up replication for this table */
        ndbcluster_create_binlog_setup(thd, ndb, key, end-key,
                                       elmt.database, elmt.name,
                                       TRUE);
      }
    }
  }
  while (unhandled && retries);

  DBUG_RETURN(-(skipped + unhandled));
}


static int
ndbcluster_find_files(handlerton *hton, THD *thd,
                      const char *db, const char *path,
                      const char *wild, bool dir, List<LEX_STRING> *files)
{
  DBUG_ENTER("ndbcluster_find_files");
  DBUG_PRINT("enter", ("db: %s", db));
  { // extra bracket to avoid gcc 2.95.3 warning
  uint i;
  Thd_ndb *thd_ndb;
  Ndb* ndb;
  char name[FN_REFLEN + 1];
  HASH ndb_tables, ok_tables;
  NDBDICT::List list;

  if (!(ndb= check_ndb_in_thd(thd)))
    DBUG_RETURN(HA_ERR_NO_CONNECTION);
  thd_ndb= get_thd_ndb(thd);

  if (dir)
    DBUG_RETURN(0); // Discover of databases not yet supported

  Ndb_global_schema_lock_guard ndb_global_schema_lock_guard(thd);
  if (ndb_global_schema_lock_guard.lock())
    DBUG_RETURN(HA_ERR_NO_CONNECTION);

  // List tables in NDB
  NDBDICT *dict= ndb->getDictionary();
  if (dict->listObjects(list, 
                        NdbDictionary::Object::UserTable) != 0)
    ERR_RETURN(dict->getNdbError());

  if (my_hash_init(&ndb_tables, table_alias_charset,list.count,0,0,
                   (my_hash_get_key)tables_get_key,0,0))
  {
    DBUG_PRINT("error", ("Failed to init HASH ndb_tables"));
    DBUG_RETURN(-1);
  }

  if (my_hash_init(&ok_tables, system_charset_info,32,0,0,
                   (my_hash_get_key)tables_get_key,0,0))
  {
    DBUG_PRINT("error", ("Failed to init HASH ok_tables"));
    my_hash_free(&ndb_tables);
    DBUG_RETURN(-1);
  }  

  for (i= 0 ; i < list.count ; i++)
  {
    NDBDICT::List::Element& elmt= list.elements[i];
    if (IS_TMP_PREFIX(elmt.name) || IS_NDB_BLOB_PREFIX(elmt.name))
    {
      DBUG_PRINT("info", ("Skipping %s.%s in NDB", elmt.database, elmt.name));
      continue;
    }
    DBUG_PRINT("info", ("Found %s/%s in NDB", elmt.database, elmt.name));

    // Add only tables that belongs to db
    if (my_strcasecmp(system_charset_info, elmt.database, db))
      continue;

    // Apply wildcard to list of tables in NDB
    if (wild)
    {
      if (lower_case_table_names)
      {
        if (wild_case_compare(files_charset_info, elmt.name, wild))
          continue;
      }
      else if (wild_compare(elmt.name,wild,0))
        continue;
    }
    DBUG_PRINT("info", ("Inserting %s into ndb_tables hash", elmt.name));     
    my_hash_insert(&ndb_tables, (uchar*)thd->strdup(elmt.name));
  }

  LEX_STRING *file_name;
  List_iterator<LEX_STRING> it(*files);
  List<char> delete_list;
  char *file_name_str;
  while ((file_name=it++))
  {
    bool file_on_disk= FALSE;
    DBUG_PRINT("info", ("%s", file_name->str));
    if (my_hash_search(&ndb_tables,
                       (const uchar*)file_name->str, file_name->length))
    {
      build_table_filename(name, sizeof(name) - 1, db,
                           file_name->str, reg_ext, 0);
      if (my_access(name, F_OK))
      {
        DBUG_PRINT("info", ("Table %s listed and need discovery",
                            file_name->str));
        if (ndb_create_table_from_engine(thd, db, file_name->str))
        {
          push_warning_printf(thd, MYSQL_ERROR::WARN_LEVEL_WARN,
                              ER_TABLE_EXISTS_ERROR,
                              "Discover of table %s.%s failed",
                              db, file_name->str);
          continue;
        }
      }
      DBUG_PRINT("info", ("%s existed in NDB _and_ on disk ", file_name->str));
      file_on_disk= TRUE;
    }
    
    // Check for .ndb file with this name
    build_table_filename(name, sizeof(name) - 1, db,
                         file_name->str, ha_ndb_ext, 0);
    DBUG_PRINT("info", ("Check access for %s", name));
    if (my_access(name, F_OK))
    {
      DBUG_PRINT("info", ("%s did not exist on disk", name));     
      // .ndb file did not exist on disk, another table type
      if (file_on_disk)
      {
	// Ignore this ndb table 
 	uchar *record= my_hash_search(&ndb_tables,
                                      (const uchar*) file_name->str,
                                      file_name->length);
	DBUG_ASSERT(record);
	my_hash_delete(&ndb_tables, record);
	push_warning_printf(thd, MYSQL_ERROR::WARN_LEVEL_WARN,
			    ER_TABLE_EXISTS_ERROR,
			    "Local table %s.%s shadows ndb table",
			    db, file_name->str);
      }
      continue;
    }
    if (file_on_disk) 
    {
      // File existed in NDB and as frm file, put in ok_tables list
      my_hash_insert(&ok_tables, (uchar*) file_name->str);
      continue;
    }
    DBUG_PRINT("info", ("%s existed on disk", name));     
    // The .ndb file exists on disk, but it's not in list of tables in ndb
    // Verify that handler agrees table is gone.
    if (ndbcluster_table_exists_in_engine(hton, thd, db, file_name->str) ==
        HA_ERR_NO_SUCH_TABLE)
    {
      DBUG_PRINT("info", ("NDB says %s does not exists", file_name->str));
      it.remove();
      // Put in list of tables to remove from disk
      delete_list.push_back(thd->strdup(file_name->str));
    }
  }

  /* setup logging to binlog for all discovered tables */
  {
    char *end, *end1= name +
      build_table_filename(name, sizeof(name) - 1, db, "", "", 0);
    for (i= 0; i < ok_tables.records; i++)
    {
      file_name_str= (char*)my_hash_element(&ok_tables, i);
      end= end1 +
        tablename_to_filename(file_name_str, end1, sizeof(name) - (end1 - name));
      ndbcluster_create_binlog_setup(thd, ndb, name, end-name,
                                     db, file_name_str, TRUE);
    }
  }

  // Check for new files to discover
  DBUG_PRINT("info", ("Checking for new files to discover"));       
  List<char> create_list;
  for (i= 0 ; i < ndb_tables.records ; i++)
  {
    file_name_str= (char*) my_hash_element(&ndb_tables, i);
    if (!my_hash_search(&ok_tables,
                        (const uchar*) file_name_str, strlen(file_name_str)))
    {
      build_table_filename(name, sizeof(name) - 1,
                           db, file_name_str, reg_ext, 0);
      if (my_access(name, F_OK))
      {
        DBUG_PRINT("info", ("%s must be discovered", file_name_str));
        // File is in list of ndb tables and not in ok_tables
        // This table need to be created
        create_list.push_back(thd->strdup(file_name_str));
      }
    }
  }

#ifndef NDB_NO_MYSQL_RM_TABLE_PART2
  /*
    Delete old files

    ndbcluster_find_files() may be called from I_S code and ndbcluster_binlog
    thread in situations when some tables are already open. This means that
    code below will try to obtain exclusive metadata lock on some table
    while holding shared meta-data lock on other tables. This might lead to a
    deadlock but such a deadlock should be detected by MDL deadlock detector.
  */
  List_iterator_fast<char> it3(delete_list);
  while ((file_name_str= it3++))
  {
    DBUG_PRINT("info", ("Removing table %s/%s", db, file_name_str));
    // Delete the table and all related files
    TABLE_LIST table_list;
    table_list.init_one_table(db, strlen(db),
                              file_name_str, strlen(file_name_str),
                              file_name_str,
                              TL_WRITE);
    table_list.mdl_request.set_type(MDL_EXCLUSIVE);
    /*
      set TNO_NO_NDB_DROP_TABLE flag to not drop ndb table.
      it should not exist anyways
    */
    thd_ndb->options|= TNO_NO_NDB_DROP_TABLE;
    (void)mysql_rm_table_part2(thd, &table_list,
                               false,   /* if_exists */
                               false,   /* drop_temporary */
                               false,   /* drop_view */
                               true     /* dont_log_query*/);
    thd_ndb->options&= ~TNO_NO_NDB_DROP_TABLE;
    trans_commit_implicit(thd); /* Safety, should be unnecessary. */
    thd->mdl_context.release_transactional_locks();
    /* Clear error message that is returned when table is deleted */
    thd->clear_error();
  }
#endif

  // Create new files
  List_iterator_fast<char> it2(create_list);
  while ((file_name_str=it2++))
  {  
    DBUG_PRINT("info", ("Table %s need discovery", file_name_str));
    if (ndb_create_table_from_engine(thd, db, file_name_str) == 0)
    {
      LEX_STRING *tmp_file_name= 0;
      tmp_file_name= thd->make_lex_string(tmp_file_name, file_name_str,
                                          strlen(file_name_str), TRUE);
      files->push_back(tmp_file_name); 
    }
  }

  my_hash_free(&ok_tables);
  my_hash_free(&ndb_tables);

  // Delete schema file from files
  if (!strcmp(db, NDB_REP_DB))
  {
    uint count = 0;
    while (count++ < files->elements)
    {
      file_name = (LEX_STRING *)files->pop();
      if (!strcmp(file_name->str, NDB_SCHEMA_TABLE))
      {
        DBUG_PRINT("info", ("skip %s.%s table, it should be hidden to user",
                   NDB_REP_DB, NDB_SCHEMA_TABLE));
        continue;
      }
      files->push_back(file_name); 
    }
  }
  } // extra bracket to avoid gcc 2.95.3 warning
  DBUG_RETURN(0);    
}


/*
  Initialise all gloal variables before creating 
  a NDB Cluster table handler
 */

/* Call back after cluster connect */
static int connect_callback()
{
  pthread_mutex_lock(&LOCK_ndb_util_thread);
  update_status_variables(NULL, &g_ndb_status,
                          g_ndb_cluster_connection);

  uint node_id, i= 0;
  Ndb_cluster_connection_node_iter node_iter;
  memset((void *)g_node_id_map, 0xFFFF, sizeof(g_node_id_map));
  while ((node_id= g_ndb_cluster_connection->get_next_node(node_iter)))
    g_node_id_map[node_id]= i++;

  pthread_cond_signal(&COND_ndb_util_thread);
  pthread_mutex_unlock(&LOCK_ndb_util_thread);
  return 0;
}

#ifndef NDB_NO_WAIT_SETUP
static int ndb_wait_setup_func_impl(ulong max_wait)
{
  DBUG_ENTER("ndb_wait_setup_func_impl");

  pthread_mutex_lock(&ndbcluster_mutex);

  struct timespec abstime;
  set_timespec(abstime, 1);
  
  while (!ndb_setup_complete && max_wait)
  {
    int rc= pthread_cond_timedwait(&COND_ndb_setup_complete, 
                                   &ndbcluster_mutex,
                                   &abstime);
    if (rc)
    {
      if (rc == ETIMEDOUT)
      {
        DBUG_PRINT("info", ("1s elapsed waiting"));
        max_wait--;
        set_timespec(abstime, 1); /* 1 second from now*/
      }
      else
      {
        DBUG_PRINT("info", ("Bad pthread_cond_timedwait rc : %u",
                            rc));
        assert(false);
        break;
      }
    }
  }

  pthread_mutex_unlock(&ndbcluster_mutex);

  DBUG_RETURN((ndb_setup_complete == 1)? 0 : 1);
}

int(*ndb_wait_setup_func)(ulong) = 0;
#endif
extern int ndb_dictionary_is_mysqld;

static int ndbcluster_init(void *p)
{
  DBUG_ENTER("ndbcluster_init");

  if (ndbcluster_inited)
    DBUG_RETURN(FALSE);

  pthread_mutex_init(&ndbcluster_mutex,MY_MUTEX_INIT_FAST);
  pthread_mutex_init(&LOCK_ndb_util_thread, MY_MUTEX_INIT_FAST);
  pthread_cond_init(&COND_ndb_util_thread, NULL);
  pthread_cond_init(&COND_ndb_util_ready, NULL);
  pthread_cond_init(&COND_ndb_setup_complete, NULL);
  ndb_util_thread_running= -1;
  pthread_mutex_init(&LOCK_ndb_index_stat_thread, MY_MUTEX_INIT_FAST);
  pthread_cond_init(&COND_ndb_index_stat_thread, NULL);
  pthread_cond_init(&COND_ndb_index_stat_ready, NULL);
  pthread_mutex_init(&ndb_index_stat_glob_mutex, MY_MUTEX_INIT_FAST);
  pthread_mutex_init(&ndb_index_stat_list_mutex, MY_MUTEX_INIT_FAST);
  pthread_mutex_init(&ndb_index_stat_stat_mutex, MY_MUTEX_INIT_FAST);
  pthread_cond_init(&ndb_index_stat_stat_cond, NULL);
  ndb_index_stat_thread_running= -1;
  ndbcluster_terminating= 0;
  ndb_dictionary_is_mysqld= 1;
  ndb_setup_complete= 0;
  ndbcluster_hton= (handlerton *)p;
  ndbcluster_global_schema_lock_init();

  {
    handlerton *h= ndbcluster_hton;
    h->state=            SHOW_OPTION_YES;
    h->db_type=          DB_TYPE_NDBCLUSTER;
    h->close_connection= ndbcluster_close_connection;
    h->commit=           ndbcluster_commit;
    h->rollback=         ndbcluster_rollback;
    h->create=           ndbcluster_create_handler; /* Create a new handler */
    h->drop_database=    ndbcluster_drop_database;  /* Drop a database */
    h->panic=            ndbcluster_end;            /* Panic call */
    h->show_status=      ndbcluster_show_status;    /* Show status */
    h->alter_tablespace= ndbcluster_alter_tablespace;    /* Show status */
    h->partition_flags=  ndbcluster_partition_flags; /* Partition flags */
#ifndef MCP_WL3749
    h->alter_table_flags=
      ndbcluster_alter_table_flags;                 /* Alter table flags */
#else
#ifndef NDB_WITHOUT_ONLINE_ALTER
    h->alter_partition_flags=
      ndbcluster_alter_partition_flags;             /* Alter partition flags */
#else
    h->alter_table_flags=
      ndbcluster_alter_table_flags;                 /* Alter table flags */
#endif
#endif
#if MYSQL_VERSION_ID >= 50501
    h->fill_is_table=    ndbcluster_fill_is_table;
#else
    h->fill_files_table= ndbcluster_fill_files_table;
#endif
    ndbcluster_binlog_init_handlerton();
    h->flags=            HTON_CAN_RECREATE | HTON_TEMPORARY_NOT_SUPPORTED;
    h->discover=         ndbcluster_discover;
    h->find_files=       ndbcluster_find_files;
    h->table_exists_in_engine= ndbcluster_table_exists_in_engine;
  }

  // Initialize ndb interface
  ndb_init_internal();

  /* allocate connection resources and connect to cluster */
  const uint global_opti_node_select= THDVAR(NULL, optimized_node_selection);
  if (ndbcluster_connect(connect_callback, opt_ndb_wait_connected,
                         opt_ndb_cluster_connection_pool,
                         (global_opti_node_select & 1),
                         opt_ndb_connectstring,
                         opt_ndb_nodeid))
  {
    DBUG_PRINT("error", ("Could not initiate connection to cluster"));
    goto ndbcluster_init_error;
  }

  (void) my_hash_init(&ndbcluster_open_tables,table_alias_charset,32,0,0,
                      (my_hash_get_key) ndbcluster_get_key,0,0);
  /* start the ndb injector thread */
  if (ndbcluster_binlog_start())
  {
    DBUG_PRINT("error", ("Could start the injector thread"));
    goto ndbcluster_init_error;
  }

  // Create utility thread
  pthread_t tmp;
  if (pthread_create(&tmp, &connection_attrib, ndb_util_thread_func, 0))
  {
    DBUG_PRINT("error", ("Could not create ndb utility thread"));
    my_hash_free(&ndbcluster_open_tables);
    pthread_mutex_destroy(&ndbcluster_mutex);
    pthread_mutex_destroy(&LOCK_ndb_util_thread);
    pthread_cond_destroy(&COND_ndb_util_thread);
    pthread_cond_destroy(&COND_ndb_util_ready);
    pthread_cond_destroy(&COND_ndb_setup_complete);
    goto ndbcluster_init_error;
  }

  /* Wait for the util thread to start */
  pthread_mutex_lock(&LOCK_ndb_util_thread);
  while (ndb_util_thread_running < 0)
    pthread_cond_wait(&COND_ndb_util_ready, &LOCK_ndb_util_thread);
  pthread_mutex_unlock(&LOCK_ndb_util_thread);
  
  if (!ndb_util_thread_running)
  {
    DBUG_PRINT("error", ("ndb utility thread exited prematurely"));
    my_hash_free(&ndbcluster_open_tables);
    pthread_mutex_destroy(&ndbcluster_mutex);
    pthread_mutex_destroy(&LOCK_ndb_util_thread);
    pthread_cond_destroy(&COND_ndb_util_thread);
    pthread_cond_destroy(&COND_ndb_util_ready);
    pthread_cond_destroy(&COND_ndb_setup_complete);
    goto ndbcluster_init_error;
  }

  // Create index statistics thread
  pthread_t tmp2;
  if (pthread_create(&tmp2, &connection_attrib, ndb_index_stat_thread_func, 0))
  {
    DBUG_PRINT("error", ("Could not create ndb index statistics thread"));
    my_hash_free(&ndbcluster_open_tables);
    pthread_mutex_destroy(&ndbcluster_mutex);
    pthread_mutex_destroy(&LOCK_ndb_index_stat_thread);
    pthread_cond_destroy(&COND_ndb_index_stat_thread);
    pthread_cond_destroy(&COND_ndb_index_stat_ready);
    pthread_mutex_destroy(&ndb_index_stat_glob_mutex);
    pthread_mutex_destroy(&ndb_index_stat_list_mutex);
    pthread_mutex_destroy(&ndb_index_stat_stat_mutex);
    pthread_cond_destroy(&ndb_index_stat_stat_cond);
    goto ndbcluster_init_error;
  }

  /* Wait for the index statistics thread to start */
  pthread_mutex_lock(&LOCK_ndb_index_stat_thread);
  while (ndb_index_stat_thread_running < 0)
    pthread_cond_wait(&COND_ndb_index_stat_ready, &LOCK_ndb_index_stat_thread);
  pthread_mutex_unlock(&LOCK_ndb_index_stat_thread);
  
  if (!ndb_index_stat_thread_running)
  {
    DBUG_PRINT("error", ("ndb index statistics thread exited prematurely"));
    my_hash_free(&ndbcluster_open_tables);
    pthread_mutex_destroy(&ndbcluster_mutex);
    pthread_mutex_destroy(&LOCK_ndb_index_stat_thread);
    pthread_cond_destroy(&COND_ndb_index_stat_thread);
    pthread_cond_destroy(&COND_ndb_index_stat_ready);
    pthread_mutex_destroy(&ndb_index_stat_glob_mutex);
    pthread_mutex_destroy(&ndb_index_stat_list_mutex);
    pthread_mutex_destroy(&ndb_index_stat_stat_mutex);
    pthread_cond_destroy(&ndb_index_stat_stat_cond);
    goto ndbcluster_init_error;
  }

#ifndef NDB_NO_WAIT_SETUP
  ndb_wait_setup_func= ndb_wait_setup_func_impl;
#endif

  memset(&g_slave_api_client_stats, 0, sizeof(g_slave_api_client_stats));

  ndbcluster_inited= 1;
  DBUG_RETURN(FALSE);

ndbcluster_init_error:
  /* disconnect from cluster and free connection resources */
  ndbcluster_disconnect();
  ndbcluster_hton->state= SHOW_OPTION_DISABLED;               // If we couldn't use handler

  ndbcluster_global_schema_lock_deinit();

  DBUG_RETURN(TRUE);
}

int ndbcluster_binlog_end(THD *thd);

static int ndbcluster_end(handlerton *hton, ha_panic_function type)
{
  DBUG_ENTER("ndbcluster_end");

  if (!ndbcluster_inited)
    DBUG_RETURN(0);
  ndbcluster_inited= 0;

  /* wait for index stat thread to finish */
  sql_print_information("Stopping Cluster Index Statistics thread");
  pthread_mutex_lock(&LOCK_ndb_index_stat_thread);
  ndbcluster_terminating= 1;
  pthread_cond_signal(&COND_ndb_index_stat_thread);
  while (ndb_index_stat_thread_running > 0)
    pthread_cond_wait(&COND_ndb_index_stat_ready, &LOCK_ndb_index_stat_thread);
  pthread_mutex_unlock(&LOCK_ndb_index_stat_thread);

  /* wait for util and binlog thread to finish */
  ndbcluster_binlog_end(NULL);

  {
    pthread_mutex_lock(&ndbcluster_mutex);
    while (ndbcluster_open_tables.records)
    {
      NDB_SHARE *share=
        (NDB_SHARE*) my_hash_element(&ndbcluster_open_tables, 0);
#ifndef DBUG_OFF
      fprintf(stderr, "NDB: table share %s with use_count %d not freed\n",
              share->key, share->use_count);
#endif
      ndbcluster_real_free_share(&share);
    }
    pthread_mutex_unlock(&ndbcluster_mutex);
  }
  my_hash_free(&ndbcluster_open_tables);

  ndb_index_stat_end();
  ndbcluster_disconnect();

  ndbcluster_global_schema_lock_deinit();

  // cleanup ndb interface
  ndb_end_internal();

  pthread_mutex_destroy(&ndbcluster_mutex);
  pthread_mutex_destroy(&LOCK_ndb_util_thread);
  pthread_cond_destroy(&COND_ndb_util_thread);
  pthread_cond_destroy(&COND_ndb_util_ready);
  pthread_cond_destroy(&COND_ndb_setup_complete);
  pthread_mutex_destroy(&LOCK_ndb_index_stat_thread);
  pthread_cond_destroy(&COND_ndb_index_stat_thread);
  pthread_cond_destroy(&COND_ndb_index_stat_ready);

  DBUG_RETURN(0);
}

void ha_ndbcluster::print_error(int error, myf errflag)
{
  DBUG_ENTER("ha_ndbcluster::print_error");
  DBUG_PRINT("enter", ("error: %d", error));

  if (error == HA_ERR_NO_PARTITION_FOUND)
    m_part_info->print_no_partition_found(table);
  else
    handler::print_error(error, errflag);
  DBUG_VOID_RETURN;
}


/**
  Static error print function called from static handler method
  ndbcluster_commit and ndbcluster_rollback.
*/

void ndbcluster_print_error(int error, const NdbOperation *error_op)
{
  DBUG_ENTER("ndbcluster_print_error");
  TABLE_SHARE share;
  const char *tab_name= (error_op) ? error_op->getTableName() : "";
  if (tab_name == NULL) 
  {
    DBUG_ASSERT(tab_name != NULL);
    tab_name= "";
  }
  share.db.str= (char*) "";
  share.db.length= 0;
  share.table_name.str= (char *) tab_name;
  share.table_name.length= strlen(tab_name);
  ha_ndbcluster error_handler(ndbcluster_hton, &share);
  error_handler.print_error(error, MYF(0));
  DBUG_VOID_RETURN;
}

/**
  Set a given location from full pathname to database name.
*/

void ha_ndbcluster::set_dbname(const char *path_name, char *dbname)
{
  char *end, *ptr, *tmp_name;
  char tmp_buff[FN_REFLEN + 1];
 
  tmp_name= tmp_buff;
  /* Scan name from the end */
  ptr= strend(path_name)-1;
  while (ptr >= path_name && *ptr != '\\' && *ptr != '/') {
    ptr--;
  }
  ptr--;
  end= ptr;
  while (ptr >= path_name && *ptr != '\\' && *ptr != '/') {
    ptr--;
  }
  uint name_len= end - ptr;
  memcpy(tmp_name, ptr + 1, name_len);
  tmp_name[name_len]= '\0';
  filename_to_tablename(tmp_name, dbname, sizeof(tmp_buff) - 1);
}

/**
  Set m_dbname from full pathname to table file.
*/

void ha_ndbcluster::set_dbname(const char *path_name)
{
  set_dbname(path_name, m_dbname);
}

/**
  Set a given location from full pathname to table file.
*/

void
ha_ndbcluster::set_tabname(const char *path_name, char * tabname)
{
  char *end, *ptr, *tmp_name;
  char tmp_buff[FN_REFLEN + 1];

  tmp_name= tmp_buff;
  /* Scan name from the end */
  end= strend(path_name)-1;
  ptr= end;
  while (ptr >= path_name && *ptr != '\\' && *ptr != '/') {
    ptr--;
  }
  uint name_len= end - ptr;
  memcpy(tmp_name, ptr + 1, end - ptr);
  tmp_name[name_len]= '\0';
  filename_to_tablename(tmp_name, tabname, sizeof(tmp_buff) - 1);
}

/**
  Set m_tabname from full pathname to table file.
*/

void ha_ndbcluster::set_tabname(const char *path_name)
{
  set_tabname(path_name, m_tabname);
}


/*
  If there are no stored stats, should we do a tree-dive on all db
  nodes.  The result is fairly good but does mean a round-trip.
 */
static const bool g_ndb_records_in_range_tree_dive= false;

/* Determine roughly how many records are in the range specified */
ha_rows 
ha_ndbcluster::records_in_range(uint inx, key_range *min_key,
                                key_range *max_key)
{
  KEY *key_info= table->key_info + inx;
  uint key_length= key_info->key_length;
  NDB_INDEX_TYPE idx_type= get_index_type(inx);  

  DBUG_ENTER("records_in_range");
  // Prevent partial read of hash indexes by returning HA_POS_ERROR
  if ((idx_type == UNIQUE_INDEX || idx_type == PRIMARY_KEY_INDEX) &&
      ((min_key && min_key->length < key_length) ||
       (max_key && max_key->length < key_length)))
    DBUG_RETURN(HA_POS_ERROR);
  
  // Read from hash index with full key
  // This is a "const" table which returns only one record!      
  if ((idx_type != ORDERED_INDEX) &&
      ((min_key && min_key->length == key_length) &&
       (max_key && max_key->length == key_length) &&
       (min_key->key==max_key->key ||
        memcmp(min_key->key, max_key->key, key_length)==0)))
    DBUG_RETURN(1);
  
  // XXX why this if
  if ((idx_type == PRIMARY_KEY_ORDERED_INDEX ||
       idx_type == UNIQUE_ORDERED_INDEX ||
       idx_type == ORDERED_INDEX))
  {
    THD *thd= current_thd;
    const bool index_stat_enable= THDVAR(NULL, index_stat_enable) &&
                                  THDVAR(thd, index_stat_enable);

    if (index_stat_enable)
    {
      ha_rows rows= HA_POS_ERROR;
      int err= ndb_index_stat_get_rir(inx, min_key, max_key, &rows);
      if (err == 0)
      {
        /**
         * optmizer thinks that all values < 2 are exact...but
         * but we don't provide exact statistics
         */
        if (rows < 2)
          rows = 2;
        DBUG_RETURN(rows);
      }
      /*fall through*/
    }

    if (g_ndb_records_in_range_tree_dive)
    {
      NDB_INDEX_DATA& d=m_index[inx];
      const NDBINDEX* index= d.index;
      Ndb *ndb= get_ndb(thd);
      NdbTransaction* active_trans= m_thd_ndb ? m_thd_ndb->trans : 0;
      NdbTransaction* trans=NULL;
      int res=0;
      Uint64 rows;

      do
      {
        if ((trans=active_trans) == NULL || 
            trans->commitStatus() != NdbTransaction::Started)
        {
          DBUG_PRINT("info", ("no active trans"));
          if (! (trans=ndb->startTransaction()))
            ERR_BREAK(ndb->getNdbError(), res);
        }
        
        /* Create an IndexBound struct for the keys */
        NdbIndexScanOperation::IndexBound ib;
        compute_index_bounds(ib,
                             key_info,
                             min_key, 
                             max_key);

        ib.range_no= 0;

        NdbIndexStat is;
        if (is.records_in_range(index, 
                                trans, 
                                d.ndb_record_key,
                                m_ndb_record,
                                &ib, 
                                0, 
                                &rows, 
                                0) == -1)
          ERR_BREAK(is.getNdbError(), res);
      } while (0);

      if (trans != active_trans && rows == 0)
        rows = 1;
      if (trans != active_trans && trans != NULL)
        ndb->closeTransaction(trans);
      if (res == 0)
        DBUG_RETURN(rows);
      /*fall through*/
    }
  }

  /* Use simple heuristics to estimate fraction
     of 'stats.record' returned from range.
  */
  do
  {
    if (stats.records == ~(ha_rows)0 || stats.records == 0)
    {
      /* Refresh statistics, only read from datanodes if 'use_exact_count' */
      THD *thd= current_thd;
      if (update_stats(thd, THDVAR(thd, use_exact_count)))
        break;
    }

    Uint64 rows;
    Uint64 table_rows= stats.records;
    size_t eq_bound_len= 0;
    size_t min_key_length= (min_key) ? min_key->length : 0;
    size_t max_key_length= (max_key) ? max_key->length : 0; 

    // Might have an closed/open range bound:
    // Low range open
    if (!min_key_length)
    {
      rows= (!max_key_length) 
           ? table_rows             // No range was specified
           : table_rows/10;         // -oo .. <high range> -> 10% selectivity
    }
    // High range open
    else if (!max_key_length)
    {
      rows= table_rows/10;          // <low range>..oo -> 10% selectivity
    }
    else
    {
      size_t bounds_len= min(min_key_length,max_key_length);
      uint eq_bound_len= 0;
      uint eq_bound_offs= 0;

      KEY_PART_INFO* key_part= key_info->key_part;
      KEY_PART_INFO* end= key_part+key_info->key_parts;
      for (; key_part != end; key_part++) 
      {
        uint part_length= key_part->store_length;
        if (eq_bound_offs+part_length > bounds_len ||
            memcmp(&min_key->key[eq_bound_offs],
                   &max_key->key[eq_bound_offs],
                   part_length))
        {
          break;
        }
        eq_bound_len+= key_part->length;
        eq_bound_offs+= part_length;
      }

      if (!eq_bound_len)
      {
        rows= table_rows/20;        // <low range>..<high range> -> 5% 
      }
      else
      {
        // Has an equality range on a leading part of 'key_length':
        // - Null indicator, and HA_KEY_BLOB_LENGTH bytes in
        //   'extra_length' are removed from key_fraction calculations.
        // - Assume reduced selectivity for non-unique indexes
        //   by decreasing 'eq_fraction' by 20%
        // - Assume equal selectivity for all eq_parts in key.

        double eq_fraction = (double)(eq_bound_len) / 
                                     (key_length - key_info->extra_length);
        if (idx_type == ORDERED_INDEX) // Non-unique index -> less selectivity
          eq_fraction/= 1.20;
        if (eq_fraction >= 1.0)        // Exact match -> 1 row
          DBUG_RETURN(1);

        rows = (Uint64)((double)table_rows / pow((double)table_rows, eq_fraction));
        if (rows > (table_rows/50))    // EQ-range: Max 2% of rows
          rows= (table_rows/50);

        if (min_key_length > eq_bound_offs)
          rows/= 2;
        if (max_key_length > eq_bound_offs)
          rows/= 2;
      }
    }

    // Make sure that EQ is preferred even if row-count is low
    if (eq_bound_len && rows < 2)      // At least 2 rows as not exact
      rows= 2;
    else if (rows < 3)
      rows= 3;
    DBUG_RETURN(min(rows,table_rows));
  } while (0);

  DBUG_RETURN(10); /* Poor guess when you don't know anything */
}

ulonglong ha_ndbcluster::table_flags(void) const
{
  THD *thd= current_thd;
  ulonglong f=
    HA_REC_NOT_IN_SEQ |
    HA_NULL_IN_KEY |
    HA_AUTO_PART_KEY |
    HA_NO_PREFIX_CHAR_KEYS |
#ifndef NDB_WITH_NEW_MRR_INTERFACE
    HA_NEED_READ_RANGE_BUFFER |
#endif
    HA_CAN_GEOMETRY |
    HA_CAN_BIT_FIELD |
    HA_PRIMARY_KEY_REQUIRED_FOR_POSITION |
    HA_PRIMARY_KEY_REQUIRED_FOR_DELETE |
    HA_PARTIAL_COLUMN_READ |
    HA_HAS_OWN_BINLOGGING |
    HA_BINLOG_ROW_CAPABLE |
    HA_HAS_RECORDS |
#ifndef MCP_WL3749
    HA_ONLINE_ALTER |
#else
#ifndef NDB_WITHOUT_ONLINE_ALTER
    HA_ONLINE_ALTER |
#endif
#endif
    0;

  /*
    To allow for logging of ndb tables during stmt based logging;
    flag cabablity, but also turn off flag for OWN_BINLOGGING
  */
  if (thd->variables.binlog_format == BINLOG_FORMAT_STMT)
    f= (f | HA_BINLOG_STMT_CAPABLE) & ~HA_HAS_OWN_BINLOGGING;
  return f;
}

const char * ha_ndbcluster::table_type() const 
{
  return("NDBCLUSTER");
}
uint ha_ndbcluster::max_supported_record_length() const
{ 
  return NDB_MAX_TUPLE_SIZE;
}
uint ha_ndbcluster::max_supported_keys() const
{
  return MAX_KEY;
}
uint ha_ndbcluster::max_supported_key_parts() const 
{
  return NDB_MAX_NO_OF_ATTRIBUTES_IN_KEY;
}
uint ha_ndbcluster::max_supported_key_length() const
{
  return NDB_MAX_KEY_SIZE;
}
uint ha_ndbcluster::max_supported_key_part_length() const
{
  return NDB_MAX_KEY_SIZE;
}
bool ha_ndbcluster::low_byte_first() const
{ 
#ifdef WORDS_BIGENDIAN
  return FALSE;
#else
  return TRUE;
#endif
}
const char* ha_ndbcluster::index_type(uint key_number)
{
  switch (get_index_type(key_number)) {
  case ORDERED_INDEX:
  case UNIQUE_ORDERED_INDEX:
  case PRIMARY_KEY_ORDERED_INDEX:
    return "BTREE";
  case UNIQUE_INDEX:
  case PRIMARY_KEY_INDEX:
  default:
    return "HASH";
  }
}

uint8 ha_ndbcluster::table_cache_type()
{
  DBUG_ENTER("ha_ndbcluster::table_cache_type=HA_CACHE_TBL_ASKTRANSACT");
  DBUG_RETURN(HA_CACHE_TBL_ASKTRANSACT);
}


uint ndb_get_commitcount(THD *thd, char *dbname, char *tabname,
                         Uint64 *commit_count)
{
  char name[FN_REFLEN + 1];
  NDB_SHARE *share;
  DBUG_ENTER("ndb_get_commitcount");

  build_table_filename(name, sizeof(name) - 1,
                       dbname, tabname, "", 0);
  DBUG_PRINT("enter", ("name: %s", name));
  pthread_mutex_lock(&ndbcluster_mutex);
  if (!(share=(NDB_SHARE*) my_hash_search(&ndbcluster_open_tables,
                                          (const uchar*) name,
                                          strlen(name))))
  {
    pthread_mutex_unlock(&ndbcluster_mutex);
    DBUG_PRINT("info", ("Table %s not found in ndbcluster_open_tables", name));
    DBUG_RETURN(1);
  }
  /* ndb_share reference temporary, free below */
  share->use_count++;
  DBUG_PRINT("NDB_SHARE", ("%s temporary  use_count: %u",
                           share->key, share->use_count));
  pthread_mutex_unlock(&ndbcluster_mutex);

  pthread_mutex_lock(&share->mutex);
  if (opt_ndb_cache_check_time > 0)
  {
    if (share->commit_count != 0)
    {
      *commit_count= share->commit_count;
#ifndef DBUG_OFF
      char buff[22];
#endif
      DBUG_PRINT("info", ("Getting commit_count: %s from share",
                          llstr(share->commit_count, buff)));
      pthread_mutex_unlock(&share->mutex);
      /* ndb_share reference temporary free */
      DBUG_PRINT("NDB_SHARE", ("%s temporary free  use_count: %u",
                               share->key, share->use_count));
      free_share(&share);
      DBUG_RETURN(0);
    }
  }
  DBUG_PRINT("info", ("Get commit_count from NDB"));
  Ndb *ndb;
  if (!(ndb= check_ndb_in_thd(thd)))
    DBUG_RETURN(1);
  if (ndb->setDatabaseName(dbname))
  {
    ERR_RETURN(ndb->getNdbError());
  }
  uint lock= share->commit_count_lock;
  pthread_mutex_unlock(&share->mutex);

  struct Ndb_statistics stat;
  {
    Ndb_table_guard ndbtab_g(ndb->getDictionary(), tabname);
    if (ndbtab_g.get_table() == 0
        || ndb_get_table_statistics(thd, NULL, 
                                    FALSE, 
                                    ndb, 
                                    ndbtab_g.get_table()->getDefaultRecord(),
                                    &stat))
    {
      /* ndb_share reference temporary free */
      DBUG_PRINT("NDB_SHARE", ("%s temporary free  use_count: %u",
                               share->key, share->use_count));
      free_share(&share);
      DBUG_RETURN(1);
    }
  }

  pthread_mutex_lock(&share->mutex);
  if (share->commit_count_lock == lock)
  {
#ifndef DBUG_OFF
    char buff[22];
#endif
    DBUG_PRINT("info", ("Setting commit_count to %s",
                        llstr(stat.commit_count, buff)));
    share->commit_count= stat.commit_count;
    *commit_count= stat.commit_count;
  }
  else
  {
    DBUG_PRINT("info", ("Discarding commit_count, comit_count_lock changed"));
    *commit_count= 0;
  }
  pthread_mutex_unlock(&share->mutex);
  /* ndb_share reference temporary free */
  DBUG_PRINT("NDB_SHARE", ("%s temporary free  use_count: %u",
                           share->key, share->use_count));
  free_share(&share);
  DBUG_RETURN(0);
}


/**
  Check if a cached query can be used.

  This is done by comparing the supplied engine_data to commit_count of
  the table.

  The commit_count is either retrieved from the share for the table, where
  it has been cached by the util thread. If the util thread is not started,
  NDB has to be contacetd to retrieve the commit_count, this will introduce
  a small delay while waiting for NDB to answer.


  @param thd            thread handle
  @param full_name      concatenation of database name,
                        the null character '\\0', and the table name
  @param full_name_len  length of the full name,
                        i.e. len(dbname) + len(tablename) + 1
  @param engine_data    parameter retrieved when query was first inserted into
                        the cache. If the value of engine_data is changed,
                        all queries for this table should be invalidated.

  @retval
    TRUE  Yes, use the query from cache
  @retval
    FALSE No, don't use the cached query, and if engine_data
          has changed, all queries for this table should be invalidated

*/

static my_bool
ndbcluster_cache_retrieval_allowed(THD *thd,
                                   char *full_name, uint full_name_len,
                                   ulonglong *engine_data)
{
  Uint64 commit_count;
  char *dbname= full_name;
  char *tabname= dbname+strlen(dbname)+1;
#ifndef DBUG_OFF
  char buff[22], buff2[22];
#endif
  DBUG_ENTER("ndbcluster_cache_retrieval_allowed");
  DBUG_PRINT("enter", ("dbname: %s, tabname: %s",
                       dbname, tabname));

  if (thd_options(thd) & (OPTION_NOT_AUTOCOMMIT | OPTION_BEGIN))
  {
    /* Don't allow qc to be used if table has been previously
       modified in transaction */
    if (!check_ndb_in_thd(thd))
      DBUG_RETURN(FALSE);
   Thd_ndb *thd_ndb= get_thd_ndb(thd);
    if (!thd_ndb->changed_tables.is_empty())
    {
      NDB_SHARE* share;
      List_iterator_fast<NDB_SHARE> it(thd_ndb->changed_tables);
      while ((share= it++))
      {
        if (strcmp(share->table_name, tabname) == 0 &&
            strcmp(share->db, dbname) == 0)
        {
          DBUG_PRINT("exit", ("No, transaction has changed table"));
          DBUG_RETURN(FALSE);
        }
      }
    }
  }

  if (ndb_get_commitcount(thd, dbname, tabname, &commit_count))
  {
    *engine_data= 0; /* invalidate */
    DBUG_PRINT("exit", ("No, could not retrieve commit_count"));
    DBUG_RETURN(FALSE);
  }
  DBUG_PRINT("info", ("*engine_data: %s, commit_count: %s",
                      llstr(*engine_data, buff), llstr(commit_count, buff2)));
  if (commit_count == 0)
  {
    *engine_data= 0; /* invalidate */
    DBUG_PRINT("exit", ("No, local commit has been performed"));
    DBUG_RETURN(FALSE);
  }
  else if (*engine_data != commit_count)
  {
    *engine_data= commit_count; /* invalidate */
     DBUG_PRINT("exit", ("No, commit_count has changed"));
     DBUG_RETURN(FALSE);
   }

  DBUG_PRINT("exit", ("OK to use cache, engine_data: %s",
                      llstr(*engine_data, buff)));
  DBUG_RETURN(TRUE);
}


/**
  Register a table for use in the query cache.

  Fetch the commit_count for the table and return it in engine_data,
  this will later be used to check if the table has changed, before
  the cached query is reused.

  @param thd            thread handle
  @param full_name      concatenation of database name,
                        the null character '\\0', and the table name
  @param full_name_len  length of the full name,
                        i.e. len(dbname) + len(tablename) + 1
  @param engine_callback  function to be called before using cache on
                          this table
  @param[out] engine_data    commit_count for this table

  @retval
    TRUE  Yes, it's ok to cahce this query
  @retval
    FALSE No, don't cach the query
*/

my_bool
ha_ndbcluster::register_query_cache_table(THD *thd,
                                          char *full_name, uint full_name_len,
                                          qc_engine_callback *engine_callback,
                                          ulonglong *engine_data)
{
  Uint64 commit_count;
#ifndef DBUG_OFF
  char buff[22];
#endif
  DBUG_ENTER("ha_ndbcluster::register_query_cache_table");
  DBUG_PRINT("enter",("dbname: %s, tabname: %s",
		      m_dbname, m_tabname));

  if (thd_options(thd) & (OPTION_NOT_AUTOCOMMIT | OPTION_BEGIN))
  {
    /* Don't allow qc to be used if table has been previously
       modified in transaction */
    Thd_ndb *thd_ndb= get_thd_ndb(thd);
    if (!thd_ndb->changed_tables.is_empty())
    {
      DBUG_ASSERT(m_share);
      NDB_SHARE* share;
      List_iterator_fast<NDB_SHARE> it(thd_ndb->changed_tables);
      while ((share= it++))
      {
        if (m_share == share)
        {
          DBUG_PRINT("exit", ("No, transaction has changed table"));
          DBUG_RETURN(FALSE);
        }
      }
    }
  }

  if (ndb_get_commitcount(thd, m_dbname, m_tabname, &commit_count))
  {
    *engine_data= 0;
    DBUG_PRINT("exit", ("Error, could not get commitcount"));
    DBUG_RETURN(FALSE);
  }
  *engine_data= commit_count;
  *engine_callback= ndbcluster_cache_retrieval_allowed;
  DBUG_PRINT("exit", ("commit_count: %s", llstr(commit_count, buff)));
  DBUG_RETURN(commit_count > 0);
}


/**
  Handling the shared NDB_SHARE structure that is needed to
  provide table locking.

  It's also used for sharing data with other NDB handlers
  in the same MySQL Server. There is currently not much
  data we want to or can share.
*/

static uchar *ndbcluster_get_key(NDB_SHARE *share, size_t *length,
                                my_bool not_used __attribute__((unused)))
{
  *length= share->key_length;
  return (uchar*) share->key;
}


#ifndef DBUG_OFF

static void print_share(const char* where, NDB_SHARE* share)
{
  fprintf(DBUG_FILE,
          "%s %s.%s: use_count: %u, commit_count: %lu\n",
          where, share->db, share->table_name, share->use_count,
          (ulong) share->commit_count);
  fprintf(DBUG_FILE,
          "  - key: %s, key_length: %d\n",
          share->key, share->key_length);

  Ndb_event_data *event_data= 0;
  if (share->event_data)
    event_data= share->event_data;
  else if (share->op)
    event_data= (Ndb_event_data *) share->op->getCustomData();
  if (event_data)
  {
    fprintf(DBUG_FILE,
            "  - event_data->shadow_table: %p %s.%s\n",
            event_data->shadow_table, event_data->shadow_table->s->db.str,
            event_data->shadow_table->s->table_name.str);
  }
}


static void print_ndbcluster_open_tables()
{
  DBUG_LOCK_FILE;
  fprintf(DBUG_FILE, ">ndbcluster_open_tables\n");
  for (uint i= 0; i < ndbcluster_open_tables.records; i++)
    print_share("",
                (NDB_SHARE*)my_hash_element(&ndbcluster_open_tables, i));
  fprintf(DBUG_FILE, "<ndbcluster_open_tables\n");
  DBUG_UNLOCK_FILE;
}

#endif


#define dbug_print_open_tables()                \
  DBUG_EXECUTE("info",                          \
               print_ndbcluster_open_tables(););

#define dbug_print_share(t, s)                  \
  DBUG_LOCK_FILE;                               \
  DBUG_EXECUTE("info",                          \
               print_share((t), (s)););         \
  DBUG_UNLOCK_FILE;


/*
  For some reason a share is still around, try to salvage the situation
  by closing all cached tables. If the share still exists, there is an
  error somewhere but only report this to the error log.  Keep this
  "trailing share" but rename it since there are still references to it
  to avoid segmentation faults.  There is a risk that the memory for
  this trailing share leaks.
  
  Must be called with previous pthread_mutex_lock(&ndbcluster_mutex)
*/
int handle_trailing_share(THD *thd, NDB_SHARE *share)
{
  static ulong trailing_share_id= 0;
  DBUG_ENTER("handle_trailing_share");

  /* ndb_share reference temporary, free below */
  ++share->use_count;
  if (opt_ndb_extra_logging > 9)
    sql_print_information ("handle_trailing_share: %s use_count: %u", share->key, share->use_count);
  DBUG_PRINT("NDB_SHARE", ("%s temporary  use_count: %u",
                           share->key, share->use_count));
  pthread_mutex_unlock(&ndbcluster_mutex);

  TABLE_LIST table_list;
  bzero((char*) &table_list,sizeof(table_list));
  table_list.db= share->db;
  table_list.alias= table_list.table_name= share->table_name;
  close_cached_tables(thd, &table_list, TRUE, FALSE, FALSE);

  pthread_mutex_lock(&ndbcluster_mutex);
  /* ndb_share reference temporary free */
  DBUG_PRINT("NDB_SHARE", ("%s temporary free  use_count: %u",
                           share->key, share->use_count));
  if (!--share->use_count)
  {
    if (opt_ndb_extra_logging > 9)
      sql_print_information ("handle_trailing_share: %s use_count: %u", share->key, share->use_count);
    if (opt_ndb_extra_logging)
      sql_print_information("NDB_SHARE: trailing share "
                            "%s(connect_count: %u) "
                            "released by close_cached_tables at "
                            "connect_count: %u",
                            share->key,
                            share->connect_count,
                            g_ndb_cluster_connection->get_connect_count());
    ndbcluster_real_free_share(&share);
    DBUG_RETURN(0);
  }
  if (opt_ndb_extra_logging > 9)
    sql_print_information ("handle_trailing_share: %s use_count: %u", share->key, share->use_count);

  /*
    share still exists, if share has not been dropped by server
    release that share
  */
  if (share->state != NSS_DROPPED)
  {
    share->state= NSS_DROPPED;
    /* ndb_share reference create free */
    DBUG_PRINT("NDB_SHARE", ("%s create free  use_count: %u",
                             share->key, share->use_count));
    --share->use_count;
    if (opt_ndb_extra_logging > 9)
      sql_print_information ("handle_trailing_share: %s use_count: %u", share->key, share->use_count);

    if (share->use_count == 0)
    {
      if (opt_ndb_extra_logging)
        sql_print_information("NDB_SHARE: trailing share "
                              "%s(connect_count: %u) "
                              "released after NSS_DROPPED check "
                              "at connect_count: %u",
                              share->key,
                              share->connect_count,
                              g_ndb_cluster_connection->get_connect_count());
      ndbcluster_real_free_share(&share);
      DBUG_RETURN(0);
    }
  }

  DBUG_PRINT("info", ("NDB_SHARE: %s already exists use_count=%d, op=0x%lx.",
                      share->key, share->use_count, (long) share->op));
  /* 
     Ignore table shares only opened by util thread
   */
  if (!((share->use_count == 1) && share->util_thread))
  {
#ifdef NDB_LOG_TRAILING_SHARE_ERRORS
    sql_print_warning("NDB_SHARE: %s already exists use_count=%d."
                      " Moving away for safety, but possible memleak.",
                      share->key, share->use_count);
#endif
  }
  dbug_print_open_tables();

  /*
    Ndb share has not been released as it should
  */
#ifdef NOT_YET
  DBUG_ASSERT(FALSE);
#endif

  /*
    This is probably an error.  We can however save the situation
    at the cost of a possible mem leak, by "renaming" the share
    - First remove from hash
  */
  my_hash_delete(&ndbcluster_open_tables, (uchar*) share);

  /*
    now give it a new name, just a running number
    if space is not enough allocate some more
  */
  {
    const uint min_key_length= 10;
    if (share->key_length < min_key_length)
    {
      share->key= (char*) alloc_root(&share->mem_root, min_key_length + 1);
      share->key_length= min_key_length;
    }
    share->key_length=
      my_snprintf(share->key, min_key_length + 1, "#leak%lu",
                  trailing_share_id++);
  }
  /* Keep it for possible the future trailing free */
  my_hash_insert(&ndbcluster_open_tables, (uchar*) share);

  DBUG_RETURN(0);
}

/*
  Rename share is used during rename table.
*/
int ndbcluster_prepare_rename_share(NDB_SHARE *share, const char *new_key)
{
  /*
    allocate and set the new key, db etc
    enough space for key, db, and table_name
  */
  uint new_length= (uint) strlen(new_key);
  share->new_key= (char*) alloc_root(&share->mem_root, 2 * (new_length + 1));
  strmov(share->new_key, new_key);
  return 0;
}

int ndbcluster_undo_rename_share(THD *thd, NDB_SHARE *share)
{
  share->new_key= share->old_names;
  ndbcluster_rename_share(thd, share);
  return 0;
}

int ndbcluster_rename_share(THD *thd, NDB_SHARE *share)
{
  NDB_SHARE *tmp;
  pthread_mutex_lock(&ndbcluster_mutex);
  uint new_length= (uint) strlen(share->new_key);
  DBUG_PRINT("ndbcluster_rename_share", ("old_key: %s  old__length: %d",
                              share->key, share->key_length));
  if ((tmp= (NDB_SHARE*) my_hash_search(&ndbcluster_open_tables,
                                        (const uchar*) share->new_key,
                                        new_length)))
    handle_trailing_share(thd, tmp);

  /* remove the share from hash */
  my_hash_delete(&ndbcluster_open_tables, (uchar*) share);
  dbug_print_open_tables();

  /* save old stuff if insert should fail */
  uint old_length= share->key_length;
  char *old_key= share->key;

  share->key= share->new_key;
  share->key_length= new_length;

  if (my_hash_insert(&ndbcluster_open_tables, (uchar*) share))
  {
    // ToDo free the allocated stuff above?
    DBUG_PRINT("error", ("ndbcluster_rename_share: my_hash_insert %s failed",
                         share->key));
    share->key= old_key;
    share->key_length= old_length;
    if (my_hash_insert(&ndbcluster_open_tables, (uchar*) share))
    {
      sql_print_error("ndbcluster_rename_share: failed to recover %s", share->key);
      DBUG_PRINT("error", ("ndbcluster_rename_share: my_hash_insert %s failed",
                           share->key));
    }
    dbug_print_open_tables();
    pthread_mutex_unlock(&ndbcluster_mutex);
    return -1;
  }
  dbug_print_open_tables();

  share->db= share->key + new_length + 1;
  ha_ndbcluster::set_dbname(share->new_key, share->db);
  share->table_name= share->db + strlen(share->db) + 1;
  ha_ndbcluster::set_tabname(share->new_key, share->table_name);

  dbug_print_share("ndbcluster_rename_share:", share);
  Ndb_event_data *event_data= 0;
  if (share->event_data)
    event_data= share->event_data;
  else if (share->op)
    event_data= (Ndb_event_data *) share->op->getCustomData();
  if (event_data && event_data->shadow_table)
  {
    if (!IS_TMP_PREFIX(share->table_name))
    {
      event_data->shadow_table->s->db.str= share->db;
      event_data->shadow_table->s->db.length= strlen(share->db);
      event_data->shadow_table->s->table_name.str= share->table_name;
      event_data->shadow_table->s->table_name.length= strlen(share->table_name);
    }
    else
    {
      /**
       * we don't rename the table->s here 
       *   that is used by injector
       *   as we don't know if all events has been processed
       * This will be dropped anyway
       */
    }
  }
  /* else rename will be handled when the ALTER event comes */
  share->old_names= old_key;
  // ToDo free old_names after ALTER EVENT

  if (opt_ndb_extra_logging > 9)
    sql_print_information ("ndbcluster_rename_share: %s-%s use_count: %u", old_key, share->key, share->use_count);

  pthread_mutex_unlock(&ndbcluster_mutex);
  return 0;
}

/*
  Increase refcount on existing share.
  Always returns share and cannot fail.
*/
NDB_SHARE *ndbcluster_get_share(NDB_SHARE *share)
{
  pthread_mutex_lock(&ndbcluster_mutex);
  share->use_count++;

  dbug_print_open_tables();
  dbug_print_share("ndbcluster_get_share:", share);
  if (opt_ndb_extra_logging > 9)
    sql_print_information ("ndbcluster_get_share: %s use_count: %u", share->key, share->use_count);
  pthread_mutex_unlock(&ndbcluster_mutex);
  return share;
}


/*
  Get a share object for key

  Returns share for key, and increases the refcount on the share.

  create_if_not_exists == TRUE:
    creates share if it does not alreade exist
    returns 0 only due to out of memory, and then sets my_error

  create_if_not_exists == FALSE:
    returns 0 if share does not exist

  have_lock == TRUE, pthread_mutex_lock(&ndbcluster_mutex) already taken
*/

NDB_SHARE *ndbcluster_get_share(const char *key, TABLE *table,
                                bool create_if_not_exists,
                                bool have_lock)
{
  NDB_SHARE *share;
  uint length= (uint) strlen(key);
  DBUG_ENTER("ndbcluster_get_share");
  DBUG_PRINT("enter", ("key: '%s'", key));

  if (!have_lock)
    pthread_mutex_lock(&ndbcluster_mutex);
  if (!(share= (NDB_SHARE*) my_hash_search(&ndbcluster_open_tables,
                                           (const uchar*) key,
                                           length)))
  {
    if (!create_if_not_exists)
    {
      DBUG_PRINT("error", ("get_share: %s does not exist", key));
      if (!have_lock)
        pthread_mutex_unlock(&ndbcluster_mutex);
      DBUG_RETURN(0);
    }
    if ((share= (NDB_SHARE*) my_malloc(sizeof(*share),
                                       MYF(MY_WME | MY_ZEROFILL))))
    {
      MEM_ROOT **root_ptr=
        my_pthread_getspecific_ptr(MEM_ROOT**, THR_MALLOC);
      MEM_ROOT *old_root= *root_ptr;
      init_sql_alloc(&share->mem_root, 1024, 0);
      *root_ptr= &share->mem_root; // remember to reset before return
      share->state= NSS_INITIAL;
      /* enough space for key, db, and table_name */
      share->key= (char*) alloc_root(*root_ptr, 2 * (length + 1));
      share->key_length= length;
      strmov(share->key, key);
      if (my_hash_insert(&ndbcluster_open_tables, (uchar*) share))
      {
        free_root(&share->mem_root, MYF(0));
        my_free((uchar*) share, 0);
        *root_ptr= old_root;
        if (!have_lock)
          pthread_mutex_unlock(&ndbcluster_mutex);
        DBUG_RETURN(0);
      }
      thr_lock_init(&share->lock);
      pthread_mutex_init(&share->mutex, MY_MUTEX_INIT_FAST);
      share->commit_count= 0;
      share->commit_count_lock= 0;
      share->db= share->key + length + 1;
      ha_ndbcluster::set_dbname(key, share->db);
      share->table_name= share->db + strlen(share->db) + 1;
      ha_ndbcluster::set_tabname(key, share->table_name);
      if (ndbcluster_binlog_init_share(current_thd, share, table))
      {
        DBUG_PRINT("error", ("get_share: %s could not init share", key));
        ndbcluster_real_free_share(&share);
        *root_ptr= old_root;
        if (!have_lock)
          pthread_mutex_unlock(&ndbcluster_mutex);
        DBUG_RETURN(0);
      }
      *root_ptr= old_root;
    }
    else
    {
      DBUG_PRINT("error", ("get_share: failed to alloc share"));
      if (!have_lock)
        pthread_mutex_unlock(&ndbcluster_mutex);
      my_error(ER_OUTOFMEMORY, MYF(0), sizeof(*share));
      DBUG_RETURN(0);
    }
  }
  share->use_count++;
  if (opt_ndb_extra_logging > 9)
    sql_print_information ("ndbcluster_get_share: %s use_count: %u", share->key, share->use_count);

  dbug_print_open_tables();
  dbug_print_share("ndbcluster_get_share:", share);
  if (!have_lock)
    pthread_mutex_unlock(&ndbcluster_mutex);
  DBUG_RETURN(share);
}


void ndbcluster_real_free_share(NDB_SHARE **share)
{
  DBUG_ENTER("ndbcluster_real_free_share");
  dbug_print_share("ndbcluster_real_free_share:", *share);

  if (opt_ndb_extra_logging > 9)
    sql_print_information ("ndbcluster_real_free_share: %s use_count: %u", (*share)->key, (*share)->use_count);

  ndb_index_stat_free(*share);

  my_hash_delete(&ndbcluster_open_tables, (uchar*) *share);
  thr_lock_delete(&(*share)->lock);
  pthread_mutex_destroy(&(*share)->mutex);

#ifdef HAVE_NDB_BINLOG
  if ((*share)->m_cfn_share && (*share)->m_cfn_share->m_ex_tab && g_ndb)
  {
    NDBDICT *dict= g_ndb->getDictionary();
    dict->removeTableGlobal(*(*share)->m_cfn_share->m_ex_tab, 0);
    (*share)->m_cfn_share->m_ex_tab= 0;
  }
#endif
  (*share)->new_op= 0;
  if ((*share)->event_data)
  {
    delete (*share)->event_data;
    (*share)->event_data= 0;
  }
  free_root(&(*share)->mem_root, MYF(0));
  my_free((uchar*) *share, MYF(0));
  *share= 0;

  dbug_print_open_tables();
  DBUG_VOID_RETURN;
}


void ndbcluster_free_share(NDB_SHARE **share, bool have_lock)
{
  if (!have_lock)
    pthread_mutex_lock(&ndbcluster_mutex);
  if (!--(*share)->use_count)
  {
    if (opt_ndb_extra_logging > 9)
      sql_print_information ("ndbcluster_free_share: %s use_count: %u", (*share)->key, (*share)->use_count);
    ndbcluster_real_free_share(share);
  }
  else
  {
    if (opt_ndb_extra_logging > 9)
      sql_print_information ("ndbcluster_free_share: %s use_count: %u", (*share)->key, (*share)->use_count);
    dbug_print_open_tables();
    dbug_print_share("ndbcluster_free_share:", *share);
  }
  if (!have_lock)
    pthread_mutex_unlock(&ndbcluster_mutex);
}


struct ndb_table_statistics_row {
  Uint64 rows;
  Uint64 commits;
  Uint32 size;
  Uint64 fixed_mem;
  Uint64 var_mem;
};

int ha_ndbcluster::update_stats(THD *thd,
                                bool do_read_stat,
                                bool have_lock,
                                uint part_id)
{
  struct Ndb_statistics stat;
  Thd_ndb *thd_ndb= get_thd_ndb(thd);
  DBUG_ENTER("ha_ndbcluster::update_stats");
  if (do_read_stat || !m_share)
  {
    Ndb *ndb= thd_ndb->ndb;
    if (ndb->setDatabaseName(m_dbname))
    {
      DBUG_RETURN(my_errno= HA_ERR_OUT_OF_MEM);
    }
    if (int err= ndb_get_table_statistics(thd, this, TRUE, ndb,
                                          m_ndb_record, &stat,
                                          have_lock, part_id))
    {
      DBUG_RETURN(err);
    }
    if (m_share)
    {
      pthread_mutex_lock(&m_share->mutex);
      m_share->stat= stat;
      pthread_mutex_unlock(&m_share->mutex);
    }
  }
  else
  {
    pthread_mutex_lock(&m_share->mutex);
    stat= m_share->stat;
    pthread_mutex_unlock(&m_share->mutex);
  }
  struct Ndb_local_table_statistics *local_info= m_table_info;
  int no_uncommitted_rows_count;
  if (thd_ndb->m_error || !local_info)
    no_uncommitted_rows_count= 0;
  else
    no_uncommitted_rows_count= local_info->no_uncommitted_rows_count;
  stats.mean_rec_length= stat.row_size;
  stats.data_file_length= stat.fragment_memory;
  stats.records= stat.row_count + no_uncommitted_rows_count;
  stats.max_data_file_length= stat.fragment_extent_space;
  stats.delete_length= stat.fragment_extent_free_space;

  DBUG_PRINT("exit", ("stats.records: %d  "
                      "stat->row_count: %d  "
                      "no_uncommitted_rows_count: %d"
                      "stat->fragment_extent_space: %u  "
                      "stat->fragment_extent_free_space: %u",
                      (int)stats.records,
                      (int)stat.row_count,
                      (int)no_uncommitted_rows_count,
                      (uint)stat.fragment_extent_space,
                      (uint)stat.fragment_extent_free_space));
  DBUG_RETURN(0);
}

/* If part_id contains a legal partition id, ndbstat returns the
   partition-statistics pertaining to that partition only.
   Otherwise, it returns the table-statistics,
   which is an aggregate over all partitions of that table.
 */
static 
int
ndb_get_table_statistics(THD *thd, ha_ndbcluster* file, bool report_error, Ndb* ndb,
                         const NdbRecord *record,
                         struct Ndb_statistics * ndbstat,
                         bool have_lock,
                         uint part_id)
{
  Thd_ndb *thd_ndb= get_thd_ndb(current_thd);
  NdbTransaction* pTrans;
  NdbError error;
  int retries= 100;
  int reterr= 0;
  int retry_sleep= 30; /* 30 milliseconds */
  const char *dummyRowPtr;
  NdbOperation::GetValueSpec extraGets[8];
  Uint64 rows, commits, fixed_mem, var_mem, ext_space, free_ext_space;
  Uint32 size, fragid;
#ifndef DBUG_OFF
  char buff[22], buff2[22], buff3[22], buff4[22], buff5[22], buff6[22];
#endif
  DBUG_ENTER("ndb_get_table_statistics");

  DBUG_ASSERT(record != 0);
  
  /* We use the passed in NdbRecord just to get access to the
     table, we mask out any/all columns it may have and add
     our reads as extraGets.  This is necessary as they are
     all pseudo-columns
  */
  extraGets[0].column= NdbDictionary::Column::ROW_COUNT;
  extraGets[0].appStorage= &rows;
  extraGets[1].column= NdbDictionary::Column::COMMIT_COUNT;
  extraGets[1].appStorage= &commits;
  extraGets[2].column= NdbDictionary::Column::ROW_SIZE;
  extraGets[2].appStorage= &size;
  extraGets[3].column= NdbDictionary::Column::FRAGMENT_FIXED_MEMORY;
  extraGets[3].appStorage= &fixed_mem;
  extraGets[4].column= NdbDictionary::Column::FRAGMENT_VARSIZED_MEMORY;
  extraGets[4].appStorage= &var_mem;
  extraGets[5].column= NdbDictionary::Column::FRAGMENT_EXTENT_SPACE;
  extraGets[5].appStorage= &ext_space;
  extraGets[6].column= NdbDictionary::Column::FRAGMENT_FREE_EXTENT_SPACE;
  extraGets[6].appStorage= &free_ext_space;
  extraGets[7].column= NdbDictionary::Column::FRAGMENT;
  extraGets[7].appStorage= &fragid;

  const Uint32 codeWords= 1;
  Uint32 codeSpace[ codeWords ];
  NdbInterpretedCode code(NULL, // Table is irrelevant
                          &codeSpace[0],
                          codeWords);
  if ((code.interpret_exit_last_row() != 0) ||
      (code.finalise() != 0))
  {
    reterr= code.getNdbError().code;
    DBUG_PRINT("exit", ("failed, reterr: %u, NdbError %u(%s)", reterr,
                        error.code, error.message));
    DBUG_RETURN(reterr);
  }

  do
  {
    Uint32 count= 0;
    Uint64 sum_rows= 0;
    Uint64 sum_commits= 0;
    Uint64 sum_row_size= 0;
    Uint64 sum_mem= 0;
    Uint64 sum_ext_space= 0;
    Uint64 sum_free_ext_space= 0;
    NdbScanOperation*pOp;
    int check;

    if ((pTrans= ndb->startTransaction()) == NULL)
    {
      error= ndb->getNdbError();
      goto retry;
    }

    NdbScanOperation::ScanOptions options;
    options.optionsPresent= NdbScanOperation::ScanOptions::SO_BATCH |
                            NdbScanOperation::ScanOptions::SO_GETVALUE |
                            NdbScanOperation::ScanOptions::SO_INTERPRETED;
    /* Set batch_size=1, as we need only one row per fragment. */
    options.batch= 1;
    options.extraGetValues= &extraGets[0];
    options.numExtraGetValues= sizeof(extraGets)/sizeof(extraGets[0]); 
    options.interpretedCode= &code;

    if ((pOp= pTrans->scanTable(record, NdbOperation::LM_CommittedRead,
                                empty_mask,
                                &options,
                                sizeof(NdbScanOperation::ScanOptions))) == NULL)
    {
      error= pTrans->getNdbError();
      goto retry;
    }
    thd_ndb->m_scan_count++;
    thd_ndb->m_pruned_scan_count += (pOp->getPruned()? 1 : 0);
    
    thd_ndb->m_execute_count++;
    DBUG_PRINT("info", ("execute_count: %u", thd_ndb->m_execute_count));
    if (pTrans->execute(NdbTransaction::NoCommit,
                        NdbOperation::AbortOnError,
                        TRUE) == -1)
    {
      error= pTrans->getNdbError();
      goto retry;
    }
    
    while ((check= pOp->nextResult(&dummyRowPtr, TRUE, TRUE)) == 0)
    {
      DBUG_PRINT("info", ("nextResult rows: %d  commits: %d"
                          "fixed_mem_size %d var_mem_size %d "
                          "fragmentid %d extent_space %d free_extent_space %d",
                          (int)rows, (int)commits, (int)fixed_mem,
                          (int)var_mem, (int)fragid, (int)ext_space,
                          (int)free_ext_space));

      if ((part_id != ~(uint)0) && fragid != part_id)
      {
        continue;
      }

      sum_rows+= rows;
      sum_commits+= commits;
      if (sum_row_size < size)
        sum_row_size= size;
      sum_mem+= fixed_mem + var_mem;
      count++;
      sum_ext_space += ext_space;
      sum_free_ext_space += free_ext_space;

      if ((part_id != ~(uint)0) && fragid == part_id)
      {
        break;
      }
    }
    
    if (check == -1)
    {
      error= pOp->getNdbError();
      goto retry;
    }

    pOp->close(TRUE);

    ndb->closeTransaction(pTrans);

    ndbstat->row_count= sum_rows;
    ndbstat->commit_count= sum_commits;
    ndbstat->row_size= (ulong)sum_row_size;
    ndbstat->fragment_memory= sum_mem;
    ndbstat->fragment_extent_space= sum_ext_space;
    ndbstat->fragment_extent_free_space= sum_free_ext_space;

    DBUG_PRINT("exit", ("records: %s  commits: %s "
                        "row_size: %s  mem: %s "
                        "allocated: %s  free: %s "
                        "count: %u",
			llstr(sum_rows, buff),
                        llstr(sum_commits, buff2),
                        llstr(sum_row_size, buff3),
                        llstr(sum_mem, buff4),
                        llstr(sum_ext_space, buff5),
                        llstr(sum_free_ext_space, buff6),
                        count));

    DBUG_RETURN(0);
retry:
    if(report_error)
    {
      if (file && pTrans)
      {
        reterr= file->ndb_err(pTrans, have_lock);
      }
      else
      {
        const NdbError& tmp= error;
        ERR_PRINT(tmp);
        reterr= ndb_to_mysql_error(&tmp);
      }
    }
    else
      reterr= error.code;

    if (pTrans)
    {
      ndb->closeTransaction(pTrans);
      pTrans= NULL;
    }
    if (error.status == NdbError::TemporaryError &&
        retries-- && !thd->killed)
    {
      do_retry_sleep(retry_sleep);
      continue;
    }
    break;
  } while(1);
  DBUG_PRINT("exit", ("failed, reterr: %u, NdbError %u(%s)", reterr,
                      error.code, error.message));
  DBUG_RETURN(reterr);
}

/**
  Create a .ndb file to serve as a placeholder indicating 
  that the table with this name is a ndb table.
*/

int ha_ndbcluster::write_ndb_file(const char *name)
{
  File file;
  bool error=1;
  char path[FN_REFLEN];
  
  DBUG_ENTER("write_ndb_file");
  DBUG_PRINT("enter", ("name: %s", name));

#ifndef EMBEDDED_LIBRARY
  (void)strxnmov(path, FN_REFLEN-1, 
                 mysql_data_home,"/",name,ha_ndb_ext,NullS);
#else
  (void)strxnmov(path, FN_REFLEN-1, name,ha_ndb_ext, NullS);
#endif

  if ((file=my_create(path, CREATE_MODE,O_RDWR | O_TRUNC,MYF(MY_WME))) >= 0)
  {
    // It's an empty file
    error=0;
    my_close(file,MYF(0));
  }
  DBUG_RETURN(error);
}

#ifndef NDB_WITH_NEW_MRR_INTERFACE
bool 
ha_ndbcluster::null_value_index_search(KEY_MULTI_RANGE *ranges,
				       KEY_MULTI_RANGE *end_range,
				       HANDLER_BUFFER *buffer)
{
  DBUG_ENTER("null_value_index_search");
  KEY* key_info= table->key_info + active_index;
  KEY_MULTI_RANGE *range= ranges;
  ulong reclength= table->s->reclength;
  uchar *curr= (uchar*)buffer->buffer;
  uchar *end_of_buffer= (uchar*)buffer->buffer_end;

  /* All passed ranges whose results could fit into the 
   * buffer are examined, although some may later be
   * marked for skipping, wasting buffer space.
   */
  assert(!(range->range_flag & SKIP_RANGE));
  
  for (; range<end_range && curr+reclength <= end_of_buffer; 
       range++)
  {
    const uchar *key= range->start_key.key;
    uint key_len= range->start_key.length;
    if (check_null_in_key(key_info, key, key_len))
      DBUG_RETURN(TRUE);
    curr += reclength;
  }
  DBUG_RETURN(FALSE);
}
#endif

void ha_ndbcluster::check_read_before_write_removal()
{
  DBUG_ENTER("check_read_before_write_removal");

  /* Must have determined that rbwr is possible */
  assert(m_read_before_write_removal_possible);
  m_read_before_write_removal_used= true;

  /* Can't use on table with hidden primary key */
  assert(table_share->primary_key != MAX_KEY);

  /* Index must be unique */
  DBUG_PRINT("info", ("using index %d", active_index));
  const KEY *key= table->key_info + active_index;
  assert((key->flags & HA_NOSAME));

  DBUG_VOID_RETURN;
}

#ifndef NDB_WITH_NEW_MRR_INTERFACE
/*
  This is used to check if an ordered index scan is needed for a range in
  a multi range read.
  If a scan is not needed, we use a faster primary/unique key operation
  instead.
*/
static my_bool
read_multi_needs_scan(NDB_INDEX_TYPE cur_index_type, const KEY *key_info,
                      const KEY_MULTI_RANGE *r)
{
  if (cur_index_type == ORDERED_INDEX)
    return TRUE;
  if (cur_index_type == PRIMARY_KEY_INDEX ||
      cur_index_type == UNIQUE_INDEX)
    return FALSE;
  DBUG_ASSERT(cur_index_type == PRIMARY_KEY_ORDERED_INDEX ||
              cur_index_type == UNIQUE_ORDERED_INDEX);
  if (r->start_key.length != key_info->key_length ||
      r->start_key.flag != HA_READ_KEY_EXACT)
    return TRUE;                                // Not exact match, need scan
  if (cur_index_type == UNIQUE_ORDERED_INDEX &&
      check_null_in_key(key_info, r->start_key.key,r->start_key.length))
    return TRUE;                                // Can't use for NULL values
  return FALSE;
}

int
ha_ndbcluster::read_multi_range_first(KEY_MULTI_RANGE **found_range_p,
                                      KEY_MULTI_RANGE *ranges, 
                                      uint range_count,
                                      bool sorted, 
                                      HANDLER_BUFFER *buffer)
{
  KEY* key_info= table->key_info + active_index;
  NDB_INDEX_TYPE cur_index_type= get_index_type(active_index);
  ulong reclength= table_share->reclength;
  const NdbOperation* op;
  NdbTransaction *trans= m_thd_ndb->trans;
  int error;

  DBUG_ENTER("ha_ndbcluster::read_multi_range_first");
  DBUG_PRINT("info", ("blob fields=%d read_set=0x%x", table_share->blob_fields, table->read_set->bitmap[0]));

  /**
   * blobs and unique hash index with NULL can't be batched currently
   */
  if (uses_blob_value(table->read_set) ||
      (cur_index_type ==  UNIQUE_INDEX &&
       has_null_in_unique_index(active_index) &&
       null_value_index_search(ranges, ranges+range_count, buffer))
      || m_delete_cannot_batch || m_update_cannot_batch)
  {
    DBUG_PRINT("info", ("read_multi_range not possible, falling back to default handler implementation"));
    m_disable_multi_read= TRUE;
    DBUG_RETURN(handler::read_multi_range_first(found_range_p, 
                                                ranges, 
                                                range_count,
                                                sorted, 
                                                buffer));
  }

  /**
   * There may still be an open m_multi_cursor from the previous mrr access on this handler.
   * Close it now to free up resources for this NdbScanOperation.
   */ 
  if (unlikely((error= close_scan())))
    DBUG_RETURN(error);

  m_disable_multi_read= FALSE;

  /*
   * Copy arguments into member variables
   */
  m_multi_ranges= ranges;
  multi_range_curr= ranges;
  multi_range_end= ranges+range_count;
  multi_range_sorted= sorted;
  multi_range_buffer= buffer;

  /*
   * read multi range will read ranges as follows (if not ordered)
   *
   * input    read order
   * ======   ==========
   * pk-op 1  pk-op 1
   * pk-op 2  pk-op 2
   * range 3  range (3,5) NOTE result rows will be intermixed
   * pk-op 4  pk-op 4
   * range 5
   * pk-op 6  pk-op 6
   */   

  /*
    We first loop over all ranges, converting into primary/unique key
    operations if possible, and counting ranges that require an
    ordered index scan. If the supplied HANDLER_BUFFER is too small, we
    may also need to do only part of the multi read at once.

    Afterwards, we create the ordered index scan cursor (if needed).
  */

  DBUG_ASSERT(cur_index_type != UNDEFINED_INDEX);
  DBUG_ASSERT(m_multi_cursor==NULL);

  const NdbOperation* lastOp= trans ? trans->getLastDefinedOperation() : 0;
  const NdbOperation::LockMode lm = get_ndb_lock_mode(m_lock.type);
  uchar *row_buf= (uchar *)buffer->buffer;
  const uchar *end_of_buffer= buffer->buffer_end;
  uint num_scan_ranges= 0;
  uint i;
  bool any_real_read= FALSE;

  if (m_read_before_write_removal_possible)
    check_read_before_write_removal();
  for (i= 0; i < range_count; i++)
  {
    KEY_MULTI_RANGE *r= &ranges[i];

    part_id_range part_spec;
    if (m_use_partition_pruning)
    {
      get_partition_set(table, table->record[0], active_index, &r->start_key,
                        &part_spec);
      DBUG_PRINT("info", ("part_spec.start_part: %u  part_spec.end_part: %u",
                          part_spec.start_part, part_spec.end_part));
      /*
        If partition pruning has found no partition in set
        we can skip this scan
      */
      if (part_spec.start_part > part_spec.end_part)
      {
        /*
          We can skip this partition since the key won't fit into any
          partition
        */
        r->range_flag|= SKIP_RANGE;
        row_buf += reclength;
        continue;
      }
      if (!trans &&
          (part_spec.start_part == part_spec.end_part))
        if (unlikely(!(trans= start_transaction_part_id(part_spec.start_part,
                                                        error))))
          DBUG_RETURN(error);
    }
    r->range_flag&= ~(uint)SKIP_RANGE;

    if (read_multi_needs_scan(cur_index_type, key_info, r))
    {
      if (!trans)
      {
        // ToDo see if we can use start_transaction_key here instead
        if (!m_use_partition_pruning)
        {
          get_partition_set(table, table->record[0], active_index, &r->start_key,
                            &part_spec);
          if (part_spec.start_part == part_spec.end_part)
          {
            if (unlikely(!(trans= start_transaction_part_id(part_spec.start_part,
                                                            error))))
              DBUG_RETURN(error);
          }
          else if (unlikely(!(trans= start_transaction(error))))
            DBUG_RETURN(error);
        }
        else if (unlikely(!(trans= start_transaction(error))))
          DBUG_RETURN(error);
      }

      any_real_read= TRUE;
      DBUG_PRINT("info", ("any_real_read= TRUE"));
      
      /*
        If we reach the limit of ranges allowed in a single scan: stop
        here, send what we have so far, and continue when done with that.
      */
      if (i > NdbIndexScanOperation::MaxRangeNo)
      {
        DBUG_PRINT("info", ("Reached the limit of ranges allowed in a single"
                            "scan"));
        break;
      }

      /* Create the scan operation for the first scan range. */
      if (!m_multi_cursor)
      {
        /* Do a multi-range index scan for ranges not done by primary/unique key. */
        NdbScanOperation::ScanOptions options;
        NdbInterpretedCode code(m_table);

        options.optionsPresent=
          NdbScanOperation::ScanOptions::SO_SCANFLAGS |
          NdbScanOperation::ScanOptions::SO_PARALLEL;

        options.scan_flags= 
          NdbScanOperation::SF_ReadRangeNo |
          NdbScanOperation::SF_MultiRange;

        if (lm == NdbOperation::LM_Read)
          options.scan_flags|= NdbScanOperation::SF_KeyInfo;
        if (sorted)
          options.scan_flags|= NdbScanOperation::SF_OrderByFull;

        options.parallel= DEFAULT_PARALLELISM;

        NdbOperation::GetValueSpec gets[2];
        if (table_share->primary_key == MAX_KEY)
          get_hidden_fields_scan(&options, gets);

        if (m_cond && m_cond->generate_scan_filter(&code, &options))
          ERR_RETURN(code.getNdbError());

        /* Define scan */
        NdbIndexScanOperation *scanOp= trans->scanIndex
          (m_index[active_index].ndb_record_key,
           m_ndb_record, 
           lm,
           (uchar *)(table->read_set->bitmap),
           NULL, /* All bounds specified below */
           &options,
           sizeof(NdbScanOperation::ScanOptions));

        if (!scanOp)
          ERR_RETURN(trans->getNdbError());

        m_multi_cursor= scanOp;

        /*
          We do not get_blob_values() here, as when using blobs we always
          fallback to non-batched multi range read (see if statement at
          top of this function).
        */

        /* We set m_next_row=0 to say that no row was fetched from the scan yet. */
        m_next_row= 0;
      }

      Ndb::PartitionSpec ndbPartitionSpec;
      const Ndb::PartitionSpec* ndbPartSpecPtr= NULL;

      /* If this table uses user-defined partitioning, use MySQLD provided
       * partition info as pruning info
       * Otherwise, scan range pruning is performed automatically by
       * NDBAPI based on distribution key values.
       */
      if (m_use_partition_pruning && 
          m_user_defined_partitioning &&
          (part_spec.start_part == part_spec.end_part))
      {
        DBUG_PRINT("info", ("Range on user-def-partitioned table can be pruned to part %u",
                            part_spec.start_part));
        ndbPartitionSpec.type= Ndb::PartitionSpec::PS_USER_DEFINED;
        ndbPartitionSpec.UserDefined.partitionId= part_spec.start_part;
        ndbPartSpecPtr= &ndbPartitionSpec;
      }

      /* Include this range in the ordered index scan. */
      NdbIndexScanOperation::IndexBound bound;
      compute_index_bounds(bound, key_info, &r->start_key, &r->end_key);
      bound.range_no= i;

      if (m_multi_cursor->setBound(m_index[active_index].ndb_record_key,
                                   bound,
                                   ndbPartSpecPtr, // Only for user-def tables
                                   sizeof(Ndb::PartitionSpec)))
      {
        ERR_RETURN(trans->getNdbError());
      }

      r->range_flag&= ~(uint)UNIQUE_RANGE;
      num_scan_ranges++;
    }
    else
    {
      if (!trans)
      {
        DBUG_ASSERT(active_index != MAX_KEY);
        if (unlikely(!(trans= start_transaction_key(active_index,
                                                    r->start_key.key,
                                                    error))))
          DBUG_RETURN(error);
      }
      /*
        Convert to primary/unique key operation.

        If there is not enough buffer for reading the row: stop here, send
        what we have so far, and continue when done with that.
      */
      if (row_buf + reclength > end_of_buffer)
        break;

      if (m_read_before_write_removal_used)
      {
        r->range_flag|= READ_KEY_FROM_RANGE;
        continue;
      }
      else
      {
        any_real_read= TRUE;
        DBUG_PRINT("info", ("m_read_before_write_removal_used == FALSE, "
                            "any_real_read= TRUE"));
      }
      r->range_flag|= UNIQUE_RANGE;

      Uint32 partitionId;
      Uint32* ppartitionId = NULL;

      if (m_user_defined_partitioning &&
          (cur_index_type == PRIMARY_KEY_ORDERED_INDEX ||
           cur_index_type == PRIMARY_KEY_INDEX))
      {
        partitionId=part_spec.start_part;
        ppartitionId=&partitionId;
      }

      DBUG_PRINT("info", ("Generating Pk/Unique key read for range %u",
                          i));
      if (!(op= pk_unique_index_read_key(active_index,
                                         r->start_key.key,
                                         row_buf, lm,
                                         ppartitionId)))
        ERR_RETURN(trans->getNdbError());

      row_buf+= reclength;
    }
  }
  DBUG_ASSERT(i > 0 || i == range_count);       // Require progress
  m_multi_range_defined_end= ranges + i;

  buffer->end_of_used_area= row_buf;

  if (m_multi_cursor)
  {
    DBUG_PRINT("info", ("Is MRR scan pruned to 1 partition? :%u",
                        m_multi_cursor->getPruned()));
    m_thd_ndb->m_scan_count++;
    m_thd_ndb->m_pruned_scan_count += (m_multi_cursor->getPruned()? 1 : 0);
  };

  if (any_real_read)
  {
    /* Get pointer to first range key operation (not scans) */
    const NdbOperation* rangeOp= lastOp ? lastOp->next() : 
      trans->getFirstDefinedOperation();
    
    DBUG_PRINT("info", ("Executing reads"));

    if (execute_no_commit_ie(m_thd_ndb, trans) == 0)
    {
      m_multi_range_result_ptr= buffer->buffer;
      
      /* We must check the result of any primary or unique key
       * ranges now, as these operations may be invalidated by 
       * further execute+releaseOperations calls on this transaction by 
       * different handler objects.
       */
      KEY_MULTI_RANGE* rangeInfo= multi_range_curr;
      
      for (;rangeInfo < m_multi_range_defined_end; rangeInfo++)
      {
        DBUG_PRINT("info", ("range flag is %u", rangeInfo->range_flag));
        if (rangeInfo->range_flag & SKIP_RANGE)
          continue; 
        
        if ((rangeInfo->range_flag & UNIQUE_RANGE) &&
            (!(rangeInfo->range_flag & READ_KEY_FROM_RANGE)))
        {
          assert(rangeOp != NULL);
          if (rangeOp->getNdbError().code == 0)
          {
            /* Successful read, results are in buffer.
             */
            rangeInfo->range_flag &= ~(uint)EMPTY_RANGE;
            
            DBUG_PRINT("info", ("Unique range op has result"));
          }
          else
          {
            NdbError err= rangeOp->getNdbError();
            
            if (err.classification !=
                NdbError::NoDataFound)
              DBUG_RETURN(ndb_err(trans));
            
            DBUG_PRINT("info", ("Unique range op has no result"));
            /* Indicate to read_multi_range_next that this
             * result is empty
             */
            rangeInfo->range_flag |= EMPTY_RANGE;
          }
          
          /* Move to next completed operation */
          rangeOp= trans->getNextCompletedOperation(rangeOp);
        }
        
        /* For scan ranges, do nothing here */
      }
    }
    else
      ERR_RETURN(trans->getNdbError());
  }
  
  DBUG_RETURN(read_multi_range_next(found_range_p));
}

int
ha_ndbcluster::read_multi_range_next(KEY_MULTI_RANGE ** multi_range_found_p)
{
  DBUG_ENTER("ha_ndbcluster::read_multi_range_next");
  if (m_disable_multi_read)
  {
    DBUG_RETURN(handler::read_multi_range_next(multi_range_found_p));
  }

  const ulong reclength= table_share->reclength;

  while (multi_range_curr < m_multi_range_defined_end)
  {
    if (multi_range_curr->range_flag & SKIP_RANGE)
    {
      /* Nothing in this range, move to next one, skipping a buffer
       'slot'
      */
      m_multi_range_result_ptr += reclength;
      multi_range_curr++;
    }
    else if (multi_range_curr->range_flag & READ_KEY_FROM_RANGE)
    {
      DBUG_PRINT("info", ("using read before write removal optimisation"));
      KEY* key_info= table->key_info + active_index;
      key_restore(table->record[0], (uchar*)multi_range_curr->start_key.key,
                  key_info, key_info->key_length);
      table->status= 0;
      multi_range_curr++;
      DBUG_RETURN(0);
    }
    else if (multi_range_curr->range_flag & UNIQUE_RANGE)
    {
      /*
        Move to next range; we can have at most one record from a unique range.
      */
      KEY_MULTI_RANGE *old_multi_range_curr= multi_range_curr;
      multi_range_curr= old_multi_range_curr + 1;
      /*
        Clear m_active_cursor; it is used as a flag in update_row() /
        delete_row() to know whether the current tuple is from a scan
        or pk operation.
      */
      m_active_cursor= NULL;
      const uchar *src_row= m_multi_range_result_ptr;
      m_multi_range_result_ptr= src_row + table_share->reclength;

      if (!(old_multi_range_curr->range_flag & EMPTY_RANGE))
      {
        *multi_range_found_p= old_multi_range_curr;
        memcpy(table->record[0], src_row, table_share->reclength);
        DBUG_RETURN(0);
      }

      /* No row found, so fall through to try the next range. */
    }
    else
    {
      /* An index scan range. */
      {
        int res;
        if ((res= read_multi_range_fetch_next()) != 0)
          DBUG_RETURN(res);
      }
      if (!m_next_row)
      {
        /*
          The whole scan is done, and the cursor has been closed.
          So nothing more for this range. Move to next.
        */
        multi_range_curr++;
      }
      else
      {
        int current_range_no= m_current_range_no;
        int expected_range_no;
        /*
          For a sorted index scan, we will receive rows in increasing range_no
          order, so we can return ranges in order, pausing when range_no
          indicate that the currently processed range (multi_range_curr) is
          done.

          But for unsorted scan, we may receive a high range_no from one
          fragment followed by a low range_no from another fragment. So we
          need to process all index scan ranges together.
        */
        if (!multi_range_sorted ||
            (expected_range_no= multi_range_curr - m_multi_ranges)
                == current_range_no)
        {
          *multi_range_found_p= m_multi_ranges + current_range_no;
          /* Copy out data from the new row. */
          unpack_record(table->record[0], m_next_row);
          table->status= 0;
          /*
            Mark that we have used this row, so we need to fetch a new
            one on the next call.
          */
          m_next_row= 0;
          /*
            Set m_active_cursor; it is used as a flag in update_row() /
            delete_row() to know whether the current tuple is from a scan or
            pk operation.
          */
          m_active_cursor= m_multi_cursor;

          DBUG_RETURN(0);
        }
        else if (current_range_no > expected_range_no)
        {
          /* Nothing more in scan for this range. Move to next. */
          multi_range_curr++;
        }
        else
        {
          /*
            Should not happen. Ranges should be returned from NDB API in
            the order we requested them.
          */
          DBUG_ASSERT(0);
          multi_range_curr++;                     // Attempt to carry on
        }
      }
    }
  }

  if (multi_range_curr == multi_range_end)
  {
    DBUG_RETURN(HA_ERR_END_OF_FILE);
  }

  /*
    Read remaining ranges
  */
  DBUG_RETURN(read_multi_range_first(multi_range_found_p, 
                                     multi_range_curr,
                                     multi_range_end - multi_range_curr, 
                                     multi_range_sorted,
                                     multi_range_buffer));
}

/*
  Fetch next row from the ordered index cursor in multi range scan.

  We keep the next row in m_next_row, and the range_no of the
  next row in m_current_range_no. This is used in sorted index scan
  to correctly interleave rows from primary/unique key operations with
  rows from the scan.
*/
int
ha_ndbcluster::read_multi_range_fetch_next()
{
  NdbIndexScanOperation *cursor= (NdbIndexScanOperation *)m_multi_cursor;

  if (!cursor)
    return 0;                                   // Scan already done.

  if (!m_next_row)
  {
    int res= fetch_next(cursor);
    if (res == 0)
    {
      m_current_range_no= cursor->get_range_no();
    }
    else if (res == 1)
    {
      /* We have fetched the last row from the scan. */
      cursor->close(FALSE, TRUE);
      m_active_cursor= 0;
      m_multi_cursor= 0;
      m_next_row= 0;
      return 0;
    }
    else
    {
      /* An error. */
      return res;
    }
  }
  return 0;
}
#endif

/**
  @param[in] comment  table comment defined by user

  @return
    table comment + additional
*/
char*
ha_ndbcluster::update_table_comment(
                                /* out: table comment + additional */
        const char*     comment)/* in:  table comment defined by user */
{
  THD *thd= current_thd;
  uint length= strlen(comment);
  if (length > 64000 - 3)
  {
    return((char*)comment); /* string too long */
  }

  Ndb* ndb;
  if (!(ndb= get_ndb(thd)))
  {
    return((char*)comment);
  }

  if (ndb->setDatabaseName(m_dbname))
  {
    return((char*)comment);
  }
  const NDBTAB* tab= m_table;
  DBUG_ASSERT(tab != NULL);

  char *str;
  const char *fmt="%s%snumber_of_replicas: %d";
  const unsigned fmt_len_plus_extra= length + strlen(fmt);
  if ((str= (char*) my_malloc(fmt_len_plus_extra, MYF(0))) == NULL)
  {
    sql_print_error("ha_ndbcluster::update_table_comment: "
                    "my_malloc(%u) failed", (unsigned int)fmt_len_plus_extra);
    return (char*)comment;
  }

  my_snprintf(str,fmt_len_plus_extra,fmt,comment,
              length > 0 ? " ":"",
              tab->getReplicaCount());
  return str;
}


/**
  Utility thread main loop.
*/
pthread_handler_t ndb_util_thread_func(void *arg __attribute__((unused)))
{
  THD *thd; /* needs to be first for thread_stack */
  struct timespec abstime;
  Thd_ndb *thd_ndb= NULL;
  uint share_list_size= 0;
  NDB_SHARE **share_list= NULL;

  my_thread_init();
  DBUG_ENTER("ndb_util_thread");
  DBUG_PRINT("enter", ("cache_check_time: %lu", opt_ndb_cache_check_time));
 
   pthread_mutex_lock(&LOCK_ndb_util_thread);

  thd= new THD; /* note that contructor of THD uses DBUG_ */
  if (thd == NULL)
  {
    my_errno= HA_ERR_OUT_OF_MEM;
    DBUG_RETURN(NULL);
  }
  THD_CHECK_SENTRY(thd);
  pthread_detach_this_thread();
  ndb_util_thread= pthread_self();

  thd->thread_stack= (char*)&thd; /* remember where our stack is */
  if (thd->store_globals())
    goto ndb_util_thread_fail;
  lex_start(thd);
  thd->init_for_queries();
  thd_set_command(thd, COM_DAEMON);
#ifndef NDB_THD_HAS_NO_VERSION
  thd->version=refresh_version;
#endif
  thd->client_capabilities = 0;
  thd->security_ctx->skip_grants();
  my_net_init(&thd->net, 0);

  CHARSET_INFO *charset_connection;
  charset_connection= get_charset_by_csname("utf8",
                                            MY_CS_PRIMARY, MYF(MY_WME));
  thd->variables.character_set_client= charset_connection;
  thd->variables.character_set_results= charset_connection;
  thd->variables.collation_connection= charset_connection;
  thd->update_charset();

  /* Signal successful initialization */
  ndb_util_thread_running= 1;
  pthread_cond_signal(&COND_ndb_util_ready);
  pthread_mutex_unlock(&LOCK_ndb_util_thread);

  /*
    wait for mysql server to start
  */
  mysql_mutex_lock(&LOCK_server_started);
  while (!mysqld_server_started)
  {
    set_timespec(abstime, 1);
    mysql_cond_timedwait(&COND_server_started, &LOCK_server_started,
                         &abstime);
    if (ndbcluster_terminating)
    {
      mysql_mutex_unlock(&LOCK_server_started);
      pthread_mutex_lock(&LOCK_ndb_util_thread);
      goto ndb_util_thread_end;
    }
  }
  mysql_mutex_unlock(&LOCK_server_started);

  /*
    Wait for cluster to start
  */
  pthread_mutex_lock(&LOCK_ndb_util_thread);
  while (!g_ndb_status.cluster_node_id && (ndbcluster_hton->slot != ~(uint)0))
  {
    /* ndb not connected yet */
    pthread_cond_wait(&COND_ndb_util_thread, &LOCK_ndb_util_thread);
    if (ndbcluster_terminating)
      goto ndb_util_thread_end;
  }
  pthread_mutex_unlock(&LOCK_ndb_util_thread);

  /* Get thd_ndb for this thread */
  if (!(thd_ndb= Thd_ndb::seize(thd)))
  {
    sql_print_error("Could not allocate Thd_ndb object");
    pthread_mutex_lock(&LOCK_ndb_util_thread);
    goto ndb_util_thread_end;
  }
  thd_set_thd_ndb(thd, thd_ndb);
  thd_ndb->options|= TNO_NO_LOG_SCHEMA_OP;

  if (opt_ndb_extra_logging && ndb_binlog_running)
    sql_print_information("NDB Binlog: Ndb tables initially read only.");

  set_timespec(abstime, 0);
  for (;;)
  {
    pthread_mutex_lock(&LOCK_ndb_util_thread);
    if (!ndbcluster_terminating)
      pthread_cond_timedwait(&COND_ndb_util_thread,
                             &LOCK_ndb_util_thread,
                             &abstime);
    if (ndbcluster_terminating) /* Shutting down server */
      goto ndb_util_thread_end;
    pthread_mutex_unlock(&LOCK_ndb_util_thread);
#ifdef NDB_EXTRA_DEBUG_UTIL_THREAD
    DBUG_PRINT("ndb_util_thread", ("Started, cache_check_time: %lu",
                                   opt_ndb_cache_check_time));
#endif

    /*
      Check if the Ndb object in thd_ndb is still valid(it will be
      invalid if connection to cluster has been lost) and recycle
      it if necessary.
    */
    if (!check_ndb_in_thd(thd, false))
    {
      set_timespec(abstime, 1);
      continue;
    }

    /*
      Regularly give the ndb_binlog component chance to set it self up
      i.e at first start it needs to create the ndb_* system tables
      and setup event operations on those. In case of lost connection
      to cluster, the ndb_* system tables are hopefully still there
      but the event operations need to be recreated.
    */
    if (!ndb_binlog_setup(thd))
    {
      /* Failed to setup binlog, try again in 1 second */
      set_timespec(abstime, 1);
      continue;
    }

    if (opt_ndb_cache_check_time == 0)
    {
      /* Wake up in 1 second to check if value has changed */
      set_timespec(abstime, 1);
      continue;
    }

    /* Lock mutex and fill list with pointers to all open tables */
    NDB_SHARE *share;
    pthread_mutex_lock(&ndbcluster_mutex);
    uint i, open_count, record_count= ndbcluster_open_tables.records;
    if (share_list_size < record_count)
    {
      NDB_SHARE ** new_share_list= new NDB_SHARE * [record_count];
      if (!new_share_list)
      {
        sql_print_warning("ndb util thread: malloc failure, "
                          "query cache not maintained properly");
        pthread_mutex_unlock(&ndbcluster_mutex);
        goto next;                               // At least do not crash
      }
      delete [] share_list;
      share_list_size= record_count;
      share_list= new_share_list;
    }
    for (i= 0, open_count= 0; i < record_count; i++)
    {
      share= (NDB_SHARE *)my_hash_element(&ndbcluster_open_tables, i);
      if ((share->use_count - (int) (share->op != 0) - (int) (share->op != 0))
          <= 0)
        continue; // injector thread is the only user, skip statistics
      /* ndb_share reference temporary, free below */
      share->use_count++; /* Make sure the table can't be closed */
      share->util_thread= true;
      DBUG_PRINT("NDB_SHARE", ("%s temporary  use_count: %u",
                               share->key, share->use_count));
      DBUG_PRINT("ndb_util_thread",
                 ("Found open table[%d]: %s, use_count: %d",
                  i, share->table_name, share->use_count));

      /* Store pointer to table */
      share_list[open_count++]= share;
    }
    pthread_mutex_unlock(&ndbcluster_mutex);

    /* Iterate through the open files list */
    for (i= 0; i < open_count; i++)
    {
      share= share_list[i];
      if ((share->use_count - (int) (share->op != 0) - (int) (share->op != 0))
          <= 1)
      {
        /*
          Util thread and injector thread is the only user, skip statistics
	*/
        /* ndb_share reference temporary free */
        DBUG_PRINT("NDB_SHARE", ("%s temporary free  use_count: %u",
                                 share->key, share->use_count));
        
        pthread_mutex_lock(&ndbcluster_mutex);
        share->util_thread= false;
        free_share(&share, true);
        pthread_mutex_unlock(&ndbcluster_mutex);
        continue;
      }
      DBUG_PRINT("ndb_util_thread",
                 ("Fetching commit count for: %s", share->key));

      struct Ndb_statistics stat;
      uint lock;
      pthread_mutex_lock(&share->mutex);
      lock= share->commit_count_lock;
      pthread_mutex_unlock(&share->mutex);
      {
        /* Contact NDB to get commit count for table */
        Ndb* ndb= thd_ndb->ndb;
        if (ndb->setDatabaseName(share->db))
        {
          goto loop_next;
        }
        Ndb_table_guard ndbtab_g(ndb->getDictionary(), share->table_name);
        if (ndbtab_g.get_table() &&
            ndb_get_table_statistics(thd, NULL, FALSE, ndb,
                                     ndbtab_g.get_table()->getDefaultRecord(), 
                                     &stat) == 0)
        {
#ifndef DBUG_OFF
          char buff[22], buff2[22];
#endif
          DBUG_PRINT("info",
                     ("Table: %s  commit_count: %s  rows: %s",
                      share->key,
                      llstr(stat.commit_count, buff),
                      llstr(stat.row_count, buff2)));
        }
        else
        {
          DBUG_PRINT("ndb_util_thread",
                     ("Error: Could not get commit count for table %s",
                      share->key));
          stat.commit_count= 0;
        }
      }
  loop_next:
      pthread_mutex_lock(&share->mutex);
      if (share->commit_count_lock == lock)
        share->commit_count= stat.commit_count;
      pthread_mutex_unlock(&share->mutex);

      /* ndb_share reference temporary free */
      DBUG_PRINT("NDB_SHARE", ("%s temporary free  use_count: %u",
                               share->key, share->use_count));
      pthread_mutex_lock(&ndbcluster_mutex);
      share->util_thread= false;
      free_share(&share, true);
      pthread_mutex_unlock(&ndbcluster_mutex);
    }
next:
    /* Calculate new time to wake up */
    set_timespec_nsec(abstime, opt_ndb_cache_check_time * 1000000ULL);
  }

  pthread_mutex_lock(&LOCK_ndb_util_thread);

ndb_util_thread_end:
  net_end(&thd->net);
ndb_util_thread_fail:
  if (share_list)
    delete [] share_list;
  if (thd_ndb)
  {
    Thd_ndb::release(thd_ndb);
    thd_set_thd_ndb(thd, NULL);
  }
  thd->cleanup();
  delete thd;
  
  /* signal termination */
  ndb_util_thread_running= 0;
  pthread_cond_signal(&COND_ndb_util_ready);
  pthread_mutex_unlock(&LOCK_ndb_util_thread);
  DBUG_PRINT("exit", ("ndb_util_thread"));

  DBUG_LEAVE;                               // Must match DBUG_ENTER()
  my_thread_end();
  pthread_exit(0);
  return NULL;                              // Avoid compiler warnings
}

/*
  Condition pushdown
*/
/**
  Push a condition to ndbcluster storage engine for evaluation 
  during table   and index scans. The conditions will be stored on a stack
  for possibly storing several conditions. The stack can be popped
  by calling cond_pop, handler::extra(HA_EXTRA_RESET) (handler::reset())
  will clear the stack.
  The current implementation supports arbitrary AND/OR nested conditions
  with comparisons between columns and constants (including constant
  expressions and function calls) and the following comparison operators:
  =, !=, >, >=, <, <=, "is null", and "is not null".
  
  @retval
    NULL The condition was supported and will be evaluated for each 
         row found during the scan
  @retval
    cond The condition was not supported and all rows will be returned from
         the scan for evaluation (and thus not saved on stack)
*/
const 
Item* 
ha_ndbcluster::cond_push(const Item *cond) 
{ 
  DBUG_ENTER("cond_push");

  if (cond->used_tables() & ~table->map)
  {
    /**
     * 'cond' refers fields from other tables, or other instances 
     * of this table, -> reject it.
     * (Optimizer need to have a better understanding of what is 
     *  pushable by each handler.)
     */
    DBUG_EXECUTE("where",print_where((Item *)cond, "Rejected cond_push", QT_ORDINARY););
    DBUG_RETURN(cond);
  }
  if (!m_cond) 
    m_cond= new ha_ndbcluster_cond;
  if (!m_cond)
  {
    my_errno= HA_ERR_OUT_OF_MEM;
    DBUG_RETURN(cond);
  }
  DBUG_EXECUTE("where",print_where((Item *)cond, m_tabname, QT_ORDINARY););
  DBUG_RETURN(m_cond->cond_push(cond, table, (NDBTAB *)m_table));
}

/**
  Pop the top condition from the condition stack of the handler instance.
*/
void 
ha_ndbcluster::cond_pop() 
{ 
  if (m_cond)
    m_cond->cond_pop();
}


/*
  Implements the SHOW NDB STATUS command.
*/
bool
ndbcluster_show_status(handlerton *hton, THD* thd, stat_print_fn *stat_print,
                       enum ha_stat_type stat_type)
{
  char name[16];
  char buf[IO_SIZE];
  uint buflen;
  DBUG_ENTER("ndbcluster_show_status");
  
  if (stat_type != HA_ENGINE_STATUS)
  {
    DBUG_RETURN(FALSE);
  }

  Ndb* ndb= check_ndb_in_thd(thd);
  Thd_ndb *thd_ndb= get_thd_ndb(thd);
  struct st_ndb_status ns;
  if (ndb)
    update_status_variables(thd_ndb, &ns, thd_ndb->connection);
  else
    update_status_variables(NULL, &ns, g_ndb_cluster_connection);

  buflen=
    my_snprintf(buf, sizeof(buf),
                "cluster_node_id=%ld, "
                "connected_host=%s, "
                "connected_port=%ld, "
                "number_of_data_nodes=%ld, "
                "number_of_ready_data_nodes=%ld, "
                "connect_count=%ld",
                ns.cluster_node_id,
                ns.connected_host,
                ns.connected_port,
                ns.number_of_data_nodes,
                ns.number_of_ready_data_nodes,
                ns.connect_count);
  if (stat_print(thd, ndbcluster_hton_name, ndbcluster_hton_name_length,
                 STRING_WITH_LEN("connection"), buf, buflen))
    DBUG_RETURN(TRUE);

  for (int i= 0; i < MAX_NDB_NODES; i++)
  {
    if (ns.transaction_hint_count[i] > 0 ||
        ns.transaction_no_hint_count[i] > 0)
    {
      uint namelen= my_snprintf(name, sizeof(name), "node[%d]", i);
      buflen= my_snprintf(buf, sizeof(buf),
                          "transaction_hint=%ld, transaction_no_hint=%ld",
                          ns.transaction_hint_count[i],
                          ns.transaction_no_hint_count[i]);
      if (stat_print(thd, ndbcluster_hton_name, ndbcluster_hton_name_length,
                     name, namelen, buf, buflen))
        DBUG_RETURN(TRUE);
    }
  }

  if (ndb)
  {
    Ndb::Free_list_usage tmp;
    tmp.m_name= 0;
    while (ndb->get_free_list_usage(&tmp))
    {
      buflen=
        my_snprintf(buf, sizeof(buf),
                  "created=%u, free=%u, sizeof=%u",
                  tmp.m_created, tmp.m_free, tmp.m_sizeof);
      if (stat_print(thd, ndbcluster_hton_name, ndbcluster_hton_name_length,
                     tmp.m_name, strlen(tmp.m_name), buf, buflen))
        DBUG_RETURN(TRUE);
    }
  }
  ndbcluster_show_status_binlog(thd, stat_print, stat_type);

  DBUG_RETURN(FALSE);
}


int ha_ndbcluster::get_default_no_partitions(HA_CREATE_INFO *create_info)
{
  if (unlikely(g_ndb_cluster_connection->get_no_ready() <= 0))
  {
err:
    my_error(HA_ERR_NO_CONNECTION, MYF(0));
    return -1;
  }

  THD* thd = current_thd;
  if (thd == 0)
    goto err;
  Thd_ndb * thd_ndb = get_thd_ndb(thd);
  if (thd_ndb == 0)
    goto err;

  ha_rows max_rows, min_rows;
  if (create_info)
  {
    max_rows= create_info->max_rows;
    min_rows= create_info->min_rows;
  }
  else
  {
    max_rows= table_share->max_rows;
    min_rows= table_share->min_rows;
  }
  uint no_fragments= get_no_fragments(max_rows >= min_rows ?
                                      max_rows : min_rows);
  uint reported_frags;
  adjusted_frag_count(thd_ndb->ndb,
                      no_fragments,
                      reported_frags);
  return reported_frags;
}

uint32 ha_ndbcluster::calculate_key_hash_value(Field **field_array)
{
  Uint32 hash_value;
  struct Ndb::Key_part_ptr key_data[MAX_REF_PARTS];
  struct Ndb::Key_part_ptr *key_data_ptr= &key_data[0];
  Uint32 i= 0;
  int ret_val;
  Uint64 tmp[(MAX_KEY_SIZE_IN_WORDS*MAX_XFRM_MULTIPLY) >> 1];
  void *buf= (void*)&tmp[0];
  Ndb *ndb= m_thd_ndb->ndb;
  DBUG_ENTER("ha_ndbcluster::calculate_key_hash_value");

  do
  {
    Field *field= *field_array;
    uint len= field->data_length();
    DBUG_ASSERT(!field->is_real_null());
    if (field->real_type() == MYSQL_TYPE_VARCHAR)
      len+= ((Field_varstring*)field)->length_bytes;
    key_data[i].ptr= field->ptr;
    key_data[i++].len= len;
  } while (*(++field_array));
  key_data[i].ptr= 0;
  if ((ret_val= ndb->computeHash(&hash_value, m_table,
                                 key_data_ptr, buf, sizeof(tmp))))
  {
    DBUG_PRINT("info", ("ret_val = %d", ret_val));
    DBUG_ASSERT(FALSE);
    abort();
  }
  DBUG_RETURN(hash_value);
}


/*
  Set-up auto-partitioning for NDB Cluster

  SYNOPSIS
    set_auto_partitions()
    part_info                  Partition info struct to set-up
 
  RETURN VALUE
    NONE

  DESCRIPTION
    Set-up auto partitioning scheme for tables that didn't define any
    partitioning. We'll use PARTITION BY KEY() in this case which
    translates into partition by primary key if a primary key exists
    and partition by hidden key otherwise.
*/

enum ndb_distribution_enum {
  NDB_DISTRIBUTION_KEYHASH= 0,
  NDB_DISTRIBUTION_LINHASH= 1
};
static const char* distribution_names[]= { "KEYHASH", "LINHASH", NullS };
static ulong opt_ndb_distribution;
static TYPELIB distribution_typelib= {
  array_elements(distribution_names) - 1,
  "",
  distribution_names,
  NULL
};
static MYSQL_SYSVAR_ENUM(
  distribution,                      /* name */
  opt_ndb_distribution,              /* var */
  PLUGIN_VAR_RQCMDARG,
  "Default distribution for new tables in ndb",
  NULL,                              /* check func. */
  NULL,                              /* update func. */
  NDB_DISTRIBUTION_KEYHASH,          /* default */
  &distribution_typelib              /* typelib */
);


void ha_ndbcluster::set_auto_partitions(partition_info *part_info)
{
  DBUG_ENTER("ha_ndbcluster::set_auto_partitions");
  part_info->list_of_part_fields= TRUE;
  part_info->part_type= HASH_PARTITION;
  switch (opt_ndb_distribution)
  {
  case NDB_DISTRIBUTION_KEYHASH:
    part_info->linear_hash_ind= FALSE;
    break;
  case NDB_DISTRIBUTION_LINHASH:
    part_info->linear_hash_ind= TRUE;
    break;
  default:
    DBUG_ASSERT(false);
    break;
  }
  DBUG_VOID_RETURN;
}


int
ha_ndbcluster::set_range_data(const partition_info *part_info,
                              NdbDictionary::Table& ndbtab) const
{
  const uint num_parts = partition_info_num_parts(part_info);
  int error= 0;
  bool unsigned_flag= part_info->part_expr->unsigned_flag;
  DBUG_ENTER("set_range_data");

  int32 *range_data= (int32*)my_malloc(num_parts*sizeof(int32), MYF(0));
  if (!range_data)
  {
    mem_alloc_error(num_parts*sizeof(int32));
    DBUG_RETURN(1);
  }
  for (uint i= 0; i < num_parts; i++)
  {
    longlong range_val= part_info->range_int_array[i];
    if (unsigned_flag)
      range_val-= 0x8000000000000000ULL;
    if (range_val < INT_MIN32 || range_val >= INT_MAX32)
    {
      if ((i != num_parts - 1) ||
          (range_val != LONGLONG_MAX))
      {
        my_error(ER_LIMITED_PART_RANGE, MYF(0), "NDB");
        error= 1;
        goto error;
      }
      range_val= INT_MAX32;
    }
    range_data[i]= (int32)range_val;
  }
  ndbtab.setRangeListData(range_data, num_parts);
error:
  my_free((char*)range_data, MYF(0));
  DBUG_RETURN(error);
}


int
ha_ndbcluster::set_list_data(const partition_info *part_info,
                             NdbDictionary::Table& ndbtab) const
{
  const uint num_list_values = partition_info_num_list_values(part_info);
  int32 *list_data= (int32*)my_malloc(num_list_values*2*sizeof(int32), MYF(0));
  int error= 0;
  bool unsigned_flag= part_info->part_expr->unsigned_flag;
  DBUG_ENTER("set_list_data");

  if (!list_data)
  {
    mem_alloc_error(num_list_values*2*sizeof(int32));
    DBUG_RETURN(1);
  }
  for (uint i= 0; i < num_list_values; i++)
  {
    LIST_PART_ENTRY *list_entry= &part_info->list_array[i];
    longlong list_val= list_entry->list_value;
    if (unsigned_flag)
      list_val-= 0x8000000000000000ULL;
    if (list_val < INT_MIN32 || list_val > INT_MAX32)
    {
      my_error(ER_LIMITED_PART_RANGE, MYF(0), "NDB");
      error= 1;
      goto error;
    }
    list_data[2*i]= (int32)list_val;
    list_data[2*i+1]= list_entry->partition_id;
  }
  ndbtab.setRangeListData(list_data, 2*num_list_values);
error:
  my_free((char*)list_data, MYF(0));
  DBUG_RETURN(error);
}

/*
  User defined partitioning set-up. We need to check how many fragments the
  user wants defined and which node groups to put those into. Later we also
  want to attach those partitions to a tablespace.

  All the functionality of the partition function, partition limits and so
  forth are entirely handled by the MySQL Server. There is one exception to
  this rule for PARTITION BY KEY where NDB handles the hash function and
  this type can thus be handled transparently also by NDB API program.
  For RANGE, HASH and LIST and subpartitioning the NDB API programs must
  implement the function to map to a partition.
*/

int
ha_ndbcluster::set_up_partition_info(partition_info *part_info,
                                     NdbDictionary::Table& ndbtab) const
{
  uint32 frag_data[MAX_PARTITIONS];
  char *ts_names[MAX_PARTITIONS];
  ulong fd_index= 0, i, j;
  NDBTAB::FragmentType ftype= NDBTAB::UserDefined;
  partition_element *part_elem;
  List_iterator<partition_element> part_it(part_info->partitions);
  int error;
  DBUG_ENTER("ha_ndbcluster::set_up_partition_info");

  if (part_info->part_type == HASH_PARTITION &&
      part_info->list_of_part_fields == TRUE)
  {
    Field **fields= part_info->part_field_array;

    ftype= NDBTAB::HashMapPartition;

    for (i= 0; i < part_info->part_field_list.elements; i++)
    {
      NDBCOL *col= ndbtab.getColumn(fields[i]->field_index);
      DBUG_PRINT("info",("setting dist key on %s", col->getName()));
      col->setPartitionKey(TRUE);
    }
  }
  else 
  {
    if (!current_thd->variables.new_mode)
    {
      push_warning_printf(current_thd, MYSQL_ERROR::WARN_LEVEL_WARN,
                          ER_ILLEGAL_HA_CREATE_OPTION,
                          ER(ER_ILLEGAL_HA_CREATE_OPTION),
                          ndbcluster_hton_name,
                          "LIST, RANGE and HASH partition disabled by default,"
                          " use --new option to enable");
      DBUG_RETURN(HA_ERR_UNSUPPORTED);
    }
   /*
      Create a shadow field for those tables that have user defined
      partitioning. This field stores the value of the partition
      function such that NDB can handle reorganisations of the data
      even when the MySQL Server isn't available to assist with
      calculation of the partition function value.
    */
    NDBCOL col;
    DBUG_PRINT("info", ("Generating partition func value field"));
    col.setName("$PART_FUNC_VALUE");
    col.setType(NdbDictionary::Column::Int);
    col.setLength(1);
    col.setNullable(FALSE);
    col.setPrimaryKey(FALSE);
    col.setAutoIncrement(FALSE);
    ndbtab.addColumn(col);
    if (part_info->part_type == RANGE_PARTITION)
    {
      if ((error= set_range_data(part_info, ndbtab)))
      {
        DBUG_RETURN(error);
      }
    }
    else if (part_info->part_type == LIST_PARTITION)
    {
      if ((error= set_list_data(part_info, ndbtab)))
      {
        DBUG_RETURN(error);
      }
    }
  }
  ndbtab.setFragmentType(ftype);
  i= 0;
  do
  {
    uint ng;
    part_elem= part_it++;
    if (!part_info->is_sub_partitioned())
    {
      ng= part_elem->nodegroup_id;
      ts_names[fd_index]= part_elem->tablespace_name;
      frag_data[fd_index++]= ng;
    }
    else
    {
      List_iterator<partition_element> sub_it(part_elem->subpartitions);
      j= 0;
      do
      {
        part_elem= sub_it++;
        ng= part_elem->nodegroup_id;
        ts_names[fd_index]= part_elem->tablespace_name;
        frag_data[fd_index++]= ng;
      } while (++j < partition_info_num_subparts(part_info));
    }
  } while (++i < partition_info_num_parts(part_info));

  const bool use_default_num_parts =
    partition_info_use_default_num_partitions(part_info);
  ndbtab.setDefaultNoPartitionsFlag(use_default_num_parts);
  ndbtab.setLinearFlag(part_info->linear_hash_ind);
  {
    ha_rows max_rows= table_share->max_rows;
    ha_rows min_rows= table_share->min_rows;
    if (max_rows < min_rows)
      max_rows= min_rows;
    if (max_rows != (ha_rows)0) /* default setting, don't set fragmentation */
    {
      ndbtab.setMaxRows(max_rows);
      ndbtab.setMinRows(min_rows);
    }
  }
  ndbtab.setFragmentCount(fd_index);
  ndbtab.setFragmentData(frag_data, fd_index);
  DBUG_RETURN(0);
}

#ifndef MCP_WL3749
static
HA_ALTER_FLAGS supported_alter_operations()
{
  HA_ALTER_FLAGS alter_flags;
  return alter_flags |
    HA_ADD_INDEX |
    HA_DROP_INDEX |
    HA_ADD_UNIQUE_INDEX |
    HA_DROP_UNIQUE_INDEX |
    HA_ADD_COLUMN |
    HA_COLUMN_STORAGE |
    HA_COLUMN_FORMAT |
    HA_ADD_PARTITION |
    HA_ALTER_TABLE_REORG |
    HA_CHANGE_AUTOINCREMENT_VALUE;
}

int ha_ndbcluster::check_if_supported_alter(TABLE *altered_table,
                                            HA_CREATE_INFO *create_info,
                                            Alter_info *alter_info,
                                            HA_ALTER_FLAGS *alter_flags,
                                            uint table_changes)
{
  THD *thd= current_thd;
  HA_ALTER_FLAGS not_supported= ~(supported_alter_operations());
  uint i;
  const NDBTAB *tab= (const NDBTAB *) m_table;
  HA_ALTER_FLAGS add_column;
  HA_ALTER_FLAGS adding;
  HA_ALTER_FLAGS dropping;

  DBUG_ENTER("ha_ndbcluster::check_if_supported_alter");
  add_column= add_column | HA_ADD_COLUMN;
  adding= adding | HA_ADD_INDEX | HA_ADD_UNIQUE_INDEX;
  dropping= dropping | HA_DROP_INDEX | HA_DROP_UNIQUE_INDEX;
  partition_info *part_info= altered_table->part_info;
  const NDBTAB *old_tab= m_table;

  if (THDVAR(thd, use_copying_alter_table))
  {
    DBUG_PRINT("info", ("On-line alter table disabled"));
    DBUG_RETURN(HA_ALTER_NOT_SUPPORTED);
  }
#ifndef DBUG_OFF
  {
    char dbug_string[HA_MAX_ALTER_FLAGS+1];
    alter_flags->print(dbug_string);
    DBUG_PRINT("info", ("Not supported %s", dbug_string));
  }
#endif

  if (alter_flags->is_set(HA_ALTER_TABLE_REORG))
  {
    /*
      sql_partition.cc tries to compute what is going on
      and sets flags...that we clear
    */
    if (part_info->use_default_num_partitions)
    {
      alter_flags->clear_bit(HA_COALESCE_PARTITION);
      alter_flags->clear_bit(HA_ADD_PARTITION);
    }
  }

  if ((*alter_flags & not_supported).is_set())
  {
#ifndef DBUG_OFF
    HA_ALTER_FLAGS tmp = *alter_flags;
    tmp&= not_supported;
    char dbug_string[HA_MAX_ALTER_FLAGS+1];
    tmp.print(dbug_string);
    DBUG_PRINT("info", ("Detected unsupported change: %s", dbug_string));
#endif
    DBUG_RETURN(HA_ALTER_NOT_SUPPORTED);
  }

  if (alter_flags->is_set(HA_ADD_COLUMN) ||
      alter_flags->is_set(HA_ADD_PARTITION) ||
      alter_flags->is_set(HA_ALTER_TABLE_REORG))
  {
     Ndb *ndb= get_ndb(thd);
     NDBDICT *dict= ndb->getDictionary();
     ndb->setDatabaseName(m_dbname);
     NdbDictionary::Table new_tab= *old_tab;

     if (alter_flags->is_set(HA_ADD_COLUMN))
     {
       NDBCOL col;

       /*
         Check that we are only adding columns
       */
       /*
         HA_COLUMN_STORAGE & HA_COLUMN_FORMAT
         are set if they are specified in an later cmd
         even if they're no change. This is probably a bug
         conclusion: add them to add_column-mask, so that we silently "accept" them
         In case of someone trying to change a column, the HA_CHANGE_COLUMN would be set
         which we don't support, so we will still return HA_ALTER_NOT_SUPPORTED in those cases
       */
       add_column.set_bit(HA_COLUMN_STORAGE);
       add_column.set_bit(HA_COLUMN_FORMAT);
       if ((*alter_flags & ~add_column).is_set())
       {
         DBUG_PRINT("info", ("Only add column exclusively can be performed on-line"));
         DBUG_RETURN(HA_ALTER_NOT_SUPPORTED);
       }
       /*
         Check for extra fields for hidden primary key
         or user defined partitioning
       */
       if (table_share->primary_key == MAX_KEY ||
           part_info->part_type != HASH_PARTITION ||
           !part_info->list_of_part_fields)
         DBUG_RETURN(HA_ALTER_NOT_SUPPORTED);

       /* Find the new fields */
       for (uint i= table->s->fields; i < altered_table->s->fields; i++)
       {
         Field *field= altered_table->field[i];
         DBUG_PRINT("info", ("Found new field %s", field->field_name));
         DBUG_PRINT("info", ("storage_type %i, column_format %i",
                             (uint) field->field_storage_type(),
                             (uint) field->column_format()));
         /* Create new field to check if it can be added */
         if ((my_errno= create_ndb_column(0, col, field, create_info,
                                          COLUMN_FORMAT_TYPE_DYNAMIC)))
         {
           DBUG_PRINT("info", ("create_ndb_column returned %u", my_errno));
           DBUG_RETURN(my_errno);
         }
         new_tab.addColumn(col);
       }
     }

     if (alter_flags->is_set(HA_ALTER_TABLE_REORG))
     {
       new_tab.setFragmentCount(0);
       new_tab.setFragmentData(0, 0);
     }
     else if (alter_flags->is_set(HA_ADD_PARTITION))
     {
       DBUG_PRINT("info", ("Adding partition (%u)", part_info->num_parts));
       new_tab.setFragmentCount(part_info->num_parts);
     }

     NDB_Modifiers table_modifiers(ndb_table_modifiers);
     table_modifiers.parse(thd, "NDB_TABLE=", create_info->comment.str,
                           create_info->comment.length);
     const NDB_Modifier* mod_nologging = table_modifiers.get("NOLOGGING");

     if (mod_nologging->m_found)
     {
       new_tab.setLogging(!mod_nologging->m_val_bool);
     }
     
     if (dict->supportedAlterTable(*old_tab, new_tab))
     {
       DBUG_PRINT("info", ("Adding column(s) supported on-line"));
     }
     else
     {
       DBUG_PRINT("info",("Adding column not supported on-line"));
       DBUG_RETURN(HA_ALTER_NOT_SUPPORTED);
     }
  }

  /*
    Check that we are not adding multiple indexes
  */
  if ((*alter_flags & adding).is_set())
  {
    if (((altered_table->s->keys - table->s->keys) != 1) ||
        (*alter_flags & dropping).is_set())
    {
       DBUG_PRINT("info",("Only one index can be added on-line"));
       DBUG_RETURN(HA_ALTER_NOT_SUPPORTED);
    }
  }

  /*
    Check that we are not dropping multiple indexes
  */
  if ((*alter_flags & dropping).is_set())
  {
    if (((table->s->keys - altered_table->s->keys) != 1) ||
        (*alter_flags & adding).is_set())
    {
       DBUG_PRINT("info",("Only one index can be dropped on-line"));
       DBUG_RETURN(HA_ALTER_NOT_SUPPORTED);
    }
  }

  for (i= 0; i < table->s->fields; i++)
  {
    Field *field= table->field[i];
    const NDBCOL *col= tab->getColumn(i);

    NDBCOL new_col;
    create_ndb_column(0, new_col, field, create_info);

    bool index_on_column = false;
    /**
     * Check all indexes to determine if column has index instead of checking
     *   field->flags (PRI_KEY_FLAG | UNIQUE_KEY_FLAG | MULTIPLE_KEY_FLAG
     *   since field->flags appears to only be set on first column in
     *   multi-part index
     */
    for (uint j= 0; j<table->s->keys; j++)
    {
      KEY* key_info= table->key_info + j;
      KEY_PART_INFO* key_part= key_info->key_part;
      KEY_PART_INFO* end= key_part+key_info->key_parts;
      for (; key_part != end; key_part++)
      {
        if (key_part->field->field_index == i)
        {
          index_on_column= true;
          j= table->s->keys; // break outer loop
          break;
        }
      }
    }

    if (index_on_column == false && (*alter_flags & adding).is_set())
    {
      for (uint j= table->s->keys; j<altered_table->s->keys; j++)
      {
        KEY* key_info= altered_table->key_info + j;
        KEY_PART_INFO* key_part= key_info->key_part;
        KEY_PART_INFO* end= key_part+key_info->key_parts;
        for (; key_part != end; key_part++)
        {
          if (key_part->field->field_index == i)
          {
            index_on_column= true;
            j= altered_table->s->keys; // break outer loop
            break;
          }
        }
      }
    }

    /**
     * This is a "copy" of code in ::create()
     *   that "auto-converts" columns with keys into memory
     *   (unless storage disk is explicitly added)
     * This is needed to check if getStorageType() == getStorageType() 
     * further down
     */
    if (index_on_column)
    {
      if (field->field_storage_type() == HA_SM_DISK)
      {
        DBUG_RETURN(HA_ALTER_NOT_SUPPORTED);
      }
      new_col.setStorageType(NdbDictionary::Column::StorageTypeMemory);
    }
    else if (field->field_storage_type() == HA_SM_DEFAULT)
    {
      /**
       * If user didn't specify any column format, keep old
       *   to make as many alter's as possible online
       */
      new_col.setStorageType(col->getStorageType());
    }

    if (col->getStorageType() != new_col.getStorageType())
    {
      DBUG_PRINT("info", ("Column storage media is changed"));
      DBUG_RETURN(HA_ALTER_NOT_SUPPORTED);
    }

    if (field->flags & FIELD_IS_RENAMED)
    {
      DBUG_PRINT("info", ("Field has been renamed, copy table"));
      DBUG_RETURN(HA_ALTER_NOT_SUPPORTED);
    }

    if ((field->flags & FIELD_IN_ADD_INDEX) &&
        (col->getStorageType() == NdbDictionary::Column::StorageTypeDisk))
    {
      DBUG_PRINT("info", ("add/drop index not supported for disk stored column"));
      DBUG_RETURN(HA_ALTER_NOT_SUPPORTED);
    }
  }

  if ((*alter_flags & HA_CHANGE_AUTOINCREMENT_VALUE).is_set())
  {
    /* Check that only auto_increment value was changed */
    HA_ALTER_FLAGS change_auto_flags=
      change_auto_flags | HA_CHANGE_AUTOINCREMENT_VALUE;
    if ((*alter_flags & ~change_auto_flags).is_set())
    {
      DBUG_PRINT("info", ("Not only auto_increment value changed"));
      DBUG_RETURN(HA_ALTER_NOT_SUPPORTED);
    }
  }
  else
  {
    /* Check that row format didn't change */
    if ((create_info->used_fields & HA_CREATE_USED_AUTO) &&
        get_row_type() != create_info->row_type)
    {
      DBUG_PRINT("info", ("Row format changed"));
      DBUG_RETURN(HA_ALTER_NOT_SUPPORTED);
    }
  }

  DBUG_PRINT("info", ("Ndb supports ALTER on-line"));
  DBUG_RETURN(HA_ALTER_SUPPORTED_WAIT_LOCK);
}

int ha_ndbcluster::alter_table_phase1(THD *thd,
                                      TABLE *altered_table,
                                      HA_CREATE_INFO *create_info,
                                      HA_ALTER_INFO *alter_info,
                                      HA_ALTER_FLAGS *alter_flags)
{
  int error= 0;
  uint i;
  Thd_ndb *thd_ndb= get_thd_ndb(thd);
  Ndb *ndb= get_ndb(thd);
  NDBDICT *dict= ndb->getDictionary();
  ndb->setDatabaseName(m_dbname);
  NDB_ALTER_DATA *alter_data;
  const NDBTAB *old_tab;
  NdbDictionary::Table *new_tab;
  HA_ALTER_FLAGS adding;
  HA_ALTER_FLAGS dropping;

  DBUG_ENTER("alter_table_phase1");
  adding=  adding | HA_ADD_INDEX | HA_ADD_UNIQUE_INDEX;
  dropping= dropping | HA_DROP_INDEX | HA_DROP_UNIQUE_INDEX;

  if (!thd_ndb->has_required_global_schema_lock("ha_ndbcluster::alter_table_phase1"))
    DBUG_RETURN(HA_ERR_NO_CONNECTION);

  if (!(alter_data= new NDB_ALTER_DATA(dict, m_table)))
    DBUG_RETURN(HA_ERR_OUT_OF_MEM);
  old_tab= alter_data->old_table;
  new_tab= alter_data->new_table;
  alter_info->data= alter_data;
#ifndef DBUG_OFF
  {
    char dbug_string[HA_MAX_ALTER_FLAGS+1];
    alter_flags->print(dbug_string);
    DBUG_PRINT("info", ("altered_table %s, alter_flags %s",
                        altered_table->s->table_name.str,
                        (char *) dbug_string));
  }
#endif

  prepare_for_alter();

  if (dict->beginSchemaTrans() == -1)
  {
    DBUG_PRINT("info", ("Failed to start schema transaction"));
    ERR_PRINT(dict->getNdbError());
    error= ndb_to_mysql_error(&dict->getNdbError());
    table->file->print_error(error, MYF(0));
    goto err;
  }

  if ((*alter_flags & adding).is_set())
  {
    KEY           *key_info;
    KEY           *key;
    uint          *idx_p;
    uint          *idx_end_p;
    KEY_PART_INFO *key_part;
    KEY_PART_INFO *part_end;
    DBUG_PRINT("info", ("Adding indexes"));
    key_info= (KEY*) thd->alloc(sizeof(KEY) * alter_info->index_add_count);
    key= key_info;
    for (idx_p=  alter_info->index_add_buffer,
	 idx_end_p= idx_p + alter_info->index_add_count;
	 idx_p < idx_end_p;
	 idx_p++, key++)
    {
      /* Copy the KEY struct. */
      *key= alter_info->key_info_buffer[*idx_p];
      /* Fix the key parts. */
      part_end= key->key_part + key->key_parts;
      for (key_part= key->key_part; key_part < part_end; key_part++)
	key_part->field= table->field[key_part->fieldnr];
    }
    if ((error= add_index_impl(thd, altered_table, key_info,
                               alter_info->index_add_count)))
    {
      /*
	Exchange the key_info for the error message. If we exchange
	key number by key name in the message later, we need correct info.
      */
      KEY *save_key_info= table->key_info;
      table->key_info= key_info;
      table->file->print_error(error, MYF(0));
      table->key_info= save_key_info;
      goto abort;
    }
  }

  if ((*alter_flags & dropping).is_set())
  {
    uint          *key_numbers;
    uint          *keyno_p;
    uint          *idx_p;
    uint          *idx_end_p;
    DBUG_PRINT("info", ("Renumbering indexes"));
    /* The prepare_drop_index() method takes an array of key numbers. */
    key_numbers= (uint*) thd->alloc(sizeof(uint) * alter_info->index_drop_count);
    keyno_p= key_numbers;
    /* Get the number of each key. */
    for (idx_p= alter_info->index_drop_buffer,
	 idx_end_p= idx_p + alter_info->index_drop_count;
	 idx_p < idx_end_p;
	 idx_p++, keyno_p++)
      *keyno_p= *idx_p;
    /*
      Tell the handler to prepare for drop indexes.
      This re-numbers the indexes to get rid of gaps.
    */
    if ((error= prepare_drop_index(table, key_numbers,
				   alter_info->index_drop_count)))
    {
      table->file->print_error(error, MYF(0));
      goto abort;
    }
  }

  if (alter_flags->is_set(HA_ADD_COLUMN))
  {
     NDBCOL col;

     /* Find the new fields */
     for (i= table->s->fields; i < altered_table->s->fields; i++)
     {
       Field *field= altered_table->field[i];
       DBUG_PRINT("info", ("Found new field %s", field->field_name));
       if ((my_errno= create_ndb_column(thd, col, field, create_info,
                                        COLUMN_FORMAT_TYPE_DYNAMIC)))
       {
         error= my_errno;
         goto abort;
       }
       /*
         If the user has not specified the field format
         make it dynamic to enable on-line add attribute
       */
       if (field->column_format() == COLUMN_FORMAT_TYPE_DEFAULT &&
           create_info->row_type == ROW_TYPE_DEFAULT &&
           col.getDynamic())
       {
         push_warning_printf(thd, MYSQL_ERROR::WARN_LEVEL_WARN,
                             ER_ILLEGAL_HA_CREATE_OPTION,
                             "Converted FIXED field to DYNAMIC "
                             "to enable on-line ADD COLUMN",
                             field->field_name);
       }
       new_tab->addColumn(col);
     }
  }

  if (alter_flags->is_set(HA_ALTER_TABLE_REORG) || alter_flags->is_set(HA_ADD_PARTITION))
  {
    if (alter_flags->is_set(HA_ALTER_TABLE_REORG))
    {
      new_tab->setFragmentCount(0);
      new_tab->setFragmentData(0, 0);
    }
    else if (alter_flags->is_set(HA_ADD_PARTITION))
    {
      partition_info *part_info= altered_table->part_info;
      new_tab->setFragmentCount(part_info->num_parts);
    }

    int res= dict->prepareHashMap(*old_tab, *new_tab);
    if (res == -1)
    {
      const NdbError err= dict->getNdbError();
      my_errno= ndb_to_mysql_error(&err);
      goto abort;
    }
  }

  DBUG_RETURN(0);
abort:
  if (dict->endSchemaTrans(NdbDictionary::Dictionary::SchemaTransAbort)
        == -1)
  {
    DBUG_PRINT("info", ("Failed to abort schema transaction"));
    ERR_PRINT(dict->getNdbError());
    error= ndb_to_mysql_error(&dict->getNdbError());
  }
err:
  set_ndb_share_state(m_share, NSS_INITIAL);
  /* ndb_share reference schema free */
  DBUG_PRINT("NDB_SHARE", ("%s binlog schema free  use_count: %u",
                           m_share->key, m_share->use_count));
  free_share(&m_share); // Decrease ref_count
  delete alter_data;
  DBUG_RETURN(error);
}

int ha_ndbcluster::alter_frm(THD *thd, const char *file, 
                             NDB_ALTER_DATA *alter_data)
{
  uchar *data= NULL, *pack_data= NULL;
  size_t length, pack_length;
  int error= 0;

  DBUG_ENTER("alter_frm");

  DBUG_PRINT("enter", ("file: %s", file));

  NDBDICT *dict= alter_data->dictionary;

  // TODO handle this
  DBUG_ASSERT(m_table != 0);

  DBUG_ASSERT(get_ndb_share_state(m_share) == NSS_ALTERED);
  if (readfrm(file, &data, &length) ||
      packfrm(data, length, &pack_data, &pack_length))
  {
    DBUG_PRINT("info", ("Missing frm for %s", m_tabname));
    my_free((char*)data, MYF(MY_ALLOW_ZERO_PTR));
    my_free((char*)pack_data, MYF(MY_ALLOW_ZERO_PTR));
    error= 1;
    my_error(ER_FILE_NOT_FOUND, MYF(0), file); 
  }
  else
  {
    DBUG_PRINT("info", ("Table %s has changed, altering frm in ndb",
                        m_tabname));
    const NDBTAB *old_tab= alter_data->old_table;
    NdbDictionary::Table *new_tab= alter_data->new_table;

    new_tab->setFrm(pack_data, (Uint32)pack_length);
    if (dict->alterTableGlobal(*old_tab, *new_tab))
    {
      DBUG_PRINT("info", ("On-line alter of table %s failed", m_tabname));
      error= ndb_to_mysql_error(&dict->getNdbError());
      my_error(error, MYF(0));
    }
    my_free((char*)data, MYF(MY_ALLOW_ZERO_PTR));
    my_free((char*)pack_data, MYF(MY_ALLOW_ZERO_PTR));
  }

  /* ndb_share reference schema(?) free */
  DBUG_PRINT("NDB_SHARE", ("%s binlog schema(?) free  use_count: %u",
                           m_share->key, m_share->use_count));

  DBUG_RETURN(error);
}

int ha_ndbcluster::alter_table_phase2(THD *thd,
                                      TABLE *altered_table,
                                      HA_CREATE_INFO *create_info,
                                      HA_ALTER_INFO *alter_info,
                                      HA_ALTER_FLAGS *alter_flags)

{
  int error= 0;
  Thd_ndb *thd_ndb= get_thd_ndb(thd);
  NDB_ALTER_DATA *alter_data= (NDB_ALTER_DATA *) alter_info->data;
  NDBDICT *dict= alter_data->dictionary;
  HA_ALTER_FLAGS dropping;

  DBUG_ENTER("alter_table_phase2");
  dropping= dropping  | HA_DROP_INDEX | HA_DROP_UNIQUE_INDEX;

  if (!thd_ndb->has_required_global_schema_lock("ha_ndbcluster::alter_table_phase2"))
  {
    error= HA_ERR_NO_CONNECTION;
    goto err;
  }

  if ((*alter_flags & dropping).is_set())
  {
    /* Tell the handler to finally drop the indexes. */
    if ((error= final_drop_index(table)))
    {
      print_error(error, MYF(0));
      goto abort;
    }
  }

  DBUG_PRINT("info", ("getting frm file %s", altered_table->s->path.str));

  DBUG_ASSERT(alter_data);
  error= alter_frm(thd, altered_table->s->path.str, alter_data);
  if (!error)
  {
    /*
     * Alter succesful, commit schema transaction
     */
    if (dict->endSchemaTrans() == -1)
    {
      error= ndb_to_mysql_error(&dict->getNdbError());
      DBUG_PRINT("info", ("Failed to commit schema transaction, error %u",
                          error));
      table->file->print_error(error, MYF(0));
      goto err;
    }
    if ((*alter_flags & HA_CHANGE_AUTOINCREMENT_VALUE).is_set())
      error= set_auto_inc_val(thd, create_info->auto_increment_value);
    if (error)
    {
      DBUG_PRINT("info", ("Failed to set auto_increment value"));
      goto err;
    }
  }
  else // if (error)
  {
abort:
    if (dict->endSchemaTrans(NdbDictionary::Dictionary::SchemaTransAbort)
        == -1)
    {
      DBUG_PRINT("info", ("Failed to abort schema transaction"));
      ERR_PRINT(dict->getNdbError());
    }
err:
    /* ndb_share reference schema free */
    DBUG_PRINT("NDB_SHARE", ("%s binlog schema free  use_count: %u",
                             m_share->key, m_share->use_count));
    delete alter_data;
    alter_info->data= 0;
  }
  set_ndb_share_state(m_share, NSS_INITIAL);
  free_share(&m_share); // Decrease ref_count
  DBUG_RETURN(error);
}

int ha_ndbcluster::alter_table_phase3(THD *thd, TABLE *table,
                                      HA_CREATE_INFO *create_info,
                                      HA_ALTER_INFO *alter_info,
                                      HA_ALTER_FLAGS *alter_flags)
{
  Thd_ndb *thd_ndb= get_thd_ndb(thd);
  DBUG_ENTER("alter_table_phase3");

  NDB_ALTER_DATA *alter_data= (NDB_ALTER_DATA *) alter_info->data;
  if (!thd_ndb->has_required_global_schema_lock("ha_ndbcluster::alter_table_phase3"))
  {
    delete alter_data;
    alter_info->data= 0;
    DBUG_RETURN(HA_ERR_NO_CONNECTION);
  }

  const char *db= table->s->db.str;
  const char *name= table->s->table_name.str;

  /*
    all mysqld's will read frms from disk and setup new
    event operation for the table (new_op)
  */
  uint32 table_id= 0, table_version= 0;
  DBUG_ASSERT(alter_data != 0);
  if (alter_data)
  {
    table_id= alter_data->table_id;
    table_version= alter_data->old_table_version;
  }
  ndbcluster_log_schema_op(thd, thd->query(), thd->query_length(),
                           db, name,
                           table_id, table_version,
                           SOT_ONLINE_ALTER_TABLE_PREPARE,
                           NULL, NULL);

  /*
    Get table id/version for new table
  */
  table_id= 0;
  table_version= 0;
  {
    Ndb* ndb= get_ndb(thd);
    DBUG_ASSERT(ndb != 0);
    if (ndb)
    {
      ndb->setDatabaseName(db);
      Ndb_table_guard ndbtab(ndb->getDictionary(), name);
      const NDBTAB *new_tab= ndbtab.get_table();
      DBUG_ASSERT(new_tab != 0);
      if (new_tab)
      {
        table_id= new_tab->getObjectId();
        table_version= new_tab->getObjectVersion();
      }
    }
  }

  /*
    all mysqld's will switch to using the new_op, and delete the old
    event operation
  */
  ndbcluster_log_schema_op(thd, thd->query(), thd->query_length(),
                           db, name,
                           table_id, table_version,
                           SOT_ONLINE_ALTER_TABLE_COMMIT,
                           NULL, NULL);

  delete alter_data;
  alter_info->data= 0;
  DBUG_RETURN(0);
}
#endif

bool set_up_tablespace(st_alter_tablespace *alter_info,
                       NdbDictionary::Tablespace *ndb_ts)
{
  if (alter_info->extent_size >= (Uint64(1) << 32))
  {
    // TODO set correct error
    return TRUE;
  }
  ndb_ts->setName(alter_info->tablespace_name);
  ndb_ts->setExtentSize(Uint32(alter_info->extent_size));
  ndb_ts->setDefaultLogfileGroup(alter_info->logfile_group_name);
  return FALSE;
}

bool set_up_datafile(st_alter_tablespace *alter_info,
                     NdbDictionary::Datafile *ndb_df)
{
  if (alter_info->max_size > 0)
  {
    my_error(ER_TABLESPACE_AUTO_EXTEND_ERROR, MYF(0));
    return TRUE;
  }
  ndb_df->setPath(alter_info->data_file_name);
  ndb_df->setSize(alter_info->initial_size);
  ndb_df->setTablespace(alter_info->tablespace_name);
  return FALSE;
}

bool set_up_logfile_group(st_alter_tablespace *alter_info,
                          NdbDictionary::LogfileGroup *ndb_lg)
{
  if (alter_info->undo_buffer_size >= (Uint64(1) << 32))
  {
    // TODO set correct error
    return TRUE;
  }

  ndb_lg->setName(alter_info->logfile_group_name);
  ndb_lg->setUndoBufferSize(Uint32(alter_info->undo_buffer_size));
  return FALSE;
}

bool set_up_undofile(st_alter_tablespace *alter_info,
                     NdbDictionary::Undofile *ndb_uf)
{
  ndb_uf->setPath(alter_info->undo_file_name);
  ndb_uf->setSize(alter_info->initial_size);
  ndb_uf->setLogfileGroup(alter_info->logfile_group_name);
  return FALSE;
}

int ndbcluster_alter_tablespace(handlerton *hton,
                                THD* thd, st_alter_tablespace *alter_info)
{
  int is_tablespace= 0;
  NdbError err;
  NDBDICT *dict;
  int error;
  const char *errmsg;
  Ndb *ndb;
  DBUG_ENTER("ndbcluster_alter_tablespace");
  LINT_INIT(errmsg);

  ndb= check_ndb_in_thd(thd);
  if (ndb == NULL)
  {
    DBUG_RETURN(HA_ERR_NO_CONNECTION);
  }
  dict= ndb->getDictionary();

  uint32 table_id= 0, table_version= 0;
  switch (alter_info->ts_cmd_type){
  case (CREATE_TABLESPACE):
  {
    error= ER_CREATE_FILEGROUP_FAILED;
    
    NdbDictionary::Tablespace ndb_ts;
    NdbDictionary::Datafile ndb_df;
    NdbDictionary::ObjectId objid;
    if (set_up_tablespace(alter_info, &ndb_ts))
    {
      DBUG_RETURN(1);
    }
    if (set_up_datafile(alter_info, &ndb_df))
    {
      DBUG_RETURN(1);
    }
    errmsg= "TABLESPACE";
    if (dict->createTablespace(ndb_ts, &objid))
    {
      DBUG_PRINT("error", ("createTablespace returned %d", error));
      goto ndberror;
    }
    table_id = objid.getObjectId();
    table_version = objid.getObjectVersion();
    if (dict->getWarningFlags() &
        NdbDictionary::Dictionary::WarnExtentRoundUp)
    {
      push_warning_printf(current_thd, MYSQL_ERROR::WARN_LEVEL_WARN,
                          dict->getWarningFlags(),
                          "Extent size rounded up to kernel page size");
    }
    DBUG_PRINT("alter_info", ("Successfully created Tablespace"));
    errmsg= "DATAFILE";
    if (dict->createDatafile(ndb_df))
    {
      err= dict->getNdbError();
      NdbDictionary::Tablespace tmp= dict->getTablespace(ndb_ts.getName());
      if (dict->getNdbError().code == 0 &&
	  tmp.getObjectId() == objid.getObjectId() &&
	  tmp.getObjectVersion() == objid.getObjectVersion())
      {
	dict->dropTablespace(tmp);
      }
      
      DBUG_PRINT("error", ("createDatafile returned %d", error));
      goto ndberror2;
    }
    if (dict->getWarningFlags() &
        NdbDictionary::Dictionary::WarnDatafileRoundUp)
    {
      push_warning_printf(current_thd, MYSQL_ERROR::WARN_LEVEL_WARN,
                          dict->getWarningFlags(),
                          "Datafile size rounded up to extent size");
    }
    else /* produce only 1 message */
    if (dict->getWarningFlags() &
        NdbDictionary::Dictionary::WarnDatafileRoundDown)
    {
      push_warning_printf(current_thd, MYSQL_ERROR::WARN_LEVEL_WARN,
                          dict->getWarningFlags(),
                          "Datafile size rounded down to extent size");
    }
    is_tablespace= 1;
    break;
  }
  case (ALTER_TABLESPACE):
  {
    error= ER_ALTER_FILEGROUP_FAILED;
    if (alter_info->ts_alter_tablespace_type == ALTER_TABLESPACE_ADD_FILE)
    {
      NdbDictionary::Datafile ndb_df;
      if (set_up_datafile(alter_info, &ndb_df))
      {
	DBUG_RETURN(1);
      }
      errmsg= " CREATE DATAFILE";
      NdbDictionary::ObjectId objid;
      if (dict->createDatafile(ndb_df, false, &objid))
      {
	goto ndberror;
      }
      table_id= objid.getObjectId();
      table_version= objid.getObjectVersion();
      if (dict->getWarningFlags() &
          NdbDictionary::Dictionary::WarnDatafileRoundUp)
      {
        push_warning_printf(current_thd, MYSQL_ERROR::WARN_LEVEL_WARN,
                            dict->getWarningFlags(),
                            "Datafile size rounded up to extent size");
      }
      else /* produce only 1 message */
      if (dict->getWarningFlags() &
          NdbDictionary::Dictionary::WarnDatafileRoundDown)
      {
        push_warning_printf(current_thd, MYSQL_ERROR::WARN_LEVEL_WARN,
                            dict->getWarningFlags(),
                            "Datafile size rounded down to extent size");
      }
    }
    else if(alter_info->ts_alter_tablespace_type == ALTER_TABLESPACE_DROP_FILE)
    {
      NdbDictionary::Tablespace ts= dict->getTablespace(alter_info->tablespace_name);
      NdbDictionary::Datafile df= dict->getDatafile(0, alter_info->data_file_name);
      NdbDictionary::ObjectId objid;
      df.getTablespaceId(&objid);
      table_id = df.getObjectId();
      table_version = df.getObjectVersion();
      if (ts.getObjectId() == objid.getObjectId() && 
	  strcmp(df.getPath(), alter_info->data_file_name) == 0)
      {
	errmsg= " DROP DATAFILE";
	if (dict->dropDatafile(df))
	{
	  goto ndberror;
	}
      }
      else
      {
	DBUG_PRINT("error", ("No such datafile"));
	my_error(ER_ALTER_FILEGROUP_FAILED, MYF(0), " NO SUCH FILE");
	DBUG_RETURN(1);
      }
    }
    else
    {
      DBUG_PRINT("error", ("Unsupported alter tablespace: %d", 
			   alter_info->ts_alter_tablespace_type));
      DBUG_RETURN(HA_ADMIN_NOT_IMPLEMENTED);
    }
    is_tablespace= 1;
    break;
  }
  case (CREATE_LOGFILE_GROUP):
  {
    error= ER_CREATE_FILEGROUP_FAILED;
    NdbDictionary::LogfileGroup ndb_lg;
    NdbDictionary::Undofile ndb_uf;
    NdbDictionary::ObjectId objid;
    if (alter_info->undo_file_name == NULL)
    {
      /*
	REDO files in LOGFILE GROUP not supported yet
      */
      DBUG_RETURN(HA_ADMIN_NOT_IMPLEMENTED);
    }
    if (set_up_logfile_group(alter_info, &ndb_lg))
    {
      DBUG_RETURN(1);
    }
    errmsg= "LOGFILE GROUP";
    if (dict->createLogfileGroup(ndb_lg, &objid))
    {
      goto ndberror;
    }
    table_id = objid.getObjectId();
    table_version = objid.getObjectVersion();
    if (dict->getWarningFlags() &
        NdbDictionary::Dictionary::WarnUndobufferRoundUp)
    {
      push_warning_printf(current_thd, MYSQL_ERROR::WARN_LEVEL_WARN,
                          dict->getWarningFlags(),
                          "Undo buffer size rounded up to kernel page size");
    }
    DBUG_PRINT("alter_info", ("Successfully created Logfile Group"));
    if (set_up_undofile(alter_info, &ndb_uf))
    {
      DBUG_RETURN(1);
    }
    errmsg= "UNDOFILE";
    if (dict->createUndofile(ndb_uf))
    {
      err= dict->getNdbError();
      NdbDictionary::LogfileGroup tmp= dict->getLogfileGroup(ndb_lg.getName());
      if (dict->getNdbError().code == 0 &&
	  tmp.getObjectId() == objid.getObjectId() &&
	  tmp.getObjectVersion() == objid.getObjectVersion())
      {
	dict->dropLogfileGroup(tmp);
      }
      goto ndberror2;
    }
    if (dict->getWarningFlags() &
        NdbDictionary::Dictionary::WarnUndofileRoundDown)
    {
      push_warning_printf(current_thd, MYSQL_ERROR::WARN_LEVEL_WARN,
                          dict->getWarningFlags(),
                          "Undofile size rounded down to kernel page size");
    }
    break;
  }
  case (ALTER_LOGFILE_GROUP):
  {
    error= ER_ALTER_FILEGROUP_FAILED;
    if (alter_info->undo_file_name == NULL)
    {
      /*
	REDO files in LOGFILE GROUP not supported yet
      */
      DBUG_RETURN(HA_ADMIN_NOT_IMPLEMENTED);
    }
    NdbDictionary::Undofile ndb_uf;
    if (set_up_undofile(alter_info, &ndb_uf))
    {
      DBUG_RETURN(1);
    }
    errmsg= "CREATE UNDOFILE";
    NdbDictionary::ObjectId objid;
    if (dict->createUndofile(ndb_uf, false, &objid))
    {
      goto ndberror;
    }
    table_id = objid.getObjectId();
    table_version = objid.getObjectVersion();
    if (dict->getWarningFlags() &
        NdbDictionary::Dictionary::WarnUndofileRoundDown)
    {
      push_warning_printf(current_thd, MYSQL_ERROR::WARN_LEVEL_WARN,
                          dict->getWarningFlags(),
                          "Undofile size rounded down to kernel page size");
    }
    break;
  }
  case (DROP_TABLESPACE):
  {
    error= ER_DROP_FILEGROUP_FAILED;
    errmsg= "TABLESPACE";
    NdbDictionary::Tablespace ts=
      dict->getTablespace(alter_info->tablespace_name);
    table_id= ts.getObjectId();
    table_version= ts.getObjectVersion();
    if (dict->dropTablespace(ts))
    {
      goto ndberror;
    }
    is_tablespace= 1;
    break;
  }
  case (DROP_LOGFILE_GROUP):
  {
    error= ER_DROP_FILEGROUP_FAILED;
    errmsg= "LOGFILE GROUP";
    NdbDictionary::LogfileGroup lg=
      dict->getLogfileGroup(alter_info->logfile_group_name);
    table_id= lg.getObjectId();
    table_version= lg.getObjectVersion();
    if (dict->dropLogfileGroup(lg))
    {
      goto ndberror;
    }
    break;
  }
  case (CHANGE_FILE_TABLESPACE):
  {
    DBUG_RETURN(HA_ADMIN_NOT_IMPLEMENTED);
  }
  case (ALTER_ACCESS_MODE_TABLESPACE):
  {
    DBUG_RETURN(HA_ADMIN_NOT_IMPLEMENTED);
  }
  default:
  {
    DBUG_RETURN(HA_ADMIN_NOT_IMPLEMENTED);
  }
  }
  if (is_tablespace)
    ndbcluster_log_schema_op(thd,
                             thd->query(), thd->query_length(),
                             "", alter_info->tablespace_name,
                             table_id, table_version,
                             SOT_TABLESPACE, NULL, NULL);
  else
    ndbcluster_log_schema_op(thd,
                             thd->query(), thd->query_length(),
                             "", alter_info->logfile_group_name,
                             table_id, table_version,
                             SOT_LOGFILE_GROUP, NULL, NULL);
  DBUG_RETURN(FALSE);

ndberror:
  err= dict->getNdbError();
ndberror2:
  ndb_to_mysql_error(&err);
  
  my_error(error, MYF(0), errmsg);
  DBUG_RETURN(1);
}


bool ha_ndbcluster::get_no_parts(const char *name, uint *no_parts)
{
  THD *thd= current_thd;
  Ndb *ndb;
  NDBDICT *dict;
  int err;
  DBUG_ENTER("ha_ndbcluster::get_no_parts");
  LINT_INIT(err);

  set_dbname(name);
  set_tabname(name);
  for (;;)
  {
    if (check_ndb_connection(thd))
    {
      err= HA_ERR_NO_CONNECTION;
      break;
    }
    ndb= get_ndb(thd);
    ndb->setDatabaseName(m_dbname);
    Ndb_table_guard ndbtab_g(dict= ndb->getDictionary(), m_tabname);
    if (!ndbtab_g.get_table())
      ERR_BREAK(dict->getNdbError(), err);
    *no_parts= ndbtab_g.get_table()->getFragmentCount();
    DBUG_RETURN(FALSE);
  }

  print_error(err, MYF(0));
  DBUG_RETURN(TRUE);
}

static int ndbcluster_fill_files_table(handlerton *hton, 
                                       THD *thd, 
                                       TABLE_LIST *tables,
                                       Item *cond)
{
  TABLE* table= tables->table;
  Ndb *ndb= check_ndb_in_thd(thd);
  NdbDictionary::Dictionary* dict= ndb->getDictionary();
  NdbDictionary::Dictionary::List dflist;
  NdbError ndberr;
  uint i;
  DBUG_ENTER("ndbcluster_fill_files_table");

  dict->listObjects(dflist, NdbDictionary::Object::Datafile);
  ndberr= dict->getNdbError();
  if (ndberr.classification != NdbError::NoError)
    ERR_RETURN(ndberr);

  for (i= 0; i < dflist.count; i++)
  {
    NdbDictionary::Dictionary::List::Element& elt = dflist.elements[i];
    Ndb_cluster_connection_node_iter iter;
    uint id;
    
    g_ndb_cluster_connection->init_get_next_node(iter);

    while ((id= g_ndb_cluster_connection->get_next_alive_node(iter)))
    {
      init_fill_schema_files_row(table);
      NdbDictionary::Datafile df= dict->getDatafile(id, elt.name);
      ndberr= dict->getNdbError();
      if(ndberr.classification != NdbError::NoError)
      {
        if (ndberr.classification == NdbError::SchemaError)
          continue;

        if (ndberr.classification == NdbError::UnknownResultError)
          continue;

        ERR_RETURN(ndberr);
      }
      NdbDictionary::Tablespace ts= dict->getTablespace(df.getTablespace());
      ndberr= dict->getNdbError();
      if (ndberr.classification != NdbError::NoError)
      {
        if (ndberr.classification == NdbError::SchemaError)
          continue;
        ERR_RETURN(ndberr);
      }

      table->field[IS_FILES_FILE_NAME]->set_notnull();
      table->field[IS_FILES_FILE_NAME]->store(elt.name, strlen(elt.name),
                                              system_charset_info);
      table->field[IS_FILES_FILE_TYPE]->set_notnull();
      table->field[IS_FILES_FILE_TYPE]->store("DATAFILE",8,
                                              system_charset_info);
      table->field[IS_FILES_TABLESPACE_NAME]->set_notnull();
      table->field[IS_FILES_TABLESPACE_NAME]->store(df.getTablespace(),
                                                    strlen(df.getTablespace()),
                                                    system_charset_info);
      table->field[IS_FILES_LOGFILE_GROUP_NAME]->set_notnull();
      table->field[IS_FILES_LOGFILE_GROUP_NAME]->
        store(ts.getDefaultLogfileGroup(),
              strlen(ts.getDefaultLogfileGroup()),
              system_charset_info);
      table->field[IS_FILES_ENGINE]->set_notnull();
      table->field[IS_FILES_ENGINE]->store(ndbcluster_hton_name,
                                           ndbcluster_hton_name_length,
                                           system_charset_info);

      table->field[IS_FILES_FREE_EXTENTS]->set_notnull();
      table->field[IS_FILES_FREE_EXTENTS]->store(df.getFree()
                                                 / ts.getExtentSize(), true);
      table->field[IS_FILES_TOTAL_EXTENTS]->set_notnull();
      table->field[IS_FILES_TOTAL_EXTENTS]->store(df.getSize()
                                                  / ts.getExtentSize(), true);
      table->field[IS_FILES_EXTENT_SIZE]->set_notnull();
      table->field[IS_FILES_EXTENT_SIZE]->store(ts.getExtentSize(), true);
      table->field[IS_FILES_INITIAL_SIZE]->set_notnull();
      table->field[IS_FILES_INITIAL_SIZE]->store(df.getSize(), true);
      table->field[IS_FILES_MAXIMUM_SIZE]->set_notnull();
      table->field[IS_FILES_MAXIMUM_SIZE]->store(df.getSize(), true);
      table->field[IS_FILES_VERSION]->set_notnull();
      table->field[IS_FILES_VERSION]->store(df.getObjectVersion(), true);

      table->field[IS_FILES_ROW_FORMAT]->set_notnull();
      table->field[IS_FILES_ROW_FORMAT]->store("FIXED", 5, system_charset_info);

      char extra[30];
      int len= my_snprintf(extra, sizeof(extra), "CLUSTER_NODE=%u", id);
      table->field[IS_FILES_EXTRA]->set_notnull();
      table->field[IS_FILES_EXTRA]->store(extra, len, system_charset_info);
      schema_table_store_record(thd, table);
    }
  }

  NdbDictionary::Dictionary::List tslist;
  dict->listObjects(tslist, NdbDictionary::Object::Tablespace);
  ndberr= dict->getNdbError();
  if (ndberr.classification != NdbError::NoError)
    ERR_RETURN(ndberr);

  for (i= 0; i < tslist.count; i++)
  {
    NdbDictionary::Dictionary::List::Element&elt= tslist.elements[i];

    NdbDictionary::Tablespace ts= dict->getTablespace(elt.name);
    ndberr= dict->getNdbError();
    if (ndberr.classification != NdbError::NoError)
    {
      if (ndberr.classification == NdbError::SchemaError)
        continue;
      ERR_RETURN(ndberr);
    }

    init_fill_schema_files_row(table);
    table->field[IS_FILES_FILE_TYPE]->set_notnull();
    table->field[IS_FILES_FILE_TYPE]->store("TABLESPACE", 10,
                                            system_charset_info);

    table->field[IS_FILES_TABLESPACE_NAME]->set_notnull();
    table->field[IS_FILES_TABLESPACE_NAME]->store(elt.name,
                                                     strlen(elt.name),
                                                     system_charset_info);
    table->field[IS_FILES_LOGFILE_GROUP_NAME]->set_notnull();
    table->field[IS_FILES_LOGFILE_GROUP_NAME]->
      store(ts.getDefaultLogfileGroup(),
           strlen(ts.getDefaultLogfileGroup()),
           system_charset_info);

    table->field[IS_FILES_ENGINE]->set_notnull();
    table->field[IS_FILES_ENGINE]->store(ndbcluster_hton_name,
                                         ndbcluster_hton_name_length,
                                         system_charset_info);

    table->field[IS_FILES_EXTENT_SIZE]->set_notnull();
    table->field[IS_FILES_EXTENT_SIZE]->store(ts.getExtentSize(), true);

    table->field[IS_FILES_VERSION]->set_notnull();
    table->field[IS_FILES_VERSION]->store(ts.getObjectVersion(), true);

    schema_table_store_record(thd, table);
  }

  NdbDictionary::Dictionary::List uflist;
  dict->listObjects(uflist, NdbDictionary::Object::Undofile);
  ndberr= dict->getNdbError();
  if (ndberr.classification != NdbError::NoError)
    ERR_RETURN(ndberr);

  for (i= 0; i < uflist.count; i++)
  {
    NdbDictionary::Dictionary::List::Element& elt= uflist.elements[i];
    Ndb_cluster_connection_node_iter iter;
    unsigned id;

    g_ndb_cluster_connection->init_get_next_node(iter);

    while ((id= g_ndb_cluster_connection->get_next_alive_node(iter)))
    {
      NdbDictionary::Undofile uf= dict->getUndofile(id, elt.name);
      ndberr= dict->getNdbError();
      if (ndberr.classification != NdbError::NoError)
      {
        if (ndberr.classification == NdbError::SchemaError)
          continue;
        if (ndberr.classification == NdbError::UnknownResultError)
          continue;
        ERR_RETURN(ndberr);
      }
      NdbDictionary::LogfileGroup lfg=
        dict->getLogfileGroup(uf.getLogfileGroup());
      ndberr= dict->getNdbError();
      if (ndberr.classification != NdbError::NoError)
      {
        if (ndberr.classification == NdbError::SchemaError)
          continue;
        ERR_RETURN(ndberr);
      }

      init_fill_schema_files_row(table);
      table->field[IS_FILES_FILE_NAME]->set_notnull();
      table->field[IS_FILES_FILE_NAME]->store(elt.name, strlen(elt.name),
                                              system_charset_info);
      table->field[IS_FILES_FILE_TYPE]->set_notnull();
      table->field[IS_FILES_FILE_TYPE]->store("UNDO LOG", 8,
                                              system_charset_info);
      NdbDictionary::ObjectId objid;
      uf.getLogfileGroupId(&objid);
      table->field[IS_FILES_LOGFILE_GROUP_NAME]->set_notnull();
      table->field[IS_FILES_LOGFILE_GROUP_NAME]->store(uf.getLogfileGroup(),
                                                  strlen(uf.getLogfileGroup()),
                                                       system_charset_info);
      table->field[IS_FILES_LOGFILE_GROUP_NUMBER]->set_notnull();
      table->field[IS_FILES_LOGFILE_GROUP_NUMBER]->store(objid.getObjectId(), true);
      table->field[IS_FILES_ENGINE]->set_notnull();
      table->field[IS_FILES_ENGINE]->store(ndbcluster_hton_name,
                                           ndbcluster_hton_name_length,
                                           system_charset_info);

      table->field[IS_FILES_TOTAL_EXTENTS]->set_notnull();
      table->field[IS_FILES_TOTAL_EXTENTS]->store(uf.getSize()/4, true);
      table->field[IS_FILES_EXTENT_SIZE]->set_notnull();
      table->field[IS_FILES_EXTENT_SIZE]->store(4, true);

      table->field[IS_FILES_INITIAL_SIZE]->set_notnull();
      table->field[IS_FILES_INITIAL_SIZE]->store(uf.getSize(), true);
      table->field[IS_FILES_MAXIMUM_SIZE]->set_notnull();
      table->field[IS_FILES_MAXIMUM_SIZE]->store(uf.getSize(), true);

      table->field[IS_FILES_VERSION]->set_notnull();
      table->field[IS_FILES_VERSION]->store(uf.getObjectVersion(), true);

      char extra[100];
      int len= my_snprintf(extra,sizeof(extra),"CLUSTER_NODE=%u;UNDO_BUFFER_SIZE=%lu",
                           id, (ulong) lfg.getUndoBufferSize());
      table->field[IS_FILES_EXTRA]->set_notnull();
      table->field[IS_FILES_EXTRA]->store(extra, len, system_charset_info);
      schema_table_store_record(thd, table);
    }
  }

  // now for LFGs
  NdbDictionary::Dictionary::List lfglist;
  dict->listObjects(lfglist, NdbDictionary::Object::LogfileGroup);
  ndberr= dict->getNdbError();
  if (ndberr.classification != NdbError::NoError)
    ERR_RETURN(ndberr);

  for (i= 0; i < lfglist.count; i++)
  {
    NdbDictionary::Dictionary::List::Element& elt= lfglist.elements[i];

    NdbDictionary::LogfileGroup lfg= dict->getLogfileGroup(elt.name);
    ndberr= dict->getNdbError();
    if (ndberr.classification != NdbError::NoError)
    {
      if (ndberr.classification == NdbError::SchemaError)
        continue;
      ERR_RETURN(ndberr);
    }

    init_fill_schema_files_row(table);
    table->field[IS_FILES_FILE_TYPE]->set_notnull();
    table->field[IS_FILES_FILE_TYPE]->store("UNDO LOG", 8,
                                            system_charset_info);

    table->field[IS_FILES_LOGFILE_GROUP_NAME]->set_notnull();
    table->field[IS_FILES_LOGFILE_GROUP_NAME]->store(elt.name,
                                                     strlen(elt.name),
                                                     system_charset_info);
    table->field[IS_FILES_LOGFILE_GROUP_NUMBER]->set_notnull();
    table->field[IS_FILES_LOGFILE_GROUP_NUMBER]->store(lfg.getObjectId(), true);
    table->field[IS_FILES_ENGINE]->set_notnull();
    table->field[IS_FILES_ENGINE]->store(ndbcluster_hton_name,
                                         ndbcluster_hton_name_length,
                                         system_charset_info);

    table->field[IS_FILES_FREE_EXTENTS]->set_notnull();
    table->field[IS_FILES_FREE_EXTENTS]->store(lfg.getUndoFreeWords(), true);
    table->field[IS_FILES_EXTENT_SIZE]->set_notnull();
    table->field[IS_FILES_EXTENT_SIZE]->store(4, true);

    table->field[IS_FILES_VERSION]->set_notnull();
    table->field[IS_FILES_VERSION]->store(lfg.getObjectVersion(), true);

    char extra[100];
    int len= my_snprintf(extra,sizeof(extra),
                         "UNDO_BUFFER_SIZE=%lu",
                         (ulong) lfg.getUndoBufferSize());
    table->field[IS_FILES_EXTRA]->set_notnull();
    table->field[IS_FILES_EXTRA]->store(extra, len, system_charset_info);
    schema_table_store_record(thd, table);
  }
  DBUG_RETURN(0);
}

static int show_ndb_vars(THD *thd, SHOW_VAR *var, char *buff)
{
  if (!check_ndb_in_thd(thd))
    return -1;
  struct st_ndb_status *st;
  SHOW_VAR *st_var;
  {
    char *mem= (char*)sql_alloc(sizeof(struct st_ndb_status) +
                                sizeof(ndb_status_variables_dynamic));
    st= new (mem) st_ndb_status;
    st_var= (SHOW_VAR*)(mem + sizeof(struct st_ndb_status));
    memcpy(st_var, &ndb_status_variables_dynamic, sizeof(ndb_status_variables_dynamic));
    int i= 0;
    SHOW_VAR *tmp= &(ndb_status_variables_dynamic[0]);
    for (; tmp->value; tmp++, i++)
      st_var[i].value= mem + (tmp->value - (char*)&g_ndb_status);
  }
  {
    Thd_ndb *thd_ndb= get_thd_ndb(thd);
    Ndb_cluster_connection *c= thd_ndb->connection;
    update_status_variables(thd_ndb, st, c);
  }
  var->type= SHOW_ARRAY;
  var->value= (char *) st_var;
  return 0;
}

SHOW_VAR ndb_status_variables_export[]= {
  {"Ndb",          (char*) &show_ndb_vars,                 SHOW_FUNC},
  {"Ndb_conflict", (char*) &ndb_status_conflict_variables, SHOW_ARRAY},
  {"Ndb",          (char*) &ndb_status_injector_variables, SHOW_ARRAY},
  {"Ndb",          (char*) &ndb_status_slave_variables,    SHOW_ARRAY},
  {"Ndb",          (char*) &show_ndb_server_api_stats,     SHOW_FUNC},
  {"Ndb_index_stat", (char*) &ndb_status_index_stat_variables, SHOW_ARRAY},
  {NullS, NullS, SHOW_LONG}
};


static MYSQL_SYSVAR_ULONG(
  cache_check_time,                  /* name */
  opt_ndb_cache_check_time,              /* var */
  PLUGIN_VAR_RQCMDARG,
  "A dedicated thread is created to, at the given "
  "millisecond interval, invalidate the query cache "
  "if another MySQL server in the cluster has changed "
  "the data in the database.",
  NULL,                              /* check func. */
  NULL,                              /* update func. */
  0,                                 /* default */
  0,                                 /* min */
  ONE_YEAR_IN_SECONDS,               /* max */
  0                                  /* block */
);


static MYSQL_SYSVAR_ULONG(
  extra_logging,                     /* name */
  opt_ndb_extra_logging,                 /* var */
  PLUGIN_VAR_OPCMDARG,
  "Turn on more logging in the error log.",
  NULL,                              /* check func. */
  NULL,                              /* update func. */
  1,                                 /* default */
  0,                                 /* min */
  0,                                 /* max */
  0                                  /* block */
);


static MYSQL_SYSVAR_ULONG(
  wait_connected,                    /* name */
  opt_ndb_wait_connected,            /* var */
  PLUGIN_VAR_RQCMDARG | PLUGIN_VAR_READONLY,
  "Time (in seconds) for mysqld to wait for connection "
  "to cluster management and data nodes.",
  NULL,                              /* check func. */
  NULL,                              /* update func. */
  0,                                 /* default */
  0,                                 /* min */
  ONE_YEAR_IN_SECONDS,               /* max */
  0                                  /* block */
);


static MYSQL_SYSVAR_ULONG(
  wait_setup,                        /* name */
  opt_ndb_wait_setup,                /* var */
  PLUGIN_VAR_RQCMDARG | PLUGIN_VAR_READONLY,
  "Time (in seconds) for mysqld to wait for setup to "
  "complete (0 = no wait)",
  NULL,                              /* check func. */
  NULL,                              /* update func. */
  15,                                /* default */
  0,                                 /* min */
  ONE_YEAR_IN_SECONDS,               /* max */
  0                                  /* block */
);


static MYSQL_SYSVAR_UINT(
  cluster_connection_pool,           /* name */
  opt_ndb_cluster_connection_pool,   /* var */
  PLUGIN_VAR_RQCMDARG | PLUGIN_VAR_READONLY,
  "Pool of cluster connections to be used by mysql server.",
  NULL,                              /* check func. */
  NULL,                              /* update func. */
  1,                                 /* default */
  1,                                 /* min */
  63,                                /* max */
  0                                  /* block */
);

/* should be in index_stat.h */

extern int
ndb_index_stat_option_check(MYSQL_THD,
                            struct st_mysql_sys_var *var,
                            void *save,
                            struct st_mysql_value *value);
extern void
ndb_index_stat_option_update(MYSQL_THD,
                             struct st_mysql_sys_var *var,
                             void *var_ptr,
                             const void *save);

extern char ndb_index_stat_option_buf[];

static MYSQL_SYSVAR_STR(
  index_stat_option,                /* name */
  opt_ndb_index_stat_option,        /* var */
  PLUGIN_VAR_RQCMDARG,
  "Comma-separated tunable options for ndb index statistics",
  ndb_index_stat_option_check,      /* check func. */
  ndb_index_stat_option_update,     /* update func. */
  ndb_index_stat_option_buf
);


ulong opt_ndb_report_thresh_binlog_epoch_slip;
static MYSQL_SYSVAR_ULONG(
  report_thresh_binlog_epoch_slip,   /* name */
  opt_ndb_report_thresh_binlog_epoch_slip,/* var */
  PLUGIN_VAR_RQCMDARG,
  "Threshold on number of epochs to be behind before reporting binlog "
  "status. E.g. 3 means that if the difference between what epoch has "
  "been received from the storage nodes and what has been applied to "
  "the binlog is 3 or more, a status message will be sent to the cluster "
  "log.",
  NULL,                              /* check func. */
  NULL,                              /* update func. */
  3,                                 /* default */
  0,                                 /* min */
  256,                               /* max */
  0                                  /* block */
);


ulong opt_ndb_report_thresh_binlog_mem_usage;
static MYSQL_SYSVAR_ULONG(
  report_thresh_binlog_mem_usage,    /* name */
  opt_ndb_report_thresh_binlog_mem_usage,/* var */
  PLUGIN_VAR_RQCMDARG,
  "Threshold on percentage of free memory before reporting binlog "
  "status. E.g. 10 means that if amount of available memory for "
  "receiving binlog data from the storage nodes goes below 10%, "
  "a status message will be sent to the cluster log.",
  NULL,                              /* check func. */
  NULL,                              /* update func. */
  10,                                /* default */
  0,                                 /* min */
  100,                               /* max */
  0                                  /* block */
);


my_bool opt_ndb_log_update_as_write;
static MYSQL_SYSVAR_BOOL(
  log_update_as_write,               /* name */
  opt_ndb_log_update_as_write,       /* var */
  PLUGIN_VAR_OPCMDARG,
  "For efficiency log only after image as a write event. "
  "Ignore before image. This may cause compatability problems if "
  "replicating to other storage engines than ndbcluster.",
  NULL,                              /* check func. */
  NULL,                              /* update func. */
  1                                  /* default */
);


my_bool opt_ndb_log_updated_only;
static MYSQL_SYSVAR_BOOL(
  log_updated_only,                  /* name */
  opt_ndb_log_updated_only,          /* var */
  PLUGIN_VAR_OPCMDARG,
  "For efficiency log only updated columns. Columns are considered "
  "as \"updated\" even if they are updated with the same value. "
  "This may cause compatability problems if "
  "replicating to other storage engines than ndbcluster.",
  NULL,                              /* check func. */
  NULL,                              /* update func. */
  1                                  /* default */
);


my_bool opt_ndb_log_orig;
static MYSQL_SYSVAR_BOOL(
  log_orig,                          /* name */
  opt_ndb_log_orig,                  /* var */
  PLUGIN_VAR_OPCMDARG,
  "Log originating server id and epoch in ndb_binlog_index. Each epoch "
  "may in this case have multiple rows in ndb_binlog_index, one for "
  "each originating epoch.",
  NULL,                              /* check func. */
  NULL,                              /* update func. */
  0                                  /* default */
);


my_bool opt_ndb_log_bin;
static MYSQL_SYSVAR_BOOL(
  log_bin,                           /* name */
  opt_ndb_log_bin,                   /* var */
  PLUGIN_VAR_OPCMDARG,
  "Log ndb tables in the binary log. Option only has meaning if "
  "the binary log has been turned on for the server.",
  NULL,                              /* check func. */
  NULL,                              /* update func. */
  1                                  /* default */
);


my_bool opt_ndb_log_binlog_index;
static MYSQL_SYSVAR_BOOL(
  log_binlog_index,                  /* name */
  opt_ndb_log_binlog_index,          /* var */
  PLUGIN_VAR_OPCMDARG,
  "Insert mapping between epochs and binlog positions into the "
  "ndb_binlog_index table.",
  NULL,                              /* check func. */
  NULL,                              /* update func. */
  1                                  /* default */
);


static my_bool opt_ndb_log_empty_epochs;
static MYSQL_SYSVAR_BOOL(
  log_empty_epochs,                  /* name */
  opt_ndb_log_empty_epochs,          /* var */
  PLUGIN_VAR_OPCMDARG,
  "",
  NULL,                              /* check func. */
  NULL,                              /* update func. */
  0                                  /* default */
);

bool ndb_log_empty_epochs(void)
{
  return opt_ndb_log_empty_epochs;
}


my_bool opt_ndb_log_apply_status;
static MYSQL_SYSVAR_BOOL(
  log_apply_status,                 /* name */
  opt_ndb_log_apply_status,         /* var */
  PLUGIN_VAR_OPCMDARG,
  "Log ndb_apply_status updates from Master in the Binlog",
  NULL,                             /* check func. */
  NULL,                             /* update func. */
  0                                 /* default */
);


static MYSQL_SYSVAR_STR(
  connectstring,                    /* name */
  opt_ndb_connectstring,            /* var */
  PLUGIN_VAR_RQCMDARG | PLUGIN_VAR_READONLY,
  "Connect string for ndbcluster.",
  NULL,                             /* check func. */
  NULL,                             /* update func. */
  NULL                              /* default */
);


static MYSQL_SYSVAR_STR(
  mgmd_host,                        /* name */
  opt_ndb_connectstring,                /* var */
  PLUGIN_VAR_RQCMDARG | PLUGIN_VAR_READONLY,
  "Same as --ndb-connectstring",
  NULL,                             /* check func. */
  NULL,                             /* update func. */
  NULL                              /* default */
);


static MYSQL_SYSVAR_UINT(
  nodeid,                           /* name */
  opt_ndb_nodeid,                   /* var */
  PLUGIN_VAR_RQCMDARG | PLUGIN_VAR_READONLY,
  "Set nodeid for this node. Overrides node id specified "
  "in --ndb-connectstring.",
  NULL,                             /* check func. */
  NULL,                             /* update func. */
  0,                                /* default */
  0,                                /* min */
  MAX_NODES_ID,                     /* max */
  0                                 /* block */
);


static struct st_mysql_sys_var* system_variables[]= {
  MYSQL_SYSVAR(cache_check_time),
  MYSQL_SYSVAR(extra_logging),
  MYSQL_SYSVAR(wait_connected),
  MYSQL_SYSVAR(wait_setup),
  MYSQL_SYSVAR(cluster_connection_pool),
  MYSQL_SYSVAR(report_thresh_binlog_mem_usage),
  MYSQL_SYSVAR(report_thresh_binlog_epoch_slip),
  MYSQL_SYSVAR(log_update_as_write),
  MYSQL_SYSVAR(log_updated_only),
  MYSQL_SYSVAR(log_orig),
  MYSQL_SYSVAR(distribution),
  MYSQL_SYSVAR(autoincrement_prefetch_sz),
  MYSQL_SYSVAR(force_send),
  MYSQL_SYSVAR(use_exact_count),
  MYSQL_SYSVAR(use_transactions),
  MYSQL_SYSVAR(use_copying_alter_table),
  MYSQL_SYSVAR(optimized_node_selection),
  MYSQL_SYSVAR(batch_size),
  MYSQL_SYSVAR(optimization_delay),
  MYSQL_SYSVAR(index_stat_enable),
  MYSQL_SYSVAR(index_stat_option),
  MYSQL_SYSVAR(index_stat_cache_entries),
  MYSQL_SYSVAR(index_stat_update_freq),
  MYSQL_SYSVAR(table_no_logging),
  MYSQL_SYSVAR(table_temporary),
  MYSQL_SYSVAR(log_bin),
  MYSQL_SYSVAR(log_binlog_index),
  MYSQL_SYSVAR(log_empty_epochs),
  MYSQL_SYSVAR(log_apply_status),
  MYSQL_SYSVAR(connectstring),
  MYSQL_SYSVAR(mgmd_host),
  MYSQL_SYSVAR(nodeid),
  MYSQL_SYSVAR(blob_read_batch_bytes),
  MYSQL_SYSVAR(blob_write_batch_bytes),
  MYSQL_SYSVAR(deferred_constraints),
  NULL
};


struct st_mysql_storage_engine ndbcluster_storage_engine=
{ MYSQL_HANDLERTON_INTERFACE_VERSION };


#include "ha_ndbinfo.h"

extern struct st_mysql_sys_var* ndbinfo_system_variables[];

struct st_mysql_storage_engine ndbinfo_storage_engine=
{ MYSQL_HANDLERTON_INTERFACE_VERSION };

mysql_declare_plugin(ndbcluster)
{
  MYSQL_STORAGE_ENGINE_PLUGIN,
  &ndbcluster_storage_engine,
  ndbcluster_hton_name,
  "MySQL AB",
  "Clustered, fault-tolerant tables",
  PLUGIN_LICENSE_GPL,
  ndbcluster_init,            /* plugin init */
  NULL,                       /* plugin deinit */
  0x0100,                     /* plugin version */
  ndb_status_variables_export,/* status variables                */
  system_variables,           /* system variables */
  NULL                        /* config options                  */
},
{
  MYSQL_STORAGE_ENGINE_PLUGIN,
  &ndbinfo_storage_engine,
  "ndbinfo",
  "Sun Microsystems Inc.",
  "MySQL Cluster system information storage engine",
  PLUGIN_LICENSE_GPL,
  ndbinfo_init,               /* plugin init */
  ndbinfo_deinit,             /* plugin deinit */
  0x0001,                     /* plugin version */
  NULL,                       /* status variables */
  ndbinfo_system_variables,   /* system variables */
  NULL                        /* config options */
}
mysql_declare_plugin_end;

#endif<|MERGE_RESOLUTION|>--- conflicted
+++ resolved
@@ -8382,20 +8382,6 @@
     else
       tab.setTablespaceName("DEFAULT-TS");
   }
-<<<<<<< HEAD
-=======
-  else if (create_info->tablespace && 
-           create_info->storage_media == HA_SM_MEMORY)
-  {
-    push_warning_printf(thd, MYSQL_ERROR::WARN_LEVEL_WARN,
-                        ER_ILLEGAL_HA_CREATE_OPTION,
-                        ER(ER_ILLEGAL_HA_CREATE_OPTION),
-                        ndbcluster_hton_name,
-                        "TABLESPACE currently only supported for "
-                        "STORAGE DISK"); 
-    result= HA_ERR_UNSUPPORTED;
-    goto abort_return;
-  }
 
   // Save the table level storage media setting
   switch(create_info->storage_media)
@@ -8411,7 +8397,6 @@
       break;
   }
 
->>>>>>> 852b2590
   DBUG_PRINT("info", ("Table %s is %s stored with tablespace %s",
                       m_tabname,
                       (use_disk) ? "disk" : "memory",
