#ifndef FIELD_INCLUDED
#define FIELD_INCLUDED

/* Copyright (c) 2000, 2015, Oracle and/or its affiliates. All rights reserved.

   This program is free software; you can redistribute it and/or modify
   it under the terms of the GNU General Public License as published by
   the Free Software Foundation; version 2 of the License.

   This program is distributed in the hope that it will be useful,
   but WITHOUT ANY WARRANTY; without even the implied warranty of
   MERCHANTABILITY or FITNESS FOR A PARTICULAR PURPOSE.  See the
   GNU General Public License for more details.

   You should have received a copy of the GNU General Public License
   along with this program; if not, write to the Free Software
   Foundation, Inc., 51 Franklin St, Fifth Floor, Boston, MA 02110-1301  USA */

#include "my_global.h"

#include "decimal.h"                            // E_DEC_OOM
#include "my_base.h"                            // ha_storage_media
#include "my_compare.h"                         // portable_sizeof_char_ptr
#include "my_time.h"                            // MYSQL_TIME_NOTE_TRUNCATED
#include "binary_log_funcs.h"                   // my_time_binary_length
#include "mysqld_error.h"                       // ER_*
#include "sql_error.h"                          // Sql_condition
#include "sql_string.h"                         // String
#include "table.h"                              // TABLE
#include "mysql_version.h"                      // FRM_VER

class Create_field;
class Json_dom;
class Json_wrapper;
class Protocol;
class Relay_log_info;
class Send_field;

/*

Field class hierarchy


Field (abstract)
|
+--Field_bit
|  +--Field_bit_as_char
|  
+--Field_num (abstract)
|  |  +--Field_real (asbstract)
|  |     +--Field_decimal
|  |     +--Field_float
|  |     +--Field_double
|  |
|  +--Field_new_decimal
|  +--Field_short
|  +--Field_medium
|  +--Field_long
|  +--Field_longlong
|  +--Field_tiny
|     +--Field_year
|
+--Field_str (abstract)
|  +--Field_longstr
|  |  +--Field_string
|  |  +--Field_varstring
|  |  +--Field_blob
|  |     +--Field_geom
|  |     +--Field_json
|  |
|  +--Field_null
|  +--Field_enum
|     +--Field_set
|
+--Field_temporal (abstract)
   +--Field_time_common (abstract)
   |  +--Field_time
   |  +--Field_timef
   |
   +--Field_temporal_with_date (abstract)
      +--Field_newdate
      +--Field_temporal_with_date_and_time (abstract)
         +--Field_timestamp
         +--Field_datetime
         +--Field_temporal_with_date_and_timef (abstract)
            +--Field_timestampf
            +--Field_datetimef
*/


enum enum_check_fields
{
  CHECK_FIELD_IGNORE,
  CHECK_FIELD_WARN,
  CHECK_FIELD_ERROR_FOR_NULL
};


enum Derivation
{
  DERIVATION_IGNORABLE= 6,
  DERIVATION_NUMERIC= 5,
  DERIVATION_COERCIBLE= 4,
  DERIVATION_SYSCONST= 3,
  DERIVATION_IMPLICIT= 2,
  DERIVATION_NONE= 1,
  DERIVATION_EXPLICIT= 0
};

/* Specifies data storage format for individual columns */
enum column_format_type {
  COLUMN_FORMAT_TYPE_DEFAULT=   0, /* Not specified (use engine default) */
  COLUMN_FORMAT_TYPE_FIXED=     1, /* FIXED format */
  COLUMN_FORMAT_TYPE_DYNAMIC=   2  /* DYNAMIC format */
};

/**
  Status when storing a value in a field or converting from one
  datatype to another. The values should be listed in order of
  increasing seriousness so that if two type_conversion_status
  variables are compared, the bigger one is most serious.
*/
enum type_conversion_status
{
  /// Storage/conversion went fine.
  TYPE_OK= 0,
  /**
    A minor problem when converting between temporal values, e.g.
    if datetime is converted to date the time information is lost.
  */
  TYPE_NOTE_TIME_TRUNCATED,
  /**
    Value outside min/max limit of datatype. The min/max value is
    stored by Field::store() instead (if applicable)
  */
  TYPE_WARN_OUT_OF_RANGE,
  /**
    Value was stored, but something was cut. What was cut is
    considered insignificant enough to only issue a note. Example:
    trying to store a number with 5 decimal places into a field that
    can only store 3 decimals. The number rounded to 3 decimal places
    should be stored. Another example: storing the string "foo " into
    a VARCHAR(3). The string "foo" is stored in this case, so only
    whitespace is cut.
  */
  TYPE_NOTE_TRUNCATED,
  /**
    Value was stored, but something was cut. What was cut is
    considered significant enough to issue a warning. Example: storing
    the string "foo" into a VARCHAR(2). The string "fo" is stored in
    this case. Another example: storing the string "2010-01-01foo"
    into a DATE. The garbage in the end of the string is cut in this
    case.
  */
  TYPE_WARN_TRUNCATED,
  /**
    Value has been completely truncated. When this happens, it makes
    comparisions with index impossible and confuses the range optimizer.
  */
  TYPE_WARN_ALL_TRUNCATED,
  /// Trying to store NULL in a NOT NULL field.
  TYPE_ERR_NULL_CONSTRAINT_VIOLATION,
  /**
    Store/convert incompatible values, like converting "foo" to a
    date.
  */
  TYPE_ERR_BAD_VALUE,
  /// Out of memory
  TYPE_ERR_OOM
};

/*
  Some defines for exit codes for ::is_equal class functions.
*/
#define IS_EQUAL_NO 0
#define IS_EQUAL_YES 1
#define IS_EQUAL_PACK_LENGTH 2

#define STORAGE_TYPE_MASK 7
#define COLUMN_FORMAT_MASK 7
#define COLUMN_FORMAT_SHIFT 3

#define my_charset_numeric      my_charset_latin1
#define MY_REPERTOIRE_NUMERIC   MY_REPERTOIRE_ASCII

#define FRM_VER_TRUE_VARCHAR (FRM_VER+4) /* 10 */

struct st_cache_field;
type_conversion_status field_conv(Field *to,Field *from);

inline uint get_enum_pack_length(int elements)
{
  return elements < 256 ? 1 : 2;
}

inline uint get_set_pack_length(int elements)
{
  uint len= (elements + 7) / 8;
  return len > 4 ? 8 : len;
}

inline type_conversion_status
decimal_err_to_type_conv_status(int dec_error)
{
  if (dec_error & E_DEC_OOM)
    return TYPE_ERR_OOM;

  if (dec_error & (E_DEC_DIV_ZERO | E_DEC_BAD_NUM))
    return TYPE_ERR_BAD_VALUE;

  if (dec_error & E_DEC_TRUNCATED)
    return TYPE_NOTE_TRUNCATED;

  if (dec_error & E_DEC_OVERFLOW)
    return TYPE_WARN_OUT_OF_RANGE;

  if (dec_error == E_DEC_OK)
    return TYPE_OK;

  // impossible
  DBUG_ASSERT(false);
  return TYPE_ERR_BAD_VALUE;
}

/**
  Convert warnings returned from str_to_time() and str_to_datetime()
  to their corresponding type_conversion_status codes.
*/
inline type_conversion_status
time_warning_to_type_conversion_status(const int warn)
{
  if (warn & MYSQL_TIME_NOTE_TRUNCATED)
    return TYPE_NOTE_TIME_TRUNCATED;

  if (warn & MYSQL_TIME_WARN_OUT_OF_RANGE)
    return TYPE_WARN_OUT_OF_RANGE;

  if (warn & MYSQL_TIME_WARN_TRUNCATED)
    return TYPE_NOTE_TRUNCATED;

  if (warn & (MYSQL_TIME_WARN_ZERO_DATE | MYSQL_TIME_WARN_ZERO_IN_DATE))
    return TYPE_ERR_BAD_VALUE;

  if (warn & MYSQL_TIME_WARN_INVALID_TIMESTAMP)
    // date was fine but pointed to daylight saving time switch gap
    return TYPE_OK;

  DBUG_ASSERT(!warn);
  return TYPE_OK;
}

#define ASSERT_COLUMN_MARKED_FOR_READ \
DBUG_ASSERT(!table || (!table->read_set || \
                       bitmap_is_set(table->read_set, field_index)))
#define ASSERT_COLUMN_MARKED_FOR_WRITE \
DBUG_ASSERT(!table || (!table->write_set || \
                       bitmap_is_set(table->write_set, field_index)))


/**
  Tests if field type is temporal, i.e. represents
  DATE, TIME, DATETIME or TIMESTAMP types in SQL.
     
  @param type    Field type, as returned by field->type().
  @retval true   If field type is temporal
  @retval false  If field type is not temporal
*/
inline bool is_temporal_type(enum_field_types type)
{
  switch (type)
  {
  case MYSQL_TYPE_TIME:
  case MYSQL_TYPE_DATETIME:
  case MYSQL_TYPE_TIMESTAMP:
  case MYSQL_TYPE_DATE:
  case MYSQL_TYPE_NEWDATE:
    return true;
  default:
    return false;
  }
}


/**
  Tests if field real type is temporal, i.e. represents
  all existing implementations of
  DATE, TIME, DATETIME or TIMESTAMP types in SQL.
     
  @param type    Field real type, as returned by field->real_type()
  @retval true   If field real type is temporal
  @retval false  If field real type is not temporal
*/
inline bool is_temporal_real_type(enum_field_types type)
{
  switch (type)
  {
  case MYSQL_TYPE_TIME2:
  case MYSQL_TYPE_TIMESTAMP2:
  case MYSQL_TYPE_DATETIME2:
    return true;
  default:
    return is_temporal_type(type);
  }
}


/**
  Tests if field type is temporal and has time part,
  i.e. represents TIME, DATETIME or TIMESTAMP types in SQL.

  @param type    Field type, as returned by field->type().
  @retval true   If field type is temporal type with time part.
  @retval false  If field type is not temporal type with time part.
*/
inline bool is_temporal_type_with_time(enum_field_types type)
{
  switch (type)
  {
  case MYSQL_TYPE_TIME:
  case MYSQL_TYPE_DATETIME:
  case MYSQL_TYPE_TIMESTAMP:
    return true;
  default:
    return false;
  }
}


/**
  Tests if field type is temporal and has date part,
  i.e. represents DATE, DATETIME or TIMESTAMP types in SQL.

  @param type    Field type, as returned by field->type().
  @retval true   If field type is temporal type with date part.
  @retval false  If field type is not temporal type with date part.
*/
inline bool is_temporal_type_with_date(enum_field_types type)
{
  switch (type)
  {
  case MYSQL_TYPE_DATE:
  case MYSQL_TYPE_DATETIME:
  case MYSQL_TYPE_TIMESTAMP:
    return true;
  default:
    return false;
  }
}


/**
  Tests if field type is temporal and has date and time parts,
  i.e. represents DATETIME or TIMESTAMP types in SQL.

  @param type    Field type, as returned by field->type().
  @retval true   If field type is temporal type with date and time parts.
  @retval false  If field type is not temporal type with date and time parts.
*/
inline bool is_temporal_type_with_date_and_time(enum_field_types type)
{
  switch (type)
  {
  case MYSQL_TYPE_DATETIME:
  case MYSQL_TYPE_TIMESTAMP:
    return true;
  default:
    return false;
  }
}


/**
  Tests if field real type can have "DEFAULT CURRENT_TIMESTAMP",
  i.e. represents TIMESTAMP types in SQL.

  @param type    Field type, as returned by field->real_type().
  @retval true   If field real type can have "DEFAULT CURRENT_TIMESTAMP".
  @retval false  If field real type can not have "DEFAULT CURRENT_TIMESTAMP".
*/
inline bool real_type_with_now_as_default(enum_field_types type)
{
  return type == MYSQL_TYPE_TIMESTAMP || type == MYSQL_TYPE_TIMESTAMP2 ||
    type == MYSQL_TYPE_DATETIME || type == MYSQL_TYPE_DATETIME2;
}


/**
  Tests if field real type can have "ON UPDATE CURRENT_TIMESTAMP",
  i.e. represents TIMESTAMP types in SQL.

  @param type    Field type, as returned by field->real_type().
  @retval true   If field real type can have "ON UPDATE CURRENT_TIMESTAMP".
  @retval false  If field real type can not have "ON UPDATE CURRENT_TIMESTAMP".
*/
inline bool real_type_with_now_on_update(enum_field_types type)
{
  return type == MYSQL_TYPE_TIMESTAMP || type == MYSQL_TYPE_TIMESTAMP2 ||
    type == MYSQL_TYPE_DATETIME || type == MYSQL_TYPE_DATETIME2;
}


/**
   Recognizer for concrete data type (called real_type for some reason),
   returning true if it is one of the TIMESTAMP types.
*/
inline bool is_timestamp_type(enum_field_types type)
{
  return type == MYSQL_TYPE_TIMESTAMP || type == MYSQL_TYPE_TIMESTAMP2;
}


/**
  Convert temporal real types as retuned by field->real_type()
  to field type as returned by field->type().
  
  @param real_type  Real type.
  @retval           Field type.
*/
inline enum_field_types real_type_to_type(enum_field_types real_type)
{
  switch (real_type)
  {
  case MYSQL_TYPE_TIME2:
    return MYSQL_TYPE_TIME;
  case MYSQL_TYPE_DATETIME2:
    return MYSQL_TYPE_DATETIME;
  case MYSQL_TYPE_TIMESTAMP2:
    return MYSQL_TYPE_TIMESTAMP;
  case MYSQL_TYPE_NEWDATE:
    return MYSQL_TYPE_DATE;
  /* Note: NEWDECIMAL is a type, not only a real_type */
  default: return real_type;
  }
}


/**
   Copies an integer value to a format comparable with memcmp(). The
   format is characterized by the following:

   - The sign bit goes first and is unset for negative values.
   - The representation is big endian.

   The function template can be instantiated to copy from little or
   big endian values.

   @tparam Is_big_endian True if the source integer is big endian.

   @param to          Where to write the integer.
   @param to_length   Size in bytes of the destination buffer.
   @param from        Where to read the integer.
   @param from_length Size in bytes of the source integer
   @param is_unsigned True if the source integer is an unsigned value.
*/
template<bool Is_big_endian>
void copy_integer(uchar *to, size_t to_length,
                  const uchar* from, size_t from_length,
                  bool is_unsigned)
{
  if (Is_big_endian)
  {
    if (is_unsigned)
      to[0]= from[0];
    else
      to[0]= (char)(from[0] ^ 128); // Reverse the sign bit.
    memcpy(to + 1, from + 1, to_length - 1);
  }
  else
  {
    const int sign_byte= from[from_length - 1];
    if (is_unsigned)
      to[0]= sign_byte;
    else
      to[0]= static_cast<char>(sign_byte ^ 128); // Reverse the sign bit.
    for (size_t i= 1, j= from_length - 2; i < to_length; ++i, --j)
      to[i]= from[j];
  }
}


/**
  This class is used for recording the information of
  generated column. It will be created during define a
  generated column or the table is opened.

  If one field contains such an object, it means the field
  is a genereated one.
*/
class Generated_column: public Sql_alloc
{
public:
  Item *expr_item;
  LEX_STRING expr_str;
  /* It's used to free the items created in parsing generated expression */
  Item *item_free_list;
  /// Bitmap records base columns which a generated column depends on.
  MY_BITMAP base_columns_map;

  Generated_column()
    : expr_item(0), item_free_list(0),
    field_type(MYSQL_TYPE_LONG),
    stored_in_db(false), num_non_virtual_base_cols(0)
  {
    expr_str.str= NULL;
    expr_str.length= 0;
  };
  ~Generated_column() {}
  enum_field_types get_real_type() const
  {
    return field_type;
  }

  void set_field_type(enum_field_types fld_type)
  {
    field_type= fld_type;
  }

  bool get_field_stored() const
  {
    return stored_in_db;
  }
  void set_field_stored(bool stored)
  {
    stored_in_db= stored;
  }
  bool register_base_columns(TABLE *table);
  /**
    Get the number of non virtual base columns that this generated
    column needs.

    @return number of non virtual base columns
  */
  uint non_virtual_base_columns() const { return num_non_virtual_base_cols; }
private:
  /*
    The following data is only updated by the parser and read
    when a Create_field object is created/initialized.
  */
  enum_field_types field_type;   /* Real field type*/
  bool stored_in_db;             /* Indication that the field is 
                                    phisically stored in the database*/
  /// How many non-virtual base columns in base_columns_map
  uint num_non_virtual_base_cols;
};

class Proto_field
{
public:
  virtual ~Proto_field() {}
  virtual bool send_binary(Protocol *protocol)= 0;
  virtual bool send_text(Protocol *protocol)= 0;
};

class Field: public Proto_field
{
  Field(const Item &);				/* Prevent use of these */
  void operator=(Field &);
public:

  bool has_insert_default_function() const
  {
    return unireg_check == TIMESTAMP_DN_FIELD ||
      unireg_check == TIMESTAMP_DNUN_FIELD;
  }

  bool has_update_default_function() const
  {
    return unireg_check == TIMESTAMP_UN_FIELD ||
      unireg_check == TIMESTAMP_DNUN_FIELD;
  }

  /* To do: inherit Sql_alloc and get these for free */
  static void *operator new(size_t size) throw ()
  { return sql_alloc(size); }
  static void *operator new(size_t size, MEM_ROOT *mem_root) throw () {
    return alloc_root(mem_root, size);
  }
  static void operator delete(void *ptr, MEM_ROOT *mem_root)
  { DBUG_ASSERT(false); /* never called */ }

  static void operator delete(void *ptr_arg, size_t size) throw()
  { TRASH(ptr_arg, size); }

  uchar		*ptr;			// Position to field in record

private:
  /**
     Byte where the @c NULL bit is stored inside a record. If this Field is a
     @c NOT @c NULL field, this member is @c NULL.
  */
  uchar *m_null_ptr;

  /**
    Flag: if the NOT-NULL field can be temporary NULL.
  */
  bool m_is_tmp_nullable;

  /**
    This is a flag with the following semantics:
      - it can be changed only when m_is_tmp_nullable is true;
      - it specifies if this field in the first current record
        (TABLE::record[0]) was set to NULL (temporary NULL).

    This flag is used for trigger handling.
  */
  bool m_is_tmp_null;

  /**
    The value of THD::count_cuted_fields at the moment of setting
    m_is_tmp_null attribute.
  */
  enum_check_fields m_count_cuted_fields_saved;

protected:
  const uchar *get_null_ptr() const
  { return m_null_ptr; }

  uchar *get_null_ptr() 
  { return m_null_ptr; }

public:
  /*
    Note that you can use table->in_use as replacement for current_thd member 
    only inside of val_*() and store() members (e.g. you can't use it in cons)
  */
  TABLE *table;                                 // Pointer for table
  TABLE *orig_table;                            // Pointer to original table
  const char	**table_name, *field_name;
  LEX_STRING	comment;
  /* Field is part of the following keys */
  Key_map key_start;                /* Keys that starts with this field */
  Key_map part_of_key;              /* All keys that includes this field */
  Key_map part_of_key_not_clustered;/* ^ but only for non-clustered keys */
  Key_map part_of_sortkey;          /* ^ but only keys usable for sorting */
  /* 
    We use three additional unireg types for TIMESTAMP to overcome limitation 
    of current binary format of .frm file. We'd like to be able to support 
    NOW() as default and on update value for such fields but unable to hold 
    this info anywhere except unireg_check field. This issue will be resolved
    in more clean way with transition to new text based .frm format.
    See also comment for Field_timestamp::Field_timestamp().
  */
  enum utype  { NONE,DATE,SHIELD,NOEMPTY,CASEUP,PNR,BGNR,PGNR,YES,NO,REL,
		CHECK,EMPTY,UNKNOWN_FIELD,CASEDN,NEXT_NUMBER,INTERVAL_FIELD,
                BIT_FIELD, TIMESTAMP_OLD_FIELD, CAPITALIZE, BLOB_FIELD,
                TIMESTAMP_DN_FIELD, TIMESTAMP_UN_FIELD, TIMESTAMP_DNUN_FIELD,
                GENERATED_FIELD= 128 };
  enum geometry_type
  {
    GEOM_GEOMETRY = 0, GEOM_POINT = 1, GEOM_LINESTRING = 2, GEOM_POLYGON = 3,
    GEOM_MULTIPOINT = 4, GEOM_MULTILINESTRING = 5, GEOM_MULTIPOLYGON = 6,
    GEOM_GEOMETRYCOLLECTION = 7
  };
  enum imagetype { itRAW, itMBR};

  utype		unireg_check;
  uint32	field_length;		// Length of field
  uint32	flags;
  uint16        field_index;            // field number in fields array
  uchar		null_bit;		// Bit used to test null bit
  /**
     If true, this field was created in create_tmp_field_from_item from a NULL
     value. This means that the type of the field is just a guess, and the type
     may be freely coerced to another type.

     @see create_tmp_field_from_item
     @see Item_type_holder::get_real_type

   */
  bool is_created_from_null_item;
  /**
     True if this field belongs to some index (unlike part_of_key, the index
     might have only a prefix).
  */
  bool m_indexed;
private:
  enum enum_pushed_warnings
  {
    BAD_NULL_ERROR_PUSHED= 1,
    NO_DEFAULT_FOR_FIELD_PUSHED= 2,
    NO_DEFAULT_FOR_VIEW_FIELD_PUSHED= 4
  };

  /*
    Bitmask specifying which warnings have been already pushed in order
    not to repeat the same warning for the collmn multiple times.
    Uses values of enum_pushed_warnings to control pushed warnings.
  */
  unsigned int m_warnings_pushed;

public:
  /* Generated column data */
  Generated_column *gcol_info;
  /*
    Indication that the field is phycically stored in tables 
    rather than just generated on SQL queries.
    As of now, FALSE can only be set for virtual generated columns.
  */
  bool stored_in_db;
  bool is_gcol() const { return gcol_info; }
  bool is_virtual_gcol() const { return gcol_info && !stored_in_db; }

  Field(uchar *ptr_arg,uint32 length_arg,uchar *null_ptr_arg,
        uchar null_bit_arg, utype unireg_check_arg,
        const char *field_name_arg);

  virtual ~Field()
  { }

  void reset_warnings()
  { m_warnings_pushed= 0; }

  /**
    Turn on temporary nullability for the field.
  */
  void set_tmp_nullable()
  {
    m_is_tmp_nullable= true;
  }

  /**
    Turn off temporary nullability for the field.
  */
  void reset_tmp_nullable()
  {
    m_is_tmp_nullable= false;
  }

  /**
    Reset temporary NULL value for field
  */
  void reset_tmp_null()
  {
    m_is_tmp_null= false;
  }

  void set_tmp_null();

  /**
    @return temporary NULL-ability flag.
    @retval true if NULL can be assigned temporary to the Field.
    @retval false if NULL can not be assigned even temporary to the Field.
  */
  bool is_tmp_nullable() const
  { return m_is_tmp_nullable; }

  /**
    @return whether Field has temporary value NULL.
    @retval true if the Field has temporary value NULL.
    @retval false if the Field's value is NOT NULL, or if the temporary
    NULL-ability flag is reset.
  */
  bool is_tmp_null() const
  { return is_tmp_nullable() && m_is_tmp_null; }

  /* Store functions returns 1 on overflow and -1 on fatal error */
  virtual type_conversion_status store(const char *to, size_t length,
                                       const CHARSET_INFO *cs)=0;
  virtual type_conversion_status store(double nr)=0;
  virtual type_conversion_status store(longlong nr, bool unsigned_val)=0;
  /**
    Store a temporal value in packed longlong format into a field.
    The packed value is compatible with TIME_to_longlong_time_packed(),
    TIME_to_longlong_date_packed() or TIME_to_longlong_datetime_packed().
    Note, the value must be properly rounded or truncated according
    according to field->decimals().

    @param  nr  temporal value in packed longlong format.
    @retval false on success
    @retval true  on error
  */
  virtual type_conversion_status store_packed(longlong nr)
  {
    return store(nr, 0);
  }
  virtual type_conversion_status store_decimal(const my_decimal *d)=0;
  /**
    Store MYSQL_TIME value with the given amount of decimal digits
    into a field.

    Note, the "dec" parameter represents number of digits of the Item
    that previously created the MYSQL_TIME value. It's needed when we
    store the value into a CHAR/VARCHAR/TEXT field to display
    the proper amount of fractional digits.
    For other field types the "dec" value does not matter and is ignored.

    @param ltime   Time, date or datetime value.
    @param dec_arg Number of decimals in ltime.
    @retval false  on success
    @retval true   on error
  */
  virtual type_conversion_status store_time(MYSQL_TIME *ltime, uint8 dec_arg);
  /**
    Store MYSQL_TYPE value into a field when the number of fractional
    digits is not important or is not know.

    @param ltime   Time, date or datetime value.
    @retval false   on success
    @retval true   on error
  */
  type_conversion_status store_time(MYSQL_TIME *ltime)
  {
    return store_time(ltime, 0);
  }
  type_conversion_status store(const char *to, size_t length,
                               const CHARSET_INFO *cs,
                               enum_check_fields check_level);
  virtual double val_real(void)=0;
  virtual longlong val_int(void)=0;
  /**
    Returns TIME value in packed longlong format.
    This method should not be called for non-temporal types.
    Temporal field types override the default method.
  */
  virtual longlong val_time_temporal()
  {
    DBUG_ASSERT(0);
    return 0;
  }
  /**
    Returns DATE/DATETIME value in packed longlong format.
    This method should not be called for non-temporal types.
    Temporal field types override the default method.
  */
  virtual longlong val_date_temporal()
  {
    DBUG_ASSERT(0);
    return 0;
  }
  /**
    Returns "native" packed longlong representation of
    a TIME or DATE/DATETIME field depending on field type.
  */
  longlong val_temporal_by_field_type()
  {
    // Return longlong TIME or DATETIME representation, depending on field type
    if (type() == MYSQL_TYPE_TIME)
      return val_time_temporal();
    DBUG_ASSERT(is_temporal_with_date());
    return val_date_temporal();
  }
  virtual my_decimal *val_decimal(my_decimal *)= 0;
  inline String *val_str(String *str) { return val_str(str, str); }
  /*
     val_str(buf1, buf2) gets two buffers and should use them as follows:
     if it needs a temp buffer to convert result to string - use buf1
       example Field_tiny::val_str()
     if the value exists as a string already - use buf2
       example Field_string::val_str()
     consequently, buf2 may be created as 'String buf;' - no memory
     will be allocated for it. buf1 will be allocated to hold a
     value if it's too small. Using allocated buffer for buf2 may result in
     an unnecessary free (and later, may be an alloc).
     This trickery is used to decrease a number of malloc calls.
  */
  virtual String *val_str(String*,String *)=0;
  String *val_int_as_str(String *val_buffer, my_bool unsigned_flag);
  /*
   str_needs_quotes() returns TRUE if the value returned by val_str() needs
   to be quoted when used in constructing an SQL query.
  */
  virtual bool str_needs_quotes() { return FALSE; }
  virtual Item_result result_type () const=0;
  /**
    Returns Item_result type of a field when it appears
    in numeric context such as:
      SELECT time_column + 1;
      SELECT SUM(time_column);
    Examples:
    - a column of type TIME, DATETIME, TIMESTAMP act as INT.
    - a column of type TIME(1), DATETIME(1), TIMESTAMP(1)
      act as DECIMAL with 1 fractional digits.
  */
  virtual Item_result numeric_context_result_type() const
  {
    return result_type();
  }
  virtual Item_result cmp_type () const { return result_type(); }
  virtual Item_result cast_to_int_type () const { return result_type(); }
  static bool type_can_have_key_part(enum_field_types);
  static enum_field_types field_type_merge(enum_field_types, enum_field_types);
  static Item_result result_merge_type(enum_field_types);
  virtual bool eq(Field *field)
  {
    return (ptr == field->ptr && m_null_ptr == field->m_null_ptr &&
            null_bit == field->null_bit && field->type() == type());
  }
  virtual bool eq_def(Field *field);
  
  /*
    pack_length() returns size (in bytes) used to store field data in memory
    (i.e. it returns the maximum size of the field in a row of the table,
    which is located in RAM).
  */
  virtual uint32 pack_length() const { return (uint32) field_length; }

  /*
    pack_length_in_rec() returns size (in bytes) used to store field data on
    storage (i.e. it returns the maximal size of the field in a row of the
    table, which is located on disk).
  */
  virtual uint32 pack_length_in_rec() const { return pack_length(); }
  virtual bool compatible_field_size(uint metadata, Relay_log_info *rli,
                                     uint16 mflags, int *order);
  virtual uint pack_length_from_metadata(uint field_metadata)
  {
    DBUG_ENTER("Field::pack_length_from_metadata");
    DBUG_RETURN(field_metadata);
  }
  virtual uint row_pack_length() const { return 0; }
  virtual int save_field_metadata(uchar *first_byte)
  { return do_save_field_metadata(first_byte); }

  /*
    data_length() return the "real size" of the data in memory.
    Useful only for variable length datatypes where it's overloaded.
    By default assume the length is constant.
  */
  virtual uint32 data_length(uint row_offset= 0) { return pack_length(); }
  virtual uint32 sort_length() const { return pack_length(); }

  /**
     Get the maximum size of the data in packed format.

     @return Maximum data length of the field when packed using the
     Field::pack() function.
   */
  virtual uint32 max_data_length() const {
    return pack_length();
  };

  virtual type_conversion_status reset(void)
  {
    memset(ptr, 0, pack_length());
    return TYPE_OK;
  }
  virtual void reset_fields() {}
  /**
    Returns timestamp value in "struct timeval" format.
    This method is used in "SELECT UNIX_TIMESTAMP(field)"
    to avoid conversion from timestamp to MYSQL_TIME and back.
  */
  virtual bool get_timestamp(struct timeval *tm, int *warnings);
  /**
    Stores a timestamp value in timeval format in a field.
   
   @note 
   - store_timestamp(), get_timestamp() and store_time() do not depend on
   timezone and always work "in UTC".

   - The default implementation of this interface expects that storing the
   value will not fail. For most Field descendent classes, this is not the
   case. However, this interface is only used when the function
   CURRENT_TIMESTAMP is used as a column default expression, and currently we
   only allow TIMESTAMP and DATETIME columns to be declared with this as the
   column default. Hence it is enough that the classes implementing columns
   with these types either override this interface, or that
   store_time(MYSQL_TIME*, uint8) does not fail.

   - The column types above interpret decimals() to mean the scale of the
   fractional seconds.
   
   - We also have the limitation that the scale of a column must be the same as
   the scale of the CURRENT_TIMESTAMP. I.e. we only allow 
   
   @code
   
   [ TIMESTAMP | DATETIME ] (n) [ DEFAULT | ON UPDATE ] CURRENT_TIMESTAMP (n)

   @endcode

   Since this interface relies on the caller to truncate the value according to this
   Field's scale, it will work with all constructs that we currently allow.
  */
  virtual void store_timestamp(const timeval *tm) { DBUG_ASSERT(false); }

  /**
     Interface for legacy code. Newer code uses the store_timestamp(const
     timeval*) interface.

     @param sec A TIMESTAMP value in the my_time_t format.
  */
  void store_timestamp(my_time_t sec)
  {
    struct timeval tm;
    tm.tv_sec= sec;
    tm.tv_usec= 0;
    store_timestamp(&tm);
  }

  virtual void set_default()
  {
    if (has_insert_default_function())
      evaluate_insert_default_function();
    else
      copy_data(table->default_values_offset());
  }


  /**
     Evaluates the @c INSERT default function and stores the result in the
     field. If no such function exists for the column, or the function is not
     valid for the column's data type, invoking this function has no effect.
  */
  void evaluate_insert_default_function();


  /**
     Evaluates the @c UPDATE default function, if one exists, and stores the
     result in the record buffer. If no such function exists for the column,
     or the function is not valid for the column's data type, invoking this
     function has no effect.
  */
  void evaluate_update_default_function();
  virtual bool binary() const { return 1; }
  virtual bool zero_pack() const { return 1; }
  virtual enum ha_base_keytype key_type() const { return HA_KEYTYPE_BINARY; }
  virtual uint32 key_length() const { return pack_length(); }
  virtual enum_field_types type() const =0;
  virtual enum_field_types real_type() const { return type(); }
  virtual enum_field_types binlog_type() const
  {
    /*
      Binlog stores field->type() as type code by default.
      This puts MYSQL_TYPE_STRING in case of CHAR, VARCHAR, SET and ENUM,
      with extra data type details put into metadata.

      We cannot store field->type() in case of temporal types with
      fractional seconds: TIME(n), DATETIME(n) and TIMESTAMP(n),
      because binlog records with MYSQL_TYPE_TIME, MYSQL_TYPE_DATETIME
      type codes do not have metadata.
      So for temporal data types with fractional seconds we'll store
      real_type() type codes instead, i.e.
      MYSQL_TYPE_TIME2, MYSQL_TYPE_DATETIME2, MYSQL_TYPE_TIMESTAMP2,
      and put precision into metatada.

      Note: perhaps binlog should eventually be modified to store
      real_type() instead of type() for all column types.
    */
    return type();
  }
  inline  int cmp(const uchar *str) { return cmp(ptr,str); }
  virtual int cmp_max(const uchar *a, const uchar *b, uint max_len)
    { return cmp(a, b); }
  virtual int cmp(const uchar *,const uchar *)=0;
  virtual int cmp_binary(const uchar *a,const uchar *b, uint32 max_length=~0L)
  { return memcmp(a,b,pack_length()); }
  virtual int cmp_offset(uint row_offset)
  { return cmp(ptr,ptr+row_offset); }
  virtual int cmp_binary_offset(uint row_offset)
  { return cmp_binary(ptr, ptr+row_offset); };
  virtual int key_cmp(const uchar *a,const uchar *b)
  { return cmp(a, b); }
  virtual int key_cmp(const uchar *str, uint length)
  { return cmp(ptr,str); }
  virtual uint decimals() const { return 0; }
  virtual bool is_text_key_type() const { return false; }

  /*
    Caller beware: sql_type can change str.Ptr, so check
    ptr() to see if it changed if you are using your own buffer
    in str and restore it with set() if needed
  */
  virtual void sql_type(String &str) const =0;

  bool is_temporal() const
  { return is_temporal_type(type()); }

  bool is_temporal_with_date() const
  { return is_temporal_type_with_date(type()); }

  bool is_temporal_with_time() const
  { return is_temporal_type_with_time(type()); }

  bool is_temporal_with_date_and_time() const
  { return is_temporal_type_with_date_and_time(type()); }

  /**
    Check whether the full table's row is NULL or the Field has value NULL.

    @return    true if the full table's row is NULL or the Field has value NULL
               false if neither table's row nor the Field has value NULL
  */
  bool is_null(my_ptrdiff_t row_offset= 0) const
  {
    /*
      if the field is NULLable, it returns NULLity based
      on m_null_ptr[row_offset] value. Otherwise it returns
      NULL flag depending on TABLE::null_row value.

      The table may have been marked as containing only NULL values
      for all fields if it is a NULL-complemented row of an OUTER JOIN
      or if the query is an implicitly grouped query (has aggregate
      functions but no GROUP BY clause) with no qualifying rows. If
      this is the case (in which TABLE::null_row is true) and the
      field is not nullable, the field is considered to be NULL.

      Do not change the order of testing. Fields may be associated
      with a TABLE object without being part of the current row.
      For NULL value check to work for these fields, they must
      have a valid m_null_ptr, and this pointer must be checked before
      TABLE::null_row. 
    */
    if (real_maybe_null())
      return MY_TEST(m_null_ptr[row_offset] & null_bit);

    if (is_tmp_nullable())
      return m_is_tmp_null;

    return table->null_row;
  }

  /**
    Check whether the Field has value NULL (temporary or actual).

    @return   true if the Field has value NULL (temporary or actual)
              false if the Field has value NOT NULL.
  */
  bool is_real_null(my_ptrdiff_t row_offset= 0) const
  {
    if (real_maybe_null())
      return MY_TEST(m_null_ptr[row_offset] & null_bit);

    if (is_tmp_nullable())
      return m_is_tmp_null;

    return false;
  }

  /**
    Check if the Field has value NULL or the record specified by argument
    has value NULL for this Field.

    @return    true if the Field has value NULL or the record has value NULL
               for thois Field.
  */
  bool is_null_in_record(const uchar *record) const
  {
    if (real_maybe_null())
      return MY_TEST(record[null_offset()] & null_bit);

    return is_tmp_nullable() ? m_is_tmp_null : false;
  }

  void set_null(my_ptrdiff_t row_offset= 0);

  void set_notnull(my_ptrdiff_t row_offset= 0);

  type_conversion_status check_constraints(int mysql_errno);

  /**
    Remember the value of THD::count_cuted_fields to handle possible
    NOT-NULL constraint errors after BEFORE-trigger execution is finished.
    We should save the value of THD::count_cuted_fields before starting
    BEFORE-trigger processing since during triggers execution the
    value of THD::count_cuted_fields could be changed.
  */
  void set_count_cuted_fields(enum_check_fields count_cuted_fields)
  { m_count_cuted_fields_saved= count_cuted_fields; }

  bool maybe_null(void) const
  { return real_maybe_null() || table->is_nullable(); }

  /// @return true if this field is NULL-able, false otherwise.
  bool real_maybe_null(void) const
  { return m_null_ptr != NULL; }

  uint null_offset(const uchar *record) const
  { return (uint) (m_null_ptr - record); }

  uint null_offset() const
  { return null_offset(table->record[0]); }

  void set_null_ptr(uchar *p_null_ptr, uint p_null_bit)
  {
    m_null_ptr= p_null_ptr;
    null_bit= p_null_bit;
  }

  enum {
    LAST_NULL_BYTE_UNDEF= 0
  };

  /*
    Find the position of the last null byte for the field.

    SYNOPSIS
      last_null_byte()

    DESCRIPTION
      Return a pointer to the last byte of the null bytes where the
      field conceptually is placed.

    RETURN VALUE
      The position of the last null byte relative to the beginning of
      the record. If the field does not use any bits of the null
      bytes, the value 0 (LAST_NULL_BYTE_UNDEF) is returned.
   */
  size_t last_null_byte() const {
    size_t bytes= do_last_null_byte();
    DBUG_PRINT("debug", ("last_null_byte() ==> %ld", (long) bytes));
    DBUG_ASSERT(bytes <= table->s->null_bytes);
    return bytes;
  }

  virtual void make_field(Send_field *);

  /**
    Writes a copy of the current value in the record buffer, suitable for
    sorting using byte-by-byte comparison. Integers are always in big-endian
    regardless of hardware architecture. At most length bytes are written
    into the buffer.

    @param buff The buffer, assumed to be at least length bytes.

    @param length Number of bytes to write.
  */
  virtual void make_sort_key(uchar *buff, size_t length) = 0;
  virtual bool optimize_range(uint idx, uint part);
  /*
    This should be true for fields which, when compared with constant
    items, can be casted to longlong. In this case we will at 'fix_fields'
    stage cast the constant items to longlongs and at the execution stage
    use field->val_int() for comparison.  Used to optimize clauses like
    'a_column BETWEEN date_const, date_const'.
  */
  virtual bool can_be_compared_as_longlong() const { return false; }
  virtual void mem_free() {}
  virtual Field *new_field(MEM_ROOT *root, TABLE *new_table,
                           bool keep_type);
  virtual Field *new_key_field(MEM_ROOT *root, TABLE *new_table,
                               uchar *new_ptr, uchar *new_null_ptr,
                               uint new_null_bit);

  Field *new_key_field(MEM_ROOT *root, TABLE *new_table, uchar *new_ptr)
  { return new_key_field(root, new_table, new_ptr, m_null_ptr, null_bit); }

  /**
     Makes a shallow copy of the Field object.
     
     @note This member function must be overridden in all concrete
     subclasses. Several of the Field subclasses are concrete even though they
     are not leaf classes, so the compiler will not always catch this.

     @retval NULL If memory allocation failed.
  */ 
  virtual Field *clone() const =0;

  /**
     Makes a shallow copy of the Field object.
     
     @note This member function must be overridden in all concrete
     subclasses. Several of the Field subclasses are concrete even though they
     are not leaf classes, so the compiler will not always catch this.
     
     @param mem_root MEM_ROOT to use for memory allocation.
     @retval NULL If memory allocation failed.
   */
  virtual Field *clone(MEM_ROOT *mem_root) const = 0;

  void move_field(uchar *ptr_arg, uchar *null_ptr_arg, uchar null_bit_arg)
  {
    ptr= ptr_arg;
    m_null_ptr= null_ptr_arg;
    null_bit= null_bit_arg;
  }

  void move_field(uchar *ptr_arg)
  { ptr= ptr_arg; }

  virtual void move_field_offset(my_ptrdiff_t ptr_diff)
  {
    ptr= ADD_TO_PTR(ptr, ptr_diff, uchar*);
    if (real_maybe_null())
      m_null_ptr= ADD_TO_PTR(m_null_ptr, ptr_diff, uchar*);
  }

  virtual void get_image(uchar *buff, size_t length, const CHARSET_INFO *cs)
  { memcpy(buff, ptr, length); }

  virtual void set_image(const uchar *buff, size_t length, const CHARSET_INFO *cs)
  { memcpy(ptr, buff, length); }


  /*
    Copy a field part into an output buffer.

    SYNOPSIS
      Field::get_key_image()
      buff   [out] output buffer
      length       output buffer size
      type         itMBR for geometry blobs, otherwise itRAW

    DESCRIPTION
      This function makes a copy of field part of size equal to or
      less than "length" parameter value.
      For fields of string types (CHAR, VARCHAR, TEXT) the rest of buffer
      is padded by zero byte.

    NOTES
      For variable length character fields (i.e. UTF-8) the "length"
      parameter means a number of output buffer bytes as if all field
      characters have maximal possible size (mbmaxlen). In the other words,
      "length" parameter is a number of characters multiplied by
      field_charset->mbmaxlen.

    RETURN
      Number of copied bytes (excluding padded zero bytes -- see above).
  */

  virtual size_t get_key_image(uchar *buff, size_t length, imagetype type)
  {
    get_image(buff, length, &my_charset_bin);
    return length;
  }
  virtual void set_key_image(const uchar *buff, size_t length)
    { set_image(buff,length, &my_charset_bin); }
  inline longlong val_int_offset(uint row_offset)
    {
      ptr+=row_offset;
      longlong tmp=val_int();
      ptr-=row_offset;
      return tmp;
    }
  inline longlong val_int(const uchar *new_ptr)
  {
    uchar *old_ptr= ptr;
    longlong return_value;
    ptr= (uchar*) new_ptr;
    return_value= val_int();
    ptr= old_ptr;
    return return_value;
  }
  inline String *val_str(String *str, const uchar *new_ptr)
  {
    uchar *old_ptr= ptr;
    ptr= (uchar*) new_ptr;
    val_str(str);
    ptr= old_ptr;
    return str;
  }
  virtual bool send_binary(Protocol *protocol);
  virtual bool send_text(Protocol *protocol);

  virtual uchar *pack(uchar *to, const uchar *from,
                      uint max_length, bool low_byte_first);
  /**
     @overload Field::pack(uchar*, const uchar*, uint, bool)
  */
  uchar *pack(uchar *to, const uchar *from)
  {
    DBUG_ENTER("Field::pack");
    uchar *result= this->pack(to, from, UINT_MAX, table->s->db_low_byte_first);
    DBUG_RETURN(result);
  }

  virtual const uchar *unpack(uchar* to, const uchar *from,
                              uint param_data, bool low_byte_first);
  /**
     @overload Field::unpack(uchar*, const uchar*, uint, bool)
  */
  const uchar *unpack(uchar* to, const uchar *from)
  {
    DBUG_ENTER("Field::unpack");
    const uchar *result= unpack(to, from, 0U, table->s->db_low_byte_first);
    DBUG_RETURN(result);
  }

  virtual uint packed_col_length(const uchar *to, uint length)
  { return length;}

  /**
    This is a wrapper around pack_length() used by filesort() to determine
    how many bytes we need for packing "addon fields".
    @returns maximum size of a row when stored in the filesort buffer.
   */
  virtual uint max_packed_col_length()
  { return pack_length(); }

  uint offset(uchar *record)
  {
    return (uint) (ptr - record);
  }

  void copy_data(my_ptrdiff_t src_record_offset);

  uint fill_cache_field(struct st_cache_field *copy);
  virtual bool get_date(MYSQL_TIME *ltime, my_time_flags_t fuzzydate);
  virtual bool get_time(MYSQL_TIME *ltime);
  virtual const CHARSET_INFO *charset(void) const { return &my_charset_bin; }
  virtual const CHARSET_INFO *charset_for_protocol(void) const
  { return binary() ? &my_charset_bin : charset(); }
  virtual const CHARSET_INFO *sort_charset(void) const { return charset(); }
  virtual bool has_charset(void) const { return FALSE; }
  /*
    match_collation_to_optimize_range() is to distinguish in
    range optimizer (see opt_range.cc) between real string types:
      CHAR, VARCHAR, TEXT
    and the other string-alike types with result_type() == STRING_RESULT:
      DATE, TIME, DATETIME, TIMESTAMP
    We need it to decide whether to test if collation of the operation
    matches collation of the field (needed only for real string types).
    QQ: shouldn't DATE/TIME types have their own XXX_RESULT types eventually?
  */
  virtual bool match_collation_to_optimize_range() const { return false; };
  virtual enum Derivation derivation(void) const
  { return DERIVATION_IMPLICIT; }
  virtual uint repertoire(void) const { return MY_REPERTOIRE_UNICODE30; }
  virtual void set_derivation(enum Derivation derivation_arg) { }

  /**
    Produce warning or note about data saved into field.

    @param level            - level of message (Note/Warning/Error)
    @param code             - error code of message to be produced
    @param cut_increment    - whenever we should increase cut fields count

    @note
      This function won't produce warning and increase cut fields counter
      if count_cuted_fields == CHECK_FIELD_IGNORE for current thread.

      if count_cuted_fields == CHECK_FIELD_IGNORE then we ignore notes.
      This allows us to avoid notes in optimization, like
      convert_constant_item().

    @retval
      1 if count_cuted_fields == CHECK_FIELD_IGNORE and error level is not NOTE
    @retval
      0 otherwise
  */
  bool set_warning(Sql_condition::enum_severity_level level, unsigned int code,
                   int cut_increment)
  {
    return set_warning(level, code, cut_increment, NULL, NULL);
  }

  bool set_warning(Sql_condition::enum_severity_level level, uint code,
                   int cut_increment, const char *view_db,
                   const char *view_name);

  inline bool check_overflow(int op_result)
  {
    return (op_result == E_DEC_OVERFLOW);
  }
  inline bool check_truncated(int op_result)
  {
    return (op_result == E_DEC_TRUNCATED);
  }
  bool warn_if_overflow(int op_result);
  void init(TABLE *table_arg)
  {
    orig_table= table= table_arg;
    table_name= &table_arg->alias;
  }

  /* maximum possible display length */
  virtual uint32 max_display_length()= 0;

  /**
    Whether a field being created is compatible with a existing one.

    Used by the ALTER TABLE code to evaluate whether the new definition
    of a table is compatible with the old definition so that it can
    determine if data needs to be copied over (table data change).
  */
  virtual uint is_equal(Create_field *new_field);
  /* convert decimal to longlong with overflow check */
  longlong convert_decimal2longlong(const my_decimal *val, bool unsigned_flag,
                                    bool *has_overflow);
  /* The max. number of characters */
  virtual uint32 char_length()
  {
    return field_length / charset()->mbmaxlen;
  }

  virtual geometry_type get_geometry_type() const
  {
    /* shouldn't get here. */
    DBUG_ASSERT(0);
    return GEOM_GEOMETRY;
  }
#ifndef DBUG_OFF
  /* Print field value into debug trace, in NULL-aware way. */
  void dbug_print()
  {
    if (is_real_null())
      fprintf(DBUG_FILE, "NULL");
    else
    {
      char buf[256];
      String str(buf, sizeof(buf), &my_charset_bin);
      str.length(0);
      String *pstr;
      pstr= val_str(&str);
      fprintf(DBUG_FILE, "'%s'", pstr->c_ptr_safe());
    }
  }
#endif

  ha_storage_media field_storage_type() const
  {
    return (ha_storage_media)
      ((flags >> FIELD_FLAGS_STORAGE_MEDIA) & 3);
  }

  void set_storage_type(ha_storage_media storage_type_arg)
  {
    DBUG_ASSERT(field_storage_type() == HA_SM_DEFAULT);
    flags |= (storage_type_arg << FIELD_FLAGS_STORAGE_MEDIA);
  }

  column_format_type column_format() const
  {
    return (column_format_type)
      ((flags >> FIELD_FLAGS_COLUMN_FORMAT) & 3);
  }

  void set_column_format(column_format_type column_format_arg)
  {
    DBUG_ASSERT(column_format() == COLUMN_FORMAT_TYPE_DEFAULT);
    flags |= (column_format_arg << FIELD_FLAGS_COLUMN_FORMAT);
  }

  /* Validate the value stored in a field */
  virtual type_conversion_status validate_stored_val(THD *thd)
  { return TYPE_OK; }

  /* Hash value */
  virtual void hash(ulong *nr, ulong *nr2);

  /**
    Get the upper limit of the MySQL integral and floating-point type.

    @return maximum allowed value for the field
  */
  virtual ulonglong get_max_int_value() const
  {
    DBUG_ASSERT(false);
    return 0ULL;
  }

  /* Return pointer to the actual data in memory */
  virtual void get_ptr(uchar **str) { *str= ptr; }

/**
  Checks whether a string field is part of write_set.

  @return
    FALSE  - If field is not char/varchar/....
           - If field is char/varchar/.. and is not part of write set.
    TRUE   - If field is char/varchar/.. and is part of write set.
*/
  virtual bool is_updatable() const { return FALSE; }

  friend int cre_myisam(char * name, TABLE *form, uint options,
			ulonglong auto_increment_value);
  friend class Copy_field;
  friend class Item_avg_field;
  friend class Item_std_field;
  friend class Item_sum_num;
  friend class Item_sum_sum;
  friend class Item_sum_str;
  friend class Item_sum_count;
  friend class Item_sum_avg;
  friend class Item_sum_std;
  friend class Item_sum_min;
  friend class Item_sum_max;
  friend class Item_func_group_concat;

private:
  /*
    Primitive for implementing last_null_byte().

    SYNOPSIS
      do_last_null_byte()

    DESCRIPTION
      Primitive for the implementation of the last_null_byte()
      function. This represents the inheritance interface and can be
      overridden by subclasses.
   */
  virtual size_t do_last_null_byte() const;

/**
   Retrieve the field metadata for fields.

   This default implementation returns 0 and saves 0 in the metadata_ptr
   value.

   @param   metadata_ptr   First byte of field metadata

   @returns 0 no bytes written.
*/
  virtual int do_save_field_metadata(uchar *metadata_ptr)
  { return 0; }

protected:
  static void handle_int16(uchar *to, const uchar *from,
                           bool low_byte_first_from, bool low_byte_first_to)
  {
    int16 val;
#ifdef WORDS_BIGENDIAN
    if (low_byte_first_from)
      val = sint2korr(from);
    else
#endif
      shortget(&val, from);

#ifdef WORDS_BIGENDIAN
    if (low_byte_first_to)
      int2store(to, val);
    else
#endif
      shortstore(to, val);
  }

  static void handle_int24(uchar *to, const uchar *from,
                           bool low_byte_first_from, bool low_byte_first_to)
  {
    int32 val;
#ifdef WORDS_BIGENDIAN
    if (low_byte_first_from)
      val = sint3korr(from);
    else
#endif
      val= (from[0] << 16) + (from[1] << 8) + from[2];

#ifdef WORDS_BIGENDIAN
    if (low_byte_first_to)
      int2store(to, val);
    else
#endif
    {
      to[0]= 0xFF & (val >> 16);
      to[1]= 0xFF & (val >> 8);
      to[2]= 0xFF & val;
    }
  }

  /*
    Helper function to pack()/unpack() int32 values
  */
  static void handle_int32(uchar *to, const uchar *from,
                           bool low_byte_first_from, bool low_byte_first_to)
  {
    int32 val;
#ifdef WORDS_BIGENDIAN
    if (low_byte_first_from)
      val = sint4korr(from);
    else
#endif
      longget(&val, from);

#ifdef WORDS_BIGENDIAN
    if (low_byte_first_to)
      int4store(to, val);
    else
#endif
      longstore(to, val);
  }

  /*
    Helper function to pack()/unpack() int64 values
  */
  static void handle_int64(uchar* to, const uchar *from,
                           bool low_byte_first_from, bool low_byte_first_to)
  {
    int64 val;
#ifdef WORDS_BIGENDIAN
    if (low_byte_first_from)
      val = sint8korr(from);
    else
#endif
      longlongget(&val, from);

#ifdef WORDS_BIGENDIAN
    if (low_byte_first_to)
      int8store(to, val);
    else
#endif
      longlongstore(to, val);
  }

  uchar *pack_int16(uchar *to, const uchar *from, bool low_byte_first_to)
  {
    handle_int16(to, from, table->s->db_low_byte_first, low_byte_first_to);
    return to  + sizeof(int16);
  }

  const uchar *unpack_int16(uchar* to, const uchar *from,
                            bool low_byte_first_from)
  {
    handle_int16(to, from, low_byte_first_from, table->s->db_low_byte_first);
    return from + sizeof(int16);
  }

  uchar *pack_int24(uchar *to, const uchar *from, bool low_byte_first_to)
  {
    handle_int24(to, from, table->s->db_low_byte_first, low_byte_first_to);
    return to + 3;
  }

  const uchar *unpack_int24(uchar* to, const uchar *from,
                            bool low_byte_first_from)
  {
    handle_int24(to, from, low_byte_first_from, table->s->db_low_byte_first);
    return from + 3;
  }

  uchar *pack_int32(uchar *to, const uchar *from, bool low_byte_first_to)
  {
    handle_int32(to, from, table->s->db_low_byte_first, low_byte_first_to);
    return to  + sizeof(int32);
  }

  const uchar *unpack_int32(uchar* to, const uchar *from,
                            bool low_byte_first_from)
  {
    handle_int32(to, from, low_byte_first_from, table->s->db_low_byte_first);
    return from + sizeof(int32);
  }

  uchar *pack_int64(uchar* to, const uchar *from, bool low_byte_first_to)
  {
    handle_int64(to, from, table->s->db_low_byte_first, low_byte_first_to);
    return to + sizeof(int64);
  }

  const uchar *unpack_int64(uchar* to, const uchar *from,
                            bool low_byte_first_from)
  {
    handle_int64(to, from, low_byte_first_from, table->s->db_low_byte_first);
    return from + sizeof(int64);
  }

};


class Field_num :public Field {
public:
  const uint8 dec;
  bool zerofill,unsigned_flag;	// Purify cannot handle bit fields
  Field_num(uchar *ptr_arg,uint32 len_arg, uchar *null_ptr_arg,
	    uchar null_bit_arg, utype unireg_check_arg,
	    const char *field_name_arg,
            uint8 dec_arg, bool zero_arg, bool unsigned_arg);
  Item_result result_type () const { return REAL_RESULT; }
  enum Derivation derivation(void) const { return DERIVATION_NUMERIC; }
  uint repertoire(void) const { return MY_REPERTOIRE_NUMERIC; }
  const CHARSET_INFO *charset(void) const { return &my_charset_numeric; }
  void prepend_zeros(String *value);
  void add_zerofill_and_unsigned(String &res) const;
  friend class Create_field;
  uint decimals() const { return (uint) dec; }
  bool eq_def(Field *field);
  type_conversion_status store_decimal(const my_decimal *);
  type_conversion_status store_time(MYSQL_TIME *ltime, uint8 dec);
  my_decimal *val_decimal(my_decimal *);
  bool get_date(MYSQL_TIME *ltime, my_time_flags_t fuzzydate);
  bool get_time(MYSQL_TIME *ltime);
  uint is_equal(Create_field *new_field);
  uint row_pack_length() const { return pack_length(); }
  uint32 pack_length_from_metadata(uint field_metadata) {
    uint32 length= pack_length();
    DBUG_PRINT("result", ("pack_length_from_metadata(%d): %u",
                          field_metadata, length));
    return length;
  }
  type_conversion_status check_int(const CHARSET_INFO *cs,
                                   const char *str, size_t length,
                                   const char *int_end, int error);
  type_conversion_status get_int(const CHARSET_INFO *cs,
                                 const char *from, size_t len,
                                 longlong *rnd, ulonglong unsigned_max,
                                 longlong signed_min, longlong signed_max);
};


class Field_str :public Field {
protected:
  const CHARSET_INFO *field_charset;
  enum Derivation field_derivation;
public:
  Field_str(uchar *ptr_arg,uint32 len_arg, uchar *null_ptr_arg,
	    uchar null_bit_arg, utype unireg_check_arg,
	    const char *field_name_arg, const CHARSET_INFO *charset);
  Item_result result_type () const { return STRING_RESULT; }
  Item_result numeric_context_result_type() const
  { 
    return REAL_RESULT; 
  }
  uint decimals() const { return NOT_FIXED_DEC; }
  void make_field(Send_field *field);
  type_conversion_status store(double nr);
  type_conversion_status store(longlong nr, bool unsigned_val)=0;
  type_conversion_status store_decimal(const my_decimal *);
  type_conversion_status store(const char *to, size_t length,
                               const CHARSET_INFO *cs)=0;
  uint repertoire(void) const
  {
    return my_charset_repertoire(field_charset);
  }
  const CHARSET_INFO *charset(void) const { return field_charset; }
  void set_charset(const CHARSET_INFO *charset_arg)
  { field_charset= charset_arg; }
  enum Derivation derivation(void) const { return field_derivation; }
  virtual void set_derivation(enum Derivation derivation_arg)
  { field_derivation= derivation_arg; }
  bool binary() const { return field_charset == &my_charset_bin; }
  uint32 max_display_length() { return field_length; }
  friend class Create_field;
  virtual bool str_needs_quotes() { return TRUE; }
  uint is_equal(Create_field *new_field);
};


/* base class for Field_string, Field_varstring and Field_blob */

class Field_longstr :public Field_str
{
private:
  type_conversion_status report_if_important_data(const char *ptr,
                                                  const char *end,
                                                  bool count_spaces);
protected:
  type_conversion_status
    check_string_copy_error(const char *original_string,
                            const char *well_formed_error_pos,
                            const char *cannot_convert_error_pos,
                            const char *from_end_pos,
                            const char *end,
                            bool count_spaces,
                            const CHARSET_INFO *cs);
public:
  Field_longstr(uchar *ptr_arg, uint32 len_arg, uchar *null_ptr_arg,
                uchar null_bit_arg, utype unireg_check_arg,
                const char *field_name_arg, const CHARSET_INFO *charset_arg)
    :Field_str(ptr_arg, len_arg, null_ptr_arg, null_bit_arg, unireg_check_arg,
               field_name_arg, charset_arg)
    {}

  type_conversion_status store_decimal(const my_decimal *d);
  uint32 max_data_length() const;
  bool is_updatable() const
  {
    DBUG_ASSERT(table && table->write_set);
    return bitmap_is_set(table->write_set, field_index);
  }
};

/* base class for float and double and decimal (old one) */
class Field_real :public Field_num {
public:
  my_bool not_fixed;

  Field_real(uchar *ptr_arg, uint32 len_arg, uchar *null_ptr_arg,
             uchar null_bit_arg, utype unireg_check_arg,
             const char *field_name_arg,
             uint8 dec_arg, bool zero_arg, bool unsigned_arg)
    :Field_num(ptr_arg, len_arg, null_ptr_arg, null_bit_arg, unireg_check_arg,
               field_name_arg, dec_arg, zero_arg, unsigned_arg),
    not_fixed(dec_arg >= NOT_FIXED_DEC)
    {}
  type_conversion_status store_decimal(const my_decimal *);
  type_conversion_status store_time(MYSQL_TIME *ltime, uint8 dec);
  my_decimal *val_decimal(my_decimal *);
  bool get_date(MYSQL_TIME *ltime, my_time_flags_t fuzzydate);
  bool get_time(MYSQL_TIME *ltime);
  bool truncate(double *nr, double max_length);
  uint32 max_display_length() { return field_length; }
  virtual const uchar *unpack(uchar* to, const uchar *from,
                              uint param_data, bool low_byte_first);
  virtual uchar *pack(uchar* to, const uchar *from,
                      uint max_length, bool low_byte_first);
};


class Field_decimal :public Field_real {
public:
  Field_decimal(uchar *ptr_arg, uint32 len_arg, uchar *null_ptr_arg,
		uchar null_bit_arg,
		enum utype unireg_check_arg, const char *field_name_arg,
		uint8 dec_arg,bool zero_arg,bool unsigned_arg)
    :Field_real(ptr_arg, len_arg, null_ptr_arg, null_bit_arg,
                unireg_check_arg, field_name_arg,
                dec_arg, zero_arg, unsigned_arg)
    {}
  enum_field_types type() const { return MYSQL_TYPE_DECIMAL;}
  enum ha_base_keytype key_type() const
  { return zerofill ? HA_KEYTYPE_BINARY : HA_KEYTYPE_NUM; }
  type_conversion_status reset(void);
  type_conversion_status store(const char *to, size_t length,
                               const CHARSET_INFO *charset);
  type_conversion_status store(double nr);
  type_conversion_status store(longlong nr, bool unsigned_val);
  double val_real(void);
  longlong val_int(void);
  String *val_str(String*,String *);
  int cmp(const uchar *,const uchar *);
  void make_sort_key(uchar *buff, size_t length);
  void overflow(bool negative);
  bool zero_pack() const { return 0; }
  void sql_type(String &str) const;
  Field_decimal *clone(MEM_ROOT *mem_root) const {
    DBUG_ASSERT(type() == MYSQL_TYPE_DECIMAL);
    return new (mem_root) Field_decimal(*this);
  }
  Field_decimal *clone() const {
    DBUG_ASSERT(type() == MYSQL_TYPE_DECIMAL);
    return new Field_decimal(*this);
  }
  virtual const uchar *unpack(uchar* to, const uchar *from,
                              uint param_data, bool low_byte_first)
  {
    return Field::unpack(to, from, param_data, low_byte_first);
  }
  virtual uchar *pack(uchar* to, const uchar *from,
                      uint max_length, bool low_byte_first)
  {
    return Field::pack(to, from, max_length, low_byte_first);
  }
};


/* New decimal/numeric field which use fixed point arithmetic */
class Field_new_decimal :public Field_num {
private:
  int do_save_field_metadata(uchar *first_byte);
public:

  /* The maximum number of decimal digits can be stored */
  uint precision;
  uint bin_size;
  /*
    Constructors take max_length of the field as a parameter - not the
    precision as the number of decimal digits allowed.
    So for example we need to count length from precision handling
    CREATE TABLE ( DECIMAL(x,y)) 
  */
  Field_new_decimal(uchar *ptr_arg, uint32 len_arg, uchar *null_ptr_arg,
                    uchar null_bit_arg,
                    enum utype unireg_check_arg, const char *field_name_arg,
                    uint8 dec_arg, bool zero_arg, bool unsigned_arg);
  Field_new_decimal(uint32 len_arg, bool maybe_null_arg,
                    const char *field_name_arg, uint8 dec_arg,
                    bool unsigned_arg);
  enum_field_types type() const { return MYSQL_TYPE_NEWDECIMAL;}
  enum ha_base_keytype key_type() const { return HA_KEYTYPE_BINARY; }
  Item_result result_type () const { return DECIMAL_RESULT; }
  type_conversion_status reset(void);
  type_conversion_status store_value(const my_decimal *decimal_value);
  void set_value_on_overflow(my_decimal *decimal_value, bool sign);
  type_conversion_status store(const char *to, size_t length,
                               const CHARSET_INFO *charset);
  type_conversion_status store(double nr);
  type_conversion_status store(longlong nr, bool unsigned_val);
  type_conversion_status store_time(MYSQL_TIME *ltime, uint8 dec);
  type_conversion_status store_decimal(const my_decimal *);
  double val_real(void);
  longlong val_int(void);
  my_decimal *val_decimal(my_decimal *);
  bool get_date(MYSQL_TIME *ltime, my_time_flags_t fuzzydate);
  bool get_time(MYSQL_TIME *ltime);
  String *val_str(String*, String *);
  int cmp(const uchar *, const uchar *);
  void make_sort_key(uchar *buff, size_t length);
  bool zero_pack() const { return 0; }
  void sql_type(String &str) const;
  uint32 max_display_length() { return field_length; }
  uint32 pack_length() const { return (uint32) bin_size; }
  uint pack_length_from_metadata(uint field_metadata);
  uint row_pack_length() const { return pack_length(); }
  bool compatible_field_size(uint field_metadata, Relay_log_info *rli,
                             uint16 mflags, int *order_var);
  uint is_equal(Create_field *new_field);
  Field_new_decimal *clone(MEM_ROOT *mem_root) const { 
    DBUG_ASSERT(type() == MYSQL_TYPE_NEWDECIMAL);
    return new (mem_root) Field_new_decimal(*this);
  }
  Field_new_decimal *clone() const {
    DBUG_ASSERT(type() == MYSQL_TYPE_NEWDECIMAL);
    return new Field_new_decimal(*this);
  }
  virtual const uchar *unpack(uchar* to, const uchar *from,
                              uint param_data, bool low_byte_first);
  static Field *create_from_item (Item *);
  bool send_binary(Protocol *protocol);
};


class Field_tiny :public Field_num {
public:
  Field_tiny(uchar *ptr_arg, uint32 len_arg, uchar *null_ptr_arg,
	     uchar null_bit_arg,
	     enum utype unireg_check_arg, const char *field_name_arg,
	     bool zero_arg, bool unsigned_arg)
    :Field_num(ptr_arg, len_arg, null_ptr_arg, null_bit_arg,
	       unireg_check_arg, field_name_arg,
	       0, zero_arg,unsigned_arg)
    {}
  enum Item_result result_type () const { return INT_RESULT; }
  enum_field_types type() const { return MYSQL_TYPE_TINY;}
  enum ha_base_keytype key_type() const
    { return unsigned_flag ? HA_KEYTYPE_BINARY : HA_KEYTYPE_INT8; }
  type_conversion_status store(const char *to, size_t length,
                               const CHARSET_INFO *charset);
  type_conversion_status store(double nr);
  type_conversion_status store(longlong nr, bool unsigned_val);
  type_conversion_status reset(void) { ptr[0]=0; return TYPE_OK; }
  double val_real(void);
  longlong val_int(void);
  String *val_str(String*,String *);
  bool send_binary(Protocol *protocol);
  int cmp(const uchar *,const uchar *);
  void make_sort_key(uchar *buff, size_t length);
  uint32 pack_length() const { return 1; }
  void sql_type(String &str) const;
  uint32 max_display_length() { return 4; }
  Field_tiny *clone(MEM_ROOT *mem_root) const { 
    DBUG_ASSERT(type() == MYSQL_TYPE_TINY);
    return new (mem_root) Field_tiny(*this);
  }
  Field_tiny *clone() const {
    DBUG_ASSERT(type() == MYSQL_TYPE_TINY);
    return new Field_tiny(*this);
  }
  virtual uchar *pack(uchar* to, const uchar *from,
                      uint max_length, bool low_byte_first)
  {
    *to= *from;
    return to + 1;
  }

  virtual const uchar *unpack(uchar* to, const uchar *from,
                              uint param_data, bool low_byte_first)
  {
    *to= *from;
    return from + 1;
  }

  virtual ulonglong get_max_int_value() const
  {
    return unsigned_flag ? 0xFFULL : 0x7FULL;
  }
};


class Field_short :public Field_num {
public:
  Field_short(uchar *ptr_arg, uint32 len_arg, uchar *null_ptr_arg,
	      uchar null_bit_arg,
	      enum utype unireg_check_arg, const char *field_name_arg,
	      bool zero_arg, bool unsigned_arg)
    :Field_num(ptr_arg, len_arg, null_ptr_arg, null_bit_arg,
	       unireg_check_arg, field_name_arg,
	       0, zero_arg,unsigned_arg)
    {}
  Field_short(uint32 len_arg,bool maybe_null_arg, const char *field_name_arg,
	      bool unsigned_arg)
    :Field_num((uchar*) 0, len_arg, maybe_null_arg ? (uchar*) "": 0,0,
	       NONE, field_name_arg, 0, 0, unsigned_arg)
    {}
  enum Item_result result_type () const { return INT_RESULT; }
  enum_field_types type() const { return MYSQL_TYPE_SHORT;}
  enum ha_base_keytype key_type() const
    { return unsigned_flag ? HA_KEYTYPE_USHORT_INT : HA_KEYTYPE_SHORT_INT;}
  type_conversion_status store(const char *to, size_t length,
                               const CHARSET_INFO *charset);
  type_conversion_status store(double nr);
  type_conversion_status store(longlong nr, bool unsigned_val);
  type_conversion_status reset(void) { ptr[0]=ptr[1]=0; return TYPE_OK; }
  double val_real(void);
  longlong val_int(void);
  String *val_str(String*,String *);
  bool send_binary(Protocol *protocol);
  int cmp(const uchar *,const uchar *);
  void make_sort_key(uchar *buff, size_t length);
  uint32 pack_length() const { return 2; }
  void sql_type(String &str) const;
  uint32 max_display_length() { return 6; }
  Field_short *clone(MEM_ROOT *mem_root) const {
    DBUG_ASSERT(type() == MYSQL_TYPE_SHORT);
    return new (mem_root) Field_short(*this);
  }
  Field_short *clone() const {
    DBUG_ASSERT(type() == MYSQL_TYPE_SHORT);
    return new Field_short(*this);
  }
  virtual uchar *pack(uchar* to, const uchar *from,
                      uint max_length, bool low_byte_first)
  {
    return pack_int16(to, from, low_byte_first);
  }

  virtual const uchar *unpack(uchar* to, const uchar *from,
                              uint param_data, bool low_byte_first)
  {
    return unpack_int16(to, from, low_byte_first);
  }

  virtual ulonglong get_max_int_value() const
  {
    return unsigned_flag ? 0xFFFFULL : 0x7FFFULL;
  }
};

class Field_medium :public Field_num {
public:
  Field_medium(uchar *ptr_arg, uint32 len_arg, uchar *null_ptr_arg,
	      uchar null_bit_arg,
	      enum utype unireg_check_arg, const char *field_name_arg,
	      bool zero_arg, bool unsigned_arg)
    :Field_num(ptr_arg, len_arg, null_ptr_arg, null_bit_arg,
	       unireg_check_arg, field_name_arg,
	       0, zero_arg,unsigned_arg)
    {}
  enum Item_result result_type () const { return INT_RESULT; }
  enum_field_types type() const { return MYSQL_TYPE_INT24;}
  enum ha_base_keytype key_type() const
    { return unsigned_flag ? HA_KEYTYPE_UINT24 : HA_KEYTYPE_INT24; }
  type_conversion_status store(const char *to, size_t length,
                               const CHARSET_INFO *charset);
  type_conversion_status store(double nr);
  type_conversion_status store(longlong nr, bool unsigned_val);
  type_conversion_status reset(void)
  {
    ptr[0]=ptr[1]=ptr[2]=0;
    return TYPE_OK;
  }
  double val_real(void);
  longlong val_int(void);
  String *val_str(String*,String *);
  bool send_binary(Protocol *protocol);
  int cmp(const uchar *,const uchar *);
  void make_sort_key(uchar *buff, size_t length);
  uint32 pack_length() const { return 3; }
  void sql_type(String &str) const;
  uint32 max_display_length() { return 8; }
  Field_medium *clone(MEM_ROOT *mem_root) const {
    DBUG_ASSERT(type() == MYSQL_TYPE_INT24);
    return new (mem_root) Field_medium(*this);
  }
  Field_medium *clone() const {
    DBUG_ASSERT(type() == MYSQL_TYPE_INT24);
    return new Field_medium(*this);
  }
  virtual uchar *pack(uchar* to, const uchar *from,
                      uint max_length, bool low_byte_first)
  {
    return Field::pack(to, from, max_length, low_byte_first);
  }

  virtual const uchar *unpack(uchar* to, const uchar *from,
                              uint param_data, bool low_byte_first)
  {
    return Field::unpack(to, from, param_data, low_byte_first);
  }

  virtual ulonglong get_max_int_value() const
  {
    return unsigned_flag ? 0xFFFFFFULL : 0x7FFFFFULL;
  }
};


class Field_long :public Field_num {
public:

  static const int PACK_LENGTH= 4;

  Field_long(uchar *ptr_arg, uint32 len_arg, uchar *null_ptr_arg,
	     uchar null_bit_arg,
	     enum utype unireg_check_arg, const char *field_name_arg,
	     bool zero_arg, bool unsigned_arg)
    :Field_num(ptr_arg, len_arg, null_ptr_arg, null_bit_arg,
	       unireg_check_arg, field_name_arg,
	       0, zero_arg,unsigned_arg)
    {}
  Field_long(uint32 len_arg,bool maybe_null_arg, const char *field_name_arg,
	     bool unsigned_arg)
    :Field_num((uchar*) 0, len_arg, maybe_null_arg ? (uchar*) "": 0,0,
	       NONE, field_name_arg,0,0,unsigned_arg)
    {}
  enum Item_result result_type () const { return INT_RESULT; }
  enum_field_types type() const { return MYSQL_TYPE_LONG;}
  enum ha_base_keytype key_type() const
    { return unsigned_flag ? HA_KEYTYPE_ULONG_INT : HA_KEYTYPE_LONG_INT; }
  type_conversion_status store(const char *to, size_t length,
                               const CHARSET_INFO *charset);
  type_conversion_status store(double nr);
  type_conversion_status store(longlong nr, bool unsigned_val);
  type_conversion_status reset(void)
  {
    ptr[0]=ptr[1]=ptr[2]=ptr[3]=0;
    return TYPE_OK;
  }
  double val_real(void);
  longlong val_int(void);
  bool send_binary(Protocol *protocol);
  String *val_str(String*,String *);
  int cmp(const uchar *,const uchar *);
  void make_sort_key(uchar *buff, size_t length);
  uint32 pack_length() const { return PACK_LENGTH; }
  void sql_type(String &str) const;
  uint32 max_display_length() { return MY_INT32_NUM_DECIMAL_DIGITS; }
  Field_long *clone(MEM_ROOT *mem_root) const {
    DBUG_ASSERT(type() == MYSQL_TYPE_LONG);
    return new (mem_root) Field_long(*this);
  }
  Field_long *clone() const {
    DBUG_ASSERT(type() == MYSQL_TYPE_LONG);
    return new Field_long(*this);
  }
  virtual uchar *pack(uchar* to, const uchar *from,
                      uint max_length __attribute__((unused)),
                      bool low_byte_first)
  {
    return pack_int32(to, from, low_byte_first);
  }
  virtual const uchar *unpack(uchar* to, const uchar *from,
                              uint param_data __attribute__((unused)),
                              bool low_byte_first)
  {
    return unpack_int32(to, from, low_byte_first);
  }

  virtual ulonglong get_max_int_value() const
  {
    return unsigned_flag ? 0xFFFFFFFFULL : 0x7FFFFFFFULL;
  }
};


class Field_longlong :public Field_num {
public:
  static const int PACK_LENGTH= 8;

  Field_longlong(uchar *ptr_arg, uint32 len_arg, uchar *null_ptr_arg,
	      uchar null_bit_arg,
	      enum utype unireg_check_arg, const char *field_name_arg,
	      bool zero_arg, bool unsigned_arg)
    :Field_num(ptr_arg, len_arg, null_ptr_arg, null_bit_arg,
	       unireg_check_arg, field_name_arg,
	       0, zero_arg,unsigned_arg)
    {}
  Field_longlong(uint32 len_arg,bool maybe_null_arg,
		 const char *field_name_arg,
		  bool unsigned_arg)
    :Field_num((uchar*) 0, len_arg, maybe_null_arg ? (uchar*) "": 0,0,
	       NONE, field_name_arg,0,0,unsigned_arg)
    {}
  enum Item_result result_type () const { return INT_RESULT; }
  enum_field_types type() const { return MYSQL_TYPE_LONGLONG;}
  enum ha_base_keytype key_type() const
    { return unsigned_flag ? HA_KEYTYPE_ULONGLONG : HA_KEYTYPE_LONGLONG; }
  type_conversion_status store(const char *to, size_t length,
                               const CHARSET_INFO *charset);
  type_conversion_status store(double nr);
  type_conversion_status store(longlong nr, bool unsigned_val);
  type_conversion_status reset(void)
  {
    ptr[0]=ptr[1]=ptr[2]=ptr[3]=ptr[4]=ptr[5]=ptr[6]=ptr[7]=0;
    return TYPE_OK;
  }
  double val_real(void);
  longlong val_int(void);
  String *val_str(String*,String *);
  bool send_binary(Protocol *protocol);
  int cmp(const uchar *,const uchar *);
  void make_sort_key(uchar *buff, size_t length);
  uint32 pack_length() const { return PACK_LENGTH; }
  void sql_type(String &str) const;
  bool can_be_compared_as_longlong() const { return true; }
  uint32 max_display_length() { return 20; }
  Field_longlong *clone(MEM_ROOT *mem_root) const { 
    DBUG_ASSERT(type() == MYSQL_TYPE_LONGLONG);
    return new (mem_root) Field_longlong(*this);
  }
  Field_longlong *clone() const {
    DBUG_ASSERT(type() == MYSQL_TYPE_LONGLONG);
    return new Field_longlong(*this);
  }
  virtual uchar *pack(uchar* to, const uchar *from,
                      uint max_length  __attribute__((unused)),
                      bool low_byte_first)
  {
    return pack_int64(to, from, low_byte_first);
  }
  virtual const uchar *unpack(uchar* to, const uchar *from,
                              uint param_data __attribute__((unused)),
                              bool low_byte_first)
  {
    return unpack_int64(to, from, low_byte_first);
  }

  virtual ulonglong get_max_int_value() const
  {
    return unsigned_flag ? 0xFFFFFFFFFFFFFFFFULL : 0x7FFFFFFFFFFFFFFFULL;
  }
};


class Field_float :public Field_real {
public:
  Field_float(uchar *ptr_arg, uint32 len_arg, uchar *null_ptr_arg,
	      uchar null_bit_arg,
	      enum utype unireg_check_arg, const char *field_name_arg,
              uint8 dec_arg,bool zero_arg,bool unsigned_arg)
    :Field_real(ptr_arg, len_arg, null_ptr_arg, null_bit_arg,
                unireg_check_arg, field_name_arg,
                dec_arg, zero_arg, unsigned_arg)
    {}
  Field_float(uint32 len_arg, bool maybe_null_arg, const char *field_name_arg,
	      uint8 dec_arg)
    :Field_real((uchar*) 0, len_arg, maybe_null_arg ? (uchar*) "": 0, (uint) 0,
                NONE, field_name_arg, dec_arg, 0, 0)
    {}
  enum_field_types type() const { return MYSQL_TYPE_FLOAT;}
  enum ha_base_keytype key_type() const { return HA_KEYTYPE_FLOAT; }
  type_conversion_status store(const char *to, size_t length,
                               const CHARSET_INFO *charset);
  type_conversion_status store(double nr);
  type_conversion_status store(longlong nr, bool unsigned_val);
  type_conversion_status reset(void)
  {
    memset(ptr, 0, sizeof(float));
    return TYPE_OK;
  }
  double val_real(void);
  longlong val_int(void);
  String *val_str(String*,String *);
  bool send_binary(Protocol *protocol);
  int cmp(const uchar *,const uchar *);
  void make_sort_key(uchar *buff, size_t length);
  uint32 pack_length() const { return sizeof(float); }
  uint row_pack_length() const { return pack_length(); }
  void sql_type(String &str) const;
  Field_float *clone(MEM_ROOT *mem_root) const { 
    DBUG_ASSERT(type() == MYSQL_TYPE_FLOAT);
    return new (mem_root) Field_float(*this);
  }
  Field_float *clone() const {
    DBUG_ASSERT(type() == MYSQL_TYPE_FLOAT);
    return new Field_float(*this);
  }

  virtual ulonglong get_max_int_value() const
  {
    /*
      We use the maximum as per IEEE754-2008 standard, 2^24
    */
    return 0x1000000ULL;
  }

private:
  int do_save_field_metadata(uchar *first_byte);
};


class Field_double :public Field_real {
public:
  Field_double(uchar *ptr_arg, uint32 len_arg, uchar *null_ptr_arg,
	       uchar null_bit_arg,
	       enum utype unireg_check_arg, const char *field_name_arg,
	       uint8 dec_arg,bool zero_arg,bool unsigned_arg)
    :Field_real(ptr_arg, len_arg, null_ptr_arg, null_bit_arg,
                unireg_check_arg, field_name_arg,
                dec_arg, zero_arg, unsigned_arg)
    {}
  Field_double(uint32 len_arg, bool maybe_null_arg, const char *field_name_arg,
	       uint8 dec_arg)
    :Field_real((uchar*) 0, len_arg, maybe_null_arg ? (uchar*) "" : 0, (uint) 0,
                NONE, field_name_arg, dec_arg, 0, 0)
    {}
  Field_double(uint32 len_arg, bool maybe_null_arg, const char *field_name_arg,
	       uint8 dec_arg, my_bool not_fixed_arg)
    :Field_real((uchar*) 0, len_arg, maybe_null_arg ? (uchar*) "" : 0, (uint) 0,
                NONE, field_name_arg, dec_arg, 0, 0)
    {not_fixed= not_fixed_arg; }
  enum_field_types type() const { return MYSQL_TYPE_DOUBLE;}
  enum ha_base_keytype key_type() const { return HA_KEYTYPE_DOUBLE; }
  type_conversion_status store(const char *to, size_t length,
                               const CHARSET_INFO *charset);
  type_conversion_status store(double nr);
  type_conversion_status store(longlong nr, bool unsigned_val);
  type_conversion_status reset(void)
  {
    memset(ptr, 0, sizeof(double));
    return TYPE_OK;
  }
  double val_real(void);
  longlong val_int(void);
  String *val_str(String*,String *);
  bool send_binary(Protocol *protocol);
  int cmp(const uchar *,const uchar *);
  void make_sort_key(uchar *buff, size_t length);
  uint32 pack_length() const { return sizeof(double); }
  uint row_pack_length() const { return pack_length(); }
  void sql_type(String &str) const;
  Field_double *clone(MEM_ROOT *mem_root) const {
    DBUG_ASSERT(type() == MYSQL_TYPE_DOUBLE);
    return new (mem_root) Field_double(*this);
  }
  Field_double *clone() const {
    DBUG_ASSERT(type() == MYSQL_TYPE_DOUBLE);
    return new Field_double(*this);
  }

  virtual ulonglong get_max_int_value() const
  {
    /*
      We use the maximum as per IEEE754-2008 standard, 2^53
    */
    return 0x20000000000000ULL;
  }

private:
  int do_save_field_metadata(uchar *first_byte);
};


/* Everything saved in this will disappear. It will always return NULL */

class Field_null :public Field_str {
  static uchar null[1];
public:
  Field_null(uchar *ptr_arg, uint32 len_arg,
	     enum utype unireg_check_arg, const char *field_name_arg,
	     const CHARSET_INFO *cs)
    :Field_str(ptr_arg, len_arg, null, 1,
	       unireg_check_arg, field_name_arg, cs)
    {}
  enum_field_types type() const { return MYSQL_TYPE_NULL;}
  type_conversion_status store(const char *to, size_t length,
                               const CHARSET_INFO *cs)
  {
    null[0]= 1;
    return TYPE_OK;
  }
  type_conversion_status store(double nr)   { null[0]=1; return TYPE_OK; }
  type_conversion_status store(longlong nr, bool unsigned_val)
  {
    null[0]=1;
    return TYPE_OK;
  }
  type_conversion_status store_decimal(const my_decimal *d)
  {
    null[0]=1;
    return TYPE_OK;
  }
  type_conversion_status reset(void)       { return TYPE_OK; }
  double val_real(void)		{ return 0.0;}
  longlong val_int(void)	{ return 0;}
  my_decimal *val_decimal(my_decimal *) { return 0; }
  String *val_str(String *value,String *value2)
  { value2->length(0); return value2;}
  int cmp(const uchar *a, const uchar *b) { return 0;}
  void make_sort_key(uchar *buff, size_t length)  {}
  uint32 pack_length() const { return 0; }
  void sql_type(String &str) const;
  uint32 max_display_length() { return 4; }
  Field_null *clone(MEM_ROOT *mem_root) const {
    DBUG_ASSERT(type() == MYSQL_TYPE_NULL);
    return new (mem_root) Field_null(*this);
  }
  Field_null *clone() const {
    DBUG_ASSERT(type() == MYSQL_TYPE_NULL);
    return new Field_null(*this);
  }
};


/*
  Abstract class for TIME, DATE, DATETIME, TIMESTAMP
  with and without fractional part.
*/
class Field_temporal :public Field {
protected:
  uint8 dec; // Number of fractional digits

  /**
    Adjust number of decimal digits from NOT_FIXED_DEC to DATETIME_MAX_DECIMALS
  */
  uint8 normalize_dec(uint8 dec_arg)
  { return dec_arg == NOT_FIXED_DEC ? DATETIME_MAX_DECIMALS : dec_arg; }

  /**
    Low level routine to store a MYSQL_TIME value into a field.
    The value must be already properly rounded or truncated
    and checked for being a valid TIME/DATE/DATETIME value.

    @param[in]  ltime   MYSQL_TIME value.
    @param[out] error   Error flag vector, set in case of error.
    @retval     false   In case of success.
    @retval     true    In case of error.
  */
  virtual type_conversion_status store_internal(const MYSQL_TIME *ltime,
                                                int *error)= 0;

  /**
    Low level routine to store a MYSQL_TIME value into a field
    with rounding according to the field decimals() value.

    @param[in]  ltime   MYSQL_TIME value.
    @param[out] warnings   Error flag vector, set in case of error.
    @retval     false   In case of success.
    @retval     true    In case of error.    
  */
  virtual type_conversion_status store_internal_with_round(MYSQL_TIME *ltime,
                                                           int *warnings)= 0;

  /**
    Store a temporal value in lldiv_t into a field,
    with rounding according to the field decimals() value.

    @param[in]  lld     Temporal value.
    @param[out] warning Warning flag vector.
    @retval     false   In case of success.
    @retval     true    In case of error.    
  */
  type_conversion_status store_lldiv_t(const lldiv_t *lld, int *warning);

  /**
    Convert a string to MYSQL_TIME, according to the field type.

    @param[in]  str     String
    @param[in]  len     String length
    @param[in]  cs      String character set
    @param[out] ltime   The value is stored here
    @param[out] status  Conversion status
    @retval     false   Conversion went fine, ltime contains a valid time
    @retval     true    Conversion failed, ltime was reset and contains nothing
  */
  virtual bool convert_str_to_TIME(const char *str, size_t len,
                                   const CHARSET_INFO *cs,
                                   MYSQL_TIME *ltime, 
                                   MYSQL_TIME_STATUS *status)= 0;
  /**
    Convert a number with fractional part with nanosecond precision
    into MYSQL_TIME, according to the field type. Nanoseconds
    are rounded to milliseconds and added to ltime->second_part.

    @param[in]  nr            Number
    @param[in]  unsigned_val  SIGNED/UNSIGNED flag
    @param[in]  nanoseconds   Fractional part in nanoseconds
    @param[out] ltime         The value is stored here
    @return Conversion status
    @retval     false         On success
    @retval     true          On error
  */
  virtual type_conversion_status convert_number_to_TIME(longlong nr,
                                                        bool unsigned_val,
                                                        int nanoseconds,
                                                        MYSQL_TIME *ltime,
                                                        int *warning)= 0;

  /**
    Convert an integer number into MYSQL_TIME, according to the field type.

    @param[in]  nr            Number
    @param[in]  unsigned_val  SIGNED/UNSIGNED flag
    @param[out] ltime         The value is stored here
    @retval     false         On success
    @retval     true          On error
  */
  longlong convert_number_to_datetime(longlong nr, bool unsigned_val,
                                      MYSQL_TIME *ltime, int *warning);

  /**
    Set a warning according to warning bit flag vector.
    Multiple warnings are possible at the same time.
    Every warning in the bit vector is set by an individual
    set_datetime_warning() call.

    @param str      Warning parameter
    @param warnings Warning bit flag
  */
  void set_warnings(ErrConvString str, int warnings);

  /**
    Flags that are passed as "flag" argument to
    check_date(), number_to_datetime(), str_to_datetime().

    Flags depend on the session sql_mode settings, such as
    MODE_NO_ZERO_DATE, MODE_NO_ZERO_IN_DATE.
    Also, Field_newdate, Field_datetime, Field_datetimef add TIME_FUZZY_DATE
    to the session sql_mode settings, to allow relaxed date format,
    while Field_timestamp, Field_timestampf do not.

    @param  thd  THD
    @retval      sql_mode flags mixed with the field type flags.
  */
  virtual my_time_flags_t date_flags(const THD *thd)
  {
    return 0;
  }
  /**
    Flags that are passed as "flag" argument to
    check_date(), number_to_datetime(), str_to_datetime().
    Similar to the above when we don't have a THD value.
  */
  my_time_flags_t date_flags();

  /**
    Set a single warning using make_truncated_value_warning().
    
    @param[in] level           Warning level (error, warning, note)
    @param[in] code            Warning code
    @param[in] val             Warning parameter
    @param[in] ts_type         Timestamp type (time, date, datetime, none)
    @param[in] cut_increment   Incrementing of cut field counter
  */
  void set_datetime_warning(Sql_condition::enum_severity_level level, uint code,
                            ErrConvString val,
                            timestamp_type ts_type, int cut_increment);
public:
  /**
    Constructor for Field_temporal
    @param ptr_arg           See Field definition
    @param null_ptr_arg      See Field definition
    @param null_bit_arg      See Field definition
    @param unireg_check_arg  See Field definition
    @param field_name_arg    See Field definition
    @param len_arg           Number of characters in the integer part.
    @param dec_arg           Number of second fraction digits, 0..6.
  */
  Field_temporal(uchar *ptr_arg,
                 uchar *null_ptr_arg, uchar null_bit_arg,
                 enum utype unireg_check_arg, const char *field_name_arg,
                 uint32 len_arg, uint8 dec_arg)
    :Field(ptr_arg,
           len_arg + ((dec= normalize_dec(dec_arg)) ? normalize_dec(dec_arg) + 1 : 0),
           null_ptr_arg, null_bit_arg,
           unireg_check_arg, field_name_arg)
    { flags|= BINARY_FLAG; }
  /**
    Constructor for Field_temporal
    @param maybe_null_arg    See Field definition
    @param field_name_arg    See Field definition
    @param len_arg           Number of characters in the integer part.
    @param dec_arg           Number of second fraction digits, 0..6
  */
  Field_temporal(bool maybe_null_arg, const char *field_name_arg,
                 uint32 len_arg, uint8 dec_arg)
    :Field((uchar *) 0, 
           len_arg + ((dec= normalize_dec(dec_arg)) ? normalize_dec(dec_arg) + 1 : 0),
           maybe_null_arg ? (uchar *) "" : 0, 0,
           NONE, field_name_arg)
    { flags|= BINARY_FLAG; }
  virtual Item_result result_type() const { return STRING_RESULT; }
  virtual uint32 max_display_length() { return field_length; }
  virtual bool str_needs_quotes() { return TRUE; }
  virtual uint is_equal(Create_field *new_field);
  Item_result numeric_context_result_type() const
  {
    return dec ? DECIMAL_RESULT : INT_RESULT;
  }
  enum Item_result cmp_type() const { return INT_RESULT; }
  enum Derivation derivation() const { return DERIVATION_NUMERIC; }
  uint repertoire() const { return MY_REPERTOIRE_NUMERIC; }
  const CHARSET_INFO *charset() const { return &my_charset_numeric; }
  bool can_be_compared_as_longlong() const { return true; }
  bool binary() const { return true; }
  type_conversion_status store(const char *str, size_t len,
                               const CHARSET_INFO *cs);
  type_conversion_status store_decimal(const my_decimal *decimal);
  type_conversion_status store(longlong nr, bool unsigned_val);
  type_conversion_status store(double nr);
  double val_real() // FSP-enable types redefine it.
  {
    return (double) val_int();
  }
  my_decimal *val_decimal(my_decimal *decimal_value); // FSP types redefine it
};


/**
  Abstract class for types with date
  with optional time, with or without fractional part:
  DATE, DATETIME, DATETIME(N), TIMESTAMP, TIMESTAMP(N).
*/
class Field_temporal_with_date :public Field_temporal {
protected:
  /**
    Low level function to get value into MYSQL_TIME,
    without checking for being valid.
  */
  virtual bool get_date_internal(MYSQL_TIME *ltime)= 0;

  /**
    Get value into MYSQL_TIME and check TIME_NO_ZERO_DATE flag.
    @retval   True on error: we get a zero value but flags disallow zero dates.
    @retval   False on success.
  */
  bool get_internal_check_zero(MYSQL_TIME *ltime, my_time_flags_t fuzzydate);
  
  type_conversion_status convert_number_to_TIME(longlong nr, bool unsigned_val,
                                                int nanoseconds,
                                                MYSQL_TIME *ltime,
                                                int *warning);
  bool convert_str_to_TIME(const char *str, size_t len, const CHARSET_INFO *cs,
                           MYSQL_TIME *ltime, MYSQL_TIME_STATUS *status);
  type_conversion_status store_internal_with_round(MYSQL_TIME *ltime,
                                                   int *warnings);
public:
  /**
    Constructor for Field_temporal
    @param ptr_arg           See Field definition
    @param null_ptr_arg      See Field definition
    @param null_bit_arg      See Field definition
    @param unireg_check_arg  See Field definition
    @param field_name_arg    See Field definition
    @param int_length_arg    Number of characters in the integer part.
    @param dec_arg           Number of second fraction digits, 0..6.
  */
  Field_temporal_with_date(uchar *ptr_arg, uchar *null_ptr_arg,
                           uchar null_bit_arg,
                           enum utype unireg_check_arg,
                           const char *field_name_arg,
                           uint8 int_length_arg, uint8 dec_arg)
    :Field_temporal(ptr_arg, null_ptr_arg, null_bit_arg,
                    unireg_check_arg, field_name_arg,
                    int_length_arg, dec_arg)
    { }
  /**
    Constructor for Field_temporal
    @param maybe_null_arg    See Field definition
    @param field_name_arg    See Field definition
    @param int_length_arg    Number of characters in the integer part.
    @param dec_arg           Number of second fraction digits, 0..6.
  */
  Field_temporal_with_date(bool maybe_null_arg, const char *field_name_arg,
                           uint int_length_arg, uint8 dec_arg)
    :Field_temporal((uchar*) 0, maybe_null_arg ? (uchar*) "": 0, 0,
                    NONE, field_name_arg, int_length_arg, dec_arg)
    { }
  bool send_binary(Protocol *protocol);
  type_conversion_status store_time(MYSQL_TIME *ltime, uint8 dec);
  String *val_str(String *, String *);
  longlong val_time_temporal();
  longlong val_date_temporal();
  bool get_time(MYSQL_TIME *ltime)
  {
    return get_date(ltime, TIME_FUZZY_DATE);
  }
  /* Validate the value stored in a field */
  virtual type_conversion_status validate_stored_val(THD *thd);
};


/**
  Abstract class for types with date and time,
  with or without fractional part:
  DATETIME, DATETIME(N), TIMESTAMP, TIMESTAMP(N).
*/
class Field_temporal_with_date_and_time :public Field_temporal_with_date {
private:
  int do_save_field_metadata(uchar *metadata_ptr)
  {
    if (decimals())
    {
      *metadata_ptr= decimals();
      return 1;
    }
    return 0;
  }
protected:
  /**
     Initialize flags for TIMESTAMP DEFAULT CURRENT_TIMESTAMP / ON UPDATE
     CURRENT_TIMESTAMP columns.
     
     @todo get rid of TIMESTAMP_FLAG and ON_UPDATE_NOW_FLAG.
  */
  void init_timestamp_flags();
  /**
    Store "struct timeval" value into field.
    The value must be properly rounded or truncated according
    to the number of fractional second digits.
  */
  virtual void store_timestamp_internal(const struct timeval *tm)= 0;
  bool convert_TIME_to_timestamp(THD *thd, const MYSQL_TIME *ltime,
                                 struct timeval *tm, int *error);

public:
  /**
    Constructor for Field_temporal_with_date_and_time
    @param ptr_arg           See Field definition
    @param null_ptr_arg      See Field definition
    @param null_bit_arg      See Field definition
    @param unireg_check_arg  See Field definition
    @param field_name_arg    See Field definition
    @param dec_arg           Number of second fraction digits, 0..6.
  */
  Field_temporal_with_date_and_time(uchar *ptr_arg, uchar *null_ptr_arg,
                                    uchar null_bit_arg,
                                    enum utype unireg_check_arg,
                                    const char *field_name_arg,
                                    uint8 dec_arg)
    :Field_temporal_with_date(ptr_arg, null_ptr_arg, null_bit_arg,
                              unireg_check_arg, field_name_arg,
                              MAX_DATETIME_WIDTH, dec_arg)
    { }
  void store_timestamp(const struct timeval *tm);
};


/**
  Abstract class for types with date and time, with fractional part:
  DATETIME, DATETIME(N), TIMESTAMP, TIMESTAMP(N).
*/
class Field_temporal_with_date_and_timef :
  public Field_temporal_with_date_and_time {
private:
  int do_save_field_metadata(uchar *metadata_ptr)
  {
    *metadata_ptr= decimals();
    return 1;
  }
public:
  /**
    Constructor for Field_temporal_with_date_and_timef
    @param ptr_arg           See Field definition
    @param null_ptr_arg      See Field definition
    @param null_bit_arg      See Field definition
    @param unireg_check_arg  See Field definition
    @param field_name_arg    See Field definition
    @param dec_arg           Number of second fraction digits, 0..6.
  */
  Field_temporal_with_date_and_timef(uchar *ptr_arg, uchar *null_ptr_arg,
                                     uchar null_bit_arg,
                                     enum utype unireg_check_arg,
                                     const char *field_name_arg,
                                     uint8 dec_arg)
    :Field_temporal_with_date_and_time(ptr_arg, null_ptr_arg, null_bit_arg,
                                       unireg_check_arg, field_name_arg,
                                       dec_arg)
    { }
  /**
    Constructor for Field_temporal_with_date_and_timef
    @param maybe_null_arg    See Field definition
    @param field_name_arg    See Field definition
    @param dec_arg           Number of second fraction digits, 0..6.
  */
  Field_temporal_with_date_and_timef(bool maybe_null_arg,
                                     const char *field_name_arg,
                                     uint8 dec_arg)
    :Field_temporal_with_date_and_time((uchar *) 0,
                                       maybe_null_arg ? (uchar*) "" : 0, 0,
                                       NONE, field_name_arg, dec_arg)
    { }

  uint decimals() const { return dec; }
  const CHARSET_INFO *sort_charset() const { return &my_charset_bin; }
  void make_sort_key(uchar *to, size_t length) { memcpy(to, ptr, length); }
  int cmp(const uchar *a_ptr, const uchar *b_ptr)
  {
    return memcmp(a_ptr, b_ptr, pack_length());
  }
  uint row_pack_length() const { return pack_length(); }
  double val_real();
  longlong val_int();
  my_decimal *val_decimal(my_decimal *decimal_value);
};


/*
  Field implementing TIMESTAMP data type without fractional seconds.
  We will be removed eventually.
*/
class Field_timestamp :public Field_temporal_with_date_and_time {
protected:
  my_time_flags_t date_flags(const THD *thd);
  type_conversion_status store_internal(const MYSQL_TIME *ltime, int *error);
  bool get_date_internal(MYSQL_TIME *ltime);
  void store_timestamp_internal(const struct timeval *tm);
public:
  static const int PACK_LENGTH= 4;
  Field_timestamp(uchar *ptr_arg, uint32 len_arg,
                  uchar *null_ptr_arg, uchar null_bit_arg,
		  enum utype unireg_check_arg, const char *field_name_arg);
  Field_timestamp(bool maybe_null_arg, const char *field_name_arg);
  enum_field_types type() const { return MYSQL_TYPE_TIMESTAMP;}
  enum ha_base_keytype key_type() const { return HA_KEYTYPE_ULONG_INT; }
  type_conversion_status store_packed(longlong nr);
  type_conversion_status reset(void)
  {
    ptr[0]=ptr[1]=ptr[2]=ptr[3]=0;
    return TYPE_OK;
  }
  longlong val_int(void);
  int cmp(const uchar *,const uchar *);
  void make_sort_key(uchar *buff, size_t length);
  uint32 pack_length() const { return PACK_LENGTH; }
  void sql_type(String &str) const;
  bool zero_pack() const { return 0; }
  /* Get TIMESTAMP field value as seconds since begging of Unix Epoch */
  bool get_timestamp(struct timeval *tm, int *warnings);
  bool get_date(MYSQL_TIME *ltime, my_time_flags_t fuzzydate);
  Field_timestamp *clone(MEM_ROOT *mem_root) const {
    DBUG_ASSERT(type() == MYSQL_TYPE_TIMESTAMP);
    return new (mem_root) Field_timestamp(*this);
  }
  Field_timestamp *clone() const
  {
    DBUG_ASSERT(type() == MYSQL_TYPE_TIMESTAMP);
    return new Field_timestamp(*this);
  }
  uchar *pack(uchar *to, const uchar *from,
              uint max_length __attribute__((unused)), bool low_byte_first)
  {
    return pack_int32(to, from, low_byte_first);
  }
  const uchar *unpack(uchar* to, const uchar *from,
                      uint param_data __attribute__((unused)),
                      bool low_byte_first)
  {
    return unpack_int32(to, from, low_byte_first);
  }
  /* Validate the value stored in a field */
  virtual type_conversion_status validate_stored_val(THD *thd);
};


/*
  Field implementing TIMESTAMP(N) data type, where N=0..6.
*/
class Field_timestampf :public Field_temporal_with_date_and_timef {
protected:
  bool get_date_internal(MYSQL_TIME *ltime);
  type_conversion_status store_internal(const MYSQL_TIME *ltime, int *error);
  my_time_flags_t date_flags(const THD *thd);
  void store_timestamp_internal(const struct timeval *tm);
public:
  static const int PACK_LENGTH= 8;
  /**
    Field_timestampf constructor
    @param ptr_arg           See Field definition
    @param null_ptr_arg      See Field definition
    @param null_bit_arg      See Field definition
    @param unireg_check_arg  See Field definition
    @param field_name_arg    See Field definition
    @param dec_arg           Number of fractional second digits, 0..6.
  */
  Field_timestampf(uchar *ptr_arg, uchar *null_ptr_arg, uchar null_bit_arg,
                   enum utype unireg_check_arg, const char *field_name_arg,
                   uint8 dec_arg);
  /**
    Field_timestampf constructor
    @param maybe_null_arg    See Field definition
    @param field_name_arg    See Field definition
    @param dec_arg           Number of fractional second digits, 0..6.
  */
  Field_timestampf(bool maybe_null_arg, const char *field_name_arg,
                   uint8 dec_arg);
  Field_timestampf *clone(MEM_ROOT *mem_root) const
  {
    DBUG_ASSERT(type() == MYSQL_TYPE_TIMESTAMP);
    return new (mem_root) Field_timestampf(*this);
  }
  Field_timestampf *clone() const
  {
    DBUG_ASSERT(type() == MYSQL_TYPE_TIMESTAMP);
    return new Field_timestampf(*this);
  }

  enum_field_types type() const { return MYSQL_TYPE_TIMESTAMP; }
  enum_field_types real_type() const { return MYSQL_TYPE_TIMESTAMP2; }
  enum_field_types binlog_type() const { return MYSQL_TYPE_TIMESTAMP2; }
  bool zero_pack() const { return 0; }

  uint32 pack_length() const
  {
    return my_timestamp_binary_length(dec);
  }
  virtual uint pack_length_from_metadata(uint field_metadata)
  {
    DBUG_ENTER("Field_timestampf::pack_length_from_metadata");
    uint tmp= my_timestamp_binary_length(field_metadata);
    DBUG_RETURN(tmp);
  }

  type_conversion_status reset();
  type_conversion_status store_packed(longlong nr);
  bool get_date(MYSQL_TIME *ltime, my_time_flags_t fuzzydate);
  void sql_type(String &str) const;

  bool get_timestamp(struct timeval *tm, int *warnings);
  /* Validate the value stored in a field */
  virtual type_conversion_status validate_stored_val(THD *thd);
};


class Field_year :public Field_tiny {
public:
  Field_year(uchar *ptr_arg, uint32 len_arg, uchar *null_ptr_arg,
	     uchar null_bit_arg,
	     enum utype unireg_check_arg, const char *field_name_arg)
    :Field_tiny(ptr_arg, len_arg, null_ptr_arg, null_bit_arg,
		unireg_check_arg, field_name_arg, 1, 1)
    {}
  enum_field_types type() const { return MYSQL_TYPE_YEAR;}
  type_conversion_status store(const char *to, size_t length,
                               const CHARSET_INFO *charset);
  type_conversion_status store(double nr);
  type_conversion_status store(longlong nr, bool unsigned_val);
  type_conversion_status store_time(MYSQL_TIME *ltime, uint8 dec);
  double val_real(void);
  longlong val_int(void);
  String *val_str(String*,String *);
  bool send_binary(Protocol *protocol);
  void sql_type(String &str) const;
  bool can_be_compared_as_longlong() const { return true; }
  Field_year *clone(MEM_ROOT *mem_root) const {
    DBUG_ASSERT(type() == MYSQL_TYPE_YEAR);
    return new (mem_root) Field_year(*this);
  }
  Field_year *clone() const {
    DBUG_ASSERT(type() == MYSQL_TYPE_YEAR);
    return new Field_year(*this);
  }
};


class Field_newdate :public Field_temporal_with_date {
protected:
  static const int PACK_LENGTH= 3;
  my_time_flags_t date_flags(const THD *thd);
  bool get_date_internal(MYSQL_TIME *ltime);
  type_conversion_status store_internal(const MYSQL_TIME *ltime, int *error);

public:
  Field_newdate(uchar *ptr_arg, uchar *null_ptr_arg, uchar null_bit_arg,
                enum utype unireg_check_arg, const char *field_name_arg)
    :Field_temporal_with_date(ptr_arg, null_ptr_arg, null_bit_arg,
                              unireg_check_arg, field_name_arg,
                              MAX_DATE_WIDTH, 0)
    { }
  Field_newdate(bool maybe_null_arg, const char *field_name_arg)
    :Field_temporal_with_date((uchar *) 0, maybe_null_arg ? (uchar *) "" : 0,
                              0, NONE, field_name_arg, MAX_DATE_WIDTH, 0)
    { }
  enum_field_types type() const { return MYSQL_TYPE_DATE;}
  enum_field_types real_type() const { return MYSQL_TYPE_NEWDATE; }
  enum ha_base_keytype key_type() const { return HA_KEYTYPE_UINT24; }
  type_conversion_status reset(void)
  {
    ptr[0]=ptr[1]=ptr[2]=0;
    return TYPE_OK;
  }
  type_conversion_status store_packed(longlong nr);
  longlong val_int(void);
  longlong val_time_temporal();
  longlong val_date_temporal();
  String *val_str(String*,String *);
  bool send_binary(Protocol *protocol);
  int cmp(const uchar *,const uchar *);
  void make_sort_key(uchar *buff, size_t length);
  uint32 pack_length() const { return PACK_LENGTH; }
  void sql_type(String &str) const;
  bool zero_pack() const { return 1; }
  bool get_date(MYSQL_TIME *ltime, my_time_flags_t fuzzydate);
  Field_newdate *clone(MEM_ROOT *mem_root) const
  {
    DBUG_ASSERT(type() == MYSQL_TYPE_DATE);
    DBUG_ASSERT(real_type() == MYSQL_TYPE_NEWDATE);
    return new (mem_root) Field_newdate(*this);
  }
  Field_newdate *clone() const
  {
    DBUG_ASSERT(type() == MYSQL_TYPE_DATE);
    DBUG_ASSERT(real_type() == MYSQL_TYPE_NEWDATE);
    return new Field_newdate(*this);
  }
};


/**
  Abstract class for TIME and TIME(N).
*/
class Field_time_common :public Field_temporal {
protected:
  bool convert_str_to_TIME(const char *str, size_t len, const CHARSET_INFO *cs,
                           MYSQL_TIME *ltime, MYSQL_TIME_STATUS *status);
  /**
    @todo: convert_number_to_TIME returns conversion status through
    two different interfaces: return value and warning. It should be
    refactored to only use return value.
   */
  type_conversion_status convert_number_to_TIME(longlong nr, bool unsigned_val,
                                                int nanoseconds,
                                                MYSQL_TIME *ltime,
                                                int *warning);
  /**
    Low-level function to store MYSQL_TIME value.
    The value must be rounded or truncated according to decimals().
  */
  virtual type_conversion_status store_internal(const MYSQL_TIME *ltime,
                                                int *error)= 0;
  /**
    Function to store time value.
    The value is rounded according to decimals().
  */
  virtual type_conversion_status store_internal_with_round(MYSQL_TIME *ltime,
                                                           int *warnings);
public:
  /**
    Constructor for Field_time_common
    @param ptr_arg           See Field definition
    @param null_ptr_arg      See Field definition
    @param null_bit_arg      See Field definition
    @param unireg_check_arg  See Field definition
    @param field_name_arg    See Field definition
    @param dec_arg           Number of second fraction digits, 0..6.
  */
  Field_time_common(uchar *ptr_arg, uchar *null_ptr_arg, uchar null_bit_arg,
                    enum utype unireg_check_arg, const char *field_name_arg,
                    uint8 dec_arg)
    :Field_temporal(ptr_arg, null_ptr_arg, null_bit_arg,
                    unireg_check_arg, field_name_arg,
                    MAX_TIME_WIDTH, dec_arg)
    { }
  /**
    Constructor for Field_time_common
    @param maybe_null_arg    See Field definition
    @param field_name_arg    See Field definition
    @param dec_arg           Number of second fraction digits, 0..6.
  */
  Field_time_common(bool maybe_null_arg, const char *field_name_arg,
                    uint8 dec_arg)
    :Field_temporal((uchar *) 0, maybe_null_arg ? (uchar *) "" : 0, 0,
                    NONE, field_name_arg, MAX_TIME_WIDTH, dec_arg)
    { }
  type_conversion_status store_time(MYSQL_TIME *ltime, uint8 dec);
  String *val_str(String*, String *);
  bool get_date(MYSQL_TIME *ltime, my_time_flags_t fuzzydate);
  longlong val_date_temporal();
  bool send_binary(Protocol *protocol);
};


/*
  Field implementing TIME data type without fractional seconds.
  We will be removed eventually.
*/
class Field_time :public Field_time_common {
protected:
  type_conversion_status store_internal(const MYSQL_TIME *ltime, int *error);
public:
  Field_time(uchar *ptr_arg, uchar *null_ptr_arg, uchar null_bit_arg,
	     enum utype unireg_check_arg, const char *field_name_arg)
    :Field_time_common(ptr_arg, null_ptr_arg, null_bit_arg,
                       unireg_check_arg, field_name_arg, 0)
    { }
  Field_time(bool maybe_null_arg, const char *field_name_arg)
    :Field_time_common((uchar *) 0, maybe_null_arg ? (uchar *) "" : 0, 0,
                       NONE, field_name_arg, 0)
    { }
  enum_field_types type() const { return MYSQL_TYPE_TIME;}
  enum ha_base_keytype key_type() const { return HA_KEYTYPE_INT24; }
  type_conversion_status store_packed(longlong nr);
  type_conversion_status reset(void)
  {
    ptr[0]=ptr[1]=ptr[2]=0;
    return TYPE_OK;
  }
  longlong val_int(void);
  longlong val_time_temporal();
  bool get_time(MYSQL_TIME *ltime);
  int cmp(const uchar *,const uchar *);
  void make_sort_key(uchar *buff, size_t length);
  uint32 pack_length() const { return 3; }
  void sql_type(String &str) const;
  bool zero_pack() const { return 1; }
  Field_time *clone(MEM_ROOT *mem_root) const {
    DBUG_ASSERT(type() == MYSQL_TYPE_TIME);
    return new (mem_root) Field_time(*this);
  }
  Field_time *clone() const {
    DBUG_ASSERT(type() == MYSQL_TYPE_TIME);
    return new Field_time(*this);
  }
};


/*
  Field implementing TIME(N) data type, where N=0..6.
*/
class Field_timef :public Field_time_common {
private:
  int do_save_field_metadata(uchar *metadata_ptr)
  {
    *metadata_ptr= decimals();
    return 1;
  }
protected:
  type_conversion_status store_internal(const MYSQL_TIME *ltime, int *error);
public:
  /**
    Constructor for Field_timef
    @param ptr_arg           See Field definition
    @param null_ptr_arg      See Field definition
    @param null_bit_arg      See Field definition
    @param unireg_check_arg  See Field definition
    @param field_name_arg    See Field definition
    @param dec_arg           Number of second fraction digits, 0..6.
  */
  Field_timef(uchar *ptr_arg, uchar *null_ptr_arg, uchar null_bit_arg,
              enum utype unireg_check_arg, const char *field_name_arg,
              uint8 dec_arg)
    :Field_time_common(ptr_arg, null_ptr_arg, null_bit_arg,
                       unireg_check_arg, field_name_arg, dec_arg)
  { }
  /**
    Constructor for Field_timef
    @param maybe_null_arg    See Field definition
    @param field_name_arg    See Field definition
    @param dec_arg           Number of second fraction digits, 0..6.
  */
  Field_timef(bool maybe_null_arg, const char *field_name_arg, uint8 dec_arg)
    :Field_time_common((uchar *) 0, maybe_null_arg ? (uchar *) "" : 0, 0,
                       NONE, field_name_arg, dec_arg)
  { }
  Field_timef *clone(MEM_ROOT *mem_root) const
  {
    DBUG_ASSERT(type() == MYSQL_TYPE_TIME);
    return new (mem_root) Field_timef(*this);
  }
  Field_timef *clone() const
  {
    DBUG_ASSERT(type() == MYSQL_TYPE_TIME);
    return new Field_timef(*this);
  }
  uint decimals() const { return dec; }
  enum_field_types type() const { return MYSQL_TYPE_TIME;}
  enum_field_types real_type() const { return MYSQL_TYPE_TIME2; }
  enum_field_types binlog_type() const { return MYSQL_TYPE_TIME2; }
  type_conversion_status store_packed(longlong nr);
  type_conversion_status reset();
  double val_real();
  longlong val_int();
  longlong val_time_temporal();
  bool get_time(MYSQL_TIME *ltime);
  my_decimal *val_decimal(my_decimal *);
  uint32 pack_length() const
  {
    return my_time_binary_length(dec);
  }
  virtual uint pack_length_from_metadata(uint field_metadata)
  {
    DBUG_ENTER("Field_timef::pack_length_from_metadata");
    uint tmp= my_time_binary_length(field_metadata);
    DBUG_RETURN(tmp);
  }
  uint row_pack_length() const { return pack_length(); }
  void sql_type(String &str) const;
  bool zero_pack() const { return 1; }
  const CHARSET_INFO *sort_charset(void) const { return &my_charset_bin; }
  void make_sort_key(uchar *to, size_t length) { memcpy(to, ptr, length); }
  int cmp(const uchar *a_ptr, const uchar *b_ptr)
  {
    return memcmp(a_ptr, b_ptr, pack_length());
  }
};


/*
  Field implementing DATETIME data type without fractional seconds.
  We will be removed eventually.
*/
class Field_datetime :public Field_temporal_with_date_and_time {
protected:
  type_conversion_status store_internal(const MYSQL_TIME *ltime, int *error);
  bool get_date_internal(MYSQL_TIME *ltime);
  my_time_flags_t date_flags(const THD *thd);
  void store_timestamp_internal(const struct timeval *tm);

public:
  static const int PACK_LENGTH= 8;

  /**
     DATETIME columns can be defined as having CURRENT_TIMESTAMP as the
     default value on inserts or updates. This constructor accepts a
     unireg_check value to initialize the column default expressions.

     The implementation of function defaults is heavily entangled with the
     binary .frm file format. The @c utype @c enum is part of the file format
     specification but is declared a member of the Field class.

     Four distinct unireg_check values are used for DATETIME columns to
     distinguish various cases of DEFAULT or ON UPDATE values. These values are:

     - TIMESTAMP_DN_FIELD - means DATETIME DEFAULT CURRENT_TIMESTAMP.

     - TIMESTAMP_UN_FIELD - means DATETIME DEFAULT @<default value@> ON UPDATE
     CURRENT_TIMESTAMP, where @<default value@> is an implicit or explicit
     expression other than CURRENT_TIMESTAMP or any synonym thereof
     (e.g. NOW().)

     - TIMESTAMP_DNUN_FIELD - means DATETIME DEFAULT CURRENT_TIMESTAMP ON UPDATE
     CURRENT_TIMESTAMP.

     - NONE - means that the column has neither DEFAULT CURRENT_TIMESTAMP, nor
     ON UPDATE CURRENT_TIMESTAMP
   */
  Field_datetime(uchar *ptr_arg, uchar *null_ptr_arg, uchar null_bit_arg,
                 enum utype unireg_check_arg, const char *field_name_arg)
    :Field_temporal_with_date_and_time(ptr_arg, null_ptr_arg, null_bit_arg,
                                       unireg_check_arg, field_name_arg, 0)
    {}
  Field_datetime(bool maybe_null_arg, const char *field_name_arg)
    :Field_temporal_with_date_and_time((uchar *) 0,
                                       maybe_null_arg ? (uchar *) "" : 0,
                                       0, NONE, field_name_arg, 0)
    {}
  enum_field_types type() const { return MYSQL_TYPE_DATETIME;}
  enum ha_base_keytype key_type() const { return HA_KEYTYPE_ULONGLONG; }
  using Field_temporal_with_date_and_time::store; // Make -Woverloaded-virtual
  type_conversion_status store(longlong nr, bool unsigned_val);
  type_conversion_status store_packed(longlong nr);
  type_conversion_status reset(void)
  {
    ptr[0]=ptr[1]=ptr[2]=ptr[3]=ptr[4]=ptr[5]=ptr[6]=ptr[7]=0;
    return TYPE_OK;
  }
  longlong val_int(void);
  String *val_str(String*,String *);
  int cmp(const uchar *,const uchar *);
  void make_sort_key(uchar *buff, size_t length);
  uint32 pack_length() const { return PACK_LENGTH; }
  void sql_type(String &str) const;
  bool zero_pack() const { return 1; }
  bool get_date(MYSQL_TIME *ltime, my_time_flags_t fuzzydate);
  Field_datetime *clone(MEM_ROOT *mem_root) const
  {
    DBUG_ASSERT(type() == MYSQL_TYPE_DATETIME);
    return new (mem_root) Field_datetime(*this);
  }
  Field_datetime *clone() const
  {
    DBUG_ASSERT(type() == MYSQL_TYPE_DATETIME);
    return new Field_datetime(*this);
  }
  uchar *pack(uchar* to, const uchar *from,
              uint max_length __attribute__((unused)), bool low_byte_first)
  {
    return pack_int64(to, from, low_byte_first);
  }
  const uchar *unpack(uchar* to, const uchar *from,
                      uint param_data __attribute__((unused)),
                      bool low_byte_first)
  {
    return unpack_int64(to, from, low_byte_first);
  }
};


/*
  Field implementing DATETIME(N) data type, where N=0..6.
*/
class Field_datetimef :public Field_temporal_with_date_and_timef {
protected:
  bool get_date_internal(MYSQL_TIME *ltime);
  type_conversion_status store_internal(const MYSQL_TIME *ltime, int *error);
  my_time_flags_t date_flags(const THD *thd);
  void store_timestamp_internal(const struct timeval *tm);

public:
  /**
    Constructor for Field_datetimef
    @param ptr_arg           See Field definition
    @param null_ptr_arg      See Field definition
    @param null_bit_arg      See Field definition
    @param unireg_check_arg  See Field definition
    @param field_name_arg    See Field definition
    @param dec_arg           Number of second fraction digits, 0..6.
  */
  Field_datetimef(uchar *ptr_arg, uchar *null_ptr_arg, uchar null_bit_arg,
                 enum utype unireg_check_arg, const char *field_name_arg,
                 uint8 dec_arg)
    :Field_temporal_with_date_and_timef(ptr_arg, null_ptr_arg, null_bit_arg,
                                        unireg_check_arg, field_name_arg,
                                        dec_arg)
    {}
  /**
    Constructor for Field_datetimef
    @param maybe_null_arg    See Field definition
    @param field_name_arg    See Field definition
    @param dec_arg           Number of second fraction digits, 0..6.
  */
  Field_datetimef(bool maybe_null_arg, const char *field_name_arg,
                  uint8 dec_arg)
    :Field_temporal_with_date_and_timef((uchar *) 0,
                                        maybe_null_arg ? (uchar *) "" : 0, 0,
                                        NONE, field_name_arg, dec_arg)
    {}
  Field_datetimef *clone(MEM_ROOT *mem_root) const
  {
    DBUG_ASSERT(type() == MYSQL_TYPE_DATETIME);
    return new (mem_root) Field_datetimef(*this);
  }
  Field_datetimef *clone() const
  {
    DBUG_ASSERT(type() == MYSQL_TYPE_DATETIME);
    return new Field_datetimef(*this);
  }

  enum_field_types type() const { return MYSQL_TYPE_DATETIME;}
  enum_field_types real_type() const { return MYSQL_TYPE_DATETIME2; }
  enum_field_types binlog_type() const { return MYSQL_TYPE_DATETIME2; }
  uint32 pack_length() const
  {
    return my_datetime_binary_length(dec);
  }
  virtual uint pack_length_from_metadata(uint field_metadata)
  {
    DBUG_ENTER("Field_datetimef::pack_length_from_metadata");
    uint tmp= my_datetime_binary_length(field_metadata);
    DBUG_RETURN(tmp);
  }
  bool zero_pack() const { return 1; }

  type_conversion_status store_packed(longlong nr);
  type_conversion_status reset();
  longlong val_date_temporal();
  bool get_date(MYSQL_TIME *ltime, my_time_flags_t fuzzydate);
  void sql_type(String &str) const;
};


class Field_string :public Field_longstr {
public:
  bool can_alter_field_type;
  Field_string(uchar *ptr_arg, uint32 len_arg,uchar *null_ptr_arg,
	       uchar null_bit_arg,
	       enum utype unireg_check_arg, const char *field_name_arg,
	       const CHARSET_INFO *cs)
    :Field_longstr(ptr_arg, len_arg, null_ptr_arg, null_bit_arg,
                   unireg_check_arg, field_name_arg, cs),
     can_alter_field_type(1) {};
  Field_string(uint32 len_arg,bool maybe_null_arg, const char *field_name_arg,
               const CHARSET_INFO *cs)
    :Field_longstr((uchar*) 0, len_arg, maybe_null_arg ? (uchar*) "": 0, 0,
                   NONE, field_name_arg, cs),
     can_alter_field_type(1) {};

  enum_field_types type() const
  {
    return ((can_alter_field_type && table && table->s &&
             table->s->db_create_options & HA_OPTION_PACK_RECORD &&
	     field_length >= 4) &&
            table->s->frm_version < FRM_VER_TRUE_VARCHAR ?
	    MYSQL_TYPE_VAR_STRING : MYSQL_TYPE_STRING);
  }
  bool match_collation_to_optimize_range() const { return true; }
  enum ha_base_keytype key_type() const
    { return binary() ? HA_KEYTYPE_BINARY : HA_KEYTYPE_TEXT; }
  bool zero_pack() const { return 0; }
  type_conversion_status reset(void)
  {
    charset()->cset->fill(charset(),(char*) ptr, field_length,
                          (has_charset() ? ' ' : 0));
    return TYPE_OK;
  }
  type_conversion_status store(const char *to, size_t length,
                               const CHARSET_INFO *charset);
  type_conversion_status store(longlong nr, bool unsigned_val);
  /* QQ: To be deleted */
  type_conversion_status store(double nr) { return Field_str::store(nr); }
  double val_real(void);
  longlong val_int(void);
  String *val_str(String*,String *);
  my_decimal *val_decimal(my_decimal *);
  int cmp(const uchar *,const uchar *);
  void make_sort_key(uchar *buff, size_t length);
  void sql_type(String &str) const;
  virtual uchar *pack(uchar *to, const uchar *from,
                      uint max_length, bool low_byte_first);
  virtual const uchar *unpack(uchar* to, const uchar *from,
                              uint param_data, bool low_byte_first);
  uint pack_length_from_metadata(uint field_metadata)
  {
    DBUG_PRINT("debug", ("field_metadata: 0x%04x", field_metadata));
    if (field_metadata == 0)
      return row_pack_length();
    return (((field_metadata >> 4) & 0x300) ^ 0x300) + (field_metadata & 0x00ff);
  }
  bool compatible_field_size(uint field_metadata, Relay_log_info *rli,
                             uint16 mflags, int *order_var);
  uint row_pack_length() const { return field_length; }
  int pack_cmp(const uchar *a,const uchar *b,uint key_length,
               my_bool insert_or_update);
  int pack_cmp(const uchar *b,uint key_length,my_bool insert_or_update);
  uint packed_col_length(const uchar *to, uint length);
  uint max_packed_col_length();
  enum_field_types real_type() const { return MYSQL_TYPE_STRING; }
  bool has_charset(void) const
  { return charset() == &my_charset_bin ? FALSE : TRUE; }
  Field *new_field(MEM_ROOT *root, TABLE *new_table, bool keep_type);
  Field_string *clone(MEM_ROOT *mem_root) const {
    DBUG_ASSERT(real_type() == MYSQL_TYPE_STRING);
    return new (mem_root) Field_string(*this);
  }
  Field_string *clone() const {
    DBUG_ASSERT(real_type() == MYSQL_TYPE_STRING);
    return new Field_string(*this);
  }
  virtual size_t get_key_image(uchar *buff, size_t length, imagetype type);
  virtual bool is_text_key_type() const { return binary() ? false : true; }
private:
  int do_save_field_metadata(uchar *first_byte);
};


class Field_varstring :public Field_longstr {
public:
  /*
    The maximum space available in a Field_varstring, in bytes. See
    length_bytes.
  */
  static const uint MAX_SIZE;
  /* Store number of bytes used to store length (1 or 2) */
  uint32 length_bytes;
  Field_varstring(uchar *ptr_arg,
                  uint32 len_arg, uint length_bytes_arg,
                  uchar *null_ptr_arg, uchar null_bit_arg,
		  enum utype unireg_check_arg, const char *field_name_arg,
		  TABLE_SHARE *share, const CHARSET_INFO *cs)
    :Field_longstr(ptr_arg, len_arg, null_ptr_arg, null_bit_arg,
                   unireg_check_arg, field_name_arg, cs),
     length_bytes(length_bytes_arg)
  {
    share->varchar_fields++;
  }
  Field_varstring(uint32 len_arg,bool maybe_null_arg,
                  const char *field_name_arg,
                  TABLE_SHARE *share, const CHARSET_INFO *cs)
    :Field_longstr((uchar*) 0,len_arg, maybe_null_arg ? (uchar*) "": 0, 0,
                   NONE, field_name_arg, cs),
     length_bytes(len_arg < 256 ? 1 :2)
  {
    share->varchar_fields++;
  }

  enum_field_types type() const { return MYSQL_TYPE_VARCHAR; }
  bool match_collation_to_optimize_range() const { return true; }
  enum ha_base_keytype key_type() const;
  uint row_pack_length() const { return field_length; }
  bool zero_pack() const { return 0; }
  type_conversion_status reset(void)
  {
    memset(ptr, 0, field_length+length_bytes);
    return TYPE_OK;
  }
  uint32 pack_length() const { return (uint32) field_length+length_bytes; }
  uint32 key_length() const { return (uint32) field_length; }
  uint32 sort_length() const
  {
    return (uint32) field_length + (field_charset == &my_charset_bin ?
                                    length_bytes : 0);
  }
  type_conversion_status store(const char *to, size_t length,
                               const CHARSET_INFO *charset);
  type_conversion_status store(longlong nr, bool unsigned_val);
  /* QQ: To be deleted */
  type_conversion_status store(double nr) { return Field_str::store(nr); }
  double val_real(void);
  longlong val_int(void);
  String *val_str(String*,String *);
  my_decimal *val_decimal(my_decimal *);
  int cmp_max(const uchar *, const uchar *, uint max_length);
  int cmp(const uchar *a,const uchar *b)
  {
    return cmp_max(a, b, ~0L);
  }
  void make_sort_key(uchar *buff, size_t length);
  size_t get_key_image(uchar *buff, size_t length, imagetype type);
  void set_key_image(const uchar *buff, size_t length);
  void sql_type(String &str) const;
  virtual uchar *pack(uchar *to, const uchar *from,
                      uint max_length, bool low_byte_first);
  virtual const uchar *unpack(uchar* to, const uchar *from,
                              uint param_data, bool low_byte_first);
  int cmp_binary(const uchar *a,const uchar *b, uint32 max_length=~0L);
  int key_cmp(const uchar *,const uchar*);
  int key_cmp(const uchar *str, uint length);
  uint packed_col_length(const uchar *to, uint length);

  uint32 data_length(uint row_offset= 0);
  enum_field_types real_type() const { return MYSQL_TYPE_VARCHAR; }
  bool has_charset(void) const
  { return charset() == &my_charset_bin ? FALSE : TRUE; }
  Field *new_field(MEM_ROOT *root, TABLE *new_table, bool keep_type);
  Field *new_key_field(MEM_ROOT *root, TABLE *new_table,
                       uchar *new_ptr, uchar *new_null_ptr,
                       uint new_null_bit);
  Field_varstring *clone(MEM_ROOT *mem_root) const { 
    DBUG_ASSERT(type() == MYSQL_TYPE_VARCHAR);
    DBUG_ASSERT(real_type() == MYSQL_TYPE_VARCHAR);
    return new (mem_root) Field_varstring(*this);
  }
  Field_varstring *clone() const {
    DBUG_ASSERT(type() == MYSQL_TYPE_VARCHAR);
    DBUG_ASSERT(real_type() == MYSQL_TYPE_VARCHAR);
    return new Field_varstring(*this);
  }
  uint is_equal(Create_field *new_field);
  void hash(ulong *nr, ulong *nr2);
  void get_ptr(uchar **str)
  {
    *str= ptr + length_bytes;
  }
  virtual bool is_text_key_type() const { return binary() ? false : true; }
private:
  int do_save_field_metadata(uchar *first_byte);
};


class Field_blob :public Field_longstr {
  virtual type_conversion_status store_internal(const char *from, size_t length,
                                                const CHARSET_INFO *cs);
  /**
    Copy value to memory storage.
  */
  type_conversion_status store_to_mem(const char *from, size_t length,
                                      const CHARSET_INFO *cs,
                                      size_t max_length,
                                      Blob_mem_storage *blob_storage);
protected:
  /**
    The number of bytes used to represent the length of the blob.
  */
  uint packlength;
  
  /**
    The 'value'-object is a cache fronting the storage engine.
  */
  String value;

private:
  /**
    In order to support update of virtual generated columns of blob type,
    we need to allocate the space blob needs on server for old_row and
    new_row respectively. This variable is used to record the
    allocated blob space for old_row.
  */
  String old_value;

protected:
  /**
    Store ptr and length.
  */
  void store_ptr_and_length(const char *from, uint32 length)
  {
    store_length(length);
    memmove(ptr + packlength, &from, sizeof(char *));
  }
  
public:
  Field_blob(uchar *ptr_arg, uchar *null_ptr_arg, uchar null_bit_arg,
	     enum utype unireg_check_arg, const char *field_name_arg,
	     TABLE_SHARE *share, uint blob_pack_length, const CHARSET_INFO *cs);

  Field_blob(uint32 len_arg,bool maybe_null_arg, const char *field_name_arg,
	     const CHARSET_INFO *cs, bool set_packlength)
    :Field_longstr((uchar*) 0, len_arg, maybe_null_arg ? (uchar*) "": 0, 0,
                   NONE, field_name_arg, cs),
    packlength(4)
  {
    flags|= BLOB_FLAG;
    if (set_packlength)
    {
      packlength= len_arg <= 255 ? 1 :
                  len_arg <= 65535 ? 2 :
                  len_arg <= 16777215 ? 3 : 4;
    }
  }

<<<<<<< HEAD
  explicit Field_blob(uint32 packlength_arg);
=======
  Field_blob(uint32 packlength_arg)
    :Field_longstr((uchar*) 0, 0, (uchar*) "", 0,
                   NONE, "temp", system_charset_info),
    packlength(packlength_arg)
  {}
>>>>>>> ae5043b8

  ~Field_blob() { mem_free(); }

  /* Note that the default copy constructor is used, in clone() */
  enum_field_types type() const { return MYSQL_TYPE_BLOB;}
  bool match_collation_to_optimize_range() const { return true; }
  enum ha_base_keytype key_type() const
    { return binary() ? HA_KEYTYPE_VARBINARY2 : HA_KEYTYPE_VARTEXT2; }
  type_conversion_status store(const char *to, size_t length,
                               const CHARSET_INFO *charset);
  type_conversion_status store(double nr);
  type_conversion_status store(longlong nr, bool unsigned_val);
  double val_real(void);
  longlong val_int(void);
  String *val_str(String*,String *);
  my_decimal *val_decimal(my_decimal *);
  int cmp_max(const uchar *, const uchar *, uint max_length);
  int cmp(const uchar *a,const uchar *b)
    { return cmp_max(a, b, ~0L); }
  int cmp(const uchar *a, uint32 a_length, const uchar *b, uint32 b_length);
  int cmp_binary(const uchar *a,const uchar *b, uint32 max_length=~0L);
  int key_cmp(const uchar *,const uchar*);
  int key_cmp(const uchar *str, uint length);
  uint32 key_length() const { return 0; }
  void make_sort_key(uchar *buff, size_t length);
  uint32 pack_length() const
  { return (uint32) (packlength + portable_sizeof_char_ptr); }

  /**
     Return the packed length without the pointer size added. 

     This is used to determine the size of the actual data in the row
     buffer.

     @returns The length of the raw data itself without the pointer.
  */
  uint32 pack_length_no_ptr() const
  { return (uint32) (packlength); }
  uint row_pack_length() const { return pack_length_no_ptr(); }
  uint32 sort_length() const;
  virtual uint32 max_data_length() const
  {
    return (uint32) (((ulonglong) 1 << (packlength*8)) -1);
  }
  type_conversion_status reset(void)
  {
    memset(ptr, 0, packlength+sizeof(uchar*));
    return TYPE_OK;
  }
  void reset_fields()
  { 
    memset(&value, 0, sizeof(value)); 
    memset(&old_value, 0, sizeof(old_value));
  }
  size_t get_field_buffer_size() { return value.alloced_length(); }
#ifndef WORDS_BIGENDIAN
  static
#endif
  void store_length(uchar *i_ptr, uint i_packlength, uint32 i_number, bool low_byte_first);
  void store_length(uchar *i_ptr, uint i_packlength, uint32 i_number)
  {
    store_length(i_ptr, i_packlength, i_number, table->s->db_low_byte_first);
  }
  inline void store_length(uint32 number)
  {
    store_length(ptr, packlength, number);
  }
  uint32 data_length(uint row_offset= 0) { return get_length(row_offset); }
  inline uint32 get_length(uint row_offset= 0)
  { return get_length(ptr+row_offset, this->packlength, table->s->db_low_byte_first); }
  uint32 get_length(const uchar *ptr, uint packlength, bool low_byte_first);
  uint32 get_length(const uchar *ptr_arg)
  { return get_length(ptr_arg, this->packlength, table->s->db_low_byte_first); }
  void put_length(uchar *pos, uint32 length);
  inline void get_ptr(uchar **str)
    {
      memcpy(str, ptr+packlength, sizeof(uchar*));
    }
  inline void get_ptr(uchar **str, uint row_offset)
    {
      memcpy(str, ptr+packlength+row_offset, sizeof(char*));
    }
  inline void set_ptr(uchar *length, uchar *data)
    {
      memcpy(ptr,length,packlength);
      memcpy(ptr+packlength, &data,sizeof(char*));
    }
  void set_ptr_offset(my_ptrdiff_t ptr_diff, uint32 length, uchar *data)
    {
      uchar *ptr_ofs= ADD_TO_PTR(ptr,ptr_diff,uchar*);
      store_length(ptr_ofs, packlength, length);
      memcpy(ptr_ofs+packlength, &data, sizeof(char*));
    }
  inline void set_ptr(uint32 length, uchar *data)
    {
      set_ptr_offset(0, length, data);
    }
  size_t get_key_image(uchar *buff, size_t length, imagetype type);
  void set_key_image(const uchar *buff, size_t length);
  void sql_type(String &str) const;
  inline bool copy()
  {
    uchar *tmp;
    get_ptr(&tmp);
    if (value.copy((char*) tmp, get_length(), charset()))
    {
      Field_blob::reset();
      my_error(ER_OUTOFMEMORY, MYF(ME_FATALERROR), get_length());
      return 1;
    }
    tmp=(uchar*) value.ptr();
    memcpy(ptr+packlength, &tmp, sizeof(char*));
    return 0;
  }
  Field_blob *clone(MEM_ROOT *mem_root) const { 
    DBUG_ASSERT(type() == MYSQL_TYPE_BLOB);
    return new (mem_root) Field_blob(*this);
  }
  Field_blob *clone() const {
    DBUG_ASSERT(type() == MYSQL_TYPE_BLOB);
    return new Field_blob(*this);
  }
  virtual uchar *pack(uchar *to, const uchar *from,
                      uint max_length, bool low_byte_first);
  virtual const uchar *unpack(uchar *to, const uchar *from,
                              uint param_data, bool low_byte_first);
  uint packed_col_length(const uchar *col_ptr, uint length);
  uint max_packed_col_length();
  void mem_free()
  {
    // Free all allocated space
    value.mem_free();
    old_value.mem_free();
  }
  inline void clear_temporary() { memset(&value, 0, sizeof(value)); }
  friend type_conversion_status field_conv(Field *to,Field *from);
  bool has_charset(void) const
  { return charset() == &my_charset_bin ? FALSE : TRUE; }
  uint32 max_display_length();
  uint32 char_length();
  bool copy_blob_value(MEM_ROOT *mem_root);
  uint is_equal(Create_field *new_field);
  inline bool in_read_set() { return bitmap_is_set(table->read_set, field_index); }
  inline bool in_write_set() { return bitmap_is_set(table->write_set, field_index); }
  virtual bool is_text_key_type() const { return binary() ? false : true; }

  /**
    Save the current BLOB value to avoid that it gets overwritten.

    For details about the implementation, see field.cc.
  */
  void keep_old_value();

  /**
    Use to store the blob value into an allocated space.
  */ 
  void store_in_allocated_space(const char *from, uint32 length)
  {
    store_ptr_and_length(from, length);
  }

private:
  int do_save_field_metadata(uchar *first_byte);
};


class Field_geom :public Field_blob {
  virtual type_conversion_status store_internal(const char *from, size_t length,
                                                const CHARSET_INFO *cs);
public:
  enum geometry_type geom_type;

  Field_geom(uchar *ptr_arg, uchar *null_ptr_arg, uint null_bit_arg,
	     enum utype unireg_check_arg, const char *field_name_arg,
	     TABLE_SHARE *share, uint blob_pack_length,
	     enum geometry_type geom_type_arg)
     :Field_blob(ptr_arg, null_ptr_arg, null_bit_arg, unireg_check_arg, 
                 field_name_arg, share, blob_pack_length, &my_charset_bin)
  { geom_type= geom_type_arg; }
  Field_geom(uint32 len_arg,bool maybe_null_arg, const char *field_name_arg,
	     TABLE_SHARE *share, enum geometry_type geom_type_arg)
    :Field_blob(len_arg, maybe_null_arg, field_name_arg, &my_charset_bin, false)
  { geom_type= geom_type_arg; }
  enum ha_base_keytype key_type() const { return HA_KEYTYPE_VARBINARY2; }
  enum_field_types type() const { return MYSQL_TYPE_GEOMETRY; }
  bool match_collation_to_optimize_range() const { return false; }
  void sql_type(String &str) const;
  using Field_blob::store;
  type_conversion_status store(double nr);
  type_conversion_status store(longlong nr, bool unsigned_val);
  type_conversion_status store_decimal(const my_decimal *);
  type_conversion_status store(const char *from, size_t length,
                               const CHARSET_INFO *cs);

  /**
    Non-nullable GEOMETRY types cannot have defaults,
    but the underlying blob must still be reset.
   */
  type_conversion_status reset(void)
  {
    type_conversion_status res= Field_blob::reset();
    if (res != TYPE_OK)
      return res;
    return maybe_null() ? TYPE_OK : TYPE_ERR_NULL_CONSTRAINT_VIOLATION;
  }

  geometry_type get_geometry_type() const { return geom_type; };
  Field_geom *clone(MEM_ROOT *mem_root) const {
    DBUG_ASSERT(type() == MYSQL_TYPE_GEOMETRY);
    return new (mem_root) Field_geom(*this);
  }
  Field_geom *clone() const {
    DBUG_ASSERT(type() == MYSQL_TYPE_GEOMETRY);
    return new Field_geom(*this);
  }
  uint is_equal(Create_field *new_field);
};


/// A field that stores a JSON value.
class Field_json :public Field_blob
{
  type_conversion_status unsupported_conversion();
  type_conversion_status store_binary(const char *ptr, size_t length);
public:
  Field_json(uchar *ptr_arg, uchar *null_ptr_arg, uint null_bit_arg,
             enum utype unireg_check_arg, const char *field_name_arg,
             TABLE_SHARE *share, uint blob_pack_length)
    : Field_blob(ptr_arg, null_ptr_arg, null_bit_arg, unireg_check_arg,
                 field_name_arg, share, blob_pack_length, &my_charset_bin)
  {}

  Field_json(uint32 len_arg, bool maybe_null_arg, const char *field_name_arg)
    :Field_blob(len_arg, maybe_null_arg, field_name_arg, &my_charset_bin, false)
  {}

  enum_field_types type() const { return MYSQL_TYPE_JSON; }
  void sql_type(String &str) const;
  /**
    Return a text charset so that string functions automatically
    convert the field value to string and treat it as a non-binary
    string.
  */
  const CHARSET_INFO *charset() const { return &my_charset_utf8mb4_bin; }
  /**
    Sort should treat the field as binary and not attempt any
    conversions.
  */
  const CHARSET_INFO *sort_charset() const { return field_charset; }
  /**
    JSON columns don't have an associated charset. Returning false
    here prevents SHOW CREATE TABLE from attaching a CHARACTER SET
    clause to the column.
  */
  bool has_charset() const { return false; }
  type_conversion_status store(const char *to, size_t length,
                               const CHARSET_INFO *charset);
  type_conversion_status store(double nr);
  type_conversion_status store(longlong nr, bool unsigned_val);
  type_conversion_status store_decimal(const my_decimal *);
  type_conversion_status store_json(Json_wrapper *json);
  type_conversion_status store_time(MYSQL_TIME *ltime, uint8 dec_arg);
  type_conversion_status store(Field_json *field);

  /**
    Retrieve the field's value as a JSON wrapper. It
    there is an error, wr is not modified and we return
    false, else true.

    @param[out]    wr   the JSON value
    @return true if a value is retrieved (or NULL), false if error
  */
  bool val_json(Json_wrapper *wr);

  /**
    Retrieve the JSON as an int if possible. This requires a JSON scalar
    of suitable type.

    @returns the JSON value as an int
  */
  longlong val_int();

  /**
   Retrieve the JSON as a double if possible. This requires a JSON scalar
   of suitable type.

   @returns the JSON value as a double
   */
  double val_real();

  /**
    Retrieve the JSON value stored in this field as text

    @param[in,out] buf1 string buffer for converting JSON value to string
    @param[in,out] buf2 unused
  */
  String *val_str(String *buf1, String *buf2);
  my_decimal *val_decimal(my_decimal *m);
  bool get_time(MYSQL_TIME *ltime);
  bool get_date(MYSQL_TIME *ltime, my_time_flags_t fuzzydate);
  Field_json *clone(MEM_ROOT *mem_root) const;
  Field_json *clone() const;
  uint is_equal(Create_field *new_field);
  Item_result cast_to_int_type () const { return INT_RESULT; }
  void make_sort_key(uchar *to, size_t length);

  /**
    Make a hash key that can be used by sql_executor.cc/unique_hash
    in order to support SELECT DISTINCT

    @param[in]  hash_val  An initial hash value.
  */
  ulonglong make_hash_key(ulonglong *hash_val);
};


class Field_enum :public Field_str {
protected:
  uint packlength;
public:
  TYPELIB *typelib;
  Field_enum(uchar *ptr_arg, uint32 len_arg, uchar *null_ptr_arg,
             uchar null_bit_arg,
             enum utype unireg_check_arg, const char *field_name_arg,
             uint packlength_arg,
             TYPELIB *typelib_arg,
             const CHARSET_INFO *charset_arg)
    :Field_str(ptr_arg, len_arg, null_ptr_arg, null_bit_arg,
	       unireg_check_arg, field_name_arg, charset_arg),
    packlength(packlength_arg),typelib(typelib_arg)
  {
    flags|=ENUM_FLAG;
  }
  Field *new_field(MEM_ROOT *root, TABLE *new_table, bool keep_type);
  enum_field_types type() const { return MYSQL_TYPE_STRING; }
  bool match_collation_to_optimize_range() const { return false; }
  enum Item_result cmp_type () const { return INT_RESULT; }
  enum Item_result cast_to_int_type () const { return INT_RESULT; }
  enum ha_base_keytype key_type() const;
  type_conversion_status store(const char *to, size_t length,
                               const CHARSET_INFO *charset);
  type_conversion_status store(double nr);
  type_conversion_status store(longlong nr, bool unsigned_val);
  double val_real(void);
  my_decimal *val_decimal(my_decimal *decimal_value);
  longlong val_int(void);
  String *val_str(String*,String *);
  int cmp(const uchar *,const uchar *);
  void make_sort_key(uchar *buff, size_t length);
  uint32 pack_length() const { return (uint32) packlength; }
  void store_type(ulonglong value);
  void sql_type(String &str) const;
  enum_field_types real_type() const { return MYSQL_TYPE_ENUM; }
  uint pack_length_from_metadata(uint field_metadata)
  { return (field_metadata & 0x00ff); }
  uint row_pack_length() const { return pack_length(); }
  virtual bool zero_pack() const { return 0; }
  bool optimize_range(uint idx, uint part) { return 0; }
  bool eq_def(Field *field);
  bool has_charset(void) const { return TRUE; }
  /* enum and set are sorted as integers */
  CHARSET_INFO *sort_charset(void) const { return &my_charset_bin; }
  Field_enum *clone(MEM_ROOT *mem_root) const {
    DBUG_ASSERT(real_type() == MYSQL_TYPE_ENUM);
    return new (mem_root) Field_enum(*this);
  }
  Field_enum *clone() const { 
    DBUG_ASSERT(real_type() == MYSQL_TYPE_ENUM);
    return new Field_enum(*this);
  }
  virtual uchar *pack(uchar *to, const uchar *from,
                      uint max_length, bool low_byte_first);
  virtual const uchar *unpack(uchar *to, const uchar *from,
                              uint param_data, bool low_byte_first);

private:
  int do_save_field_metadata(uchar *first_byte);
  uint is_equal(Create_field *new_field);
};


class Field_set :public Field_enum {
public:
  Field_set(uchar *ptr_arg, uint32 len_arg, uchar *null_ptr_arg,
            uchar null_bit_arg,
            enum utype unireg_check_arg, const char *field_name_arg,
            uint32 packlength_arg,
            TYPELIB *typelib_arg, const CHARSET_INFO *charset_arg)
    :Field_enum(ptr_arg, len_arg, null_ptr_arg, null_bit_arg,
                unireg_check_arg, field_name_arg,
                packlength_arg,
                typelib_arg,charset_arg),
     empty_set_string("", 0, charset_arg)
  {
    flags= (flags & ~ENUM_FLAG) | SET_FLAG;
  }
  type_conversion_status store(const char *to, size_t length,
                               const CHARSET_INFO *charset);
  type_conversion_status store(double nr)
  {
    return Field_set::store((longlong) nr, FALSE);
  }
  type_conversion_status store(longlong nr, bool unsigned_val);
  virtual bool zero_pack() const { return 1; }
  String *val_str(String*,String *);
  void sql_type(String &str) const;
  enum_field_types real_type() const { return MYSQL_TYPE_SET; }
  bool has_charset(void) const { return TRUE; }
  Field_set *clone(MEM_ROOT *mem_root) const { 
    DBUG_ASSERT(real_type() == MYSQL_TYPE_SET);
    return new (mem_root) Field_set(*this);
  }
  Field_set *clone() const {
    DBUG_ASSERT(real_type() == MYSQL_TYPE_SET);
    return new Field_set(*this);
  }
private:
  const String empty_set_string;
};


/*
  Note:
    To use Field_bit::cmp_binary() you need to copy the bits stored in
    the beginning of the record (the NULL bytes) to each memory you
    want to compare (where the arguments point).

    This is the reason:
    - Field_bit::cmp_binary() is only implemented in the base class
      (Field::cmp_binary()).
    - Field::cmp_binary() currenly use pack_length() to calculate how
      long the data is.
    - pack_length() includes size of the bits stored in the NULL bytes
      of the record.
*/
class Field_bit :public Field {
public:
  uchar *bit_ptr;     // position in record where 'uneven' bits store
  uchar bit_ofs;      // offset to 'uneven' high bits
  uint bit_len;       // number of 'uneven' high bits
  uint bytes_in_rec;
  Field_bit(uchar *ptr_arg, uint32 len_arg, uchar *null_ptr_arg,
            uchar null_bit_arg, uchar *bit_ptr_arg, uchar bit_ofs_arg,
            enum utype unireg_check_arg, const char *field_name_arg);
  enum_field_types type() const { return MYSQL_TYPE_BIT; }
  enum ha_base_keytype key_type() const { return HA_KEYTYPE_BIT; }
  uint32 key_length() const { return (uint32) (field_length + 7) / 8; }
  uint32 max_data_length() const { return (field_length + 7) / 8; }
  uint32 max_display_length() { return field_length; }
  Item_result result_type () const { return INT_RESULT; }
  type_conversion_status reset(void)
  {
    memset(ptr, 0, bytes_in_rec);
    if (bit_ptr && (bit_len > 0))  // reset odd bits among null bits
      clr_rec_bits(bit_ptr, bit_ofs, bit_len);
    return TYPE_OK;
  }
  type_conversion_status store(const char *to, size_t length,
                               const CHARSET_INFO *charset);
  type_conversion_status store(double nr);
  type_conversion_status store(longlong nr, bool unsigned_val);
  type_conversion_status store_decimal(const my_decimal *);
  double val_real(void);
  longlong val_int(void);
  String *val_str(String*, String *);
  virtual bool str_needs_quotes() { return TRUE; }
  my_decimal *val_decimal(my_decimal *);
  int cmp(const uchar *a, const uchar *b)
  {
    DBUG_ASSERT(ptr == a || ptr == b);
    if (ptr == a)
      return Field_bit::key_cmp(b, bytes_in_rec+MY_TEST(bit_len));
    else
      return Field_bit::key_cmp(a, bytes_in_rec+MY_TEST(bit_len)) * -1;
  }
  int cmp_binary_offset(uint row_offset)
  { return cmp_offset(row_offset); }
  int cmp_max(const uchar *a, const uchar *b, uint max_length);
  int key_cmp(const uchar *a, const uchar *b)
  { return cmp_binary((uchar *) a, (uchar *) b); }
  int key_cmp(const uchar *str, uint length);
  int cmp_offset(uint row_offset);
  void get_image(uchar *buff, size_t length, const CHARSET_INFO *cs)
  { get_key_image(buff, length, itRAW); }   
  void set_image(const uchar *buff, size_t length, const CHARSET_INFO *cs)
  { Field_bit::store((char *) buff, length, cs); }
  size_t get_key_image(uchar *buff, size_t length, imagetype type);
  void set_key_image(const uchar *buff, size_t length)
  { Field_bit::store((char*) buff, length, &my_charset_bin); }
  void make_sort_key(uchar *buff, size_t length)
  { get_key_image(buff, length, itRAW); }
  uint32 pack_length() const { return (uint32) (field_length + 7) / 8; }
  uint32 pack_length_in_rec() const { return bytes_in_rec; }
  uint pack_length_from_metadata(uint field_metadata);
  uint row_pack_length() const
  { return (bytes_in_rec + ((bit_len > 0) ? 1 : 0)); }
  bool compatible_field_size(uint metadata, Relay_log_info *rli,
                             uint16 mflags, int *order_var);
  void sql_type(String &str) const;
  virtual uchar *pack(uchar *to, const uchar *from,
                      uint max_length, bool low_byte_first);
  virtual const uchar *unpack(uchar *to, const uchar *from,
                              uint param_data, bool low_byte_first);
  virtual void set_default();

  Field *new_key_field(MEM_ROOT *root, TABLE *new_table,
                       uchar *new_ptr, uchar *new_null_ptr,
                       uint new_null_bit);
  void set_bit_ptr(uchar *bit_ptr_arg, uchar bit_ofs_arg)
  {
    bit_ptr= bit_ptr_arg;
    bit_ofs= bit_ofs_arg;
  }
  bool eq(Field *field)
  {
    return (Field::eq(field) &&
            bit_ptr == ((Field_bit *)field)->bit_ptr &&
            bit_ofs == ((Field_bit *)field)->bit_ofs);
  }
  uint is_equal(Create_field *new_field);
  void move_field_offset(my_ptrdiff_t ptr_diff)
  {
    Field::move_field_offset(ptr_diff);
    bit_ptr= ADD_TO_PTR(bit_ptr, ptr_diff, uchar*);
  }
  void hash(ulong *nr, ulong *nr2);
  Field_bit *clone(MEM_ROOT *mem_root) const { 
    DBUG_ASSERT(type() == MYSQL_TYPE_BIT);
    return new (mem_root) Field_bit(*this);
  }
  Field_bit *clone() const {
    DBUG_ASSERT(type() == MYSQL_TYPE_BIT);
    return new Field_bit(*this);
  }
private:
  virtual size_t do_last_null_byte() const;
  int do_save_field_metadata(uchar *first_byte);
};


/**
  BIT field represented as chars for non-MyISAM tables.

  @todo The inheritance relationship is backwards since Field_bit is
  an extended version of Field_bit_as_char and not the other way
  around. Hence, we should refactor it to fix the hierarchy order.
 */
class Field_bit_as_char: public Field_bit {
public:
  Field_bit_as_char(uchar *ptr_arg, uint32 len_arg, uchar *null_ptr_arg,
                    uchar null_bit_arg,
                    enum utype unireg_check_arg, const char *field_name_arg);
  enum ha_base_keytype key_type() const { return HA_KEYTYPE_BINARY; }
  type_conversion_status store(const char *to, size_t length,
                               const CHARSET_INFO *charset);
  type_conversion_status store(double nr) { return Field_bit::store(nr); }
  type_conversion_status store(longlong nr, bool unsigned_val)
  { return Field_bit::store(nr, unsigned_val); }
  void sql_type(String &str) const;
  Field_bit_as_char *clone(MEM_ROOT *mem_root) const { 
    return new (mem_root) Field_bit_as_char(*this);
  }
  Field_bit_as_char *clone() const { return new Field_bit_as_char(*this); }
};


/*
  Create field class for CREATE TABLE
*/

class Create_field :public Sql_alloc
{
public:
  const char *field_name;
  const char *change;			// If done with alter table
  const char *after;			// Put column after this one
  LEX_STRING comment;			// Comment for field

  /**
     The declared default value, if any, otherwise NULL. Note that this member
     is NULL if the default is a function. If the column definition has a
     function declared as the default, the information is found in
     Create_field::unireg_check.
     
     @see Create_field::unireg_check
  */
  Item *def;
  enum	enum_field_types sql_type;
  /*
    At various stages in execution this can be length of field in bytes or
    max number of characters. 
  */
  size_t length;
  /*
    The value of `length' as set by parser: is the number of characters
    for most of the types, or of bytes for BLOBs or numeric types.
  */
  size_t char_length;
  uint  decimals, flags;
  size_t pack_length, key_length;
  Field::utype unireg_check;
  TYPELIB *interval;			// Which interval to use
  TYPELIB *save_interval;               // Temporary copy for the above
                                        // Used only for UCS2 intervals
  List<String> interval_list;
  const CHARSET_INFO *charset;
  Field::geometry_type geom_type;
  Field *field;				// For alter table

  uint8 row,col,sc_length,interval_id;	// For rea_create_table
  uint	offset,pack_flag;

  /* Generated column expression information */
  Generated_column *gcol_info;
  /*
    Indication that the field is phycically stored in tables 
    rather than just generated on SQL queries.
    As of now, FALSE can only be set for virtual generated columns.
  */
  bool stored_in_db;

  Create_field() :after(NULL) {}
  Create_field(Field *field, Field *orig_field);
  /* Used to make a clone of this object for ALTER/CREATE TABLE */
  Create_field *clone(MEM_ROOT *mem_root) const
    { return new (mem_root) Create_field(*this); }
  bool is_virtual_gcol() const
  { return gcol_info && !gcol_info->get_field_stored(); }
  void create_length_to_internal_length(void);

  /* Init for a tmp table field. To be extended if need be. */
  void init_for_tmp_table(enum_field_types sql_type_arg,
                          uint32 max_length, uint32 decimals,
                          bool maybe_null, bool is_unsigned,
                          uint pack_length = ~0U);

  bool init(THD *thd, const char *field_name, enum_field_types type,
            const char *length, const char *decimals, uint type_modifier,
            Item *default_value, Item *on_update_value, LEX_STRING *comment,
            const char *change, List<String> *interval_list,
            const CHARSET_INFO *cs, uint uint_geom_type,
            Generated_column *gcol_info= NULL);

  ha_storage_media field_storage_type() const
  {
    return (ha_storage_media)
      ((flags >> FIELD_FLAGS_STORAGE_MEDIA) & 3);
  }

  column_format_type column_format() const
  {
    return (column_format_type)
      ((flags >> FIELD_FLAGS_COLUMN_FORMAT) & 3);
  }
};


/*
  A class for sending info to the client
*/

class Send_field :public Sql_alloc {
 public:
  const char *db_name;
  const char *table_name,*org_table_name;
  const char *col_name,*org_col_name;
  ulong length;
  uint charsetnr, flags, decimals;
  enum_field_types type;
  /*
    TRUE <=> source item is an Item_field. Needed to workaround lack of
    architecture in legacy Protocol_text implementation. Needed only for
    Protocol_classic and descendants.
  */
  bool field;
  Send_field() {}
};


/*
  A class for quick copying data to fields
*/

class Copy_field :public Sql_alloc {
  /**
    Convenience definition of a copy function returned by
    get_copy_func.
  */
  typedef void Copy_func(Copy_field*);
  Copy_func *get_copy_func(Field *to, Field *from);
public:
  uchar *from_ptr,*to_ptr;
  uchar *from_null_ptr,*to_null_ptr;
  my_bool *null_row;
  uint	from_bit,to_bit;
  String tmp;					// For items

  Copy_field()
   :m_from_field(NULL),
    m_to_field(NULL)
  { }

  ~Copy_field()
  { }

  void set(Field *to, Field *from, bool save);	// Field to field
  void set(uchar *to, Field *from);		// Field to string

private:
  void (*m_do_copy)(Copy_field *);
  void (*m_do_copy2)(Copy_field *);		// Used to handle null values

  /**
    Number of bytes in the fields pointed to by 'from_ptr' and
    'to_ptr'. Usually this is the number of bytes that are copied from
    'from_ptr' to 'to_ptr'.

    For variable-length fields (VARCHAR), the first byte(s) describe
    the actual length of the text. For VARCHARs with length 
       < 256 there is 1 length byte 
       >= 256 there is 2 length bytes
    Thus, if from_field is VARCHAR(10), from_length (and in most cases
    to_length) is 11. For VARCHAR(1024), the length is 1026. @see
    Field_varstring::length_bytes

    Note that for VARCHARs, do_copy() will be do_varstring*() which
    only copies the length-bytes (1 or 2) + the actual length of the
    text instead of from/to_length bytes. @see get_copy_func()
  */
  uint m_from_length;
  uint m_to_length;
  Field *m_from_field;
  Field *m_to_field;

  void check_and_set_temporary_null()
  {
    if (m_from_field &&
        m_from_field->is_tmp_null() &&
        !m_to_field->is_tmp_null())
    {
      m_to_field->set_tmp_nullable();
      m_to_field->set_tmp_null();
    }
  }

public:
  void invoke_do_copy(Copy_field *f);
  void invoke_do_copy2(Copy_field *f);

  Field *from_field()
  { return m_from_field; }

  Field *to_field()
  { return m_to_field; }

  uint from_length() const
  { return m_from_length; }

  uint to_length() const
  { return m_to_length; }
};


Field *make_field(TABLE_SHARE *share, uchar *ptr, size_t field_length,
		  uchar *null_pos, uchar null_bit,
		  uint pack_flag, enum_field_types field_type,
		  const CHARSET_INFO *cs,
		  Field::geometry_type geom_type,
		  Field::utype unireg_check,
		  TYPELIB *interval, const char *field_name);
uint pack_length_to_packflag(uint type);
enum_field_types get_blob_type_from_length(ulong length);
size_t calc_pack_length(enum_field_types type, size_t length);
type_conversion_status set_field_to_null(Field *field);
type_conversion_status set_field_to_null_with_conversions(Field *field,
                                                          bool no_conversions);
type_conversion_status
store_internal_with_error_check(Field_new_decimal *field,
                                int conversion_err, my_decimal *value);

/*
  The following are for the interface with the .frm file
*/

#define FIELDFLAG_DECIMAL		1
#define FIELDFLAG_BINARY		1	// Shares same flag
#define FIELDFLAG_NUMBER		2
#define FIELDFLAG_ZEROFILL		4
#define FIELDFLAG_PACK			120	// Bits used for packing
#define FIELDFLAG_INTERVAL		256     // mangled with decimals!
#define FIELDFLAG_BITFIELD		512	// mangled with decimals!
#define FIELDFLAG_BLOB			1024	// mangled with decimals!
#define FIELDFLAG_GEOM			2048    // mangled with decimals!
#define FIELDFLAG_JSON                  4096    /* mangled with decimals and
                                                   with bitfields! */

#define FIELDFLAG_TREAT_BIT_AS_CHAR     4096    /* use Field_bit_as_char */

#define FIELDFLAG_LEFT_FULLSCREEN	8192
#define FIELDFLAG_RIGHT_FULLSCREEN	16384
#define FIELDFLAG_FORMAT_NUMBER		16384	// predit: ###,,## in output
#define FIELDFLAG_NO_DEFAULT		16384   /* sql */
#define FIELDFLAG_SUM			((uint) 32768)// predit: +#fieldflag
#define FIELDFLAG_MAYBE_NULL		((uint) 32768)// sql
#define FIELDFLAG_PACK_SHIFT		3
#define FIELDFLAG_DEC_SHIFT		8
#define FIELDFLAG_MAX_DEC		31
#define FIELDFLAG_NUM_SCREEN_TYPE	0x7F01
#define FIELDFLAG_ALFA_SCREEN_TYPE	0x7800

#define MTYP_TYPENR(type) (type & 127)	/* Remove bits from type */

inline int f_is_dec(int x)
{
  return (x & FIELDFLAG_DECIMAL);
}
inline int f_is_num(int x)
{
  return (x & FIELDFLAG_NUMBER);
}
inline int f_is_zerofill(int x)
{
  return (x & FIELDFLAG_ZEROFILL);
}
inline int f_is_packed(int x)
{
  return (x & FIELDFLAG_PACK);
}
inline int f_packtype(int x)
{
  return ((x >> FIELDFLAG_PACK_SHIFT) & 15);
}
inline uint8 f_decimals(int x)
{
  return ((uint8) ((x >> FIELDFLAG_DEC_SHIFT) & FIELDFLAG_MAX_DEC));
}
inline int f_is_alpha(int x)
{
  return (!f_is_num(x));
}
inline int f_is_binary(int x)
{
  return (x & FIELDFLAG_BINARY); // 4.0- compatibility
}
inline int f_is_enum(int x)
{
  return ((x & (FIELDFLAG_INTERVAL | FIELDFLAG_NUMBER)) == FIELDFLAG_INTERVAL);
}
inline int f_is_bitfield(int x)
{
  return ((x & (FIELDFLAG_BITFIELD | FIELDFLAG_NUMBER)) == FIELDFLAG_BITFIELD);
}
inline int f_is_blob(int x)
{
  return ((x & (FIELDFLAG_BLOB | FIELDFLAG_NUMBER)) == FIELDFLAG_BLOB);
}
inline int f_is_geom(int x)
{
  return ((x & (FIELDFLAG_GEOM | FIELDFLAG_NUMBER)) == FIELDFLAG_GEOM);
}
inline int f_is_json(int x)
{
  return ((x & (FIELDFLAG_JSON | FIELDFLAG_NUMBER | FIELDFLAG_BITFIELD)) ==
          FIELDFLAG_JSON);
}
inline int f_is_equ(int x)
{
  return (x & (1+2+FIELDFLAG_PACK+31*256));
}
inline int f_settype(int x)
{
  return (x << FIELDFLAG_PACK_SHIFT);
}
inline int f_maybe_null(int x)
{
  return (x & FIELDFLAG_MAYBE_NULL);
}
inline int f_no_default(int x)
{
  return (x & FIELDFLAG_NO_DEFAULT);
}
inline int f_bit_as_char(int x)
{
  return (x & FIELDFLAG_TREAT_BIT_AS_CHAR);
}

#endif /* FIELD_INCLUDED */<|MERGE_RESOLUTION|>--- conflicted
+++ resolved
@@ -3675,15 +3675,7 @@
     }
   }
 
-<<<<<<< HEAD
   explicit Field_blob(uint32 packlength_arg);
-=======
-  Field_blob(uint32 packlength_arg)
-    :Field_longstr((uchar*) 0, 0, (uchar*) "", 0,
-                   NONE, "temp", system_charset_info),
-    packlength(packlength_arg)
-  {}
->>>>>>> ae5043b8
 
   ~Field_blob() { mem_free(); }
 
