/* Copyright (c) 2002, 2018, Oracle and/or its affiliates. All rights reserved.

   This program is free software; you can redistribute it and/or modify
   it under the terms of the GNU General Public License, version 2.0,
   as published by the Free Software Foundation.

   This program is also distributed with certain software (including
   but not limited to OpenSSL) that is licensed under separate terms,
   as designated in a particular file or component or in included license
   documentation.  The authors of MySQL hereby grant you an additional
   permission to link the program and your derivative works with the
   separately licensed software that they have included with MySQL.

   This program is distributed in the hope that it will be useful,
   but WITHOUT ANY WARRANTY; without even the implied warranty of
   MERCHANTABILITY or FITNESS FOR A PARTICULAR PURPOSE.  See the
   GNU General Public License, version 2.0, for more details.

   You should have received a copy of the GNU General Public License
   along with this program; if not, write to the Free Software
   Foundation, Inc., 51 Franklin St, Fifth Floor, Boston, MA 02110-1301  USA */

/**
  @file

This file contains the implementation of prepared statements.

When one prepares a statement:

  - Server gets the query from client with command 'COM_STMT_PREPARE';
    in the following format:
    [COM_STMT_PREPARE:1] [query]
  - Parse the query and recognize any parameter markers '?' and
    store its information list in lex->param_list
  - Allocate a new statement for this prepare; and keep this in
    'thd->stmt_map'.
  - Without executing the query, return back to client the total
    number of parameters along with result-set metadata information
    (if any) in the following format:
    @verbatim
    [STMT_ID:4]
    [Column_count:2]
    [Param_count:2]
    [Params meta info (stubs only for now)]  (if Param_count > 0)
    [Columns meta info] (if Column_count > 0)
    @endverbatim

  During prepare the tables used in a statement are opened, but no
  locks are acquired.  Table opening will block any DDL during the
  operation, and we do not need any locks as we neither read nor
  modify any data during prepare.  Tables are closed after prepare
  finishes.

When one executes a statement:

  - Server gets the command 'COM_STMT_EXECUTE' to execute the
    previously prepared query. If there are any parameter markers, then the
    client will send the data in the following format:
    @verbatim
    [COM_STMT_EXECUTE:1]
    [STMT_ID:4]
    [NULL_BITS:(param_count+7)/8)]
    [TYPES_SUPPLIED_BY_CLIENT(0/1):1]
    [[length]data]
    [[length]data] .. [[length]data].
    @endverbatim
    (Note: Except for string/binary types; all other types will not be
    supplied with length field)
  - If it is a first execute or types of parameters were altered by client,
    then setup the conversion routines.
  - Assign parameter items from the supplied data.
  - Execute the query without re-parsing and send back the results
    to client

  During execution of prepared statement tables are opened and locked
  the same way they would for normal (non-prepared) statement
  execution.  Tables are unlocked and closed after the execution.

When one supplies long data for a placeholder:

  - Server gets the long data in pieces with command type
    'COM_STMT_SEND_LONG_DATA'.
  - The packet received will have the format as:
    [COM_STMT_SEND_LONG_DATA:1][STMT_ID:4][parameter_number:2][data]
  - data from the packet is appended to the long data value buffer for this
    placeholder.
  - It's up to the client to stop supplying data chunks at any point. The
    server doesn't care; also, the server doesn't notify the client whether
    it got the data or not; if there is any error, then it will be returned
    at statement execute.
*/

#include "sql/sql_prepare.h"

#include "my_config.h"

#include <limits.h>
#include <stdio.h>
#include <string.h>
#include <algorithm>
#include <atomic>
#include <memory>
#include <unordered_map>
#include <utility>

#include "binary_log_types.h"
#include "decimal.h"
#include "m_ctype.h"
#include "m_string.h"
#include "map_helpers.h"
#include "my_alloc.h"
#include "my_byteorder.h"
#include "my_command.h"
#include "my_compiler.h"
#include "my_dbug.h"
#include "my_sqlcommand.h"
#include "my_sys.h"
#include "my_time.h"
#include "mysql/com_data.h"
#include "mysql/components/services/log_shared.h"
#include "mysql/plugin_audit.h"
#include "mysql/psi/mysql_mutex.h"
#include "mysql/psi/mysql_ps.h"  // MYSQL_EXECUTE_PS
#include "mysql/udf_registration_types.h"
#include "mysql_com.h"
#include "mysql_time.h"
#include "mysqld_error.h"
#include "sql/auth/auth_acls.h"
#include "sql/auth/auth_common.h"  // check_table_access
#include "sql/auth/sql_security_ctx.h"
#include "sql/binlog.h"
#include "sql/derror.h"  // ER_THD
#include "sql/field.h"
#include "sql/handler.h"
#include "sql/item.h"
#include "sql/item_func.h"  // user_var_entry
#include "sql/log.h"        // query_logger
#include "sql/mdl.h"
#include "sql/my_decimal.h"
#include "sql/mysqld.h"     // opt_general_log
#include "sql/opt_trace.h"  // Opt_trace_array
#include "sql/protocol.h"
#include "sql/psi_memory_key.h"
#include "sql/resourcegroups/resource_group_basic_types.h"
#include "sql/resourcegroups/resource_group_mgr.h"
#include "sql/session_tracker.h"
#include "sql/set_var.h"    // set_var_base
#include "sql/sp_cache.h"   // sp_cache_enforce_limit
#include "sql/sql_audit.h"  // mysql_global_audit_mask
#include "sql/sql_base.h"   // open_tables_for_query, open_temporary_table
#include "sql/sql_cmd.h"
#include "sql/sql_cmd_ddl_table.h"
#include "sql/sql_const.h"
#include "sql/sql_cursor.h"  // Server_side_cursor
#include "sql/sql_db.h"      // mysql_change_db
#include "sql/sql_digest_stream.h"
#include "sql/sql_handler.h"  // mysql_ha_rm_tables
#include "sql/sql_lex.h"
#include "sql/sql_parse.h"  // sql_command_flags
#include "sql/sql_profile.h"
#include "sql/sql_query_rewrite.h"
#include "sql/sql_rewrite.h"  // mysql_rewrite_query
#include "sql/sql_view.h"     // create_view_precheck
#include "sql/system_variables.h"
#include "sql/table.h"
#include "sql/thr_malloc.h"
#include "sql/transaction.h"  // trans_rollback_implicit
#include "sql/window.h"
#include "sql_string.h"
#include "violite.h"

namespace resourcegroups {
class Resource_group;
}  // namespace resourcegroups

using std::max;
using std::min;

/****************************************************************************/

/**
  Execute one SQL statement in an isolated context.
*/

class Execute_sql_statement : public Server_runnable {
 public:
  Execute_sql_statement(LEX_STRING sql_text);
  virtual bool execute_server_code(THD *thd);

 private:
  LEX_STRING m_sql_text;
};

/**
  Protocol_local: a helper class to intercept the result
  of the data written to the network.

  At the start of every result set, start_result_metadata allocates m_rset to
  prepare for the results. The metadata is stored on m_current_row which will
  be transfered to m_fields in end_result_metadata. The memory for the
  metadata is allocated on m_rset_root.

  Then, for every row of the result recieved, each of the fields is stored in
  m_current_row. Then the row is moved to m_rset and m_current_row is cleared
  to recieve the next row. The memory for all the results are also stored in
  m_rset_root.

  Finally, at the end of the result set, a new instance of Ed_result_set is
  created on m_rset_root and the result set (m_rset and m_fields) is moved into
  this instance. The ownership of MEM_ROOT m_rset_root is also transfered to
  this instance. So, at the end we have a fresh MEM_ROOT, cleared m_rset and
  m_fields to accept the next result set.
*/

class Protocol_local : public Protocol {
 public:
  Protocol_local(THD *thd, Ed_connection *ed_connection);
  ~Protocol_local() { free_root(&m_rset_root, MYF(0)); }

  virtual int read_packet();

  virtual int get_command(COM_DATA *com_data, enum_server_command *cmd);
  virtual ulong get_client_capabilities();
  virtual bool has_client_capability(unsigned long client_capability);
  virtual void end_partial_result_set();
  virtual int shutdown(bool server_shutdown = false);
  virtual bool connection_alive() const;
  virtual void start_row();
  virtual bool end_row();
  virtual void abort_row() {}
  virtual uint get_rw_status();
  virtual bool get_compression();

  virtual bool start_result_metadata(uint num_cols, uint flags,
                                     const CHARSET_INFO *resultcs);
  virtual bool end_result_metadata();
  virtual bool send_field_metadata(Send_field *field,
                                   const CHARSET_INFO *charset);
  virtual bool flush() { return true; }
  virtual bool send_parameters(List<Item_param> *, bool) { return false; }
  bool store_ps_status(ulong, uint, uint, ulong) { return false; }

 protected:
  virtual bool store_null();
  virtual bool store_tiny(longlong from);
  virtual bool store_short(longlong from);
  virtual bool store_long(longlong from);
  virtual bool store_longlong(longlong from, bool unsigned_flag);
  virtual bool store_decimal(const my_decimal *, uint, uint);
  virtual bool store(const char *from, size_t length, const CHARSET_INFO *cs);
  virtual bool store(const char *from, size_t length,
                     const CHARSET_INFO *fromcs, const CHARSET_INFO *tocs);
  virtual bool store(MYSQL_TIME *time, uint precision);
  virtual bool store_date(MYSQL_TIME *time);
  virtual bool store_time(MYSQL_TIME *time, uint precision);
  virtual bool store(float value, uint32 decimals, String *buffer);
  virtual bool store(double value, uint32 decimals, String *buffer);
  virtual bool store(Proto_field *field);

  virtual enum enum_protocol_type type() const { return PROTOCOL_LOCAL; }
  virtual enum enum_vio_type connection_type() const { return VIO_TYPE_LOCAL; }

  virtual bool send_ok(uint server_status, uint statement_warn_count,
                       ulonglong affected_rows, ulonglong last_insert_id,
                       const char *message);

  virtual bool send_eof(uint server_status, uint statement_warn_count);
  virtual bool send_error(uint sql_errno, const char *err_msg,
                          const char *sqlstate);

 private:
  bool store_string(const char *str, size_t length, const CHARSET_INFO *src_cs,
                    const CHARSET_INFO *dst_cs);

  bool store_column(const void *data, size_t length);
  void opt_add_row_to_rset();

 private:
  Ed_connection *m_connection;
  MEM_ROOT m_rset_root;
  List<Ed_row> *m_rset;
  size_t m_column_count;
  Ed_column *m_current_row;
  Ed_column *m_current_column;
  Ed_row *m_fields;
  bool m_send_metadata;
  THD *m_thd;
};

/******************************************************************************
  Implementation
******************************************************************************/

/**
  Rewrite the current query (to obfuscate passwords etc.) if needed
  (i.e. only if we'll be writing the query to any of our logs).

  Side-effect: thd->rewritten_query() may be populated with a rewritten
               query.  If the query is not of a rewritable type,
               thd->rewritten_query() will be empty.

  @param thd                thread handle
*/
static inline void rewrite_query_if_needed(THD *thd) {
  bool general =
      (opt_general_log && !(opt_general_log_raw || thd->slave_thread));

  if ((thd->sp_runtime_ctx == NULL) && (general || opt_slow_log || opt_bin_log))
    mysql_rewrite_query(thd);
}

/**
  Unless we're doing dynamic SQL, write the current query to the
  general query log if it's open.  If we have a rewritten version
  of the query, use that instead of the "raw" one.

  Side-effect: query may be written to general log if it's open.

  @param thd                thread handle
*/
static inline void log_execute_line(THD *thd) {
  /*
    Do not print anything if this is an SQL prepared statement and
    we're inside a stored procedure (also called Dynamic SQL) --
    sub-statements inside stored procedures are not logged into
    the general log.
  */
  if (thd->sp_runtime_ctx != NULL) return;

  if (thd->rewritten_query.length())
    query_logger.general_log_write(thd, COM_STMT_EXECUTE,
                                   thd->rewritten_query.c_ptr_safe(),
                                   thd->rewritten_query.length());
  else
    query_logger.general_log_write(thd, COM_STMT_EXECUTE, thd->query().str,
                                   thd->query().length);
}

class Statement_backup {
  LEX *m_lex;
  LEX_CSTRING m_query_string;
  String m_rewritten_query;

 public:
  LEX *lex() const { return m_lex; }

  /**
    Prepared the THD to execute the prepared statement.
    Save the current THD statement state.
  */
  void set_thd_to_ps(THD *thd, Prepared_statement *stmt) {
    DBUG_ENTER("Statement_backup::set_thd_to_ps");

    mysql_mutex_lock(&thd->LOCK_thd_data);
    m_lex = thd->lex;
    thd->lex = stmt->lex;
    mysql_mutex_unlock(&thd->LOCK_thd_data);

    m_query_string = thd->query();
    thd->set_query(stmt->m_query_string);

    DBUG_VOID_RETURN;
  }

  /**
    Restore the THD statement state after the prepared
    statement has finished executing.
  */
  void restore_thd(THD *thd, Prepared_statement *stmt) {
    DBUG_ENTER("Statement_backup::restore_thd");

    mysql_mutex_lock(&thd->LOCK_thd_data);
    stmt->lex = thd->lex;
    thd->lex = m_lex;
    mysql_mutex_unlock(&thd->LOCK_thd_data);

    stmt->m_query_string = thd->query();
    thd->set_query(m_query_string);

    DBUG_VOID_RETURN;
  }

  /**
    Save the current rewritten query prior to
    rewriting the prepared statement.
  */
  void save_rlb(THD *thd) {
    DBUG_ENTER("Statement_backup::save_rlb");

    if (thd->rewritten_query.length() > 0) {
      /* Duplicate the original rewritten query. */
      m_rewritten_query.copy(thd->rewritten_query);
      /* Swap the duplicate with the original. */
      thd->rewritten_query.swap(m_rewritten_query);
    }

    DBUG_VOID_RETURN;
  }

  /**
    Restore the rewritten query after the prepared
    statement has finished executing.
  */
  void restore_rlb(THD *thd) {
    DBUG_ENTER("Statement_backup::restore_rlb");

    if (m_rewritten_query.length() > 0) {
      /* Restore with swap() instead of '='. */
      thd->rewritten_query.swap(m_rewritten_query);
      /* Free the rewritten prepared statement. */
      m_rewritten_query.mem_free();
    }

    DBUG_VOID_RETURN;
  }
};

static bool send_statement(THD *thd, const Prepared_statement *stmt,
                           uint no_columns, Query_result *result,
                           List<Item> *types);

/**
  Data conversion routines.

    All these functions read the data from pos, convert it to requested
    type and assign to param; pos is advanced to predefined length.

    Make a note that the NULL handling is examined at first execution
    (i.e. when input types altered) and for all subsequent executions
    we don't read any values for this.

  @param  param             parameter item
  @param  pos               input data buffer
  @param  len               length of data in the buffer
*/

static void set_param_tiny(Item_param *param, uchar **pos, ulong len) {
  if (len < 1) return;
  int8 value = (int8) * *pos;
  param->set_int(
      param->unsigned_flag ? (longlong)((uint8)value) : (longlong)value, 4);
}

static void set_param_short(Item_param *param, uchar **pos, ulong len) {
  int16 value;
  if (len < 2) return;
  value = sint2korr(*pos);
  param->set_int(
      param->unsigned_flag ? (longlong)((uint16)value) : (longlong)value, 6);
}

static void set_param_int32(Item_param *param, uchar **pos, ulong len) {
  int32 value;
  if (len < 4) return;
  value = sint4korr(*pos);
  param->set_int(
      param->unsigned_flag ? (longlong)((uint32)value) : (longlong)value, 11);
}

static void set_param_int64(Item_param *param, uchar **pos, ulong len) {
  longlong value;
  if (len < 8) return;
  value = sint8korr(*pos);
  param->set_int(value, 21);
}

static void set_param_float(Item_param *param, uchar **pos, ulong len) {
  float data;
  if (len < 4) return;
  float4get(&data, *pos);
  param->set_double((double)data);
}

static void set_param_double(Item_param *param, uchar **pos, ulong len) {
  double data;
  if (len < 8) return;
  float8get(&data, *pos);
  param->set_double(data);
}

static void set_param_decimal(Item_param *param, uchar **pos, ulong len) {
  param->set_decimal((char *)*pos, len);
}

/*
  Read date/time/datetime parameter values from network (binary
  protocol). See writing counterparts of these functions in
  libmysql.c (store_param_{time,date,datetime}).
*/

/**
  @todo
    Add warning 'Data truncated' here
*/
static void set_param_time(Item_param *param, uchar **pos, ulong len) {
  MYSQL_TIME tm;

  if (len >= 8) {
    uchar *to = *pos;
    uint day;

    tm.neg = (bool)to[0];
    day = (uint)sint4korr(to + 1);
    tm.hour = (uint)to[5] + day * 24;
    tm.minute = (uint)to[6];
    tm.second = (uint)to[7];
    tm.second_part = (len > 8) ? (ulong)sint4korr(to + 8) : 0;
    if (tm.hour > 838) {
      /* TODO: add warning 'Data truncated' here */
      tm.hour = 838;
      tm.minute = 59;
      tm.second = 59;
    }
    tm.day = tm.year = tm.month = 0;
  } else
    set_zero_time(&tm, MYSQL_TIMESTAMP_TIME);
  param->set_time(&tm, MYSQL_TIMESTAMP_TIME,
                  MAX_TIME_FULL_WIDTH * MY_CHARSET_BIN_MB_MAXLEN);
}

static void set_param_datetime(Item_param *param, uchar **pos, ulong len) {
  MYSQL_TIME tm;

  if (len >= 4) {
    uchar *to = *pos;

    tm.neg = 0;
    tm.year = (uint)sint2korr(to);
    tm.month = (uint)to[2];
    tm.day = (uint)to[3];
    if (len > 4) {
      tm.hour = (uint)to[4];
      tm.minute = (uint)to[5];
      tm.second = (uint)to[6];
    } else
      tm.hour = tm.minute = tm.second = 0;

    tm.second_part = (len > 7) ? (ulong)sint4korr(to + 7) : 0;
  } else
    set_zero_time(&tm, MYSQL_TIMESTAMP_DATETIME);
  param->set_time(&tm, MYSQL_TIMESTAMP_DATETIME,
                  MAX_DATETIME_FULL_WIDTH * MY_CHARSET_BIN_MB_MAXLEN);
}

static void set_param_date(Item_param *param, uchar **pos, ulong len) {
  MYSQL_TIME tm;

  if (len >= 4) {
    uchar *to = *pos;

    tm.year = (uint)sint2korr(to);
    tm.month = (uint)to[2];
    tm.day = (uint)to[3];

    tm.hour = tm.minute = tm.second = 0;
    tm.second_part = 0;
    tm.neg = 0;
  } else
    set_zero_time(&tm, MYSQL_TIMESTAMP_DATE);
  param->set_time(&tm, MYSQL_TIMESTAMP_DATE,
                  MAX_DATE_WIDTH * MY_CHARSET_BIN_MB_MAXLEN);
}

static void set_param_str(Item_param *param, uchar **pos, ulong len) {
  param->set_str((const char *)*pos, len);
}

static bool setup_one_conversion_function(THD *thd, Item_param *param,
                                          enum enum_field_types param_type) {
  switch (param_type) {
    case MYSQL_TYPE_TINY:
      param->set_param_func = set_param_tiny;
      param->item_type = Item::INT_ITEM;
      param->item_result_type = INT_RESULT;
      break;
    case MYSQL_TYPE_SHORT:
      param->set_param_func = set_param_short;
      param->item_type = Item::INT_ITEM;
      param->item_result_type = INT_RESULT;
      break;
    case MYSQL_TYPE_LONG:
      param->set_param_func = set_param_int32;
      param->item_type = Item::INT_ITEM;
      param->item_result_type = INT_RESULT;
      break;
    case MYSQL_TYPE_LONGLONG:
      param->set_param_func = set_param_int64;
      param->item_type = Item::INT_ITEM;
      param->item_result_type = INT_RESULT;
      break;
    case MYSQL_TYPE_FLOAT:
      param->set_param_func = set_param_float;
      param->item_type = Item::REAL_ITEM;
      param->item_result_type = REAL_RESULT;
      break;
    case MYSQL_TYPE_DOUBLE:
      param->set_param_func = set_param_double;
      param->item_type = Item::REAL_ITEM;
      param->item_result_type = REAL_RESULT;
      break;
    case MYSQL_TYPE_DECIMAL:
    case MYSQL_TYPE_NEWDECIMAL:
      param->set_param_func = set_param_decimal;
      param->item_type = Item::DECIMAL_ITEM;
      param->item_result_type = DECIMAL_RESULT;
      break;
    case MYSQL_TYPE_TIME:
      param->set_param_func = set_param_time;
      param->item_type = Item::STRING_ITEM;
      param->item_result_type = STRING_RESULT;
      break;
    case MYSQL_TYPE_DATE:
      param->set_param_func = set_param_date;
      param->item_type = Item::STRING_ITEM;
      param->item_result_type = STRING_RESULT;
      break;
    case MYSQL_TYPE_DATETIME:
    case MYSQL_TYPE_TIMESTAMP:
      param->set_param_func = set_param_datetime;
      param->item_type = Item::STRING_ITEM;
      param->item_result_type = STRING_RESULT;
      break;
    case MYSQL_TYPE_TINY_BLOB:
    case MYSQL_TYPE_MEDIUM_BLOB:
    case MYSQL_TYPE_LONG_BLOB:
    case MYSQL_TYPE_BLOB:
      param->set_param_func = set_param_str;
      param->value.cs_info.character_set_of_placeholder = &my_charset_bin;
      param->value.cs_info.character_set_client =
          thd->variables.character_set_client;
      DBUG_ASSERT(thd->variables.character_set_client);
      param->value.cs_info.final_character_set_of_str_value = &my_charset_bin;
      param->item_type = Item::STRING_ITEM;
      param->item_result_type = STRING_RESULT;
      break;
    case MYSQL_TYPE_JSON:
      // MYSQL_TYPE_JSON is not allowed as Item_param lacks a proper
      // implementation for val_json.
      return true;
    default:
      // Label 'default' lets us handle string types.
      {
        // Check enum_field_types type definition
        if (param_type == MYSQL_TYPE_NEWDATE ||
            (param_type > MYSQL_TYPE_TIMESTAMP2 &&
             param_type < MYSQL_TYPE_JSON) ||
            param_type > MYSQL_TYPE_GEOMETRY)
          // send error
          return true;

        const CHARSET_INFO *fromcs = thd->variables.character_set_client;
        const CHARSET_INFO *tocs = thd->variables.collation_connection;
        size_t dummy_offset;

        param->value.cs_info.character_set_of_placeholder = fromcs;
        param->value.cs_info.character_set_client = fromcs;

        /*
          Setup source and destination character sets so that they
          are different only if conversion is necessary: this will
          make later checks easier.
        */
        param->value.cs_info.final_character_set_of_str_value =
            String::needs_conversion(0, fromcs, tocs, &dummy_offset) ? tocs
                                                                     : fromcs;
        param->set_param_func = set_param_str;
        /*
          Exact value of max_length is not known unless data is converted to
          charset of connection, so we have to set it later.
        */
        param->item_type = Item::STRING_ITEM;
        param->item_result_type = STRING_RESULT;
      }
  }
  param->set_data_type(param_type);
  return false;
}

/**
  Check whether this parameter data type is compatible with long data.
  Used to detect whether a long data stream has been supplied to a
  incompatible data type.
*/
inline bool is_param_long_data_type(Item_param *param) {
  return ((param->data_type() >= MYSQL_TYPE_TINY_BLOB) &&
          (param->data_type() <= MYSQL_TYPE_STRING));
}

/**
  Routines to assign parameters from data supplied by the client.

    Update the parameter markers by reading data from the packet and
    and generate a valid query for logging.

  @note
    with_log is set when one of slow or general logs are open.
    Logging of prepared statements in all cases is performed
    by means of regular queries: if parameter data was supplied from C API,
    each placeholder in the query is replaced with its actual value;
    if we're logging a [Dynamic] SQL prepared statement, parameter markers
    are replaced with variable names.
    Example:
    @verbatim
     mysqld_stmt_prepare("UPDATE t1 SET a=a*1.25 WHERE a=?")
       --> general logs gets [Prepare] UPDATE t1 SET a*1.25 WHERE a=?"
     mysqld_stmt_execute(stmt);
       --> general and binary logs get
                             [Execute] UPDATE t1 SET a*1.25 WHERE a=1"
    @endverbatim

    If a statement has been prepared using SQL syntax:
    @verbatim
     PREPARE stmt FROM "UPDATE t1 SET a=a*1.25 WHERE a=?"
       --> general log gets
                                 [Query]   PREPARE stmt FROM "UPDATE ..."
     EXECUTE stmt USING @a
       --> general log gets
                             [Query]   EXECUTE stmt USING @a;
    @endverbatim

  @retval
    0  if success
  @retval
    1  otherwise
*/

bool Prepared_statement::insert_params(String *query, PS_PARAM *parameters) {
  Item_param **begin = param_array;
  Item_param **end = begin + param_count;
  size_t length = 0;
  String str;
  const String *res;
  DBUG_ENTER("insert_params");

  if (with_log && query->copy(m_query_string.str, m_query_string.length,
                              default_charset_info))
    DBUG_RETURN(true);

  uint i = 0;
  for (Item_param **it = begin; it < end; ++it, ++i) {
    Item_param *param = *it;
    if (param->state != Item_param::LONG_DATA_VALUE) {
      if (parameters[i].null_bit)
        param->set_null();
      else {
        // TODO: Add error handling for set_param_func functions.
        param->set_param_func(param, const_cast<uchar **>(&parameters[i].value),
                              parameters[i].length);
        if (param->state == Item_param::NO_VALUE) DBUG_RETURN(true);

        if (with_log && param->limit_clause_param &&
            param->state != Item_param::INT_VALUE) {
          param->set_int(param->val_int(), MY_INT64_NUM_DECIMAL_DIGITS);
          param->item_type = Item::INT_ITEM;
          if (!param->unsigned_flag && param->value.integer < 0)
            DBUG_RETURN(true);
        }
      }
    }
    /*
      A long data stream was supplied for this parameter marker.
      This was done after prepare, prior to providing a placeholder
      type (the types are supplied at execute). Check that the
      supplied type of placeholder can accept a data stream.
    */
    else if (!is_param_long_data_type(param))
      DBUG_RETURN(true);
    if (with_log) {
      res = param->query_val_str(thd, &str);
      if (param->convert_str_value()) DBUG_RETURN(true); /* out of memory */

      if (query->replace(param->pos_in_query + length, 1, *res))
        DBUG_RETURN(true);

      length += res->length() - 1;
    } else {
      if (param->convert_str_value()) DBUG_RETURN(true); /* out of memory */
    }
    param->sync_clones();
  }
  DBUG_RETURN(false);
}

static bool setup_conversion_functions(Prepared_statement *stmt,
                                       PS_PARAM *parameters) {
  DBUG_ENTER("setup_conversion_functions");
  /*
    First execute or types altered by the client, setup the
    conversion routines for all parameters (one time)
  */
  Item_param **it = stmt->param_array;
  Item_param **end = it + stmt->param_count;
  for (uint i = 0; it < end; ++it, ++i) {
    (**it).unsigned_flag = parameters[i].unsigned_type;
    if (setup_one_conversion_function(stmt->thd, *it, parameters[i].type))
      DBUG_RETURN(true);
    (**it).sync_clones();
  }
  DBUG_RETURN(false);
}

/**
  Setup data conversion routines using an array of parameter
  markers from the original prepared statement.
  Swap the parameter data of the original prepared
  statement to the new one.

  Used only when we re-prepare a prepared statement.
  There are two reasons for this function to exist:

  1) In the binary client/server protocol, parameter metadata
  is sent only at first execute. Consequently, if we need to
  reprepare a prepared statement at a subsequent execution,
  we may not have metadata information in the packet.
  In that case we use the parameter array of the original
  prepared statement to setup parameter types of the new
  prepared statement.

  2) In the binary client/server protocol, we may supply
  long data in pieces. When the last piece is supplied,
  we assemble the pieces and convert them from client
  character set to the connection character set. After
  that the parameter value is only available inside
  the parameter, the original pieces are lost, and thus
  we can only assign the corresponding parameter of the
  reprepared statement from the original value.

  @param[out]  param_array_dst  parameter markers of the new statement
  @param[in]   param_array_src  parameter markers of the original
                                statement
  @param[in]   param_count      total number of parameters. Is the
                                same in src and dst arrays, since
                                the statement query is the same
*/

static void swap_parameter_array(Item_param **param_array_dst,
                                 Item_param **param_array_src,
                                 uint param_count) {
  Item_param **dst = param_array_dst;
  Item_param **src = param_array_src;
  Item_param **end = param_array_dst + param_count;

  for (; dst < end; ++src, ++dst) {
    (*dst)->set_param_type_and_swap_value(*src);
    (*dst)->sync_clones();
    (*src)->sync_clones();
  }
}

/**
  Assign prepared statement parameters from user variables.
  If with_log is set, also construct query test for binary log.

  @param varnames  List of variables. Caller must ensure that number
                   of variables in the list is equal to number of statement
                   parameters
  @param query     The query with parameter markers replaced with corresponding
                   user variables that were used to execute the query.
*/

bool Prepared_statement::insert_params_from_vars(List<LEX_STRING> &varnames,
                                                 String *query) {
  Item_param **begin = param_array;
  Item_param **end = begin + param_count;
  List_iterator<LEX_STRING> var_it(varnames);
  StringBuffer<STRING_BUFFER_USUAL_SIZE> buf;
  const String *val;
  size_t length = 0;

  DBUG_ENTER("insert_params_from_vars");

  // Reserve an extra space of 32 bytes for each placeholder parameter.
  if (with_log) query->reserve(m_query_string.length + 32 * param_count);

  /* Protects thd->user_vars */
  mysql_mutex_lock(&thd->LOCK_thd_data);

  for (Item_param **it = begin; it < end; ++it) {
    Item_param *param = *it;
    LEX_STRING *varname = var_it++;

    user_var_entry *entry =
        find_or_nullptr(thd->user_vars, to_string(*varname));
    if (with_log) {
      /*
        We have to call the setup_one_conversion_function() here to set
        the parameter's members that might be needed further
        (e.g. value.cs_info.character_set_client is used in the
        query_val_str()).
      */
      setup_one_conversion_function(thd, param, param->data_type());
      if (param->set_from_user_var(thd, entry)) goto error;
      val = param->query_val_str(thd, &buf);

      if (param->convert_str_value()) goto error;

      size_t num_bytes = param->pos_in_query - length;
      if (query->length() + num_bytes + val->length() >
          std::numeric_limits<uint32>::max())
        goto error;

      if (query->append(m_query_string.str + length, num_bytes) ||
          query->append(*val))
        goto error;

      length = param->pos_in_query + 1;
    } else {
<<<<<<< HEAD
      if (param->set_from_user_var(thd, entry) || param->convert_str_value())
=======
      if (param->set_from_user_var(thd, entry)) goto error;

      if (entry) length += entry->length();

      if (length > std::numeric_limits<uint32>::max() ||
          param->convert_str_value(thd))
>>>>>>> cdca40b8
        goto error;
    }
    param->sync_clones();
  }

  /*
    If logging, take care of tail.
  */
  if (with_log)
    query->append(m_query_string.str + length, m_query_string.length - length);

  mysql_mutex_unlock(&thd->LOCK_thd_data);
  DBUG_RETURN(0);

error:
  mysql_mutex_unlock(&thd->LOCK_thd_data);
  DBUG_RETURN(1);
}

/**
  Validate SHOW statement.

    In case of success, if this query is not EXPLAIN, send column list info
    back to the client.

  @param stmt               prepared statement
  @param tables             list of tables used in the query

  @return false on succes and true on error
*/

bool mysql_test_show(Prepared_statement *stmt, TABLE_LIST *tables) {
  THD *thd = stmt->thd;
  LEX *lex = stmt->lex;
  SELECT_LEX_UNIT *unit = lex->unit;
  DBUG_ENTER("mysql_test_show");

  DBUG_ASSERT(!thd->is_error());

  lex->select_lex->context.resolve_in_select_list = true;

  if (show_precheck(thd, lex, false)) goto error;

  DBUG_ASSERT(lex->result == NULL);
  DBUG_ASSERT(lex->sql_command != SQLCOM_DO);
  DBUG_ASSERT(!lex->is_explain());

  if (!lex->result) {
    if (!(lex->result = new (stmt->m_arena.mem_root) Query_result_send()))
      goto error; /* purecov: inspected */
  }

  if (open_tables_for_query(thd, tables, MYSQL_OPEN_FORCE_SHARED_MDL))
    goto error;

  thd->lex->used_tables = 0;  // Updated by setup_fields

  /*
    SELECT_LEX::prepare calls
    It is not SELECT COMMAND for sure, so setup_tables will be called as
    usual, and we pass 0 as setup_tables_done_option
  */
  if (unit->prepare(thd, 0, 0, 0)) goto error;

  DBUG_RETURN(false);
error:
  DBUG_RETURN(true);
}

bool send_statement(THD *thd, const Prepared_statement *stmt, uint no_columns,
                    Query_result *result, List<Item> *types) {
  // Send the statement status(id, no_columns, no_params, error_count);
  bool rc = thd->get_protocol()->store_ps_status(
      stmt->id, no_columns, stmt->param_count,
      thd->get_stmt_da()->current_statement_cond_count());
  if (!rc && stmt->param_count)
    // Send the list of parameters
    rc |= thd->send_result_metadata((List<Item> *)&stmt->lex->param_list,
                                    Protocol::SEND_EOF);
  if (rc) return true; /* purecov: inspected */

  // Send
  if (types && result &&
      result->send_result_set_metadata(thd, *types, Protocol::SEND_EOF))
    return true; /* purecov: inspected */

  // Flag that a response has already been sent
  thd->get_stmt_da()->disable_status();

  // Flush the result only if previous statements succeeded.
  if (!rc) {
    thd->get_stmt_da()->set_overwrite_status(true);
    rc |= thd->get_protocol()->flush();
    thd->get_stmt_da()->set_overwrite_status(false);
  }

  return rc;
}

/**
  Validate and prepare for execution SET statement expressions.

  @param stmt               prepared statement
  @param tables             list of tables used in this query
  @param var_list           list of expressions

  @retval
    false             success
  @retval
    true              error, error message is set in THD
*/

static bool mysql_test_set_fields(Prepared_statement *stmt, TABLE_LIST *tables,
                                  List<set_var_base> *var_list) {
  List_iterator_fast<set_var_base> it(*var_list);
  THD *thd = stmt->thd;
  set_var_base *var;
  DBUG_ENTER("mysql_test_set_fields");
  DBUG_ASSERT(stmt->m_arena.is_stmt_prepare());

  if (tables &&
      check_table_access(thd, SELECT_ACL, tables, false, UINT_MAX, false))
    DBUG_RETURN(true); /* purecov: inspected */

  if (open_tables_for_query(thd, tables, MYSQL_OPEN_FORCE_SHARED_MDL))
    DBUG_RETURN(true); /* purecov: inspected */

  while ((var = it++)) {
    if (var->light_check(thd)) DBUG_RETURN(true); /* purecov: inspected */
  }

  DBUG_RETURN(false);
}

/**
  Check internal SELECT of the prepared command.

  @note Old version. Will be replaced with select_like_stmt_cmd_test() after
        the parser refactoring.

  @param thd            Thread handle.

  @note
    This function won't directly open tables used in select. They should
    be opened either by calling function (and in this case you probably
    should use select_like_stmt_test_with_open()) or by
    "specific_prepare" call (like this happens in case of multi-update).

  @retval
    false                success
  @retval
    true                 error, error message is set in THD
*/

static bool select_like_stmt_test(THD *thd) {
  DBUG_ENTER("select_like_stmt_test");
  LEX *const lex = thd->lex;

  lex->select_lex->context.resolve_in_select_list = true;

  thd->lex->used_tables = 0;  // Updated by setup_fields

  /* Calls SELECT_LEX::prepare */
  const bool ret = lex->unit->prepare(thd, 0, 0, 0);
  DBUG_RETURN(ret);
}

/**
  Validate and prepare for execution CREATE TABLE statement.

  @param thd          Thread handle.

  @retval
    false             success
  @retval
    true              error, error message is set in THD
*/

bool Sql_cmd_create_table::prepare(THD *thd) {
  LEX *const lex = thd->lex;
  SELECT_LEX *select_lex = lex->select_lex;
  TABLE_LIST *create_table = lex->query_tables;
  DBUG_ENTER("mysql_test_create_table");

  if (create_table_precheck(thd, query_expression_tables, create_table))
    DBUG_RETURN(true);

  if (select_lex->item_list.elements) {
    /* Base table and temporary table are not in the same name space. */
    if (!(lex->create_info->options & HA_LEX_CREATE_TMP_TABLE))
      create_table->open_type = OT_BASE_ONLY;

    if (open_tables_for_query(thd, lex->query_tables,
                              MYSQL_OPEN_FORCE_SHARED_MDL))
      DBUG_RETURN(true);

    select_lex->context.resolve_in_select_list = true;

    bool link_to_local;
    lex->unlink_first_table(&link_to_local);
    const bool res = select_like_stmt_test(thd);
    lex->link_first_table_back(create_table, link_to_local);
    if (res) DBUG_RETURN(true);
  } else {
    /*
      Check that the source table exist, and also record
      its metadata version. Even though not strictly necessary,
      we validate metadata of all CREATE TABLE statements,
      which keeps metadata validation code simple.
    */
    if (open_tables_for_query(thd, lex->query_tables,
                              MYSQL_OPEN_FORCE_SHARED_MDL))
      DBUG_RETURN(true);
  }

  set_prepared();
  DBUG_RETURN(false);
}

/**
  @brief Validate and prepare for execution CREATE VIEW statement

  @param stmt prepared statement

  @note This function handles create view commands.

  @retval false Operation was a success.
  @retval true An error occured.
*/

static bool mysql_test_create_view(Prepared_statement *stmt) {
  THD *thd = stmt->thd;
  LEX *lex = stmt->lex;
  bool res = true;
  /* Skip first table, which is the view we are creating */
  bool link_to_local;
  TABLE_LIST *view = lex->unlink_first_table(&link_to_local);
  TABLE_LIST *tables = lex->query_tables;
  DBUG_ENTER("mysql_test_create_view");
  DBUG_ASSERT(stmt->m_arena.is_stmt_prepare());

  if (create_view_precheck(thd, tables, view, lex->create_view_mode)) goto err;

  /*
    Since we can't pre-open temporary tables for SQLCOM_CREATE_VIEW,
    (see mysql_create_view) we have to do it here instead.
  */
  if (open_temporary_tables(thd, tables)) goto err;

  if (open_tables_for_query(thd, tables, MYSQL_OPEN_FORCE_SHARED_MDL)) goto err;

  lex->context_analysis_only |= CONTEXT_ANALYSIS_ONLY_VIEW;
  res = select_like_stmt_test(thd);

err:
  /* put view back for PS rexecuting */
  lex->link_first_table_back(view, link_to_local);
  DBUG_RETURN(res);
}

/**
  Perform semantic analysis of the parsed tree and send a response packet
  to the client.

    This function
    - opens all tables and checks access rights
    - validates semantics of statement columns and SQL functions
      by calling fix_fields.

  @param stmt               prepared statement

  @retval
    false             success, statement metadata is sent to client
  @retval
    true              error, error message is set in THD (but not sent)
*/

static bool check_prepared_statement(Prepared_statement *stmt) {
  THD *thd = stmt->thd;
  LEX *lex = stmt->lex;
  DBUG_ASSERT(lex == thd->lex);  // set_n_backup_active_arena() guarantees that
  SELECT_LEX *select_lex = lex->select_lex;
  enum enum_sql_command sql_command = lex->sql_command;
  int res = 0;
  DBUG_ENTER("check_prepared_statement");
  DBUG_PRINT("enter",
             ("command: %d  param_count: %u", sql_command, stmt->param_count));

  lex->first_lists_tables_same();
  TABLE_LIST *const tables = lex->query_tables;

  /* set context for commands which do not use setup_tables */
  lex->select_lex->context.resolve_in_table_list_only(
      select_lex->get_table_list());

  /*
    For the optimizer trace, this is the symmetric, for statement preparation,
    of what is done at statement execution (in mysql_execute_command()).
  */
  Opt_trace_start ots(thd, tables, sql_command, &lex->var_list,
                      thd->query().str, thd->query().length, NULL,
                      thd->variables.character_set_client);

  Opt_trace_object trace_command(&thd->opt_trace);
  Opt_trace_array trace_command_steps(&thd->opt_trace, "steps");

  if ((thd->lex->keep_diagnostics == DA_KEEP_COUNTS) ||
      (thd->lex->keep_diagnostics == DA_KEEP_DIAGNOSTICS)) {
    my_error(ER_UNSUPPORTED_PS, MYF(0));
    DBUG_RETURN(true);
  }

  if (sql_command_flags[sql_command] & CF_HA_CLOSE)
    mysql_ha_rm_tables(thd, tables);

  /*
    Open temporary tables that are known now. Temporary tables added by
    prelocking will be opened afterwards (during open_tables()).
  */
  if (sql_command_flags[sql_command] & CF_PREOPEN_TMP_TABLES) {
    if (open_temporary_tables(thd, tables)) DBUG_RETURN(true);
  }

  switch (sql_command) {
    /* The following allow WHERE clause, so they must be tested like SELECT */
    case SQLCOM_SHOW_DATABASES:
    case SQLCOM_SHOW_TABLES:
    case SQLCOM_SHOW_TRIGGERS:
    case SQLCOM_SHOW_EVENTS:
    case SQLCOM_SHOW_OPEN_TABLES:
    case SQLCOM_SHOW_COLLATIONS:
    case SQLCOM_SHOW_CHARSETS:
    case SQLCOM_SHOW_VARIABLES:
    case SQLCOM_SHOW_STATUS:
    case SQLCOM_SHOW_TABLE_STATUS:
    case SQLCOM_SHOW_STATUS_PROC:
    case SQLCOM_SHOW_STATUS_FUNC:
      if (mysql_test_show(stmt, tables)) DBUG_RETURN(true);
      break;
    case SQLCOM_CREATE_VIEW:
      if (lex->create_view_mode == enum_view_create_mode::VIEW_ALTER) {
        my_error(ER_UNSUPPORTED_PS, MYF(0));
        DBUG_RETURN(true);
      }
      res = mysql_test_create_view(stmt);
      break;

    case SQLCOM_SET_OPTION:
      res = mysql_test_set_fields(stmt, tables, &lex->var_list);
      break;

      /*
        Note that we don't need to have cases in this list if they are
        marked with CF_STATUS_COMMAND in sql_command_flags
      */
    case SQLCOM_DROP_TABLE:
    case SQLCOM_RENAME_TABLE:
    case SQLCOM_ALTER_TABLE:
    case SQLCOM_COMMIT:
    case SQLCOM_CREATE_INDEX:
    case SQLCOM_DROP_INDEX:
    case SQLCOM_ROLLBACK:
    case SQLCOM_TRUNCATE:
    case SQLCOM_DROP_VIEW:
    case SQLCOM_REPAIR:
    case SQLCOM_ANALYZE:
    case SQLCOM_OPTIMIZE:
    case SQLCOM_CHANGE_MASTER:
    case SQLCOM_CHANGE_REPLICATION_FILTER:
    case SQLCOM_RESET:
    case SQLCOM_FLUSH:
    case SQLCOM_SLAVE_START:
    case SQLCOM_SLAVE_STOP:
    case SQLCOM_INSTALL_PLUGIN:
    case SQLCOM_UNINSTALL_PLUGIN:
    case SQLCOM_CREATE_DB:
    case SQLCOM_DROP_DB:
    case SQLCOM_CHECKSUM:
    case SQLCOM_CREATE_USER:
    case SQLCOM_RENAME_USER:
    case SQLCOM_DROP_USER:
    case SQLCOM_ALTER_USER:
    case SQLCOM_ASSIGN_TO_KEYCACHE:
    case SQLCOM_PRELOAD_KEYS:
    case SQLCOM_GRANT:
    case SQLCOM_GRANT_ROLE:
    case SQLCOM_REVOKE:
    case SQLCOM_REVOKE_ALL:
    case SQLCOM_REVOKE_ROLE:
    case SQLCOM_KILL:
    case SQLCOM_ALTER_INSTANCE:
    case SQLCOM_SET_ROLE:
    case SQLCOM_ALTER_USER_DEFAULT_ROLE:
      break;

    case SQLCOM_SELECT:
    case SQLCOM_DO:
    case SQLCOM_DELETE:
    case SQLCOM_DELETE_MULTI:
    case SQLCOM_UPDATE:
    case SQLCOM_UPDATE_MULTI:
    case SQLCOM_INSERT:
    case SQLCOM_INSERT_SELECT:
    case SQLCOM_REPLACE:
    case SQLCOM_REPLACE_SELECT:
    case SQLCOM_CALL:
    case SQLCOM_SHOW_FIELDS:
    case SQLCOM_SHOW_KEYS:
    case SQLCOM_CREATE_TABLE:
    case SQLCOM_SET_RESOURCE_GROUP:
      res = lex->m_sql_cmd->prepare(thd);
      // @todo Temporary solution: Unprepare after preparation to preserve
      //       old behaviour
      if (!res) lex->m_sql_cmd->unprepare(thd);
      break;

    case SQLCOM_PREPARE:
    case SQLCOM_EXECUTE:
    case SQLCOM_DEALLOCATE_PREPARE:
    default:
      /*
        Trivial check of all status commands and diagnostic commands.
        This is easier than having things in the above case list,
        as it's less chance for mistakes.
      */
      if (!(sql_command_flags[sql_command] & CF_STATUS_COMMAND) ||
          (sql_command_flags[sql_command] & CF_DIAGNOSTIC_STMT)) {
        /* All other statements are not supported yet. */
        my_error(ER_UNSUPPORTED_PS, MYF(0));
        DBUG_RETURN(true);
      }
      break;
  }
  if (res) DBUG_RETURN(true);

  if (stmt->is_sql_prepare()) DBUG_RETURN(false);

  List<Item> *types = nullptr;
  Query_result *result = nullptr;
  uint no_columns = 0;

  if ((sql_command_flags[lex->sql_command] & CF_HAS_RESULT_SET) &&
      !lex->is_explain()) {
    SELECT_LEX_UNIT *unit = lex->unit;
    result = unit->query_result();
    if (result == nullptr) result = unit->first_select()->query_result();
    if (result == nullptr) result = lex->result;
    types = unit->get_unit_column_types();
    no_columns = result->field_count(*types);
  }

  DBUG_RETURN(send_statement(thd, stmt, no_columns, result, types));
}

/**
  Initialize array of parameters in statement from LEX.
  (We need to have quick access to items by number in mysql_stmt_get_longdata).
  This is to avoid using malloc/realloc in the parser.
*/

static bool init_param_array(Prepared_statement *stmt) {
  LEX *lex = stmt->lex;
  if ((stmt->param_count = lex->param_list.elements)) {
    if (stmt->param_count > (uint)UINT_MAX16) {
      /* Error code to be defined in 5.0 */
      my_error(ER_PS_MANY_PARAM, MYF(0));
      return true;
    }

    Item_param **to;
    List_iterator<Item_param> param_iterator(lex->param_list);
    /* Use thd->mem_root as it points at statement mem_root */
    stmt->param_array = (Item_param **)alloc_root(
        stmt->thd->mem_root, sizeof(Item_param *) * stmt->param_count);
    if (!stmt->param_array) return true;
    for (to = stmt->param_array; to < stmt->param_array + stmt->param_count;
         ++to) {
      *to = param_iterator++;
    }
  }
  return false;
}

/**
  COM_STMT_PREPARE handler.

    Given a query string with parameter markers, create a prepared
    statement from it and send PS info back to the client.

    If parameter markers are found in the query, then store the information
    using Item_param along with maintaining a list in lex->param_array, so
    that a fast and direct retrieval can be made without going through all
    field items.

    In case of success a new statement id and metadata is sent
    to the client, otherwise an error message is set in THD.

  @param thd                thread handle
  @param query              query to be prepared
  @param length             query string length, including ignored
                            trailing NULL or quote char.
  @param stmt               Prepared_statement to be used for preparation.

  @note
    This function parses the query and sends the total number of parameters
    and resultset metadata information back to client (if any), without
    executing the query i.e. without any log/disk writes. This allows the
    queries to be re-executed without re-parsing during execute.
*/

void mysqld_stmt_prepare(THD *thd, const char *query, uint length,
                         Prepared_statement *stmt) {
  DBUG_ENTER("mysqld_stmt_prepare");
  DBUG_PRINT("prep_query", ("%s", query));
  DBUG_ASSERT(stmt != nullptr);

  bool switch_protocol = thd->is_classic_protocol();
  if (switch_protocol) {
    // set the current client capabilities before switching the protocol
    thd->protocol_binary.set_client_capabilities(
        thd->get_protocol()->get_client_capabilities());
    thd->push_protocol(&thd->protocol_binary);
  }

  /* Create PS table entry, set query text after rewrite. */
  stmt->m_prepared_stmt =
      MYSQL_CREATE_PS(stmt, stmt->id, thd->m_statement_psi, stmt->name().str,
                      stmt->name().length, NULL, 0);

  if (stmt->prepare(query, length, false)) {
    /* Delete this stmt stats from PS table. */
    MYSQL_DESTROY_PS(stmt->m_prepared_stmt);
    /* Statement map deletes statement on erase */
    thd->stmt_map.erase(stmt);
  }

  if (switch_protocol) thd->pop_protocol();

  sp_cache_enforce_limit(thd->sp_proc_cache, stored_program_cache_size);
  sp_cache_enforce_limit(thd->sp_func_cache, stored_program_cache_size);

  /* check_prepared_statement sends the metadata packet in case of success */
  DBUG_VOID_RETURN;
}

/**
  Searches for the statement with the specified id and validates it.

  @param thd [in]           thread handle
  @param com_data [in]      command data
  @param cmd [in]           command type to be executed
  @param stmt [out]         pointer to Prepared_statement to store it if found
*/

bool mysql_stmt_precheck(THD *thd, const COM_DATA *com_data,
                         enum enum_server_command cmd,
                         Prepared_statement **stmt) {
  *stmt = nullptr;
  ulong stmt_id = 0;

  switch (cmd) {
    case COM_STMT_FETCH:
      stmt_id = com_data->com_stmt_fetch.stmt_id;
      if (!(*stmt = thd->stmt_map.find(stmt_id))) goto not_found;
      break;
    case COM_STMT_CLOSE:
      stmt_id = com_data->com_stmt_close.stmt_id;
      if (!(*stmt = thd->stmt_map.find(stmt_id))) goto silent_error;
      break;
    case COM_STMT_RESET: {
      stmt_id = com_data->com_stmt_reset.stmt_id;
      if (!(*stmt = thd->stmt_map.find(stmt_id))) goto not_found;
      break;
    }
    case COM_STMT_PREPARE: {
      if (!(*stmt = new Prepared_statement(thd)))
        // out of memory: error is set in MEM_ROOT
        goto silent_error; /* purecov: inspected */

      if (thd->stmt_map.insert(*stmt))
        /*
          The error is set in the insert. The statement itself
          will be also deleted there (this is how the hash works).
        */
        goto silent_error;
      break;
    }
    case COM_STMT_SEND_LONG_DATA: {
      stmt_id = com_data->com_stmt_send_long_data.stmt_id;
      if (!(*stmt = thd->stmt_map.find(stmt_id))) goto silent_error;
      if (com_data->com_stmt_send_long_data.param_number >=
          (*stmt)->param_count) {
        /* Error will be sent in execute call */
        (*stmt)->m_arena.set_state(Query_arena::STMT_ERROR);
        (*stmt)->last_errno = ER_WRONG_ARGUMENTS;
        sprintf((*stmt)->last_error, ER_THD(thd, ER_WRONG_ARGUMENTS),
                "mysql_stmt_precheck");
        goto silent_error;
      }
      break;
    }
    case COM_STMT_EXECUTE: {
      stmt_id = com_data->com_stmt_execute.stmt_id;
      if (!(*stmt = thd->stmt_map.find(stmt_id))) goto not_found;
      if ((*stmt)->param_count != com_data->com_stmt_execute.parameter_count)
        goto wrong_arg;
      break;
    }
    default:
      DBUG_ASSERT(0);
      return true;
  }
  return false;

not_found:
  char llbuf[22];
  my_error(ER_UNKNOWN_STMT_HANDLER, MYF(0), static_cast<int>(sizeof(llbuf)),
           llstr(stmt_id, llbuf), "mysql_stmt_precheck");
  return true;

wrong_arg:
  my_error(ER_WRONG_ARGUMENTS, MYF(0), "COM_STMT_EXECUTE");
  return true;

silent_error:
  return true;
}

/**
  Get an SQL statement text from a user variable or from plain text.

  If the statement is plain text, just assign the
  pointers, otherwise allocate memory in thd->mem_root and copy
  the contents of the variable, possibly with character
  set conversion.

  @param[in]  lex               main lex
  @param[out] query_len         length of the SQL statement (is set only
    in case of success)

  @retval
    non-zero  success
  @retval
    0         in case of error (out of memory)
*/

static const char *get_dynamic_sql_string(LEX *lex, size_t *query_len) {
  THD *thd = lex->thd;
  char *query_str = 0;

  if (lex->prepared_stmt_code_is_varref) {
    /* This is PREPARE stmt FROM or EXECUTE IMMEDIATE @var. */
    String str;
    const CHARSET_INFO *to_cs = thd->variables.collation_connection;
    bool needs_conversion;
    String *var_value = &str;
    size_t unused;
    size_t len;

    /* Protects thd->user_vars */
    mysql_mutex_lock(&thd->LOCK_thd_data);

    const auto it = thd->user_vars.find(to_string(lex->prepared_stmt_code));

    /*
      Convert @var contents to string in connection character set. Although
      it is known that int/real/NULL value cannot be a valid query we still
      convert it for error messages to be uniform.
    */
    if (it != thd->user_vars.end() && it->second->ptr()) {
      user_var_entry *entry = it->second.get();
      bool is_var_null;
      var_value = entry->val_str(&is_var_null, &str, NOT_FIXED_DEC);

      mysql_mutex_unlock(&thd->LOCK_thd_data);

      /*
        NULL value of variable checked early as entry->value so here
        we can't get NULL in normal conditions
      */
      DBUG_ASSERT(!is_var_null);
      if (!var_value) goto end;
    } else {
      mysql_mutex_unlock(&thd->LOCK_thd_data);

      /*
        variable absent or equal to NULL, so we need to set variable to
        something reasonable to get a readable error message during parsing
      */
      str.set(STRING_WITH_LEN("NULL"), &my_charset_latin1);
    }

    needs_conversion = String::needs_conversion(
        var_value->length(), var_value->charset(), to_cs, &unused);

    len = (needs_conversion ? var_value->length() * to_cs->mbmaxlen
                            : var_value->length());
    if (!(query_str = (char *)alloc_root(thd->mem_root, len + 1))) goto end;

    if (needs_conversion) {
      uint dummy_errors;
      len = copy_and_convert(query_str, len, to_cs, var_value->ptr(),
                             var_value->length(), var_value->charset(),
                             &dummy_errors);
    } else
      memcpy(query_str, var_value->ptr(), var_value->length());
    query_str[len] = '\0';  // Safety (mostly for debug)
    *query_len = len;
  } else {
    query_str = lex->prepared_stmt_code.str;
    *query_len = lex->prepared_stmt_code.length;
  }
end:
  return query_str;
}

/**
  SQLCOM_PREPARE implementation.

    Prepare an SQL prepared statement. This is called from
    mysql_execute_command and should therefore behave like an
    ordinary query (e.g. should not reset any global THD data).

    In case of success, OK packet is sent to the client,
    otherwise an error message is set in THD.

  @param thd     thread handle
*/

void mysql_sql_stmt_prepare(THD *thd) {
  LEX *lex = thd->lex;
  const LEX_CSTRING &name = lex->prepared_stmt_name;
  Prepared_statement *stmt;
  const char *query;
  size_t query_len = 0;
  DBUG_ENTER("mysql_sql_stmt_prepare");

  if ((stmt = thd->stmt_map.find_by_name(name))) {
    /*
      If there is a statement with the same name, remove it. It is ok to
      remove old and fail to insert a new one at the same time.
    */
    if (stmt->is_in_use()) {
      my_error(ER_PS_NO_RECURSION, MYF(0));
      DBUG_VOID_RETURN;
    }

    MYSQL_DESTROY_PS(stmt->m_prepared_stmt);
    stmt->deallocate();
  }

  if (!(query = get_dynamic_sql_string(lex, &query_len)) ||
      !(stmt = new Prepared_statement(thd))) {
    DBUG_VOID_RETURN; /* out of memory */
  }

  stmt->set_sql_prepare();

  /* Set the name first, insert should know that this statement has a name */
  if (stmt->set_name(name)) {
    delete stmt;
    DBUG_VOID_RETURN;
  }

  if (thd->stmt_map.insert(stmt)) {
    /* The statement is deleted and an error is set if insert fails */
    DBUG_VOID_RETURN;
  }

  /* Create PS table entry, set query text after rewrite. */
  stmt->m_prepared_stmt =
      MYSQL_CREATE_PS(stmt, stmt->id, thd->m_statement_psi, stmt->name().str,
                      stmt->name().length, NULL, 0);

  if (stmt->prepare(query, query_len, false)) {
    /* Delete this stmt stats from PS table. */
    MYSQL_DESTROY_PS(stmt->m_prepared_stmt);
    /* Statement map deletes the statement on erase */
    thd->stmt_map.erase(stmt);
  } else {
    /* send the boolean tracker in the OK packet when
       @@session_track_state_change is set to ON */
    if (thd->session_tracker.get_tracker(SESSION_STATE_CHANGE_TRACKER)
            ->is_enabled())
      thd->session_tracker.get_tracker(SESSION_STATE_CHANGE_TRACKER)
          ->mark_as_changed(thd, NULL);
    my_ok(thd, 0L, 0L, "Statement prepared");
  }

  DBUG_VOID_RETURN;
}

/**
  Reinit prepared statement/stored procedure before execution. Resets the LEX
  object.


  @todo
    When the new table structure is ready, then have a status bit
    to indicate the table is altered, and re-do the setup_*
    and open the tables back.

  @retval false OK.
  @retval true Error.
*/

bool reinit_stmt_before_use(THD *thd, LEX *lex) {
  SELECT_LEX *sl = lex->all_selects_list;
  DBUG_ENTER("reinit_stmt_before_use");

  // Default to READ access for every field that is resolved
  thd->mark_used_columns = MARK_COLUMNS_READ;
  /*
    We have to update "thd" pointer in LEX, all its units and in LEX::result,
    since statements which belong to trigger body are associated with TABLE
    object and because of this can be used in different threads.
  */
  lex->thd = thd;

  if (lex->m_sql_cmd != NULL) lex->m_sql_cmd->cleanup(thd);

  for (; sl; sl = sl->next_select_in_list()) {
    if (!sl->first_execution) {
      /* see unique_table() */
      sl->exclude_from_table_unique_test = false;

      /*
        These must be reset before every new preparation.
        @note done here and not in SELECT_LEX::prepare() since for
              multi-table UPDATE and DELETE, derived tables are merged into
              the outer query block before ::prepare() is called.
      */
      sl->cond_count = 0;
      sl->between_count = 0;
      sl->max_equal_elems = 0;

      if (sl->where_cond()) {
        DBUG_ASSERT(sl->where_cond()->real_item());  // no dangling 'ref'
        sl->where_cond()->cleanup();
      }
      if (sl->having_cond()) {
        DBUG_ASSERT(sl->having_cond()->real_item());
        sl->having_cond()->cleanup();
      }
      DBUG_ASSERT(sl->join == 0);
      ORDER *order;
      /* Fix GROUP list */
      if (sl->group_list_ptrs && sl->group_list_ptrs->size() > 0) {
        for (uint ix = 0; ix < sl->group_list_ptrs->size() - 1; ++ix) {
          order = sl->group_list_ptrs->at(ix);
          order->next = sl->group_list_ptrs->at(ix + 1);
        }
      }
      for (order = sl->group_list.first; order; order = order->next)
        order->item = &order->item_ptr;
      /* Fix ORDER list */
      if (sl->order_list_ptrs && sl->order_list_ptrs->size() > 0) {
        for (uint ix = 0; ix < sl->order_list_ptrs->size() - 1; ++ix) {
          order = sl->order_list_ptrs->at(ix);
          order->next = sl->order_list_ptrs->at(ix + 1);
        }
      }
      for (order = sl->order_list.first; order; order = order->next)
        order->item = &order->item_ptr;
      if (sl->m_windows.elements > 0) {
        List_iterator<Window> li(sl->m_windows);
        Window *w;
        while ((w = li++)) w->reinit_before_use();
      }
    }
    {
      SELECT_LEX_UNIT *unit = sl->master_unit();
      unit->unclean();
      unit->types.empty();
      /* for derived tables & PS (which can't be reset by Item_subquery) */
      unit->reinit_exec_mechanism();
    }
  }

  /*
    m_view_ctx_list contains all the view tables view_ctx objects and must
    be emptied now since it's going to be re-populated below as we reiterate
    over all query_tables and call TABLE_LIST::prepare_security().
  */
  thd->m_view_ctx_list.empty();

  /*
    TODO: When the new table structure is ready, then have a status bit
    to indicate the table is altered, and re-do the setup_*
    and open the tables back.
  */
  /*
    NOTE: We should reset whole table list here including all tables added
    by prelocking algorithm (it is not a problem for substatements since
    they have their own table list).
    Another note: this loop uses query_tables so does not see TABLE_LISTs
    which represent join nests.
  */
  for (TABLE_LIST *tables = lex->query_tables; tables;
       tables = tables->next_global) {
    tables->reinit_before_use(thd);
  }

  lex->set_current_select(lex->select_lex);

  lex->allow_sum_func = 0;
  lex->m_deny_window_func = 0;
  lex->in_sum_func = NULL;

  lex->reset_exec_started();

  if (unlikely(lex->is_broken())) {
    // Force a Reprepare, to get a fresh LEX
    Reprepare_observer *reprepare_observer = thd->get_reprepare_observer();
    if (reprepare_observer && reprepare_observer->report_error(thd)) {
      DBUG_ASSERT(thd->is_error());
      DBUG_RETURN(true);
    }
  }

  DBUG_RETURN(false);
}

/**
  Clears parameters from data left from previous execution or long data.

  @param stmt               prepared statement for which parameters should
                            be reset
*/

static void reset_stmt_params(Prepared_statement *stmt) {
  Item_param **item = stmt->param_array;
  Item_param **end = item + stmt->param_count;
  for (; item < end; ++item) {
    (**item).reset();
    (**item).sync_clones();
  }
}

/**
  COM_STMT_EXECUTE handler: execute a previously prepared statement.

    If there are any parameters, then replace parameter markers with the
    data supplied from the client, and then execute the statement.
    This function uses binary protocol to send a possible result set
    to the client.

    In case of success OK packet or a result set is sent to the
    client, otherwise an error message is set in THD.

  @param thd                  current thread
  @param stmt                 prepared statement
  @param has_new_types        true if parsed parameters have data types defined
  @param execute_flags        flag used to decide if a cursor should be used
  @param parameters           prepared statement's parsed parameters
*/

void mysqld_stmt_execute(THD *thd, Prepared_statement *stmt, bool has_new_types,
                         ulong execute_flags, PS_PARAM *parameters) {
  DBUG_ENTER("mysqld_stmt_execute");

#if defined(ENABLED_PROFILING)
  thd->profiling->set_query_source(stmt->m_query_string.str,
                                   stmt->m_query_string.length);
#endif
  DBUG_PRINT("info", ("stmt: %p", stmt));

  bool switch_protocol = thd->is_classic_protocol();
  if (switch_protocol) {
    // set the current client capabilities before switching the protocol
    thd->protocol_binary.set_client_capabilities(
        thd->get_protocol()->get_client_capabilities());
    thd->push_protocol(&thd->protocol_binary);
  }

  MYSQL_EXECUTE_PS(thd->m_statement_psi, stmt->m_prepared_stmt);

  // Query text for binary, general or slow log, if any of them is open
  String expanded_query;
  // If no error happened while setting the parameters, execute statement.
  if (!stmt->set_parameters(&expanded_query, has_new_types, parameters)) {
    bool open_cursor =
        static_cast<bool>(execute_flags & (ulong)CURSOR_TYPE_READ_ONLY);
    stmt->execute_loop(&expanded_query, open_cursor);
  }

  if (switch_protocol) thd->pop_protocol();

  sp_cache_enforce_limit(thd->sp_proc_cache, stored_program_cache_size);
  sp_cache_enforce_limit(thd->sp_func_cache, stored_program_cache_size);

  /* Close connection socket; for use with client testing (Bug#43560). */
  DBUG_EXECUTE_IF("close_conn_after_stmt_execute",
                  thd->get_protocol()->shutdown(););

  DBUG_VOID_RETURN;
}

/**
  SQLCOM_EXECUTE implementation.

    Execute prepared statement using parameter values from
    lex->prepared_stmt_params and send result to the client using
    text protocol. This is called from mysql_execute_command and
    therefore should behave like an ordinary query (e.g. not change
    global THD data, such as warning count, server status, etc).
    This function uses text protocol to send a possible result set.

    In case of success, OK (or result set) packet is sent to the
    client, otherwise an error is set in THD.

  @param thd                thread handle
*/

void mysql_sql_stmt_execute(THD *thd) {
  LEX *lex = thd->lex;
  const LEX_CSTRING &name = lex->prepared_stmt_name;
  DBUG_ENTER("mysql_sql_stmt_execute");
  DBUG_PRINT("info", ("EXECUTE: %.*s\n", (int)name.length, name.str));

  Prepared_statement *stmt;
  if (!(stmt = thd->stmt_map.find_by_name(name))) {
    my_error(ER_UNKNOWN_STMT_HANDLER, MYF(0), static_cast<int>(name.length),
             name.str, "EXECUTE");
    DBUG_VOID_RETURN;
  }

  if (stmt->param_count != lex->prepared_stmt_params.elements) {
    my_error(ER_WRONG_ARGUMENTS, MYF(0), "EXECUTE");
    DBUG_VOID_RETURN;
  }

  DBUG_PRINT("info", ("stmt: %p", stmt));
  MYSQL_EXECUTE_PS(thd->m_statement_psi, stmt->m_prepared_stmt);

  // Query text for binary, general or slow log, if any of them is open
  String expanded_query;
  if (stmt->set_parameters(&expanded_query)) DBUG_VOID_RETURN;

  stmt->execute_loop(&expanded_query, false);

  DBUG_VOID_RETURN;
}

/**
  COM_STMT_FETCH handler: fetches requested amount of rows from cursor.

  @param thd                Thread handle.
  @param stmt               Pointer to the prepared statement.
  @param num_rows           Number of rows to fetch.
*/

void mysqld_stmt_fetch(THD *thd, Prepared_statement *stmt, ulong num_rows) {
  DBUG_ENTER("mysqld_stmt_fetch");
  thd->status_var.com_stmt_fetch++;

  Server_side_cursor *cursor = stmt->cursor;
  if (!cursor) {
    my_error(ER_STMT_HAS_NO_OPEN_CURSOR, MYF(0), stmt->id);
    DBUG_VOID_RETURN;
  }

  thd->stmt_arena = &stmt->m_arena;
  Statement_backup stmt_backup;
  stmt_backup.set_thd_to_ps(thd, stmt);

  cursor->fetch(num_rows);

  if (!cursor->is_open()) {
    stmt->close_cursor();
    reset_stmt_params(stmt);
  }

  stmt_backup.restore_thd(thd, stmt);
  thd->stmt_arena = thd;

  DBUG_VOID_RETURN;
}

/**
  Reset a prepared statement in case there was a recoverable error.

    This function resets statement to the state it was right after prepare.
    It can be used to:
    - clear an error happened during mysqld_stmt_send_long_data
    - cancel long data stream for all placeholders without
      having to call mysqld_stmt_execute.
    - close an open cursor
    Sends 'OK' packet in case of success (statement was reset)
    or 'ERROR' packet (unrecoverable error/statement not found/etc).

  @param thd                Thread handle
  @param stmt               Pointer to the Prepared_statement
*/

void mysqld_stmt_reset(THD *thd, Prepared_statement *stmt) {
  DBUG_ENTER("mysqld_stmt_reset");

  thd->status_var.com_stmt_reset++;
  stmt->close_cursor();

  /*
    Clear parameters from data which could be set by
    mysqld_stmt_send_long_data() call.
  */
  reset_stmt_params(stmt);

  stmt->m_arena.set_state(Query_arena::STMT_PREPARED);

  query_logger.general_log_print(thd, thd->get_command(), NullS);

  my_ok(thd);

  DBUG_VOID_RETURN;
}

/**
  Delete a prepared statement from memory.

  @note
    we don't send any reply to this command.
*/

void mysqld_stmt_close(THD *thd, Prepared_statement *stmt) {
  DBUG_ENTER("mysqld_stmt_close");
  /*
    The only way currently a statement can be deallocated when it's
    in use is from within Dynamic SQL.
  */
  DBUG_ASSERT(!stmt->is_in_use());
  MYSQL_DESTROY_PS(stmt->m_prepared_stmt);
  stmt->deallocate();
  query_logger.general_log_print(thd, thd->get_command(), NullS);

  DBUG_VOID_RETURN;
}

/**
  SQLCOM_DEALLOCATE implementation.

    Close an SQL prepared statement. As this can be called from Dynamic
    SQL, we should be careful to not close a statement that is currently
    being executed.

    OK packet is sent in case of success, otherwise an error
    message is set in THD.
*/

void mysql_sql_stmt_close(THD *thd) {
  Prepared_statement *stmt;
  const LEX_CSTRING &name = thd->lex->prepared_stmt_name;
  DBUG_PRINT("info",
             ("DEALLOCATE PREPARE: %.*s\n", (int)name.length, name.str));

  if (!(stmt = thd->stmt_map.find_by_name(name)))
    my_error(ER_UNKNOWN_STMT_HANDLER, MYF(0), static_cast<int>(name.length),
             name.str, "DEALLOCATE PREPARE");
  else if (stmt->is_in_use())
    my_error(ER_PS_NO_RECURSION, MYF(0));
  else {
    MYSQL_DESTROY_PS(stmt->m_prepared_stmt);
    stmt->deallocate();
    if (thd->session_tracker.get_tracker(SESSION_STATE_CHANGE_TRACKER)
            ->is_enabled())
      thd->session_tracker.get_tracker(SESSION_STATE_CHANGE_TRACKER)
          ->mark_as_changed(thd, NULL);
    my_ok(thd);
  }
}

/**
  Handle long data in pieces from client.

    Get a part of a long data. To make the protocol efficient, we are
    not sending any return packets here. If something goes wrong, then
    we will send the error on 'execute' We assume that the client takes
    care of checking that all parts are sent to the server. (No checking
    that we get a 'end of column' in the server is performed).

  @param thd                Thread handle
  @param stmt               Pointer to Prepared_statement
  @param param_number       Number of parameters
  @param str                String to append
  @param length             Length of string (including end \\0)
*/

void mysql_stmt_get_longdata(THD *thd, Prepared_statement *stmt,
                             uint param_number, uchar *str, ulong length) {
  DBUG_ENTER("mysql_stmt_get_longdata");

  thd->status_var.com_stmt_send_long_data++;
  Diagnostics_area new_stmt_da(false);
  thd->push_diagnostics_area(&new_stmt_da);

  Item_param *param = stmt->param_array[param_number];
  param->set_longdata((char *)str, length);
  if (thd->get_stmt_da()->is_error()) {
    stmt->m_arena.set_state(Query_arena::STMT_ERROR);
    stmt->last_errno = thd->get_stmt_da()->mysql_errno();
    snprintf(stmt->last_error, sizeof(stmt->last_error), "%.*s",
             MYSQL_ERRMSG_SIZE - 1, thd->get_stmt_da()->message_text());
  }
  thd->pop_diagnostics_area();

  query_logger.general_log_print(thd, thd->get_command(), NullS);

  DBUG_VOID_RETURN;
}

/***************************************************************************
 Select_fetch_protocol_binary
****************************************************************************/

bool Query_fetch_protocol_binary::send_result_set_metadata(THD *thd,
                                                           List<Item> &list,
                                                           uint flags) {
  bool rc;

  protocol.set_client_capabilities(
      thd->get_protocol()->get_client_capabilities());
  /*
    Protocol::send_result_set_metadata caches the information about column
    types: this information is later used to send data. Therefore, the same
    dedicated Protocol object must be used for all operations with
    a cursor.
  */
  thd->push_protocol(&protocol);
  rc = Query_result_send::send_result_set_metadata(thd, list, flags);
  thd->pop_protocol();

  return rc;
}

bool Query_fetch_protocol_binary::send_eof(THD *thd) {
  /*
    Don't send EOF if we're in error condition (which implies we've already
    sent or are sending an error)
  */
  if (thd->is_error()) return true;

  ::my_eof(thd);
  return false;
}

bool Query_fetch_protocol_binary::send_data(THD *thd, List<Item> &fields) {
  bool rc;

  // set the current client capabilities before switching the protocol
  protocol.set_client_capabilities(
      thd->get_protocol()->get_client_capabilities());
  thd->push_protocol(&protocol);
  rc = Query_result_send::send_data(thd, fields);
  thd->pop_protocol();
  return rc;
}

/*******************************************************************
 * Reprepare_observer
 *******************************************************************/
/** Push an error to the error stack and return true for now. */

bool Reprepare_observer::report_error(THD *thd) {
  /*
    This 'error' is purely internal to the server:
    - No exception handler is invoked,
    - No condition is added in the condition area (warn_list).
    The Diagnostics Area is set to an error status to enforce
    that this thread execution stops and returns to the caller,
    backtracking all the way to Prepared_statement::execute_loop().

    As the DA has not yet been reset at this point, we'll need to
    reset the previous statement's result status first.
    Test with rpl_sp_effects and friends.
  */
  thd->get_stmt_da()->reset_diagnostics_area();
  thd->get_stmt_da()->set_error_status(thd, ER_NEED_REPREPARE);
  m_invalidated = true;

  return true;
}

/*******************************************************************
 * Server_runnable
 *******************************************************************/

Server_runnable::~Server_runnable() {}

///////////////////////////////////////////////////////////////////////////

Execute_sql_statement::Execute_sql_statement(LEX_STRING sql_text)
    : m_sql_text(sql_text) {}

/**
  Parse and execute a statement. Does not prepare the query.

  Allows to execute a statement from within another statement.
  The main property of the implementation is that it does not
  affect the environment -- i.e. you  can run many
  executions without having to cleanup/reset THD in between.
*/

bool Execute_sql_statement::execute_server_code(THD *thd) {
  sql_digest_state *parent_digest;
  PSI_statement_locker *parent_locker;
  bool error;

  if (alloc_query(thd, m_sql_text.str, m_sql_text.length)) return true;

  Parser_state parser_state;
  if (parser_state.init(thd, thd->query().str, thd->query().length))
    return true;

  parser_state.m_lip.multi_statements = false;
  lex_start(thd);

  parent_digest = thd->m_digest;
  parent_locker = thd->m_statement_psi;
  thd->m_digest = NULL;
  thd->m_statement_psi = NULL;
  error = parse_sql(thd, &parser_state, NULL) || thd->is_error();
  thd->m_digest = parent_digest;
  thd->m_statement_psi = parent_locker;

  if (error) goto end;

  thd->lex->set_trg_event_type_for_tables();

  parent_locker = thd->m_statement_psi;
  thd->m_statement_psi = NULL;

  /*
    Rewrite first (if needed); execution might replace passwords
    with hashes in situ without flagging it, and then we'd make
    a hash of that hash.
  */
  rewrite_query_if_needed(thd);
  log_execute_line(thd);

  error = mysql_execute_command(thd);
  thd->m_statement_psi = parent_locker;

end:
  lex_end(thd->lex);

  return error;
}

/***************************************************************************
 Prepared_statement
****************************************************************************/

Prepared_statement::Prepared_statement(THD *thd_arg)
    : m_arena(&main_mem_root, Query_arena::STMT_INITIALIZED),
      thd(thd_arg),
      param_array(nullptr),
      cursor(nullptr),
      param_count(0),
      last_errno(0),
      id(++thd_arg->statement_id_counter),
      lex(nullptr),
      m_query_string(NULL_CSTR),
      m_prepared_stmt(nullptr),
      result(nullptr),
      flags((uint)IS_IN_USE),
      with_log(false),
      m_name(NULL_CSTR),
      m_db(NULL_CSTR) {
  init_sql_alloc(key_memory_prepared_statement_main_mem_root, &main_mem_root,
                 thd_arg->variables.query_alloc_block_size,
                 thd_arg->variables.query_prealloc_size);
  *last_error = '\0';
}

void Prepared_statement::close_cursor() {
  destroy(result);
  result = nullptr;
  delete cursor;
  cursor = nullptr;
}

void Prepared_statement::setup_set_params() {
  DBUG_EXECUTE_IF("bug16617026_simulate_audit_log_ps",
                  { lex->safe_to_cache_query = 0; });
  /*
    Decide if we have to expand the query (because we must write it to logs)
    or not.
    We don't have to substitute the params when bin-logging DML in RBL.
  */
  if ((mysql_bin_log.is_open() && is_update_query(lex->sql_command) &&
       (!thd->is_current_stmt_binlog_format_row() ||
        ((sql_command_flags[lex->sql_command] & CF_AUTO_COMMIT_TRANS) ==
         CF_AUTO_COMMIT_TRANS))) ||
      opt_general_log || opt_slow_log ||
      (lex->sql_command == SQLCOM_SELECT && lex->safe_to_cache_query &&
       !lex->is_explain()) ||
      is_global_audit_mask_set()) {
    with_log = true;
  }
}

/**
  Destroy this prepared statement, cleaning up all used memory
  and resources.

  This is called from @c deallocate() to handle COM_STMT_CLOSE and
  DEALLOCATE PREPARE or when THD ends and all prepared statements are freed.
*/

Prepared_statement::~Prepared_statement() {
  DBUG_ENTER("Prepared_statement::~Prepared_statement");
  DBUG_PRINT("enter", ("stmt: %p  cursor: %p", this, cursor));
  destroy(result);
  delete cursor;
  /*
    We have to call free on the items even if cleanup is called as some items,
    like Item_param, don't free everything until free_items()
  */
  m_arena.free_items();
  if (lex) {
    DBUG_ASSERT(lex->sphead == NULL);
    lex_end(lex);
    destroy(lex->result);
    delete (st_lex_local *)lex;  // TRASH memory
  }
  free_root(&main_mem_root, MYF(0));
  DBUG_VOID_RETURN;
}

void Prepared_statement::cleanup_stmt() {
  DBUG_ENTER("Prepared_statement::cleanup_stmt");
  DBUG_PRINT("enter", ("stmt: %p", this));

  cleanup_items(m_arena.item_list());
  thd->cleanup_after_query();
  thd->rollback_item_tree_changes();

  DBUG_VOID_RETURN;
}

bool Prepared_statement::set_name(const LEX_CSTRING &name_arg) {
  m_name.length = name_arg.length;
  m_name.str = static_cast<char *>(
      memdup_root(m_arena.mem_root, name_arg.str, name_arg.length));
  return m_name.str == NULL;
}

/**
  Remember the current database.

  We must reset/restore the current database during execution of
  a prepared statement since it affects execution environment:
  privileges, @@character_set_database, and other.

  @return Returns an error if out of memory.
*/

bool Prepared_statement::set_db(const LEX_CSTRING &db_arg) {
  /* Remember the current database. */
  if (db_arg.str && db_arg.length) {
    m_db.str = m_arena.strmake(db_arg.str, db_arg.length);
    m_db.length = db_arg.length;
  } else {
    m_db = NULL_CSTR;
  }
  return db_arg.str != NULL && m_db.str == NULL;
}

/**************************************************************************
  Common parts of mysql_[sql]_stmt_prepare, mysql_[sql]_stmt_execute.
  Essentially, these functions do all the magic of preparing/executing
  a statement, leaving network communication, input data handling and
  global THD state management to the caller.
***************************************************************************/

/**
  Parse statement text, validate the statement, and prepare it for execution.

    You should not change global THD state in this function, if at all
    possible: it may be called from any context, e.g. when executing
    a COM_* command, and SQLCOM_* command, or a stored procedure.

  @param query_str             statement text
  @param query_length          the length of the statement text
  @param force_primary_storage_engine  true if the statement should be forced
                                       to use primary storage engines only

  @note
    Precondition:
    The caller must ensure that thd->change_list and thd->item_list
    is empty: this function will not back them up but will free
    in the end of its execution.

  @note
    Postcondition:
    thd->mem_root contains unused memory allocated during validation.
*/

bool Prepared_statement::prepare(const char *query_str, size_t query_length,
                                 bool force_primary_storage_engine) {
  bool error;
  Query_arena arena_backup;
  Query_arena *old_stmt_arena;
  sql_digest_state *parent_digest = thd->m_digest;
  PSI_statement_locker *parent_locker = thd->m_statement_psi;
  unsigned char *token_array = NULL;

  DBUG_ENTER("Prepared_statement::prepare");
  /*
    If this is an SQLCOM_PREPARE, we also increase Com_prepare_sql.
    However, it seems handy if com_stmt_prepare is increased always,
    no matter what kind of prepare is processed.
  */
  thd->status_var.com_stmt_prepare++;

  if (!(lex = new (m_arena.mem_root) st_lex_local)) DBUG_RETURN(true);

  if (set_db(thd->db())) DBUG_RETURN(true);

  /*
    alloc_query() uses thd->memroot && thd->query, so we should call
    both of backup_statement() and backup_query_arena() here.
  */
  Statement_backup stmt_backup;
  stmt_backup.set_thd_to_ps(thd, this);
  stmt_backup.save_rlb(thd);
  thd->swap_query_arena(m_arena, &arena_backup);

  if (alloc_query(thd, query_str, query_length)) {
    stmt_backup.restore_thd(thd, this);
    stmt_backup.restore_rlb(thd);
    thd->swap_query_arena(arena_backup, &m_arena);
    DBUG_RETURN(true);
  }

  if (max_digest_length > 0) {
    token_array = (unsigned char *)thd->alloc(max_digest_length);
  }

  old_stmt_arena = thd->stmt_arena;
  thd->stmt_arena = &m_arena;

  Parser_state parser_state;
  if (parser_state.init(thd, thd->query().str, thd->query().length)) {
    stmt_backup.restore_thd(thd, this);
    stmt_backup.restore_rlb(thd);
    thd->swap_query_arena(arena_backup, &m_arena);
    thd->stmt_arena = old_stmt_arena;
    DBUG_RETURN(true);
  }

  parser_state.m_lip.stmt_prepare_mode = true;
  parser_state.m_lip.multi_statements = false;

  lex_start(thd);
  lex->context_analysis_only |= CONTEXT_ANALYSIS_ONLY_PREPARE;

  thd->m_digest = NULL;
  thd->m_statement_psi = NULL;

  sql_digest_state digest;
  digest.reset(token_array, max_digest_length);
  thd->m_digest = &digest;

  enable_digest_if_any_plugin_needs_it(thd, &parser_state);
  if (is_audit_plugin_class_active(thd, MYSQL_AUDIT_GENERAL_CLASS))
    parser_state.m_input.m_compute_digest = true;

  thd->m_parser_state = &parser_state;
  invoke_pre_parse_rewrite_plugins(thd);
  thd->m_parser_state = NULL;

  error = thd->is_error();

  if (!error) {
    error = parse_sql(thd, &parser_state, NULL) || thd->is_error() ||
            init_param_array(this);
  }
  if (!error) {  // We've just created the statement maybe there is a rewrite
    invoke_post_parse_rewrite_plugins(thd, true);
    error = init_param_array(this);
  }

  // Bind Sql command object with this prepared statement
  if (lex->m_sql_cmd) lex->m_sql_cmd->set_owner(this);

  if (force_primary_storage_engine && lex->m_sql_cmd != nullptr)
    lex->m_sql_cmd->disable_secondary_storage_engine();

  lex->set_trg_event_type_for_tables();

  /*
    Pre-clear the diagnostics area unless a warning was thrown
    during parsing.
  */
  if (thd->lex->keep_diagnostics != DA_KEEP_PARSE_ERROR)
    thd->get_stmt_da()->reset_condition_info(thd);

  /*
    While doing context analysis of the query (in check_prepared_statement)
    we allocate a lot of additional memory: for open tables, JOINs, derived
    tables, etc.  Let's save a snapshot of current parse tree to the
    statement and restore original THD. In cases when some tree
    transformation can be reused on execute, we set again thd->mem_root from
    stmt->mem_root (see setup_wild for one place where we do that).
  */
  thd->swap_query_arena(arena_backup, &m_arena);

  /*
    If called from a stored procedure, ensure that we won't rollback
    external changes when cleaning up after validation.
  */
  DBUG_ASSERT(thd->change_list.is_empty());

  /*
    Marker used to release metadata locks acquired while the prepared
    statement is being checked.
  */
  MDL_savepoint mdl_savepoint = thd->mdl_context.mdl_savepoint();

  // A subsystem, such as the Audit plugin, may have set error unnoticed:
  error |= thd->is_error();

  /*
   The only case where we should have items in the thd->item_list is
   after stmt->set_params_from_vars(), which may in some cases create
   Item_null objects.
  */

  if (error == 0) error = check_prepared_statement(this);
  DBUG_ASSERT(error || !thd->is_error());

  const bool secondary_engine_preparation_error =
      error && lex->m_sql_cmd != nullptr &&
      lex->m_sql_cmd->using_secondary_storage_engine();

  /*
    Currently CREATE PROCEDURE/TRIGGER/EVENT are prohibited in prepared
    statements: ensure we have no memory leak here if by someone tries
    to PREPARE stmt FROM "CREATE PROCEDURE ..."
  */
  DBUG_ASSERT(lex->sphead == NULL || error != 0);
  /* The order is important */
  lex->unit->cleanup(thd, true);

  lex->clear_values_map();

  close_thread_tables(thd);
  thd->mdl_context.rollback_to_savepoint(mdl_savepoint);

  /*
    Transaction rollback was requested since MDL deadlock was discovered
    while trying to open tables. Rollback transaction in all storage
    engines including binary log and release all locks.

    Once dynamic SQL is allowed as substatements the below if-statement
    has to be adjusted to not do rollback in substatement.
  */
  DBUG_ASSERT(!thd->in_sub_stmt);
  if (thd->transaction_rollback_request) {
    trans_rollback_implicit(thd);
    thd->mdl_context.release_transactional_locks();
  }

  lex_end(lex);

  rewrite_query_if_needed(thd);

  if (thd->rewritten_query.length()) {
    MYSQL_SET_PS_TEXT(m_prepared_stmt, thd->rewritten_query.c_ptr_safe(),
                      thd->rewritten_query.length());
  } else {
    MYSQL_SET_PS_TEXT(m_prepared_stmt, thd->query().str, thd->query().length);
  }

  cleanup_stmt();
  stmt_backup.restore_thd(thd, this);
  thd->stmt_arena = old_stmt_arena;

  if (error == 0) {
    setup_set_params();
    lex->context_analysis_only &= ~CONTEXT_ANALYSIS_ONLY_PREPARE;
    m_arena.set_state(Query_arena::STMT_PREPARED);
    flags &= ~(uint)IS_IN_USE;

    /*
      Log COM_STMT_PREPARE to the general log. Note, that in case of SQL
      prepared statements this causes two records to be output:

      Query       PREPARE stmt from @user_variable
      Prepare     <statement SQL text>

      This is considered user-friendly, since in the  second log Entry
      we output the actual statement text rather than the variable name.

      Rewriting/password obfuscation:

      - If we're preparing from a string literal rather than from a
        variable, the literal is elided in the "Query" log line, as
        it may contain a password.  (As we've parsed the PREPARE statement,
        but not the statement to prepare yet, we don't know at that point.)
        Eliding the literal is fine, as we'll print it in the next log line
        ("Prepare"), anyway.

      - Any passwords in the "Prepare" line should be substituted with their
        hashes, or a notice.

      Do not print anything if this is an SQL prepared statement and
      we're inside a stored procedure (also called Dynamic SQL) --
      sub-statements inside stored procedures are not logged into
      the general log.
    */
    if (thd->sp_runtime_ctx == NULL) {
      if (thd->rewritten_query.length())
        query_logger.general_log_write(thd, COM_STMT_PREPARE,
                                       thd->rewritten_query.c_ptr_safe(),
                                       thd->rewritten_query.length());
      else
        query_logger.general_log_write(
            thd, COM_STMT_PREPARE, m_query_string.str, m_query_string.length);

      /* audit plugins can return an error */
      error |= thd->is_error();
    }
  }

  /* Restore the original rewritten query. */
  stmt_backup.restore_rlb(thd);

  thd->m_digest = parent_digest;
  thd->m_statement_psi = parent_locker;

  // If the preparation against a secondary storage engine failed with
  // a non-fatal error, retry the preparation without the secondary
  // storage engine.
  if (secondary_engine_preparation_error && !thd->is_fatal_error() &&
      !thd->is_killed()) {
    DBUG_ASSERT(!force_primary_storage_engine);
    thd->clear_error();
    error = prepare(query_str, query_length, true);
    if (!error) DBUG_ASSERT(!lex->m_sql_cmd->using_secondary_storage_engine());
  }

  DBUG_RETURN(error);
}

/**
  Assign parameter values either from variables, in case of SQL PS
  or from the execute packet.

  @param expanded_query  a container with the original SQL statement.
                         '?' placeholders will be replaced with
                         their values in case of success.
                         The result is used for logging and replication
  @param has_new_types   flag used to signal that new types are provided.
  @param parameters      prepared statement's parsed parameters.

  @todo Use a paremeter source class family instead of 'if's, and
  support stored procedure variables.

  @return bool representing the function execution status.
  @retval true an error occurred when assigning a parameter (likely
          a conversion error or out of memory, or malformed packet)
  @retval false success
*/

bool Prepared_statement::set_parameters(String *expanded_query,
                                        bool has_new_types,
                                        PS_PARAM *parameters) {
  if (!param_count) return false;
  /*
    Setup conversion functions if new types are provided
    and insert parameters (types supplied / first execute)
  */
  if ((has_new_types && setup_conversion_functions(this, parameters)) ||
      insert_params(expanded_query, parameters)) {
    my_error(ER_WRONG_ARGUMENTS, MYF(0), "mysqld_stmt_execute");
    reset_stmt_params(this);
    return true;
  }
  return false;
}

bool Prepared_statement::set_parameters(String *expanded_query) {
  /* SQL prepared statement */
  if (insert_params_from_vars(thd->lex->prepared_stmt_params, expanded_query)) {
    my_error(ER_WRONG_ARGUMENTS, MYF(0), "EXECUTE");
    reset_stmt_params(this);
    return true;
  }
  return false;
}

/**
  Execute a prepared statement. Re-prepare it a limited number
  of times if necessary.

  Try to execute a prepared statement. If there is a metadata
  validation error, prepare a new copy of the prepared statement,
  swap the old and the new statements, and try again.
  If there is a validation error again, repeat the above, but
  perform no more than MAX_REPREPARE_ATTEMPTS.

  @note We have to try several times in a loop since we
  release metadata locks on tables after prepared statement
  prepare. Therefore, a DDL statement may sneak in between prepare
  and execute of a new statement. If this happens repeatedly
  more than MAX_REPREPARE_ATTEMPTS times, we give up.

  @param expanded_query   Query string.
  @param open_cursor      Flag to specift if a cursor should be used.

  @return  a bool value representing the function execution status.
  @retval  true    error: either MAX_REPREPARE_ATTEMPTS has been reached,
                   or some general error
  @retval  false   successfully executed the statement, perhaps
                   after having reprepared it a few times.
*/

bool Prepared_statement::execute_loop(String *expanded_query,
                                      bool open_cursor) {
  const int MAX_REPREPARE_ATTEMPTS = 3;
  Reprepare_observer reprepare_observer;
  bool error;
  int reprepare_attempt = 0;

  /* Check if we got an error when sending long data */
  if (m_arena.get_state() == Query_arena::STMT_ERROR) {
    my_message(last_errno, last_error, MYF(0));
    return true;
  }

  DBUG_ASSERT(!thd->get_stmt_da()->is_set());

  if (unlikely(!thd->security_context()->account_is_locked() &&
               thd->security_context()->password_expired() &&
               lex->sql_command != SQLCOM_SET_PASSWORD &&
               lex->sql_command != SQLCOM_ALTER_USER)) {
    my_error(ER_MUST_CHANGE_PASSWORD, MYF(0));
    return true;
  }

reexecute:
  /*
    If the item_list is not empty, we'll wrongly free some externally
    allocated items when cleaning up after validation of the prepared
    statement.
  */
  DBUG_ASSERT(thd->item_list() == NULL);

  /*
    Install the metadata observer. If some metadata version is
    different from prepare time and an observer is installed,
    the observer method will be invoked to push an error into
    the error stack.
  */
  Reprepare_observer *stmt_reprepare_observer = NULL;

  if (sql_command_flags[lex->sql_command] & CF_REEXECUTION_FRAGILE) {
    reprepare_observer.reset_reprepare_observer();
    stmt_reprepare_observer = &reprepare_observer;
  }

  thd->push_reprepare_observer(stmt_reprepare_observer);

  error = execute(expanded_query, open_cursor) || thd->is_error();

  thd->pop_reprepare_observer();

  // Check if we have a non-fatal error and the statement allows reexecution.
  if ((sql_command_flags[lex->sql_command] & CF_REEXECUTION_FRAGILE) && error &&
      !thd->is_fatal_error() && !thd->is_killed()) {
    // If we have an error due to a metadata change, reprepare the
    // statement and execute it again.
    if (reprepare_observer.is_invalidated()) {
      DBUG_ASSERT(thd->get_stmt_da()->mysql_errno() == ER_NEED_REPREPARE);

      if ((reprepare_attempt++ < MAX_REPREPARE_ATTEMPTS) &&
          DBUG_EVALUATE_IF("simulate_max_reprepare_attempts_hit_case", false,
                           true)) {
        thd->clear_error();
        error = reprepare(false);
      } else {
        /*
          Reprepare_observer sets error status in DA but Sql_condition is not
          added. Please check Reprepare_observer::report_error(). Pushing
          Sql_condition for ER_NEED_REPREPARE here.
        */
        Diagnostics_area *da = thd->get_stmt_da();
        da->push_warning(thd, da->mysql_errno(), da->returned_sqlstate(),
                         Sql_condition::SL_ERROR, da->message_text());
      }
    }
    // Otherwise, if execution failed during optimization and the
    // statement used a secondary storage engine, we disable the
    // secondary storage engine and try again without it.
    else if (lex->m_sql_cmd != nullptr &&
             lex->m_sql_cmd->using_secondary_storage_engine() &&
             !lex->unit->is_executed()) {
      thd->clear_error();
      error = reprepare(true);
      // The reprepared statement should not use a secondary engine.
      if (!error)
        DBUG_ASSERT(!lex->m_sql_cmd->using_secondary_storage_engine());
    }

    if (!error) /* Success */
      goto reexecute;
  }
  reset_stmt_params(this);

  return error;
}

bool Prepared_statement::execute_server_runnable(
    Server_runnable *server_runnable) {
  Query_arena arena_backup;
  bool error;
  Query_arena *save_stmt_arena = thd->stmt_arena;
  Item_change_list save_change_list;
  thd->change_list.move_elements_to(&save_change_list);

  m_arena.set_state(Query_arena::STMT_REGULAR_EXECUTION);

  if (!(lex = new (m_arena.mem_root) st_lex_local)) return true;

  Statement_backup stmt_backup;
  stmt_backup.set_thd_to_ps(thd, this);
  stmt_backup.save_rlb(thd);
  thd->swap_query_arena(m_arena, &arena_backup);
  thd->stmt_arena = &m_arena;

  error = server_runnable->execute_server_code(thd);

  thd->cleanup_after_query();

  thd->swap_query_arena(arena_backup, &m_arena);
  stmt_backup.restore_thd(thd, this);
  stmt_backup.restore_rlb(thd);
  thd->stmt_arena = save_stmt_arena;

  save_change_list.move_elements_to(&thd->change_list);

  /* Items and memory will freed in destructor */

  return error;
}

/**
  Reprepare this prepared statement.

  Currently this is implemented by creating a new prepared
  statement, preparing it with the original query and then
  swapping the new statement and the original one.

  @retval  true   an error occurred. Possible errors include
                  incompatibility of new and old result set
                  metadata
  @retval  false  success, the statement has been reprepared
*/

bool Prepared_statement::reprepare(bool force_primary_storage_engine) {
  char saved_cur_db_name_buf[NAME_LEN + 1];
  LEX_STRING saved_cur_db_name = {saved_cur_db_name_buf,
                                  sizeof(saved_cur_db_name_buf)};
  bool cur_db_changed;
  bool error;

  Prepared_statement copy(thd);

  copy.set_sql_prepare(); /* To suppress sending metadata to the client. */

  thd->status_var.com_stmt_reprepare++;

  if (mysql_opt_change_db(thd, m_db, &saved_cur_db_name, true, &cur_db_changed))
    return true;

  error = ((m_name.str && copy.set_name(m_name)) ||
           copy.prepare(m_query_string.str, m_query_string.length,
                        force_primary_storage_engine) ||
           validate_metadata(&copy));

  if (cur_db_changed)
    mysql_change_db(thd, to_lex_cstring(saved_cur_db_name), true);

  if (!error) {
    copy.m_prepared_stmt = m_prepared_stmt;
    /* Update reprepare count for this prepared statement in P_S table. */
    MYSQL_REPREPARE_PS(copy.m_prepared_stmt);

    swap_prepared_statement(&copy);
    swap_parameter_array(param_array, copy.param_array, param_count);
    /*
      Clear possible warnings during reprepare, it has to be completely
      transparent to the user. We use clear_warning_info() since
      there were no separate query id issued for re-prepare.
      Sic: we can't simply silence warnings during reprepare, because if
      it's failed, we need to return all the warnings to the user.
    */
    thd->get_stmt_da()->reset_condition_info(thd);
  }
  return error;
}

/**
  Validate statement result set metadata (if the statement returns
  a result set).

  Currently we only check that the number of columns of the result
  set did not change.
  This is a helper method used during re-prepare.

  @param[in]  copy  the re-prepared prepared statement to verify
                    the metadata of

  @retval true  error, ER_PS_REBIND is reported
  @retval false statement return no or compatible metadata
*/

bool Prepared_statement::validate_metadata(Prepared_statement *copy) {
  /**
    If this is an SQL prepared statement or EXPLAIN,
    return false -- the metadata of the original SELECT,
    if any, has not been sent to the client.
  */
  if (is_sql_prepare() || lex->is_explain()) return false;

  if (lex->select_lex->item_list.elements !=
      copy->lex->select_lex->item_list.elements) {
    /** Column counts mismatch, update the client */
    thd->server_status |= SERVER_STATUS_METADATA_CHANGED;
  }

  return false;
}

/**
  Replace the original prepared statement with a prepared copy.

  This is a private helper that is used as part of statement
  reprepare.
*/

void Prepared_statement::swap_prepared_statement(Prepared_statement *copy) {
  Query_arena tmp_arena;

  /* Swap memory roots. */
  std::swap(main_mem_root, copy->main_mem_root);

  /* Swap the arenas */
  m_arena.swap_query_arena(copy->m_arena, &tmp_arena);
  copy->m_arena.set_query_arena(tmp_arena);

  /* Swap the statement attributes */
  std::swap(lex, copy->lex);
  std::swap(m_query_string, copy->m_query_string);

  /* Swap mem_roots back, they must continue pointing at the main_mem_roots */
  std::swap(m_arena.mem_root, copy->m_arena.mem_root);
  /*
    Swap the old and the new parameters array. The old array
    is allocated in the old arena.
  */
  std::swap(param_array, copy->param_array);
  /* Don't swap flags: the copy has IS_SQL_PREPARE always set. */
  /* std::swap(flags, copy->flags); */
  /* Swap names, the old name is allocated in the wrong memory root */
  std::swap(m_name, copy->m_name);
  /* Ditto */
  std::swap(m_db, copy->m_db);

  // The call to copy.prepare() will have set the copy as the owner of
  // the Sql_cmd object, if there is one. Set it back to this.
  if (lex->m_sql_cmd != nullptr) {
    DBUG_ASSERT(lex->m_sql_cmd->get_owner() == copy);
    lex->m_sql_cmd->set_owner(this);
  }

  DBUG_ASSERT(param_count == copy->param_count);
  DBUG_ASSERT(thd == copy->thd);
  last_error[0] = '\0';
  last_errno = 0;
}

/**
  Execute a prepared statement.

    You should not change global THD state in this function, if at all
    possible: it may be called from any context, e.g. when executing
    a COM_* command, and SQLCOM_* command, or a stored procedure.

  @param expanded_query     A query for binlogging which has all parameter
                            markers ('?') replaced with their actual values.
  @param open_cursor        True if an attempt to open a cursor should be made.
                            Currenlty used only in the binary protocol.

  @note
    Preconditions, postconditions.
    - See the comment for Prepared_statement::prepare().

  @retval
    false	    ok
  @retval
    true		Error
*/

bool Prepared_statement::execute(String *expanded_query, bool open_cursor) {
  Query_arena *old_stmt_arena;
  char saved_cur_db_name_buf[NAME_LEN + 1];
  LEX_STRING saved_cur_db_name = {saved_cur_db_name_buf,
                                  sizeof(saved_cur_db_name_buf)};
  bool cur_db_changed;

  thd->status_var.com_stmt_execute++;

  /*
    Reset the diagnostics area.

    For regular statements, this would have happened in the parsing
    stage.

    SQL prepared statements (SQLCOM_EXECUTE) also have a parsing
    stage first (where we find out it's EXECUTE ... [USING ...]).

    However, ps-protocol prepared statements have no parsing stage for
    COM_STMT_EXECUTE before coming here, so we reset the condition info
    here.  Since diagnostics statements can't be prepared, we don't need
    to make an exception for them.
  */
  thd->get_stmt_da()->reset_condition_info(thd);

  if (flags & (uint)IS_IN_USE) {
    my_error(ER_PS_NO_RECURSION, MYF(0));
    return true;
  }

  /*
    For SHOW VARIABLES lex->result is NULL, as it's a non-SELECT
    command. For such queries we don't return an error and don't
    open a cursor -- the client library will recognize this case and
    materialize the result set.
    For SELECT statements lex->result is created in
    check_prepared_statement. lex->result->simple_select() is false
    in INSERT ... SELECT and similar commands.
  */

  if (open_cursor && lex->result && lex->result->check_simple_select()) {
    DBUG_PRINT("info", ("Cursor asked for not SELECT stmt"));
    return true;
  }

  /* In case the command has a call to SP which re-uses this statement name */
  flags |= IS_IN_USE;

  close_cursor();

  /*
    If the free_list is not empty, we'll wrongly free some externally
    allocated items when cleaning up after execution of this statement.
  */
  DBUG_ASSERT(thd->change_list.is_empty());

  /*
   The only case where we should have items in the thd->m_item_list is
   after stmt->set_params_from_vars(), which may in some cases create
   Item_null objects.
  */

  Statement_backup stmt_backup;
  stmt_backup.set_thd_to_ps(thd, this);
  stmt_backup.save_rlb(thd);

  /*
    Change the current database (if needed).

    Force switching, because the database of the prepared statement may be
    NULL (prepared statements can be created while no current database
    selected).
  */
  if (mysql_opt_change_db(thd, m_db, &saved_cur_db_name, true,
                          &cur_db_changed)) {
    flags &= ~(uint)IS_IN_USE;
    stmt_backup.restore_thd(thd, this);
    stmt_backup.restore_rlb(thd);
    return true;
  }

  /* Allocate query. */

  if (expanded_query->length() &&
      alloc_query(thd, (char *)expanded_query->ptr(),
                  expanded_query->length())) {
    my_error(ER_OUTOFMEMORY, MYF(ME_FATALERROR), expanded_query->length());
    flags &= ~(uint)IS_IN_USE;
    stmt_backup.restore_thd(thd, this);
    stmt_backup.restore_rlb(thd);
    return true;
  }

  /*
    At first execution of prepared statement we may perform logical
    transformations of the query tree. Such changes should be performed
    on the parse tree of current prepared statement and new items should
    be allocated in its memory root. Set the appropriate pointer in THD
    to the arena of the statement.
  */
  old_stmt_arena = thd->stmt_arena;
  thd->stmt_arena = &m_arena;
  bool error = reinit_stmt_before_use(thd, lex);

  /*
    Set a hint so mysql_execute_command() won't clear the DA *again*,
    thereby discarding any conditions we might raise in here
    (e.g. "database we prepared with no longer exists", ER_BAD_DB_ERROR).
  */
  thd->lex->keep_diagnostics = DA_KEEP_PARSE_ERROR;

  if (!error) {
    // Execute
    if (open_cursor) {
      lex->safe_to_cache_query = 0;
      // Initialize Query_result_send before opening the cursor
      if (thd->is_classic_protocol())
        result = new (m_arena.mem_root) Query_fetch_protocol_binary(thd);
      else
        result = new (m_arena.mem_root) Query_result_send();
      if (!result) {
        error = true;  // OOM
      } else if ((error = mysql_open_cursor(thd, result, &cursor))) {
        // cursor is freed inside mysql_open_cursor
        destroy(result);
        result = nullptr;
      }
    } else {
      /*
        Log COM_STMT_EXECUTE to the general log. Note, that in case of SQL
        prepared statements this causes two records to be output:

        Query       EXECUTE <statement name>
        Execute     <statement SQL text>

        This is considered user-friendly, since in the
        second log entry we output values of parameter markers.

        Rewriting/password obfuscation:

        - Any passwords in the "Execute" line should be substituted with
        their hashes, or a notice.

        Rewrite first (if needed); execution might replace passwords
        with hashes in situ without flagging it, and then we'd make
        a hash of that hash.
      */
      rewrite_query_if_needed(thd);
      log_execute_line(thd);

      thd->binlog_need_explicit_defaults_ts =
          lex->binlog_need_explicit_defaults_ts;
      resourcegroups::Resource_group *src_res_grp = nullptr;
      resourcegroups::Resource_group *dest_res_grp = nullptr;
      MDL_ticket *ticket = nullptr;
      MDL_ticket *cur_ticket = nullptr;
      auto mgr_ptr = resourcegroups::Resource_group_mgr::instance();
      bool switched = mgr_ptr->switch_resource_group_if_needed(
          thd, &src_res_grp, &dest_res_grp, &ticket, &cur_ticket);

      error = mysql_execute_command(thd, true);

      if (switched)
        mgr_ptr->restore_original_resource_group(thd, src_res_grp,
                                                 dest_res_grp);
      thd->resource_group_ctx()->m_switch_resource_group_str[0] = '\0';
      if (ticket != nullptr)
        mgr_ptr->release_shared_mdl_for_resource_group(thd, ticket);
      if (cur_ticket != nullptr)
        mgr_ptr->release_shared_mdl_for_resource_group(thd, cur_ticket);
    }
  }

  /*
    Restore the current database (if changed).

    Force switching back to the saved current database (if changed),
    because it may be NULL. In this case, mysql_change_db() would generate
    an error.
  */

  if (cur_db_changed)
    mysql_change_db(thd, to_lex_cstring(saved_cur_db_name), true);

  // Assert that if an error, the cursor and the result are deallocated.
  DBUG_ASSERT(!error || (cursor == nullptr && result == nullptr));

  cleanup_stmt();

  /*
   Note that we cannot call restore_thd() here as that would overwrite
   the expanded query in THD::m_query_string, which is needed for is
   needed for slow logging. Use alloc_query() to make sure the query
   is allocated on the correct MEM_ROOT, since otherwise
   THD::m_query_string could end up as a dangling pointer
   (i.e. pointer to freed memory) once the PS MEM_ROOT is freed.
  */
  mysql_mutex_lock(&thd->LOCK_thd_data);
  thd->lex = stmt_backup.lex();
  mysql_mutex_unlock(&thd->LOCK_thd_data);
  alloc_query(thd, thd->query().str, thd->query().length);

  thd->stmt_arena = old_stmt_arena;

  /* Restore the original rewritten query. */
  stmt_backup.restore_rlb(thd);

  if (m_arena.get_state() == Query_arena::STMT_PREPARED)
    m_arena.set_state(Query_arena::STMT_EXECUTED);

  if (error == 0 && this->lex->sql_command == SQLCOM_CALL)
    thd->get_protocol()->send_parameters(&this->lex->param_list,
                                         is_sql_prepare());
  flags &= ~(uint)IS_IN_USE;
  return error;
}

/** Common part of DEALLOCATE PREPARE and mysqld_stmt_close. */

void Prepared_statement::deallocate() {
  /* We account deallocate in the same manner as mysqld_stmt_close */
  thd->status_var.com_stmt_close++;
  /* Statement map calls delete stmt on erase */
  thd->stmt_map.erase(this);
}

/***************************************************************************
 * Ed_result_set
 ***************************************************************************/
/**
  Initialize an instance of Ed_result_set.

  Instances of the class, as well as all result set rows, are
  always allocated in the memory root passed over as the third
  argument. In the constructor, we take over ownership of the
  memory root. It will be freed when the class is destroyed.

  sic: Ed_result_est is not designed to be allocated on stack.
*/

Ed_result_set::Ed_result_set(List<Ed_row> *rows_arg, Ed_row *fields,
                             size_t column_count_arg, MEM_ROOT *mem_root_arg)
    : m_mem_root(std::move(*mem_root_arg)),
      m_column_count(column_count_arg),
      m_rows(rows_arg),
      m_fields(fields),
      m_next_rset(NULL) {}

/***************************************************************************
 * Ed_result_set
 ***************************************************************************/

/**
  Create a new "execute direct" connection.
*/

Ed_connection::Ed_connection(THD *thd)
    : m_diagnostics_area(false), m_thd(thd), m_rsets(0), m_current_rset(0) {}

/**
  Free all result sets of the previous statement, if any,
  and reset warnings and errors.

  Called before execution of the next query.
*/

void Ed_connection::free_old_result() {
  while (m_rsets) {
    Ed_result_set *rset = m_rsets->m_next_rset;
    delete m_rsets;
    m_rsets = rset;
  }
  m_current_rset = m_rsets;
  m_diagnostics_area.reset_diagnostics_area();
  m_diagnostics_area.reset_condition_info(m_thd);
}

/**
  A simple wrapper that uses a helper class to execute SQL statements.
*/

bool Ed_connection::execute_direct(LEX_STRING sql_text) {
  Execute_sql_statement execute_sql_statement(sql_text);
  DBUG_PRINT("ed_query", ("%s", sql_text.str));

  return execute_direct(&execute_sql_statement);
}

/**
  Execute a fragment of server functionality without an effect on
  thd, and store results in memory.

  Conventions:
  - the code fragment must finish with OK, EOF or ERROR.
  - the code fragment doesn't have to close thread tables,
  free memory, commit statement transaction or do any other
  cleanup that is normally done in the end of dispatch_command().

  @param server_runnable A code fragment to execute.
*/

bool Ed_connection::execute_direct(Server_runnable *server_runnable) {
  DBUG_ENTER("Ed_connection::execute_direct");

  free_old_result(); /* Delete all data from previous execution, if any */

  Protocol_local protocol_local(m_thd, this);
  m_thd->push_protocol(&protocol_local);
  m_thd->push_diagnostics_area(&m_diagnostics_area);

  Prepared_statement stmt(m_thd);
  bool rc = stmt.execute_server_runnable(server_runnable);
  m_thd->send_statement_status();

  m_thd->pop_protocol();
  m_thd->pop_diagnostics_area();
  /*
    Protocol_local makes use of m_current_rset to keep
    track of the last result set, while adding result sets to the end.
    Reset it to point to the first result set instead.
  */
  m_current_rset = m_rsets;

  DBUG_RETURN(rc);
}

/**
  A helper method that is called only during execution.

  Although Ed_connection doesn't support multi-statements,
  a statement may generate many result sets. All subsequent
  result sets are appended to the end.

  @pre This is called only by Protocol_local.
*/

void Ed_connection::add_result_set(Ed_result_set *ed_result_set) {
  if (m_rsets) {
    m_current_rset->m_next_rset = ed_result_set;
    /* While appending, use m_current_rset as a pointer to the tail. */
    m_current_rset = ed_result_set;
  } else
    m_current_rset = m_rsets = ed_result_set;
}

/*************************************************************************
 * Protocol_local
 **************************************************************************/

Protocol_local::Protocol_local(THD *thd, Ed_connection *ed_connection)
    : m_connection(ed_connection),
      m_rset(NULL),
      m_column_count(0),
      m_current_row(NULL),
      m_current_column(NULL),
      m_send_metadata(false),
      m_thd(thd) {}

/**
  A helper function to add the current row to the current result
  set. Called in @sa start_row(), when a new row is started,
  and in send_eof(), when the result set is finished.
*/

void Protocol_local::opt_add_row_to_rset() {
  if (m_current_row) {
    /* Add the old row to the result set */
    Ed_row *ed_row = new (&m_rset_root) Ed_row(m_current_row, m_column_count);
    if (ed_row) m_rset->push_back(ed_row, &m_rset_root);
  }
}

/**
  Add a NULL column to the current row.
*/

bool Protocol_local::store_null() {
  if (m_current_column == NULL)
    return true; /* start_row() failed to allocate memory. */

  memset(m_current_column, 0, sizeof(*m_current_column));
  ++m_current_column;
  return false;
}

/**
  A helper method to add any column to the current row
  in its binary form.

  Allocates memory for the data in the result set memory root.
*/

bool Protocol_local::store_column(const void *data, size_t length) {
  if (m_current_column == NULL)
    return true; /* start_row() failed to allocate memory. */
  /*
    alloc_root() automatically aligns memory, so we don't need to
    do any extra alignment if we're pointing to, say, an integer.
  */
  m_current_column->str =
      (char *)memdup_root(&m_rset_root, data, length + 1 /* Safety */);
  if (!m_current_column->str) return true;
  m_current_column->str[length] = '\0'; /* Safety */
  m_current_column->length = length;
  ++m_current_column;
  return false;
}

/**
  Store a string value in a result set column, optionally
  having converted it to character_set_results.
*/

bool Protocol_local::store_string(const char *str, size_t length,
                                  const CHARSET_INFO *src_cs,
                                  const CHARSET_INFO *dst_cs) {
  /* Store with conversion */
  String convert;
  uint error_unused;

  if (dst_cs && !my_charset_same(src_cs, dst_cs) && src_cs != &my_charset_bin &&
      dst_cs != &my_charset_bin) {
    if (convert.copy(str, length, src_cs, dst_cs, &error_unused)) return true;
    str = convert.ptr();
    length = convert.length();
  }
  return store_column(str, length);
}

/** Store a tiny int as is (1 byte) in a result set column. */

bool Protocol_local::store_tiny(longlong value) {
  char v = (char)value;
  return store_column(&v, 1);
}

/** Store a short as is (2 bytes, host order) in a result set column. */

bool Protocol_local::store_short(longlong value) {
  int16 v = (int16)value;
  return store_column(&v, 2);
}

/** Store a "long" as is (4 bytes, host order) in a result set column.  */

bool Protocol_local::store_long(longlong value) {
  int32 v = (int32)value;
  return store_column(&v, 4);
}

/** Store a "longlong" as is (8 bytes, host order) in a result set column. */

bool Protocol_local::store_longlong(longlong value, bool) {
  int64 v = (int64)value;
  return store_column(&v, 8);
}

/** Store a decimal in string format in a result set column */

bool Protocol_local::store_decimal(const my_decimal *value, uint prec,
                                   uint dec) {
  char buf[DECIMAL_MAX_STR_LENGTH];
  String str(buf, sizeof(buf), &my_charset_bin);
  int rc;

  rc = my_decimal2string(E_DEC_FATAL_ERROR, value, prec, dec, '0', &str);

  if (rc) return true;

  return store_column(str.ptr(), str.length());
}

/** Convert to cs_results and store a string. */

bool Protocol_local::store(const char *str, size_t length,
                           const CHARSET_INFO *src_cs) {
  const CHARSET_INFO *dst_cs;

  dst_cs = m_connection->m_thd->variables.character_set_results;
  return store_string(str, length, src_cs, dst_cs);
}

/** Store a string. */

bool Protocol_local::store(const char *str, size_t length,
                           const CHARSET_INFO *src_cs,
                           const CHARSET_INFO *dst_cs) {
  return store_string(str, length, src_cs, dst_cs);
}

/* Store MYSQL_TIME (in binary format) */

bool Protocol_local::store(MYSQL_TIME *time,
                           uint precision MY_ATTRIBUTE((unused))) {
  return store_column(time, sizeof(MYSQL_TIME));
}

/** Store MYSQL_TIME (in binary format) */

bool Protocol_local::store_date(MYSQL_TIME *time) {
  return store_column(time, sizeof(MYSQL_TIME));
}

/** Store MYSQL_TIME (in binary format) */

bool Protocol_local::store_time(MYSQL_TIME *time,
                                uint precision MY_ATTRIBUTE((unused))) {
  return store_column(time, sizeof(MYSQL_TIME));
}

/* Store a floating point number, as is. */

bool Protocol_local::store(float value, uint32, String *) {
  return store_column(&value, sizeof(float));
}

/* Store a double precision number, as is. */

bool Protocol_local::store(double value, uint32, String *) {
  return store_column(&value, sizeof(double));
}

/* Store a Field. */

bool Protocol_local::store(Proto_field *field) {
  return field->send_binary(this);
}

/** Called for statements that don't have a result set, at statement end. */

bool Protocol_local::send_ok(uint, uint, ulonglong, ulonglong, const char *) {
  /*
    Just make sure nothing is sent to the client, we have grabbed
    the status information in the connection Diagnostics Area.
  */
  m_column_count = 0;
  return false;
}

/**
  Called at the end of a result set. Append a complete
  result set to the list in Ed_connection.

  Don't send anything to the client, but instead finish
  building of the result set at hand.
*/

bool Protocol_local::send_eof(uint, uint) {
  Ed_result_set *ed_result_set;

  DBUG_ASSERT(m_rset);
  m_current_row = NULL;

  ed_result_set = new (&m_rset_root)
      Ed_result_set(m_rset, m_fields, m_column_count, &m_rset_root);

  m_rset = NULL;
  m_fields = NULL;

  if (!ed_result_set) return true;

  /*
    Link the created Ed_result_set instance into the list of connection
    result sets. Never fails.
  */
  m_connection->add_result_set(ed_result_set);
  m_column_count = 0;
  return false;
}

/** Called to send an error to the client at the end of a statement. */

bool Protocol_local::send_error(uint, const char *, const char *) {
  /*
    Just make sure that nothing is sent to the client (default
    implementation).
  */
  m_column_count = 0;
  return false;
}

int Protocol_local::read_packet() { return 0; }

ulong Protocol_local::get_client_capabilities() { return 0; }

bool Protocol_local::has_client_capability(unsigned long) { return false; }

bool Protocol_local::connection_alive() const { return false; }

void Protocol_local::end_partial_result_set() {}

int Protocol_local::shutdown(bool) { return 0; }

/**
  Called between two result set rows.

  Prepare structures to fill result set rows.
  Unfortunately, we can't return an error here. If memory allocation
  fails, we'll have to return an error later. And so is done
  in methods such as @sa store_column().
*/
void Protocol_local::start_row() {
  DBUG_ENTER("Protocol_local::start_row");

  if (m_send_metadata) DBUG_VOID_RETURN;
  DBUG_ASSERT(alloc_root_inited(&m_rset_root));

  /* Start a new row. */
  m_current_row =
      (Ed_column *)alloc_root(&m_rset_root, sizeof(Ed_column) * m_column_count);
  m_current_column = m_current_row;
  DBUG_VOID_RETURN;
}

/**
  Add the current row to the result set
*/
bool Protocol_local::end_row() {
  DBUG_ENTER("Protocol_local::end_row");
  if (m_send_metadata) DBUG_RETURN(false);

  DBUG_ASSERT(m_rset);
  opt_add_row_to_rset();
  m_current_row = NULL;

  DBUG_RETURN(false);
}

uint Protocol_local::get_rw_status() { return 0; }

bool Protocol_local::start_result_metadata(uint elements, uint,
                                           const CHARSET_INFO *) {
  m_column_count = elements;
  start_row();
  m_send_metadata = true;
  m_rset = new (&m_rset_root) List<Ed_row>;
  return 0;
}

bool Protocol_local::end_result_metadata() {
  m_send_metadata = false;
  m_fields = new (&m_rset_root) Ed_row(m_current_row, m_column_count);
  m_current_row = NULL;
  return false;
}

bool Protocol_local::send_field_metadata(Send_field *field,
                                         const CHARSET_INFO *cs) {
  store(field->col_name, strlen(field->col_name), cs);
  return false;
}

bool Protocol_local::get_compression() { return false; }

int Protocol_local::get_command(COM_DATA *, enum_server_command *) {
  return -1;
}<|MERGE_RESOLUTION|>--- conflicted
+++ resolved
@@ -905,16 +905,12 @@
 
       length = param->pos_in_query + 1;
     } else {
-<<<<<<< HEAD
-      if (param->set_from_user_var(thd, entry) || param->convert_str_value())
-=======
       if (param->set_from_user_var(thd, entry)) goto error;
 
       if (entry) length += entry->length();
 
       if (length > std::numeric_limits<uint32>::max() ||
-          param->convert_str_value(thd))
->>>>>>> cdca40b8
+          param->convert_str_value())
         goto error;
     }
     param->sync_clones();
