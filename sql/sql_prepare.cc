--- conflicted
+++ resolved
@@ -3744,15 +3744,8 @@
   /* Swap names, the old name is allocated in the wrong memory root */
   swap_variables(LEX_CSTRING, m_name, copy->m_name);
   /* Ditto */
-<<<<<<< HEAD
   swap_variables(LEX_CSTRING, m_db, copy->m_db);
 
-  DBUG_ASSERT(m_db.length == copy->m_db.length);
-=======
-  swap_variables(char *, db, copy->db);
-  std::swap(db_length, copy->db_length);
-
->>>>>>> d973fef9
   DBUG_ASSERT(param_count == copy->param_count);
   DBUG_ASSERT(thd == copy->thd);
   last_error[0]= '\0';
