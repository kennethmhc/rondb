/*
   Copyright (c) 2000, 2013, Oracle and/or its affiliates. All rights reserved.

   This program is free software; you can redistribute it and/or modify
   it under the terms of the GNU General Public License as published by
   the Free Software Foundation; version 2 of the License.

   This program is distributed in the hope that it will be useful,
   but WITHOUT ANY WARRANTY; without even the implied warranty of
   MERCHANTABILITY or FITNESS FOR A PARTICULAR PURPOSE.  See the
   GNU General Public License for more details.

   You should have received a copy of the GNU General Public License
   along with this program; if not, write to the Free Software
   Foundation, Inc., 51 Franklin St, Fifth Floor, Boston, MA 02110-1301  USA
*/

/* drop and alter of tables */

#include "sql_priv.h"
#include "unireg.h"
#include "debug_sync.h"
#include "sql_table.h"
#include "sql_rename.h" // do_rename
#include "sql_parse.h"                        // test_if_data_home_dir
#include "sql_cache.h"                          // query_cache_*
#include "sql_base.h"   // open_table_uncached, lock_table_names
#include "lock.h"       // mysql_unlock_tables
#include "strfunc.h"    // find_type2, find_set
#include "sql_view.h" // view_checksum 
#include "sql_truncate.h"                       // regenerate_locked_table 
#include "sql_partition.h"                      // mem_alloc_error,
                                                // generate_partition_syntax,
                                                // partition_info
                                                // NOT_A_PARTITION_ID
#include "sql_db.h"                             // load_db_opt_by_name
#include "sql_time.h"                  // make_truncated_value_warning
#include "records.h"             // init_read_record, end_read_record
#include "filesort.h"            // filesort_free_buffers
#include "sql_select.h"                // setup_order,
                                       // make_unireg_sortorder
#include "sql_handler.h"               // mysql_ha_rm_tables
#include "discover.h"                  // readfrm
#include "my_pthread.h"                // pthread_mutex_t
#include "log_event.h"                 // Query_log_event
#include <hash.h>
#include <myisam.h>
#include <my_dir.h>
#include "sp_head.h"
#include "sp.h"
#include "sql_trigger.h"
#include "sql_parse.h"
#include "sql_show.h"
#include "transaction.h"
#include "datadict.h"  // dd_frm_type()
#include "sql_resolver.h"              // setup_order, fix_inner_refs
#include "table_cache.h"
#include <mysql/psi/mysql_table.h>

#ifdef __WIN__
#include <io.h>
#endif

#include <algorithm>
using std::max;
using std::min;

const char *primary_key_name="PRIMARY";

#ifdef USE_SYMDIR
bool symdir_warning_emitted= false;
#endif

static bool check_if_keyname_exists(const char *name,KEY *start, KEY *end);
static char *make_unique_key_name(const char *field_name,KEY *start,KEY *end);
static int copy_data_between_tables(TABLE *from,TABLE *to,
                                    List<Create_field> &create, bool ignore,
				    uint order_num, ORDER *order,
				    ha_rows *copied,ha_rows *deleted,
                                    Alter_info::enum_enable_or_disable keys_onoff,
                                    Alter_table_ctx *alter_ctx);

static bool prepare_blob_field(THD *thd, Create_field *sql_field);
static void sp_prepare_create_field(THD *thd, Create_field *sql_field);
static bool check_engine(THD *thd, const char *db_name,
                         const char *table_name,
                         HA_CREATE_INFO *create_info);

static int
mysql_prepare_create_table(THD *thd, HA_CREATE_INFO *create_info,
                           Alter_info *alter_info,
                           bool tmp_table,
                           uint *db_options,
                           handler *file, KEY **key_info_buffer,
                           uint *key_count, int select_field_count);


/**
  @brief Helper function for explain_filename
  @param thd          Thread handle
  @param to_p         Explained name in system_charset_info
  @param end_p        End of the to_p buffer
  @param name         Name to be converted
  @param name_len     Length of the name, in bytes
*/
static char* add_identifier(THD* thd, char *to_p, const char * end_p,
                            const char* name, uint name_len)
{
  uint res;
  uint errors;
  const char *conv_name;
  char tmp_name[FN_REFLEN];
  char conv_string[FN_REFLEN];
  int quote;

  DBUG_ENTER("add_identifier");
  if (!name[name_len])
    conv_name= name;
  else
  {
    strnmov(tmp_name, name, name_len);
    tmp_name[name_len]= 0;
    conv_name= tmp_name;
  }
  res= strconvert(&my_charset_filename, conv_name, system_charset_info,
                  conv_string, FN_REFLEN, &errors);
  if (!res || errors)
  {
    DBUG_PRINT("error", ("strconvert of '%s' failed with %u (errors: %u)", conv_name, res, errors));
    conv_name= name;
  }
  else
  {
    DBUG_PRINT("info", ("conv '%s' -> '%s'", conv_name, conv_string));
    conv_name= conv_string;
  }

  quote = thd ? get_quote_char_for_identifier(thd, conv_name, res - 1) : '"';

  if (quote != EOF && (end_p - to_p > 2))
  {
    *(to_p++)= (char) quote;
    while (*conv_name && (end_p - to_p - 1) > 0)
    {
      uint length= my_mbcharlen(system_charset_info, *conv_name);
      if (!length)
        length= 1;
      if (length == 1 && *conv_name == (char) quote)
      { 
        if ((end_p - to_p) < 3)
          break;
        *(to_p++)= (char) quote;
        *(to_p++)= *(conv_name++);
      }
      else if (((long) length) < (end_p - to_p))
      {
        to_p= strnmov(to_p, conv_name, length);
        conv_name+= length;
      }
      else
        break;                               /* string already filled */
    }
    if (end_p > to_p) {
      *(to_p++)= (char) quote;
      if (end_p > to_p)
	*to_p= 0; /* terminate by NUL, but do not include it in the count */
    }
  }
  else
    to_p= strnmov(to_p, conv_name, end_p - to_p);
  DBUG_RETURN(to_p);
}


/**
  @brief Explain a path name by split it to database, table etc.
  
  @details Break down the path name to its logic parts
  (database, table, partition, subpartition).
  filename_to_tablename cannot be used on partitions, due to the #P# part.
  There can be up to 6 '#', #P# for partition, #SP# for subpartition
  and #TMP# or #REN# for temporary or renamed partitions.
  This should be used when something should be presented to a user in a
  diagnostic, error etc. when it would be useful to know what a particular
  file [and directory] means. Such as SHOW ENGINE STATUS, error messages etc.

   @param      thd          Thread handle
   @param      from         Path name in my_charset_filename
                            Null terminated in my_charset_filename, normalized
                            to use '/' as directory separation character.
   @param      to           Explained name in system_charset_info
   @param      to_length    Size of to buffer
   @param      explain_mode Requested output format.
                            EXPLAIN_ALL_VERBOSE ->
                            [Database `db`, ]Table `tbl`[,[ Temporary| Renamed]
                            Partition `p` [, Subpartition `sp`]]
                            EXPLAIN_PARTITIONS_VERBOSE -> `db`.`tbl`
                            [[ Temporary| Renamed] Partition `p`
                            [, Subpartition `sp`]]
                            EXPLAIN_PARTITIONS_AS_COMMENT -> `db`.`tbl` |*
                            [,[ Temporary| Renamed] Partition `p`
                            [, Subpartition `sp`]] *|
                            (| is really a /, and it is all in one line)

   @retval     Length of returned string
*/

uint explain_filename(THD* thd,
		      const char *from,
                      char *to,
                      uint to_length,
                      enum_explain_filename_mode explain_mode)
{
  char *to_p= to;
  char *end_p= to_p + to_length;
  const char *db_name= NULL;
  int  db_name_len= 0;
  const char *table_name;
  int  table_name_len= 0;
  const char *part_name= NULL;
  int  part_name_len= 0;
  const char *subpart_name= NULL;
  int  subpart_name_len= 0;
  enum enum_part_name_type {NORMAL, TEMP, RENAMED} part_type= NORMAL;

  const char *tmp_p;
  DBUG_ENTER("explain_filename");
  DBUG_PRINT("enter", ("from '%s'", from));
  tmp_p= from;
  table_name= from;
  /*
    If '/' then take last directory part as database.
    '/' is the directory separator, not FN_LIB_CHAR
  */
  while ((tmp_p= strchr(tmp_p, '/')))
  {
    db_name= table_name;
    /* calculate the length */
    db_name_len= tmp_p - db_name;
    tmp_p++;
    table_name= tmp_p;
  }
  tmp_p= table_name;
  /* Look if there are partition tokens in the table name. */
  while ((tmp_p= strchr(tmp_p, '#')))
  {
    tmp_p++;
    switch (tmp_p[0]) {
    case 'P':
    case 'p':
      if (tmp_p[1] == '#')
      {
        part_name= tmp_p + 2;
        tmp_p+= 2;
      }
      break;
    case 'S':
    case 's':
      if ((tmp_p[1] == 'P' || tmp_p[1] == 'p') && tmp_p[2] == '#')
      {
        part_name_len= tmp_p - part_name - 1;
        subpart_name= tmp_p + 3;
        tmp_p+= 3;
      }
      break;
    case 'T':
    case 't':
      if ((tmp_p[1] == 'M' || tmp_p[1] == 'm') &&
          (tmp_p[2] == 'P' || tmp_p[2] == 'p') &&
          tmp_p[3] == '#' && !tmp_p[4])
      {
        part_type= TEMP;
        tmp_p+= 4;
      }
      break;
    case 'R':
    case 'r':
      if ((tmp_p[1] == 'E' || tmp_p[1] == 'e') &&
          (tmp_p[2] == 'N' || tmp_p[2] == 'n') &&
          tmp_p[3] == '#' && !tmp_p[4])
      {
        part_type= RENAMED;
        tmp_p+= 4;
      }
      break;
    default:
      /* Not partition name part. */
      ;
    }
  }
  if (part_name)
  {
    table_name_len= part_name - table_name - 3;
    if (subpart_name)
      subpart_name_len= strlen(subpart_name);
    else
      part_name_len= strlen(part_name);
    if (part_type != NORMAL)
    {
      if (subpart_name)
        subpart_name_len-= 5;
      else
        part_name_len-= 5;
    }
  }
  else
    table_name_len= strlen(table_name);
  if (db_name)
  {
    if (explain_mode == EXPLAIN_ALL_VERBOSE)
    {
      to_p= strnmov(to_p, ER_THD_OR_DEFAULT(thd, ER_DATABASE_NAME),
                                            end_p - to_p);
      *(to_p++)= ' ';
      to_p= add_identifier(thd, to_p, end_p, db_name, db_name_len);
      to_p= strnmov(to_p, ", ", end_p - to_p);
    }
    else
    {
      to_p= add_identifier(thd, to_p, end_p, db_name, db_name_len);
      to_p= strnmov(to_p, ".", end_p - to_p);
    }
  }
  if (explain_mode == EXPLAIN_ALL_VERBOSE)
  {
    to_p= strnmov(to_p, ER_THD_OR_DEFAULT(thd, ER_TABLE_NAME), end_p - to_p);
    *(to_p++)= ' ';
    to_p= add_identifier(thd, to_p, end_p, table_name, table_name_len);
  }
  else
    to_p= add_identifier(thd, to_p, end_p, table_name, table_name_len);
  if (part_name)
  {
    if (explain_mode == EXPLAIN_PARTITIONS_AS_COMMENT)
      to_p= strnmov(to_p, " /* ", end_p - to_p);
    else if (explain_mode == EXPLAIN_PARTITIONS_VERBOSE)
      to_p= strnmov(to_p, " ", end_p - to_p);
    else
      to_p= strnmov(to_p, ", ", end_p - to_p);
    if (part_type != NORMAL)
    {
      if (part_type == TEMP)
        to_p= strnmov(to_p, ER_THD_OR_DEFAULT(thd, ER_TEMPORARY_NAME),
                      end_p - to_p);
      else
        to_p= strnmov(to_p, ER_THD_OR_DEFAULT(thd, ER_RENAMED_NAME),
                      end_p - to_p);
      to_p= strnmov(to_p, " ", end_p - to_p);
    }
    to_p= strnmov(to_p, ER_THD_OR_DEFAULT(thd, ER_PARTITION_NAME),
                  end_p - to_p);
    *(to_p++)= ' ';
    to_p= add_identifier(thd, to_p, end_p, part_name, part_name_len);
    if (subpart_name)
    {
      to_p= strnmov(to_p, ", ", end_p - to_p);
      to_p= strnmov(to_p, ER_THD_OR_DEFAULT(thd, ER_SUBPARTITION_NAME),
                    end_p - to_p);
      *(to_p++)= ' ';
      to_p= add_identifier(thd, to_p, end_p, subpart_name, subpart_name_len);
    }
    if (explain_mode == EXPLAIN_PARTITIONS_AS_COMMENT)
      to_p= strnmov(to_p, " */", end_p - to_p);
  }
  DBUG_PRINT("exit", ("to '%s'", to));
  DBUG_RETURN(to_p - to);
}


/*
  Translate a file name to a table name (WL #1324).

  SYNOPSIS
    filename_to_tablename()
      from                      The file name in my_charset_filename.
      to                OUT     The table name in system_charset_info.
      to_length                 The size of the table name buffer.

  RETURN
    Table name length.
*/

uint filename_to_tablename(const char *from, char *to, uint to_length
#ifndef DBUG_OFF
                           , bool stay_quiet
#endif /* DBUG_OFF */
                           )
{
  uint errors;
  size_t res;
  DBUG_ENTER("filename_to_tablename");
  DBUG_PRINT("enter", ("from '%s'", from));

  if (!memcmp(from, tmp_file_prefix, tmp_file_prefix_length))
  {
    /* Temporary table name. */
    res= (strnmov(to, from, to_length) - to);
  }
  else
  {
    res= strconvert(&my_charset_filename, from,
                    system_charset_info,  to, to_length, &errors);
    if (errors) // Old 5.0 name
    {
      res= (strxnmov(to, to_length, MYSQL50_TABLE_NAME_PREFIX,  from, NullS) -
            to);
#ifndef DBUG_OFF
      if (!stay_quiet) {
#endif /* DBUG_OFF */
        sql_print_error("Invalid (old?) table or database name '%s'", from);
#ifndef DBUG_OFF
      }
#endif /* DBUG_OFF */
      /*
        TODO: add a stored procedure for fix table and database names,
        and mention its name in error log.
      */
    }
  }

  DBUG_PRINT("exit", ("to '%s'", to));
  DBUG_RETURN(res);
}


/**
  Check if given string begins with "#mysql50#" prefix
  
  @param   name          string to check cut 
  
  @retval
    FALSE  no prefix found
  @retval
    TRUE   prefix found
*/

bool check_mysql50_prefix(const char *name)
{
  return (name[0] == '#' && 
         !strncmp(name, MYSQL50_TABLE_NAME_PREFIX,
                  MYSQL50_TABLE_NAME_PREFIX_LENGTH));
}


/**
  Check if given string begins with "#mysql50#" prefix, cut it if so.
  
  @param   from          string to check and cut 
  @param   to[out]       buffer for result string
  @param   to_length     its size
  
  @retval
    0      no prefix found
  @retval
    non-0  result string length
*/

uint check_n_cut_mysql50_prefix(const char *from, char *to, uint to_length)
{
  if (check_mysql50_prefix(from))
    return (uint) (strmake(to, from + MYSQL50_TABLE_NAME_PREFIX_LENGTH,
                           to_length - 1) - to);
  return 0;
}


/*
  Translate a table name to a file name (WL #1324).

  SYNOPSIS
    tablename_to_filename()
      from                      The table name in system_charset_info.
      to                OUT     The file name in my_charset_filename.
      to_length                 The size of the file name buffer.

  RETURN
    File name length.
*/

uint tablename_to_filename(const char *from, char *to, uint to_length)
{
  uint errors, length;
  DBUG_ENTER("tablename_to_filename");
  DBUG_PRINT("enter", ("from '%s'", from));

  if ((length= check_n_cut_mysql50_prefix(from, to, to_length)))
  {
    /*
      Check if the name supplied is a valid mysql 5.0 name and 
      make the name a zero length string if it's not.
      Note that just returning zero length is not enough : 
      a lot of places don't check the return value and expect 
      a zero terminated string.
    */  
    if (check_table_name(to, length, TRUE) != IDENT_NAME_OK)
    {
      to[0]= 0;
      length= 0;
    }
    DBUG_RETURN(length);
  }
  length= strconvert(system_charset_info, from,
                     &my_charset_filename, to, to_length, &errors);
  if (check_if_legal_tablename(to) &&
      length + 4 < to_length)
  {
    memcpy(to + length, "@@@", 4);
    length+= 3;
  }
  DBUG_PRINT("exit", ("to '%s'", to));
  DBUG_RETURN(length);
}


/*
  @brief Creates path to a file: mysql_data_dir/db/table.ext

  @param buff                   Where to write result in my_charset_filename.
                                This may be the same as table_name.
  @param bufflen                buff size
  @param db                     Database name in system_charset_info.
  @param table_name             Table name in system_charset_info.
  @param ext                    File extension.
  @param flags                  FN_FROM_IS_TMP or FN_TO_IS_TMP or FN_IS_TMP
                                table_name is temporary, do not change.
  @param was_truncated          points to location that will be
                                set to true if path was truncated,
                                to false otherwise.

  @note
    Uses database and table name, and extension to create
    a file name in mysql_data_dir. Database and table
    names are converted from system_charset_info into "fscs".
    Unless flags indicate a temporary table name.
    'db' is always converted.
    'ext' is not converted.

    The conversion suppression is required for ALTER TABLE. This
    statement creates intermediate tables. These are regular
    (non-temporary) tables with a temporary name. Their path names must
    be derivable from the table name. So we cannot use
    build_tmptable_filename() for them.

  @return
    path length
*/

uint build_table_filename(char *buff, size_t bufflen, const char *db,
                          const char *table_name, const char *ext,
                          uint flags, bool *was_truncated)
{
  char tbbuff[FN_REFLEN], dbbuff[FN_REFLEN];
  uint tab_len, db_len;
  DBUG_ENTER("build_table_filename");
  DBUG_PRINT("enter", ("db: '%s'  table_name: '%s'  ext: '%s'  flags: %x",
                       db, table_name, ext, flags));

  if (flags & FN_IS_TMP) // FN_FROM_IS_TMP | FN_TO_IS_TMP
    tab_len= strnmov(tbbuff, table_name, sizeof(tbbuff)) - tbbuff;
  else
    tab_len= tablename_to_filename(table_name, tbbuff, sizeof(tbbuff));

  db_len= tablename_to_filename(db, dbbuff, sizeof(dbbuff));

  char *end = buff + bufflen;
  /* Don't add FN_ROOTDIR if mysql_data_home already includes it */
  char *pos = strnmov(buff, mysql_data_home, bufflen);
  size_t rootdir_len= strlen(FN_ROOTDIR);
  if (pos - rootdir_len >= buff &&
      memcmp(pos - rootdir_len, FN_ROOTDIR, rootdir_len) != 0)
    pos= strnmov(pos, FN_ROOTDIR, end - pos);
  else
      rootdir_len= 0;
  pos= strxnmov(pos, end - pos, dbbuff, FN_ROOTDIR, NullS);
#ifdef USE_SYMDIR
  if (!(flags & SKIP_SYMDIR_ACCESS))
  {
    my_bool is_symdir;

    unpack_dirname(buff, buff, &is_symdir);
    /*
      Lack of synchronization for access to symdir_warning_emitted is OK
      as in the worst case it might result in a few extra warnings
      printed to error log.
    */
    if (is_symdir && !symdir_warning_emitted)
    {
      symdir_warning_emitted= true;
      sql_print_warning("Symbolic links based on .sym files are deprecated. "
                        "Please use native Windows symbolic links instead "
                        "(see MKLINK command).");
    }
    pos= strend(buff);
  }
#endif
  pos= strxnmov(pos, end - pos, tbbuff, ext, NullS);

  /**
    Mark OUT param if path gets truncated.
    Most of functions which invoke this function are sure that the
    path will not be truncated. In case some functions are not sure,
    we can use 'was_truncated' OUTPARAM
  */
  *was_truncated= false;
  if (pos == end &&
      (bufflen < mysql_data_home_len + rootdir_len + db_len +
                 strlen(FN_ROOTDIR) + tab_len + strlen(ext)))
    *was_truncated= true;

  DBUG_PRINT("exit", ("buff: '%s'", buff));
  DBUG_RETURN(pos - buff);
}


/**
  Create path to a temporary table mysql_tmpdir/#sql1234_12_1
  (i.e. to its .FRM file but without an extension).

  @param thd      The thread handle.
  @param buff     Where to write result in my_charset_filename.
  @param bufflen  buff size

  @note
    Uses current_pid, thread_id, and tmp_table counter to create
    a file name in mysql_tmpdir.

  @return Path length.
*/

uint build_tmptable_filename(THD* thd, char *buff, size_t bufflen)
{
  DBUG_ENTER("build_tmptable_filename");

  char *p= strnmov(buff, mysql_tmpdir, bufflen);
  my_snprintf(p, bufflen - (p - buff), "/%s%lx_%lx_%x",
              tmp_file_prefix, current_pid,
              thd->thread_id, thd->tmp_table++);

  if (lower_case_table_names)
  {
    /* Convert all except tmpdir to lower case */
    my_casedn_str(files_charset_info, p);
  }

  size_t length= unpack_filename(buff, buff);
  DBUG_PRINT("exit", ("buff: '%s'", buff));
  DBUG_RETURN(length);
}

/*
--------------------------------------------------------------------------

   MODULE: DDL log
   -----------------

   This module is used to ensure that we can recover from crashes that occur
   in the middle of a meta-data operation in MySQL. E.g. DROP TABLE t1, t2;
   We need to ensure that both t1 and t2 are dropped and not only t1 and
   also that each table drop is entirely done and not "half-baked".

   To support this we create log entries for each meta-data statement in the
   ddl log while we are executing. These entries are dropped when the
   operation is completed.

   At recovery those entries that were not completed will be executed.

   There is only one ddl log in the system and it is protected by a mutex
   and there is a global struct that contains information about its current
   state.

   History:
   First version written in 2006 by Mikael Ronstrom
--------------------------------------------------------------------------
*/

struct st_global_ddl_log
{
  /*
    We need to adjust buffer size to be able to handle downgrades/upgrades
    where IO_SIZE has changed. We'll set the buffer size such that we can
    handle that the buffer size was upto 4 times bigger in the version
    that wrote the DDL log.
  */
  char file_entry_buf[4*IO_SIZE];
  char file_name_str[FN_REFLEN];
  char *file_name;
  DDL_LOG_MEMORY_ENTRY *first_free;
  DDL_LOG_MEMORY_ENTRY *first_used;
  uint num_entries;
  File file_id;
  uint name_len;
  uint io_size;
  bool inited;
  bool do_release;
  bool recovery_phase;
  st_global_ddl_log() : inited(false), do_release(false) {}
};

st_global_ddl_log global_ddl_log;

mysql_mutex_t LOCK_gdl;

#define DDL_LOG_ENTRY_TYPE_POS 0
#define DDL_LOG_ACTION_TYPE_POS 1
#define DDL_LOG_PHASE_POS 2
#define DDL_LOG_NEXT_ENTRY_POS 4
#define DDL_LOG_NAME_POS 8

#define DDL_LOG_NUM_ENTRY_POS 0
#define DDL_LOG_NAME_LEN_POS 4
#define DDL_LOG_IO_SIZE_POS 8

/**
  Read one entry from ddl log file.

  @param entry_no                     Entry number to read

  @return Operation status
    @retval true   Error
    @retval false  Success
*/

static bool read_ddl_log_file_entry(uint entry_no)
{
  bool error= FALSE;
  File file_id= global_ddl_log.file_id;
  uchar *file_entry_buf= (uchar*)global_ddl_log.file_entry_buf;
  uint io_size= global_ddl_log.io_size;
  DBUG_ENTER("read_ddl_log_file_entry");

  mysql_mutex_assert_owner(&LOCK_gdl);
  if (mysql_file_pread(file_id, file_entry_buf, io_size, io_size * entry_no,
                       MYF(MY_WME)) != io_size)
    error= TRUE;
  DBUG_RETURN(error);
}


/**
  Write one entry to ddl log file.

  @param entry_no                     Entry number to write

  @return Operation status
    @retval true   Error
    @retval false  Success
*/

static bool write_ddl_log_file_entry(uint entry_no)
{
  bool error= FALSE;
  File file_id= global_ddl_log.file_id;
  uchar *file_entry_buf= (uchar*)global_ddl_log.file_entry_buf;
  DBUG_ENTER("write_ddl_log_file_entry");

  mysql_mutex_assert_owner(&LOCK_gdl);
  if (mysql_file_pwrite(file_id, file_entry_buf,
                        IO_SIZE, IO_SIZE * entry_no, MYF(MY_WME)) != IO_SIZE)
    error= TRUE;
  DBUG_RETURN(error);
}


/**
  Sync the ddl log file.

  @return Operation status
    @retval FALSE  Success
    @retval TRUE   Error
*/

static bool sync_ddl_log_file()
{
  DBUG_ENTER("sync_ddl_log_file");
  DBUG_RETURN(mysql_file_sync(global_ddl_log.file_id, MYF(MY_WME)));
}


/**
  Write ddl log header.

  @return Operation status
    @retval TRUE                      Error
    @retval FALSE                     Success
*/

static bool write_ddl_log_header()
{
  uint16 const_var;
  DBUG_ENTER("write_ddl_log_header");

  int4store(&global_ddl_log.file_entry_buf[DDL_LOG_NUM_ENTRY_POS],
            global_ddl_log.num_entries);
  const_var= FN_REFLEN;
  int4store(&global_ddl_log.file_entry_buf[DDL_LOG_NAME_LEN_POS],
            (ulong) const_var);
  const_var= IO_SIZE;
  int4store(&global_ddl_log.file_entry_buf[DDL_LOG_IO_SIZE_POS],
            (ulong) const_var);
  if (write_ddl_log_file_entry(0UL))
  {
    sql_print_error("Error writing ddl log header");
    DBUG_RETURN(TRUE);
  }
  DBUG_RETURN(sync_ddl_log_file());
}


/**
  Create ddl log file name.
  @param file_name                   Filename setup
*/

static inline void create_ddl_log_file_name(char *file_name)
{
  strxmov(file_name, mysql_data_home, "/", "ddl_log.log", NullS);
}


/**
  Read header of ddl log file.

  When we read the ddl log header we get information about maximum sizes
  of names in the ddl log and we also get information about the number
  of entries in the ddl log.

  @return Last entry in ddl log (0 if no entries)
*/

static uint read_ddl_log_header()
{
  uchar *file_entry_buf= (uchar*)global_ddl_log.file_entry_buf;
  char file_name[FN_REFLEN];
  uint entry_no;
  bool successful_open= FALSE;
  DBUG_ENTER("read_ddl_log_header");

  mysql_mutex_init(key_LOCK_gdl, &LOCK_gdl, MY_MUTEX_INIT_SLOW);
  mysql_mutex_lock(&LOCK_gdl);
  create_ddl_log_file_name(file_name);
  if ((global_ddl_log.file_id= mysql_file_open(key_file_global_ddl_log,
                                               file_name,
                                               O_RDWR | O_BINARY, MYF(0))) >= 0)
  {
    if (read_ddl_log_file_entry(0UL))
    {
      /* Write message into error log */
      sql_print_error("Failed to read ddl log file in recovery");
    }
    else
      successful_open= TRUE;
  }
  if (successful_open)
  {
    entry_no= uint4korr(&file_entry_buf[DDL_LOG_NUM_ENTRY_POS]);
    global_ddl_log.name_len= uint4korr(&file_entry_buf[DDL_LOG_NAME_LEN_POS]);
    global_ddl_log.io_size= uint4korr(&file_entry_buf[DDL_LOG_IO_SIZE_POS]);
    DBUG_ASSERT(global_ddl_log.io_size <=
                sizeof(global_ddl_log.file_entry_buf));
  }
  else
  {
    entry_no= 0;
  }
  global_ddl_log.first_free= NULL;
  global_ddl_log.first_used= NULL;
  global_ddl_log.num_entries= 0;
  global_ddl_log.do_release= true;
  mysql_mutex_unlock(&LOCK_gdl);
  DBUG_RETURN(entry_no);
}


/**
  Convert from ddl_log_entry struct to file_entry_buf binary blob.

  @param ddl_log_entry   filled in ddl_log_entry struct.
*/

static void set_global_from_ddl_log_entry(const DDL_LOG_ENTRY *ddl_log_entry)
{
  mysql_mutex_assert_owner(&LOCK_gdl);
  global_ddl_log.file_entry_buf[DDL_LOG_ENTRY_TYPE_POS]=
                                    (char)DDL_LOG_ENTRY_CODE;
  global_ddl_log.file_entry_buf[DDL_LOG_ACTION_TYPE_POS]=
                                    (char)ddl_log_entry->action_type;
  global_ddl_log.file_entry_buf[DDL_LOG_PHASE_POS]= 0;
  int4store(&global_ddl_log.file_entry_buf[DDL_LOG_NEXT_ENTRY_POS],
            ddl_log_entry->next_entry);
  DBUG_ASSERT(strlen(ddl_log_entry->name) < FN_REFLEN);
  strmake(&global_ddl_log.file_entry_buf[DDL_LOG_NAME_POS],
          ddl_log_entry->name, FN_REFLEN - 1);
  if (ddl_log_entry->action_type == DDL_LOG_RENAME_ACTION ||
      ddl_log_entry->action_type == DDL_LOG_REPLACE_ACTION ||
      ddl_log_entry->action_type == DDL_LOG_EXCHANGE_ACTION)
  {
    DBUG_ASSERT(strlen(ddl_log_entry->from_name) < FN_REFLEN);
    strmake(&global_ddl_log.file_entry_buf[DDL_LOG_NAME_POS + FN_REFLEN],
          ddl_log_entry->from_name, FN_REFLEN - 1);
  }
  else
    global_ddl_log.file_entry_buf[DDL_LOG_NAME_POS + FN_REFLEN]= 0;
  DBUG_ASSERT(strlen(ddl_log_entry->handler_name) < FN_REFLEN);
  strmake(&global_ddl_log.file_entry_buf[DDL_LOG_NAME_POS + (2*FN_REFLEN)],
          ddl_log_entry->handler_name, FN_REFLEN - 1);
  if (ddl_log_entry->action_type == DDL_LOG_EXCHANGE_ACTION)
  {
    DBUG_ASSERT(strlen(ddl_log_entry->tmp_name) < FN_REFLEN);
    strmake(&global_ddl_log.file_entry_buf[DDL_LOG_NAME_POS + (3*FN_REFLEN)],
          ddl_log_entry->tmp_name, FN_REFLEN - 1);
  }
  else
    global_ddl_log.file_entry_buf[DDL_LOG_NAME_POS + (3*FN_REFLEN)]= 0;
}


/**
  Convert from file_entry_buf binary blob to ddl_log_entry struct.

  @param[out] ddl_log_entry   struct to fill in.

  @note Strings (names) are pointing to the global_ddl_log structure,
  so LOCK_gdl needs to be hold until they are read or copied.
*/

static void set_ddl_log_entry_from_global(DDL_LOG_ENTRY *ddl_log_entry,
                                          const uint read_entry)
{
  char *file_entry_buf= (char*) global_ddl_log.file_entry_buf;
  uint inx;
  uchar single_char;

  mysql_mutex_assert_owner(&LOCK_gdl);
  ddl_log_entry->entry_pos= read_entry;
  single_char= file_entry_buf[DDL_LOG_ENTRY_TYPE_POS];
  ddl_log_entry->entry_type= (enum ddl_log_entry_code)single_char;
  single_char= file_entry_buf[DDL_LOG_ACTION_TYPE_POS];
  ddl_log_entry->action_type= (enum ddl_log_action_code)single_char;
  ddl_log_entry->phase= file_entry_buf[DDL_LOG_PHASE_POS];
  ddl_log_entry->next_entry= uint4korr(&file_entry_buf[DDL_LOG_NEXT_ENTRY_POS]);
  ddl_log_entry->name= &file_entry_buf[DDL_LOG_NAME_POS];
  inx= DDL_LOG_NAME_POS + global_ddl_log.name_len;
  ddl_log_entry->from_name= &file_entry_buf[inx];
  inx+= global_ddl_log.name_len;
  ddl_log_entry->handler_name= &file_entry_buf[inx];
  if (ddl_log_entry->action_type == DDL_LOG_EXCHANGE_ACTION)
  {
    inx+= global_ddl_log.name_len;
    ddl_log_entry->tmp_name= &file_entry_buf[inx];
  }
  else
    ddl_log_entry->tmp_name= NULL;
}


/**
  Read a ddl log entry.

  Read a specified entry in the ddl log.

  @param read_entry               Number of entry to read
  @param[out] entry_info          Information from entry

  @return Operation status
    @retval TRUE                     Error
    @retval FALSE                    Success
*/

static bool read_ddl_log_entry(uint read_entry, DDL_LOG_ENTRY *ddl_log_entry)
{
  DBUG_ENTER("read_ddl_log_entry");

  if (read_ddl_log_file_entry(read_entry))
  {
    DBUG_RETURN(TRUE);
  }
  set_ddl_log_entry_from_global(ddl_log_entry, read_entry);
  DBUG_RETURN(FALSE);
}


/**
  Initialise ddl log.

  Write the header of the ddl log file and length of names. Also set
  number of entries to zero.

  @return Operation status
    @retval TRUE                     Error
    @retval FALSE                    Success
*/

static bool init_ddl_log()
{
  char file_name[FN_REFLEN];
  DBUG_ENTER("init_ddl_log");

  if (global_ddl_log.inited)
    goto end;

  global_ddl_log.io_size= IO_SIZE;
  global_ddl_log.name_len= FN_REFLEN;
  create_ddl_log_file_name(file_name);
  if ((global_ddl_log.file_id= mysql_file_create(key_file_global_ddl_log,
                                                 file_name, CREATE_MODE,
                                                 O_RDWR | O_TRUNC | O_BINARY,
                                                 MYF(MY_WME))) < 0)
  {
    /* Couldn't create ddl log file, this is serious error */
    sql_print_error("Failed to open ddl log file");
    DBUG_RETURN(TRUE);
  }
  global_ddl_log.inited= TRUE;
  if (write_ddl_log_header())
  {
    (void) mysql_file_close(global_ddl_log.file_id, MYF(MY_WME));
    global_ddl_log.inited= FALSE;
    DBUG_RETURN(TRUE);
  }

end:
  DBUG_RETURN(FALSE);
}


/**
  Sync ddl log file.

  @return Operation status
    @retval TRUE        Error
    @retval FALSE       Success
*/

static bool sync_ddl_log_no_lock()
{
  DBUG_ENTER("sync_ddl_log_no_lock");

  mysql_mutex_assert_owner(&LOCK_gdl);
  if ((!global_ddl_log.recovery_phase) &&
      init_ddl_log())
  {
    DBUG_RETURN(TRUE);
  }
  DBUG_RETURN(sync_ddl_log_file());
}


/**
  @brief Deactivate an individual entry.

  @details For complex rename operations we need to deactivate individual
  entries.

  During replace operations where we start with an existing table called
  t1 and a replacement table called t1#temp or something else and where
  we want to delete t1 and rename t1#temp to t1 this is not possible to
  do in a safe manner unless the ddl log is informed of the phases in
  the change.

  Delete actions are 1-phase actions that can be ignored immediately after
  being executed.
  Rename actions from x to y is also a 1-phase action since there is no
  interaction with any other handlers named x and y.
  Replace action where drop y and x -> y happens needs to be a two-phase
  action. Thus the first phase will drop y and the second phase will
  rename x -> y.

  @param entry_no     Entry position of record to change

  @return Operation status
    @retval TRUE      Error
    @retval FALSE     Success
*/

static bool deactivate_ddl_log_entry_no_lock(uint entry_no)
{
  uchar *file_entry_buf= (uchar*)global_ddl_log.file_entry_buf;
  DBUG_ENTER("deactivate_ddl_log_entry_no_lock");

  mysql_mutex_assert_owner(&LOCK_gdl);
  if (!read_ddl_log_file_entry(entry_no))
  {
    if (file_entry_buf[DDL_LOG_ENTRY_TYPE_POS] == DDL_LOG_ENTRY_CODE)
    {
      /*
        Log entry, if complete mark it done (IGNORE).
        Otherwise increase the phase by one.
      */
      if (file_entry_buf[DDL_LOG_ACTION_TYPE_POS] == DDL_LOG_DELETE_ACTION ||
          file_entry_buf[DDL_LOG_ACTION_TYPE_POS] == DDL_LOG_RENAME_ACTION ||
          (file_entry_buf[DDL_LOG_ACTION_TYPE_POS] == DDL_LOG_REPLACE_ACTION &&
           file_entry_buf[DDL_LOG_PHASE_POS] == 1) ||
          (file_entry_buf[DDL_LOG_ACTION_TYPE_POS] == DDL_LOG_EXCHANGE_ACTION &&
           file_entry_buf[DDL_LOG_PHASE_POS] >= EXCH_PHASE_TEMP_TO_FROM))
        file_entry_buf[DDL_LOG_ENTRY_TYPE_POS]= DDL_IGNORE_LOG_ENTRY_CODE;
      else if (file_entry_buf[DDL_LOG_ACTION_TYPE_POS] == DDL_LOG_REPLACE_ACTION)
      {
        DBUG_ASSERT(file_entry_buf[DDL_LOG_PHASE_POS] == 0);
        file_entry_buf[DDL_LOG_PHASE_POS]= 1;
      }
      else if (file_entry_buf[DDL_LOG_ACTION_TYPE_POS] == DDL_LOG_EXCHANGE_ACTION)
      {
        DBUG_ASSERT(file_entry_buf[DDL_LOG_PHASE_POS] <=
                                                 EXCH_PHASE_FROM_TO_NAME);
        file_entry_buf[DDL_LOG_PHASE_POS]++;
      }
      else
      {
        DBUG_ASSERT(0);
      }
      if (write_ddl_log_file_entry(entry_no))
      {
        sql_print_error("Error in deactivating log entry. Position = %u",
                        entry_no);
        DBUG_RETURN(TRUE);
      }
    }
  }
  else
  {
    sql_print_error("Failed in reading entry before deactivating it");
    DBUG_RETURN(TRUE);
  }
  DBUG_RETURN(FALSE);
}


/**
  Execute one action in a ddl log entry

  @param ddl_log_entry              Information in action entry to execute

  @return Operation status
    @retval TRUE                       Error
    @retval FALSE                      Success
*/

static int execute_ddl_log_action(THD *thd, DDL_LOG_ENTRY *ddl_log_entry)
{
  bool frm_action= FALSE;
  LEX_STRING handler_name;
  handler *file= NULL;
  MEM_ROOT mem_root;
  int error= TRUE;
  char to_path[FN_REFLEN];
  char from_path[FN_REFLEN];
#ifdef WITH_PARTITION_STORAGE_ENGINE
  char *par_ext= (char*)".par";
#endif
  handlerton *hton;
  DBUG_ENTER("execute_ddl_log_action");

  mysql_mutex_assert_owner(&LOCK_gdl);
  if (ddl_log_entry->entry_type == DDL_IGNORE_LOG_ENTRY_CODE)
  {
    DBUG_RETURN(FALSE);
  }
  DBUG_PRINT("ddl_log",
             ("execute type %c next %u name '%s' from_name '%s' handler '%s'"
              " tmp_name '%s'",
             ddl_log_entry->action_type,
             ddl_log_entry->next_entry,
             ddl_log_entry->name,
             ddl_log_entry->from_name,
             ddl_log_entry->handler_name,
             ddl_log_entry->tmp_name));
  handler_name.str= (char*)ddl_log_entry->handler_name;
  handler_name.length= strlen(ddl_log_entry->handler_name);
  init_sql_alloc(&mem_root, TABLE_ALLOC_BLOCK_SIZE, 0); 
  if (!strcmp(ddl_log_entry->handler_name, reg_ext))
    frm_action= TRUE;
  else
  {
    plugin_ref plugin= ha_resolve_by_name(thd, &handler_name, FALSE);
    if (!plugin)
    {
      my_error(ER_ILLEGAL_HA, MYF(0), ddl_log_entry->handler_name);
      goto error;
    }
    hton= plugin_data(plugin, handlerton*);
    file= get_new_handler((TABLE_SHARE*)0, &mem_root, hton);
    if (!file)
    {
      mem_alloc_error(sizeof(handler));
      goto error;
    }
  }
  switch (ddl_log_entry->action_type)
  {
    case DDL_LOG_REPLACE_ACTION:
    case DDL_LOG_DELETE_ACTION:
    {
      if (ddl_log_entry->phase == 0)
      {
        if (frm_action)
        {
          strxmov(to_path, ddl_log_entry->name, reg_ext, NullS);
          if ((error= mysql_file_delete(key_file_frm, to_path, MYF(MY_WME))))
          {
            if (my_errno != ENOENT)
              break;
          }
#ifdef WITH_PARTITION_STORAGE_ENGINE
          strxmov(to_path, ddl_log_entry->name, par_ext, NullS);
          (void) mysql_file_delete(key_file_partition, to_path, MYF(MY_WME));
#endif
        }
        else
        {
          if ((error= file->ha_delete_table(ddl_log_entry->name)))
          {
            if (error != ENOENT && error != HA_ERR_NO_SUCH_TABLE)
              break;
          }
        }
        if ((deactivate_ddl_log_entry_no_lock(ddl_log_entry->entry_pos)))
          break;
        (void) sync_ddl_log_no_lock();
        error= FALSE;
        if (ddl_log_entry->action_type == DDL_LOG_DELETE_ACTION)
          break;
      }
      DBUG_ASSERT(ddl_log_entry->action_type == DDL_LOG_REPLACE_ACTION);
      /*
        Fall through and perform the rename action of the replace
        action. We have already indicated the success of the delete
        action in the log entry by stepping up the phase.
      */
    }
    case DDL_LOG_RENAME_ACTION:
    {
      error= TRUE;
      if (frm_action)
      {
        strxmov(to_path, ddl_log_entry->name, reg_ext, NullS);
        strxmov(from_path, ddl_log_entry->from_name, reg_ext, NullS);
        if (mysql_file_rename(key_file_frm, from_path, to_path, MYF(MY_WME)))
          break;
#ifdef WITH_PARTITION_STORAGE_ENGINE
        strxmov(to_path, ddl_log_entry->name, par_ext, NullS);
        strxmov(from_path, ddl_log_entry->from_name, par_ext, NullS);
        (void) mysql_file_rename(key_file_partition, from_path, to_path, MYF(MY_WME));
#endif
      }
      else
      {
        if (file->ha_rename_table(ddl_log_entry->from_name,
                                  ddl_log_entry->name))
          break;
      }
      if ((deactivate_ddl_log_entry_no_lock(ddl_log_entry->entry_pos)))
        break;
      (void) sync_ddl_log_no_lock();
      error= FALSE;
      break;
    }
    case DDL_LOG_EXCHANGE_ACTION:
    {
      /* We hold LOCK_gdl, so we can alter global_ddl_log.file_entry_buf */
      char *file_entry_buf= (char*)&global_ddl_log.file_entry_buf;
      /* not yet implemented for frm */
      DBUG_ASSERT(!frm_action);
      /*
        Using a case-switch here to revert all currently done phases,
        since it will fall through until the first phase is undone.
      */
      switch (ddl_log_entry->phase) {
        case EXCH_PHASE_TEMP_TO_FROM:
          /* tmp_name -> from_name possibly done */
          (void) file->ha_rename_table(ddl_log_entry->from_name,
                                       ddl_log_entry->tmp_name);
          /* decrease the phase and sync */
          file_entry_buf[DDL_LOG_PHASE_POS]--;
          if (write_ddl_log_file_entry(ddl_log_entry->entry_pos))
            break;
          if (sync_ddl_log_no_lock())
            break;
          /* fall through */
        case EXCH_PHASE_FROM_TO_NAME:
          /* from_name -> name possibly done */
          (void) file->ha_rename_table(ddl_log_entry->name,
                                       ddl_log_entry->from_name);
          /* decrease the phase and sync */
          file_entry_buf[DDL_LOG_PHASE_POS]--;
          if (write_ddl_log_file_entry(ddl_log_entry->entry_pos))
            break;
          if (sync_ddl_log_no_lock())
            break;
          /* fall through */
        case EXCH_PHASE_NAME_TO_TEMP:
          /* name -> tmp_name possibly done */
          (void) file->ha_rename_table(ddl_log_entry->tmp_name,
                                       ddl_log_entry->name);
          /* disable the entry and sync */
          file_entry_buf[DDL_LOG_ENTRY_TYPE_POS]= DDL_IGNORE_LOG_ENTRY_CODE;
          if (write_ddl_log_file_entry(ddl_log_entry->entry_pos))
            break;
          if (sync_ddl_log_no_lock())
            break;
          error= FALSE;
          break;
        default:
          DBUG_ASSERT(0);
          break;
      }

      break;
    }
    default:
      DBUG_ASSERT(0);
      break;
  }
  delete file;
error:
  free_root(&mem_root, MYF(0)); 
  DBUG_RETURN(error);
}


/**
  Get a free entry in the ddl log

  @param[out] active_entry     A ddl log memory entry returned

  @return Operation status
    @retval TRUE               Error
    @retval FALSE              Success
*/

static bool get_free_ddl_log_entry(DDL_LOG_MEMORY_ENTRY **active_entry,
                                   bool *write_header)
{
  DDL_LOG_MEMORY_ENTRY *used_entry;
  DDL_LOG_MEMORY_ENTRY *first_used= global_ddl_log.first_used;
  DBUG_ENTER("get_free_ddl_log_entry");

  if (global_ddl_log.first_free == NULL)
  {
    if (!(used_entry= (DDL_LOG_MEMORY_ENTRY*)my_malloc(
                              sizeof(DDL_LOG_MEMORY_ENTRY), MYF(MY_WME))))
    {
      sql_print_error("Failed to allocate memory for ddl log free list");
      DBUG_RETURN(TRUE);
    }
    global_ddl_log.num_entries++;
    used_entry->entry_pos= global_ddl_log.num_entries;
    *write_header= TRUE;
  }
  else
  {
    used_entry= global_ddl_log.first_free;
    global_ddl_log.first_free= used_entry->next_log_entry;
    *write_header= FALSE;
  }
  /*
    Move from free list to used list
  */
  used_entry->next_log_entry= first_used;
  used_entry->prev_log_entry= NULL;
  used_entry->next_active_log_entry= NULL;
  global_ddl_log.first_used= used_entry;
  if (first_used)
    first_used->prev_log_entry= used_entry;

  *active_entry= used_entry;
  DBUG_RETURN(FALSE);
}


/**
  Execute one entry in the ddl log.
  
  Executing an entry means executing a linked list of actions.

  @param first_entry           Reference to first action in entry

  @return Operation status
    @retval TRUE               Error
    @retval FALSE              Success
*/

static bool execute_ddl_log_entry_no_lock(THD *thd, uint first_entry)
{
  DDL_LOG_ENTRY ddl_log_entry;
  uint read_entry= first_entry;
  DBUG_ENTER("execute_ddl_log_entry_no_lock");

  mysql_mutex_assert_owner(&LOCK_gdl);
  do
  {
    if (read_ddl_log_entry(read_entry, &ddl_log_entry))
    {
      /* Write to error log and continue with next log entry */
      sql_print_error("Failed to read entry = %u from ddl log",
                      read_entry);
      break;
    }
    DBUG_ASSERT(ddl_log_entry.entry_type == DDL_LOG_ENTRY_CODE ||
                ddl_log_entry.entry_type == DDL_IGNORE_LOG_ENTRY_CODE);

    if (execute_ddl_log_action(thd, &ddl_log_entry))
    {
      /* Write to error log and continue with next log entry */
      sql_print_error("Failed to execute action for entry = %u from ddl log",
                      read_entry);
      break;
    }
    read_entry= ddl_log_entry.next_entry;
  } while (read_entry);
  DBUG_RETURN(FALSE);
}


/*
  External interface methods for the DDL log Module
  ---------------------------------------------------
*/

/**
  Write a ddl log entry.

  A careful write of the ddl log is performed to ensure that we can
  handle crashes occurring during CREATE and ALTER TABLE processing.

  @param ddl_log_entry         Information about log entry
  @param[out] entry_written    Entry information written into   

  @return Operation status
    @retval TRUE               Error
    @retval FALSE              Success
*/

bool write_ddl_log_entry(DDL_LOG_ENTRY *ddl_log_entry,
                         DDL_LOG_MEMORY_ENTRY **active_entry)
{
  bool error, write_header;
  DBUG_ENTER("write_ddl_log_entry");

  mysql_mutex_assert_owner(&LOCK_gdl);
  if (init_ddl_log())
  {
    DBUG_RETURN(TRUE);
  }
  set_global_from_ddl_log_entry(ddl_log_entry);
  if (get_free_ddl_log_entry(active_entry, &write_header))
  {
    DBUG_RETURN(TRUE);
  }
  error= FALSE;
  DBUG_PRINT("ddl_log",
             ("write type %c next %u name '%s' from_name '%s' handler '%s'"
              " tmp_name '%s'",
             (char) global_ddl_log.file_entry_buf[DDL_LOG_ACTION_TYPE_POS],
             ddl_log_entry->next_entry,
             (char*) &global_ddl_log.file_entry_buf[DDL_LOG_NAME_POS],
             (char*) &global_ddl_log.file_entry_buf[DDL_LOG_NAME_POS
                                                    + FN_REFLEN],
             (char*) &global_ddl_log.file_entry_buf[DDL_LOG_NAME_POS
                                                    + (2*FN_REFLEN)],
             (char*) &global_ddl_log.file_entry_buf[DDL_LOG_NAME_POS
                                                    + (3*FN_REFLEN)]));
  if (write_ddl_log_file_entry((*active_entry)->entry_pos))
  {
    error= TRUE;
    sql_print_error("Failed to write entry_no = %u",
                    (*active_entry)->entry_pos);
  }
  if (write_header && !error)
  {
    (void) sync_ddl_log_no_lock();
    if (write_ddl_log_header())
      error= TRUE;
  }
  if (error)
    release_ddl_log_memory_entry(*active_entry);
  DBUG_RETURN(error);
}


/**
  @brief Write final entry in the ddl log.

  @details This is the last write in the ddl log. The previous log entries
  have already been written but not yet synched to disk.
  We write a couple of log entries that describes action to perform.
  This entries are set-up in a linked list, however only when a first
  execute entry is put as the first entry these will be executed.
  This routine writes this first.

  @param first_entry               First entry in linked list of entries
                                   to execute, if 0 = NULL it means that
                                   the entry is removed and the entries
                                   are put into the free list.
  @param complete                  Flag indicating we are simply writing
                                   info about that entry has been completed
  @param[in,out] active_entry      Entry to execute, 0 = NULL if the entry
                                   is written first time and needs to be
                                   returned. In this case the entry written
                                   is returned in this parameter

  @return Operation status
    @retval TRUE                   Error
    @retval FALSE                  Success
*/ 

bool write_execute_ddl_log_entry(uint first_entry,
                                 bool complete,
                                 DDL_LOG_MEMORY_ENTRY **active_entry)
{
  bool write_header= FALSE;
  char *file_entry_buf= (char*)global_ddl_log.file_entry_buf;
  DBUG_ENTER("write_execute_ddl_log_entry");

  mysql_mutex_assert_owner(&LOCK_gdl);
  if (init_ddl_log())
  {
    DBUG_RETURN(TRUE);
  }
  if (!complete)
  {
    /*
      We haven't synched the log entries yet, we synch them now before
      writing the execute entry. If complete is true we haven't written
      any log entries before, we are only here to write the execute
      entry to indicate it is done.
    */
    (void) sync_ddl_log_no_lock();
    file_entry_buf[DDL_LOG_ENTRY_TYPE_POS]= (char)DDL_LOG_EXECUTE_CODE;
  }
  else
    file_entry_buf[DDL_LOG_ENTRY_TYPE_POS]= (char)DDL_IGNORE_LOG_ENTRY_CODE;
  file_entry_buf[DDL_LOG_ACTION_TYPE_POS]= 0; /* Ignored for execute entries */
  file_entry_buf[DDL_LOG_PHASE_POS]= 0;
  int4store(&file_entry_buf[DDL_LOG_NEXT_ENTRY_POS], first_entry);
  file_entry_buf[DDL_LOG_NAME_POS]= 0;
  file_entry_buf[DDL_LOG_NAME_POS + FN_REFLEN]= 0;
  file_entry_buf[DDL_LOG_NAME_POS + 2*FN_REFLEN]= 0;
  if (!(*active_entry))
  {
    if (get_free_ddl_log_entry(active_entry, &write_header))
    {
      DBUG_RETURN(TRUE);
    }
    write_header= TRUE;
  }
  if (write_ddl_log_file_entry((*active_entry)->entry_pos))
  {
    sql_print_error("Error writing execute entry in ddl log");
    release_ddl_log_memory_entry(*active_entry);
    DBUG_RETURN(TRUE);
  }
  (void) sync_ddl_log_no_lock();
  if (write_header)
  {
    if (write_ddl_log_header())
    {
      release_ddl_log_memory_entry(*active_entry);
      DBUG_RETURN(TRUE);
    }
  }
  DBUG_RETURN(FALSE);
}


/**
  Deactivate an individual entry.

  @details see deactivate_ddl_log_entry_no_lock.

  @param entry_no     Entry position of record to change

  @return Operation status
    @retval TRUE      Error
    @retval FALSE     Success
*/

bool deactivate_ddl_log_entry(uint entry_no)
{
  bool error;
  DBUG_ENTER("deactivate_ddl_log_entry");

  mysql_mutex_lock(&LOCK_gdl);
  error= deactivate_ddl_log_entry_no_lock(entry_no);
  mysql_mutex_unlock(&LOCK_gdl);
  DBUG_RETURN(error);
}


/**
  Sync ddl log file.

  @return Operation status
    @retval TRUE        Error
    @retval FALSE       Success
*/

bool sync_ddl_log()
{
  bool error;
  DBUG_ENTER("sync_ddl_log");

  mysql_mutex_lock(&LOCK_gdl);
  error= sync_ddl_log_no_lock();
  mysql_mutex_unlock(&LOCK_gdl);

  DBUG_RETURN(error);
}


/**
  Release a log memory entry.
  @param log_memory_entry                Log memory entry to release
*/

void release_ddl_log_memory_entry(DDL_LOG_MEMORY_ENTRY *log_entry)
{
  DDL_LOG_MEMORY_ENTRY *first_free= global_ddl_log.first_free;
  DDL_LOG_MEMORY_ENTRY *next_log_entry= log_entry->next_log_entry;
  DDL_LOG_MEMORY_ENTRY *prev_log_entry= log_entry->prev_log_entry;
  DBUG_ENTER("release_ddl_log_memory_entry");

  mysql_mutex_assert_owner(&LOCK_gdl);
  global_ddl_log.first_free= log_entry;
  log_entry->next_log_entry= first_free;

  if (prev_log_entry)
    prev_log_entry->next_log_entry= next_log_entry;
  else
    global_ddl_log.first_used= next_log_entry;
  if (next_log_entry)
    next_log_entry->prev_log_entry= prev_log_entry;
  DBUG_VOID_RETURN;
}


/**
  Execute one entry in the ddl log.
  
  Executing an entry means executing a linked list of actions.

  @param first_entry           Reference to first action in entry

  @return Operation status
    @retval TRUE               Error
    @retval FALSE              Success
*/

bool execute_ddl_log_entry(THD *thd, uint first_entry)
{
  bool error;
  DBUG_ENTER("execute_ddl_log_entry");

  mysql_mutex_lock(&LOCK_gdl);
  error= execute_ddl_log_entry_no_lock(thd, first_entry);
  mysql_mutex_unlock(&LOCK_gdl);
  DBUG_RETURN(error);
}


/**
  Close the ddl log.
*/

static void close_ddl_log()
{
  DBUG_ENTER("close_ddl_log");
  if (global_ddl_log.file_id >= 0)
  {
    (void) mysql_file_close(global_ddl_log.file_id, MYF(MY_WME));
    global_ddl_log.file_id= (File) -1;
  }
  DBUG_VOID_RETURN;
}


/**
  Execute the ddl log at recovery of MySQL Server.
*/

void execute_ddl_log_recovery()
{
  uint num_entries, i;
  THD *thd;
  DDL_LOG_ENTRY ddl_log_entry;
  char file_name[FN_REFLEN];
  static char recover_query_string[]= "INTERNAL DDL LOG RECOVER IN PROGRESS";
  DBUG_ENTER("execute_ddl_log_recovery");

  /*
    Initialise global_ddl_log struct
  */
  memset(global_ddl_log.file_entry_buf, 0, sizeof(global_ddl_log.file_entry_buf));
  global_ddl_log.inited= FALSE;
  global_ddl_log.recovery_phase= TRUE;
  global_ddl_log.io_size= IO_SIZE;
  global_ddl_log.file_id= (File) -1;

  /*
    To be able to run this from boot, we allocate a temporary THD
  */
  if (!(thd=new THD))
    DBUG_VOID_RETURN;
  thd->thread_stack= (char*) &thd;
  thd->store_globals();

  thd->set_query(recover_query_string, strlen(recover_query_string));

  /* this also initialize LOCK_gdl */
  num_entries= read_ddl_log_header();
  mysql_mutex_lock(&LOCK_gdl);
  for (i= 1; i < num_entries + 1; i++)
  {
    if (read_ddl_log_entry(i, &ddl_log_entry))
    {
      sql_print_error("Failed to read entry no = %u from ddl log", i);
      continue;
    }
    if (ddl_log_entry.entry_type == DDL_LOG_EXECUTE_CODE)
    {
      if (execute_ddl_log_entry_no_lock(thd, ddl_log_entry.next_entry))
      {
        /* Real unpleasant scenario but we continue anyways.  */
        continue;
      }
    }
  }
  close_ddl_log();
  create_ddl_log_file_name(file_name);
  (void) mysql_file_delete(key_file_global_ddl_log, file_name, MYF(0));
  global_ddl_log.recovery_phase= FALSE;
  mysql_mutex_unlock(&LOCK_gdl);
  delete thd;
  /* Remember that we don't have a THD */
  my_pthread_setspecific_ptr(THR_THD,  0);
  DBUG_VOID_RETURN;
}


/**
  Release all memory allocated to the ddl log.
*/

void release_ddl_log()
{
  DDL_LOG_MEMORY_ENTRY *free_list;
  DDL_LOG_MEMORY_ENTRY *used_list;
  DBUG_ENTER("release_ddl_log");

  if (!global_ddl_log.do_release)
    DBUG_VOID_RETURN;

  mysql_mutex_lock(&LOCK_gdl);
  free_list= global_ddl_log.first_free;
  used_list= global_ddl_log.first_used;
  while (used_list)
  {
    DDL_LOG_MEMORY_ENTRY *tmp= used_list->next_log_entry;
    my_free(used_list);
    used_list= tmp;
  }
  while (free_list)
  {
    DDL_LOG_MEMORY_ENTRY *tmp= free_list->next_log_entry;
    my_free(free_list);
    free_list= tmp;
  }
  close_ddl_log();
  global_ddl_log.inited= 0;
  mysql_mutex_unlock(&LOCK_gdl);
  mysql_mutex_destroy(&LOCK_gdl);
  global_ddl_log.do_release= false;
  DBUG_VOID_RETURN;
}


/*
---------------------------------------------------------------------------

  END MODULE DDL log
  --------------------

---------------------------------------------------------------------------
*/


/**
   @brief construct a temporary shadow file name.

   @details Make a shadow file name used by ALTER TABLE to construct the
   modified table (with keeping the original). The modified table is then
   moved back as original table. The name must start with the temp file
   prefix so it gets filtered out by table files listing routines. 
    
   @param[out] buff      buffer to receive the constructed name
   @param      bufflen   size of buff
   @param      lpt       alter table data structure

   @retval     path length
*/

uint build_table_shadow_filename(char *buff, size_t bufflen, 
                                 ALTER_PARTITION_PARAM_TYPE *lpt)
{
  char tmp_name[FN_REFLEN];
  my_snprintf (tmp_name, sizeof (tmp_name), "%s-%s", tmp_file_prefix,
               lpt->table_name);
  return build_table_filename(buff, bufflen, lpt->db, tmp_name, "", FN_IS_TMP);
}


/*
  SYNOPSIS
    mysql_write_frm()
    lpt                    Struct carrying many parameters needed for this
                           method
    flags                  Flags as defined below
      WFRM_INITIAL_WRITE        If set we need to prepare table before
                                creating the frm file
      WFRM_INSTALL_SHADOW       If set we should install the new frm
      WFRM_KEEP_SHARE           If set we know that the share is to be
                                retained and thus we should ensure share
                                object is correct, if not set we don't
                                set the new partition syntax string since
                                we know the share object is destroyed.
      WFRM_PACK_FRM             If set we should pack the frm file and delete
                                the frm file

  RETURN VALUES
    TRUE                   Error
    FALSE                  Success

  DESCRIPTION
    A support method that creates a new frm file and in this process it
    regenerates the partition data. It works fine also for non-partitioned
    tables since it only handles partitioned data if it exists.
*/

bool mysql_write_frm(ALTER_PARTITION_PARAM_TYPE *lpt, uint flags)
{
  /*
    Prepare table to prepare for writing a new frm file where the
    partitions in add/drop state have temporarily changed their state
    We set tmp_table to avoid get errors on naming of primary key index.
  */
  int error= 0;
  char path[FN_REFLEN+1];
  char shadow_path[FN_REFLEN+1];
  char shadow_frm_name[FN_REFLEN+1];
  char frm_name[FN_REFLEN+1];
#ifdef WITH_PARTITION_STORAGE_ENGINE
  char *part_syntax_buf;
  uint syntax_len;
#endif
  DBUG_ENTER("mysql_write_frm");

  /*
    Build shadow frm file name
  */
  build_table_shadow_filename(shadow_path, sizeof(shadow_path) - 1, lpt);
  strxmov(shadow_frm_name, shadow_path, reg_ext, NullS);
  if (flags & WFRM_WRITE_SHADOW)
  {
    if (mysql_prepare_create_table(lpt->thd, lpt->create_info,
                                   lpt->alter_info,
                                   /*tmp_table*/ 1,
                                   &lpt->db_options,
                                   lpt->table->file,
                                   &lpt->key_info_buffer,
                                   &lpt->key_count,
                                   /*select_field_count*/ 0))
    {
      DBUG_RETURN(TRUE);
    }
#ifdef WITH_PARTITION_STORAGE_ENGINE
    {
      partition_info *part_info= lpt->table->part_info;
      if (part_info)
      {
        if (!(part_syntax_buf= generate_partition_syntax(part_info,
                                                         &syntax_len,
                                                         TRUE, TRUE,
                                                         lpt->create_info,
                                                         lpt->alter_info,
                                                         NULL)))
        {
          DBUG_RETURN(TRUE);
        }
        part_info->part_info_string= part_syntax_buf;
        part_info->part_info_len= syntax_len;
      }
    }
#endif
    /* Write shadow frm file */
    lpt->create_info->table_options= lpt->db_options;
    if ((mysql_create_frm(lpt->thd, shadow_frm_name, lpt->db,
                          lpt->table_name, lpt->create_info,
                          lpt->alter_info->create_list, lpt->key_count,
                          lpt->key_info_buffer, lpt->table->file)) ||
        lpt->table->file->ha_create_handler_files(shadow_path, NULL,
                                                  CHF_CREATE_FLAG,
                                                  lpt->create_info))
    {
      mysql_file_delete(key_file_frm, shadow_frm_name, MYF(0));
      error= 1;
      goto end;
    }
  }
  if (flags & WFRM_PACK_FRM)
  {
    /*
      We need to pack the frm file and after packing it we delete the
      frm file to ensure it doesn't get used. This is only used for
      handlers that have the main version of the frm file stored in the
      handler.
    */
    uchar *data;
    size_t length;
    if (readfrm(shadow_path, &data, &length) ||
        packfrm(data, length, &lpt->pack_frm_data, &lpt->pack_frm_len))
    {
      my_free(data);
      my_free(lpt->pack_frm_data);
      mem_alloc_error(length);
      error= 1;
      goto end;
    }
    error= mysql_file_delete(key_file_frm, shadow_frm_name, MYF(MY_WME));
  }
  if (flags & WFRM_INSTALL_SHADOW)
  {
#ifdef WITH_PARTITION_STORAGE_ENGINE
    partition_info *part_info= lpt->part_info;
#endif
    /*
      Build frm file name
    */
    build_table_filename(path, sizeof(path) - 1, lpt->db,
                         lpt->table_name, "", 0);
    strxmov(frm_name, path, reg_ext, NullS);
    /*
      When we are changing to use new frm file we need to ensure that we
      don't collide with another thread in process to open the frm file.
      We start by deleting the .frm file and possible .par file. Then we
      write to the DDL log that we have completed the delete phase by
      increasing the phase of the log entry. Next step is to rename the
      new .frm file and the new .par file to the real name. After
      completing this we write a new phase to the log entry that will
      deactivate it.
    */
    if (mysql_file_delete(key_file_frm, frm_name, MYF(MY_WME)) ||
#ifdef WITH_PARTITION_STORAGE_ENGINE
        lpt->table->file->ha_create_handler_files(path, shadow_path,
                                                  CHF_DELETE_FLAG, NULL) ||
        deactivate_ddl_log_entry(part_info->frm_log_entry->entry_pos) ||
        (sync_ddl_log(), FALSE) ||
        mysql_file_rename(key_file_frm,
                          shadow_frm_name, frm_name, MYF(MY_WME)) ||
        lpt->table->file->ha_create_handler_files(path, shadow_path,
                                                  CHF_RENAME_FLAG, NULL))
#else
        mysql_file_rename(key_file_frm,
                          shadow_frm_name, frm_name, MYF(MY_WME)))
#endif
    {
      error= 1;
      goto err;
    }
#ifdef WITH_PARTITION_STORAGE_ENGINE
    if (part_info && (flags & WFRM_KEEP_SHARE))
    {
      TABLE_SHARE *share= lpt->table->s;
      char *tmp_part_syntax_str;
      if (!(part_syntax_buf= generate_partition_syntax(part_info,
                                                       &syntax_len,
                                                       TRUE, TRUE,
                                                       lpt->create_info,
                                                       lpt->alter_info,
                                                       NULL)))
      {
        error= 1;
        goto err;
      }
      if (share->partition_info_buffer_size < syntax_len + 1)
      {
        share->partition_info_buffer_size= syntax_len+1;
        if (!(tmp_part_syntax_str= (char*) strmake_root(&share->mem_root,
                                                        part_syntax_buf,
                                                        syntax_len)))
        {
          error= 1;
          goto err;
        }
        share->partition_info_str= tmp_part_syntax_str;
      }
      else
        memcpy((char*) share->partition_info_str, part_syntax_buf,
               syntax_len + 1);
      share->partition_info_str_len= part_info->part_info_len= syntax_len;
      part_info->part_info_string= part_syntax_buf;
    }
#endif

err:
#ifdef WITH_PARTITION_STORAGE_ENGINE
    deactivate_ddl_log_entry(part_info->frm_log_entry->entry_pos);
    part_info->frm_log_entry= NULL;
    (void) sync_ddl_log();
#endif
    ;
  }

end:
  DBUG_RETURN(error);
}


/*
  SYNOPSIS
    write_bin_log()
    thd                           Thread object
    clear_error                   is clear_error to be called
    query                         Query to log
    query_length                  Length of query
    is_trans                      if the event changes either
                                  a trans or non-trans engine.

  RETURN VALUES
    NONE

  DESCRIPTION
    Write the binlog if open, routine used in multiple places in this
    file
*/

int write_bin_log(THD *thd, bool clear_error,
                  char const *query, ulong query_length, bool is_trans)
{
  int error= 0;
  if (mysql_bin_log.is_open())
  {
    int errcode= 0;
    if (clear_error)
      thd->clear_error();
    else
      errcode= query_error_code(thd, TRUE);
    error= thd->binlog_query(THD::STMT_QUERY_TYPE,
                             query, query_length, is_trans, FALSE, FALSE,
                             errcode);
  }
  return error;
}


/*
 delete (drop) tables.

  SYNOPSIS
   mysql_rm_table()
   thd			Thread handle
   tables		List of tables to delete
   if_exists		If 1, don't give error if one table doesn't exists

  NOTES
    Will delete all tables that can be deleted and give a compact error
    messages for tables that could not be deleted.
    If a table is in use, we will wait for all users to free the table
    before dropping it

    Wait if global_read_lock (FLUSH TABLES WITH READ LOCK) is set, but
    not if under LOCK TABLES.

  RETURN
    FALSE OK.  In this case ok packet is sent to user
    TRUE  Error

*/

bool mysql_rm_table(THD *thd,TABLE_LIST *tables, my_bool if_exists,
                    my_bool drop_temporary)
{
  bool error;
  Drop_table_error_handler err_handler;
  TABLE_LIST *table;

  DBUG_ENTER("mysql_rm_table");

  /* Disable drop of enabled log tables, must be done before name locking */
  for (table= tables; table; table= table->next_local)
  {
    if (check_if_log_table(table->db_length, table->db,
                           table->table_name_length, table->table_name, true))
    {
      my_error(ER_BAD_LOG_STATEMENT, MYF(0), "DROP");
      DBUG_RETURN(true);
    }
  }

  if (!drop_temporary)
  {
    if (!thd->locked_tables_mode)
    {
      if (lock_table_names(thd, tables, NULL,
                           thd->variables.lock_wait_timeout, 0))
        DBUG_RETURN(true);
      for (table= tables; table; table= table->next_local)
      {
        if (is_temporary_table(table))
          continue;

        tdc_remove_table(thd, TDC_RT_REMOVE_ALL, table->db, table->table_name,
                         false);
      }
    }
    else
    {
      for (table= tables; table; table= table->next_local)
        if (is_temporary_table(table))
        {
          /*
            A temporary table.

            Don't try to find a corresponding MDL lock or assign it
            to table->mdl_request.ticket. There can't be metadata
            locks for temporary tables: they are local to the session.

            Later in this function we release the MDL lock only if
            table->mdl_requeset.ticket is not NULL. Thus here we
            ensure that we won't release the metadata lock on the base
            table locked with LOCK TABLES as a side effect of temporary
            table drop.
          */
          DBUG_ASSERT(table->mdl_request.ticket == NULL);
        }
        else
        {
          /*
            Not a temporary table.

            Since 'tables' list can't contain duplicates (this is ensured
            by parser) it is safe to cache pointer to the TABLE instances
            in its elements.
          */
          table->table= find_table_for_mdl_upgrade(thd, table->db,
                                                   table->table_name, false);
          if (!table->table)
            DBUG_RETURN(true);
          table->mdl_request.ticket= table->table->mdl_ticket;
        }
    }
  }

  /* mark for close and remove all cached entries */
  thd->push_internal_handler(&err_handler);
  error= mysql_rm_table_no_locks(thd, tables, if_exists, drop_temporary,
                                 false, false);
  thd->pop_internal_handler();

  if (error)
    DBUG_RETURN(TRUE);
  my_ok(thd);
  DBUG_RETURN(FALSE);
}


/**
  Execute the drop of a normal or temporary table.

  @param  thd             Thread handler
  @param  tables          Tables to drop
  @param  if_exists       If set, don't give an error if table doesn't exists.
                          In this case we give an warning of level 'NOTE'
  @param  drop_temporary  Only drop temporary tables
  @param  drop_view       Allow to delete VIEW .frm
  @param  dont_log_query  Don't write query to log files. This will also not
                          generate warnings if the handler files doesn't exists

  @retval  0  ok
  @retval  1  Error
  @retval -1  Thread was killed

  @note This function assumes that metadata locks have already been taken.
        It is also assumed that the tables have been removed from TDC.

  @note This function assumes that temporary tables to be dropped have
        been pre-opened using corresponding table list elements.

  @todo When logging to the binary log, we should log
        tmp_tables and transactional tables as separate statements if we
        are in a transaction;  This is needed to get these tables into the
        cached binary log that is only written on COMMIT.
        The current code only writes DROP statements that only uses temporary
        tables to the cache binary log.  This should be ok on most cases, but
        not all.
*/

int mysql_rm_table_no_locks(THD *thd, TABLE_LIST *tables, bool if_exists,
                            bool drop_temporary, bool drop_view,
                            bool dont_log_query)
{
  TABLE_LIST *table;
  char path[FN_REFLEN + 1], *alias= NULL;
  uint path_length= 0;
  String wrong_tables;
  int error= 0;
  int non_temp_tables_count= 0;
  bool foreign_key_error=0;
  bool non_tmp_error= 0;
  bool trans_tmp_table_deleted= 0, non_trans_tmp_table_deleted= 0;
  bool non_tmp_table_deleted= 0;
  String built_query;
  String built_trans_tmp_query, built_non_trans_tmp_query;
  DBUG_ENTER("mysql_rm_table_no_locks");

  /*
    Prepares the drop statements that will be written into the binary
    log as follows:

    1 - If we are not processing a "DROP TEMPORARY" it prepares a
    "DROP".

    2 - A "DROP" may result in a "DROP TEMPORARY" but the opposite is
    not true.

    3 - If the current format is row, the IF EXISTS token needs to be
    appended because one does not know if CREATE TEMPORARY was previously
    written to the binary log.

    4 - Add the IF_EXISTS token if necessary, i.e. if_exists is TRUE.

    5 - For temporary tables, there is a need to differentiate tables
    in transactional and non-transactional storage engines. For that,
    reason, two types of drop statements are prepared.

    The need to different the type of tables when dropping a temporary
    table stems from the fact that such drop does not commit an ongoing
    transaction and changes to non-transactional tables must be written
    ahead of the transaction in some circumstances.
  */
  if (!dont_log_query)
  {
    if (!drop_temporary)
    {
      built_query.set_charset(system_charset_info);
      if (if_exists)
        built_query.append("DROP TABLE IF EXISTS ");
      else
        built_query.append("DROP TABLE ");
    }

    if (thd->is_current_stmt_binlog_format_row() || if_exists)
    {
      built_trans_tmp_query.set_charset(system_charset_info);
      built_trans_tmp_query.append("DROP TEMPORARY TABLE IF EXISTS ");
      built_non_trans_tmp_query.set_charset(system_charset_info);
      built_non_trans_tmp_query.append("DROP TEMPORARY TABLE IF EXISTS ");
    }
    else
    {
      built_trans_tmp_query.set_charset(system_charset_info);
      built_trans_tmp_query.append("DROP TEMPORARY TABLE ");
      built_non_trans_tmp_query.set_charset(system_charset_info);
      built_non_trans_tmp_query.append("DROP TEMPORARY TABLE ");
    }
  }

  for (table= tables; table; table= table->next_local)
  {
    bool is_trans;
    char *db=table->db;
    int db_len= table->db_length;
    handlerton *table_type;
    enum legacy_db_type frm_db_type= DB_TYPE_UNKNOWN;

    DBUG_PRINT("table", ("table_l: '%s'.'%s'  table: 0x%lx  s: 0x%lx",
                         table->db, table->table_name, (long) table->table,
                         table->table ? (long) table->table->s : (long) -1));

    /*
      If we are in locked tables mode and are dropping a temporary table,
      the ticket should be NULL to ensure that we don't release a lock
      on a base table later.
    */
    DBUG_ASSERT(!(thd->locked_tables_mode &&
                  table->open_type != OT_BASE_ONLY &&
                  find_temporary_table(thd, table) &&
                  table->mdl_request.ticket != NULL));

    thd->add_to_binlog_accessed_dbs(table->db);

    /*
      drop_temporary_table may return one of the following error codes:
      .  0 - a temporary table was successfully dropped.
      .  1 - a temporary table was not found.
      . -1 - a temporary table is used by an outer statement.
    */
    if (table->open_type == OT_BASE_ONLY)
      error= 1;
    else if ((error= drop_temporary_table(thd, table, &is_trans)) == -1)
    {
      DBUG_ASSERT(thd->in_sub_stmt);
      goto err;
    }

    if ((drop_temporary && if_exists) || !error)
    {
      /*
        This handles the case of temporary tables. We have the following cases:

          . "DROP TEMPORARY" was executed and a temporary table was affected
          (i.e. drop_temporary && !error) or the if_exists was specified (i.e.
          drop_temporary && if_exists).

          . "DROP" was executed but a temporary table was affected (.i.e
          !error).
      */
      if (!dont_log_query)
      {
        /*
          If there is an error, we don't know the type of the engine
          at this point. So, we keep it in the trx-cache.
        */
        is_trans= error ? TRUE : is_trans;
        if (is_trans)
          trans_tmp_table_deleted= TRUE;
        else
          non_trans_tmp_table_deleted= TRUE;

        String *built_ptr_query=
          (is_trans ? &built_trans_tmp_query : &built_non_trans_tmp_query);
        /*
          Don't write the database name if it is the current one (or if
          thd->db is NULL).
        */
        if (thd->db == NULL || strcmp(db,thd->db) != 0)
        {
          append_identifier(thd, built_ptr_query, db, db_len);
          built_ptr_query->append(".");
        }
        append_identifier(thd, built_ptr_query, table->table_name,
                          strlen(table->table_name));
        built_ptr_query->append(",");
      }
      /*
        This means that a temporary table was droped and as such there
        is no need to proceed with the code that tries to drop a regular
        table.
      */
      if (!error) continue;
    }
    else if (!drop_temporary)
    {
      non_temp_tables_count++;

      if (thd->locked_tables_mode)
      {
        if (wait_while_table_is_used(thd, table->table, HA_EXTRA_FORCE_REOPEN))
        {
          error= -1;
          goto err;
        }
        close_all_tables_for_name(thd, table->table->s, true, NULL);
        table->table= 0;
      }

      /* Check that we have an exclusive lock on the table to be dropped. */
      DBUG_ASSERT(thd->mdl_context.is_lock_owner(MDL_key::TABLE, table->db,
                                                 table->table_name,
                                                 MDL_EXCLUSIVE));
      if (thd->killed)
      {
        error= -1;
        goto err;
      }
      alias= (lower_case_table_names == 2) ? table->alias : table->table_name;
      /* remove .frm file and engine files */
      path_length= build_table_filename(path, sizeof(path) - 1, db, alias,
                                        reg_ext,
                                        table->internal_tmp_table ?
                                        FN_IS_TMP : 0);

      /*
        This handles the case where a "DROP" was executed and a regular
        table "may be" dropped as drop_temporary is FALSE and error is
        TRUE. If the error was FALSE a temporary table was dropped and
        regardless of the status of drop_tempoary a "DROP TEMPORARY"
        must be used.
      */
      if (!dont_log_query)
      {
        /*
          Note that unless if_exists is TRUE or a temporary table was deleted, 
          there is no means to know if the statement should be written to the
          binary log. See further information on this variable in what follows.
        */
        non_tmp_table_deleted= (if_exists ? TRUE : non_tmp_table_deleted);
        /*
          Don't write the database name if it is the current one (or if
          thd->db is NULL).
        */
        if (thd->db == NULL || strcmp(db,thd->db) != 0)
        {
          append_identifier(thd, &built_query, db, db_len);
          built_query.append(".");
        }

        append_identifier(thd, &built_query, table->table_name,
                          strlen(table->table_name));
        built_query.append(",");
      }
    }
    DEBUG_SYNC(thd, "rm_table_no_locks_before_delete_table");
    DBUG_EXECUTE_IF("sleep_before_no_locks_delete_table",
                    my_sleep(100000););
    error= 0;
    if (drop_temporary ||
        ((access(path, F_OK) &&
          ha_create_table_from_engine(thd, db, alias)) ||
         (!drop_view &&
          dd_frm_type(thd, path, &frm_db_type) != FRMTYPE_TABLE)))
    {
      /*
        One of the following cases happened:
          . "DROP TEMPORARY" but a temporary table was not found.
          . "DROP" but table was not found on disk and table can't be
            created from engine.
          . ./sql/datadict.cc +32 /Alfranio - TODO: We need to test this.
      */
      if (if_exists)
      {
        String tbl_name;
        tbl_name.append(String(db,system_charset_info));
        tbl_name.append('.');
        tbl_name.append(String(table->table_name,system_charset_info));

        push_warning_printf(thd, Sql_condition::WARN_LEVEL_NOTE,
                            ER_BAD_TABLE_ERROR, ER(ER_BAD_TABLE_ERROR),
                            tbl_name.c_ptr());
      }
      else
      {
        non_tmp_error = (drop_temporary ? non_tmp_error : TRUE);
        error= 1;
      }
    }
    else
    {
      char *end;
      if (frm_db_type == DB_TYPE_UNKNOWN)
      {
        dd_frm_type(thd, path, &frm_db_type);
        DBUG_PRINT("info", ("frm_db_type %d from %s", frm_db_type, path));
      }
      table_type= ha_resolve_by_legacy_type(thd, frm_db_type);
      // Remove extension for delete
      *(end= path + path_length - reg_ext_length)= '\0';
      DBUG_PRINT("info", ("deleting table of type %d",
                          (table_type ? table_type->db_type : 0)));
      error= ha_delete_table(thd, table_type, path, db, table->table_name,
                             !dont_log_query);

      /* No error if non existent table and 'IF EXIST' clause or view */
      if ((error == ENOENT || error == HA_ERR_NO_SUCH_TABLE) && 
          (if_exists || table_type == NULL))
      {
        error= 0;
        thd->clear_error();
      }
      if (error == HA_ERR_ROW_IS_REFERENCED)
      {
        /* the table is referenced by a foreign key constraint */
        foreign_key_error= 1;
      }
      if (!error || error == ENOENT || error == HA_ERR_NO_SUCH_TABLE)
      {
        int new_error;
        /* Delete the table definition file */
        strmov(end,reg_ext);
        if (!(new_error= mysql_file_delete(key_file_frm, path, MYF(MY_WME))))
        {
          non_tmp_table_deleted= TRUE;
          new_error= Table_triggers_list::drop_all_triggers(thd, db,
                                                            table->table_name);
        }
        error|= new_error;
      }
       non_tmp_error= error ? TRUE : non_tmp_error;
    }
    if (error)
    {
      if (error == HA_ERR_TOO_MANY_CONCURRENT_TRXS)
      {
        my_error(HA_ERR_TOO_MANY_CONCURRENT_TRXS, MYF(0));
        wrong_tables.free();
        error= 1;
        goto err;
      }

      if (wrong_tables.length())
        wrong_tables.append(',');

      wrong_tables.append(String(db,system_charset_info));
      wrong_tables.append('.');
      wrong_tables.append(String(table->table_name,system_charset_info));
    }
    DBUG_PRINT("table", ("table: 0x%lx  s: 0x%lx", (long) table->table,
                         table->table ? (long) table->table->s : (long) -1));

    DBUG_EXECUTE_IF("bug43138",
                    my_printf_error(ER_BAD_TABLE_ERROR,
                                    ER(ER_BAD_TABLE_ERROR), MYF(0),
                                    table->table_name););
#ifdef HAVE_PSI_TABLE_INTERFACE
    if (drop_temporary && likely(error == 0))
      PSI_TABLE_CALL(drop_table_share)
        (true, table->db, table->db_length, table->table_name, table->table_name_length);
#endif
  }
  DEBUG_SYNC(thd, "rm_table_no_locks_before_binlog");
  thd->thread_specific_used|= (trans_tmp_table_deleted ||
                               non_trans_tmp_table_deleted);
  error= 0;
err:
  if (wrong_tables.length())
  {
    if (!foreign_key_error)
      my_printf_error(ER_BAD_TABLE_ERROR, ER(ER_BAD_TABLE_ERROR), MYF(0),
                      wrong_tables.c_ptr());
    else
      my_message(ER_ROW_IS_REFERENCED, ER(ER_ROW_IS_REFERENCED), MYF(0));
    error= 1;
  }

  if (non_trans_tmp_table_deleted ||
      trans_tmp_table_deleted || non_tmp_table_deleted)
  {
    query_cache_invalidate3(thd, tables, 0);

    if (non_trans_tmp_table_deleted ||
        trans_tmp_table_deleted)
      thd->transaction.stmt.mark_dropped_temp_table();

    if (!dont_log_query && mysql_bin_log.is_open())
    {
      if (non_trans_tmp_table_deleted)
      {
          /* Chop of the last comma */
          built_non_trans_tmp_query.chop();
          built_non_trans_tmp_query.append(" /* generated by server */");
          error |= thd->binlog_query(THD::STMT_QUERY_TYPE,
                                     built_non_trans_tmp_query.ptr(),
                                     built_non_trans_tmp_query.length(),
                                     FALSE, FALSE, FALSE, 0);
          /*
            When temporary and regular tables or temporary tables with
            different storage engines are dropped on a single
            statement, the original statement is split in two.
            These two statements are logged in two events to binary
            logs, when gtid_mode is ON each DDL event must have its own
            GTID. Since drop temporary table does not implicitly
            commit, in these cases we must force a commit.
          */
          if (gtid_mode > 0 && (trans_tmp_table_deleted || non_tmp_table_deleted))
            error |= mysql_bin_log.commit(thd, true);
      }
      if (trans_tmp_table_deleted)
      {
          /* Chop of the last comma */
          built_trans_tmp_query.chop();
          built_trans_tmp_query.append(" /* generated by server */");
          error |= thd->binlog_query(THD::STMT_QUERY_TYPE,
                                     built_trans_tmp_query.ptr(),
                                     built_trans_tmp_query.length(),
                                     TRUE, FALSE, FALSE, 0);
          /*
            When temporary and regular tables are dropped on a single
            statement, the original statement is split in two.
            These two statements are logged in two events to binary
            logs, when gtid_mode is ON each DDL event must have its own
            GTID. Since drop temporary table does not implicitly
            commit, in these cases we must force a commit.
          */
          if (gtid_mode > 0 && non_tmp_table_deleted)
            error |= mysql_bin_log.commit(thd, true);
      }
      if (non_tmp_table_deleted)
      {
          /* Chop of the last comma */
          built_query.chop();
          built_query.append(" /* generated by server */");
          int error_code = (non_tmp_error ?
            (foreign_key_error ? ER_ROW_IS_REFERENCED : ER_BAD_TABLE_ERROR) : 0);
          error |= thd->binlog_query(THD::STMT_QUERY_TYPE,
                                     built_query.ptr(),
                                     built_query.length(),
                                     TRUE, FALSE, FALSE,
                                     error_code);
      }
    }
  }

  if (!drop_temporary)
  {
    /*
      Under LOCK TABLES we should release meta-data locks on the tables
      which were dropped.

      Leave LOCK TABLES mode if we managed to drop all tables which were
      locked. Additional check for 'non_temp_tables_count' is to avoid
      leaving LOCK TABLES mode if we have dropped only temporary tables.
    */
    if (thd->locked_tables_mode)
    {
      if (thd->lock && thd->lock->table_count == 0 && non_temp_tables_count > 0)
      {
        thd->locked_tables_list.unlock_locked_tables(thd);
        goto end;
      }
      for (table= tables; table; table= table->next_local)
      {
        /* Drop locks for all successfully dropped tables. */
        if (table->table == NULL && table->mdl_request.ticket)
        {
          /*
            Under LOCK TABLES we may have several instances of table open
            and locked and therefore have to remove several metadata lock
            requests associated with them.
          */
          thd->mdl_context.release_all_locks_for_name(table->mdl_request.ticket);
        }
      }
    }
    /*
      Rely on the caller to implicitly commit the transaction
      and release metadata locks.
    */
  }

end:
  DBUG_RETURN(error);
}


/**
  Quickly remove a table.

  @param thd         Thread context.
  @param base        The handlerton handle.
  @param db          The database name.
  @param table_name  The table name.
  @param flags       Flags for build_table_filename() as well as describing
                     if handler files / .FRM should be deleted as well.

  @return False in case of success, True otherwise.
*/

bool quick_rm_table(THD *thd, handlerton *base, const char *db,
                    const char *table_name, uint flags)
{
  char path[FN_REFLEN + 1];
  bool error= 0;
  DBUG_ENTER("quick_rm_table");

  uint path_length= build_table_filename(path, sizeof(path) - 1,
                                         db, table_name, reg_ext, flags);
  if (mysql_file_delete(key_file_frm, path, MYF(0)))
    error= 1; /* purecov: inspected */
  path[path_length - reg_ext_length]= '\0'; // Remove reg_ext
  if (flags & NO_HA_TABLE)
  {
    handler *file= get_new_handler((TABLE_SHARE*) 0, thd->mem_root, base);
    if (!file)
      DBUG_RETURN(true);
    (void) file->ha_create_handler_files(path, NULL, CHF_DELETE_FLAG, NULL);
    delete file;
  }
  if (!(flags & (FRM_ONLY|NO_HA_TABLE)))
    error|= ha_delete_table(current_thd, base, path, db, table_name, 0);
  DBUG_RETURN(error);
}

/*
  Sort keys in the following order:
  - PRIMARY KEY
  - UNIQUE keys where all column are NOT NULL
  - UNIQUE keys that don't contain partial segments
  - Other UNIQUE keys
  - Normal keys
  - Fulltext keys

  This will make checking for duplicated keys faster and ensure that
  PRIMARY keys are prioritized.
*/

static int sort_keys(KEY *a, KEY *b)
{
  ulong a_flags= a->flags, b_flags= b->flags;
  
  if (a_flags & HA_NOSAME)
  {
    if (!(b_flags & HA_NOSAME))
      return -1;
    if ((a_flags ^ b_flags) & HA_NULL_PART_KEY)
    {
      /* Sort NOT NULL keys before other keys */
      return (a_flags & HA_NULL_PART_KEY) ? 1 : -1;
    }
    if (a->name == primary_key_name)
      return -1;
    if (b->name == primary_key_name)
      return 1;
    /* Sort keys don't containing partial segments before others */
    if ((a_flags ^ b_flags) & HA_KEY_HAS_PART_KEY_SEG)
      return (a_flags & HA_KEY_HAS_PART_KEY_SEG) ? 1 : -1;
  }
  else if (b_flags & HA_NOSAME)
    return 1;					// Prefer b

  if ((a_flags ^ b_flags) & HA_FULLTEXT)
  {
    return (a_flags & HA_FULLTEXT) ? 1 : -1;
  }
  /*
    Prefer original key order.	usable_key_parts contains here
    the original key position.
  */
  return ((a->usable_key_parts < b->usable_key_parts) ? -1 :
	  (a->usable_key_parts > b->usable_key_parts) ? 1 :
	  0);
}

/*
  Check TYPELIB (set or enum) for duplicates

  SYNOPSIS
    check_duplicates_in_interval()
    set_or_name   "SET" or "ENUM" string for warning message
    name	  name of the checked column
    typelib	  list of values for the column
    dup_val_count  returns count of duplicate elements

  DESCRIPTION
    This function prints an warning for each value in list
    which has some duplicates on its right

  RETURN VALUES
    0             ok
    1             Error
*/

bool check_duplicates_in_interval(const char *set_or_name,
                                  const char *name, TYPELIB *typelib,
                                  const CHARSET_INFO *cs, uint *dup_val_count)
{
  TYPELIB tmp= *typelib;
  const char **cur_value= typelib->type_names;
  unsigned int *cur_length= typelib->type_lengths;
  *dup_val_count= 0;  
  
  for ( ; tmp.count > 1; cur_value++, cur_length++)
  {
    tmp.type_names++;
    tmp.type_lengths++;
    tmp.count--;
    if (find_type2(&tmp, (const char*)*cur_value, *cur_length, cs))
    {
      THD *thd= current_thd;
      ErrConvString err(*cur_value, *cur_length, cs);
      if (current_thd->is_strict_mode())
      {
        my_error(ER_DUPLICATED_VALUE_IN_TYPE, MYF(0),
                 name, err.ptr(), set_or_name);
        return 1;
      }
      push_warning_printf(thd,Sql_condition::WARN_LEVEL_NOTE,
                          ER_DUPLICATED_VALUE_IN_TYPE,
                          ER(ER_DUPLICATED_VALUE_IN_TYPE),
                          name, err.ptr(), set_or_name);
      (*dup_val_count)++;
    }
  }
  return 0;
}


/*
  Check TYPELIB (set or enum) max and total lengths

  SYNOPSIS
    calculate_interval_lengths()
    cs            charset+collation pair of the interval
    typelib       list of values for the column
    max_length    length of the longest item
    tot_length    sum of the item lengths

  DESCRIPTION
    After this function call:
    - ENUM uses max_length
    - SET uses tot_length.

  RETURN VALUES
    void
*/
static void calculate_interval_lengths(const CHARSET_INFO *cs,
                                       TYPELIB *interval,
                                       uint32 *max_length,
                                       uint32 *tot_length)
{
  const char **pos;
  uint *len;
  *max_length= *tot_length= 0;
  for (pos= interval->type_names, len= interval->type_lengths;
       *pos ; pos++, len++)
  {
    size_t length= cs->cset->numchars(cs, *pos, *pos + *len);
    *tot_length+= length;
    set_if_bigger(*max_length, (uint32)length);
  }
}


/*
  Prepare a create_table instance for packing

  SYNOPSIS
    prepare_create_field()
    sql_field     field to prepare for packing
    blob_columns  count for BLOBs
    table_flags   table flags

  DESCRIPTION
    This function prepares a Create_field instance.
    Fields such as pack_flag are valid after this call.

  RETURN VALUES
   0	ok
   1	Error
*/

int prepare_create_field(Create_field *sql_field, 
			 uint *blob_columns, 
			 longlong table_flags)
{
  unsigned int dup_val_count;
  DBUG_ENTER("prepare_field");

  /*
    This code came from mysql_prepare_create_table.
    Indent preserved to make patching easier
  */
  DBUG_ASSERT(sql_field->charset);

  switch (sql_field->sql_type) {
  case MYSQL_TYPE_BLOB:
  case MYSQL_TYPE_MEDIUM_BLOB:
  case MYSQL_TYPE_TINY_BLOB:
  case MYSQL_TYPE_LONG_BLOB:
    sql_field->pack_flag=FIELDFLAG_BLOB |
      pack_length_to_packflag(sql_field->pack_length -
                              portable_sizeof_char_ptr);
    if (sql_field->charset->state & MY_CS_BINSORT)
      sql_field->pack_flag|=FIELDFLAG_BINARY;
    sql_field->length=8;			// Unireg field length
    sql_field->unireg_check=Field::BLOB_FIELD;
    (*blob_columns)++;
    break;
  case MYSQL_TYPE_GEOMETRY:
#ifdef HAVE_SPATIAL
    if (!(table_flags & HA_CAN_GEOMETRY))
    {
      my_printf_error(ER_CHECK_NOT_IMPLEMENTED, ER(ER_CHECK_NOT_IMPLEMENTED),
                      MYF(0), "GEOMETRY");
      DBUG_RETURN(1);
    }
    sql_field->pack_flag=FIELDFLAG_GEOM |
      pack_length_to_packflag(sql_field->pack_length -
                              portable_sizeof_char_ptr);
    if (sql_field->charset->state & MY_CS_BINSORT)
      sql_field->pack_flag|=FIELDFLAG_BINARY;
    sql_field->length=8;			// Unireg field length
    sql_field->unireg_check=Field::BLOB_FIELD;
    (*blob_columns)++;
    break;
#else
    my_printf_error(ER_FEATURE_DISABLED,ER(ER_FEATURE_DISABLED), MYF(0),
                    sym_group_geom.name, sym_group_geom.needed_define);
    DBUG_RETURN(1);
#endif /*HAVE_SPATIAL*/
  case MYSQL_TYPE_VARCHAR:
#ifndef QQ_ALL_HANDLERS_SUPPORT_VARCHAR
    if (table_flags & HA_NO_VARCHAR)
    {
      /* convert VARCHAR to CHAR because handler is not yet up to date */
      sql_field->sql_type=    MYSQL_TYPE_VAR_STRING;
      sql_field->pack_length= calc_pack_length(sql_field->sql_type,
                                               (uint) sql_field->length);
      if ((sql_field->length / sql_field->charset->mbmaxlen) >
          MAX_FIELD_CHARLENGTH)
      {
        my_printf_error(ER_TOO_BIG_FIELDLENGTH, ER(ER_TOO_BIG_FIELDLENGTH),
                        MYF(0), sql_field->field_name,
                        static_cast<ulong>(MAX_FIELD_CHARLENGTH));
        DBUG_RETURN(1);
      }
    }
#endif
    /* fall through */
  case MYSQL_TYPE_STRING:
    sql_field->pack_flag=0;
    if (sql_field->charset->state & MY_CS_BINSORT)
      sql_field->pack_flag|=FIELDFLAG_BINARY;
    break;
  case MYSQL_TYPE_ENUM:
    sql_field->pack_flag=pack_length_to_packflag(sql_field->pack_length) |
      FIELDFLAG_INTERVAL;
    if (sql_field->charset->state & MY_CS_BINSORT)
      sql_field->pack_flag|=FIELDFLAG_BINARY;
    sql_field->unireg_check=Field::INTERVAL_FIELD;
    if (check_duplicates_in_interval("ENUM",sql_field->field_name,
                                     sql_field->interval,
                                     sql_field->charset, &dup_val_count))
      DBUG_RETURN(1);
    break;
  case MYSQL_TYPE_SET:
    sql_field->pack_flag=pack_length_to_packflag(sql_field->pack_length) |
      FIELDFLAG_BITFIELD;
    if (sql_field->charset->state & MY_CS_BINSORT)
      sql_field->pack_flag|=FIELDFLAG_BINARY;
    sql_field->unireg_check=Field::BIT_FIELD;
    if (check_duplicates_in_interval("SET",sql_field->field_name,
                                     sql_field->interval,
                                     sql_field->charset, &dup_val_count))
      DBUG_RETURN(1);
    /* Check that count of unique members is not more then 64 */
    if (sql_field->interval->count -  dup_val_count > sizeof(longlong)*8)
    {
       my_error(ER_TOO_BIG_SET, MYF(0), sql_field->field_name);
       DBUG_RETURN(1);
    }
    break;
  case MYSQL_TYPE_DATE:			// Rest of string types
  case MYSQL_TYPE_NEWDATE:
  case MYSQL_TYPE_TIME:
  case MYSQL_TYPE_DATETIME:
  case MYSQL_TYPE_TIME2:
  case MYSQL_TYPE_DATETIME2:
  case MYSQL_TYPE_NULL:
    sql_field->pack_flag=f_settype((uint) sql_field->sql_type);
    break;
  case MYSQL_TYPE_BIT:
    /* 
      We have sql_field->pack_flag already set here, see
      mysql_prepare_create_table().
    */
    break;
  case MYSQL_TYPE_NEWDECIMAL:
    sql_field->pack_flag=(FIELDFLAG_NUMBER |
                          (sql_field->flags & UNSIGNED_FLAG ? 0 :
                           FIELDFLAG_DECIMAL) |
                          (sql_field->flags & ZEROFILL_FLAG ?
                           FIELDFLAG_ZEROFILL : 0) |
                          (sql_field->decimals << FIELDFLAG_DEC_SHIFT));
    break;
  case MYSQL_TYPE_TIMESTAMP:
  case MYSQL_TYPE_TIMESTAMP2:
    /* fall-through */
  default:
    sql_field->pack_flag=(FIELDFLAG_NUMBER |
                          (sql_field->flags & UNSIGNED_FLAG ? 0 :
                           FIELDFLAG_DECIMAL) |
                          (sql_field->flags & ZEROFILL_FLAG ?
                           FIELDFLAG_ZEROFILL : 0) |
                          f_settype((uint) sql_field->sql_type) |
                          (sql_field->decimals << FIELDFLAG_DEC_SHIFT));
    break;
  }
  if (!(sql_field->flags & NOT_NULL_FLAG))
    sql_field->pack_flag|= FIELDFLAG_MAYBE_NULL;
  if (sql_field->flags & NO_DEFAULT_VALUE_FLAG)
    sql_field->pack_flag|= FIELDFLAG_NO_DEFAULT;
  DBUG_RETURN(0);
}


static TYPELIB *create_typelib(MEM_ROOT *mem_root,
                               Create_field *field_def,
                               List<String> *src)
{
  const CHARSET_INFO *cs= field_def->charset;

  if (!src->elements)
    return NULL;

  TYPELIB *result= (TYPELIB*) alloc_root(mem_root, sizeof(TYPELIB));
  result->count= src->elements;
  result->name= "";
  if (!(result->type_names=(const char **)
        alloc_root(mem_root,(sizeof(char *)+sizeof(int))*(result->count+1))))
    return NULL;
  result->type_lengths= (uint*)(result->type_names + result->count+1);
  List_iterator<String> it(*src);
  String conv;
  for (uint i=0; i < result->count; i++)
  {
    uint32 dummy;
    uint length;
    String *tmp= it++;

    if (String::needs_conversion(tmp->length(), tmp->charset(),
                                 cs, &dummy))
    {
      uint cnv_errs;
      conv.copy(tmp->ptr(), tmp->length(), tmp->charset(), cs, &cnv_errs);

      length= conv.length();
      result->type_names[i]= (char*) strmake_root(mem_root, conv.ptr(),
                                                  length);
    }
    else
    {
      length= tmp->length();
      result->type_names[i]= strmake_root(mem_root, tmp->ptr(), length);
    }

    // Strip trailing spaces.
    length= cs->cset->lengthsp(cs, result->type_names[i], length);
    result->type_lengths[i]= length;
    ((uchar *)result->type_names[i])[length]= '\0';
  }
  result->type_names[result->count]= 0;
  result->type_lengths[result->count]= 0;

  return result;
}


/**
  Prepare an instance of Create_field for field creation
  (fill all necessary attributes).

  @param[in]  thd          Thread handle
  @param[in]  sp           The current SP
  @param[in]  field_type   Field type
  @param[out] field_def    An instance of create_field to be filled

  @return Error status.
*/

bool fill_field_definition(THD *thd,
                           sp_head *sp,
                           enum enum_field_types field_type,
                           Create_field *field_def)
{
  LEX *lex= thd->lex;
  LEX_STRING cmt = { 0, 0 };
  uint unused1= 0;

  if (field_def->init(thd, (char*) "", field_type, lex->length, lex->dec,
                      lex->type, (Item*) 0, (Item*) 0, &cmt, 0,
                      &lex->interval_list,
                      lex->charset ? lex->charset :
                                     thd->variables.collation_database,
                      lex->uint_geom_type))
  {
    return true;
  }

  if (field_def->interval_list.elements)
  {
    field_def->interval= create_typelib(sp->get_current_mem_root(),
                                        field_def,
                                        &field_def->interval_list);
  }

  sp_prepare_create_field(thd, field_def);

  return prepare_create_field(field_def, &unused1, HA_CAN_GEOMETRY);
}

/*
  Get character set from field object generated by parser using
  default values when not set.

  SYNOPSIS
    get_sql_field_charset()
    sql_field                 The sql_field object
    create_info               Info generated by parser

  RETURN VALUES
    cs                        Character set
*/

const CHARSET_INFO* get_sql_field_charset(Create_field *sql_field,
                                          HA_CREATE_INFO *create_info)
{
  const CHARSET_INFO *cs= sql_field->charset;

  if (!cs)
    cs= create_info->default_table_charset;
  /*
    table_charset is set only in ALTER TABLE t1 CONVERT TO CHARACTER SET csname
    if we want change character set for all varchar/char columns.
    But the table charset must not affect the BLOB fields, so don't
    allow to change my_charset_bin to somethig else.
  */
  if (create_info->table_charset && cs != &my_charset_bin)
    cs= create_info->table_charset;
  return cs;
}


/**
   Modifies the first column definition whose SQL type is TIMESTAMP
   by adding the features DEFAULT CURRENT_TIMESTAMP ON UPDATE CURRENT_TIMESTAMP.

   @param column_definitions The list of column definitions, in the physical
                             order in which they appear in the table.
 */
void promote_first_timestamp_column(List<Create_field> *column_definitions)
{
  List_iterator<Create_field> it(*column_definitions);
  Create_field *column_definition;

  while ((column_definition= it++) != NULL)
  {
    if (column_definition->sql_type == MYSQL_TYPE_TIMESTAMP ||      // TIMESTAMP
        column_definition->sql_type == MYSQL_TYPE_TIMESTAMP2 || //  ms TIMESTAMP
        column_definition->unireg_check == Field::TIMESTAMP_OLD_FIELD) // Legacy
    {
      if ((column_definition->flags & NOT_NULL_FLAG) != 0 && // NOT NULL,
          column_definition->def == NULL &&            // no constant default,
          column_definition->unireg_check == Field::NONE) // no function default
      {
        DBUG_PRINT("info", ("First TIMESTAMP column '%s' was promoted to "
                            "DEFAULT CURRENT_TIMESTAMP ON UPDATE "
                            "CURRENT_TIMESTAMP",
                            column_definition->field_name
                            ));
        column_definition->unireg_check= Field::TIMESTAMP_DNUN_FIELD;
      }
      return;
    }
  }
}


/**
  Check if there is a duplicate key. Report a warning for every duplicate key.

  @param thd              Thread context.
  @param key              Key to be checked.
  @param key_info         Key meta-data info.
  @param alter_info       List of columns and indexes to create.
*/
static void check_duplicate_key(THD *thd,
                                Key *key, KEY *key_info,
                                Alter_info *alter_info)
{
  /*
    We only check for duplicate indexes if it is requested and the
    key is not auto-generated.

    Check is requested if the key was explicitly created or altered
    (Index is altered/column associated with it is dropped) by the user
    (unless it's a foreign key).
  */
  if (!key->key_create_info.check_for_duplicate_indexes || key->generated)
    return;

  List_iterator<Key> key_list_iterator(alter_info->key_list);
  List_iterator<Key_part_spec> key_column_iterator(key->columns);
  Key *k;

  while ((k= key_list_iterator++))
  {
    // Looking for a similar key...

    if (k == key)
    {
      /*
        Since the duplicate index might exist before or after
        the modified key in the list, we continue the 
        comparison with rest of the keys in case of DROP COLUMN
        operation.
      */
      if (alter_info->flags & Alter_info::ALTER_DROP_COLUMN) 
        continue;
      else
        break;
    }

    if (k->generated ||
        (key->type != k->type) ||
        (key->key_create_info.algorithm != k->key_create_info.algorithm) ||
        (key->columns.elements != k->columns.elements))
    {
      // Keys are different.
      continue;
    }

    /*
      Keys 'key' and 'k' might be identical.
      Check that the keys have identical columns in the same order.
    */

    List_iterator<Key_part_spec> k_column_iterator(k->columns);

    bool all_columns_are_identical= true;

    key_column_iterator.rewind();

    for (uint i= 0; i < key->columns.elements; ++i)
    {
      Key_part_spec *c1= key_column_iterator++;
      Key_part_spec *c2= k_column_iterator++;

      DBUG_ASSERT(c1 && c2);

      if (my_strcasecmp(system_charset_info,
                        c1->field_name.str, c2->field_name.str) ||
          (c1->length != c2->length))
      {
        all_columns_are_identical= false;
        break;
      }
    }

    // Report a warning if we have two identical keys.

    if (all_columns_are_identical)
    {
      push_warning_printf(thd, Sql_condition::WARN_LEVEL_NOTE,
                          ER_DUP_INDEX, ER(ER_DUP_INDEX),
                          key_info->name,
                          thd->lex->query_tables->db,
                          thd->lex->query_tables->table_name);
      break;
    }
  }
}


/*
  Preparation for table creation

  SYNOPSIS
    mysql_prepare_create_table()
      thd                       Thread object.
      create_info               Create information (like MAX_ROWS).
      alter_info                List of columns and indexes to create
      tmp_table                 If a temporary table is to be created.
      db_options          INOUT Table options (like HA_OPTION_PACK_RECORD).
      file                      The handler for the new table.
      key_info_buffer     OUT   An array of KEY structs for the indexes.
      key_count           OUT   The number of elements in the array.
      select_field_count        The number of fields coming from a select table.

  DESCRIPTION
    Prepares the table and key structures for table creation.

  NOTES
    sets create_info->varchar if the table has a varchar

  RETURN VALUES
    FALSE    OK
    TRUE     error
*/

static int
mysql_prepare_create_table(THD *thd, HA_CREATE_INFO *create_info,
                           Alter_info *alter_info,
                           bool tmp_table,
                           uint *db_options,
                           handler *file, KEY **key_info_buffer,
                           uint *key_count, int select_field_count)
{
  const char	*key_name;
  Create_field	*sql_field,*dup_field;
  uint		field,null_fields,blob_columns,max_key_length;
  ulong		record_offset= 0;
  KEY		*key_info;
  KEY_PART_INFO *key_part_info;
  int		field_no,dup_no;
  int		select_field_pos,auto_increment=0;
  List_iterator<Create_field> it(alter_info->create_list);
  List_iterator<Create_field> it2(alter_info->create_list);
  uint total_uneven_bit_length= 0;
  DBUG_ENTER("mysql_prepare_create_table");

  select_field_pos= alter_info->create_list.elements - select_field_count;
  null_fields=blob_columns=0;
  create_info->varchar= 0;
  max_key_length= file->max_key_length();

  for (field_no=0; (sql_field=it++) ; field_no++)
  {
    const CHARSET_INFO *save_cs;

    /*
      Initialize length from its original value (number of characters),
      which was set in the parser. This is necessary if we're
      executing a prepared statement for the second time.
    */
    sql_field->length= sql_field->char_length;
    /* Set field charset. */
    save_cs= sql_field->charset= get_sql_field_charset(sql_field,
                                                       create_info);
    if ((sql_field->flags & BINCMP_FLAG) &&
	!(sql_field->charset= get_charset_by_csname(sql_field->charset->csname,
						    MY_CS_BINSORT,MYF(0))))
    {
      char tmp[65];
      strmake(strmake(tmp, save_cs->csname, sizeof(tmp)-4),
              STRING_WITH_LEN("_bin"));
      my_error(ER_UNKNOWN_COLLATION, MYF(0), tmp);
      DBUG_RETURN(TRUE);
    }

    /*
      Convert the default value from client character
      set into the column character set if necessary.
    */
    if (sql_field->def && 
        save_cs != sql_field->def->collation.collation &&
        (sql_field->sql_type == MYSQL_TYPE_VAR_STRING ||
         sql_field->sql_type == MYSQL_TYPE_STRING ||
         sql_field->sql_type == MYSQL_TYPE_SET ||
         sql_field->sql_type == MYSQL_TYPE_ENUM))
    {
      /*
        Starting from 5.1 we work here with a copy of Create_field
        created by the caller, not with the instance that was
        originally created during parsing. It's OK to create
        a temporary item and initialize with it a member of the
        copy -- this item will be thrown away along with the copy
        at the end of execution, and thus not introduce a dangling
        pointer in the parsed tree of a prepared statement or a
        stored procedure statement.
      */
      sql_field->def= sql_field->def->safe_charset_converter(save_cs);

      if (sql_field->def == NULL)
      {
        /* Could not convert */
        my_error(ER_INVALID_DEFAULT, MYF(0), sql_field->field_name);
        DBUG_RETURN(TRUE);
      }
    }

    if (sql_field->sql_type == MYSQL_TYPE_SET ||
        sql_field->sql_type == MYSQL_TYPE_ENUM)
    {
      uint32 dummy;
      const CHARSET_INFO *cs= sql_field->charset;
      TYPELIB *interval= sql_field->interval;

      /*
        Create typelib from interval_list, and if necessary
        convert strings from client character set to the
        column character set.
      */
      if (!interval)
      {
        /*
          Create the typelib in runtime memory - we will free the
          occupied memory at the same time when we free this
          sql_field -- at the end of execution.
        */
        interval= sql_field->interval= typelib(thd->mem_root,
                                               sql_field->interval_list);
        List_iterator<String> int_it(sql_field->interval_list);
        String conv, *tmp;
        char comma_buf[4]; /* 4 bytes for utf32 */
        int comma_length= cs->cset->wc_mb(cs, ',', (uchar*) comma_buf,
                                          (uchar*) comma_buf + 
                                          sizeof(comma_buf));
        DBUG_ASSERT(comma_length > 0);
        for (uint i= 0; (tmp= int_it++); i++)
        {
          size_t lengthsp;
          if (String::needs_conversion(tmp->length(), tmp->charset(),
                                       cs, &dummy))
          {
            uint cnv_errs;
            conv.copy(tmp->ptr(), tmp->length(), tmp->charset(), cs, &cnv_errs);
            interval->type_names[i]= strmake_root(thd->mem_root, conv.ptr(),
                                                  conv.length());
            interval->type_lengths[i]= conv.length();
          }

          // Strip trailing spaces.
          lengthsp= cs->cset->lengthsp(cs, interval->type_names[i],
                                       interval->type_lengths[i]);
          interval->type_lengths[i]= lengthsp;
          ((uchar *)interval->type_names[i])[lengthsp]= '\0';
          if (sql_field->sql_type == MYSQL_TYPE_SET)
          {
            if (cs->coll->instr(cs, interval->type_names[i], 
                                interval->type_lengths[i], 
                                comma_buf, comma_length, NULL, 0))
            {
              ErrConvString err(tmp->ptr(), tmp->length(), cs);
              my_error(ER_ILLEGAL_VALUE_FOR_TYPE, MYF(0), "set", err.ptr());
              DBUG_RETURN(TRUE);
            }
          }
        }
        sql_field->interval_list.empty(); // Don't need interval_list anymore
      }

      if (sql_field->sql_type == MYSQL_TYPE_SET)
      {
        uint32 field_length;
        if (sql_field->def != NULL)
        {
          char *not_used;
          uint not_used2;
          bool not_found= 0;
          String str, *def= sql_field->def->val_str(&str);
          if (def == NULL) /* SQL "NULL" maps to NULL */
          {
            if ((sql_field->flags & NOT_NULL_FLAG) != 0)
            {
              my_error(ER_INVALID_DEFAULT, MYF(0), sql_field->field_name);
              DBUG_RETURN(TRUE);
            }

            /* else, NULL is an allowed value */
            (void) find_set(interval, NULL, 0,
                            cs, &not_used, &not_used2, &not_found);
          }
          else /* not NULL */
          {
            (void) find_set(interval, def->ptr(), def->length(),
                            cs, &not_used, &not_used2, &not_found);
          }

          if (not_found)
          {
            my_error(ER_INVALID_DEFAULT, MYF(0), sql_field->field_name);
            DBUG_RETURN(TRUE);
          }
        }
        calculate_interval_lengths(cs, interval, &dummy, &field_length);
        sql_field->length= field_length + (interval->count - 1);
      }
      else  /* MYSQL_TYPE_ENUM */
      {
        uint32 field_length;
        DBUG_ASSERT(sql_field->sql_type == MYSQL_TYPE_ENUM);
        if (sql_field->def != NULL)
        {
          String str, *def= sql_field->def->val_str(&str);
          if (def == NULL) /* SQL "NULL" maps to NULL */
          {
            if ((sql_field->flags & NOT_NULL_FLAG) != 0)
            {
              my_error(ER_INVALID_DEFAULT, MYF(0), sql_field->field_name);
              DBUG_RETURN(TRUE);
            }

            /* else, the defaults yield the correct length for NULLs. */
          } 
          else /* not NULL */
          {
            def->length(cs->cset->lengthsp(cs, def->ptr(), def->length()));
            if (find_type2(interval, def->ptr(), def->length(), cs) == 0) /* not found */
            {
              my_error(ER_INVALID_DEFAULT, MYF(0), sql_field->field_name);
              DBUG_RETURN(TRUE);
            }
          }
        }
        calculate_interval_lengths(cs, interval, &field_length, &dummy);
        sql_field->length= field_length;
      }
      set_if_smaller(sql_field->length, MAX_FIELD_WIDTH-1);
    }

    if (sql_field->sql_type == MYSQL_TYPE_BIT)
    { 
      sql_field->pack_flag= FIELDFLAG_NUMBER;
      if (file->ha_table_flags() & HA_CAN_BIT_FIELD)
        total_uneven_bit_length+= sql_field->length & 7;
      else
        sql_field->pack_flag|= FIELDFLAG_TREAT_BIT_AS_CHAR;
    }

    sql_field->create_length_to_internal_length();
    if (prepare_blob_field(thd, sql_field))
      DBUG_RETURN(TRUE);

    if (!(sql_field->flags & NOT_NULL_FLAG))
      null_fields++;

    if (check_column_name(sql_field->field_name))
    {
      my_error(ER_WRONG_COLUMN_NAME, MYF(0), sql_field->field_name);
      DBUG_RETURN(TRUE);
    }

    /* Check if we have used the same field name before */
    for (dup_no=0; (dup_field=it2++) != sql_field; dup_no++)
    {
      if (my_strcasecmp(system_charset_info,
			sql_field->field_name,
			dup_field->field_name) == 0)
      {
	/*
	  If this was a CREATE ... SELECT statement, accept a field
	  redefinition if we are changing a field in the SELECT part
	*/
	if (field_no < select_field_pos || dup_no >= select_field_pos)
	{
	  my_error(ER_DUP_FIELDNAME, MYF(0), sql_field->field_name);
	  DBUG_RETURN(TRUE);
	}
	else
	{
	  /* Field redefined */
	  sql_field->def=		dup_field->def;
	  sql_field->sql_type=		dup_field->sql_type;
	  sql_field->charset=		(dup_field->charset ?
					 dup_field->charset :
					 create_info->default_table_charset);
	  sql_field->length=		dup_field->char_length;
          sql_field->pack_length=	dup_field->pack_length;
          sql_field->key_length=	dup_field->key_length;
	  sql_field->decimals=		dup_field->decimals;
	  sql_field->create_length_to_internal_length();
	  sql_field->unireg_check=	dup_field->unireg_check;
          /* 
            We're making one field from two, the result field will have
            dup_field->flags as flags. If we've incremented null_fields
            because of sql_field->flags, decrement it back.
          */
          if (!(sql_field->flags & NOT_NULL_FLAG))
            null_fields--;
	  sql_field->flags=		dup_field->flags;
          sql_field->interval=          dup_field->interval;
	  it2.remove();			// Remove first (create) definition
	  select_field_pos--;
	  break;
	}
      }
    }
    /* Don't pack rows in old tables if the user has requested this */
    if ((sql_field->flags & BLOB_FLAG) ||
	(sql_field->sql_type == MYSQL_TYPE_VARCHAR &&
	create_info->row_type != ROW_TYPE_FIXED))
      (*db_options)|= HA_OPTION_PACK_RECORD;
    it2.rewind();
  }

  /* record_offset will be increased with 'length-of-null-bits' later */
  record_offset= 0;
  null_fields+= total_uneven_bit_length;

  it.rewind();
  while ((sql_field=it++))
  {
    DBUG_ASSERT(sql_field->charset != 0);

    if (prepare_create_field(sql_field, &blob_columns, 
			     file->ha_table_flags()))
      DBUG_RETURN(TRUE);
    if (sql_field->sql_type == MYSQL_TYPE_VARCHAR)
      create_info->varchar= TRUE;
    sql_field->offset= record_offset;
    if (MTYP_TYPENR(sql_field->unireg_check) == Field::NEXT_NUMBER)
      auto_increment++;
    record_offset+= sql_field->pack_length;
  }
  if (auto_increment > 1)
  {
    my_message(ER_WRONG_AUTO_KEY, ER(ER_WRONG_AUTO_KEY), MYF(0));
    DBUG_RETURN(TRUE);
  }
  if (auto_increment &&
      (file->ha_table_flags() & HA_NO_AUTO_INCREMENT))
  {
    my_message(ER_TABLE_CANT_HANDLE_AUTO_INCREMENT,
               ER(ER_TABLE_CANT_HANDLE_AUTO_INCREMENT), MYF(0));
    DBUG_RETURN(TRUE);
  }

  if (blob_columns && (file->ha_table_flags() & HA_NO_BLOBS))
  {
    my_message(ER_TABLE_CANT_HANDLE_BLOB, ER(ER_TABLE_CANT_HANDLE_BLOB),
               MYF(0));
    DBUG_RETURN(TRUE);
  }

  /*
   CREATE TABLE[with auto_increment column] SELECT is unsafe as the rows
   inserted in the created table depends on the order of the rows fetched
   from the select tables. This order may differ on master and slave. We
   therefore mark it as unsafe.
  */
  if (select_field_count > 0 && auto_increment)
  thd->lex->set_stmt_unsafe(LEX::BINLOG_STMT_UNSAFE_CREATE_SELECT_AUTOINC);

  /* Create keys */

  List_iterator<Key> key_iterator(alter_info->key_list);
  List_iterator<Key> key_iterator2(alter_info->key_list);
  uint key_parts=0, fk_key_count=0;
  bool primary_key=0,unique_key=0;
  Key *key, *key2;
  uint tmp, key_number;
  /* special marker for keys to be ignored */
  static char ignore_key[1];

  /* Calculate number of key segements */
  *key_count= 0;

  while ((key=key_iterator++))
  {
    DBUG_PRINT("info", ("key name: '%s'  type: %d", key->name.str ? key->name.str :
                        "(none)" , key->type));
    if (key->type == Key::FOREIGN_KEY)
    {
      fk_key_count++;
      Foreign_key *fk_key= (Foreign_key*) key;
      if (fk_key->ref_columns.elements &&
	  fk_key->ref_columns.elements != fk_key->columns.elements)
      {
        my_error(ER_WRONG_FK_DEF, MYF(0),
                 (fk_key->name.str ? fk_key->name.str :
                                     "foreign key without name"),
                 ER(ER_KEY_REF_DO_NOT_MATCH_TABLE_REF));
	DBUG_RETURN(TRUE);
      }
      continue;
    }
    (*key_count)++;
    tmp=file->max_key_parts();
    if (key->columns.elements > tmp)
    {
      my_error(ER_TOO_MANY_KEY_PARTS,MYF(0),tmp);
      DBUG_RETURN(TRUE);
    }
    if (check_string_char_length(&key->name, "", NAME_CHAR_LEN,
                                 system_charset_info, 1))
    {
      my_error(ER_TOO_LONG_IDENT, MYF(0), key->name.str);
      DBUG_RETURN(TRUE);
    }
    key_iterator2.rewind ();
    if (key->type != Key::FOREIGN_KEY)
    {
      while ((key2 = key_iterator2++) != key)
      {
	/*
          foreign_key_prefix(key, key2) returns 0 if key or key2, or both, is
          'generated', and a generated key is a prefix of the other key.
          Then we do not need the generated shorter key.
        */
        if ((key2->type != Key::FOREIGN_KEY &&
             key2->name.str != ignore_key &&
             !foreign_key_prefix(key, key2)))
        {
          /* TODO: issue warning message */
          /* mark that the generated key should be ignored */
          if (!key2->generated ||
              (key->generated && key->columns.elements <
               key2->columns.elements))
            key->name.str= ignore_key;
          else
          {
            key2->name.str= ignore_key;
            key_parts-= key2->columns.elements;
            (*key_count)--;
          }
          break;
        }
      }
    }
    if (key->name.str != ignore_key)
      key_parts+=key->columns.elements;
    else
      (*key_count)--;
    if (key->name.str && !tmp_table && (key->type != Key::PRIMARY) &&
	!my_strcasecmp(system_charset_info, key->name.str, primary_key_name))
    {
      my_error(ER_WRONG_NAME_FOR_INDEX, MYF(0), key->name.str);
      DBUG_RETURN(TRUE);
    }
  }
  tmp=file->max_keys();
  if (*key_count > tmp)
  {
    my_error(ER_TOO_MANY_KEYS,MYF(0),tmp);
    DBUG_RETURN(TRUE);
  }

  (*key_info_buffer)= key_info= (KEY*) sql_calloc(sizeof(KEY) * (*key_count));
  key_part_info=(KEY_PART_INFO*) sql_calloc(sizeof(KEY_PART_INFO)*key_parts);
  if (!*key_info_buffer || ! key_part_info)
    DBUG_RETURN(TRUE);				// Out of memory

  key_iterator.rewind();
  key_number=0;
  for (; (key=key_iterator++) ; key_number++)
  {
    uint key_length=0;
    Key_part_spec *column;

    if (key->name.str == ignore_key)
    {
      /* ignore redundant keys */
      do
	key=key_iterator++;
      while (key && key->name.str == ignore_key);
      if (!key)
	break;
    }

    switch (key->type) {
    case Key::MULTIPLE:
	key_info->flags= 0;
	break;
    case Key::FULLTEXT:
	key_info->flags= HA_FULLTEXT;
	if ((key_info->parser_name= &key->key_create_info.parser_name)->str)
          key_info->flags|= HA_USES_PARSER;
        else
          key_info->parser_name= 0;
	break;
    case Key::SPATIAL:
#ifdef HAVE_SPATIAL
	key_info->flags= HA_SPATIAL;
	break;
#else
	my_error(ER_FEATURE_DISABLED, MYF(0),
                 sym_group_geom.name, sym_group_geom.needed_define);
	DBUG_RETURN(TRUE);
#endif
    case Key::FOREIGN_KEY:
      key_number--;				// Skip this key
      continue;
    default:
      key_info->flags = HA_NOSAME;
      break;
    }
    if (key->generated)
      key_info->flags|= HA_GENERATED_KEY;

    key_info->user_defined_key_parts=(uint8) key->columns.elements;
    key_info->actual_key_parts= key_info->user_defined_key_parts;
    key_info->key_part=key_part_info;
    key_info->usable_key_parts= key_number;
    key_info->algorithm= key->key_create_info.algorithm;

    if (key->type == Key::FULLTEXT)
    {
      if (!(file->ha_table_flags() & HA_CAN_FULLTEXT))
      {
#ifdef WITH_PARTITION_STORAGE_ENGINE
        if (file->ht == partition_hton)
        {
          my_message(ER_FULLTEXT_NOT_SUPPORTED_WITH_PARTITIONING,
                     ER(ER_FULLTEXT_NOT_SUPPORTED_WITH_PARTITIONING),
                     MYF(0));
          DBUG_RETURN(TRUE);
        }
#endif
	my_message(ER_TABLE_CANT_HANDLE_FT, ER(ER_TABLE_CANT_HANDLE_FT),
                   MYF(0));
	DBUG_RETURN(TRUE);
      }
    }
    /*
       Make SPATIAL to be RTREE by default
       SPATIAL only on BLOB or at least BINARY, this
       actually should be replaced by special GEOM type
       in near future when new frm file is ready
       checking for proper key parts number:
    */

    /* TODO: Add proper checks if handler supports key_type and algorithm */
    if (key_info->flags & HA_SPATIAL)
    {
      if (!(file->ha_table_flags() & HA_CAN_RTREEKEYS))
      {
        my_message(ER_TABLE_CANT_HANDLE_SPKEYS, ER(ER_TABLE_CANT_HANDLE_SPKEYS),
                   MYF(0));
        DBUG_RETURN(TRUE);
      }
      if (key_info->user_defined_key_parts != 1)
      {
	my_error(ER_WRONG_ARGUMENTS, MYF(0), "SPATIAL INDEX");
	DBUG_RETURN(TRUE);
      }
    }
    else if (key_info->algorithm == HA_KEY_ALG_RTREE)
    {
#ifdef HAVE_RTREE_KEYS
      if ((key_info->user_defined_key_parts & 1) == 1)
      {
	my_error(ER_WRONG_ARGUMENTS, MYF(0), "RTREE INDEX");
	DBUG_RETURN(TRUE);
      }
      /* TODO: To be deleted */
      my_error(ER_NOT_SUPPORTED_YET, MYF(0), "RTREE INDEX");
      DBUG_RETURN(TRUE);
#else
      my_error(ER_FEATURE_DISABLED, MYF(0),
               sym_group_rtree.name, sym_group_rtree.needed_define);
      DBUG_RETURN(TRUE);
#endif
    }

    /* Take block size from key part or table part */
    /*
      TODO: Add warning if block size changes. We can't do it here, as
      this may depend on the size of the key
    */
    key_info->block_size= (key->key_create_info.block_size ?
                           key->key_create_info.block_size :
                           create_info->key_block_size);

    if (key_info->block_size)
      key_info->flags|= HA_USES_BLOCK_SIZE;

    List_iterator<Key_part_spec> cols(key->columns), cols2(key->columns);
    const CHARSET_INFO *ft_key_charset=0;  // for FULLTEXT
    for (uint column_nr=0 ; (column=cols++) ; column_nr++)
    {
      Key_part_spec *dup_column;

      it.rewind();
      field=0;
      while ((sql_field=it++) &&
	     my_strcasecmp(system_charset_info,
			   column->field_name.str,
			   sql_field->field_name))
	field++;
      if (!sql_field)
      {
	my_error(ER_KEY_COLUMN_DOES_NOT_EXITS, MYF(0), column->field_name.str);
	DBUG_RETURN(TRUE);
      }
      while ((dup_column= cols2++) != column)
      {
        if (!my_strcasecmp(system_charset_info,
	     	           column->field_name.str, dup_column->field_name.str))
	{
	  my_printf_error(ER_DUP_FIELDNAME,
			  ER(ER_DUP_FIELDNAME),MYF(0),
			  column->field_name.str);
	  DBUG_RETURN(TRUE);
	}
      }
      cols2.rewind();
      if (key->type == Key::FULLTEXT)
      {
	if ((sql_field->sql_type != MYSQL_TYPE_STRING &&
	     sql_field->sql_type != MYSQL_TYPE_VARCHAR &&
	     !f_is_blob(sql_field->pack_flag)) ||
	    sql_field->charset == &my_charset_bin ||
	    sql_field->charset->mbminlen > 1 || // ucs2 doesn't work yet
	    (ft_key_charset && sql_field->charset != ft_key_charset))
	{
	    my_error(ER_BAD_FT_COLUMN, MYF(0), column->field_name.str);
	    DBUG_RETURN(-1);
	}
	ft_key_charset=sql_field->charset;
	/*
	  for fulltext keys keyseg length is 1 for blobs (it's ignored in ft
	  code anyway, and 0 (set to column width later) for char's. it has
	  to be correct col width for char's, as char data are not prefixed
	  with length (unlike blobs, where ft code takes data length from a
	  data prefix, ignoring column->length).
	*/
	column->length=test(f_is_blob(sql_field->pack_flag));
      }
      else
      {
	column->length*= sql_field->charset->mbmaxlen;

        if (key->type == Key::SPATIAL)
        {
          if (column->length)
          {
            my_error(ER_WRONG_SUB_KEY, MYF(0));
            DBUG_RETURN(TRUE);
          }
          if (!f_is_geom(sql_field->pack_flag))
          {
            my_error(ER_SPATIAL_MUST_HAVE_GEOM_COL, MYF(0));
            DBUG_RETURN(TRUE);
          }
        }

	if (f_is_blob(sql_field->pack_flag) ||
            (f_is_geom(sql_field->pack_flag) && key->type != Key::SPATIAL))
	{
	  if (!(file->ha_table_flags() & HA_CAN_INDEX_BLOBS))
	  {
	    my_error(ER_BLOB_USED_AS_KEY, MYF(0), column->field_name.str);
	    DBUG_RETURN(TRUE);
	  }
          if (f_is_geom(sql_field->pack_flag) && sql_field->geom_type ==
              Field::GEOM_POINT)
            column->length= 25;
	  if (!column->length)
	  {
	    my_error(ER_BLOB_KEY_WITHOUT_LENGTH, MYF(0), column->field_name.str);
	    DBUG_RETURN(TRUE);
	  }
	}
#ifdef HAVE_SPATIAL
	if (key->type == Key::SPATIAL)
	{
	  if (!column->length)
	  {
	    /*
              4 is: (Xmin,Xmax,Ymin,Ymax), this is for 2D case
              Lately we'll extend this code to support more dimensions
	    */
	    column->length= 4*sizeof(double);
	  }
	}
#endif
	if (!(sql_field->flags & NOT_NULL_FLAG))
	{
	  if (key->type == Key::PRIMARY)
	  {
	    /* Implicitly set primary key fields to NOT NULL for ISO conf. */
	    sql_field->flags|= NOT_NULL_FLAG;
	    sql_field->pack_flag&= ~FIELDFLAG_MAYBE_NULL;
            null_fields--;
	  }
	  else
          {
            key_info->flags|= HA_NULL_PART_KEY;
            if (!(file->ha_table_flags() & HA_NULL_IN_KEY))
            {
              my_error(ER_NULL_COLUMN_IN_INDEX, MYF(0), column->field_name.str);
              DBUG_RETURN(TRUE);
            }
            if (key->type == Key::SPATIAL)
            {
              my_message(ER_SPATIAL_CANT_HAVE_NULL,
                         ER(ER_SPATIAL_CANT_HAVE_NULL), MYF(0));
              DBUG_RETURN(TRUE);
            }
          }
	}
	if (MTYP_TYPENR(sql_field->unireg_check) == Field::NEXT_NUMBER)
	{
	  if (column_nr == 0 || (file->ha_table_flags() & HA_AUTO_PART_KEY))
	    auto_increment--;			// Field is used
	}
      }

      key_part_info->fieldnr= field;
      key_part_info->offset=  (uint16) sql_field->offset;
      key_part_info->key_type=sql_field->pack_flag;
      uint key_part_length= sql_field->key_length;

      if (column->length)
      {
	if (f_is_blob(sql_field->pack_flag))
	{
          key_part_length= column->length;
          /*
            There is a possibility that the given prefix length is less
            than the engine max key part length, but still greater
            than the BLOB field max size. We handle this case
            using the max_field_size variable below.
          */
          uint max_field_size= sql_field->key_length * sql_field->charset->mbmaxlen;
	  if ((max_field_size && key_part_length > max_field_size) ||
              key_part_length > max_key_length ||
	      key_part_length > file->max_key_part_length())
	  {
            // Given prefix length is too large, adjust it.
	    key_part_length= min(max_key_length, file->max_key_part_length());
	    if (max_field_size)
              key_part_length= min(key_part_length, max_field_size);
	    if (key->type == Key::MULTIPLE)
	    {
	      /* not a critical problem */
	      push_warning_printf(thd, Sql_condition::WARN_LEVEL_WARN,
		                  ER_TOO_LONG_KEY, ER(ER_TOO_LONG_KEY),
                                  key_part_length);
               /* Align key length to multibyte char boundary */
              key_part_length-= key_part_length % sql_field->charset->mbmaxlen;
              /*
               If SQL_MODE is STRICT, then report error, else report warning
               and continue execution.
              */
              if (thd->is_error())
                DBUG_RETURN(true);
	    }
	    else
	    {
	      my_error(ER_TOO_LONG_KEY, MYF(0), key_part_length);
	      DBUG_RETURN(TRUE);
	    }
	  }
	}
        // Catch invalid use of partial keys 
	else if (!f_is_geom(sql_field->pack_flag) &&
                 // is the key partial? 
                 column->length != key_part_length &&
                 // is prefix length bigger than field length? 
                 (column->length > key_part_length ||
                  // can the field have a partial key? 
                  !Field::type_can_have_key_part (sql_field->sql_type) ||
                  // a packed field can't be used in a partial key
                  f_is_packed(sql_field->pack_flag) ||
                  // does the storage engine allow prefixed search?
                  ((file->ha_table_flags() & HA_NO_PREFIX_CHAR_KEYS) &&
                   // and is this a 'unique' key?
                   (key_info->flags & HA_NOSAME))))
        {         
	  my_message(ER_WRONG_SUB_KEY, ER(ER_WRONG_SUB_KEY), MYF(0));
	  DBUG_RETURN(TRUE);
	}
	else if (!(file->ha_table_flags() & HA_NO_PREFIX_CHAR_KEYS))
	  key_part_length= column->length;
      }
      else if (key_part_length == 0)
      {
	my_error(ER_WRONG_KEY_COLUMN, MYF(0), column->field_name.str);
	  DBUG_RETURN(TRUE);
      }
      if (key_part_length > file->max_key_part_length() &&
          key->type != Key::FULLTEXT)
      {
        key_part_length= file->max_key_part_length();
	if (key->type == Key::MULTIPLE)
	{
	  /* not a critical problem */
	  push_warning_printf(thd, Sql_condition::WARN_LEVEL_WARN,
                              ER_TOO_LONG_KEY, ER(ER_TOO_LONG_KEY),
                              key_part_length);
          /* Align key length to multibyte char boundary */
          key_part_length-= key_part_length % sql_field->charset->mbmaxlen;
          /*
            If SQL_MODE is STRICT, then report error, else report warning
            and continue execution.
          */
          if (thd->is_error())
            DBUG_RETURN(true);
	}
	else
	{
	  my_error(ER_TOO_LONG_KEY, MYF(0), key_part_length);
	  DBUG_RETURN(TRUE);
	}
      }
      key_part_info->length= (uint16) key_part_length;
      /* Use packed keys for long strings on the first column */
      if (!((*db_options) & HA_OPTION_NO_PACK_KEYS) &&
          !((create_info->table_options & HA_OPTION_NO_PACK_KEYS)) &&
	  (key_part_length >= KEY_DEFAULT_PACK_LENGTH &&
	   (sql_field->sql_type == MYSQL_TYPE_STRING ||
	    sql_field->sql_type == MYSQL_TYPE_VARCHAR ||
	    sql_field->pack_flag & FIELDFLAG_BLOB)))
      {
	if ((column_nr == 0 && (sql_field->pack_flag & FIELDFLAG_BLOB)) ||
            sql_field->sql_type == MYSQL_TYPE_VARCHAR)
	  key_info->flags|= HA_BINARY_PACK_KEY | HA_VAR_LENGTH_KEY;
	else
	  key_info->flags|= HA_PACK_KEY;
      }
      /* Check if the key segment is partial, set the key flag accordingly */
      if (key_part_length != sql_field->key_length)
        key_info->flags|= HA_KEY_HAS_PART_KEY_SEG;

      key_length+= key_part_length;
      key_part_info++;

      /* Create the key name based on the first column (if not given) */
      if (column_nr == 0)
      {
	if (key->type == Key::PRIMARY)
	{
	  if (primary_key)
	  {
	    my_message(ER_MULTIPLE_PRI_KEY, ER(ER_MULTIPLE_PRI_KEY),
                       MYF(0));
	    DBUG_RETURN(TRUE);
	  }
	  key_name=primary_key_name;
	  primary_key=1;
	}
	else if (!(key_name= key->name.str))
	  key_name=make_unique_key_name(sql_field->field_name,
					*key_info_buffer, key_info);
	if (check_if_keyname_exists(key_name, *key_info_buffer, key_info))
	{
	  my_error(ER_DUP_KEYNAME, MYF(0), key_name);
	  DBUG_RETURN(TRUE);
	}
	key_info->name=(char*) key_name;
      }
    }
    key_info->actual_flags= key_info->flags;
    if (!key_info->name || check_column_name(key_info->name))
    {
      my_error(ER_WRONG_NAME_FOR_INDEX, MYF(0), key_info->name);
      DBUG_RETURN(TRUE);
    }
    if (!(key_info->flags & HA_NULL_PART_KEY))
      unique_key=1;
    key_info->key_length=(uint16) key_length;
    if (key_length > max_key_length && key->type != Key::FULLTEXT)
    {
      my_error(ER_TOO_LONG_KEY,MYF(0),max_key_length);
      DBUG_RETURN(TRUE);
    }
    if (validate_comment_length(thd, key->key_create_info.comment.str,
                                &key->key_create_info.comment.length,
                                INDEX_COMMENT_MAXLEN,
                                ER_TOO_LONG_INDEX_COMMENT,
                                key_info->name))
       DBUG_RETURN(true);
    key_info->comment.length= key->key_create_info.comment.length;
    if (key_info->comment.length > 0)
    {
      key_info->flags|= HA_USES_COMMENT;
      key_info->comment.str= key->key_create_info.comment.str;
    }

    // Check if a duplicate index is defined.
    check_duplicate_key(thd, key, key_info, alter_info);

    key_info++;
  }

  if (!unique_key && !primary_key &&
      (file->ha_table_flags() & HA_REQUIRE_PRIMARY_KEY))
  {
    my_message(ER_REQUIRES_PRIMARY_KEY, ER(ER_REQUIRES_PRIMARY_KEY), MYF(0));
    DBUG_RETURN(TRUE);
  }
  if (auto_increment > 0)
  {
    my_message(ER_WRONG_AUTO_KEY, ER(ER_WRONG_AUTO_KEY), MYF(0));
    DBUG_RETURN(TRUE);
  }
  /* Sort keys in optimized order */
  my_qsort((uchar*) *key_info_buffer, *key_count, sizeof(KEY),
	   (qsort_cmp) sort_keys);
  create_info->null_bits= null_fields;

  /* Check fields. */
  it.rewind();
  while ((sql_field=it++))
  {
    Field::utype type= (Field::utype) MTYP_TYPENR(sql_field->unireg_check);

    if (thd->variables.sql_mode & MODE_NO_ZERO_DATE &&
        !sql_field->def &&
        is_timestamp_type(sql_field->sql_type) &&
        (sql_field->flags & NOT_NULL_FLAG) &&
        (type == Field::NONE || type == Field::TIMESTAMP_UN_FIELD))
    {
      /*
        An error should be reported if:
          - NO_ZERO_DATE SQL mode is active;
          - there is no explicit DEFAULT clause (default column value);
          - this is a TIMESTAMP column;
          - the column is not NULL;
          - this is not the DEFAULT CURRENT_TIMESTAMP column.

        In other words, an error should be reported if
          - NO_ZERO_DATE SQL mode is active;
          - the column definition is equivalent to
            'column_name TIMESTAMP DEFAULT 0'.
      */

      my_error(ER_INVALID_DEFAULT, MYF(0), sql_field->field_name);
      DBUG_RETURN(TRUE);
    }
  }

  DBUG_RETURN(FALSE);
}

/**
  @brief check comment length of table, column, index and partition

  @details If comment length is more than the standard length
    truncate it and store the comment length upto the standard
    comment length size

  @param          thd             Thread handle
  @param          comment_str     Comment string
  @param[in,out]  comment_len     Comment length
  @param          max_len         Maximum allowed comment length
  @param          err_code        Error message
  @param          comment_name    Type of comment

  @return Operation status
    @retval       true            Error found
    @retval       false           On success
*/

bool validate_comment_length(THD *thd, const char *comment_str,
                             size_t *comment_len, uint max_len,
                             uint err_code, const char *comment_name)
{
  int length= 0;
  DBUG_ENTER("validate_comment_length");
  uint tmp_len= system_charset_info->cset->charpos(system_charset_info,
                                                   comment_str,
                                                   comment_str +
                                                   *comment_len,
                                                   max_len);
  if (tmp_len < *comment_len)
  {
    if (thd->is_strict_mode())
    {
      my_error(err_code, MYF(0),
               comment_name, static_cast<ulong>(max_len));
      DBUG_RETURN(true);
    }
    char warn_buff[MYSQL_ERRMSG_SIZE];
    length= my_snprintf(warn_buff, sizeof(warn_buff), ER(err_code),
                        comment_name, static_cast<ulong>(max_len));
    /* do not push duplicate warnings */
    if (!thd->get_stmt_da()->has_sql_condition(warn_buff, length)) 
      push_warning(thd, Sql_condition::WARN_LEVEL_WARN,
                   err_code, warn_buff);
    *comment_len= tmp_len;
  }
  DBUG_RETURN(false);
}


/*
  Set table default charset, if not set

  SYNOPSIS
    set_table_default_charset()
    create_info        Table create information

  DESCRIPTION
    If the table character set was not given explicitely,
    let's fetch the database default character set and
    apply it to the table.
*/

static void set_table_default_charset(THD *thd,
				      HA_CREATE_INFO *create_info, char *db)
{
  /*
    If the table character set was not given explicitly,
    let's fetch the database default character set and
    apply it to the table.
  */
  if (!create_info->default_table_charset)
  {
    HA_CREATE_INFO db_info;

    load_db_opt_by_name(thd, db, &db_info);

    create_info->default_table_charset= db_info.default_table_charset;
  }
}


/*
  Extend long VARCHAR fields to blob & prepare field if it's a blob

  SYNOPSIS
    prepare_blob_field()
    sql_field		Field to check

  RETURN
    0	ok
    1	Error (sql_field can't be converted to blob)
        In this case the error is given
*/

static bool prepare_blob_field(THD *thd, Create_field *sql_field)
{
  DBUG_ENTER("prepare_blob_field");

  if (sql_field->length > MAX_FIELD_VARCHARLENGTH &&
      !(sql_field->flags & BLOB_FLAG))
  {
    /* Convert long VARCHAR columns to TEXT or BLOB */
    char warn_buff[MYSQL_ERRMSG_SIZE];

    if (sql_field->def || thd->is_strict_mode())
    {
      my_error(ER_TOO_BIG_FIELDLENGTH, MYF(0), sql_field->field_name,
               static_cast<ulong>(MAX_FIELD_VARCHARLENGTH /
                                  sql_field->charset->mbmaxlen));
      DBUG_RETURN(1);
    }
    sql_field->sql_type= MYSQL_TYPE_BLOB;
    sql_field->flags|= BLOB_FLAG;
    my_snprintf(warn_buff, sizeof(warn_buff), ER(ER_AUTO_CONVERT), sql_field->field_name,
            (sql_field->charset == &my_charset_bin) ? "VARBINARY" : "VARCHAR",
            (sql_field->charset == &my_charset_bin) ? "BLOB" : "TEXT");
    push_warning(thd, Sql_condition::WARN_LEVEL_NOTE, ER_AUTO_CONVERT,
                 warn_buff);
  }

  if ((sql_field->flags & BLOB_FLAG) && sql_field->length)
  {
    if (sql_field->sql_type == FIELD_TYPE_BLOB ||
        sql_field->sql_type == FIELD_TYPE_TINY_BLOB ||
        sql_field->sql_type == FIELD_TYPE_MEDIUM_BLOB)
    {
      /* The user has given a length to the blob column */
      sql_field->sql_type= get_blob_type_from_length(sql_field->length);
      sql_field->pack_length= calc_pack_length(sql_field->sql_type, 0);
    }
    sql_field->length= 0;
  }
  DBUG_RETURN(0);
}


/*
  Preparation of Create_field for SP function return values.
  Based on code used in the inner loop of mysql_prepare_create_table()
  above.

  SYNOPSIS
    sp_prepare_create_field()
    thd			Thread object
    sql_field		Field to prepare

  DESCRIPTION
    Prepares the field structures for field creation.

*/

static void sp_prepare_create_field(THD *thd, Create_field *sql_field)
{
  if (sql_field->sql_type == MYSQL_TYPE_SET ||
      sql_field->sql_type == MYSQL_TYPE_ENUM)
  {
    uint32 field_length, dummy;
    if (sql_field->sql_type == MYSQL_TYPE_SET)
    {
      calculate_interval_lengths(sql_field->charset,
                                 sql_field->interval, &dummy, 
                                 &field_length);
      sql_field->length= field_length + 
                         (sql_field->interval->count - 1);
    }
    else /* MYSQL_TYPE_ENUM */
    {
      calculate_interval_lengths(sql_field->charset,
                                 sql_field->interval,
                                 &field_length, &dummy);
      sql_field->length= field_length;
    }
    set_if_smaller(sql_field->length, MAX_FIELD_WIDTH-1);
  }

  if (sql_field->sql_type == MYSQL_TYPE_BIT)
  {
    sql_field->pack_flag= FIELDFLAG_NUMBER |
                          FIELDFLAG_TREAT_BIT_AS_CHAR;
  }
  sql_field->create_length_to_internal_length();
  DBUG_ASSERT(sql_field->def == 0);
  /* Can't go wrong as sql_field->def is not defined */
  (void) prepare_blob_field(thd, sql_field);
}


/**
  Create a table

  @param thd                 Thread object
  @param db                  Database
  @param table_name          Table name
  @param path                Path to table (i.e. to its .FRM file without
                             the extension).
  @param create_info         Create information (like MAX_ROWS)
  @param alter_info          Description of fields and keys for new table
  @param internal_tmp_table  Set to true if this is an internal temporary table
                             (From ALTER TABLE)
  @param select_field_count  Number of fields coming from SELECT part of
                             CREATE TABLE ... SELECT statement. Must be zero
                             for standard create of table.
  @param no_ha_table         Indicates that only .FRM file (and PAR file if table
                             is partitioned) needs to be created and not a table
                             in the storage engine.
  @param[out] is_trans       Identifies the type of engine where the table
                             was created: either trans or non-trans.
  @param[out] key_info       Array of KEY objects describing keys in table
                             which was created.
  @param[out] key_count      Number of keys in table which was created.

  If one creates a temporary table, this is automatically opened

  Note that this function assumes that caller already have taken
  exclusive metadata lock on table being created or used some other
  way to ensure that concurrent operations won't intervene.
  mysql_create_table() is a wrapper that can be used for this.

  @retval false OK
  @retval true  error
*/

static
bool create_table_impl(THD *thd,
                       const char *db, const char *table_name,
                       const char *path,
                       HA_CREATE_INFO *create_info,
                       Alter_info *alter_info,
                       bool internal_tmp_table,
                       uint select_field_count,
                       bool no_ha_table,
                       bool *is_trans,
                       KEY **key_info,
                       uint *key_count)
{
  const char	*alias;
  uint		db_options;
  handler	*file;
  bool		error= TRUE;
  DBUG_ENTER("create_table_impl");
  DBUG_PRINT("enter", ("db: '%s'  table: '%s'  tmp: %d",
                       db, table_name, internal_tmp_table));


  /* Check for duplicate fields and check type of table to create */
  if (!alter_info->create_list.elements)
  {
    my_message(ER_TABLE_MUST_HAVE_COLUMNS, ER(ER_TABLE_MUST_HAVE_COLUMNS),
               MYF(0));
    DBUG_RETURN(TRUE);
  }
  if (check_engine(thd, db, table_name, create_info))
    DBUG_RETURN(TRUE);

  set_table_default_charset(thd, create_info, (char*) db);

  db_options= create_info->table_options;
  if (create_info->row_type == ROW_TYPE_DYNAMIC)
    db_options|=HA_OPTION_PACK_RECORD;
  alias= table_case_name(create_info, table_name);
  if (!(file= get_new_handler((TABLE_SHARE*) 0, thd->mem_root,
                              create_info->db_type)))
  {
    mem_alloc_error(sizeof(handler));
    DBUG_RETURN(TRUE);
  }
#ifdef WITH_PARTITION_STORAGE_ENGINE
  partition_info *part_info= thd->work_part_info;

  if (!part_info && create_info->db_type->partition_flags &&
      (create_info->db_type->partition_flags() & HA_USE_AUTO_PARTITION))
  {
    /*
      Table is not defined as a partitioned table but the engine handles
      all tables as partitioned. The handler will set up the partition info
      object with the default settings.
    */
    thd->work_part_info= part_info= new partition_info();
    if (!part_info)
    {
      mem_alloc_error(sizeof(partition_info));
      DBUG_RETURN(TRUE);
    }
    file->set_auto_partitions(part_info);
    part_info->default_engine_type= create_info->db_type;
    part_info->is_auto_partitioned= TRUE;
  }
  if (part_info)
  {
    /*
      The table has been specified as a partitioned table.
      If this is part of an ALTER TABLE the handler will be the partition
      handler but we need to specify the default handler to use for
      partitions also in the call to check_partition_info. We transport
      this information in the default_db_type variable, it is either
      DB_TYPE_DEFAULT or the engine set in the ALTER TABLE command.
    */
    Key *key;
    handlerton *part_engine_type= create_info->db_type;
    char *part_syntax_buf;
    uint syntax_len;
    handlerton *engine_type;
    List_iterator<partition_element> part_it(part_info->partitions);
    partition_element *part_elem;

    while ((part_elem= part_it++))
    {
      if (part_elem->part_comment)
      {
        size_t comment_len= strlen(part_elem->part_comment);
        if (validate_comment_length(thd, part_elem->part_comment,
                                     &comment_len,
                                     TABLE_PARTITION_COMMENT_MAXLEN,
                                     ER_TOO_LONG_TABLE_PARTITION_COMMENT,
                                     part_elem->partition_name))
          DBUG_RETURN(true);
        part_elem->part_comment[comment_len]= '\0';
      }
      if (part_elem->subpartitions.elements)
      {
        List_iterator<partition_element> sub_it(part_elem->subpartitions);
        partition_element *subpart_elem;
        while ((subpart_elem= sub_it++))
        {
          if (subpart_elem->part_comment)
          {
            size_t comment_len= strlen(subpart_elem->part_comment);
            if (validate_comment_length(thd, subpart_elem->part_comment,
                                         &comment_len,
                                         TABLE_PARTITION_COMMENT_MAXLEN,
                                         ER_TOO_LONG_TABLE_PARTITION_COMMENT,
                                         subpart_elem->partition_name))
              DBUG_RETURN(true);
            subpart_elem->part_comment[comment_len]= '\0';
          }
        }
      }
    } 
    if (create_info->options & HA_LEX_CREATE_TMP_TABLE)
    {
      my_error(ER_PARTITION_NO_TEMPORARY, MYF(0));
      goto err;
    }
    if ((part_engine_type == partition_hton) &&
        part_info->default_engine_type)
    {
      /*
        This only happens at ALTER TABLE.
        default_engine_type was assigned from the engine set in the ALTER
        TABLE command.
      */
      ;
    }
    else
    {
      if (create_info->used_fields & HA_CREATE_USED_ENGINE)
      {
        part_info->default_engine_type= create_info->db_type;
      }
      else
      {
        if (part_info->default_engine_type == NULL)
        {
          part_info->default_engine_type= ha_checktype(thd,
                                          DB_TYPE_DEFAULT, 0, 0);
        }
      }
    }
    DBUG_PRINT("info", ("db_type = %s create_info->db_type = %s",
             ha_resolve_storage_engine_name(part_info->default_engine_type),
             ha_resolve_storage_engine_name(create_info->db_type)));
    if (part_info->check_partition_info(thd, &engine_type, file,
                                        create_info, FALSE))
      goto err;
    part_info->default_engine_type= engine_type;

    /*
      We reverse the partitioning parser and generate a standard format
      for syntax stored in frm file.
    */
    if (!(part_syntax_buf= generate_partition_syntax(part_info,
                                                     &syntax_len,
                                                     TRUE, TRUE,
                                                     create_info,
                                                     alter_info,
                                                     NULL)))
      goto err;
    part_info->part_info_string= part_syntax_buf;
    part_info->part_info_len= syntax_len;
    if ((!(engine_type->partition_flags &&
           engine_type->partition_flags() & HA_CAN_PARTITION)) ||
        create_info->db_type == partition_hton)
    {
      /*
        The handler assigned to the table cannot handle partitioning.
        Assign the partition handler as the handler of the table.
      */
      DBUG_PRINT("info", ("db_type: %s",
                        ha_resolve_storage_engine_name(create_info->db_type)));
      delete file;
      create_info->db_type= partition_hton;
      if (!(file= get_ha_partition(part_info)))
      {
        DBUG_RETURN(TRUE);
      }
      /*
        If we have default number of partitions or subpartitions we
        might require to set-up the part_info object such that it
        creates a proper .par file. The current part_info object is
        only used to create the frm-file and .par-file.
      */
      if (part_info->use_default_num_partitions &&
          part_info->num_parts &&
          (int)part_info->num_parts !=
          file->get_default_no_partitions(create_info))
      {
        uint i;
        List_iterator<partition_element> part_it(part_info->partitions);
        part_it++;
        DBUG_ASSERT(thd->lex->sql_command != SQLCOM_CREATE_TABLE);
        for (i= 1; i < part_info->partitions.elements; i++)
          (part_it++)->part_state= PART_TO_BE_DROPPED;
      }
      else if (part_info->is_sub_partitioned() &&
               part_info->use_default_num_subpartitions &&
               part_info->num_subparts &&
               (int)part_info->num_subparts !=
                 file->get_default_no_partitions(create_info))
      {
        DBUG_ASSERT(thd->lex->sql_command != SQLCOM_CREATE_TABLE);
        part_info->num_subparts= file->get_default_no_partitions(create_info);
      }
    }
    else if (create_info->db_type != engine_type)
    {
      /*
        We come here when we don't use a partitioned handler.
        Since we use a partitioned table it must be "native partitioned".
        We have switched engine from defaults, most likely only specified
        engines in partition clauses.
      */
      delete file;
      if (!(file= get_new_handler((TABLE_SHARE*) 0, thd->mem_root,
                                  engine_type)))
      {
        mem_alloc_error(sizeof(handler));
        DBUG_RETURN(TRUE);
      }
    }
    /*
      Unless table's storage engine supports partitioning natively
      don't allow foreign keys on partitioned tables (they won't
      work work even with InnoDB beneath of partitioning engine).
      If storage engine handles partitioning natively (like NDB)
      foreign keys support is possible, so we let the engine decide.
    */
    if (create_info->db_type == partition_hton)
    {
      List_iterator_fast<Key> key_iterator(alter_info->key_list);
      while ((key= key_iterator++))
      {
        if (key->type == Key::FOREIGN_KEY)
        {
          my_error(ER_FOREIGN_KEY_ON_PARTITIONED, MYF(0));
          goto err;
        }
      }
    }
  }
#endif

  if (mysql_prepare_create_table(thd, create_info, alter_info,
                                 internal_tmp_table,
                                 &db_options, file,
                                 key_info, key_count,
                                 select_field_count))
    goto err;

  if (create_info->options & HA_LEX_CREATE_TMP_TABLE)
    create_info->table_options|=HA_CREATE_DELAY_KEY_WRITE;

  /* Check if table already exists */
  if ((create_info->options & HA_LEX_CREATE_TMP_TABLE) &&
      find_temporary_table(thd, db, table_name))
  {
    if (create_info->options & HA_LEX_CREATE_IF_NOT_EXISTS)
    {
      push_warning_printf(thd, Sql_condition::WARN_LEVEL_NOTE,
                          ER_TABLE_EXISTS_ERROR, ER(ER_TABLE_EXISTS_ERROR),
                          alias);
      error= 0;
      goto err;
    }
    my_error(ER_TABLE_EXISTS_ERROR, MYF(0), alias);
    goto err;
  }

  if (!internal_tmp_table && !(create_info->options & HA_LEX_CREATE_TMP_TABLE))
  {
    char frm_name[FN_REFLEN+1];
    strxnmov(frm_name, sizeof(frm_name) - 1, path, reg_ext, NullS);

    if (!access(frm_name, F_OK))
    {
      if (create_info->options & HA_LEX_CREATE_IF_NOT_EXISTS)
        goto warn;
      my_error(ER_TABLE_EXISTS_ERROR,MYF(0),table_name);
      goto err;
    }
    /*
      We don't assert here, but check the result, because the table could be
      in the table definition cache and in the same time the .frm could be
      missing from the disk, in case of manual intervention which deletes
      the .frm file. The user has to use FLUSH TABLES; to clear the cache.
      Then she could create the table. This case is pretty obscure and
      therefore we don't introduce a new error message only for it.
    */
    mysql_mutex_lock(&LOCK_open);
    if (get_cached_table_share(db, table_name))
    {
      mysql_mutex_unlock(&LOCK_open);
      my_error(ER_TABLE_EXISTS_ERROR, MYF(0), table_name);
      goto err;
    }
    mysql_mutex_unlock(&LOCK_open);
  }

  /*
    Check that table with given name does not already
    exist in any storage engine. In such a case it should
    be discovered and the error ER_TABLE_EXISTS_ERROR be returned
    unless user specified CREATE TABLE IF EXISTS
    An exclusive metadata lock ensures that no
    one else is attempting to discover the table. Since
    it's not on disk as a frm file, no one could be using it!
  */
  if (!(create_info->options & HA_LEX_CREATE_TMP_TABLE))
  {
    bool create_if_not_exists =
      create_info->options & HA_LEX_CREATE_IF_NOT_EXISTS;
    int retcode = ha_table_exists_in_engine(thd, db, table_name);
    DBUG_PRINT("info", ("exists_in_engine: %u",retcode));
    switch (retcode)
    {
      case HA_ERR_NO_SUCH_TABLE:
        /* Normal case, no table exists. we can go and create it */
        break;
      case HA_ERR_TABLE_EXIST:
        DBUG_PRINT("info", ("Table existed in handler"));

        if (create_if_not_exists)
          goto warn;
        my_error(ER_TABLE_EXISTS_ERROR,MYF(0),table_name);
        goto err;
        break;
      default:
        DBUG_PRINT("info", ("error: %u from storage engine", retcode));
        my_error(retcode, MYF(0),table_name);
        goto err;
    }
  }

  THD_STAGE_INFO(thd, stage_creating_table);

  {
    size_t dirlen;
    char   dirpath[FN_REFLEN];

    /*
      data_file_name and index_file_name include the table name without
      extension. Mostly this does not refer to an existing file. When
      comparing data_file_name or index_file_name against the data
      directory, we try to resolve all symbolic links. On some systems,
      we use realpath(3) for the resolution. This returns ENOENT if the
      resolved path does not refer to an existing file. my_realpath()
      does then copy the requested path verbatim, without symlink
      resolution. Thereafter the comparison can fail even if the
      requested path is within the data directory. E.g. if symlinks to
      another file system are used. To make realpath(3) return the
      resolved path, we strip the table name and compare the directory
      path only. If the directory doesn't exist either, table creation
      will fail anyway.
    */
    if (create_info->data_file_name)
    {
      dirname_part(dirpath, create_info->data_file_name, &dirlen);
      if (test_if_data_home_dir(dirpath))
      {
        my_error(ER_WRONG_ARGUMENTS, MYF(0), "DATA DIRECTORY");
        goto err;
      }
    }
    if (create_info->index_file_name)
    {
      dirname_part(dirpath, create_info->index_file_name, &dirlen);
      if (test_if_data_home_dir(dirpath))
      {
        my_error(ER_WRONG_ARGUMENTS, MYF(0), "INDEX DIRECTORY");
        goto err;
      }
    }
  }

#ifdef WITH_PARTITION_STORAGE_ENGINE
  if (check_partition_dirs(thd->lex->part_info))
  {
    goto err;
  }
#endif /* WITH_PARTITION_STORAGE_ENGINE */

  if (thd->variables.sql_mode & MODE_NO_DIR_IN_CREATE)
  {
    if (create_info->data_file_name)
      push_warning_printf(thd, Sql_condition::WARN_LEVEL_WARN,
                          WARN_OPTION_IGNORED, ER(WARN_OPTION_IGNORED),
                          "DATA DIRECTORY");
    if (create_info->index_file_name)
      push_warning_printf(thd, Sql_condition::WARN_LEVEL_WARN,
                          WARN_OPTION_IGNORED, ER(WARN_OPTION_IGNORED),
                          "INDEX DIRECTORY");
    create_info->data_file_name= create_info->index_file_name= 0;
  }
  create_info->table_options=db_options;

  /*
    Create .FRM (and .PAR file for partitioned table).
    If "no_ha_table" is false also create table in storage engine.
  */
  if (rea_create_table(thd, path, db, table_name,
                       create_info, alter_info->create_list,
                       *key_count, *key_info, file, no_ha_table))
    goto err;

  if (!no_ha_table && create_info->options & HA_LEX_CREATE_TMP_TABLE)
  {
    /*
      Open a table (skipping table cache) and add it into
      THD::temporary_tables list.
    */

    TABLE *table= open_table_uncached(thd, path, db, table_name, true, true);

    if (!table)
    {
      (void) rm_temporary_table(create_info->db_type, path);
      goto err;
    }

    if (is_trans != NULL)
      *is_trans= table->file->has_transactions();

    thd->thread_specific_used= TRUE;
  }
#ifdef WITH_PARTITION_STORAGE_ENGINE
  else if (part_info && no_ha_table)
  {
    /*
      For partitioned tables we can't find some problems with table
      until table is opened. Therefore in order to disallow creation
      of corrupted tables we have to try to open table as the part
      of its creation process.
      In cases when both .FRM and SE part of table are created table
      is implicitly open in ha_create_table() call.
      In cases when we create .FRM without SE part we have to open
      table explicitly.
    */
    TABLE table;
    TABLE_SHARE share;

    init_tmp_table_share(thd, &share, db, 0, table_name, path);

    bool result= (open_table_def(thd, &share, 0) ||
                  open_table_from_share(thd, &share, "", 0, (uint) READ_ALL,
                                        0, &table, true));
    if (!result)
      (void) closefrm(&table, 0);

    free_table_share(&share);

    if (result)
    {
      char frm_name[FN_REFLEN + 1];
      strxnmov(frm_name, sizeof(frm_name) - 1, path, reg_ext, NullS);
      (void) mysql_file_delete(key_file_frm, frm_name, MYF(0));
      (void) file->ha_create_handler_files(path, NULL, CHF_DELETE_FLAG,
                                           create_info);
      goto err;
    }
  }
#endif

  error= FALSE;
err:
  THD_STAGE_INFO(thd, stage_after_create);
  delete file;
  DBUG_RETURN(error);

warn:
  error= FALSE;
  push_warning_printf(thd, Sql_condition::WARN_LEVEL_NOTE,
                      ER_TABLE_EXISTS_ERROR, ER(ER_TABLE_EXISTS_ERROR),
                      alias);
  goto err;
}


/**
  Simple wrapper around create_table_impl() to be used
  in various version of CREATE TABLE statement.
*/
bool mysql_create_table_no_lock(THD *thd,
                                const char *db, const char *table_name,
                                HA_CREATE_INFO *create_info,
                                Alter_info *alter_info,
                                uint select_field_count,
                                bool *is_trans)
{
  KEY *not_used_1;
  uint not_used_2;
  char path[FN_REFLEN + 1];

  if (create_info->options & HA_LEX_CREATE_TMP_TABLE)
    build_tmptable_filename(thd, path, sizeof(path));
  else
  {
    bool was_truncated;
    int length;
    const char *alias= table_case_name(create_info, table_name);
    length= build_table_filename(path, sizeof(path) - 1, db, alias,
                                 "", 0, &was_truncated);
    // Check if we hit FN_REFLEN bytes along with file extension.
    if (was_truncated || length+reg_ext_length > FN_REFLEN)
    {
      my_error(ER_IDENT_CAUSES_TOO_LONG_PATH, MYF(0), sizeof(path)-1, path);
      return true;
    }
  }

  return create_table_impl(thd, db, table_name, path, create_info, alter_info,
                           false, select_field_count, false, is_trans,
                           &not_used_1, &not_used_2);
}


/**
  Implementation of SQLCOM_CREATE_TABLE.

  Take the metadata locks (including a shared lock on the affected
  schema) and create the table. Is written to be called from
  mysql_execute_command(), to which it delegates the common parts
  with other commands (i.e. implicit commit before and after,
  close of thread tables.
*/

bool mysql_create_table(THD *thd, TABLE_LIST *create_table,
                        HA_CREATE_INFO *create_info,
                        Alter_info *alter_info)
{
  bool result;
  bool is_trans= FALSE;
  uint not_used;
  DBUG_ENTER("mysql_create_table");

  /*
    Open or obtain "X" MDL lock on the table being created.
    To check the existence of table, lock of type "S" is obtained on the table
    and then it is upgraded to "X" if table does not exists.
  */
  if (open_tables(thd, &thd->lex->query_tables, &not_used, 0))
  {
    result= TRUE;
    goto end;
  }

  /* Got lock. */
  DEBUG_SYNC(thd, "locked_table_name");

  /* We can abort create table for any table type */
  thd->abort_on_warning= thd->is_strict_mode();

  /*
    Promote first timestamp column, when explicit_defaults_for_timestamp
    is not set
  */
  if (!thd->variables.explicit_defaults_for_timestamp)
    promote_first_timestamp_column(&alter_info->create_list);

  result= mysql_create_table_no_lock(thd, create_table->db,
                                     create_table->table_name, create_info,
                                     alter_info, 0, &is_trans);
  /*
    Don't write statement if:
    - Table creation has failed
    - Row-based logging is used and we are creating a temporary table
    Otherwise, the statement shall be binlogged.
  */
  if (!result)
  {
    /*
      CREATE TEMPORARY TABLE doesn't terminate a transaction. Calling
      stmt.mark_created_temp_table() guarantees the transaction can be binlogged
      correctly.
    */
    if (create_info->options & HA_LEX_CREATE_TMP_TABLE)
      thd->transaction.stmt.mark_created_temp_table();

    if (!thd->is_current_stmt_binlog_format_row() ||
        (thd->is_current_stmt_binlog_format_row() &&
         !(create_info->options & HA_LEX_CREATE_TMP_TABLE)))
    {
      thd->add_to_binlog_accessed_dbs(create_table->db);
      result= write_bin_log(thd, TRUE, thd->query(), thd->query_length(), is_trans);
    }
  }

  thd->abort_on_warning= false;
end:
  DBUG_RETURN(result);
}


/*
** Give the key name after the first field with an optional '_#' after
**/

static bool
check_if_keyname_exists(const char *name, KEY *start, KEY *end)
{
  for (KEY *key=start ; key != end ; key++)
    if (!my_strcasecmp(system_charset_info,name,key->name))
      return 1;
  return 0;
}


static char *
make_unique_key_name(const char *field_name,KEY *start,KEY *end)
{
  char buff[MAX_FIELD_NAME],*buff_end;

  if (!check_if_keyname_exists(field_name,start,end) &&
      my_strcasecmp(system_charset_info,field_name,primary_key_name))
    return (char*) field_name;			// Use fieldname
  buff_end=strmake(buff,field_name, sizeof(buff)-4);

  /*
    Only 3 chars + '\0' left, so need to limit to 2 digit
    This is ok as we can't have more than 100 keys anyway
  */
  for (uint i=2 ; i< 100; i++)
  {
    *buff_end= '_';
    int10_to_str(i, buff_end+1, 10);
    if (!check_if_keyname_exists(buff,start,end))
      return sql_strdup(buff);
  }
  return (char*) "not_specified";		// Should never happen
}


/****************************************************************************
** Alter a table definition
****************************************************************************/


/**
  Rename a table.

<<<<<<< HEAD
  @param base      The handlerton handle.
  @param old_db    The old database name.
  @param old_name  The old table name.
  @param new_db    The new database name.
  @param new_name  The new table name.
  @param flags     flags
                   FN_FROM_IS_TMP old_name is temporary.
                   FN_TO_IS_TMP   new_name is temporary.
                   NO_FRM_RENAME  Don't rename the FRM file
                                  but only the table in the storage engine.
                   NO_HA_TABLE    Don't rename table in engine.

  @return false    OK
  @return true     Error
=======
  SYNOPSIS
    mysql_rename_table()
      base                      The handlerton handle.
      old_db                    The old database name.
      old_name                  The old table name.
      new_db                    The new database name.
      new_name                  The new table name.
      flags                     flags for build_table_filename().
                                FN_FROM_IS_TMP old_name is temporary.
                                FN_TO_IS_TMP   new_name is temporary.
                                NO_FRM_RENAME  Don't rename the FRM file
                                but only the table in the storage engine.
                                NO_FK_CHECKS   Don't check FK constraints
                                during rename.

  RETURN
    FALSE   OK
    TRUE    Error
>>>>>>> bdab04a3
*/

bool
mysql_rename_table(handlerton *base, const char *old_db,
                   const char *old_name, const char *new_db,
                   const char *new_name, uint flags)
{
  THD *thd= current_thd;
  char from[FN_REFLEN + 1], to[FN_REFLEN + 1],
    lc_from[FN_REFLEN + 1], lc_to[FN_REFLEN + 1];
  char *from_base= from, *to_base= to;
  char tmp_name[NAME_LEN+1];
  handler *file;
  int error=0;
<<<<<<< HEAD
  int length;
  bool was_truncated;
=======
  ulonglong save_bits= thd->variables.option_bits;
>>>>>>> bdab04a3
  DBUG_ENTER("mysql_rename_table");
  DBUG_PRINT("enter", ("old: '%s'.'%s'  new: '%s'.'%s'",
                       old_db, old_name, new_db, new_name));
  
  // Temporarily disable foreign key checks
  if (flags & NO_FK_CHECKS) 
    thd->variables.option_bits|= OPTION_NO_FOREIGN_KEY_CHECKS;

  file= (base == NULL ? 0 :
         get_new_handler((TABLE_SHARE*) 0, thd->mem_root, base));

  build_table_filename(from, sizeof(from) - 1, old_db, old_name, "",
                       flags & FN_FROM_IS_TMP);
  length= build_table_filename(to, sizeof(to) - 1, new_db, new_name, "",
                               flags & FN_TO_IS_TMP, &was_truncated);
  // Check if we hit FN_REFLEN bytes along with file extension.
  if (was_truncated || length+reg_ext_length > FN_REFLEN)
  {
    my_error(ER_IDENT_CAUSES_TOO_LONG_PATH, MYF(0), sizeof(to)-1, to);
    DBUG_RETURN(TRUE);
  }

  /*
    If lower_case_table_names == 2 (case-preserving but case-insensitive
    file system) and the storage is not HA_FILE_BASED, we need to provide
    a lowercase file name, but we leave the .frm in mixed case.
   */
  if (lower_case_table_names == 2 && file &&
      !(file->ha_table_flags() & HA_FILE_BASED))
  {
    strmov(tmp_name, old_name);
    my_casedn_str(files_charset_info, tmp_name);
    build_table_filename(lc_from, sizeof(lc_from) - 1, old_db, tmp_name, "",
                         flags & FN_FROM_IS_TMP);
    from_base= lc_from;

    strmov(tmp_name, new_name);
    my_casedn_str(files_charset_info, tmp_name);
    build_table_filename(lc_to, sizeof(lc_to) - 1, new_db, tmp_name, "",
                         flags & FN_TO_IS_TMP);
    to_base= lc_to;
  }

  if (flags & NO_HA_TABLE)
  {
    if (rename_file_ext(from,to,reg_ext))
      error= my_errno;
    (void) file->ha_create_handler_files(to, from, CHF_RENAME_FLAG, NULL);
  }
  else if (!file || !(error=file->ha_rename_table(from_base, to_base)))
  {
    if (!(flags & NO_FRM_RENAME) && rename_file_ext(from,to,reg_ext))
    {
      error=my_errno;
      /* Restore old file name */
      if (file)
        file->ha_rename_table(to_base, from_base);
    }
  }
  delete file;
  if (error == HA_ERR_WRONG_COMMAND)
    my_error(ER_NOT_SUPPORTED_YET, MYF(0), "ALTER TABLE");
  else if (error)
<<<<<<< HEAD
  {
    char errbuf[MYSYS_STRERROR_SIZE];
    my_error(ER_ERROR_ON_RENAME, MYF(0), from, to,
             error, my_strerror(errbuf, sizeof(errbuf), error));
  }

#ifdef HAVE_PSI_TABLE_INTERFACE
  /*
    Remove the old table share from the pfs table share array. The new table
    share will be created when the renamed table is first accessed.
   */
  if (likely(error == 0))
  {
    my_bool temp_table= (my_bool)is_prefix(old_name, tmp_file_prefix);
    PSI_TABLE_CALL(drop_table_share)
      (temp_table, old_db, strlen(old_db), old_name, strlen(old_name));
  }
#endif

=======
    my_error(ER_ERROR_ON_RENAME, MYF(0), from, to, error);
  
  // Restore options bits to the original value
  thd->variables.option_bits= save_bits;
>>>>>>> bdab04a3

  DBUG_RETURN(error != 0);
}


/*
  Create a table identical to the specified table

  SYNOPSIS
    mysql_create_like_table()
    thd		Thread object
    table       Table list element for target table
    src_table   Table list element for source table
    create_info Create info

  RETURN VALUES
    FALSE OK
    TRUE  error
*/

bool mysql_create_like_table(THD* thd, TABLE_LIST* table, TABLE_LIST* src_table,
                             HA_CREATE_INFO *create_info)
{
  HA_CREATE_INFO local_create_info;
  Alter_info local_alter_info;
  Alter_table_ctx local_alter_ctx; // Not used
  bool res= TRUE;
  bool is_trans= FALSE;
  uint not_used;
  DBUG_ENTER("mysql_create_like_table");


  /*
    We the open source table to get its description in HA_CREATE_INFO
    and Alter_info objects. This also acquires a shared metadata lock
    on this table which ensures that no concurrent DDL operation will
    mess with it.
    Also in case when we create non-temporary table open_tables()
    call obtains an exclusive metadata lock on target table ensuring
    that we can safely perform table creation.
    Thus by holding both these locks we ensure that our statement is
    properly isolated from all concurrent operations which matter.
  */
  if (open_tables(thd, &thd->lex->query_tables, &not_used, 0))
    goto err;
  src_table->table->use_all_columns();

  DEBUG_SYNC(thd, "create_table_like_after_open");

  /* Fill HA_CREATE_INFO and Alter_info with description of source table. */
  memset(&local_create_info, 0, sizeof(local_create_info));
  local_create_info.db_type= src_table->table->s->db_type();
  local_create_info.row_type= src_table->table->s->row_type;
  if (mysql_prepare_alter_table(thd, src_table->table, &local_create_info,
                                &local_alter_info, &local_alter_ctx))
    goto err;
#ifdef WITH_PARTITION_STORAGE_ENGINE
  /* Partition info is not handled by mysql_prepare_alter_table() call. */
  if (src_table->table->part_info)
    thd->work_part_info= src_table->table->part_info->get_clone();
#endif

  /*
    Adjust description of source table before using it for creation of
    target table.

    Similarly to SHOW CREATE TABLE we ignore MAX_ROWS attribute of
    temporary table which represents I_S table.
  */
  if (src_table->schema_table)
    local_create_info.max_rows= 0;
  /* Set IF NOT EXISTS option as in the CREATE TABLE LIKE statement. */
  local_create_info.options|= create_info->options&HA_LEX_CREATE_IF_NOT_EXISTS;
  /* Replace type of source table with one specified in the statement. */
  local_create_info.options&= ~HA_LEX_CREATE_TMP_TABLE;
  local_create_info.options|= create_info->options & HA_LEX_CREATE_TMP_TABLE;
  /* Reset auto-increment counter for the new table. */
  local_create_info.auto_increment_value= 0;
  /*
    Do not inherit values of DATA and INDEX DIRECTORY options from
    the original table. This is documented behavior.
  */
  local_create_info.data_file_name= local_create_info.index_file_name= NULL;
  local_create_info.alias= create_info->alias;

  if ((res= mysql_create_table_no_lock(thd, table->db, table->table_name,
                                       &local_create_info, &local_alter_info,
                                       0, &is_trans)))
    goto err;

  /*
    Ensure that table or view does not exist and we have an exclusive lock on
    target table if we are creating non-temporary table. In LOCK TABLES mode
    the only way the table is locked, is if it already exists (since you cannot
    LOCK TABLE a non-existing table). And the only way we then can end up here
    is if IF EXISTS was used.
  */
  DBUG_ASSERT(table->table || table->view ||
              (create_info->options & HA_LEX_CREATE_TMP_TABLE) ||
              (thd->locked_tables_mode != LTM_LOCK_TABLES &&
               thd->mdl_context.is_lock_owner(MDL_key::TABLE, table->db,
                                              table->table_name,
                                              MDL_EXCLUSIVE)) ||
              (thd->locked_tables_mode == LTM_LOCK_TABLES &&
               (create_info->options & HA_LEX_CREATE_IF_NOT_EXISTS) &&
               thd->mdl_context.is_lock_owner(MDL_key::TABLE, table->db,
                                              table->table_name,
                                              MDL_SHARED_NO_WRITE)));

  DEBUG_SYNC(thd, "create_table_like_before_binlog");

  /*
    CREATE TEMPORARY TABLE doesn't terminate a transaction. Calling
    stmt.mark_created_temp_table() guarantees the transaction can be binlogged
    correctly.
  */
  if (create_info->options & HA_LEX_CREATE_TMP_TABLE)
    thd->transaction.stmt.mark_created_temp_table();

  /*
    We have to write the query before we unlock the tables.
  */
  if (thd->is_current_stmt_binlog_format_row())
  {
    /*
       Since temporary tables are not replicated under row-based
       replication, CREATE TABLE ... LIKE ... needs special
       treatement.  We have four cases to consider, according to the
       following decision table:

           ==== ========= ========= ==============================
           Case    Target    Source Write to binary log
           ==== ========= ========= ==============================
           1       normal    normal Original statement
           2       normal temporary Generated statement
           3    temporary    normal Nothing
           4    temporary temporary Nothing
           ==== ========= ========= ==============================
    */
    if (!(create_info->options & HA_LEX_CREATE_TMP_TABLE))
    {
      if (src_table->table->s->tmp_table)               // Case 2
      {
        char buf[2048];
        String query(buf, sizeof(buf), system_charset_info);
        query.length(0);  // Have to zero it since constructor doesn't
        Open_table_context ot_ctx(thd, MYSQL_OPEN_REOPEN);
        bool new_table= FALSE; // Whether newly created table is open.

        /*
          The condition avoids a crash as described in BUG#48506. Other
          binlogging problems related to CREATE TABLE IF NOT EXISTS LIKE
          when the existing object is a view will be solved by BUG 47442.
        */
        if (!table->view)
        {
          if (!table->table)
          {
            /*
              In order for store_create_info() to work we need to open
              destination table if it is not already open (i.e. if it
              has not existed before). We don't need acquire metadata
              lock in order to do this as we already hold exclusive
              lock on this table. The table will be closed by
              close_thread_table() at the end of this branch.
            */
            if (open_table(thd, table, &ot_ctx))
              goto err;
            new_table= TRUE;
          }

          int result __attribute__((unused))=
            store_create_info(thd, table, &query,
                              create_info, FALSE /* show_database */);

          DBUG_ASSERT(result == 0); // store_create_info() always return 0
          if (write_bin_log(thd, TRUE, query.ptr(), query.length()))
            goto err;

          if (new_table)
          {
            DBUG_ASSERT(thd->open_tables == table->table);
            /*
              When opening the table, we ignored the locked tables
              (MYSQL_OPEN_GET_NEW_TABLE). Now we can close the table
              without risking to close some locked table.
            */
            close_thread_table(thd, &thd->open_tables);
          }
        }
      }
      else                                      // Case 1
        if (write_bin_log(thd, TRUE, thd->query(), thd->query_length()))
          goto err;
    }
    /*
      Case 3 and 4 does nothing under RBR
    */
  }
  else if (write_bin_log(thd, TRUE, thd->query(), thd->query_length(), is_trans))
    goto err;

err:
  DBUG_RETURN(res);
}


/* table_list should contain just one table */
int mysql_discard_or_import_tablespace(THD *thd,
                                       TABLE_LIST *table_list,
                                       bool discard)
{
  Alter_table_prelocking_strategy alter_prelocking_strategy;
  int error;
  DBUG_ENTER("mysql_discard_or_import_tablespace");

  /*
    Note that DISCARD/IMPORT TABLESPACE always is the only operation in an
    ALTER TABLE
  */

  THD_STAGE_INFO(thd, stage_discard_or_import_tablespace);

 /*
   We set this flag so that ha_innobase::open and ::external_lock() do
   not complain when we lock the table
 */
  thd->tablespace_op= TRUE;
  /*
    Adjust values of table-level and metadata which was set in parser
    for the case general ALTER TABLE.
  */
  table_list->mdl_request.set_type(MDL_EXCLUSIVE);
  table_list->lock_type= TL_WRITE;
  /* Do not open views. */
  table_list->required_type= FRMTYPE_TABLE;

  if (open_and_lock_tables(thd, table_list, FALSE, 0,
                           &alter_prelocking_strategy))
  {
    thd->tablespace_op=FALSE;
    DBUG_RETURN(-1);
  }

  error= table_list->table->file->ha_discard_or_import_tablespace(discard);

  THD_STAGE_INFO(thd, stage_end);

  if (error)
    goto err;

  /*
    The 0 in the call below means 'not in a transaction', which means
    immediate invalidation; that is probably what we wish here
  */
  query_cache_invalidate3(thd, table_list, 0);

  /* The ALTER TABLE is always in its own transaction */
  error= trans_commit_stmt(thd);
  if (trans_commit_implicit(thd))
    error=1;
  if (error)
    goto err;
  error= write_bin_log(thd, FALSE, thd->query(), thd->query_length());

err:
  trans_rollback_stmt(thd);
  thd->tablespace_op=FALSE;

  if (error == 0)
  {
    my_ok(thd);
    DBUG_RETURN(0);
  }

  table_list->table->file->print_error(error, MYF(0));

  DBUG_RETURN(-1);
}


/**
  Check if key is a candidate key, i.e. a unique index with no index
  fields partial or nullable.
*/

static bool is_candidate_key(KEY *key)
{
  KEY_PART_INFO *key_part;
  KEY_PART_INFO *key_part_end= key->key_part + key->user_defined_key_parts;

  if (!(key->flags & HA_NOSAME) || (key->flags & HA_NULL_PART_KEY))
    return false;

  for (key_part= key->key_part; key_part < key_part_end; key_part++)
  {
    if (key_part->key_part_flag & HA_PART_KEY_SEG)
      return false;
  }

  return true;
}


/**
  Get Create_field object for newly created table by field index.

  @param alter_info  Alter_info describing newly created table.
  @param idx         Field index.
*/

static Create_field *get_field_by_index(Alter_info *alter_info, uint idx)
{
  List_iterator_fast<Create_field> field_it(alter_info->create_list);
  uint field_idx= 0;
  Create_field *field;

  while ((field= field_it++) && field_idx < idx)
  { field_idx++; }

  return field;
}


static int compare_uint(const uint *s, const uint *t)
{
  return (*s < *t) ? -1 : ((*s > *t) ? 1 : 0);
}


/**
   Compare original and new versions of a table and fill Alter_inplace_info
   describing differences between those versions.

   @param          thd                Thread
   @param          table              The original table.
   @param          varchar            Indicates that new definition has new
                                      VARCHAR column.
   @param[in/out]  ha_alter_info      Data structure which already contains
                                      basic information about create options,
                                      field and keys for the new version of
                                      table and which should be completed with
                                      more detailed information needed for
                                      in-place ALTER.

   First argument 'table' contains information of the original
   table, which includes all corresponding parts that the new
   table has in arguments create_list, key_list and create_info.

   Compare the changes between the original and new table definitions.
   The result of this comparison is then passed to SE which determines
   whether it can carry out these changes in-place.

   Mark any changes detected in the ha_alter_flags.
   We generally try to specify handler flags only if there are real
   changes. But in cases when it is cumbersome to determine if some
   attribute has really changed we might choose to set flag
   pessimistically, for example, relying on parser output only.

   If there are no data changes, but index changes, 'index_drop_buffer'
   and/or 'index_add_buffer' are populated with offsets into
   table->key_info or key_info_buffer respectively for the indexes
   that need to be dropped and/or (re-)created.

   Note that this function assumes that it is OK to change Alter_info
   and HA_CREATE_INFO which it gets. It is caller who is responsible
   for creating copies for this structures if he needs them unchanged.

   @retval true  error
   @retval false success
*/

static bool fill_alter_inplace_info(THD *thd,
                                    TABLE *table,
                                    bool varchar,
                                    Alter_inplace_info *ha_alter_info)
{
  Field **f_ptr, *field;
  List_iterator_fast<Create_field> new_field_it;
  Create_field *new_field;
  KEY_PART_INFO *key_part, *new_part;
  KEY_PART_INFO *end;
  uint candidate_key_count= 0;
  Alter_info *alter_info= ha_alter_info->alter_info;
  DBUG_ENTER("fill_alter_inplace_info");

  /* Allocate result buffers. */
  if (! (ha_alter_info->index_drop_buffer=
          (KEY**) thd->alloc(sizeof(KEY*) * table->s->keys)) ||
      ! (ha_alter_info->index_add_buffer=
          (uint*) thd->alloc(sizeof(uint) *
                            alter_info->key_list.elements)))
    DBUG_RETURN(true);

  /* First we setup ha_alter_flags based on what was detected by parser. */
  if (alter_info->flags & Alter_info::ALTER_ADD_COLUMN)
    ha_alter_info->handler_flags|= Alter_inplace_info::ADD_COLUMN;
  if (alter_info->flags & Alter_info::ALTER_DROP_COLUMN)
    ha_alter_info->handler_flags|= Alter_inplace_info::DROP_COLUMN;
  /*
    Comparing new and old default values of column is cumbersome.
    So instead of using such a comparison for detecting if default
    has really changed we rely on flags set by parser to get an
    approximate value for storage engine flag.
  */
  if (alter_info->flags & (Alter_info::ALTER_CHANGE_COLUMN |
                           Alter_info::ALTER_CHANGE_COLUMN_DEFAULT))
    ha_alter_info->handler_flags|= Alter_inplace_info::ALTER_COLUMN_DEFAULT;
  if (alter_info->flags & Alter_info::ADD_FOREIGN_KEY)
    ha_alter_info->handler_flags|= Alter_inplace_info::ADD_FOREIGN_KEY;
  if (alter_info->flags & Alter_info::DROP_FOREIGN_KEY)
    ha_alter_info->handler_flags|= Alter_inplace_info::DROP_FOREIGN_KEY;
  if (alter_info->flags & Alter_info::ALTER_OPTIONS)
    ha_alter_info->handler_flags|= Alter_inplace_info::CHANGE_CREATE_OPTION;
  if (alter_info->flags & Alter_info::ALTER_RENAME)
    ha_alter_info->handler_flags|= Alter_inplace_info::ALTER_RENAME;
  /* Check partition changes */
  if (alter_info->flags & Alter_info::ALTER_ADD_PARTITION)
    ha_alter_info->handler_flags|= Alter_inplace_info::ADD_PARTITION;
  if (alter_info->flags & Alter_info::ALTER_DROP_PARTITION)
    ha_alter_info->handler_flags|= Alter_inplace_info::DROP_PARTITION;
  if (alter_info->flags & Alter_info::ALTER_PARTITION)
    ha_alter_info->handler_flags|= Alter_inplace_info::ALTER_PARTITION;
  if (alter_info->flags & Alter_info::ALTER_COALESCE_PARTITION)
    ha_alter_info->handler_flags|= Alter_inplace_info::COALESCE_PARTITION;
  if (alter_info->flags & Alter_info::ALTER_REORGANIZE_PARTITION)
    ha_alter_info->handler_flags|= Alter_inplace_info::REORGANIZE_PARTITION;
  if (alter_info->flags & Alter_info::ALTER_TABLE_REORG)
    ha_alter_info->handler_flags|= Alter_inplace_info::ALTER_TABLE_REORG;
  if (alter_info->flags & Alter_info::ALTER_REMOVE_PARTITIONING)
    ha_alter_info->handler_flags|= Alter_inplace_info::ALTER_REMOVE_PARTITIONING;
  if (alter_info->flags & Alter_info::ALTER_ALL_PARTITION)
    ha_alter_info->handler_flags|= Alter_inplace_info::ALTER_ALL_PARTITION;

  /*
    If we altering table with old VARCHAR fields we will be automatically
    upgrading VARCHAR column types.
  */
  if (table->s->frm_version < FRM_VER_TRUE_VARCHAR && varchar)
    ha_alter_info->handler_flags|=  Alter_inplace_info::ALTER_COLUMN_TYPE;

  /*
    Go through fields in old version of table and detect changes to them.
    We don't want to rely solely on Alter_info flags for this since:
    a) new definition of column can be fully identical to the old one
       despite the fact that this column is mentioned in MODIFY clause.
    b) even if new column type differs from its old column from metadata
       point of view, it might be identical from storage engine point
       of view (e.g. when ENUM('a','b') is changed to ENUM('a','b',c')).
    c) flags passed to storage engine contain more detailed information
       about nature of changes than those provided from parser.
  */
  for (f_ptr= table->field; (field= *f_ptr); f_ptr++)
  {
    /* Clear marker for renamed or dropped field
    which we are going to set later. */
    field->flags&= ~(FIELD_IS_RENAMED | FIELD_IS_DROPPED);

    /* Use transformed info to evaluate flags for storage engine. */
    uint new_field_index= 0;
    new_field_it.init(alter_info->create_list);
    while ((new_field= new_field_it++))
    {
      if (new_field->field == field)
        break;
      new_field_index++;
    }

    if (new_field)
    {
      /* Field is not dropped. Evaluate changes bitmap for it. */

      /*
        Check if type of column has changed to some incompatible type.
      */
      switch (field->is_equal(new_field))
      {
      case IS_EQUAL_NO:
        /* New column type is incompatible with old one. */
        ha_alter_info->handler_flags|= Alter_inplace_info::ALTER_COLUMN_TYPE;
        break;
      case IS_EQUAL_YES:
        /*
          New column is the same as the old one or the fully compatible with
          it (for example, ENUM('a','b') was changed to ENUM('a','b','c')).
          Such a change if any can ALWAYS be carried out by simply updating
          data-dictionary without even informing storage engine.
          No flag is set in this case.
        */
        break;
      case IS_EQUAL_PACK_LENGTH:
        /*
          New column type differs from the old one, but has compatible packed
          data representation. Depending on storage engine, such a change can
          be carried out by simply updating data dictionary without changing
          actual data (for example, VARCHAR(300) is changed to VARCHAR(400)).
        */
        ha_alter_info->handler_flags|= Alter_inplace_info::
                                         ALTER_COLUMN_EQUAL_PACK_LENGTH;
        break;
      default:
        DBUG_ASSERT(0);
        /* Safety. */
        ha_alter_info->handler_flags|= Alter_inplace_info::ALTER_COLUMN_TYPE;
      }

      /* Check if field was renamed */
      if (my_strcasecmp(system_charset_info, field->field_name,
                        new_field->field_name))
      {
        field->flags|= FIELD_IS_RENAMED;
        ha_alter_info->handler_flags|= Alter_inplace_info::ALTER_COLUMN_NAME;
      }

      /* Check that NULL behavior is same for old and new fields */
      if ((new_field->flags & NOT_NULL_FLAG) !=
          (uint) (field->flags & NOT_NULL_FLAG))
      {
        if (new_field->flags & NOT_NULL_FLAG)
          ha_alter_info->handler_flags|=
            Alter_inplace_info::ALTER_COLUMN_NOT_NULLABLE;
        else
          ha_alter_info->handler_flags|=
            Alter_inplace_info::ALTER_COLUMN_NULLABLE;
      }

      /*
        We do not detect changes to default values in this loop.
        See comment above for more details.
      */

      /*
        Detect changes in column order.
      */
      if (field->field_index != new_field_index)
        ha_alter_info->handler_flags|= Alter_inplace_info::ALTER_COLUMN_ORDER;

      /* Detect changes in storage type of column */
      if (new_field->field_storage_type() != field->field_storage_type())
        ha_alter_info->handler_flags|=
          Alter_inplace_info::ALTER_COLUMN_STORAGE_TYPE;

      /* Detect changes in column format of column */
      if (new_field->column_format() != field->column_format())
        ha_alter_info->handler_flags|=
          Alter_inplace_info::ALTER_COLUMN_COLUMN_FORMAT;
    }
    else
    {
      /*
        Field is not present in new version of table and therefore was dropped.
        Corresponding storage engine flag should be already set.
      */
      DBUG_ASSERT(ha_alter_info->handler_flags & Alter_inplace_info::DROP_COLUMN);
      field->flags|= FIELD_IS_DROPPED;
    }
  }

#ifndef DBUG_OFF
  new_field_it.init(alter_info->create_list);
  while ((new_field= new_field_it++))
  {
    if (! new_field->field)
    {
      /*
        Field is not present in old version of table and therefore was added.
        Again corresponding storage engine flag should be already set.
      */
      DBUG_ASSERT(ha_alter_info->handler_flags & Alter_inplace_info::ADD_COLUMN);
      break;
    }
  }
#endif /* DBUG_OFF */

  /*
    Go through keys and check if the original ones are compatible
    with new table.
  */
  KEY *table_key;
  KEY *table_key_end= table->key_info + table->s->keys;
  KEY *new_key;
  KEY *new_key_end=
    ha_alter_info->key_info_buffer + ha_alter_info->key_count;

  DBUG_PRINT("info", ("index count old: %d  new: %d",
                      table->s->keys, ha_alter_info->key_count));

  /*
    Step through all keys of the old table and search matching new keys.
  */
  ha_alter_info->index_drop_count= 0;
  ha_alter_info->index_add_count= 0;
  for (table_key= table->key_info; table_key < table_key_end; table_key++)
  {
    /* Search a new key with the same name. */
    for (new_key= ha_alter_info->key_info_buffer;
         new_key < new_key_end;
         new_key++)
    {
      if (! strcmp(table_key->name, new_key->name))
        break;
    }
    if (new_key >= new_key_end)
    {
      /* Key not found. Add the key to the drop buffer. */
      ha_alter_info->index_drop_buffer
        [ha_alter_info->index_drop_count++]=
        table_key;
      DBUG_PRINT("info", ("index dropped: '%s'", table_key->name));
      continue;
    }

    /* Check that the key types are compatible between old and new tables. */
    if ((table_key->algorithm != new_key->algorithm) ||
        ((table_key->flags & HA_KEYFLAG_MASK) !=
         (new_key->flags & HA_KEYFLAG_MASK)) ||
        (table_key->user_defined_key_parts != new_key->user_defined_key_parts))
      goto index_changed;

    /*
      Check that the key parts remain compatible between the old and
      new tables.
    */
    end= table_key->key_part + table_key->user_defined_key_parts;
    for (key_part= table_key->key_part, new_part= new_key->key_part;
         key_part < end;
         key_part++, new_part++)
    {
      /*
        Key definition has changed if we are using a different field or
        if the used key part length is different. It makes sense to
        check lengths first as in case when fields differ it is likely
        that lengths differ too and checking fields is more expensive
        in general case.
      */
      if (key_part->length != new_part->length)
        goto index_changed;

      new_field= get_field_by_index(alter_info, new_part->fieldnr);

      /*
        For prefix keys KEY_PART_INFO::field points to cloned Field
        object with adjusted length. So below we have to check field
        indexes instead of simply comparing pointers to Field objects.
      */
      if (! new_field->field ||
          new_field->field->field_index != key_part->fieldnr - 1)
        goto index_changed;
    }
    continue;

  index_changed:
    /* Key modified. Add the key / key offset to both buffers. */
    ha_alter_info->index_drop_buffer
      [ha_alter_info->index_drop_count++]=
      table_key;
    ha_alter_info->index_add_buffer
      [ha_alter_info->index_add_count++]=
      new_key - ha_alter_info->key_info_buffer;
    /* Mark all old fields which are used in newly created index. */
    DBUG_PRINT("info", ("index changed: '%s'", table_key->name));
  }
  /*end of for (; table_key < table_key_end;) */

  /*
    Step through all keys of the new table and find matching old keys.
  */
  for (new_key= ha_alter_info->key_info_buffer;
       new_key < new_key_end;
       new_key++)
  {
    /* Search an old key with the same name. */
    for (table_key= table->key_info; table_key < table_key_end; table_key++)
    {
      if (! strcmp(table_key->name, new_key->name))
        break;
    }
    if (table_key >= table_key_end)
    {
      /* Key not found. Add the offset of the key to the add buffer. */
      ha_alter_info->index_add_buffer
        [ha_alter_info->index_add_count++]=
        new_key - ha_alter_info->key_info_buffer;
      DBUG_PRINT("info", ("index added: '%s'", new_key->name));
    }
  }

  /*
    Sort index_add_buffer according to how key_info_buffer is sorted.
    I.e. with primary keys first - see sort_keys().
  */
  my_qsort(ha_alter_info->index_add_buffer,
           ha_alter_info->index_add_count,
           sizeof(uint), (qsort_cmp) compare_uint);

  /* Now let us calculate flags for storage engine API. */

  /* Count all existing candidate keys. */
  for (table_key= table->key_info; table_key < table_key_end; table_key++)
  {
    /*
      Check if key is a candidate key, This key is either already primary key
      or could be promoted to primary key if the original primary key is
      dropped.
      In MySQL one is allowed to create primary key with partial fields (i.e.
      primary key which is not considered candidate). For simplicity we count
      such key as a candidate key here.
    */
    if (((uint) (table_key - table->key_info) == table->s->primary_key) ||
        is_candidate_key(table_key))
      candidate_key_count++;
  }

  /* Figure out what kind of indexes we are dropping. */
  KEY **dropped_key;
  KEY **dropped_key_end= ha_alter_info->index_drop_buffer +
                         ha_alter_info->index_drop_count;

  for (dropped_key= ha_alter_info->index_drop_buffer;
       dropped_key < dropped_key_end; dropped_key++)
  {
    table_key= *dropped_key;

    if (table_key->flags & HA_NOSAME)
    {
      /*
        Unique key. Check for PRIMARY KEY. Also see comment about primary
        and candidate keys above.
      */
      if ((uint) (table_key - table->key_info) == table->s->primary_key)
      {
        ha_alter_info->handler_flags|= Alter_inplace_info::DROP_PK_INDEX;
        candidate_key_count--;
      }
      else
      {
        ha_alter_info->handler_flags|= Alter_inplace_info::DROP_UNIQUE_INDEX;
        if (is_candidate_key(table_key))
          candidate_key_count--;
      }
    }
    else
      ha_alter_info->handler_flags|= Alter_inplace_info::DROP_INDEX;
  }

  /* Now figure out what kind of indexes we are adding. */
  for (uint add_key_idx= 0; add_key_idx < ha_alter_info->index_add_count; add_key_idx++)
  {
    new_key= ha_alter_info->key_info_buffer + ha_alter_info->index_add_buffer[add_key_idx];

    if (new_key->flags & HA_NOSAME)
    {
      bool is_pk= !my_strcasecmp(system_charset_info, new_key->name, primary_key_name);

      if ((!(new_key->flags & HA_KEY_HAS_PART_KEY_SEG) &&
           !(new_key->flags & HA_NULL_PART_KEY)) ||
          is_pk)
      {
        /* Candidate key or primary key! */
        if (candidate_key_count == 0 || is_pk)
          ha_alter_info->handler_flags|= Alter_inplace_info::ADD_PK_INDEX;
        else
          ha_alter_info->handler_flags|= Alter_inplace_info::ADD_UNIQUE_INDEX;
        candidate_key_count++;
      }
      else
      {
        ha_alter_info->handler_flags|= Alter_inplace_info::ADD_UNIQUE_INDEX;
      }
    }
    else
      ha_alter_info->handler_flags|= Alter_inplace_info::ADD_INDEX;
  }

  DBUG_RETURN(false);
}


/**
  Mark fields participating in newly added indexes in TABLE object which
  corresponds to new version of altered table.

  @param ha_alter_info  Alter_inplace_info describing in-place ALTER.
  @param altered_table  TABLE object for new version of TABLE in which
                        fields should be marked.
*/

static void update_altered_table(const Alter_inplace_info &ha_alter_info,
                                 TABLE *altered_table)
{
  uint field_idx, add_key_idx;
  KEY *key;
  KEY_PART_INFO *end, *key_part;

  /*
    Clear marker for all fields, as we are going to set it only
    for fields which participate in new indexes.
  */
  for (field_idx= 0; field_idx < altered_table->s->fields; ++field_idx)
    altered_table->field[field_idx]->flags&= ~FIELD_IN_ADD_INDEX;

  /*
    Go through array of newly added indexes and mark fields
    participating in them.
  */
  for (add_key_idx= 0; add_key_idx < ha_alter_info.index_add_count;
       add_key_idx++)
  {
    key= ha_alter_info.key_info_buffer +
         ha_alter_info.index_add_buffer[add_key_idx];

    end= key->key_part + key->user_defined_key_parts;
    for (key_part= key->key_part; key_part < end; key_part++)
      altered_table->field[key_part->fieldnr]->flags|= FIELD_IN_ADD_INDEX;
  }
}


/**
  Initialize TABLE::field for the new table with appropriate
  column defaults. Can be default values from TABLE_SHARE or
  function defaults from Create_field.

  @param altered_table  TABLE object for the new version of the table.
  @param create         Create_field containing function defaults.
*/

static void set_column_defaults(TABLE *altered_table,
                                List<Create_field> &create)
{
  // Initialize TABLE::field default values
  restore_record(altered_table, s->default_values);

  List_iterator<Create_field> iter(create);
  for (uint i= 0; i < altered_table->s->fields; ++i)
  {
    const Create_field *definition= iter++;
    if (definition->field == NULL) // this column didn't exist in old table.
      altered_table->field[i]->evaluate_insert_default_function();
  }
}


/**
  Compare two tables to see if their metadata are compatible.
  One table specified by a TABLE instance, the other using Alter_info
  and HA_CREATE_INFO.

  @param[in]  table          The first table.
  @param[in]  alter_info     Alter options, fields and keys for the
                             second table.
  @param[in]  create_info    Create options for the second table.
  @param[out] metadata_equal Result of comparison.

  @retval true   error
  @retval false  success
*/

bool mysql_compare_tables(TABLE *table,
                          Alter_info *alter_info,
                          HA_CREATE_INFO *create_info,
                          bool *metadata_equal)
{
  DBUG_ENTER("mysql_compare_tables");

  uint changes= IS_EQUAL_NO;
  uint key_count;
  List_iterator_fast<Create_field> tmp_new_field_it;
  THD *thd= table->in_use;
  *metadata_equal= false;

  /*
    Create a copy of alter_info.
    To compare definitions, we need to "prepare" the definition - transform it
    from parser output to a format that describes the table layout (all column
    defaults are initialized, duplicate columns are removed). This is done by
    mysql_prepare_create_table.  Unfortunately, mysql_prepare_create_table
    performs its transformations "in-place", that is, modifies the argument.
    Since we would like to keep mysql_compare_tables() idempotent (not altering
    any of the arguments) we create a copy of alter_info here and pass it to
    mysql_prepare_create_table, then use the result to compare the tables, and
    then destroy the copy.
  */
  Alter_info tmp_alter_info(*alter_info, thd->mem_root);
  uint db_options= 0; /* not used */
  KEY *key_info_buffer= NULL;

  /* Create the prepared information. */
  if (mysql_prepare_create_table(thd, create_info,
                                 &tmp_alter_info,
                                 (table->s->tmp_table != NO_TMP_TABLE),
                                 &db_options,
                                 table->file, &key_info_buffer,
                                 &key_count, 0))
    DBUG_RETURN(true);

  /* Some very basic checks. */
  if (table->s->fields != alter_info->create_list.elements ||
      table->s->db_type() != create_info->db_type ||
      table->s->tmp_table ||
      (table->s->row_type != create_info->row_type))
    DBUG_RETURN(false);

  /* Go through fields and check if they are compatible. */
  tmp_new_field_it.init(tmp_alter_info.create_list);
  for (Field **f_ptr= table->field; *f_ptr; f_ptr++)
  {
    Field *field= *f_ptr;
    Create_field *tmp_new_field= tmp_new_field_it++;

    /* Check that NULL behavior is the same. */
    if ((tmp_new_field->flags & NOT_NULL_FLAG) !=
	(uint) (field->flags & NOT_NULL_FLAG))
      DBUG_RETURN(false);

    /*
      mysql_prepare_alter_table() clears HA_OPTION_PACK_RECORD bit when
      preparing description of existing table. In ALTER TABLE it is later
      updated to correct value by create_table_impl() call.
      So to get correct value of this bit in this function we have to
      mimic behavior of create_table_impl().
    */
    if (create_info->row_type == ROW_TYPE_DYNAMIC ||
	(tmp_new_field->flags & BLOB_FLAG) ||
	(tmp_new_field->sql_type == MYSQL_TYPE_VARCHAR &&
	create_info->row_type != ROW_TYPE_FIXED))
      create_info->table_options|= HA_OPTION_PACK_RECORD;

    /* Check if field was renamed */
    if (my_strcasecmp(system_charset_info,
		      field->field_name,
		      tmp_new_field->field_name))
      DBUG_RETURN(false);

    /* Evaluate changes bitmap and send to check_if_incompatible_data() */
    uint field_changes= field->is_equal(tmp_new_field);
    if (field_changes != IS_EQUAL_YES)
      DBUG_RETURN(false);

    changes|= field_changes;
  }

  /* Check if changes are compatible with current handler. */
  if (table->file->check_if_incompatible_data(create_info, changes))
    DBUG_RETURN(false);

  /* Go through keys and check if they are compatible. */
  KEY *table_key;
  KEY *table_key_end= table->key_info + table->s->keys;
  KEY *new_key;
  KEY *new_key_end= key_info_buffer + key_count;

  /* Step through all keys of the first table and search matching keys. */
  for (table_key= table->key_info; table_key < table_key_end; table_key++)
  {
    /* Search a key with the same name. */
    for (new_key= key_info_buffer; new_key < new_key_end; new_key++)
    {
      if (! strcmp(table_key->name, new_key->name))
        break;
    }
    if (new_key >= new_key_end)
      DBUG_RETURN(false);

    /* Check that the key types are compatible. */
    if ((table_key->algorithm != new_key->algorithm) ||
	((table_key->flags & HA_KEYFLAG_MASK) !=
         (new_key->flags & HA_KEYFLAG_MASK)) ||
        (table_key->user_defined_key_parts != new_key->user_defined_key_parts))
      DBUG_RETURN(false);

    /* Check that the key parts remain compatible. */
    KEY_PART_INFO *table_part;
    KEY_PART_INFO *table_part_end= table_key->key_part +
      table_key->user_defined_key_parts;
    KEY_PART_INFO *new_part;
    for (table_part= table_key->key_part, new_part= new_key->key_part;
         table_part < table_part_end;
         table_part++, new_part++)
    {
      /*
	Key definition is different if we are using a different field or
	if the used key part length is different. We know that the fields
        are equal. Comparing field numbers is sufficient.
      */
      if ((table_part->length != new_part->length) ||
          (table_part->fieldnr - 1 != new_part->fieldnr))
        DBUG_RETURN(false);
    }
  }

  /* Step through all keys of the second table and find matching keys. */
  for (new_key= key_info_buffer; new_key < new_key_end; new_key++)
  {
    /* Search a key with the same name. */
    for (table_key= table->key_info; table_key < table_key_end; table_key++)
    {
      if (! strcmp(table_key->name, new_key->name))
        break;
    }
    if (table_key >= table_key_end)
      DBUG_RETURN(false);
  }

  *metadata_equal= true; // Tables are compatible
  DBUG_RETURN(false);
}


/*
  Manages enabling/disabling of indexes for ALTER TABLE

  SYNOPSIS
    alter_table_manage_keys()
      table                  Target table
      indexes_were_disabled  Whether the indexes of the from table
                             were disabled
      keys_onoff             ENABLE | DISABLE | LEAVE_AS_IS

  RETURN VALUES
    FALSE  OK
    TRUE   Error
*/

static
bool alter_table_manage_keys(TABLE *table, int indexes_were_disabled,
                             Alter_info::enum_enable_or_disable keys_onoff)
{
  int error= 0;
  DBUG_ENTER("alter_table_manage_keys");
  DBUG_PRINT("enter", ("table=%p were_disabled=%d on_off=%d",
             table, indexes_were_disabled, keys_onoff));

  switch (keys_onoff) {
  case Alter_info::ENABLE:
    error= table->file->ha_enable_indexes(HA_KEY_SWITCH_NONUNIQ_SAVE);
    break;
  case Alter_info::LEAVE_AS_IS:
    if (!indexes_were_disabled)
      break;
    /* fall-through: disabled indexes */
  case Alter_info::DISABLE:
    error= table->file->ha_disable_indexes(HA_KEY_SWITCH_NONUNIQ_SAVE);
  }

  if (error == HA_ERR_WRONG_COMMAND)
  {
    push_warning_printf(current_thd, Sql_condition::WARN_LEVEL_NOTE,
                        ER_ILLEGAL_HA, ER(ER_ILLEGAL_HA),
                        table->s->table_name.str);
    error= 0;
  } else if (error)
    table->file->print_error(error, MYF(0));

  DBUG_RETURN(error);
}


/**
  Check if the pending ALTER TABLE operations support the in-place
  algorithm based on restrictions in the SQL layer or given the
  nature of the operations themselves. If in-place isn't supported,
  it won't be necessary to check with the storage engine.

  @param table        The original TABLE.
  @param create_info  Information from the parsing phase about new
                      table properties.
  @param alter_info   Data related to detected changes.

  @return false       In-place is possible, check with storage engine.
  @return true        Incompatible operations, must use table copy.
*/

static bool is_inplace_alter_impossible(TABLE *table,
                                        HA_CREATE_INFO *create_info,
                                        const Alter_info *alter_info)
{
  DBUG_ENTER("is_inplace_alter_impossible");

  /* At the moment we can't handle altering temporary tables without a copy. */
  if (table->s->tmp_table)
    DBUG_RETURN(true);


  /*
    We also test if OPTIMIZE TABLE was given and was mapped to alter table.
    In that case we always do full copy (ALTER_RECREATE is set in this case).

    For the ALTER TABLE tbl_name ORDER BY ... we also always use copy
    algorithm. In theory, this operation can be done in-place by some
    engine, but since a) no current engine does this and b) our current
    API lacks infrastructure for passing information about table ordering
    to storage engine we simply always do copy now.

    ENABLE/DISABLE KEYS is a MyISAM/Heap specific operation that is
    not supported for in-place in combination with other operations.
    Alone, it will be done by simple_rename_or_index_change().
  */
  if (alter_info->flags & (Alter_info::ALTER_RECREATE |
                           Alter_info::ALTER_ORDER |
                           Alter_info::ALTER_KEYS_ONOFF))
    DBUG_RETURN(true);

  /*
    Test also that engine was not given during ALTER TABLE, or
    we are force to run regular alter table (copy).
    E.g. ALTER TABLE tbl_name ENGINE=MyISAM.
    Note that in addition to checking flag in HA_CREATE_INFO we
    also check HA_CREATE_INFO::db_type value. This is done
    to cover cases in which engine is changed implicitly
    (e.g. when non-partitioned table becomes partitioned).

    Note that we do copy even if the table is already using the
    given engine. Many users and tools depend on using ENGINE
    to force a table rebuild.
  */
  if (create_info->db_type != table->s->db_type() ||
      create_info->used_fields & HA_CREATE_USED_ENGINE)
    DBUG_RETURN(true);

  /*
    There was a bug prior to mysql-4.0.25. Number of null fields was
    calculated incorrectly. As a result frm and data files gets out of
    sync after fast alter table. There is no way to determine by which
    mysql version (in 4.0 and 4.1 branches) table was created, thus we
    disable fast alter table for all tables created by mysql versions
    prior to 5.0 branch.
    See BUG#6236.
  */
  if (!table->s->mysql_version)
    DBUG_RETURN(true);

  DBUG_RETURN(false);
}


/**
  Perform in-place alter table.

  @param thd                Thread handle.
  @param table_list         TABLE_LIST for the table to change.
  @param table              The original TABLE.
  @param altered_table      TABLE object for new version of the table.
  @param ha_alter_info      Structure describing ALTER TABLE to be carried
                            out and serving as a storage place for data
                            used during different phases.
  @param inplace_supported  Enum describing the locking requirements.
  @param target_mdl_request Metadata request/lock on the target table name.
  @param alter_ctx          ALTER TABLE runtime context.

  @retval   true              Error
  @retval   false             Success

  @note
    If mysql_alter_table does not need to copy the table, it is
    either an alter table where the storage engine does not
    need to know about the change, only the frm will change,
    or the storage engine supports performing the alter table
    operation directly, in-place without mysql having to copy
    the table.

  @note This function frees the TABLE object associated with the new version of
        the table and removes the .FRM file for it in case of both success and
        failure.
*/

static bool mysql_inplace_alter_table(THD *thd,
                                      TABLE_LIST *table_list,
                                      TABLE *table,
                                      TABLE *altered_table,
                                      Alter_inplace_info *ha_alter_info,
                                      enum_alter_inplace_result inplace_supported,
                                      MDL_request *target_mdl_request,
                                      Alter_table_ctx *alter_ctx)
{
  Open_table_context ot_ctx(thd, MYSQL_OPEN_REOPEN);
  handlerton *db_type= table->s->db_type();
  MDL_ticket *mdl_ticket= table->mdl_ticket;
  HA_CREATE_INFO *create_info= ha_alter_info->create_info;
  Alter_info *alter_info= ha_alter_info->alter_info;
  bool reopen_tables= false;

  DBUG_ENTER("mysql_inplace_alter_table");

  /*
    Upgrade to EXCLUSIVE lock if:
    - This is requested by the storage engine
    - Or the storage engine needs exclusive lock for just the prepare
      phase
    - Or requested by the user

    Note that we handle situation when storage engine needs exclusive
    lock for prepare phase under LOCK TABLES in the same way as when
    exclusive lock is required for duration of the whole statement.
  */
  if (inplace_supported == HA_ALTER_INPLACE_EXCLUSIVE_LOCK ||
      ((inplace_supported == HA_ALTER_INPLACE_SHARED_LOCK_AFTER_PREPARE ||
        inplace_supported == HA_ALTER_INPLACE_NO_LOCK_AFTER_PREPARE) &&
       (thd->locked_tables_mode == LTM_LOCK_TABLES ||
        thd->locked_tables_mode == LTM_PRELOCKED_UNDER_LOCK_TABLES)) ||
       alter_info->requested_lock == Alter_info::ALTER_TABLE_LOCK_EXCLUSIVE)
  {
    if (wait_while_table_is_used(thd, table, HA_EXTRA_FORCE_REOPEN))
      goto cleanup;
    /*
      Get rid of all TABLE instances belonging to this thread
      except one to be used for in-place ALTER TABLE.

      This is mostly needed to satisfy InnoDB assumptions/asserts.
    */
    close_all_tables_for_name(thd, table->s, alter_ctx->is_table_renamed(),
                              table);
    /*
      If we are under LOCK TABLES we will need to reopen tables which we
      just have closed in case of error.
    */
    reopen_tables= true;
  }
  else if (inplace_supported == HA_ALTER_INPLACE_SHARED_LOCK_AFTER_PREPARE ||
           inplace_supported == HA_ALTER_INPLACE_NO_LOCK_AFTER_PREPARE)
  {
    /*
      Storage engine has requested exclusive lock only for prepare phase
      and we are not under LOCK TABLES.
      Don't mark TABLE_SHARE as old in this case, as this won't allow opening
      of table by other threads during main phase of in-place ALTER TABLE.
    */
    if (thd->mdl_context.upgrade_shared_lock(table->mdl_ticket, MDL_EXCLUSIVE,
                                             thd->variables.lock_wait_timeout))
      goto cleanup;

    tdc_remove_table(thd, TDC_RT_REMOVE_NOT_OWN_KEEP_SHARE,
                     table->s->db.str, table->s->table_name.str,
                     false);
  }

  /*
    Upgrade to SHARED_NO_WRITE lock if:
    - The storage engine needs writes blocked for the whole duration
    - Or this is requested by the user
    Note that under LOCK TABLES, we will already have SHARED_NO_READ_WRITE.
  */
  if ((inplace_supported == HA_ALTER_INPLACE_SHARED_LOCK ||
       alter_info->requested_lock == Alter_info::ALTER_TABLE_LOCK_SHARED) &&
      thd->mdl_context.upgrade_shared_lock(table->mdl_ticket,
                                           MDL_SHARED_NO_WRITE,
                                           thd->variables.lock_wait_timeout))
  {
    goto cleanup;
  }

  // It's now safe to take the table level lock.
  if (lock_tables(thd, table_list, alter_ctx->tables_opened, 0))
    goto cleanup;

  DEBUG_SYNC(thd, "alter_table_inplace_after_lock_upgrade");
  THD_STAGE_INFO(thd, stage_alter_inplace_prepare);

  switch (inplace_supported) {
  case HA_ALTER_ERROR:
  case HA_ALTER_INPLACE_NOT_SUPPORTED:
    DBUG_ASSERT(0);
    // fall through
  case HA_ALTER_INPLACE_NO_LOCK:
  case HA_ALTER_INPLACE_NO_LOCK_AFTER_PREPARE:
    switch (alter_info->requested_lock) {
    case Alter_info::ALTER_TABLE_LOCK_DEFAULT:
    case Alter_info::ALTER_TABLE_LOCK_NONE:
      ha_alter_info->online= true;
      break;
    case Alter_info::ALTER_TABLE_LOCK_SHARED:
    case Alter_info::ALTER_TABLE_LOCK_EXCLUSIVE:
      break;
    }
    break;
  case HA_ALTER_INPLACE_EXCLUSIVE_LOCK:
  case HA_ALTER_INPLACE_SHARED_LOCK_AFTER_PREPARE:
  case HA_ALTER_INPLACE_SHARED_LOCK:
    break;
  }

  if (table->file->ha_prepare_inplace_alter_table(altered_table,
                                                  ha_alter_info))
  {
    goto rollback;
  }

  /*
    Downgrade the lock if storage engine has told us that exclusive lock was
    necessary only for prepare phase (unless we are not under LOCK TABLES) and
    user has not explicitly requested exclusive lock.
  */
  if ((inplace_supported == HA_ALTER_INPLACE_SHARED_LOCK_AFTER_PREPARE ||
       inplace_supported == HA_ALTER_INPLACE_NO_LOCK_AFTER_PREPARE) &&
      !(thd->locked_tables_mode == LTM_LOCK_TABLES ||
        thd->locked_tables_mode == LTM_PRELOCKED_UNDER_LOCK_TABLES) &&
      (alter_info->requested_lock != Alter_info::ALTER_TABLE_LOCK_EXCLUSIVE))
  {
    /* If storage engine or user requested shared lock downgrade to SNW. */
    if (inplace_supported == HA_ALTER_INPLACE_SHARED_LOCK_AFTER_PREPARE ||
        alter_info->requested_lock == Alter_info::ALTER_TABLE_LOCK_SHARED)
      table->mdl_ticket->downgrade_lock(MDL_SHARED_NO_WRITE);
    else
    {
      DBUG_ASSERT(inplace_supported == HA_ALTER_INPLACE_NO_LOCK_AFTER_PREPARE);
      table->mdl_ticket->downgrade_lock(MDL_SHARED_UPGRADABLE);
    }
  }

  DEBUG_SYNC(thd, "alter_table_inplace_after_lock_downgrade");
  THD_STAGE_INFO(thd, stage_alter_inplace);

  if (table->file->ha_inplace_alter_table(altered_table,
                                          ha_alter_info))
  {
    goto rollback;
  }

  // Upgrade to EXCLUSIVE before commit.
  if (wait_while_table_is_used(thd, table, HA_EXTRA_PREPARE_FOR_RENAME))
    goto rollback;

  /*
    If we are killed after this point, we should ignore and continue.
    We have mostly completed the operation at this point, there should
    be no long waits left.
  */

  DBUG_EXECUTE_IF("alter_table_rollback_new_index", {
      table->file->ha_commit_inplace_alter_table(altered_table,
                                                 ha_alter_info,
                                                 false);
      my_error(ER_UNKNOWN_ERROR, MYF(0));
      goto cleanup;
    });

  DEBUG_SYNC(thd, "alter_table_inplace_before_commit");
  THD_STAGE_INFO(thd, stage_alter_inplace_commit);

  if (table->file->ha_commit_inplace_alter_table(altered_table,
                                                 ha_alter_info,
                                                 true))
  {
    goto rollback;
  }

  close_all_tables_for_name(thd, table->s, alter_ctx->is_table_renamed(), NULL);
  table_list->table= table= NULL;
  close_temporary_table(thd, altered_table, true, false);

  /*
    Replace the old .FRM with the new .FRM, but keep the old name for now.
    Rename to the new name (if needed) will be handled separately below.
  */
  if (mysql_rename_table(db_type, alter_ctx->new_db, alter_ctx->tmp_name,
                         alter_ctx->db, alter_ctx->alias,
                         FN_FROM_IS_TMP | NO_HA_TABLE))
  {
    // Since changes were done in-place, we can't revert them.
    (void) quick_rm_table(thd, db_type,
                          alter_ctx->new_db, alter_ctx->tmp_name,
                          FN_IS_TMP | NO_HA_TABLE);
    DBUG_RETURN(true);
  }

  table_list->mdl_request.ticket= mdl_ticket;
  if (open_table(thd, table_list, &ot_ctx))
    DBUG_RETURN(true);

  /*
    Tell the handler that the changed frm is on disk and table
    has been re-opened
  */
  table_list->table->file->ha_notify_table_changed();

  /*
    We might be going to reopen table down on the road, so we have to
    restore state of the TABLE object which we used for obtaining of
    handler object to make it usable for later reopening.
  */
  close_thread_table(thd, &thd->open_tables);
  table_list->table= NULL;

  // Rename altered table if requested.
  if (alter_ctx->is_table_renamed())
  {
    // Remove TABLE and TABLE_SHARE for old name from TDC.
    tdc_remove_table(thd, TDC_RT_REMOVE_ALL,
                     alter_ctx->db, alter_ctx->table_name, false);

    if (mysql_rename_table(db_type, alter_ctx->db, alter_ctx->table_name,
                           alter_ctx->new_db, alter_ctx->new_alias, 0))
    {
      /*
        If the rename fails we will still have a working table
        with the old name, but with other changes applied.
      */
      DBUG_RETURN(true);
    }
    if (Table_triggers_list::change_table_name(thd,
                                               alter_ctx->db,
                                               alter_ctx->alias,
                                               alter_ctx->table_name,
                                               alter_ctx->new_db,
                                               alter_ctx->new_alias))
    {
      /*
        If the rename of trigger files fails, try to rename the table
        back so we at least have matching table and trigger files.
      */
      (void) mysql_rename_table(db_type,
                                alter_ctx->new_db, alter_ctx->new_alias,
                                alter_ctx->db, alter_ctx->alias, 0);
      DBUG_RETURN(true);
    }
  }

  DBUG_RETURN(false);

 rollback:
  table->file->ha_commit_inplace_alter_table(altered_table,
                                             ha_alter_info,
                                             false);
 cleanup:
  if (reopen_tables)
  {
    /* Close the only table instance which is still around. */
    close_all_tables_for_name(thd, table->s, alter_ctx->is_table_renamed(), NULL);
    if (thd->locked_tables_list.reopen_tables(thd))
      thd->locked_tables_list.unlink_all_closed_tables(thd, NULL, 0);
    /* QQ; do something about metadata locks ? */
  }
  close_temporary_table(thd, altered_table, true, false);
  // Delete temporary .frm/.par
  (void) quick_rm_table(thd, create_info->db_type, alter_ctx->new_db,
                        alter_ctx->tmp_name, FN_IS_TMP | NO_HA_TABLE);
  DBUG_RETURN(true);
}

/**
  maximum possible length for certain blob types.

  @param[in]      type        Blob type (e.g. MYSQL_TYPE_TINY_BLOB)

  @return
    length
*/

static uint
blob_length_by_type(enum_field_types type)
{
  switch (type)
  {
  case MYSQL_TYPE_TINY_BLOB:
    return 255;
  case MYSQL_TYPE_BLOB:
    return 65535;
  case MYSQL_TYPE_MEDIUM_BLOB:
    return 16777215;
  case MYSQL_TYPE_LONG_BLOB:
    return 4294967295U;
  default:
    DBUG_ASSERT(0); // we should never go here
    return 0;
  }
}


/**
  Prepare column and key definitions for CREATE TABLE in ALTER TABLE.

  This function transforms parse output of ALTER TABLE - lists of
  columns and keys to add, drop or modify into, essentially,
  CREATE TABLE definition - a list of columns and keys of the new
  table. While doing so, it also performs some (bug not all)
  semantic checks.

  This function is invoked when we know that we're going to
  perform ALTER TABLE via a temporary table -- i.e. in-place ALTER TABLE
  is not possible, perhaps because the ALTER statement contains
  instructions that require change in table data, not only in
  table definition or indexes.

  @param[in,out]  thd         thread handle. Used as a memory pool
                              and source of environment information.
  @param[in]      table       the source table, open and locked
                              Used as an interface to the storage engine
                              to acquire additional information about
                              the original table.
  @param[in,out]  create_info A blob with CREATE/ALTER TABLE
                              parameters
  @param[in,out]  alter_info  Another blob with ALTER/CREATE parameters.
                              Originally create_info was used only in
                              CREATE TABLE and alter_info only in ALTER TABLE.
                              But since ALTER might end-up doing CREATE,
                              this distinction is gone and we just carry
                              around two structures.
  @param[in,out]  alter_ctx   Runtime context for ALTER TABLE.

  @return
    Fills various create_info members based on information retrieved
    from the storage engine.
    Sets create_info->varchar if the table has a VARCHAR column.
    Prepares alter_info->create_list and alter_info->key_list with
    columns and keys of the new table.
  @retval TRUE   error, out of memory or a semantical error in ALTER
                 TABLE instructions
  @retval FALSE  success
*/

bool
mysql_prepare_alter_table(THD *thd, TABLE *table,
                          HA_CREATE_INFO *create_info,
                          Alter_info *alter_info,
                          Alter_table_ctx *alter_ctx)
{
  /* New column definitions are added here */
  List<Create_field> new_create_list;
  /* New key definitions are added here */
  List<Key> new_key_list;
  List_iterator<Alter_drop> drop_it(alter_info->drop_list);
  List_iterator<Create_field> def_it(alter_info->create_list);
  List_iterator<Alter_column> alter_it(alter_info->alter_list);
  List_iterator<Key> key_it(alter_info->key_list);
  List_iterator<Create_field> find_it(new_create_list);
  List_iterator<Create_field> field_it(new_create_list);
  List<Key_part_spec> key_parts;
  uint db_create_options= (table->s->db_create_options
                           & ~(HA_OPTION_PACK_RECORD));
  uint used_fields= create_info->used_fields;
  KEY *key_info=table->key_info;
  bool rc= TRUE;

  DBUG_ENTER("mysql_prepare_alter_table");

  create_info->varchar= FALSE;
  /* Let new create options override the old ones */
  if (!(used_fields & HA_CREATE_USED_MIN_ROWS))
    create_info->min_rows= table->s->min_rows;
  if (!(used_fields & HA_CREATE_USED_MAX_ROWS))
    create_info->max_rows= table->s->max_rows;
  if (!(used_fields & HA_CREATE_USED_AVG_ROW_LENGTH))
    create_info->avg_row_length= table->s->avg_row_length;
  if (!(used_fields & HA_CREATE_USED_DEFAULT_CHARSET))
    create_info->default_table_charset= table->s->table_charset;
  if (!(used_fields & HA_CREATE_USED_AUTO) && table->found_next_number_field)
  {
    /* Table has an autoincrement, copy value to new table */
    table->file->info(HA_STATUS_AUTO);
    create_info->auto_increment_value= table->file->stats.auto_increment_value;
  }
  if (!(used_fields & HA_CREATE_USED_KEY_BLOCK_SIZE))
    create_info->key_block_size= table->s->key_block_size;

  if (!(used_fields & HA_CREATE_USED_STATS_SAMPLE_PAGES))
    create_info->stats_sample_pages= table->s->stats_sample_pages;

  if (!(used_fields & HA_CREATE_USED_STATS_AUTO_RECALC))
    create_info->stats_auto_recalc= table->s->stats_auto_recalc;

  if (!create_info->tablespace)
    create_info->tablespace= table->s->tablespace;

  if (create_info->storage_media == HA_SM_DEFAULT)
    create_info->storage_media= table->s->default_storage_media;

  restore_record(table, s->default_values);     // Empty record for DEFAULT
  Create_field *def;

  /*
    First collect all fields from table which isn't in drop_list
  */
  Field **f_ptr,*field;
  for (f_ptr=table->field ; (field= *f_ptr) ; f_ptr++)
  {
    if (field->type() == MYSQL_TYPE_STRING)
      create_info->varchar= TRUE;
    /* Check if field should be dropped */
    Alter_drop *drop;
    drop_it.rewind();
    while ((drop=drop_it++))
    {
      if (drop->type == Alter_drop::COLUMN &&
	  !my_strcasecmp(system_charset_info,field->field_name, drop->name))
      {
	/* Reset auto_increment value if it was dropped */
	if (MTYP_TYPENR(field->unireg_check) == Field::NEXT_NUMBER &&
	    !(used_fields & HA_CREATE_USED_AUTO))
	{
	  create_info->auto_increment_value=0;
	  create_info->used_fields|=HA_CREATE_USED_AUTO;
	}
	break;
      }
    }
    if (drop)
    {
      drop_it.remove();
      continue;
    }
    /* Check if field is changed */
    def_it.rewind();
    while ((def=def_it++))
    {
      if (def->change &&
	  !my_strcasecmp(system_charset_info,field->field_name, def->change))
	break;
    }
    if (def)
    {						// Field is changed
      def->field=field;
      /*
        Add column being updated to the list of new columns.
        Note that columns with AFTER clauses are added to the end
        of the list for now. Their positions will be corrected later.
      */
      new_create_list.push_back(def);
      if (!def->after)
      {
        /*
          If this ALTER TABLE doesn't have an AFTER clause for the modified
          column then remove this column from the list of columns to be
          processed. So later we can iterate over the columns remaining
          in this list and process modified columns with AFTER clause or
          add new columns.
        */
        def_it.remove();
      }
    }
    else
    {
      /*
        This field was not dropped and not changed, add it to the list
        for the new table.
      */
      def= new Create_field(field, field);
      new_create_list.push_back(def);
      alter_it.rewind();			// Change default if ALTER
      Alter_column *alter;
      while ((alter=alter_it++))
      {
	if (!my_strcasecmp(system_charset_info,field->field_name, alter->name))
	  break;
      }
      if (alter)
      {
	if (def->flags & BLOB_FLAG)
	{
	  my_error(ER_BLOB_CANT_HAVE_DEFAULT, MYF(0), def->change);
          goto err;
	}
	if ((def->def=alter->def))              // Use new default
          def->flags&= ~NO_DEFAULT_VALUE_FLAG;
        else
          def->flags|= NO_DEFAULT_VALUE_FLAG;
	alter_it.remove();
      }
    }
  }
  def_it.rewind();
  while ((def=def_it++))			// Add new columns
  {
    if (def->change && ! def->field)
    {
      my_error(ER_BAD_FIELD_ERROR, MYF(0), def->change, table->s->table_name.str);
      goto err;
    }
    /*
      Check that the DATE/DATETIME not null field we are going to add is
      either has a default value or the '0000-00-00' is allowed by the
      set sql mode.
      If the '0000-00-00' value isn't allowed then raise the error_if_not_empty
      flag to allow ALTER TABLE only if the table to be altered is empty.
    */
    if ((def->sql_type == MYSQL_TYPE_DATE ||
         def->sql_type == MYSQL_TYPE_NEWDATE ||
         def->sql_type == MYSQL_TYPE_DATETIME ||
         def->sql_type == MYSQL_TYPE_DATETIME2) &&
         !alter_ctx->datetime_field &&
         !(~def->flags & (NO_DEFAULT_VALUE_FLAG | NOT_NULL_FLAG)) &&
         thd->variables.sql_mode & MODE_NO_ZERO_DATE)
    {
        alter_ctx->datetime_field= def;
        alter_ctx->error_if_not_empty= true;
    }
    if (!def->after)
      new_create_list.push_back(def);
    else
    {
      Create_field *find;
      if (def->change)
      {
        find_it.rewind();
        /*
          For columns being modified with AFTER clause we should first remove
          these columns from the list and then add them back at their correct
          positions.
        */
        while ((find=find_it++))
        {
          /*
            Create_fields representing changed columns are added directly
            from Alter_info::create_list to new_create_list. We can therefore
            safely use pointer equality rather than name matching here.
            This prevents removing the wrong column in case of column rename.
          */
          if (find == def)
          {
            find_it.remove();
            break;
          }
        }
      }
      if (def->after == first_keyword)
        new_create_list.push_front(def);
      else
      {
        find_it.rewind();
        while ((find=find_it++))
        {
          if (!my_strcasecmp(system_charset_info, def->after, find->field_name))
            break;
        }
        if (!find)
        {
          my_error(ER_BAD_FIELD_ERROR, MYF(0), def->after, table->s->table_name.str);
          goto err;
        }
        find_it.after(def);			// Put column after this
      }
    }
  }
  if (alter_info->alter_list.elements)
  {
    my_error(ER_BAD_FIELD_ERROR, MYF(0),
             alter_info->alter_list.head()->name, table->s->table_name.str);
    goto err;
  }
  if (!new_create_list.elements)
  {
    my_message(ER_CANT_REMOVE_ALL_FIELDS, ER(ER_CANT_REMOVE_ALL_FIELDS),
               MYF(0));
    goto err;
  }

  /*
    Collect all keys which isn't in drop list. Add only those
    for which some fields exists.
  */

  for (uint i=0 ; i < table->s->keys ; i++,key_info++)
  {
    char *key_name= key_info->name;
    bool index_column_dropped= false;
    Alter_drop *drop;
    drop_it.rewind();
    while ((drop=drop_it++))
    {
      if (drop->type == Alter_drop::KEY &&
	  !my_strcasecmp(system_charset_info,key_name, drop->name))
	break;
    }
    if (drop)
    {
      drop_it.remove();
      continue;
    }

    KEY_PART_INFO *key_part= key_info->key_part;
    key_parts.empty();
    for (uint j=0 ; j < key_info->user_defined_key_parts ; j++,key_part++)
    {
      if (!key_part->field)
	continue;				// Wrong field (from UNIREG)
      const char *key_part_name=key_part->field->field_name;
      Create_field *cfield;
      field_it.rewind();
      while ((cfield=field_it++))
      {
	if (cfield->change)
	{
	  if (!my_strcasecmp(system_charset_info, key_part_name,
			     cfield->change))
	    break;
	}
	else if (!my_strcasecmp(system_charset_info,
				key_part_name, cfield->field_name))
	  break;
      }
      if (!cfield)
      {
        /*
           We are dropping a column associated with an index.
        */
        index_column_dropped= true;
	continue;				// Field is removed
      }
      uint key_part_length=key_part->length;
      if (cfield->field)			// Not new field
      {
        /*
          If the field can't have only a part used in a key according to its
          new type, or should not be used partially according to its
          previous type, or the field length is less than the key part
          length, unset the key part length.

          We also unset the key part length if it is the same as the
          old field's length, so the whole new field will be used.

          BLOBs may have cfield->length == 0, which is why we test it before
          checking whether cfield->length < key_part_length (in chars).
          
          In case of TEXTs we check the data type maximum length *in bytes*
          to key part length measured *in characters* (i.e. key_part_length
          devided to mbmaxlen). This is because it's OK to have:
          CREATE TABLE t1 (a tinytext, key(a(254)) character set utf8);
          In case of this example:
          - data type maximum length is 255.
          - key_part_length is 1016 (=254*4, where 4 is mbmaxlen)
         */
        if (!Field::type_can_have_key_part(cfield->field->type()) ||
            !Field::type_can_have_key_part(cfield->sql_type) ||
            /* spatial keys can't have sub-key length */
            (key_info->flags & HA_SPATIAL) ||
            (cfield->field->field_length == key_part_length &&
             !f_is_blob(key_part->key_type)) ||
            (cfield->length && (((cfield->sql_type >= MYSQL_TYPE_TINY_BLOB &&
                                  cfield->sql_type <= MYSQL_TYPE_BLOB) ? 
                                blob_length_by_type(cfield->sql_type) :
                                cfield->length) <
	     key_part_length / key_part->field->charset()->mbmaxlen)))
	  key_part_length= 0;			// Use whole field
      }
      key_part_length /= key_part->field->charset()->mbmaxlen;
      key_parts.push_back(new Key_part_spec(cfield->field_name,
                                            strlen(cfield->field_name),
					    key_part_length));
    }
    if (key_parts.elements)
    {
      KEY_CREATE_INFO key_create_info;
      Key *key;
      enum Key::Keytype key_type;
      memset(&key_create_info, 0, sizeof(key_create_info));

      key_create_info.algorithm= key_info->algorithm;
      if (key_info->flags & HA_USES_BLOCK_SIZE)
        key_create_info.block_size= key_info->block_size;
      if (key_info->flags & HA_USES_PARSER)
        key_create_info.parser_name= *plugin_name(key_info->parser);
      if (key_info->flags & HA_USES_COMMENT)
        key_create_info.comment= key_info->comment;

      if (key_info->flags & HA_SPATIAL)
        key_type= Key::SPATIAL;
      else if (key_info->flags & HA_NOSAME)
      {
        if (! my_strcasecmp(system_charset_info, key_name, primary_key_name))
          key_type= Key::PRIMARY;
        else
          key_type= Key::UNIQUE;
      }
      else if (key_info->flags & HA_FULLTEXT)
        key_type= Key::FULLTEXT;
      else
        key_type= Key::MULTIPLE;
      
      if (index_column_dropped)
      {
        /*
           We have dropped a column associated with an index,
           this warrants a check for duplicate indexes
        */
        key_create_info.check_for_duplicate_indexes= true;
      }

      key= new Key(key_type, key_name, strlen(key_name),
                   &key_create_info,
                   test(key_info->flags & HA_GENERATED_KEY),
                   key_parts);
      new_key_list.push_back(key);
    }
  }
  {
    Key *key;
    while ((key=key_it++))			// Add new keys
    {
      new_key_list.push_back(key);
      if (key->name.str &&
	  !my_strcasecmp(system_charset_info, key->name.str, primary_key_name))
      {
	my_error(ER_WRONG_NAME_FOR_INDEX, MYF(0), key->name.str);
        goto err;
      }
    }
  }

  if (alter_info->drop_list.elements)
  {
    Alter_drop *drop;
    drop_it.rewind();
    while ((drop=drop_it++)) {
      switch (drop->type) {
      case Alter_drop::KEY:
      case Alter_drop::COLUMN:
        my_error(ER_CANT_DROP_FIELD_OR_KEY, MYF(0),
                 alter_info->drop_list.head()->name);
        goto err;
      case Alter_drop::FOREIGN_KEY:
        // Leave the DROP FOREIGN KEY names in the alter_info->drop_list.
        break;
      }
    }
  }
  if (alter_info->alter_list.elements)
  {
    my_error(ER_CANT_DROP_FIELD_OR_KEY, MYF(0),
             alter_info->alter_list.head()->name);
    goto err;
  }

  if (!create_info->comment.str)
  {
    create_info->comment.str= table->s->comment.str;
    create_info->comment.length= table->s->comment.length;
  }

  /* Do not pass the update_create_info through to each partition. */
  if (table->file->ht->db_type == DB_TYPE_PARTITION_DB)
	  create_info->data_file_name = (char*) -1;

  table->file->update_create_info(create_info);
  if ((create_info->table_options &
       (HA_OPTION_PACK_KEYS | HA_OPTION_NO_PACK_KEYS)) ||
      (used_fields & HA_CREATE_USED_PACK_KEYS))
    db_create_options&= ~(HA_OPTION_PACK_KEYS | HA_OPTION_NO_PACK_KEYS);
  if ((create_info->table_options &
       (HA_OPTION_STATS_PERSISTENT | HA_OPTION_NO_STATS_PERSISTENT)) ||
      (used_fields & HA_CREATE_USED_STATS_PERSISTENT))
    db_create_options&= ~(HA_OPTION_STATS_PERSISTENT | HA_OPTION_NO_STATS_PERSISTENT);
  if (create_info->table_options &
      (HA_OPTION_CHECKSUM | HA_OPTION_NO_CHECKSUM))
    db_create_options&= ~(HA_OPTION_CHECKSUM | HA_OPTION_NO_CHECKSUM);
  if (create_info->table_options &
      (HA_OPTION_DELAY_KEY_WRITE | HA_OPTION_NO_DELAY_KEY_WRITE))
    db_create_options&= ~(HA_OPTION_DELAY_KEY_WRITE |
			  HA_OPTION_NO_DELAY_KEY_WRITE);
  create_info->table_options|= db_create_options;

  if (table->s->tmp_table)
    create_info->options|=HA_LEX_CREATE_TMP_TABLE;

  rc= FALSE;
  alter_info->create_list.swap(new_create_list);
  alter_info->key_list.swap(new_key_list);
err:
  DBUG_RETURN(rc);
}


/**
  Get Create_field object for newly created table by its name
  in the old version of table.

  @param alter_info  Alter_info describing newly created table.
  @param old_name    Name of field in old table.

  @returns Pointer to Create_field object, NULL - if field is
           not present in new version of table.
*/

static Create_field *get_field_by_old_name(Alter_info *alter_info,
                                           const char *old_name)
{
  List_iterator_fast<Create_field> new_field_it(alter_info->create_list);
  Create_field *new_field;

  while ((new_field= new_field_it++))
  {
    if (new_field->field &&
        (my_strcasecmp(system_charset_info,
                       new_field->field->field_name,
                       old_name) == 0))
      break;
  }
  return new_field;
}


/** Type of change to foreign key column, */

enum fk_column_change_type
{
  FK_COLUMN_NO_CHANGE, FK_COLUMN_DATA_CHANGE,
  FK_COLUMN_RENAMED, FK_COLUMN_DROPPED
};


/**
  Check that ALTER TABLE's changes on columns of a foreign key are allowed.

  @param[in]   thd              Thread context.
  @param[in]   alter_info       Alter_info describing changes to be done
                                by ALTER TABLE.
  @param[in]   fk_columns       List of columns of the foreign key to check.
  @param[out]  bad_column_name  Name of field on which ALTER TABLE tries to
                                do prohibited operation.

  @note This function takes into account value of @@foreign_key_checks
        setting.

  @retval FK_COLUMN_NO_CHANGE    No significant changes are to be done on
                                 foreign key columns.
  @retval FK_COLUMN_DATA_CHANGE  ALTER TABLE might result in value
                                 change in foreign key column (and
                                 foreign_key_checks is on).
  @retval FK_COLUMN_RENAMED      Foreign key column is renamed.
  @retval FK_COLUMN_DROPPED      Foreign key column is dropped.
*/

static enum fk_column_change_type
fk_check_column_changes(THD *thd, Alter_info *alter_info,
                        List<LEX_STRING> &fk_columns,
                        const char **bad_column_name)
{
  List_iterator_fast<LEX_STRING> column_it(fk_columns);
  LEX_STRING *column;

  *bad_column_name= NULL;

  while ((column= column_it++))
  {
    Create_field *new_field= get_field_by_old_name(alter_info, column->str);

    if (new_field)
    {
      Field *old_field= new_field->field;

      if (my_strcasecmp(system_charset_info, old_field->field_name,
                        new_field->field_name))
      {
        /*
          Copy algorithm doesn't support proper renaming of columns in
          the foreign key yet. At the moment we lack API which will tell
          SE that foreign keys should be updated to use new name of column
          like it happens in case of in-place algorithm.
        */
        *bad_column_name= column->str;
        return FK_COLUMN_RENAMED;
      }

      if ((old_field->is_equal(new_field) == IS_EQUAL_NO) ||
          ((new_field->flags & NOT_NULL_FLAG) &&
           !(old_field->flags & NOT_NULL_FLAG)))
      {
        if (!(thd->variables.option_bits & OPTION_NO_FOREIGN_KEY_CHECKS))
        {
          /*
            Column in a FK has changed significantly. Unless
            foreign_key_checks are off we prohibit this since this
            means values in this column might be changed by ALTER
            and thus referential integrity might be broken,
          */
          *bad_column_name= column->str;
          return FK_COLUMN_DATA_CHANGE;
        }
      }
    }
    else
    {
      /*
        Column in FK was dropped. Most likely this will break
        integrity constraints of InnoDB data-dictionary (and thus
        InnoDB will emit an error), so we prohibit this right away
        even if foreign_key_checks are off.
        This also includes a rare case when another field replaces
        field being dropped since it is easy to break referential
        integrity in this case.
      */
      *bad_column_name= column->str;
      return FK_COLUMN_DROPPED;
    }
  }

  return FK_COLUMN_NO_CHANGE;
}


/**
  Check if ALTER TABLE we are about to execute using COPY algorithm
  is not supported as it might break referential integrity.

  @note If foreign_key_checks is disabled (=0), we allow to break
        referential integrity. But we still disallow some operations
        like dropping or renaming columns in foreign key since they
        are likely to break consistency of InnoDB data-dictionary
        and thus will end-up in error anyway.

  @param[in]  thd          Thread context.
  @param[in]  table        Table to be altered.
  @param[in]  alter_info   Lists of fields, keys to be changed, added
                           or dropped.
  @param[out] alter_ctx    ALTER TABLE runtime context.
                           Alter_table_ctx::fk_error_if_delete flag
                           is set if deletion during alter can break
                           foreign key integrity.

  @retval false  Success.
  @retval true   Error, ALTER - tries to do change which is not compatible
                 with foreign key definitions on the table.
*/

static bool fk_prepare_copy_alter_table(THD *thd, TABLE *table,
                                        Alter_info *alter_info,
                                        Alter_table_ctx *alter_ctx)
{
  List <FOREIGN_KEY_INFO> fk_parent_key_list;
  List <FOREIGN_KEY_INFO> fk_child_key_list;
  FOREIGN_KEY_INFO *f_key;

  DBUG_ENTER("fk_prepare_copy_alter_table");

  table->file->get_parent_foreign_key_list(thd, &fk_parent_key_list);

  /* OOM when building list. */
  if (thd->is_error())
    DBUG_RETURN(true);

  /*
    Remove from the list all foreign keys in which table participates as
    parent which are to be dropped by this ALTER TABLE. This is possible
    when a foreign key has the same table as child and parent.
  */
  List_iterator<FOREIGN_KEY_INFO> fk_parent_key_it(fk_parent_key_list);

  while ((f_key= fk_parent_key_it++))
  {
    Alter_drop *drop;
    List_iterator_fast<Alter_drop> drop_it(alter_info->drop_list);

    while ((drop= drop_it++))
    {
      /*
        InnoDB treats foreign key names in case-insensitive fashion.
        So we do it here too. For database and table name type of
        comparison used depends on lower-case-table-names setting.
        For l_c_t_n = 0 we use case-sensitive comparison, for
        l_c_t_n > 0 modes case-insensitive comparison is used.
      */
      if ((drop->type == Alter_drop::FOREIGN_KEY) &&
          (my_strcasecmp(system_charset_info, f_key->foreign_id->str,
                         drop->name) == 0) &&
          (my_strcasecmp(table_alias_charset, f_key->foreign_db->str,
                         table->s->db.str) == 0) &&
          (my_strcasecmp(table_alias_charset, f_key->foreign_table->str,
                         table->s->table_name.str) == 0))
        fk_parent_key_it.remove();
    }
  }

  /*
    If there are FKs in which this table is parent which were not
    dropped we need to prevent ALTER deleting rows from the table,
    as it might break referential integrity. OTOH it is OK to do
    so if foreign_key_checks are disabled.
  */
  if (!fk_parent_key_list.is_empty() &&
      !(thd->variables.option_bits & OPTION_NO_FOREIGN_KEY_CHECKS))
    alter_ctx->set_fk_error_if_delete_row(fk_parent_key_list.head());

  fk_parent_key_it.rewind();
  while ((f_key= fk_parent_key_it++))
  {
    enum fk_column_change_type changes;
    const char *bad_column_name;

    changes= fk_check_column_changes(thd, alter_info,
                                     f_key->referenced_fields,
                                     &bad_column_name);

    switch(changes)
    {
    case FK_COLUMN_NO_CHANGE:
      /* No significant changes. We can proceed with ALTER! */
      break;
    case FK_COLUMN_DATA_CHANGE:
    {
      char buff[NAME_LEN*2+2];
      strxnmov(buff, sizeof(buff)-1, f_key->foreign_db->str, ".",
               f_key->foreign_table->str, NullS);
      my_error(ER_FK_COLUMN_CANNOT_CHANGE_CHILD, MYF(0), bad_column_name,
               f_key->foreign_id->str, buff);
      DBUG_RETURN(true);
    }
    case FK_COLUMN_RENAMED:
      my_error(ER_ALTER_OPERATION_NOT_SUPPORTED_REASON, MYF(0),
               "ALGORITHM=COPY",
               ER(ER_ALTER_OPERATION_NOT_SUPPORTED_REASON_FK_RENAME),
               "ALGORITHM=INPLACE");
      DBUG_RETURN(true);
    case FK_COLUMN_DROPPED:
    {
      char buff[NAME_LEN*2+2];
      strxnmov(buff, sizeof(buff)-1, f_key->foreign_db->str, ".",
               f_key->foreign_table->str, NullS);
      my_error(ER_FK_COLUMN_CANNOT_DROP_CHILD, MYF(0), bad_column_name,
               f_key->foreign_id->str, buff);
      DBUG_RETURN(true);
    }
    default:
      DBUG_ASSERT(0);
    }
  }

  table->file->get_foreign_key_list(thd, &fk_child_key_list);

  /* OOM when building list. */
  if (thd->is_error())
    DBUG_RETURN(true);

  /*
    Remove from the list all foreign keys which are to be dropped
    by this ALTER TABLE.
  */
  List_iterator<FOREIGN_KEY_INFO> fk_key_it(fk_child_key_list);

  while ((f_key= fk_key_it++))
  {
    Alter_drop *drop;
    List_iterator_fast<Alter_drop> drop_it(alter_info->drop_list);

    while ((drop= drop_it++))
    {
      /* Names of foreign keys in InnoDB are case-insensitive. */
      if ((drop->type == Alter_drop::FOREIGN_KEY) &&
          (my_strcasecmp(system_charset_info, f_key->foreign_id->str,
                         drop->name) == 0))
        fk_key_it.remove();
    }
  }

  fk_key_it.rewind();
  while ((f_key= fk_key_it++))
  {
    enum fk_column_change_type changes;
    const char *bad_column_name;

    changes= fk_check_column_changes(thd, alter_info,
                                     f_key->foreign_fields,
                                     &bad_column_name);

    switch(changes)
    {
    case FK_COLUMN_NO_CHANGE:
      /* No significant changes. We can proceed with ALTER! */
      break;
    case FK_COLUMN_DATA_CHANGE:
      my_error(ER_FK_COLUMN_CANNOT_CHANGE, MYF(0), bad_column_name,
               f_key->foreign_id->str);
      DBUG_RETURN(true);
    case FK_COLUMN_RENAMED:
      my_error(ER_ALTER_OPERATION_NOT_SUPPORTED_REASON, MYF(0),
               "ALGORITHM=COPY",
               ER(ER_ALTER_OPERATION_NOT_SUPPORTED_REASON_FK_RENAME),
               "ALGORITHM=INPLACE");
      DBUG_RETURN(true);
    case FK_COLUMN_DROPPED:
      my_error(ER_FK_COLUMN_CANNOT_DROP, MYF(0), bad_column_name,
               f_key->foreign_id->str);
      DBUG_RETURN(true);
    default:
      DBUG_ASSERT(0);
    }
  }

  DBUG_RETURN(false);
}


/**
  Rename table and/or turn indexes on/off without touching .FRM

  @param thd            Thread handler
  @param table_list     TABLE_LIST for the table to change
  @param keys_onoff     ENABLE or DISABLE KEYS?
  @param alter_ctx      ALTER TABLE runtime context.

  @return Operation status
    @retval false           Success
    @retval true            Failure
*/

static bool
simple_rename_or_index_change(THD *thd, TABLE_LIST *table_list,
                              Alter_info::enum_enable_or_disable keys_onoff,
                              Alter_table_ctx *alter_ctx)
{
  TABLE *table= table_list->table;
  MDL_ticket *mdl_ticket= table->mdl_ticket;
  int error= 0;
  DBUG_ENTER("simple_rename_or_index_change");

  if (keys_onoff != Alter_info::LEAVE_AS_IS)
  {
    if (wait_while_table_is_used(thd, table, HA_EXTRA_FORCE_REOPEN))
      DBUG_RETURN(true);

    // It's now safe to take the table level lock.
    if (lock_tables(thd, table_list, alter_ctx->tables_opened, 0))
      DBUG_RETURN(true);

    if (keys_onoff == Alter_info::ENABLE)
    {
      DEBUG_SYNC(thd,"alter_table_enable_indexes");
      DBUG_EXECUTE_IF("sleep_alter_enable_indexes", my_sleep(6000000););
      error= table->file->ha_enable_indexes(HA_KEY_SWITCH_NONUNIQ_SAVE);
    }
    else if (keys_onoff == Alter_info::DISABLE)
      error=table->file->ha_disable_indexes(HA_KEY_SWITCH_NONUNIQ_SAVE);

    if (error == HA_ERR_WRONG_COMMAND)
    {
      push_warning_printf(thd, Sql_condition::WARN_LEVEL_NOTE,
                          ER_ILLEGAL_HA, ER(ER_ILLEGAL_HA),
                          table->alias);
      error= 0;
    }
    else if (error > 0)
    {
      table->file->print_error(error, MYF(0));
      error= -1;
    }
  }

  if (!error && alter_ctx->is_table_renamed())
  {
    THD_STAGE_INFO(thd, stage_rename);
    handlerton *old_db_type= table->s->db_type();
    /*
      Then do a 'simple' rename of the table. First we need to close all
      instances of 'source' table.
      Note that if wait_while_table_is_used() returns error here (i.e. if
      this thread was killed) then it must be that previous step of
      simple rename did nothing and therefore we can safely return
      without additional clean-up.
    */
    if (wait_while_table_is_used(thd, table, HA_EXTRA_FORCE_REOPEN))
      DBUG_RETURN(true);
    close_all_tables_for_name(thd, table->s, true, NULL);

    if (mysql_rename_table(old_db_type, alter_ctx->db, alter_ctx->table_name,
                           alter_ctx->new_db, alter_ctx->new_alias, 0))
      error= -1;
    else if (Table_triggers_list::change_table_name(thd,
                                                    alter_ctx->db,
                                                    alter_ctx->alias,
                                                    alter_ctx->table_name,
                                                    alter_ctx->new_db,
                                                    alter_ctx->new_alias))
    {
      (void) mysql_rename_table(old_db_type,
                                alter_ctx->new_db, alter_ctx->new_alias,
                                alter_ctx->db, alter_ctx->table_name, 0);
      error= -1;
    }
  }

  if (!error)
  {
    error= write_bin_log(thd, TRUE, thd->query(), thd->query_length());
    if (!error)
      my_ok(thd);
  }
  table_list->table= NULL;                    // For query cache
  query_cache_invalidate3(thd, table_list, 0);

  if ((thd->locked_tables_mode == LTM_LOCK_TABLES ||
       thd->locked_tables_mode == LTM_PRELOCKED_UNDER_LOCK_TABLES))
  {
    /*
      Under LOCK TABLES we should adjust meta-data locks before finishing
      statement. Otherwise we can rely on them being released
      along with the implicit commit.
    */
    if (alter_ctx->is_table_renamed())
      thd->mdl_context.release_all_locks_for_name(mdl_ticket);
    else
      mdl_ticket->downgrade_lock(MDL_SHARED_NO_READ_WRITE);
  }
  DBUG_RETURN(error != 0);
}


/**
  Alter table

  @param thd              Thread handle
  @param new_db           If there is a RENAME clause
  @param new_name         If there is a RENAME clause
  @param create_info      Information from the parsing phase about new
                          table properties.
  @param table_list       The table to change.
  @param alter_info       Lists of fields, keys to be changed, added
                          or dropped.
  @param order_num        How many ORDER BY fields has been specified.
  @param order            List of fields to ORDER BY.
  @param ignore           Whether we have ALTER IGNORE TABLE

  @retval   true          Error
  @retval   false         Success

  This is a veery long function and is everything but the kitchen sink :)
  It is used to alter a table and not only by ALTER TABLE but also
  CREATE|DROP INDEX are mapped on this function.

  When the ALTER TABLE statement just does a RENAME or ENABLE|DISABLE KEYS,
  or both, then this function short cuts its operation by renaming
  the table and/or enabling/disabling the keys. In this case, the FRM is
  not changed, directly by mysql_alter_table. However, if there is a
  RENAME + change of a field, or an index, the short cut is not used.
  See how `create_list` is used to generate the new FRM regarding the
  structure of the fields. The same is done for the indices of the table.

  Altering a table can be done in two ways. The table can be modified
  directly using an in-place algorithm, or the changes can be done using
  an intermediate temporary table (copy). In-place is the preferred
  algorithm as it avoids copying table data. The storage engine
  selects which algorithm to use in check_if_supported_inplace_alter()
  based on information about the table changes from fill_alter_inplace_info().
*/

bool mysql_alter_table(THD *thd,char *new_db, char *new_name,
                       HA_CREATE_INFO *create_info,
                       TABLE_LIST *table_list,
                       Alter_info *alter_info,
                       uint order_num, ORDER *order, bool ignore)
{
  DBUG_ENTER("mysql_alter_table");

  /*
    Check if we attempt to alter mysql.slow_log or
    mysql.general_log table and return an error if
    it is the case.
    TODO: this design is obsolete and will be removed.
  */
  int table_kind= check_if_log_table(table_list->db_length, table_list->db,
                                     table_list->table_name_length,
                                     table_list->table_name, false);

  if (table_kind)
  {
    /* Disable alter of enabled log tables */
    if (logger.is_log_table_enabled(table_kind))
    {
      my_error(ER_BAD_LOG_STATEMENT, MYF(0), "ALTER");
      DBUG_RETURN(true);
    }

    /* Disable alter of log tables to unsupported engine */
    if ((create_info->used_fields & HA_CREATE_USED_ENGINE) &&
        (!create_info->db_type || /* unknown engine */
         !(create_info->db_type->flags & HTON_SUPPORT_LOG_TABLES)))
    {
      my_error(ER_UNSUPORTED_LOG_ENGINE, MYF(0));
      DBUG_RETURN(true);
    }

#ifdef WITH_PARTITION_STORAGE_ENGINE
    if (alter_info->flags & Alter_info::ALTER_PARTITION)
    {
      my_error(ER_WRONG_USAGE, MYF(0), "PARTITION", "log table");
      DBUG_RETURN(true);
    }
#endif
  }

  THD_STAGE_INFO(thd, stage_init);

  /*
    Code below can handle only base tables so ensure that we won't open a view.
    Note that RENAME TABLE the only ALTER clause which is supported for views
    has been already processed.
  */
  table_list->required_type= FRMTYPE_TABLE;

  Alter_table_prelocking_strategy alter_prelocking_strategy;

  DEBUG_SYNC(thd, "alter_table_before_open_tables");
  uint tables_opened;
  bool error= open_tables(thd, &table_list, &tables_opened, 0,
                          &alter_prelocking_strategy);

  DEBUG_SYNC(thd, "alter_opened_table");

  if (error)
    DBUG_RETURN(true);

  TABLE *table= table_list->table;
  table->use_all_columns();
  MDL_ticket *mdl_ticket= table->mdl_ticket;

  /*
    Prohibit changing of the UNION list of a non-temporary MERGE table
    under LOCK tables. It would be quite difficult to reuse a shrinked
    set of tables from the old table or to open a new TABLE object for
    an extended list and verify that they belong to locked tables.
  */
  if ((thd->locked_tables_mode == LTM_LOCK_TABLES ||
       thd->locked_tables_mode == LTM_PRELOCKED_UNDER_LOCK_TABLES) &&
      (create_info->used_fields & HA_CREATE_USED_UNION) &&
      (table->s->tmp_table == NO_TMP_TABLE))
  {
    my_error(ER_LOCK_OR_ACTIVE_TRANSACTION, MYF(0));
    DBUG_RETURN(true);
  }

  Alter_table_ctx alter_ctx(thd, table_list, tables_opened, new_db, new_name);

  /*
    Add old and new (if any) databases to the list of accessed databases
    for this statement. Needed for MTS.
  */
  thd->add_to_binlog_accessed_dbs(alter_ctx.db);
  if (alter_ctx.is_database_changed())
    thd->add_to_binlog_accessed_dbs(alter_ctx.new_db);

  MDL_request target_mdl_request;

  /* Check that we are not trying to rename to an existing table */
  if (alter_ctx.is_table_renamed())
  {
    if (table->s->tmp_table != NO_TMP_TABLE)
    {
      if (find_temporary_table(thd, alter_ctx.new_db, alter_ctx.new_name))
      {
        my_error(ER_TABLE_EXISTS_ERROR, MYF(0), alter_ctx.new_alias);
        DBUG_RETURN(true);
      }
    }
    else
    {
      MDL_request_list mdl_requests;
      MDL_request target_db_mdl_request;

      target_mdl_request.init(MDL_key::TABLE,
                              alter_ctx.new_db, alter_ctx.new_name,
                              MDL_EXCLUSIVE, MDL_TRANSACTION);
      mdl_requests.push_front(&target_mdl_request);

      /*
        If we are moving the table to a different database, we also
        need IX lock on the database name so that the target database
        is protected by MDL while the table is moved.
      */
      if (alter_ctx.is_database_changed())
      {
        target_db_mdl_request.init(MDL_key::SCHEMA, alter_ctx.new_db, "",
                                   MDL_INTENTION_EXCLUSIVE,
                                   MDL_TRANSACTION);
        mdl_requests.push_front(&target_db_mdl_request);
      }

      /*
        Global intention exclusive lock must have been already acquired when
        table to be altered was open, so there is no need to do it here.
      */
      DBUG_ASSERT(thd->mdl_context.is_lock_owner(MDL_key::GLOBAL,
                                                 "", "",
                                                 MDL_INTENTION_EXCLUSIVE));

      if (thd->mdl_context.acquire_locks(&mdl_requests,
                                         thd->variables.lock_wait_timeout))
        DBUG_RETURN(true);

      DEBUG_SYNC(thd, "locked_table_name");
      /*
        Table maybe does not exist, but we got an exclusive lock
        on the name, now we can safely try to find out for sure.
      */
      if (!access(alter_ctx.get_new_filename(), F_OK))
      {
        /* Table will be closed in do_command() */
        my_error(ER_TABLE_EXISTS_ERROR, MYF(0), alter_ctx.new_alias);
        DBUG_RETURN(true);
      }
    }
  }

  if (!create_info->db_type)
  {
#ifdef WITH_PARTITION_STORAGE_ENGINE
    if (table->part_info &&
        create_info->used_fields & HA_CREATE_USED_ENGINE)
    {
      /*
        This case happens when the user specified
        ENGINE = x where x is a non-existing storage engine
        We set create_info->db_type to default_engine_type
        to ensure we don't change underlying engine type
        due to a erroneously given engine name.
      */
      create_info->db_type= table->part_info->default_engine_type;
    }
    else
#endif
      create_info->db_type= table->s->db_type();
  }

  if (check_engine(thd, alter_ctx.new_db, alter_ctx.new_name, create_info))
    DBUG_RETURN(true);

  if ((create_info->db_type != table->s->db_type() ||
       alter_info->flags & Alter_info::ALTER_PARTITION) &&
      !table->file->can_switch_engines())
  {
    my_error(ER_ROW_IS_REFERENCED, MYF(0));
    DBUG_RETURN(true);
  }

  /*
   If this is an ALTER TABLE and no explicit row type specified reuse
   the table's row type.
   Note : this is the same as if the row type was specified explicitly.
  */
  if (create_info->row_type == ROW_TYPE_NOT_USED)
  {
    /* ALTER TABLE without explicit row type */
    create_info->row_type= table->s->row_type;
  }
  else
  {
    /* ALTER TABLE with specific row type */
    create_info->used_fields |= HA_CREATE_USED_ROW_FORMAT;
  }

  DBUG_PRINT("info", ("old type: %s  new type: %s",
             ha_resolve_storage_engine_name(table->s->db_type()),
             ha_resolve_storage_engine_name(create_info->db_type)));
  if (ha_check_storage_engine_flag(table->s->db_type(), HTON_ALTER_NOT_SUPPORTED) ||
      ha_check_storage_engine_flag(create_info->db_type, HTON_ALTER_NOT_SUPPORTED))
  {
    DBUG_PRINT("info", ("doesn't support alter"));
    my_error(ER_ILLEGAL_HA, MYF(0), table_list->table_name);
    DBUG_RETURN(true);
  }

  THD_STAGE_INFO(thd, stage_setup);
  if (!(alter_info->flags & ~(Alter_info::ALTER_RENAME |
                              Alter_info::ALTER_KEYS_ONOFF)) &&
      alter_info->requested_algorithm !=
      Alter_info::ALTER_TABLE_ALGORITHM_COPY &&
      !table->s->tmp_table) // no need to touch frm
  {
    // This requires X-lock, no other lock levels supported.
    if (alter_info->requested_lock != Alter_info::ALTER_TABLE_LOCK_DEFAULT &&
        alter_info->requested_lock != Alter_info::ALTER_TABLE_LOCK_EXCLUSIVE)
    {
      my_error(ER_ALTER_OPERATION_NOT_SUPPORTED, MYF(0),
               "LOCK=NONE/SHARED", "LOCK=EXCLUSIVE");
      DBUG_RETURN(true);
    }
    DBUG_RETURN(simple_rename_or_index_change(thd, table_list,
                                              alter_info->keys_onoff,
                                              &alter_ctx));
  }

<<<<<<< HEAD
  /* We have to do full alter table. */
=======
    if (!error && (new_name != table_name || new_db != db))
    {
      thd_proc_info(thd, "rename");
      /*
        Then do a 'simple' rename of the table. First we need to close all
        instances of 'source' table.
        Note that if wait_while_table_is_used() returns error here (i.e. if
        this thread was killed) then it must be that previous step of
        simple rename did nothing and therefore we can safely return
        without additional clean-up.
      */
      if (wait_while_table_is_used(thd, table, HA_EXTRA_FORCE_REOPEN))
        goto err;
      close_all_tables_for_name(thd, table->s, TRUE);
      /*
        Then, we want check once again that target table does not exist.
        Actually the order of these two steps does not matter since
        earlier we took exclusive metadata lock on the target table, so
        we do them in this particular order only to be consistent with 5.0,
        in which we don't take this lock and where this order really matters.
        TODO: Investigate if we need this access() check at all.
      */
      if (!access(new_name_buff,F_OK))
      {
        my_error(ER_TABLE_EXISTS_ERROR, MYF(0), new_name);
        error= -1;
      }
      else
      {
        *fn_ext(new_name)=0;
        if (mysql_rename_table(old_db_type,db,table_name,new_db,new_alias, 0))
          error= -1;
        else if (Table_triggers_list::change_table_name(thd, db,
                                                        alias, table_name,
                                                        new_db, new_alias))
        {
          (void) mysql_rename_table(old_db_type, new_db, new_alias, db,
                                    table_name, NO_FK_CHECKS);
          error= -1;
        }
      }
    }
>>>>>>> bdab04a3

#ifdef WITH_PARTITION_STORAGE_ENGINE
  bool partition_changed= false;
  bool fast_alter_partition= false;
  {
    if (prep_alter_part_table(thd, table, alter_info, create_info,
                              &alter_ctx, &partition_changed,
                              &fast_alter_partition))
    {
      DBUG_RETURN(true);
    }
  }
#endif

  if (mysql_prepare_alter_table(thd, table, create_info, alter_info,
                                &alter_ctx))
  {
    DBUG_RETURN(true);
  }

  set_table_default_charset(thd, create_info, alter_ctx.db);

#ifdef WITH_PARTITION_STORAGE_ENGINE
  if (fast_alter_partition)
  {
    /*
      ALGORITHM and LOCK clauses are generally not allowed by the
      parser for operations related to partitioning.
      The exceptions are ALTER_PARTITION and ALTER_REMOVE_PARTITIONING.
      For consistency, we report ER_ALTER_OPERATION_NOT_SUPPORTED here.
    */
    if (alter_info->requested_lock !=
        Alter_info::ALTER_TABLE_LOCK_DEFAULT)
    {
      my_error(ER_ALTER_OPERATION_NOT_SUPPORTED_REASON, MYF(0),
               "LOCK=NONE/SHARED/EXCLUSIVE",
               ER(ER_ALTER_OPERATION_NOT_SUPPORTED_REASON_PARTITION),
               "LOCK=DEFAULT");
      DBUG_RETURN(true);
    }
    else if (alter_info->requested_algorithm !=
             Alter_info::ALTER_TABLE_ALGORITHM_DEFAULT)
    {
      my_error(ER_ALTER_OPERATION_NOT_SUPPORTED_REASON, MYF(0),
               "ALGORITHM=COPY/INPLACE",
               ER(ER_ALTER_OPERATION_NOT_SUPPORTED_REASON_PARTITION),
               "ALGORITHM=DEFAULT");
      DBUG_RETURN(true);
    }

    /*
      Upgrade from MDL_SHARED_UPGRADABLE to MDL_SHARED_NO_WRITE.
      Afterwards it's safe to take the table level lock.
    */
    if (thd->mdl_context.upgrade_shared_lock(mdl_ticket, MDL_SHARED_NO_WRITE,
                                             thd->variables.lock_wait_timeout)
        || lock_tables(thd, table_list, alter_ctx.tables_opened, 0))
    {
      DBUG_RETURN(true);
    }

    // In-place execution of ALTER TABLE for partitioning.
    DBUG_RETURN(fast_alter_partition_table(thd, table, alter_info,
                                           create_info, table_list,
                                           alter_ctx.db,
                                           alter_ctx.table_name));
  }
#endif

  /*
    Use copy algorithm if:
    - old_alter_table system variable is set without in-place requested using
      the ALGORITHM clause.
    - Or if in-place is impossible for given operation.
    - Changes to partitioning which were not handled by fast_alter_part_table()
      needs to be handled using table copying algorithm unless the engine
      supports auto-partitioning as such engines can do some changes
      using in-place API.
  */
  if ((thd->variables.old_alter_table &&
       alter_info->requested_algorithm !=
       Alter_info::ALTER_TABLE_ALGORITHM_INPLACE)
      || is_inplace_alter_impossible(table, create_info, alter_info)
#ifdef WITH_PARTITION_STORAGE_ENGINE
      || (partition_changed &&
          !(table->s->db_type()->partition_flags() & HA_USE_AUTO_PARTITION))
#endif
     )
  {
    if (alter_info->requested_algorithm ==
        Alter_info::ALTER_TABLE_ALGORITHM_INPLACE)
    {
      my_error(ER_ALTER_OPERATION_NOT_SUPPORTED, MYF(0),
               "ALGORITHM=INPLACE", "ALGORITHM=COPY");
      DBUG_RETURN(true);
    }
    alter_info->requested_algorithm= Alter_info::ALTER_TABLE_ALGORITHM_COPY;
  }

  /*
    If the old table had partitions and we are doing ALTER TABLE ...
    engine= <new_engine>, the new table must preserve the original
    partitioning. This means that the new engine is still the
    partitioning engine, not the engine specified in the parser.
    This is discovered in prep_alter_part_table, which in such case
    updates create_info->db_type.
    It's therefore important that the assignment below is done
    after prep_alter_part_table.
  */
  handlerton *new_db_type= create_info->db_type;
  handlerton *old_db_type= table->s->db_type();
  TABLE *new_table= NULL;
  ha_rows copied=0,deleted=0;

  /*
    Handling of symlinked tables:
    If no rename:
      Create new data file and index file on the same disk as the
      old data and index files.
      Copy data.
      Rename new data file over old data file and new index file over
      old index file.
      Symlinks are not changed.

   If rename:
      Create new data file and index file on the same disk as the
      old data and index files.  Create also symlinks to point at
      the new tables.
      Copy data.
      At end, rename intermediate tables, and symlinks to intermediate
      table, to final table name.
      Remove old table and old symlinks

    If rename is made to another database:
      Create new tables in new database.
      Copy data.
      Remove old table and symlinks.
  */
  char index_file[FN_REFLEN], data_file[FN_REFLEN];

  if (!alter_ctx.is_database_changed())
  {
    if (create_info->index_file_name)
    {
      /* Fix index_file_name to have 'tmp_name' as basename */
      strmov(index_file, alter_ctx.tmp_name);
      create_info->index_file_name=fn_same(index_file,
                                           create_info->index_file_name,
                                           1);
    }
    if (create_info->data_file_name)
    {
      /* Fix data_file_name to have 'tmp_name' as basename */
      strmov(data_file, alter_ctx.tmp_name);
      create_info->data_file_name=fn_same(data_file,
                                          create_info->data_file_name,
                                          1);
    }
  }
  else
  {
    /* Ignore symlink if db is changed. */
    create_info->data_file_name=create_info->index_file_name=0;
  }

  DEBUG_SYNC(thd, "alter_table_before_create_table_no_lock");
  DBUG_EXECUTE_IF("sleep_before_create_table_no_lock",
                  my_sleep(100000););
  /* We can abort alter table for any table type */
  thd->abort_on_warning= !ignore && thd->is_strict_mode();

  /*
    Promote first timestamp column, when explicit_defaults_for_timestamp
    is not set
  */
  if (!thd->variables.explicit_defaults_for_timestamp)
    promote_first_timestamp_column(&alter_info->create_list);

  /*
    Create .FRM for new version of table with a temporary name.
    We don't log the statement, it will be logged later.

    Keep information about keys in newly created table as it
    will be used later to construct Alter_inplace_info object
    and by fill_alter_inplace_info() call.
  */
  KEY *key_info;
  uint key_count;
  /*
    Remember if the new definition has new VARCHAR column;
    create_info->varchar will be reset in create_table_impl()/
    mysql_prepare_create_table().
  */
  bool varchar= create_info->varchar;

  tmp_disable_binlog(thd);
  error= create_table_impl(thd, alter_ctx.new_db, alter_ctx.tmp_name,
                           alter_ctx.get_tmp_path(),
                           create_info, alter_info,
                           true, 0, true, NULL,
                           &key_info, &key_count);
  reenable_binlog(thd);
  thd->abort_on_warning= false;
  if (error)
    DBUG_RETURN(true);

  /* Remember that we have not created table in storage engine yet. */
  bool no_ha_table= true;

  if (alter_info->requested_algorithm != Alter_info::ALTER_TABLE_ALGORITHM_COPY)
  {
    Alter_inplace_info ha_alter_info(create_info, alter_info,
                                     key_info, key_count,
#ifdef WITH_PARTITION_STORAGE_ENGINE
                                     thd->work_part_info,
#else
                                     NULL,
#endif
                                     ignore);
    TABLE *altered_table= NULL;
    bool use_inplace= true;

    /* Fill the Alter_inplace_info structure. */
    if (fill_alter_inplace_info(thd, table, varchar, &ha_alter_info))
      goto err_new_table_cleanup;

    // We assume that the table is non-temporary.
    DBUG_ASSERT(!table->s->tmp_table);

    if (!(altered_table= open_table_uncached(thd, alter_ctx.get_tmp_path(),
                                             alter_ctx.new_db,
                                             alter_ctx.tmp_name,
                                             true, false)))
      goto err_new_table_cleanup;

    /* Set markers for fields in TABLE object for altered table. */
    update_altered_table(ha_alter_info, altered_table);

    /*
      Mark all columns in 'altered_table' as used to allow usage
      of its record[0] buffer and Field objects during in-place
      ALTER TABLE.
    */
    altered_table->column_bitmaps_set_no_signal(&altered_table->s->all_set,
                                                &altered_table->s->all_set);

    set_column_defaults(altered_table, alter_info->create_list);

    if (ha_alter_info.handler_flags == 0)
    {
      /*
        No-op ALTER, no need to call handler API functions.

        If this code path is entered for an ALTER statement that
        should not be a real no-op, new handler flags should be added
        and fill_alter_inplace_info() adjusted.

        Note that we can end up here if an ALTER statement has clauses
        that cancel each other out (e.g. ADD/DROP identically index).

        Also note that we ignore the LOCK clause here.
      */
      close_temporary_table(thd, altered_table, true, false);
      goto end_inplace;
    }

    // Ask storage engine whether to use copy or in-place
    enum_alter_inplace_result inplace_supported=
      table->file->check_if_supported_inplace_alter(altered_table,
                                                    &ha_alter_info);

    switch (inplace_supported) {
    case HA_ALTER_INPLACE_EXCLUSIVE_LOCK:
      // If SHARED lock and no particular algorithm was requested, use COPY.
      if (alter_info->requested_lock ==
          Alter_info::ALTER_TABLE_LOCK_SHARED &&
          alter_info->requested_algorithm ==
          Alter_info::ALTER_TABLE_ALGORITHM_DEFAULT)
      {
        use_inplace= false;
      }
      // Otherwise, if weaker lock was requested, report errror.
      else if (alter_info->requested_lock ==
               Alter_info::ALTER_TABLE_LOCK_NONE ||
               alter_info->requested_lock ==
               Alter_info::ALTER_TABLE_LOCK_SHARED)
      {
        ha_alter_info.report_unsupported_error("LOCK=NONE/SHARED",
                                               "LOCK=EXCLUSIVE");
        close_temporary_table(thd, altered_table, true, false);
        goto err_new_table_cleanup;
      }
      break;
    case HA_ALTER_INPLACE_SHARED_LOCK_AFTER_PREPARE:
    case HA_ALTER_INPLACE_SHARED_LOCK:
      // If weaker lock was requested, report errror.
      if (alter_info->requested_lock ==
          Alter_info::ALTER_TABLE_LOCK_NONE)
      {
        ha_alter_info.report_unsupported_error("LOCK=NONE", "LOCK=SHARED");
        close_temporary_table(thd, altered_table, true, false);
        goto err_new_table_cleanup;
      }
      break;
    case HA_ALTER_INPLACE_NO_LOCK_AFTER_PREPARE:
    case HA_ALTER_INPLACE_NO_LOCK:
      break;
    case HA_ALTER_INPLACE_NOT_SUPPORTED:
      // If INPLACE was requested, report error.
      if (alter_info->requested_algorithm ==
          Alter_info::ALTER_TABLE_ALGORITHM_INPLACE)
      {
        ha_alter_info.report_unsupported_error("ALGORITHM=INPLACE",
                                               "ALGORITHM=COPY");
        close_temporary_table(thd, altered_table, true, false);
        goto err_new_table_cleanup;
      }
      // COPY with LOCK=NONE is not supported, no point in trying.
      if (alter_info->requested_lock ==
          Alter_info::ALTER_TABLE_LOCK_NONE)
      {
        ha_alter_info.report_unsupported_error("LOCK=NONE", "LOCK=SHARED");
        close_temporary_table(thd, altered_table, true, false);
        goto err_new_table_cleanup;
      }
      // Otherwise use COPY
      use_inplace= false;
      break;
    case HA_ALTER_ERROR:
    default:
      close_temporary_table(thd, altered_table, true, false);
      goto err_new_table_cleanup;
    }

    if (use_inplace)
    {
      if (mysql_inplace_alter_table(thd, table_list, table,
                                    altered_table,
                                    &ha_alter_info,
                                    inplace_supported, &target_mdl_request,
                                    &alter_ctx))
      {
        DBUG_RETURN(true);
      }

      goto end_inplace;
    }
    else
    {
      close_temporary_table(thd, altered_table, true, false);
    }
  }

  /* ALTER TABLE using copy algorithm. */

  /* Check if ALTER TABLE is compatible with foreign key definitions. */
  if (fk_prepare_copy_alter_table(thd, table, alter_info, &alter_ctx))
    goto err_new_table_cleanup;

  if (!table->s->tmp_table)
  {
    // COPY algorithm doesn't work with concurrent writes.
    if (alter_info->requested_lock == Alter_info::ALTER_TABLE_LOCK_NONE)
    {
      my_error(ER_ALTER_OPERATION_NOT_SUPPORTED_REASON, MYF(0),
               "LOCK=NONE",
               ER(ER_ALTER_OPERATION_NOT_SUPPORTED_REASON_COPY),
               "LOCK=SHARED");
      goto err_new_table_cleanup;
    }

    // If EXCLUSIVE lock is requested, upgrade already.
    if (alter_info->requested_lock == Alter_info::ALTER_TABLE_LOCK_EXCLUSIVE &&
        wait_while_table_is_used(thd, table, HA_EXTRA_FORCE_REOPEN))
      goto err_new_table_cleanup;

    /*
      Otherwise upgrade to SHARED_NO_WRITE.
      Note that under LOCK TABLES, we will already have SHARED_NO_READ_WRITE.
    */
    if (alter_info->requested_lock != Alter_info::ALTER_TABLE_LOCK_EXCLUSIVE &&
        thd->mdl_context.upgrade_shared_lock(mdl_ticket, MDL_SHARED_NO_WRITE,
                                             thd->variables.lock_wait_timeout))
      goto err_new_table_cleanup;

    DEBUG_SYNC(thd, "alter_table_copy_after_lock_upgrade");
  }

  // It's now safe to take the table level lock.
  if (lock_tables(thd, table_list, alter_ctx.tables_opened, 0))
    goto err_new_table_cleanup;

  {
    if (ha_create_table(thd, alter_ctx.get_tmp_path(),
                        alter_ctx.new_db, alter_ctx.tmp_name,
                        create_info, false))
      goto err_new_table_cleanup;

    /* Mark that we have created table in storage engine. */
    no_ha_table= false;

    if (create_info->options & HA_LEX_CREATE_TMP_TABLE)
    {
      if (!open_table_uncached(thd, alter_ctx.get_tmp_path(),
                               alter_ctx.new_db, alter_ctx.tmp_name,
                               true, true))
        goto err_new_table_cleanup;
    }
  }


  /* Open the table since we need to copy the data. */
  if (table->s->tmp_table != NO_TMP_TABLE)
  {
    TABLE_LIST tbl;
    tbl.init_one_table(alter_ctx.new_db, strlen(alter_ctx.new_db),
                       alter_ctx.tmp_name, strlen(alter_ctx.tmp_name),
                       alter_ctx.tmp_name, TL_READ_NO_INSERT);
    /* Table is in thd->temporary_tables */
    (void) open_temporary_table(thd, &tbl);
    new_table= tbl.table;
  }
  else
  {
    /* table is a normal table: Create temporary table in same directory */
    /* Open our intermediate table. */
    new_table= open_table_uncached(thd, alter_ctx.get_tmp_path(),
                                   alter_ctx.new_db, alter_ctx.tmp_name,
                                   true, true);
  }
  if (!new_table)
    goto err_new_table_cleanup;
  /*
    Note: In case of MERGE table, we do not attach children. We do not
    copy data for MERGE tables. Only the children have data.
  */

  /* Copy the data if necessary. */
  thd->count_cuted_fields= CHECK_FIELD_WARN;	// calc cuted fields
  thd->cuted_fields=0L;

  /*
    We do not copy data for MERGE tables. Only the children have data.
    MERGE tables have HA_NO_COPY_ON_ALTER set.
  */
  if (!(new_table->file->ha_table_flags() & HA_NO_COPY_ON_ALTER))
  {
    new_table->next_number_field=new_table->found_next_number_field;
    THD_STAGE_INFO(thd, stage_copy_to_tmp_table);
    DBUG_EXECUTE_IF("abort_copy_table", {
        my_error(ER_LOCK_WAIT_TIMEOUT, MYF(0));
        goto err_new_table_cleanup;
      });
    if (copy_data_between_tables(table, new_table,
                                 alter_info->create_list, ignore,
                                 order_num, order, &copied, &deleted,
                                 alter_info->keys_onoff,
                                 &alter_ctx))
      goto err_new_table_cleanup;
  }
  else
  {
    /* Should be MERGE only */
    DBUG_ASSERT(new_table->file->ht->db_type == DB_TYPE_MRG_MYISAM);
    if (!table->s->tmp_table &&
        wait_while_table_is_used(thd, table, HA_EXTRA_FORCE_REOPEN))
      goto err_new_table_cleanup;
    THD_STAGE_INFO(thd, stage_manage_keys);
    DEBUG_SYNC(thd, "alter_table_manage_keys");
    alter_table_manage_keys(table, table->file->indexes_are_disabled(),
                            alter_info->keys_onoff);
    if (trans_commit_stmt(thd) || trans_commit_implicit(thd))
      goto err_new_table_cleanup;
  }
  thd->count_cuted_fields= CHECK_FIELD_IGNORE;

  if (table->s->tmp_table != NO_TMP_TABLE)
  {
    /* Close lock if this is a transactional table */
    if (thd->lock)
    {
      if (thd->locked_tables_mode != LTM_LOCK_TABLES &&
          thd->locked_tables_mode != LTM_PRELOCKED_UNDER_LOCK_TABLES)
      {
        mysql_unlock_tables(thd, thd->lock);
        thd->lock= NULL;
      }
      else
      {
        /*
          If LOCK TABLES list is not empty and contains this table,
          unlock the table and remove the table from this list.
        */
        mysql_lock_remove(thd, thd->lock, table);
      }
    }
    /* Remove link to old table and rename the new one */
    close_temporary_table(thd, table, true, true);
    /* Should pass the 'new_name' as we store table name in the cache */
    if (rename_temporary_table(thd, new_table,
                               alter_ctx.new_db, alter_ctx.new_name))
      goto err_new_table_cleanup;
    /* We don't replicate alter table statement on temporary tables */
    if (!thd->is_current_stmt_binlog_format_row() &&
        write_bin_log(thd, true, thd->query(), thd->query_length()))
      DBUG_RETURN(true);
    goto end_temporary;
  }

  /*
    Close the intermediate table that will be the new table, but do
    not delete it! Even altough MERGE tables do not have their children
    attached here it is safe to call close_temporary_table().
  */
  close_temporary_table(thd, new_table, true, false);
  new_table= NULL;

  DEBUG_SYNC(thd, "alter_table_before_rename_result_table");

  /*
    Data is copied. Now we:
    1) Wait until all other threads will stop using old version of table
       by upgrading shared metadata lock to exclusive one.
    2) Close instances of table open by this thread and replace them
       with placeholders to simplify reopen process.
    3) Rename the old table to a temp name, rename the new one to the
       old name.
    4) If we are under LOCK TABLES and don't do ALTER TABLE ... RENAME
       we reopen new version of table.
    5) Write statement to the binary log.
    6) If we are under LOCK TABLES and do ALTER TABLE ... RENAME we
       remove placeholders and release metadata locks.
    7) If we are not not under LOCK TABLES we rely on the caller
      (mysql_execute_command()) to release metadata locks.
  */

  THD_STAGE_INFO(thd, stage_rename_result_table);

  if (wait_while_table_is_used(thd, table, HA_EXTRA_PREPARE_FOR_RENAME))
    goto err_new_table_cleanup;

  close_all_tables_for_name(thd, table->s, alter_ctx.is_table_renamed(), NULL);
  table_list->table= table= NULL;                  /* Safety */

  /*
    Rename the old table to temporary name to have a backup in case
    anything goes wrong while renaming the new table.
  */
  char backup_name[32];
  my_snprintf(backup_name, sizeof(backup_name), "%s2-%lx-%lx", tmp_file_prefix,
              current_pid, thd->thread_id);
  if (lower_case_table_names)
    my_casedn_str(files_charset_info, backup_name);
  if (mysql_rename_table(old_db_type, alter_ctx.db, alter_ctx.table_name,
                         alter_ctx.db, backup_name, FN_TO_IS_TMP))
  {
<<<<<<< HEAD
    // Rename to temporary name failed, delete the new table, abort ALTER.
    (void) quick_rm_table(thd, new_db_type, alter_ctx.new_db,
                          alter_ctx.tmp_name, FN_IS_TMP);
    goto err_with_mdl;
=======
    /* Try to get everything back. */
    error= 1;
    (void) quick_rm_table(new_db_type, new_db, tmp_name, FN_IS_TMP);
    (void) mysql_rename_table(old_db_type, db, old_name, db, alias,
                            FN_FROM_IS_TMP | NO_FK_CHECKS);
>>>>>>> bdab04a3
  }

  // Rename the new table to the correct name.
  if (mysql_rename_table(new_db_type, alter_ctx.new_db, alter_ctx.tmp_name,
                         alter_ctx.new_db, alter_ctx.new_alias,
                         FN_FROM_IS_TMP))
  {
<<<<<<< HEAD
    // Rename failed, delete the temporary table.
    (void) quick_rm_table(thd, new_db_type, alter_ctx.new_db,
                          alter_ctx.tmp_name, FN_IS_TMP);
    // Restore the backup of the original table to the old name.
    (void) mysql_rename_table(old_db_type, alter_ctx.db, backup_name,
                              alter_ctx.db, alter_ctx.alias, FN_FROM_IS_TMP);
    goto err_with_mdl;
=======
    if (need_copy_table == ALTER_TABLE_METADATA_ONLY &&
        mysql_rename_table(save_old_db_type, db, table_name, new_db,
                           new_alias, NO_FRM_RENAME))
    {
      /* Try to get everything back. */
      error= 1;
      (void) quick_rm_table(new_db_type, new_db, new_alias, 0);
      (void) mysql_rename_table(old_db_type, db, old_name, db, alias,
                                FN_FROM_IS_TMP | NO_FK_CHECKS);
    }
    else if (Table_triggers_list::change_table_name(thd, db, alias, 
                                                    table_name, new_db, 
                                                    new_alias))
    {
      /* Try to get everything back. */
      error= 1;
      (void) quick_rm_table(new_db_type, new_db, new_alias, 0);
      (void) mysql_rename_table(old_db_type, db, old_name, db,
                                alias, FN_FROM_IS_TMP | NO_FK_CHECKS);
      /*
        If we were performing "fast"/in-place ALTER TABLE we also need
        to restore old name of table in storage engine as a separate
        step, as the above rename affects .FRM only.
      */
      if (need_copy_table == ALTER_TABLE_METADATA_ONLY)
      {
        (void) mysql_rename_table(save_old_db_type, new_db, new_alias,
                                  db, table_name, 
                                  NO_FRM_RENAME | NO_FK_CHECKS); 
      }
    }
>>>>>>> bdab04a3
  }

  // Check if we renamed the table and if so update trigger files.
  if (alter_ctx.is_table_renamed() &&
      Table_triggers_list::change_table_name(thd,
                                             alter_ctx.db,
                                             alter_ctx.alias,
                                             alter_ctx.table_name,
                                             alter_ctx.new_db,
                                             alter_ctx.new_alias))
  {
    // Rename succeeded, delete the new table.
    (void) quick_rm_table(thd, new_db_type,
                          alter_ctx.new_db, alter_ctx.new_alias, 0);
    // Restore the backup of the original table to the old name.
    (void) mysql_rename_table(old_db_type, alter_ctx.db, backup_name,
                              alter_ctx.db, alter_ctx.alias, FN_FROM_IS_TMP);
    goto err_with_mdl;
  }

  // ALTER TABLE succeeded, delete the backup of the old table.
  if (quick_rm_table(thd, old_db_type, alter_ctx.db, backup_name, FN_IS_TMP))
  {
    /*
      The fact that deletion of the backup failed is not critical
      error, but still worth reporting as it might indicate serious
      problem with server.
    */
    goto err_with_mdl;
  }

end_inplace:

  if (thd->locked_tables_list.reopen_tables(thd))
    goto err_with_mdl;

  THD_STAGE_INFO(thd, stage_end);

  DBUG_EXECUTE_IF("sleep_alter_before_main_binlog", my_sleep(6000000););
  DEBUG_SYNC(thd, "alter_table_before_main_binlog");

  ha_binlog_log_query(thd, create_info->db_type, LOGCOM_ALTER_TABLE,
                      thd->query(), thd->query_length(),
                      alter_ctx.db, alter_ctx.table_name);

  DBUG_ASSERT(!(mysql_bin_log.is_open() &&
                thd->is_current_stmt_binlog_format_row() &&
                (create_info->options & HA_LEX_CREATE_TMP_TABLE)));
  if (write_bin_log(thd, true, thd->query(), thd->query_length()))
    DBUG_RETURN(true);

  if (ha_check_storage_engine_flag(old_db_type, HTON_FLUSH_AFTER_RENAME))
  {
    /*
      For the alter table to be properly flushed to the logs, we
      have to open the new table.  If not, we get a problem on server
      shutdown. But we do not need to attach MERGE children.
    */
    TABLE *t_table;
    t_table= open_table_uncached(thd, alter_ctx.get_new_path(),
                                 alter_ctx.new_db, alter_ctx.new_name,
                                 false, true);
    if (t_table)
      intern_close_table(t_table);
    else
      sql_print_warning("Could not open table %s.%s after rename\n",
                        alter_ctx.new_db, alter_ctx.table_name);
    ha_flush_logs(old_db_type);
  }
  table_list->table= NULL;			// For query cache
  query_cache_invalidate3(thd, table_list, false);

  if (thd->locked_tables_mode == LTM_LOCK_TABLES ||
      thd->locked_tables_mode == LTM_PRELOCKED_UNDER_LOCK_TABLES)
  {
    if (alter_ctx.is_table_renamed())
      thd->mdl_context.release_all_locks_for_name(mdl_ticket);
    else
      mdl_ticket->downgrade_lock(MDL_SHARED_NO_READ_WRITE);
  }

end_temporary:
  my_snprintf(alter_ctx.tmp_name, sizeof(alter_ctx.tmp_name),
              ER(ER_INSERT_INFO),
	      (ulong) (copied + deleted), (ulong) deleted,
	      (ulong) thd->get_stmt_da()->current_statement_warn_count());
  my_ok(thd, copied + deleted, 0L, alter_ctx.tmp_name);
  DBUG_RETURN(false);

err_new_table_cleanup:
  if (new_table)
  {
    /* close_temporary_table() frees the new_table pointer. */
    close_temporary_table(thd, new_table, true, true);
  }
  else
    (void) quick_rm_table(thd, new_db_type,
                          alter_ctx.new_db, alter_ctx.tmp_name,
                          (FN_IS_TMP | (no_ha_table ? NO_HA_TABLE : 0)));

  /*
    No default value was provided for a DATE/DATETIME field, the
    current sql_mode doesn't allow the '0000-00-00' value and
    the table to be altered isn't empty.
    Report error here.
  */
  if (alter_ctx.error_if_not_empty &&
      thd->get_stmt_da()->current_row_for_warning())
  {
    uint f_length;
    enum enum_mysql_timestamp_type t_type= MYSQL_TIMESTAMP_DATE;
    switch (alter_ctx.datetime_field->sql_type)
    {
      case MYSQL_TYPE_DATE:
      case MYSQL_TYPE_NEWDATE:
        f_length= MAX_DATE_WIDTH; // "0000-00-00";
        t_type= MYSQL_TIMESTAMP_DATE;
        break;
      case MYSQL_TYPE_DATETIME:
      case MYSQL_TYPE_DATETIME2:
        f_length= MAX_DATETIME_WIDTH; // "0000-00-00 00:00:00";
        t_type= MYSQL_TIMESTAMP_DATETIME;
        break;
      default:
        /* Shouldn't get here. */
        f_length= 0;
        DBUG_ASSERT(0);
    }
    bool save_abort_on_warning= thd->abort_on_warning;
    thd->abort_on_warning= true;
    make_truncated_value_warning(thd, Sql_condition::WARN_LEVEL_WARN,
                                 ErrConvString(my_zero_datetime6, f_length),
                                 t_type,
                                 alter_ctx.datetime_field->field_name);
    thd->abort_on_warning= save_abort_on_warning;
  }

  DBUG_RETURN(true);

err_with_mdl:
  /*
    An error happened while we were holding exclusive name metadata lock
    on table being altered. To be safe under LOCK TABLES we should
    remove all references to the altered table from the list of locked
    tables and release the exclusive metadata lock.
  */
  thd->locked_tables_list.unlink_all_closed_tables(thd, NULL, 0);
  thd->mdl_context.release_all_locks_for_name(mdl_ticket);
  DBUG_RETURN(true);
}
/* mysql_alter_table */



/**
  Prepare the transaction for the alter table's copy phase.
*/

bool mysql_trans_prepare_alter_copy_data(THD *thd)
{
  DBUG_ENTER("mysql_prepare_alter_copy_data");
  /*
    Turn off recovery logging since rollback of an alter table is to
    delete the new table so there is no need to log the changes to it.
    
    This needs to be done before external_lock.
  */
  if (ha_enable_transaction(thd, FALSE))
    DBUG_RETURN(TRUE);
  DBUG_RETURN(FALSE);
}


/**
  Commit the copy phase of the alter table.
*/

bool mysql_trans_commit_alter_copy_data(THD *thd)
{
  bool error= FALSE;
  DBUG_ENTER("mysql_commit_alter_copy_data");

  if (ha_enable_transaction(thd, TRUE))
    DBUG_RETURN(TRUE);
  
  /*
    Ensure that the new table is saved properly to disk before installing
    the new .frm.
    And that InnoDB's internal latches are released, to avoid deadlock
    when waiting on other instances of the table before rename (Bug#54747).
  */
  if (trans_commit_stmt(thd))
    error= TRUE;
  if (trans_commit_implicit(thd))
    error= TRUE;

  DBUG_RETURN(error);
}


static int
copy_data_between_tables(TABLE *from,TABLE *to,
			 List<Create_field> &create,
                         bool ignore,
			 uint order_num, ORDER *order,
			 ha_rows *copied,
			 ha_rows *deleted,
                         Alter_info::enum_enable_or_disable keys_onoff,
                         Alter_table_ctx *alter_ctx)
{
  int error;
  Copy_field *copy,*copy_end;
  ulong found_count,delete_count;
  THD *thd= current_thd;
  READ_RECORD info;
  TABLE_LIST   tables;
  List<Item>   fields;
  List<Item>   all_fields;
  ha_rows examined_rows;
  ha_rows found_rows;
  bool auto_increment_field_copied= 0;
  sql_mode_t save_sql_mode;
  ulonglong prev_insert_id;
  DBUG_ENTER("copy_data_between_tables");

  if (mysql_trans_prepare_alter_copy_data(thd))
    DBUG_RETURN(-1);
  
  if (!(copy= new Copy_field[to->s->fields]))
    DBUG_RETURN(-1);				/* purecov: inspected */

  if (to->file->ha_external_lock(thd, F_WRLCK))
    DBUG_RETURN(-1);

  /* We need external lock before we can disable/enable keys */
  alter_table_manage_keys(to, from->file->indexes_are_disabled(), keys_onoff);

  /* We can abort alter table for any table type */
  thd->abort_on_warning= !ignore && thd->is_strict_mode();

  from->file->info(HA_STATUS_VARIABLE);
  to->file->ha_start_bulk_insert(from->file->stats.records);

  save_sql_mode= thd->variables.sql_mode;

  List_iterator<Create_field> it(create);
  Create_field *def;
  copy_end=copy;
  for (Field **ptr=to->field ; *ptr ; ptr++)
  {
    def=it++;
    if (def->field)
    {
      if (*ptr == to->next_number_field)
      {
        auto_increment_field_copied= TRUE;
        /*
          If we are going to copy contents of one auto_increment column to
          another auto_increment column it is sensible to preserve zeroes.
          This condition also covers case when we are don't actually alter
          auto_increment column.
        */
        if (def->field == from->found_next_number_field)
          thd->variables.sql_mode|= MODE_NO_AUTO_VALUE_ON_ZERO;
      }
      (copy_end++)->set(*ptr,def->field,0);
    }

  }

  found_count=delete_count=0;

  if (order)
  {
    if (to->s->primary_key != MAX_KEY && to->file->primary_key_is_clustered())
    {
      char warn_buff[MYSQL_ERRMSG_SIZE];
      my_snprintf(warn_buff, sizeof(warn_buff), 
                  "ORDER BY ignored as there is a user-defined clustered index"
                  " in the table '%-.192s'", from->s->table_name.str);
      push_warning(thd, Sql_condition::WARN_LEVEL_WARN, ER_UNKNOWN_ERROR,
                   warn_buff);
    }
    else
    {
      from->sort.io_cache=(IO_CACHE*) my_malloc(sizeof(IO_CACHE),
                                                MYF(MY_FAE | MY_ZEROFILL));
      memset(&tables, 0, sizeof(tables));
      tables.table= from;
      tables.alias= tables.table_name= from->s->table_name.str;
      tables.db= from->s->db.str;
      error= 1;

      if (thd->lex->select_lex.setup_ref_array(thd, order_num) ||
          setup_order(thd, thd->lex->select_lex.ref_pointer_array,
                      &tables, fields, all_fields, order))
        goto err;
      Filesort fsort(order, HA_POS_ERROR, NULL);
      if ((from->sort.found_records= filesort(thd, from, &fsort,
                                              true,
                                              &examined_rows, &found_rows)) ==
          HA_POS_ERROR)
        goto err;
    }
  };

  /* Tell handler that we have values for all columns in the to table */
  to->use_all_columns();
  if (init_read_record(&info, thd, from, (SQL_SELECT *) 0, 1, 1, FALSE))
  {
    error= 1;
    goto err;
  }
  if (ignore && !alter_ctx->fk_error_if_delete_row)
    to->file->extra(HA_EXTRA_IGNORE_DUP_KEY);
  thd->get_stmt_da()->reset_current_row_for_warning();

  set_column_defaults(to, create);

  while (!(error=info.read_record(&info)))
  {
    if (thd->killed)
    {
      thd->send_kill_message();
      error= 1;
      break;
    }
    /* Return error if source table isn't empty. */
    if (alter_ctx->error_if_not_empty)
    {
      error= 1;
      break;
    }
    if (to->next_number_field)
    {
      if (auto_increment_field_copied)
        to->auto_increment_field_not_null= TRUE;
      else
        to->next_number_field->reset();
    }
    
    for (Copy_field *copy_ptr=copy ; copy_ptr != copy_end ; copy_ptr++)
    {
      copy_ptr->do_copy(copy_ptr);
    }
    prev_insert_id= to->file->next_insert_id;

    error=to->file->ha_write_row(to->record[0]);
    to->auto_increment_field_not_null= FALSE;
    if (error)
    {
      if (to->file->is_fatal_error(error, HA_CHECK_DUP))
      {
        /* Not a duplicate key error. */
	to->file->print_error(error, MYF(0));
	break;
      }
      else
      {
        /* Duplicate key error. */
        if (alter_ctx->fk_error_if_delete_row)
        {
          /*
            We are trying to omit a row from the table which serves as parent
            in a foreign key. This might have broken referential integrity so
            emit an error. Note that we can't ignore this error even if we are
            executing ALTER IGNORE TABLE. IGNORE allows to skip rows, but
            doesn't allow to break unique or foreign key constraints,
          */
          my_error(ER_FK_CANNOT_DELETE_PARENT, MYF(0),
                   alter_ctx->fk_error_id,
                   alter_ctx->fk_error_table);
          break;
        }

        if (ignore)
        {
          /* This ALTER IGNORE TABLE. Simply skip row and continue. */
          to->file->restore_auto_increment(prev_insert_id);
          delete_count++;
        }
        else
        {
          /* Ordinary ALTER TABLE. Report duplicate key error. */
          uint key_nr= to->file->get_dup_key(error);
          if ((int) key_nr >= 0)
          {
            const char *err_msg= ER(ER_DUP_ENTRY_WITH_KEY_NAME);
            if (key_nr == 0 &&
                (to->key_info[0].key_part[0].field->flags &
                 AUTO_INCREMENT_FLAG))
              err_msg= ER(ER_DUP_ENTRY_AUTOINCREMENT_CASE);
            print_keydup_error(to, key_nr == MAX_KEY ? NULL :
                                   &to->key_info[key_nr],
                               err_msg, MYF(0));
          }
          else
            to->file->print_error(error, MYF(0));
          break;
        }
      }
    }
    else
      found_count++;
    thd->get_stmt_da()->inc_current_row_for_warning();
  }
  end_read_record(&info);
  free_io_cache(from);
  delete [] copy;				// This is never 0

  if (to->file->ha_end_bulk_insert() && error <= 0)
  {
    to->file->print_error(my_errno,MYF(0));
    error= 1;
  }
  to->file->extra(HA_EXTRA_NO_IGNORE_DUP_KEY);

  if (mysql_trans_commit_alter_copy_data(thd))
    error= 1;

 err:
  thd->variables.sql_mode= save_sql_mode;
  thd->abort_on_warning= 0;
  free_io_cache(from);
  *copied= found_count;
  *deleted=delete_count;
  to->file->ha_release_auto_increment();
  if (to->file->ha_external_lock(thd,F_UNLCK))
    error=1;
  if (error < 0 && to->file->extra(HA_EXTRA_PREPARE_FOR_RENAME))
    error= 1;
  DBUG_RETURN(error > 0 ? -1 : 0);
}


/*
  Recreates tables by calling mysql_alter_table().

  SYNOPSIS
    mysql_recreate_table()
    thd			Thread handler
    tables		Tables to recreate

 RETURN
    Like mysql_alter_table().
*/
bool mysql_recreate_table(THD *thd, TABLE_LIST *table_list)
{
  HA_CREATE_INFO create_info;
  Alter_info alter_info;

  DBUG_ENTER("mysql_recreate_table");
  DBUG_ASSERT(!table_list->next_global);
  /* Set lock type which is appropriate for ALTER TABLE. */
  table_list->lock_type= TL_READ_NO_INSERT;
  /* Same applies to MDL request. */
  table_list->mdl_request.set_type(MDL_SHARED_NO_WRITE);

  memset(&create_info, 0, sizeof(create_info));
  create_info.row_type=ROW_TYPE_NOT_USED;
  create_info.default_table_charset=default_charset_info;
  /* Force alter table to recreate table */
  alter_info.flags= (Alter_info::ALTER_CHANGE_COLUMN |
                     Alter_info::ALTER_RECREATE);
  DBUG_RETURN(mysql_alter_table(thd, NullS, NullS, &create_info,
                                table_list, &alter_info, 0,
                                (ORDER *) 0, 0));
}


bool mysql_checksum_table(THD *thd, TABLE_LIST *tables,
                          HA_CHECK_OPT *check_opt)
{
  TABLE_LIST *table;
  List<Item> field_list;
  Item *item;
  Protocol *protocol= thd->protocol;
  DBUG_ENTER("mysql_checksum_table");

  field_list.push_back(item = new Item_empty_string("Table", NAME_LEN*2));
  item->maybe_null= 1;
  field_list.push_back(item= new Item_int(NAME_STRING("Checksum"),
                                          (longlong) 1,
                                          MY_INT64_NUM_DECIMAL_DIGITS));
  item->maybe_null= 1;
  if (protocol->send_result_set_metadata(&field_list,
                            Protocol::SEND_NUM_ROWS | Protocol::SEND_EOF))
    DBUG_RETURN(TRUE);

  /*
    Close all temporary tables which were pre-open to simplify
    privilege checking. Clear all references to closed tables.
  */
  close_thread_tables(thd);
  for (table= tables; table; table= table->next_local)
    table->table= NULL;

  /* Open one table after the other to keep lock time as short as possible. */
  for (table= tables; table; table= table->next_local)
  {
    char table_name[NAME_LEN*2+2];
    TABLE *t;
    TABLE_LIST *save_next_global;

    strxmov(table_name, table->db ,".", table->table_name, NullS);

    /* Remember old 'next' pointer and break the list.  */
    save_next_global= table->next_global;
    table->next_global= NULL;
    table->lock_type= TL_READ;
    /* Allow to open real tables only. */
    table->required_type= FRMTYPE_TABLE;

    if (open_temporary_tables(thd, table) ||
        open_and_lock_tables(thd, table, FALSE, 0))
    {
      t= NULL;
      thd->clear_error();     // these errors shouldn't get client
    }
    else
      t= table->table;

    table->next_global= save_next_global;

    protocol->prepare_for_resend();
    protocol->store(table_name, system_charset_info);

    if (!t)
    {
      /* Table didn't exist */
      protocol->store_null();
      thd->clear_error();
    }
    else
    {
      if (t->file->ha_table_flags() & HA_HAS_CHECKSUM &&
	  !(check_opt->flags & T_EXTEND))
	protocol->store((ulonglong)t->file->checksum());
      else if (!(t->file->ha_table_flags() & HA_HAS_CHECKSUM) &&
	       (check_opt->flags & T_QUICK))
	protocol->store_null();
      else
      {
	/* calculating table's checksum */
	ha_checksum crc= 0;
        uchar null_mask=256 -  (1 << t->s->last_null_bit_pos);

        t->use_all_columns();

	if (t->file->ha_rnd_init(1))
	  protocol->store_null();
	else
	{
	  for (;;)
	  {
            if (thd->killed)
            {
              /* 
                 we've been killed; let handler clean up, and remove the 
                 partial current row from the recordset (embedded lib) 
              */
              t->file->ha_rnd_end();
              thd->protocol->remove_last_row();
              goto err;
            }
	    ha_checksum row_crc= 0;
            int error= t->file->ha_rnd_next(t->record[0]);
            if (unlikely(error))
            {
              if (error == HA_ERR_RECORD_DELETED)
                continue;
              break;
            }
	    if (t->s->null_bytes)
            {
              /* fix undefined null bits */
              t->record[0][t->s->null_bytes-1] |= null_mask;
              if (!(t->s->db_create_options & HA_OPTION_PACK_RECORD))
                t->record[0][0] |= 1;

	      row_crc= my_checksum(row_crc, t->record[0], t->s->null_bytes);
            }

	    for (uint i= 0; i < t->s->fields; i++ )
	    {
	      Field *f= t->field[i];

             /*
               BLOB and VARCHAR have pointers in their field, we must convert
               to string; GEOMETRY is implemented on top of BLOB.
               BIT may store its data among NULL bits, convert as well.
             */
              switch (f->type()) {
                case MYSQL_TYPE_BLOB:
                case MYSQL_TYPE_VARCHAR:
                case MYSQL_TYPE_GEOMETRY:
                case MYSQL_TYPE_BIT:
                {
                  String tmp;
                  f->val_str(&tmp);
                  row_crc= my_checksum(row_crc, (uchar*) tmp.ptr(),
                           tmp.length());
                  break;
                }
                default:
                  row_crc= my_checksum(row_crc, f->ptr, f->pack_length());
                  break;
	      }
	    }

	    crc+= row_crc;
	  }
	  protocol->store((ulonglong)crc);
          t->file->ha_rnd_end();
	}
      }
      thd->clear_error();
      if (! thd->in_sub_stmt)
        trans_rollback_stmt(thd);
      close_thread_tables(thd);
    }
    if (protocol->write())
      goto err;
  }

  my_eof(thd);
  DBUG_RETURN(FALSE);

err:
  DBUG_RETURN(TRUE);
}

/**
  @brief Check if the table can be created in the specified storage engine.

  Checks if the storage engine is enabled and supports the given table
  type (e.g. normal, temporary, system). May do engine substitution
  if the requested engine is disabled.

  @param thd          Thread descriptor.
  @param db_name      Database name.
  @param table_name   Name of table to be created.
  @param create_info  Create info from parser, including engine.

  @retval true  Engine not available/supported, error has been reported.
  @retval false Engine available/supported.
*/
static bool check_engine(THD *thd, const char *db_name,
                         const char *table_name, HA_CREATE_INFO *create_info)
{
  DBUG_ENTER("check_engine");
  handlerton **new_engine= &create_info->db_type;
  handlerton *req_engine= *new_engine;
  bool no_substitution=
        test(thd->variables.sql_mode & MODE_NO_ENGINE_SUBSTITUTION);
  if (!(*new_engine= ha_checktype(thd, ha_legacy_type(req_engine),
                                  no_substitution, 1)))
    DBUG_RETURN(true);

  if (req_engine && req_engine != *new_engine)
  {
    push_warning_printf(thd, Sql_condition::WARN_LEVEL_NOTE,
                       ER_WARN_USING_OTHER_HANDLER,
                       ER(ER_WARN_USING_OTHER_HANDLER),
                       ha_resolve_storage_engine_name(*new_engine),
                       table_name);
  }
  if (create_info->options & HA_LEX_CREATE_TMP_TABLE &&
      ha_check_storage_engine_flag(*new_engine, HTON_TEMPORARY_NOT_SUPPORTED))
  {
    if (create_info->used_fields & HA_CREATE_USED_ENGINE)
    {
      my_error(ER_ILLEGAL_HA_CREATE_OPTION, MYF(0),
               ha_resolve_storage_engine_name(*new_engine), "TEMPORARY");
      *new_engine= 0;
      DBUG_RETURN(true);
    }
    *new_engine= myisam_hton;
  }

  /*
    Check, if the given table name is system table, and if the storage engine 
    does supports it.
  */
  if ((create_info->used_fields & HA_CREATE_USED_ENGINE) &&
      !ha_check_if_supported_system_table(*new_engine, db_name, table_name))
  {
    my_error(ER_UNSUPPORTED_ENGINE, MYF(0),
             ha_resolve_storage_engine_name(*new_engine), db_name, table_name);
    *new_engine= NULL;
    DBUG_RETURN(true);
  }

  DBUG_RETURN(false);
}<|MERGE_RESOLUTION|>--- conflicted
+++ resolved
@@ -5052,7 +5052,6 @@
 /**
   Rename a table.
 
-<<<<<<< HEAD
   @param base      The handlerton handle.
   @param old_db    The old database name.
   @param old_name  The old table name.
@@ -5064,29 +5063,10 @@
                    NO_FRM_RENAME  Don't rename the FRM file
                                   but only the table in the storage engine.
                    NO_HA_TABLE    Don't rename table in engine.
+                   NO_FK_CHECKS   Don't check FK constraints during rename.
 
   @return false    OK
   @return true     Error
-=======
-  SYNOPSIS
-    mysql_rename_table()
-      base                      The handlerton handle.
-      old_db                    The old database name.
-      old_name                  The old table name.
-      new_db                    The new database name.
-      new_name                  The new table name.
-      flags                     flags for build_table_filename().
-                                FN_FROM_IS_TMP old_name is temporary.
-                                FN_TO_IS_TMP   new_name is temporary.
-                                NO_FRM_RENAME  Don't rename the FRM file
-                                but only the table in the storage engine.
-                                NO_FK_CHECKS   Don't check FK constraints
-                                during rename.
-
-  RETURN
-    FALSE   OK
-    TRUE    Error
->>>>>>> bdab04a3
 */
 
 bool
@@ -5101,16 +5081,13 @@
   char tmp_name[NAME_LEN+1];
   handler *file;
   int error=0;
-<<<<<<< HEAD
+  ulonglong save_bits= thd->variables.option_bits;
   int length;
   bool was_truncated;
-=======
-  ulonglong save_bits= thd->variables.option_bits;
->>>>>>> bdab04a3
   DBUG_ENTER("mysql_rename_table");
   DBUG_PRINT("enter", ("old: '%s'.'%s'  new: '%s'.'%s'",
                        old_db, old_name, new_db, new_name));
-  
+
   // Temporarily disable foreign key checks
   if (flags & NO_FK_CHECKS) 
     thd->variables.option_bits|= OPTION_NO_FOREIGN_KEY_CHECKS;
@@ -5170,7 +5147,6 @@
   if (error == HA_ERR_WRONG_COMMAND)
     my_error(ER_NOT_SUPPORTED_YET, MYF(0), "ALTER TABLE");
   else if (error)
-<<<<<<< HEAD
   {
     char errbuf[MYSYS_STRERROR_SIZE];
     my_error(ER_ERROR_ON_RENAME, MYF(0), from, to,
@@ -5190,12 +5166,8 @@
   }
 #endif
 
-=======
-    my_error(ER_ERROR_ON_RENAME, MYF(0), from, to, error);
-  
   // Restore options bits to the original value
   thd->variables.option_bits= save_bits;
->>>>>>> bdab04a3
 
   DBUG_RETURN(error != 0);
 }
@@ -6608,7 +6580,7 @@
       */
       (void) mysql_rename_table(db_type,
                                 alter_ctx->new_db, alter_ctx->new_alias,
-                                alter_ctx->db, alter_ctx->alias, 0);
+                                alter_ctx->db, alter_ctx->alias, NO_FK_CHECKS);
       DBUG_RETURN(true);
     }
   }
@@ -7558,7 +7530,8 @@
     {
       (void) mysql_rename_table(old_db_type,
                                 alter_ctx->new_db, alter_ctx->new_alias,
-                                alter_ctx->db, alter_ctx->table_name, 0);
+                                alter_ctx->db, alter_ctx->table_name, 
+                                NO_FK_CHECKS);
       error= -1;
     }
   }
@@ -7862,52 +7835,7 @@
                                               &alter_ctx));
   }
 
-<<<<<<< HEAD
   /* We have to do full alter table. */
-=======
-    if (!error && (new_name != table_name || new_db != db))
-    {
-      thd_proc_info(thd, "rename");
-      /*
-        Then do a 'simple' rename of the table. First we need to close all
-        instances of 'source' table.
-        Note that if wait_while_table_is_used() returns error here (i.e. if
-        this thread was killed) then it must be that previous step of
-        simple rename did nothing and therefore we can safely return
-        without additional clean-up.
-      */
-      if (wait_while_table_is_used(thd, table, HA_EXTRA_FORCE_REOPEN))
-        goto err;
-      close_all_tables_for_name(thd, table->s, TRUE);
-      /*
-        Then, we want check once again that target table does not exist.
-        Actually the order of these two steps does not matter since
-        earlier we took exclusive metadata lock on the target table, so
-        we do them in this particular order only to be consistent with 5.0,
-        in which we don't take this lock and where this order really matters.
-        TODO: Investigate if we need this access() check at all.
-      */
-      if (!access(new_name_buff,F_OK))
-      {
-        my_error(ER_TABLE_EXISTS_ERROR, MYF(0), new_name);
-        error= -1;
-      }
-      else
-      {
-        *fn_ext(new_name)=0;
-        if (mysql_rename_table(old_db_type,db,table_name,new_db,new_alias, 0))
-          error= -1;
-        else if (Table_triggers_list::change_table_name(thd, db,
-                                                        alias, table_name,
-                                                        new_db, new_alias))
-        {
-          (void) mysql_rename_table(old_db_type, new_db, new_alias, db,
-                                    table_name, NO_FK_CHECKS);
-          error= -1;
-        }
-      }
-    }
->>>>>>> bdab04a3
 
 #ifdef WITH_PARTITION_STORAGE_ENGINE
   bool partition_changed= false;
@@ -8464,18 +8392,10 @@
   if (mysql_rename_table(old_db_type, alter_ctx.db, alter_ctx.table_name,
                          alter_ctx.db, backup_name, FN_TO_IS_TMP))
   {
-<<<<<<< HEAD
     // Rename to temporary name failed, delete the new table, abort ALTER.
     (void) quick_rm_table(thd, new_db_type, alter_ctx.new_db,
                           alter_ctx.tmp_name, FN_IS_TMP);
     goto err_with_mdl;
-=======
-    /* Try to get everything back. */
-    error= 1;
-    (void) quick_rm_table(new_db_type, new_db, tmp_name, FN_IS_TMP);
-    (void) mysql_rename_table(old_db_type, db, old_name, db, alias,
-                            FN_FROM_IS_TMP | NO_FK_CHECKS);
->>>>>>> bdab04a3
   }
 
   // Rename the new table to the correct name.
@@ -8483,47 +8403,16 @@
                          alter_ctx.new_db, alter_ctx.new_alias,
                          FN_FROM_IS_TMP))
   {
-<<<<<<< HEAD
     // Rename failed, delete the temporary table.
     (void) quick_rm_table(thd, new_db_type, alter_ctx.new_db,
                           alter_ctx.tmp_name, FN_IS_TMP);
+    
     // Restore the backup of the original table to the old name.
     (void) mysql_rename_table(old_db_type, alter_ctx.db, backup_name,
-                              alter_ctx.db, alter_ctx.alias, FN_FROM_IS_TMP);
+                              alter_ctx.db, alter_ctx.alias, 
+                              FN_FROM_IS_TMP | NO_FK_CHECKS);
+    
     goto err_with_mdl;
-=======
-    if (need_copy_table == ALTER_TABLE_METADATA_ONLY &&
-        mysql_rename_table(save_old_db_type, db, table_name, new_db,
-                           new_alias, NO_FRM_RENAME))
-    {
-      /* Try to get everything back. */
-      error= 1;
-      (void) quick_rm_table(new_db_type, new_db, new_alias, 0);
-      (void) mysql_rename_table(old_db_type, db, old_name, db, alias,
-                                FN_FROM_IS_TMP | NO_FK_CHECKS);
-    }
-    else if (Table_triggers_list::change_table_name(thd, db, alias, 
-                                                    table_name, new_db, 
-                                                    new_alias))
-    {
-      /* Try to get everything back. */
-      error= 1;
-      (void) quick_rm_table(new_db_type, new_db, new_alias, 0);
-      (void) mysql_rename_table(old_db_type, db, old_name, db,
-                                alias, FN_FROM_IS_TMP | NO_FK_CHECKS);
-      /*
-        If we were performing "fast"/in-place ALTER TABLE we also need
-        to restore old name of table in storage engine as a separate
-        step, as the above rename affects .FRM only.
-      */
-      if (need_copy_table == ALTER_TABLE_METADATA_ONLY)
-      {
-        (void) mysql_rename_table(save_old_db_type, new_db, new_alias,
-                                  db, table_name, 
-                                  NO_FRM_RENAME | NO_FK_CHECKS); 
-      }
-    }
->>>>>>> bdab04a3
   }
 
   // Check if we renamed the table and if so update trigger files.
@@ -8540,7 +8429,8 @@
                           alter_ctx.new_db, alter_ctx.new_alias, 0);
     // Restore the backup of the original table to the old name.
     (void) mysql_rename_table(old_db_type, alter_ctx.db, backup_name,
-                              alter_ctx.db, alter_ctx.alias, FN_FROM_IS_TMP);
+                              alter_ctx.db, alter_ctx.alias, 
+                              FN_FROM_IS_TMP | NO_FK_CHECKS);
     goto err_with_mdl;
   }
 
