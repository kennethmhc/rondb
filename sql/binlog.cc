--- conflicted
+++ resolved
@@ -7947,12 +7947,8 @@
         /*
           Print the suppression note and the unsafe warning.
         */
-<<<<<<< HEAD
-        sql_print_information(ER(ER_WARNING_SUPPRESSION_MSG),
-=======
         sql_print_information("The following warning was suppressed %d times \
 during the last %d seconds in the error log",
->>>>>>> 12563e48
                               limit_unsafe_warning_count,
                               (int)
                               (now.tv_sec -
