--- conflicted
+++ resolved
@@ -24,18 +24,11 @@
 static const size_t MAX_USER_HOST_SIZE= 512;
 
 bool is_any_audit_plugin_active(THD *thd);
-<<<<<<< HEAD
-static inline size_t make_user_name(Security_context *sctx, char *buf)
-=======
 bool is_audit_plugin_class_active(THD *thd, unsigned int event_class);
-#else
-#define mysql_audit_notify(...)
-#endif
 extern void mysql_audit_release(THD *thd);
 
 #define MAX_USER_HOST_SIZE 512
-static inline size_t make_user_name(THD *thd, char *buf)
->>>>>>> b7e01d6b
+static inline size_t make_user_name(Security_context *sctx, char *buf)
 {
   LEX_CSTRING sctx_user= sctx->user();
   LEX_CSTRING sctx_host= sctx->host();
