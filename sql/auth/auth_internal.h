#ifndef AUTH_INTERNAL_INCLUDED
#define AUTH_INTERNAL_INCLUDED

/* Copyright (c) 2000, 2015, Oracle and/or its affiliates. All rights reserved.

   This program is free software; you can redistribute it and/or modify
   it under the terms of the GNU General Public License as published by
   the Free Software Foundation; version 2 of the License.

   This program is distributed in the hope that it will be useful,
   but WITHOUT ANY WARRANTY; without even the implied warranty of
   MERCHANTABILITY or FITNESS FOR A PARTICULAR PURPOSE.  See the
   GNU General Public License for more details.

   You should have received a copy of the GNU General Public License
   along with this program; if not, write to the Free Software Foundation,
   51 Franklin Street, Suite 500, Boston, MA 02110-1335 USA */
/* Internals */

#include "my_global.h"                  /* NO_EMBEDDED_ACCESS_CHECKS */
#include "violite.h"                    /* SSL_type */
<<<<<<< HEAD
#include "table.h"
=======
>>>>>>> c5f52baa

#include "auth_common.h"

class ACL_USER;
class ACL_PROXY_USER;
class GRANT_NAME;
class GRANT_TABLE;
class GRANT_COLUMN;
struct TABLE;

/* sql_authentication */
void optimize_plugin_compare_by_pointer(LEX_CSTRING *plugin_name);
bool auth_plugin_is_built_in(const char *plugin_name);
bool auth_plugin_supports_expiration(const char *plugin_name);


const ACL_internal_table_access *
get_cached_table_access(GRANT_INTERNAL_INFO *grant_internal_info,
                        const char *schema_name, const char *table_name);

/* sql_auth_cache */
ulong get_sort(uint count,...);


#ifndef NO_EMBEDDED_ACCESS_CHECKS

/*sql_authentication */
bool rsa_auth_status();

/* sql_auth_cache */
void rebuild_check_host(void);
ACL_USER * find_acl_user(const char *host,
                         const char *user,
                         my_bool exact);
ACL_PROXY_USER * acl_find_proxy_user(const char *user,
                                     const char *host,
                                     const char *ip,
                                     const char *authenticated_as,
                                     bool *proxy_used);
bool set_user_salt(ACL_USER *acl_user,
                   const char *password,
                   size_t password_len);
void acl_insert_proxy_user(ACL_PROXY_USER *new_value);

void acl_update_user(const char *user, const char *host,
                     const char *password, size_t password_len,
                     enum SSL_type ssl_type,
                     const char *ssl_cipher,
                     const char *x509_issuer,
                     const char *x509_subject,
                     USER_RESOURCES  *mqh,
                     ulong privileges,
                     const LEX_CSTRING &plugin,
                     const LEX_CSTRING &auth,
                     MYSQL_TIME password_change_time);
void acl_insert_user(const char *user, const char *host,
                     const char *password, size_t password_len,
                     enum SSL_type ssl_type,
                     const char *ssl_cipher,
                     const char *x509_issuer,
                     const char *x509_subject,
                     USER_RESOURCES *mqh,
                     ulong privileges,
                     const LEX_CSTRING &plugin,
                     const LEX_CSTRING &auth,
		     MYSQL_TIME password_change_time);
void acl_update_proxy_user(ACL_PROXY_USER *new_value, bool is_revoke);
void acl_update_db(const char *user, const char *host, const char *db,
                   ulong privileges);
void acl_insert_db(const char *user, const char *host, const char *db,
                   ulong privileges);
bool update_sctx_cache(Security_context *sctx, ACL_USER *acl_user_ptr,
                       bool expired);

/* sql_user_table */
ulong get_access(TABLE *form,uint fieldnr, uint *next_field);
bool acl_trans_commit_and_close_tables(THD *thd);
void acl_notify_htons(THD* thd, const char* query, size_t query_length);
bool update_user_table(THD *thd, TABLE *table,
                       const char *host, const char *user,
                       const char *new_password, uint new_password_len,
                       enum mysql_user_table_field password_field,
                       bool password_expired,
		       bool builtin_plugin,
		       LEX_ALTER *alter_status= NULL);
int replace_db_table(TABLE *table, const char *db,
                     const LEX_USER &combo,
                     ulong rights, bool revoke_grant);
int replace_user_table(THD *thd, TABLE *table, LEX_USER *combo,
                       ulong rights, bool revoke_grant,
                       bool can_create_user, bool no_auto_create);
int replace_proxies_priv_table(THD *thd, TABLE *table, const LEX_USER *user,
                               const LEX_USER *proxied_user,
                               bool with_grant_arg, bool revoke_grant);
int replace_column_table(GRANT_TABLE *g_t,
                         TABLE *table, const LEX_USER &combo,
                         List <LEX_COLUMN> &columns,
                         const char *db, const char *table_name,
                         ulong rights, bool revoke_grant);
int replace_table_table(THD *thd, GRANT_TABLE *grant_table,
                        TABLE *table, const LEX_USER &combo,
                        const char *db, const char *table_name,
                        ulong rights, ulong col_rights,
                        bool revoke_grant);
int replace_routine_table(THD *thd, GRANT_NAME *grant_name,
                          TABLE *table, const LEX_USER &combo,
                          const char *db, const char *routine_name,
                          bool is_proc, ulong rights, bool revoke_grant);
int open_grant_tables(THD *thd, TABLE_LIST *tables, bool *transactional_tables);
int handle_grant_table(TABLE_LIST *tables, uint table_no, bool drop,
                       LEX_USER *user_from, LEX_USER *user_to);

/* sql_authorization */

#endif /* NO_EMBEDDED_ACCESS_CHECKS */

#endif /* AUTH_INTERNAL_INCLUDED */<|MERGE_RESOLUTION|>--- conflicted
+++ resolved
@@ -19,10 +19,6 @@
 
 #include "my_global.h"                  /* NO_EMBEDDED_ACCESS_CHECKS */
 #include "violite.h"                    /* SSL_type */
-<<<<<<< HEAD
-#include "table.h"
-=======
->>>>>>> c5f52baa
 
 #include "auth_common.h"
 
