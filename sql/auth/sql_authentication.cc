/* Copyright (c) 2000, 2022, Oracle and/or its affiliates.

   This program is free software; you can redistribute it and/or modify
   it under the terms of the GNU General Public License, version 2.0,
   as published by the Free Software Foundation.

   This program is also distributed with certain software (including
   but not limited to OpenSSL) that is licensed under separate terms,
   as designated in a particular file or component or in included license
   documentation.  The authors of MySQL hereby grant you an additional
   permission to link the program and your derivative works with the
   separately licensed software that they have included with MySQL.

   This program is distributed in the hope that it will be useful,
   but WITHOUT ANY WARRANTY; without even the implied warranty of
   MERCHANTABILITY or FITNESS FOR A PARTICULAR PURPOSE.  See the
   GNU General Public License, version 2.0, for more details.

   You should have received a copy of the GNU General Public License
   along with this program; if not, write to the Free Software
   Foundation, Inc., 51 Franklin St, Fifth Floor, Boston, MA 02110-1301  USA */

<<<<<<< HEAD
#define LOG_COMPONENT_TAG "mysql_native_password"

#include "sql/auth/sql_authentication.h"

#include <fcntl.h>
#include <mysql/components/my_service.h>
#include <sql/ssl_acceptor_context_operator.h>
#include <sql/ssl_init_callback.h>
#include <stdio.h>
#include <string.h>
#include <sys/stat.h>
#include <sys/types.h>

#include <string> /* std::string */
#include <utility>
#include <vector> /* std::vector */

#include "crypt_genhash_impl.h"  // generate_user_salt
#include "include/compression.h"
#include "m_string.h"
#include "map_helpers.h"
#include "mutex_lock.h"  // Mutex_lock
#include "my_byteorder.h"
#include "my_command.h"
#include "my_compiler.h"
#include "my_dbug.h"
#include "my_dir.h"
#include "my_inttypes.h"
#include "my_io.h"
#include "my_loglevel.h"
#include "my_psi_config.h"
#include "my_sys.h"
#include "my_time.h"
#include "mysql/components/services/bits/psi_bits.h"
#include "mysql/components/services/log_builtins.h"
#include "mysql/components/services/log_shared.h"
#include "mysql/plugin.h"
#include "mysql/psi/mysql_mutex.h"
#include "mysql/service_my_plugin_log.h"
#include "mysql/service_mysql_alloc.h"
#include "mysql/service_mysql_password_policy.h"
#include "mysql_com.h"
#include "mysql_time.h"
#include "mysqld_error.h"
#include "password.h"  // my_make_scrambled_password
#include "pfs_thread_provider.h"
#include "prealloced_array.h"
#include "sql/auth/auth_acls.h"
#include "sql/auth/auth_common.h"
#include "sql/auth/auth_internal.h"  // optimize_plugin_compare_by_pointer
#include "sql/auth/partial_revokes.h"
#include "sql/auth/sql_auth_cache.h"  // acl_cache
#include "sql/auth/sql_security_ctx.h"
#include "sql/conn_handler/connection_handler_manager.h"  // Connection_handler_manager
#include "sql/current_thd.h"                              // current_thd
#include "sql/derror.h"                                   // ER_THD
#include "sql/hostname_cache.h"  // Host_errors, inc_host_errors
#include "sql/log.h"             // query_logger
#include "sql/mysqld.h"          // global_system_variables
#include "sql/protocol.h"
#include "sql/protocol_classic.h"
#include "sql/psi_memory_key.h"  // key_memory_MPVIO_EXT_auth_info
#include "sql/sql_class.h"       // THD
#include "sql/sql_connect.h"     // thd_init_client_charset
#include "sql/sql_const.h"
#include "sql/sql_db.h"  // mysql_change_db
#include "sql/sql_error.h"
#include "sql/sql_lex.h"
#include "sql/sql_plugin.h"  // my_plugin_lock_by_name
#include "sql/sql_time.h"    // Interval
#include "sql/strfunc.h"
#include "sql/system_variables.h"
#include "sql/tztime.h"  // Time_zone
#include "sql_common.h"  // mpvio_info
#include "sql_string.h"
#include "template_utils.h"
#include "violite.h"

struct MEM_ROOT;

=======
#include "sql_base.h"                   /* close_mysql_tables */
#include "sql_parse.h"                  /* check_access */
#include "log.h"                        /* sql_print_warning, query_logger */
#include <sql_common.h>                 /* mpvio_info */
#include "sql_connect.h"                /* thd_init_client_charset */
                                        /* get_or_create_user_conn */
                                        /* check_for_max_user_connections */
                                        /* release_user_connection */
#include "hostname.h"                   /* Host_errors, inc_host_errors */
#include "password.h"                 // my_make_scrambled_password
#include "sql_db.h"                     /* mysql_change_db */
#include "connection_handler_manager.h"
#include "crypt_genhash_impl.h"         /* generate_user_salt */
#include <mysql/plugin_validate_password.h> /* validate_password plugin */
#include <mysql/service_my_plugin_log.h>
#include "sys_vars.h"
#include "debug_sync.h"
#include <fstream>                      /* std::fstream */
#include <string>                       /* std::string */
#include <algorithm>                    /* for_each */
#include <stdexcept>                    /* Exception handling */
#include <vector>                       /* std::vector */
#include <stdint.h>

#if defined(HAVE_OPENSSL)
#include <openssl/rsa.h>
#include <openssl/pem.h>
>>>>>>> 913af2cd
#include <openssl/err.h>
#include <openssl/pem.h>
#include <openssl/rsa.h>
#include <openssl/x509v3.h>

/**
   @file sql_authentication.cc

   AUTHENTICATION CODE

   including initial connect handshake, invoking appropriate plugins,
   client-server plugin negotiation, COM_CHANGE_USER, and native
   MySQL authentication plugins.
*/

/* clang-format off */
/**
  @page page_protocol_connection_phase Connection Phase

  The Connection Phase performs these tasks:
    - exchange the capabilities of client and server
    - setup SSL communication channel if requested
    - authenticate the client against the server

  It starts with the client connect()ing to the server which may send a
  ERR packet and finish the handshake or send a Initial Handshake Packet
  which the client answers with a Handshake Response Packet. At this stage
  client can request SSL connection, in which case an SSL communication
  channel is established before client sends its authentication response.

  @note In case the server sent a ERR packet as first packet it will happen
  before the client and server negotiated any capabilities.
  Therefore the ERR packet will not contain the SQL-state.

  After initial handshake, server informs client about the method to be used
  for authentication (unless it was already established during the handshake)
  and the authentication exchange continues until server either accepts
  connection by sending an @ref page_protocol_basic_ok_packet or rejects it
  with @ref page_protocol_basic_err_packet.

  @startuml
  (*) --> "Initial Handshake Packet"

  "Initial Handshake Packet" --> "Client Response"
  "Initial Handshake Packet" --> "SSL Exchange"
  "SSL Exchange" --> "Client Response"

  "Client Response" --> "Authentication method switch"
  "Client Response" --> "Authentication exchange continuation"
  "Client Response" --> [ Insufficient client capabilities] ERR

  "Authentication method switch" --> [ Client does not know requested auth method ] DISCONNECT
  "Authentication method switch" --> "Authentication exchange continuation"

  "Authentication exchange continuation" --> [ No more factors to authenticate] OK
  "Authentication exchange continuation" --> ERR

  "Server Response" --> "Authenticate 2nd Factor"
  "Client Response" --> "Authentication exchange continuation"

  "Authentication exchange continuation" --> [ No more factors to authenticate] OK
  "Authentication exchange continuation" --> ERR

  "Server Response" --> "Authenticate 3rd Factor"
  "Client Response" --> "Authentication exchange continuation"

  "Authentication exchange continuation" --> OK
  "Authentication exchange continuation" --> ERR

  @enduml

  @section sect_protocol_connection_phase_initial_handshake Initial Handshake

  The initial handshake starts with the server sending the
  @ref page_protocol_connection_phase_packets_protocol_handshake packet.
  After this, optionally, the client can request an SSL connection to be
  established with the @ref page_protocol_connection_phase_packets_protocol_ssl_request
  packet and then the client sends the
  @ref page_protocol_connection_phase_packets_protocol_handshake_response packet.

  @subsection sect_protocol_connection_phase_initial_handshake_plain_handshake Plain Handshake

  1. Server sending @ref page_protocol_connection_phase_packets_protocol_handshake.
  2. Client replying with @ref page_protocol_connection_phase_packets_protocol_handshake_response

  @startuml
  Server -> Client: Initial Handshake Packet
  Client -> Server: Handshake Response Packet
  Server -> Server: Check client capabilities and authentication method to use
  @enduml

  @subsection sect_protocol_connection_phase_initial_handshake_ssl_handshake SSL Handshake

  1. Server sending @ref page_protocol_connection_phase_packets_protocol_handshake
  2. Client replying with @ref page_protocol_connection_phase_packets_protocol_ssl_request
  3. The usual SSL exchange leading to establishing SSL connection
  4. Client sends @ref page_protocol_connection_phase_packets_protocol_handshake_response

  @startuml
  Server -> Client: Initial Handshake Packet
  Client -> Server: SSL Connection Request Packet
  == SSL Exchange ==
  Client -> Server: Handshake Response Packet
  Server -> Server: Check client capabilities and authentication method to use
  @enduml

  @subsection sect_protocol_connection_phase_initial_handshake_capabilities Capability Negotiation

  To permit an old client to connect to newer servers,
  the @ref page_protocol_connection_phase_packets_protocol_handshake contains

  * the MySQL Server version
  * the server's @ref group_cs_capabilities_flags

  The client should only announce the capabilities in the
  @ref page_protocol_connection_phase_packets_protocol_handshake_response
  that it has in common with the server.

  They can agree on:
  * use of @ref CLIENT_TRANSACTIONS "status flags"
  * use of @ref CLIENT_PROTOCOL_41 "SQL states for error codes"
  * @ref sect_protocol_connection_phase_initial_handshake_auth_method "authentication methods"
  * @ref CLIENT_SSL "SSL Support"
  * @ref CLIENT_COMPRESS "Compression"

  @subsection sect_protocol_connection_phase_initial_handshake_auth_method Determining Authentication Method

  Method used for authentication is tied to the user account and stored in
  the plugin column of mysql.user table. Client informs about the user
  account it wants to log into in the
  @ref page_protocol_connection_phase_packets_protocol_handshake_response packet.
  Only then server can look up the mysql.user table and find the authentication
  method to be used.

  However, to save round-trips, server and client start authentication exchange
  already in the initial handshake using an optimistic guess of the
  authentication method to be used.

  Server uses its default authentication method @ref default_auth_plugin to
  produce initial authentication data payload and sends it to the client inside
  @ref page_protocol_connection_phase_packets_protocol_handshake, together with
  the name of the method used.

  Client can include in the
  @ref page_protocol_connection_phase_packets_protocol_handshake_response packet
  its reply to the authentication data sent by the server.

  When including authentication reply in the
  @ref page_protocol_connection_phase_packets_protocol_handshake_response,
  client is not obligated to use the same authentication method that was used
  by the server in the
  @ref page_protocol_connection_phase_packets_protocol_handshake packet.
  The name of the authentication method used by the client is stored in the
  packet. If the guessed authentication method used either by the client or
  the server in the initial handshake was not correct, server informs client
  which authentication method should be used using
  @ref page_protocol_connection_phase_packets_protocol_auth_switch_request.
  See section @ref sect_protocol_connection_phase_auth_method_mismatch for
  more details.

  Up to MySQL 4.0 the MySQL protocol only supported the
  @ref page_protocol_connection_phase_authentication_methods_old_password_authentication.
  In MySQL 4.1 the
  @ref page_protocol_connection_phase_authentication_methods_native_password_authentication
  method was added and in MySQL 5.5 arbitrtary authentication methods can be implemented
  by means of authentication plugins.

  If the client or server do no support pluggable authentication
  (i.e. @ref CLIENT_PLUGIN_AUTH capability flag is not set) then
  authentication method used is inherited from client and server
  capabilities as follows:
    * The method used is
    @ref page_protocol_connection_phase_authentication_methods_old_password_authentication
    if @ref CLIENT_PROTOCOL_41 or @ref CLIENT_RESERVED2 "CLIENT_SECURE_CONNECTION"
    are not set.
    * The method used is
    @ref page_protocol_connection_phase_authentication_methods_native_password_authentication
    if both @ref CLIENT_PROTOCOL_41 and @ref CLIENT_RESERVED2 "CLIENT_SECURE_CONNECTION"
    are set, but @ref CLIENT_PLUGIN_AUTH is not set.

  @section sect_protocol_connection_phase_fast_path Authentication Phase Fast Path

  Assume the client wants to log in via user account U and that user account
  is defined to use authentication method `server_method`. The fast
  authentication path is used when:
  <ul>
  <li>the server used `server_method` to generate authentication data in the
    @ref page_protocol_connection_phase_packets_protocol_handshake packet.</li>
  <li>the client used a `client_authentication_method` in
    @ref page_protocol_connection_phase_packets_protocol_handshake_response
    that is compatible with the `server_method` used by the server.</li>
  </ul>

  In that case the first round of authentication has been already commenced
  during the handshake. Now, depending on the authentication method
  `server_method`, further authentication can be exchanged until the server
  either accepts or refuses the authentication.

  @subsection sect_protocol_connection_phase_fast_path_success Successful Authentication

  A successful fast authentication path looks as follows:

  1. The client connects to the server
  2. The server sends @ref page_protocol_connection_phase_packets_protocol_handshake
  3. The client responds with
     @ref page_protocol_connection_phase_packets_protocol_handshake_response
  4. Client and server possibly exchange further packets as required by the server
     authentication method for the user account the client is trying to authenticate
     against.
  5. The server responds with an @ref page_protocol_basic_ok_packet

  @startuml
  Client -> Server: Connect
  Server -> Client: Initial Handshake Packet
  Client -> Server: Handshake Response Packet

  == Client and server possibly exchange further authentication method packets ==

  Server -> Client: OK packet

  == Client and server enter Command Phase ==
  @enduml

  The packets the server sends in step 4 are a
  @ref page_protocol_connection_phase_packets_protocol_auth_more_data packet
  prefixed with 0x01 to distinguish them from @ref page_protocol_basic_err_packet
  and @ref page_protocol_basic_ok_packet

  @note Many authentication methods, including the mysql_native_password method
  consist of a single challenge-response exchange. In that case no extra packet are
  exchanged in step 4 and the server sends an @ref page_protocol_basic_ok_packet
  directly after receiving the
  @ref page_protocol_connection_phase_packets_protocol_handshake_response
  packet (provided the authentication was successful).

  @subsection sect_protocol_connection_phase_fast_path_fails Authentication Fails

  It goes exactly like @ref sect_protocol_connection_phase_fast_path_success,
  but if the server decides that it won't authenticate the user, it replies
  with an @ref page_protocol_basic_err_packet instead of
  @ref page_protocol_basic_ok_packet.

  1. The client connects to the server
  2. The server sends @ref page_protocol_connection_phase_packets_protocol_handshake
  3. The client responds with
  @ref page_protocol_connection_phase_packets_protocol_handshake_response
  4. Client and server possibly exchange further packets as required by the server
  authentication method for the user account the client is trying to authenticate
  against.
  5. The server responds with an @ref page_protocol_basic_err_packet

  @startuml
  Client -> Server: Connect
  Server -> Client: Initial Handshake Packet
  Client -> Server: Handshake Response Packet

  == Client and server possibly exchange further authentication method packets ==

  Server -> Client: ERR packet

  == Client and server close connection ==
  @enduml

  Again, the @ref page_protocol_connection_phase_packets_protocol_auth_more_data
  packets sent by the server during step 4 start with 0x01 byte and thus can
  never be confused with the @ref page_protocol_basic_err_packet.

  @section sect_protocol_connection_phase_auth_method_mismatch Authentication Method Mismatch

  Assume that client wants to log in as user U and that user account uses
  authentication method M. If:

  1. Server's default method used to generate authentication payload for
  @ref page_protocol_connection_phase_packets_protocol_handshake was different
  from M or
  2. Method used by the client to generate authentication reply in
  @ref page_protocol_connection_phase_packets_protocol_handshake_response
  was not compatible with M
  then there is an authentication method mismatch and authentication exchange
  must be restarted using the correct authentication method.

  @note
  1. The mismatch can happen even if client and server used compatible
  authentication methods in the initial handshake, but the method the server
  used was different from the method required by the user account.
  2. In the 4.1-5.7 server and client the default authentication method is
  @ref page_protocol_connection_phase_authentication_methods_native_password_authentication.
  3. In 8.0 server and client the default authentication method is
  @ref page_caching_sha2_authentication_exchanges.
  4. The client and the server can change their default authentication method via the
  `--default-auth` option.
  5. A sensibe thing to do for a client would be to see the server's default
  authentication method announced in the
  @ref page_protocol_connection_phase_packets_protocol_handshake packet and infer the
  authentication method from it instead of using the client default authentication
  method when producing
  @ref page_protocol_connection_phase_packets_protocol_handshake_response.
  But since there can be one to many server to client plugins and the clients
  generally do not know the mapping from server authentication methods to client
  authentication methods this is not implemented in the client mysql library.

  If authentication method mismatch happens, server sends to client the
  @ref page_protocol_connection_phase_packets_protocol_auth_switch_request
  which contains the name of the client authentication method to be used and
  the first authentication payload generated by the new method. Client should
  switch to the requested authentication method and continue the exchange as
  dictated by that method.

  If the client does not know the requested method it should disconnect.

  @subsection sect_protocol_connection_phase_auth_method_mismatch_method_change Authentication Method Change

  1. The client connects to the server
  2. The server sends @ref page_protocol_connection_phase_packets_protocol_handshake
  3. The client responds with
  @ref page_protocol_connection_phase_packets_protocol_handshake_response
  4. The server sends the
  @ref page_protocol_connection_phase_packets_protocol_auth_switch_request to tell
  the client that it needs to switch to a new authentication method.
  5. Client and server possibly exchange further packets as required by the server
  authentication method for the user account the client is trying to authenticate
  against.
  6. The server responds with an @ref page_protocol_basic_ok_packet or rejects
    with @ref page_protocol_basic_err_packet

  @startuml
  Client -> Server: Connect
  Server -> Client: Initial Handshake Packet
  Client -> Server: Handshake Response Packet
  Server -> Client: Authentication Switch Request Packet

  == Client and server possibly exchange further authentication method packets ==

  Server -> Client: ERR packet or OK packet
  @enduml

  @subsection sect_protocol_connection_phase_auth_method_mismatch_insuficcient_client Insufficient Client Capabilities

  Server will reject with @ref page_protocol_basic_err_packet if it discovers
  that client capabilities are not sufficient to complete authentication.
  This can happen in the following situations:

  <ul>
  <li>A client which does not support pluggable authentication
  (@ref CLIENT_PLUGIN_AUTH flag not set) connects to an account which uses
  authentication method different from
  @ref page_protocol_connection_phase_authentication_methods_native_password_authentication
  </li>
  <li>
  A client which does not support secure authentication (
  @ref CLIENT_RESERVED2 "CLIENT_SECURE_CONNECTION" flag not set) attempts
  to connect.
  </li>
  <li>Server's default authentication method used to generate authentication
  data in @ref page_protocol_connection_phase_packets_protocol_handshake is
  incompatible with
  @ref page_protocol_connection_phase_authentication_methods_native_password_authentication
  and client does not support pluggable authentication (@ref CLIENT_PLUGIN_AUTH
  flag is not set).
  </li>
  </ul>

  In either of these cases authentication phase will look as follows:

  1. The client connects to the server
  2. The server sends @ref page_protocol_connection_phase_packets_protocol_handshake
  3. The client response with
  @ref page_protocol_connection_phase_packets_protocol_handshake_response
  4. The server recognizes that the client does not have enough capabilities
  to handle the required authentication method, sends
  @ref page_protocol_basic_err_packet and closes the connection.

  @startuml
  Client -> Server: Connect
  Server -> Client: Initial Handshake Packet
  Client -> Server: Handshake Response Packet
  Server -> Client: Error Packet

  == server disconnects ==
  @enduml

  @subsection sect_protocol_connection_phase_auth_method_mismatch_unknown_auth_method New Authentication Method Not Known by Client

  Even if client supports external authentication (@ref CLIENT_PLUGIN_AUTH flag
  is set) the new authentication method indicated in
  @ref page_protocol_connection_phase_packets_protocol_auth_switch_request might
  not be known to it. In that case the client simply disconnects.

  1. The client connects to the server
  2. The server sends @ref page_protocol_connection_phase_packets_protocol_handshake
  3. The client response with
  @ref page_protocol_connection_phase_packets_protocol_handshake_response
  4. The server sends the
  @ref page_protocol_connection_phase_packets_protocol_auth_switch_request to tell
  the client that it needs to switch to a new authentication method.
  5. client discovers that it does not know the authentication method requested by
  the server - it disconnects.

  @startuml
  Client -> Server: Connect
  Server -> Client: Initial Handshake Packet
  Client -> Server: Handshake Response Packet
  Server -> Client: Authentication Switch Packet

  == client disconnects ==
  @enduml


  @subsection sect_protocol_connection_phase_auth_method_mismatch_non_client_plugin_auth Non-CLIENT_PLUGIN_AUTH Clients

  @note This can only happen on pre-8.0 servers. 8.0 has the
  @ref page_protocol_connection_phase_authentication_methods_old_password_authentication
  removed.

  The only situation where server will request authentication method change from
  a client which does not set @ref CLIENT_PLUGIN_AUTH flag is when the following
  conditions hold:

  1. The client uses
  @ref page_protocol_connection_phase_authentication_methods_old_password_authentication
  for the @ref page_protocol_connection_phase_packets_protocol_handshake_response
  packet.
  2. The client supports secure authentication
  (@ref CLIENT_RESERVED2 "CLIENT_SECURE_CONNECTION" is set)
  3. Server's default authentication method is
  @ref page_protocol_connection_phase_authentication_methods_native_password_authentication

  In this case server sends
  @ref page_protocol_connection_phase_packets_protocol_old_auth_switch_request.
  This packet does not contain a new authenticartion method name because it's
  implicitly assumed to be
  @ref page_protocol_connection_phase_authentication_methods_native_password_authentication
  and it does not contain authentication data.
  Client replies with @ref sect_protocol_connection_phase_packets_protocol_handshake_response320.
  To generate a password hash the client should re-use the random bytes sent by
  the server in the
  @ref page_protocol_connection_phase_packets_protocol_handshake.

  @startuml
  Client -> Server: Connect
  Server -> Client: Initial Handshake Packet
  Client -> Server: Handshake Response Packet
  Server -> Client: Old Switch Request Packet
  Client -> Server: Old Handshake Response
  Server -> Client: ERR packet or OK packet
  @enduml


  @section sect_protocol_connection_phase_com_change_user_auth Authentication After COM_CHANGE_USER Command

  During @ref page_protocol_command_phase a client can send a ::COM_CHANGE_USER
  command which will trigger authenticating into a new account via a full
  authentication handshake.

  Similarly to the @ref page_protocol_connection_phase the server may reply
  with a @ref page_protocol_basic_err_packet or
  @ref page_protocol_basic_ok_packet for the usual fast-path or with
  @ref page_protocol_connection_phase_packets_protocol_auth_switch_request
  containing the authentication method to be used for the new account
  and the first authentication data payload to be consumed by the client.
  Further handshake continues as usual, as defined by the authentication
  method of the new account. Eventually the server will accept the new
  account with @ref page_protocol_basic_ok_packet or it will reject the change
  with an @ref page_protocol_basic_err_packet and disconnect.

  1. The client sends ::COM_CHANGE_USER packet
  2. The server responds with the
    @ref page_protocol_connection_phase_packets_protocol_auth_switch_request
    which initiates authentication handshake using the correct authentication
    method
  3. Client and server exchange further packets as required by the
    authentication method for the new account
  4. The server responds with @ref page_protocol_basic_ok_packet and returns
    to command phase or @ref page_protocol_basic_err_packet and closes
    the connection.

  @startuml
  Client -> Server: COM_CHANGE_USER
  Server -> Client: Auth Switch Request Packet
  == packets exchanged depending on the authentication method ==
  Server -> Client: ERR packet or OK packet
  @enduml

  @subsection sect_protocol_connection_phase_com_change_user_auth_non_plugin COM_CHANGE_USER and Non-CLIENT_PLUGIN_AUTH Clients

  Clients which do not support pluggable authentication can send
  ::COM_CHANGE_USER command for accounts which use
  @ref page_protocol_connection_phase_authentication_methods_native_password_authentication
  or
  @ref page_protocol_connection_phase_authentication_methods_old_password_authentication.
  In this case it is assumed that server has already sent the authentication
  challenge - the same which was sent when the client connected for the first
  time - and client's reply to that challenge, i.e. the hash of the new
  password, should be sent in the `auth_response` field of ::COM_CHANGE_USER.

  1. The client sends ::COM_CHANGE_USER packet with authentication response
  (hash of the password) for
  @ref page_protocol_connection_phase_authentication_methods_native_password_authentication
  (post 4.1 clients) or
  @ref page_protocol_connection_phase_authentication_methods_old_password_authentication
  (pre 4.1 clients) method.
  2. The server responds with an @ref page_protocol_basic_ok_packet and returns
  to @ref page_protocol_command_phase or with an
  @ref page_protocol_basic_err_packet and closes the connection.

  @startuml
  Client -> Server : COM_CHANGE_USER with a password hash
  Server -> Client : ERR packet or OK packet.
  @enduml

  As during normal connection, it is also possible that a post 4.1 client which
  does not support pluggable authentication connects to an account which uses
  @ref page_protocol_connection_phase_authentication_methods_old_password_authentication
  In that case server will send
  @ref page_protocol_connection_phase_packets_protocol_old_auth_switch_request
  and expect the client to reply with
  @ref sect_protocol_connection_phase_packets_protocol_handshake_response320

  1. The client sends ::COM_CHANGE_USER packet with response for
  @ref page_protocol_connection_phase_authentication_methods_native_password_authentication
  2. The server replies with
  @ref page_protocol_connection_phase_packets_protocol_old_auth_switch_request (0xFE byte)
  3. The client sends response again, this time in the form required by
  @ref page_protocol_connection_phase_authentication_methods_old_password_authentication
  4. The server responds with an @ref page_protocol_basic_ok_packet and returns
  to @ref page_protocol_command_phase or an @ref page_protocol_basic_err_packet
  and disconnects

  @startuml
  Client -> Server : COM_CHANGE_USER with a password hash
  Server -> Client : Old Switch Request Packet
  Client -> Server : Old Password Auth Response
  Server -> Client : ERR packet or OK packet
  @enduml

  @sa group_cs_capabilities_flags
  @sa unknown_accounts
  @subpage page_protocol_connection_phase_packets
  @subpage page_protocol_connection_phase_authentication_methods
  @subpage page_protocol_multi_factor_authentication_methods
*/


/**
  @page page_protocol_basic_expired_passwords Expired Password

  Since MySQL 5.6.7, a MySQL account can be expired.
  If a account is expired, the session is in a restricted mode which
  only permits SET PASSWORD = .. and similar SET commands.
  Other statements will fail with an error like this:
  ~~~~~~~~
  mysql> SELECT 1;
  ERROR 1820 (HY000): You must SET PASSWORD before executing this statement
  ~~~~~~~~

  Not all clients can properly deal with that error.
  So on the protocol side exists a safeguard
  ::CLIENT_CAN_HANDLE_EXPIRED_PASSWORDS
  @ref group_cs_capabilities_flags "capability flag" exists to prevent
  clients from entering this "sandbox" mode.
  Only clients that can handle this sandbox mode should report
  ::CLIENT_CAN_HANDLE_EXPIRED_PASSWORDS on.
  Usually this means all interactive clients and all applications that got
  adjusted to handle the relevant SQL error.

  If a client is not setting that capability and it tries to login with an
  account that has an expired password, the server will return an
  @ref page_protocol_basic_err_packet for the
  @ref page_protocol_connection_phase or the ::COM_CHANGE_USER request.

  The idea is to block any activity until the password is reset.

  @sa ::MYSQL_OPT_CAN_HANDLE_EXPIRED_PASSWORDS, mysql_options,
  ACL_USER::password_expired, ACL_USER::password_lifetime,
  acl_authenticate
*/


/**
   @page page_protocol_connection_phase_authentication_methods Authentication Methods

   To authenticate a user against the server the client server protocol employs one of
   several authentication methods.

   As of MySQL 5.5 the authentication method to be used to authenticate
   connections to a particular MySQL account is indicated in the mysql.user table.
   For earlier servers it's always mysql native authentication or
   old password authentication depending on
   the @ref CLIENT_RESERVED2 "CLIENT_SECURE_CONNECTION" flag.

   Client and server negotiate what types of authentication they support as part of the
   @ref page_protocol_connection_phase and
   @ref sect_protocol_connection_phase_initial_handshake_auth_method.

   Each authentication method consists of
     * a client plugin name
     * a server plugin name
     * a specific exchange

   The exchanged input and output data may either be sent as part of the
   @ref page_protocol_connection_phase_packets_protocol_handshake and the
   @ref page_protocol_connection_phase_packets_protocol_handshake_response
   or as a part of the
   @ref page_protocol_connection_phase_packets_protocol_auth_switch_request
   and following packets. The structure is usually the same.

   @section page_protocol_connection_phase_authentication_methods_limitations Limitations

   While the overall exchange of data is free-form there are some limitations
   in the initial handshake of the amount of data that can be exchanged without
   causing an extra round trip:

   <ul>
   <li>
   The `auth_plugin_data` field in
   @ref page_protocol_connection_phase_packets_protocol_handshake packet can
   only carry 255 bytes max (see @ref CLIENT_RESERVED2 "CLIENT_SECURE_CONNECTION").
   </li><li>
   The `auth_reponse_data` field in
   @ref page_protocol_connection_phase_packets_protocol_handshake_response
   packet can only carry 255 bytes max too if
   @ref CLIENT_PLUGIN_AUTH_LENENC_CLIENT_DATA is not set.
   </li><li>
   The client-side plugin may not receive its initial data in the initial handshake
   </li>
   </ul>

   @section page_protocol_connection_phase_authentication_methods_old_password_authentication Old Password Authentication

   Authentication::Old:

   <ul>
   <li>
   The server name is *mysql_old_password*
   </li>
   <li>
   The client name is *mysql_old_password*
   </li>
   <li>
   Client side requires an 8-byte random challenge from server
   </li>
   <li>
   Client side sends a 8 byte response packet based on a proprietary algorithm.
   </li>
   </ul>

   @note If the server announces
   @ref page_protocol_connection_phase_authentication_methods_native_password_authentication
   in the
   @ref page_protocol_connection_phase_packets_protocol_handshake packet
   the client may use the first 8 bytes of its 20-byte auth_plugin_data as input.

   @startuml
   Client->Server: 8 byte random data
   Server->client: 8 byte scrambled password
   @enduml

   @warning The hashing algorithm used for this auth method is *broken* as
   shown in CVE-2000-0981.

   @subpage page_protocol_connection_phase_authentication_methods_native_password_authentication
   @subpage page_caching_sha2_authentication_exchanges
   @subpage page_protocol_connection_phase_authentication_methods_clear_text_password
   @subpage page_protocol_connection_phase_authentication_methods_authentication_windows
   @subpage page_fido_authentication_exchanges
*/

/**
  @page page_protocol_connection_phase_packets_protocol_handshake Protocol::Handshake

  Initial Handshake %Packet

  When the client connects to the server the server sends a handshake
  packet to the client. Depending on the server version and configuration
  options different variants of the initial packet are sent.

  To permit the server to add support for newer protocols, the first byte
  defines the protocol version.

  Since 3.21.0 the @ref page_protocol_connection_phase_packets_protocol_handshake_v10
  is sent.

  * @subpage page_protocol_connection_phase_packets_protocol_handshake_v9
  * @subpage page_protocol_connection_phase_packets_protocol_handshake_v10
*/

/**
  @page page_protocol_connection_phase_packets Connection Phase Packets

  @subpage page_protocol_connection_phase_packets_protocol_handshake
  @subpage page_protocol_connection_phase_packets_protocol_ssl_request
  @subpage page_protocol_connection_phase_packets_protocol_handshake_response
  @subpage page_protocol_connection_phase_packets_protocol_auth_switch_request
  @subpage page_protocol_connection_phase_packets_protocol_old_auth_switch_request
  @subpage page_protocol_connection_phase_packets_protocol_auth_switch_response
  @subpage page_protocol_connection_phase_packets_protocol_auth_more_data
  @subpage page_protocol_connection_phase_packets_protocol_auth_next_factor_request
*/

/**
  @page page_fido_authentication_exchanges authentication_fido information

  @section sect_fido_definition Definition
  <ul>
  <li>
  The server side plugin name is *authentication_fido*
  </li>
  <li>
  The client side plugin name is *authentication_fido_client*
  </li>
  <li>
  Account - user account (user-host combination)
  </li>
  <li>
  authentication_string - Transformation of Credential ID stored in mysql.user table
  </li>
  <li>
  relying party ID - Unique name assigned to server by authentication_fido plugin
  </li>
  <li>
  FIDO authenticator - A hardware token device
  </li>
  <li>
  Salt - 32 byte long random data
  </li>
  <li>
  Registration mode - Refers to state of connection where only ALTER USER is allowed
  to do registration steps.
  </li>
  </ul>

  @section sect_fido_info How authentication_fido works?

  Plugin authentication_fido works in two phases.
  <ul>
   <li>
    Registration of hardware token device
   </li>
   <li>
    Authentication process
   </li>
  </ul>

  Registration process:
  This is a 2 step process for a given user account.
  <ul>
   <li>
    Initiate registration step.
   </li>
   <li>
    Finish registration step.
   </li>
  </ul>

  Initiate registration:
  --fido-register-factor mysql client option initiates registration step.

  <ol>
   <li>
    Client executes ALTER USER user() nth FACTOR INITIATE REGISTRATION;
   </li>
   <li>
   Server sends a challenge comprising of 32 bytes random salt, user id, relying party ID
   Format of challenge is:
   |length encoded 32 bytes random salt|length encoded user id (user name + host name)|length encoded relying party ID|
   </li>
   <li>
   Client receives challenge and passes to authentication_fido_client plugin
   with option "registration_challenge" using mysql_plugin_options()
   </li>
   <li>
    FIDO authenticator prompts physical human user to perform gesture action.
    This message can be accessed via callback. Register a callback with option
    "fido_messages_callback" using mysql_plugin_options()
   </li>
   <li>
    Once physical human user gesture action (touching the token) is performed,
    FIDO authenticator generates a public/private key pair, a credential ID(
    X.509 certificate, signature) and authenticator data.
   </li>
   <li>
   Client extracts credential ID(aka challenge response) from authentication_fido_client
   plugin with option "registration_response" using mysql_plugin_get_option()
   Format of challenge response is:
   |length encoded authenticator data|length encoded credential ID|
   </li>
  </ol>

  Finish registration:
  <ol>
   <li>
    Client executes ALTER USER user() nth FACTOR FINISH REGISTRATION SET CHALLENGE_RESPONSE AS '?';
    parameter is binded to challenge response received during initiate registration step.
   </li>
   <li>
    authentication_fido plugin verifies the challenge response and responds with an
    @ref page_protocol_basic_ok_packet or rejects with @ref page_protocol_basic_err_packet
   </li>
  </ol>
       @startuml
         title Registration

         participant server as "MySQL server"
         participant client as "Client"
         participant authenticator as "FIDO authenticator"

         == Initiate registration ==

         client -> server : connect
         server -> client : OK packet. Connection is in registration mode where only ALTER USER command is allowed
         client -> server : ALTER USER USER() nth FACTOR INITIATE REGISTRATION
         server -> client : random challenge (32 byte random salt, user id, relying party ID)
         client -> authenticator : random challenge
         authenticator -> client : credential ID (X.509 certificate, signature), authenticator data

         == Finish registration ==

         client -> server : ALTER USER USER() nth FACTOR FINISH REGISTRATION SET CHALLENGE_RESPONSE = 'credential ID, authenticator data'
         server -> client : Ok packet upon successful verification of credential ID
       @enduml

  Authentication process:
  Once initial authentication methods defined for user account are successful,
  server initiates fido authentication process. This includes following steps:
   <ol>
    <li>
     Server sends a 32 byte random salt, relying party ID, credential ID to client.
    </li>
    <li>
     Client receives it and sends to FIDO authenticator.
    </li>
    <li>
     FIDO authenticator prompts physical human user to perform gesture action.
    </li>
    <li>
     FIDO authenticator extracts the private key based on relying party ID and
     signs the challenge.
    </li>
    <li>
     Client sends signed challenge to server.
    </li>
    <li>
     Server side fido authentication plugin verifies the signature with the
     public key and responds with an @ref page_protocol_basic_ok_packet or with
     @ref page_protocol_basic_err_packet
    </li>
   </ol>
       @startuml
         title Authentication

         participant server as "MySQL server"
         participant client as "Client"
         participant authenticator as "FIDO authenticator"

         == Authentication ==

         client -> server : connect
         server -> client : OK packet
         server -> client : send client side fido authentication plugin name in OK packet
         server -> client : sends 32 byte random salt, relying party ID, credential ID
         client -> authenticator : sends 32 byte random salt, relying party ID, credential ID
         authenticator -> client : signed challenge
         client -> server : signed challenge
         server -> client : verify signed challenge and send OK or ERR packet
       @enduml
*/
/* clang-format on */

const uint MAX_UNKNOWN_ACCOUNTS = 1000;
/**
  Hash to map unknown accounts to an authentication plugin.

  If unknown accounts always map to default authentication plugin,
  server's reply to switch authentication plugin would indicate that
  user in question is indeed a valid user.

  To counter this, one of the built-in authentication plugins is chosen
  at random. Thus, a request to switch authentication plugin is not and
  indicator of a valid user account.

  For same unknown account, if different plugin is chosen every time,
  that again is an indicator. To resolve this, a hashmap is  used to
  store information about unknown account => authentication plugin.
  This way, if same unknown account appears again, same authentication
  plugin is chosen again.

  However, size of such a hash has to be kept under control. Hence,
  once MAX_UNKNOWN_ACCOUNTS lim
*/
Map_with_rw_lock<Auth_id, uint> *unknown_accounts = nullptr;

inline const char *client_plugin_name(plugin_ref ref) {
  return ((st_mysql_auth *)(plugin_decl(ref)->info))->client_auth_plugin;
}

LEX_CSTRING validate_password_plugin_name = {
    STRING_WITH_LEN("validate_password")};

LEX_CSTRING default_auth_plugin_name;

const LEX_CSTRING Cached_authentication_plugins::cached_plugins_names[(
    uint)PLUGIN_LAST] = {{STRING_WITH_LEN("caching_sha2_password")},
                         {STRING_WITH_LEN("mysql_native_password")},
                         {STRING_WITH_LEN("sha256_password")}};

/**
  Use known pointers for cached plugins to improve comparison time

  @param  [in] plugin Name of the plugin
*/
void Cached_authentication_plugins::optimize_plugin_compare_by_pointer(
    LEX_CSTRING *plugin) {
  DBUG_TRACE;
  for (uint i = 0; i < (uint)PLUGIN_LAST; ++i) {
    if (my_strcasecmp(system_charset_info, cached_plugins_names[i].str,
                      plugin->str) == 0) {
      plugin->str = cached_plugins_names[i].str;
      plugin->length = cached_plugins_names[i].length;
      return;
    }
  }
}

/**
  Cached_authentication_plugins constructor

  Cache plugin_ref for each plugin in cached_plugins_names list
*/
Cached_authentication_plugins::Cached_authentication_plugins() {
  DBUG_TRACE;
  m_valid = true;
  for (uint i = 0; i < (uint)PLUGIN_LAST; ++i) {
    if (cached_plugins_names[i].str[0]) {
      cached_plugins[i] = my_plugin_lock_by_name(
          nullptr, cached_plugins_names[i], MYSQL_AUTHENTICATION_PLUGIN);
      if (!cached_plugins[i]) m_valid = false;
    } else
      cached_plugins[i] = nullptr;
  }
}

/**
  Cached_authentication_plugins destructor

  Releases all plugin_refs
*/
Cached_authentication_plugins::~Cached_authentication_plugins() {
  DBUG_TRACE;
  for (uint i = 0; i < (uint)PLUGIN_LAST; ++i) {
    if (cached_plugins[i]) plugin_unlock(nullptr, cached_plugins[i]);
  }
}

/**
  Get plugin_ref if plugin is cached

  @param [in] plugin Name of the plugin

  @returns cached plugin_ref if found, 0 otherwise.
*/
plugin_ref Cached_authentication_plugins::get_cached_plugin_ref(
    const LEX_CSTRING *plugin) {
  plugin_ref cached_plugin = nullptr;
  LEX_CSTRING plugin_cstring;
  DBUG_TRACE;
  if (!plugin || !plugin->str || !this->is_valid()) return cached_plugin;

  plugin_cstring.str = plugin->str;
  plugin_cstring.length = plugin->length;
  this->optimize_plugin_compare_by_pointer(&plugin_cstring);

  for (uint i = 0; i < (uint)PLUGIN_LAST; ++i) {
    if (plugin_cstring.str == cached_plugins_names[i].str) {
      cached_plugin = cached_plugins[i];
      return cached_plugin;
    }
  }
  return cached_plugin;
}

Cached_authentication_plugins *g_cached_authentication_plugins = nullptr;

bool disconnect_on_expired_password = true;

extern bool initialized;

/** Size of the header fields of an authentication packet. */
#define AUTH_PACKET_HEADER_SIZE_PROTO_41 32
#define AUTH_PACKET_HEADER_SIZE_PROTO_40 5

#define MAX_CIPHER_LENGTH 1024
#define SHA256_PASSWORD_MAX_PASSWORD_LENGTH MAX_PLAINTEXT_LENGTH

#define DEFAULT_SSL_CLIENT_CERT "client-cert.pem"
#define DEFAULT_SSL_CLIENT_KEY "client-key.pem"

#define MAX_CN_NAME_LENGTH 64

bool opt_auto_generate_certs = true;

bool auth_rsa_auto_generate_rsa_keys = true;

static bool do_auto_rsa_keys_generation();

char *auth_rsa_private_key_path;
char *auth_rsa_public_key_path;
Rsa_authentication_keys *g_sha256_rsa_keys = nullptr;

bool Thd_charset_adapter::init_client_charset(uint cs_number) {
  if (thd_init_client_charset(thd, cs_number)) return true;
  thd->update_charset();
  return thd->is_error();
}

const CHARSET_INFO *Thd_charset_adapter::charset() { return thd->charset(); }

/**
  @brief Set key file path

  @param [in] key            Points to either m_private_key_path or
                             m_public_key_path.
  @param [out] key_file_path Stores value of actual key file path.

*/
void Rsa_authentication_keys::get_key_file_path(char *key,
                                                String *key_file_path) {
  /*
     If a fully qualified path is entered use that, else assume the keys are
     stored in the data directory.
   */
  if (strchr(key, FN_LIBCHAR) != nullptr
#ifdef _WIN32
      || strchr(key, FN_LIBCHAR2) != NULL
#endif
  )
    key_file_path->set_quick(key, strlen(key), system_charset_info);
  else {
    key_file_path->append(mysql_real_data_home, strlen(mysql_real_data_home));
    if ((*key_file_path)[key_file_path->length()] != FN_LIBCHAR)
      key_file_path->append(FN_LIBCHAR);
    key_file_path->append(key);
  }
}

/**
  @brief Read a key file and store its value in RSA structure

  @param [out] key_ptr         Address of pointer to RSA. This is set to
                               point to a non null value if key is correctly
                               read.
  @param [in] is_priv_key      Whether we are reading private key or public
                               key.
  @param [out] key_text_buffer To store key file content of public key.

  @return Error status
    @retval false              Success : Either both keys are read or none
                               are.
    @retval true               Failure : An appropriate error is raised.
*/
#if OPENSSL_VERSION_NUMBER >= 0x30000000L
bool Rsa_authentication_keys::read_key_file(EVP_PKEY **key_ptr,
                                            bool is_priv_key,
                                            char **key_text_buffer) {
#else  /* OPENSSL_VERSION_NUMBER >= 0x30000000L */
bool Rsa_authentication_keys::read_key_file(RSA **key_ptr, bool is_priv_key,
                                            char **key_text_buffer) {
#endif /* OPENSSL_VERSION_NUMBER >= 0x30000000L */
  String key_file_path;
  char *key;
  const char *key_type;
  FILE *key_file = nullptr;

  key = is_priv_key ? *m_private_key_path : *m_public_key_path;
  key_type = is_priv_key ? "private" : "public";
  *key_ptr = nullptr;

  get_key_file_path(key, &key_file_path);

  /*
     Check for existence of private key/public key file.
  */
  if ((key_file = fopen(key_file_path.c_ptr(), "rb")) == nullptr) {
    LogErr(WARNING_LEVEL, ER_AUTH_RSA_CANT_FIND, key_type,
           key_file_path.c_ptr());
  } else {
    *key_ptr = is_priv_key
#if OPENSSL_VERSION_NUMBER >= 0x30000000L
                   ? PEM_read_PrivateKey(key_file, nullptr, nullptr, nullptr)
                   : PEM_read_PUBKEY(key_file, nullptr, nullptr, nullptr);
#else  /* OPENSSL_VERSION_NUMBER >= 0x30000000L */
                   ? PEM_read_RSAPrivateKey(key_file, nullptr, nullptr, nullptr)
                   : PEM_read_RSA_PUBKEY(key_file, nullptr, nullptr, nullptr);
#endif /* OPENSSL_VERSION_NUMBER >= 0x30000000L */

    if (!(*key_ptr)) {
      char error_buf[MYSQL_ERRMSG_SIZE];
      ERR_error_string_n(ERR_get_error(), error_buf, MYSQL_ERRMSG_SIZE);
      LogErr(ERROR_LEVEL, ER_AUTH_RSA_CANT_PARSE, key_type,
             key_file_path.c_ptr(), error_buf);

      /*
        Call ERR_clear_error() just in case there are more than 1 entry in the
        OpenSSL thread's error queue.
      */
      ERR_clear_error();
      fclose(key_file);
      return true;
    }

    /* For public key, read key file content into a char buffer. */
    bool read_error = false;
    if (!is_priv_key) {
      int filesize;
      fseek(key_file, 0, SEEK_END);
      filesize = ftell(key_file);
      fseek(key_file, 0, SEEK_SET);
      *key_text_buffer = new char[filesize + 1];
      int items_read = fread(*key_text_buffer, filesize, 1, key_file);
      read_error = items_read != 1;
      if (read_error) {
        char errbuf[MYSQL_ERRMSG_SIZE];
        LogErr(ERROR_LEVEL, ER_AUTH_RSA_CANT_READ,
               my_strerror(errbuf, MYSQL_ERRMSG_SIZE, my_errno()));
      }
      (*key_text_buffer)[filesize] = '\0';
    }
    fclose(key_file);
    return read_error;
  }
  return false;
}

void Rsa_authentication_keys::free_memory() {
  if (m_private_key)
#if OPENSSL_VERSION_NUMBER >= 0x30000000L
    EVP_PKEY_free(m_private_key);
#else  /* OPENSSL_VERSION_NUMBER >= 0x30000000L */
    RSA_free(m_private_key);
#endif /* OPENSSL_VERSION_NUMBER >= 0x30000000L */

  if (m_public_key) {
#if OPENSSL_VERSION_NUMBER >= 0x30000000L
    EVP_PKEY_free(m_public_key);
#else  /* OPENSSL_VERSION_NUMBER >= 0x30000000L */
    RSA_free(m_public_key);
#endif /* OPENSSL_VERSION_NUMBER >= 0x30000000L */
    m_cipher_len = 0;
  }

  if (m_pem_public_key) delete[] m_pem_public_key;
}

void *Rsa_authentication_keys::allocate_pem_buffer(size_t buffer_len) {
  m_pem_public_key = new char[buffer_len];
  return m_pem_public_key;
}

int Rsa_authentication_keys::get_cipher_length() {
#if OPENSSL_VERSION_NUMBER >= 0x30000000L
  return (m_cipher_len = EVP_PKEY_get_size(m_public_key));
#else  /* OPENSSL_VERSION_NUMBER >= 0x30000000L */
  return (m_cipher_len = RSA_size(m_public_key));
#endif /* OPENSSL_VERSION_NUMBER >= 0x30000000L */
}

/**
  @brief Read RSA private key and public key from file and store them
         in m_private_key and m_public_key. Also, read public key in
         text format and store it in m_pem_public_key.

  @return Error status
    @retval false        Success : Either both keys are read or none are.
    @retval true         Failure : An appropriate error is raised.
*/
bool Rsa_authentication_keys::read_rsa_keys() {
#if OPENSSL_VERSION_NUMBER >= 0x30000000L
  EVP_PKEY *rsa_private_key_ptr = nullptr;
  EVP_PKEY *rsa_public_key_ptr = nullptr;
#else  /* OPENSSL_VERSION_NUMBER >= 0x30000000L */
  RSA *rsa_private_key_ptr = nullptr;
  RSA *rsa_public_key_ptr = nullptr;
#endif /* OPENSSL_VERSION_NUMBER >= 0x30000000L */
  char *pub_key_buff = nullptr;

  if ((strlen(*m_private_key_path) == 0) && (strlen(*m_public_key_path) == 0)) {
    LogErr(INFORMATION_LEVEL, ER_AUTH_RSA_FILES_NOT_FOUND);
    return false;
  }

  /*
    Read private key in RSA format.
  */
  if (read_key_file(&rsa_private_key_ptr, true, nullptr)) return true;

  /*
    Read public key in RSA format.
  */
  if (read_key_file(&rsa_public_key_ptr, false, &pub_key_buff)) {
    if (rsa_private_key_ptr)
#if OPENSSL_VERSION_NUMBER >= 0x30000000L
      EVP_PKEY_free(rsa_private_key_ptr);
#else  /* OPENSSL_VERSION_NUMBER >= 0x30000000L */
      RSA_free(rsa_private_key_ptr);
#endif /* OPENSSL_VERSION_NUMBER >= 0x30000000L */
    return true;
  }

  /*
     If both key files are read successfully then assign values to following
     members of the class
     1. m_pem_public_key
     2. m_private_key
     3. m_public_key

     Else clean up.
   */
  if (rsa_private_key_ptr && rsa_public_key_ptr) {
    size_t buff_len = strlen(pub_key_buff);
    char *pem_file_buffer = (char *)allocate_pem_buffer(buff_len + 1);
    strncpy(pem_file_buffer, pub_key_buff, buff_len);
    pem_file_buffer[buff_len] = '\0';

    m_private_key = rsa_private_key_ptr;
    m_public_key = rsa_public_key_ptr;

    delete[] pub_key_buff;
  } else {
    if (rsa_private_key_ptr)
#if OPENSSL_VERSION_NUMBER >= 0x30000000L
      EVP_PKEY_free(rsa_private_key_ptr);
#else  /* OPENSSL_VERSION_NUMBER >= 0x30000000L */
      RSA_free(rsa_private_key_ptr);
#endif /* OPENSSL_VERSION_NUMBER >= 0x30000000L */
    if (rsa_public_key_ptr) {
      delete[] pub_key_buff;
#if OPENSSL_VERSION_NUMBER >= 0x30000000L
      EVP_PKEY_free(rsa_public_key_ptr);
#else  /* OPENSSL_VERSION_NUMBER >= 0x30000000L */
      RSA_free(rsa_public_key_ptr);
#endif /* OPENSSL_VERSION_NUMBER >= 0x30000000L */
    }
  }
  return false;
}

void optimize_plugin_compare_by_pointer(LEX_CSTRING *plugin_name) {
  Cached_authentication_plugins::optimize_plugin_compare_by_pointer(
      plugin_name);
}

/**
 Initialize default authentication plugin based on command line options or
 configuration file settings.

 @param plugin_name Name of the plugin
 @param plugin_name_length Length of the string
*/

int set_default_auth_plugin(char *plugin_name, size_t plugin_name_length) {
  default_auth_plugin_name.str = plugin_name;
  default_auth_plugin_name.length = plugin_name_length;

  optimize_plugin_compare_by_pointer(&default_auth_plugin_name);

  if (!Cached_authentication_plugins::compare_plugin(
          PLUGIN_SHA256_PASSWORD, default_auth_plugin_name) &&
      !Cached_authentication_plugins::compare_plugin(
          PLUGIN_MYSQL_NATIVE_PASSWORD, default_auth_plugin_name) &&
      !Cached_authentication_plugins::compare_plugin(
          PLUGIN_CACHING_SHA2_PASSWORD, default_auth_plugin_name))
    return 1;

  if (!Cached_authentication_plugins::compare_plugin(
          PLUGIN_CACHING_SHA2_PASSWORD, default_auth_plugin_name))
    LogErr(WARNING_LEVEL, ER_DEPRECATE_MSG_WITH_REPLACEMENT,
           "default_authentication_plugin", "authentication_policy");
  return 0;
}
/**
  Return the default authentication plugin name

  @retval
    A string containing the default authentication plugin name
*/
std::string get_default_autnetication_plugin_name() {
  if (default_auth_plugin_name.length > 0)
    return default_auth_plugin_name.str;
  else
    return "";
}

bool auth_plugin_is_built_in(const char *plugin_name) {
  LEX_CSTRING plugin = {STRING_WITH_LEN(plugin_name)};
  return g_cached_authentication_plugins->auth_plugin_is_built_in(&plugin);
}

/**
  Only the plugins that are known to use the mysql.user table
  to store their passwords support password expiration atm.
  TODO: create a service and extend the plugin API to support
  password expiration for external plugins.

  @retval      false  expiration not supported
  @retval      true   expiration supported
*/
bool auth_plugin_supports_expiration(const char *plugin_name) {
  if (!plugin_name || !*plugin_name) return false;

  return auth_plugin_is_built_in(plugin_name);
}

/**
  a helper function to report an access denied error in all the proper places
*/
static void login_failed_error(THD *thd, MPVIO_EXT *mpvio, int passwd_used) {
  if (thd->is_error()) {
    LogEvent()
        .prio(INFORMATION_LEVEL)
        .errcode(ER_ABORTING_USER_CONNECTION)
        .subsys(LOG_SUBSYSTEM_TAG)
        .verbatim(thd->get_stmt_da()->message_text());
  }

  else if (passwd_used == 2) {
    my_error(ER_ACCESS_DENIED_NO_PASSWORD_ERROR, MYF(0),
             mpvio->auth_info.user_name, mpvio->auth_info.host_or_ip);
    query_logger.general_log_print(
        thd, COM_CONNECT, ER_DEFAULT(ER_ACCESS_DENIED_NO_PASSWORD_ERROR),
        mpvio->auth_info.user_name, mpvio->auth_info.host_or_ip);
    /*
      Log access denied messages to the error log when log_error_verbosity = 3
      so that the overhead of the general query log is not required to track
      failed connections.
    */
    LogErr(INFORMATION_LEVEL, ER_ACCESS_DENIED_ERROR_WITHOUT_PASSWORD,
           mpvio->auth_info.user_name, mpvio->auth_info.host_or_ip);
  } else {
    my_error(ER_ACCESS_DENIED_ERROR, MYF(0), mpvio->auth_info.user_name,
             mpvio->auth_info.host_or_ip,
             passwd_used ? ER_THD(thd, ER_YES) : ER_THD(thd, ER_NO));
    query_logger.general_log_print(
        thd, COM_CONNECT, ER_DEFAULT(ER_ACCESS_DENIED_ERROR),
        mpvio->auth_info.user_name, mpvio->auth_info.host_or_ip,
        passwd_used ? ER_DEFAULT(ER_YES) : ER_DEFAULT(ER_NO));
    /*
      Log access denied messages to the error log when log_error_verbosity = 3
      so that the overhead of the general query log is not required to track
      failed connections.
    */
    LogErr(INFORMATION_LEVEL, ER_ACCESS_DENIED_ERROR_WITH_PASSWORD,
           mpvio->auth_info.user_name, mpvio->auth_info.host_or_ip,
           passwd_used ? ER_DEFAULT(ER_YES) : ER_DEFAULT(ER_NO));
  }
}

/* clang-format off */
/**
  @page page_protocol_connection_phase_packets_protocol_handshake_v9 Protocol::HandshakeV9:

  Initial handshake packet for protocol version 9.

  <table>
  <caption>Payload</caption>
  <tr><th>Type</th><th>Name</th><th>Description</th></tr>
  <tr><td>@ref a_protocol_type_int1 "int&lt;1&gt;"</td>
    <td>protocol version</td>
    <td>Always 9</td></tr>
  <tr><td>@ref sect_protocol_basic_dt_string_null "string&lt;NUL&gt;"</td>
      <td>server version</td>
      <td>human readable status information</td></tr>
  <tr><td>@ref a_protocol_type_int4 "int&lt;4&gt;"</td>
    <td>thread id</td>
    <td>a.k.a. connection id</td></tr>
  <tr><td>@ref sect_protocol_basic_dt_string_null "string&lt;NUL&gt;"</td>
    <td>scramble</td>
    <td>Authentication plugin data for @ref page_protocol_connection_phase_authentication_methods_old_password_authentication</td></tr>
  </table>

  @returns @ref sect_protocol_connection_phase_packets_protocol_handshake_response320
*/



/**
  @page page_protocol_connection_phase_packets_protocol_handshake_v10 Protocol::HandshakeV10

  Initial handshake packet for protocol version 10.

  <table>
  <caption>Payload</caption>
  <tr><th>Type</th><th>Name</th><th>Description</th></tr>
  <tr><td>@ref a_protocol_type_int1 "int&lt;1&gt;"</td>
    <td>protocol version</td>
    <td>Always 10</td></tr>
  <tr><td>@ref sect_protocol_basic_dt_string_null "string&lt;NUL&gt;"</td>
      <td>server version</td>
      <td>human readable status information</td></tr>
  <tr><td>@ref a_protocol_type_int4 "int&lt;4&gt;"</td>
    <td>thread id</td>
    <td>a.k.a. connection id</td></tr>
  <tr><td>@ref sect_protocol_basic_dt_string_fix "string[8]"</td>
    <td>auth-plugin-data-part-1</td>
    <td>first 8 bytes of the plugin provided data (scramble)</td></tr>
  <tr><td>@ref a_protocol_type_int1 "int&lt;1&gt;"</td>
    <td>filler</td>
    <td>0x00 byte, terminating the first part of a scramble</td></tr>
  <tr><td>@ref a_protocol_type_int2 "int&lt;2&gt;"</td>
    <td>capability_flags_1</td>
    <td>The lower 2 bytes of the \ref group_cs_capabilities_flags</td></tr>
  <tr><td>@ref a_protocol_type_int1 "int&lt;1&gt;"</td>
    <td>character_set</td>
    <td>default server \ref a_protocol_character_set, only the lower 8-bits</td></tr>
  <tr><td>@ref a_protocol_type_int2 "int&lt;2&gt;"</td>
    <td>status_flags</td>
    <td>\ref SERVER_STATUS_flags_enum</td></tr>
  <tr><td>@ref a_protocol_type_int2 "int&lt;2&gt;"</td>
    <td>capability_flags_2</td>
    <td>The upper 2 bytes of the \ref group_cs_capabilities_flags</td></tr>
  <tr><td colspan="3">if capabilities @& ::CLIENT_PLUGIN_AUTH {</td></tr>
  <tr><td>@ref a_protocol_type_int1 "int&lt;1&gt;"</td>
    <td>auth_plugin_data_len</td>
    <td>length of the combined auth_plugin_data (scramble), if auth_plugin_data_len is &gt; 0</td></tr>
  <tr><td colspan="3">} else {</td></tr>
  <tr><td>@ref a_protocol_type_int1 "int&lt;1&gt;"</td>
    <td>00</td>
    <td>constant 0x00</td></tr>
  <tr><td colspan="3">}</td></tr>
  <tr><td>@ref sect_protocol_basic_dt_string_fix "string[10]"</td>
    <td>reserved</td>
    <td>reserved. All 0s.</td></tr>
  <tr><td>@ref sect_protocol_basic_dt_string_le "$length"</td>
    <td>auth-plugin-data-part-2</td>
    <td>Rest of the plugin provided data (scramble), $len=MAX(13, length of auth-plugin-data - 8)</td></tr>
  <tr><td colspan="3">if capabilities @& ::CLIENT_PLUGIN_AUTH {</td></tr>
  <tr><td>@ref sect_protocol_basic_dt_string_null "NULL"</td>
    <td>auth_plugin_name</td>
    <td>name of the auth_method that the auth_plugin_data belongs to</td></tr>
  <tr><td colspan="3">}</td></tr>
  </table>

  If the client supports SSL (\ref group_cs_capabilities_flags @& ::CLIENT_SSL
  is on and the \ref mysql_ssl_mode of the client is not ::SSL_MODE_DISABLED)
  a short package called
  @ref page_protocol_connection_phase_packets_protocol_ssl_request is sent,
  causing the server to establish an SSL layer and wait for the next package
  from the client.

  Client then returns
  @ref page_protocol_connection_phase_packets_protocol_handshake_response

  At any time, at any error, the client will just disconnect.

  @sa send_server_handshake_packet mysql_real_connect
*/
/* clang-format on */

/**
  Sends a server @ref
  page_protocol_connection_phase_packets_protocol_handshake_v10

  @retval 0 ok
  @retval 1 error
*/
static bool send_server_handshake_packet(MPVIO_EXT *mpvio, const char *data,
                                         uint data_len) {
  assert(mpvio->status == MPVIO_EXT::FAILURE);
  assert(data_len <= 255);
  Protocol_classic *protocol = mpvio->protocol;

  char *buff = (char *)my_alloca(1 + SERVER_VERSION_LENGTH + data_len + 64);
  char scramble_buf[SCRAMBLE_LENGTH];
  char *end = buff;

  DBUG_TRACE;
  *end++ = protocol_version;

  protocol->set_client_capabilities(CLIENT_BASIC_FLAGS);

  if (opt_using_transactions)
    protocol->add_client_capability(CLIENT_TRANSACTIONS);

  protocol->add_client_capability(CAN_CLIENT_COMPRESS);

  bool have_ssl = false;
  if (current_thd->is_admin_connection() && g_admin_ssl_configured == true) {
    Lock_and_access_ssl_acceptor_context context(mysql_admin);
    have_ssl = context.have_ssl();
  } else {
    Lock_and_access_ssl_acceptor_context context(mysql_main);
    have_ssl = context.have_ssl();
  }

  if (have_ssl) {
    protocol->add_client_capability(CLIENT_SSL);
    protocol->add_client_capability(CLIENT_SSL_VERIFY_SERVER_CERT);
  }

  if (opt_protocol_compression_algorithms &&
      opt_protocol_compression_algorithms[0] != 0) {
    /* turn off the capability flag as the global variable might have changed */
    protocol->remove_client_capability(CLIENT_COMPRESS);
    protocol->remove_client_capability(CLIENT_ZSTD_COMPRESSION_ALGORITHM);
    std::vector<std::string> list;
    parse_compression_algorithms_list(opt_protocol_compression_algorithms,
                                      list);
    auto it = list.begin();
    NET_SERVER *ext = static_cast<NET_SERVER *>(protocol->get_net()->extension);
    struct compression_attributes *compression = &(ext->compression);
    compression->compression_optional = false;
    while (it != list.end()) {
      std::string value = *it;
      switch (get_compression_algorithm(value)) {
        case enum_compression_algorithm::MYSQL_ZSTD:
          protocol->add_client_capability(CLIENT_ZSTD_COMPRESSION_ALGORITHM);
          break;
        case enum_compression_algorithm::MYSQL_ZLIB:
          protocol->add_client_capability(CLIENT_COMPRESS);
          break;
        case enum_compression_algorithm::MYSQL_UNCOMPRESSED:
          compression->compression_optional = true;
          break;
        case enum_compression_algorithm::MYSQL_INVALID:
          assert(false);
          break;
      }
      it++;
    }
  }

  if (data_len) {
    mpvio->cached_server_packet.pkt =
        (char *)memdup_root(mpvio->mem_root, data, data_len);
    mpvio->cached_server_packet.pkt_len = data_len;
  }

  if (data_len < SCRAMBLE_LENGTH) {
    if (data_len) {
      /*
        the first packet *must* have at least 20 bytes of a scramble.
        if a plugin provided less, we pad it to 20 with zeros
      */
      memcpy(scramble_buf, data, data_len);
      memset(scramble_buf + data_len, 0, SCRAMBLE_LENGTH - data_len);
      data = scramble_buf;
    } else {
      /*
        if the default plugin does not provide the data for the scramble at
        all, we generate a scramble internally anyway, just in case the
        user account (that will be known only later) uses a
        mysql_native_password plugin (which needs a scramble). If we don't send
        a scramble now - wasting 20 bytes in the packet - mysql_native_password
        plugin will have to send it in a separate packet, adding one more round
        trip.
      */
      generate_user_salt(mpvio->scramble, SCRAMBLE_LENGTH + 1);
      data = mpvio->scramble;
    }
    data_len = SCRAMBLE_LENGTH;
  }

  end = my_stpnmov(end, server_version, SERVER_VERSION_LENGTH) + 1;

  assert(sizeof(my_thread_id) == 4);
  int4store((uchar *)end, mpvio->thread_id);
  end += 4;

  /*
    Old clients does not understand long scrambles, but can ignore packet
    tail: that's why first part of the scramble is placed here, and second
    part at the end of packet.
  */
  end = (char *)memcpy(end, data, AUTH_PLUGIN_DATA_PART_1_LENGTH);
  end += AUTH_PLUGIN_DATA_PART_1_LENGTH;
  *end++ = 0;

  int2store(end, static_cast<uint16>(protocol->get_client_capabilities()));
  /* write server characteristics: up to 16 bytes allowed */
  end[2] = (char)default_charset_info->number;
  int2store(end + 3, mpvio->server_status[0]);
  int2store(end + 5, protocol->get_client_capabilities() >> 16);
  end[7] = data_len;
  DBUG_EXECUTE_IF("poison_srv_handshake_scramble_len", end[7] = -100;);
  DBUG_EXECUTE_IF("increase_srv_handshake_scramble_len", end[7] = 50;);
  memset(end + 8, 0, 10);
  end += 18;
  /* write scramble tail */
  end = (char *)memcpy(end, data + AUTH_PLUGIN_DATA_PART_1_LENGTH,
                       data_len - AUTH_PLUGIN_DATA_PART_1_LENGTH);
  end += data_len - AUTH_PLUGIN_DATA_PART_1_LENGTH;
  end = strmake(end, client_plugin_name(mpvio->plugin),
                strlen(client_plugin_name(mpvio->plugin)));

  int res = protocol->write((uchar *)buff, (size_t)(end - buff + 1)) ||
            protocol->flush();
  return res;
}

/* clang-format off */
/**
  @page page_protocol_connection_phase_packets_protocol_auth_switch_request Protocol::AuthSwitchRequest:

  Authentication method Switch Request Packet

  If both server and the client support @ref CLIENT_PLUGIN_AUTH capability,
  server can send this packet tp ask client to use another authentication method.

  <table>
  <caption>Payload</caption>
  <tr><th>Type</th><th>Name</th><th>Description</th></tr>
  <tr><td>@ref a_protocol_type_int1 "int&lt;1&gt;"</td>
    <td>0xFE (254)</td>
    <td>status tag</td></tr>
  <tr><td>@ref sect_protocol_basic_dt_string_null "string[NUL]"</td>
    <td>plugin name</td>
    <td>name of the client authentication plugin to switch to</td></tr>
  <tr><td>@ref sect_protocol_basic_dt_string_eof "string[EOF]"</td>
    <td>plugin provided data</td>
    <td>Initial authentication data for that client plugin</td></tr>
  </table>

  @return @ref page_protocol_connection_phase_packets_protocol_auth_switch_response
  or closing the connection.

  @sa send_plugin_request_packet(), client_mpvio_read_packet()
*/


/**
  @page page_protocol_connection_phase_packets_protocol_old_auth_switch_request Protocol::OldAuthSwitchRequest:

  @warning *Deprecated*. Newer servers should never send this since they don't support
  @ref page_protocol_connection_phase_authentication_methods_old_password_authentication
  and they support @ref CLIENT_PLUGIN_AUTH.
  Newer clients should not support it since they should not support
  @ref page_protocol_connection_phase_authentication_methods_old_password_authentication.
  and they should support @ref CLIENT_PLUGIN_AUTH.

  Old Authentication Method Switch Request Packet consisting of
  a single 0xfe byte. It is sent by server to request client to switch to
  @ref page_protocol_connection_phase_authentication_methods_old_password_authentication
  if @ref CLIENT_PLUGIN_AUTH capability flag is not supported (by either the
  client or the server).

  <table>
  <caption>Payload</caption>
  <tr><th>Type</th><th>Name</th><th>Description</th></tr>
  <tr><td>@ref a_protocol_type_int1 "int&lt;1&gt;"</td>
    <td>0xFE (254)</td>
    <td>status tag</td></tr>
  </table>

  @return @ref page_protocol_connection_phase_packets_protocol_auth_switch_response
  with an
  @ref page_protocol_connection_phase_authentication_methods_old_password_authentication
  hash or closing the connection.

  @sa client_mpvio_read_packet()
 */

/**
  @page page_protocol_connection_phase_packets_protocol_auth_switch_response Protocol::AuthSwitchResponse:

  Authentication Method Switch Response Packet which contains response data
  generated by the authenticatication method requested in
  @ref page_protocol_connection_phase_packets_protocol_old_auth_switch_request
  packet. This data is opaque to the protocol.

  <table>
  <caption>Payload</caption>
  <tr><th>Type</th><th>Name</th><th>Description</th></tr>
  <tr><td>@ref sect_protocol_basic_dt_string_eof "string&lt;EOF&gt;"</td>
    <td>data</td>
    <td>authentication response data</td></tr>
  </table>

  @return @ref page_protocol_connection_phase_packets_protocol_auth_more_data,
    @ref page_protocol_basic_err_packet or @ref page_protocol_basic_ok_packet

  Example:

  If the client sends a @ref page_caching_sha2_authentication_exchanges and
  the server has a
  @ref page_protocol_connection_phase_authentication_methods_native_password_authentication
  for that user it will ask the client to switch to
  @ref page_protocol_connection_phase_authentication_methods_native_password_authentication
  and the client will reply from the
  @ref page_protocol_connection_phase_authentication_methods_native_password_authentication
  plugin:

  <table>
  <tr><td>
  ~~~~~~~~~~~~~~~~~~~~~
  14 00 00 03 f4 17 96 1f    79 f3 ac 10 0b da a6 b3
  ~~~~~~~~~~~~~~~~~~~~~
  </td><td>
  ~~~~~~~~~~~~~~~~~~~~~
  ........y.......
  ~~~~~~~~~~~~~~~~~~~~~
  </td></tr>
  <tr><td>
  ~~~~~~~~~~~~~~~~~~~~~
  b5 c2 0e ab 59 85 ff b8
  ~~~~~~~~~~~~~~~~~~~~~
  </td><td>
  ~~~~~~~~~~~~~~~~~~~~~
  ....Y...
  ~~~~~~~~~~~~~~~~~~~~~
  </td></tr>
  </table>

  @sa client_mpvio_write_packet, server_mpvio_read_packet
*/

/**
  @page page_protocol_connection_phase_packets_protocol_auth_more_data Protocol::AuthMoreData:


  We need to make sure that when sending plugin supplied data to the client they
  are not considered a special out-of-band command, like e.g.
  @ref page_protocol_basic_err_packet,
  @ref page_protocol_connection_phase_packets_protocol_auth_switch_request
  or @ref page_protocol_basic_ok_packet.
  To avoid this the server will send all plugin data packets "wrapped"
  in a command \1.
  Note that the client will continue sending its replies unrwapped:
  @ref page_protocol_connection_phase_packets_protocol_auth_switch_response


  <table>
  <caption>Payload</caption>
  <tr><th>Type</th><th>Name</th><th>Description</th></tr>
  <tr><td>@ref a_protocol_type_int1 "int&lt;1&gt;"</td>
  <td>0x01</td>
  <td>status tag</td></tr>
  <tr><td>@ref sect_protocol_basic_dt_string_eof "string&lt;EOF&gt;"</td>
    <td>authentication method data</td>
    <td>Extra authentication data beyond the initial challenge</td></tr>
  </table>

  @sa wrap_plguin_data_into_proper_command, server_mpvio_write_packet,
  client_mpvio_read_packet
*/

/**
  @page page_protocol_connection_phase_packets_protocol_auth_next_factor_request Protocol::AuthNextFactor:

  Next Authentication method Packet in @ref page_protocol_multi_factor_authentication_methods

  If both server and the client support @ref MULTI_FACTOR_AUTHENTICATION capability,
  server can send this packet to ask client to initiate next authentication method
  in @ref page_protocol_multi_factor_authentication_methods process.

  <table>
  <caption>Payload</caption>
  <tr><th>Type</th><th>Name</th><th>Description</th></tr>
  <tr><td>@ref a_protocol_type_int1 "int&lt;1&gt;"</td>
    <td>0x02 </td>
    <td>packet type</td></tr>
  <tr><td>@ref sect_protocol_basic_dt_string_null "string[NUL]"</td>
    <td>plugin name</td>
    <td>name of the client authentication plugin </td></tr>
  <tr><td>@ref sect_protocol_basic_dt_string_eof "string[EOF]"</td>
    <td>plugin provided data</td>
    <td>Initial authentication data for that client plugin</td></tr>
  </table>

  @return @ref page_protocol_connection_phase_packets_protocol_auth_next_factor_request
  or closing the connection.

  @sa send_auth_next_factor_packet(), client_mpvio_read_packet()
  @ref send_auth_next_factor_packet(), client_mpvio_read_packet()
*/

/* clang-format on */

/**
  Sends a @ref
  page_protocol_connection_phase_packets_protocol_auth_switch_request

  Used by the server to request that a client should restart authentication
  using a different authentication plugin.

  See @ref page_protocol_connection_phase_packets_protocol_auth_switch_request
  for more details.

  @retval false ok
  @retval true error
*/
static bool send_plugin_request_packet(MPVIO_EXT *mpvio, const uchar *data,
                                       uint data_len) {
  assert(mpvio->packets_written == 1);
  assert(mpvio->packets_read == 1);
  static uchar switch_plugin_request_buf[] = {254};

  DBUG_TRACE;

  /*
    In case of --skip-grant-tables, mpvio->status might already have set to
    SUCCESS, don't reset it to FAILURE now.
  */
  if (initialized)
    mpvio->status = MPVIO_EXT::FAILURE;  // the status is no longer RESTART

  /* Send the client side authentication plugin name */
  std::string client_auth_plugin(
      ((st_mysql_auth *)(plugin_decl(mpvio->plugin)->info))
          ->client_auth_plugin);

  assert(client_auth_plugin.c_str());

  DBUG_EXECUTE_IF("invalidate_client_auth_plugin", {
    client_auth_plugin.clear();
    client_auth_plugin = std::string("..") + std::string(FN_DIRSEP) +
                         std::string("..") + std::string(FN_DIRSEP) +
                         std::string("mysql_native_password");
  });
  /*
    If we're dealing with an older client we can't just send a change plugin
    packet to re-initiate the authentication handshake, because the client
    won't understand it. The good thing is that we don't need to : the old
    client expects us to just check the user credentials here, which we can do
    by just reading the cached data that are placed there by
    parse_com_change_user_packet() In this case we just do nothing and behave as
    if normal authentication should continue.
  */
  if (!(mpvio->protocol->has_client_capability(CLIENT_PLUGIN_AUTH))) {
    DBUG_PRINT("info", ("old client sent a COM_CHANGE_USER"));
    assert(mpvio->cached_client_reply.pkt);
    /* get the status back so the read can process the cached result */
    mpvio->status = MPVIO_EXT::RESTART;
    return false;
  }

  DBUG_PRINT("info", ("requesting client to use the %s plugin",
                      client_auth_plugin.c_str()));
  return net_write_command(
      mpvio->protocol->get_net(), switch_plugin_request_buf[0],
      pointer_cast<const uchar *>(client_auth_plugin.c_str()),
      client_auth_plugin.size() + 1, pointer_cast<const uchar *>(data),
      data_len);
}

/**
  Sends a @ref
  page_protocol_connection_phase_packets_protocol_auth_next_factor_request

  Used by the server to request that a client should initiate authentication
  for next authentication methods in the plugin chain of user definition.

  See @ref
  page_protocol_connection_phase_packets_protocol_auth_next_factor_request for
  more details.

  @param [in] mpvio      The communications channel
  @param [in] data       Client plugin data
  @param [in] data_len   Length of client plugin data

  @retval false ok
  @retval true error
*/
static bool send_auth_next_factor_packet(MPVIO_EXT *mpvio, const uchar *data,
                                         uint data_len) {
  static uchar auth_next_factor_request_buf[] = {2};
  DBUG_TRACE;

  /* Send the client side authentication plugin name */
  std::string client_auth_plugin(
      ((st_mysql_auth *)(plugin_decl(mpvio->plugin)->info))
          ->client_auth_plugin);
  assert(client_auth_plugin.c_str());
  if (!(mpvio->protocol->has_client_capability(MULTI_FACTOR_AUTHENTICATION)))
    return false;

  DBUG_PRINT("info",
             ("requesting client to initiate %s plugin's authentication",
              client_auth_plugin.c_str()));

  return net_write_command(
      mpvio->protocol->get_net(), auth_next_factor_request_buf[0],
      pointer_cast<const uchar *>(client_auth_plugin.c_str()),
      client_auth_plugin.size() + 1, pointer_cast<const uchar *>(data),
      data_len);
}

/* Return true if there is no users that can match the given host */

bool acl_check_host(THD *thd, const char *host, const char *ip) {
  Acl_cache_lock_guard acl_cache_lock(thd, Acl_cache_lock_mode::READ_MODE);
  if (!acl_cache_lock.lock(false)) return true;

  if (allow_all_hosts) return false;

  if ((host && acl_check_hosts->count(host) != 0) ||
      (ip && acl_check_hosts->count(ip) != 0))
    return false;  // Found host

  for (ACL_HOST_AND_IP *acl = acl_wild_hosts->begin();
       acl != acl_wild_hosts->end(); ++acl) {
    if (acl->compare_hostname(host, ip)) return false;  // Host ok
  }

  if (ip != nullptr) {
    /* Increment HOST_CACHE.COUNT_HOST_ACL_ERRORS. */
    Host_errors errors;
    errors.m_host_acl = 1;
    inc_host_errors(ip, &errors);
  }
  return true;  // Host is not allowed
}

/**
  When authentication is attempted using an unknown username a dummy user
  account with no authentication capabilities is assigned to the connection.
  When server is started with -skip-grant-tables, a dummy user account
  with authentication capabilities is assigned to the connection.
  Dummy user authenticates with the empty authentication string.
  This is done to decrease the cost of enumerating user accounts based on
  authentication protocol.

  @param [in] username       A dummy user to be created.
  @param [in] hostname       Host of the dummy user.
  @param [in] mem            Memory in which the dummy ACL user will be created.
  @param [in] rand           Seed value to generate random data
  @param [in] is_initialized State of ACL caches

  @retval A dummy ACL USER
*/
ACL_USER *decoy_user(const LEX_CSTRING &username, const LEX_CSTRING &hostname,
                     MEM_ROOT *mem, struct rand_struct *rand,
                     bool is_initialized) {
  ACL_USER *user = (ACL_USER *)mem->Alloc(sizeof(ACL_USER));
  user->can_authenticate = !initialized;
  user->user = strdup_root(mem, username.str);
  user->user[username.length] = '\0';
  user->host.update_hostname(strdup_root(mem, hostname.str));
  user->ssl_cipher = empty_c_string;
  user->x509_issuer = empty_c_string;
  user->x509_subject = empty_c_string;
  user->password_last_changed.time_type = MYSQL_TIMESTAMP_ERROR;
  user->password_lifetime = 0;
  user->use_default_password_lifetime = true;
  user->account_locked = false;
  user->use_default_password_reuse_interval = true;
  user->password_reuse_interval = 0;
  user->use_default_password_history = true;
  user->password_history_length = 0;
  user->password_require_current = Lex_acl_attrib_udyn::DEFAULT;
  user->password_locked_state.set_parameters(0, 0);
  user->m_mfa = nullptr;

  if (is_initialized) {
    Auth_id key(user);

    uint value;
    if (unknown_accounts->find(key, value)) {
      user->plugin = Cached_authentication_plugins::cached_plugins_names[value];
    } else {
      const int DECIMAL_SHIFT = 1000;
      const int random_number = static_cast<int>(my_rnd(rand) * DECIMAL_SHIFT);
      uint plugin_num = (uint)(random_number % ((uint)PLUGIN_LAST));
      user->plugin =
          Cached_authentication_plugins::cached_plugins_names[plugin_num];
      unknown_accounts->clear_if_greater(MAX_UNKNOWN_ACCOUNTS);

      /*
        If we fail to insert, someone already did it.
        So try to retrieve it. If we fail (e.g. map was cleared),
        just use the default and move on.
      */
      if (!unknown_accounts->insert(key, plugin_num)) {
        if (!unknown_accounts->find(key, plugin_num))
          user->plugin = default_auth_plugin_name;
        else
          user->plugin =
              Cached_authentication_plugins::cached_plugins_names[plugin_num];
      }
    }
  } else
    user->plugin = default_auth_plugin_name;

  for (int i = 0; i < NUM_CREDENTIALS; ++i) {
    memset(user->credentials[i].m_salt, 0, SCRAMBLE_LENGTH + 1);
    user->credentials[i].m_salt_len = 0;
    user->credentials[i].m_auth_string = EMPTY_CSTR;
  }
  return user;
}

/**
   Finds acl entry in user database for authentication purposes.

   Finds a user and copies it into mpvio. Reports an authentication
   failure if a user is not found.

   @note find_acl_user is not the same, because it doesn't take into
   account the case when user is not empty, but acl_user->user is empty

   @retval 0    found
   @retval 1    not found
*/
static bool find_mpvio_user(THD *thd, MPVIO_EXT *mpvio) {
  DBUG_TRACE;
  DBUG_PRINT("info", ("entry: %s", mpvio->auth_info.user_name));
  assert(mpvio->acl_user == nullptr);

  Acl_cache_lock_guard acl_cache_lock(thd, Acl_cache_lock_mode::READ_MODE);
  if (!acl_cache_lock.lock(false)) return true;

  Acl_user_ptr_list *list = nullptr;
  if (likely(acl_users)) {
    list = cached_acl_users_for_name(mpvio->auth_info.user_name);
  }
  if (list) {
    for (auto it = list->begin(); it != list->end(); ++it) {
      ACL_USER *acl_user_tmp = (*it);

      if ((!acl_user_tmp->user ||
           !strcmp(mpvio->auth_info.user_name, acl_user_tmp->user)) &&
          acl_user_tmp->host.compare_hostname(mpvio->host, mpvio->ip)) {
        mpvio->acl_user = acl_user_tmp->copy(mpvio->mem_root);
        *(mpvio->restrictions) =
            acl_restrictions->find_restrictions(mpvio->acl_user);

        /*
          When setting mpvio->acl_user_plugin we can save memory allocation if
          this is a built in plugin.
        */
        if (auth_plugin_is_built_in(acl_user_tmp->plugin.str))
          mpvio->acl_user_plugin = mpvio->acl_user->plugin;
        else
          lex_string_strmake(mpvio->mem_root, &mpvio->acl_user_plugin,
                             acl_user_tmp->plugin.str,
                             acl_user_tmp->plugin.length);
        break;
      }
    }
  }
  acl_cache_lock.unlock();

  if (!mpvio->acl_user) {
    /*
      Pretend the user exists; let the plugin decide how to handle
      bad credentials.
    */
    LEX_CSTRING usr = {mpvio->auth_info.user_name,
                       mpvio->auth_info.user_name_length};
    LEX_CSTRING hst = {mpvio->host ? mpvio->host : mpvio->ip,
                       mpvio->host ? strlen(mpvio->host) : strlen(mpvio->ip)};
    mpvio->acl_user =
        decoy_user(usr, hst, mpvio->mem_root, mpvio->rand, initialized);
    mpvio->acl_user_plugin = mpvio->acl_user->plugin;
  }

  if (!Cached_authentication_plugins::compare_plugin(
          PLUGIN_MYSQL_NATIVE_PASSWORD, mpvio->acl_user->plugin) &&
      !(mpvio->protocol->has_client_capability(CLIENT_PLUGIN_AUTH))) {
    /* user account requires non-default plugin and the client is too old */
    assert(!Cached_authentication_plugins::compare_plugin(
        PLUGIN_MYSQL_NATIVE_PASSWORD, mpvio->acl_user->plugin));
    my_error(ER_NOT_SUPPORTED_AUTH_MODE, MYF(0));
    query_logger.general_log_print(thd, COM_CONNECT, "%s",
                                   ER_DEFAULT(ER_NOT_SUPPORTED_AUTH_MODE));
    return true;
  }

  mpvio->auth_info.multi_factor_auth_info[0].auth_string =
      mpvio->acl_user->credentials[PRIMARY_CRED].m_auth_string.str;
  mpvio->auth_info.multi_factor_auth_info[0].auth_string_length =
      (unsigned long)mpvio->acl_user->credentials[PRIMARY_CRED]
          .m_auth_string.length;
  if (mpvio->acl_user->credentials[SECOND_CRED].m_auth_string.length) {
    mpvio->auth_info.additional_auth_string =
        mpvio->acl_user->credentials[SECOND_CRED].m_auth_string.str;
    mpvio->auth_info.additional_auth_string_length =
        (unsigned long)mpvio->acl_user->credentials[SECOND_CRED]
            .m_auth_string.length;
  } else {
    mpvio->auth_info.additional_auth_string = nullptr;
    mpvio->auth_info.additional_auth_string_length = 0;
  }
  strmake(mpvio->auth_info.authenticated_as,
          mpvio->acl_user->user ? mpvio->acl_user->user : "", USERNAME_LENGTH);

  /* auth_string references to 1st factor auth plugin credential details */
  mpvio->auth_info.auth_string =
      mpvio->auth_info.multi_factor_auth_info[0].auth_string;
  mpvio->auth_info.auth_string_length =
      mpvio->auth_info.multi_factor_auth_info[0].auth_string_length;

  DBUG_PRINT("info",
             ("exit: user=%s, auth_string=%s, authenticated as=%s"
              ", plugin=%s, authentication factor=%d",
              mpvio->auth_info.user_name, mpvio->auth_info.auth_string,
              mpvio->auth_info.authenticated_as, mpvio->acl_user->plugin.str,
              mpvio->auth_info.current_auth_factor));

  /* Copy 2nd and 3rd factor auth string and registration flag into mpvio */
  if (mpvio->acl_user->m_mfa) {
    Multi_factor_auth_list *auth_factor =
        mpvio->acl_user->m_mfa->get_multi_factor_auth_list();
    uint f = 1;
    for (auto m_it : auth_factor->get_mfa_list()) {
      Multi_factor_auth_info *af = m_it->get_multi_factor_auth_info();
      mpvio->auth_info.multi_factor_auth_info[f].auth_string =
          af->get_auth_str();
      mpvio->auth_info.multi_factor_auth_info[f].auth_string_length =
          af->get_auth_str_len();
      mpvio->auth_info.multi_factor_auth_info[f].is_registration_required =
          af->get_requires_registration();
      DBUG_PRINT(
          "info",
          ("exit: user=%s, auth_string=%s, plugin=%s, authentication factor=%d",
           mpvio->auth_info.user_name,
           mpvio->auth_info.multi_factor_auth_info[f].auth_string,
           af->get_plugin_str(), f));
      f++;
    }
  }

  return false;
}

static bool read_client_connect_attrs(THD *thd, char **ptr,
                                      size_t *max_bytes_available,
                                      MPVIO_EXT *mpvio [[maybe_unused]]) {
  size_t length, length_length;
  char *ptr_save;

  /* not enough bytes to hold the length */
  if (*max_bytes_available < 1) return true;

  /* read the length */
  ptr_save = *ptr;
  length = static_cast<size_t>(net_field_length_ll((uchar **)ptr));
  length_length = *ptr - ptr_save;
  if (*max_bytes_available < length_length) return true;

  *max_bytes_available -= length_length;

  /* length says there're more data than can fit into the packet */
  if (length > *max_bytes_available) return true;

  /* impose an artificial length limit of 64k */
  if (length > 65535) return true;

#ifdef HAVE_PSI_THREAD_INTERFACE
  MYSQL_SERVER_AUTH_INFO *auth_info = &mpvio->auth_info;
  int bytes_lost;
  if ((bytes_lost = PSI_THREAD_CALL(set_thread_connect_attrs)(
           *ptr, length, mpvio->charset_adapter->charset())))
    LogErr(WARNING_LEVEL, ER_CONN_ATTR_TRUNCATED, (unsigned long)length,
           (int)bytes_lost, (unsigned long long)mpvio->thread_id,
           (auth_info->user_name == NULL) ? "" : auth_info->user_name,
           auth_info->host_or_ip, auth_info->authenticated_as,
           mpvio->can_authenticate() ? "yes" : "no");
#endif /* HAVE_PSI_THREAD_INTERFACE */

  // assign the connection attributes in the current thread
  thd->m_connection_attributes = std::vector<char>(length);
  std::copy(*ptr, *ptr + length, thd->m_connection_attributes.begin());

  *max_bytes_available -= length;
  *ptr = *ptr + length;

  return false;
}

static bool acl_check_ssl(THD *thd, const ACL_USER *acl_user) {
  Vio *vio = thd->get_protocol_classic()->get_vio();
  SSL *ssl = (SSL *)vio->ssl_arg;
  X509 *cert;

  /*
    At this point we know that user is allowed to connect
    from given host by given username/password pair. Now
    we check if SSL is required, if user is using SSL and
    if X509 certificate attributes are OK
  */
  switch (acl_user->ssl_type) {
    case SSL_TYPE_NOT_SPECIFIED:  // Impossible
    case SSL_TYPE_NONE:           // SSL is not required
      return false;
    case SSL_TYPE_ANY:  // Any kind of SSL is ok
      return vio_type(vio) != VIO_TYPE_SSL;
    case SSL_TYPE_X509: /* Client should have any valid certificate. */
      /*
        Connections with non-valid certificates are dropped already
        in sslaccept() anyway, so we do not check validity here.

        We need to check for absence of SSL because without SSL
        we should reject connection.
      */
      if (vio_type(vio) == VIO_TYPE_SSL &&
          SSL_get_verify_result(ssl) == X509_V_OK &&
          (cert = SSL_get_peer_certificate(ssl))) {
        X509_free(cert);
        return false;
      }
      return true;
    case SSL_TYPE_SPECIFIED: /* Client should have specified attrib */
      /* If a cipher name is specified, we compare it to actual cipher in use.
       */
      if (vio_type(vio) != VIO_TYPE_SSL ||
          SSL_get_verify_result(ssl) != X509_V_OK)
        return true;
      if (acl_user->ssl_cipher) {
        DBUG_PRINT("info", ("comparing ciphers: '%s' and '%s'",
                            acl_user->ssl_cipher, SSL_get_cipher(ssl)));
        if (strcmp(acl_user->ssl_cipher, SSL_get_cipher(ssl))) {
          LogErr(INFORMATION_LEVEL, ER_X509_CIPHERS_MISMATCH,
                 acl_user->ssl_cipher, SSL_get_cipher(ssl));
          return true;
        }
      }
      /* Prepare certificate (if exists) */
      if (!(cert = SSL_get_peer_certificate(ssl))) return true;
      /* If X509 issuer is specified, we check it... */
      if (acl_user->x509_issuer) {
        char *ptr = X509_NAME_oneline(X509_get_issuer_name(cert), nullptr, 0);
        DBUG_PRINT("info", ("comparing issuers: '%s' and '%s'",
                            acl_user->x509_issuer, ptr));
        if (strcmp(acl_user->x509_issuer, ptr)) {
          LogErr(INFORMATION_LEVEL, ER_X509_ISSUER_MISMATCH,
                 acl_user->x509_issuer, ptr);
          OPENSSL_free(ptr);
          X509_free(cert);
          return true;
        }
        OPENSSL_free(ptr);
      }
      /* X509 subject is specified, we check it .. */
      if (acl_user->x509_subject) {
        char *ptr = X509_NAME_oneline(X509_get_subject_name(cert), nullptr, 0);
        DBUG_PRINT("info", ("comparing subjects: '%s' and '%s'",
                            acl_user->x509_subject, ptr));
        if (strcmp(acl_user->x509_subject, ptr)) {
          LogErr(INFORMATION_LEVEL, ER_X509_SUBJECT_MISMATCH,
                 acl_user->x509_subject, ptr);
          OPENSSL_free(ptr);
          X509_free(cert);
          return true;
        }
        OPENSSL_free(ptr);
      }
      X509_free(cert);
      return false;
  }
  return true;
}

/**

  Check if server has valid public key/private key
  pair for RSA communication.

  @retval false RSA support is available
  @retval true RSA support is not available
*/
bool sha256_rsa_auth_status() {
  return (!g_sha256_rsa_keys->get_private_key() ||
          !g_sha256_rsa_keys->get_public_key());
}

/* clang-format off */
/**
  @page page_protocol_com_change_user COM_CHANGE_USER

  @brief Changes the user of the current connection.

  Also and resets the following connection state:
  - user variables
  - temporary tables
  - prepared statements
  - ... and others

  It is going through the same states as the
  @ref sect_protocol_connection_phase_initial_handshake

  @return @ref page_protocol_connection_phase_packets_protocol_auth_switch_request
    or @ref page_protocol_basic_err_packet

  <table>
  <caption>Payload</caption>
  <tr><th>Type</th><th>Name</th><th>Description</th></tr>
  <tr><td>@ref a_protocol_type_int1 "int&lt;1&gt;"</td>
      <td>command</td>
      <td>0x11: COM_CHANGE_USER</td></tr>
  <tr><td>@ref sect_protocol_basic_dt_string_null "string&lt;NUL&gt;"</td>
      <td>user</td>
      <td>user name</td></tr>
  <tr><td colspan="3">if capabilities @& @ref CLIENT_RESERVED2 "CLIENT_SECURE_CONNECTION" {</td></tr>
  <tr><td>@ref a_protocol_type_int1 "int&lt;1&gt;"</td>
      <td>auth_plugin_data_len</td>
      <td>length of auth_response</td></tr>
  <tr><td>@ref sect_protocol_basic_dt_string_le "$length"</td>
      <td>auth_plugin_data</td>
      <td>authentication data</td></tr>
  <tr><td colspan="3">} else {</td></tr>
  <tr><td>@ref sect_protocol_basic_dt_string_null "string&lt;NUL&gt;"</td>
      <td>auth_plugin_data</td>
      <td>authentication data (9 bytes)</td></tr>
  <tr><td colspan="3">}</td></tr>
  <tr><td>@ref sect_protocol_basic_dt_string_null "string&lt;NUL&gt;"</td>
      <td>database</td>
      <td>schema name</td></tr>
  <tr><td colspan="3">if more data available {</td></tr>
  <tr><td colspan="3">if capabilities @& ::CLIENT_PROTOCOL_41 {</td></tr>
  <tr><td>@ref a_protocol_type_int2 "int&lt;2&gt;"</td>
      <td>character_set</td>
      <td>new connection character set. See @ref page_protocol_basic_character_set</td></tr>
  <tr><td colspan="3">} -- ::CLIENT_PROTOCOL_41</td></tr>
  <tr><td colspan="3">if capabilities @& ::CLIENT_PLUGIN_AUTH {</td></tr>
  <tr><td>@ref sect_protocol_basic_dt_string_null "string&lt;NUL&gt;"</td>
      <td>auth_plugin_name</td>
      <td>client authentication plugin name used to generate auth_plugin_data</td></tr>
  <tr><td colspan="3">} -- ::CLIENT_PLUGIN_AUTH</td></tr>
  <tr><td colspan="3">if capabilities @& ::CLIENT_CONNECT_ATTRS {</td></tr>
  <tr><td>@ref sect_protocol_basic_dt_int_le "int&lt;lenenc&gt;"</td>
      <td>connection_attributes_length</td>
      <td>length in bytes of the following block of key-value pairs</td></tr>
  <tr><td>@ref sect_protocol_basic_dt_string_le "$length"</td>
      <td>key</td>
      <td>Key name</td></tr>
  <tr><td>@ref sect_protocol_basic_dt_string_le "$length"</td>
      <td>value</td>
      <td>value of key</td></tr>
  <tr><td colspan="3">more key/value pairs until connection_attributes_length is depleted</td></tr>
  <tr><td colspan="3">} -- ::CLIENT_CONNECT_ATTRS</td></tr>
  <tr><td colspan="3">} -- more data available</td></tr>
  </table>

  Please also read @ref sect_protocol_connection_phase_com_change_user_auth

  @sa mysql_change_user, send_change_user_packet, parse_com_change_user_packet,
  acl_authenticate, dispatch_command
*/
/* clang-format on */

/**
  @brief Parses a @ref page_protocol_com_change_user

  @param thd            current thread
  @param mpvio          the communications channel
  @param packet_length  length of the packet in mpvio's buffer

  @retval true error
  @retval false success
*/
static bool parse_com_change_user_packet(THD *thd, MPVIO_EXT *mpvio,
                                         size_t packet_length) {
  Protocol_classic *protocol = mpvio->protocol;
  char *user = (char *)protocol->get_net()->read_pos;
  char *end = user + packet_length;
  /* Safe because there is always a trailing \0 at the end of the packet */
  char *passwd = strend(user) + 1;
  size_t user_len = passwd - user - 1;
  char *db = passwd;
  char db_buff[NAME_LEN + 1];           // buffer to store db in utf8
  char user_buff[USERNAME_LENGTH + 1];  // buffer to store user in utf8
  uint dummy_errors;

  DBUG_TRACE;
  if (passwd >= end) {
    my_error(ER_UNKNOWN_COM_ERROR, MYF(0));
    return true;
  }

  /*
    Clients send the size (1 byte) + string (not null-terminated).

    Cast *passwd to an unsigned char, so that it doesn't extend the sign for
    *passwd > 127 and become 2**32-127+ after casting to uint.
  */
  size_t passwd_len = (uchar)(*passwd++);

  db += passwd_len + 1;
  /*
    Database name is always NUL-terminated, so in case of empty database
    the packet must contain at least the trailing '\0'.
  */
  if (db >= end) {
    my_error(ER_UNKNOWN_COM_ERROR, MYF(0));
    return true;
  }

  size_t db_len = strlen(db);

  char *ptr = db + db_len + 1;

  if (ptr + 1 < end) {
    if (mpvio->charset_adapter->init_client_charset(uint2korr(ptr)))
      return true;
    // skip over the charset's 2 bytes
    ptr += 2;
  }

  /* Convert database and user names to utf8 */
  db_len = copy_and_convert(db_buff, sizeof(db_buff) - 1, system_charset_info,
                            db, db_len, mpvio->charset_adapter->charset(),
                            &dummy_errors);
  db_buff[db_len] = 0;

  user_len = copy_and_convert(user_buff, sizeof(user_buff) - 1,
                              system_charset_info, user, user_len,
                              mpvio->charset_adapter->charset(), &dummy_errors);
  user_buff[user_len] = 0;

  /* we should not free mpvio->user here: it's saved by dispatch_command() */
  if (!(mpvio->auth_info.user_name = my_strndup(
            key_memory_MPVIO_EXT_auth_info, user_buff, user_len, MYF(MY_WME))))
    return true;
  mpvio->auth_info.user_name_length = user_len;

  if (lex_string_strmake(mpvio->mem_root, &mpvio->db, db_buff, db_len))
    return true; /* The error is set by make_lex_string(). */

  if (!initialized) {
    // if mysqld's been started with --skip-grant-tables option
    strmake(mpvio->auth_info.authenticated_as, mpvio->auth_info.user_name,
            USERNAME_LENGTH);

    mpvio->status = MPVIO_EXT::SUCCESS;
    return false;
  }

  if (find_mpvio_user(thd, mpvio)) {
    return true;
  }

  const char *client_plugin;
  if (protocol->has_client_capability(CLIENT_PLUGIN_AUTH)) {
    client_plugin = ptr;
    /*
      ptr needs to be updated to point to correct position so that
      connection attributes are read properly.
    */
    ptr = ptr + strlen(client_plugin) + 1;

    if (client_plugin >= end) {
      my_error(ER_UNKNOWN_COM_ERROR, MYF(0));
      return true;
    }
  } else
    client_plugin = Cached_authentication_plugins::get_plugin_name(
        PLUGIN_MYSQL_NATIVE_PASSWORD);

  if (ptr > end) {
    my_error(ER_UNKNOWN_COM_ERROR, MYF(0));
    return true;
  }
  size_t bytes_remaining_in_packet = end - ptr;

  if (protocol->has_client_capability(CLIENT_CONNECT_ATTRS) &&
      read_client_connect_attrs(thd, &ptr, &bytes_remaining_in_packet, mpvio))
    return true;

  DBUG_PRINT("info", ("client_plugin=%s, restart", client_plugin));
  /*
    Remember the data part of the packet, to present it to plugin in
    read_packet()
  */
  mpvio->cached_client_reply.pkt = passwd;
  mpvio->cached_client_reply.pkt_len = passwd_len;
  mpvio->cached_client_reply.plugin = client_plugin;
  mpvio->status = MPVIO_EXT::RESTART;

  return false;
}

/** Get a string according to the protocol of the underlying buffer. */
typedef char *(*get_proto_string_func_t)(char **, size_t *, size_t *);

/**
  Get a string formatted according to the 4.1 version of the MySQL protocol.

  @param [in, out] buffer    Pointer to the user-supplied buffer to be scanned.
  @param [in, out] max_bytes_available  Limit the bytes to scan.
  @param [out] string_length The number of characters scanned not including
                            the null character.

  @note Strings are always null character terminated in this version of the
          protocol.

  @note The string_length does not include the terminating null character.
          However, after the call, the buffer is increased by string_length+1
          bytes, beyond the null character if there still available bytes to
          scan.

  @return pointer to beginning of the string scanned.
    @retval NULL The buffer content is malformed
*/

static char *get_41_protocol_string(char **buffer, size_t *max_bytes_available,
                                    size_t *string_length) {
  char *str = (char *)memchr(*buffer, '\0', *max_bytes_available);

  if (str == nullptr) return nullptr;

  *string_length = (size_t)(str - *buffer);
  *max_bytes_available -= *string_length + 1;
  str = *buffer;
  *buffer += *string_length + 1;

  return str;
}

/**
  Get a string formatted according to the 4.0 version of the MySQL protocol.

  @param [in, out] buffer    Pointer to the user-supplied buffer to be scanned.
  @param [in, out] max_bytes_available  Limit the bytes to scan.
  @param [out] string_length The number of characters scanned not including
                            the null character.

  @note If there are not enough bytes left after the current position of
          the buffer to satisfy the current string, the string is considered
          to be empty and a pointer to empty_c_string is returned.

  @note A string at the end of the packet is not null terminated.

  @return Pointer to beginning of the string scanned, or a pointer to a empty
          string.
*/
static char *get_40_protocol_string(char **buffer, size_t *max_bytes_available,
                                    size_t *string_length) {
  char *str;
  size_t len;

  /* No bytes to scan left, treat string as empty. */
  if ((*max_bytes_available) == 0) {
    *string_length = 0;
    return empty_c_string;
  }

  str = (char *)memchr(*buffer, '\0', *max_bytes_available);

  /*
    If the string was not null terminated by the client,
    the remainder of the packet is the string. Otherwise,
    advance the buffer past the end of the null terminated
    string.
  */
  if (str == nullptr)
    len = *string_length = *max_bytes_available;
  else
    len = (*string_length = (size_t)(str - *buffer)) + 1;

  str = *buffer;
  *buffer += len;
  *max_bytes_available -= len;

  return str;
}

/**
  Get a length encoded string from a user-supplied buffer.

  @param [in, out] buffer The buffer to scan; updates position after scan.
  @param [in, out] max_bytes_available Limit the number of bytes to scan
  @param [out] string_length Number of characters scanned

  @note In case the length is zero, then the total size of the string is
    considered to be 1 byte; the size byte.

  @return pointer to first byte after the header in buffer.
    @retval NULL The buffer content is malformed
*/

static char *get_56_lenc_string(char **buffer, size_t *max_bytes_available,
                                size_t *string_length) {
  static char empty_string[1] = {'\0'};
  char *begin = *buffer;
  uchar *pos = (uchar *)begin;

  if (*max_bytes_available == 0) return nullptr;

  /*
    If the length encoded string has the length 0
    the total size of the string is only one byte long (the size byte)
  */
  if (*begin == 0) {
    *string_length = 0;
    --*max_bytes_available;
    ++*buffer;
    /*
      Return a pointer to the \0 character so the return value will be
      an empty string.
    */
    return empty_string;
  }

  /* Make sure we have enough bytes available for net_field_length_ll */

  DBUG_EXECUTE_IF("buffer_too_short_3", *pos = 252; *max_bytes_available = 2;);
  DBUG_EXECUTE_IF("buffer_too_short_4", *pos = 253; *max_bytes_available = 3;);
  DBUG_EXECUTE_IF("buffer_too_short_9", *pos = 254; *max_bytes_available = 8;);

  size_t required_length = (size_t)net_field_length_size(pos);

  if (*max_bytes_available < required_length) return nullptr;

  *string_length = (size_t)net_field_length_ll((uchar **)buffer);

  DBUG_EXECUTE_IF("sha256_password_scramble_too_long",
                  *string_length = SIZE_T_MAX;);

  size_t len_len = (size_t)(*buffer - begin);

  assert((*max_bytes_available >= len_len) && (len_len == required_length));

  if (*string_length > *max_bytes_available - len_len) return nullptr;

  *max_bytes_available -= *string_length;
  *max_bytes_available -= len_len;
  *buffer += *string_length;
  return (char *)(begin + len_len);
}

/**
  Get a length encoded string from a user-supplied buffer.

  @param [in, out] buffer The buffer to scan; updates position after scan.
  @param [in, out] max_bytes_available Limit the number of bytes to scan
  @param [out] string_length Number of characters scanned

  @note In case the length is zero, then the total size of the string is
    considered to be 1 byte; the size byte.

  @note the maximum size of the string is 255 because the header is always
    1 byte.
  @return pointer to first byte after the header in buffer.
    @retval NULL The buffer content is malformed
*/

static char *get_41_lenc_string(char **buffer, size_t *max_bytes_available,
                                size_t *string_length) {
  if (*max_bytes_available == 0) return nullptr;

  /* Do double cast to prevent overflow from signed / unsigned conversion */
  size_t str_len = (size_t)(unsigned char)**buffer;

  /*
    If the length encoded string has the length 0
    the total size of the string is only one byte long (the size byte)
  */
  if (str_len == 0) {
    ++*buffer;
    *string_length = 0;
    /*
      Return a pointer to the 0 character so the return value will be
      an empty string.
    */
    return *buffer - 1;
  }

  if (str_len >= *max_bytes_available) return nullptr;

  char *str = *buffer + 1;
  *string_length = str_len;
  *max_bytes_available -= *string_length + 1;
  *buffer += *string_length + 1;
  return str;
}

/* the packet format is described in send_client_reply_packet() */
static size_t parse_client_handshake_packet(THD *thd, MPVIO_EXT *mpvio,
                                            uchar **buff, size_t pkt_len) {
  Protocol_classic *protocol = mpvio->protocol;
  char *end;
  bool packet_has_required_size = false;
  /* save server capabilities before setting client capabilities */
  bool is_server_supports_zlib =
      protocol->has_client_capability(CLIENT_COMPRESS);
  bool is_server_supports_zstd =
      protocol->has_client_capability(CLIENT_ZSTD_COMPRESSION_ALGORITHM);
  assert(mpvio->status == MPVIO_EXT::FAILURE);

  uint charset_code = 0;
  end = (char *)protocol->get_net()->read_pos;
  /*
    In order to safely scan a head for '\0' string terminators
    we must keep track of how many bytes remain in the allocated
    buffer or we might read past the end of the buffer.
  */
  size_t bytes_remaining_in_packet = pkt_len;

  /*
    Peek ahead on the client capability packet and determine which version of
    the protocol should be used.
  */
  if (bytes_remaining_in_packet < 2) return packet_error;

  protocol->set_client_capabilities(uint2korr(end));

  /*
    JConnector only sends server capabilities before starting SSL
    negotiation.  The below code is patch for this.
  */
  if (bytes_remaining_in_packet == 4 &&
      protocol->has_client_capability(CLIENT_SSL)) {
    protocol->set_client_capabilities(uint4korr(end));
    mpvio->max_client_packet_length = 0xfffff;
    charset_code = global_system_variables.character_set_client->number;
    goto skip_to_ssl;
  }

  if (protocol->has_client_capability(CLIENT_PROTOCOL_41))
    packet_has_required_size =
        bytes_remaining_in_packet >= AUTH_PACKET_HEADER_SIZE_PROTO_41;
  else
    packet_has_required_size =
        bytes_remaining_in_packet >= AUTH_PACKET_HEADER_SIZE_PROTO_40;

  if (!packet_has_required_size) return packet_error;

  if (protocol->has_client_capability(CLIENT_PROTOCOL_41)) {
    protocol->set_client_capabilities(uint4korr(end));
    mpvio->max_client_packet_length = uint4korr(end + 4);
    charset_code = (uint)(uchar) * (end + 8);
    /*
      Skip 23 remaining filler bytes which have no particular meaning.
    */
    end += AUTH_PACKET_HEADER_SIZE_PROTO_41;
    bytes_remaining_in_packet -= AUTH_PACKET_HEADER_SIZE_PROTO_41;
  } else {
    protocol->set_client_capabilities(uint2korr(end));
    mpvio->max_client_packet_length = uint3korr(end + 2);
    end += AUTH_PACKET_HEADER_SIZE_PROTO_40;
    bytes_remaining_in_packet -= AUTH_PACKET_HEADER_SIZE_PROTO_40;
    /**
      Old clients didn't have their own charset. Instead the assumption
      was that they used what ever the server used.
    */
    charset_code = global_system_variables.character_set_client->number;
  }

skip_to_ssl:
  DBUG_PRINT("info",
             ("client capabilities: %lu", protocol->get_client_capabilities()));

  /*
    If client requested SSL then we must stop parsing, try to switch to SSL,
    and wait for the client to send a new handshake packet.
    The client isn't expected to send any more bytes until SSL is initialized.
  */
  if (protocol->has_client_capability(CLIENT_SSL)) {
    unsigned long errptr;
    uint ssl_charset_code = 0;

    /*
      We need to make sure that reference count for
      SSL context is kept till the end of function
    */
    std::unique_ptr<Lock_and_access_ssl_acceptor_context> context;
    if (thd->is_admin_connection() && g_admin_ssl_configured == true)
      context =
          std::make_unique<Lock_and_access_ssl_acceptor_context>(mysql_admin);
    else
      context =
          std::make_unique<Lock_and_access_ssl_acceptor_context>(mysql_main);
    /* Do the SSL layering. */
    if (!context.get()->have_ssl()) return packet_error;
    DBUG_PRINT("info", ("IO layer change in progress..."));
    if (sslaccept(*(context.get()), protocol->get_vio(),
                  protocol->get_net()->read_timeout, &errptr)) {
      DBUG_PRINT("error", ("Failed to accept new SSL connection"));
      return packet_error;
    }

    DBUG_PRINT("info", ("Reading user information over SSL layer"));
    int rc = protocol->read_packet();
    pkt_len = protocol->get_packet_length();
    if (rc) {
      DBUG_PRINT("error", ("Failed to read user information (pkt_len= %lu)",
                           static_cast<ulong>(pkt_len)));
      return packet_error;
    }
    /* mark vio as encrypted */
    mpvio->vio_is_encrypted = 1;

    /*
      A new packet was read and the statistics reflecting the remaining bytes
      in the packet must be updated.
    */
    bytes_remaining_in_packet = pkt_len;

    /*
      After the SSL handshake is performed the client resends the handshake
      packet but because of legacy reasons we chose not to parse the packet
      fields a second time and instead only assert the length of the packet.
    */
    if (protocol->has_client_capability(CLIENT_PROTOCOL_41)) {
      packet_has_required_size =
          bytes_remaining_in_packet >= AUTH_PACKET_HEADER_SIZE_PROTO_41;
      ssl_charset_code =
          (uint)(uchar) * ((char *)protocol->get_net()->read_pos + 8);
      DBUG_PRINT("info", ("client_character_set: %u", ssl_charset_code));
      end = (char *)protocol->get_net()->read_pos +
            AUTH_PACKET_HEADER_SIZE_PROTO_41;
      bytes_remaining_in_packet -= AUTH_PACKET_HEADER_SIZE_PROTO_41;
    } else {
      packet_has_required_size =
          bytes_remaining_in_packet >= AUTH_PACKET_HEADER_SIZE_PROTO_40;
      end = (char *)protocol->get_net()->read_pos +
            AUTH_PACKET_HEADER_SIZE_PROTO_40;
      bytes_remaining_in_packet -= AUTH_PACKET_HEADER_SIZE_PROTO_40;
      /**
        Old clients didn't have their own charset. Instead the assumption
        was that they used what ever the server used.
      */
      ssl_charset_code = global_system_variables.character_set_client->number;
    }

    if (charset_code != ssl_charset_code || !packet_has_required_size)
      return packet_error;
  }

  DBUG_PRINT("info", ("client_character_set: %u", charset_code));
  if (mpvio->charset_adapter->init_client_charset(charset_code))
    return packet_error;

  if ((protocol->has_client_capability(CLIENT_TRANSACTIONS)) &&
      opt_using_transactions)
    protocol->get_net()->return_status = mpvio->server_status;

  /*
    The 4.0 and 4.1 versions of the protocol differ on how strings
    are terminated. In the 4.0 version, if a string is at the end
    of the packet, the string is not null terminated. Do not assume
    that the returned string is always null terminated.
  */
  get_proto_string_func_t get_string;

  if (protocol->has_client_capability(CLIENT_PROTOCOL_41))
    get_string = get_41_protocol_string;
  else
    get_string = get_40_protocol_string;

  /*
    When the ability to change default plugin require that the initial password
   field can be of arbitrary size. However, the 41 client-server protocol limits
   the length of the auth-data-field sent from client to server to 255 bytes
   (CLIENT_SECURE_CONNECTION). The solution is to change the type of the field
   to a true length encoded string and indicate the protocol change with a new
   client capability flag: CLIENT_PLUGIN_AUTH_LENENC_CLIENT_DATA.
  */
  get_proto_string_func_t get_length_encoded_string;

  if (protocol->has_client_capability(CLIENT_PLUGIN_AUTH_LENENC_CLIENT_DATA))
    get_length_encoded_string = get_56_lenc_string;
  else
    get_length_encoded_string = get_41_lenc_string;

  /*
    In order to safely scan a head for '\0' string terminators
    we must keep track of how many bytes remain in the allocated
    buffer or we might read past the end of the buffer.
  */
  bytes_remaining_in_packet =
      pkt_len - (end - (char *)protocol->get_net()->read_pos);

  size_t user_len;
  char *user = get_string(&end, &bytes_remaining_in_packet, &user_len);
  if (user == nullptr) return packet_error;

  /*
    Old clients send a null-terminated string as password; new clients send
    the size (1 byte) + string (not null-terminated). Hence in case of empty
    password both send '\0'.
  */
  size_t passwd_len = 0;
  char *passwd = nullptr;

  passwd =
      get_length_encoded_string(&end, &bytes_remaining_in_packet, &passwd_len);
  if (passwd == nullptr) return packet_error;

  size_t db_len = 0;
  char *db = nullptr;

  if (protocol->has_client_capability(CLIENT_CONNECT_WITH_DB)) {
    db = get_string(&end, &bytes_remaining_in_packet, &db_len);
    if (db == nullptr) return packet_error;
  }

  size_t client_plugin_len = 0;
  const char *client_plugin =
      get_string(&end, &bytes_remaining_in_packet, &client_plugin_len);
  if (client_plugin == nullptr) client_plugin = &empty_c_string[0];

  char db_buff[NAME_LEN + 1];           // buffer to store db in utf8
  char user_buff[USERNAME_LENGTH + 1];  // buffer to store user in utf8
  uint dummy_errors;

  /*
    Copy and convert the user and database names to the character set used
    by the server. Since 4.1 all database names are stored in UTF-8. Also,
    ensure that the names are properly null-terminated as this is relied
    upon later.
  */
  if (db) {
    db_len = copy_and_convert(db_buff, sizeof(db_buff) - 1, system_charset_info,
                              db, db_len, mpvio->charset_adapter->charset(),
                              &dummy_errors);
    db_buff[db_len] = '\0';
    db = db_buff;
  }

  user_len = copy_and_convert(user_buff, sizeof(user_buff) - 1,
                              system_charset_info, user, user_len,
                              mpvio->charset_adapter->charset(), &dummy_errors);
  user_buff[user_len] = '\0';
  user = user_buff;

  /* If username starts and ends in "'", chop them off */
  if (user_len > 1 && user[0] == '\'' && user[user_len - 1] == '\'') {
    user[user_len - 1] = 0;
    user++;
    user_len -= 2;
  }

  if (lex_string_strmake(mpvio->mem_root, &mpvio->db, db, db_len))
    return packet_error; /* The error is set by make_lex_string(). */
  if (mpvio->auth_info.user_name) my_free(mpvio->auth_info.user_name);
  if (!(mpvio->auth_info.user_name = my_strndup(key_memory_MPVIO_EXT_auth_info,
                                                user, user_len, MYF(MY_WME))))
    return packet_error; /* The error is set by my_strdup(). */
  mpvio->auth_info.user_name_length = user_len;

  if (find_mpvio_user(thd, mpvio)) return packet_error;

  if (!initialized) {
    // if mysqld's been started with --skip-grant-tables option
    mpvio->status = MPVIO_EXT::SUCCESS;
  }

  if (protocol->has_client_capability(CLIENT_CONNECT_ATTRS) &&
      read_client_connect_attrs(thd, &end, &bytes_remaining_in_packet, mpvio))
    return packet_error;

  NET_SERVER *ext = static_cast<NET_SERVER *>(protocol->get_net()->extension);
  struct compression_attributes *compression = &(ext->compression);
  bool is_client_supports_zlib =
      protocol->has_client_capability(CLIENT_COMPRESS);
  bool is_client_supports_zstd =
      protocol->has_client_capability(CLIENT_ZSTD_COMPRESSION_ALGORITHM);

  if (is_client_supports_zlib && is_server_supports_zlib) {
    strcpy(compression->compress_algorithm, COMPRESSION_ALGORITHM_ZLIB);
    /*
      for zlib compression method client does not send any compression level,
      set default compression level
    */
    compression->compress_level = 6;
  } else if (is_client_supports_zstd && is_server_supports_zstd) {
    strcpy(compression->compress_algorithm, COMPRESSION_ALGORITHM_ZSTD);
    compression->compress_level = (uint) * (end);
    end += 1;
    bytes_remaining_in_packet -= 1;
    if (!is_zstd_compression_level_valid(compression->compress_level)) {
      my_error(ER_WRONG_COMPRESSION_LEVEL_CLIENT, MYF(0),
               compression->compress_algorithm);
      mpvio->status = MPVIO_EXT::FAILURE;
      return CR_COMPRESSION_WRONGLY_CONFIGURED;
    }
  } else if (!compression->compression_optional) {
    /*
      if server is configured to only allow connections with compression enabled
      then check if client has enabled compression else report error
    */
    my_error(
        ER_WRONG_COMPRESSION_ALGORITHM_CLIENT, MYF(0),
        (compression->compress_algorithm[0] ? compression->compress_algorithm
                                            : "uncompressed"));

    mpvio->status = MPVIO_EXT::FAILURE;
    return CR_COMPRESSION_WRONGLY_CONFIGURED;
  }

  if (!(protocol->has_client_capability(CLIENT_PLUGIN_AUTH))) {
    /* An old client is connecting */
    client_plugin = Cached_authentication_plugins::get_plugin_name(
        PLUGIN_MYSQL_NATIVE_PASSWORD);
  }

  /*
    If the acl_user needs a different plugin to authenticate then
    the server default plugin we need to restart the authentication
    in the server.
    But perhaps the client has already used the correct plugin -
    in that case the authentication on the client may not need to be
    restarted and a server auth plugin will read the data that the client
    has just send. Cache them to return in the next server_mpvio_read_packet().
  */
  if (my_strcasecmp(system_charset_info, mpvio->acl_user_plugin.str,
                    plugin_name(mpvio->plugin)->str) != 0) {
    /* Server default plugin didn't match user plugin */
    mpvio->cached_client_reply.pkt = passwd;
    mpvio->cached_client_reply.pkt_len = passwd_len;
    mpvio->cached_client_reply.plugin = client_plugin;
    mpvio->status = MPVIO_EXT::RESTART;
    return packet_error;
  }

  /*
    ok, we don't need to restart the authentication on the server.
    but if the client used the wrong plugin, we need to restart
    the authentication on the client. Do it here, the server plugin
    doesn't need to know.
  */
  plugin_ref user_plugin =
      g_cached_authentication_plugins->get_cached_plugin_ref(
          &mpvio->acl_user_plugin);
  if (user_plugin == nullptr) return packet_error;
  auto user_client_plugin_name = client_plugin_name(user_plugin);
  if (my_strcasecmp(system_charset_info, client_plugin,
                    user_client_plugin_name)) {
    /*
      Client plugins don't match - send request to client to use a
      different plugin and restart authentication process.
    */
    mpvio->cached_client_reply.plugin = client_plugin;
    /*
      Inject error here for testing purpose.
      See auth_sec.server_send_client_plugin
    */
    DBUG_EXECUTE_IF("assert_authentication_roundtrips",
                    { return packet_error; });

    if (send_plugin_request_packet(mpvio,
                                   (uchar *)mpvio->cached_server_packet.pkt,
                                   mpvio->cached_server_packet.pkt_len))
      return packet_error;

    mpvio->protocol->read_packet();
    passwd_len = protocol->get_packet_length();
    passwd = (char *)protocol->get_net()->read_pos;
  }

  *buff = (uchar *)passwd;
  return passwd_len;
}

/**
  Wrap the extra auth data sent so that they can pass in the protocol.

  Check @ref page_protocol_connection_phase_packets_protocol_auth_more_data
  for the format description.

  @retval 0 ok
  @retval 1 error

  @param net         the network abstraction to use
  @param packet      data to transmit
  @param packet_len  length of packet

  @sa net_write_command, client_mpvio_write_packet

*/

static inline int wrap_plguin_data_into_proper_command(NET *net,
                                                       const uchar *packet,
                                                       int packet_len) {
  return net_write_command(net, 1, pointer_cast<const uchar *>(""), 0, packet,
                           packet_len);
}

/*
  Note: The following functions are declared inside extern "C" because
  they are used to initialize C structure MPVIO (see
  server_mpvio_initialize()).
*/

extern "C" {

/**
  vio->write_packet() callback method for server authentication plugins

  This function is called by a server authentication plugin, when it wants
  to send data to the client.

  It transparently wraps the data into a handshake packet,
  and handles plugin negotiation with the client. If necessary,
  it escapes the plugin data, if it starts with a mysql protocol packet byte.
*/
static int server_mpvio_write_packet(MYSQL_PLUGIN_VIO *param,
                                     const uchar *packet, int packet_len) {
  MPVIO_EXT *mpvio = (MPVIO_EXT *)param;
  int res;
  Protocol_classic *protocol = mpvio->protocol;

  DBUG_TRACE;
  /*
    Reset cached_client_reply if not an old client doing mysql_change_user,
    as this is where the password from COM_CHANGE_USER is stored.
  */
  if (!((!(protocol->has_client_capability(CLIENT_PLUGIN_AUTH))) &&
        mpvio->status == MPVIO_EXT::RESTART &&
        mpvio->cached_client_reply.plugin ==
            ((st_mysql_auth *)(plugin_decl(mpvio->plugin)->info))
                ->client_auth_plugin))
    mpvio->cached_client_reply.pkt = nullptr;
  /* for the 1st packet we wrap plugin data into the handshake packet */
  if (mpvio->packets_written == 0)
    res = send_server_handshake_packet(
        mpvio, pointer_cast<const char *>(packet), packet_len);
  else if (mpvio->status == MPVIO_EXT::RESTART) {
    /*
      Inject error here for testing purpose.
      See auth_sec.server_send_client_plugin
    */
    DBUG_EXECUTE_IF("assert_authentication_roundtrips", {
      return -1;  // Crash here.
    });
    res = send_plugin_request_packet(mpvio, packet, packet_len);
  } else if (mpvio->status == MPVIO_EXT::START_MFA) {
    res = send_auth_next_factor_packet(mpvio, packet, packet_len);
    /*
      reset the status to avoid sending AuthNextFactor again for the
      same factor authentication.
    */
    mpvio->status = MPVIO_EXT::FAILURE;
  } else
    res = wrap_plguin_data_into_proper_command(protocol->get_net(), packet,
                                               packet_len);
  mpvio->packets_written++;
  return res;
}

/**
  vio->read_packet() callback method for server authentication plugins

  This function is called by a server authentication plugin, when it wants
  to read data from the client.

  It transparently extracts the client plugin data, if embedded into
  a client authentication handshake packet, and handles plugin negotiation
  with the client, if necessary.

  RETURN
    -1          Protocol failure
    >= 0        Success and also the packet length
*/
static int server_mpvio_read_packet(MYSQL_PLUGIN_VIO *param, uchar **buf) {
  MPVIO_EXT *mpvio = (MPVIO_EXT *)param;
  Protocol_classic *protocol = mpvio->protocol;
  size_t pkt_len;

  DBUG_TRACE;
  if (mpvio->packets_written == 0) {
    /*
      plugin wants to read the data without sending anything first.
      send an empty packet to force a server handshake packet to be sent
    */
    if (mpvio->write_packet(mpvio, nullptr, 0))
      pkt_len = packet_error;
    else {
      protocol->read_packet();
      pkt_len = protocol->get_packet_length();
    }
  } else if (mpvio->cached_client_reply.pkt) {
    assert(mpvio->status == MPVIO_EXT::RESTART);
    assert(mpvio->packets_read > 0);
    /*
      If the data cached from the last server_mpvio_read_packet
      and a client has used the correct plugin, then we can return the
      cached data straight away and avoid one round trip.
    */

    auto client_auth_plugin_name = client_plugin_name(mpvio->plugin);
    if (client_auth_plugin_name == nullptr ||
        my_strcasecmp(system_charset_info, mpvio->cached_client_reply.plugin,
                      client_auth_plugin_name) == 0) {
      mpvio->status = MPVIO_EXT::FAILURE;
      *buf = const_cast<uchar *>(
          pointer_cast<const uchar *>(mpvio->cached_client_reply.pkt));
      mpvio->cached_client_reply.pkt = nullptr;
      mpvio->packets_read++;
      return (int)mpvio->cached_client_reply.pkt_len;
    }

    /* older clients don't support change of client plugin request */
    if (!(protocol->has_client_capability(CLIENT_PLUGIN_AUTH))) {
      mpvio->status = MPVIO_EXT::FAILURE;
      pkt_len = packet_error;
      goto err;
    }
    /*
      But if the client has used the wrong plugin, the cached data are
      useless. Furthermore, we have to send a "change plugin" request
      to the client.
    */
    if (mpvio->write_packet(mpvio, nullptr, 0))
      pkt_len = packet_error;
    else {
      protocol->read_packet();
      pkt_len = protocol->get_packet_length();
    }
  } else if (mpvio->status == MPVIO_EXT::START_MFA) {
    /* Send AuthNextFactor packet to client and change mpvio status */
    if (mpvio->write_packet(mpvio, nullptr, 0)) {
      pkt_len = packet_error;
    } else {
      protocol->read_packet();
      pkt_len = protocol->get_packet_length();
    }
  } else {
    protocol->read_packet();
    pkt_len = protocol->get_packet_length();
  }

  DBUG_EXECUTE_IF("simulate_packet_error", pkt_len = packet_error;);
  if (pkt_len == packet_error) goto err;

  mpvio->packets_read++;

  /*
    the 1st packet has the plugin data wrapped into the client authentication
    handshake packet
  */
  if (mpvio->packets_read == 1) {
    pkt_len = parse_client_handshake_packet(current_thd, mpvio, buf, pkt_len);
    if (pkt_len == packet_error) goto err;
  } else
    *buf = protocol->get_net()->read_pos;

  return (int)pkt_len;

err:
  if (mpvio->status == MPVIO_EXT::FAILURE) {
    my_error(ER_HANDSHAKE_ERROR, MYF(0));
  }
  return -1;
}

/**
  fills MYSQL_PLUGIN_VIO_INFO structure with the information about the
  connection
*/
static void server_mpvio_info(MYSQL_PLUGIN_VIO *vio,
                              MYSQL_PLUGIN_VIO_INFO *info) {
  MPVIO_EXT *mpvio = (MPVIO_EXT *)vio;
  mpvio_info(mpvio->protocol->get_net()->vio, info);
}

}  // extern "C"

static int do_auth_once(THD *thd, const LEX_CSTRING &auth_plugin_name,
                        MPVIO_EXT *mpvio) {
  DBUG_TRACE;
  int res = CR_OK, old_status = MPVIO_EXT::FAILURE;
  bool unlock_plugin = false;
  plugin_ref plugin =
      g_cached_authentication_plugins->get_cached_plugin_ref(&auth_plugin_name);

  if (!plugin) {
    if ((plugin = my_plugin_lock_by_name(thd, auth_plugin_name,
                                         MYSQL_AUTHENTICATION_PLUGIN)))
      unlock_plugin = true;
  }

  mpvio->plugin = plugin;
  old_status = mpvio->status;

  if (plugin) {
    st_mysql_auth *auth = (st_mysql_auth *)plugin_decl(plugin)->info;
    res = auth->authenticate_user(mpvio, &mpvio->auth_info);

    if (unlock_plugin) plugin_unlock(thd, plugin);
  } else {
    /* Server cannot load the required plugin. */
    Host_errors errors;
    errors.m_no_auth_plugin = 1;
    inc_host_errors(mpvio->ip, &errors);
    my_error(ER_PLUGIN_IS_NOT_LOADED, MYF(0), auth_plugin_name.str);
    res = CR_ERROR;
  }

  /*
    If the status was MPVIO_EXT::RESTART before the authenticate_user() call
    it can never be MPVIO_EXT::RESTART after the call, because any call
    to write_packet() or read_packet() will reset the status.

    But (!) if a plugin never called a read_packet() or write_packet(), the
    status will stay unchanged. We'll fix it, by resetting the status here.
  */
  if (old_status == MPVIO_EXT::RESTART && mpvio->status == MPVIO_EXT::RESTART)
    mpvio->status = MPVIO_EXT::FAILURE;  // reset to the default

  return res;
}

/* clang-format off */
/**
  @page page_protocol_multi_factor_authentication_methods Multi Factor Authentication

  Assume the client wants to log in via user account U and that user account is defined
  with multiple authentication methods namely X,Y,Z. Assume default authentication method
  on both server and client is X.

  @section sect_protocol_multi_factor_authentication_phase Authentication

  A successful authentication path looks as follows:

  1. The client connects to the server
  2. The server sends @ref page_protocol_connection_phase_packets_protocol_handshake
  3. The client responds with
     @ref page_protocol_connection_phase_packets_protocol_handshake_response
  4. X authentication method packets are exchanged
  5. The server responds with an @ref page_protocol_connection_phase_packets_protocol_auth_next_factor_request
     containing client side plugin name and plugin data of plugin Y.
  6. Client reads plugin name and plugin data from AuthNextFactor packet and loads corresponding client side plugin.
  7. Y authentication method packets are exchanged
  8. The server responds with an @ref page_protocol_connection_phase_packets_protocol_auth_next_factor_request
     containing client side plugin name and plugin data of plugin Z.
  9. Client reads plugin name and plugin data from AuthNextFactor packet and loads corresponding client side plugin.
  10.Z authentication method packets are exchanged
  11.The server responds with an @ref page_protocol_basic_ok_packet


  @startuml
  Client -> Server: Connect
  Server -> Client: Initial Handshake Packet
  Client -> Server: Handshake Response Packet

  == X authentication method packets are exchanged ==

  Server -> Client: AuthNextFactor packet containing plugin name/data of plugin Y

  == Y authentication method packets are exchanged ==

  Server -> Client: AuthNextFactor packet containing plugin name/data of plugin Z

  == Z authentication method packets are exchanged ==

  Server -> Client: OK packet

  == Client and server enter Command Phase ==
  @enduml
*/
/* clang-format on */

/**
  Perform 2nd and 3rd factor authentication.

  Once 1FA method succeeds, server checks if connecting user requires more
  authentication methods to do the authentication.

  Refer to @ref page_protocol_multi_factor_authentication_methods
  for server-client communication in various cases

  @param thd            thread handle
  @param mpvio          the communications channel

  @retval 0  success
  @retval 1  error
*/
static int do_multi_factor_auth(THD *thd, MPVIO_EXT *mpvio) {
  DBUG_TRACE;
  int res = CR_OK;
  /* user is not configured with Multi factor authentication */
  if (!mpvio->acl_user->m_mfa) return res;
  /*
    If an old client connects to server with user account created with Multi
    factor authentication methods, then return error.
  */
  if (!mpvio->protocol->has_client_capability(MULTI_FACTOR_AUTHENTICATION))
    return CR_AUTH_USER_CREDENTIALS;

  Multi_factor_auth_list *auth_factor =
      mpvio->acl_user->m_mfa->get_multi_factor_auth_list();
  for (auto m_it : auth_factor->get_mfa_list()) {
    Multi_factor_auth_info *af = m_it->get_multi_factor_auth_info();
    if (af->get_factor() == nthfactor::SECOND_FACTOR)
      mpvio->auth_info.current_auth_factor = 1;
    else if (af->get_factor() == nthfactor::THIRD_FACTOR)
      mpvio->auth_info.current_auth_factor = 2;
    plugin_ref plugin = my_plugin_lock_by_name(thd, af->plugin_name(),
                                               MYSQL_AUTHENTICATION_PLUGIN);
    if (plugin) {
      mpvio->plugin = plugin;
      /*
        Update auth_string, to refer to corresponding factors auth plugin
        credentials
      */
      mpvio->auth_info.auth_string =
          mpvio->auth_info
              .multi_factor_auth_info[mpvio->auth_info.current_auth_factor]
              .auth_string;
      mpvio->auth_info.auth_string_length =
          mpvio->auth_info
              .multi_factor_auth_info[mpvio->auth_info.current_auth_factor]
              .auth_string_length;
      mpvio->status = MPVIO_EXT::START_MFA;
      st_mysql_auth *auth = (st_mysql_auth *)plugin_decl(plugin)->info;
      res = auth->authenticate_user(mpvio, &mpvio->auth_info);
      if (res == CR_OK_AUTH_IN_SANDBOX_MODE) {
        /*
          Server allows user account to connect in case registration is
          required, and set server in sandbox mode.
        */
        if (af->get_requires_registration())
          thd->security_context()->set_registration_sandbox_mode(true);
        assert(af->get_requires_registration());
        plugin_unlock(thd, plugin);
        return CR_OK;
      }

      plugin_unlock(thd, plugin);
      if (res != CR_OK) {
        mpvio->status = MPVIO_EXT::FAILURE;
        break;
      } else {
        mpvio->status = MPVIO_EXT::SUCCESS;
      }
    } else {
      /* Server cannot load the required plugin. */
      Host_errors errors;
      errors.m_no_auth_plugin = 1;
      inc_host_errors(mpvio->ip, &errors);
      my_error(ER_PLUGIN_IS_NOT_LOADED, MYF(0), af->get_plugin_str());
      res = CR_ERROR;
      break;
    }
  }
  return res;
}

static void server_mpvio_initialize(THD *thd, MPVIO_EXT *mpvio,
                                    Thd_charset_adapter *charset_adapter) {
  LEX_CSTRING sctx_host_or_ip = thd->security_context()->host_or_ip();

  memset(mpvio, 0, sizeof(MPVIO_EXT));
  mpvio->read_packet = server_mpvio_read_packet;
  mpvio->write_packet = server_mpvio_write_packet;
  mpvio->info = server_mpvio_info;
  mpvio->auth_info.user_name = nullptr;
  mpvio->auth_info.user_name_length = 0;
  mpvio->auth_info.host_or_ip = sctx_host_or_ip.str;
  mpvio->auth_info.host_or_ip_length = sctx_host_or_ip.length;
  mpvio->auth_info.password_used = PASSWORD_USED_NO;
  mpvio->auth_info.current_auth_factor = 0;

  Vio *vio = thd->get_protocol_classic()->get_vio();
  if (vio->ssl_arg)
    mpvio->vio_is_encrypted = 1;
  else
    mpvio->vio_is_encrypted = 0;
  mpvio->status = MPVIO_EXT::FAILURE;
  mpvio->mem_root = thd->mem_root;
  mpvio->scramble = thd->scramble;
  mpvio->rand = &thd->rand;
  mpvio->thread_id = thd->thread_id();
  mpvio->server_status = &thd->server_status;
  mpvio->protocol = thd->get_protocol_classic();
  mpvio->ip = thd->security_context()->ip().str;
  mpvio->host = thd->security_context()->host().str;
  mpvio->charset_adapter = charset_adapter;
  mpvio->restrictions = new (mpvio->mem_root) Restrictions();

  mpvio->auth_info.multi_factor_auth_info =
      new (mpvio->mem_root) auth_factor_desc[MAX_AUTH_FACTORS];
  memset(mpvio->auth_info.multi_factor_auth_info, 0, sizeof(auth_factor_desc));
}

static void server_mpvio_update_thd(THD *thd, MPVIO_EXT *mpvio) {
  thd->max_client_packet_length = mpvio->max_client_packet_length;
  if (mpvio->protocol->has_client_capability(CLIENT_INTERACTIVE))
    thd->variables.net_wait_timeout = thd->variables.net_interactive_timeout;
  thd->security_context()->assign_user(
      mpvio->auth_info.user_name,
      (mpvio->auth_info.user_name ? strlen(mpvio->auth_info.user_name) : 0));
  if (mpvio->acl_user) {
    thd->security_context()->lock_account(mpvio->acl_user->account_locked);
  }
  if (mpvio->auth_info.user_name) my_free(mpvio->auth_info.user_name);
  LEX_CSTRING sctx_user = thd->security_context()->user();
  mpvio->auth_info.user_name = const_cast<char *>(sctx_user.str);
  mpvio->auth_info.user_name_length = sctx_user.length;
  if (thd->get_protocol()->has_client_capability(CLIENT_IGNORE_SPACE))
    thd->variables.sql_mode |= MODE_IGNORE_SPACE;
}

/**
  Calculate the timestamp difference for password expiry

  @param thd			 thread handle
  @param acl_user		 ACL_USER handle

  @retval 0  password is valid
  @retval 1  password has expired
*/
static bool check_password_lifetime(THD *thd, const ACL_USER *acl_user) {
  bool password_time_expired = false;

  if (likely(acl_user != nullptr) && !acl_user->password_expired &&
      acl_user->password_last_changed.time_type != MYSQL_TIMESTAMP_ERROR &&
      auth_plugin_is_built_in(acl_user->plugin.str) &&
      (acl_user->use_default_password_lifetime ||
       acl_user->password_lifetime)) {
    MYSQL_TIME cur_time, password_change_by;
    Interval interval;

    thd->set_time();
    thd->variables.time_zone->gmt_sec_to_TIME(
        &cur_time, static_cast<my_time_t>(thd->query_start_in_secs()));
    password_change_by = acl_user->password_last_changed;
    memset(&interval, 0, sizeof(interval));

    if (!acl_user->use_default_password_lifetime)
      interval.day = acl_user->password_lifetime;
    else {
      MUTEX_LOCK(lock, &LOCK_default_password_lifetime);
      interval.day = default_password_lifetime;
    }
    if (interval.day) {
      if (!date_add_interval_with_warn(thd, &password_change_by, INTERVAL_DAY,
                                       interval))
        password_time_expired =
            my_time_compare(password_change_by, cur_time) >= 0 ? false : true;
      else {
        assert(false);
        /* Make the compiler happy. */
      }
    }
  }
  DBUG_EXECUTE_IF("force_password_interval_expire", {
    if (!acl_user->use_default_password_lifetime && acl_user->password_lifetime)
      password_time_expired = true;
  });
  DBUG_EXECUTE_IF("force_password_interval_expire_for_time_type", {
    if (acl_user->password_last_changed.time_type != MYSQL_TIMESTAMP_ERROR)
      password_time_expired = true;
  });
  return password_time_expired;
}

/**
Logging connection for the general query log, extracted from
acl_authenticate() as it's reused at different times based on
whether proxy users are checked.

@param user                    authentication user name
@param host                    authentication user host or IP address
@param auth_as                 privilege user name
@param db                      default database
@param thd                     thread handle
@param command                 type of command(connect or change user)
*/
void acl_log_connect(const char *user, const char *host, const char *auth_as,
                     const char *db, THD *thd,
                     enum enum_server_command command) {
  const char *vio_name_str = nullptr;
  int len = 0;
  get_vio_type_name(thd->get_vio_type(), &vio_name_str, &len);

  if (strcmp(auth_as, user) && (PROXY_FLAG != *auth_as)) {
    query_logger.general_log_print(thd, command, "%s@%s as %s on %s using %s",
                                   user, host, auth_as, db ? db : "",
                                   vio_name_str);
  } else {
    query_logger.general_log_print(thd, command, "%s@%s on %s using %s", user,
                                   host, db ? db : "", vio_name_str);
  }
}

/*
  Assign priv_user and priv_host fields of the Security_context.

  @param sctx Security context, which priv_user and priv_host fields are
              updated.
  @param user Authenticated user data.
*/
inline void assign_priv_user_host(Security_context *sctx, ACL_USER *user) {
  sctx->assign_priv_user(user->user, user->user ? strlen(user->user) : 0);
  sctx->assign_priv_host(user->host.get_host(), user->host.get_host_len());
}

/**
  Check that for command COM_CONNECT, either restriction on max number of
  concurrent connections  not violated or in case the connection is admin
  connection the user has required privilege.

  @param thd  Thread context

  @return Error status
    @retval false  success
    @retval true   error

  @note if connection is admin connection and a user doesn't have
  the privilege SERVICE_CONNECTION_ADMIN, the error
  ER_SPECIFIC_ACCESS_DENIED_ERROR is set in Diagnostics_area.

  @note if a user doesn't have any of the privileges SUPER_ACL,
  CONNECTION_ADMIN, SERVICE_CONNECTION_ADMIN and a number of concurrent
  connections exceeds the limit max_connections the error ER_CON_COUNT_ERROR
  is set in Diagnostics_area.
*/
static inline bool check_restrictions_for_com_connect_command(THD *thd) {
  if (thd->is_admin_connection() &&
      !thd->m_main_security_ctx
           .has_global_grant(STRING_WITH_LEN("SERVICE_CONNECTION_ADMIN"))
           .first) {
    my_error(ER_SPECIFIC_ACCESS_DENIED_ERROR, MYF(0),
             "SERVICE_CONNECTION_ADMIN");
    return true;
  }

  if (!(thd->m_main_security_ctx.check_access(SUPER_ACL) ||
        thd->m_main_security_ctx
            .has_global_grant(STRING_WITH_LEN("CONNECTION_ADMIN"))
            .first ||
        thd->m_main_security_ctx
            .has_global_grant(STRING_WITH_LEN("SERVICE_CONNECTION_ADMIN"))
            .first)) {
    if (!Connection_handler_manager::get_instance()
             ->valid_connection_count()) {  // too many connections
      my_error(ER_CON_COUNT_ERROR, MYF(0));
      return true;
    }
  }

  return false;
}

static void check_and_update_password_lock_state(MPVIO_EXT &mpvio, THD *thd,
                                                 int &res) {
  if (mpvio.acl_user && initialized &&
      mpvio.acl_user->password_locked_state.is_active()) {
    /* update user lock status and check if the account is locked */
    Acl_cache_lock_guard acl_cache_lock(thd, Acl_cache_lock_mode::READ_MODE);

    acl_cache_lock.lock();
    const ACL_USER *acl_user = mpvio.acl_user;

    ACL_USER *acl_user_ptr = find_acl_user(
        acl_user->host.get_host(), acl_user->user ? acl_user->user : "", true);
    long days_remaining = 0;
    assert(acl_user_ptr != nullptr);
    if (acl_user_ptr && acl_user_ptr->password_locked_state.update(
                            thd, res == CR_OK, &days_remaining)) {
      uint failed_logins =
          acl_user_ptr->password_locked_state.get_failed_login_attempts();
      int blocked_for_days =
          acl_user_ptr->password_locked_state.get_password_lock_time_days();
      acl_cache_lock.unlock();
      char str_blocked_for_days[30], str_days_remaining[30];
      if (blocked_for_days > 0)
        snprintf(str_blocked_for_days, sizeof(str_blocked_for_days), "%d",
                 blocked_for_days);
      else
        strncpy(str_blocked_for_days, "unlimited",
                sizeof(str_blocked_for_days));
      if (days_remaining > 0)
        snprintf(str_days_remaining, sizeof(str_days_remaining), "%ld",
                 days_remaining);
      else
        strncpy(str_days_remaining, "unlimited", sizeof(str_days_remaining));

      my_error(ER_USER_ACCESS_DENIED_FOR_USER_ACCOUNT_BLOCKED_BY_PASSWORD_LOCK,
               MYF(0), mpvio.acl_user->user ? mpvio.acl_user->user : "",
               mpvio.auth_info.host_or_ip ? mpvio.auth_info.host_or_ip : "",
               str_blocked_for_days, str_days_remaining, failed_logins);
      LogErr(INFORMATION_LEVEL,
             ER_ACCESS_DENIED_FOR_USER_ACCOUNT_BLOCKED_BY_PASSWORD_LOCK,
             mpvio.acl_user->user ? mpvio.acl_user->user : "",
             mpvio.auth_info.host_or_ip ? mpvio.auth_info.host_or_ip : "",
             str_blocked_for_days, str_days_remaining, failed_logins);
      res = CR_ERROR;
    } else
      acl_cache_lock.unlock();
  }
}

/**
  Perform the handshake, authorize the client and update thd sctx variables.

  @param thd                     thread handle
  @param command                 the command to be executed, it can be either a
                                 COM_CHANGE_USER or COM_CONNECT (if
                                 it's a new connection)

  @retval 0  success, thd is updated.
  @retval 1  error
*/
int acl_authenticate(THD *thd, enum_server_command command) {
  int res = CR_OK;
  int ret = 1;
  MPVIO_EXT mpvio;
  LEX_CSTRING auth_plugin_name = default_auth_plugin_name;
  Thd_charset_adapter charset_adapter(thd);

  DBUG_TRACE;
  static_assert(MYSQL_USERNAME_LENGTH == USERNAME_LENGTH, "");
  assert(command == COM_CONNECT || command == COM_CHANGE_USER);

  mysql_mutex_lock(&thd->LOCK_thd_data);

  DBUG_EXECUTE_IF("before_server_mpvio_initialize", {
    DBUG_SET("+d,wait_until_thread_kill");
    const char act[] = "now SIGNAL acl_auth_reached";
    assert(!debug_sync_set_action(current_thd, STRING_WITH_LEN(act)));
  });

  server_mpvio_initialize(thd, &mpvio, &charset_adapter);
  /*
    Clear thd->db as it points to something, that will be freed when
    connection is closed. We don't want to accidentally free a wrong
    pointer if connect failed.
  */
  thd->reset_db(NULL_CSTR);

  auth_plugin_name = default_auth_plugin_name;
  /* acl_authenticate() takes the data from net->read_pos */
  thd->get_protocol_classic()->get_net()->read_pos =
      thd->get_protocol_classic()->get_raw_packet();
  DBUG_PRINT("info", ("com_change_user_pkt_len=%lu",
                      mpvio.protocol->get_packet_length()));

  if (command == COM_CHANGE_USER) {
    mpvio.packets_written++;  // pretend that a server handshake packet was sent
    mpvio.packets_read++;     // take COM_CHANGE_USER packet into account

    /* Clear variables that are allocated */
    thd->set_user_connect(nullptr);

    if (parse_com_change_user_packet(thd, &mpvio,
                                     mpvio.protocol->get_packet_length())) {
      login_failed_error(thd, &mpvio, mpvio.auth_info.password_used);
      server_mpvio_update_thd(thd, &mpvio);
<<<<<<< HEAD
      goto end;
=======
      mysql_mutex_unlock(&thd->LOCK_thd_data);
      DBUG_RETURN(1);
>>>>>>> 913af2cd
    }

    assert(mpvio.status == MPVIO_EXT::RESTART ||
           mpvio.status == MPVIO_EXT::SUCCESS);
  } else {
    /* mark the thd as having no scramble yet */
    mpvio.scramble[SCRAMBLE_LENGTH] = 1;

    /*
     perform the first authentication attempt, with the default plugin.
     This sends the server handshake packet, reads the client reply
     with a user name, and performs the authentication if everyone has used
     the correct plugin.
    */

    res = do_auth_once(thd, auth_plugin_name, &mpvio);
  }

  /*
   retry the authentication, if - after receiving the user name -
   we found that we need to switch to a non-default plugin
  */
  if (mpvio.status == MPVIO_EXT::RESTART) {
    assert(mpvio.acl_user);
    assert(command == COM_CHANGE_USER ||
           my_strcasecmp(system_charset_info, auth_plugin_name.str,
                         mpvio.acl_user->plugin.str));
    auth_plugin_name = mpvio.acl_user->plugin;
    res = do_auth_once(thd, auth_plugin_name, &mpvio);
  }

  if (res == CR_OK) {
    res = do_multi_factor_auth(thd, &mpvio);
  }

  DBUG_EXECUTE_IF("before_server_mpvio_update_thd", {
    DBUG_SET("+d,wait_until_thread_kill");
    const char act[] = "now SIGNAL acl_auth_reached";
    assert(!debug_sync_set_action(current_thd, STRING_WITH_LEN(act)));
  });

  server_mpvio_update_thd(thd, &mpvio);

  check_and_update_password_lock_state(mpvio, thd, res);
#ifdef HAVE_PSI_THREAD_INTERFACE
  PSI_THREAD_CALL(set_connection_type)(thd->get_vio_type());
#endif /* HAVE_PSI_THREAD_INTERFACE */
<<<<<<< HEAD
=======

  mysql_mutex_unlock(&thd->LOCK_thd_data);

  Security_context *sctx= thd->security_context();
  const ACL_USER *acl_user= mpvio.acl_user;
  bool proxy_check= check_proxy_users && !*mpvio.auth_info.authenticated_as;

  DBUG_PRINT("info", ("proxy_check=%s", proxy_check ? "true" : "false"));

  thd->password= mpvio.auth_info.password_used;  // remember for error messages

  // reset authenticated_as because flag value received, but server
  // proxy mapping is disabled:
  if ((!check_proxy_users) && acl_user && !*mpvio.auth_info.authenticated_as)
  {
    DBUG_PRINT("info", ("setting authenticated_as to %s as check_proxy_user is OFF.",
      mpvio.auth_info.user_name));
    strcpy(mpvio.auth_info.authenticated_as, acl_user->user ? acl_user->user : "");
  }
  /*
    Log the command here so that the user can check the log
    for the tried logins and also to detect break-in attempts.

    if sctx->user is unset it's protocol failure, bad packet.
  */
  if (mpvio.auth_info.user_name && !proxy_check)
  {
    acl_log_connect(mpvio.auth_info.user_name, mpvio.auth_info.host_or_ip,
      mpvio.auth_info.authenticated_as, mpvio.db.str, thd, command);
  }
  if (res == CR_OK &&
      (!mpvio.can_authenticate() || thd->is_error()))
  {
    res= CR_ERROR;
  }

  /*
    Assign account user/host data to the current THD. This information is used
    when the authentication fails after this point and we call audit api
    notification event. Client user/host connects to the existing account is
    easily distinguished from other connects.
  */
  if (mpvio.can_authenticate())
    assign_priv_user_host(sctx, const_cast<ACL_USER *>(acl_user));

  if (res > CR_OK && mpvio.status != MPVIO_EXT::SUCCESS)
>>>>>>> 913af2cd
  {
    Security_context *sctx = thd->security_context();
    const ACL_USER *acl_user = mpvio.acl_user;
    bool proxy_check = check_proxy_users && !*mpvio.auth_info.authenticated_as;

    DBUG_PRINT("info", ("proxy_check=%s", proxy_check ? "true" : "false"));

    thd->password =
        mpvio.auth_info.password_used;  // remember for error messages

    // reset authenticated_as because flag value received, but server
    // proxy mapping is disabled:
    if ((!check_proxy_users) && acl_user &&
        !*mpvio.auth_info.authenticated_as) {
      DBUG_PRINT("info",
                 ("setting authenticated_as to %s as check_proxy_user is OFF.",
                  mpvio.auth_info.user_name));
      strcpy(mpvio.auth_info.authenticated_as,
             acl_user->user ? acl_user->user : "");
    }
    /*
      Log the command here so that the user can check the log
      for the tried logins and also to detect break-in attempts.

      if sctx->user is unset it's protocol failure, bad packet.
    */
    if (mpvio.auth_info.user_name && !proxy_check) {
      acl_log_connect(mpvio.auth_info.user_name, mpvio.auth_info.host_or_ip,
                      mpvio.auth_info.authenticated_as, mpvio.db.str, thd,
                      command);
    }
    if (res == CR_OK && (!mpvio.can_authenticate() || thd->is_error())) {
      res = CR_ERROR;
    }

    /*
      Assign account user/host data to the current THD. This information is
      used when the authentication fails after this point and we call audit
      api notification event. Client user/host connects to the existing
      account is easily distinguished from other connects.
    */
    if (mpvio.can_authenticate())
      assign_priv_user_host(sctx, const_cast<ACL_USER *>(acl_user));

    if (res > CR_OK && mpvio.status != MPVIO_EXT::SUCCESS) {
      Host_errors errors;
      assert(mpvio.status == MPVIO_EXT::FAILURE);
      switch (res) {
        case CR_AUTH_PLUGIN_ERROR:
          errors.m_auth_plugin = 1;
          break;
        case CR_AUTH_HANDSHAKE:
          errors.m_handshake = 1;
          break;
        case CR_AUTH_USER_CREDENTIALS:
          errors.m_authentication = 1;
          break;
        case CR_ERROR:
        default:
          /* Unknown of unspecified auth plugin error. */
          errors.m_auth_plugin = 1;
          break;
      }
      inc_host_errors(mpvio.ip, &errors);
      if (mpvio.auth_info.user_name && proxy_check) {
        acl_log_connect(mpvio.auth_info.user_name, mpvio.auth_info.host_or_ip,
                        mpvio.auth_info.authenticated_as, mpvio.db.str, thd,
                        command);
      }
      login_failed_error(thd, &mpvio, mpvio.auth_info.password_used);
      goto end;
    }

    sctx->assign_proxy_user("", 0);

    if (initialized)  // if not --skip-grant-tables
    {
      bool is_proxy_user = false;
      bool password_time_expired = false;
      const char *auth_user = acl_user->user ? acl_user->user : "";
      ACL_PROXY_USER *proxy_user;
      /* check if the user is allowed to proxy as another user */
      Acl_cache_lock_guard acl_cache_lock(thd, Acl_cache_lock_mode::READ_MODE);
      if (!acl_cache_lock.lock()) return 1;

      proxy_user =
          acl_find_proxy_user(auth_user, sctx->host().str, sctx->ip().str,
                              mpvio.auth_info.authenticated_as, &is_proxy_user);
      acl_cache_lock.unlock();
      if (mpvio.auth_info.user_name && proxy_check) {
        acl_log_connect(mpvio.auth_info.user_name, mpvio.auth_info.host_or_ip,
                        mpvio.auth_info.authenticated_as, mpvio.db.str, thd,
                        command);
      }

      if (thd->is_error()) return 1;

      if (is_proxy_user) {
        ACL_USER *acl_proxy_user;
        char proxy_user_buf[USERNAME_LENGTH + HOSTNAME_LENGTH + 6];

        /* we need to find the proxy user, but there was none */
        if (!proxy_user) {
          Host_errors errors;
          errors.m_proxy_user = 1;
          inc_host_errors(mpvio.ip, &errors);
          login_failed_error(thd, &mpvio, mpvio.auth_info.password_used);
          goto end;
        }

        snprintf(proxy_user_buf, sizeof(proxy_user_buf) - 1, "'%s'@'%s'",
                 auth_user,
                 acl_user->host.get_host() ? acl_user->host.get_host() : "");
        sctx->assign_proxy_user(proxy_user_buf, strlen(proxy_user_buf));

        /* we're proxying : find the proxy user definition */
        if (!acl_cache_lock.lock()) return 1;
        acl_proxy_user = find_acl_user(proxy_user->get_proxied_host()
                                           ? proxy_user->get_proxied_host()
                                           : "",
                                       mpvio.auth_info.authenticated_as, true);
        if (!acl_proxy_user) {
          Host_errors errors;
          errors.m_proxy_user_acl = 1;
          inc_host_errors(mpvio.ip, &errors);
          login_failed_error(thd, &mpvio, mpvio.auth_info.password_used);
          goto end;
        }
        acl_user = acl_proxy_user->copy(thd->mem_root);
        *(mpvio.restrictions) = acl_restrictions->find_restrictions(acl_user);

        DBUG_PRINT("info", ("User %s is a PROXY and will assume a PROXIED"
                            " identity %s",
                            auth_user, acl_user->user));
        acl_cache_lock.unlock();
      }
      assert(mpvio.restrictions);
      sctx->set_master_access(acl_user->access, *(mpvio.restrictions));
      assign_priv_user_host(sctx, const_cast<ACL_USER *>(acl_user));
      /* Assign default role */
      {
        List_of_auth_id_refs default_roles;
        if (!acl_cache_lock.lock()) return 1;
        Auth_id_ref authid = create_authid_from(acl_user);
        if (opt_always_activate_granted_roles) {
          activate_all_granted_and_mandatory_roles(acl_user, sctx);
        } else {
          /* The server policy is to only activate default roles */
          get_default_roles(authid, default_roles);
          List_of_auth_id_refs::iterator it = default_roles.begin();
          for (; it != default_roles.end(); ++it) {
            if (sctx->activate_role(it->first, it->second, true)) {
              std::string roleidstr = create_authid_str_from(*it);
              std::string authidstr = create_authid_str_from(acl_user);
              LogErr(WARNING_LEVEL, ER_AUTH_CANT_ACTIVATE_ROLE,
                     roleidstr.c_str(), authidstr.c_str());
            }
          }
        }

        acl_cache_lock.unlock();
      }
      sctx->checkout_access_maps();

      if (!thd->is_error() &&
          !(sctx->check_access(SUPER_ACL) ||
            sctx->has_global_grant(STRING_WITH_LEN("CONNECTION_ADMIN"))
                .first)) {
        if (mysqld_offline_mode()) {
          my_error(ER_SERVER_OFFLINE_MODE, MYF(0));
          goto end;
        }
      }

      /*
        OK. Let's check the SSL. Historically it was checked after the
        password, as an additional layer, not instead of the password (in
        which case it would've been a plugin too).
      */
      if (acl_check_ssl(thd, acl_user)) {
        Host_errors errors;
        errors.m_ssl = 1;
        inc_host_errors(mpvio.ip, &errors);
        login_failed_error(thd, &mpvio, thd->password);
        goto end;
      }

      /*
        Check whether the account has been locked.
      */
      if (unlikely(mpvio.acl_user->account_locked)) {
        locked_account_connection_count++;

        my_error(ER_ACCOUNT_HAS_BEEN_LOCKED, MYF(0), mpvio.acl_user->user,
                 mpvio.auth_info.host_or_ip);
        LogErr(INFORMATION_LEVEL, ER_ACCESS_DENIED_FOR_USER_ACCOUNT_LOCKED,
               mpvio.acl_user->user, mpvio.auth_info.host_or_ip);
        goto end;
      }

      if (opt_require_secure_transport &&
          !is_secure_transport(thd->active_vio->type)) {
        my_error(ER_SECURE_TRANSPORT_REQUIRED, MYF(0));
        goto end;
      }

      /* checking password_time_expire for connecting user */
      password_time_expired = check_password_lifetime(thd, mpvio.acl_user);

      if (unlikely(
              mpvio.acl_user &&
              (mpvio.acl_user->password_expired || password_time_expired) &&
              !(mpvio.protocol->has_client_capability(
                  CLIENT_CAN_HANDLE_EXPIRED_PASSWORDS)) &&
              disconnect_on_expired_password)) {
        /*
          Clients that don't signal password expiration support
          get a connect error.
        */
        Host_errors errors;

        my_error(ER_MUST_CHANGE_PASSWORD_LOGIN, MYF(0));
        query_logger.general_log_print(
            thd, COM_CONNECT, "%s", ER_DEFAULT(ER_MUST_CHANGE_PASSWORD_LOGIN));
        LogErr(INFORMATION_LEVEL, ER_ACCOUNT_WITH_EXPIRED_PASSWORD,
               mpvio.acl_user->user, mpvio.auth_info.host_or_ip);
<<<<<<< HEAD

        errors.m_authentication = 1;
        inc_host_errors(mpvio.ip, &errors);
        goto end;
      }
=======
      sql_print_information(ER(ER_ACCOUNT_HAS_BEEN_LOCKED),
                            mpvio.acl_user->user, mpvio.auth_info.host_or_ip);
      DBUG_RETURN(1);
    }

    mysql_mutex_lock(&thd->LOCK_thd_data);
    DBUG_EXECUTE_IF("before_secure_transport_check", {
      DBUG_SET("+d,wait_until_thread_kill");
      const char act[] = "now SIGNAL acl_auth_reached";
      assert(!debug_sync_set_action(current_thd, STRING_WITH_LEN(act)));
    });

    if (opt_require_secure_transport && thd->active_vio != NULL &&
        !is_secure_transport(thd->active_vio->type)) {
      mysql_mutex_unlock(&thd->LOCK_thd_data);
      my_error(ER_SECURE_TRANSPORT_REQUIRED, MYF(0));
      DBUG_RETURN(1);
    }
    mysql_mutex_unlock(&thd->LOCK_thd_data);
>>>>>>> 913af2cd

      /* Don't allow the user to connect if he has done too many queries */
      if ((acl_user->user_resource.questions ||
           acl_user->user_resource.updates ||
           acl_user->user_resource.conn_per_hour ||
           acl_user->user_resource.user_conn ||
           global_system_variables.max_user_connections) &&
          get_or_create_user_conn(
              thd,
              (opt_old_style_user_limits ? sctx->user().str
                                         : sctx->priv_user().str),
              (opt_old_style_user_limits ? sctx->host_or_ip().str
                                         : sctx->priv_host().str),
              &acl_user->user_resource))
        goto end;  // The error is set by get_or_create_user_conn()

      /*
        We are copying the connected user's password expired flag to the
        security context. This allows proxy user to execute queries even if
        proxied user password expires.
      */
      sctx->set_password_expired(mpvio.acl_user->password_expired ||
                                 password_time_expired);
    } else {
      sctx->skip_grants();
      /*
        In case of --skip-grant-tables, we already would have set the MPVIO
        as SUCCESS, it means we are not interested in any of the error set
        in the diagnostic area, clear them.
      */
      thd->get_stmt_da()->reset_diagnostics_area();
    }

    const USER_CONN *uc;
    if ((uc = thd->get_user_connect()) &&
        (uc->user_resources.conn_per_hour || uc->user_resources.user_conn ||
         global_system_variables.max_user_connections) &&
        check_for_max_user_connections(thd, uc)) {
      goto end;  // The error is set in check_for_max_user_connections()
    }

<<<<<<< HEAD
    DBUG_PRINT("info", ("Capabilities: %lu  packet_length: %ld  Host: '%s'  "
                        "Login user: '%s' Priv_user: '%s'  Using password: %s "
                        "Access: %lu  db: '%s'",
                        thd->get_protocol()->get_client_capabilities(),
                        thd->max_client_packet_length, sctx->host_or_ip().str,
                        sctx->user().str, sctx->priv_user().str,
                        thd->password ? "yes" : "no", sctx->master_access(),
                        mpvio.db.str));

    if (command == COM_CONNECT &&
        check_restrictions_for_com_connect_command(thd)) {
=======
  DBUG_EXECUTE_IF("wait_until_thread_kill", {
    DBUG_SET("-d,wait_until_thread_kill");
    const char act[] = "now WAIT_FOR killed";
    assert(!debug_sync_set_action(current_thd, STRING_WITH_LEN(act)));
  });
  /*
    This is the default access rights for the current database.  It's
    set to 0 here because we don't have an active database yet (and we
    may not have an active database to set.
  */
  sctx->set_db_access(0);

  /* Change a database if necessary */
  if (mpvio.db.length)
  {
    if (mysql_change_db(thd, to_lex_cstring(mpvio.db), false))
    {
      /* mysql_change_db() has pushed the error message. */
>>>>>>> 913af2cd
      release_user_connection(thd);
      goto end;
    }

    /*
      This is the default access rights for the current database.  It's
      set to 0 here because we don't have an active database yet (and we
      may not have an active database to set.
    */
    sctx->cache_current_db_access(0);

    /* Change a database if necessary */
    if (mpvio.db.length) {
      if (mysql_change_db(thd, to_lex_cstring(mpvio.db), false)) {
        /* mysql_change_db() has pushed the error message. */
        release_user_connection(thd);
        Host_errors errors;
        errors.m_default_database = 1;
        inc_host_errors(mpvio.ip, &errors);
        login_failed_error(thd, &mpvio, mpvio.auth_info.password_used);
        goto end;
      }
    }

    if (mpvio.auth_info.external_user[0])
      sctx->assign_external_user(mpvio.auth_info.external_user,
                                 strlen(mpvio.auth_info.external_user));

    if (res == CR_OK_HANDSHAKE_COMPLETE)
      thd->get_stmt_da()->disable_status();
    else
      my_ok(thd);
#ifdef HAVE_PSI_THREAD_INTERFACE
    LEX_CSTRING main_sctx_user = thd->m_main_security_ctx.user();
    LEX_CSTRING main_sctx_host_or_ip = thd->m_main_security_ctx.host_or_ip();
    PSI_THREAD_CALL(set_thread_account)
    (main_sctx_user.str, main_sctx_user.length, main_sctx_host_or_ip.str,
     main_sctx_host_or_ip.length);
#endif /* HAVE_PSI_THREAD_INTERFACE */

    /*
      Turn ON the flag in THD iff the user is granted SYSTEM_USER privilege.
      We must set the flag after all required roles are activated.
    */
    set_system_user_flag(thd);
    // Update the flag in THD based on if the user is granted CONNECTION_ADMIN
    // privilege
    set_connection_admin_flag(thd);
  }
  ret = 0;
end:
  if (mpvio.restrictions) mpvio.restrictions->~Restrictions();
  /* Ready to handle queries */
  return ret;
}

bool is_secure_transport(int vio_type) {
  switch (vio_type) {
    case VIO_TYPE_SSL:
    case VIO_TYPE_SHARED_MEMORY:
    case VIO_TYPE_SOCKET:
      return true;
  }
  return false;
}

static int generate_native_password(char *outbuf, unsigned int *buflen,
                                    const char *inbuf, unsigned int inbuflen) {
  THD *thd = current_thd;
  if (!thd->m_disable_password_validation) {
    if (my_validate_password_policy(inbuf, inbuflen)) return 1;
  }
  /* for empty passwords */
  if (inbuflen == 0) {
    *buflen = 0;
    return 0;
  }
  char *buffer = (char *)my_malloc(PSI_NOT_INSTRUMENTED,
                                   SCRAMBLED_PASSWORD_CHAR_LENGTH + 1, MYF(0));
  if (buffer == nullptr) return 1;
  my_make_scrambled_password_sha1(buffer, inbuf, inbuflen);
  /*
    if buffer specified by server is smaller than the buffer given
    by plugin then return error
  */
  if (*buflen < strlen(buffer)) {
    my_free(buffer);
    return 1;
  }
  *buflen = SCRAMBLED_PASSWORD_CHAR_LENGTH;
  memcpy(outbuf, buffer, *buflen);
  my_free(buffer);
  return 0;
}

static int validate_native_password_hash(char *const inbuf,
                                         unsigned int buflen) {
  /* empty password is also valid */
  if ((buflen && buflen == SCRAMBLED_PASSWORD_CHAR_LENGTH && inbuf[0] == '*') ||
      buflen == 0)
    return 0;
  return 1;
}

static int set_native_salt(const char *password, unsigned int password_len,
                           unsigned char *salt, unsigned char *salt_len) {
  /* for empty passwords salt_len is 0 */
  if (password_len == 0)
    *salt_len = 0;
  else {
    if (password_len == SCRAMBLED_PASSWORD_CHAR_LENGTH) {
      get_salt_from_password(salt, password);
      *salt_len = SCRAMBLE_LENGTH;
    }
  }
  return 0;
}

static int generate_sha256_password(char *outbuf, unsigned int *buflen,
                                    const char *inbuf, unsigned int inbuflen) {
  /*
   Deprecate message for SHA-256 authentication plugin.
  */
  LogPluginErr(
      WARNING_LEVEL, ER_SERVER_WARN_DEPRECATED,
      Cached_authentication_plugins::get_plugin_name(PLUGIN_SHA256_PASSWORD),
      Cached_authentication_plugins::get_plugin_name(
          PLUGIN_CACHING_SHA2_PASSWORD));
  if (inbuflen > SHA256_PASSWORD_MAX_PASSWORD_LENGTH) return 1;

  THD *thd = current_thd;
  if (!thd->m_disable_password_validation) {
    if (my_validate_password_policy(inbuf, inbuflen)) return 1;
  }
  if (inbuflen == 0) {
    *buflen = 0;
    return 0;
  }
  char *buffer = (char *)my_malloc(PSI_NOT_INSTRUMENTED,
                                   CRYPT_MAX_PASSWORD_SIZE + 1, MYF(0));
  if (buffer == nullptr) return 1;
  my_make_scrambled_password(buffer, inbuf, inbuflen);
  memcpy(outbuf, buffer, CRYPT_MAX_PASSWORD_SIZE);
  /*
    if buffer specified by server is smaller than the buffer given
    by plugin then return error
  */
  if (*buflen < strlen(buffer)) {
    my_free(buffer);
    return 1;
  }
  *buflen = strlen(buffer);
  my_free(buffer);
  return 0;
}

static int validate_sha256_password_hash(char *const inbuf,
                                         unsigned int buflen) {
  if ((inbuf && inbuf[0] == '$' && inbuf[1] == '5' && inbuf[2] == '$' &&
       buflen < CRYPT_MAX_PASSWORD_SIZE + 1) ||
      buflen == 0)
    return 0;
  return 1;
}

static int set_sha256_salt(const char *password [[maybe_unused]],
                           unsigned int password_len [[maybe_unused]],
                           unsigned char *salt [[maybe_unused]],
                           unsigned char *salt_len) {
  *salt_len = 0;
  return 0;
}

/**
  Compare a clear text password with a stored hash for
  the native password plugin

  If the password is non-empty it calculates a hash from
  the cleartext and compares it with the supplied hash.

  if the password is empty checks if the hash is empty too.

  @arg hash              pointer to the hashed data
  @arg hash_length       length of the hashed data
  @arg cleartext         pointer to the clear text password
  @arg cleartext_length  length of the cleat text password
  @arg[out] is_error     non-zero in case of error extracting the salt
  @retval 0              the hash was created with that password
  @retval non-zero       the hash was created with a different password
*/
static int compare_native_password_with_hash(const char *hash,
                                             unsigned long hash_length,
                                             const char *cleartext,
                                             unsigned long cleartext_length,
                                             int *is_error) {
  DBUG_TRACE;

  char buffer[SCRAMBLED_PASSWORD_CHAR_LENGTH + 1];

  /** empty password results in an empty hash */
  if (!hash_length && !cleartext_length) return 0;

  assert(hash_length <= SCRAMBLED_PASSWORD_CHAR_LENGTH);

  /* calculate the hash from the clear text */
  my_make_scrambled_password_sha1(buffer, cleartext, cleartext_length);

  *is_error = 0;
  int result = memcmp(hash, buffer, SCRAMBLED_PASSWORD_CHAR_LENGTH);

  return result;
}

/* clang-format off */
/**
  @page page_protocol_connection_phase_authentication_methods_native_password_authentication Native Authentication

  Authentication::Native41:

  <ul>
  <li>
  The server name is *mysql_native_password*
  </li>
  <li>
  The client name is *mysql_native_password*
  </li>
  <li>
  Client side requires an 20-byte random challenge from server
  </li>
  <li>
  Client side sends a 20-byte response packet based on the algorithm described
  later.
  </li>
  </ul>

  @par "Requires" @ref CLIENT_RESERVED2 "CLIENT_SECURE_CONNECTION"

  @startuml
  Client<-Server: 20 byte random data
  Client->Server: 20 byte scrambled password
  @enduml

  This method fixes a 2 short-comings of the
  @ref page_protocol_connection_phase_authentication_methods_old_password_authentication

  1. using a tested, crypto-graphic hashing function (SHA1)
  2. knowing the content of the hash in the mysql.user table isn't enough
     to authenticate against the MySQL Server.

  The network packet content for the password is calculated by:
  ~~~~~
  SHA1( password ) XOR SHA1( "20-bytes random data from server" <concat> SHA1( SHA1( password ) ) )
  ~~~~~

  The following is stored into mysql.user.authentication_string
  ~~~~~
  SHA1( SHA1( password ) )
  ~~~~~

  @sa native_password_authenticate, native_password_auth_client,
  native_password_client_plugin, native_password_handler,
  check_scramble_sha1, compute_two_stage_sha1_hash, make_password_from_salt
*/
/* clang-format on */

/**
  MySQL Server Password Authentication Plugin

  In the MySQL authentication protocol:
  1. the server sends the random scramble to the client
  2. client sends the encrypted password back to the server
  3. the server checks the password.
*/
static int native_password_authenticate(MYSQL_PLUGIN_VIO *vio,
                                        MYSQL_SERVER_AUTH_INFO *info) {
  uchar *pkt;
  int pkt_len;
  MPVIO_EXT *mpvio = (MPVIO_EXT *)vio;

  DBUG_TRACE;

  /* generate the scramble, or reuse the old one */
  if (mpvio->scramble[SCRAMBLE_LENGTH])
    generate_user_salt(mpvio->scramble, SCRAMBLE_LENGTH + 1);

  /* send it to the client */
  if (mpvio->write_packet(mpvio, (uchar *)mpvio->scramble, SCRAMBLE_LENGTH + 1))
    return CR_AUTH_HANDSHAKE;

  /* reply and authenticate */

  /*
    <digression>
      This is more complex than it looks.

      The plugin (we) may be called right after the client was connected -
      and will need to send a scramble, read reply, authenticate.

      Or the plugin may be called after another plugin has sent a scramble,
      and read the reply. If the client has used the correct client-plugin,
      we won't need to read anything here from the client, the client
      has already sent a reply with everything we need for authentication.

      Or the plugin may be called after another plugin has sent a scramble,
      and read the reply, but the client has used the wrong client-plugin.
      We'll need to sent a "switch to another plugin" packet to the
      client and read the reply. "Use the short scramble" packet is a special
      case of "switch to another plugin" packet.

      Or, perhaps, the plugin may be called after another plugin has
      done the handshake but did not send a useful scramble. We'll need
      to send a scramble (and perhaps a "switch to another plugin" packet)
      and read the reply.

      Besides, a client may be an old one, that doesn't understand plugins.
      Or doesn't even understand 4.0 scramble.

      And we want to keep the same protocol on the wire  unless non-native
      plugins are involved.

      Anyway, it still looks simple from a plugin point of view:
      "send the scramble, read the reply and authenticate"
      All the magic is transparently handled by the server.
    </digression>
  */

  /* read the reply with the encrypted password */
  if ((pkt_len = mpvio->read_packet(mpvio, &pkt)) < 0) return CR_AUTH_HANDSHAKE;
  DBUG_PRINT("info", ("reply read : pkt_len=%d", pkt_len));

  DBUG_EXECUTE_IF("native_password_bad_reply", {
    /* This should cause a HANDSHAKE ERROR */
    pkt_len = 12;
  });
  if (mysql_native_password_proxy_users) {
    *info->authenticated_as = PROXY_FLAG;
    DBUG_PRINT("info", ("mysql_native_authentication_proxy_users is enabled, "
                        "setting authenticated_as to NULL"));
  }
  if (pkt_len == 0) {
    info->password_used = PASSWORD_USED_NO;
    return mpvio->acl_user->credentials[PRIMARY_CRED].m_salt_len != 0
               ? CR_AUTH_USER_CREDENTIALS
               : CR_OK;
  } else
    info->password_used = PASSWORD_USED_YES;
  bool second = false;
  if (pkt_len == SCRAMBLE_LENGTH) {
    if (!mpvio->acl_user->credentials[PRIMARY_CRED].m_salt_len ||
        check_scramble(pkt, mpvio->scramble,
                       mpvio->acl_user->credentials[PRIMARY_CRED].m_salt)) {
      second = true;
      if (!mpvio->acl_user->credentials[SECOND_CRED].m_salt_len ||
          check_scramble(pkt, mpvio->scramble,
                         mpvio->acl_user->credentials[SECOND_CRED].m_salt)) {
        return CR_AUTH_USER_CREDENTIALS;
      } else {
        if (second) {
          MPVIO_EXT *mpvio_second = pointer_cast<MPVIO_EXT *>(vio);
          const char *username =
              *info->authenticated_as ? info->authenticated_as : "";
          const char *hostname = mpvio_second->acl_user->host.get_host();
          LogPluginErr(
              INFORMATION_LEVEL,
              ER_MYSQL_NATIVE_PASSWORD_SECOND_PASSWORD_USED_INFORMATION,
              username, hostname ? hostname : "");
        }
        return CR_OK;
      }
    } else {
      return CR_OK;
    }
  }

  my_error(ER_HANDSHAKE_ERROR, MYF(0));
  return CR_AUTH_HANDSHAKE;
}

/**
  Interface for querying the MYSQL_PUBLIC_VIO about encryption state.

*/

static int my_vio_is_encrypted(MYSQL_PLUGIN_VIO *vio) {
  MPVIO_EXT *mpvio = (MPVIO_EXT *)vio;
  return (mpvio->vio_is_encrypted);
}

/*
  The unused parameters must be here due to function pointer casting
  in sql_show.cc.
*/
int show_rsa_public_key(THD *, SHOW_VAR *var [[maybe_unused]], char *) {
  var->type = SHOW_CHAR;
  var->value = const_cast<char *>(g_sha256_rsa_keys->get_public_key_as_pem());
  return 0;
}

void deinit_rsa_keys(void) {
  if (g_sha256_rsa_keys) {
    g_sha256_rsa_keys->free_memory();
    delete g_sha256_rsa_keys;
    g_sha256_rsa_keys = nullptr;
  }
  if (g_caching_sha2_rsa_keys) {
    g_caching_sha2_rsa_keys->free_memory();
    delete g_caching_sha2_rsa_keys;
    g_caching_sha2_rsa_keys = nullptr;
  }
}

// Wraps a FILE handle, to ensure we always close it when returning.
class FileCloser {
  FILE *m_file;

 public:
  FileCloser(FILE *to_be_closed) : m_file(to_be_closed) {}
  ~FileCloser() {
    if (m_file != nullptr) fclose(m_file);
  }
};

/**
  Loads the RSA key pair from disk and store them in a global variable.

 @see init_ssl()

 @return Error code
   @retval false Success
   @retval true Error
*/

bool init_rsa_keys(void) {
  if ((strcmp(auth_rsa_private_key_path, AUTH_DEFAULT_RSA_PRIVATE_KEY) == 0 &&
       strcmp(auth_rsa_public_key_path, AUTH_DEFAULT_RSA_PUBLIC_KEY) == 0) ||
      (strcmp(caching_sha2_rsa_private_key_path,
              AUTH_DEFAULT_RSA_PRIVATE_KEY) == 0 &&
       strcmp(caching_sha2_rsa_public_key_path, AUTH_DEFAULT_RSA_PUBLIC_KEY) ==
           0)) {
    /**
      Presence of only a private key file and a public temp file implies that
      server crashed after creating the private key file and could not create a
      public key file. Hence removing the private key file.
    */
    if (access(AUTH_DEFAULT_RSA_PRIVATE_KEY, F_OK) == 0 &&
        access(AUTH_DEFAULT_RSA_PUBLIC_KEY, F_OK) == -1) {
      if (access((std::string{AUTH_DEFAULT_RSA_PUBLIC_KEY} + ".temp").c_str(),
                 F_OK) == 0 &&
          access((std::string{AUTH_DEFAULT_RSA_PRIVATE_KEY} + ".temp").c_str(),
                 F_OK) == -1)
        remove(AUTH_DEFAULT_RSA_PRIVATE_KEY);
    }
    // Removing temp files
    remove((std::string{AUTH_DEFAULT_RSA_PRIVATE_KEY} + ".temp").c_str());
    remove((std::string{AUTH_DEFAULT_RSA_PUBLIC_KEY} + ".temp").c_str());
  }

  if (!do_auto_rsa_keys_generation()) return true;

  if (!(g_sha256_rsa_keys = new Rsa_authentication_keys(
            &auth_rsa_private_key_path, &auth_rsa_public_key_path)))
    return true;
  if (!(g_caching_sha2_rsa_keys =
            new Rsa_authentication_keys(&caching_sha2_rsa_private_key_path,
                                        &caching_sha2_rsa_public_key_path))) {
    delete g_sha256_rsa_keys;
    g_sha256_rsa_keys = nullptr;
    return true;
  }

  return (g_sha256_rsa_keys->read_rsa_keys() ||
          g_caching_sha2_rsa_keys->read_rsa_keys());
}

static MYSQL_PLUGIN plugin_info_ptr;

static int init_sha256_password_handler(MYSQL_PLUGIN plugin_ref) {
  plugin_info_ptr = plugin_ref;
  return 0;
}

/**

 @param vio Virtual input-, output interface
 @param scramble - Scramble to be saved

 Save the scramble in mpvio for future re-use.
 It is useful when we need to pass the scramble to another plugin.
 Especially in case when old 5.1 client with no CLIENT_PLUGIN_AUTH capability
 tries to connect to server with default-authentication-plugin set to
 sha256_password

*/

void static inline auth_save_scramble(MYSQL_PLUGIN_VIO *vio,
                                      const char *scramble) {
  MPVIO_EXT *mpvio = (MPVIO_EXT *)vio;
  strncpy(mpvio->scramble, scramble, SCRAMBLE_LENGTH + 1);
}

/**
  Compare a clear text password with a stored hash

  Checks if a stored hash is produced using a clear text password.
  To do that first it extracts the scramble from the hash. Then
  calculates a new hash using the extracted scramble and the supplied
  password. And finally compares the two scrambles.

  @arg hash              pointer to the hashed data
  @arg hash_length       length of the hashed data
  @arg cleartext         pointer to the clear text password
  @arg cleartext_length  length of the cleat text password
  @arg[out] is_error     non-zero in case of error extracting the salt
  @retval 0              the hash was created with that password
  @retval non-zero       the hash was created with a different password
*/
static int compare_sha256_password_with_hash(const char *hash,
                                             unsigned long hash_length,
                                             const char *cleartext,
                                             unsigned long cleartext_length,
                                             int *is_error) {
  char stage2[CRYPT_MAX_PASSWORD_SIZE + 1];
  const char *user_salt_begin;
  const char *user_salt_end;

  DBUG_TRACE;
  assert(cleartext_length <= SHA256_PASSWORD_MAX_PASSWORD_LENGTH);

  if (cleartext_length > SHA256_PASSWORD_MAX_PASSWORD_LENGTH) return -1;

  /*
    Fetch user authentication_string and extract the password salt
  */
  user_salt_begin = hash;
  user_salt_end = hash + hash_length;
  if (extract_user_salt(&user_salt_begin, &user_salt_end) !=
      CRYPT_SALT_LENGTH) {
    *is_error = 1;
    return -1;
  }

  *is_error = 0;

  /* Create hash digest */
  my_crypt_genhash(stage2, CRYPT_MAX_PASSWORD_SIZE, cleartext, cleartext_length,
                   user_salt_begin, (const char **)nullptr);

  /* Compare the newly created hash digest with the password record */
  int result = memcmp(hash, stage2, hash_length);

  return result;
}

#undef LOG_COMPONENT_TAG
#define LOG_COMPONENT_TAG "sha256_password"

/**

 @param vio Virtual input-, output interface
 @param [out] info Connection information

 Authenticate the user by receiving a RSA or TLS encrypted password and
 calculate a hash digest which should correspond to the user record digest

 RSA keys are assumed to be pre-generated and supplied when server starts. If
 the client hasn't got a public key it can request one.

 TLS certificates and keys are assumed to be pre-generated and supplied when
 server starts.

*/

static int sha256_password_authenticate(MYSQL_PLUGIN_VIO *vio,
                                        MYSQL_SERVER_AUTH_INFO *info) {
  char scramble[SCRAMBLE_LENGTH + 1];
  uchar *pkt;
  int pkt_len;
  String scramble_response_packet;
  int cipher_length = 0;
  unsigned char plain_text[MAX_CIPHER_LENGTH + 1];
#if OPENSSL_VERSION_NUMBER >= 0x30000000L
  EVP_PKEY *private_key = nullptr;
  EVP_PKEY *public_key = nullptr;
#else  /* OPENSSL_VERSION_NUMBER >= 0x30000000L */
  RSA *private_key = nullptr;
  RSA *public_key = nullptr;
#endif /* OPENSSL_VERSION_NUMBER >= 0x30000000L */

  DBUG_TRACE;

<<<<<<< HEAD
  /*
   Deprecate message for SHA-256 authentication plugin.
  */
  LogPluginErr(
      WARNING_LEVEL, ER_SERVER_WARN_DEPRECATED,
      Cached_authentication_plugins::get_plugin_name(PLUGIN_SHA256_PASSWORD),
      Cached_authentication_plugins::get_plugin_name(
          PLUGIN_CACHING_SHA2_PASSWORD));
=======
  DBUG_EXECUTE_IF("in_sha256_password_authenticate", {
    DBUG_SET("+d,wait_until_thread_kill");
    const char act[] = "now SIGNAL acl_auth_reached";
    assert(!debug_sync_set_action(current_thd, STRING_WITH_LEN(act)));
  });

>>>>>>> 913af2cd
  generate_user_salt(scramble, SCRAMBLE_LENGTH + 1);

  /*
    Note: The nonce is split into 8 + 12 bytes according to
http://dev.mysql.com/doc/internals/en/connection-phase-packets.html#packet-Protocol::HandshakeV10
    Native authentication sent 20 bytes + '\0' character = 21 bytes.
    This plugin must do the same to stay consistent with historical behavior
    if it is set to operate as a default plugin.
  */
  if (vio->write_packet(vio, (unsigned char *)scramble, SCRAMBLE_LENGTH + 1))
    return CR_ERROR;

  /*
    Save the scramble so it could be used by native plugin in case
    the authentication on the server side needs to be restarted
  */
  auth_save_scramble(vio, scramble);

  /*
    After the call to read_packet() the user name will appear in
    mpvio->acl_user and info will contain current data.
  */
  if ((pkt_len = vio->read_packet(vio, &pkt)) == -1) return CR_ERROR;

  /*
    If first packet is a 0 byte then the client isn't sending any password
    else the client will send a password.

    The original intention was that the password is a string[NUL] but this
    never got enforced properly so now we have to accept that an empty packet
    is a blank password, thus the check for pkt_len == 0 has to be made too.
  */
  if ((pkt_len == 0 || pkt_len == 1) && *pkt == 0) {
    info->password_used = PASSWORD_USED_NO;
    /*
      Send OK signal; the authentication might still be rejected based on
      host mask.
    */
    if (info->auth_string_length == 0) {
      if (sha256_password_proxy_users) {
        *info->authenticated_as = PROXY_FLAG;
        DBUG_PRINT("info", ("sha256_password_proxy_users is enabled \
                             , setting authenticated_as to NULL"));
      }
      return CR_OK;
    } else
      return CR_ERROR;
  } else
    info->password_used = PASSWORD_USED_YES;

  if (!my_vio_is_encrypted(vio)) {
    /*
      Since a password is being used it must be encrypted by RSA since no
      other encryption is being active.
    */
    private_key = g_sha256_rsa_keys->get_private_key();
    public_key = g_sha256_rsa_keys->get_public_key();

    /*
      Without the keys encryption isn't possible.
    */
    if (private_key == nullptr || public_key == nullptr) {
      LogPluginErr(ERROR_LEVEL, ER_SHA_PWD_AUTH_REQUIRES_RSA_OR_SSL);
      return CR_ERROR;
    }

    if ((cipher_length = g_sha256_rsa_keys->get_cipher_length()) >
        MAX_CIPHER_LENGTH) {
      LogPluginErr(ERROR_LEVEL, ER_SHA_PWD_RSA_KEY_TOO_LONG,
                   g_sha256_rsa_keys->get_cipher_length(), MAX_CIPHER_LENGTH);
      return CR_ERROR;
    }

    /*
      Client sent a "public key request"-packet ?
      If the first packet is 1 then the client will require a public key
      before encrypting the password.
    */
    if (pkt_len == 1 && *pkt == 1) {
      uint pem_length =
          static_cast<uint>(strlen(g_sha256_rsa_keys->get_public_key_as_pem()));
      if (vio->write_packet(vio,
                            pointer_cast<const uchar *>(
                                g_sha256_rsa_keys->get_public_key_as_pem()),
                            pem_length))
        return CR_ERROR;
      /* Get the encrypted response from the client */
      if ((pkt_len = vio->read_packet(vio, &pkt)) == -1) return CR_ERROR;
    }

    /*
      The packet will contain the cipher used. The length of the packet
      must correspond to the expected cipher length.
    */
    if (pkt_len != cipher_length) return CR_ERROR;

    /* Decrypt password */
    if (decrypt_RSA_private_key(pkt, cipher_length, plain_text,
                                sizeof(plain_text) - 1, private_key))
      return CR_ERROR;

    plain_text[cipher_length] = '\0';  // safety
    xor_string((char *)plain_text, cipher_length, (char *)scramble,
               SCRAMBLE_LENGTH);

    /*
      Set packet pointers and length for the hash digest function below
    */
    pkt = plain_text;
    pkt_len = strlen((char *)plain_text) + 1;  // include \0 intentionally.

    if (pkt_len == 1) return CR_ERROR;
  }  // if(!my_vio_is_encrypted())

  /* Don't process the password if it is longer than maximum limit */
  if (pkt_len > SHA256_PASSWORD_MAX_PASSWORD_LENGTH + 1) return CR_ERROR;

  /* A password was sent to an account without a password */
  if (info->auth_string_length == 0 && info->additional_auth_string_length == 0)
    return CR_ERROR;

  int is_error = 0;
  int result = compare_sha256_password_with_hash(
      info->auth_string, info->auth_string_length, (const char *)pkt,
      pkt_len - 1, &is_error);

  if (is_error) {
    /* User salt is not correct */
    LogPluginErr(ERROR_LEVEL, ER_SHA_PWD_SALT_FOR_USER_CORRUPT,
                 info->user_name);
    return CR_ERROR;
  }

  if (result && info->additional_auth_string_length) {
    result = compare_sha256_password_with_hash(
        info->additional_auth_string, info->additional_auth_string_length,
        (const char *)pkt, pkt_len - 1, &is_error);
    if (is_error) {
      /* User salt is not correct */
      LogPluginErr(ERROR_LEVEL, ER_SHA_PWD_SALT_FOR_USER_CORRUPT,
                   info->user_name);
      return CR_ERROR;
    }
    if (result == 0) {
      MPVIO_EXT *mpvio = (MPVIO_EXT *)vio;
      const char *username =
          *info->authenticated_as ? info->authenticated_as : "";
      const char *hostname = mpvio->acl_user->host.get_host();
      LogPluginErr(INFORMATION_LEVEL,
                   ER_SHA256_PASSWORD_SECOND_PASSWORD_USED_INFORMATION,
                   username, hostname ? hostname : "");
    }
  }

  if (result == 0) {
    if (sha256_password_proxy_users) {
      *info->authenticated_as = PROXY_FLAG;
      DBUG_PRINT("info", ("mysql_native_authentication_proxy_users is enabled \
						   , setting authenticated_as to NULL"));
    }
    return CR_OK;
  }

  return CR_ERROR;
}

static MYSQL_SYSVAR_STR(
    private_key_path, auth_rsa_private_key_path,
    PLUGIN_VAR_READONLY | PLUGIN_VAR_NOPERSIST,
    "A fully qualified path to the private RSA key used for authentication",
    nullptr, nullptr, AUTH_DEFAULT_RSA_PRIVATE_KEY);
static MYSQL_SYSVAR_STR(
    public_key_path, auth_rsa_public_key_path,
    PLUGIN_VAR_READONLY | PLUGIN_VAR_NOPERSIST,
    "A fully qualified path to the public RSA key used for authentication",
    nullptr, nullptr, AUTH_DEFAULT_RSA_PUBLIC_KEY);
static MYSQL_SYSVAR_BOOL(
    auto_generate_rsa_keys, auth_rsa_auto_generate_rsa_keys,
    PLUGIN_VAR_READONLY | PLUGIN_VAR_OPCMDARG | PLUGIN_VAR_NOPERSIST,
    "Auto generate RSA keys at server startup if corresponding "
    "system variables are not specified and key files are not present "
    "at the default location.",
    nullptr, nullptr, true);

static SYS_VAR *sha256_password_sysvars[] = {
    MYSQL_SYSVAR(private_key_path), MYSQL_SYSVAR(public_key_path),
    MYSQL_SYSVAR(auto_generate_rsa_keys), nullptr};

typedef std::string Sql_string_t;

/**
  Exception free resize

  @param [in,out] content string handle
  @param [in] size New size

  @retval false  Error
  @retval true  Successfully resized
*/
static bool resize_no_exception(Sql_string_t &content, size_t size) {
  try {
    content.resize(size);
  } catch (const std::length_error &) {
    return false;
  } catch (std::bad_alloc &) {
    return false;
  }
  return true;
}

/**

  FILE_IO : Wrapper around std::fstream
  1> Provides READ/WRITE handle to a file
  2> Records error on READ/WRITE operations
  3> Closes file before destruction

*/

class File_IO {
 public:
  File_IO(const File_IO &src)
      : m_file_name(src.file_name()),
        m_read(src.read_mode()),
        m_error_state(src.get_error()),
        m_file(-1) {
    file_open();
  }

  File_IO &operator=(const File_IO &src) {
    m_file_name = src.file_name();
    m_read = src.read_mode();
    file_open();
    return *this;
  }

  ~File_IO() { close(); }

  /*
    Close an already open file.
  */
  void close() {
    if (file_is_open()) {
      my_close(m_file, MYF(MY_WME));
      m_file = -1;
    }
  }

  /*
    Get name of the file. Used by copy constructor
  */
  const Sql_string_t &file_name() const { return m_file_name; }

  /*
    Get file IO mode. Used by copy constructor.
  */
  bool read_mode() const { return m_read; }

  /*
    Get READ/WRITE error status.
  */
  bool get_error() const { return m_error_state; }

  /*
    Set error. Used by >> and << functions.
  */
  void set_error() { m_error_state = true; }

  void reset_error() { m_error_state = false; }

  File_IO &operator>>(Sql_string_t &s);
  File_IO &operator<<(const Sql_string_t &output_string);

 protected:
  File_IO() = default;
  File_IO(const Sql_string_t filename, bool read)
      : m_file_name(filename), m_read(read), m_error_state(false), m_file(-1) {
    file_open();
  }

  /**
    A constructor to create the class with the right umask mode
    @param filename name of the file
    @param mode the create attributes to pass to my_create()
  */
  File_IO(const Sql_string_t filename, MY_MODE mode)
      : m_file_name(filename), m_read(false), m_error_state(false), m_file(-1) {
    m_file = my_create(m_file_name.c_str(), mode, O_WRONLY, MYF(MY_WME));
  }

  void file_open() {
    m_file =
        my_open(m_file_name.c_str(),
                m_read ? O_RDONLY : O_WRONLY | O_TRUNC | O_CREAT, MYF(MY_WME));
  }

  bool file_is_open() { return m_file >= 0; }

 private:
  Sql_string_t m_file_name;
  bool m_read;
  bool m_error_state;
  File m_file;
  /* Only File_creator can create File_IO */
  friend class File_creator;
};

/**
  Read an open file.

  @param [out] s String buffer

  Assumption : Caller will free string buffer

  @returns File_IO reference. Optionally sets error.
*/
File_IO &File_IO::operator>>(Sql_string_t &s) {
  assert(read_mode() && file_is_open());

  my_off_t off = my_seek(m_file, 0, SEEK_END, MYF(MY_WME));
  if (off == MY_FILEPOS_ERROR || resize_no_exception(s, off) == false)
    set_error();
  else {
    if (MY_FILEPOS_ERROR == my_seek(m_file, 0, SEEK_SET, MYF(MY_WME)) ||
        (size_t)-1 ==
            my_read(m_file, reinterpret_cast<uchar *>(&s[0]), s.size(), MYF(0)))
      set_error();
    close();
  }
  return *this;
}

/**
  Write into an open file

  @param [in] output_string Content to be written

  Assumption : string must be non-empty.

  @returns File_IO reference. Optionally sets error.
*/
File_IO &File_IO::operator<<(const Sql_string_t &output_string) {
  assert(!read_mode() && file_is_open());

  if (!output_string.size() ||
      MY_FILE_ERROR ==
          my_write(m_file,
                   reinterpret_cast<const uchar *>(output_string.data()),
                   output_string.length(), MYF(MY_NABP | MY_WME)))
    set_error();
  else
    my_sync(m_file, MYF(MY_WME));

  close();
  return *this;
}

/*
  Helper class to create a File_IO handle.
  Can be extended in future to set more file specific properties.
  Frees allocated memory in destructor.
*/
class File_creator {
 public:
  File_creator() = default;

  ~File_creator() {
    for (std::vector<File_IO *>::iterator it = m_file_vector.begin();
         it != m_file_vector.end(); ++it)
      delete (*it);
  }

  /*
    Note : Do not free memory.
  */
  File_IO *operator()(const Sql_string_t filename, bool read = false) {
    File_IO *f = new File_IO(filename, read);
    m_file_vector.push_back(f);
    return f;
  }

  /*
    Note : Do not free memory.
  */
  File_IO *operator()(const Sql_string_t filename, MY_MODE mode) {
    File_IO *f = new File_IO(filename, mode);
    m_file_vector.push_back(f);
    return f;
  }

 private:
  std::vector<File_IO *> m_file_vector;
};

/*
  This class encapsulates OpenSSL specific details of RSA key generation.
  It provides interfaces to:

  1> Get RSA structure
  2> Get EVP_PKEY structure
  3> Write Private/Public key into a string
  4> Free RSA/EVP_PKEY structures
*/
class RSA_gen {
 public:
  RSA_gen(uint32_t key_size = 2048, uint32_t exponent = RSA_F4)
      : m_key_size(key_size), m_exponent(exponent) {}

  ~RSA_gen() = default;

  /**
    Passing key type is a violation against the principle of generic
    programming when this operator is used in an algorithm
    but it at the same time increases usefulness of this class when used
    stand alone.
   */
  /* generate RSA keys */
#if OPENSSL_VERSION_NUMBER >= 0x30000000L
  EVP_PKEY *operator()(void) {
    EVP_PKEY *rsa = nullptr;
    BIGNUM *exponent = BN_new();
    if (!exponent) return nullptr;
    EVP_PKEY_CTX *rsa_ctx = EVP_PKEY_CTX_new_id(EVP_PKEY_RSA, nullptr);
    if (!rsa_ctx) {
      BN_free(exponent);
      return nullptr;
    }
    if (BN_set_word(exponent, m_exponent) != 1 ||
        EVP_PKEY_keygen_init(rsa_ctx) <= 0 ||
        EVP_PKEY_CTX_set_rsa_keygen_bits(rsa_ctx, m_key_size) <= 0 ||
        EVP_PKEY_CTX_set1_rsa_keygen_pubexp(rsa_ctx, exponent) <= 0 ||
        EVP_PKEY_keygen(rsa_ctx, &rsa) <= 0) {
      BN_free(exponent);
      EVP_PKEY_CTX_free(rsa_ctx);
      return nullptr;
    }
    BN_free(exponent);
    EVP_PKEY_CTX_free(rsa_ctx);
#else  /* OPENSSL_VERSION_NUMBER >= 0x30000000L */
  RSA *operator()(void) {
    RSA *rsa = RSA_new();
    if (!rsa) return nullptr;
    BIGNUM *e = BN_new();
    if (!e) {
      RSA_free(rsa);
      return nullptr;
    }
    if (!BN_set_word(e, m_exponent) ||
        !RSA_generate_key_ex(rsa, m_key_size, e, nullptr)) {
      RSA_free(rsa);
      BN_free(e);
      return nullptr;
    }
    BN_free(e);
#endif /* OPENSSL_VERSION_NUMBER >= 0x30000000L */

    return rsa;  // pass ownership
  }

 private:
  uint32_t m_key_size;
  uint32_t m_exponent;
};

#if OPENSSL_VERSION_NUMBER < 0x30000000L
static EVP_PKEY *evp_pkey_generate(RSA *rsa) {
  if (rsa) {
    EVP_PKEY *pkey = EVP_PKEY_new();
    EVP_PKEY_assign_RSA(pkey, rsa);
    return pkey;
  }
  return nullptr;
}
#endif /* OPENSSL_VERSION_NUMBER < 0x30000000L */

/**
  Write private key in a string buffer

  @param [in] rsa Handle to RSA structure where private key is stored

  @returns Sql_string_t object with private key stored in it.
*/
#if OPENSSL_VERSION_NUMBER >= 0x30000000L
static Sql_string_t rsa_priv_key_write(EVP_PKEY *rsa) {
#else  /* OPENSSL_VERSION_NUMBER >= 0x30000000L */
static Sql_string_t rsa_priv_key_write(RSA *rsa) {
#endif /* OPENSSL_VERSION_NUMBER >= 0x30000000L */
  assert(rsa);
  BIO *buf = BIO_new(BIO_s_mem());
  Sql_string_t read_buffer;

#if OPENSSL_VERSION_NUMBER >= 0x30000000L
  if (PEM_write_bio_PrivateKey(buf, rsa, nullptr, nullptr, 0, nullptr,
                               nullptr)) {
#else  /* OPENSSL_VERSION_NUMBER >= 0x30000000L */
  if (PEM_write_bio_RSAPrivateKey(buf, rsa, nullptr, nullptr, 0, nullptr,
                                  nullptr)) {
#endif /* OPENSSL_VERSION_NUMBER >= 0x30000000L */
    size_t len = BIO_pending(buf);
    if (resize_no_exception(read_buffer, len + 1) == true) {
      BIO_read(buf, const_cast<char *>(read_buffer.c_str()), len);
      read_buffer[len] = '\0';
    }
  }
  BIO_free(buf);
  return read_buffer;
}

/**
  Write public key in a string buffer

  @param [in] rsa Handle to RSA structure where public key is stored

  @returns Sql_string_t object with public key stored in it.
*/
#if OPENSSL_VERSION_NUMBER >= 0x30000000L
static Sql_string_t rsa_pub_key_write(EVP_PKEY *rsa) {
#else  /* OPENSSL_VERSION_NUMBER >= 0x30000000L */
static Sql_string_t rsa_pub_key_write(RSA *rsa) {
#endif /* OPENSSL_VERSION_NUMBER >= 0x30000000L */
  assert(rsa);
  BIO *buf = BIO_new(BIO_s_mem());
  Sql_string_t read_buffer;
#if OPENSSL_VERSION_NUMBER >= 0x30000000L
  if (PEM_write_bio_PUBKEY(buf, rsa)) {
#else  /* OPENSSL_VERSION_NUMBER >= 0x30000000L */
  if (PEM_write_bio_RSA_PUBKEY(buf, rsa)) {
#endif /* OPENSSL_VERSION_NUMBER >= 0x30000000L */
    size_t len = BIO_pending(buf);
    if (resize_no_exception(read_buffer, len + 1) == true) {
      BIO_read(buf, const_cast<char *>(read_buffer.c_str()), len);
      read_buffer[len] = '\0';
    }
  }
  BIO_free(buf);
  return read_buffer;
}

/*
  This class encapsulates OpenSSL specific details of X509 certificate
  generation. It provides interfaces to:

  1> Generate X509 certificate
  2> Read/Write X509 certificate from/to a string
  3> Read/Write Private key from/to a string
  4> Free X509/EVP_PKEY structures
*/
class X509_gen {
 public:
  X509 *operator()(EVP_PKEY *pkey, const Sql_string_t cn, uint32_t serial,
                   uint32_t notbefore, uint32_t notafter, bool self_sign = true,
                   X509 *ca_x509 = nullptr, EVP_PKEY *ca_pkey = nullptr) {
    X509 *x509 = X509_new();
    X509_EXTENSION *ext = nullptr;
    X509V3_CTX v3ctx;
    X509_NAME *name = nullptr;

    assert(cn.length() <= MAX_CN_NAME_LENGTH);
    assert(serial != 0);
    assert(self_sign || (ca_x509 != nullptr && ca_pkey != nullptr));
    if (!x509) goto err;

    /** Set certificate version */
    if (!X509_set_version(x509, 2)) goto err;

    /** Set serial number */
    if (!ASN1_INTEGER_set(X509_get_serialNumber(x509), serial)) goto err;

    /** Set certificate validity */
    if (!X509_gmtime_adj(X509_get_notBefore(x509), notbefore) ||
        !X509_gmtime_adj(X509_get_notAfter(x509), notafter))
      goto err;

    /** Set public key */
    if (!X509_set_pubkey(x509, pkey)) goto err;

    /** Set CN value in subject */
    name = X509_get_subject_name(x509);
    if (!name) goto err;

    if (!X509_NAME_add_entry_by_txt(name, "CN", MBSTRING_ASC,
                                    (const unsigned char *)cn.c_str(), -1, -1,
                                    0))
      goto err;

    /** Set Issuer */
    if (!X509_set_issuer_name(
            x509, self_sign ? name : X509_get_subject_name(ca_x509)))
      goto err;

    /** Add X509v3 extensions */
    X509V3_set_ctx(&v3ctx, self_sign ? x509 : ca_x509, x509, nullptr, nullptr,
                   0);

    /** Add CA:TRUE / CA:FALSE inforamation */
    if (!(ext = X509V3_EXT_conf_nid(
              nullptr, &v3ctx, NID_basic_constraints,
              self_sign ? const_cast<char *>("critical,CA:TRUE")
                        : const_cast<char *>("critical,CA:FALSE"))))
      goto err;
    X509_add_ext(x509, ext, -1);
    X509_EXTENSION_free(ext);

    /** Sign using SHA256 */
    if (!X509_sign(x509, self_sign ? pkey : ca_pkey, EVP_sha256())) goto err;

    return x509;
  err:
    if (x509) X509_free(x509);
    return nullptr;
  }
};

/**
  Read a X509 certificate into X509 format

  @param [in] input_string Content of X509 certificate file.

  @returns Handle to X509 structure.

  Assumption : Caller will free X509 object
*/
static X509 *x509_cert_read(const Sql_string_t &input_string) {
  X509 *x509 = nullptr;

  if (!input_string.size()) return x509;

  BIO *buf = BIO_new(BIO_s_mem());
  BIO_write(buf, input_string.c_str(), input_string.size());
  x509 = PEM_read_bio_X509(buf, nullptr, nullptr, nullptr);
  BIO_free(buf);
  return x509;
}

/**
  Write X509 certificate into a string

  @param [in] cert Certificate information in X509 format.

  @returns certificate information in string format.
*/
static Sql_string_t x509_cert_write(X509 *cert) {
  assert(cert);
  BIO *buf = BIO_new(BIO_s_mem());
  Sql_string_t read_buffer;
  if (PEM_write_bio_X509(buf, cert)) {
    size_t len = BIO_pending(buf);
    if (resize_no_exception(read_buffer, len + 1) == true) {
      BIO_read(buf, const_cast<char *>(read_buffer.c_str()), len);
      read_buffer[len] = '\0';
    }
  }
  BIO_free(buf);
  return read_buffer;
}

/**
  Read Private key into EVP_PKEY structure

  @param [in] input_string Content of private key file.

  @returns Handle to EVP_PKEY structure.

  Assumption : Caller will free EVP_PKEY object
*/
static EVP_PKEY *x509_key_read(const Sql_string_t &input_string) {
  EVP_PKEY *pkey = nullptr;

  if (!input_string.size()) return pkey;

  BIO *buf = BIO_new(BIO_s_mem());
  BIO_write(buf, input_string.c_str(), input_string.size());
#if OPENSSL_VERSION_NUMBER >= 0x30000000L
  pkey = PEM_read_bio_PrivateKey(buf, nullptr, nullptr, nullptr);
#else  /* OPENSSL_VERSION_NUMBER >= 0x30000000L */
  RSA *rsa = PEM_read_bio_RSAPrivateKey(buf, nullptr, nullptr, nullptr);
  pkey = evp_pkey_generate(rsa);
#endif /* OPENSSL_VERSION_NUMBER >= 0x30000000L */
  BIO_free(buf);
  return pkey;
}

/**
  Write X509 certificate into a string

  @param [in] pkey Private key information.

  @returns private key information in string format.
*/
static Sql_string_t x509_key_write(EVP_PKEY *pkey) {
  assert(pkey);
  BIO *buf = BIO_new(BIO_s_mem());
  Sql_string_t read_buffer;

#if OPENSSL_VERSION_NUMBER >= 0x30000000L
  if (PEM_write_bio_PrivateKey(buf, pkey, nullptr, nullptr, 10, nullptr,
                               nullptr)) {
#else  /* OPENSSL_VERSION_NUMBER >= 0x30000000L */
  RSA *rsa = EVP_PKEY_get1_RSA(pkey);
  if (PEM_write_bio_RSAPrivateKey(buf, rsa, nullptr, nullptr, 10, nullptr,
                                  nullptr)) {
#endif /* OPENSSL_VERSION_NUMBER >= 0x30000000L */
    size_t len = BIO_pending(buf);
    if (resize_no_exception(read_buffer, len + 1) == true) {
      BIO_read(buf, const_cast<char *>(read_buffer.c_str()), len);
      read_buffer[len] = '\0';
    }
  }
  BIO_free(buf);
#if OPENSSL_VERSION_NUMBER < 0x30000000L
  RSA_free(rsa);
#endif /* OPENSSL_VERSION_NUMBER < 0x30000000L */
  return read_buffer;
}

/**
  Algorithm to create X509 certificate.
  Relies on:
  1> RSA key generator
  2> X509 certificate generator
  3> FILE reader/writer

  Overwrites key/certificate files if already present.

  @param [in] rsa_gen RSA generator
  @param [in] cn Common name field of X509 certificate.
  @param [in] serial Certificate serial number
  @param [in] cert_filename File name for X509 certificate
  @param [in] key_filename File name for private key
  @param [in] filecr File creator
  @param [in] ca_key_file CA private key file
  @param [in] ca_cert_file CA certificate file

  @returns generation status
    @retval false Error in key/certificate generation.
    @retval true key/certificate files are generated successfully.
*/

template <typename RSA_generator_func, typename File_creation_func>
bool create_x509_certificate(RSA_generator_func &rsa_gen, const Sql_string_t cn,
                             uint32_t serial, const Sql_string_t cert_filename,
                             const Sql_string_t key_filename,
                             File_creation_func &filecr,
                             const Sql_string_t ca_key_file = "",
                             const Sql_string_t ca_cert_file = "") {
  bool ret_val = true;
  bool self_sign = true;
  Sql_string_t ca_key_str;
  Sql_string_t ca_cert_str;
#if OPENSSL_VERSION_NUMBER >= 0x30000000L
  EVP_PKEY *rsa = nullptr;
#else  /* OPENSSL_VERSION_NUMBER >= 0x30000000L */
  RSA *rsa = nullptr;
#endif /* OPENSSL_VERSION_NUMBER >= 0x30000000L */
  EVP_PKEY *pkey = nullptr;
  EVP_PKEY *ca_key = nullptr;
  X509 *x509 = nullptr;
  X509 *ca_x509 = nullptr;
  File_IO *x509_key_file_ostream = nullptr;
  File_IO *x509_cert_file_ostream = nullptr;
  File_IO *x509_ca_key_file_istream = nullptr;
  File_IO *x509_ca_cert_file_istream = nullptr;
  X509_gen x509_gen;
  MY_MODE file_creation_mode = get_file_perm(USER_READ | USER_WRITE);

  x509_key_file_ostream = filecr(key_filename, file_creation_mode);

  /* Generate private key for X509 certificate */
  rsa = rsa_gen();
#if OPENSSL_VERSION_NUMBER >= 0x30000000L
  DBUG_EXECUTE_IF("null_rsa_error", {
    EVP_PKEY_free(rsa);
    rsa = nullptr;
  });
#else  /* OPENSSL_VERSION_NUMBER >= 0x30000000L */
  DBUG_EXECUTE_IF("null_rsa_error", {
    RSA_free(rsa);
    rsa = nullptr;
  });
#endif /* OPENSSL_VERSION_NUMBER >= 0x30000000L */

  if (!rsa) {
    LogErr(ERROR_LEVEL, ER_X509_NEEDS_RSA_PRIVKEY);
    ret_val = false;
    goto end;
  }

  /* Obtain EVP_PKEY */
#if OPENSSL_VERSION_NUMBER >= 0x30000000L
  pkey = rsa;
#else  /* OPENSSL_VERSION_NUMBER >= 0x30000000L */
  pkey = evp_pkey_generate(rsa);
#endif /* OPENSSL_VERSION_NUMBER >= 0x30000000L */

  /* Write private key information to file and set file permission */
  (*x509_key_file_ostream) << x509_key_write(pkey);
  DBUG_EXECUTE_IF("key_file_write_error",
                  { x509_key_file_ostream->set_error(); });
  if (x509_key_file_ostream->get_error()) {
    LogErr(ERROR_LEVEL, ER_X509_CANT_WRITE_KEY, key_filename.c_str());
    ret_val = false;
    goto end;
  }

  /*
    Read CA key/certificate files in PEM format.
  */
  if (ca_key_file.size() && ca_cert_file.size()) {
    x509_ca_key_file_istream = filecr(ca_key_file, true);
    x509_ca_cert_file_istream = filecr(ca_cert_file, true);
    (*x509_ca_key_file_istream) >> ca_key_str;
    ca_key = x509_key_read(ca_key_str);
    DBUG_EXECUTE_IF("ca_key_read_error", {
      EVP_PKEY_free(ca_key);
      ca_key = nullptr;
    });
    if (!ca_key) {
      LogErr(ERROR_LEVEL, ER_X509_CANT_READ_CA_KEY, ca_key_file.c_str());
      ret_val = false;
      goto end;
    }

    (*x509_ca_cert_file_istream) >> ca_cert_str;
    ca_x509 = x509_cert_read(ca_cert_str);
    DBUG_EXECUTE_IF("ca_cert_read_error", {
      X509_free(ca_x509);
      ca_x509 = nullptr;
    });
    if (!ca_x509) {
      LogErr(ERROR_LEVEL, ER_X509_CANT_READ_CA_CERT, ca_cert_file.c_str());
      ret_val = false;
      goto end;
    }

    self_sign = false;
  }

  /* Create X509 certificate with validity of 10 year */
  x509 = x509_gen(pkey, cn, serial, 0, 365L * 24 * 60 * 60 * 10, self_sign,
                  ca_x509, ca_key);
  DBUG_EXECUTE_IF("x509_cert_generation_error", {
    X509_free(x509);
    x509 = nullptr;
  });
  if (!x509) {
    LogErr(ERROR_LEVEL, ER_X509_CANT_CREATE_CERT);
    ret_val = false;
    goto end;
  }

  /* Write X509 certificate to file and set permission */
  x509_cert_file_ostream = filecr(cert_filename);
  (*x509_cert_file_ostream) << x509_cert_write(x509);
  DBUG_EXECUTE_IF("cert_pub_key_write_error",
                  { x509_cert_file_ostream->set_error(); });
  if (x509_cert_file_ostream->get_error()) {
    LogErr(ERROR_LEVEL, ER_X509_CANT_WRITE_CERT, cert_filename.c_str());
    ret_val = false;
    goto end;
  }

  if (my_chmod(cert_filename.c_str(),
               USER_READ | USER_WRITE | GROUP_READ | OTHERS_READ,
               MYF(MY_FAE + MY_WME))) {
    LogErr(ERROR_LEVEL, ER_X509_CANT_CHMOD_KEY, cert_filename.c_str());
    ret_val = false;
    goto end;
  }

end:

  if (pkey) EVP_PKEY_free(pkey); /* Frees rsa too */
  if (ca_key) EVP_PKEY_free(ca_key);
  if (x509) X509_free(x509);
  if (ca_x509) X509_free(ca_x509);

  return ret_val;
}

/**
  Algorithm to generate RSA key pair.
  Relies on:
  1> RSA generator
  2> File reader/writer

  Overwrites existing Private/Public key file if any.

  @param [in] rsa_gen RSA key pair generator
  @param [in] priv_key_filename File name of private key
  @param [in] pub_key_filename File name of public key
  @param [in] filecr File creator

  @returns status of RSA key pair generation.
    @retval false Error in RSA key pair generation.
    @retval true Private/Public keys are successfully generated.
*/
template <typename RSA_generator_func, typename File_creation_func>
bool create_RSA_key_pair(RSA_generator_func &rsa_gen,
                         const Sql_string_t priv_key_filename,
                         const Sql_string_t pub_key_filename,
                         File_creation_func &filecr) {
  std::string temp_priv_key_filename = priv_key_filename + ".temp";
  std::string temp_pub_key_filename = pub_key_filename + ".temp";
  bool ret_val = true;
  File_IO *priv_key_file_ostream = nullptr;
  File_IO *pub_key_file_ostream = nullptr;
  MY_MODE file_creation_mode = get_file_perm(USER_READ | USER_WRITE);
  MY_MODE saved_umask = umask(~(file_creation_mode));

  assert(temp_priv_key_filename.size() && temp_pub_key_filename.size());

#if OPENSSL_VERSION_NUMBER >= 0x30000000L
  EVP_PKEY *rsa;
#else  /* OPENSSL_VERSION_NUMBER >= 0x30000000L */
  RSA *rsa;
#endif /* OPENSSL_VERSION_NUMBER >= 0x30000000L */
  rsa = rsa_gen();

#if OPENSSL_VERSION_NUMBER >= 0x30000000L
  DBUG_EXECUTE_IF("null_rsa_error", {
    EVP_PKEY_free(rsa);
    rsa = nullptr;
  });
#else  /* OPENSSL_VERSION_NUMBER >= 0x30000000L */
  DBUG_EXECUTE_IF("null_rsa_error", {
    RSA_free(rsa);
    rsa = nullptr;
  });
#endif /* OPENSSL_VERSION_NUMBER >= 0x30000000L */

  if (!rsa) {
    LogErr(ERROR_LEVEL, ER_AUTH_CANT_CREATE_RSA_PAIR);
    ret_val = false;
    goto end;
  }
  DBUG_EXECUTE_IF("no_key_files", DBUG_SUICIDE(););

  priv_key_file_ostream = filecr(temp_priv_key_filename, file_creation_mode);
  DBUG_EXECUTE_IF("empty_priv_key_temp_file", DBUG_SUICIDE(););

  (*priv_key_file_ostream) << rsa_priv_key_write(rsa);
  DBUG_EXECUTE_IF("key_file_write_error",
                  { priv_key_file_ostream->set_error(); });
  if (priv_key_file_ostream->get_error()) {
    LogErr(ERROR_LEVEL, ER_AUTH_CANT_WRITE_PRIVKEY, priv_key_filename.c_str());
    ret_val = false;
    goto end;
  }
  if (my_chmod(temp_priv_key_filename.c_str(), USER_READ | USER_WRITE,
               MYF(MY_FAE + MY_WME))) {
    LogErr(ERROR_LEVEL, ER_X509_CANT_CHMOD_KEY, priv_key_filename.c_str());
    ret_val = false;
    goto end;
  }
  DBUG_EXECUTE_IF("valid_priv_key_temp_file", DBUG_SUICIDE(););

  pub_key_file_ostream = filecr(temp_pub_key_filename);
  DBUG_EXECUTE_IF("valid_priv_key_temp_file_empty_pub_key_temp_file",
                  DBUG_SUICIDE(););

  (*pub_key_file_ostream) << rsa_pub_key_write(rsa);

  DBUG_EXECUTE_IF("cert_pub_key_write_error",
                  { pub_key_file_ostream->set_error(); });

  if (pub_key_file_ostream->get_error()) {
    LogErr(ERROR_LEVEL, ER_AUTH_CANT_WRITE_PUBKEY, pub_key_filename.c_str());
    ret_val = false;
    goto end;
  }
  if (my_chmod(temp_pub_key_filename.c_str(),
               USER_READ | USER_WRITE | GROUP_READ | OTHERS_READ,
               MYF(MY_FAE + MY_WME))) {
    LogErr(ERROR_LEVEL, ER_X509_CANT_CHMOD_KEY, pub_key_filename.c_str());
    ret_val = false;
    goto end;
  }
  DBUG_EXECUTE_IF("valid_key_temp_files", DBUG_SUICIDE(););

  rename(temp_priv_key_filename.c_str(), priv_key_filename.c_str());
  DBUG_EXECUTE_IF("valid_pub_key_temp_file_valid_priv_key_file",
                  DBUG_SUICIDE(););
  rename(temp_pub_key_filename.c_str(), pub_key_filename.c_str());
  DBUG_EXECUTE_IF("valid_key_files", DBUG_SUICIDE(););

end:
  if (rsa)
#if OPENSSL_VERSION_NUMBER >= 0x30000000L
    EVP_PKEY_free(rsa);
#else  /* OPENSSL_VERSION_NUMBER >= 0x30000000L */
    RSA_free(rsa);
#endif /* OPENSSL_VERSION_NUMBER >= 0x30000000L */

  umask(saved_umask);
  return ret_val;
}

/**
  Check auto_generate_certs option and generate
  SSL certificates if required.

  SSL Certificates are generated iff following conditions are met.
  1> auto_generate_certs is set to ON.
  2> None of the SSL system variables are specified.
  3> Following files are not present in data directory.
     a> ca.pem
     b> server_cert.pem
     c> server_key.pem

  If above mentioned conditions are satisfied, following action will be taken:

  1> 6 File are generated and placed data directory:
     a> ca.pem
     b> ca_key.pem
     c> server_cert.pem
     d> server_key.pem
     e> client_cert.pem
     f> client_key.pem

     ca.pem is self signed auto generated CA certificate. server_cert.pem
     and client_cert.pem are signed using auto generated CA.

     ca_key.pem, client_cert.pem and client_key.pem are overwritten if
     they are present in data directory.

  Path of following system variables are set if certificates are either
  generated or already present in data directory.
  a> ssl-ca
  b> ssl-cert
  c> ssl-key

  Assumption : auto_detect_ssl() is called before control reaches to
  do_auto_cert_generation().

  @param [in] auto_detection_status Status of SSL artifacts detection process
  @param [out] ssl_ca  pointer to the generated CA certificate file
  @param [out] ssl_key pointer to the generated key file
  @param [out] ssl_cert pointer to the generated certificate file.

  @retval true i Generation is successful or skipped
  @retval false Generation failed.
*/
bool do_auto_cert_generation(ssl_artifacts_status auto_detection_status,
                             const char **ssl_ca, const char **ssl_key,
                             const char **ssl_cert) {
  if (opt_auto_generate_certs == true) {
    /*
      Do not generate SSL certificates/RSA keys,
      If any of the SSL option was specified.
    */

    if (auto_detection_status == SSL_ARTIFACTS_VIA_OPTIONS) {
      LogErr(INFORMATION_LEVEL, ER_AUTH_SSL_CONF_PREVENTS_CERT_GENERATION);
      return true;
    } else if (auto_detection_status == SSL_ARTIFACTS_AUTO_DETECTED ||
               auto_detection_status == SSL_ARTIFACT_TRACES_FOUND) {
      LogErr(INFORMATION_LEVEL, ER_AUTH_USING_EXISTING_CERTS);
      return true;
    } else {
      assert(auto_detection_status == SSL_ARTIFACTS_NOT_FOUND);
      /* Initialize the key pair generator. It can also be used stand alone */
      RSA_gen rsa_gen;
      /*
         Initialize the file creator.
       */
      File_creator fcr;
      Sql_string_t ca_name = "MySQL_Server_";
      Sql_string_t server_name = "MySQL_Server_";
      Sql_string_t client_name = "MySQL_Server_";

      ca_name.append(MYSQL_SERVER_VERSION);
      ca_name.append("_Auto_Generated_CA_Certificate");
      server_name.append(MYSQL_SERVER_VERSION);
      server_name.append("_Auto_Generated_Server_Certificate");
      client_name.append(MYSQL_SERVER_VERSION);
      client_name.append("_Auto_Generated_Client_Certificate");

      /*
        Maximum length of X509 certificate subject is 64.
        Make sure that constructed strings are within valid
        bounds or change them to minimal default strings
      */
      if (ca_name.length() > MAX_CN_NAME_LENGTH ||
          server_name.length() > MAX_CN_NAME_LENGTH ||
          client_name.length() > MAX_CN_NAME_LENGTH) {
        ca_name.clear();
        ca_name.append("MySQL_Server_Auto_Generated_CA_Certificate");
        server_name.clear();
        server_name.append("MySQL_Server_Auto_Generated_Server_Certificate");
        client_name.clear();
        client_name.append("MySQL_Server_Auto_Generated_Client_Certificate");
      }

      /* Create and write the certa and keys on disk */
      if ((create_x509_certificate(rsa_gen, ca_name, 1, DEFAULT_SSL_CA_CERT,
                                   DEFAULT_SSL_CA_KEY, fcr) == false) ||
          (create_x509_certificate(
               rsa_gen, server_name, 2, DEFAULT_SSL_SERVER_CERT,
               DEFAULT_SSL_SERVER_KEY, fcr, DEFAULT_SSL_CA_KEY,
               DEFAULT_SSL_CA_CERT) == false) ||
          (create_x509_certificate(
               rsa_gen, client_name, 3, DEFAULT_SSL_CLIENT_CERT,
               DEFAULT_SSL_CLIENT_KEY, fcr, DEFAULT_SSL_CA_KEY,
               DEFAULT_SSL_CA_CERT) == false)) {
        return false;
      }
      *ssl_ca = DEFAULT_SSL_CA_CERT;
      *ssl_cert = DEFAULT_SSL_SERVER_CERT;
      *ssl_key = DEFAULT_SSL_SERVER_KEY;
      LogErr(INFORMATION_LEVEL, ER_AUTH_CERTS_SAVED_TO_DATADIR);
    }
    return true;
  } else {
    LogErr(INFORMATION_LEVEL, ER_AUTH_CERT_GENERATION_DISABLED);
    return true;
  }
}

/*
 Generate RSA keys

 @param [in] auto_generate Variable to control key generation
 @param [in] priv_key_path Path to store/check private key
 @param [in] pub_key_path  Path to store/check public key
 @param [in] message       Message part to be logged

 @returns status of key generation
   @retval true  Success
   @retval false Error generating keys
*/

static bool generate_rsa_keys(bool auto_generate, const char *priv_key_path,
                              const char *pub_key_path, const char *message) {
  DBUG_TRACE;
  if (auto_generate) {
    MY_STAT priv_stat, pub_stat;
    if (strcmp(priv_key_path, AUTH_DEFAULT_RSA_PRIVATE_KEY) ||
        strcmp(pub_key_path, AUTH_DEFAULT_RSA_PUBLIC_KEY)) {
      LogErr(INFORMATION_LEVEL, ER_AUTH_RSA_CONF_PREVENTS_KEY_GENERATION,
             message);
      return true;
    } else if (my_stat(AUTH_DEFAULT_RSA_PRIVATE_KEY, &priv_stat, MYF(0)) ||
               my_stat(AUTH_DEFAULT_RSA_PUBLIC_KEY, &pub_stat, MYF(0))) {
      LogErr(INFORMATION_LEVEL, ER_AUTH_KEY_GENERATION_SKIPPED_PAIR_PRESENT,
             message);
      return true;
    } else {
      /* Initialize the key pair generator. */
      RSA_gen rsa_gen;
      /* Initialize the file creator. */
      File_creator fcr;

      if (create_RSA_key_pair(rsa_gen, "private_key.pem", "public_key.pem",
                              fcr) == false)
        return false;

      LogErr(INFORMATION_LEVEL, ER_AUTH_KEYS_SAVED_TO_DATADIR, message);
      return true;
    }
  } else {
    LogErr(INFORMATION_LEVEL, ER_AUTH_KEY_GENERATION_DISABLED, message);
    return true;
  }
}

/*
  Generate RSA key pair.

  @returns Status of key generation
    @retval true Success
    @retval false Failure

  Check sha256_password_auto_generate_rsa_keys/
  caching_sha2_password_auto_generate_rsa_keys
  option and generate RSA key pair if required.

  RSA key pair is generated iff following conditions are met.
  1> sha256_password_auto_generate_rsa_keys/
     caching_sha2_password_auto_generate_rsa_keys is set to ON.
  2> sha256_password_private_key_path/caching_sha2_rsa_private_key_path
     or sha256_password_public_key_path/caching_sha2_rsa_public_key_path
     are pointing to non-default locations.
  3> Following files are not present in data directory.
     a> private_key.pem
     b> public_key.pem

  If above mentioned conditions are satisfied private_key.pem and
  public_key.pem files are generated and placed in data directory.
*/
static bool do_auto_rsa_keys_generation() {
  return (generate_rsa_keys(auth_rsa_auto_generate_rsa_keys,
                            auth_rsa_private_key_path, auth_rsa_public_key_path,
                            "--sha256_password_auto_generate_rsa_keys") &&
          generate_rsa_keys(caching_sha2_auto_generate_rsa_keys,
                            caching_sha2_rsa_private_key_path,
                            caching_sha2_rsa_public_key_path,
                            "--caching_sha2_password_auto_generate_rsa_keys"));
}

bool MPVIO_EXT::can_authenticate() {
  return (acl_user && acl_user->can_authenticate);
}

static struct st_mysql_auth native_password_handler = {
    MYSQL_AUTHENTICATION_INTERFACE_VERSION,
    Cached_authentication_plugins::get_plugin_name(
        PLUGIN_MYSQL_NATIVE_PASSWORD),
    native_password_authenticate,
    generate_native_password,
    validate_native_password_hash,
    set_native_salt,
    AUTH_FLAG_USES_INTERNAL_STORAGE,
    compare_native_password_with_hash,
};

static struct st_mysql_auth sha256_password_handler = {
    MYSQL_AUTHENTICATION_INTERFACE_VERSION,
    Cached_authentication_plugins::get_plugin_name(PLUGIN_SHA256_PASSWORD),
    sha256_password_authenticate,
    generate_sha256_password,
    validate_sha256_password_hash,
    set_sha256_salt,
    AUTH_FLAG_USES_INTERNAL_STORAGE,
    compare_sha256_password_with_hash,
};

mysql_declare_plugin(mysql_password){
    MYSQL_AUTHENTICATION_PLUGIN, /* type constant    */
    &native_password_handler,    /* type descriptor  */
    Cached_authentication_plugins::get_plugin_name(
        PLUGIN_MYSQL_NATIVE_PASSWORD), /* Name           */
    PLUGIN_AUTHOR_ORACLE,              /* Author           */
    "Native MySQL authentication",     /* Description      */
    PLUGIN_LICENSE_GPL,                /* License          */
    nullptr,                           /* Init function    */
    nullptr,                           /* Check uninstall  */
    nullptr,                           /* Deinit function  */
    0x0101,                            /* Version (1.0)    */
    nullptr,                           /* status variables */
    nullptr,                           /* system variables */
    nullptr,                           /* config options   */
    0,                                 /* flags            */
},
    {
        MYSQL_AUTHENTICATION_PLUGIN, /* type constant    */
        &sha256_password_handler,    /* type descriptor  */
        Cached_authentication_plugins::get_plugin_name(
            PLUGIN_SHA256_PASSWORD),      /* Name             */
        PLUGIN_AUTHOR_ORACLE,             /* Author           */
        "SHA256 password authentication", /* Description      */
        PLUGIN_LICENSE_GPL,               /* License          */
        &init_sha256_password_handler,    /* Init function    */
        nullptr,                          /* Check uninstall  */
        nullptr,                          /* Deinit function  */
        0x0101,                           /* Version (1.0)    */
        nullptr,                          /* status variables */
        sha256_password_sysvars,          /* system variables */
        nullptr,                          /* config options   */
        0                                 /* flags            */
    } mysql_declare_plugin_end;<|MERGE_RESOLUTION|>--- conflicted
+++ resolved
@@ -20,7 +20,6 @@
    along with this program; if not, write to the Free Software
    Foundation, Inc., 51 Franklin St, Fifth Floor, Boston, MA 02110-1301  USA */
 
-<<<<<<< HEAD
 #define LOG_COMPONENT_TAG "mysql_native_password"
 
 #include "sql/auth/sql_authentication.h"
@@ -76,6 +75,7 @@
 #include "sql/auth/sql_security_ctx.h"
 #include "sql/conn_handler/connection_handler_manager.h"  // Connection_handler_manager
 #include "sql/current_thd.h"                              // current_thd
+#include "sql/debug_sync.h"                               // DEBUG_SYNC
 #include "sql/derror.h"                                   // ER_THD
 #include "sql/hostname_cache.h"  // Host_errors, inc_host_errors
 #include "sql/log.h"             // query_logger
@@ -101,35 +101,6 @@
 
 struct MEM_ROOT;
 
-=======
-#include "sql_base.h"                   /* close_mysql_tables */
-#include "sql_parse.h"                  /* check_access */
-#include "log.h"                        /* sql_print_warning, query_logger */
-#include <sql_common.h>                 /* mpvio_info */
-#include "sql_connect.h"                /* thd_init_client_charset */
-                                        /* get_or_create_user_conn */
-                                        /* check_for_max_user_connections */
-                                        /* release_user_connection */
-#include "hostname.h"                   /* Host_errors, inc_host_errors */
-#include "password.h"                 // my_make_scrambled_password
-#include "sql_db.h"                     /* mysql_change_db */
-#include "connection_handler_manager.h"
-#include "crypt_genhash_impl.h"         /* generate_user_salt */
-#include <mysql/plugin_validate_password.h> /* validate_password plugin */
-#include <mysql/service_my_plugin_log.h>
-#include "sys_vars.h"
-#include "debug_sync.h"
-#include <fstream>                      /* std::fstream */
-#include <string>                       /* std::string */
-#include <algorithm>                    /* for_each */
-#include <stdexcept>                    /* Exception handling */
-#include <vector>                       /* std::vector */
-#include <stdint.h>
-
-#if defined(HAVE_OPENSSL)
-#include <openssl/rsa.h>
-#include <openssl/pem.h>
->>>>>>> 913af2cd
 #include <openssl/err.h>
 #include <openssl/pem.h>
 #include <openssl/rsa.h>
@@ -3860,12 +3831,8 @@
                                      mpvio.protocol->get_packet_length())) {
       login_failed_error(thd, &mpvio, mpvio.auth_info.password_used);
       server_mpvio_update_thd(thd, &mpvio);
-<<<<<<< HEAD
+      mysql_mutex_unlock(&thd->LOCK_thd_data);
       goto end;
-=======
-      mysql_mutex_unlock(&thd->LOCK_thd_data);
-      DBUG_RETURN(1);
->>>>>>> 913af2cd
     }
 
     assert(mpvio.status == MPVIO_EXT::RESTART ||
@@ -3913,55 +3880,9 @@
 #ifdef HAVE_PSI_THREAD_INTERFACE
   PSI_THREAD_CALL(set_connection_type)(thd->get_vio_type());
 #endif /* HAVE_PSI_THREAD_INTERFACE */
-<<<<<<< HEAD
-=======
 
   mysql_mutex_unlock(&thd->LOCK_thd_data);
 
-  Security_context *sctx= thd->security_context();
-  const ACL_USER *acl_user= mpvio.acl_user;
-  bool proxy_check= check_proxy_users && !*mpvio.auth_info.authenticated_as;
-
-  DBUG_PRINT("info", ("proxy_check=%s", proxy_check ? "true" : "false"));
-
-  thd->password= mpvio.auth_info.password_used;  // remember for error messages
-
-  // reset authenticated_as because flag value received, but server
-  // proxy mapping is disabled:
-  if ((!check_proxy_users) && acl_user && !*mpvio.auth_info.authenticated_as)
-  {
-    DBUG_PRINT("info", ("setting authenticated_as to %s as check_proxy_user is OFF.",
-      mpvio.auth_info.user_name));
-    strcpy(mpvio.auth_info.authenticated_as, acl_user->user ? acl_user->user : "");
-  }
-  /*
-    Log the command here so that the user can check the log
-    for the tried logins and also to detect break-in attempts.
-
-    if sctx->user is unset it's protocol failure, bad packet.
-  */
-  if (mpvio.auth_info.user_name && !proxy_check)
-  {
-    acl_log_connect(mpvio.auth_info.user_name, mpvio.auth_info.host_or_ip,
-      mpvio.auth_info.authenticated_as, mpvio.db.str, thd, command);
-  }
-  if (res == CR_OK &&
-      (!mpvio.can_authenticate() || thd->is_error()))
-  {
-    res= CR_ERROR;
-  }
-
-  /*
-    Assign account user/host data to the current THD. This information is used
-    when the authentication fails after this point and we call audit api
-    notification event. Client user/host connects to the existing account is
-    easily distinguished from other connects.
-  */
-  if (mpvio.can_authenticate())
-    assign_priv_user_host(sctx, const_cast<ACL_USER *>(acl_user));
-
-  if (res > CR_OK && mpvio.status != MPVIO_EXT::SUCCESS)
->>>>>>> 913af2cd
   {
     Security_context *sctx = thd->security_context();
     const ACL_USER *acl_user = mpvio.acl_user;
@@ -4162,11 +4083,20 @@
         goto end;
       }
 
-      if (opt_require_secure_transport &&
+      mysql_mutex_lock(&thd->LOCK_thd_data);
+      DBUG_EXECUTE_IF("before_secure_transport_check", {
+        DBUG_SET("+d,wait_until_thread_kill");
+        const char act[] = "now SIGNAL acl_auth_reached";
+        assert(!debug_sync_set_action(current_thd, STRING_WITH_LEN(act)));
+      });
+
+      if (opt_require_secure_transport && thd->active_vio != nullptr &&
           !is_secure_transport(thd->active_vio->type)) {
+        mysql_mutex_unlock(&thd->LOCK_thd_data);
         my_error(ER_SECURE_TRANSPORT_REQUIRED, MYF(0));
         goto end;
       }
+      mysql_mutex_unlock(&thd->LOCK_thd_data);
 
       /* checking password_time_expire for connecting user */
       password_time_expired = check_password_lifetime(thd, mpvio.acl_user);
@@ -4188,33 +4118,11 @@
             thd, COM_CONNECT, "%s", ER_DEFAULT(ER_MUST_CHANGE_PASSWORD_LOGIN));
         LogErr(INFORMATION_LEVEL, ER_ACCOUNT_WITH_EXPIRED_PASSWORD,
                mpvio.acl_user->user, mpvio.auth_info.host_or_ip);
-<<<<<<< HEAD
 
         errors.m_authentication = 1;
         inc_host_errors(mpvio.ip, &errors);
         goto end;
       }
-=======
-      sql_print_information(ER(ER_ACCOUNT_HAS_BEEN_LOCKED),
-                            mpvio.acl_user->user, mpvio.auth_info.host_or_ip);
-      DBUG_RETURN(1);
-    }
-
-    mysql_mutex_lock(&thd->LOCK_thd_data);
-    DBUG_EXECUTE_IF("before_secure_transport_check", {
-      DBUG_SET("+d,wait_until_thread_kill");
-      const char act[] = "now SIGNAL acl_auth_reached";
-      assert(!debug_sync_set_action(current_thd, STRING_WITH_LEN(act)));
-    });
-
-    if (opt_require_secure_transport && thd->active_vio != NULL &&
-        !is_secure_transport(thd->active_vio->type)) {
-      mysql_mutex_unlock(&thd->LOCK_thd_data);
-      my_error(ER_SECURE_TRANSPORT_REQUIRED, MYF(0));
-      DBUG_RETURN(1);
-    }
-    mysql_mutex_unlock(&thd->LOCK_thd_data);
->>>>>>> 913af2cd
 
       /* Don't allow the user to connect if he has done too many queries */
       if ((acl_user->user_resource.questions ||
@@ -4256,7 +4164,6 @@
       goto end;  // The error is set in check_for_max_user_connections()
     }
 
-<<<<<<< HEAD
     DBUG_PRINT("info", ("Capabilities: %lu  packet_length: %ld  Host: '%s'  "
                         "Login user: '%s' Priv_user: '%s'  Using password: %s "
                         "Access: %lu  db: '%s'",
@@ -4268,30 +4175,15 @@
 
     if (command == COM_CONNECT &&
         check_restrictions_for_com_connect_command(thd)) {
-=======
-  DBUG_EXECUTE_IF("wait_until_thread_kill", {
-    DBUG_SET("-d,wait_until_thread_kill");
-    const char act[] = "now WAIT_FOR killed";
-    assert(!debug_sync_set_action(current_thd, STRING_WITH_LEN(act)));
-  });
-  /*
-    This is the default access rights for the current database.  It's
-    set to 0 here because we don't have an active database yet (and we
-    may not have an active database to set.
-  */
-  sctx->set_db_access(0);
-
-  /* Change a database if necessary */
-  if (mpvio.db.length)
-  {
-    if (mysql_change_db(thd, to_lex_cstring(mpvio.db), false))
-    {
-      /* mysql_change_db() has pushed the error message. */
->>>>>>> 913af2cd
       release_user_connection(thd);
       goto end;
     }
 
+    DBUG_EXECUTE_IF("wait_until_thread_kill", {
+      DBUG_SET("-d,wait_until_thread_kill");
+      const char act[] = "now WAIT_FOR killed";
+      assert(!debug_sync_set_action(current_thd, STRING_WITH_LEN(act)));
+    });
     /*
       This is the default access rights for the current database.  It's
       set to 0 here because we don't have an active database yet (and we
@@ -4878,7 +4770,6 @@
 
   DBUG_TRACE;
 
-<<<<<<< HEAD
   /*
    Deprecate message for SHA-256 authentication plugin.
   */
@@ -4887,14 +4778,6 @@
       Cached_authentication_plugins::get_plugin_name(PLUGIN_SHA256_PASSWORD),
       Cached_authentication_plugins::get_plugin_name(
           PLUGIN_CACHING_SHA2_PASSWORD));
-=======
-  DBUG_EXECUTE_IF("in_sha256_password_authenticate", {
-    DBUG_SET("+d,wait_until_thread_kill");
-    const char act[] = "now SIGNAL acl_auth_reached";
-    assert(!debug_sync_set_action(current_thd, STRING_WITH_LEN(act)));
-  });
-
->>>>>>> 913af2cd
   generate_user_salt(scramble, SCRAMBLE_LENGTH + 1);
 
   /*
