/* Copyright (c) 2000, 2017, Oracle and/or its affiliates. All rights reserved.
<<<<<<< HEAD

=======
>>>>>>> 417e2e27
   This program is free software; you can redistribute it and/or modify
   it under the terms of the GNU General Public License as published by
   the Free Software Foundation; version 2 of the License.

   This program is distributed in the hope that it will be useful,
   but WITHOUT ANY WARRANTY; without even the implied warranty of
   MERCHANTABILITY or FITNESS FOR A PARTICULAR PURPOSE.  See the
   GNU General Public License for more details.

   You should have received a copy of the GNU General Public License
   along with this program; if not, write to the Free Software
   Foundation, Inc., 51 Franklin St, Fifth Floor, Boston, MA 02110-1301  USA */

#include "sql/auth/sql_user_table.h"

#include "my_config.h"

#include <stddef.h>
#include <string.h>

#ifdef HAVE_SYS_TIME_H
#include <sys/time.h>
#endif

#include <sys/types.h>
#include <memory>
#include <set>
#include <unordered_map>
#include <utility>

#include "binary_log_types.h"
#include "lex_string.h"
#include "m_ctype.h"
#include "m_string.h"                   /* C_STRING_WITH_LEN */
#include "map_helpers.h"
#include "my_alloc.h"
#include "my_base.h"
#include "my_dbug.h"
#include "my_sqlcommand.h"
#include "my_sys.h"
#include "mysql/udf_registration_types.h"
#include "mysql_com.h"
#include "mysql_time.h"
#include "mysqld_error.h"
#include "sql/auth/auth_acls.h"
#include "sql/auth/auth_common.h"
#include "sql/auth/auth_internal.h"
#include "sql/auth/sql_auth_cache.h"
#include "sql/auth/sql_authentication.h"
#include "sql/auth/sql_security_ctx.h"
#include "sql/binlog.h"                 /* mysql_bin_log.is_open() */
#include "sql/field.h"
#include "sql/handler.h"
#include "sql/histograms/value_map.h"
#include "sql/item_func.h"              /* mqh_used */
#include "sql/key.h"                    /* key_copy, key_cmp_if_same */
                                        /* key_restore */
#include "sql/log.h"                    /* log_*() */
#include "sql/mdl.h"
#include "sql/mysqld.h"
#include "sql/rpl_filter.h"             /* rpl_filter */
#include "sql/rpl_rli.h"                /* class Relay_log_info */
#include "sql/sql_base.h"               /* close_thread_tables */
#include "sql/sql_class.h"
#include "sql/sql_connect.h"
#include "sql/sql_const.h"
#include "sql/sql_error.h"
#include "sql/sql_lex.h"
#include "sql/sql_list.h"
                                        /* trans_commit_implicit */
#include "sql/sql_parse.h"              /* stmt_causes_implicit_commit */
#include "sql/sql_table.h"              /* write_bin_log */
#include "sql/sql_update.h"             /* compare_records */
#include "sql/system_variables.h"
#include "sql/table.h"                  /* TABLE_FIELD_TYPE */
#include "sql/transaction.h"            /* trans_commit_stmt */
#include "sql/tztime.h"
#include "sql_string.h"
#include "thr_lock.h"
#include "typelib.h"
#include "violite.h"

static const
TABLE_FIELD_TYPE mysql_db_table_fields[MYSQL_DB_FIELD_COUNT] = {
  {
    { C_STRING_WITH_LEN("Host") },
    { C_STRING_WITH_LEN("char(60)") },
    {NULL, 0}
  },
  {
    { C_STRING_WITH_LEN("Db") },
    { C_STRING_WITH_LEN("char(64)") },
    {NULL, 0}
  },
  {
    { C_STRING_WITH_LEN("User") },
    { C_STRING_WITH_LEN("char(" USERNAME_CHAR_LENGTH_STR ")") },
    {NULL, 0}
  },
  {
    { C_STRING_WITH_LEN("Select_priv") },
    { C_STRING_WITH_LEN("enum('N','Y')") },
    { C_STRING_WITH_LEN("utf8") }
  },
  {
    { C_STRING_WITH_LEN("Insert_priv") },
    { C_STRING_WITH_LEN("enum('N','Y')") },
    { C_STRING_WITH_LEN("utf8") }
  },
  {
    { C_STRING_WITH_LEN("Update_priv") },
    { C_STRING_WITH_LEN("enum('N','Y')") },
    { C_STRING_WITH_LEN("utf8") }
  },
  {
    { C_STRING_WITH_LEN("Delete_priv") },
    { C_STRING_WITH_LEN("enum('N','Y')") },
    { C_STRING_WITH_LEN("utf8") }
  },
  {
    { C_STRING_WITH_LEN("Create_priv") },
    { C_STRING_WITH_LEN("enum('N','Y')") },
    { C_STRING_WITH_LEN("utf8") }
  },
  {
    { C_STRING_WITH_LEN("Drop_priv") },
    { C_STRING_WITH_LEN("enum('N','Y')") },
    { C_STRING_WITH_LEN("utf8") }
  },
  {
    { C_STRING_WITH_LEN("Grant_priv") },
    { C_STRING_WITH_LEN("enum('N','Y')") },
    { C_STRING_WITH_LEN("utf8") }
  },
  {
    { C_STRING_WITH_LEN("References_priv") },
    { C_STRING_WITH_LEN("enum('N','Y')") },
    { C_STRING_WITH_LEN("utf8") }
  },
  {
    { C_STRING_WITH_LEN("Index_priv") },
    { C_STRING_WITH_LEN("enum('N','Y')") },
    { C_STRING_WITH_LEN("utf8") }
  },
  {
    { C_STRING_WITH_LEN("Alter_priv") },
    { C_STRING_WITH_LEN("enum('N','Y')") },
    { C_STRING_WITH_LEN("utf8") }
  },
  {
    { C_STRING_WITH_LEN("Create_tmp_table_priv") },
    { C_STRING_WITH_LEN("enum('N','Y')") },
    { C_STRING_WITH_LEN("utf8") }
  },
  {
    { C_STRING_WITH_LEN("Lock_tables_priv") },
    { C_STRING_WITH_LEN("enum('N','Y')") },
    { C_STRING_WITH_LEN("utf8") }
  },
  {
    { C_STRING_WITH_LEN("Create_view_priv") },
    { C_STRING_WITH_LEN("enum('N','Y')") },
    { C_STRING_WITH_LEN("utf8") }
  },
  {
    { C_STRING_WITH_LEN("Show_view_priv") },
    { C_STRING_WITH_LEN("enum('N','Y')") },
    { C_STRING_WITH_LEN("utf8") }
  },
  {
    { C_STRING_WITH_LEN("Create_routine_priv") },
    { C_STRING_WITH_LEN("enum('N','Y')") },
    { C_STRING_WITH_LEN("utf8") }
  },
  {
    { C_STRING_WITH_LEN("Alter_routine_priv") },
    { C_STRING_WITH_LEN("enum('N','Y')") },
    { C_STRING_WITH_LEN("utf8") }
  },
  {
    { C_STRING_WITH_LEN("Execute_priv") },
    { C_STRING_WITH_LEN("enum('N','Y')") },
    { C_STRING_WITH_LEN("utf8") }
  },
  {
    { C_STRING_WITH_LEN("Event_priv") },
    { C_STRING_WITH_LEN("enum('N','Y')") },
    { C_STRING_WITH_LEN("utf8") }
  },
  {
    { C_STRING_WITH_LEN("Trigger_priv") },
    { C_STRING_WITH_LEN("enum('N','Y')") },
    { C_STRING_WITH_LEN("utf8") }
  }
};

static const
TABLE_FIELD_TYPE mysql_user_table_fields[MYSQL_USER_FIELD_COUNT] = {
  {
    { C_STRING_WITH_LEN("Host") },
    { C_STRING_WITH_LEN("char(60)") },
    {NULL, 0}
  },
  {
    { C_STRING_WITH_LEN("User") },
    { C_STRING_WITH_LEN("char(" USERNAME_CHAR_LENGTH_STR ")") },
    {NULL, 0}
  },
  {
    { C_STRING_WITH_LEN("Select_priv") },
    { C_STRING_WITH_LEN("enum('N','Y')") },
    { C_STRING_WITH_LEN("utf8") }
  },
  {
    { C_STRING_WITH_LEN("Insert_priv") },
    { C_STRING_WITH_LEN("enum('N','Y')") },
    { C_STRING_WITH_LEN("utf8") }
  },
  {
    { C_STRING_WITH_LEN("Update_priv") },
    { C_STRING_WITH_LEN("enum('N','Y')") },
    { C_STRING_WITH_LEN("utf8") }
  },
  {
    { C_STRING_WITH_LEN("Delete_priv") },
    { C_STRING_WITH_LEN("enum('N','Y')") },
    { C_STRING_WITH_LEN("utf8") }
  },
  {
    { C_STRING_WITH_LEN("Create_priv") },
    { C_STRING_WITH_LEN("enum('N','Y')") },
    { C_STRING_WITH_LEN("utf8") }
  },
  {
    { C_STRING_WITH_LEN("Drop_priv") },
    { C_STRING_WITH_LEN("enum('N','Y')") },
    { C_STRING_WITH_LEN("utf8") }
  },
  {
    { C_STRING_WITH_LEN("Reload_priv") },
    { C_STRING_WITH_LEN("enum('N','Y')") },
    { C_STRING_WITH_LEN("utf8") }
  },
  {
    { C_STRING_WITH_LEN("Shutdown_priv") },
    { C_STRING_WITH_LEN("enum('N','Y')") },
    { C_STRING_WITH_LEN("utf8") }
  },
  {
    { C_STRING_WITH_LEN("Process_priv") },
    { C_STRING_WITH_LEN("enum('N','Y')") },
    { C_STRING_WITH_LEN("utf8") }
  },
  {
    { C_STRING_WITH_LEN("File_priv") },
    { C_STRING_WITH_LEN("enum('N','Y')") },
    { C_STRING_WITH_LEN("utf8") }
  },
  {
    { C_STRING_WITH_LEN("Grant_priv") },
    { C_STRING_WITH_LEN("enum('N','Y')") },
    { C_STRING_WITH_LEN("utf8") }
  },
  {
    { C_STRING_WITH_LEN("References_priv") },
    { C_STRING_WITH_LEN("enum('N','Y')") },
    { C_STRING_WITH_LEN("utf8") }
  },
  {
    { C_STRING_WITH_LEN("Index_priv") },
    { C_STRING_WITH_LEN("enum('N','Y')") },
    { C_STRING_WITH_LEN("utf8") }
  },
  {
    { C_STRING_WITH_LEN("Alter_priv") },
    { C_STRING_WITH_LEN("enum('N','Y')") },
    { C_STRING_WITH_LEN("utf8") }
  },
  {
    { C_STRING_WITH_LEN("Show_db_priv") },
    { C_STRING_WITH_LEN("enum('N','Y')") },
    { C_STRING_WITH_LEN("utf8") }
  },
  {
    { C_STRING_WITH_LEN("Super_priv") },
    { C_STRING_WITH_LEN("enum('N','Y')") },
    { C_STRING_WITH_LEN("utf8") }
  },
  {
    { C_STRING_WITH_LEN("Create_tmp_table_priv") },
    { C_STRING_WITH_LEN("enum('N','Y')") },
    { C_STRING_WITH_LEN("utf8") }
  },
  {
    { C_STRING_WITH_LEN("Lock_tables_priv") },
    { C_STRING_WITH_LEN("enum('N','Y')") },
    { C_STRING_WITH_LEN("utf8") }
  },
  {
    { C_STRING_WITH_LEN("Execute_priv") },
    { C_STRING_WITH_LEN("enum('N','Y')") },
    { C_STRING_WITH_LEN("utf8") }
  },
  {
    { C_STRING_WITH_LEN("Repl_slave_priv") },
    { C_STRING_WITH_LEN("enum('N','Y')") },
    { C_STRING_WITH_LEN("utf8") }
  },
  {
    { C_STRING_WITH_LEN("Repl_client_priv") },
    { C_STRING_WITH_LEN("enum('N','Y')") },
    { C_STRING_WITH_LEN("utf8") }
  },
  {
    { C_STRING_WITH_LEN("Create_view_priv") },
    { C_STRING_WITH_LEN("enum('N','Y')") },
    { C_STRING_WITH_LEN("utf8") }
  },
  {
    { C_STRING_WITH_LEN("Show_view_priv") },
    { C_STRING_WITH_LEN("enum('N','Y')") },
    { C_STRING_WITH_LEN("utf8") }
  },
  {
    { C_STRING_WITH_LEN("Create_routine_priv") },
    { C_STRING_WITH_LEN("enum('N','Y')") },
    { C_STRING_WITH_LEN("utf8") }
  },
  {
    { C_STRING_WITH_LEN("Alter_routine_priv") },
    { C_STRING_WITH_LEN("enum('N','Y')") },
    { C_STRING_WITH_LEN("utf8") }
  },
  {
    { C_STRING_WITH_LEN("Create_user_priv") },
    { C_STRING_WITH_LEN("enum('N','Y')") },
    { C_STRING_WITH_LEN("utf8") }
  },
  {
    { C_STRING_WITH_LEN("Event_priv") },
    { C_STRING_WITH_LEN("enum('N','Y')") },
    { C_STRING_WITH_LEN("utf8") }
  },
  {
    { C_STRING_WITH_LEN("Trigger_priv") },
    { C_STRING_WITH_LEN("enum('N','Y')") },
    { C_STRING_WITH_LEN("utf8") }
  },
  {
    { C_STRING_WITH_LEN("Create_tablespace_priv") },
    { C_STRING_WITH_LEN("enum('N','Y')") },
    { C_STRING_WITH_LEN("utf8") }
  },
  {
    { C_STRING_WITH_LEN("ssl_type") },
    { C_STRING_WITH_LEN("enum('','ANY','X509','SPECIFIED')") },
    { C_STRING_WITH_LEN("utf8") }
  },
  {
    { C_STRING_WITH_LEN("ssl_cipher") },
    { C_STRING_WITH_LEN("blob") },
    {NULL, 0}
  },
  {
    { C_STRING_WITH_LEN("x509_issuer") },
    { C_STRING_WITH_LEN("blob") },
    {NULL, 0}
  },
  {
    { C_STRING_WITH_LEN("x509_subject") },
    { C_STRING_WITH_LEN("blob") },
    {NULL, 0}
  },
  {
    { C_STRING_WITH_LEN("max_questions") },
    { C_STRING_WITH_LEN("int(11)") },
    {NULL, 0}
  },
  {
    { C_STRING_WITH_LEN("max_updates") },
    { C_STRING_WITH_LEN("int(11)") },
    {NULL, 0}
  },
  {
    { C_STRING_WITH_LEN("max_connections") },
    { C_STRING_WITH_LEN("int(11)") },
    {NULL, 0}
  },
  {
    { C_STRING_WITH_LEN("max_user_connections") },
    { C_STRING_WITH_LEN("int(11)") },
    {NULL, 0}
  },
  {
    { C_STRING_WITH_LEN("plugin") },
    { C_STRING_WITH_LEN("char(64)") },
    {NULL, 0}
  },
  {
    { C_STRING_WITH_LEN("authentication_string") },
    { C_STRING_WITH_LEN("text") },
    {NULL, 0}
  },
  {
    { C_STRING_WITH_LEN("password_expired") },
    { C_STRING_WITH_LEN("enum('N','Y')") },
    { C_STRING_WITH_LEN("utf8") }
  },
  {
    { C_STRING_WITH_LEN("password_last_changed") },
    { C_STRING_WITH_LEN("timestamp") },
    { NULL, 0 }
  },
  {
    { C_STRING_WITH_LEN("password_lifetime") },
    { C_STRING_WITH_LEN("smallint(5)") },
    { NULL, 0 }
  },
  {
    { C_STRING_WITH_LEN("account_locked") },
    { C_STRING_WITH_LEN("enum('N','Y')") },
    { C_STRING_WITH_LEN("utf8") }
  },
  {
    { C_STRING_WITH_LEN("Create_role_priv") },
    { C_STRING_WITH_LEN("enum('N','Y')") },
    { C_STRING_WITH_LEN("utf8") }
  },
  {
    { C_STRING_WITH_LEN("Drop_role_priv") },
    { C_STRING_WITH_LEN("enum('N','Y')") },
    { C_STRING_WITH_LEN("utf8") }
  },
  {
    { C_STRING_WITH_LEN("Password_reuse_history") },
    { C_STRING_WITH_LEN("smallint(5)") },
    { NULL, 0 }
  },
  {
    { C_STRING_WITH_LEN("Password_reuse_time") },
    { C_STRING_WITH_LEN("smallint(5)") },
    { NULL, 0 }
  }
};

static const
TABLE_FIELD_TYPE mysql_proxies_priv_table_fields[MYSQL_PROXIES_PRIV_FIELD_COUNT] = {
  {
    { C_STRING_WITH_LEN("Host") },
    { C_STRING_WITH_LEN("char(60)") },
    {NULL, 0}
  },
  {
    { C_STRING_WITH_LEN("User") },
    { C_STRING_WITH_LEN("char(" USERNAME_CHAR_LENGTH_STR ")") },
    {NULL, 0}
  },
  {
    { C_STRING_WITH_LEN("Proxied_host") },
    { C_STRING_WITH_LEN("char(60)") },
    {NULL, 0}
  },
  {
    { C_STRING_WITH_LEN("Proxied_user") },
    { C_STRING_WITH_LEN("char(" USERNAME_CHAR_LENGTH_STR ")") },
    {NULL, 0}
  },
  {
    { C_STRING_WITH_LEN("With_grant") },
    { C_STRING_WITH_LEN("tinyint(1)") },
    {NULL, 0}
  },
  {
    { C_STRING_WITH_LEN("Grantor") },
    { C_STRING_WITH_LEN("char(93)") },
    {NULL, 0}
  },
  {
    { C_STRING_WITH_LEN("Timestamp") },
    { C_STRING_WITH_LEN("timestamp") },
    {NULL, 0}
  }
};

static const
TABLE_FIELD_TYPE mysql_procs_priv_table_fields[MYSQL_PROCS_PRIV_FIELD_COUNT] = {
  {
    { C_STRING_WITH_LEN("Host") },
    { C_STRING_WITH_LEN("char(60)") },
    {NULL, 0}
  },
  {
    { C_STRING_WITH_LEN("Db") },
    { C_STRING_WITH_LEN("char(64)") },
    {NULL, 0}
  },
  {
    { C_STRING_WITH_LEN("User") },
    { C_STRING_WITH_LEN("char(" USERNAME_CHAR_LENGTH_STR ")") },
    {NULL, 0}
  },
  {
    { C_STRING_WITH_LEN("Routine_name") },
    { C_STRING_WITH_LEN("char(64)") },
    { C_STRING_WITH_LEN("utf8") }
  },
  {
    { C_STRING_WITH_LEN("Routine_type") },
    { C_STRING_WITH_LEN("enum('FUNCTION','PROCEDURE')") },
    {NULL, 0}
  },
  {
    { C_STRING_WITH_LEN("Grantor") },
    { C_STRING_WITH_LEN("char(93)") },
    {NULL, 0}
  },
  {
    { C_STRING_WITH_LEN("Proc_priv") },
    { C_STRING_WITH_LEN("set('Execute','Alter Routine','Grant')") },
    { C_STRING_WITH_LEN("utf8") }
  },
  {
    { C_STRING_WITH_LEN("Timestamp") },
    { C_STRING_WITH_LEN("timestamp") },
    {NULL, 0}
  }
};

static const
TABLE_FIELD_TYPE mysql_columns_priv_table_fields[MYSQL_COLUMNS_PRIV_FIELD_COUNT] = {
  {
    { C_STRING_WITH_LEN("Host") },
    { C_STRING_WITH_LEN("char(60)") },
    {NULL, 0}
  },
  {
    { C_STRING_WITH_LEN("Db") },
    { C_STRING_WITH_LEN("char(64)") },
    {NULL, 0}
  },
  {
    { C_STRING_WITH_LEN("User") },
    { C_STRING_WITH_LEN("char(" USERNAME_CHAR_LENGTH_STR ")") },
    {NULL, 0}
  },
  {
    { C_STRING_WITH_LEN("Table_name") },
    { C_STRING_WITH_LEN("char(64)") },
    {NULL, 0}
  },
  {
    { C_STRING_WITH_LEN("Column_name") },
    { C_STRING_WITH_LEN("char(64)") },
    {NULL, 0}
  },
  {
    { C_STRING_WITH_LEN("Timestamp") },
    { C_STRING_WITH_LEN("timestamp") },
    {NULL, 0}
  },
  {
    { C_STRING_WITH_LEN("Column_priv") },
    { C_STRING_WITH_LEN("set('Select','Insert','Update','References')") },
    { C_STRING_WITH_LEN("utf8") }
  }
};

static const
TABLE_FIELD_TYPE mysql_tables_priv_table_fields[MYSQL_TABLES_PRIV_FIELD_COUNT] = {
  {
    { C_STRING_WITH_LEN("Host") },
    { C_STRING_WITH_LEN("char(60)") },
    {NULL, 0}
  },
  {
    { C_STRING_WITH_LEN("Db") },
    { C_STRING_WITH_LEN("char(64)") },
    {NULL, 0}
  },
  {
    { C_STRING_WITH_LEN("User") },
    { C_STRING_WITH_LEN("char(" USERNAME_CHAR_LENGTH_STR ")") },
    {NULL, 0}
  },
  {
    { C_STRING_WITH_LEN("Table_name") },
    { C_STRING_WITH_LEN("char(64)") },
    {NULL, 0}
  },
  {
    { C_STRING_WITH_LEN("Grantor") },
    { C_STRING_WITH_LEN("char(93)") },
    {NULL, 0}
  },
  {
    { C_STRING_WITH_LEN("Timestamp") },
    { C_STRING_WITH_LEN("timestamp") },
    {NULL, 0}
  },
  {
    { C_STRING_WITH_LEN("Table_priv") },
    { C_STRING_WITH_LEN("set('Select','Insert','Update','Delete','Create',"
                        "'Drop','Grant','References','Index','Alter',"
                        "'Create View','Show view','Trigger')") },
    { C_STRING_WITH_LEN("utf8") }
  },
  {
    { C_STRING_WITH_LEN("Column_priv") },
    { C_STRING_WITH_LEN("set('Select','Insert','Update','References')") },
    { C_STRING_WITH_LEN("utf8") }
  }
};

static const
TABLE_FIELD_TYPE mysql_role_edges_table_fields[MYSQL_ROLE_EDGES_FIELD_COUNT] = {
  {
    { C_STRING_WITH_LEN("FROM_HOST") },
    { C_STRING_WITH_LEN("char(60)") },
    {NULL, 0}
  },
  {
    { C_STRING_WITH_LEN("FROM_USER") },
    { C_STRING_WITH_LEN("char(" USERNAME_CHAR_LENGTH_STR ")") },
    {NULL, 0}
  },
  {
    { C_STRING_WITH_LEN("TO_HOST") },
    { C_STRING_WITH_LEN("char(60)") },
    {NULL, 0}
  },
  {
    { C_STRING_WITH_LEN("TO_USER") },
    { C_STRING_WITH_LEN("char(" USERNAME_CHAR_LENGTH_STR ")") },
    {NULL, 0}
  },
  {
    { C_STRING_WITH_LEN("WITH_ADMIN_OPTION") },
    { C_STRING_WITH_LEN("enum('N','Y')") },
    { C_STRING_WITH_LEN("utf8") }
  }
};

static const
TABLE_FIELD_TYPE mysql_default_roles_table_fields[MYSQL_DEFAULT_ROLES_FIELD_COUNT] = {
  {
    { C_STRING_WITH_LEN("HOST") },
    { C_STRING_WITH_LEN("char(60)") },
    {NULL, 0}
  },
  {
    { C_STRING_WITH_LEN("USER") },
    { C_STRING_WITH_LEN("char(" USERNAME_CHAR_LENGTH_STR ")") },
    {NULL, 0}
  },
  {
    { C_STRING_WITH_LEN("DEFAULT_ROLE_HOST") },
    { C_STRING_WITH_LEN("char(60)") },
    {NULL, 0}
  },
  {
    { C_STRING_WITH_LEN("DEFAULT_ROLE_USER") },
    { C_STRING_WITH_LEN("char(" USERNAME_CHAR_LENGTH_STR ")") },
    {NULL, 0}
  }
};

static const
TABLE_FIELD_TYPE mysql_password_history_table_fields[MYSQL_PASSWORD_HISTORY_FIELD_COUNT] ={
  {
    { C_STRING_WITH_LEN("Host") },
    { C_STRING_WITH_LEN("char(60)") },
    { NULL, 0 }
  },
  {
    { C_STRING_WITH_LEN("User") },
    { C_STRING_WITH_LEN("char(" USERNAME_CHAR_LENGTH_STR ")") },
    { NULL, 0 }
  },
  {
    { C_STRING_WITH_LEN("Password_timestamp") },
    { C_STRING_WITH_LEN("timestamp") },
    { NULL, 0 }
  },
  {
    { C_STRING_WITH_LEN("Password") },
    { C_STRING_WITH_LEN("text") },
    { NULL, 0 }
  }
};

static const TABLE_FIELD_TYPE mysql_dynamic_priv_table_fields[MYSQL_DYNAMIC_PRIV_FIELD_COUNT]=
{
  {
    { C_STRING_WITH_LEN("USER") },
    { C_STRING_WITH_LEN("char(" USERNAME_CHAR_LENGTH_STR ")") },
    { NULL, 0 }
  },
  {
    { C_STRING_WITH_LEN("HOST") },
    { C_STRING_WITH_LEN("char(60)") },
    { NULL, 0 }
  },
  {
    { C_STRING_WITH_LEN("PRIV") },
    { C_STRING_WITH_LEN("char(32)") },
    { NULL, 0 }
  },
  {
    { C_STRING_WITH_LEN("WITH_GRANT_OPTION") },
    { C_STRING_WITH_LEN("enum('N','Y')") },
    { NULL, 0 }
  }
};


/** keep in sync with @ref ACL_TABLES */
const TABLE_FIELD_DEF Acl_table_intact::mysql_acl_table_defs[]= {
  { MYSQL_USER_FIELD_COUNT, mysql_user_table_fields },
  { MYSQL_DB_FIELD_COUNT, mysql_db_table_fields },
  { MYSQL_TABLES_PRIV_FIELD_COUNT, mysql_tables_priv_table_fields },
  { MYSQL_COLUMNS_PRIV_FIELD_COUNT, mysql_columns_priv_table_fields },
  { MYSQL_PROCS_PRIV_FIELD_COUNT, mysql_procs_priv_table_fields },
  { MYSQL_PROXIES_PRIV_FIELD_COUNT, mysql_proxies_priv_table_fields },
  { MYSQL_ROLE_EDGES_FIELD_COUNT, mysql_role_edges_table_fields },
  { MYSQL_DEFAULT_ROLES_FIELD_COUNT, mysql_default_roles_table_fields },
  { MYSQL_DYNAMIC_PRIV_FIELD_COUNT, mysql_dynamic_priv_table_fields },
  { MYSQL_PASSWORD_HISTORY_FIELD_COUNT, mysql_password_history_table_fields }
};

/**
  A helper function to commit statement transaction and close
  ACL tables after reading some data from them as part of FLUSH
  PRIVILEGES statement or during server initialization.

  @note We assume that we have only read from the tables so commit
        can't fail. @sa close_mysql_tables().

  @note This function also rollbacks the transaction if rollback was
        requested (e.g. as result of deadlock).
*/
void commit_and_close_mysql_tables(THD *thd)
{
  /* Transaction rollback request by SE is unlikely. Still we handle it. */
  if (thd->transaction_rollback_request)
  {
    trans_rollback_stmt(thd);
    trans_rollback_implicit(thd);
  }
  else
  {
#ifndef DBUG_OFF
    bool res=
#endif
      /*
        In @@autocommit=0 mode we have both statement and multi-statement
        transactions started here. Since we don't want storage engine locks
        to stay around after metadata locks are released by
        close_mysql_tables() we need to do implicit commit here.
      */
      trans_commit_stmt(thd) || trans_commit_implicit(thd);
    DBUG_ASSERT(res == false);
  }

  close_mysql_tables(thd);
}


extern bool initialized;

/*
  Get all access bits from table after fieldnr

  IMPLEMENTATION
  We know that the access privileges ends when there is no more fields
  or the field is not an enum with two elements.

  SYNOPSIS
    get_access()
    form        an open table to read privileges from.
                The record should be already read in table->record[0]
    fieldnr     number of the first privilege (that is ENUM('N','Y') field
    next_field  on return - number of the field next to the last ENUM
                (unless next_field == 0)

  RETURN VALUE
    privilege mask
*/

ulong get_access(TABLE *form, uint fieldnr, uint *next_field)
{
  ulong access_bits=0,bit;
  char buff[2];
  String res(buff,sizeof(buff),&my_charset_latin1);
  Field **pos;

  for (pos=form->field+fieldnr, bit=1;
       *pos && (*pos)->real_type() == MYSQL_TYPE_ENUM &&
         ((Field_enum*) (*pos))->typelib->count == 2 ;
       pos++, fieldnr++, bit<<=1)
  {
    (*pos)->val_str(&res);
    if (my_toupper(&my_charset_latin1, res[0]) == 'Y')
      access_bits|= bit;
  }
  if (next_field)
    *next_field=fieldnr;
  return access_bits;
}


/**

  Notify handlerton(s) that privileges have changed

  Interested handlertons may use this notification to update
  its own privilege structures as well as propagating
  the changing query to other destinations.

*/

static
void acl_notify_htons(THD* thd, const char* query, size_t query_length)
{
  DBUG_ENTER("acl_notify_htons");
  DBUG_PRINT("enter", ("db: %s", thd->db().str));
  DBUG_PRINT("enter", ("query: '%s', length: %zu", query, query_length));

  ha_binlog_log_query(thd, NULL, LOGCOM_ACL_NOTIFY,
                      query, query_length,
                      thd->db().str, "");
  DBUG_VOID_RETURN;
}



/**
  Commit or rollback ACL statement (and transaction),
  close tables which it has opened and release metadata locks.

  @note In case of failure to commit transaction we try to restore correct
        state of in-memory structures by reloading privileges.

  @retval False - Success.
  @retval True  - Error.
*/

static
bool acl_end_trans_and_close_tables(THD *thd,
                                    bool rollback_transaction,
                                    bool notify_htons)
{
  bool result;

  /*
    Try to commit a transaction even if we had some failures.

    Without this step changes to privilege tables will be rolled back at the
    end of mysql_execute_command() in the presence of error, leaving on-disk
    and in-memory descriptions of privileges out of sync and making behavior
    of ACL statements for transactional tables incompatible with legacy
    behavior.

    We need to commit both statement and normal transaction to make behavior
    consistent with both autocommit on and off.

    It is safe to do so since ACL statement always do implicit commit at the
    end of statement.
  */
  DBUG_ASSERT(stmt_causes_implicit_commit(thd, CF_IMPLICIT_COMMIT_END));

  if (rollback_transaction)
  {
    /*
      Transaction rollback request by SE is unlikely. Still let us
      handle it and also do ACL reload if it happens.
    */
    result= trans_rollback_stmt(thd);
    result|= trans_rollback_implicit(thd);
  }
  else
  {
    result= trans_commit_stmt(thd);
    result|= trans_commit_implicit(thd);
  }
  close_thread_tables(thd);
  thd->mdl_context.release_transactional_locks();

  if (result || rollback_transaction)
  {
    /*
      Try to bring in-memory structures back in sync with on-disk data if we
      have failed to commit our changes.
    */
    /*
      The current implementation has a hole - users can observe changes
      to the caches which were rolled back from tables. This state can be
      observed for quite long time if someone manages to sneak-in and
      acquire MDL on privilege tables after the release_transactional_locks()
      and before acl_reload/grant_reload() below.
    */
    (void) acl_reload(thd);
    (void) grant_reload(thd);
    (void) roles_init_from_tables(thd);
  }
  else if (notify_htons)
  {
    acl_notify_htons(thd, thd->query().str, thd->query().length);
  }

  return result;
}

/*
  Helper function for rewriting query

  @param thd          Handle to THD object
  @param extra_user   Users which were not proccessed by ddl
  @param for_binlog   Purpose of rewriting the query
*/

static
void rewrite_acl_ddl(THD *thd,
                     std::set<LEX_USER *> *extra_users,
                     bool for_binlog)
{
  DBUG_ENTER("rewrite_acl_ddl");
  DBUG_ASSERT(thd);
  String * rlb= NULL;
  bool rewrite= false;

  enum_sql_command command= thd->lex->sql_command;
  /* Rewrite the query */
  rlb= &thd->rewritten_query;

  switch (command)
  {
    case SQLCOM_CREATE_USER:
    case SQLCOM_ALTER_USER:
      rlb->mem_free();
      mysql_rewrite_create_alter_user(thd, rlb, extra_users, for_binlog);
      rewrite= true;
      break;
    case SQLCOM_GRANT:
      rlb->mem_free();
      mysql_rewrite_grant(thd, rlb);
      rewrite= true;
      break;
    case SQLCOM_SET_PASSWORD:
      rlb->mem_free();
      mysql_rewrite_set_password(thd, rlb, extra_users, for_binlog);
      rewrite= true;
      break;
    /*
      We don't attempt to rewrite any of the following because they do
      not contain credential information.
    */
    case SQLCOM_DROP_USER:
    case SQLCOM_REVOKE_ALL:
    case SQLCOM_REVOKE:
    case SQLCOM_RENAME_USER:
    case SQLCOM_CREATE_ROLE:
    case SQLCOM_DROP_ROLE:
    case SQLCOM_GRANT_ROLE:
    case SQLCOM_REVOKE_ROLE:
    case SQLCOM_ALTER_USER_DEFAULT_ROLE:
    case SQLCOM_CREATE_SPFUNCTION:
    case SQLCOM_CREATE_PROCEDURE:
    case SQLCOM_CREATE_FUNCTION:
    case SQLCOM_DROP_PROCEDURE:
    case SQLCOM_DROP_FUNCTION:
      break;
    default:
      DBUG_ASSERT(false);
      break;
  }

  if (rewrite && thd->rewritten_query.length())
  {
    MYSQL_SET_STATEMENT_TEXT(thd->m_statement_psi,
                             thd->rewritten_query.c_ptr_safe(),
                             thd->rewritten_query.length());
  }

  DBUG_VOID_RETURN;
}


/*
  Function to handle rewriting and bin logging of ACL ddl.
  Assumption : Error if any has already been raised.

  Effect : In case of rollback, acl caches will be reloaded.

  @param thd                    Handle to THD object.
                                Requried for query rewriting
  @param transactional_table    Nature of ACL tables
  @param extra_users            Users which were not processed
  @param extra error            Used in cases where error handler
                                is suppressed.
  @param write_to_binlog        Skip writing to binlog.
                                Used for routine grants while
                                creating routine.
  @param notify_htons           Should hton be notified or not

  @returns status of log and commit
    @retval 0 Successfully committed. Optionally : written to binlog.
    @retval 1 If an error is raised at any stage
*/

bool log_and_commit_acl_ddl(THD *thd,
                            bool transactional_tables,
                            std::set<LEX_USER *> *extra_users, /* = NULL */
                            bool extra_error, /* = true */
                            bool write_to_binlog, /* = true */
                            bool notify_htons) /* = true */
{
  bool result= false;
  LEX_CSTRING query;
  enum_sql_command command;
  size_t num_extra_users= extra_users ? extra_users->size() : 0;
  DBUG_ENTER("logn_ddl_to_binlog");

  DBUG_ASSERT(thd);
  result= thd->is_error() || extra_error || thd->transaction_rollback_request;

  if (!result)
    rewrite_acl_ddl(thd, extra_users, true);

  /* Write to binlog only if there is no error */
  if (write_to_binlog && !result)
  {
    command= thd->lex->sql_command;
    if (mysql_bin_log.is_open())
    {
      query.str= thd->rewritten_query.length() ?
        thd->rewritten_query.c_ptr_safe() :
        thd->query().str;

      query.length= thd->rewritten_query.length() ?
        thd->rewritten_query.length() :
        thd->query().length;

      /* Write to binary log */
      result= (write_bin_log(thd, false,
                           query.str, query.length,
                           transactional_tables) != 0) ? true : false;


      /*
        Log warning about extra users in case of
        CREATE USER IF NOT EXISTS/ALTER USER IF EXISTS
      */
      if ((command == SQLCOM_CREATE_USER || command == SQLCOM_ALTER_USER) &&
          !result && num_extra_users)
      {
        String warn_user;
        bool comma= false;
        bool log_warning= false;
        for (LEX_USER * extra_user : *extra_users)
        {
          /*
            Consider for warning if one of the following is true:
            1. If SQLCOM_CREATE_USER, IDENTIFIED WITH clause is not used
            2. If SQLCOM_ALTER_USER, IDENTIFIED WITH cluase is not used
            but IDENTIFIED BY/IDENTIFIED BY PASSWORD is used.
          */
          if (!extra_user->uses_identified_with_clause &&
            (command == SQLCOM_CREATE_USER ||
             extra_user->uses_identified_by_clause ||
             extra_user->uses_identified_by_password_clause))
          {
            append_user(thd, &warn_user, extra_user, comma, false);
            comma= true;
            log_warning= true;
          }
        }
        if (log_warning)
          LogErr(WARNING_LEVEL,
                 (command == SQLCOM_CREATE_USER)
                 ? ER_SQL_USER_TABLE_CREATE_WARNING
                 : ER_SQL_USER_TABLE_ALTER_WARNING,
                 default_auth_plugin_name.str, warn_user.c_ptr_safe());

        warn_user.mem_free();
      }
    }

    /* rewrite for general log only if there were extra users */
    if (num_extra_users)
      rewrite_acl_ddl(thd, extra_users, false);
  }

  if (acl_end_trans_and_close_tables(thd, result, notify_htons))
    result= 1;

  DBUG_RETURN(result);
}


static void get_grantor(THD *thd, char *grantor)
{
  const char *user= thd->security_context()->user().str;
  const char *host= thd->security_context()->host_or_ip().str;

  if (thd->slave_thread && thd->has_invoker())
  {
    user= thd->get_invoker_user().str;
    host= thd->get_invoker_host().str;
  }
  strxmov(grantor, user, "@", host, NullS);
}


/**
  Take a handler error and generate the mysql error ER_ACL_OPERATION_FAILED
  containing original text of HA error.

  @param  handler_error  an error number resulted from storage engine
*/

void acl_print_ha_error(int handler_error)
{
  char buffer[MYSYS_ERRMSG_SIZE];

  my_strerror(buffer, sizeof(buffer), handler_error);
  my_error(ER_ACL_OPERATION_FAILED, MYF(0), handler_error, buffer);
}


/**
  Update SSL properties in mysql.user table.

  @param thd          Thread context
  @param table        Points to mysql.user table.

*/

static void update_ssl_properties(THD *thd, TABLE *table)
{
  LEX *lex= thd->lex;
  switch (lex->ssl_type)
  {
    case SSL_TYPE_ANY:
      table->field[MYSQL_USER_FIELD_SSL_TYPE]->store(STRING_WITH_LEN("ANY"),
                                      &my_charset_latin1);
      table->field[MYSQL_USER_FIELD_SSL_CIPHER]->
        store("", 0, &my_charset_latin1);
      table->field[MYSQL_USER_FIELD_X509_ISSUER]->store("", 0, &my_charset_latin1);
      table->field[MYSQL_USER_FIELD_X509_SUBJECT]->store("", 0, &my_charset_latin1);
      break;
    case SSL_TYPE_X509:
      table->field[MYSQL_USER_FIELD_SSL_TYPE]->store(STRING_WITH_LEN("X509"),
                                      &my_charset_latin1);
      table->field[MYSQL_USER_FIELD_SSL_CIPHER]->
        store("", 0, &my_charset_latin1);
      table->field[MYSQL_USER_FIELD_X509_ISSUER]->store("", 0, &my_charset_latin1);
      table->field[MYSQL_USER_FIELD_X509_SUBJECT]->store("", 0, &my_charset_latin1);
      break;
    case SSL_TYPE_SPECIFIED:
      table->field[MYSQL_USER_FIELD_SSL_TYPE]->store(STRING_WITH_LEN("SPECIFIED"),
                                      &my_charset_latin1);
      table->field[MYSQL_USER_FIELD_SSL_CIPHER]->store("", 0, &my_charset_latin1);
      table->field[MYSQL_USER_FIELD_X509_ISSUER]->store("", 0, &my_charset_latin1);
      table->field[MYSQL_USER_FIELD_X509_SUBJECT]->store("", 0, &my_charset_latin1);
      if (lex->ssl_cipher)
        table->field[MYSQL_USER_FIELD_SSL_CIPHER]->store(lex->ssl_cipher,
                                strlen(lex->ssl_cipher), system_charset_info);
      if (lex->x509_issuer)
        table->field[MYSQL_USER_FIELD_X509_ISSUER]->store(lex->x509_issuer,
                                strlen(lex->x509_issuer), system_charset_info);
      if (lex->x509_subject)
        table->field[MYSQL_USER_FIELD_X509_SUBJECT]->store(lex->x509_subject,
                                strlen(lex->x509_subject), system_charset_info);
      break;
    case SSL_TYPE_NOT_SPECIFIED:
      break;
    case SSL_TYPE_NONE:
      table->field[MYSQL_USER_FIELD_SSL_TYPE]->store("", 0, &my_charset_latin1);
      table->field[MYSQL_USER_FIELD_SSL_CIPHER]->store("", 0, &my_charset_latin1);
      table->field[MYSQL_USER_FIELD_X509_ISSUER]->store("", 0, &my_charset_latin1);
      table->field[MYSQL_USER_FIELD_X509_SUBJECT]->store("", 0, &my_charset_latin1);
      break;
  }
}

/**
  Update user resources in mysql.user table.

  @param table        Points to mysql.user table.
  @param mqh          user resources to be updated

*/

static void update_user_resource(TABLE *table, USER_RESOURCES *mqh)
{
  if (mqh->specified_limits & USER_RESOURCES::QUERIES_PER_HOUR)
    table->field[MYSQL_USER_FIELD_MAX_QUESTIONS]->
      store((longlong) mqh->questions, TRUE);
  if (mqh->specified_limits & USER_RESOURCES::UPDATES_PER_HOUR)
    table->field[MYSQL_USER_FIELD_MAX_UPDATES]->
      store((longlong) mqh->updates, TRUE);
  if (mqh->specified_limits & USER_RESOURCES::CONNECTIONS_PER_HOUR)
    table->field[MYSQL_USER_FIELD_MAX_CONNECTIONS]->
      store((longlong) mqh->conn_per_hour, TRUE);
  if (table->s->fields >= 36 &&
      (mqh->specified_limits & USER_RESOURCES::USER_CONNECTIONS))
    table->field[MYSQL_USER_FIELD_MAX_USER_CONNECTIONS]->
      store((longlong) mqh->user_conn, TRUE);
}


/**
  Search and create/update a record for the user requested.

  @param thd     The current thread.
  @param table   Pointer to a TABLE object for open mysql.user table
  @param combo   User information
  @param rights  Rights requested
  @param revoke_grant  Set to true if a REVOKE command is executed
  @param can_create_user  Set true if it's allowed to create user
  @param what_to_replace  Bitmap indicating which attributes need to be
                          updated.

  @return  Operation result
    @retval  0    OK.
    @retval  < 0  System error or storage engine error happen
    @retval  > 0  Error in handling current user entry but still can continue
                  processing subsequent user specified in the ACL statement.
*/

int replace_user_table(THD *thd, TABLE *table, LEX_USER *combo,
                       ulong rights, bool revoke_grant,
                       bool can_create_user, ulong what_to_replace)
{
  int error = -1;
  bool old_row_exists=0;
  bool builtin_plugin= true;
  bool update_password= (what_to_replace & PLUGIN_ATTR);
  char what= (revoke_grant) ? 'N' : 'Y';
  char *priv_str;
  uchar user_key[MAX_KEY_LENGTH];
  LEX *lex= thd->lex;
  LEX_CSTRING old_plugin;
  struct timeval password_change_timestamp= {0, 0};
  Acl_table_intact table_intact(thd);
  DBUG_ENTER("replace_user_table");

  DBUG_ASSERT(assert_acl_cache_write_lock(thd));

  if (table_intact.check(table, ACL_TABLES::TABLE_USER))
    goto end;
<<<<<<< HEAD

  if (!table->key_info)
  {
    my_error(ER_TABLE_CORRUPT, MYF(0), table->s->db.str,
             table->s->table_name.str);
    goto end;
  }

=======
  
>>>>>>> 417e2e27
  table->use_all_columns();
  DBUG_ASSERT(combo->host.str != NULL);
  table->field[MYSQL_USER_FIELD_HOST]->store(combo->host.str,combo->host.length,
                                             system_charset_info);
  table->field[MYSQL_USER_FIELD_USER]->store(combo->user.str,combo->user.length,
                                             system_charset_info);
  key_copy(user_key, table->record[0], table->key_info,
           table->key_info->key_length);

  error= table->file->ha_index_read_idx_map(table->record[0], 0, user_key,
                                            HA_WHOLE_KEY,
                                            HA_READ_KEY_EXACT);
  DBUG_ASSERT(table->file->ht->db_type == DB_TYPE_NDBCLUSTER ||
              error != HA_ERR_LOCK_DEADLOCK);
  DBUG_ASSERT(table->file->ht->db_type == DB_TYPE_NDBCLUSTER ||
              error != HA_ERR_LOCK_WAIT_TIMEOUT);
  DBUG_EXECUTE_IF("wl7158_replace_user_table_1",
                  error= HA_ERR_LOCK_DEADLOCK;);
  if (error)
  {
    if (error != HA_ERR_KEY_NOT_FOUND && error != HA_ERR_END_OF_FILE)
    {
      acl_print_ha_error(error);
      DBUG_RETURN(-1);
    }

    /*
      The user record wasn't found; if the intention was to revoke privileges
      (indicated by what == 'N') then execution must fail now.
    */
    if (what == 'N')
    {
      my_error(ER_NONEXISTING_GRANT, MYF(0), combo->user.str, combo->host.str);
      /*
        Return 1 as an indication that expected error occured during
        handling of REVOKE statement for an unknown user.
      */
      error= 1;
      goto end;
    }

    if (thd->lex->sql_command == SQLCOM_ALTER_USER)
    {
      /* Entry should have existsed since this is ALTER USER */
      error= 1;
      goto end;
    }

    optimize_plugin_compare_by_pointer(&combo->plugin);
    builtin_plugin= auth_plugin_is_built_in(combo->plugin.str);

    if (!can_create_user)
    {
      my_error(ER_CANT_CREATE_USER_WITH_GRANT, MYF(0));
      error= 1;
      goto end;
    }
    if (thd->lex->sql_command == SQLCOM_GRANT)
    {
      /*
        If NO_AUTO_CREATE_USER SQL mode is set and GRANT is not specified
        with authentication information or the authentication_string
        is empty then report error
      */
      if ((thd->variables.sql_mode & MODE_NO_AUTO_CREATE_USER) &&
          ((what_to_replace & DEFAULT_AUTH_ATTR) || !combo->auth.length))
      {
        my_error(ER_PASSWORD_NO_MATCH, MYF(0), combo->user.str, combo->host.str);
        error= 1;
        goto end;
      }
      push_warning(thd, Sql_condition::SL_WARNING, ER_WARN_DEPRECATED_SYNTAX,
                   "Using GRANT for creating new user is deprecated "
                   "and will be removed in future release. "
                   "Create new user with CREATE USER statement.");
    }
    old_row_exists = 0;
    restore_record(table,s->default_values);
    DBUG_ASSERT(combo->host.str != NULL);
    table->field[MYSQL_USER_FIELD_HOST]->store(combo->host.str,combo->host.length,
                                               system_charset_info);
    table->field[MYSQL_USER_FIELD_USER]->store(combo->user.str,combo->user.length,
                                               system_charset_info);
  }
  else // if (table->file->ha_index_read_idx_map [..]
  {
    /*
      There is a matching user record ------------------------------------------
     */

    old_row_exists = 1;

    /* Check if there is such a user in user table in memory? */

    if (!find_acl_user(combo->host.str,combo->user.str, FALSE))
    {
      my_error(ER_PASSWORD_NO_MATCH, MYF(0));
      error= -1;
      goto end;
    }

    store_record(table,record[1]);			// Save copy for update

    /* 1. resolve plugins in the LEX_USER struct if needed */

    /* Get old plugin value from storage. */
    old_plugin.str=
      get_field(thd->mem_root, table->field[MYSQL_USER_FIELD_PLUGIN]);

    if (old_plugin.str == NULL || *old_plugin.str == '\0')
    {
      my_error(ER_PASSWORD_NO_MATCH, MYF(0));
      error= 1;
      goto end;
    }

    /* 
      It is important not to include the trailing '\0' in the string length 
      because otherwise the plugin hash search will fail.
    */
    old_plugin.length= strlen(old_plugin.str);

    /* Optimize for pointer comparision of built-in plugin name */
    optimize_plugin_compare_by_pointer(&old_plugin);
    builtin_plugin= auth_plugin_is_built_in(old_plugin.str);

    /* there is nothing to update */
    if ((thd->lex->sql_command != SQLCOM_ALTER_USER) && !rights &&
        lex->ssl_type == SSL_TYPE_NOT_SPECIFIED &&
        !lex->mqh.specified_limits && !revoke_grant &&
        (!builtin_plugin || !update_password))
    {
      DBUG_PRINT("info", ("Proxy user exit path"));
      DBUG_RETURN(0);
    }
    /* GRANT will be used only to specify access rights for existing user */
    if ((thd->lex->sql_command == SQLCOM_GRANT) &&
        (what_to_replace & ~(DEFAULT_AUTH_ATTR | ACCESS_RIGHTS_ATTR | DIFFERENT_PLUGIN_ATTR)))
    {
      push_warning(thd, Sql_condition::SL_WARNING, ER_WARN_DEPRECATED_SYNTAX,
                     "Using GRANT statement to modify existing user's "
                     "properties other than privileges is deprecated and "
                     "will be removed in future release. "
                     "Use ALTER USER statement for this operation.");
    }
  }

  if (what_to_replace & PLUGIN_ATTR ||
      (what_to_replace & DEFAULT_AUTH_ATTR && !old_row_exists))
  {
    if (table->s->fields >= MYSQL_USER_FIELD_PLUGIN)
    {
      table->field[MYSQL_USER_FIELD_PLUGIN]->
        store(combo->plugin.str, combo->plugin.length, system_charset_info);
      table->field[MYSQL_USER_FIELD_PLUGIN]->set_notnull();
      table->field[MYSQL_USER_FIELD_AUTHENTICATION_STRING]->
        store(combo->auth.str, combo->auth.length, &my_charset_utf8_bin);
      table->field[MYSQL_USER_FIELD_AUTHENTICATION_STRING]->set_notnull();
    }
    else
    {
      my_error(ER_BAD_FIELD_ERROR, MYF(0), "plugin", "mysql.user");
      DBUG_RETURN(-1);
    }
    /* If we change user plugin then check if it is builtin plugin */
    optimize_plugin_compare_by_pointer(&combo->plugin);
    builtin_plugin= auth_plugin_is_built_in(combo->plugin.str);
    /*
      we update the password last changed field whenever there is change
      in auth str and plugin is built in
    */
    if (table->s->fields > MYSQL_USER_FIELD_PASSWORD_LAST_CHANGED)
    {
      if (builtin_plugin)
      {
        /*
          Calculate time stamp up to seconds elapsed
          from 1 Jan 1970 00:00:00.
        */
        password_change_timestamp= thd->query_start_timeval_trunc(0);
        table->field[MYSQL_USER_FIELD_PASSWORD_LAST_CHANGED]->store_timestamp
            (&password_change_timestamp);
        table->field[MYSQL_USER_FIELD_PASSWORD_LAST_CHANGED]->set_notnull();
      }
    }
    else
    {
      my_error(ER_BAD_FIELD_ERROR, MYF(0), "password_last_changed", "mysql.user");
      DBUG_RETURN(-1);
    }
    /* if we have a password supplied we update the expiration field */
    if (table->s->fields > MYSQL_USER_FIELD_PASSWORD_EXPIRED)
    {
      table->field[MYSQL_USER_FIELD_PASSWORD_EXPIRED]->store("N",
                                     1, system_charset_info);
    }
    else
    {
      my_error(ER_BAD_FIELD_ERROR, MYF(0), "password_expired", "mysql.user");
      DBUG_RETURN(-1);
    }
  }
  /* Update table columns with new privileges */
  uint next_field;
  if (what_to_replace & ACCESS_RIGHTS_ATTR)
  {
    Field **tmp_field;
    ulong priv;
    for (tmp_field= table->field+2, priv = SELECT_ACL;
         *tmp_field && (*tmp_field)->real_type() == MYSQL_TYPE_ENUM &&
         ((Field_enum*) (*tmp_field))->typelib->count == 2 ;
         tmp_field++, priv <<= 1)
    {
      if (priv & rights)
      {
        // set requested privileges
        (*tmp_field)->store(&what, 1, &my_charset_latin1);
        DBUG_PRINT("info",("Updating field %lu with privilege %c",
                           (ulong)(table->field+2 - tmp_field), (char)what));
      }
    }
    if (table->s->fields > MYSQL_USER_FIELD_CREATE_ROLE_PRIV)
    {
      if (CREATE_ROLE_ACL & rights)
      {
        table->field[MYSQL_USER_FIELD_CREATE_ROLE_PRIV]->
          store(&what, 1, &my_charset_latin1);
      }
      if (DROP_ROLE_ACL & rights)
      {
        table->field[MYSQL_USER_FIELD_DROP_ROLE_PRIV]->
          store(&what, 1, &my_charset_latin1);
      }
    }
  }
  rights= get_access(table, MYSQL_USER_FIELD_SELECT_PRIV, &next_field);
  if (table->s->fields > MYSQL_USER_FIELD_DROP_ROLE_PRIV)
  {
    priv_str= get_field(&global_acl_memory,
                        table->field[MYSQL_USER_FIELD_CREATE_ROLE_PRIV]);
    if (priv_str && (*priv_str == 'Y' || *priv_str == 'y'))
    {
      rights |= CREATE_ROLE_ACL;
    }
    priv_str= get_field(&global_acl_memory,
                        table->field[MYSQL_USER_FIELD_DROP_ROLE_PRIV]);
    if (priv_str && (*priv_str == 'Y' || *priv_str == 'y'))
    {
      rights |= DROP_ROLE_ACL;
    }
  }
  DBUG_PRINT("info",("Privileges on disk are now %lu", rights));
  DBUG_PRINT("info",("table fields: %d",table->s->fields));

  /* We write down SSL related ACL stuff */
  if ((what_to_replace & SSL_ATTR) &&
       (table->s->fields >= MYSQL_USER_FIELD_X509_SUBJECT))
    update_ssl_properties(thd, table);
  next_field+=4;

  if (what_to_replace & RESOURCE_ATTR)
    update_user_resource(table, &lex->mqh);
  mqh_used= mqh_used || lex->mqh.questions || lex->mqh.updates ||
            lex->mqh.conn_per_hour;
  next_field+= 4;

  if (what_to_replace & PASSWORD_EXPIRE_ATTR)
  {
    /*
      ALTER/CREATE USER <user> PASSWORD EXPIRE  (or)
      ALTER USER <user> IDENTIFIED WITH plugin
    */
    if (combo->alter_status.update_password_expired_column)
    {
      if (table->s->fields > MYSQL_USER_FIELD_PASSWORD_EXPIRED)
      {
        table->field[MYSQL_USER_FIELD_PASSWORD_EXPIRED]->
               store("Y", 1, system_charset_info);
      }
      else
      {
        my_error(ER_BAD_FIELD_ERROR, MYF(0), "password_expired", "mysql.user");
        DBUG_RETURN(-1);
      }
    }
    /*
      If password_expired column is not to be updated and only
      password_lifetime is to be updated
    */
    if (table->s->fields > MYSQL_USER_FIELD_PASSWORD_LIFETIME &&
        !combo->alter_status.update_password_expired_column)
    {
      if (!combo->alter_status.use_default_password_lifetime)
      {
        table->field[MYSQL_USER_FIELD_PASSWORD_LIFETIME]->
          store((longlong) combo->alter_status.expire_after_days, TRUE);
        table->field[MYSQL_USER_FIELD_PASSWORD_LIFETIME]->set_notnull();
      }
      else
        table->field[MYSQL_USER_FIELD_PASSWORD_LIFETIME]->set_null();
    }
  }

  if (combo->alter_status.update_password_history)
  {
    /* ALTER USER .. PASSWORD HISTORY */
    if (table->s->fields > MYSQL_USER_FIELD_PASSWORD_REUSE_HISTORY)
    {
      Field *fld_history= table->field[MYSQL_USER_FIELD_PASSWORD_REUSE_HISTORY];
      if (combo->alter_status.use_default_password_history)
        fld_history->set_null();
      else
      {
        fld_history->store(combo->alter_status.password_history_length);
        fld_history->set_notnull();
      }
    }
    else
    {
      my_error(ER_BAD_FIELD_ERROR, MYF(0), "password_reuse_history", "mysql.user");
      DBUG_RETURN(-1);
    }
  }

  if (combo->alter_status.update_password_reuse_interval)
  {
    /* ALTER USER .. PASSWORD REUSE INTERVAL */
    if (table->s->fields > MYSQL_USER_FIELD_PASSWORD_REUSE_TIME)
    {
      Field *fld= table->field[MYSQL_USER_FIELD_PASSWORD_REUSE_TIME];
      if (combo->alter_status.use_default_password_reuse_interval)
        fld->set_null();
      else
      {
        fld->store(combo->alter_status.password_reuse_interval);
        fld->set_notnull();
      }
    }
    else
    {
      my_error(ER_BAD_FIELD_ERROR, MYF(0), "password_reuse_time", "mysql.user");
      DBUG_RETURN(-1);
    }
  }

  if (what_to_replace & ACCOUNT_LOCK_ATTR)
  {
    if (!old_row_exists ||
        (old_row_exists && combo->alter_status.update_account_locked_column))
    {
      if (table->s->fields > MYSQL_USER_FIELD_ACCOUNT_LOCKED)
      {
        /*
          Update the field for a new row and for the row that exists and the
          update was enforced (ACCOUNT [UNLOCK|LOCK]).
        */
        table->field[MYSQL_USER_FIELD_ACCOUNT_LOCKED]->
                      store(combo->alter_status.account_locked ? "Y" : "N", 1,
                            system_charset_info);
      }
      else
      {
        my_error(ER_BAD_FIELD_ERROR, MYF(0), "account_locked", "mysql.user");
        DBUG_RETURN(-1);
      }
    }
  }

  if (old_row_exists)
  {   
    /*
      We should NEVER delete from the user table, as a uses can still
      use mysqld even if he doesn't have any privileges in the user table!
    */
    if (compare_records(table))
    {
      error= table->file->ha_update_row(table->record[1],table->record[0]);
      DBUG_ASSERT(error != HA_ERR_FOUND_DUPP_KEY);
      DBUG_ASSERT(table->file->ht->db_type == DB_TYPE_NDBCLUSTER ||
                  error != HA_ERR_LOCK_DEADLOCK);
      DBUG_ASSERT(table->file->ht->db_type == DB_TYPE_NDBCLUSTER ||
                  error != HA_ERR_LOCK_WAIT_TIMEOUT);
      DBUG_EXECUTE_IF("wl7158_replace_user_table_2",
                      error= HA_ERR_LOCK_DEADLOCK;);
      if (error && error != HA_ERR_RECORD_IS_THE_SAME)
      {
        acl_print_ha_error(error);
        error= -1;
        goto end;
      }
      else
        error= 0;
    }
  }
  else
  {
    error= table->file->ha_write_row(table->record[0]);   // insert
    DBUG_ASSERT(error != HA_ERR_FOUND_DUPP_KEY);
    DBUG_ASSERT(table->file->ht->db_type == DB_TYPE_NDBCLUSTER ||
                error != HA_ERR_LOCK_DEADLOCK);
    DBUG_ASSERT(table->file->ht->db_type == DB_TYPE_NDBCLUSTER ||
                error != HA_ERR_LOCK_WAIT_TIMEOUT);
    DBUG_EXECUTE_IF("wl7158_replace_user_table_3",
                    error= HA_ERR_LOCK_DEADLOCK;);
    if (error)
    {
      if (!table->file->is_ignorable_error(error))
      {
        acl_print_ha_error(error);
        error= -1;
        goto end;
      }
    }
  }
  error=0;					// Privileges granted / revoked

end:
  if (!error)
  {
    /*
       Convert the time when the password was changed from timeval
       structure to MYSQL_TIME format, to store it in cache.
    */
    MYSQL_TIME password_change_time;

    if (builtin_plugin && (update_password || !old_row_exists))
      thd->variables.time_zone->gmt_sec_to_TIME(&password_change_time,
        (my_time_t)password_change_timestamp.tv_sec);
    else
      password_change_time.time_type= MYSQL_TIMESTAMP_ERROR;
    clear_and_init_db_cache();			// Clear privilege cache
    if (old_row_exists)
      acl_update_user(combo->user.str, combo->host.str,
		      lex->ssl_type,
		      lex->ssl_cipher,
		      lex->x509_issuer,
		      lex->x509_subject,
		      &lex->mqh,
		      rights,
		      combo->plugin,
		      combo->auth,
                      password_change_time,
                      combo->alter_status,
                      what_to_replace);
    else
      acl_insert_user(thd, combo->user.str, combo->host.str,
		      lex->ssl_type,
		      lex->ssl_cipher,
		      lex->x509_issuer,
		      lex->x509_subject,
		      &lex->mqh,
		      rights,
		      combo->plugin,
		      combo->auth,
                      password_change_time,
                      combo->alter_status);
  }
  DBUG_RETURN(error);
}


/**
  change grants in the mysql.db table.

  @param thd          Current thread execution context.
  @param table        Pointer to a TABLE object for opened mysql.db table.
  @param db           Database name of table for which column priviliges are
                      modified.
  @param combo        Pointer to a LEX_USER object containing info about a user
                      being processed.
  @param rights       Database level grant.
  @param revoke_grant Set to true if this is a REVOKE command.

  @return  Operation result
    @retval  0    OK.
    @retval  1    Error in handling current user entry but still can continue
                  processing subsequent user specified in the ACL statement.
    @retval  < 0  Error.
*/

int replace_db_table(THD *thd, TABLE *table, const char *db,
                     const LEX_USER &combo,
                     ulong rights, bool revoke_grant)
{
  uint i;
  ulong priv,store_rights;
  bool old_row_exists=0;
  int error;
  char what= (revoke_grant) ? 'N' : 'Y';
  uchar user_key[MAX_KEY_LENGTH];
  Acl_table_intact table_intact(thd);
  DBUG_ENTER("replace_db_table");

  if (!initialized)
  {
    my_error(ER_OPTION_PREVENTS_STATEMENT, MYF(0), "--skip-grant-tables");
    DBUG_RETURN(-1);
  }

  if (table_intact.check(table, ACL_TABLES::TABLE_DB))
    DBUG_RETURN(-1);

  /* Check if there is such a user in user table in memory? */
  if (!find_acl_user(combo.host.str,combo.user.str, FALSE))
  {
    my_error(ER_PASSWORD_NO_MATCH, MYF(0));
    DBUG_RETURN(1);
  }

  table->use_all_columns();
  table->field[0]->store(combo.host.str,combo.host.length,
                         system_charset_info);
  table->field[1]->store(db, strlen(db), system_charset_info);
  table->field[2]->store(combo.user.str,combo.user.length,
                         system_charset_info);
  key_copy(user_key, table->record[0], table->key_info,
           table->key_info->key_length);
  error= table->file->ha_index_read_idx_map(table->record[0],0, user_key,
                                            HA_WHOLE_KEY,
                                            HA_READ_KEY_EXACT);
  DBUG_ASSERT(table->file->ht->db_type == DB_TYPE_NDBCLUSTER ||
              error != HA_ERR_LOCK_DEADLOCK);
  DBUG_ASSERT(table->file->ht->db_type == DB_TYPE_NDBCLUSTER ||
              error != HA_ERR_LOCK_WAIT_TIMEOUT);
  DBUG_EXECUTE_IF("wl7158_replace_db_table_1",
                  error= HA_ERR_LOCK_DEADLOCK;);
  if (error)
  {
    if (error != HA_ERR_KEY_NOT_FOUND && error != HA_ERR_END_OF_FILE)
      goto table_error;

    if (what == 'N')
    { // no row, no revoke
      my_error(ER_NONEXISTING_GRANT, MYF(0), combo.user.str, combo.host.str);
      /*
        Return 1 as an indication that expected error occured during
        handling of REVOKE statement for an unknown user.
      */
      DBUG_RETURN(1);
    }
    old_row_exists = 0;
    restore_record(table, s->default_values);
    table->field[0]->store(combo.host.str,combo.host.length,
                           system_charset_info);
    table->field[1]->store(db, strlen(db), system_charset_info);
    table->field[2]->store(combo.user.str,combo.user.length,
                           system_charset_info);
  }
  else
  {
    old_row_exists = 1;
    store_record(table,record[1]);
  }

  store_rights=get_rights_for_db(rights);
  for (i= 3, priv= 1; i < table->s->fields; i++, priv <<= 1)
  {
    if (priv & store_rights)                    // do it if priv is chosen
      table->field [i]->store(&what,1, &my_charset_latin1);// set requested privileges
  }
  rights=get_access(table,3,0);
  rights=fix_rights_for_db(rights);

  if (old_row_exists)
  {
    /* update old existing row */
    if (rights)
    {
      error= table->file->ha_update_row(table->record[1], table->record[0]);
      DBUG_ASSERT(error != HA_ERR_FOUND_DUPP_KEY);
      DBUG_ASSERT(table->file->ht->db_type == DB_TYPE_NDBCLUSTER ||
                  error != HA_ERR_LOCK_DEADLOCK);
      DBUG_ASSERT(table->file->ht->db_type == DB_TYPE_NDBCLUSTER ||
                  error != HA_ERR_LOCK_WAIT_TIMEOUT);
      DBUG_EXECUTE_IF("wl7158_replace_db_table_2",
                      error= HA_ERR_LOCK_DEADLOCK;);
      if (error && error != HA_ERR_RECORD_IS_THE_SAME)
        goto table_error;
    }
    else        /* must have been a revoke of all privileges */
    {
      error= table->file->ha_delete_row(table->record[1]);
      DBUG_ASSERT(table->file->ht->db_type == DB_TYPE_NDBCLUSTER ||
                  error != HA_ERR_LOCK_DEADLOCK);
      DBUG_ASSERT(table->file->ht->db_type == DB_TYPE_NDBCLUSTER ||
                  error != HA_ERR_LOCK_WAIT_TIMEOUT);
      DBUG_EXECUTE_IF("wl7158_replace_db_table_3",
                      error= HA_ERR_LOCK_DEADLOCK;);
      if (error)
        goto table_error;                       /* purecov: deadcode */
    }
  }
  else if (rights)
  {
    error= table->file->ha_write_row(table->record[0]);
    DBUG_ASSERT(error != HA_ERR_FOUND_DUPP_KEY);
    DBUG_ASSERT(table->file->ht->db_type == DB_TYPE_NDBCLUSTER ||
                error != HA_ERR_LOCK_DEADLOCK);
    DBUG_ASSERT(table->file->ht->db_type == DB_TYPE_NDBCLUSTER ||
                error != HA_ERR_LOCK_WAIT_TIMEOUT);
    DBUG_EXECUTE_IF("wl7158_replace_db_table_4",
                    error= HA_ERR_LOCK_DEADLOCK;);
    if (error)
    {
      if (!table->file->is_ignorable_error(error))
        goto table_error; /* purecov: deadcode */
    }
  }

  clear_and_init_db_cache();             // Clear privilege cache
  if (old_row_exists)
    acl_update_db(combo.user.str,combo.host.str,db,rights);
  else
  if (rights)
    acl_insert_db(combo.user.str,combo.host.str,db,rights);
  DBUG_RETURN(0);

table_error:
  acl_print_ha_error(error);

  DBUG_RETURN(-1);
}

/**
  Insert, update or remove a record in the mysql.proxies_priv table.

  @param thd             The current thread.
  @param table           Pointer to a TABLE object for opened
                         mysql.proxies_priv table.
  @param user            Information about user being handled.
  @param proxied_user    Information about proxied user being handled.
  @param with_grant_arg  True if a  user is allowed to execute GRANT,
                         else false.
  @param revoke_grant    Set to true if this is REVOKE command.

  @return  Operation result.
  @retval  0    OK.
  @retval  1    Error in handling current user entry but still can continue
                processing subsequent user specified in the ACL statement.
  @retval  < 0  Error.
*/

int replace_proxies_priv_table(THD *thd, TABLE *table, const LEX_USER *user,
                               const LEX_USER *proxied_user,
                               bool with_grant_arg, bool revoke_grant)
{
  bool old_row_exists= 0;
  int error;
  uchar user_key[MAX_KEY_LENGTH];
  ACL_PROXY_USER new_grant;
  char grantor[USER_HOST_BUFF_SIZE];
  Acl_table_intact table_intact(thd);

  DBUG_ENTER("replace_proxies_priv_table");

  if (!initialized)
  {
    my_error(ER_OPTION_PREVENTS_STATEMENT, MYF(0), "--skip-grant-tables");
    DBUG_RETURN(-1);
  }

  if (table_intact.check(table, ACL_TABLES::TABLE_PROXIES_PRIV))
    DBUG_RETURN(-1);

  /* Check if there is such a user in user table in memory? */
  if (!find_acl_user(user->host.str,user->user.str, FALSE))
  {
    my_error(ER_PASSWORD_NO_MATCH, MYF(0));
    DBUG_RETURN(1);
  }

  table->use_all_columns();
  ACL_PROXY_USER::store_pk (table, user->host, user->user,
                            proxied_user->host, proxied_user->user);

  key_copy(user_key, table->record[0], table->key_info,
           table->key_info->key_length);

  get_grantor(thd, grantor);
  error= table->file->ha_index_init(0, 1);
  DBUG_EXECUTE_IF("wl7158_replace_proxies_priv_table_1",
                  table->file->ha_index_end();
                  error= HA_ERR_LOCK_DEADLOCK;);
  if (error)
  {
    acl_print_ha_error(error);
    DBUG_PRINT("info", ("ha_index_init error"));
    DBUG_RETURN(-1);
  }

  error= table->file->ha_index_read_map(table->record[0], user_key,
                                        HA_WHOLE_KEY,
                                        HA_READ_KEY_EXACT);
  DBUG_ASSERT(table->file->ht->db_type == DB_TYPE_NDBCLUSTER ||
              error != HA_ERR_LOCK_DEADLOCK);
  DBUG_ASSERT(table->file->ht->db_type == DB_TYPE_NDBCLUSTER ||
              error != HA_ERR_LOCK_WAIT_TIMEOUT);
  DBUG_EXECUTE_IF("wl7158_replace_proxies_priv_table_2",
                  error= HA_ERR_LOCK_DEADLOCK;);
  if (error)
  {
    if (error != HA_ERR_KEY_NOT_FOUND && error != HA_ERR_END_OF_FILE)
     goto table_error;
    DBUG_PRINT ("info", ("Row not found"));
    if (revoke_grant)
    { // no row, no revoke
      my_error(ER_NONEXISTING_GRANT, MYF(0), user->user.str, user->host.str);
      table->file->ha_index_end();
      DBUG_RETURN(1);
    }
    old_row_exists= 0;
    restore_record(table, s->default_values);
    ACL_PROXY_USER::store_data_record(table, user->host, user->user,
                                      proxied_user->host,
                                      proxied_user->user,
                                      with_grant_arg,
                                      grantor);
  }
  else
  {
    DBUG_PRINT("info", ("Row found"));
    old_row_exists= 1;
    store_record(table,record[1]);                    // copy original row
    ACL_PROXY_USER::store_with_grant(table, with_grant_arg);
  }

  if (old_row_exists)
  {
    /* update old existing row */
    if (!revoke_grant)
    {
      error= table->file->ha_update_row(table->record[1], table->record[0]);
      DBUG_ASSERT(error != HA_ERR_FOUND_DUPP_KEY);
      DBUG_ASSERT(table->file->ht->db_type == DB_TYPE_NDBCLUSTER ||
                  error != HA_ERR_LOCK_DEADLOCK);
      DBUG_ASSERT(table->file->ht->db_type == DB_TYPE_NDBCLUSTER ||
                  error != HA_ERR_LOCK_WAIT_TIMEOUT);
      DBUG_EXECUTE_IF("wl7158_replace_proxies_priv_table_3",
                      error= HA_ERR_LOCK_DEADLOCK;);
      if (error && error != HA_ERR_RECORD_IS_THE_SAME)
        goto table_error;
    }
    else
    {
      error= table->file->ha_delete_row(table->record[1]);
      DBUG_ASSERT(table->file->ht->db_type == DB_TYPE_NDBCLUSTER ||
                  error != HA_ERR_LOCK_DEADLOCK);
      DBUG_ASSERT(table->file->ht->db_type == DB_TYPE_NDBCLUSTER ||
                  error != HA_ERR_LOCK_WAIT_TIMEOUT);
      DBUG_EXECUTE_IF("wl7158_replace_proxies_priv_table_4",
                      error= HA_ERR_LOCK_DEADLOCK;);
      if (error)
        goto table_error;
    }
  }
  else
  {
    error= table->file->ha_write_row(table->record[0]);
    DBUG_ASSERT(error != HA_ERR_FOUND_DUPP_KEY);
    DBUG_ASSERT(table->file->ht->db_type == DB_TYPE_NDBCLUSTER ||
                error != HA_ERR_LOCK_DEADLOCK);
    DBUG_ASSERT(table->file->ht->db_type == DB_TYPE_NDBCLUSTER ||
                error != HA_ERR_LOCK_WAIT_TIMEOUT);
    DBUG_EXECUTE_IF("wl7158_replace_proxies_priv_table_5",
                     error= HA_ERR_LOCK_DEADLOCK;);
    if (error)
    {
      DBUG_PRINT("info", ("error inserting the row"));
      if (!table->file->is_ignorable_error(error))
        goto table_error;
    }
  }

  clear_and_init_db_cache();             // Clear privilege cache
  if (old_row_exists)
  {
    new_grant.init(user->host.str, user->user.str,
                   proxied_user->host.str, proxied_user->user.str,
                   with_grant_arg);
    acl_update_proxy_user(&new_grant, revoke_grant);
  }
  else
  {
    new_grant.init(&global_acl_memory, user->host.str, user->user.str,
                   proxied_user->host.str, proxied_user->user.str,
                   with_grant_arg);
    acl_insert_proxy_user(&new_grant);
  }

  table->file->ha_index_end();
  DBUG_RETURN(0);

  /* This could only happen if the grant tables got corrupted */
table_error:
  DBUG_PRINT("info", ("table error"));
  acl_print_ha_error(error);

  DBUG_PRINT("info", ("aborting replace_proxies_priv_table"));
  table->file->ha_index_end();
  DBUG_RETURN(-1);
}


/**
  Update record in the table mysql.columns_priv

  @param thd          Current thread execution context.
  @param g_t          Pointer to a cached table grant object
  @param table        Pointer to a TABLE object for open mysql.columns_priv
                      table
  @param combo        Pointer to a LEX_USER object containing info about a user
                      being processed
  @param columns      List of columns to give/revoke grant
  @param db           Database name of table for which column priviliges are
                      modified
  @param table_name   Name of table for which column priviliges are modified
  @param rights       Table level grant
  @param revoke_grant Set to true if this is a REVOKE command

  @return  Operation result
    @retval  0    OK.
    @retval  < 0  System error or storage engine error happen
    @retval  > 0  Error in handling current user entry but still can continue
                  processing subsequent user specified in the ACL statement.
*/

int replace_column_table(THD *thd, GRANT_TABLE *g_t,
                         TABLE *table, const LEX_USER &combo,
                         List <LEX_COLUMN> &columns,
                         const char *db, const char *table_name,
                         ulong rights, bool revoke_grant)
{
  int result=0;
  int error;
  uchar key[MAX_KEY_LENGTH];
  uint key_prefix_length;
  Acl_table_intact table_intact(thd);
  DBUG_ENTER("replace_column_table");

  if (table_intact.check(table, ACL_TABLES::TABLE_COLUMNS_PRIV))
    DBUG_RETURN(-1);

<<<<<<< HEAD
  if (!table->key_info)
  {
    my_error(ER_TABLE_CORRUPT, MYF(0), table->s->db.str,
             table->s->table_name.str);
    DBUG_RETURN(-1);
  }
  
  KEY_PART_INFO *key_part= table->key_info->key_part;
=======
  key_part= table->key_info->key_part;
>>>>>>> 417e2e27

  table->use_all_columns();
  table->field[0]->store(combo.host.str,combo.host.length,
                         system_charset_info);
  table->field[1]->store(db, strlen(db),
                         system_charset_info);
  table->field[2]->store(combo.user.str,combo.user.length,
                         system_charset_info);
  table->field[3]->store(table_name, strlen(table_name),
                         system_charset_info);

  /* Get length of 4 first key parts */
  key_prefix_length= (key_part[0].store_length + key_part[1].store_length +
                      key_part[2].store_length + key_part[3].store_length);
  key_copy(key, table->record[0], table->key_info, key_prefix_length);

  rights&= COL_ACLS;                            // Only ACL for columns

  /* first fix privileges for all columns in column list */

  List_iterator <LEX_COLUMN> iter(columns);
  class LEX_COLUMN *column;
  error= table->file->ha_index_init(0, 1);
  DBUG_EXECUTE_IF("wl7158_replace_column_table_1",
                  table->file->ha_index_end();
                  error= HA_ERR_LOCK_DEADLOCK;);
  if (error)
  {
    acl_print_ha_error(error);
    DBUG_RETURN(-1);
  }

  while ((column= iter++))
  {
    ulong privileges= column->rights;
    bool old_row_exists=0;
    uchar user_key[MAX_KEY_LENGTH];

    key_restore(table->record[0],key,table->key_info,
                key_prefix_length);
    table->field[4]->store(column->column.ptr(), column->column.length(),
                           system_charset_info);
    /* Get key for the first 4 columns */
    key_copy(user_key, table->record[0], table->key_info,
             table->key_info->key_length);

    error= table->file->ha_index_read_map(table->record[0], user_key, HA_WHOLE_KEY,
                                          HA_READ_KEY_EXACT);
    DBUG_ASSERT(table->file->ht->db_type == DB_TYPE_NDBCLUSTER ||
                error != HA_ERR_LOCK_DEADLOCK);
    DBUG_ASSERT(table->file->ht->db_type == DB_TYPE_NDBCLUSTER ||
                error != HA_ERR_LOCK_WAIT_TIMEOUT);
    DBUG_EXECUTE_IF("wl7158_replace_column_table_2",
                    error= HA_ERR_LOCK_DEADLOCK;);
    if (error)
    {
      if (error != HA_ERR_KEY_NOT_FOUND && error != HA_ERR_END_OF_FILE)
      {
        acl_print_ha_error(error);
        result= -1;
        goto end;
      }

      if (revoke_grant)
      {
        my_error(ER_NONEXISTING_TABLE_GRANT, MYF(0),
                 combo.user.str, combo.host.str,
                 table_name);                   /* purecov: inspected */
        result= 1;                              /* purecov: inspected */
        continue;                               /* purecov: inspected */
      }
      old_row_exists = 0;
      restore_record(table, s->default_values);         // Get empty record
      key_restore(table->record[0],key,table->key_info,
                  key_prefix_length);
      table->field[4]->store(column->column.ptr(),column->column.length(),
                             system_charset_info);
    }
    else
    {
      ulong tmp= (ulong) table->field[6]->val_int();
      tmp=fix_rights_for_column(tmp);

      if (revoke_grant)
        privileges = tmp & ~(privileges | rights);
      else
        privileges |= tmp;
      old_row_exists = 1;
      store_record(table,record[1]);                    // copy original row
    }

    table->field[6]->store((longlong) get_rights_for_column(privileges), TRUE);

    if (old_row_exists)
    {
      GRANT_COLUMN *grant_column;
      if (privileges)
      {
        error= table->file->ha_update_row(table->record[1],table->record[0]);
        DBUG_ASSERT(error != HA_ERR_FOUND_DUPP_KEY);
        DBUG_ASSERT(table->file->ht->db_type == DB_TYPE_NDBCLUSTER ||
                    error != HA_ERR_LOCK_DEADLOCK);
        DBUG_ASSERT(table->file->ht->db_type == DB_TYPE_NDBCLUSTER ||
                    error != HA_ERR_LOCK_WAIT_TIMEOUT);
        DBUG_EXECUTE_IF("wl7158_replace_column_table_3",
                        error= HA_ERR_LOCK_DEADLOCK;);
        if (error && error != HA_ERR_RECORD_IS_THE_SAME)
        {
          acl_print_ha_error(error);
          result= -1;
          goto end;
        }
      }
      else
      {
        error= table->file->ha_delete_row(table->record[1]);
        DBUG_ASSERT(table->file->ht->db_type == DB_TYPE_NDBCLUSTER ||
                    error != HA_ERR_LOCK_DEADLOCK);
        DBUG_ASSERT(table->file->ht->db_type == DB_TYPE_NDBCLUSTER ||
                    error != HA_ERR_LOCK_WAIT_TIMEOUT);
        DBUG_EXECUTE_IF("wl7158_replace_column_table_4",
                        error= HA_ERR_LOCK_DEADLOCK;);
        if (error)
        {
          acl_print_ha_error(error);
          result= -1;
          goto end;
        }
      }
      grant_column= column_hash_search(g_t, column->column.ptr(),
                                       column->column.length());
      if (grant_column)                         // Should always be true
        grant_column->rights= privileges;       // Update hash
    }
    else                                        // new grant
    {
      GRANT_COLUMN *grant_column;
      error= table->file->ha_write_row(table->record[0]);
      DBUG_ASSERT(error != HA_ERR_FOUND_DUPP_KEY);
      DBUG_ASSERT(table->file->ht->db_type == DB_TYPE_NDBCLUSTER ||
                  error != HA_ERR_LOCK_DEADLOCK);
      DBUG_ASSERT(table->file->ht->db_type == DB_TYPE_NDBCLUSTER ||
                  error != HA_ERR_LOCK_WAIT_TIMEOUT);
      DBUG_EXECUTE_IF("wl7158_replace_column_table_5",
                      error= HA_ERR_LOCK_DEADLOCK;);
      if (error)
      {
        acl_print_ha_error(error);
        result= -1;
        goto end;
      }
      grant_column= new (*THR_MALLOC) GRANT_COLUMN(column->column,privileges);
      g_t->hash_columns.emplace
        (grant_column->column,
         unique_ptr_destroy_only<GRANT_COLUMN>(grant_column));
    }
  }

  /*
    If revoke of privileges on the table level, remove all such privileges
    for all columns
  */

  if (revoke_grant)
  {
    uchar user_key[MAX_KEY_LENGTH];
    key_copy(user_key, table->record[0], table->key_info,
             key_prefix_length);
    error= table->file->ha_index_read_map(table->record[0], user_key,
                                          (key_part_map)15,
                                          HA_READ_KEY_EXACT);
    DBUG_ASSERT(error != HA_ERR_FOUND_DUPP_KEY);
    DBUG_ASSERT(table->file->ht->db_type == DB_TYPE_NDBCLUSTER ||
                error != HA_ERR_LOCK_DEADLOCK);
    DBUG_ASSERT(table->file->ht->db_type == DB_TYPE_NDBCLUSTER ||
                error != HA_ERR_LOCK_WAIT_TIMEOUT);
    DBUG_EXECUTE_IF("wl7158_replace_column_table_6",
                    error= HA_ERR_LOCK_DEADLOCK;);
    if (error)
    {
      if (error != HA_ERR_KEY_NOT_FOUND && error != HA_ERR_END_OF_FILE)
      {
        acl_print_ha_error(error);
        result= -1;
      }
      goto end;
    }

    /* Scan through all rows with the same host,db,user and table */
    do
    {
      ulong privileges = (ulong) table->field[6]->val_int();
      privileges=fix_rights_for_column(privileges);
      store_record(table,record[1]);

      if (privileges & rights)  // is in this record the priv to be revoked ??
      {
        GRANT_COLUMN *grant_column = NULL;
        char  colum_name_buf[HOSTNAME_LENGTH+1];
        String column_name(colum_name_buf,sizeof(colum_name_buf),
                           system_charset_info);

        privileges&= ~rights;
        table->field[6]->store((longlong)
                               get_rights_for_column(privileges), TRUE);
        table->field[4]->val_str(&column_name);
        grant_column = column_hash_search(g_t,
                                          column_name.ptr(),
                                          column_name.length());
        if (privileges)
        {
          error= table->file->ha_update_row(table->record[1], table->record[0]);
          DBUG_ASSERT(table->file->ht->db_type == DB_TYPE_NDBCLUSTER ||
                      error != HA_ERR_LOCK_DEADLOCK);
          DBUG_ASSERT(table->file->ht->db_type == DB_TYPE_NDBCLUSTER ||
                      error != HA_ERR_LOCK_WAIT_TIMEOUT);
          if (error && error != HA_ERR_RECORD_IS_THE_SAME)
          {                                        /* purecov: deadcode */
            acl_print_ha_error(error);     // deadcode
            result= -1;                         /* purecov: deadcode */
            goto end;                           /* purecov: deadcode */
          }
          if (grant_column)
            grant_column->rights  = privileges; // Update hash
        }
        else
        {
          error= table->file->ha_delete_row(table->record[1]);
          DBUG_ASSERT(table->file->ht->db_type == DB_TYPE_NDBCLUSTER ||
                      error != HA_ERR_LOCK_DEADLOCK);
          DBUG_ASSERT(table->file->ht->db_type == DB_TYPE_NDBCLUSTER ||
                      error != HA_ERR_LOCK_WAIT_TIMEOUT);
          DBUG_EXECUTE_IF("wl7158_replace_column_table_7",
                          error= HA_ERR_LOCK_DEADLOCK;);
          if (error)
          {
            acl_print_ha_error(error);
            result= -1;
            goto end;
          }
          if (grant_column)
            erase_specific_element(&g_t->hash_columns,
                                   grant_column->column,
                                   grant_column);
        }
      }
      error= table->file->ha_index_next(table->record[0]);
      DBUG_ASSERT(table->file->ht->db_type == DB_TYPE_NDBCLUSTER ||
                  error != HA_ERR_LOCK_DEADLOCK);
      DBUG_ASSERT(table->file->ht->db_type == DB_TYPE_NDBCLUSTER ||
                  error != HA_ERR_LOCK_WAIT_TIMEOUT);
      DBUG_EXECUTE_IF("wl7158_replace_column_table_8",
                      error= HA_ERR_LOCK_DEADLOCK;);
      if (error)
      {
        if (error != HA_ERR_END_OF_FILE)
        {
          acl_print_ha_error(error);
          result= -1;
        }
        goto end;
      }
    } while (!key_cmp_if_same(table, key, 0, key_prefix_length));
  }

end:
  table->file->ha_index_end();
  DBUG_RETURN(result);
}


/**
  Search and create/update a record for requested table privileges.

  @param thd     The current thread.
  @param grant_table  Cached info about table/columns privileges.
  @param deleted_grant_table  If non-nullptr and grant is removed from
    column cache, it is returned here instead of being destroyed.
  @param table   Pointer to a TABLE object for open mysql.tables_priv table.
  @param combo   User information.
  @param db      Database name of table to give grant.
  @param table_name  Name of table to give grant.
  @param rights  Table privileges to set/update.
  @param col_rights   Column privileges to set/update.
  @param revoke_grant  Set to true if a REVOKE command is executed.

  @return  Operation result
    @retval  0    OK.
    @retval  < 0  System error or storage engine error happen.
    @retval  1    No entry for request.

*/

int replace_table_table
  (THD *thd, GRANT_TABLE *grant_table,
   std::unique_ptr<GRANT_TABLE, Destroy_only<GRANT_TABLE>>
     *deleted_grant_table,
   TABLE *table, const LEX_USER &combo,
   const char *db, const char *table_name,
   ulong rights, ulong col_rights,
   bool revoke_grant)
{
  char grantor[USER_HOST_BUFF_SIZE];
  int old_row_exists = 1;
  int error=0;
  ulong store_table_rights, store_col_rights;
  uchar user_key[MAX_KEY_LENGTH];
  Acl_table_intact table_intact(thd);
  DBUG_ENTER("replace_table_table");

  if (table_intact.check(table, ACL_TABLES::TABLE_TABLES_PRIV))
    DBUG_RETURN(-1);

  get_grantor(thd, grantor);
  /*
    The following should always succeed as new users are created before
    this function is called!
  */
  if (!find_acl_user(combo.host.str,combo.user.str, FALSE))
  {
    my_error(ER_PASSWORD_NO_MATCH, MYF(0));     /* purecov: deadcode */
    DBUG_RETURN(1);                            /* purecov: deadcode */
  }

  table->use_all_columns();
  restore_record(table, s->default_values);     // Get empty record
  table->field[0]->store(combo.host.str,combo.host.length,
                         system_charset_info);
  table->field[1]->store(db, strlen(db), system_charset_info);
  table->field[2]->store(combo.user.str,combo.user.length,
                         system_charset_info);
  table->field[3]->store(table_name, strlen(table_name),
                         system_charset_info);
  store_record(table,record[1]);                        // store at pos 1
  key_copy(user_key, table->record[0], table->key_info,
           table->key_info->key_length);
  error= table->file->ha_index_read_idx_map(table->record[0], 0, user_key,
                                            HA_WHOLE_KEY,
                                            HA_READ_KEY_EXACT);
  DBUG_ASSERT(table->file->ht->db_type == DB_TYPE_NDBCLUSTER ||
              error != HA_ERR_LOCK_DEADLOCK);
  DBUG_ASSERT(table->file->ht->db_type == DB_TYPE_NDBCLUSTER ||
              error != HA_ERR_LOCK_WAIT_TIMEOUT);
  DBUG_EXECUTE_IF("wl7158_replace_table_table_1",
                  error= HA_ERR_LOCK_DEADLOCK;);
  if (error)
  {
    if (error != HA_ERR_KEY_NOT_FOUND && error != HA_ERR_END_OF_FILE)
      goto table_error;
    /*
      The following should never happen as we first check the in memory
      grant tables for the user.  There is however always a small change that
      the user has modified the grant tables directly.
    */
    if (revoke_grant)
    { // no row, no revoke
      my_error(ER_NONEXISTING_TABLE_GRANT, MYF(0),
               combo.user.str, combo.host.str,
               table_name);                     /* purecov: deadcode */
      DBUG_RETURN(1);                           /* purecov: deadcode */
    }
    old_row_exists = 0;
    restore_record(table,record[1]);                    // Get saved record
  }

  store_table_rights= get_rights_for_table(rights);
  store_col_rights=   get_rights_for_column(col_rights);
  if (old_row_exists)
  {
    ulong j,k;
    store_record(table,record[1]);
    j = (ulong) table->field[6]->val_int();
    k = (ulong) table->field[7]->val_int();

    if (revoke_grant)
    {
      /* column rights are already fixed in mysql_table_grant */
      store_table_rights=j & ~store_table_rights;
    }
    else
    {
      store_table_rights|= j;
      store_col_rights|=   k;
    }
  }

  table->field[4]->store(grantor,strlen(grantor), system_charset_info);
  table->field[6]->store((longlong) store_table_rights, TRUE);
  table->field[7]->store((longlong) store_col_rights, TRUE);
  rights=fix_rights_for_table(store_table_rights);
  col_rights=fix_rights_for_column(store_col_rights);

  if (old_row_exists)
  {
    if (store_table_rights || store_col_rights)
    {
      error= table->file->ha_update_row(table->record[1], table->record[0]);
      DBUG_ASSERT(error != HA_ERR_FOUND_DUPP_KEY);
      DBUG_ASSERT(table->file->ht->db_type == DB_TYPE_NDBCLUSTER ||
                  error != HA_ERR_LOCK_DEADLOCK);
      DBUG_ASSERT(table->file->ht->db_type == DB_TYPE_NDBCLUSTER ||
                  error != HA_ERR_LOCK_WAIT_TIMEOUT);
      DBUG_EXECUTE_IF("wl7158_replace_table_table_2",
                      error= HA_ERR_LOCK_DEADLOCK;);
      if (error && error != HA_ERR_RECORD_IS_THE_SAME)
        goto table_error;
    }
    else
    {
      error = table->file->ha_delete_row(table->record[1]);
      DBUG_ASSERT(table->file->ht->db_type == DB_TYPE_NDBCLUSTER ||
                  error != HA_ERR_LOCK_DEADLOCK);
      DBUG_ASSERT(table->file->ht->db_type == DB_TYPE_NDBCLUSTER ||
                  error != HA_ERR_LOCK_WAIT_TIMEOUT);
      if (error)
        goto table_error;                         /* purecov: deadcode */
    }
  }
  else
  {
    error= table->file->ha_write_row(table->record[0]);
    DBUG_ASSERT(error != HA_ERR_FOUND_DUPP_KEY);
    DBUG_ASSERT(table->file->ht->db_type == DB_TYPE_NDBCLUSTER ||
                error != HA_ERR_LOCK_DEADLOCK);
    DBUG_ASSERT(table->file->ht->db_type == DB_TYPE_NDBCLUSTER ||
                error != HA_ERR_LOCK_WAIT_TIMEOUT);
    DBUG_EXECUTE_IF("wl7158_replace_table_table_3",
                    error= HA_ERR_LOCK_DEADLOCK;);
    if (!table->file->is_ignorable_error(error))
      goto table_error;
  }

  if (rights | col_rights)
  {
    grant_table->privs= rights;
    grant_table->cols=  col_rights;
  }
  else
  {
    // Find this specific grant in column_priv_hash.
    auto it_range= column_priv_hash->equal_range(grant_table->hash_key);
    for (auto it= it_range.first; it != it_range.second; ++it)
    {
      if (it->second.get() == grant_table)
      {
        if (deleted_grant_table != nullptr)
        {
          // Caller now takes ownership.
          *deleted_grant_table= std::move(it->second);
        }
        column_priv_hash->erase(it);
        break;
      }
    }
  }
  DBUG_RETURN(0);

table_error:
  acl_print_ha_error(error);
  DBUG_RETURN(-1);
}


/**
  Search and create/update a record for the routine requested.

  @param thd     The current thread.
  @param grant_name  Cached info about stored routine.
  @param table   Pointer to a TABLE object for open mysql.procs_priv table.
  @param combo   User information.
  @param db      Database name for stored routine.
  @param routine_name  Name for stored routine.
  @param is_proc  True for stored procedure, false for stored function.
  @param rights  Rights requested.
  @param revoke_grant  Set to true if a REVOKE command is executed.

  @return  Operation result
    @retval  0    OK.
    @retval  < 0  System error or storage engine error happen
    @retval  > 0  Error in handling current routine entry but still can continue
                  processing subsequent user specified in the ACL statement.
*/

int replace_routine_table(THD *thd, GRANT_NAME *grant_name,
                          TABLE *table, const LEX_USER &combo,
                          const char *db, const char *routine_name,
                          bool is_proc, ulong rights, bool revoke_grant)
{
  char grantor[USER_HOST_BUFF_SIZE];
  int old_row_exists= 1;
  int error=0;
  ulong store_proc_rights;
  Acl_table_intact table_intact(thd);
  DBUG_ENTER("replace_routine_table");

  if (!initialized)
  {
    my_error(ER_OPTION_PREVENTS_STATEMENT, MYF(0), "--skip-grant-tables");
    DBUG_RETURN(-1);
  }

  if (table_intact.check(table, ACL_TABLES::TABLE_PROCS_PRIV))
    DBUG_RETURN(-1);

  get_grantor(thd, grantor);
  /*
    New users are created before this function is called.

    There may be some cases where a routine's definer is removed but the
    routine remains.
  */

  table->use_all_columns();
  restore_record(table, s->default_values);             // Get empty record
  table->field[0]->store(combo.host.str,combo.host.length, &my_charset_latin1);
  table->field[1]->store(db, strlen(db), &my_charset_latin1);
  table->field[2]->store(combo.user.str,combo.user.length, &my_charset_latin1);
  table->field[3]->store(routine_name, strlen(routine_name),
                         &my_charset_latin1);
  table->field[4]->store((is_proc ?
                          to_longlong(enum_sp_type::PROCEDURE) :
                          to_longlong(enum_sp_type::FUNCTION)),
                         TRUE);
  store_record(table,record[1]);                        // store at pos 1

  error= table->file->ha_index_read_idx_map(table->record[0], 0,
                                            (uchar*) table->field[0]->ptr,
                                            HA_WHOLE_KEY,
                                            HA_READ_KEY_EXACT);
  DBUG_ASSERT(table->file->ht->db_type == DB_TYPE_NDBCLUSTER ||
              error != HA_ERR_LOCK_DEADLOCK);
  DBUG_ASSERT(table->file->ht->db_type == DB_TYPE_NDBCLUSTER ||
              error != HA_ERR_LOCK_WAIT_TIMEOUT);
  DBUG_EXECUTE_IF("wl7158_replace_routine_table_1",
                  error= HA_ERR_LOCK_DEADLOCK;);
  if (error)
  {
    if (error != HA_ERR_KEY_NOT_FOUND && error != HA_ERR_END_OF_FILE)
      goto table_error;
    /*
      The following should never happen as we first check the in memory
      grant tables for the user.  There is however always a small change that
      the user has modified the grant tables directly.
    */
    if (revoke_grant)
    { // no row, no revoke
      my_error(ER_NONEXISTING_PROC_GRANT, MYF(0),
               combo.user.str, combo.host.str, routine_name);
      DBUG_RETURN(1);
    }
    old_row_exists= 0;
    restore_record(table,record[1]);                    // Get saved record
  }

  store_proc_rights= get_rights_for_procedure(rights);
  if (old_row_exists)
  {
    ulong j;
    store_record(table,record[1]);
    j= (ulong) table->field[6]->val_int();

    if (revoke_grant)
    {
      /* column rights are already fixed in mysql_table_grant */
      store_proc_rights=j & ~store_proc_rights;
    }
    else
    {
      store_proc_rights|= j;
    }
  }

  table->field[5]->store(grantor, strlen(grantor), &my_charset_latin1);
  table->field[6]->store((longlong) store_proc_rights, TRUE);
  rights=fix_rights_for_procedure(store_proc_rights);

  if (old_row_exists)
  {
    if (store_proc_rights)
    {
      error= table->file->ha_update_row(table->record[1], table->record[0]);
      DBUG_ASSERT(error != HA_ERR_FOUND_DUPP_KEY);
      DBUG_ASSERT(table->file->ht->db_type == DB_TYPE_NDBCLUSTER ||
                  error != HA_ERR_LOCK_DEADLOCK);
      DBUG_ASSERT(table->file->ht->db_type == DB_TYPE_NDBCLUSTER ||
                  error != HA_ERR_LOCK_WAIT_TIMEOUT);
      DBUG_EXECUTE_IF("wl7158_replace_routine_table_2",
                      error= HA_ERR_LOCK_DEADLOCK;);
      if (error && error != HA_ERR_RECORD_IS_THE_SAME)
        goto table_error;
    }
    else
    {
      error= table->file->ha_delete_row(table->record[1]);
      DBUG_ASSERT(table->file->ht->db_type == DB_TYPE_NDBCLUSTER ||
                  error != HA_ERR_LOCK_DEADLOCK);
      DBUG_ASSERT(table->file->ht->db_type == DB_TYPE_NDBCLUSTER ||
                  error != HA_ERR_LOCK_WAIT_TIMEOUT);
      DBUG_EXECUTE_IF("wl7158_replace_routine_table_3",
                      error= HA_ERR_LOCK_DEADLOCK;);
      if (error)
        goto table_error;
    }
  }
  else
  {
    error= table->file->ha_write_row(table->record[0]);
    DBUG_ASSERT(error != HA_ERR_FOUND_DUPP_KEY);
    DBUG_ASSERT(table->file->ht->db_type == DB_TYPE_NDBCLUSTER ||
                error != HA_ERR_LOCK_DEADLOCK);
    DBUG_ASSERT(table->file->ht->db_type == DB_TYPE_NDBCLUSTER ||
                error != HA_ERR_LOCK_WAIT_TIMEOUT);
    DBUG_EXECUTE_IF("wl7158_replace_routine_table_4",
                    error= HA_ERR_LOCK_DEADLOCK;);
    if (!table->file->is_ignorable_error(error))
      goto table_error;
  }

  if (rights)
  {
    grant_name->privs= rights;
  }
  else
  {
    erase_specific_element
      (is_proc ? proc_priv_hash.get() : func_priv_hash.get(),
       grant_name->hash_key, grant_name);
  }
  DBUG_RETURN(0);

table_error:
  acl_print_ha_error(error);
  DBUG_RETURN(-1);
}


/**
  Prepare an array of all of the grant tables for opening

  Prepare references to all of the grant tables in the order of the
  @ref ACL_TABLES enum.

  Set the tables to be one after another.

  @param[in,out]  tables                Array of ACL_TABLES::LAST_ENTRY
                                        table list elements
                                        which will be used for opening tables.
  @param          lock_type             Lock type to use
  @param          mdl_type              MDL lock type to use
*/
void
grant_tables_setup_for_open(TABLE_LIST *tables,
                            thr_lock_type lock_type,
                            enum_mdl_type mdl_type)
{
  /*
    For a TABLE_LIST element that is inited with a lock type TL_WRITE
    the type MDL_SHARED_NO_READ_WRITE of MDL is requested for.
    Acquiring strong MDL lock allows to avoid deadlock and timeout errors
    from SE level.
  */

  tables->init_one_table(C_STRING_WITH_LEN("mysql"),
                         C_STRING_WITH_LEN("user"), "user",
                         lock_type, mdl_type);

  (tables + ACL_TABLES::TABLE_DB)->init_one_table(C_STRING_WITH_LEN("mysql"),
                               C_STRING_WITH_LEN("db"), "db",
                               lock_type, mdl_type);

  (tables + ACL_TABLES::TABLE_TABLES_PRIV)->init_one_table(C_STRING_WITH_LEN("mysql"),
                               C_STRING_WITH_LEN("tables_priv"),
                               "tables_priv",
                               lock_type, mdl_type);

  (tables + ACL_TABLES::TABLE_COLUMNS_PRIV)->init_one_table(C_STRING_WITH_LEN("mysql"),
                               C_STRING_WITH_LEN("columns_priv"),
                               "columns_priv",
                               lock_type, mdl_type);

  (tables + ACL_TABLES::TABLE_PROCS_PRIV)->init_one_table(C_STRING_WITH_LEN("mysql"),
                               C_STRING_WITH_LEN("procs_priv"),
                               "procs_priv",
                               lock_type, mdl_type);

  (tables + ACL_TABLES::TABLE_PROXIES_PRIV)->init_one_table(C_STRING_WITH_LEN("mysql"),
                               C_STRING_WITH_LEN("proxies_priv"),
                               "proxies_priv",
                               lock_type, mdl_type);
  (tables + ACL_TABLES::TABLE_ROLE_EDGES)->init_one_table(C_STRING_WITH_LEN("mysql"),
                               C_STRING_WITH_LEN("role_edges"),
                               "role_edges",
                               lock_type, mdl_type);
  (tables + ACL_TABLES::TABLE_DEFAULT_ROLES)->init_one_table(C_STRING_WITH_LEN("mysql"),
                               C_STRING_WITH_LEN("default_roles"),
                               "default_roles",
                               lock_type, mdl_type);
  (tables + ACL_TABLES::TABLE_DYNAMIC_PRIV)->init_one_table(C_STRING_WITH_LEN("mysql"),
                               C_STRING_WITH_LEN("global_grants"),
                               "global_grants",
                               lock_type, mdl_type);
  (tables + ACL_TABLES::TABLE_PASSWORD_HISTORY)->init_one_table(C_STRING_WITH_LEN("mysql"),
                               C_STRING_WITH_LEN("password_history"),
                               "password_history",
                               lock_type, mdl_type);
  if (lock_type <= TL_READ_NO_INSERT)
  {
    /* tables new to 8.0 are optional when reading as mysql_upgrade must work */
    tables[ACL_TABLES::TABLE_PASSWORD_HISTORY].open_strategy= TABLE_LIST::OPEN_IF_EXISTS;
    tables[ACL_TABLES::TABLE_ROLE_EDGES].open_strategy= TABLE_LIST::OPEN_IF_EXISTS;
    tables[ACL_TABLES::TABLE_DEFAULT_ROLES].open_strategy= TABLE_LIST::OPEN_IF_EXISTS;
    tables[ACL_TABLES::TABLE_DYNAMIC_PRIV].open_strategy= TABLE_LIST::OPEN_IF_EXISTS;
  }

  for (int idx= 0; idx < ACL_TABLES::LAST_ENTRY - 1; ++idx)
  {
    (tables + idx)->next_local= (tables + idx)->next_global= tables + idx + 1;
    (tables + idx)->open_type= OT_BASE_ONLY;
  }
}

/**
  Open the grant tables.

  @param          thd                   The current thread.
  @param[in,out]  tables                Array of ACL_TABLES::LAST_ENTRY
                                        table list elements
                                        which will be used for opening tables.
  @param[out]     transactional_tables  Set to true if one of grant tables is
                                        transactional, false otherwise.

  @retval  1    Skip GRANT handling during replication.
  @retval  0    OK.
  @retval  < 0  Error.
*/


int open_grant_tables(THD *thd, TABLE_LIST *tables, bool *transactional_tables)
{
  DBUG_ENTER("open_grant_tables");

  if (!initialized)
  {
    my_error(ER_OPTION_PREVENTS_STATEMENT, MYF(0), "--skip-grant-tables");
    DBUG_RETURN(-1);
  }

  *transactional_tables= false;

  grant_tables_setup_for_open(tables);

  /*
    GRANT and REVOKE are applied the slave in/exclusion rules as they are
    some kind of updates to the mysql.% tables.
  */
  if (thd->slave_thread && thd->rli_slave->rpl_filter->is_on())
  {
    /*
      The tables must be marked "updating" so that tables_ok() takes them into
      account in tests.
    */
    for (auto i= 0; i < ACL_TABLES::LAST_ENTRY; i++)
      tables[i].updating= true;

    if (!(thd->sp_runtime_ctx ||
          thd->rli_slave->rpl_filter->tables_ok(0, tables)))
      DBUG_RETURN(1);

    for (auto i=0; i < ACL_TABLES::LAST_ENTRY; i++)
      tables[i].updating= false;
  }

  if (open_and_lock_tables(thd, tables, MYSQL_LOCK_IGNORE_TIMEOUT))
  {                                             // This should never happen
    DBUG_RETURN(-1);
  }

  if (check_acl_tables(tables, true))
    DBUG_RETURN(-1);

  for (uint i= 0; i < ACL_TABLES::LAST_ENTRY; ++i)
    *transactional_tables= (*transactional_tables ||
                            (tables[i].table &&
                             tables[i].table->file->has_transactions()));

  DBUG_RETURN(0);
}


/**
  Modify a privilege table.

  @param  table                 The table to modify.
  @param  host_field            The host name field.
  @param  user_field            The user name field.
  @param  user_to               The new name for the user if to be renamed,
                                NULL otherwise.

  @note
  Update user/host in the current record if user_to is not NULL.
  Delete the current record if user_to is NULL.

  @retval  0    OK.
  @retval  != 0  Error.
*/

static int modify_grant_table(TABLE *table, Field *host_field,
                              Field *user_field, LEX_USER *user_to)
{
  int error;
  DBUG_ENTER("modify_grant_table");

  if (user_to)
  {
    /* rename */
    store_record(table, record[1]);
    host_field->store(user_to->host.str, user_to->host.length,
                      system_charset_info);
    user_field->store(user_to->user.str, user_to->user.length,
                      system_charset_info);
    error= table->file->ha_update_row(table->record[1], table->record[0]);
    DBUG_ASSERT(error != HA_ERR_FOUND_DUPP_KEY);
    DBUG_ASSERT(table->file->ht->db_type == DB_TYPE_NDBCLUSTER ||
                error != HA_ERR_LOCK_DEADLOCK);
    DBUG_ASSERT(table->file->ht->db_type == DB_TYPE_NDBCLUSTER ||
                error != HA_ERR_LOCK_WAIT_TIMEOUT);
    DBUG_EXECUTE_IF("wl7158_modify_grant_table_1",
                    error= HA_ERR_LOCK_DEADLOCK;);
    if (error && error != HA_ERR_RECORD_IS_THE_SAME)
      acl_print_ha_error(error);
    else
      error= 0;
  }
  else
  {
    /* delete */
    error= table->file->ha_delete_row(table->record[0]);
    DBUG_ASSERT(table->file->ht->db_type == DB_TYPE_NDBCLUSTER ||
                error != HA_ERR_LOCK_DEADLOCK);
    DBUG_ASSERT(table->file->ht->db_type == DB_TYPE_NDBCLUSTER ||
                error != HA_ERR_LOCK_WAIT_TIMEOUT);
    DBUG_EXECUTE_IF("wl7158_modify_grant_table_2",
                    error= HA_ERR_LOCK_DEADLOCK;);
    if (error)
      acl_print_ha_error(error);
  }

  DBUG_RETURN(error);
}


/**
  Handle a privilege table.
  @param  thd                 The thead handler
  @param  tables              The array with the four open tables.
  @param  table_no            The number of the table to handle (0..4).
  @param  drop                If user_from is to be dropped.
  @param  user_from           The the user to be searched/dropped/renamed.
  @param  user_to             The new name for the user if to be renamed, NULL
                              otherwise.

  Scan through all records in a grant table and apply the requested operation.
  For the "user" table, a single index access is sufficient,
  since there is an unique index on (host, user).
  Delete from grant table if drop is true.
  Update in grant table if drop is false and user_to is not NULL.
  Search in grant table if drop is false and user_to is NULL.

  @return  Operation result
    @retval  0    OK, but no record matched.
    @retval  < 0  Error.
    @retval  > 0  At least one record matched.
*/

int handle_grant_table(THD *thd, TABLE_LIST *tables, ACL_TABLES table_no, bool drop,
                       LEX_USER *user_from, LEX_USER *user_to)
{
  int result= 0;
  int error= 0;
  TABLE *table= tables[table_no].table;
  Field *host_field= table->field[0];
  Field *user_field= table->field[table_no && table_no != 5 ? 2 : 1];
  const char *host;
  const char *user;
  uchar user_key[MAX_KEY_LENGTH];
  uint key_prefix_length;
  DBUG_ENTER("handle_grant_table");

  table->use_all_columns();
  if (! table_no) // mysql.user table
  {
    /*
      The 'user' table has an unique index on (host, user).
      Thus, we can handle everything with a single index access.
      The host- and user fields are consecutive in the user table records.
      So we set host- and user fields of table->record[0] and use the
      pointer to the host field as key.
      index_read_idx() will replace table->record[0] (its first argument)
      by the searched record, if it exists.
    */
    DBUG_PRINT("info",("read table: '%s'  search: '%s'@'%s'",
                       table->s->table_name.str,
                       user_from->user.str,
                       user_from->host.str));
    host_field->store(user_from->host.str,
                      user_from->host.length,
                      system_charset_info);
    user_field->store(user_from->user.str,
                      user_from->user.length,
                      system_charset_info);
<<<<<<< HEAD

    if (!table->key_info)
    {
      my_error(ER_TABLE_CORRUPT, MYF(0), table->s->db.str,
               table->s->table_name.str);
      DBUG_RETURN(-1);
    }

=======
    
>>>>>>> 417e2e27
    key_prefix_length= (table->key_info->key_part[0].store_length +
                        table->key_info->key_part[1].store_length);
    key_copy(user_key, table->record[0], table->key_info, key_prefix_length);

    error= table->file->ha_index_read_idx_map(table->record[0], 0,
                                              user_key, (key_part_map)3,
                                              HA_READ_KEY_EXACT);
    DBUG_ASSERT(table->file->ht->db_type == DB_TYPE_NDBCLUSTER ||
                error != HA_ERR_LOCK_DEADLOCK);
    DBUG_ASSERT(table->file->ht->db_type == DB_TYPE_NDBCLUSTER ||
                error != HA_ERR_LOCK_WAIT_TIMEOUT);
    DBUG_EXECUTE_IF("wl7158_handle_grant_table_1",
                    error= HA_ERR_LOCK_DEADLOCK;);
    if (error)
    {
      if (error != HA_ERR_KEY_NOT_FOUND && error != HA_ERR_END_OF_FILE)
      {
        acl_print_ha_error(error);
        result= -1;
      }
    }
    else
    {
      /* If requested, delete or update the record. */
      result= ((drop || user_to) &&
               modify_grant_table(table, host_field,
                                  user_field, user_to)) ?
        -1 : 1; /* Error or found. */
    }
    DBUG_PRINT("info",("read result: %d", result));
  }
  else
  {
    /*
      The non-'user' table do not have indexes on (host, user).
      And their host- and user fields are not consecutive.
      Thus, we need to do a table scan to find all matching records.
    */
    error= table->file->ha_rnd_init(1);
    DBUG_EXECUTE_IF("wl7158_handle_grant_table_2",
                    table->file->ha_rnd_end();
                    error= HA_ERR_LOCK_DEADLOCK;);

    if (error)
    {
      acl_print_ha_error(error);
      result= -1;
    }
    else
    {
#ifdef EXTRA_DEBUG
      DBUG_PRINT("info",("scan table: '%s'  search: '%s'@'%s'",
                         table->s->table_name.str,
                         user_from->user.str,
                         user_from->host.str));
#endif
      while (true)
      {
        error= table->file->ha_rnd_next(table->record[0]);
        DBUG_ASSERT(table->file->ht->db_type == DB_TYPE_NDBCLUSTER ||
                    error != HA_ERR_LOCK_DEADLOCK);
        DBUG_ASSERT(table->file->ht->db_type == DB_TYPE_NDBCLUSTER ||
                    error != HA_ERR_LOCK_WAIT_TIMEOUT);
        DBUG_EXECUTE_IF("wl7158_handle_grant_table_3",
                        error= HA_ERR_LOCK_DEADLOCK;);
        if (error)
        {
          if (error != HA_ERR_END_OF_FILE)
          {
            acl_print_ha_error(error);
            result= -1;
          }
          break;
        }

        if (! (host= get_field(thd->mem_root, host_field)))
          host= "";
        if (! (user= get_field(thd->mem_root, user_field)))
          user= "";

#ifdef EXTRA_DEBUG
        if (table_no != 5)
        {
          DBUG_PRINT("loop",("scan fields: '%s'@'%s' '%s' '%s' '%s'",
                             user, host,
                             get_field(thd->mem_root, table->field[1]) /*db*/,
                             get_field(thd->mem_root, table->field[3]) /*table*/,
                             get_field(thd->mem_root,
                                       table->field[4]) /*column*/));
        }
#endif
        if (strcmp(user_from->user.str, user) ||
            my_strcasecmp(system_charset_info, user_from->host.str, host))
          continue;

        /* If requested, delete or update the record. */
        result= ((drop || user_to) &&
                 modify_grant_table(table, host_field,
                                    user_field, user_to)) ?
          -1 : result ? result : 1; /* Error or keep result or found. */
        /* If search is requested, we do not need to search further. */
        if (! drop && ! user_to)
          break ;
      }
      (void) table->file->ha_rnd_end();
      DBUG_PRINT("info",("scan result: %d", result));
    }
  }

  DBUG_RETURN(result);
}


/**
  Check that every ACL table has a supported storage engine (InnoDB).
  Report error if table's engine type is not supported.

  @param tables       Pointer to TABLES_LIST of ACL tables to check.
  @param report_error If true report error to the client/diagnostic
                      area, otherwise write a warning to the error log.

  @return bool
    @retval false OK
    @retval true  some of ACL tables has an unsupported engine type.
*/

bool check_acl_tables(TABLE_LIST *tables, bool report_error)
{
  bool invalid_table_found= false;

  for (TABLE_LIST *t= tables; t; t= t->next_local)
  {
    if (t->table &&
        !t->table->file->ht->is_supported_system_table(t->db,
                                                       t->table_name,
                                                       true))
    {
      invalid_table_found= true;
      if (report_error)
      {
        my_error(ER_UNSUPPORTED_ENGINE, MYF(0),
                 ha_resolve_storage_engine_name(t->table->file->ht),
                 t->db, t->table_name);
        // No need to check futher.
        break;
      }
      else
      {
        LogErr(WARNING_LEVEL, ER_UNSUPPORTED_ENGINE,
               ha_resolve_storage_engine_name(t->table->file->ht),
               t->db, t->table_name);
      }
     }
  }

  return invalid_table_found;
}<|MERGE_RESOLUTION|>--- conflicted
+++ resolved
@@ -1,8 +1,5 @@
 /* Copyright (c) 2000, 2017, Oracle and/or its affiliates. All rights reserved.
-<<<<<<< HEAD
-
-=======
->>>>>>> 417e2e27
+
    This program is free software; you can redistribute it and/or modify
    it under the terms of the GNU General Public License as published by
    the Free Software Foundation; version 2 of the License.
@@ -1254,18 +1251,7 @@
 
   if (table_intact.check(table, ACL_TABLES::TABLE_USER))
     goto end;
-<<<<<<< HEAD
-
-  if (!table->key_info)
-  {
-    my_error(ER_TABLE_CORRUPT, MYF(0), table->s->db.str,
-             table->s->table_name.str);
-    goto end;
-  }
-
-=======
-  
->>>>>>> 417e2e27
+
   table->use_all_columns();
   DBUG_ASSERT(combo->host.str != NULL);
   table->field[MYSQL_USER_FIELD_HOST]->store(combo->host.str,combo->host.length,
@@ -2108,18 +2094,7 @@
   if (table_intact.check(table, ACL_TABLES::TABLE_COLUMNS_PRIV))
     DBUG_RETURN(-1);
 
-<<<<<<< HEAD
-  if (!table->key_info)
-  {
-    my_error(ER_TABLE_CORRUPT, MYF(0), table->s->db.str,
-             table->s->table_name.str);
-    DBUG_RETURN(-1);
-  }
-  
   KEY_PART_INFO *key_part= table->key_info->key_part;
-=======
-  key_part= table->key_info->key_part;
->>>>>>> 417e2e27
 
   table->use_all_columns();
   table->field[0]->store(combo.host.str,combo.host.length,
@@ -3030,18 +3005,7 @@
     user_field->store(user_from->user.str,
                       user_from->user.length,
                       system_charset_info);
-<<<<<<< HEAD
-
-    if (!table->key_info)
-    {
-      my_error(ER_TABLE_CORRUPT, MYF(0), table->s->db.str,
-               table->s->table_name.str);
-      DBUG_RETURN(-1);
-    }
-
-=======
-    
->>>>>>> 417e2e27
+
     key_prefix_length= (table->key_info->key_part[0].store_length +
                         table->key_info->key_part[1].store_length);
     key_copy(user_key, table->record[0], table->key_info, key_prefix_length);
