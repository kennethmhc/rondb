/* Copyright (c) 2000, 2018, Oracle and/or its affiliates. All rights reserved.
<<<<<<< HEAD

=======
>>>>>>> 9935037c
   This program is free software; you can redistribute it and/or modify
   it under the terms of the GNU General Public License, version 2.0,
   as published by the Free Software Foundation.

   This program is also distributed with certain software (including
   but not limited to OpenSSL) that is licensed under separate terms,
   as designated in a particular file or component or in included license
   documentation.  The authors of MySQL hereby grant you an additional
   permission to link the program and your derivative works with the
   separately licensed software that they have included with MySQL.

   This program is distributed in the hope that it will be useful,
   but WITHOUT ANY WARRANTY; without even the implied warranty of
   MERCHANTABILITY or FITNESS FOR A PARTICULAR PURPOSE.  See the
   GNU General Public License, version 2.0, for more details.

   You should have received a copy of the GNU General Public License
   along with this program; if not, write to the Free Software
   Foundation, Inc., 51 Franklin St, Fifth Floor, Boston, MA 02110-1301  USA */

#include "sql/auth/sql_user_table.h"

#include "my_config.h"

#include <stddef.h>
#include <string.h>

#ifdef HAVE_SYS_TIME_H
#include <sys/time.h>
#endif

#include <sys/types.h>
#include <memory>
#include <set>
#include <unordered_map>
#include <utility>

#include "binary_log_types.h"
#include "lex_string.h"
#include "m_ctype.h"
#include "m_string.h" /* C_STRING_WITH_LEN */
#include "map_helpers.h"
#include "my_alloc.h"
#include "my_base.h"
#include "my_dbug.h"
#include "my_sqlcommand.h"
#include "my_sys.h"
#include "mysql/components/services/log_builtins.h"
#include "mysql/components/services/log_shared.h"
#include "mysql/psi/mysql_statement.h"
#include "mysql_com.h"
#include "mysql_time.h"
#include "mysqld_error.h"
#include "sql/auth/auth_acls.h"
#include "sql/auth/auth_common.h"
#include "sql/auth/auth_internal.h"
#include "sql/auth/sql_auth_cache.h"
#include "sql/auth/sql_authentication.h"
#include "sql/auth/sql_security_ctx.h"
#include "sql/binlog.h" /* mysql_bin_log.is_open() */
#include "sql/field.h"
#include "sql/handler.h"
#include "sql/item_func.h" /* mqh_used */
#include "sql/key.h"       /* key_copy, key_cmp_if_same */
                           /* key_restore */
#include "sql/log.h"       /* log_*() */
#include "sql/mdl.h"
#include "sql/mysqld.h"
#include "sql/rpl_filter.h" /* rpl_filter */
#include "sql/rpl_rli.h"    /* class Relay_log_info */
#include "sql/sql_base.h"   /* close_thread_tables */
#include "sql/sql_class.h"
#include "sql/sql_connect.h"
#include "sql/sql_const.h"
#include "sql/sql_error.h"
#include "sql/sql_lex.h"
#include "sql/sql_list.h"
/* trans_commit_implicit */
#include "sql/sql_parse.h" /* stmt_causes_implicit_commit */
#include "sql/sql_rewrite.h"
#include "sql/sql_table.h"  /* write_bin_log */
#include "sql/sql_update.h" /* compare_records */
#include "sql/system_variables.h"
#include "sql/table.h"       /* TABLE_FIELD_TYPE */
#include "sql/transaction.h" /* trans_commit_stmt */
#include "sql/tztime.h"
#include "sql_string.h"
#include "thr_lock.h"
#include "typelib.h"
#include "violite.h"

static const TABLE_FIELD_TYPE mysql_db_table_fields[MYSQL_DB_FIELD_COUNT] = {
    {{C_STRING_WITH_LEN("Host")}, {C_STRING_WITH_LEN("char(60)")}, {NULL, 0}},
    {{C_STRING_WITH_LEN("Db")}, {C_STRING_WITH_LEN("char(64)")}, {NULL, 0}},
    {{C_STRING_WITH_LEN("User")},
     {C_STRING_WITH_LEN("char(" USERNAME_CHAR_LENGTH_STR ")")},
     {NULL, 0}},
    {{C_STRING_WITH_LEN("Select_priv")},
     {C_STRING_WITH_LEN("enum('N','Y')")},
     {C_STRING_WITH_LEN("utf8")}},
    {{C_STRING_WITH_LEN("Insert_priv")},
     {C_STRING_WITH_LEN("enum('N','Y')")},
     {C_STRING_WITH_LEN("utf8")}},
    {{C_STRING_WITH_LEN("Update_priv")},
     {C_STRING_WITH_LEN("enum('N','Y')")},
     {C_STRING_WITH_LEN("utf8")}},
    {{C_STRING_WITH_LEN("Delete_priv")},
     {C_STRING_WITH_LEN("enum('N','Y')")},
     {C_STRING_WITH_LEN("utf8")}},
    {{C_STRING_WITH_LEN("Create_priv")},
     {C_STRING_WITH_LEN("enum('N','Y')")},
     {C_STRING_WITH_LEN("utf8")}},
    {{C_STRING_WITH_LEN("Drop_priv")},
     {C_STRING_WITH_LEN("enum('N','Y')")},
     {C_STRING_WITH_LEN("utf8")}},
    {{C_STRING_WITH_LEN("Grant_priv")},
     {C_STRING_WITH_LEN("enum('N','Y')")},
     {C_STRING_WITH_LEN("utf8")}},
    {{C_STRING_WITH_LEN("References_priv")},
     {C_STRING_WITH_LEN("enum('N','Y')")},
     {C_STRING_WITH_LEN("utf8")}},
    {{C_STRING_WITH_LEN("Index_priv")},
     {C_STRING_WITH_LEN("enum('N','Y')")},
     {C_STRING_WITH_LEN("utf8")}},
    {{C_STRING_WITH_LEN("Alter_priv")},
     {C_STRING_WITH_LEN("enum('N','Y')")},
     {C_STRING_WITH_LEN("utf8")}},
    {{C_STRING_WITH_LEN("Create_tmp_table_priv")},
     {C_STRING_WITH_LEN("enum('N','Y')")},
     {C_STRING_WITH_LEN("utf8")}},
    {{C_STRING_WITH_LEN("Lock_tables_priv")},
     {C_STRING_WITH_LEN("enum('N','Y')")},
     {C_STRING_WITH_LEN("utf8")}},
    {{C_STRING_WITH_LEN("Create_view_priv")},
     {C_STRING_WITH_LEN("enum('N','Y')")},
     {C_STRING_WITH_LEN("utf8")}},
    {{C_STRING_WITH_LEN("Show_view_priv")},
     {C_STRING_WITH_LEN("enum('N','Y')")},
     {C_STRING_WITH_LEN("utf8")}},
    {{C_STRING_WITH_LEN("Create_routine_priv")},
     {C_STRING_WITH_LEN("enum('N','Y')")},
     {C_STRING_WITH_LEN("utf8")}},
    {{C_STRING_WITH_LEN("Alter_routine_priv")},
     {C_STRING_WITH_LEN("enum('N','Y')")},
     {C_STRING_WITH_LEN("utf8")}},
    {{C_STRING_WITH_LEN("Execute_priv")},
     {C_STRING_WITH_LEN("enum('N','Y')")},
     {C_STRING_WITH_LEN("utf8")}},
    {{C_STRING_WITH_LEN("Event_priv")},
     {C_STRING_WITH_LEN("enum('N','Y')")},
     {C_STRING_WITH_LEN("utf8")}},
    {{C_STRING_WITH_LEN("Trigger_priv")},
     {C_STRING_WITH_LEN("enum('N','Y')")},
     {C_STRING_WITH_LEN("utf8")}}};

static const TABLE_FIELD_TYPE mysql_user_table_fields[MYSQL_USER_FIELD_COUNT] =
    {{{C_STRING_WITH_LEN("Host")}, {C_STRING_WITH_LEN("char(60)")}, {NULL, 0}},
     {{C_STRING_WITH_LEN("User")},
      {C_STRING_WITH_LEN("char(" USERNAME_CHAR_LENGTH_STR ")")},
      {NULL, 0}},
     {{C_STRING_WITH_LEN("Select_priv")},
      {C_STRING_WITH_LEN("enum('N','Y')")},
      {C_STRING_WITH_LEN("utf8")}},
     {{C_STRING_WITH_LEN("Insert_priv")},
      {C_STRING_WITH_LEN("enum('N','Y')")},
      {C_STRING_WITH_LEN("utf8")}},
     {{C_STRING_WITH_LEN("Update_priv")},
      {C_STRING_WITH_LEN("enum('N','Y')")},
      {C_STRING_WITH_LEN("utf8")}},
     {{C_STRING_WITH_LEN("Delete_priv")},
      {C_STRING_WITH_LEN("enum('N','Y')")},
      {C_STRING_WITH_LEN("utf8")}},
     {{C_STRING_WITH_LEN("Create_priv")},
      {C_STRING_WITH_LEN("enum('N','Y')")},
      {C_STRING_WITH_LEN("utf8")}},
     {{C_STRING_WITH_LEN("Drop_priv")},
      {C_STRING_WITH_LEN("enum('N','Y')")},
      {C_STRING_WITH_LEN("utf8")}},
     {{C_STRING_WITH_LEN("Reload_priv")},
      {C_STRING_WITH_LEN("enum('N','Y')")},
      {C_STRING_WITH_LEN("utf8")}},
     {{C_STRING_WITH_LEN("Shutdown_priv")},
      {C_STRING_WITH_LEN("enum('N','Y')")},
      {C_STRING_WITH_LEN("utf8")}},
     {{C_STRING_WITH_LEN("Process_priv")},
      {C_STRING_WITH_LEN("enum('N','Y')")},
      {C_STRING_WITH_LEN("utf8")}},
     {{C_STRING_WITH_LEN("File_priv")},
      {C_STRING_WITH_LEN("enum('N','Y')")},
      {C_STRING_WITH_LEN("utf8")}},
     {{C_STRING_WITH_LEN("Grant_priv")},
      {C_STRING_WITH_LEN("enum('N','Y')")},
      {C_STRING_WITH_LEN("utf8")}},
     {{C_STRING_WITH_LEN("References_priv")},
      {C_STRING_WITH_LEN("enum('N','Y')")},
      {C_STRING_WITH_LEN("utf8")}},
     {{C_STRING_WITH_LEN("Index_priv")},
      {C_STRING_WITH_LEN("enum('N','Y')")},
      {C_STRING_WITH_LEN("utf8")}},
     {{C_STRING_WITH_LEN("Alter_priv")},
      {C_STRING_WITH_LEN("enum('N','Y')")},
      {C_STRING_WITH_LEN("utf8")}},
     {{C_STRING_WITH_LEN("Show_db_priv")},
      {C_STRING_WITH_LEN("enum('N','Y')")},
      {C_STRING_WITH_LEN("utf8")}},
     {{C_STRING_WITH_LEN("Super_priv")},
      {C_STRING_WITH_LEN("enum('N','Y')")},
      {C_STRING_WITH_LEN("utf8")}},
     {{C_STRING_WITH_LEN("Create_tmp_table_priv")},
      {C_STRING_WITH_LEN("enum('N','Y')")},
      {C_STRING_WITH_LEN("utf8")}},
     {{C_STRING_WITH_LEN("Lock_tables_priv")},
      {C_STRING_WITH_LEN("enum('N','Y')")},
      {C_STRING_WITH_LEN("utf8")}},
     {{C_STRING_WITH_LEN("Execute_priv")},
      {C_STRING_WITH_LEN("enum('N','Y')")},
      {C_STRING_WITH_LEN("utf8")}},
     {{C_STRING_WITH_LEN("Repl_slave_priv")},
      {C_STRING_WITH_LEN("enum('N','Y')")},
      {C_STRING_WITH_LEN("utf8")}},
     {{C_STRING_WITH_LEN("Repl_client_priv")},
      {C_STRING_WITH_LEN("enum('N','Y')")},
      {C_STRING_WITH_LEN("utf8")}},
     {{C_STRING_WITH_LEN("Create_view_priv")},
      {C_STRING_WITH_LEN("enum('N','Y')")},
      {C_STRING_WITH_LEN("utf8")}},
     {{C_STRING_WITH_LEN("Show_view_priv")},
      {C_STRING_WITH_LEN("enum('N','Y')")},
      {C_STRING_WITH_LEN("utf8")}},
     {{C_STRING_WITH_LEN("Create_routine_priv")},
      {C_STRING_WITH_LEN("enum('N','Y')")},
      {C_STRING_WITH_LEN("utf8")}},
     {{C_STRING_WITH_LEN("Alter_routine_priv")},
      {C_STRING_WITH_LEN("enum('N','Y')")},
      {C_STRING_WITH_LEN("utf8")}},
     {{C_STRING_WITH_LEN("Create_user_priv")},
      {C_STRING_WITH_LEN("enum('N','Y')")},
      {C_STRING_WITH_LEN("utf8")}},
     {{C_STRING_WITH_LEN("Event_priv")},
      {C_STRING_WITH_LEN("enum('N','Y')")},
      {C_STRING_WITH_LEN("utf8")}},
     {{C_STRING_WITH_LEN("Trigger_priv")},
      {C_STRING_WITH_LEN("enum('N','Y')")},
      {C_STRING_WITH_LEN("utf8")}},
     {{C_STRING_WITH_LEN("Create_tablespace_priv")},
      {C_STRING_WITH_LEN("enum('N','Y')")},
      {C_STRING_WITH_LEN("utf8")}},
     {{C_STRING_WITH_LEN("ssl_type")},
      {C_STRING_WITH_LEN("enum('','ANY','X509','SPECIFIED')")},
      {C_STRING_WITH_LEN("utf8")}},
     {{C_STRING_WITH_LEN("ssl_cipher")},
      {C_STRING_WITH_LEN("blob")},
      {NULL, 0}},
     {{C_STRING_WITH_LEN("x509_issuer")},
      {C_STRING_WITH_LEN("blob")},
      {NULL, 0}},
     {{C_STRING_WITH_LEN("x509_subject")},
      {C_STRING_WITH_LEN("blob")},
      {NULL, 0}},
     {{C_STRING_WITH_LEN("max_questions")},
      {C_STRING_WITH_LEN("int(11)")},
      {NULL, 0}},
     {{C_STRING_WITH_LEN("max_updates")},
      {C_STRING_WITH_LEN("int(11)")},
      {NULL, 0}},
     {{C_STRING_WITH_LEN("max_connections")},
      {C_STRING_WITH_LEN("int(11)")},
      {NULL, 0}},
     {{C_STRING_WITH_LEN("max_user_connections")},
      {C_STRING_WITH_LEN("int(11)")},
      {NULL, 0}},
     {{C_STRING_WITH_LEN("plugin")},
      {C_STRING_WITH_LEN("char(64)")},
      {NULL, 0}},
     {{C_STRING_WITH_LEN("authentication_string")},
      {C_STRING_WITH_LEN("text")},
      {NULL, 0}},
     {{C_STRING_WITH_LEN("password_expired")},
      {C_STRING_WITH_LEN("enum('N','Y')")},
      {C_STRING_WITH_LEN("utf8")}},
     {{C_STRING_WITH_LEN("password_last_changed")},
      {C_STRING_WITH_LEN("timestamp")},
      {NULL, 0}},
     {{C_STRING_WITH_LEN("password_lifetime")},
      {C_STRING_WITH_LEN("smallint(5)")},
      {NULL, 0}},
     {{C_STRING_WITH_LEN("account_locked")},
      {C_STRING_WITH_LEN("enum('N','Y')")},
      {C_STRING_WITH_LEN("utf8")}},
     {{C_STRING_WITH_LEN("Create_role_priv")},
      {C_STRING_WITH_LEN("enum('N','Y')")},
      {C_STRING_WITH_LEN("utf8")}},
     {{C_STRING_WITH_LEN("Drop_role_priv")},
      {C_STRING_WITH_LEN("enum('N','Y')")},
      {C_STRING_WITH_LEN("utf8")}},
     {{C_STRING_WITH_LEN("Password_reuse_history")},
      {C_STRING_WITH_LEN("smallint(5)")},
      {NULL, 0}},
     {{C_STRING_WITH_LEN("Password_reuse_time")},
      {C_STRING_WITH_LEN("smallint(5)")},
      {NULL, 0}},
     {{C_STRING_WITH_LEN("Password_require_current")},
      {C_STRING_WITH_LEN("enum('N','Y')")},
      {C_STRING_WITH_LEN("utf8")}}};

static const TABLE_FIELD_TYPE
    mysql_proxies_priv_table_fields[MYSQL_PROXIES_PRIV_FIELD_COUNT] = {
        {{C_STRING_WITH_LEN("Host")},
         {C_STRING_WITH_LEN("char(60)")},
         {NULL, 0}},
        {{C_STRING_WITH_LEN("User")},
         {C_STRING_WITH_LEN("char(" USERNAME_CHAR_LENGTH_STR ")")},
         {NULL, 0}},
        {{C_STRING_WITH_LEN("Proxied_host")},
         {C_STRING_WITH_LEN("char(60)")},
         {NULL, 0}},
        {{C_STRING_WITH_LEN("Proxied_user")},
         {C_STRING_WITH_LEN("char(" USERNAME_CHAR_LENGTH_STR ")")},
         {NULL, 0}},
        {{C_STRING_WITH_LEN("With_grant")},
         {C_STRING_WITH_LEN("tinyint(1)")},
         {NULL, 0}},
        {{C_STRING_WITH_LEN("Grantor")},
         {C_STRING_WITH_LEN("char(93)")},
         {NULL, 0}},
        {{C_STRING_WITH_LEN("Timestamp")},
         {C_STRING_WITH_LEN("timestamp")},
         {NULL, 0}}};

static const TABLE_FIELD_TYPE
    mysql_procs_priv_table_fields[MYSQL_PROCS_PRIV_FIELD_COUNT] = {
        {{C_STRING_WITH_LEN("Host")},
         {C_STRING_WITH_LEN("char(60)")},
         {NULL, 0}},
        {{C_STRING_WITH_LEN("Db")}, {C_STRING_WITH_LEN("char(64)")}, {NULL, 0}},
        {{C_STRING_WITH_LEN("User")},
         {C_STRING_WITH_LEN("char(" USERNAME_CHAR_LENGTH_STR ")")},
         {NULL, 0}},
        {{C_STRING_WITH_LEN("Routine_name")},
         {C_STRING_WITH_LEN("char(64)")},
         {C_STRING_WITH_LEN("utf8")}},
        {{C_STRING_WITH_LEN("Routine_type")},
         {C_STRING_WITH_LEN("enum('FUNCTION','PROCEDURE')")},
         {NULL, 0}},
        {{C_STRING_WITH_LEN("Grantor")},
         {C_STRING_WITH_LEN("char(93)")},
         {NULL, 0}},
        {{C_STRING_WITH_LEN("Proc_priv")},
         {C_STRING_WITH_LEN("set('Execute','Alter Routine','Grant')")},
         {C_STRING_WITH_LEN("utf8")}},
        {{C_STRING_WITH_LEN("Timestamp")},
         {C_STRING_WITH_LEN("timestamp")},
         {NULL, 0}}};

static const TABLE_FIELD_TYPE
    mysql_columns_priv_table_fields[MYSQL_COLUMNS_PRIV_FIELD_COUNT] = {
        {{C_STRING_WITH_LEN("Host")},
         {C_STRING_WITH_LEN("char(60)")},
         {NULL, 0}},
        {{C_STRING_WITH_LEN("Db")}, {C_STRING_WITH_LEN("char(64)")}, {NULL, 0}},
        {{C_STRING_WITH_LEN("User")},
         {C_STRING_WITH_LEN("char(" USERNAME_CHAR_LENGTH_STR ")")},
         {NULL, 0}},
        {{C_STRING_WITH_LEN("Table_name")},
         {C_STRING_WITH_LEN("char(64)")},
         {NULL, 0}},
        {{C_STRING_WITH_LEN("Column_name")},
         {C_STRING_WITH_LEN("char(64)")},
         {NULL, 0}},
        {{C_STRING_WITH_LEN("Timestamp")},
         {C_STRING_WITH_LEN("timestamp")},
         {NULL, 0}},
        {{C_STRING_WITH_LEN("Column_priv")},
         {C_STRING_WITH_LEN("set('Select','Insert','Update','References')")},
         {C_STRING_WITH_LEN("utf8")}}};

static const TABLE_FIELD_TYPE
    mysql_tables_priv_table_fields[MYSQL_TABLES_PRIV_FIELD_COUNT] = {
        {{C_STRING_WITH_LEN("Host")},
         {C_STRING_WITH_LEN("char(60)")},
         {NULL, 0}},
        {{C_STRING_WITH_LEN("Db")}, {C_STRING_WITH_LEN("char(64)")}, {NULL, 0}},
        {{C_STRING_WITH_LEN("User")},
         {C_STRING_WITH_LEN("char(" USERNAME_CHAR_LENGTH_STR ")")},
         {NULL, 0}},
        {{C_STRING_WITH_LEN("Table_name")},
         {C_STRING_WITH_LEN("char(64)")},
         {NULL, 0}},
        {{C_STRING_WITH_LEN("Grantor")},
         {C_STRING_WITH_LEN("char(93)")},
         {NULL, 0}},
        {{C_STRING_WITH_LEN("Timestamp")},
         {C_STRING_WITH_LEN("timestamp")},
         {NULL, 0}},
        {{C_STRING_WITH_LEN("Table_priv")},
         {C_STRING_WITH_LEN("set('Select','Insert','Update','Delete','Create',"
                            "'Drop','Grant','References','Index','Alter',"
                            "'Create View','Show view','Trigger')")},
         {C_STRING_WITH_LEN("utf8")}},
        {{C_STRING_WITH_LEN("Column_priv")},
         {C_STRING_WITH_LEN("set('Select','Insert','Update','References')")},
         {C_STRING_WITH_LEN("utf8")}}};

static const TABLE_FIELD_TYPE
    mysql_role_edges_table_fields[MYSQL_ROLE_EDGES_FIELD_COUNT] = {
        {{C_STRING_WITH_LEN("FROM_HOST")},
         {C_STRING_WITH_LEN("char(60)")},
         {NULL, 0}},
        {{C_STRING_WITH_LEN("FROM_USER")},
         {C_STRING_WITH_LEN("char(" USERNAME_CHAR_LENGTH_STR ")")},
         {NULL, 0}},
        {{C_STRING_WITH_LEN("TO_HOST")},
         {C_STRING_WITH_LEN("char(60)")},
         {NULL, 0}},
        {{C_STRING_WITH_LEN("TO_USER")},
         {C_STRING_WITH_LEN("char(" USERNAME_CHAR_LENGTH_STR ")")},
         {NULL, 0}},
        {{C_STRING_WITH_LEN("WITH_ADMIN_OPTION")},
         {C_STRING_WITH_LEN("enum('N','Y')")},
         {C_STRING_WITH_LEN("utf8")}}};

static const TABLE_FIELD_TYPE
    mysql_default_roles_table_fields[MYSQL_DEFAULT_ROLES_FIELD_COUNT] = {
        {{C_STRING_WITH_LEN("HOST")},
         {C_STRING_WITH_LEN("char(60)")},
         {NULL, 0}},
        {{C_STRING_WITH_LEN("USER")},
         {C_STRING_WITH_LEN("char(" USERNAME_CHAR_LENGTH_STR ")")},
         {NULL, 0}},
        {{C_STRING_WITH_LEN("DEFAULT_ROLE_HOST")},
         {C_STRING_WITH_LEN("char(60)")},
         {NULL, 0}},
        {{C_STRING_WITH_LEN("DEFAULT_ROLE_USER")},
         {C_STRING_WITH_LEN("char(" USERNAME_CHAR_LENGTH_STR ")")},
         {NULL, 0}}};

static const TABLE_FIELD_TYPE
    mysql_password_history_table_fields[MYSQL_PASSWORD_HISTORY_FIELD_COUNT] = {
        {{C_STRING_WITH_LEN("Host")},
         {C_STRING_WITH_LEN("char(60)")},
         {NULL, 0}},
        {{C_STRING_WITH_LEN("User")},
         {C_STRING_WITH_LEN("char(" USERNAME_CHAR_LENGTH_STR ")")},
         {NULL, 0}},
        {{C_STRING_WITH_LEN("Password_timestamp")},
         {C_STRING_WITH_LEN("timestamp")},
         {NULL, 0}},
        {{C_STRING_WITH_LEN("Password")},
         {C_STRING_WITH_LEN("text")},
         {NULL, 0}}};

static const TABLE_FIELD_TYPE
    mysql_dynamic_priv_table_fields[MYSQL_DYNAMIC_PRIV_FIELD_COUNT] = {
        {{C_STRING_WITH_LEN("USER")},
         {C_STRING_WITH_LEN("char(" USERNAME_CHAR_LENGTH_STR ")")},
         {NULL, 0}},
        {{C_STRING_WITH_LEN("HOST")},
         {C_STRING_WITH_LEN("char(60)")},
         {NULL, 0}},
        {{C_STRING_WITH_LEN("PRIV")},
         {C_STRING_WITH_LEN("char(32)")},
         {NULL, 0}},
        {{C_STRING_WITH_LEN("WITH_GRANT_OPTION")},
         {C_STRING_WITH_LEN("enum('N','Y')")},
         {NULL, 0}}};

/** keep in sync with @ref ACL_TABLES */
const TABLE_FIELD_DEF Acl_table_intact::mysql_acl_table_defs[] = {
    {MYSQL_USER_FIELD_COUNT, mysql_user_table_fields},
    {MYSQL_DB_FIELD_COUNT, mysql_db_table_fields},
    {MYSQL_TABLES_PRIV_FIELD_COUNT, mysql_tables_priv_table_fields},
    {MYSQL_COLUMNS_PRIV_FIELD_COUNT, mysql_columns_priv_table_fields},
    {MYSQL_PROCS_PRIV_FIELD_COUNT, mysql_procs_priv_table_fields},
    {MYSQL_PROXIES_PRIV_FIELD_COUNT, mysql_proxies_priv_table_fields},
    {MYSQL_ROLE_EDGES_FIELD_COUNT, mysql_role_edges_table_fields},
    {MYSQL_DEFAULT_ROLES_FIELD_COUNT, mysql_default_roles_table_fields},
    {MYSQL_DYNAMIC_PRIV_FIELD_COUNT, mysql_dynamic_priv_table_fields},
    {MYSQL_PASSWORD_HISTORY_FIELD_COUNT, mysql_password_history_table_fields}};

/**
  A helper function to commit statement transaction and close
  ACL tables after reading some data from them as part of FLUSH
  PRIVILEGES statement or during server initialization.

  @note We assume that we have only read from the tables so commit
        can't fail. @sa close_mysql_tables().

  @note This function also rollbacks the transaction if rollback was
        requested (e.g. as result of deadlock).
*/
void commit_and_close_mysql_tables(THD *thd) {
  /* Transaction rollback request by SE is unlikely. Still we handle it. */
  if (thd->transaction_rollback_request) {
    trans_rollback_stmt(thd);
    trans_rollback_implicit(thd);
  } else {
#ifndef DBUG_OFF
    bool res =
#endif
        /*
          In @@autocommit=0 mode we have both statement and multi-statement
          transactions started here. Since we don't want storage engine locks
          to stay around after metadata locks are released by
          close_mysql_tables() we need to do implicit commit here.
        */
        trans_commit_stmt(thd) || trans_commit_implicit(thd);
    DBUG_ASSERT(res == false);
  }

  close_mysql_tables(thd);
}

extern bool initialized;

/*
  Get all access bits from table after fieldnr

  IMPLEMENTATION
  We know that the access privileges ends when there is no more fields
  or the field is not an enum with two elements.

  SYNOPSIS
    get_access()
    form        an open table to read privileges from.
                The record should be already read in table->record[0]
    fieldnr     number of the first privilege (that is ENUM('N','Y') field
    next_field  on return - number of the field next to the last ENUM
                (unless next_field == 0)

  RETURN VALUE
    privilege mask
*/

ulong get_access(TABLE *form, uint fieldnr, uint *next_field) {
  ulong access_bits = 0, bit;
  char buff[2];
  String res(buff, sizeof(buff), &my_charset_latin1);
  Field **pos;

  for (pos = form->field + fieldnr, bit = 1;
       *pos && (*pos)->real_type() == MYSQL_TYPE_ENUM &&
       ((Field_enum *)(*pos))->typelib->count == 2;
       pos++, fieldnr++, bit <<= 1) {
    (*pos)->val_str(&res);
    if (my_toupper(&my_charset_latin1, res[0]) == 'Y') access_bits |= bit;
  }
  if (next_field) *next_field = fieldnr;
  return access_bits;
}

/**

  Notify handlerton(s) that privileges have changed

  Interested handlertons may use this notification to update
  its own privilege structures as well as propagating
  the changing query to other destinations.

*/

static void acl_notify_htons(THD *thd, const char *query, size_t query_length) {
  DBUG_ENTER("acl_notify_htons");
  DBUG_PRINT("enter", ("db: %s", thd->db().str));
  DBUG_PRINT("enter", ("query: '%s', length: %zu", query, query_length));

  ha_binlog_log_query(thd, NULL, LOGCOM_ACL_NOTIFY, query, query_length,
                      thd->db().str, "");
  DBUG_VOID_RETURN;
}

/**
  Commit or rollback ACL statement (and transaction),
  close tables which it has opened and release metadata locks.

  @note In case of failure to commit transaction we try to restore correct
        state of in-memory structures by reloading privileges.

  @retval False - Success.
  @retval True  - Error.
*/

static bool acl_end_trans_and_close_tables(THD *thd, bool rollback_transaction,
                                           bool notify_htons) {
  bool result;

  /*
    Try to commit a transaction even if we had some failures.

    Without this step changes to privilege tables will be rolled back at the
    end of mysql_execute_command() in the presence of error, leaving on-disk
    and in-memory descriptions of privileges out of sync and making behavior
    of ACL statements for transactional tables incompatible with legacy
    behavior.

    We need to commit both statement and normal transaction to make behavior
    consistent with both autocommit on and off.

    It is safe to do so since ACL statement always do implicit commit at the
    end of statement.
  */
  DBUG_ASSERT(stmt_causes_implicit_commit(thd, CF_IMPLICIT_COMMIT_END));

  /*
    ACL DDL operations must acquire IX Backup Lock in order to be mutually
    exclusive with LOCK INSTANCE FOR BACKUP.
  */
  DBUG_ASSERT(thd->mdl_context.owns_equal_or_stronger_lock(
      MDL_key::BACKUP_LOCK, "", "", MDL_INTENTION_EXCLUSIVE));

  if (rollback_transaction) {
    /*
      Transaction rollback request by SE is unlikely. Still let us
      handle it and also do ACL reload if it happens.
    */
    result = trans_rollback_stmt(thd);
    result |= trans_rollback_implicit(thd);
  } else {
    result = trans_commit_stmt(thd);
    result |= trans_commit_implicit(thd);
  }
  close_thread_tables(thd);
  thd->mdl_context.release_transactional_locks();

  if (result || rollback_transaction) {
    /*
      Try to bring in-memory structures back in sync with on-disk data if we
      have failed to commit our changes.
    */
    /*
      The current implementation has a hole - users can observe changes
      to the caches which were rolled back from tables. This state can be
      observed for quite long time if someone manages to sneak-in and
      acquire MDL on privilege tables after the release_transactional_locks()
      and before acl_reload/grant_reload() below.
    */
    reload_acl_caches(thd, true);
  } else if (notify_htons) {
    acl_notify_htons(thd, thd->query().str, thd->query().length);
  }

  return result;
}

/*
  Function to handle rewriting and bin logging of ACL ddl.
  Assumption : Error if any has already been raised.

  Effect : In case of rollback, acl caches will be reloaded.

  @param thd                    Handle to THD object.
                                Requried for query rewriting
  @param transactional_table    Nature of ACL tables
  @param extra_users            Users which were not processed
  @param extra error            Used in cases where error handler
                                is suppressed.
  @param write_to_binlog        Skip writing to binlog.
                                Used for routine grants while
                                creating routine.
  @param notify_htons           Should hton be notified or not

  @returns status of log and commit
    @retval 0 Successfully committed. Optionally : written to binlog.
    @retval 1 If an error is raised at any stage
*/

bool log_and_commit_acl_ddl(THD *thd, bool transactional_tables,
                            std::set<LEX_USER *> *extra_users, /* = NULL */
                            bool extra_error,                  /* = true */
                            bool write_to_binlog,              /* = true */
                            bool notify_htons) {
  bool result = false;
  DBUG_ENTER("logn_ddl_to_binlog");
  DBUG_ASSERT(thd);
  result = thd->is_error() || extra_error || thd->transaction_rollback_request;
  /* Write to binlog and textlogs only if there is no error */
  if (!result) {
    User_params user_params(extra_users);
    mysql_rewrite_acl_query(thd, Consumer_type::BINLOG, &user_params);
    if (write_to_binlog) {
      LEX_CSTRING query;
      enum_sql_command command;
      size_t num_extra_users = extra_users ? extra_users->size() : 0;
      command = thd->lex->sql_command;
      if (mysql_bin_log.is_open()) {
        query.str = thd->rewritten_query.length()
                        ? thd->rewritten_query.c_ptr_safe()
                        : thd->query().str;

        query.length = thd->rewritten_query.length()
                           ? thd->rewritten_query.length()
                           : thd->query().length;

        /* Write to binary log */
        result = (write_bin_log(thd, false, query.str, query.length,
                                transactional_tables) != 0)
                     ? true
                     : false;
        /*
          Log warning about extra users in case of
          CREATE USER IF NOT EXISTS/ALTER USER IF EXISTS
        */
        if ((command == SQLCOM_CREATE_USER || command == SQLCOM_ALTER_USER) &&
            !result && num_extra_users) {
          String warn_user;
          bool comma = false;
          bool log_warning = false;
          for (LEX_USER *extra_user : *extra_users) {
            /*
              Consider for warning if one of the following is true:
              1. If SQLCOM_CREATE_USER, IDENTIFIED WITH clause is not used
              2. If SQLCOM_ALTER_USER, IDENTIFIED WITH clause is not used
              but IDENTIFIED BY is used.
            */
            if (!extra_user->uses_identified_with_clause &&
                (command == SQLCOM_CREATE_USER ||
                 extra_user->uses_identified_by_clause)) {
              log_user(thd, &warn_user, extra_user, comma);
              comma = true;
              log_warning = true;
            }
          }
          if (log_warning)
            LogErr(WARNING_LEVEL,
                   (command == SQLCOM_CREATE_USER)
                       ? ER_SQL_USER_TABLE_CREATE_WARNING
                       : ER_SQL_USER_TABLE_ALTER_WARNING,
                   default_auth_plugin_name.str, warn_user.c_ptr_safe());

          warn_user.mem_free();
        }
      }
    }
    /*
      Rewrite query in the thd again for the consistent logging for all consumer
      type TEXTLOG later on. For instance: Audit logs.
    */
    mysql_rewrite_acl_query(thd, Consumer_type::TEXTLOG, &user_params);
  }

  if (acl_end_trans_and_close_tables(thd, result, notify_htons)) result = 1;

  DBUG_RETURN(result);
}

static void get_grantor(THD *thd, char *grantor) {
  const char *user = thd->security_context()->user().str;
  const char *host = thd->security_context()->host_or_ip().str;

  if (thd->slave_thread && thd->has_invoker()) {
    user = thd->get_invoker_user().str;
    host = thd->get_invoker_host().str;
  }
  strxmov(grantor, user, "@", host, NullS);
}

/**
  Take a handler error and generate the mysql error ER_ACL_OPERATION_FAILED
  containing original text of HA error.

  @param  handler_error  an error number resulted from storage engine
*/

void acl_print_ha_error(int handler_error) {
  char buffer[MYSYS_ERRMSG_SIZE];

  my_strerror(buffer, sizeof(buffer), handler_error);
  my_error(ER_ACL_OPERATION_FAILED, MYF(0), handler_error, buffer);
}

/**
  Update SSL properties in mysql.user table.

  @param thd          Thread context
  @param table        Points to mysql.user table.

*/

static void update_ssl_properties(THD *thd, TABLE *table) {
  LEX *lex = thd->lex;
  switch (lex->ssl_type) {
    case SSL_TYPE_ANY:
      table->field[MYSQL_USER_FIELD_SSL_TYPE]->store(STRING_WITH_LEN("ANY"),
                                                     &my_charset_latin1);
      table->field[MYSQL_USER_FIELD_SSL_CIPHER]->store("", 0,
                                                       &my_charset_latin1);
      table->field[MYSQL_USER_FIELD_X509_ISSUER]->store("", 0,
                                                        &my_charset_latin1);
      table->field[MYSQL_USER_FIELD_X509_SUBJECT]->store("", 0,
                                                         &my_charset_latin1);
      break;
    case SSL_TYPE_X509:
      table->field[MYSQL_USER_FIELD_SSL_TYPE]->store(STRING_WITH_LEN("X509"),
                                                     &my_charset_latin1);
      table->field[MYSQL_USER_FIELD_SSL_CIPHER]->store("", 0,
                                                       &my_charset_latin1);
      table->field[MYSQL_USER_FIELD_X509_ISSUER]->store("", 0,
                                                        &my_charset_latin1);
      table->field[MYSQL_USER_FIELD_X509_SUBJECT]->store("", 0,
                                                         &my_charset_latin1);
      break;
    case SSL_TYPE_SPECIFIED:
      table->field[MYSQL_USER_FIELD_SSL_TYPE]->store(
          STRING_WITH_LEN("SPECIFIED"), &my_charset_latin1);
      table->field[MYSQL_USER_FIELD_SSL_CIPHER]->store("", 0,
                                                       &my_charset_latin1);
      table->field[MYSQL_USER_FIELD_X509_ISSUER]->store("", 0,
                                                        &my_charset_latin1);
      table->field[MYSQL_USER_FIELD_X509_SUBJECT]->store("", 0,
                                                         &my_charset_latin1);
      if (lex->ssl_cipher)
        table->field[MYSQL_USER_FIELD_SSL_CIPHER]->store(
            lex->ssl_cipher, strlen(lex->ssl_cipher), system_charset_info);
      if (lex->x509_issuer)
        table->field[MYSQL_USER_FIELD_X509_ISSUER]->store(
            lex->x509_issuer, strlen(lex->x509_issuer), system_charset_info);
      if (lex->x509_subject)
        table->field[MYSQL_USER_FIELD_X509_SUBJECT]->store(
            lex->x509_subject, strlen(lex->x509_subject), system_charset_info);
      break;
    case SSL_TYPE_NOT_SPECIFIED:
      break;
    case SSL_TYPE_NONE:
      table->field[MYSQL_USER_FIELD_SSL_TYPE]->store("", 0, &my_charset_latin1);
      table->field[MYSQL_USER_FIELD_SSL_CIPHER]->store("", 0,
                                                       &my_charset_latin1);
      table->field[MYSQL_USER_FIELD_X509_ISSUER]->store("", 0,
                                                        &my_charset_latin1);
      table->field[MYSQL_USER_FIELD_X509_SUBJECT]->store("", 0,
                                                         &my_charset_latin1);
      break;
  }
}

/**
  Update user resources in mysql.user table.

  @param table        Points to mysql.user table.
  @param mqh          user resources to be updated

*/

static void update_user_resource(TABLE *table, USER_RESOURCES *mqh) {
  if (mqh->specified_limits & USER_RESOURCES::QUERIES_PER_HOUR)
    table->field[MYSQL_USER_FIELD_MAX_QUESTIONS]->store(
        (longlong)mqh->questions, true);
  if (mqh->specified_limits & USER_RESOURCES::UPDATES_PER_HOUR)
    table->field[MYSQL_USER_FIELD_MAX_UPDATES]->store((longlong)mqh->updates,
                                                      true);
  if (mqh->specified_limits & USER_RESOURCES::CONNECTIONS_PER_HOUR)
    table->field[MYSQL_USER_FIELD_MAX_CONNECTIONS]->store(
        (longlong)mqh->conn_per_hour, true);
  if (table->s->fields >= 36 &&
      (mqh->specified_limits & USER_RESOURCES::USER_CONNECTIONS))
    table->field[MYSQL_USER_FIELD_MAX_USER_CONNECTIONS]->store(
        (longlong)mqh->user_conn, true);
}

/**
  Search and create/update a record for the user requested.

  @param thd     The current thread.
  @param table   Pointer to a TABLE object for open mysql.user table
  @param combo   User information
  @param rights  Rights requested
  @param revoke_grant  Set to true if a REVOKE command is executed
  @param can_create_user  Set true if it's allowed to create user
  @param what_to_replace  Bitmap indicating which attributes need to be
                          updated.

  @return  Operation result
    @retval  0    OK.
    @retval  < 0  System error or storage engine error happen
    @retval  > 0  Error in handling current user entry but still can continue
                  processing subsequent user specified in the ACL statement.
*/

int replace_user_table(THD *thd, TABLE *table, LEX_USER *combo, ulong rights,
                       bool revoke_grant, bool can_create_user,
                       ulong what_to_replace) {
  int error = -1;
  bool old_row_exists = 0;
  bool builtin_plugin = true;
  bool update_password = (what_to_replace & PLUGIN_ATTR);
  char what = (revoke_grant) ? 'N' : 'Y';
  char *priv_str;
  uchar user_key[MAX_KEY_LENGTH];
  LEX *lex = thd->lex;
  LEX_CSTRING old_plugin;
  struct timeval password_change_timestamp = {0, 0};
  Acl_table_intact table_intact(thd);
  DBUG_ENTER("replace_user_table");

  DBUG_ASSERT(assert_acl_cache_write_lock(thd));

  if (table_intact.check(table, ACL_TABLES::TABLE_USER)) goto end;

  table->use_all_columns();
  DBUG_ASSERT(combo->host.str != NULL);
  table->field[MYSQL_USER_FIELD_HOST]->store(
      combo->host.str, combo->host.length, system_charset_info);
  table->field[MYSQL_USER_FIELD_USER]->store(
      combo->user.str, combo->user.length, system_charset_info);
  key_copy(user_key, table->record[0], table->key_info,
           table->key_info->key_length);

  error = table->file->ha_index_read_idx_map(table->record[0], 0, user_key,
                                             HA_WHOLE_KEY, HA_READ_KEY_EXACT);
  DBUG_ASSERT(table->file->ht->db_type == DB_TYPE_NDBCLUSTER ||
              error != HA_ERR_LOCK_DEADLOCK);
  DBUG_ASSERT(table->file->ht->db_type == DB_TYPE_NDBCLUSTER ||
              error != HA_ERR_LOCK_WAIT_TIMEOUT);
  DBUG_EXECUTE_IF("wl7158_replace_user_table_1", error = HA_ERR_LOCK_DEADLOCK;);
  if (error) {
    if (error != HA_ERR_KEY_NOT_FOUND && error != HA_ERR_END_OF_FILE) {
      acl_print_ha_error(error);
      DBUG_RETURN(-1);
    }

    /*
      The user record wasn't found; if the intention was to revoke privileges
      (indicated by what == 'N') then execution must fail now.
    */
    if (what == 'N') {
      my_error(ER_NONEXISTING_GRANT, MYF(0), combo->user.str, combo->host.str);
      /*
        Return 1 as an indication that expected error occured during
        handling of REVOKE statement for an unknown user.
      */
      error = 1;
      goto end;
    }

    if (thd->lex->sql_command == SQLCOM_ALTER_USER) {
      /* Entry should have existsed since this is ALTER USER */
      error = 1;
      goto end;
    }

    optimize_plugin_compare_by_pointer(&combo->plugin);
    builtin_plugin = auth_plugin_is_built_in(combo->plugin.str);

<<<<<<< HEAD
    if (!can_create_user) {
      my_error(ER_CANT_CREATE_USER_WITH_GRANT, MYF(0));
      error = 1;
=======
    /* The user record was neither present nor the intention was to create it */
    if (!can_create_user)
    {
      if(thd->lex->sql_command == SQLCOM_GRANT)
      {
        /* Have come here to GRANT privilege to the non-existing user */
        my_error(ER_CANT_CREATE_USER_WITH_GRANT, MYF(0));
      }
      else if (update_password)
      {
        /* Have come here to update the password of the non-existing user */
        my_error(ER_PASSWORD_NO_MATCH, MYF(0), combo->user.str, combo->host.str);
      }
      error= 1;
>>>>>>> 9935037c
      goto end;
    }
    if (thd->lex->sql_command == SQLCOM_GRANT) {
      my_error(ER_PASSWORD_NO_MATCH, MYF(0), combo->user.str, combo->host.str);
      error = 1;
      goto end;
    }
    old_row_exists = 0;
    restore_record(table, s->default_values);
    DBUG_ASSERT(combo->host.str != NULL);
    table->field[MYSQL_USER_FIELD_HOST]->store(
        combo->host.str, combo->host.length, system_charset_info);
    table->field[MYSQL_USER_FIELD_USER]->store(
        combo->user.str, combo->user.length, system_charset_info);
  } else  // if (table->file->ha_index_read_idx_map [..]
  {
    /*
      There is a matching user record ------------------------------------------
     */

    old_row_exists = 1;

    /* Check if there is such a user in user table in memory? */

    if (!find_acl_user(combo->host.str, combo->user.str, false)) {
      my_error(ER_PASSWORD_NO_MATCH, MYF(0));
      error = -1;
      goto end;
    }

    store_record(table, record[1]);  // Save copy for update

    /* 1. resolve plugins in the LEX_USER struct if needed */

    /* Get old plugin value from storage. */
    old_plugin.str =
        get_field(thd->mem_root, table->field[MYSQL_USER_FIELD_PLUGIN]);

    if (old_plugin.str == NULL || *old_plugin.str == '\0') {
      my_error(ER_PASSWORD_NO_MATCH, MYF(0));
      error = 1;
      goto end;
    }

    /*
      It is important not to include the trailing '\0' in the string length
      because otherwise the plugin hash search will fail.
    */
    old_plugin.length = strlen(old_plugin.str);

    /* Optimize for pointer comparision of built-in plugin name */
    optimize_plugin_compare_by_pointer(&old_plugin);
    builtin_plugin = auth_plugin_is_built_in(old_plugin.str);

    /* there is nothing to update */
    if ((thd->lex->sql_command != SQLCOM_ALTER_USER) && !rights &&
        lex->ssl_type == SSL_TYPE_NOT_SPECIFIED && !lex->mqh.specified_limits &&
        !revoke_grant && (!builtin_plugin || !update_password)) {
      DBUG_PRINT("info", ("Dynamic privileges exit path"));
      DBUG_RETURN(0);
    }
  }

  if (what_to_replace & PLUGIN_ATTR ||
      (what_to_replace & DEFAULT_AUTH_ATTR && !old_row_exists)) {
    if (table->s->fields >= MYSQL_USER_FIELD_PLUGIN) {
      table->field[MYSQL_USER_FIELD_PLUGIN]->store(
          combo->plugin.str, combo->plugin.length, system_charset_info);
      table->field[MYSQL_USER_FIELD_PLUGIN]->set_notnull();
      table->field[MYSQL_USER_FIELD_AUTHENTICATION_STRING]->store(
          combo->auth.str, combo->auth.length, &my_charset_utf8_bin);
      table->field[MYSQL_USER_FIELD_AUTHENTICATION_STRING]->set_notnull();
    } else {
      my_error(ER_BAD_FIELD_ERROR, MYF(0), "plugin", "mysql.user");
      DBUG_RETURN(-1);
    }
    /* If we change user plugin then check if it is builtin plugin */
    optimize_plugin_compare_by_pointer(&combo->plugin);
    builtin_plugin = auth_plugin_is_built_in(combo->plugin.str);
    /*
      we update the password last changed field whenever there is change
      in auth str and plugin is built in
    */
    if (table->s->fields > MYSQL_USER_FIELD_PASSWORD_LAST_CHANGED) {
      if (builtin_plugin) {
        /*
          Calculate time stamp up to seconds elapsed
          from 1 Jan 1970 00:00:00.
        */
        password_change_timestamp = thd->query_start_timeval_trunc(0);
        table->field[MYSQL_USER_FIELD_PASSWORD_LAST_CHANGED]->store_timestamp(
            &password_change_timestamp);
        table->field[MYSQL_USER_FIELD_PASSWORD_LAST_CHANGED]->set_notnull();
      }
    } else {
      my_error(ER_BAD_FIELD_ERROR, MYF(0), "password_last_changed",
               "mysql.user");
      DBUG_RETURN(-1);
    }
    /* if we have a password supplied we update the expiration field */
    if (table->s->fields > MYSQL_USER_FIELD_PASSWORD_EXPIRED) {
      table->field[MYSQL_USER_FIELD_PASSWORD_EXPIRED]->store(
          "N", 1, system_charset_info);
    } else {
      my_error(ER_BAD_FIELD_ERROR, MYF(0), "password_expired", "mysql.user");
      DBUG_RETURN(-1);
    }
  }
  /* Update table columns with new privileges */
  uint next_field;
  if (what_to_replace & ACCESS_RIGHTS_ATTR) {
    Field **tmp_field;
    ulong priv;
    for (tmp_field = table->field + 2, priv = SELECT_ACL;
         *tmp_field && (*tmp_field)->real_type() == MYSQL_TYPE_ENUM &&
         ((Field_enum *)(*tmp_field))->typelib->count == 2;
         tmp_field++, priv <<= 1) {
      if (priv & rights) {
        // set requested privileges
        (*tmp_field)->store(&what, 1, &my_charset_latin1);
        DBUG_PRINT("info", ("Updating field %lu with privilege %c",
                            (ulong)(table->field + 2 - tmp_field), (char)what));
      }
    }
    if (table->s->fields > MYSQL_USER_FIELD_CREATE_ROLE_PRIV) {
      if (CREATE_ROLE_ACL & rights) {
        table->field[MYSQL_USER_FIELD_CREATE_ROLE_PRIV]->store(
            &what, 1, &my_charset_latin1);
      }
      if (DROP_ROLE_ACL & rights) {
        table->field[MYSQL_USER_FIELD_DROP_ROLE_PRIV]->store(
            &what, 1, &my_charset_latin1);
      }
    }
  }
  rights = get_access(table, MYSQL_USER_FIELD_SELECT_PRIV, &next_field);
  if (table->s->fields > MYSQL_USER_FIELD_DROP_ROLE_PRIV) {
    priv_str = get_field(&global_acl_memory,
                         table->field[MYSQL_USER_FIELD_CREATE_ROLE_PRIV]);
    if (priv_str && (*priv_str == 'Y' || *priv_str == 'y')) {
      rights |= CREATE_ROLE_ACL;
    }
    priv_str = get_field(&global_acl_memory,
                         table->field[MYSQL_USER_FIELD_DROP_ROLE_PRIV]);
    if (priv_str && (*priv_str == 'Y' || *priv_str == 'y')) {
      rights |= DROP_ROLE_ACL;
    }
  }
  DBUG_PRINT("info", ("Privileges on disk are now %lu", rights));
  DBUG_PRINT("info", ("table fields: %d", table->s->fields));

  /* We write down SSL related ACL stuff */
  if ((what_to_replace & SSL_ATTR) &&
      (table->s->fields >= MYSQL_USER_FIELD_X509_SUBJECT))
    update_ssl_properties(thd, table);
  next_field += 4;

  if (what_to_replace & RESOURCE_ATTR) update_user_resource(table, &lex->mqh);
  mqh_used = mqh_used || lex->mqh.questions || lex->mqh.updates ||
             lex->mqh.conn_per_hour;
  next_field += 4;

  if (what_to_replace & PASSWORD_EXPIRE_ATTR) {
    /*
      ALTER/CREATE USER <user> PASSWORD EXPIRE  (or)
      ALTER USER <user> IDENTIFIED WITH plugin
    */
    if (combo->alter_status.update_password_expired_column) {
      if (table->s->fields > MYSQL_USER_FIELD_PASSWORD_EXPIRED) {
        table->field[MYSQL_USER_FIELD_PASSWORD_EXPIRED]->store(
            "Y", 1, system_charset_info);
      } else {
        my_error(ER_BAD_FIELD_ERROR, MYF(0), "password_expired", "mysql.user");
        DBUG_RETURN(-1);
      }
    }
    /*
      If password_expired column is not to be updated and only
      password_lifetime is to be updated
    */
    if (table->s->fields > MYSQL_USER_FIELD_PASSWORD_LIFETIME &&
        !combo->alter_status.update_password_expired_column) {
      if (!combo->alter_status.use_default_password_lifetime) {
        table->field[MYSQL_USER_FIELD_PASSWORD_LIFETIME]->store(
            (longlong)combo->alter_status.expire_after_days, true);
        table->field[MYSQL_USER_FIELD_PASSWORD_LIFETIME]->set_notnull();
      } else
        table->field[MYSQL_USER_FIELD_PASSWORD_LIFETIME]->set_null();
    }
  }

  if (combo->alter_status.update_password_history) {
    /* ALTER USER .. PASSWORD HISTORY */
    if (table->s->fields > MYSQL_USER_FIELD_PASSWORD_REUSE_HISTORY) {
      Field *fld_history =
          table->field[MYSQL_USER_FIELD_PASSWORD_REUSE_HISTORY];
      if (combo->alter_status.use_default_password_history)
        fld_history->set_null();
      else {
        fld_history->store(combo->alter_status.password_history_length);
        fld_history->set_notnull();
      }
    } else {
      my_error(ER_BAD_FIELD_ERROR, MYF(0), "password_reuse_history",
               "mysql.user");
      DBUG_RETURN(-1);
    }
  }

  if (combo->alter_status.update_password_reuse_interval) {
    /* ALTER USER .. PASSWORD REUSE INTERVAL */
    if (table->s->fields > MYSQL_USER_FIELD_PASSWORD_REUSE_TIME) {
      Field *fld = table->field[MYSQL_USER_FIELD_PASSWORD_REUSE_TIME];
      if (combo->alter_status.use_default_password_reuse_interval)
        fld->set_null();
      else {
        fld->store(combo->alter_status.password_reuse_interval);
        fld->set_notnull();
      }
    } else {
      my_error(ER_BAD_FIELD_ERROR, MYF(0), "password_reuse_time", "mysql.user");
      DBUG_RETURN(-1);
    }
  }

  /* ALTER USER .. PASSWORD REQUIRE CURRENT */
  if (table->s->fields > MYSQL_USER_FIELD_PASSWORD_REQUIRE_CURRENT) {
    Field *fld = table->field[MYSQL_USER_FIELD_PASSWORD_REQUIRE_CURRENT];
    switch (combo->alter_status.update_password_require_current) {
      case Lex_acl_attrib_udyn::DEFAULT:
        fld->set_null();
        break;
      case Lex_acl_attrib_udyn::NO:
        fld->store("N", 1, system_charset_info);
        fld->set_notnull();
        break;
      case Lex_acl_attrib_udyn::YES:
        fld->store("Y", 1, system_charset_info);
        fld->set_notnull();
        break;
      case Lex_acl_attrib_udyn::UNCHANGED:
        if (!old_row_exists) fld->set_null();
        break;
      default:
        DBUG_ASSERT(false);
    }
  } else {
    my_error(ER_BAD_FIELD_ERROR, MYF(0), "password_require_current",
             "mysql.user");
    DBUG_RETURN(-1);
  }

  if (what_to_replace & ACCOUNT_LOCK_ATTR) {
    if (!old_row_exists ||
        (old_row_exists && combo->alter_status.update_account_locked_column)) {
      if (table->s->fields > MYSQL_USER_FIELD_ACCOUNT_LOCKED) {
        /*
          Update the field for a new row and for the row that exists and the
          update was enforced (ACCOUNT [UNLOCK|LOCK]).
        */
        table->field[MYSQL_USER_FIELD_ACCOUNT_LOCKED]->store(
            combo->alter_status.account_locked ? "Y" : "N", 1,
            system_charset_info);
      } else {
        my_error(ER_BAD_FIELD_ERROR, MYF(0), "account_locked", "mysql.user");
        DBUG_RETURN(-1);
      }
    }
  }

  if (old_row_exists) {
    /*
      We should NEVER delete from the user table, as an user can still
      use mysqld even if he doesn't have any privileges in the user table!
    */
    if (compare_records(table)) {
      error = table->file->ha_update_row(table->record[1], table->record[0]);
      DBUG_ASSERT(error != HA_ERR_FOUND_DUPP_KEY);
      DBUG_ASSERT(table->file->ht->db_type == DB_TYPE_NDBCLUSTER ||
                  error != HA_ERR_LOCK_DEADLOCK);
      DBUG_ASSERT(table->file->ht->db_type == DB_TYPE_NDBCLUSTER ||
                  error != HA_ERR_LOCK_WAIT_TIMEOUT);
      DBUG_EXECUTE_IF("wl7158_replace_user_table_2",
                      error = HA_ERR_LOCK_DEADLOCK;);
      if (error && error != HA_ERR_RECORD_IS_THE_SAME) {
        acl_print_ha_error(error);
        error = -1;
        goto end;
      } else
        error = 0;
    }
  } else {
    error = table->file->ha_write_row(table->record[0]);  // insert
    DBUG_ASSERT(error != HA_ERR_FOUND_DUPP_KEY);
    DBUG_ASSERT(table->file->ht->db_type == DB_TYPE_NDBCLUSTER ||
                error != HA_ERR_LOCK_DEADLOCK);
    DBUG_ASSERT(table->file->ht->db_type == DB_TYPE_NDBCLUSTER ||
                error != HA_ERR_LOCK_WAIT_TIMEOUT);
    DBUG_EXECUTE_IF("wl7158_replace_user_table_3",
                    error = HA_ERR_LOCK_DEADLOCK;);
    if (error) {
      if (!table->file->is_ignorable_error(error)) {
        acl_print_ha_error(error);
        error = -1;
        goto end;
      }
    }
  }
  error = 0;  // Privileges granted / revoked

end:
  if (!error) {
    /*
       Convert the time when the password was changed from timeval
       structure to MYSQL_TIME format, to store it in cache.
    */
    MYSQL_TIME password_change_time;

    if (builtin_plugin && (update_password || !old_row_exists))
      thd->variables.time_zone->gmt_sec_to_TIME(
          &password_change_time, (my_time_t)password_change_timestamp.tv_sec);
    else
      password_change_time.time_type = MYSQL_TIMESTAMP_ERROR;
    clear_and_init_db_cache();  // Clear privilege cache
    if (old_row_exists)
      acl_update_user(combo->user.str, combo->host.str, lex->ssl_type,
                      lex->ssl_cipher, lex->x509_issuer, lex->x509_subject,
                      &lex->mqh, rights, combo->plugin, combo->auth,
                      password_change_time, combo->alter_status,
                      what_to_replace);
    else
      acl_insert_user(thd, combo->user.str, combo->host.str, lex->ssl_type,
                      lex->ssl_cipher, lex->x509_issuer, lex->x509_subject,
                      &lex->mqh, rights, combo->plugin, combo->auth,
                      password_change_time, combo->alter_status);
  }
  DBUG_RETURN(error);
}

/**
  change grants in the mysql.db table.

  @param thd          Current thread execution context.
  @param table        Pointer to a TABLE object for opened mysql.db table.
  @param db           Database name of table for which column priviliges are
                      modified.
  @param combo        Pointer to a LEX_USER object containing info about a user
                      being processed.
  @param rights       Database level grant.
  @param revoke_grant Set to true if this is a REVOKE command.

  @return  Operation result
    @retval  0    OK.
    @retval  1    Error in handling current user entry but still can continue
                  processing subsequent user specified in the ACL statement.
    @retval  < 0  Error.
*/

int replace_db_table(THD *thd, TABLE *table, const char *db,
                     const LEX_USER &combo, ulong rights, bool revoke_grant) {
  uint i;
  ulong priv, store_rights;
  bool old_row_exists = 0;
  int error;
  char what = (revoke_grant) ? 'N' : 'Y';
  uchar user_key[MAX_KEY_LENGTH];
  Acl_table_intact table_intact(thd);
  DBUG_ENTER("replace_db_table");
  DBUG_ASSERT(initialized);
  if (table_intact.check(table, ACL_TABLES::TABLE_DB)) DBUG_RETURN(-1);

  /* Check if there is such a user in user table in memory? */
  if (!find_acl_user(combo.host.str, combo.user.str, false)) {
    my_error(ER_PASSWORD_NO_MATCH, MYF(0));
    DBUG_RETURN(1);
  }

  table->use_all_columns();
  table->field[0]->store(combo.host.str, combo.host.length,
                         system_charset_info);
  table->field[1]->store(db, strlen(db), system_charset_info);
  table->field[2]->store(combo.user.str, combo.user.length,
                         system_charset_info);
  key_copy(user_key, table->record[0], table->key_info,
           table->key_info->key_length);
  error = table->file->ha_index_read_idx_map(table->record[0], 0, user_key,
                                             HA_WHOLE_KEY, HA_READ_KEY_EXACT);
  DBUG_ASSERT(table->file->ht->db_type == DB_TYPE_NDBCLUSTER ||
              error != HA_ERR_LOCK_DEADLOCK);
  DBUG_ASSERT(table->file->ht->db_type == DB_TYPE_NDBCLUSTER ||
              error != HA_ERR_LOCK_WAIT_TIMEOUT);
  DBUG_EXECUTE_IF("wl7158_replace_db_table_1", error = HA_ERR_LOCK_DEADLOCK;);
  if (error) {
    if (error != HA_ERR_KEY_NOT_FOUND && error != HA_ERR_END_OF_FILE)
      goto table_error;

    if (what == 'N') {  // no row, no revoke
      my_error(ER_NONEXISTING_GRANT, MYF(0), combo.user.str, combo.host.str);
      /*
        Return 1 as an indication that expected error occured during
        handling of REVOKE statement for an unknown user.
      */
      DBUG_RETURN(1);
    }
    old_row_exists = 0;
    restore_record(table, s->default_values);
    table->field[0]->store(combo.host.str, combo.host.length,
                           system_charset_info);
    table->field[1]->store(db, strlen(db), system_charset_info);
    table->field[2]->store(combo.user.str, combo.user.length,
                           system_charset_info);
  } else {
    old_row_exists = 1;
    store_record(table, record[1]);
  }

  store_rights = get_rights_for_db(rights);
  for (i = 3, priv = 1; i < table->s->fields; i++, priv <<= 1) {
    if (priv & store_rights)  // do it if priv is chosen
      table->field[i]->store(&what, 1,
                             &my_charset_latin1);  // set requested privileges
  }
  rights = get_access(table, 3, 0);
  rights = fix_rights_for_db(rights);

  if (old_row_exists) {
    /* update old existing row */
    if (rights) {
      error = table->file->ha_update_row(table->record[1], table->record[0]);
      DBUG_ASSERT(error != HA_ERR_FOUND_DUPP_KEY);
      DBUG_ASSERT(table->file->ht->db_type == DB_TYPE_NDBCLUSTER ||
                  error != HA_ERR_LOCK_DEADLOCK);
      DBUG_ASSERT(table->file->ht->db_type == DB_TYPE_NDBCLUSTER ||
                  error != HA_ERR_LOCK_WAIT_TIMEOUT);
      DBUG_EXECUTE_IF("wl7158_replace_db_table_2",
                      error = HA_ERR_LOCK_DEADLOCK;);
      if (error && error != HA_ERR_RECORD_IS_THE_SAME) goto table_error;
    } else /* must have been a revoke of all privileges */
    {
      error = table->file->ha_delete_row(table->record[1]);
      DBUG_ASSERT(table->file->ht->db_type == DB_TYPE_NDBCLUSTER ||
                  error != HA_ERR_LOCK_DEADLOCK);
      DBUG_ASSERT(table->file->ht->db_type == DB_TYPE_NDBCLUSTER ||
                  error != HA_ERR_LOCK_WAIT_TIMEOUT);
      DBUG_EXECUTE_IF("wl7158_replace_db_table_3",
                      error = HA_ERR_LOCK_DEADLOCK;);
      if (error) goto table_error; /* purecov: deadcode */
    }
  } else if (rights) {
    error = table->file->ha_write_row(table->record[0]);
    DBUG_ASSERT(error != HA_ERR_FOUND_DUPP_KEY);
    DBUG_ASSERT(table->file->ht->db_type == DB_TYPE_NDBCLUSTER ||
                error != HA_ERR_LOCK_DEADLOCK);
    DBUG_ASSERT(table->file->ht->db_type == DB_TYPE_NDBCLUSTER ||
                error != HA_ERR_LOCK_WAIT_TIMEOUT);
    DBUG_EXECUTE_IF("wl7158_replace_db_table_4", error = HA_ERR_LOCK_DEADLOCK;);
    if (error) {
      if (!table->file->is_ignorable_error(error))
        goto table_error; /* purecov: deadcode */
    }
  }

  clear_and_init_db_cache();  // Clear privilege cache
  if (old_row_exists)
    acl_update_db(combo.user.str, combo.host.str, db, rights);
  else if (rights)
    acl_insert_db(combo.user.str, combo.host.str, db, rights);
  DBUG_RETURN(0);

table_error:
  acl_print_ha_error(error);

  DBUG_RETURN(-1);
}

/**
  Insert, update or remove a record in the mysql.proxies_priv table.

  @param thd             The current thread.
  @param table           Pointer to a TABLE object for opened
                         mysql.proxies_priv table.
  @param user            Information about user being handled.
  @param proxied_user    Information about proxied user being handled.
  @param with_grant_arg  True if a  user is allowed to execute GRANT,
                         else false.
  @param revoke_grant    Set to true if this is REVOKE command.

  @return  Operation result.
  @retval  0    OK.
  @retval  1    Error in handling current user entry but still can continue
                processing subsequent user specified in the ACL statement.
  @retval  < 0  Error.
*/

int replace_proxies_priv_table(THD *thd, TABLE *table, const LEX_USER *user,
                               const LEX_USER *proxied_user,
                               bool with_grant_arg, bool revoke_grant) {
  bool old_row_exists = 0;
  int error;
  uchar user_key[MAX_KEY_LENGTH];
  ACL_PROXY_USER new_grant;
  char grantor[USER_HOST_BUFF_SIZE];
  Acl_table_intact table_intact(thd);

  DBUG_ENTER("replace_proxies_priv_table");
  DBUG_ASSERT(initialized);
  if (table_intact.check(table, ACL_TABLES::TABLE_PROXIES_PRIV))
    DBUG_RETURN(-1);

  /* Check if there is such a user in user table in memory? */
  if (!find_acl_user(user->host.str, user->user.str, false)) {
    my_error(ER_PASSWORD_NO_MATCH, MYF(0));
    DBUG_RETURN(1);
  }

  table->use_all_columns();
  ACL_PROXY_USER::store_pk(table, user->host, user->user, proxied_user->host,
                           proxied_user->user);

  key_copy(user_key, table->record[0], table->key_info,
           table->key_info->key_length);

  get_grantor(thd, grantor);
  error = table->file->ha_index_init(0, 1);
  DBUG_EXECUTE_IF("wl7158_replace_proxies_priv_table_1",
                  table->file->ha_index_end();
                  error = HA_ERR_LOCK_DEADLOCK;);
  if (error) {
    acl_print_ha_error(error);
    DBUG_PRINT("info", ("ha_index_init error"));
    DBUG_RETURN(-1);
  }

  error = table->file->ha_index_read_map(table->record[0], user_key,
                                         HA_WHOLE_KEY, HA_READ_KEY_EXACT);
  DBUG_ASSERT(table->file->ht->db_type == DB_TYPE_NDBCLUSTER ||
              error != HA_ERR_LOCK_DEADLOCK);
  DBUG_ASSERT(table->file->ht->db_type == DB_TYPE_NDBCLUSTER ||
              error != HA_ERR_LOCK_WAIT_TIMEOUT);
  DBUG_EXECUTE_IF("wl7158_replace_proxies_priv_table_2",
                  error = HA_ERR_LOCK_DEADLOCK;);
  if (error) {
    if (error != HA_ERR_KEY_NOT_FOUND && error != HA_ERR_END_OF_FILE)
      goto table_error;
    DBUG_PRINT("info", ("Row not found"));
    if (revoke_grant) {  // no row, no revoke
      my_error(ER_NONEXISTING_GRANT, MYF(0), user->user.str, user->host.str);
      table->file->ha_index_end();
      DBUG_RETURN(1);
    }
    old_row_exists = 0;
    restore_record(table, s->default_values);
    ACL_PROXY_USER::store_data_record(table, user->host, user->user,
                                      proxied_user->host, proxied_user->user,
                                      with_grant_arg, grantor);
  } else {
    DBUG_PRINT("info", ("Row found"));
    old_row_exists = 1;
    store_record(table, record[1]);  // copy original row
    ACL_PROXY_USER::store_with_grant(table, with_grant_arg);
  }

  if (old_row_exists) {
    /* update old existing row */
    if (!revoke_grant) {
      error = table->file->ha_update_row(table->record[1], table->record[0]);
      DBUG_ASSERT(error != HA_ERR_FOUND_DUPP_KEY);
      DBUG_ASSERT(table->file->ht->db_type == DB_TYPE_NDBCLUSTER ||
                  error != HA_ERR_LOCK_DEADLOCK);
      DBUG_ASSERT(table->file->ht->db_type == DB_TYPE_NDBCLUSTER ||
                  error != HA_ERR_LOCK_WAIT_TIMEOUT);
      DBUG_EXECUTE_IF("wl7158_replace_proxies_priv_table_3",
                      error = HA_ERR_LOCK_DEADLOCK;);
      if (error && error != HA_ERR_RECORD_IS_THE_SAME) goto table_error;
    } else {
      error = table->file->ha_delete_row(table->record[1]);
      DBUG_ASSERT(table->file->ht->db_type == DB_TYPE_NDBCLUSTER ||
                  error != HA_ERR_LOCK_DEADLOCK);
      DBUG_ASSERT(table->file->ht->db_type == DB_TYPE_NDBCLUSTER ||
                  error != HA_ERR_LOCK_WAIT_TIMEOUT);
      DBUG_EXECUTE_IF("wl7158_replace_proxies_priv_table_4",
                      error = HA_ERR_LOCK_DEADLOCK;);
      if (error) goto table_error;
    }
  } else {
    error = table->file->ha_write_row(table->record[0]);
    DBUG_ASSERT(error != HA_ERR_FOUND_DUPP_KEY);
    DBUG_ASSERT(table->file->ht->db_type == DB_TYPE_NDBCLUSTER ||
                error != HA_ERR_LOCK_DEADLOCK);
    DBUG_ASSERT(table->file->ht->db_type == DB_TYPE_NDBCLUSTER ||
                error != HA_ERR_LOCK_WAIT_TIMEOUT);
    DBUG_EXECUTE_IF("wl7158_replace_proxies_priv_table_5",
                    error = HA_ERR_LOCK_DEADLOCK;);
    if (error) {
      DBUG_PRINT("info", ("error inserting the row"));
      if (!table->file->is_ignorable_error(error)) goto table_error;
    }
  }

  clear_and_init_db_cache();  // Clear privilege cache
  if (old_row_exists) {
    new_grant.init(user->host.str, user->user.str, proxied_user->host.str,
                   proxied_user->user.str, with_grant_arg);
    acl_update_proxy_user(&new_grant, revoke_grant);
  } else {
    new_grant.init(&global_acl_memory, user->host.str, user->user.str,
                   proxied_user->host.str, proxied_user->user.str,
                   with_grant_arg);
    acl_insert_proxy_user(&new_grant);
  }

  table->file->ha_index_end();
  DBUG_RETURN(0);

  /* This could only happen if the grant tables got corrupted */
table_error:
  DBUG_PRINT("info", ("table error"));
  acl_print_ha_error(error);

  DBUG_PRINT("info", ("aborting replace_proxies_priv_table"));
  table->file->ha_index_end();
  DBUG_RETURN(-1);
}

/**
  Update record in the table mysql.columns_priv

  @param thd          Current thread execution context.
  @param g_t          Pointer to a cached table grant object
  @param table        Pointer to a TABLE object for open mysql.columns_priv
                      table
  @param combo        Pointer to a LEX_USER object containing info about a user
                      being processed
  @param columns      List of columns to give/revoke grant
  @param db           Database name of table for which column priviliges are
                      modified
  @param table_name   Name of table for which column priviliges are modified
  @param rights       Table level grant
  @param revoke_grant Set to true if this is a REVOKE command

  @return  Operation result
    @retval  0    OK.
    @retval  < 0  System error or storage engine error happen
    @retval  > 0  Error in handling current user entry but still can continue
                  processing subsequent user specified in the ACL statement.
*/

int replace_column_table(THD *thd, GRANT_TABLE *g_t, TABLE *table,
                         const LEX_USER &combo, List<LEX_COLUMN> &columns,
                         const char *db, const char *table_name, ulong rights,
                         bool revoke_grant) {
  int result = 0;
  int error;
  uchar key[MAX_KEY_LENGTH];
  uint key_prefix_length;
  Acl_table_intact table_intact(thd);
  DBUG_ENTER("replace_column_table");

  if (table_intact.check(table, ACL_TABLES::TABLE_COLUMNS_PRIV))
    DBUG_RETURN(-1);

  KEY_PART_INFO *key_part = table->key_info->key_part;

  table->use_all_columns();
  table->field[0]->store(combo.host.str, combo.host.length,
                         system_charset_info);
  table->field[1]->store(db, strlen(db), system_charset_info);
  table->field[2]->store(combo.user.str, combo.user.length,
                         system_charset_info);
  table->field[3]->store(table_name, strlen(table_name), system_charset_info);

  /* Get length of 4 first key parts */
  key_prefix_length = (key_part[0].store_length + key_part[1].store_length +
                       key_part[2].store_length + key_part[3].store_length);
  key_copy(key, table->record[0], table->key_info, key_prefix_length);

  rights &= COL_ACLS;  // Only ACL for columns

  /* first fix privileges for all columns in column list */

  List_iterator<LEX_COLUMN> iter(columns);
  class LEX_COLUMN *column;
  error = table->file->ha_index_init(0, 1);
  DBUG_EXECUTE_IF("wl7158_replace_column_table_1", table->file->ha_index_end();
                  error = HA_ERR_LOCK_DEADLOCK;);
  if (error) {
    acl_print_ha_error(error);
    DBUG_RETURN(-1);
  }

  while ((column = iter++)) {
    ulong privileges = column->rights;
    bool old_row_exists = 0;
    uchar user_key[MAX_KEY_LENGTH];

    key_restore(table->record[0], key, table->key_info, key_prefix_length);
    table->field[4]->store(column->column.ptr(), column->column.length(),
                           system_charset_info);
    /* Get key for the first 4 columns */
    key_copy(user_key, table->record[0], table->key_info,
             table->key_info->key_length);

    error = table->file->ha_index_read_map(table->record[0], user_key,
                                           HA_WHOLE_KEY, HA_READ_KEY_EXACT);
    DBUG_ASSERT(table->file->ht->db_type == DB_TYPE_NDBCLUSTER ||
                error != HA_ERR_LOCK_DEADLOCK);
    DBUG_ASSERT(table->file->ht->db_type == DB_TYPE_NDBCLUSTER ||
                error != HA_ERR_LOCK_WAIT_TIMEOUT);
    DBUG_EXECUTE_IF("wl7158_replace_column_table_2",
                    error = HA_ERR_LOCK_DEADLOCK;);
    if (error) {
      if (error != HA_ERR_KEY_NOT_FOUND && error != HA_ERR_END_OF_FILE) {
        acl_print_ha_error(error);
        result = -1;
        goto end;
      }

      if (revoke_grant) {
        my_error(ER_NONEXISTING_TABLE_GRANT, MYF(0), combo.user.str,
                 combo.host.str, table_name); /* purecov: inspected */
        result = 1;                           /* purecov: inspected */
        continue;                             /* purecov: inspected */
      }
      old_row_exists = 0;
      restore_record(table, s->default_values);  // Get empty record
      key_restore(table->record[0], key, table->key_info, key_prefix_length);
      table->field[4]->store(column->column.ptr(), column->column.length(),
                             system_charset_info);
    } else {
      ulong tmp = (ulong)table->field[6]->val_int();
      tmp = fix_rights_for_column(tmp);

      if (revoke_grant)
        privileges = tmp & ~(privileges | rights);
      else
        privileges |= tmp;
      old_row_exists = 1;
      store_record(table, record[1]);  // copy original row
    }

    table->field[6]->store((longlong)get_rights_for_column(privileges), true);

    if (old_row_exists) {
      GRANT_COLUMN *grant_column;
      if (privileges) {
        error = table->file->ha_update_row(table->record[1], table->record[0]);
        DBUG_ASSERT(error != HA_ERR_FOUND_DUPP_KEY);
        DBUG_ASSERT(table->file->ht->db_type == DB_TYPE_NDBCLUSTER ||
                    error != HA_ERR_LOCK_DEADLOCK);
        DBUG_ASSERT(table->file->ht->db_type == DB_TYPE_NDBCLUSTER ||
                    error != HA_ERR_LOCK_WAIT_TIMEOUT);
        DBUG_EXECUTE_IF("wl7158_replace_column_table_3",
                        error = HA_ERR_LOCK_DEADLOCK;);
        if (error && error != HA_ERR_RECORD_IS_THE_SAME) {
          acl_print_ha_error(error);
          result = -1;
          goto end;
        }
      } else {
        error = table->file->ha_delete_row(table->record[1]);
        DBUG_ASSERT(table->file->ht->db_type == DB_TYPE_NDBCLUSTER ||
                    error != HA_ERR_LOCK_DEADLOCK);
        DBUG_ASSERT(table->file->ht->db_type == DB_TYPE_NDBCLUSTER ||
                    error != HA_ERR_LOCK_WAIT_TIMEOUT);
        DBUG_EXECUTE_IF("wl7158_replace_column_table_4",
                        error = HA_ERR_LOCK_DEADLOCK;);
        if (error) {
          acl_print_ha_error(error);
          result = -1;
          goto end;
        }
      }
      grant_column = column_hash_search(g_t, column->column.ptr(),
                                        column->column.length());
      if (grant_column)                     // Should always be true
        grant_column->rights = privileges;  // Update hash
    } else                                  // new grant
    {
      GRANT_COLUMN *grant_column;
      error = table->file->ha_write_row(table->record[0]);
      DBUG_ASSERT(error != HA_ERR_FOUND_DUPP_KEY);
      DBUG_ASSERT(table->file->ht->db_type == DB_TYPE_NDBCLUSTER ||
                  error != HA_ERR_LOCK_DEADLOCK);
      DBUG_ASSERT(table->file->ht->db_type == DB_TYPE_NDBCLUSTER ||
                  error != HA_ERR_LOCK_WAIT_TIMEOUT);
      DBUG_EXECUTE_IF("wl7158_replace_column_table_5",
                      error = HA_ERR_LOCK_DEADLOCK;);
      if (error) {
        acl_print_ha_error(error);
        result = -1;
        goto end;
      }
      grant_column = new (*THR_MALLOC) GRANT_COLUMN(column->column, privileges);
      g_t->hash_columns.emplace(
          grant_column->column,
          unique_ptr_destroy_only<GRANT_COLUMN>(grant_column));
    }
  }

  /*
    If revoke of privileges on the table level, remove all such privileges
    for all columns
  */

  if (revoke_grant) {
    uchar user_key[MAX_KEY_LENGTH];
    key_copy(user_key, table->record[0], table->key_info, key_prefix_length);
    error = table->file->ha_index_read_map(table->record[0], user_key,
                                           (key_part_map)15, HA_READ_KEY_EXACT);
    DBUG_ASSERT(error != HA_ERR_FOUND_DUPP_KEY);
    DBUG_ASSERT(table->file->ht->db_type == DB_TYPE_NDBCLUSTER ||
                error != HA_ERR_LOCK_DEADLOCK);
    DBUG_ASSERT(table->file->ht->db_type == DB_TYPE_NDBCLUSTER ||
                error != HA_ERR_LOCK_WAIT_TIMEOUT);
    DBUG_EXECUTE_IF("wl7158_replace_column_table_6",
                    error = HA_ERR_LOCK_DEADLOCK;);
    if (error) {
      if (error != HA_ERR_KEY_NOT_FOUND && error != HA_ERR_END_OF_FILE) {
        acl_print_ha_error(error);
        result = -1;
      }
      goto end;
    }

    /* Scan through all rows with the same host,db,user and table */
    do {
      ulong privileges = (ulong)table->field[6]->val_int();
      privileges = fix_rights_for_column(privileges);
      store_record(table, record[1]);

      if (privileges & rights)  // is in this record the priv to be revoked ??
      {
        GRANT_COLUMN *grant_column = NULL;
        char colum_name_buf[HOSTNAME_LENGTH + 1];
        String column_name(colum_name_buf, sizeof(colum_name_buf),
                           system_charset_info);

        privileges &= ~rights;
        table->field[6]->store((longlong)get_rights_for_column(privileges),
                               true);
        table->field[4]->val_str(&column_name);
        grant_column =
            column_hash_search(g_t, column_name.ptr(), column_name.length());
        if (privileges) {
          error =
              table->file->ha_update_row(table->record[1], table->record[0]);
          DBUG_ASSERT(table->file->ht->db_type == DB_TYPE_NDBCLUSTER ||
                      error != HA_ERR_LOCK_DEADLOCK);
          DBUG_ASSERT(table->file->ht->db_type == DB_TYPE_NDBCLUSTER ||
                      error != HA_ERR_LOCK_WAIT_TIMEOUT);
          if (error &&
              error != HA_ERR_RECORD_IS_THE_SAME) { /* purecov: deadcode */
            acl_print_ha_error(error);              // deadcode
            result = -1;                            /* purecov: deadcode */
            goto end;                               /* purecov: deadcode */
          }
          if (grant_column) grant_column->rights = privileges;  // Update hash
        } else {
          error = table->file->ha_delete_row(table->record[1]);
          DBUG_ASSERT(table->file->ht->db_type == DB_TYPE_NDBCLUSTER ||
                      error != HA_ERR_LOCK_DEADLOCK);
          DBUG_ASSERT(table->file->ht->db_type == DB_TYPE_NDBCLUSTER ||
                      error != HA_ERR_LOCK_WAIT_TIMEOUT);
          DBUG_EXECUTE_IF("wl7158_replace_column_table_7",
                          error = HA_ERR_LOCK_DEADLOCK;);
          if (error) {
            acl_print_ha_error(error);
            result = -1;
            goto end;
          }
          if (grant_column)
            erase_specific_element(&g_t->hash_columns, grant_column->column,
                                   grant_column);
        }
      }
      error = table->file->ha_index_next(table->record[0]);
      DBUG_ASSERT(table->file->ht->db_type == DB_TYPE_NDBCLUSTER ||
                  error != HA_ERR_LOCK_DEADLOCK);
      DBUG_ASSERT(table->file->ht->db_type == DB_TYPE_NDBCLUSTER ||
                  error != HA_ERR_LOCK_WAIT_TIMEOUT);
      DBUG_EXECUTE_IF("wl7158_replace_column_table_8",
                      error = HA_ERR_LOCK_DEADLOCK;);
      if (error) {
        if (error != HA_ERR_END_OF_FILE) {
          acl_print_ha_error(error);
          result = -1;
        }
        goto end;
      }
    } while (!key_cmp_if_same(table, key, 0, key_prefix_length));
  }

end:
  table->file->ha_index_end();
  DBUG_RETURN(result);
}

/**
  Search and create/update a record for requested table privileges.

  @param thd     The current thread.
  @param grant_table  Cached info about table/columns privileges.
  @param deleted_grant_table  If non-nullptr and grant is removed from
    column cache, it is returned here instead of being destroyed.
  @param table   Pointer to a TABLE object for open mysql.tables_priv table.
  @param combo   User information.
  @param db      Database name of table to give grant.
  @param table_name  Name of table to give grant.
  @param rights  Table privileges to set/update.
  @param col_rights   Column privileges to set/update.
  @param revoke_grant  Set to true if a REVOKE command is executed.

  @return  Operation result
    @retval  0    OK.
    @retval  < 0  System error or storage engine error happen.
    @retval  1    No entry for request.

*/

int replace_table_table(THD *thd, GRANT_TABLE *grant_table,
                        std::unique_ptr<GRANT_TABLE, Destroy_only<GRANT_TABLE>>
                            *deleted_grant_table,
                        TABLE *table, const LEX_USER &combo, const char *db,
                        const char *table_name, ulong rights, ulong col_rights,
                        bool revoke_grant) {
  char grantor[USER_HOST_BUFF_SIZE];
  int old_row_exists = 1;
  int error = 0;
  ulong store_table_rights, store_col_rights;
  uchar user_key[MAX_KEY_LENGTH];
  Acl_table_intact table_intact(thd);
  DBUG_ENTER("replace_table_table");

  if (table_intact.check(table, ACL_TABLES::TABLE_TABLES_PRIV)) DBUG_RETURN(-1);

  get_grantor(thd, grantor);
  /*
    The following should always succeed as new users are created before
    this function is called!
  */
  if (!find_acl_user(combo.host.str, combo.user.str, false)) {
    my_error(ER_PASSWORD_NO_MATCH, MYF(0)); /* purecov: deadcode */
    DBUG_RETURN(1);                         /* purecov: deadcode */
  }

  table->use_all_columns();
  restore_record(table, s->default_values);  // Get empty record
  table->field[0]->store(combo.host.str, combo.host.length,
                         system_charset_info);
  table->field[1]->store(db, strlen(db), system_charset_info);
  table->field[2]->store(combo.user.str, combo.user.length,
                         system_charset_info);
  table->field[3]->store(table_name, strlen(table_name), system_charset_info);
  store_record(table, record[1]);  // store at pos 1
  key_copy(user_key, table->record[0], table->key_info,
           table->key_info->key_length);
  error = table->file->ha_index_read_idx_map(table->record[0], 0, user_key,
                                             HA_WHOLE_KEY, HA_READ_KEY_EXACT);
  DBUG_ASSERT(table->file->ht->db_type == DB_TYPE_NDBCLUSTER ||
              error != HA_ERR_LOCK_DEADLOCK);
  DBUG_ASSERT(table->file->ht->db_type == DB_TYPE_NDBCLUSTER ||
              error != HA_ERR_LOCK_WAIT_TIMEOUT);
  DBUG_EXECUTE_IF("wl7158_replace_table_table_1",
                  error = HA_ERR_LOCK_DEADLOCK;);
  if (error) {
    if (error != HA_ERR_KEY_NOT_FOUND && error != HA_ERR_END_OF_FILE)
      goto table_error;
    /*
      The following should never happen as we first check the in memory
      grant tables for the user.  There is however always a small change that
      the user has modified the grant tables directly.
    */
    if (revoke_grant) {  // no row, no revoke
      my_error(ER_NONEXISTING_TABLE_GRANT, MYF(0), combo.user.str,
               combo.host.str, table_name); /* purecov: deadcode */
      DBUG_RETURN(1);                       /* purecov: deadcode */
    }
    old_row_exists = 0;
    restore_record(table, record[1]);  // Get saved record
  }

  store_table_rights = get_rights_for_table(rights);
  store_col_rights = get_rights_for_column(col_rights);
  if (old_row_exists) {
    ulong j, k;
    store_record(table, record[1]);
    j = (ulong)table->field[6]->val_int();
    k = (ulong)table->field[7]->val_int();

    if (revoke_grant) {
      /* column rights are already fixed in mysql_table_grant */
      store_table_rights = j & ~store_table_rights;
    } else {
      store_table_rights |= j;
      store_col_rights |= k;
    }
  }

  table->field[4]->store(grantor, strlen(grantor), system_charset_info);
  table->field[6]->store((longlong)store_table_rights, true);
  table->field[7]->store((longlong)store_col_rights, true);
  rights = fix_rights_for_table(store_table_rights);
  col_rights = fix_rights_for_column(store_col_rights);

  if (old_row_exists) {
    if (store_table_rights || store_col_rights) {
      error = table->file->ha_update_row(table->record[1], table->record[0]);
      DBUG_ASSERT(error != HA_ERR_FOUND_DUPP_KEY);
      DBUG_ASSERT(table->file->ht->db_type == DB_TYPE_NDBCLUSTER ||
                  error != HA_ERR_LOCK_DEADLOCK);
      DBUG_ASSERT(table->file->ht->db_type == DB_TYPE_NDBCLUSTER ||
                  error != HA_ERR_LOCK_WAIT_TIMEOUT);
      DBUG_EXECUTE_IF("wl7158_replace_table_table_2",
                      error = HA_ERR_LOCK_DEADLOCK;);
      if (error && error != HA_ERR_RECORD_IS_THE_SAME) goto table_error;
    } else {
      error = table->file->ha_delete_row(table->record[1]);
      DBUG_ASSERT(table->file->ht->db_type == DB_TYPE_NDBCLUSTER ||
                  error != HA_ERR_LOCK_DEADLOCK);
      DBUG_ASSERT(table->file->ht->db_type == DB_TYPE_NDBCLUSTER ||
                  error != HA_ERR_LOCK_WAIT_TIMEOUT);
      if (error) goto table_error; /* purecov: deadcode */
    }
  } else {
    error = table->file->ha_write_row(table->record[0]);
    DBUG_ASSERT(error != HA_ERR_FOUND_DUPP_KEY);
    DBUG_ASSERT(table->file->ht->db_type == DB_TYPE_NDBCLUSTER ||
                error != HA_ERR_LOCK_DEADLOCK);
    DBUG_ASSERT(table->file->ht->db_type == DB_TYPE_NDBCLUSTER ||
                error != HA_ERR_LOCK_WAIT_TIMEOUT);
    DBUG_EXECUTE_IF("wl7158_replace_table_table_3",
                    error = HA_ERR_LOCK_DEADLOCK;);
    if (!table->file->is_ignorable_error(error)) goto table_error;
  }

  if (rights | col_rights) {
    grant_table->privs = rights;
    grant_table->cols = col_rights;
  } else {
    // Find this specific grant in column_priv_hash.
    auto it_range = column_priv_hash->equal_range(grant_table->hash_key);
    for (auto it = it_range.first; it != it_range.second; ++it) {
      if (it->second.get() == grant_table) {
        if (deleted_grant_table != nullptr) {
          // Caller now takes ownership.
          *deleted_grant_table = std::move(it->second);
        }
        column_priv_hash->erase(it);
        break;
      }
    }
  }
  DBUG_RETURN(0);

table_error:
  acl_print_ha_error(error);
  DBUG_RETURN(-1);
}

/**
  Search and create/update a record for the routine requested.

  @param thd     The current thread.
  @param grant_name  Cached info about stored routine.
  @param table   Pointer to a TABLE object for open mysql.procs_priv table.
  @param combo   User information.
  @param db      Database name for stored routine.
  @param routine_name  Name for stored routine.
  @param is_proc  True for stored procedure, false for stored function.
  @param rights  Rights requested.
  @param revoke_grant  Set to true if a REVOKE command is executed.

  @return  Operation result
    @retval  0    OK.
    @retval  < 0  System error or storage engine error happen
    @retval  > 0  Error in handling current routine entry but still can continue
                  processing subsequent user specified in the ACL statement.
*/

int replace_routine_table(THD *thd, GRANT_NAME *grant_name, TABLE *table,
                          const LEX_USER &combo, const char *db,
                          const char *routine_name, bool is_proc, ulong rights,
                          bool revoke_grant) {
  char grantor[USER_HOST_BUFF_SIZE];
  int old_row_exists = 1;
  int error = 0;
  ulong store_proc_rights;
  Acl_table_intact table_intact(thd);
  DBUG_ENTER("replace_routine_table");

  if (!initialized) {
    my_error(ER_OPTION_PREVENTS_STATEMENT, MYF(0), "--skip-grant-tables");
    DBUG_RETURN(-1);
  }

  if (table_intact.check(table, ACL_TABLES::TABLE_PROCS_PRIV)) DBUG_RETURN(-1);

  get_grantor(thd, grantor);
  /*
    New users are created before this function is called.

    There may be some cases where a routine's definer is removed but the
    routine remains.
  */

  table->use_all_columns();
  restore_record(table, s->default_values);  // Get empty record
  table->field[0]->store(combo.host.str, combo.host.length, &my_charset_latin1);
  table->field[1]->store(db, strlen(db), &my_charset_latin1);
  table->field[2]->store(combo.user.str, combo.user.length, &my_charset_latin1);
  table->field[3]->store(routine_name, strlen(routine_name),
                         &my_charset_latin1);
  table->field[4]->store((is_proc ? to_longlong(enum_sp_type::PROCEDURE)
                                  : to_longlong(enum_sp_type::FUNCTION)),
                         true);
  store_record(table, record[1]);  // store at pos 1

  error = table->file->ha_index_read_idx_map(table->record[0], 0,
                                             (uchar *)table->field[0]->ptr,
                                             HA_WHOLE_KEY, HA_READ_KEY_EXACT);
  DBUG_ASSERT(table->file->ht->db_type == DB_TYPE_NDBCLUSTER ||
              error != HA_ERR_LOCK_DEADLOCK);
  DBUG_ASSERT(table->file->ht->db_type == DB_TYPE_NDBCLUSTER ||
              error != HA_ERR_LOCK_WAIT_TIMEOUT);
  DBUG_EXECUTE_IF("wl7158_replace_routine_table_1",
                  error = HA_ERR_LOCK_DEADLOCK;);
  if (error) {
    if (error != HA_ERR_KEY_NOT_FOUND && error != HA_ERR_END_OF_FILE)
      goto table_error;
    /*
      The following should never happen as we first check the in memory
      grant tables for the user.  There is however always a small change that
      the user has modified the grant tables directly.
    */
    if (revoke_grant) {  // no row, no revoke
      my_error(ER_NONEXISTING_PROC_GRANT, MYF(0), combo.user.str,
               combo.host.str, routine_name);
      DBUG_RETURN(1);
    }
    old_row_exists = 0;
    restore_record(table, record[1]);  // Get saved record
  }

  store_proc_rights = get_rights_for_procedure(rights);
  if (old_row_exists) {
    ulong j;
    store_record(table, record[1]);
    j = (ulong)table->field[6]->val_int();

    if (revoke_grant) {
      /* column rights are already fixed in mysql_table_grant */
      store_proc_rights = j & ~store_proc_rights;
    } else {
      store_proc_rights |= j;
    }
  }

  table->field[5]->store(grantor, strlen(grantor), &my_charset_latin1);
  table->field[6]->store((longlong)store_proc_rights, true);
  rights = fix_rights_for_procedure(store_proc_rights);

  if (old_row_exists) {
    if (store_proc_rights) {
      error = table->file->ha_update_row(table->record[1], table->record[0]);
      DBUG_ASSERT(error != HA_ERR_FOUND_DUPP_KEY);
      DBUG_ASSERT(table->file->ht->db_type == DB_TYPE_NDBCLUSTER ||
                  error != HA_ERR_LOCK_DEADLOCK);
      DBUG_ASSERT(table->file->ht->db_type == DB_TYPE_NDBCLUSTER ||
                  error != HA_ERR_LOCK_WAIT_TIMEOUT);
      DBUG_EXECUTE_IF("wl7158_replace_routine_table_2",
                      error = HA_ERR_LOCK_DEADLOCK;);
      if (error && error != HA_ERR_RECORD_IS_THE_SAME) goto table_error;
    } else {
      error = table->file->ha_delete_row(table->record[1]);
      DBUG_ASSERT(table->file->ht->db_type == DB_TYPE_NDBCLUSTER ||
                  error != HA_ERR_LOCK_DEADLOCK);
      DBUG_ASSERT(table->file->ht->db_type == DB_TYPE_NDBCLUSTER ||
                  error != HA_ERR_LOCK_WAIT_TIMEOUT);
      DBUG_EXECUTE_IF("wl7158_replace_routine_table_3",
                      error = HA_ERR_LOCK_DEADLOCK;);
      if (error) goto table_error;
    }
  } else {
    error = table->file->ha_write_row(table->record[0]);
    DBUG_ASSERT(error != HA_ERR_FOUND_DUPP_KEY);
    DBUG_ASSERT(table->file->ht->db_type == DB_TYPE_NDBCLUSTER ||
                error != HA_ERR_LOCK_DEADLOCK);
    DBUG_ASSERT(table->file->ht->db_type == DB_TYPE_NDBCLUSTER ||
                error != HA_ERR_LOCK_WAIT_TIMEOUT);
    DBUG_EXECUTE_IF("wl7158_replace_routine_table_4",
                    error = HA_ERR_LOCK_DEADLOCK;);
    if (!table->file->is_ignorable_error(error)) goto table_error;
  }

  if (rights) {
    grant_name->privs = rights;
  } else {
    erase_specific_element(
        is_proc ? proc_priv_hash.get() : func_priv_hash.get(),
        grant_name->hash_key, grant_name);
  }
  DBUG_RETURN(0);

table_error:
  acl_print_ha_error(error);
  DBUG_RETURN(-1);
}

/**
  Prepare an array of all of the grant tables for opening

  Prepare references to all of the grant tables in the order of the
  @ref ACL_TABLES enum.

  Set the tables to be one after another.

  @param[in,out]  tables                Array of ACL_TABLES::LAST_ENTRY
                                        table list elements
                                        which will be used for opening tables.
  @param          lock_type             Lock type to use
  @param          mdl_type              MDL lock type to use
*/
void grant_tables_setup_for_open(TABLE_LIST *tables, thr_lock_type lock_type,
                                 enum_mdl_type mdl_type) {
  /*
    For a TABLE_LIST element that is inited with a lock type TL_WRITE
    the type MDL_SHARED_NO_READ_WRITE of MDL is requested for.
    Acquiring strong MDL lock allows to avoid deadlock and timeout errors
    from SE level.
  */

  tables->init_one_table(C_STRING_WITH_LEN("mysql"), C_STRING_WITH_LEN("user"),
                         "user", lock_type, mdl_type);

  (tables + ACL_TABLES::TABLE_DB)
      ->init_one_table(C_STRING_WITH_LEN("mysql"), C_STRING_WITH_LEN("db"),
                       "db", lock_type, mdl_type);

  (tables + ACL_TABLES::TABLE_TABLES_PRIV)
      ->init_one_table(C_STRING_WITH_LEN("mysql"),
                       C_STRING_WITH_LEN("tables_priv"), "tables_priv",
                       lock_type, mdl_type);

  (tables + ACL_TABLES::TABLE_COLUMNS_PRIV)
      ->init_one_table(C_STRING_WITH_LEN("mysql"),
                       C_STRING_WITH_LEN("columns_priv"), "columns_priv",
                       lock_type, mdl_type);

  (tables + ACL_TABLES::TABLE_PROCS_PRIV)
      ->init_one_table(C_STRING_WITH_LEN("mysql"),
                       C_STRING_WITH_LEN("procs_priv"), "procs_priv", lock_type,
                       mdl_type);

  (tables + ACL_TABLES::TABLE_PROXIES_PRIV)
      ->init_one_table(C_STRING_WITH_LEN("mysql"),
                       C_STRING_WITH_LEN("proxies_priv"), "proxies_priv",
                       lock_type, mdl_type);
  (tables + ACL_TABLES::TABLE_ROLE_EDGES)
      ->init_one_table(C_STRING_WITH_LEN("mysql"),
                       C_STRING_WITH_LEN("role_edges"), "role_edges", lock_type,
                       mdl_type);
  (tables + ACL_TABLES::TABLE_DEFAULT_ROLES)
      ->init_one_table(C_STRING_WITH_LEN("mysql"),
                       C_STRING_WITH_LEN("default_roles"), "default_roles",
                       lock_type, mdl_type);
  (tables + ACL_TABLES::TABLE_DYNAMIC_PRIV)
      ->init_one_table(C_STRING_WITH_LEN("mysql"),
                       C_STRING_WITH_LEN("global_grants"), "global_grants",
                       lock_type, mdl_type);
  (tables + ACL_TABLES::TABLE_PASSWORD_HISTORY)
      ->init_one_table(C_STRING_WITH_LEN("mysql"),
                       C_STRING_WITH_LEN("password_history"),
                       "password_history", lock_type, mdl_type);
  if (lock_type <= TL_READ_NO_INSERT) {
    /* tables new to 8.0 are optional when reading as mysql_upgrade must work */
    tables[ACL_TABLES::TABLE_PASSWORD_HISTORY].open_strategy =
        TABLE_LIST::OPEN_IF_EXISTS;
    tables[ACL_TABLES::TABLE_ROLE_EDGES].open_strategy =
        TABLE_LIST::OPEN_IF_EXISTS;
    tables[ACL_TABLES::TABLE_DEFAULT_ROLES].open_strategy =
        TABLE_LIST::OPEN_IF_EXISTS;
    tables[ACL_TABLES::TABLE_DYNAMIC_PRIV].open_strategy =
        TABLE_LIST::OPEN_IF_EXISTS;
  }

  for (int idx = 0; idx < ACL_TABLES::LAST_ENTRY - 1; ++idx) {
    (tables + idx)->next_local = (tables + idx)->next_global = tables + idx + 1;
    (tables + idx)->open_type = OT_BASE_ONLY;
  }
}

/**
  Open the grant tables.

  @param          thd                   The current thread.
  @param[in,out]  tables                Array of ACL_TABLES::LAST_ENTRY
                                        table list elements
                                        which will be used for opening tables.
  @param[out]     transactional_tables  Set to true if one of grant tables is
                                        transactional, false otherwise.

  @retval  1    Skip GRANT handling during replication.
  @retval  0    OK.
  @retval  < 0  Error.

  @note  IX Backup Lock is implicitly acquired as side effect of calling
         this function.
*/

int open_grant_tables(THD *thd, TABLE_LIST *tables,
                      bool *transactional_tables) {
  DBUG_ENTER("open_grant_tables");

  if (!initialized) {
    my_error(ER_OPTION_PREVENTS_STATEMENT, MYF(0), "--skip-grant-tables");
    DBUG_RETURN(-1);
  }

  *transactional_tables = false;

  grant_tables_setup_for_open(tables);

  /*
    GRANT and REVOKE are applied the slave in/exclusion rules as they are
    some kind of updates to the mysql.% tables.
  */
  if (thd->slave_thread && thd->rli_slave->rpl_filter->is_on()) {
    /*
      The tables must be marked "updating" so that tables_ok() takes them into
      account in tests.
    */
    for (auto i = 0; i < ACL_TABLES::LAST_ENTRY; i++) tables[i].updating = true;

    if (!(thd->sp_runtime_ctx ||
          thd->rli_slave->rpl_filter->tables_ok(0, tables)))
      DBUG_RETURN(1);

    for (auto i = 0; i < ACL_TABLES::LAST_ENTRY; i++)
      tables[i].updating = false;
  }

  if (open_and_lock_tables(
          thd, tables,
          MYSQL_LOCK_IGNORE_TIMEOUT)) {  // This should never happen
    DBUG_RETURN(-1);
  }

  if (check_engine_type_for_acl_table(tables, true) ||
      check_acl_tables_intact(thd, tables)) {
    commit_and_close_mysql_tables(thd);
    DBUG_RETURN(-1);
  }

  for (uint i = 0; i < ACL_TABLES::LAST_ENTRY; ++i)
    *transactional_tables =
        (*transactional_tables ||
         (tables[i].table && tables[i].table->file->has_transactions()));

  DBUG_RETURN(0);
}

/**
  Modify a privilege table.

  @param  table                 The table to modify.
  @param  host_field            The host name field.
  @param  user_field            The user name field.
  @param  user_to               The new name for the user if to be renamed,
                                NULL otherwise.

  @note
  Update user/host in the current record if user_to is not NULL.
  Delete the current record if user_to is NULL.

  @retval  0    OK.
  @retval  != 0  Error.
*/

static int modify_grant_table(TABLE *table, Field *host_field,
                              Field *user_field, LEX_USER *user_to) {
  int error;
  DBUG_ENTER("modify_grant_table");

  if (user_to) {
    /* rename */
    store_record(table, record[1]);
    host_field->store(user_to->host.str, user_to->host.length,
                      system_charset_info);
    user_field->store(user_to->user.str, user_to->user.length,
                      system_charset_info);
    error = table->file->ha_update_row(table->record[1], table->record[0]);
    DBUG_ASSERT(error != HA_ERR_FOUND_DUPP_KEY);
    DBUG_ASSERT(table->file->ht->db_type == DB_TYPE_NDBCLUSTER ||
                error != HA_ERR_LOCK_DEADLOCK);
    DBUG_ASSERT(table->file->ht->db_type == DB_TYPE_NDBCLUSTER ||
                error != HA_ERR_LOCK_WAIT_TIMEOUT);
    DBUG_EXECUTE_IF("wl7158_modify_grant_table_1",
                    error = HA_ERR_LOCK_DEADLOCK;);
    if (error && error != HA_ERR_RECORD_IS_THE_SAME)
      acl_print_ha_error(error);
    else
      error = 0;
  } else {
    /* delete */
    error = table->file->ha_delete_row(table->record[0]);
    DBUG_ASSERT(table->file->ht->db_type == DB_TYPE_NDBCLUSTER ||
                error != HA_ERR_LOCK_DEADLOCK);
    DBUG_ASSERT(table->file->ht->db_type == DB_TYPE_NDBCLUSTER ||
                error != HA_ERR_LOCK_WAIT_TIMEOUT);
    DBUG_EXECUTE_IF("wl7158_modify_grant_table_2",
                    error = HA_ERR_LOCK_DEADLOCK;);
    if (error) acl_print_ha_error(error);
  }

  DBUG_RETURN(error);
}

/**
  Handle a privilege table.
  @param  thd                 The thead handler
  @param  tables              The array with the four open tables.
  @param  table_no            The number of the table to handle (0..4).
  @param  drop                If user_from is to be dropped.
  @param  user_from           The the user to be searched/dropped/renamed.
  @param  user_to             The new name for the user if to be renamed, NULL
                              otherwise.

  Scan through all records in a grant table and apply the requested operation.
  For the "user" table, a single index access is sufficient,
  since there is an unique index on (host, user).
  Delete from grant table if drop is true.
  Update in grant table if drop is false and user_to is not NULL.
  Search in grant table if drop is false and user_to is NULL.

  @return  Operation result
    @retval  0    OK, but no record matched.
    @retval  < 0  Error.
    @retval  > 0  At least one record matched.
*/

int handle_grant_table(THD *thd, TABLE_LIST *tables, ACL_TABLES table_no,
                       bool drop, LEX_USER *user_from, LEX_USER *user_to) {
  int result = 0;
  int error = 0;
  TABLE *table = tables[table_no].table;
  Field *host_field = table->field[0];
  Field *user_field = table->field[table_no && table_no != 5 ? 2 : 1];
  const char *host;
  const char *user;
  uchar user_key[MAX_KEY_LENGTH];
  uint key_prefix_length;
  DBUG_ENTER("handle_grant_table");

  table->use_all_columns();
  if (!table_no)  // mysql.user table
  {
    /*
      The 'user' table has an unique index on (host, user).
      Thus, we can handle everything with a single index access.
      The host- and user fields are consecutive in the user table records.
      So we set host- and user fields of table->record[0] and use the
      pointer to the host field as key.
      index_read_idx() will replace table->record[0] (its first argument)
      by the searched record, if it exists.
    */
    DBUG_PRINT("info",
               ("read table: '%s'  search: '%s'@'%s'", table->s->table_name.str,
                user_from->user.str, user_from->host.str));
    host_field->store(user_from->host.str, user_from->host.length,
                      system_charset_info);
    user_field->store(user_from->user.str, user_from->user.length,
                      system_charset_info);

    key_prefix_length = (table->key_info->key_part[0].store_length +
                         table->key_info->key_part[1].store_length);
    key_copy(user_key, table->record[0], table->key_info, key_prefix_length);

    error = table->file->ha_index_read_idx_map(
        table->record[0], 0, user_key, (key_part_map)3, HA_READ_KEY_EXACT);
    DBUG_ASSERT(table->file->ht->db_type == DB_TYPE_NDBCLUSTER ||
                error != HA_ERR_LOCK_DEADLOCK);
    DBUG_ASSERT(table->file->ht->db_type == DB_TYPE_NDBCLUSTER ||
                error != HA_ERR_LOCK_WAIT_TIMEOUT);
    DBUG_EXECUTE_IF("wl7158_handle_grant_table_1",
                    error = HA_ERR_LOCK_DEADLOCK;);
    if (error) {
      if (error != HA_ERR_KEY_NOT_FOUND && error != HA_ERR_END_OF_FILE) {
        acl_print_ha_error(error);
        result = -1;
      }
    } else {
      /* If requested, delete or update the record. */
      result = ((drop || user_to) &&
                modify_grant_table(table, host_field, user_field, user_to))
                   ? -1
                   : 1; /* Error or found. */
    }
    DBUG_PRINT("info", ("read result: %d", result));
  } else {
    /*
      The non-'user' table do not have indexes on (host, user).
      And their host- and user fields are not consecutive.
      Thus, we need to do a table scan to find all matching records.
    */
    error = table->file->ha_rnd_init(1);
    DBUG_EXECUTE_IF("wl7158_handle_grant_table_2", table->file->ha_rnd_end();
                    error = HA_ERR_LOCK_DEADLOCK;);

    if (error) {
      acl_print_ha_error(error);
      result = -1;
    } else {
#ifdef EXTRA_DEBUG
      DBUG_PRINT("info", ("scan table: '%s'  search: '%s'@'%s'",
                          table->s->table_name.str, user_from->user.str,
                          user_from->host.str));
#endif
      while (true) {
        error = table->file->ha_rnd_next(table->record[0]);
        DBUG_ASSERT(table->file->ht->db_type == DB_TYPE_NDBCLUSTER ||
                    error != HA_ERR_LOCK_DEADLOCK);
        DBUG_ASSERT(table->file->ht->db_type == DB_TYPE_NDBCLUSTER ||
                    error != HA_ERR_LOCK_WAIT_TIMEOUT);
        DBUG_EXECUTE_IF("wl7158_handle_grant_table_3",
                        error = HA_ERR_LOCK_DEADLOCK;);
        if (error) {
          if (error != HA_ERR_END_OF_FILE) {
            acl_print_ha_error(error);
            result = -1;
          }
          break;
        }

        if (!(host = get_field(thd->mem_root, host_field))) host = "";
        if (!(user = get_field(thd->mem_root, user_field))) user = "";

#ifdef EXTRA_DEBUG
        if (table_no != 5) {
          DBUG_PRINT("loop",
                     ("scan fields: '%s'@'%s' '%s' '%s' '%s'", user, host,
                      get_field(thd->mem_root, table->field[1]) /*db*/,
                      get_field(thd->mem_root, table->field[3]) /*table*/,
                      get_field(thd->mem_root, table->field[4]) /*column*/));
        }
#endif
        if (strcmp(user_from->user.str, user) ||
            my_strcasecmp(system_charset_info, user_from->host.str, host))
          continue;

        /* If requested, delete or update the record. */
        result = ((drop || user_to) &&
                  modify_grant_table(table, host_field, user_field, user_to))
                     ? -1
                     : result ? result : 1; /* Error or keep result or found. */
        /* If search is requested, we do not need to search further. */
        if (!drop && !user_to) break;
      }
      (void)table->file->ha_rnd_end();
      DBUG_PRINT("info", ("scan result: %d", result));
    }
  }

  DBUG_RETURN(result);
}

/**
  Check that every ACL table has a supported storage engine (InnoDB).
  Report error if table's engine type is not supported.

  @param tables       Pointer to TABLES_LIST of ACL tables to check.
  @param report_error If true report error to the client/diagnostic
                      area, otherwise write a warning to the error log.

  @return bool
    @retval false OK
    @retval true  some of ACL tables has an unsupported engine type.
*/

bool check_engine_type_for_acl_table(TABLE_LIST *tables, bool report_error) {
  bool invalid_table_found = false;

  for (TABLE_LIST *t = tables; t; t = t->next_local) {
    if (t->table && !t->table->file->ht->is_supported_system_table(
                        t->db, t->table_name, true)) {
      invalid_table_found = true;
      if (report_error) {
        my_error(ER_UNSUPPORTED_ENGINE, MYF(0),
                 ha_resolve_storage_engine_name(t->table->file->ht), t->db,
                 t->table_name);
        // No need to check futher.
        break;
      } else {
        LogErr(WARNING_LEVEL, ER_SYSTEM_TABLES_NOT_SUPPORTED_BY_STORAGE_ENGINE,
               ha_resolve_storage_engine_name(t->table->file->ht), t->db,
               t->table_name);
      }
    }
  }

  return invalid_table_found;
}<|MERGE_RESOLUTION|>--- conflicted
+++ resolved
@@ -1,8 +1,5 @@
 /* Copyright (c) 2000, 2018, Oracle and/or its affiliates. All rights reserved.
-<<<<<<< HEAD
-
-=======
->>>>>>> 9935037c
+
    This program is free software; you can redistribute it and/or modify
    it under the terms of the GNU General Public License, version 2.0,
    as published by the Free Software Foundation.
@@ -944,26 +941,17 @@
     optimize_plugin_compare_by_pointer(&combo->plugin);
     builtin_plugin = auth_plugin_is_built_in(combo->plugin.str);
 
-<<<<<<< HEAD
+    /* The user record was neither present nor the intention was to create it */
     if (!can_create_user) {
-      my_error(ER_CANT_CREATE_USER_WITH_GRANT, MYF(0));
-      error = 1;
-=======
-    /* The user record was neither present nor the intention was to create it */
-    if (!can_create_user)
-    {
-      if(thd->lex->sql_command == SQLCOM_GRANT)
-      {
+      if (!update_password) {
         /* Have come here to GRANT privilege to the non-existing user */
         my_error(ER_CANT_CREATE_USER_WITH_GRANT, MYF(0));
+      } else {
+        /* Have come here to update the password of the non-existing user */
+        my_error(ER_PASSWORD_NO_MATCH, MYF(0), combo->user.str,
+                 combo->host.str);
       }
-      else if (update_password)
-      {
-        /* Have come here to update the password of the non-existing user */
-        my_error(ER_PASSWORD_NO_MATCH, MYF(0), combo->user.str, combo->host.str);
-      }
-      error= 1;
->>>>>>> 9935037c
+      error = 1;
       goto end;
     }
     if (thd->lex->sql_command == SQLCOM_GRANT) {
