/* Copyright (C) 2000 MySQL AB

   This program is free software; you can redistribute it and/or modify
   it under the terms of the GNU General Public License as published by
   the Free Software Foundation; either version 2 of the License, or
   (at your option) any later version.

   This program is distributed in the hope that it will be useful,
   but WITHOUT ANY WARRANTY; without even the implied warranty of
   MERCHANTABILITY or FITNESS FOR A PARTICULAR PURPOSE.  See the
   GNU General Public License for more details.

   You should have received a copy of the GNU General Public License
   along with this program; if not, write to the Free Software
   Foundation, Inc., 59 Temple Place, Suite 330, Boston, MA  02111-1307  USA */

/* This implements 'user defined functions' */

/*
** Known bugs:
**
** Memory for functions are never freed!
** Shared libraries are not closed before mysqld exists;
**   - This is because we can't be sure if some threads is using
**     a functions.
**
** The buggs only affects applications that creates and frees a lot of
** dynamic functions, so this shouldn't be a real problem.
*/

#ifdef __GNUC__
#pragma implementation				// gcc: implement sql_udf.h
#endif

#include "mysql_priv.h"
#include <my_pthread.h>

#ifdef HAVE_DLOPEN
extern "C"
{
#if defined(__WIN__)
  void* dlsym(void* lib,const char* name)
  {
    return GetProcAddress((HMODULE)lib,name);
  }
  void* dlopen(const char* libname,int unused)
  {
    return LoadLibraryEx(libname,NULL,0);
  }
  void dlclose(void* lib)
  {
    FreeLibrary((HMODULE)lib);
  }

#elif !defined(OS2)
#include <dlfcn.h>
#endif

#include <stdarg.h>
#include <hash.h>
}

#ifndef RTLD_NOW
#define RTLD_NOW 1				// For FreeBSD 2.2.2
#endif

#ifndef HAVE_DLERROR
#define dlerror() ""
#endif

static bool initialized = 0;
static MEM_ROOT mem;
static HASH udf_hash;
static rw_lock_t THR_LOCK_udf;


static udf_func *add_udf(LEX_STRING *name, Item_result ret,
                         char *dl, Item_udftype typ);
static void del_udf(udf_func *udf);
static void *find_udf_dl(const char *dl);

static char *init_syms(udf_func *tmp, char *nm)
{
  char *end;

  if (!((tmp->func= dlsym(tmp->dlhandle, tmp->name.str))))
    return tmp->name.str;

  end=strmov(nm,tmp->name.str);

  if (tmp->type == UDFTYPE_AGGREGATE)
  {
    (void)strmov(end, "_clear");
    if (!((tmp->func_clear= dlsym(tmp->dlhandle, nm))))
      return nm;
    (void)strmov(end, "_add");
    if (!((tmp->func_add= dlsym(tmp->dlhandle, nm))))
      return nm;
  }

  (void) strmov(end,"_deinit");
  tmp->func_deinit= dlsym(tmp->dlhandle, nm);

  (void) strmov(end,"_init");
  tmp->func_init= dlsym(tmp->dlhandle, nm);

  /*
    to prefent loading "udf" from, e.g. libc.so
    let's ensure that at least one auxiliary symbol is defined
  */
  if (!tmp->func_init && !tmp->func_deinit && tmp->type != UDFTYPE_AGGREGATE)
  {
    if (opt_allow_suspicious_udfs)
      sql_print_error(ER(ER_CANT_FIND_DL_ENTRY), nm);
    else
      return nm;
  }

  return 0;
}

extern "C" byte* get_hash_key(const byte *buff,uint *length,
			      my_bool not_used __attribute__((unused)))
{
  udf_func *udf=(udf_func*) buff;
  *length=(uint) udf->name.length;
  return (byte*) udf->name.str;
}

/*
** Read all predeclared functions from mysql.func and accept all that
** can be used.
*/

void udf_init()
{
  udf_func *tmp;
  TABLE_LIST tables;
  READ_RECORD read_record_info;
  TABLE *table;
  int error;
  DBUG_ENTER("ufd_init");

  if (initialized)
    DBUG_VOID_RETURN;

  my_rwlock_init(&THR_LOCK_udf,NULL);
  
  init_sql_alloc(&mem, UDF_ALLOC_BLOCK_SIZE, 0);
  THD *new_thd = new THD;
  if (!new_thd ||
      hash_init(&udf_hash,system_charset_info,32,0,0,get_hash_key, NULL, 0))
  {
    sql_print_error("Can't allocate memory for udf structures");
    hash_free(&udf_hash);
    free_root(&mem,MYF(0));
    delete new_thd;
    DBUG_VOID_RETURN;
  }
  initialized = 1;
  new_thd->store_globals();
  new_thd->db= my_strdup("mysql", MYF(0));
  new_thd->db_length=5;

  bzero((gptr) &tables,sizeof(tables));
  tables.alias= tables.real_name= (char*) "func";
  tables.lock_type = TL_READ;
  tables.db=new_thd->db;

  if (simple_open_n_lock_tables(new_thd, &tables))
  {
    DBUG_PRINT("error",("Can't open udf table"));
    sql_print_error("Can't open the mysql.func table. Please run the mysql_install_db script to create it.");
    goto end;
  }

  table= tables.table;
  init_read_record(&read_record_info, new_thd, table, NULL,1,0);
  while (!(error = read_record_info.read_record(&read_record_info)))
  {
    DBUG_PRINT("info",("init udf record"));
    LEX_STRING name;
    name.str=get_field(&mem, table->field[0]);
    name.length = strlen(name.str);
    char *dl_name= get_field(&mem, table->field[2]);
    bool new_dl=0;
    Item_udftype udftype=UDFTYPE_FUNCTION;
    if (table->fields >= 4)			// New func table
      udftype=(Item_udftype) table->field[3]->val_int();

    /*
      Ensure that the .dll doesn't have a path
      This is done to ensure that only approved dll from the system
      directories are used (to make this even remotely secure).
    */
<<<<<<< HEAD
    if (strchr(dl_name, '/') || name.length > NAME_LEN)
=======
    if (strchr(dl_name, '/') ||
        IF_WIN(strchr(dl_name, '\\'),0) ||
        strlen(name) > NAME_LEN)
>>>>>>> 2e936807
    {
      sql_print_error("Invalid row in mysql.func table for function '%.64s'",
                      name.str);
      continue;
    }


    if (!(tmp= add_udf(&name,(Item_result) table->field[1]->val_int(),
                       dl_name, udftype)))
    {
      sql_print_error("Can't alloc memory for udf function: '%.64s'", name.str);
      continue;
    }

    void *dl = find_udf_dl(tmp->dl);
    if (dl == NULL)
    {
      if (!(dl = dlopen(tmp->dl, RTLD_NOW)))
      {
	/* Print warning to log */
	sql_print_error(ER(ER_CANT_OPEN_LIBRARY), tmp->dl,errno,dlerror());
	/* Keep the udf in the hash so that we can remove it later */
	continue;
      }
      new_dl=1;
    }
    tmp->dlhandle = dl;
    {
      char buf[NAME_LEN+16], *missing;
      if ((missing= init_syms(tmp, buf)))
      {
        sql_print_error(ER(ER_CANT_FIND_DL_ENTRY), missing);
        del_udf(tmp);
        if (new_dl)
          dlclose(dl);
      }
    }
  }
  if (error > 0)
    sql_print_error(ER(ER_GET_ERRNO), my_errno);
  end_read_record(&read_record_info);
  new_thd->version--;				// Force close to free memory

end:
  close_thread_tables(new_thd);
  delete new_thd;
  /* Remember that we don't have a THD */
  my_pthread_setspecific_ptr(THR_THD,  0);
  DBUG_VOID_RETURN;
}


void udf_free()
{
  /* close all shared libraries */
  DBUG_ENTER("udf_free");
  for (uint idx=0 ; idx < udf_hash.records ; idx++)
  {
    udf_func *udf=(udf_func*) hash_element(&udf_hash,idx);
    if (udf->dlhandle)				// Not closed before
    {
      /* Mark all versions using the same handler as closed */
      for (uint j=idx+1 ;  j < udf_hash.records ; j++)
      {
	udf_func *tmp=(udf_func*) hash_element(&udf_hash,j);
	if (udf->dlhandle == tmp->dlhandle)
	  tmp->dlhandle=0;			// Already closed
      }
      dlclose(udf->dlhandle);
    }
  }
  hash_free(&udf_hash);
  free_root(&mem,MYF(0));
  if (initialized)
  {
    initialized= 0;
    rwlock_destroy(&THR_LOCK_udf);
  }
  DBUG_VOID_RETURN;
}


static void del_udf(udf_func *udf)
{
  DBUG_ENTER("del_udf");
  if (!--udf->usage_count)
  {
    hash_delete(&udf_hash,(byte*) udf);
    using_udf_functions=udf_hash.records != 0;
  }
  else
  {
    /*
      The functions is in use ; Rename the functions instead of removing it.
      The functions will be automaticly removed when the least threads
      doesn't use it anymore
    */
    char *name= udf->name.str;
    uint name_length=udf->name.length;
    udf->name.str=(char*) "*";
    udf->name.length=1;
    hash_update(&udf_hash,(byte*) udf,(byte*) name,name_length);
  }
  DBUG_VOID_RETURN;
}


void free_udf(udf_func *udf)
{
  DBUG_ENTER("free_udf");
  rw_wrlock(&THR_LOCK_udf);
  if (!--udf->usage_count)
  {
    /*
      We come here when someone has deleted the udf function
      while another thread still was using the udf
    */
    hash_delete(&udf_hash,(byte*) udf);
    using_udf_functions=udf_hash.records != 0;
    if (!find_udf_dl(udf->dl))
      dlclose(udf->dlhandle);
  }
  rw_unlock(&THR_LOCK_udf);
  DBUG_VOID_RETURN;
}


/* This is only called if using_udf_functions != 0 */

udf_func *find_udf(const char *name,uint length,bool mark_used)
{
  udf_func *udf=0;
  DBUG_ENTER("find_udf");

  /* TODO: This should be changed to reader locks someday! */
  if (mark_used)
    rw_wrlock(&THR_LOCK_udf);  /* Called during fix_fields */
  else
    rw_rdlock(&THR_LOCK_udf);  /* Called during parsing */

  if ((udf=(udf_func*) hash_search(&udf_hash,(byte*) name,
				   length ? length : (uint) strlen(name))))
  {
    if (!udf->dlhandle)
      udf=0;					// Could not be opened
    else if (mark_used)
      udf->usage_count++;
  }
  rw_unlock(&THR_LOCK_udf);
  DBUG_RETURN(udf);
}


static void *find_udf_dl(const char *dl)
{
  DBUG_ENTER("find_udf_dl");

  /*
    Because only the function name is hashed, we have to search trough
    all rows to find the dl.
  */
  for (uint idx=0 ; idx < udf_hash.records ; idx++)
  {
    udf_func *udf=(udf_func*) hash_element(&udf_hash,idx);
    if (!strcmp(dl, udf->dl) && udf->dlhandle != NULL)
      DBUG_RETURN(udf->dlhandle);
  }
  DBUG_RETURN(0);
}


/* Assume that name && dl is already allocated */

static udf_func *add_udf(LEX_STRING *name, Item_result ret, char *dl,
			 Item_udftype type)
{
  if (!name || !dl || !(uint) type || (uint) type > (uint) UDFTYPE_AGGREGATE)
    return 0;
  udf_func *tmp= (udf_func*) alloc_root(&mem, sizeof(udf_func));
  if (!tmp)
    return 0;
  bzero((char*) tmp,sizeof(*tmp));
  tmp->name = *name; //dup !!
  tmp->dl = dl;
  tmp->returns = ret;
  tmp->type = type;
  tmp->usage_count=1;
  if (my_hash_insert(&udf_hash,(byte*)  tmp))
    return 0;
  using_udf_functions=1;
  return tmp;
}


int mysql_create_function(THD *thd,udf_func *udf)
{
  int error;
  void *dl=0;
  bool new_dl=0;
  TABLE *table;
  TABLE_LIST tables;
  udf_func *u_d;
  DBUG_ENTER("mysql_create_function");

  if (!initialized)
  {
    send_error(thd, ER_OUT_OF_RESOURCES, ER(ER_OUT_OF_RESOURCES));
    DBUG_RETURN(1);
  }

  /*
    Ensure that the .dll doesn't have a path
    This is done to ensure that only approved dll from the system
    directories are used (to make this even remotely secure).
  */
  if (strchr(udf->dl, '/') || IF_WIN(strchr(dl_name, '\\'),0))
  {
    send_error(thd, ER_UDF_NO_PATHS,ER(ER_UDF_NO_PATHS));
    DBUG_RETURN(1);
  }
  if (udf->name.length > NAME_LEN)
  {
    net_printf(thd, ER_TOO_LONG_IDENT,udf->name);
    DBUG_RETURN(1);
  }

  rw_wrlock(&THR_LOCK_udf);
  if ((hash_search(&udf_hash,(byte*) udf->name.str, udf->name.length)))
  {
    net_printf(thd, ER_UDF_EXISTS, udf->name);
    goto err;
  }
  if (!(dl = find_udf_dl(udf->dl)))
  {
    if (!(dl = dlopen(udf->dl, RTLD_NOW)))
    {
      DBUG_PRINT("error",("dlopen of %s failed, error: %d (%s)",
			  udf->dl,errno,dlerror()));
      net_printf(thd, ER_CANT_OPEN_LIBRARY, udf->dl, errno, dlerror());
      goto err;
    }
    new_dl=1;
  }
  udf->dlhandle=dl;
  {
    char buf[NAME_LEN+16], *missing;
    if ((missing= init_syms(udf, buf)))
    {
      net_printf(thd, ER_CANT_FIND_DL_ENTRY, missing);
      goto err;
    }
  }
  udf->name.str=strdup_root(&mem,udf->name.str);
  udf->dl=strdup_root(&mem,udf->dl);
  if (!(u_d=add_udf(&udf->name,udf->returns,udf->dl,udf->type)))
  {
    send_error(thd,0);		// End of memory
    goto err;
  }
  u_d->dlhandle = dl;
  u_d->func=udf->func;
  u_d->func_init=udf->func_init;
  u_d->func_deinit=udf->func_deinit;
  u_d->func_clear=udf->func_clear;
  u_d->func_add=udf->func_add;

  /* create entry in mysql.func table */

  bzero((char*) &tables,sizeof(tables));
  tables.db= (char*) "mysql";
  tables.real_name= tables.alias= (char*) "func";
  /* Allow creation of functions even if we can't open func table */
  if (!(table = open_ltable(thd,&tables,TL_WRITE)))
    goto err;

  restore_record(table,default_values);		// Default values for fields
  table->field[0]->store(u_d->name.str, u_d->name.length, system_charset_info);
  table->field[1]->store((longlong) u_d->returns);
  table->field[2]->store(u_d->dl,(uint) strlen(u_d->dl), system_charset_info);
  if (table->fields >= 4)			// If not old func format
    table->field[3]->store((longlong) u_d->type);
  error = table->file->write_row(table->record[0]);

  close_thread_tables(thd);
  if (error)
  {
    net_printf(thd, ER_ERROR_ON_WRITE, "mysql.func",error);
    del_udf(u_d);
    goto err;
  }
  rw_unlock(&THR_LOCK_udf);
  DBUG_RETURN(0);

 err:
  if (new_dl)
    dlclose(dl);
  rw_unlock(&THR_LOCK_udf);
  DBUG_RETURN(1);
}


int mysql_drop_function(THD *thd,const LEX_STRING *udf_name)
{
  TABLE *table;
  TABLE_LIST tables;
  udf_func *udf;
  DBUG_ENTER("mysql_drop_function");
  if (!initialized)
  {
    send_error(thd, ER_OUT_OF_RESOURCES, ER(ER_OUT_OF_RESOURCES));
    DBUG_RETURN(1);
  }
  rw_wrlock(&THR_LOCK_udf);  
  if (!(udf=(udf_func*) hash_search(&udf_hash,(byte*) udf_name->str,
				    (uint) udf_name->length)))
  {
    net_printf(thd, ER_FUNCTION_NOT_DEFINED, udf_name->str);
    goto err;
  }
  del_udf(udf);
  /*
    Close the handle if this was function that was found during boot or
    CREATE FUNCTION and it's not in use by any other udf function
  */
  if (udf->dlhandle && !find_udf_dl(udf->dl))
    dlclose(udf->dlhandle);

  bzero((char*) &tables,sizeof(tables));
  tables.db=(char*) "mysql";
  tables.real_name= tables.alias= (char*) "func";
  if (!(table = open_ltable(thd,&tables,TL_WRITE)))
    goto err;
  table->field[0]->store(udf_name->str, udf_name->length, system_charset_info);
  table->file->extra(HA_EXTRA_RETRIEVE_ALL_COLS);
  if (!table->file->index_read_idx(table->record[0], 0,
				   (byte*) table->field[0]->ptr,
				   table->key_info[0].key_length,
				   HA_READ_KEY_EXACT))
  {
    int error;
    if ((error = table->file->delete_row(table->record[0])))
      table->file->print_error(error, MYF(0));
  }
  close_thread_tables(thd);

  rw_unlock(&THR_LOCK_udf);  
  DBUG_RETURN(0);
 err:
  rw_unlock(&THR_LOCK_udf);
  DBUG_RETURN(1);
}

#endif /* HAVE_DLOPEN */<|MERGE_RESOLUTION|>--- conflicted
+++ resolved
@@ -193,13 +193,9 @@
       This is done to ensure that only approved dll from the system
       directories are used (to make this even remotely secure).
     */
-<<<<<<< HEAD
-    if (strchr(dl_name, '/') || name.length > NAME_LEN)
-=======
     if (strchr(dl_name, '/') ||
         IF_WIN(strchr(dl_name, '\\'),0) ||
         strlen(name) > NAME_LEN)
->>>>>>> 2e936807
     {
       sql_print_error("Invalid row in mysql.func table for function '%.64s'",
                       name.str);
