--- conflicted
+++ resolved
@@ -455,11 +455,7 @@
   int	tokval, result_state;
   uint length;
   enum my_lex_states state;
-<<<<<<< HEAD
-  LEX	*lex= (((THD *)yythd)->lex);
-=======
   LEX	*lex= ((THD *)yythd)->lex;
->>>>>>> d37da004
   YYSTYPE *yylval=(YYSTYPE*) arg;
   CHARSET_INFO *cs= ((THD *) yythd)->charset();
   uchar *state_map= cs->state_map;
