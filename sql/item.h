/* Copyright (C) 2000-2006 MySQL AB

   This program is free software; you can redistribute it and/or modify
   it under the terms of the GNU General Public License as published by
   the Free Software Foundation; version 2 of the License.

   This program is distributed in the hope that it will be useful,
   but WITHOUT ANY WARRANTY; without even the implied warranty of
   MERCHANTABILITY or FITNESS FOR A PARTICULAR PURPOSE.  See the
   GNU General Public License for more details.

   You should have received a copy of the GNU General Public License
   along with this program; if not, write to the Free Software
   Foundation, Inc., 59 Temple Place, Suite 330, Boston, MA  02111-1307  USA */


#ifdef USE_PRAGMA_INTERFACE
#pragma interface			/* gcc class implementation */
#endif

class Protocol;
struct TABLE_LIST;
void item_init(void);			/* Init item functions */
class Item_field;

/*
   "Declared Type Collation"
   A combination of collation and its derivation.

  Flags for collation aggregation modes:
  MY_COLL_ALLOW_SUPERSET_CONV  - allow conversion to a superset
  MY_COLL_ALLOW_COERCIBLE_CONV - allow conversion of a coercible value
                                 (i.e. constant).
  MY_COLL_ALLOW_CONV           - allow any kind of conversion
                                 (combination of the above two)
  MY_COLL_DISALLOW_NONE        - don't allow return DERIVATION_NONE
                                 (e.g. when aggregating for comparison)
  MY_COLL_CMP_CONV             - combination of MY_COLL_ALLOW_CONV
                                 and MY_COLL_DISALLOW_NONE
*/

#define MY_COLL_ALLOW_SUPERSET_CONV   1
#define MY_COLL_ALLOW_COERCIBLE_CONV  2
#define MY_COLL_ALLOW_CONV            3
#define MY_COLL_DISALLOW_NONE         4
#define MY_COLL_CMP_CONV              7

class DTCollation {
public:
  CHARSET_INFO     *collation;
  enum Derivation derivation;
  uint repertoire;
  
  void set_repertoire_from_charset(CHARSET_INFO *cs)
  {
    repertoire= cs->state & MY_CS_PUREASCII ?
                MY_REPERTOIRE_ASCII : MY_REPERTOIRE_UNICODE30;
  }
  DTCollation()
  {
    collation= &my_charset_bin;
    derivation= DERIVATION_NONE;
    repertoire= MY_REPERTOIRE_UNICODE30;
  }
  DTCollation(CHARSET_INFO *collation_arg, Derivation derivation_arg)
  {
    collation= collation_arg;
    derivation= derivation_arg;
    set_repertoire_from_charset(collation_arg);
  }
  void set(DTCollation &dt)
  { 
    collation= dt.collation;
    derivation= dt.derivation;
    repertoire= dt.repertoire;
  }
  void set(CHARSET_INFO *collation_arg, Derivation derivation_arg)
  {
    collation= collation_arg;
    derivation= derivation_arg;
    set_repertoire_from_charset(collation_arg);
  }
  void set(CHARSET_INFO *collation_arg,
           Derivation derivation_arg,
           uint repertoire_arg)
  {
    collation= collation_arg;
    derivation= derivation_arg;
    repertoire= repertoire_arg;
  }
  void set(CHARSET_INFO *collation_arg)
  {
    collation= collation_arg;
    set_repertoire_from_charset(collation_arg);
  }
  void set(Derivation derivation_arg)
  { derivation= derivation_arg; }
  bool aggregate(DTCollation &dt, uint flags= 0);
  bool set(DTCollation &dt1, DTCollation &dt2, uint flags= 0)
  { set(dt1); return aggregate(dt2, flags); }
  const char *derivation_name() const
  {
    switch(derivation)
    {
      case DERIVATION_IGNORABLE: return "IGNORABLE";
      case DERIVATION_COERCIBLE: return "COERCIBLE";
      case DERIVATION_IMPLICIT:  return "IMPLICIT";
      case DERIVATION_SYSCONST:  return "SYSCONST";
      case DERIVATION_EXPLICIT:  return "EXPLICIT";
      case DERIVATION_NONE:      return "NONE";
      default: return "UNKNOWN";
    }
  }
};


/*************************************************************************/
/*
  A framework to easily handle different return types for hybrid items
  (hybrid item is an item whose operand can be of any type, e.g. integer,
  real, decimal).
*/

struct Hybrid_type_traits;

struct Hybrid_type
{
  longlong integer;

  double real;
  /*
    Use two decimal buffers interchangeably to speed up += operation
    which has no native support in decimal library.
    Hybrid_type+= arg is implemented as dec_buf[1]= dec_buf[0] + arg.
    The third decimal is used as a handy temporary storage.
  */
  my_decimal dec_buf[3];
  int used_dec_buf_no;

  /*
    Traits moved to a separate class to
      a) be able to easily change object traits in runtime
      b) they work as a differentiator for the union above
  */
  const Hybrid_type_traits *traits;

  Hybrid_type() {}
  /* XXX: add traits->copy() when needed */
  Hybrid_type(const Hybrid_type &rhs) :traits(rhs.traits) {}
};


/* Hybryd_type_traits interface + default implementation for REAL_RESULT */

struct Hybrid_type_traits
{
  virtual Item_result type() const { return REAL_RESULT; }

  virtual void
  fix_length_and_dec(Item *item, Item *arg) const;

  /* Hybrid_type operations. */
  virtual void set_zero(Hybrid_type *val) const { val->real= 0.0; }
  virtual void add(Hybrid_type *val, Field *f) const
  { val->real+= f->val_real(); }
  virtual void div(Hybrid_type *val, ulonglong u) const
  { val->real/= ulonglong2double(u); }

  virtual longlong val_int(Hybrid_type *val, bool unsigned_flag) const
  { return (longlong) rint(val->real); }
  virtual double val_real(Hybrid_type *val) const { return val->real; }
  virtual my_decimal *val_decimal(Hybrid_type *val, my_decimal *buf) const;
  virtual String *val_str(Hybrid_type *val, String *buf, uint8 decimals) const;
  static const Hybrid_type_traits *instance();
  Hybrid_type_traits() {}
  virtual ~Hybrid_type_traits() {}
};


struct Hybrid_type_traits_decimal: public Hybrid_type_traits
{
  virtual Item_result type() const { return DECIMAL_RESULT; }

  virtual void
  fix_length_and_dec(Item *arg, Item *item) const;

  /* Hybrid_type operations. */
  virtual void set_zero(Hybrid_type *val) const;
  virtual void add(Hybrid_type *val, Field *f) const;
  virtual void div(Hybrid_type *val, ulonglong u) const;

  virtual longlong val_int(Hybrid_type *val, bool unsigned_flag) const;
  virtual double val_real(Hybrid_type *val) const;
  virtual my_decimal *val_decimal(Hybrid_type *val, my_decimal *buf) const
  { return &val->dec_buf[val->used_dec_buf_no]; }
  virtual String *val_str(Hybrid_type *val, String *buf, uint8 decimals) const;
  static const Hybrid_type_traits_decimal *instance();
  Hybrid_type_traits_decimal() {};
};


struct Hybrid_type_traits_integer: public Hybrid_type_traits
{
  virtual Item_result type() const { return INT_RESULT; }

  virtual void
  fix_length_and_dec(Item *arg, Item *item) const;

  /* Hybrid_type operations. */
  virtual void set_zero(Hybrid_type *val) const
  { val->integer= 0; }
  virtual void add(Hybrid_type *val, Field *f) const
  { val->integer+= f->val_int(); }
  virtual void div(Hybrid_type *val, ulonglong u) const
  { val->integer/= (longlong) u; }

  virtual longlong val_int(Hybrid_type *val, bool unsigned_flag) const
  { return val->integer; }
  virtual double val_real(Hybrid_type *val) const
  { return (double) val->integer; }
  virtual my_decimal *val_decimal(Hybrid_type *val, my_decimal *buf) const
  {
    int2my_decimal(E_DEC_FATAL_ERROR, val->integer, 0, &val->dec_buf[2]);
    return &val->dec_buf[2];
  }
  virtual String *val_str(Hybrid_type *val, String *buf, uint8 decimals) const
  { buf->set(val->integer, &my_charset_bin); return buf;}
  static const Hybrid_type_traits_integer *instance();
  Hybrid_type_traits_integer() {};
};


void dummy_error_processor(THD *thd, void *data);

void view_error_processor(THD *thd, void *data);

/*
  Instances of Name_resolution_context store the information necesary for
  name resolution of Items and other context analysis of a query made in
  fix_fields().

  This structure is a part of SELECT_LEX, a pointer to this structure is
  assigned when an item is created (which happens mostly during  parsing
  (sql_yacc.yy)), but the structure itself will be initialized after parsing
  is complete

  TODO: move subquery of INSERT ... SELECT and CREATE ... SELECT to
  separate SELECT_LEX which allow to remove tricks of changing this
  structure before and after INSERT/CREATE and its SELECT to make correct
  field name resolution.
*/
struct Name_resolution_context: Sql_alloc
{
  /*
    The name resolution context to search in when an Item cannot be
    resolved in this context (the context of an outer select)
  */
  Name_resolution_context *outer_context;

  /*
    List of tables used to resolve the items of this context.  Usually these
    are tables from the FROM clause of SELECT statement.  The exceptions are
    INSERT ... SELECT and CREATE ... SELECT statements, where SELECT
    subquery is not moved to a separate SELECT_LEX.  For these types of
    statements we have to change this member dynamically to ensure correct
    name resolution of different parts of the statement.
  */
  TABLE_LIST *table_list;
  /*
    In most cases the two table references below replace 'table_list' above
    for the purpose of name resolution. The first and last name resolution
    table references allow us to search only in a sub-tree of the nested
    join tree in a FROM clause. This is needed for NATURAL JOIN, JOIN ... USING
    and JOIN ... ON. 
  */
  TABLE_LIST *first_name_resolution_table;
  /*
    Last table to search in the list of leaf table references that begins
    with first_name_resolution_table.
  */
  TABLE_LIST *last_name_resolution_table;

  /*
    SELECT_LEX item belong to, in case of merged VIEW it can differ from
    SELECT_LEX where item was created, so we can't use table_list/field_list
    from there
  */
  st_select_lex *select_lex;

  /*
    Processor of errors caused during Item name resolving, now used only to
    hide underlying tables in errors about views (i.e. it substitute some
    errors for views)
  */
  void (*error_processor)(THD *, void *);
  void *error_processor_data;

  /*
    When TRUE items are resolved in this context both against the
    SELECT list and this->table_list. If FALSE, items are resolved
    only against this->table_list.
  */
  bool resolve_in_select_list;

  /*
    Security context of this name resolution context. It's used for views
    and is non-zero only if the view is defined with SQL SECURITY DEFINER.
  */
  Security_context *security_ctx;

  Name_resolution_context()
    :outer_context(0), table_list(0), select_lex(0),
    error_processor_data(0),
    security_ctx(0)
    {}

  void init()
  {
    resolve_in_select_list= FALSE;
    error_processor= &dummy_error_processor;
    first_name_resolution_table= NULL;
    last_name_resolution_table= NULL;
  }

  void resolve_in_table_list_only(TABLE_LIST *tables)
  {
    table_list= first_name_resolution_table= tables;
    resolve_in_select_list= FALSE;
  }

  void process_error(THD *thd)
  {
    (*error_processor)(thd, error_processor_data);
  }
};


/*
  Store and restore the current state of a name resolution context.
*/

class Name_resolution_context_state
{
private:
  TABLE_LIST *save_table_list;
  TABLE_LIST *save_first_name_resolution_table;
  TABLE_LIST *save_next_name_resolution_table;
  bool        save_resolve_in_select_list;
  TABLE_LIST *save_next_local;

public:
  Name_resolution_context_state() {}          /* Remove gcc warning */

public:
  /* Save the state of a name resolution context. */
  void save_state(Name_resolution_context *context, TABLE_LIST *table_list)
  {
    save_table_list=                  context->table_list;
    save_first_name_resolution_table= context->first_name_resolution_table;
    save_resolve_in_select_list=      context->resolve_in_select_list;
    save_next_local=                  table_list->next_local;
    save_next_name_resolution_table=  table_list->next_name_resolution_table;
  }

  /* Restore a name resolution context from saved state. */
  void restore_state(Name_resolution_context *context, TABLE_LIST *table_list)
  {
    table_list->next_local=                save_next_local;
    table_list->next_name_resolution_table= save_next_name_resolution_table;
    context->table_list=                   save_table_list;
    context->first_name_resolution_table=  save_first_name_resolution_table;
    context->resolve_in_select_list=       save_resolve_in_select_list;
  }

  TABLE_LIST *get_first_name_resolution_table()
  {
    return save_first_name_resolution_table;
  }
};


/*
  This enum is used to report information about monotonicity of function
  represented by Item* tree.
  Monotonicity is defined only for Item* trees that represent table
  partitioning expressions (i.e. have no subselects/user vars/PS parameters
  etc etc). An Item* tree is assumed to have the same monotonicity properties
  as its correspoinding function F:

  [signed] longlong F(field1, field2, ...) {
    put values of field_i into table record buffer;
    return item->val_int(); 
  }

  NOTE
  At the moment function monotonicity is not well defined (and so may be
  incorrect) for Item trees with parameters/return types that are different
  from INT_RESULT, may be NULL, or are unsigned.
  It will be possible to address this issue once the related partitioning bugs
  (BUG#16002, BUG#15447, BUG#13436) are fixed.
*/

typedef enum monotonicity_info 
{
   NON_MONOTONIC,              /* none of the below holds */
   MONOTONIC_INCREASING,       /* F() is unary and (x < y) => (F(x) <= F(y)) */
   MONOTONIC_STRICT_INCREASING /* F() is unary and (x < y) => (F(x) <  F(y)) */
} enum_monotonicity_info;

/*************************************************************************/

class sp_rcontext;


class Settable_routine_parameter
{
public:
  /*
    Set required privileges for accessing the parameter.

    SYNOPSIS
      set_required_privilege()
        rw        if 'rw' is true then we are going to read and set the
                  parameter, so SELECT and UPDATE privileges might be
                  required, otherwise we only reading it and SELECT
                  privilege might be required.
  */
  Settable_routine_parameter() {}
  virtual ~Settable_routine_parameter() {}
  virtual void set_required_privilege(bool rw) {};

  /*
    Set parameter value.

    SYNOPSIS
      set_value()
        thd       thread handle
        ctx       context to which parameter belongs (if it is local
                  variable).
        it        item which represents new value

    RETURN
      FALSE if parameter value has been set,
      TRUE if error has occured.
  */
  virtual bool set_value(THD *thd, sp_rcontext *ctx, Item **it)= 0;
};


typedef bool (Item::*Item_processor) (uchar *arg);
/*
  Analyzer function
    SYNOPSIS
      argp   in/out IN:  Analysis parameter
                    OUT: Parameter to be passed to the transformer

    RETURN 
      TRUE   Invoke the transformer
      FALSE  Don't do it

*/
typedef bool (Item::*Item_analyzer) (uchar **argp);
typedef Item* (Item::*Item_transformer) (uchar *arg);
typedef void (*Cond_traverser) (const Item *item, void *arg);


class Item {
  Item(const Item &);			/* Prevent use of these */
  void operator=(Item &);
public:
  static void *operator new(size_t size)
  { return sql_alloc(size); }
  static void *operator new(size_t size, MEM_ROOT *mem_root)
  { return alloc_root(mem_root, size); }
  static void operator delete(void *ptr,size_t size) { TRASH(ptr, size); }
  static void operator delete(void *ptr, MEM_ROOT *mem_root) {}

  enum Type {FIELD_ITEM= 0, FUNC_ITEM, SUM_FUNC_ITEM, STRING_ITEM,
	     INT_ITEM, REAL_ITEM, NULL_ITEM, VARBIN_ITEM,
	     COPY_STR_ITEM, FIELD_AVG_ITEM, DEFAULT_VALUE_ITEM,
	     PROC_ITEM,COND_ITEM, REF_ITEM, FIELD_STD_ITEM,
	     FIELD_VARIANCE_ITEM, INSERT_VALUE_ITEM,
             SUBSELECT_ITEM, ROW_ITEM, CACHE_ITEM, TYPE_HOLDER,
             PARAM_ITEM, TRIGGER_FIELD_ITEM, DECIMAL_ITEM,
<<<<<<< HEAD
             XPATH_NODESET, XPATH_NODESET_CMP,
             VIEW_FIXER_ITEM};
=======
             VIEW_FIXER_ITEM,
             // Add new item types here
             MAX_NO_ITEMS // Should always be last
  };
>>>>>>> b6e63e39

  enum cond_result { COND_UNDEF,COND_OK,COND_TRUE,COND_FALSE };

  enum traverse_order { POSTFIX, PREFIX };
  
  /* Reuse size, only used by SP local variable assignment, otherwize 0 */
  uint rsize;

  /*
    str_values's main purpose is to be used to cache the value in
    save_in_field
  */
  String str_value;
  char * name;			/* Name from select */
  /* Original item name (if it was renamed)*/
  char * orig_name;
  Item *next;
  uint32 max_length;
  uint name_length;                     /* Length of name */
  int8 marker;
  uint8 decimals;
  my_bool maybe_null;			/* If item may be null */
  my_bool null_value;			/* if item is null */
  my_bool unsigned_flag;
  my_bool with_sum_func;
  my_bool fixed;                        /* If item fixed with fix_fields */
  my_bool is_autogenerated_name;        /* indicate was name of this Item
                                           autogenerated or set by user */
  DTCollation collation;
  my_bool with_subselect;               /* If this item is a subselect or some
                                           of its arguments is or contains a
                                           subselect */
  Item_result cmp_context;              /* Comparison context */
  // alloc & destruct is done as start of select using sql_alloc
  Item();
  /*
     Constructor used by Item_field, Item_ref & aggregate (sum) functions.
     Used for duplicating lists in processing queries with temporary
     tables
     Also it used for Item_cond_and/Item_cond_or for creating
     top AND/OR structure of WHERE clause to protect it of
     optimisation changes in prepared statements
  */
  Item(THD *thd, Item *item);
  virtual ~Item()
  {
#ifdef EXTRA_DEBUG
    name=0;
#endif
  }		/*lint -e1509 */
  void set_name(const char *str, uint length, CHARSET_INFO *cs);
  void rename(char *new_name);
  void init_make_field(Send_field *tmp_field,enum enum_field_types type);
  virtual void cleanup();
  virtual void make_field(Send_field *field);
  Field *make_string_field(TABLE *table);
  virtual bool fix_fields(THD *, Item **);
  /*
    should be used in case where we are sure that we do not need
    complete fix_fields() procedure.
  */
  inline void quick_fix_field() { fixed= 1; }
  /* Function returns 1 on overflow and -1 on fatal errors */
  int save_in_field_no_warnings(Field *field, bool no_conversions);
  virtual int save_in_field(Field *field, bool no_conversions);
  virtual void save_org_in_field(Field *field)
  { (void) save_in_field(field, 1); }
  virtual int save_safe_in_field(Field *field)
  { return save_in_field(field, 1); }
  virtual bool send(Protocol *protocol, String *str);
  virtual bool eq(const Item *, bool binary_cmp) const;
  virtual Item_result result_type() const { return REAL_RESULT; }
  virtual Item_result cast_to_int_type() const { return result_type(); }
  virtual enum_field_types string_field_type() const;
  virtual enum_field_types field_type() const;
  virtual enum Type type() const =0;
  
  /*
    Return information about function monotonicity. See comment for
    enum_monotonicity_info for details. This function can only be called
    after fix_fields() call.
  */
  virtual enum_monotonicity_info get_monotonicity_info() const
  { return NON_MONOTONIC; }

  /*
    Convert "func_arg $CMP$ const" half-interval into "FUNC(func_arg) $CMP2$ const2"

    SYNOPSIS
      val_int_endpoint()
        left_endp  FALSE  <=> The interval is "x < const" or "x <= const"
                   TRUE   <=> The interval is "x > const" or "x >= const"

        incl_endp  IN   TRUE <=> the comparison is '<' or '>'
                        FALSE <=> the comparison is '<=' or '>='
                   OUT  The same but for the "F(x) $CMP$ F(const)" comparison

    DESCRIPTION
      This function is defined only for unary monotonic functions. The caller
      supplies the source half-interval

         x $CMP$ const

      The value of const is supplied implicitly as the value this item's
      argument, the form of $CMP$ comparison is specified through the
      function's arguments. The calle returns the result interval
         
         F(x) $CMP2$ F(const)
      
      passing back F(const) as the return value, and the form of $CMP2$ 
      through the out parameter. NULL values are assumed to be comparable and
      be less than any non-NULL values.

    RETURN
      The output range bound, which equal to the value of val_int()
        - If the value of the function is NULL then the bound is the 
          smallest possible value of LONGLONG_MIN 
  */
  virtual longlong val_int_endpoint(bool left_endp, bool *incl_endp)
  { DBUG_ASSERT(0); return 0; }


  /* valXXX methods must return NULL or 0 or 0.0 if null_value is set. */
  /*
    Return double precision floating point representation of item.

    SYNOPSIS
      val_real()

    RETURN
      In case of NULL value return 0.0 and set null_value flag to TRUE.
      If value is not null null_value flag will be reset to FALSE.
  */
  virtual double val_real()=0;
  /*
    Return integer representation of item.

    SYNOPSIS
      val_int()

    RETURN
      In case of NULL value return 0 and set null_value flag to TRUE.
      If value is not null null_value flag will be reset to FALSE.
  */
  virtual longlong val_int()=0;
  /*
    This is just a shortcut to avoid the cast. You should still use
    unsigned_flag to check the sign of the item.
  */
  inline ulonglong val_uint() { return (ulonglong) val_int(); }
  /*
    Return string representation of this item object.

    SYNOPSIS
      val_str()
      str   an allocated buffer this or any nested Item object can use to
            store return value of this method.

    NOTE
      Buffer passed via argument  should only be used if the item itself
      doesn't have an own String buffer. In case when the item maintains
      it's own string buffer, it's preferable to return it instead to
      minimize number of mallocs/memcpys.
      The caller of this method can modify returned string, but only in case
      when it was allocated on heap, (is_alloced() is true).  This allows
      the caller to efficiently use a buffer allocated by a child without
      having to allocate a buffer of it's own. The buffer, given to
      val_str() as argument, belongs to the caller and is later used by the
      caller at it's own choosing.
      A few implications from the above:
      - unless you return a string object which only points to your buffer
        but doesn't manages it you should be ready that it will be
        modified.
      - even for not allocated strings (is_alloced() == false) the caller
        can change charset (see Item_func_{typecast/binary}. XXX: is this
        a bug?
      - still you should try to minimize data copying and return internal
        object whenever possible.

    RETURN
      In case of NULL value return 0 (NULL pointer) and set null_value flag
      to TRUE.
      If value is not null null_value flag will be reset to FALSE.
  */
  virtual String *val_str(String *str)=0;
  /*
    Return decimal representation of item with fixed point.

    SYNOPSIS
      val_decimal()
      decimal_buffer  buffer which can be used by Item for returning value
                      (but can be not)

    NOTE
      Returned value should not be changed if it is not the same which was
      passed via argument.

    RETURN
      Return pointer on my_decimal (it can be other then passed via argument)
        if value is not NULL (null_value flag will be reset to FALSE).
      In case of NULL value it return 0 pointer and set null_value flag
        to TRUE.
  */
  virtual my_decimal *val_decimal(my_decimal *decimal_buffer)= 0;
  /*
    Return boolean value of item.

    RETURN
      FALSE value is false or NULL
      TRUE value is true (not equal to 0)
  */
  virtual bool val_bool();
  virtual String *val_nodeset(String*) { return 0; }
  /* Helper functions, see item_sum.cc */
  String *val_string_from_real(String *str);
  String *val_string_from_int(String *str);
  String *val_string_from_decimal(String *str);
  my_decimal *val_decimal_from_real(my_decimal *decimal_value);
  my_decimal *val_decimal_from_int(my_decimal *decimal_value);
  my_decimal *val_decimal_from_string(my_decimal *decimal_value);
  my_decimal *val_decimal_from_date(my_decimal *decimal_value);
  my_decimal *val_decimal_from_time(my_decimal *decimal_value);
  longlong val_int_from_decimal();
  double val_real_from_decimal();

  int save_time_in_field(Field *field);
  int save_date_in_field(Field *field);
  int save_str_value_in_field(Field *field, String *result);

  virtual Field *get_tmp_table_field() { return 0; }
  /* This is also used to create fields in CREATE ... SELECT: */
  virtual Field *tmp_table_field(TABLE *t_arg) { return 0; }
  virtual const char *full_name() const { return name ? name : "???"; }

  /*
    *result* family of methods is analog of *val* family (see above) but
    return value of result_field of item if it is present. If Item have not
    result field, it return val(). This methods set null_value flag in same
    way as *val* methods do it.
  */
  virtual double  val_result() { return val_real(); }
  virtual longlong val_int_result() { return val_int(); }
  virtual String *str_result(String* tmp) { return val_str(tmp); }
  virtual my_decimal *val_decimal_result(my_decimal *val)
  { return val_decimal(val); }
  virtual bool val_bool_result() { return val_bool(); }

  /* bit map of tables used by item */
  virtual table_map used_tables() const { return (table_map) 0L; }
  /*
    Return table map of tables that can't be NULL tables (tables that are
    used in a context where if they would contain a NULL row generated
    by a LEFT or RIGHT join, the item would not be true).
    This expression is used on WHERE item to determinate if a LEFT JOIN can be
    converted to a normal join.
    Generally this function should return used_tables() if the function
    would return null if any of the arguments are null
    As this is only used in the beginning of optimization, the value don't
    have to be updated in update_used_tables()
  */
  virtual table_map not_null_tables() const { return used_tables(); }
  /*
    Returns true if this is a simple constant item like an integer, not
    a constant expression. Used in the optimizer to propagate basic constants.
  */
  virtual bool basic_const_item() const { return 0; }
  /* cloning of constant items (0 if it is not const) */
  virtual Item *clone_item() { return 0; }
  virtual cond_result eq_cmp_result() const { return COND_OK; }
  inline uint float_length(uint decimals_par) const
  { return decimals != NOT_FIXED_DEC ? (DBL_DIG+2+decimals_par) : DBL_DIG+8;}
  virtual uint decimal_precision() const;
  inline int decimal_int_part() const
  { return my_decimal_int_part(decimal_precision(), decimals); }
  /* 
    Returns true if this is constant (during query execution, i.e. its value
    will not change until next fix_fields) and its value is known.
  */
  virtual bool const_item() const { return used_tables() == 0; }
  /* 
    Returns true if this is constant but its value may be not known yet.
    (Can be used for parameters of prep. stmts or of stored procedures.)
  */
  virtual bool const_during_execution() const 
  { return (used_tables() & ~PARAM_TABLE_BIT) == 0; }
  /*
    This is an essential method for correct functioning of VIEWS.
    To save a view in an .frm file we need its unequivocal
    definition in SQL that takes into account sql_mode and
    environmental settings.  Currently such definition is restored
    by traversing through the parsed tree of a view and
    print()'ing SQL syntax of every node to a String buffer. This
    method is used to print the SQL definition of an item. The
    second use of this method is for EXPLAIN EXTENDED, to print
    the SQL of a query after all optimizations of the parsed tree
    have been done.
  */
  virtual void print(String *str_arg) { str_arg->append(full_name()); }
  void print_item_w_name(String *);
  virtual void update_used_tables() {}
  virtual void split_sum_func(THD *thd, Item **ref_pointer_array,
                              List<Item> &fields) {}
  /* Called for items that really have to be split */
  void split_sum_func2(THD *thd, Item **ref_pointer_array, List<Item> &fields,
                       Item **ref, bool skip_registered);
  virtual bool get_date(MYSQL_TIME *ltime,uint fuzzydate);
  virtual bool get_time(MYSQL_TIME *ltime);
  virtual bool get_date_result(MYSQL_TIME *ltime,uint fuzzydate)
  { return get_date(ltime,fuzzydate); }
  /*
    The method allows to determine nullness of a complex expression 
    without fully evaluating it, instead of calling val/result*() then 
    checking null_value. Used in Item_func_isnull/Item_func_isnotnull
    and Item_sum_count/Item_sum_count_distinct.
    Any new item which can be NULL must implement this method.
  */
  virtual bool is_null() { return 0; }

  /*
   Make sure the null_value member has a correct value.
  */
  virtual void update_null_value () { (void) val_int(); }

  /*
    Inform the item that there will be no distinction between its result
    being FALSE or NULL.

    NOTE
      This function will be called for eg. Items that are top-level AND-parts
      of the WHERE clause. Items implementing this function (currently
      Item_cond_and and subquery-related item) enable special optimizations
      when they are "top level".
  */
  virtual void top_level_item() {}
  /*
    set field of temporary table for Item which can be switched on temporary
    table during query processing (grouping and so on)
  */
  virtual void set_result_field(Field *field) {}
  virtual bool is_result_field() { return 0; }
  virtual bool is_bool_func() { return 0; }
  virtual void save_in_result_field(bool no_conversions) {}
  /*
    set value of aggregate function in case of no rows for grouping were found
  */
  virtual void no_rows_in_result() {}
  virtual Item *copy_or_same(THD *thd) { return this; }
  virtual Item *copy_andor_structure(THD *thd) { return this; }
  virtual Item *real_item() { return this; }
  virtual Item *get_tmp_table_item(THD *thd) { return copy_or_same(thd); }

  static CHARSET_INFO *default_charset();
  virtual CHARSET_INFO *compare_collation() { return NULL; }

  virtual bool walk(Item_processor processor, bool walk_subquery, uchar *arg)
  {
    return (this->*processor)(arg);
  }

  virtual Item* transform(Item_transformer transformer, uchar *arg);

  /*
    This function performs a generic "compilation" of the Item tree.
    The process of compilation is assumed to go as follows: 
    
    compile()
    { 
      if (this->*some_analyzer(...))
      {
        compile children if any;
        this->*some_transformer(...);
      }
    }

    i.e. analysis is performed top-down while transformation is done
    bottom-up.      
  */
  virtual Item* compile(Item_analyzer analyzer, uchar **arg_p,
                        Item_transformer transformer, uchar *arg_t)
  {
    if ((this->*analyzer) (arg_p))
      return ((this->*transformer) (arg_t));
    return 0;
  }

   virtual void traverse_cond(Cond_traverser traverser,
                              void *arg, traverse_order order)
   {
     (*traverser)(this, arg);
   }

  virtual bool remove_dependence_processor(uchar * arg) { return 0; }
  virtual bool remove_fixed(uchar * arg) { fixed= 0; return 0; }
  virtual bool cleanup_processor(uchar *arg);
  virtual bool collect_item_field_processor(uchar * arg) { return 0; }
  virtual bool find_item_in_field_list_processor(uchar *arg) { return 0; }
  virtual bool change_context_processor(uchar *context) { return 0; }
  virtual bool reset_query_id_processor(uchar *query_id_arg) { return 0; }
  virtual bool is_expensive_processor(uchar *arg) { return 0; }
  virtual bool register_field_in_read_map(uchar *arg) { return 0; }
  /*
    Check if a partition function is allowed
    SYNOPSIS
      check_partition_func_processor()
      int_arg                        Ignored
    RETURN VALUE
      TRUE                           Partition function not accepted
      FALSE                          Partition function accepted

    DESCRIPTION
    check_partition_func_processor is used to check if a partition function
    uses an allowed function. An allowed function will always ensure that
    X=Y guarantees that also part_function(X)=part_function(Y) where X is
    a set of partition fields and so is Y. The problems comes mainly from
    character sets where two equal strings can be quite unequal. E.g. the
    german character for double s is equal to 2 s.

    The default is that an item is not allowed
    in a partition function. Allowed functions
    can never depend on server version, they cannot depend on anything
    related to the environment. They can also only depend on a set of
    fields in the table itself. They cannot depend on other tables and
    cannot contain any queries and cannot contain udf's or similar.
    If a new Item class is defined and it inherits from a class that is
    allowed in a partition function then it is very important to consider
    whether this should be inherited to the new class. If not the function
    below should be defined in the new Item class.

    The general behaviour is that most integer functions are allowed.
    If the partition function contains any multi-byte collations then
    the function check_part_func_fields will report an error on the
    partition function independent of what functions are used. So the
    only character sets allowed are single character collation and
    even for those only a limited set of functions are allowed. The
    problem with multi-byte collations is that almost every string
    function has the ability to change things such that two strings
    that are equal will not be equal after manipulated by a string
    function. E.g. two strings one contains a double s, there is a
    special german character that is equal to two s. Now assume a
    string function removes one character at this place, then in
    one the double s will be removed and in the other there will
    still be one s remaining and the strings are no longer equal
    and thus the partition function will not sort equal strings into
    the same partitions.

    So the check if a partition function is valid is two steps. First
    check that the field types are valid, next check that the partition
    function is valid. The current set of partition functions valid
    assumes that there are no multi-byte collations amongst the partition
    fields.
  */
  virtual bool check_partition_func_processor(uchar *bool_arg) { return TRUE;}
  virtual bool subst_argument_checker(uchar **arg)
  { 
    if (*arg)
      *arg= NULL; 
    return TRUE;     
  }

  virtual Item *equal_fields_propagator(uchar * arg) { return this; }
  virtual bool set_no_const_sub(uchar *arg) { return FALSE; }
  virtual Item *replace_equal_field(uchar * arg) { return this; }

  /*
    For SP local variable returns pointer to Item representing its
    current value and pointer to current Item otherwise.
  */
  virtual Item *this_item() { return this; }
  virtual const Item *this_item() const { return this; }

  /*
    For SP local variable returns address of pointer to Item representing its
    current value and pointer passed via parameter otherwise.
  */
  virtual Item **this_item_addr(THD *thd, Item **addr_arg) { return addr_arg; }

  // Row emulation
  virtual uint cols() { return 1; }
  virtual Item* element_index(uint i) { return this; }
  virtual Item** addr(uint i) { return 0; }
  virtual bool check_cols(uint c);
  // It is not row => null inside is impossible
  virtual bool null_inside() { return 0; }
  // used in row subselects to get value of elements
  virtual void bring_value() {}

  Field *tmp_table_field_from_field_type(TABLE *table, bool fixed_length);
  virtual Item_field *filed_for_view_update() { return 0; }

  virtual Item *neg_transformer(THD *thd) { return NULL; }
  virtual Item *update_value_transformer(uchar *select_arg) { return this; }
  virtual Item *safe_charset_converter(CHARSET_INFO *tocs);
  void delete_self()
  {
    cleanup();
    delete this;
  }

  virtual bool is_splocal() { return 0; } /* Needed for error checking */

  /*
    Return Settable_routine_parameter interface of the Item.  Return 0
    if this Item is not Settable_routine_parameter.
  */
  virtual Settable_routine_parameter *get_settable_routine_parameter()
  {
    return 0;
  }
  /*
    result_as_longlong() must return TRUE for Items representing DATE/TIME
    functions and DATE/TIME table fields.
    Those Items have result_type()==STRING_RESULT (and not INT_RESULT), but
    their values should be compared as integers (because the integer
    representation is more precise than the string one).
  */
  virtual bool result_as_longlong() { return FALSE; }
  bool is_datetime();
  virtual Field::geometry_type get_geometry_type() const
    { return Field::GEOM_GEOMETRY; };
  String *check_well_formed_result(String *str, bool send_error= 0);
};


class sp_head;


/*****************************************************************************
  The class is a base class for representation of stored routine variables in
  the Item-hierarchy. There are the following kinds of SP-vars:
    - local variables (Item_splocal);
    - CASE expression (Item_case_expr);
*****************************************************************************/

class Item_sp_variable :public Item
{
protected:
  /*
    THD, which is stored in fix_fields() and is used in this_item() to avoid
    current_thd use.
  */
  THD *m_thd;

public:
  LEX_STRING m_name;

public:
#ifndef DBUG_OFF
  /*
    Routine to which this Item_splocal belongs. Used for checking if correct
    runtime context is used for variable handling.
  */
  sp_head *m_sp;
#endif

public:
  Item_sp_variable(char *sp_var_name_str, uint sp_var_name_length);

public:
  bool fix_fields(THD *thd, Item **);

  double val_real();
  longlong val_int();
  String *val_str(String *sp);
  my_decimal *val_decimal(my_decimal *decimal_value);
  bool is_null();

public:
  inline void make_field(Send_field *field);
  
  inline bool const_item() const;
  
  inline int save_in_field(Field *field, bool no_conversions);
  inline bool send(Protocol *protocol, String *str);
}; 

/*****************************************************************************
  Item_sp_variable inline implementation.
*****************************************************************************/

inline void Item_sp_variable::make_field(Send_field *field)
{
  Item *it= this_item();

  if (name)
    it->set_name(name, (uint) strlen(name), system_charset_info);
  else
    it->set_name(m_name.str, m_name.length, system_charset_info);
  it->make_field(field);
}

inline bool Item_sp_variable::const_item() const
{
  return TRUE;
}

inline int Item_sp_variable::save_in_field(Field *field, bool no_conversions)
{
  return this_item()->save_in_field(field, no_conversions);
}

inline bool Item_sp_variable::send(Protocol *protocol, String *str)
{
  return this_item()->send(protocol, str);
}


/*****************************************************************************
  A reference to local SP variable (incl. reference to SP parameter), used in
  runtime.
*****************************************************************************/

class Item_splocal :public Item_sp_variable,
                    private Settable_routine_parameter
{
  uint m_var_idx;

  Type m_type;
  Item_result m_result_type;
  enum_field_types m_field_type;
public:
  /* 
    Position of this reference to SP variable in the statement (the
    statement itself is in sp_instr_stmt::m_query).
    This is valid only for references to SP variables in statements,
    excluding DECLARE CURSOR statement. It is used to replace references to SP
    variables with NAME_CONST calls when putting statements into the binary
    log.
    Value of 0 means that this object doesn't corresponding to reference to
    SP variable in query text.
  */
  uint pos_in_query;
  /*
    Byte length of SP variable name in the statement (see pos_in_query).
    The value of this field may differ from the name_length value because
    name_length contains byte length of UTF8-encoded item name, but
    the query string (see sp_instr_stmt::m_query) is currently stored with
    a charset from the SET NAMES statement.
  */
  uint len_in_query;

  Item_splocal(const LEX_STRING &sp_var_name, uint sp_var_idx,
               enum_field_types sp_var_type,
               uint pos_in_q= 0, uint len_in_q= 0);

  bool is_splocal() { return 1; } /* Needed for error checking */

  Item *this_item();
  const Item *this_item() const;
  Item **this_item_addr(THD *thd, Item **);

  void print(String *str);

public:
  inline const LEX_STRING *my_name() const;

  inline uint get_var_idx() const;

  inline enum Type type() const;
  inline Item_result result_type() const;
  inline enum_field_types field_type() const { return m_field_type; }

private:
  bool set_value(THD *thd, sp_rcontext *ctx, Item **it);

public:
  Settable_routine_parameter *get_settable_routine_parameter()
  {
    return this;
  }
};

/*****************************************************************************
  Item_splocal inline implementation.
*****************************************************************************/

inline const LEX_STRING *Item_splocal::my_name() const
{
  return &m_name;
}

inline uint Item_splocal::get_var_idx() const
{
  return m_var_idx;
}

inline enum Item::Type Item_splocal::type() const
{
  return m_type;
}

inline Item_result Item_splocal::result_type() const
{
  return m_result_type;
}


/*****************************************************************************
  A reference to case expression in SP, used in runtime.
*****************************************************************************/

class Item_case_expr :public Item_sp_variable
{
public:
  Item_case_expr(uint case_expr_id);

public:
  Item *this_item();
  const Item *this_item() const;
  Item **this_item_addr(THD *thd, Item **);

  inline enum Type type() const;
  inline Item_result result_type() const;

public:
  /*
    NOTE: print() is intended to be used from views and for debug.
    Item_case_expr can not occur in views, so here it is only for debug
    purposes.
  */
  void print(String *str);

private:
  uint m_case_expr_id;
};

/*****************************************************************************
  Item_case_expr inline implementation.
*****************************************************************************/

inline enum Item::Type Item_case_expr::type() const
{
  return this_item()->type();
}

inline Item_result Item_case_expr::result_type() const
{
  return this_item()->result_type();
}


/*
  NAME_CONST(given_name, const_value). 
  This 'function' has all properties of the supplied const_value (which is 
  assumed to be a literal constant), and the name given_name. 

  This is used to replace references to SP variables when we write PROCEDURE
  statements into the binary log.

  TODO
    Together with Item_splocal and Item::this_item() we can actually extract
    common a base of this class and Item_splocal. Maybe it is possible to
    extract a common base with class Item_ref, too.
*/

class Item_name_const : public Item
{
  Item *value_item;
  Item *name_item;
  bool valid_args;
public:
  Item_name_const(Item *name_arg, Item *val):
    value_item(val), name_item(name_arg)
  {
    if (!(valid_args= name_item->basic_const_item() & 
                      value_item->basic_const_item()))
      my_error(ER_WRONG_ARGUMENTS, MYF(0), "NAME_CONST");
    Item::maybe_null= TRUE;
  }

  bool fix_fields(THD *, Item **);

  enum Type type() const;
  double val_real();
  longlong val_int();
  String *val_str(String *sp);
  my_decimal *val_decimal(my_decimal *);
  bool is_null();
  void print(String *str);

  Item_result result_type() const
  {
    return value_item->result_type();
  }

  bool const_item() const
  {
    return TRUE;
  }

  int save_in_field(Field *field, bool no_conversions)
  {
    return  value_item->save_in_field(field, no_conversions);
  }

  bool send(Protocol *protocol, String *str)
  {
    return value_item->send(protocol, str);
  }
};

bool agg_item_collations(DTCollation &c, const char *name,
                         Item **items, uint nitems, uint flags, int item_sep);
bool agg_item_collations_for_comparison(DTCollation &c, const char *name,
                                        Item **items, uint nitems, uint flags);
bool agg_item_charsets(DTCollation &c, const char *name,
                       Item **items, uint nitems, uint flags, int item_sep);


class Item_num: public Item
{
public:
  Item_num() {}                               /* Remove gcc warning */
  virtual Item_num *neg()= 0;
  Item *safe_charset_converter(CHARSET_INFO *tocs);
  bool check_partition_func_processor(uchar *int_arg) { return FALSE;}
};

#define NO_CACHED_FIELD_INDEX ((uint)(-1))

class st_select_lex;
class Item_ident :public Item
{
protected:
  /* 
    We have to store initial values of db_name, table_name and field_name
    to be able to restore them during cleanup() because they can be 
    updated during fix_fields() to values from Field object and life-time 
    of those is shorter than life-time of Item_field.
  */
  const char *orig_db_name;
  const char *orig_table_name;
  const char *orig_field_name;

public:
  Name_resolution_context *context;
  const char *db_name;
  const char *table_name;
  const char *field_name;
  bool alias_name_used; /* true if item was resolved against alias */
  /* 
    Cached value of index for this field in table->field array, used by prep. 
    stmts for speeding up their re-execution. Holds NO_CACHED_FIELD_INDEX 
    if index value is not known.
  */
  uint cached_field_index;
  /*
    Cached pointer to table which contains this field, used for the same reason
    by prep. stmt. too in case then we have not-fully qualified field.
    0 - means no cached value.
  */
  TABLE_LIST *cached_table;
  st_select_lex *depended_from;
  Item_ident(Name_resolution_context *context_arg,
             const char *db_name_arg, const char *table_name_arg,
             const char *field_name_arg);
  Item_ident(THD *thd, Item_ident *item);
  const char *full_name() const;
  void cleanup();
  bool remove_dependence_processor(uchar * arg);
  void print(String *str);
  virtual bool change_context_processor(uchar *cntx)
    { context= (Name_resolution_context *)cntx; return FALSE; }
  friend bool insert_fields(THD *thd, Name_resolution_context *context,
                            const char *db_name,
                            const char *table_name, List_iterator<Item> *it,
                            bool any_privileges);
};


class Item_ident_for_show :public Item
{
public:
  Field *field;
  const char *db_name;
  const char *table_name;

  Item_ident_for_show(Field *par_field, const char *db_arg,
                      const char *table_name_arg)
    :field(par_field), db_name(db_arg), table_name(table_name_arg)
  {}

  enum Type type() const { return FIELD_ITEM; }
  double val_real() { return field->val_real(); }
  longlong val_int() { return field->val_int(); }
  String *val_str(String *str) { return field->val_str(str); }
  my_decimal *val_decimal(my_decimal *dec) { return field->val_decimal(dec); }
  void make_field(Send_field *tmp_field);
};


class Item_equal;
class COND_EQUAL;

class Item_field :public Item_ident
{
protected:
  void set_field(Field *field);
public:
  Field *field,*result_field;
  Item_equal *item_equal;
  bool no_const_subst;
  /*
    if any_privileges set to TRUE then here real effective privileges will
    be stored
  */
  uint have_privileges;
  /* field need any privileges (for VIEW creation) */
  bool any_privileges;
  Item_field(Name_resolution_context *context_arg,
             const char *db_arg,const char *table_name_arg,
	     const char *field_name_arg);
  /*
    Constructor needed to process subselect with temporary tables (see Item)
  */
  Item_field(THD *thd, Item_field *item);
  /*
    Constructor used inside setup_wild(), ensures that field, table,
    and database names will live as long as Item_field (this is important
    in prepared statements).
  */
  Item_field(THD *thd, Name_resolution_context *context_arg, Field *field);
  /*
    If this constructor is used, fix_fields() won't work, because
    db_name, table_name and column_name are unknown. It's necessary to call
    reset_field() before fix_fields() for all fields created this way.
  */
  Item_field(Field *field);
  enum Type type() const { return FIELD_ITEM; }
  bool eq(const Item *item, bool binary_cmp) const;
  double val_real();
  longlong val_int();
  my_decimal *val_decimal(my_decimal *);
  String *val_str(String*);
  double val_result();
  longlong val_int_result();
  String *str_result(String* tmp);
  my_decimal *val_decimal_result(my_decimal *);
  bool val_bool_result();
  bool send(Protocol *protocol, String *str_arg);
  void reset_field(Field *f);
  bool fix_fields(THD *, Item **);
  void make_field(Send_field *tmp_field);
  int save_in_field(Field *field,bool no_conversions);
  void save_org_in_field(Field *field);
  table_map used_tables() const;
  enum Item_result result_type () const
  {
    return field->result_type();
  }
  Item_result cast_to_int_type() const
  {
    return field->cast_to_int_type();
  }
  enum_field_types field_type() const
  {
    return field->type();
  }
  enum_monotonicity_info get_monotonicity_info() const
  {
    return MONOTONIC_STRICT_INCREASING;
  }
  longlong val_int_endpoint(bool left_endp, bool *incl_endp);
  Field *get_tmp_table_field() { return result_field; }
  Field *tmp_table_field(TABLE *t_arg) { return result_field; }
  bool get_date(MYSQL_TIME *ltime,uint fuzzydate);
  bool get_date_result(MYSQL_TIME *ltime,uint fuzzydate);
  bool get_time(MYSQL_TIME *ltime);
  bool is_null() { return field->is_null(); }
  void update_null_value();
  Item *get_tmp_table_item(THD *thd);
  bool collect_item_field_processor(uchar * arg);
  bool find_item_in_field_list_processor(uchar *arg);
  bool register_field_in_read_map(uchar *arg);
  bool check_partition_func_processor(uchar *int_arg) {return FALSE;}
  void cleanup();
  bool result_as_longlong()
  {
    return field->can_be_compared_as_longlong();
  }
  Item_equal *find_item_equal(COND_EQUAL *cond_equal);
  bool subst_argument_checker(uchar **arg);
  Item *equal_fields_propagator(uchar *arg);
  bool set_no_const_sub(uchar *arg);
  Item *replace_equal_field(uchar *arg);
  inline uint32 max_disp_length() { return field->max_display_length(); }
  Item_field *filed_for_view_update() { return this; }
  Item *safe_charset_converter(CHARSET_INFO *tocs);
  int fix_outer_field(THD *thd, Field **field, Item **reference);
  virtual Item *update_value_transformer(uchar *select_arg);
  void print(String *str);
  Field::geometry_type get_geometry_type() const
  {
    DBUG_ASSERT(field_type() == MYSQL_TYPE_GEOMETRY);
    return field->get_geometry_type();
  }
  friend class Item_default_value;
  friend class Item_insert_value;
  friend class st_select_lex_unit;
};

class Item_null :public Item
{
public:
  Item_null(char *name_par=0)
  {
    maybe_null= null_value= TRUE;
    max_length= 0;
    name= name_par ? name_par : (char*) "NULL";
    fixed= 1;
    collation.set(&my_charset_bin, DERIVATION_IGNORABLE);
  }
  enum Type type() const { return NULL_ITEM; }
  bool eq(const Item *item, bool binary_cmp) const;
  double val_real();
  longlong val_int();
  String *val_str(String *str);
  my_decimal *val_decimal(my_decimal *);
  int save_in_field(Field *field, bool no_conversions);
  int save_safe_in_field(Field *field);
  bool send(Protocol *protocol, String *str);
  enum Item_result result_type () const { return STRING_RESULT; }
  enum_field_types field_type() const   { return MYSQL_TYPE_NULL; }
  /* to prevent drop fixed flag (no need parent cleanup call) */
  void cleanup() {}
  bool basic_const_item() const { return 1; }
  Item *clone_item() { return new Item_null(name); }
  bool is_null() { return 1; }
  void print(String *str) { str->append(STRING_WITH_LEN("NULL")); }
  Item *safe_charset_converter(CHARSET_INFO *tocs);
  bool check_partition_func_processor(uchar *int_arg) {return FALSE;}
};

class Item_null_result :public Item_null
{
public:
  Field *result_field;
  Item_null_result() : Item_null(), result_field(0) {}
  bool is_result_field() { return result_field != 0; }
  void save_in_result_field(bool no_conversions)
  {
    save_in_field(result_field, no_conversions);
  }
  bool check_partition_func_processor(uchar *int_arg) {return TRUE;}
};  

/* Item represents one placeholder ('?') of prepared statement */

class Item_param :public Item
{
  char cnvbuf[MAX_FIELD_WIDTH];
  String cnvstr;
  Item *cnvitem;
  bool strict_type;
  enum Item_result required_result_type;

public:
  enum enum_item_param_state
  {
    NO_VALUE, NULL_VALUE, INT_VALUE, REAL_VALUE,
    STRING_VALUE, TIME_VALUE, LONG_DATA_VALUE,
    DECIMAL_VALUE
  } state;

  /*
    A buffer for string and long data values. Historically all allocated
    values returned from val_str() were treated as eligible to
    modification. I. e. in some cases Item_func_concat can append it's
    second argument to return value of the first one. Because of that we
    can't return the original buffer holding string data from val_str(),
    and have to have one buffer for data and another just pointing to
    the data. This is the latter one and it's returned from val_str().
    Can not be declared inside the union as it's not a POD type.
  */
  String str_value_ptr;
  my_decimal decimal_value;
  union
  {
    longlong integer;
    double   real;
    /*
      Character sets conversion info for string values.
      Character sets of client and connection defined at bind time are used
      for all conversions, even if one of them is later changed (i.e.
      between subsequent calls to mysql_stmt_execute).
    */
    struct CONVERSION_INFO
    {
      CHARSET_INFO *character_set_client;
      CHARSET_INFO *character_set_of_placeholder;
      /*
        This points at character set of connection if conversion
        to it is required (i. e. if placeholder typecode is not BLOB).
        Otherwise it's equal to character_set_client (to simplify
        check in convert_str_value()).
      */
      CHARSET_INFO *final_character_set_of_str_value;
    } cs_info;
    MYSQL_TIME     time;
  } value;

  /* Cached values for virtual methods to save us one switch.  */
  enum Item_result item_result_type;
  enum Type item_type;

  /*
    Used when this item is used in a temporary table.
    This is NOT placeholder metadata sent to client, as this value
    is assigned after sending metadata (in setup_one_conversion_function).
    For example in case of 'SELECT ?' you'll get MYSQL_TYPE_STRING both
    in result set and placeholders metadata, no matter what type you will
    supply for this placeholder in mysql_stmt_execute.
  */
  enum enum_field_types param_type;
  /*
    Offset of placeholder inside statement text. Used to create
    no-placeholders version of this statement for the binary log.
  */
  uint pos_in_query;

  Item_param(uint pos_in_query_arg);

  enum Item_result result_type () const { return item_result_type; }
  enum Type type() const { return item_type; }
  enum_field_types field_type() const { return param_type; }

  double val_real();
  longlong val_int();
  my_decimal *val_decimal(my_decimal*);
  String *val_str(String*);
  bool get_time(MYSQL_TIME *tm);
  bool get_date(MYSQL_TIME *tm, uint fuzzydate);
  int  save_in_field(Field *field, bool no_conversions);

  void set_null();
  void set_int(longlong i, uint32 max_length_arg);
  void set_double(double i);
  void set_decimal(const char *str, ulong length);
  bool set_str(const char *str, ulong length);
  bool set_longdata(const char *str, ulong length);
  void set_time(MYSQL_TIME *tm, timestamp_type type, uint32 max_length_arg);
  bool set_from_user_var(THD *thd, const user_var_entry *entry);
  void reset();
  /*
    Assign placeholder value from bind data.
    Note, that 'len' has different semantics in embedded library (as we
    don't need to check that packet is not broken there). See
    sql_prepare.cc for details.
  */
  void (*set_param_func)(Item_param *param, uchar **pos, ulong len);

  const String *query_val_str(String *str) const;

  bool convert_str_value(THD *thd);

  /*
    If value for parameter was not set we treat it as non-const
    so noone will use parameters value in fix_fields still
    parameter is constant during execution.
  */
  virtual table_map used_tables() const
  { return state != NO_VALUE ? (table_map)0 : PARAM_TABLE_BIT; }
  void print(String *str);
  bool is_null()
  { DBUG_ASSERT(state != NO_VALUE); return state == NULL_VALUE; }
  bool basic_const_item() const;
  /*
    This method is used to make a copy of a basic constant item when
    propagating constants in the optimizer. The reason to create a new
    item and not use the existing one is not precisely known (2005/04/16).
    Probably we are trying to preserve tree structure of items, in other
    words, avoid pointing at one item from two different nodes of the tree.
    Return a new basic constant item if parameter value is a basic
    constant, assert otherwise. This method is called only if
    basic_const_item returned TRUE.
  */
  Item *safe_charset_converter(CHARSET_INFO *tocs);
  Item *clone_item();
  /*
    Implement by-value equality evaluation if parameter value
    is set and is a basic constant (integer, real or string).
    Otherwise return FALSE.
  */
  bool eq(const Item *item, bool binary_cmp) const;
  void set_strict_type(enum Item_result result_type_arg)
  {
    strict_type= TRUE;
    required_result_type= result_type_arg;
  }
};


class Item_int :public Item_num
{
public:
  longlong value;
  Item_int(int32 i,uint length= MY_INT32_NUM_DECIMAL_DIGITS)
    :value((longlong) i)
    { max_length=length; fixed= 1; }
  Item_int(longlong i,uint length= MY_INT64_NUM_DECIMAL_DIGITS)
    :value(i)
    { max_length=length; fixed= 1; }
  Item_int(ulonglong i, uint length= MY_INT64_NUM_DECIMAL_DIGITS)
    :value((longlong)i)
    { max_length=length; fixed= 1; unsigned_flag= 1; }
  Item_int(const char *str_arg,longlong i,uint length) :value(i)
    { max_length=length; name=(char*) str_arg; fixed= 1; }
  Item_int(const char *str_arg, uint length=64);
  enum Type type() const { return INT_ITEM; }
  enum Item_result result_type () const { return INT_RESULT; }
  enum_field_types field_type() const { return MYSQL_TYPE_LONGLONG; }
  longlong val_int() { DBUG_ASSERT(fixed == 1); return value; }
  double val_real() { DBUG_ASSERT(fixed == 1); return (double) value; }
  my_decimal *val_decimal(my_decimal *);
  String *val_str(String*);
  int save_in_field(Field *field, bool no_conversions);
  bool basic_const_item() const { return 1; }
  Item *clone_item() { return new Item_int(name,value,max_length); }
  // to prevent drop fixed flag (no need parent cleanup call)
  void cleanup() {}
  void print(String *str);
  Item_num *neg() { value= -value; return this; }
  uint decimal_precision() const
  { return (uint)(max_length - test(value < 0)); }
  bool eq(const Item *, bool binary_cmp) const;
  bool check_partition_func_processor(uchar *bool_arg) { return FALSE;}
};


class Item_uint :public Item_int
{
public:
  Item_uint(const char *str_arg, uint length);
  Item_uint(ulonglong i) :Item_int((ulonglong) i, 10) {}
  Item_uint(const char *str_arg, longlong i, uint length);
  double val_real()
    { DBUG_ASSERT(fixed == 1); return ulonglong2double((ulonglong)value); }
  String *val_str(String*);
  Item *clone_item() { return new Item_uint(name, value, max_length); }
  int save_in_field(Field *field, bool no_conversions);
  void print(String *str);
  Item_num *neg ();
  uint decimal_precision() const { return max_length; }
  bool check_partition_func_processor(uchar *bool_arg) { return FALSE;}
};


/* decimal (fixed point) constant */
class Item_decimal :public Item_num
{
protected:
  my_decimal decimal_value;
public:
  Item_decimal(const char *str_arg, uint length, CHARSET_INFO *charset);
  Item_decimal(const char *str, const my_decimal *val_arg,
               uint decimal_par, uint length);
  Item_decimal(my_decimal *value_par);
  Item_decimal(longlong val, bool unsig);
  Item_decimal(double val, int precision, int scale);
  Item_decimal(const uchar *bin, int precision, int scale);

  enum Type type() const { return DECIMAL_ITEM; }
  enum Item_result result_type () const { return DECIMAL_RESULT; }
  enum_field_types field_type() const { return MYSQL_TYPE_NEWDECIMAL; }
  longlong val_int();
  double val_real();
  String *val_str(String*);
  my_decimal *val_decimal(my_decimal *val) { return &decimal_value; }
  int save_in_field(Field *field, bool no_conversions);
  bool basic_const_item() const { return 1; }
  Item *clone_item()
  {
    return new Item_decimal(name, &decimal_value, decimals, max_length);
  }
  // to prevent drop fixed flag (no need parent cleanup call)
  void cleanup() {}
  void print(String *str);
  Item_num *neg()
  {
    my_decimal_neg(&decimal_value);
    unsigned_flag= !decimal_value.sign();
    return this;
  }
  uint decimal_precision() const { return decimal_value.precision(); }
  bool eq(const Item *, bool binary_cmp) const;
  void set_decimal_value(my_decimal *value_par);
  bool check_partition_func_processor(uchar *bool_arg) { return FALSE;}
};


class Item_float :public Item_num
{
  char *presentation;
public:
  double value;
  // Item_real() :value(0) {}
  Item_float(const char *str_arg, uint length);
  Item_float(const char *str,double val_arg,uint decimal_par,uint length)
    :value(val_arg)
  {
    presentation= name=(char*) str;
    decimals=(uint8) decimal_par;
    max_length=length;
    fixed= 1;
  }
  Item_float(double value_par, uint decimal_par) :presentation(0), value(value_par)
  {
    decimals= (uint8) decimal_par;
    fixed= 1;
  }
  int save_in_field(Field *field, bool no_conversions);
  enum Type type() const { return REAL_ITEM; }
  enum_field_types field_type() const { return MYSQL_TYPE_DOUBLE; }
  double val_real() { DBUG_ASSERT(fixed == 1); return value; }
  longlong val_int()
  {
    DBUG_ASSERT(fixed == 1);
    if (value <= (double) LONGLONG_MIN)
    {
       return LONGLONG_MIN;
    }
    else if (value >= (double) (ulonglong) LONGLONG_MAX)
    {
      return LONGLONG_MAX;
    }
    return (longlong) rint(value);
  }
  String *val_str(String*);
  my_decimal *val_decimal(my_decimal *);
  bool basic_const_item() const { return 1; }
  // to prevent drop fixed flag (no need parent cleanup call)
  void cleanup() {}
  Item *clone_item()
  { return new Item_float(name, value, decimals, max_length); }
  Item_num *neg() { value= -value; return this; }
  void print(String *str);
  bool eq(const Item *, bool binary_cmp) const;
};


class Item_static_float_func :public Item_float
{
  const char *func_name;
public:
  Item_static_float_func(const char *str, double val_arg, uint decimal_par,
                        uint length)
    :Item_float(NullS, val_arg, decimal_par, length), func_name(str)
  {}
  void print(String *str) { str->append(func_name); }
  Item *safe_charset_converter(CHARSET_INFO *tocs);
};


class Item_string :public Item
{
public:
  Item_string(const char *str,uint length,
              CHARSET_INFO *cs, Derivation dv= DERIVATION_COERCIBLE,
              uint repertoire= MY_REPERTOIRE_UNICODE30)
  {
    str_value.set_or_copy_aligned(str, length, cs);
    collation.set(cs, dv, repertoire);
    /*
      We have to have a different max_length than 'length' here to
      ensure that we get the right length if we do use the item
      to create a new table. In this case max_length must be the maximum
      number of chars for a string of this type because we in Create_field::
      divide the max_length with mbmaxlen).
    */
    max_length= str_value.numchars()*cs->mbmaxlen;
    set_name(str, length, cs);
    decimals=NOT_FIXED_DEC;
    // it is constant => can be used without fix_fields (and frequently used)
    fixed= 1;
  }
  /* Just create an item and do not fill string representation */
  Item_string(CHARSET_INFO *cs, Derivation dv= DERIVATION_COERCIBLE)
  {
    collation.set(cs, dv);
    max_length= 0;
    set_name(NULL, 0, cs);
    decimals= NOT_FIXED_DEC;
    fixed= 1;
  }
  Item_string(const char *name_par, const char *str, uint length,
              CHARSET_INFO *cs, Derivation dv= DERIVATION_COERCIBLE,
              uint repertoire= MY_REPERTOIRE_UNICODE30)
  {
    str_value.set_or_copy_aligned(str, length, cs);
    collation.set(cs, dv, repertoire);
    max_length= str_value.numchars()*cs->mbmaxlen;
    set_name(name_par, 0, cs);
    decimals=NOT_FIXED_DEC;
    // it is constant => can be used without fix_fields (and frequently used)
    fixed= 1;
  }
  /*
    This is used in stored procedures to avoid memory leaks and
    does a deep copy of its argument.
  */
  void set_str_with_copy(const char *str_arg, uint length_arg)
  {
    str_value.copy(str_arg, length_arg, collation.collation);
    max_length= str_value.numchars() * collation.collation->mbmaxlen;
  }
  void set_repertoire_from_value()
  {
    collation.repertoire= my_string_repertoire(str_value.charset(),
                                               str_value.ptr(),
                                               str_value.length());
  }
  enum Type type() const { return STRING_ITEM; }
  double val_real();
  longlong val_int();
  String *val_str(String*)
  {
    DBUG_ASSERT(fixed == 1);
    return (String*) &str_value;
  }
  my_decimal *val_decimal(my_decimal *);
  int save_in_field(Field *field, bool no_conversions);
  enum Item_result result_type () const { return STRING_RESULT; }
  enum_field_types field_type() const { return MYSQL_TYPE_VARCHAR; }
  bool basic_const_item() const { return 1; }
  bool eq(const Item *item, bool binary_cmp) const;
  Item *clone_item() 
  {
    return new Item_string(name, str_value.ptr(), 
    			   str_value.length(), collation.collation);
  }
  Item *safe_charset_converter(CHARSET_INFO *tocs);
  inline void append(char *str, uint length)
  {
    str_value.append(str, length);
    max_length= str_value.numchars() * collation.collation->mbmaxlen;
  }
  void print(String *str);
  // to prevent drop fixed flag (no need parent cleanup call)
  void cleanup() {}
  bool check_partition_func_processor(uchar *int_arg) {return FALSE;}
};


class Item_static_string_func :public Item_string
{
  const char *func_name;
public:
  Item_static_string_func(const char *name_par, const char *str, uint length,
                          CHARSET_INFO *cs,
                          Derivation dv= DERIVATION_COERCIBLE)
    :Item_string(NullS, str, length, cs, dv), func_name(name_par)
  {}
  Item *safe_charset_converter(CHARSET_INFO *tocs);
  void print(String *str) { str->append(func_name); }
  bool check_partition_func_processor(uchar *int_arg) {return TRUE;}
};


/* for show tables */
class Item_partition_func_safe_string: public Item_string
{
public:
  Item_partition_func_safe_string(const char *name, uint length,
                                  CHARSET_INFO *cs= NULL):
    Item_string(name, length, cs)
  {}
};


class Item_return_date_time :public Item_partition_func_safe_string
{
  enum_field_types date_time_field_type;
public:
  Item_return_date_time(const char *name_arg, enum_field_types field_type_arg)
    :Item_partition_func_safe_string(name_arg, 0, &my_charset_bin),
     date_time_field_type(field_type_arg)
  { }
  enum_field_types field_type() const { return date_time_field_type; }
};


class Item_blob :public Item_partition_func_safe_string
{
public:
  Item_blob(const char *name, uint length) :
    Item_partition_func_safe_string(name, length, &my_charset_bin)
  { max_length= length; }
  enum Type type() const { return TYPE_HOLDER; }
  enum_field_types field_type() const { return MYSQL_TYPE_BLOB; }
};


/**
  Item_empty_string -- is a utility class to put an item into List<Item>
  which is then used in protocol.send_fields() when sending SHOW output to
  the client.
*/

class Item_empty_string :public Item_partition_func_safe_string
{
public:
  Item_empty_string(const char *header,uint length, CHARSET_INFO *cs= NULL) :
    Item_partition_func_safe_string("",0, cs ? cs : &my_charset_utf8_general_ci)
    { name=(char*) header; max_length= cs ? length * cs->mbmaxlen : length; }
  void make_field(Send_field *field);
};


class Item_return_int :public Item_int
{
  enum_field_types int_field_type;
public:
  Item_return_int(const char *name_arg, uint length,
		  enum_field_types field_type_arg, longlong value= 0)
    :Item_int(name_arg, value, length), int_field_type(field_type_arg)
  {
    unsigned_flag=1;
  }
  enum_field_types field_type() const { return int_field_type; }
};


class Item_hex_string: public Item
{
public:
  Item_hex_string(): Item() {}
  Item_hex_string(const char *str,uint str_length);
  enum Type type() const { return VARBIN_ITEM; }
  double val_real()
  { 
    DBUG_ASSERT(fixed == 1); 
    return (double) (ulonglong) Item_hex_string::val_int();
  }
  longlong val_int();
  bool basic_const_item() const { return 1; }
  String *val_str(String*) { DBUG_ASSERT(fixed == 1); return &str_value; }
  my_decimal *val_decimal(my_decimal *);
  int save_in_field(Field *field, bool no_conversions);
  enum Item_result result_type () const { return STRING_RESULT; }
  enum Item_result cast_to_int_type() const { return INT_RESULT; }
  enum_field_types field_type() const { return MYSQL_TYPE_VARCHAR; }
  // to prevent drop fixed flag (no need parent cleanup call)
  void cleanup() {}
  void print(String *str);
  bool eq(const Item *item, bool binary_cmp) const;
  virtual Item *safe_charset_converter(CHARSET_INFO *tocs);
  bool check_partition_func_processor(uchar *int_arg) {return FALSE;}
};


class Item_bin_string: public Item_hex_string
{
public:
  Item_bin_string(const char *str,uint str_length);
};

class Item_result_field :public Item	/* Item with result field */
{
public:
  Field *result_field;				/* Save result here */
  Item_result_field() :result_field(0) {}
  // Constructor used for Item_sum/Item_cond_and/or (see Item comment)
  Item_result_field(THD *thd, Item_result_field *item):
    Item(thd, item), result_field(item->result_field)
  {}
  ~Item_result_field() {}			/* Required with gcc 2.95 */
  Field *get_tmp_table_field() { return result_field; }
  Field *tmp_table_field(TABLE *t_arg) { return result_field; }
  table_map used_tables() const { return 1; }
  virtual void fix_length_and_dec()=0;
  void set_result_field(Field *field) { result_field= field; }
  bool is_result_field() { return 1; }
  void save_in_result_field(bool no_conversions)
  {
    save_in_field(result_field, no_conversions);
  }
  void cleanup();
};


class Item_ref :public Item_ident
{
protected:
  void set_properties();
public:
  enum Ref_Type { REF, DIRECT_REF, VIEW_REF, OUTER_REF };
  Field *result_field;			 /* Save result here */
  Item **ref;
  Item_ref(Name_resolution_context *context_arg,
           const char *db_arg, const char *table_name_arg,
           const char *field_name_arg)
    :Item_ident(context_arg, db_arg, table_name_arg, field_name_arg),
     result_field(0), ref(0) {}
  /*
    This constructor is used in two scenarios:
    A) *item = NULL
      No initialization is performed, fix_fields() call will be necessary.
      
    B) *item points to an Item this Item_ref will refer to. This is 
      used for GROUP BY. fix_fields() will not be called in this case,
      so we call set_properties to make this item "fixed". set_properties
      performs a subset of action Item_ref::fix_fields does, and this subset
      is enough for Item_ref's used in GROUP BY.
    
    TODO we probably fix a superset of problems like in BUG#6658. Check this 
         with Bar, and if we have a more broader set of problems like this.
  */
  Item_ref(Name_resolution_context *context_arg, Item **item,
           const char *table_name_arg, const char *field_name_arg,
           bool alias_name_used_arg= FALSE);

  /* Constructor need to process subselect with temporary tables (see Item) */
  Item_ref(THD *thd, Item_ref *item)
    :Item_ident(thd, item), result_field(item->result_field), ref(item->ref) {}
  enum Type type() const		{ return REF_ITEM; }
  bool eq(const Item *item, bool binary_cmp) const
  { 
    Item *it= ((Item *) item)->real_item();
    return ref && (*ref)->eq(it, binary_cmp);
  }
  double val_real();
  longlong val_int();
  my_decimal *val_decimal(my_decimal *);
  bool val_bool();
  String *val_str(String* tmp);
  bool is_null();
  bool get_date(MYSQL_TIME *ltime,uint fuzzydate);
  double val_result();
  longlong val_int_result();
  String *str_result(String* tmp);
  my_decimal *val_decimal_result(my_decimal *);
  bool val_bool_result();
  bool send(Protocol *prot, String *tmp);
  void make_field(Send_field *field);
  bool fix_fields(THD *, Item **);
  int save_in_field(Field *field, bool no_conversions);
  void save_org_in_field(Field *field);
  enum Item_result result_type () const { return (*ref)->result_type(); }
  enum_field_types field_type() const   { return (*ref)->field_type(); }
  Field *get_tmp_table_field()
  { return result_field ? result_field : (*ref)->get_tmp_table_field(); }
  Item *get_tmp_table_item(THD *thd);
  table_map used_tables() const		
  {
    return depended_from ? OUTER_REF_TABLE_BIT : (*ref)->used_tables(); 
  }
  void update_used_tables() 
  { 
    if (!depended_from) 
      (*ref)->update_used_tables(); 
  }
  table_map not_null_tables() const { return (*ref)->not_null_tables(); }
  void set_result_field(Field *field)	{ result_field= field; }
  bool is_result_field() { return 1; }
  void save_in_result_field(bool no_conversions)
  {
    (*ref)->save_in_field(result_field, no_conversions);
  }
  Item *real_item()
  {
    return ref ? (*ref)->real_item() : this;
  }
  bool walk(Item_processor processor, bool walk_subquery, uchar *arg)
  { return (*ref)->walk(processor, walk_subquery, arg); }
  void print(String *str);
  bool result_as_longlong()
  {
    return (*ref)->result_as_longlong();
  }
  void cleanup();
  Item_field *filed_for_view_update()
    { return (*ref)->filed_for_view_update(); }
  virtual Ref_Type ref_type() { return REF; }
};


/*
  The same as Item_ref, but get value from val_* family of method to get
  value of item on which it referred instead of result* family.
*/
class Item_direct_ref :public Item_ref
{
public:
  Item_direct_ref(Name_resolution_context *context_arg, Item **item,
                  const char *table_name_arg,
                  const char *field_name_arg,
                  bool alias_name_used_arg= FALSE)
    :Item_ref(context_arg, item, table_name_arg,
              field_name_arg, alias_name_used_arg)
  {}
  /* Constructor need to process subselect with temporary tables (see Item) */
  Item_direct_ref(THD *thd, Item_direct_ref *item) : Item_ref(thd, item) {}

  double val_real();
  longlong val_int();
  String *val_str(String* tmp);
  my_decimal *val_decimal(my_decimal *);
  bool val_bool();
  bool is_null();
  bool get_date(MYSQL_TIME *ltime,uint fuzzydate);
  virtual Ref_Type ref_type() { return DIRECT_REF; }
};

/*
  Class for view fields, the same as Item_direct_ref, but call fix_fields
  of reference if it is not called yet
*/
class Item_direct_view_ref :public Item_direct_ref
{
public:
  Item_direct_view_ref(Name_resolution_context *context_arg, Item **item,
                  const char *table_name_arg,
                  const char *field_name_arg)
    :Item_direct_ref(context_arg, item, table_name_arg, field_name_arg) {}
  /* Constructor need to process subselect with temporary tables (see Item) */
  Item_direct_view_ref(THD *thd, Item_direct_ref *item)
    :Item_direct_ref(thd, item) {}

  bool fix_fields(THD *, Item **);
  bool eq(const Item *item, bool binary_cmp) const;
  Item *get_tmp_table_item(THD *thd)
  {
    Item *item= Item_ref::get_tmp_table_item(thd);
    item->name= name;
    return item;
  }
  virtual Ref_Type ref_type() { return VIEW_REF; }
};


/*
  Class for outer fields.
  An object of this class is created when the select where the outer field was
  resolved is a grouping one. After it has been fixed the ref field will point
  to either an Item_ref or an Item_direct_ref object which will be used to
  access the field.
  See also comments for the fix_inner_refs() and the
  Item_field::fix_outer_field() functions.
*/

class Item_sum;
class Item_outer_ref :public Item_direct_ref
{
public:
  Item *outer_ref;
  /* The aggregate function under which this outer ref is used, if any. */
  Item_sum *in_sum_func;
  /*
    TRUE <=> that the outer_ref is already present in the select list
    of the outer select.
  */
  bool found_in_select_list;
  Item_outer_ref(Name_resolution_context *context_arg,
                 Item_field *outer_field_arg)
    :Item_direct_ref(context_arg, 0, outer_field_arg->table_name,
                     outer_field_arg->field_name),
    outer_ref(outer_field_arg), in_sum_func(0),
    found_in_select_list(0)
  {
    ref= &outer_ref;
    set_properties();
    fixed= 0;
  }
  Item_outer_ref(Name_resolution_context *context_arg, Item **item,
                 const char *table_name_arg, const char *field_name_arg,
                 bool alias_name_used_arg)
    :Item_direct_ref(context_arg, item, table_name_arg, field_name_arg,
                     alias_name_used_arg),
    outer_ref(0), in_sum_func(0), found_in_select_list(1)
  {}
  void save_in_result_field(bool no_conversions)
  {
    outer_ref->save_org_in_field(result_field);
  }
  bool fix_fields(THD *, Item **);
  table_map used_tables() const
  {
    return (*ref)->const_item() ? 0 : OUTER_REF_TABLE_BIT;
  }
  virtual Ref_Type ref_type() { return OUTER_REF; }
};


class Item_in_subselect;


/*
  An object of this class:
   - Converts val_XXX() calls to ref->val_XXX_result() calls, like Item_ref.
   - Sets owner->was_null=TRUE if it has returned a NULL value from any
     val_XXX() function. This allows to inject an Item_ref_null_helper
     object into subquery and then check if the subquery has produced a row
     with NULL value.
*/

class Item_ref_null_helper: public Item_ref
{
protected:
  Item_in_subselect* owner;
public:
  Item_ref_null_helper(Name_resolution_context *context_arg,
                       Item_in_subselect* master, Item **item,
		       const char *table_name_arg, const char *field_name_arg)
    :Item_ref(context_arg, item, table_name_arg, field_name_arg),
     owner(master) {}
  double val_real();
  longlong val_int();
  String* val_str(String* s);
  my_decimal *val_decimal(my_decimal *);
  bool val_bool();
  bool get_date(MYSQL_TIME *ltime, uint fuzzydate);
  void print(String *str);
  /*
    we add RAND_TABLE_BIT to prevent moving this item from HAVING to WHERE
  */
  table_map used_tables() const
  {
    return (depended_from ?
            OUTER_REF_TABLE_BIT :
            (*ref)->used_tables() | RAND_TABLE_BIT);
  }
};

/*
  The following class is used to optimize comparing of date and bigint columns
  We need to save the original item ('ref') to be able to call
  ref->save_in_field(). This is used to create index search keys.
  
  An instance of Item_int_with_ref may have signed or unsigned integer value.
  
*/

class Item_int_with_ref :public Item_int
{
  Item *ref;
public:
  Item_int_with_ref(longlong i, Item *ref_arg, my_bool unsigned_arg) :
    Item_int(i), ref(ref_arg)
  {
    unsigned_flag= unsigned_arg;
  }
  int save_in_field(Field *field, bool no_conversions)
  {
    return ref->save_in_field(field, no_conversions);
  }
  Item *clone_item();
  virtual Item *real_item() { return ref; }
};

#ifdef MYSQL_SERVER
#include "gstream.h"
#include "spatial.h"
#include "item_sum.h"
#include "item_func.h"
#include "item_row.h"
#include "item_cmpfunc.h"
#include "item_strfunc.h"
#include "item_geofunc.h"
#include "item_timefunc.h"
#include "item_subselect.h"
#include "item_xmlfunc.h"
#endif

class Item_copy_string :public Item
{
  enum enum_field_types cached_field_type;
public:
  Item *item;
  Item_copy_string(Item *i) :item(i)
  {
    null_value=maybe_null=item->maybe_null;
    decimals=item->decimals;
    max_length=item->max_length;
    name=item->name;
    cached_field_type= item->field_type();
  }
  enum Type type() const { return COPY_STR_ITEM; }
  enum Item_result result_type () const { return STRING_RESULT; }
  enum_field_types field_type() const { return cached_field_type; }
  double val_real()
  {
    int err_not_used;
    char *end_not_used;
    return (null_value ? 0.0 :
	    my_strntod(str_value.charset(), (char*) str_value.ptr(),
		       str_value.length(), &end_not_used, &err_not_used));
  }
  longlong val_int()
  {
    int err;
    return null_value ? LL(0) : my_strntoll(str_value.charset(),str_value.ptr(),
                                            str_value.length(),10, (char**) 0,
                                            &err); 
  }
  String *val_str(String*);
  my_decimal *val_decimal(my_decimal *);
  void make_field(Send_field *field) { item->make_field(field); }
  void copy();
  int save_in_field(Field *field, bool no_conversions)
  {
    return save_str_value_in_field(field, &str_value);
  }
  table_map used_tables() const { return (table_map) 1L; }
  bool const_item() const { return 0; }
  bool is_null() { return null_value; }
};


class Cached_item :public Sql_alloc
{
public:
  my_bool null_value;
  Cached_item() :null_value(0) {}
  virtual bool cmp(void)=0;
  virtual ~Cached_item(); /*line -e1509 */
};

class Cached_item_str :public Cached_item
{
  Item *item;
  String value,tmp_value;
public:
  Cached_item_str(THD *thd, Item *arg);
  bool cmp(void);
  ~Cached_item_str();                           // Deallocate String:s
};


class Cached_item_real :public Cached_item
{
  Item *item;
  double value;
public:
  Cached_item_real(Item *item_par) :item(item_par),value(0.0) {}
  bool cmp(void);
};

class Cached_item_int :public Cached_item
{
  Item *item;
  longlong value;
public:
  Cached_item_int(Item *item_par) :item(item_par),value(0) {}
  bool cmp(void);
};


class Cached_item_decimal :public Cached_item
{
  Item *item;
  my_decimal value;
public:
  Cached_item_decimal(Item *item_par);
  bool cmp(void);
};

class Cached_item_field :public Cached_item
{
  uchar *buff;
  Field *field;
  uint length;

public:
  Cached_item_field(Item_field *item)
  {
    field= item->field;
    buff= (uchar*) sql_calloc(length=field->pack_length());
  }
  bool cmp(void);
};

class Item_default_value : public Item_field
{
public:
  Item *arg;
  Item_default_value(Name_resolution_context *context_arg)
    :Item_field(context_arg, (const char *)NULL, (const char *)NULL,
               (const char *)NULL),
     arg(NULL) {}
  Item_default_value(Name_resolution_context *context_arg, Item *a)
    :Item_field(context_arg, (const char *)NULL, (const char *)NULL,
                (const char *)NULL),
     arg(a) {}
  enum Type type() const { return DEFAULT_VALUE_ITEM; }
  bool eq(const Item *item, bool binary_cmp) const;
  bool fix_fields(THD *, Item **);
  void print(String *str);
  int save_in_field(Field *field_arg, bool no_conversions);
  table_map used_tables() const { return (table_map)0L; }

  bool walk(Item_processor processor, bool walk_subquery, uchar *args)
  {
    return arg->walk(processor, walk_subquery, args) ||
      (this->*processor)(args);
  }

  Item *transform(Item_transformer transformer, uchar *args);
};

/*
  Item_insert_value -- an implementation of VALUES() function.
  You can use the VALUES(col_name) function in the UPDATE clause
  to refer to column values from the INSERT portion of the INSERT
  ... UPDATE statement. In other words, VALUES(col_name) in the
  UPDATE clause refers to the value of col_name that would be
  inserted, had no duplicate-key conflict occurred.
  In all other places this function returns NULL.
*/

class Item_insert_value : public Item_field
{
public:
  Item *arg;
  Item_insert_value(Name_resolution_context *context_arg, Item *a)
    :Item_field(context_arg, (const char *)NULL, (const char *)NULL,
               (const char *)NULL),
     arg(a) {}
  bool eq(const Item *item, bool binary_cmp) const;
  bool fix_fields(THD *, Item **);
  void print(String *str);
  int save_in_field(Field *field_arg, bool no_conversions)
  {
    return Item_field::save_in_field(field_arg, no_conversions);
  }
  /* 
   We use RAND_TABLE_BIT to prevent Item_insert_value from
   being treated as a constant and precalculated before execution
  */
  table_map used_tables() const { return RAND_TABLE_BIT; }

  bool walk(Item_processor processor, bool walk_subquery, uchar *args)
  {
    return arg->walk(processor, walk_subquery, args) ||
	    (this->*processor)(args);
  }
};


/*
  We need this two enums here instead of sql_lex.h because
  at least one of them is used by Item_trigger_field interface.

  Time when trigger is invoked (i.e. before or after row actually
  inserted/updated/deleted).
*/
enum trg_action_time_type
{
  TRG_ACTION_BEFORE= 0, TRG_ACTION_AFTER= 1, TRG_ACTION_MAX
};

class Table_triggers_list;

/*
  Represents NEW/OLD version of field of row which is
  changed/read in trigger.

  Note: For this item main part of actual binding to Field object happens
        not during fix_fields() call (like for Item_field) but right after
        parsing of trigger definition, when table is opened, with special
        setup_field() call. On fix_fields() stage we simply choose one of
        two Field instances representing either OLD or NEW version of this
        field.
*/
class Item_trigger_field : public Item_field,
                           private Settable_routine_parameter
{
public:
  /* Is this item represents row from NEW or OLD row ? */
  enum row_version_type {OLD_ROW, NEW_ROW};
  row_version_type row_version;
  /* Next in list of all Item_trigger_field's in trigger */
  Item_trigger_field *next_trg_field;
  /* Index of the field in the TABLE::field array */
  uint field_idx;
  /* Pointer to Table_trigger_list object for table of this trigger */
  Table_triggers_list *triggers;

  Item_trigger_field(Name_resolution_context *context_arg,
                     row_version_type row_ver_arg,
                     const char *field_name_arg,
                     ulong priv, const bool ro)
    :Item_field(context_arg,
               (const char *)NULL, (const char *)NULL, field_name_arg),
     row_version(row_ver_arg), field_idx((uint)-1), original_privilege(priv),
     want_privilege(priv), table_grants(NULL), read_only (ro)
  {}
  void setup_field(THD *thd, TABLE *table, GRANT_INFO *table_grant_info);
  enum Type type() const { return TRIGGER_FIELD_ITEM; }
  bool eq(const Item *item, bool binary_cmp) const;
  bool fix_fields(THD *, Item **);
  void print(String *str);
  table_map used_tables() const { return (table_map)0L; }
  Field *get_tmp_table_field() { return 0; }
  Item *copy_or_same(THD *thd) { return this; }
  Item *get_tmp_table_item(THD *thd) { return copy_or_same(thd); }
  void cleanup();

private:
  void set_required_privilege(bool rw);
  bool set_value(THD *thd, sp_rcontext *ctx, Item **it);

public:
  Settable_routine_parameter *get_settable_routine_parameter()
  {
    return (read_only ? 0 : this);
  }

  bool set_value(THD *thd, Item **it)
  {
    return set_value(thd, NULL, it);
  }

private:
  /*
    'want_privilege' holds privileges required to perform operation on
    this trigger field (SELECT_ACL if we are going to read it and
    UPDATE_ACL if we are going to update it).  It is initialized at
    parse time but can be updated later if this trigger field is used
    as OUT or INOUT parameter of stored routine (in this case
    set_required_privilege() is called to appropriately update
    want_privilege and cleanup() is responsible for restoring of
    original want_privilege once parameter's value is updated).
  */
  ulong original_privilege;
  ulong want_privilege;
  GRANT_INFO *table_grants;
  /*
    Trigger field is read-only unless it belongs to the NEW row in a
    BEFORE INSERT of BEFORE UPDATE trigger.
  */
  bool read_only;
};


class Item_cache: public Item
{
protected:
  Item *example;
  table_map used_table_map;
  /*
    Field that this object will get value from. This is set/used by 
    index-based subquery engines to detect and remove the equality injected 
    by IN->EXISTS transformation.
    For all other uses of Item_cache, cached_field doesn't matter.
  */  
  Field *cached_field;
  enum enum_field_types cached_field_type;
public:
  Item_cache(): 
    example(0), used_table_map(0), cached_field(0), cached_field_type(MYSQL_TYPE_STRING) 
  {
    fixed= 1; 
    null_value= 1;
  }
  Item_cache(enum_field_types field_type_arg):
    example(0), used_table_map(0), cached_field(0), cached_field_type(field_type_arg)
  {
    fixed= 1;
    null_value= 1;
  }

  void set_used_tables(table_map map) { used_table_map= map; }

  virtual bool allocate(uint i) { return 0; }
  virtual bool setup(Item *item)
  {
    example= item;
    max_length= item->max_length;
    decimals= item->decimals;
    collation.set(item->collation);
    unsigned_flag= item->unsigned_flag;
    if (item->type() == FIELD_ITEM)
      cached_field= ((Item_field *)item)->field;
    return 0;
  };
  virtual void store(Item *)= 0;
  enum Type type() const { return CACHE_ITEM; }
  enum_field_types field_type() const { return cached_field_type; }
  static Item_cache* get_cache(const Item *item);
  table_map used_tables() const { return used_table_map; }
  virtual void keep_array() {}
  // to prevent drop fixed flag (no need parent cleanup call)
  void cleanup() {}
  void print(String *str);
  bool eq_def(Field *field) 
  { 
    return cached_field ? cached_field->eq_def (field) : FALSE;
  }
  bool eq(const Item *item, bool binary_cmp) const
  {
    return this == item;
  }
};


class Item_cache_int: public Item_cache
{
protected:
  longlong value;
public:
  Item_cache_int(): Item_cache(), value(0) {}
  Item_cache_int(enum_field_types field_type_arg):
    Item_cache(field_type_arg), value(0) {}

  void store(Item *item);
  void store(Item *item, longlong val_arg);
  double val_real() { DBUG_ASSERT(fixed == 1); return (double) value; }
  longlong val_int() { DBUG_ASSERT(fixed == 1); return value; }
  String* val_str(String *str);
  my_decimal *val_decimal(my_decimal *);
  enum Item_result result_type() const { return INT_RESULT; }
  bool result_as_longlong() { return TRUE; }
};


class Item_cache_real: public Item_cache
{
  double value;
public:
  Item_cache_real(): Item_cache(), value(0) {}

  void store(Item *item);
  double val_real() { DBUG_ASSERT(fixed == 1); return value; }
  longlong val_int();
  String* val_str(String *str);
  my_decimal *val_decimal(my_decimal *);
  enum Item_result result_type() const { return REAL_RESULT; }
};


class Item_cache_decimal: public Item_cache
{
protected:
  my_decimal decimal_value;
public:
  Item_cache_decimal(): Item_cache() {}

  void store(Item *item);
  double val_real();
  longlong val_int();
  String* val_str(String *str);
  my_decimal *val_decimal(my_decimal *);
  enum Item_result result_type() const { return DECIMAL_RESULT; }
};


class Item_cache_str: public Item_cache
{
  char buffer[STRING_BUFFER_USUAL_SIZE];
  String *value, value_buff;
  bool is_varbinary;
  
public:
  Item_cache_str(const Item *item) :
    Item_cache(), value(0),
    is_varbinary(item->type() == FIELD_ITEM &&
                 ((const Item_field *) item)->field->type() ==
                   MYSQL_TYPE_VARCHAR &&
                 !((const Item_field *) item)->field->has_charset())
  {}
  void store(Item *item);
  double val_real();
  longlong val_int();
  String* val_str(String *) { DBUG_ASSERT(fixed == 1); return value; }
  my_decimal *val_decimal(my_decimal *);
  enum Item_result result_type() const { return STRING_RESULT; }
  CHARSET_INFO *charset() const { return value->charset(); };
  int save_in_field(Field *field, bool no_conversions);
};

class Item_cache_row: public Item_cache
{
  Item_cache  **values;
  uint item_count;
  bool save_array;
public:
  Item_cache_row()
    :Item_cache(), values(0), item_count(2), save_array(0) {}
  
  /*
    'allocate' used only in row transformer, to preallocate space for row 
    cache.
  */
  bool allocate(uint num);
  /*
    'setup' is needed only by row => it not called by simple row subselect
    (only by IN subselect (in subselect optimizer))
  */
  bool setup(Item *item);
  void store(Item *item);
  void illegal_method_call(const char *);
  void make_field(Send_field *)
  {
    illegal_method_call((const char*)"make_field");
  };
  double val_real()
  {
    illegal_method_call((const char*)"val");
    return 0;
  };
  longlong val_int()
  {
    illegal_method_call((const char*)"val_int");
    return 0;
  };
  String *val_str(String *)
  {
    illegal_method_call((const char*)"val_str");
    return 0;
  };
  my_decimal *val_decimal(my_decimal *val)
  {
    illegal_method_call((const char*)"val_decimal");
    return 0;
  };

  enum Item_result result_type() const { return ROW_RESULT; }
  
  uint cols() { return item_count; }
  Item *element_index(uint i) { return values[i]; }
  Item **addr(uint i) { return (Item **) (values + i); }
  bool check_cols(uint c);
  bool null_inside();
  void bring_value();
  void keep_array() { save_array= 1; }
  void cleanup()
  {
    DBUG_ENTER("Item_cache_row::cleanup");
    Item_cache::cleanup();
    if (save_array)
      bzero(values, item_count*sizeof(Item**));
    else
      values= 0;
    DBUG_VOID_RETURN;
  }
};


/*
  Item_type_holder used to store type. name, length of Item for UNIONS &
  derived tables.

  Item_type_holder do not need cleanup() because its time of live limited by
  single SP/PS execution.
*/
class Item_type_holder: public Item
{
protected:
  TYPELIB *enum_set_typelib;
  enum_field_types fld_type;
  Field::geometry_type geometry_type;

  void get_full_info(Item *item);

  /* It is used to count decimal precision in join_types */
  int prev_decimal_int_part;
public:
  Item_type_holder(THD*, Item*);

  Item_result result_type() const;
  enum_field_types field_type() const { return fld_type; };
  enum Type type() const { return TYPE_HOLDER; }
  double val_real();
  longlong val_int();
  my_decimal *val_decimal(my_decimal *);
  String *val_str(String*);
  bool join_types(THD *thd, Item *);
  Field *make_field_by_type(TABLE *table);
  static uint32 display_length(Item *item);
  static enum_field_types get_real_type(Item *);
  Field::geometry_type get_geometry_type() const { return geometry_type; };
};


class st_select_lex;
void mark_select_range_as_dependent(THD *thd,
                                    st_select_lex *last_select,
                                    st_select_lex *current_sel,
                                    Field *found_field, Item *found_item,
                                    Item_ident *resolved_item);

extern Cached_item *new_Cached_item(THD *thd, Item *item);
extern Item_result item_cmp_type(Item_result a,Item_result b);
extern void resolve_const_item(THD *thd, Item **ref, Item *cmp_item);
extern bool field_is_equal_to_item(Field *field,Item *item);<|MERGE_RESOLUTION|>--- conflicted
+++ resolved
@@ -482,15 +482,11 @@
 	     FIELD_VARIANCE_ITEM, INSERT_VALUE_ITEM,
              SUBSELECT_ITEM, ROW_ITEM, CACHE_ITEM, TYPE_HOLDER,
              PARAM_ITEM, TRIGGER_FIELD_ITEM, DECIMAL_ITEM,
-<<<<<<< HEAD
              XPATH_NODESET, XPATH_NODESET_CMP,
-             VIEW_FIXER_ITEM};
-=======
              VIEW_FIXER_ITEM,
              // Add new item types here
              MAX_NO_ITEMS // Should always be last
   };
->>>>>>> b6e63e39
 
   enum cond_result { COND_UNDEF,COND_OK,COND_TRUE,COND_FALSE };
 
