#ifndef _EVENT_H_
#define _EVENT_H_
/* Copyright (c) 2004, 2010, Oracle and/or its affiliates. All rights reserved.

   This program is free software; you can redistribute it and/or modify
   it under the terms of the GNU General Public License as published by
   the Free Software Foundation; version 2 of the License.

   This program is distributed in the hope that it will be useful,
   but WITHOUT ANY WARRANTY; without even the implied warranty of
   MERCHANTABILITY or FITNESS FOR A PARTICULAR PURPOSE.  See the
   GNU General Public License for more details.

   You should have received a copy of the GNU General Public License
   along with this program; if not, write to the Free Software
   Foundation, Inc., 51 Franklin St, Fifth Floor, Boston, MA 02110-1301  USA */

/**
  @defgroup Event_Scheduler Event Scheduler
  @ingroup Runtime_Environment
  @{

  @file events.h

  A public interface of Events_Scheduler module.
*/

#ifdef HAVE_PSI_INTERFACE
extern PSI_mutex_key key_LOCK_event_metadata,
                     key_event_scheduler_LOCK_scheduler_state;
extern PSI_cond_key key_event_scheduler_COND_state;
extern PSI_thread_key key_thread_event_scheduler, key_thread_event_worker;
#endif /* HAVE_PSI_INTERFACE */

#include "sql_string.h"                         /* LEX_STRING */
#include "my_time.h"                            /* interval_type */

class Event_db_repository;
class Event_parse_data;
class Event_queue;
class Event_scheduler;
struct TABLE_LIST;
class THD;
<<<<<<< HEAD
typedef class Item COND;
=======
>>>>>>> adda25c7
typedef struct charset_info_st CHARSET_INFO;

int
sortcmp_lex_string(LEX_STRING s, LEX_STRING t, CHARSET_INFO *cs);

/**
  @brief A facade to the functionality of the Event Scheduler.

  Every public operation against the scheduler has to be executed via the
  interface provided by a static method of this class. No instance of this
  class is ever created and it has no non-static data members.

  The life cycle of the Events module is the following:

  At server start up:
     init_mutexes() -> init()
  When the server is running:
     create_event(), drop_event(), start_or_stop_event_scheduler(), etc
  At shutdown:
     deinit(), destroy_mutexes().

  The peculiar initialization and shutdown cycle is an adaptation to the
  outside server startup/shutdown framework and mimics the rest of MySQL
  subsystems (ACL, time zone tables, etc).
*/

class Events
{
public:
  /*
    the following block is to support --event-scheduler command line option
    and the @@global.event_scheduler SQL variable.
    See sys_var.cc
  */
  enum enum_opt_event_scheduler { EVENTS_OFF, EVENTS_ON, EVENTS_DISABLED };
  /* Protected using LOCK_global_system_variables only. */
  static ulong opt_event_scheduler;
  static mysql_mutex_t LOCK_event_metadata;
  static bool check_if_system_tables_error();
  static bool start();
  static bool stop();

public:
  /* A hack needed for Event_queue_element */
  static Event_db_repository *
  get_db_repository() { return db_repository; }

  static bool
  init(my_bool opt_noacl);

  static void
  deinit();

  static void
  init_mutexes();

  static void
  destroy_mutexes();

  static bool
  create_event(THD *thd, Event_parse_data *parse_data, bool if_exists);

  static bool
  update_event(THD *thd, Event_parse_data *parse_data,
               LEX_STRING *new_dbname, LEX_STRING *new_name);

  static bool
  drop_event(THD *thd, LEX_STRING dbname, LEX_STRING name, bool if_exists);

  static void
  drop_schema_events(THD *thd, char *db);

  static bool
  show_create_event(THD *thd, LEX_STRING dbname, LEX_STRING name);

  /* Needed for both SHOW CREATE EVENT and INFORMATION_SCHEMA */
  static int
  reconstruct_interval_expression(String *buf, interval_type interval,
                                  longlong expression);

  static int
  fill_schema_events(THD *thd, TABLE_LIST *tables, Item * /* cond */);

  static void
  dump_internal_status();

private:

  static bool
  load_events_from_db(THD *thd);

private:
  static Event_queue         *event_queue;
  static Event_scheduler     *scheduler;
  static Event_db_repository *db_repository;
  /* Set to TRUE if an error at start up */
  static bool check_system_tables_error;

private:
  /* Prevent use of these */
  Events(const Events &);
  void operator=(Events &);
};

/**
  @} (end of group Event Scheduler)
*/

#endif /* _EVENT_H_ */<|MERGE_RESOLUTION|>--- conflicted
+++ resolved
@@ -41,10 +41,6 @@
 class Event_scheduler;
 struct TABLE_LIST;
 class THD;
-<<<<<<< HEAD
-typedef class Item COND;
-=======
->>>>>>> adda25c7
 typedef struct charset_info_st CHARSET_INFO;
 
 int
