/* Copyright (c) 2001, 2013, Oracle and/or its affiliates. All rights reserved.

   This program is free software; you can redistribute it and/or modify
   it under the terms of the GNU General Public License as published by
   the Free Software Foundation; version 2 of the License.

   This program is distributed in the hope that it will be useful,
   but WITHOUT ANY WARRANTY; without even the implied warranty of
   MERCHANTABILITY or FITNESS FOR A PARTICULAR PURPOSE.  See the
   GNU General Public License for more details.

   You should have received a copy of the GNU General Public License
   along with this program; if not, write to the Free Software
   Foundation, Inc., 51 Franklin St, Fifth Floor, Boston, MA  02111-1307  USA */

/*
  UNION  of select's
  UNION's  were introduced by Monty and Sinisa <sinisa@mysql.com>
*/


#include "sql_priv.h"
#include "unireg.h"
#include "sql_union.h"
#include "sql_select.h"
#include "sql_cursor.h"
#include "sql_base.h"                           // fill_record
#include "filesort.h"                           // filesort_free_buffers
#include "sql_tmp_table.h"                      // tmp tables
#include "sql_optimizer.h"                      // JOIN
#include "opt_explain_format.h"

bool mysql_union(THD *thd, LEX *lex, select_result *result,
                 SELECT_LEX_UNIT *unit, ulong setup_tables_done_option)
{
  bool res;
  DBUG_ENTER("mysql_union");

  res= unit->prepare(thd, result,
		     SELECT_NO_UNLOCK | setup_tables_done_option);
  if (res)
    goto err;


  /*
    Tables are not locked at this point, it means that we have delayed
    this step until after prepare stage (i.e. this moment). This allows to
    do better partition pruning and avoid locking unused partitions.
    As a consequence, in such a case, prepare stage can rely only on
    metadata about tables used and not data from them.
    We need to lock tables now in order to proceed with the remaning
    stages of query optimization and execution.
  */
  DBUG_ASSERT(! thd->lex->is_query_tables_locked());
  if (lock_tables(thd, lex->query_tables, lex->table_count, 0))
    goto err;

  /*
    Tables must be locked before storing the query in the query cache.
    Transactional engines must been signalled that the statement started,
    which external_lock signals.
  */
  query_cache_store_query(thd, thd->lex->query_tables);

  res= unit->optimize() || unit->exec();
  res|= unit->cleanup();
  DBUG_RETURN(res);
err:
  (void) unit->cleanup();
  DBUG_RETURN(true);
}


/***************************************************************************
** store records in temporary table for UNION
***************************************************************************/

int select_union::prepare(List<Item> &list, SELECT_LEX_UNIT *u)
{
  unit= u;
  return 0;
}


bool select_union::send_data(List<Item> &values)
{
  int error= 0;
  if (unit->offset_limit_cnt)
  {						// using limit offset,count
    unit->offset_limit_cnt--;
    return 0;
  }
  fill_record(thd, table->field, values, 1, NULL);
  if (thd->is_error())
    return 1;

  if ((error= table->file->ha_write_row(table->record[0])))
  {
    /* create_myisam_from_heap will generate error if needed */
    if (table->file->is_fatal_error(error, HA_CHECK_DUP) &&
        create_myisam_from_heap(thd, table, tmp_table_param.start_recinfo, 
                                &tmp_table_param.recinfo, error, TRUE, NULL))
      return 1;
  }
  return 0;
}


bool select_union::send_eof()
{
  return 0;
}


bool select_union::flush()
{
  int error;
  if ((error=table->file->extra(HA_EXTRA_NO_CACHE)))
  {
    table->file->print_error(error, MYF(0));
    return 1;
  }
  return 0;
}

/*
  Create a temporary table to store the result of select_union.

  SYNOPSIS
    select_union::create_result_table()
      thd                thread handle
      column_types       a list of items used to define columns of the
                         temporary table
      is_union_distinct  if set, the temporary table will eliminate
                         duplicates on insert
      options            create options
      table_alias        name of the temporary table
      bit_fields_as_long convert bit fields to ulonglong

  DESCRIPTION
    Create a temporary table that is used to store the result of a UNION,
    derived table, or a materialized cursor.

  RETURN VALUE
    0                    The table has been created successfully.
    1                    create_tmp_table failed.
*/

bool
select_union::create_result_table(THD *thd_arg, List<Item> *column_types,
                                  bool is_union_distinct, ulonglong options,
                                  const char *table_alias,
                                  bool bit_fields_as_long, bool create_table)
{
  DBUG_ASSERT(table == 0);
  tmp_table_param.init();
  tmp_table_param.field_count= column_types->elements;
  tmp_table_param.skip_create_table= !create_table;
  tmp_table_param.bit_fields_as_long= bit_fields_as_long;

  if (! (table= create_tmp_table(thd_arg, &tmp_table_param, *column_types,
                                 (ORDER*) 0, is_union_distinct, 1,
                                 options, HA_POS_ERROR, (char*) table_alias)))
    return TRUE;
  if (create_table)
  {
    table->file->extra(HA_EXTRA_WRITE_CACHE);
    table->file->extra(HA_EXTRA_IGNORE_DUP_KEY);
  }
  return FALSE;
}


/**
  Reset and empty the temporary table that stores the materialized query result.

  @note The cleanup performed here is exactly the same as for the two temp
  tables of JOIN - exec_tmp_table_[1 | 2].
*/

void select_union::cleanup()
{
  table->file->extra(HA_EXTRA_RESET_STATE);
  table->file->ha_delete_all_rows();
  free_io_cache(table);
  filesort_free_buffers(table,0);
}


/**
  Initialization procedures before fake_select_lex preparation()

  @param thd		 Thread handler
  @param no_const_tables Skip reading const tables. TRUE for EXPLAIN.

  @returns
    TRUE  OOM
    FALSE Ok
*/

bool
st_select_lex_unit::init_prepare_fake_select_lex(THD *thd_arg,
                                                 bool no_const_tables)
{
  DBUG_ENTER("st_select_lex_unit::init_prepare_fake_select_lex");
  thd_arg->lex->current_select= fake_select_lex;
  fake_select_lex->table_list.link_in_list(&result_table_list,
                                           &result_table_list.next_local);
  fake_select_lex->context.table_list= 
    fake_select_lex->context.first_name_resolution_table= 
    fake_select_lex->get_table_list();
  if (!fake_select_lex->first_execution)
  {
    for (ORDER *order= global_parameters->order_list.first;
         order;
         order= order->next)
      order->item= &order->item_ptr;
  }
  for (ORDER *order= global_parameters->order_list.first;
       order;
       order=order->next)
  {
    (*order->item)->walk(&Item::change_context_processor, 0,
                         (uchar*) &fake_select_lex->context);
  }
  if (!fake_select_lex->join)
  {
    /*
      allocate JOIN for fake select only once (prevent
      mysql_select automatic allocation)
      TODO: The above is nonsense. mysql_select() will not allocate the
      join if one already exists. There must be some other reason why we
      don't let it allocate the join. Perhaps this is because we need
      some special parameter values passed to join constructor?
    */
    if (!(fake_select_lex->join=
        new JOIN(thd, item_list, fake_select_lex->options, result)))
    {
      fake_select_lex->table_list.empty();
      DBUG_RETURN(true);
    }
    fake_select_lex->join->init(thd, item_list, fake_select_lex->options,
                                result);
    fake_select_lex->join->no_const_tables= no_const_tables;

    /*
      Fake st_select_lex should have item list for correct ref_array
      allocation.
    */
    fake_select_lex->item_list= item_list;

    /*
      We need to add up n_sum_items in order to make the correct
      allocation in setup_ref_array().
      Don't add more sum_items if we have already done JOIN::prepare
      for this (with a different join object)
    */
    if (fake_select_lex->ref_pointer_array.is_null())
      fake_select_lex->n_child_sum_items+= global_parameters->n_sum_items;
  }
  DBUG_RETURN(false);
}


bool st_select_lex_unit::prepare(THD *thd_arg, select_result *sel_result,
                                 ulong additional_options)
{
  SELECT_LEX *lex_select_save= thd_arg->lex->current_select;
  SELECT_LEX *sl, *first_sl= first_select();
  select_result *tmp_result;
  bool is_union_select;
  DBUG_ENTER("st_select_lex_unit::prepare");

  describe= test(additional_options & SELECT_DESCRIBE);

  /*
    result object should be reassigned even if preparing already done for
    max/min subquery (ALL/ANY optimization)
  */
  result= sel_result;

  if (prepared)
  {
    if (describe)
    {
      /* fast reinit for EXPLAIN */
      for (sl= first_sl; sl; sl= sl->next_select())
      {
        sl->join->result= result;
        select_limit_cnt= HA_POS_ERROR;
        offset_limit_cnt= 0;
        if (result->prepare(sl->join->fields_list, this))
        {
          DBUG_RETURN(TRUE);
        }
        sl->join->select_options|= SELECT_DESCRIBE;
        sl->join->reset();
      }
      if (fake_select_lex->join)
        fake_select_lex->join->result= result;
    }
    DBUG_RETURN(FALSE);
  }
  prepared= 1;
  saved_error= FALSE;
  
  thd_arg->lex->current_select= sl= first_sl;
  found_rows_for_union= first_sl->options & OPTION_FOUND_ROWS;
  is_union_select= is_union() || fake_select_lex;

  /* Global option */

  if (is_union_select)
  {
    if (!(tmp_result= union_result= new select_union))
      goto err;
    if (describe)
      tmp_result= sel_result;
  }
  else
    tmp_result= sel_result;

  sl->context.resolve_in_select_list= TRUE;

  for (;sl; sl= sl->next_select())
  {
    bool can_skip_order_by;
    sl->options|=  SELECT_NO_UNLOCK;
    JOIN *join= new JOIN(thd_arg, sl->item_list, 
			 sl->options | thd_arg->variables.option_bits | additional_options,
			 tmp_result);
    /*
      setup_tables_done_option should be set only for very first SELECT,
      because it protect from secont setup_tables call for select-like non
      select commands (DELETE/INSERT/...) and they use only very first
      SELECT (for union it can be only INSERT ... SELECT).
    */
    additional_options&= ~OPTION_SETUP_TABLES_DONE;
    if (!join)
      goto err;

    thd_arg->lex->current_select= sl;

    can_skip_order_by= is_union_select && !(sl->braces && sl->explicit_limit);

    saved_error= join->prepare(sl->table_list.first,
                               sl->with_wild,
                               sl->where,
                               (can_skip_order_by ? 0 :
                                sl->order_list.elements) +
                               sl->group_list.elements,
                               can_skip_order_by ?
                               NULL : sl->order_list.first,
                               sl->group_list.first,
                               sl->having,
                               sl, this);
    /* There are no * in the statement anymore (for PS) */
    sl->with_wild= 0;

    if (saved_error || (saved_error= thd_arg->is_fatal_error))
      goto err;
    /*
      Use items list of underlaid select for derived tables to preserve
      information about fields lengths and exact types
    */
    if (!is_union_select)
      types= first_sl->item_list;
    else if (sl == first_sl)
    {
      types.empty();
      List_iterator_fast<Item> it(sl->item_list);
      Item *item_tmp;
      while ((item_tmp= it++))
      {
	/* Error's in 'new' will be detected after loop */
	types.push_back(new Item_type_holder(thd_arg, item_tmp));
      }

      if (thd_arg->is_fatal_error)
	goto err; // out of memory
    }
    else
    {
      if (types.elements != sl->item_list.elements)
      {
	my_message(ER_WRONG_NUMBER_OF_COLUMNS_IN_SELECT,
		   ER(ER_WRONG_NUMBER_OF_COLUMNS_IN_SELECT),MYF(0));
	goto err;
      }
      List_iterator_fast<Item> it(sl->item_list);
      List_iterator_fast<Item> tp(types);	
      Item *type, *item_tmp;
      while ((type= tp++, item_tmp= it++))
      {
        if (((Item_type_holder*)type)->join_types(thd_arg, item_tmp))
	  DBUG_RETURN(TRUE);
      }
    }
  }

  if (is_union_select)
  {
    /*
      Check that it was possible to aggregate
      all collations together for UNION.
      We need this in case of UNION DISTINCT, to filter
      out duplicates using the proper collation.

      TODO: consider removing this test in case of UNION ALL.
    */
    List_iterator_fast<Item> tp(types);
    Item *type;
    ulonglong create_options;

    while ((type= tp++))
    {
      if (type->result_type() == STRING_RESULT &&
          type->collation.derivation == DERIVATION_NONE)
      {
        my_error(ER_CANT_AGGREGATE_NCOLLATIONS, MYF(0), "UNION");
        goto err;
      }
    }
    
    /*
      Disable the usage of fulltext searches in the last union branch.
      This is a temporary 5.x limitation because of the way the fulltext
      search functions are handled by the optimizer.
      This is manifestation of the more general problems of "taking away"
      parts of a SELECT statement post-fix_fields(). This is generally not
      doable since various flags are collected in various places (e.g. 
      SELECT_LEX) that carry information about the presence of certain 
      expressions or constructs in the parts of the query.
      When part of the query is taken away it's not clear how to "divide" 
      the meaning of these accumulated flags and what to carry over to the
      recipient query (SELECT_LEX).
    */
    if (global_parameters->ftfunc_list->elements && 
        global_parameters->order_list.elements &&
        global_parameters != fake_select_lex)
    {
      ORDER *ord;
      Item_func::Functype ft=  Item_func::FT_FUNC;
      for (ord= global_parameters->order_list.first; ord; ord= ord->next)
        if ((*ord->item)->walk (&Item::find_function_processor, FALSE, 
                                (uchar *) &ft))
        {
          my_error (ER_CANT_USE_OPTION_HERE, MYF(0), "MATCH()");
          goto err;
        }
    }


    create_options= (first_sl->options | thd_arg->variables.option_bits |
                     TMP_TABLE_ALL_COLUMNS);
    /*
      Force the temporary table to be a MyISAM table if we're going to use
      fullext functions (MATCH ... AGAINST .. IN BOOLEAN MODE) when reading
      from it (this should be removed in 5.2 when fulltext search is moved 
      out of MyISAM).
    */
    if (global_parameters->ftfunc_list->elements)
      create_options= create_options | TMP_TABLE_FORCE_MYISAM;

    if (union_result->create_result_table(thd, &types, test(union_distinct),
                                          create_options, "", FALSE, TRUE))
      goto err;
    memset(&result_table_list, 0, sizeof(result_table_list));
    result_table_list.db= (char*) "";
    result_table_list.table_name= result_table_list.alias= (char*) "union";
    result_table_list.table= table= union_result->table;

    thd_arg->lex->current_select= lex_select_save;
    if (!item_list.elements)
    {
      {
        Prepared_stmt_arena_holder ps_arena_holder(thd);

        saved_error= table->fill_item_list(&item_list);

        if (saved_error)
          goto err;
      }

      if (thd->stmt_arena->is_stmt_prepare())
      {
        /* Validate the global parameters of this union */
        init_prepare_fake_select_lex(thd, false);

	saved_error= fake_select_lex->join->
	  prepare(fake_select_lex->table_list.first, // tables_init
                  0,                                 // wild_num
                  0,                                 // conds_init
                  global_parameters->order_list.elements, // og_num
                  global_parameters->order_list.first,    // order
                  NULL,                                // group_init
                  NULL,                                // having_init
                  fake_select_lex,                     // select_lex_arg
                  this);                               // unit_arg
	fake_select_lex->table_list.empty();
      }
    }
    else
    {
      /*
        We're in execution of a prepared statement or stored procedure:
        reset field items to point at fields from the created temporary table.
      */
      table->reset_item_list(&item_list);
    }
  }

  thd_arg->lex->current_select= lex_select_save;

  DBUG_RETURN(saved_error || thd_arg->is_fatal_error);

err:
  thd_arg->lex->current_select= lex_select_save;
  (void) cleanup();
  DBUG_RETURN(TRUE);
}


/**
  Run optimization phase.

  @return FALSE unit successfully passed optimization phase.
  @return TRUE an error occur.
*/

bool st_select_lex_unit::optimize()
{
  DBUG_ENTER("st_select_lex_unit::optimize");

  if (optimized && item && item->assigned() && !uncacheable && !describe)
    DBUG_RETURN(FALSE);

  for (SELECT_LEX *sl= first_select(); sl; sl= sl->next_select())
  {
    DBUG_ASSERT(sl->join);
    if (optimized)
    {
      saved_error= false;
      sl->join->reset();
    }
    else
    {
      SELECT_LEX *lex_select_save= thd->lex->current_select;
      thd->lex->current_select= sl;
      set_limit(sl);
      if ((sl == global_parameters && is_union()) || describe)
      {
        offset_limit_cnt= 0;
        /*
          We can't use LIMIT at this stage if we are using ORDER BY for the
          whole UNION.
        */
        if (sl->order_list.first || describe)
          select_limit_cnt= HA_POS_ERROR;
      }

      /*
        When using braces, SQL_CALC_FOUND_ROWS affects the whole query:
        we don't calculate found_rows() per union part.
        Otherwise, SQL_CALC_FOUND_ROWS should be done on all sub parts.
      */
      sl->join->select_options= 
        (select_limit_cnt == HA_POS_ERROR || sl->braces) ?
        sl->options & ~OPTION_FOUND_ROWS : sl->options | found_rows_for_union;

      saved_error= sl->join->optimize();
<<<<<<< HEAD
      /* Save estimated number of rows. */
      result->estimated_rowcount+= sl->join->best_rowcount;
=======
      /*
        Accumulate estimated number of rows. Notice that an implicitly grouped
        query has one row (with HAVING it has zero or one rows).
      */
      result->estimated_rowcount+=
        sl->with_sum_func && sl->group_list.elements == 0 ?
          1 : sl->join->best_rowcount;

>>>>>>> edad0f5c
      thd->lex->current_select= lex_select_save;
    }
    if (saved_error)
      break;
  }
  if (!saved_error)
    optimized= 1;

  DBUG_RETURN(saved_error);
}


/**
  Explain UNION.
*/

bool st_select_lex_unit::explain()
{
  SELECT_LEX *lex_select_save= thd->lex->current_select;
  Explain_format *fmt= thd->lex->explain_format;
  DBUG_ENTER("st_select_lex_unit::explain");
  JOIN *join;
  bool ret= false;

  DBUG_ASSERT((is_union() || fake_select_lex) && describe && optimized);
  executed= true;

  if (fmt->begin_context(CTX_UNION))
    DBUG_RETURN(true);

  for (SELECT_LEX *sl= first_select(); sl; sl= sl->next_select())
  {
    if (fmt->begin_context(CTX_QUERY_SPEC))
      DBUG_RETURN(true);
    DBUG_ASSERT(sl->join);
    if (sl->join->explain() || thd->is_error())
      DBUG_RETURN(true);
    if (fmt->end_context(CTX_QUERY_SPEC))
      DBUG_RETURN(true);
  }

  if (init_prepare_fake_select_lex(thd, true))
    DBUG_RETURN(true);

  if (thd->is_fatal_error)
    DBUG_RETURN(true);
  join= fake_select_lex->join;

  /*
    In EXPLAIN command, constant subqueries that do not use any
    tables are executed two times:
     - 1st time is a real evaluation to get the subquery value
     - 2nd time is to produce EXPLAIN output rows.
    1st execution sets certain members (e.g. select_result) to perform
    subquery execution rather than EXPLAIN line production. In order 
    to reset them back, we re-do all of the actions (yes it is ugly).
  */
  if (!join->optimized || !join->tables)
  {
    saved_error= mysql_select(thd,
                          &result_table_list,
                          0, item_list, NULL,
                          &global_parameters->order_list,
                          NULL, NULL,
                          fake_select_lex->options | SELECT_NO_UNLOCK,
                          result, this, fake_select_lex);
  }
  else
    ret= join->explain();

  thd->lex->current_select= lex_select_save;

  if (saved_error || ret || thd->is_error())
    DBUG_RETURN(true);
  fmt->end_context(CTX_UNION);

  DBUG_RETURN(false);
}


/**
  Execute UNION.
*/

bool st_select_lex_unit::exec()
{
  SELECT_LEX *lex_select_save= thd->lex->current_select;
  ulonglong add_rows=0;
  ha_rows examined_rows= 0;
  DBUG_ENTER("st_select_lex_unit::exec");
  DBUG_ASSERT((is_union() || fake_select_lex) && !describe && optimized);

  if (executed && !uncacheable)
    DBUG_RETURN(false);
  executed= true;
  
  if (uncacheable || !item || !item->assigned())
  {
    if (item)
      item->reset_value_registration();
    if (optimized && item)
    {
      if (item->assigned())
      {
        item->assigned(0); // We will reinit & rexecute unit
        item->reset();
        table->file->ha_delete_all_rows();
      }
      /* re-enabling indexes for next subselect iteration */
      if (union_distinct && table->file->ha_enable_indexes(HA_KEY_SWITCH_ALL))
      {
        DBUG_ASSERT(0);
      }
    }

    for (SELECT_LEX *sl= first_select(); sl; sl= sl->next_select())
    {
      ha_rows records_at_start= 0;
      DBUG_ASSERT(sl->join);
      thd->lex->current_select= sl;

      set_limit(sl);
      if (sl == global_parameters || describe)
      {
        offset_limit_cnt= 0;
        /*
          We can't use LIMIT at this stage if we are using ORDER BY for the
          whole query
        */
        if (sl->order_list.first || describe)
          select_limit_cnt= HA_POS_ERROR;
      }
      if (!saved_error)
      {
        records_at_start= table->file->stats.records;
        sl->join->exec();
        if (sl == union_distinct)
        {
          if (table->file->ha_disable_indexes(HA_KEY_SWITCH_ALL))
            DBUG_RETURN(true);
          table->no_keyread=1;
        }
        saved_error= sl->join->error;
        offset_limit_cnt= (ha_rows)(sl->offset_limit ?
                                    sl->offset_limit->val_uint() :
                                    0);
        if (!saved_error)
        {
	  examined_rows+= thd->get_examined_row_count();
          if (union_result->flush())
          {
            thd->lex->current_select= lex_select_save;
            DBUG_RETURN(true);
          }
        }
      }
      if (saved_error)
      {
        thd->lex->current_select= lex_select_save;
        DBUG_RETURN(saved_error);
      }
      /* Needed for the following test and for records_at_start in next loop */
      int error= table->file->info(HA_STATUS_VARIABLE);
      if(error)
      {
        table->file->print_error(error, MYF(0));
        DBUG_RETURN(true);
      }
      if (found_rows_for_union && !sl->braces && 
          select_limit_cnt != HA_POS_ERROR)
      {
        /*
          This is a union without braces. Remember the number of rows that
          could also have been part of the result set.
          We get this from the difference of between total number of possible
          rows and actual rows added to the temporary table.
        */
        add_rows+= (ulonglong) (thd->limit_found_rows -
                   (ulonglong)(table->file->stats.records - records_at_start));
      }
    }
  }

  if (!saved_error && !thd->is_fatal_error)
  {
    /* Send result to 'result' */
    saved_error= true;
    List<Item_func_match> empty_list;
    empty_list.empty();

    set_limit(global_parameters);
    if (init_prepare_fake_select_lex(thd, true))
      DBUG_RETURN(true);
    JOIN *join= fake_select_lex->join;
    if (!join->optimized)
    {
      saved_error=
        mysql_select(thd,
                     &result_table_list,      // tables
                     0,                       // wild_num
                     item_list,               // fields
                     NULL,                    // conds
                     &global_parameters->order_list,    // order
                     NULL,                    // group
                     NULL,                    // having
                     fake_select_lex->options | SELECT_NO_UNLOCK,
                     result,                  // result
                     this,                    // unit
                     fake_select_lex);        // select_lex
    }
    else
    {
      join->examined_rows= 0;
      saved_error= false;
      join->reset();
      join->exec();
    }

    fake_select_lex->table_list.empty();
  }
  if (!saved_error && !thd->is_fatal_error)
  {

    thd->limit_found_rows = (ulonglong)table->file->stats.records + add_rows;
    thd->inc_examined_row_count(examined_rows);
  }
  thd->lex->current_select= lex_select_save;
  DBUG_RETURN(saved_error);
}


/**
  Cleanup this query expression object after preparation or one round
  of execution. After the cleanup, the object can be reused for a
  new round of execution, but a new optimization will be needed before
  the execution.

  @return false if previous execution was successful, and true otherwise
*/

bool st_select_lex_unit::cleanup()
{
  bool error= false;
  DBUG_ENTER("st_select_lex_unit::cleanup");

  if (cleaned)
  {
    DBUG_RETURN(FALSE);
  }
  cleaned= true;

  for (SELECT_LEX *sl= first_select(); sl; sl= sl->next_select())
    error|= sl->cleanup();

  if (fake_select_lex)
  {
    error|= fake_select_lex->cleanup();
    /*
      There are two cases when we should clean order items:
      1. UNION with SELECTs which all enclosed into braces
        in this case global_parameters == fake_select_lex
      2. UNION where last SELECT is not enclosed into braces
        in this case global_parameters == 'last select'
      So we should use global_parameters->order_list for
      proper order list clean up.
      Note: global_parameters and fake_select_lex are always
            initialized for UNION
    */
    DBUG_ASSERT(global_parameters);
    if (global_parameters->order_list.elements)
    {
      ORDER *ord;
      for (ord= global_parameters->order_list.first; ord; ord= ord->next)
        (*ord->item)->walk (&Item::cleanup_processor, 0, 0);
    }
  }

  if (union_result)
  {
    delete union_result;
    union_result=0; // Safety
    if (table)
      free_tmp_table(thd, table);
    table= 0; // Safety
  }

  explain_marker= CTX_NONE;

  DBUG_RETURN(error);
}


void st_select_lex_unit::reinit_exec_mechanism()
{
  prepared= optimized= executed= 0;
#ifndef DBUG_OFF
  if (is_union())
  {
    List_iterator_fast<Item> it(item_list);
    Item *field;
    while ((field= it++))
    {
      /*
	we can't cleanup here, because it broke link to temporary table field,
	but have to drop fixed flag to allow next fix_field of this field
	during re-executing
      */
      field->fixed= 0;
    }
  }
#endif
}


/*
  change select_result object of unit

  SYNOPSIS
    st_select_lex_unit::change_result()
    result	new select_result object
    old_result	old select_result object

  RETURN
    FALSE - OK
    TRUE  - error
*/

bool st_select_lex_unit::change_result(select_result_interceptor *new_result,
                                       select_result_interceptor *old_result)
{
  bool res= FALSE;
  for (SELECT_LEX *sl= first_select(); sl; sl= sl->next_select())
  {
    if (sl->join && sl->join->result == old_result)
      if (sl->join->change_result(new_result))
	return TRUE;
  }
  if (fake_select_lex && fake_select_lex->join)
    res= fake_select_lex->join->change_result(new_result);
  return (res);
}

/*
  Get column type information for this unit.

  SYNOPSIS
    st_select_lex_unit::get_unit_column_types()

  DESCRIPTION
    For a single-select the column types are taken
    from the list of selected items. For a union this function
    assumes that st_select_lex_unit::prepare has been called
    and returns the type holders that were created for unioned
    column types of all selects.

  NOTES
    The implementation of this function should be in sync with
    st_select_lex_unit::prepare()
*/

List<Item> *st_select_lex_unit::get_unit_column_types()
{
  if (is_union())
  {
    DBUG_ASSERT(prepared);
    /* Types are generated during prepare */
    return &types;
  }

  return &first_select()->item_list;
}


/**
  Get field list for this query expression.

  For a UNION of query blocks, return the field list of the created
  temporary table.
  For a single query block, return the field list after all possible
  intermediate query processing steps are completed.

  @returns List containing fields of the query expression.
*/

List<Item> *st_select_lex_unit::get_field_list()
{
  return is_union() ? &item_list : first_select()->join->fields;
}


/**
  Cleanup after preparation or one round of execution.

  @return false if previous execution was successful, and true otherwise
*/

bool st_select_lex::cleanup()
{
  bool error= FALSE;
  DBUG_ENTER("st_select_lex::cleanup()");

  if (join)
  {
    DBUG_ASSERT((st_select_lex*)join->select_lex == this);
    error= join->destroy();
    delete join;
    join= 0;
  }
  for (SELECT_LEX_UNIT *lex_unit= first_inner_unit(); lex_unit ;
       lex_unit= lex_unit->next_unit())
  {
    error|= lex_unit->cleanup();
  }
  cur_pos_in_all_fields= ALL_FIELDS_UNDEF_POS;
  non_agg_fields.empty();
  inner_refs_list.empty();
  DBUG_RETURN(error);
}


void st_select_lex::cleanup_all_joins(bool full)
{
  SELECT_LEX_UNIT *unit;
  SELECT_LEX *sl;

  if (join)
    join->cleanup(full);

  for (unit= first_inner_unit(); unit; unit= unit->next_unit())
    for (sl= unit->first_select(); sl; sl= sl->next_select())
      sl->cleanup_all_joins(full);
}<|MERGE_RESOLUTION|>--- conflicted
+++ resolved
@@ -569,10 +569,6 @@
         sl->options & ~OPTION_FOUND_ROWS : sl->options | found_rows_for_union;
 
       saved_error= sl->join->optimize();
-<<<<<<< HEAD
-      /* Save estimated number of rows. */
-      result->estimated_rowcount+= sl->join->best_rowcount;
-=======
       /*
         Accumulate estimated number of rows. Notice that an implicitly grouped
         query has one row (with HAVING it has zero or one rows).
@@ -581,7 +577,6 @@
         sl->with_sum_func && sl->group_list.elements == 0 ?
           1 : sl->join->best_rowcount;
 
->>>>>>> edad0f5c
       thd->lex->current_select= lex_select_save;
     }
     if (saved_error)
