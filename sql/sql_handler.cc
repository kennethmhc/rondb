--- conflicted
+++ resolved
@@ -370,11 +370,7 @@
                                hash_tables->db, hash_tables->table_name,
                                hash_tables->alias, table));
     /* Table might have been flushed. */
-<<<<<<< HEAD
     if (table && (table->s->version != refresh_version))
-=======
-    if (table && (table->version != refresh_version))
->>>>>>> 6bc4636b
     {
       /*
         We must follow the thd->handler_tables chain, as we need the
@@ -385,10 +381,7 @@
            *table_ptr && (*table_ptr != table);
            table_ptr= &(*table_ptr)->next)
       {}
-<<<<<<< HEAD
       (*table_ptr)->file->ha_index_or_rnd_end();
-=======
->>>>>>> 6bc4636b
       VOID(pthread_mutex_lock(&LOCK_open));
       if (close_thread_table(thd, table_ptr))
       {
@@ -669,15 +662,9 @@
                             tmp_tables->table_name))
         {
           DBUG_PRINT("info",("*table_ptr '%s'.'%s' as '%s'",
-<<<<<<< HEAD
                              (*table_ptr)->s->db,
                              (*table_ptr)->s->table_name,
                              (*table_ptr)->alias));
-=======
-                             (*table_ptr)->table_cache_key,
-                             (*table_ptr)->real_name,
-                             (*table_ptr)->table_name));
->>>>>>> 6bc4636b
           /* The first time it is required, lock for close_thread_table(). */
           if (! did_lock && ! is_locked)
           {
@@ -750,13 +737,8 @@
                       table->alias, mode_flags));
 
   if ((hash_tables= (TABLE_LIST*) hash_search(&thd->handler_tables_hash,
-<<<<<<< HEAD
-                                        (byte*) table->alias,
-                                        strlen(table->alias) + 1)))
-=======
-                                              (byte*) table->table_name,
-                                              strlen(table->table_name) + 1)))
->>>>>>> 6bc4636b
+                                              (byte*) table->alias,
+                                              strlen(table->alias) + 1)))
   {
     if (! (mode_flags & MYSQL_HA_REOPEN_ON_USAGE))
     {
