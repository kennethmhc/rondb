/* Copyright (C) 2000-2004 MySQL AB
   This program is free software; you can redistribute it and/or modify
   it under the terms of the GNU General Public License as published by
   the Free Software Foundation; version 2 of the License.

   This program is distributed in the hope that it will be useful,
   but WITHOUT ANY WARRANTY; without even the implied warranty of
   MERCHANTABILITY or FITNESS FOR A PARTICULAR PURPOSE.  See the
   GNU General Public License for more details.

   You should have received a copy of the GNU General Public License
   along with this program; if not, write to the Free Software
   Foundation, Inc., 59 Temple Place, Suite 330, Boston, MA  02111-1307  USA */


/* HANDLER ... commands - direct access to ISAM */

/* TODO:
  HANDLER blabla OPEN [ AS foobar ] [ (column-list) ]

  the most natural (easiest, fastest) way to do it is to
  compute List<Item> field_list not in mysql_ha_read
  but in mysql_ha_open, and then store it in TABLE structure.

  The problem here is that mysql_parse calls free_item to free all the
  items allocated at the end of every query. The workaround would to
  keep two item lists per THD - normal free_list and handler_items.
  The second is to be freeed only on thread end. mysql_ha_open should
  then do { handler_items=concat(handler_items, free_list); free_list=0; }

  But !!! do_command calls free_root at the end of every query and frees up
  all the sql_alloc'ed memory. It's harder to work around...
*/

/*
  There are two containers holding information about open handler tables.
  The first is 'thd->handler_tables'. It is a linked list of TABLE objects.
  It is used like 'thd->open_tables' in the table cache. The trick is to
  exchange these two lists during open and lock of tables. Thus the normal
  table cache code can be used.
  The second container is a HASH. It holds objects of the type TABLE_LIST.
  Despite its name, no lists of tables but only single structs are hashed
  (the 'next' pointer is always NULL). The reason for theis second container
  is, that we want handler tables to survive FLUSH TABLE commands. A table
  affected by FLUSH TABLE must be closed so that other threads are not
  blocked by handler tables still in use. Since we use the normal table cache
  functions with 'thd->handler_tables', the closed tables are removed from
  this list. Hence we need the original open information for the handler
  table in the case that it is used again. This information is handed over
  to mysql_ha_open() as a TABLE_LIST. So we store this information in the
  second container, where it is not affected by FLUSH TABLE. The second
  container is implemented as a hash for performance reasons. Consequently,
  we use it not only for re-opening a handler table, but also for the
  HANDLER ... READ commands. For this purpose, we store a pointer to the
  TABLE structure (in the first container) in the TBALE_LIST object in the
  second container. When the table is flushed, the pointer is cleared.
*/

#include "mysql_priv.h"
#include "sql_select.h"
#include <assert.h>

#define HANDLER_TABLES_HASH_SIZE 120

static enum enum_ha_read_modes rkey_to_rnext[]=
{ RNEXT_SAME, RNEXT, RPREV, RNEXT, RPREV, RNEXT, RPREV, RPREV };

static int mysql_ha_flush_table(THD *thd, TABLE **table_ptr, uint mode_flags);


/*
  Get hash key and hash key length.

  SYNOPSIS
    mysql_ha_hash_get_key()
    tables                      Pointer to the hash object.
    key_len_p   (out)           Pointer to the result for key length.
    first                       Unused.

  DESCRIPTION
    The hash object is an TABLE_LIST struct.
    The hash key is the alias name.
    The hash key length is the alias name length plus one for the
    terminateing NUL character.

  RETURN
    Pointer to the TABLE_LIST struct.
*/

static char *mysql_ha_hash_get_key(TABLE_LIST *tables, size_t *key_len_p,
                                   my_bool first __attribute__((unused)))
{
  *key_len_p= strlen(tables->alias) + 1 ; /* include '\0' in comparisons */
  return tables->alias;
}


/*
  Free an hash object.

  SYNOPSIS
    mysql_ha_hash_free()
    tables                      Pointer to the hash object.

  DESCRIPTION
    The hash object is an TABLE_LIST struct.

  RETURN
    Nothing
*/

static void mysql_ha_hash_free(TABLE_LIST *tables)
{
  my_free((char*) tables, MYF(0));
}

/**
  Close a HANDLER table.

  @param thd Thread identifier.
  @param tables A list of tables with the first entry to close.

  @note Though this function takes a list of tables, only the first list entry
  will be closed.
  @note Broadcasts refresh if it closed the table.
*/

static void mysql_ha_close_table(THD *thd, TABLE_LIST *tables)
{
  TABLE **table_ptr;

  /*
    Though we could take the table pointer from hash_tables->table,
    we must follow the thd->handler_tables chain anyway, as we need the
    address of the 'next' pointer referencing this table
    for close_thread_table().
  */
  for (table_ptr= &(thd->handler_tables);
       *table_ptr && (*table_ptr != tables->table);
         table_ptr= &(*table_ptr)->next)
    ;

  if (*table_ptr)
  {
    (*table_ptr)->file->ha_index_or_rnd_end();
    VOID(pthread_mutex_lock(&LOCK_open));
    if (close_thread_table(thd, table_ptr))
    {
      /* Tell threads waiting for refresh that something has happened */
      broadcast_refresh();
    }
    VOID(pthread_mutex_unlock(&LOCK_open));
  }
}

/*
  Open a HANDLER table.

  SYNOPSIS
    mysql_ha_open()
    thd                         Thread identifier.
    tables                      A list of tables with the first entry to open.
    reopen                      Re-open a previously opened handler table.

  DESCRIPTION
    Though this function takes a list of tables, only the first list entry
    will be opened.
    'reopen' is set when a handler table is to be re-opened. In this case,
    'tables' is the pointer to the hashed TABLE_LIST object which has been
    saved on the original open.
    'reopen' is also used to suppress the sending of an 'ok' message or
    error messages.

  RETURN
    FALSE OK
    TRUE  Error
*/

bool mysql_ha_open(THD *thd, TABLE_LIST *tables, bool reopen)
{
  TABLE_LIST    *hash_tables = NULL;
  char          *db, *name, *alias;
  uint          dblen, namelen, aliaslen, counter;
  int           error;
  TABLE         *backup_open_tables, *backup_handler_tables;
  DBUG_ENTER("mysql_ha_open");
  DBUG_PRINT("enter",("'%s'.'%s' as '%s'  reopen: %d",
                      tables->db, tables->table_name, tables->alias,
                      (int) reopen));

  if (! hash_inited(&thd->handler_tables_hash))
  {
    /*
      HASH entries are of type TABLE_LIST.
    */
    if (hash_init(&thd->handler_tables_hash, &my_charset_latin1,
                  HANDLER_TABLES_HASH_SIZE, 0, 0,
                  (hash_get_key) mysql_ha_hash_get_key,
                  (hash_free_key) mysql_ha_hash_free, 0))
      goto err;
  }
  else if (! reopen) /* Otherwise we have 'tables' already. */
  {
    if (hash_search(&thd->handler_tables_hash, (uchar*) tables->alias,
                    strlen(tables->alias) + 1))
    {
      DBUG_PRINT("info",("duplicate '%s'", tables->alias));
      if (! reopen)
        my_error(ER_NONUNIQ_TABLE, MYF(0), tables->alias);
      goto err;
    }
  }

  /* save open_ and handler_ tables state */
  backup_open_tables= thd->open_tables;
  backup_handler_tables= thd->handler_tables;

  /* no pre-opened tables */
  thd->open_tables= NULL;
  /* to avoid flushes */
  thd->handler_tables= NULL;

  /*
    open_tables() will set 'tables->table' if successful.
    It must be NULL for a real open when calling open_tables().
  */
  DBUG_ASSERT(! tables->table);

  /* for now HANDLER can be used only for real TABLES */
  tables->required_type= FRMTYPE_TABLE;
  error= open_tables(thd, &tables, &counter, 0);
<<<<<<< HEAD
  HANDLER_TABLES_HACK(thd);
=======

  /* restore the state and merge the opened table into handler_tables list */
  thd->handler_tables= thd->open_tables ?
                       thd->open_tables->next= backup_handler_tables,
                       thd->open_tables : backup_handler_tables;
  thd->open_tables= backup_open_tables;
>>>>>>> 938f433b

  if (error)
    goto err;

  /* There can be only one table in '*tables'. */
  if (! (tables->table->file->ha_table_flags() & HA_CAN_SQL_HANDLER))
  {
    if (! reopen)
      my_error(ER_ILLEGAL_HA, MYF(0), tables->alias);
    goto err;
  }

  if (! reopen)
  {
    /* copy the TABLE_LIST struct */
    dblen= strlen(tables->db) + 1;
    namelen= strlen(tables->table_name) + 1;
    aliaslen= strlen(tables->alias) + 1;
    if (!(my_multi_malloc(MYF(MY_WME),
                          &hash_tables, (uint) sizeof(*hash_tables),
                          &db, (uint) dblen,
                          &name, (uint) namelen,
                          &alias, (uint) aliaslen,
                          NullS)))
      goto err;
    /* structure copy */
    *hash_tables= *tables;
    hash_tables->db= db;
    hash_tables->table_name= name;
    hash_tables->alias= alias;
    memcpy(hash_tables->db, tables->db, dblen);
    memcpy(hash_tables->table_name, tables->table_name, namelen);
    memcpy(hash_tables->alias, tables->alias, aliaslen);

    /* add to hash */
    if (my_hash_insert(&thd->handler_tables_hash, (uchar*) hash_tables))
      goto err;
  }

  if (! reopen)
    send_ok(thd);
  DBUG_PRINT("exit",("OK"));
  DBUG_RETURN(FALSE);

err:
  if (hash_tables)
    my_free((char*) hash_tables, MYF(0));
  if (tables->table)
    mysql_ha_close_table(thd, tables);
  DBUG_PRINT("exit",("ERROR"));
  DBUG_RETURN(TRUE);
}


/*
  Close a HANDLER table by alias or table name

  SYNOPSIS
    mysql_ha_close()
    thd                         Thread identifier.
    tables                      A list of tables with the first entry to close.

  DESCRIPTION
    Closes the table that is associated (on the handler tables hash) with the
    name (table->alias) of the specified table.

  RETURN
    FALSE ok
    TRUE  error
*/

bool mysql_ha_close(THD *thd, TABLE_LIST *tables)
{
  TABLE_LIST    *hash_tables;
  DBUG_ENTER("mysql_ha_close");
  DBUG_PRINT("enter",("'%s'.'%s' as '%s'",
                      tables->db, tables->table_name, tables->alias));

  if ((hash_tables= (TABLE_LIST*) hash_search(&thd->handler_tables_hash,
                                              (uchar*) tables->alias,
                                              strlen(tables->alias) + 1)))
  {
    mysql_ha_close_table(thd, hash_tables);
    hash_delete(&thd->handler_tables_hash, (uchar*) hash_tables);
  }
  else
  {
    my_error(ER_UNKNOWN_TABLE, MYF(0), tables->alias, "HANDLER");
    DBUG_PRINT("exit",("ERROR"));
    DBUG_RETURN(TRUE);
  }

  send_ok(thd);
  DBUG_PRINT("exit", ("OK"));
  DBUG_RETURN(FALSE);
}


/*
  Read from a HANDLER table.

  SYNOPSIS
    mysql_ha_read()
    thd                         Thread identifier.
    tables                      A list of tables with the first entry to read.
    mode
    keyname
    key_expr
    ha_rkey_mode
    cond
    select_limit_cnt
    offset_limit_cnt

  RETURN
    FALSE ok
    TRUE  error
*/
 
bool mysql_ha_read(THD *thd, TABLE_LIST *tables,
                   enum enum_ha_read_modes mode, char *keyname,
                   List<Item> *key_expr,
                   enum ha_rkey_function ha_rkey_mode, Item *cond,
                   ha_rows select_limit_cnt, ha_rows offset_limit_cnt)
{
  TABLE_LIST    *hash_tables;
  TABLE         *table, *backup_open_tables, *backup_handler_tables;
  MYSQL_LOCK    *lock;
  List<Item>	list;
  Protocol	*protocol= thd->protocol;
  char		buff[MAX_FIELD_WIDTH];
  String	buffer(buff, sizeof(buff), system_charset_info);
  int           error, keyno= -1;
  uint          num_rows;
  uchar		*key;
  uint		key_len;
  bool          need_reopen;
  DBUG_ENTER("mysql_ha_read");
  DBUG_PRINT("enter",("'%s'.'%s' as '%s'",
                      tables->db, tables->table_name, tables->alias));

  LINT_INIT(key);
  LINT_INIT(key_len);

  thd->lex->select_lex.context.resolve_in_table_list_only(tables);
  list.push_front(new Item_field(&thd->lex->select_lex.context,
                                 NULL, NULL, "*"));
  List_iterator<Item> it(list);
  it++;

retry:
  if ((hash_tables= (TABLE_LIST*) hash_search(&thd->handler_tables_hash,
                                              (uchar*) tables->alias,
                                              strlen(tables->alias) + 1)))
  {
    table= hash_tables->table;
    DBUG_PRINT("info-in-hash",("'%s'.'%s' as '%s' table: 0x%lx",
                               hash_tables->db, hash_tables->table_name,
                               hash_tables->alias, (long) table));
    if (!table)
    {
      /*
        The handler table has been closed. Re-open it.
      */
      if (mysql_ha_open(thd, hash_tables, 1))
      {
        DBUG_PRINT("exit",("reopen failed"));
        goto err0;
      }

      table= hash_tables->table;
      DBUG_PRINT("info",("re-opened '%s'.'%s' as '%s' tab %p",
                         hash_tables->db, hash_tables->table_name,
                         hash_tables->alias, table));
    }

#if MYSQL_VERSION_ID < 40100
    if (*tables->db && strcmp(table->table_cache_key, tables->db))
    {
      DBUG_PRINT("info",("wrong db"));
      table= NULL;
    }
#endif
  }
  else
    table= NULL;

  if (!table)
  {
#if MYSQL_VERSION_ID < 40100
    char buff[MAX_DBKEY_LENGTH];
    if (*tables->db)
      strxnmov(buff, sizeof(buff)-1, tables->db, ".", tables->table_name,
               NullS);
    else
      strncpy(buff, tables->alias, sizeof(buff));
    my_error(ER_UNKNOWN_TABLE, MYF(0), buff, "HANDLER");
#else
    my_error(ER_UNKNOWN_TABLE, MYF(0), tables->alias, "HANDLER");
#endif
    goto err0;
  }
  tables->table=table;

  /* save open_ and handler_ tables state */
  backup_open_tables= thd->open_tables;
  backup_handler_tables= thd->handler_tables;

  /* no pre-opened tables */
  thd->open_tables= NULL;
  /* to avoid flushes */
  thd->handler_tables= NULL;

  lock= mysql_lock_tables(thd, &tables->table, 1,
                          MYSQL_LOCK_NOTIFY_IF_NEED_REOPEN, &need_reopen);

  /* restore previous context */
  thd->handler_tables= backup_handler_tables;
  thd->open_tables= backup_open_tables;

  if (need_reopen)
  {
    mysql_ha_close_table(thd, tables);
    hash_tables->table= NULL;
    goto retry;
  }

  if (!lock)
    goto err0; // mysql_lock_tables() printed error message already

  // Always read all columns
  tables->table->read_set= &tables->table->s->all_set;

  if (cond)
  {
    if (table->query_id != thd->query_id)
      cond->cleanup();                          // File was reopened
    if ((!cond->fixed &&
	 cond->fix_fields(thd, &cond)) || cond->check_cols(1))
      goto err;
  }

  if (keyname)
  {
    if ((keyno=find_type(keyname, &table->s->keynames, 1+2)-1)<0)
    {
      my_error(ER_KEY_DOES_NOT_EXITS, MYF(0), keyname, tables->alias);
      goto err;
    }
  }

  if (insert_fields(thd, &thd->lex->select_lex.context,
                    tables->db, tables->alias, &it, 0))
    goto err;

  protocol->send_fields(&list, Protocol::SEND_NUM_ROWS | Protocol::SEND_EOF);

  /*
    In ::external_lock InnoDB resets the fields which tell it that
    the handle is used in the HANDLER interface. Tell it again that
    we are using it for HANDLER.
  */

  table->file->init_table_handle_for_HANDLER();

  for (num_rows=0; num_rows < select_limit_cnt; )
  {
    switch (mode) {
    case RNEXT:
      if (table->file->inited != handler::NONE)
      {
        error=keyname ?
	  table->file->index_next(table->record[0]) :
	  table->file->rnd_next(table->record[0]);
        break;
      }
      /* else fall through */
    case RFIRST:
      if (keyname)
      {
        table->file->ha_index_or_rnd_end();
        table->file->ha_index_init(keyno, 1);
        error= table->file->index_first(table->record[0]);
      }
      else
      {
        table->file->ha_index_or_rnd_end();
	if (!(error= table->file->ha_rnd_init(1)))
          error= table->file->rnd_next(table->record[0]);
      }
      mode=RNEXT;
      break;
    case RPREV:
      DBUG_ASSERT(keyname != 0);
      if (table->file->inited != handler::NONE)
      {
        error=table->file->index_prev(table->record[0]);
        break;
      }
      /* else fall through */
    case RLAST:
      DBUG_ASSERT(keyname != 0);
      table->file->ha_index_or_rnd_end();
      table->file->ha_index_init(keyno, 1);
      error= table->file->index_last(table->record[0]);
      mode=RPREV;
      break;
    case RNEXT_SAME:
      /* Continue scan on "(keypart1,keypart2,...)=(c1, c2, ...)  */
      DBUG_ASSERT(keyname != 0);
      error= table->file->index_next_same(table->record[0], key, key_len);
      break;
    case RKEY:
    {
      DBUG_ASSERT(keyname != 0);
      KEY *keyinfo=table->key_info+keyno;
      KEY_PART_INFO *key_part=keyinfo->key_part;
      if (key_expr->elements > keyinfo->key_parts)
      {
	my_error(ER_TOO_MANY_KEY_PARTS, MYF(0), keyinfo->key_parts);
	goto err;
      }
      List_iterator<Item> it_ke(*key_expr);
      Item *item;
      key_part_map keypart_map;
      for (keypart_map= key_len=0 ; (item=it_ke++) ; key_part++)
      {
        my_bitmap_map *old_map;
	// 'item' can be changed by fix_fields() call
        if ((!item->fixed &&
             item->fix_fields(thd, it_ke.ref())) ||
	    (item= *it_ke.ref())->check_cols(1))
	  goto err;
	if (item->used_tables() & ~RAND_TABLE_BIT)
        {
          my_error(ER_WRONG_ARGUMENTS,MYF(0),"HANDLER ... READ");
	  goto err;
        }
        old_map= dbug_tmp_use_all_columns(table, table->write_set);
	(void) item->save_in_field(key_part->field, 1);
        dbug_tmp_restore_column_map(table->write_set, old_map);
	key_len+=key_part->store_length;
        keypart_map= (keypart_map << 1) | 1;
      }

      if (!(key= (uchar*) thd->calloc(ALIGN_SIZE(key_len))))
	goto err;
      table->file->ha_index_or_rnd_end();
      table->file->ha_index_init(keyno, 1);
      key_copy(key, table->record[0], table->key_info + keyno, key_len);
      error= table->file->index_read_map(table->record[0],
                                         key, keypart_map, ha_rkey_mode);
      mode=rkey_to_rnext[(int)ha_rkey_mode];
      break;
    }
    default:
      my_message(ER_ILLEGAL_HA, ER(ER_ILLEGAL_HA), MYF(0));
      goto err;
    }

    if (error)
    {
      if (error == HA_ERR_RECORD_DELETED)
        continue;
      if (error != HA_ERR_KEY_NOT_FOUND && error != HA_ERR_END_OF_FILE)
      {
        sql_print_error("mysql_ha_read: Got error %d when reading table '%s'",
                        error, tables->table_name);
        table->file->print_error(error,MYF(0));
        goto err;
      }
      goto ok;
    }
    if (cond && !cond->val_int())
      continue;
    if (num_rows >= offset_limit_cnt)
    {
      Item *item;
      protocol->prepare_for_resend();
      it.rewind();
      while ((item=it++))
      {
	if (item->send(thd->protocol, &buffer))
	{
	  protocol->free();                             // Free used
	  my_message(ER_OUT_OF_RESOURCES, ER(ER_OUT_OF_RESOURCES), MYF(0));
	  goto err;
	}
      }
      protocol->write();
    }
    num_rows++;
  }
ok:
  mysql_unlock_tables(thd,lock);
  send_eof(thd);
  DBUG_PRINT("exit",("OK"));
  DBUG_RETURN(FALSE);

err:
  mysql_unlock_tables(thd,lock);
err0:
  DBUG_PRINT("exit",("ERROR"));
  DBUG_RETURN(TRUE);
}


/*
  Flush (close) a list of HANDLER tables.

  SYNOPSIS
    mysql_ha_flush()
    thd                         Thread identifier.
    tables                      The list of tables to close. If NULL,
                                close all HANDLER tables [marked as flushed].
    mode_flags                  MYSQL_HA_CLOSE_FINAL finally close the table.
                                MYSQL_HA_REOPEN_ON_USAGE mark for reopen.
                                MYSQL_HA_FLUSH_ALL flush all tables, not only
                                those marked for flush.
    is_locked                   If LOCK_open is locked.

  DESCRIPTION
    The list of HANDLER tables may be NULL, in which case all HANDLER
    tables are closed (if MYSQL_HA_FLUSH_ALL) is set.
    If 'tables' is NULL and MYSQL_HA_FLUSH_ALL is not set,
    all HANDLER tables marked for flush are closed.
    Broadcasts refresh for every table closed.

  NOTE
    Since mysql_ha_flush() is called when the base table has to be closed,
    we compare real table names, not aliases. Hence, database names matter.

  RETURN
    0  ok
*/

int mysql_ha_flush(THD *thd, TABLE_LIST *tables, uint mode_flags,
                   bool is_locked)
{
  TABLE_LIST    *tmp_tables;
  TABLE         **table_ptr;
  bool          did_lock= FALSE;
  DBUG_ENTER("mysql_ha_flush");
  DBUG_PRINT("enter", ("tables: 0x%lx  mode_flags: 0x%02x",
                       (long) tables, mode_flags));

  if (tables)
  {
    /* Close all tables in the list. */
    for (tmp_tables= tables ; tmp_tables; tmp_tables= tmp_tables->next_local)
    {
      DBUG_PRINT("info-in-tables-list",("'%s'.'%s' as '%s'",
                                        tmp_tables->db, tmp_tables->table_name,
                                        tmp_tables->alias));
      /* Close all currently open handler tables with the same base table. */
      table_ptr= &(thd->handler_tables);
      while (*table_ptr)
      {
        if ((!*tmp_tables->db ||
             !my_strcasecmp(&my_charset_latin1, (*table_ptr)->s->db.str,
                             tmp_tables->db)) &&
            ! my_strcasecmp(&my_charset_latin1,
                            (*table_ptr)->s->table_name.str,
                            tmp_tables->table_name))
        {
          DBUG_PRINT("info",("*table_ptr '%s'.'%s' as '%s'",
                             (*table_ptr)->s->db.str,
                             (*table_ptr)->s->table_name.str,
                             (*table_ptr)->alias));
          /* The first time it is required, lock for close_thread_table(). */
          if (! did_lock && ! is_locked)
          {
            VOID(pthread_mutex_lock(&LOCK_open));
            did_lock= TRUE;
          }
          mysql_ha_flush_table(thd, table_ptr, mode_flags);
          continue;
        }
        table_ptr= &(*table_ptr)->next;
      }
      /* end of handler_tables list */
    }
    /* end of flush tables list */
  }
  else
  {
    /* Close all currently open tables [which are marked for flush]. */
    table_ptr= &(thd->handler_tables);
    while (*table_ptr)
    {
      if ((mode_flags & MYSQL_HA_FLUSH_ALL) ||
          (*table_ptr)->needs_reopen_or_name_lock())
      {
        /* The first time it is required, lock for close_thread_table(). */
        if (! did_lock && ! is_locked)
        {
          VOID(pthread_mutex_lock(&LOCK_open));
          did_lock= TRUE;
        }
        mysql_ha_flush_table(thd, table_ptr, mode_flags);
        continue;
      }
      table_ptr= &(*table_ptr)->next;
    }
  }

  /* Release the lock if it was taken by this function. */
  if (did_lock)
    VOID(pthread_mutex_unlock(&LOCK_open));

  DBUG_RETURN(0);
}

/*
  Flush (close) a table.

  SYNOPSIS
    mysql_ha_flush_table()
    thd                         Thread identifier.
    table                       The table to close.
    mode_flags                  MYSQL_HA_CLOSE_FINAL finally close the table.
                                MYSQL_HA_REOPEN_ON_USAGE mark for reopen.

  DESCRIPTION
    Broadcasts refresh if it closed the table.
    The caller must lock LOCK_open.

  RETURN
    0  ok
*/

static int mysql_ha_flush_table(THD *thd, TABLE **table_ptr, uint mode_flags)
{
  TABLE_LIST    *hash_tables;
  TABLE         *table= *table_ptr;
  DBUG_ENTER("mysql_ha_flush_table");
  DBUG_PRINT("enter",("'%s'.'%s' as '%s'  flags: 0x%02x",
                      table->s->db.str, table->s->table_name.str,
                      table->alias, mode_flags));

  if ((hash_tables= (TABLE_LIST*) hash_search(&thd->handler_tables_hash,
                                              (uchar*) table->alias,
                                              strlen(table->alias) + 1)))
  {
    if (! (mode_flags & MYSQL_HA_REOPEN_ON_USAGE))
    {
      /* This is a final close. Remove from hash. */
      hash_delete(&thd->handler_tables_hash, (uchar*) hash_tables);
    }
    else
    {
      /* Mark table as closed, ready for re-open. */
      hash_tables->table= NULL;
    }
  }    

  safe_mutex_assert_owner(&LOCK_open);
  (*table_ptr)->file->ha_index_or_rnd_end();
  safe_mutex_assert_owner(&LOCK_open);
  if (close_thread_table(thd, table_ptr))
  {
    /* Tell threads waiting for refresh that something has happened */
    broadcast_refresh();
  }

  DBUG_RETURN(0);
}<|MERGE_RESOLUTION|>--- conflicted
+++ resolved
@@ -229,16 +229,11 @@
   /* for now HANDLER can be used only for real TABLES */
   tables->required_type= FRMTYPE_TABLE;
   error= open_tables(thd, &tables, &counter, 0);
-<<<<<<< HEAD
-  HANDLER_TABLES_HACK(thd);
-=======
-
   /* restore the state and merge the opened table into handler_tables list */
   thd->handler_tables= thd->open_tables ?
                        thd->open_tables->next= backup_handler_tables,
                        thd->open_tables : backup_handler_tables;
   thd->open_tables= backup_open_tables;
->>>>>>> 938f433b
 
   if (error)
     goto err;
