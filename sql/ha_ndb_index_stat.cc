/*
   Copyright (c) 2011, 2015, Oracle and/or its affiliates. All rights reserved.

   This program is free software; you can redistribute it and/or modify
   it under the terms of the GNU General Public License as published by
   the Free Software Foundation; version 2 of the License.

   This program is distributed in the hope that it will be useful,
   but WITHOUT ANY WARRANTY; without even the implied warranty of
   MERCHANTABILITY or FITNESS FOR A PARTICULAR PURPOSE.  See the
   GNU General Public License for more details.

   You should have received a copy of the GNU General Public License
   along with this program; if not, write to the Free Software
   Foundation, Inc., 51 Franklin St, Fifth Floor, Boston, MA 02110-1301  USA
*/

#include "ha_ndbcluster_glue.h"
#include "ha_ndbcluster.h"
#include "ha_ndb_index_stat.h"
#include <mysql/plugin.h>
#include <ctype.h>

/* from other files */
extern struct st_ndb_status g_ndb_status;
extern native_mutex_t ndbcluster_mutex;

// Implementation still uses its own instance
extern Ndb_index_stat_thread ndb_index_stat_thread;

/* Implemented in ha_ndbcluster.cc */
extern bool ndb_index_stat_get_enable(THD *thd);
extern const char* g_ndb_status_index_stat_status;
extern long g_ndb_status_index_stat_cache_query;
extern long g_ndb_status_index_stat_cache_clean;        

// Typedefs for long names 
typedef NdbDictionary::Table NDBTAB;
typedef NdbDictionary::Index NDBINDEX;

/** ndb_index_stat_thread */
Ndb_index_stat_thread::Ndb_index_stat_thread()
  : Ndb_component("Index Stat"),
    client_waiting(false)
{
  native_mutex_init(&LOCK, MY_MUTEX_INIT_FAST);
  native_cond_init(&COND);

  native_mutex_init(&stat_mutex, MY_MUTEX_INIT_FAST);
  native_cond_init(&stat_cond);
}

Ndb_index_stat_thread::~Ndb_index_stat_thread()
{
  native_mutex_destroy(&LOCK);
  native_cond_destroy(&COND);

  native_mutex_destroy(&stat_mutex);
  native_cond_destroy(&stat_cond);
}

void Ndb_index_stat_thread::do_wakeup()
{
  // Wakeup from potential wait
  log_info("Wakeup");

  wakeup();
}

void Ndb_index_stat_thread::wakeup()
{
  native_mutex_lock(&LOCK);
  client_waiting= true;
  native_cond_signal(&COND);
  native_mutex_unlock(&LOCK);
}

struct Ndb_index_stat {
  enum {
    LT_Undef= 0,
    LT_New= 1,          /* new entry added by a table handler */
    LT_Update = 2,      /* force kernel update from analyze table */
    LT_Read= 3,         /* read or reread stats into new query cache */
    LT_Idle= 4,         /* stats exist */
    LT_Check= 5,        /* check for new stats */
    LT_Delete= 6,       /* delete the entry */
    LT_Error= 7,        /* error, on hold for a while */
    LT_Count= 8
  };
  NdbIndexStat* is;
  int index_id;
  int index_version;
#ifndef DBUG_OFF
  char id[32];
#endif
  time_t access_time;   /* by any table handler */
  time_t update_time;   /* latest successful update by us */
  time_t load_time;     /* when stats were created by kernel */
  time_t read_time;     /* when stats were read by us (>= load_time) */
  uint sample_version;  /* goes with read_time */
  time_t check_time;    /* when checked for updated stats (>= read_time) */
  uint query_bytes;     /* cache query bytes in use */
  uint clean_bytes;     /* cache clean bytes waiting to be deleted */
  uint drop_bytes;      /* cache bytes waiting for drop */
  uint evict_bytes;     /* cache bytes waiting for evict */
  bool force_update;    /* one-time force update from analyze table */
  bool no_stats;        /* have detected that no stats exist */
  NdbIndexStat::Error error;
  NdbIndexStat::Error client_error;
  time_t error_time;
  uint error_count;     /* forever increasing */
  struct Ndb_index_stat *share_next; /* per-share list */
  int lt;
  int lt_old;     /* for info only */
  struct Ndb_index_stat *list_next;
  struct Ndb_index_stat *list_prev;
  struct NDB_SHARE *share;
  uint ref_count;       /* from client requests */
  bool to_delete;       /* detached from share and marked for delete */
  bool abort_request;   /* abort all requests and allow no more */
  Ndb_index_stat();
};

struct Ndb_index_stat_list {
  const char *name;
  int lt;
  struct Ndb_index_stat *head;
  struct Ndb_index_stat *tail;
  uint count;
  Ndb_index_stat_list(int the_lt, const char* the_name);
};

extern Ndb_index_stat_list ndb_index_stat_list[];

static time_t ndb_index_stat_time_now= 0;

static time_t
ndb_index_stat_time()
{
  time_t now= time(0);

  if (unlikely(ndb_index_stat_time_now == 0))
    ndb_index_stat_time_now= now;

  if (unlikely(now < ndb_index_stat_time_now))
  {
    DBUG_PRINT("index_stat", ("time moved backwards %d seconds",
                              int(ndb_index_stat_time_now - now)));
    now= ndb_index_stat_time_now;
  }

  ndb_index_stat_time_now= now;
  return now;
}

/* Options */

/* Options in string format buffer size */
static const uint ndb_index_stat_option_sz= 512;
static void ndb_index_stat_opt2str(const struct Ndb_index_stat_opt&, char*);

struct Ndb_index_stat_opt {
  enum Unit {
    Ubool = 1,
    Usize = 2,
    Utime = 3,
    Umsec = 4
  };
  enum Flag {
    Freadonly = (1 << 0),
    Fcontrol = (1 << 1)
  };
  struct Val {
    const char* name;
    uint val;
    uint minval;
    uint maxval;
    Unit unit;
    uint flag;
  };
  enum Idx {
    Iloop_enable = 0,
    Iloop_idle = 1,
    Iloop_busy = 2,
    Iupdate_batch = 3,
    Iread_batch = 4,
    Iidle_batch = 5,
    Icheck_batch = 6,
    Icheck_delay = 7,
    Idelete_batch = 8,
    Iclean_delay = 9,
    Ierror_batch = 10,
    Ierror_delay = 11,
    Ievict_batch = 12,
    Ievict_delay = 13,
    Icache_limit = 14,
    Icache_lowpct = 15,
    Izero_total = 16,
    Imax = 17
  };
  Val val[Imax];
  /* Options in string format (SYSVAR ndb_index_stat_option) */
  char *option;
  Ndb_index_stat_opt(char* buf);
  uint get(Idx i) const {
    assert(i < Imax);
    return val[i].val;
  }
  void set(Idx i, uint the_val) {
    assert(i < Imax);
    val[i].val = the_val;
  }
};

Ndb_index_stat_opt::Ndb_index_stat_opt(char* buf) :
  option(buf)
{
#define ival(aname, aval, aminval, amaxval, aunit, aflag) \
  val[I##aname].name = #aname; \
  val[I##aname].val = aval; \
  val[I##aname].minval = aminval; \
  val[I##aname].maxval = amaxval; \
  val[I##aname].unit = aunit; \
  val[I##aname].flag = aflag
  ival(loop_enable, 1000, 0, ~(uint)0, Umsec, 0);
  ival(loop_idle, 1000, 0, ~(uint)0, Umsec, 0);
  ival(loop_busy, 100, 0, ~(uint)0, Umsec, 0);
  ival(update_batch, 1, 1, ~(uint)0, Usize, 0);
  ival(read_batch, 4, 1, ~(uint)0, Usize, 0);
  ival(idle_batch, 32, 1, ~(uint)0, Usize, 0);
  ival(check_batch, 8, 1, ~(uint)0, Usize, 0);
  ival(check_delay, 600, 0, ~(uint)0, Utime, 0);
  ival(clean_delay, 60, 0, ~(uint)0, Utime, 0);
  ival(delete_batch, 8, 1, ~(uint)0, Usize, 0);
  ival(error_batch, 4, 1, ~(uint)0, Usize, 0);
  ival(error_delay, 60, 0, ~(uint)0, Utime, 0);
  ival(evict_batch, 8, 1, ~(uint)0, Usize, 0);
  ival(evict_delay, 60, 0, ~(uint)0, Utime, 0);
  ival(cache_limit, 32*1024*1024, 0, ~(uint)0, Usize, 0);
  ival(cache_lowpct, 90, 0, 100, Usize, 0);
  ival(zero_total, 0, 0, 1, Ubool, Fcontrol);
#undef ival

  ndb_index_stat_opt2str(*this, option);
}

/* Hard limits */
static const uint ndb_index_stat_max_evict_batch = 32;

char ndb_index_stat_option_buf[ndb_index_stat_option_sz];
static Ndb_index_stat_opt ndb_index_stat_opt(ndb_index_stat_option_buf);

/* Copy option struct to string buffer */
static void
ndb_index_stat_opt2str(const Ndb_index_stat_opt& opt, char* str)
{
  DBUG_ENTER("ndb_index_stat_opt2str");

  char buf[ndb_index_stat_option_sz];
  char *const end= &buf[sizeof(buf)];
  char* ptr= buf;
  *ptr= 0;

  const uint imax= Ndb_index_stat_opt::Imax;
  for (uint i= 0; i < imax; i++)
  {
    const Ndb_index_stat_opt::Val& v= opt.val[i];
    ptr+= strlen(ptr);
    const char* sep= (ptr == buf ? "" : ",");
    const uint sz= ptr < end ? (uint)(end - ptr) : 0;

    switch (v.unit) {
    case Ndb_index_stat_opt::Ubool:
      {
        DBUG_ASSERT(v.val == 0 || v.val == 1);
        if (v.val == 0)
          my_snprintf(ptr, sz, "%s%s=0", sep, v.name);
        else
          my_snprintf(ptr, sz, "%s%s=1", sep, v.name);
      }
      break;

    case Ndb_index_stat_opt::Usize:
      {
        uint m;
        if (v.val == 0)
          my_snprintf(ptr, sz, "%s%s=0", sep, v.name);
        else if (v.val % (m= 1024*1024*1024) == 0)
          my_snprintf(ptr, sz, "%s%s=%uG", sep, v.name, v.val / m);
        else if (v.val % (m= 1024*1024) == 0)
          my_snprintf(ptr, sz, "%s%s=%uM", sep, v.name, v.val / m);
        else if (v.val % (m= 1024) == 0)
          my_snprintf(ptr, sz, "%s%s=%uK", sep, v.name, v.val / m);
        else
          my_snprintf(ptr, sz, "%s%s=%u", sep, v.name, v.val);
      }
      break;

    case Ndb_index_stat_opt::Utime:
      {
        uint m;
        if (v.val == 0)
          my_snprintf(ptr, sz, "%s%s=0", sep, v.name);
        else if (v.val % (m= 60*60*24) == 0)
          my_snprintf(ptr, sz, "%s%s=%ud", sep, v.name, v.val / m);
        else if (v.val % (m= 60*60) == 0)
          my_snprintf(ptr, sz, "%s%s=%uh", sep, v.name, v.val / m);
        else if (v.val % (m= 60) == 0)
          my_snprintf(ptr, sz, "%s%s=%um", sep, v.name, v.val / m);
        else
          my_snprintf(ptr, sz, "%s%s=%us", sep, v.name, v.val);
      }
      break;

    case Ndb_index_stat_opt::Umsec:
      {
        if (v.val == 0)
          my_snprintf(ptr, sz, "%s%s=0", sep, v.name);
        else
          my_snprintf(ptr, sz, "%s%s=%ums", sep, v.name, v.val);
      }
      break;

    default:
      DBUG_ASSERT(false);
      break;
    }
  }

  memset(str, 0, ndb_index_stat_option_sz);
  strcpy(str, buf);
  DBUG_PRINT("index_stat", ("str: \"%s\"", str));
  DBUG_VOID_RETURN;
}

static int
ndb_index_stat_option_parse(char* p, Ndb_index_stat_opt& opt)
{
  DBUG_ENTER("ndb_index_stat_option_parse");

  char *r= strchr(p, '=');
  if (r == 0)
    DBUG_RETURN(-1);
  *r++= 0;

  while (isspace(*r))
    *r++= 0;
  if (*r == 0)
    DBUG_RETURN(-1);

  bool found= false;
  const uint imax= Ndb_index_stat_opt::Imax;
  for (uint i= 0; i < imax; i++)
  {
    Ndb_index_stat_opt::Val& v= opt.val[i];
    if (strcmp(p, v.name) != 0)
      continue;
    found= true;

    char *s;
    for (s= r; *s != 0; s++)
      *s= tolower(*s);
    ulonglong val= my_strtoull(r, &s, 10);

    switch (v.unit) {
    case Ndb_index_stat_opt::Ubool:
      {
        if ((s > r && *s == 0 && val == 0) ||
            strcmp(r, "off") == 0 ||
            strcmp(r, "false") == 0)
          val= 0;
        else if ((s > r && *s == 0 && val == 1) ||
            strcmp(r, "on") == 0 ||
            strcmp(r, "true") == 0)
          val= 1;
        else
          DBUG_RETURN(-1);
        v.val= (uint)val;
      }
      break;

    case Ndb_index_stat_opt::Usize:
      {
        if (s == r)
          DBUG_RETURN(-1);
        if (strcmp(s, "") == 0)
          ;
        else if (strcmp(s, "k") == 0)
          val*= 1024;
        else if (strcmp(s, "m") == 0)
          val*= 1024*1024;
        else if (strcmp(s, "g") == 0)
          val*= 1024*1024*1024;
        else
          DBUG_RETURN(-1);
        if (val < v.minval || val > v.maxval)
          DBUG_RETURN(-1);
        v.val= (uint)val;
      }
      break;

    case Ndb_index_stat_opt::Utime:
      {
        if (s == r)
          DBUG_RETURN(-1);
        if (strcmp(s, "") == 0)
          ;
        else if (strcmp(s, "s") == 0)
          ;
        else if (strcmp(s, "m") == 0)
          val*= 60;
        else if (strcmp(s, "h") == 0)
          val*= 60*60;
        else if (strcmp(s, "d") == 0)
          val*= 24*60*60;
        else
          DBUG_RETURN(-1);
        if (val < v.minval || val > v.maxval)
          DBUG_RETURN(-1);
        v.val= (uint)val;
      }
      break;

    case Ndb_index_stat_opt::Umsec:
      {
        if (s == r)
          DBUG_RETURN(-1);
        if (strcmp(s, "") == 0)
          ;
        else if (strcmp(s, "ms") == 0)
          ;
        else
          DBUG_RETURN(-1);
        if (val < v.minval || val > v.maxval)
          DBUG_RETURN(-1);
        v.val= (uint)val;
      }
      break;

    default:
      DBUG_ASSERT(false);
      break;
    }
  }

  if (!found)
    DBUG_RETURN(-1);
  DBUG_RETURN(0);
}

/* Copy option string to option struct */
static int
ndb_index_stat_str2opt(const char *str, Ndb_index_stat_opt& opt)
{
  DBUG_ENTER("ndb_index_stat_str2opt");
  DBUG_PRINT("index_stat", ("str: \"%s\"", str));

  char buf[ndb_index_stat_option_sz];

  assert(str != 0);
  if (strlen(str) >= sizeof(buf))
    DBUG_RETURN(-1);
  strcpy(buf, str);

  char *p= buf;
  while (1)
  {
    while (isspace(*p))
      p++;
    if (*p == 0)
      break;

    char *q= strchr(p, ',');
    if (q == p)
      DBUG_RETURN(-1);
    if (q != 0)
      *q= 0;

    DBUG_PRINT("index_stat", ("parse: %s", p));
    if (ndb_index_stat_option_parse(p, opt) == -1)
      DBUG_RETURN(-1);

    if (q == 0)
      break;
    p= q + 1;
  }

  ndb_index_stat_opt2str(opt, opt.option);
  DBUG_RETURN(0);
}

/* Thanks to ha_innodb.cc */

/* Need storage between check and update (assume locked) */
static char ndb_index_stat_option_tmp[ndb_index_stat_option_sz];
 
int
ndb_index_stat_option_check(MYSQL_THD,
                            struct st_mysql_sys_var *var,
                            void *save,
                            struct st_mysql_value *value)
{
  DBUG_ENTER("ndb_index_stat_option_check");
  char buf[ndb_index_stat_option_sz];
  int len= sizeof(buf);
  const char *str= value->val_str(value, buf, &len);
  if (str != 0)
  {
    /* Seems to be nothing in buf */
    DBUG_PRINT("index_stat", ("str: %s len: %d", str, len));
    char buf2[ndb_index_stat_option_sz];
    Ndb_index_stat_opt opt(buf2);
    if (ndb_index_stat_str2opt(str, opt) == 0)
    {
      /* Passed to update */
      strcpy(ndb_index_stat_option_tmp, str);
      *(const char**)save= ndb_index_stat_option_tmp;
      DBUG_RETURN(0);
    }
  }
  DBUG_RETURN(1);
}

void
ndb_index_stat_option_update(MYSQL_THD,
                             struct st_mysql_sys_var *var,
                             void *var_ptr,
                             const void *save)
{
  DBUG_ENTER("ndb_index_stat_option_update");
  const char *str= *(const char**)save;
  DBUG_PRINT("index_stat", ("str: %s", str));
  Ndb_index_stat_opt& opt= ndb_index_stat_opt;
  int ret= ndb_index_stat_str2opt(str, opt);
  assert(ret == 0); NDB_IGNORE_VALUE(ret);
  *(const char**)var_ptr= ndb_index_stat_opt.option;
  DBUG_VOID_RETURN;
}

/* Global stuff */

struct Ndb_index_stat_glob {
  bool th_allow;          /* Queries allowed */
  bool th_enable;         /* Stats thread idea of ndb_index_stat_enable */
  bool th_busy;           /* Stats thread is busy-looping */
  uint th_loop;           /* Stats thread current loop wait in ms */
  uint force_update;
  uint wait_update;
  uint no_stats;
  uint wait_stats;
  /* Accumulating counters */
  uint analyze_count;     /* Client counters */
  uint analyze_error;
  uint query_count;
  uint query_no_stats;
  uint query_error;
  uint event_act;         /* Events acted on */
  uint event_skip;        /* Events skipped (likely event-to-self) */
  uint event_miss;        /* Events received for unknown index */
  uint refresh_count;     /* Successful cache refreshes */
  uint clean_count;       /* Times old caches (1 or more) cleaned */
  uint pinned_count;      /* Times not cleaned due to old cache ref count */
  uint drop_count;        /* From index drop */
  uint evict_count;       /* From LRU cleanup */
  /* Cache */
  uint cache_query_bytes; /* In use */
  uint cache_clean_bytes; /* Obsolete versions not yet removed */
  uint cache_high_bytes;  /* Max ever of above */
  uint cache_drop_bytes;  /* Part of above waiting to be evicted */
  uint cache_evict_bytes; /* Part of above waiting to be evicted */
  char status[2][1024];
  uint status_i;

  Ndb_index_stat_glob();
  void set_status();
  void zero_total();
};

Ndb_index_stat_glob::Ndb_index_stat_glob()
{
  th_allow= false;
  th_enable= false;
  th_busy= false;
  th_loop= 0;
  force_update= 0;
  wait_update= 0;
  no_stats= 0;
  wait_stats= 0;
  analyze_count= 0;
  analyze_error= 0;
  query_count= 0;
  query_no_stats= 0;
  query_error= 0;
  event_act= 0;
  event_skip= 0;
  event_miss= 0;
  refresh_count= 0;
  clean_count= 0;
  pinned_count= 0;
  drop_count= 0;
  evict_count= 0;
  cache_query_bytes= 0;
  cache_clean_bytes= 0;
  cache_high_bytes= 0;
  cache_drop_bytes= 0;
  cache_evict_bytes= 0;
  memset(status, 0, sizeof(status));
  status_i= 0;
}

static Ndb_index_stat_glob ndb_index_stat_glob;

/*
  Check if stats thread is running and has initialized required
  objects.  Sync the value with global status ("allow" field).
*/

static bool ndb_index_stat_allow_flag= false;

static bool
ndb_index_stat_get_allow()
{
  return ndb_index_stat_allow_flag;
}

static bool
ndb_index_stat_set_allow(bool flag)
{
  if (ndb_index_stat_allow_flag != flag)
  {
    ndb_index_stat_allow_flag= flag;
    Ndb_index_stat_glob &glob= ndb_index_stat_glob;
    pthread_mutex_lock(&ndb_index_stat_thread.stat_mutex);
    glob.set_status();
    pthread_mutex_unlock(&ndb_index_stat_thread.stat_mutex);
  }
  return ndb_index_stat_allow_flag;
}

/* Update status variable (must hold stat_mutex) */
void
Ndb_index_stat_glob::set_status()
{
  const Ndb_index_stat_opt &opt= ndb_index_stat_opt;
  char* p= status[status_i];

  // stats thread
  th_allow= ndb_index_stat_get_allow();
  sprintf(p, "allow:%d,enable:%d,busy:%d,loop:%u",
             th_allow, th_enable, th_busy, th_loop);
  p+= strlen(p);

  // entry lists
  strcpy(p, ",list:(");
  p+= strlen(p);
  uint list_count= 0;
  for (int lt= 1; lt < Ndb_index_stat::LT_Count; lt++)
  {
    const Ndb_index_stat_list &list= ndb_index_stat_list[lt];
    sprintf(p, "%s:%u,", list.name, list.count);
    p+= strlen(p);
    list_count+= list.count;
  }
  sprintf(p, "%s:%u)", "total", list_count);
  p+= strlen(p);

  // special counters
  sprintf(p, ",analyze:(queue:%u,wait:%u)", force_update, wait_update);
  p+= strlen(p);
  sprintf(p, ",stats:(nostats:%u,wait:%u)", no_stats, wait_stats);
  p+= strlen(p);

  // accumulating counters
  sprintf(p, ",total:(");
  p+= strlen(p);
  sprintf(p, "analyze:(all:%u,error:%u)", analyze_count, analyze_error);
  p+= strlen(p);
  sprintf(p, ",query:(all:%u,nostats:%u,error:%u)",
             query_count, query_no_stats, query_error);
  p+= strlen(p);
  sprintf(p, ",event:(act:%u,skip:%u,miss:%u)",
             event_act, event_skip, event_miss);
  p+= strlen(p);
  sprintf(p, ",cache:(refresh:%u,clean:%u,pinned:%u,drop:%u,evict:%u)",
             refresh_count, clean_count, pinned_count, drop_count, evict_count);
  p+= strlen(p);
  sprintf(p, ")");
  p+= strlen(p);

  // cache size
  const uint cache_limit= opt.get(Ndb_index_stat_opt::Icache_limit);
  const uint cache_total= cache_query_bytes + cache_clean_bytes;
  double cache_pct= (double)0.0;
  double cache_high_pct= (double)0.0;
  if (cache_limit != 0)
  {
    cache_pct= (double)100.0 * (double)cache_total / (double)cache_limit;
    cache_high_pct= (double)100.0 * (double)cache_high_bytes / (double)cache_limit;
  }
  sprintf(p, ",cache:(query:%u,clean:%u"
             ",drop:%u,evict:%u"
             ",usedpct:%.2f,highpct:%.2f)",
             cache_query_bytes, cache_clean_bytes,
             cache_drop_bytes, cache_evict_bytes,
             cache_pct, cache_high_pct);
  p+= strlen(p);

  // alternating status buffers to keep this lock short
  mysql_mutex_lock(&LOCK_global_system_variables);
  g_ndb_status_index_stat_status= status[status_i];
  status_i= (status_i + 1) % 2;
  g_ndb_status_index_stat_cache_query= cache_query_bytes;
  g_ndb_status_index_stat_cache_clean= cache_clean_bytes;
  mysql_mutex_unlock(&LOCK_global_system_variables);
}

/* Zero accumulating counters */
void
Ndb_index_stat_glob::zero_total()
{
  analyze_count= 0;
  analyze_error= 0;
  query_count= 0;
  query_no_stats= 0;
  query_error= 0;
  event_act= 0;
  event_skip= 0;
  event_miss= 0;
  refresh_count= 0;
  clean_count= 0;
  pinned_count= 0;
  drop_count= 0;
  evict_count= 0;
  /* Reset highest use seen to current */
  cache_high_bytes= cache_query_bytes + cache_clean_bytes;
}

/* Shared index entries */

Ndb_index_stat::Ndb_index_stat()
{
  is= 0;
  index_id= 0;
  index_version= 0;
#ifndef DBUG_OFF
  memset(id, 0, sizeof(id));
#endif
  access_time= 0;
  update_time= 0;
  load_time= 0;
  read_time= 0;
  sample_version= 0;
  check_time= 0;
  query_bytes= 0;
  clean_bytes= 0;
  drop_bytes= 0;
  evict_bytes= 0;
  force_update= false;
  no_stats= false;
  error_time= 0;
  error_count= 0;
  share_next= 0;
  lt= 0;
  lt_old= 0;
  list_next= 0;
  list_prev= 0;
  share= 0;
  ref_count= 0;
  to_delete= false;
  abort_request= false;
}

/*
  Called by stats thread and (rarely) by client.  Caller must hold
  stat_mutex.  Client errors currently have no effect on execution
  since they are probably local e.g. bad range (internal error).
  Argument "from" is 0=stats thread 1=client.
*/
static void
ndb_index_stat_error(Ndb_index_stat *st,
                     int from, const char* place, int line)
{
  time_t now= ndb_index_stat_time();
  NdbIndexStat::Error error= st->is->getNdbError();
  if (error.code == 0)
  {
    /* Make sure code is not 0 */
    NdbIndexStat::Error error2;
    error= error2;
    error.code= NdbIndexStat::InternalError;
    error.status= NdbError::TemporaryError;
  }
  if (from == 0)
  {
    st->error= error;
    st->error_time= now; /* Controls proc_error */
  }
  else
    st->client_error= error;
  st->error_count++;

  DBUG_PRINT("index_stat", ("%s line %d: error %d line %d extra %d",
                            place, line, error.code, error.line, error.extra));
}

static void
ndb_index_stat_clear_error(Ndb_index_stat *st)
{
  st->error.code= 0;
  st->error.status= NdbError::Success;
}

/* Lists across shares */

Ndb_index_stat_list::Ndb_index_stat_list(int the_lt, const char* the_name)
{
  lt= the_lt;
  name= the_name;
  head= 0;
  tail= 0;
  count= 0;
}

Ndb_index_stat_list ndb_index_stat_list[Ndb_index_stat::LT_Count] = {
  Ndb_index_stat_list(0, 0),
  Ndb_index_stat_list(Ndb_index_stat::LT_New,    "new"),
  Ndb_index_stat_list(Ndb_index_stat::LT_Update, "update"),
  Ndb_index_stat_list(Ndb_index_stat::LT_Read,   "read"),
  Ndb_index_stat_list(Ndb_index_stat::LT_Idle,   "idle"),
  Ndb_index_stat_list(Ndb_index_stat::LT_Check,  "check"),
  Ndb_index_stat_list(Ndb_index_stat::LT_Delete, "delete"),
  Ndb_index_stat_list(Ndb_index_stat::LT_Error,  "error")
};

static void
ndb_index_stat_list_add(Ndb_index_stat* st, int lt)
{
  assert(st != 0 && st->lt == 0);
  assert(st->list_next == 0 && st->list_prev == 0);
  assert(1 <= lt && lt < Ndb_index_stat::LT_Count);
  Ndb_index_stat_list &list= ndb_index_stat_list[lt];

  DBUG_PRINT("index_stat", ("st %s -> %s", st->id, list.name));

  if (list.count == 0)
  {
    assert(list.head == 0 && list.tail == 0);
    list.head= st;
    list.tail= st;
  }
  else
  {
    assert(list.tail != 0 && list.tail->list_next == 0);
    st->list_prev= list.tail;
    list.tail->list_next= st;
    list.tail= st;
  }
  list.count++;

  st->lt= lt;
}

static void
ndb_index_stat_list_remove(Ndb_index_stat* st)
{
  assert(st != 0);
  int lt= st->lt;
  assert(1 <= lt && lt < Ndb_index_stat::LT_Count);
  Ndb_index_stat_list &list= ndb_index_stat_list[lt];

  DBUG_PRINT("index_stat", ("st %s <- %s", st->id, list.name));

  Ndb_index_stat* next= st->list_next;
  Ndb_index_stat* prev= st->list_prev;

  if (list.head == st)
    list.head= next;
  if (list.tail == st)
    list.tail= prev;
  assert(list.count != 0);
  list.count--;

  if (next != 0)
    next->list_prev= prev;
  if (prev != 0)
    prev->list_next= next;

  st->lt= 0;
  st->lt_old= 0;
  st->list_next= 0;
  st->list_prev= 0;
}

static void
ndb_index_stat_list_move(Ndb_index_stat *st, int lt)
{
  assert(st != 0);
  ndb_index_stat_list_remove(st);
  ndb_index_stat_list_add(st, lt);
}

/* Stats entry changes (must hold stat_mutex) */

static void
ndb_index_stat_force_update(Ndb_index_stat *st, bool onoff)
{
  Ndb_index_stat_glob &glob= ndb_index_stat_glob;
  if (onoff)
  {
    if (!st->force_update)
    {
      glob.force_update++;
      st->force_update= true;
      glob.set_status();
    }
  }
  else
  {
    if (st->force_update)
    {
      assert(glob.force_update != 0);
      glob.force_update--;
      st->force_update= false;
      glob.set_status();
    }
  }
}

static void
ndb_index_stat_no_stats(Ndb_index_stat *st, bool flag)
{
  Ndb_index_stat_glob &glob= ndb_index_stat_glob;
  if (st->no_stats != flag)
  {
    if (flag)
    {
      glob.no_stats++;
      st->no_stats= true;
    }
    else
    {
      assert(glob.no_stats >= 1);
      glob.no_stats-= 1;
      st->no_stats= false;
    }
    glob.set_status();
  }
}

static void
ndb_index_stat_ref_count(Ndb_index_stat *st, bool flag)
{
  uint old_count= st->ref_count;
  (void)old_count; // USED
  if (flag)
  {
    st->ref_count++;
  }
  else
  {
    assert(st->ref_count != 0);
    st->ref_count--;
  }
  DBUG_PRINT("index_stat", ("st %s ref_count:%u->%u",
                            st->id, old_count, st->ref_count));
}

/* Find or add entry under the share */

/* Saved in get_share() under stat_mutex */
struct Ndb_index_stat_snap {
  time_t load_time;
  uint sample_version;
  uint error_count;
  Ndb_index_stat_snap() { load_time= 0; sample_version= 0; error_count= 0; }
};

/* Subroutine, have lock */
static Ndb_index_stat*
ndb_index_stat_alloc(const NDBINDEX *index,
                     const NDBTAB *table,
                     int &err_out)
{
  err_out= 0;
  Ndb_index_stat *st= new Ndb_index_stat;
  NdbIndexStat *is= new NdbIndexStat;
  if (st != 0 && is != 0)
  {
    st->is= is;
    st->index_id= index->getObjectId();
    st->index_version= index->getObjectVersion();
#ifndef DBUG_OFF
    my_snprintf(st->id, sizeof(st->id), "%d.%d", st->index_id, st->index_version);
#endif
    if (is->set_index(*index, *table) == 0)
      return st;
    ndb_index_stat_error(st, 1, "set_index", __LINE__);
    err_out= st->client_error.code;
  }
  else
  {
    err_out= NdbIndexStat::NoMemError;
  }
  if (is != 0)
    delete is;
  if (st != 0)
    delete st;
  return 0;
}

/* Subroutine, have lock */
static Ndb_index_stat*
ndb_index_stat_find_share(NDB_SHARE *share,
                          const NDBINDEX *index,
                          Ndb_index_stat *&st_last)
{
  struct Ndb_index_stat *st= share->index_stat_list;
  st_last= 0;
  while (st != 0)
  {
    assert(st->share == share);
    assert(st->is != 0);
    NdbIndexStat::Head head;
    st->is->get_head(head);
    if (head.m_indexId == (uint)index->getObjectId() &&
        head.m_indexVersion == (uint)index->getObjectVersion())
      break;
    st_last= st;
    st= st->share_next;
  }
  return st;
}

/* Subroutine, have lock */
static void
ndb_index_stat_add_share(NDB_SHARE *share,
                         Ndb_index_stat *st,
                         Ndb_index_stat *st_last)
{
  st->share= share;
  if (st_last == 0)
    share->index_stat_list= st;
  else
    st_last->share_next= st;
}

static Ndb_index_stat*
ndb_index_stat_get_share(NDB_SHARE *share,
                         const NDBINDEX *index,
                         const NDBTAB *table,
                         Ndb_index_stat_snap &snap,
                         int &err_out,
                         bool allow_add,
                         bool force_update)
{
  Ndb_index_stat_glob &glob= ndb_index_stat_glob;

  native_mutex_lock(&share->mutex);
  native_mutex_lock(&ndb_index_stat_thread.stat_mutex);
  time_t now= ndb_index_stat_time();
  err_out= 0;

  struct Ndb_index_stat *st= 0;
  struct Ndb_index_stat *st_last= 0;
  do
  {
    if (unlikely(!ndb_index_stat_get_allow()))
    {
      err_out= NdbIndexStat::MyNotAllow;
      break;
    }
    st= ndb_index_stat_find_share(share, index, st_last);
    if (st == 0)
    {
      if (!allow_add)
      {
        err_out= NdbIndexStat::MyNotFound;
        break;
      }
      st= ndb_index_stat_alloc(index, table, err_out);
      if (st == 0)
      {
        assert(err_out != 0);
        break;
      }
      ndb_index_stat_add_share(share, st, st_last);
      ndb_index_stat_list_add(st, Ndb_index_stat::LT_New);
      glob.set_status();
    }
    else if (unlikely(st->abort_request))
    {
      err_out= NdbIndexStat::MyAbortReq;
      break;
    }
    if (force_update)
      ndb_index_stat_force_update(st, true);
    snap.load_time= st->load_time;
    snap.sample_version= st->sample_version;
    snap.error_count= st->error_count;
    st->access_time= now;
  }
  while (0);
 
  if (err_out == 0)
  {
    assert(st != 0);
    ndb_index_stat_ref_count(st, true);
  }
  else
    st= 0;

  native_mutex_unlock(&ndb_index_stat_thread.stat_mutex);
  native_mutex_unlock(&share->mutex);
  return st;
}

/*
  Prepare to delete index stat entry.  Remove it from per-share
  list and set "to_delete" flag.  Stats thread does real delete.
*/

/* caller must hold stat_mutex */
static void
ndb_index_stat_free(Ndb_index_stat *st)
{
  DBUG_ENTER("ndb_index_stat_free");
  Ndb_index_stat_glob &glob= ndb_index_stat_glob;
  NDB_SHARE *share= st->share;
  assert(share != 0);

  Ndb_index_stat *st_head= 0;
  Ndb_index_stat *st_tail= 0;
  Ndb_index_stat *st_loop= share->index_stat_list;
  uint found= 0;
  while (st_loop != 0)
  {
    if (st == st_loop)
    {
      DBUG_PRINT("index_stat", ("st %s stat free one", st->id));
      st_loop= st_loop->share_next;
      st->share_next= 0;
      st->share= 0;
      assert(st->lt != 0);
      assert(st->lt != Ndb_index_stat::LT_Delete);
      assert(!st->to_delete);
      st->to_delete= true;
      st->abort_request= true;
      found++;
    }
    else
    {
      if (st_head == 0)
        st_head= st_loop;
      else
        st_tail->share_next= st_loop;
      st_tail= st_loop;
      st_loop= st_loop->share_next;
      st_tail->share_next= 0;
    }
  }
  assert(found == 1);
  share->index_stat_list= st_head;

  glob.set_status();
  DBUG_VOID_RETURN;
}

/* Interface to online drop index */
void
ndb_index_stat_free(NDB_SHARE *share, int index_id, int index_version)
{
  DBUG_ENTER("ndb_index_stat_free");
  DBUG_PRINT("index_stat", ("(index_id:%d index_version:%d",
                            index_id, index_version));
  Ndb_index_stat_glob &glob= ndb_index_stat_glob;
  native_mutex_lock(&ndb_index_stat_thread.stat_mutex);

  uint found= 0;
  Ndb_index_stat *st= share->index_stat_list;
  while (st != 0)
  {
    if (st->index_id == index_id &&
        st->index_version == index_version)
    {
      ndb_index_stat_free(st);
      found++;
      glob.drop_count++;
      assert(st->drop_bytes == 0);
      st->drop_bytes= st->query_bytes + st->clean_bytes;
      glob.cache_drop_bytes+= st->drop_bytes;
      break;
    }
    st= st->share_next;
  }

  glob.set_status();
  native_mutex_unlock(&ndb_index_stat_thread.stat_mutex);
  DBUG_VOID_RETURN;
}

void
ndb_index_stat_free(NDB_SHARE *share)
{
  DBUG_ENTER("ndb_index_stat_free");
  Ndb_index_stat_glob &glob= ndb_index_stat_glob;
  native_mutex_lock(&ndb_index_stat_thread.stat_mutex);

  uint found= 0;
  Ndb_index_stat *st;
  while ((st= share->index_stat_list) != 0)
  {
    DBUG_PRINT("index_stat", ("st %s stat free all", st->id));
    share->index_stat_list= st->share_next;
    st->share_next= 0;
    st->share= 0;
    assert(st->lt != 0);
    assert(st->lt != Ndb_index_stat::LT_Delete);
    assert(!st->to_delete);
    st->to_delete= true;
    st->abort_request= true;
    found++;
    glob.drop_count++;
    assert(st->drop_bytes == 0);
    st->drop_bytes+= st->query_bytes + st->clean_bytes;
    glob.cache_drop_bytes+= st->drop_bytes;
  }

  glob.set_status();
  native_mutex_unlock(&ndb_index_stat_thread.stat_mutex);
  DBUG_VOID_RETURN;
}

/* Find entry across shares */
/* wl4124_todo mutex overkill, hash table, can we find table share */
static Ndb_index_stat*
ndb_index_stat_find_entry(int index_id, int index_version, int table_id)
{
  DBUG_ENTER("ndb_index_stat_find_entry");
  native_mutex_lock(&ndbcluster_mutex);
  native_mutex_lock(&ndb_index_stat_thread.stat_mutex);
  DBUG_PRINT("index_stat", ("find index:%d version:%d table:%d",
                            index_id, index_version, table_id));

  int lt;
  for (lt=1; lt < Ndb_index_stat::LT_Count; lt++)
  {
    Ndb_index_stat *st=ndb_index_stat_list[lt].head;
    while (st != 0)
    {
      if (st->index_id == index_id &&
          st->index_version == index_version)
      {
        native_mutex_unlock(&ndb_index_stat_thread.stat_mutex);
        native_mutex_unlock(&ndbcluster_mutex);
        DBUG_RETURN(st);
      }
      st= st->list_next;
    }
  }

  native_mutex_unlock(&ndb_index_stat_thread.stat_mutex);
  native_mutex_unlock(&ndbcluster_mutex);
  DBUG_RETURN(0);
}

/* Statistics thread sub-routines */

static void
ndb_index_stat_cache_move(Ndb_index_stat *st)
{
  Ndb_index_stat_glob &glob= ndb_index_stat_glob;
  NdbIndexStat::CacheInfo infoBuild;
  NdbIndexStat::CacheInfo infoQuery;

  st->is->get_cache_info(infoBuild, NdbIndexStat::CacheBuild);
  st->is->get_cache_info(infoQuery, NdbIndexStat::CacheQuery);
  const uint new_query_bytes= infoBuild.m_totalBytes;
  const uint old_query_bytes= infoQuery.m_totalBytes;
  DBUG_PRINT("index_stat", ("st %s cache move: query:%u clean:%u",
                            st->id, new_query_bytes, old_query_bytes));
  st->is->move_cache();
  st->query_bytes= new_query_bytes;
  st->clean_bytes+= old_query_bytes;
  assert(glob.cache_query_bytes >= old_query_bytes);
  glob.cache_query_bytes-= old_query_bytes;
  glob.cache_query_bytes+= new_query_bytes;
  glob.cache_clean_bytes+= old_query_bytes;
  const uint cache_total= glob.cache_query_bytes + glob.cache_clean_bytes;
  if (glob.cache_high_bytes < cache_total)
    glob.cache_high_bytes= cache_total;
}

static bool
ndb_index_stat_cache_clean(Ndb_index_stat *st)
{
  Ndb_index_stat_glob &glob= ndb_index_stat_glob;
  NdbIndexStat::CacheInfo infoClean;

  st->is->get_cache_info(infoClean, NdbIndexStat::CacheClean);
  const uint old_clean_bytes= infoClean.m_totalBytes;
  const uint ref_count= infoClean.m_ref_count;
  DBUG_PRINT("index_stat", ("st %s cache clean: clean:%u ref_count:%u",
                            st->id, old_clean_bytes, ref_count));
  if (ref_count != 0)
    return false;
  st->is->clean_cache();
  st->clean_bytes= 0;
  assert(glob.cache_clean_bytes >= old_clean_bytes);
  glob.cache_clean_bytes-= old_clean_bytes;
  return true;
}

static void
ndb_index_stat_cache_evict(Ndb_index_stat *st)
{
  NdbIndexStat::Head head;
  NdbIndexStat::CacheInfo infoBuild;
  NdbIndexStat::CacheInfo infoQuery;
  NdbIndexStat::CacheInfo infoClean;
  st->is->get_head(head);
  st->is->get_cache_info(infoBuild, NdbIndexStat::CacheBuild);
  st->is->get_cache_info(infoQuery, NdbIndexStat::CacheQuery);
  st->is->get_cache_info(infoClean, NdbIndexStat::CacheClean);

  DBUG_PRINT("index_stat",
             ("evict table: %u index: %u version: %u"
              " sample version: %u"
              " cache bytes build:%u query:%u clean:%u",
              head.m_tableId, head.m_indexId, head.m_indexVersion,
              head.m_sampleVersion,
              infoBuild.m_totalBytes, infoQuery.m_totalBytes, infoClean.m_totalBytes));

  /* Twice to move all caches to clean */
  ndb_index_stat_cache_move(st);
  ndb_index_stat_cache_move(st);
  /* Unused variable release vs debug nonsense */
  bool ok= false;
  (void)ok; // USED
  ok= ndb_index_stat_cache_clean(st);
  assert(ok);
}

/* Misc in/out parameters for process steps */
struct Ndb_index_stat_proc {
  NdbIndexStat* is_util; // For metadata and polling
  Ndb *ndb;
  time_t start; // start of current processing slice
  time_t now;
  int lt;
  bool busy;
  bool end;
#ifndef DBUG_OFF
  uint cache_query_bytes;
  uint cache_clean_bytes;
#endif
  Ndb_index_stat_proc() :
    is_util(0),
    ndb(0),
    now(0),
    lt(0),
    busy(false),
    end(false)
  {}

  ~Ndb_index_stat_proc()
  {
    assert(ndb == NULL);
  }
};

static void
ndb_index_stat_proc_new(Ndb_index_stat_proc &pr, Ndb_index_stat *st)
{
  assert(st->error.code == 0);
  if (st->force_update)
    pr.lt= Ndb_index_stat::LT_Update;
  else
    pr.lt= Ndb_index_stat::LT_Read;
}

static void
ndb_index_stat_proc_new(Ndb_index_stat_proc &pr)
{
  Ndb_index_stat_glob &glob= ndb_index_stat_glob;
  native_mutex_lock(&ndb_index_stat_thread.stat_mutex);
  const int lt= Ndb_index_stat::LT_New;
  Ndb_index_stat_list &list= ndb_index_stat_list[lt];

  Ndb_index_stat *st_loop= list.head;
  while (st_loop != 0)
  {
    Ndb_index_stat *st= st_loop;
    st_loop= st_loop->list_next;
    DBUG_PRINT("index_stat", ("st %s proc %s", st->id, list.name));
    ndb_index_stat_proc_new(pr, st);
    assert(pr.lt != lt);
    ndb_index_stat_list_move(st, pr.lt);
  }
  glob.set_status();
  native_mutex_unlock(&ndb_index_stat_thread.stat_mutex);
}

static void
ndb_index_stat_proc_update(Ndb_index_stat_proc &pr, Ndb_index_stat *st)
{
  if (st->is->update_stat(pr.ndb) == -1)
  {
    native_mutex_lock(&ndb_index_stat_thread.stat_mutex);
    ndb_index_stat_error(st, 0, "update_stat", __LINE__);

    /*
      Turn off force update or else proc_error() thinks
      it is a new analyze request.
    */
    ndb_index_stat_force_update(st, false);

    native_cond_broadcast(&ndb_index_stat_thread.stat_cond);
    native_mutex_unlock(&ndb_index_stat_thread.stat_mutex);

    pr.lt= Ndb_index_stat::LT_Error;
    return;
  }

  pr.now= ndb_index_stat_time();
  st->update_time= pr.now;
  pr.lt= Ndb_index_stat::LT_Read;
}

static void
ndb_index_stat_proc_update(Ndb_index_stat_proc &pr)
{
  Ndb_index_stat_glob &glob= ndb_index_stat_glob;
  const int lt= Ndb_index_stat::LT_Update;
  Ndb_index_stat_list &list= ndb_index_stat_list[lt];
  const Ndb_index_stat_opt &opt= ndb_index_stat_opt;
  const uint batch= opt.get(Ndb_index_stat_opt::Iupdate_batch);

  Ndb_index_stat *st_loop= list.head;
  uint cnt= 0;
  while (st_loop != 0 && cnt < batch)
  {
    Ndb_index_stat *st= st_loop;
    st_loop= st_loop->list_next;
    DBUG_PRINT("index_stat", ("st %s proc %s", st->id, list.name));
    ndb_index_stat_proc_update(pr, st);
    assert(pr.lt != lt);
    ndb_index_stat_list_move(st, pr.lt);
    // db op so update status after each
    native_mutex_lock(&ndb_index_stat_thread.stat_mutex);
    glob.set_status();
    native_mutex_unlock(&ndb_index_stat_thread.stat_mutex);
    cnt++;
  }
  if (cnt == batch)
    pr.busy= true;
}

static void
ndb_index_stat_proc_read(Ndb_index_stat_proc &pr, Ndb_index_stat *st)
{
  Ndb_index_stat_glob &glob= ndb_index_stat_glob;
  NdbIndexStat::Head head;
  if (st->is->read_stat(pr.ndb) == -1)
  {
    native_mutex_lock(&ndb_index_stat_thread.stat_mutex);
    ndb_index_stat_error(st, 0, "read_stat", __LINE__);
    const bool force_update= st->force_update;
    ndb_index_stat_force_update(st, false);

    /* no stats is not unexpected error, unless analyze was done */
    if (st->is->getNdbError().code == NdbIndexStat::NoIndexStats &&
        !force_update)
    {
      ndb_index_stat_no_stats(st, true);
      pr.lt= Ndb_index_stat::LT_Idle;
    }
    else
    {
      pr.lt= Ndb_index_stat::LT_Error;
    }

    native_cond_broadcast(&ndb_index_stat_thread.stat_cond);
    pr.now= ndb_index_stat_time();
    st->check_time= pr.now;
    native_mutex_unlock(&ndb_index_stat_thread.stat_mutex);
    return;
  }

  native_mutex_lock(&ndb_index_stat_thread.stat_mutex);
  pr.now= ndb_index_stat_time();
  st->is->get_head(head);
  st->load_time= (time_t)head.m_loadTime;
  st->read_time= pr.now;
  st->sample_version= head.m_sampleVersion;
  st->check_time= pr.now;

  ndb_index_stat_force_update(st, false);
  ndb_index_stat_no_stats(st, false);

  ndb_index_stat_cache_move(st);
  pr.lt= Ndb_index_stat::LT_Idle;
  glob.refresh_count++;
  native_cond_broadcast(&ndb_index_stat_thread.stat_cond);
  native_mutex_unlock(&ndb_index_stat_thread.stat_mutex);
}

static void
ndb_index_stat_proc_read(Ndb_index_stat_proc &pr)
{
  Ndb_index_stat_glob &glob= ndb_index_stat_glob;
  const int lt= Ndb_index_stat::LT_Read;
  Ndb_index_stat_list &list= ndb_index_stat_list[lt];
  const Ndb_index_stat_opt &opt= ndb_index_stat_opt;
  const uint batch= opt.get(Ndb_index_stat_opt::Iread_batch);

  Ndb_index_stat *st_loop= list.head;
  uint cnt= 0;
  while (st_loop != 0 && cnt < batch)
  {
    Ndb_index_stat *st= st_loop;
    st_loop= st_loop->list_next;
    DBUG_PRINT("index_stat", ("st %s proc %s", st->id, list.name));
    ndb_index_stat_proc_read(pr, st);
    assert(pr.lt != lt);
    ndb_index_stat_list_move(st, pr.lt);
    // db op so update status after each
    native_mutex_lock(&ndb_index_stat_thread.stat_mutex);
    glob.set_status();
    native_mutex_unlock(&ndb_index_stat_thread.stat_mutex);
    cnt++;
  }
  if (cnt == batch)
    pr.busy= true;
}

static void
ndb_index_stat_proc_idle(Ndb_index_stat_proc &pr, Ndb_index_stat *st)
{
  Ndb_index_stat_glob &glob= ndb_index_stat_glob;
  const Ndb_index_stat_opt &opt= ndb_index_stat_opt;
  const longlong clean_delay= opt.get(Ndb_index_stat_opt::Iclean_delay);
  const longlong check_delay= opt.get(Ndb_index_stat_opt::Icheck_delay);

  const longlong pr_now= (longlong)pr.now;
  const longlong st_read_time= (longlong)st->read_time;
  const longlong st_check_time= (longlong)st->check_time;

  const longlong clean_wait= st_read_time + clean_delay - pr_now;
  const longlong check_wait= st_check_time + check_delay - pr_now;

  DBUG_PRINT("index_stat", ("st %s clean_wait:%lld check_wait:%lld"
                            " force_update:%d to_delete:%d",
                            st->id, clean_wait, check_wait,
                            st->force_update, st->to_delete));

  if (st->to_delete)
  {
    pr.lt= Ndb_index_stat::LT_Delete;
    return;
  }

  if (st->clean_bytes != 0 && clean_wait <= 0)
  {
    if (ndb_index_stat_cache_clean(st))
      glob.clean_count++;
    else
      glob.pinned_count++;
  }
  if (st->force_update)
  {
    pr.lt= Ndb_index_stat::LT_Update;
    pr.busy= true;
    return;
  }
  if (check_wait <= 0)
  {
    // avoid creating "idle" entries on Check list
    const int lt_check= Ndb_index_stat::LT_Check;
    const Ndb_index_stat_list &list_check= ndb_index_stat_list[lt_check];
    const uint check_batch= opt.get(Ndb_index_stat_opt::Icheck_batch);
    if (list_check.count < check_batch)
    {
      pr.lt= Ndb_index_stat::LT_Check;
      return;
    }
  }
  pr.lt= Ndb_index_stat::LT_Idle;
}

static void
ndb_index_stat_proc_idle(Ndb_index_stat_proc &pr)
{
  Ndb_index_stat_glob &glob= ndb_index_stat_glob;
  const int lt= Ndb_index_stat::LT_Idle;
  Ndb_index_stat_list &list= ndb_index_stat_list[lt];
  const Ndb_index_stat_opt &opt= ndb_index_stat_opt;
  uint batch= opt.get(Ndb_index_stat_opt::Iidle_batch);
  {
    native_mutex_lock(&ndb_index_stat_thread.stat_mutex);
    const Ndb_index_stat_glob &glob= ndb_index_stat_glob;
    const int lt_update= Ndb_index_stat::LT_Update;
    const Ndb_index_stat_list &list_update= ndb_index_stat_list[lt_update];
    if (glob.force_update > list_update.count)
    {
      // probably there is a force update waiting on Idle list
      batch= ~(uint)0;
    }
    native_mutex_unlock(&ndb_index_stat_thread.stat_mutex);
  }
  // entry may be moved to end of this list
  if (batch > list.count)
    batch= list.count;
  pr.now= ndb_index_stat_time();

  Ndb_index_stat *st_loop= list.head;
  uint cnt= 0;
  while (st_loop != 0 && cnt < batch)
  {
    Ndb_index_stat *st= st_loop;
    st_loop= st_loop->list_next;
    DBUG_PRINT("index_stat", ("st %s proc %s", st->id, list.name));
    ndb_index_stat_proc_idle(pr, st);
    // rotates list if entry remains LT_Idle
    ndb_index_stat_list_move(st, pr.lt);
    cnt++;
  }
  // full batch does not set pr.busy
  native_mutex_lock(&ndb_index_stat_thread.stat_mutex);
  glob.set_status();
  native_mutex_unlock(&ndb_index_stat_thread.stat_mutex);
}

static void
ndb_index_stat_proc_check(Ndb_index_stat_proc &pr, Ndb_index_stat *st)
{
  pr.now= ndb_index_stat_time();
  st->check_time= pr.now;
  NdbIndexStat::Head head;
  if (st->is->read_head(pr.ndb) == -1)
  {
    native_mutex_lock(&ndb_index_stat_thread.stat_mutex);
    ndb_index_stat_error(st, 0, "read_head", __LINE__);
    /* no stats is not unexpected error */
    if (st->is->getNdbError().code == NdbIndexStat::NoIndexStats)
    {
      ndb_index_stat_no_stats(st, true);
      pr.lt= Ndb_index_stat::LT_Idle;
    }
    else
    {
      pr.lt= Ndb_index_stat::LT_Error;
    }
    native_cond_broadcast(&ndb_index_stat_thread.stat_cond);
    native_mutex_unlock(&ndb_index_stat_thread.stat_mutex);
    return;
  }
  st->is->get_head(head);
  const uint version_old= st->sample_version;
  const uint version_new= head.m_sampleVersion;
  if (version_old != version_new)
  {
    DBUG_PRINT("index_stat", ("st %s sample version old:%u new:%u",
                              st->id, version_old, version_new));
    pr.lt= Ndb_index_stat::LT_Read;
    return;
  }
  pr.lt= Ndb_index_stat::LT_Idle;
}

static void
ndb_index_stat_proc_check(Ndb_index_stat_proc &pr)
{
  Ndb_index_stat_glob &glob= ndb_index_stat_glob;
  const int lt= Ndb_index_stat::LT_Check;
  Ndb_index_stat_list &list= ndb_index_stat_list[lt];
  const Ndb_index_stat_opt &opt= ndb_index_stat_opt;
  const uint batch= opt.get(Ndb_index_stat_opt::Icheck_batch);

  Ndb_index_stat *st_loop= list.head;
  uint cnt= 0;
  while (st_loop != 0 && cnt < batch)
  {
    Ndb_index_stat *st= st_loop;
    st_loop= st_loop->list_next;
    DBUG_PRINT("index_stat", ("st %s proc %s", st->id, list.name));
    ndb_index_stat_proc_check(pr, st);
    assert(pr.lt != lt);
    ndb_index_stat_list_move(st, pr.lt);
    // db op so update status after each
    native_mutex_lock(&ndb_index_stat_thread.stat_mutex);
    glob.set_status();
    native_mutex_unlock(&ndb_index_stat_thread.stat_mutex);
    cnt++;
  }
  if (cnt == batch)
    pr.busy= true;
}

/* Check if need to evict more */
static bool
ndb_index_stat_proc_evict()
{
  const Ndb_index_stat_opt &opt= ndb_index_stat_opt;
  Ndb_index_stat_glob &glob= ndb_index_stat_glob;
  uint curr_size= glob.cache_query_bytes + glob.cache_clean_bytes;

  /* Subtract bytes already scheduled for evict */
  assert(curr_size >= glob.cache_evict_bytes);
  curr_size-= glob.cache_evict_bytes;

  const uint cache_lowpct= opt.get(Ndb_index_stat_opt::Icache_lowpct);
  const uint cache_limit= opt.get(Ndb_index_stat_opt::Icache_limit);
  if (100 * curr_size <= cache_lowpct * cache_limit)
    return false;
  return true;
}

/* Check if st1 is better or as good to evict than st2 */
static bool
ndb_index_stat_evict(const Ndb_index_stat *st1,
                     const Ndb_index_stat *st2)
{
  if (st1->access_time < st2->access_time)
    return true;
  if (st1->access_time == st2->access_time &&
      st1->query_bytes + st1->clean_bytes >=
      st2->query_bytes + st2->clean_bytes)
    return true;
  return false;
}

static void
ndb_index_stat_proc_evict(Ndb_index_stat_proc &pr, int lt)
{
  Ndb_index_stat_glob &glob= ndb_index_stat_glob;
  Ndb_index_stat_list &list= ndb_index_stat_list[lt];
  const Ndb_index_stat_opt &opt= ndb_index_stat_opt;
  const uint batch= opt.get(Ndb_index_stat_opt::Ievict_batch);
  const longlong evict_delay= opt.get(Ndb_index_stat_opt::Ievict_delay);
  pr.now= ndb_index_stat_time();
  const longlong pr_now= (longlong)pr.now;

  if (!ndb_index_stat_proc_evict())
    return;

  /* Mutex entire routine (protect access_time) */
  native_mutex_lock(&ndb_index_stat_thread.stat_mutex);

  /* Create a LRU batch */
  Ndb_index_stat* st_lru_arr[ndb_index_stat_max_evict_batch + 1];
  uint st_lru_cnt= 0;
  Ndb_index_stat *st_loop= list.head;
  while (st_loop != 0 && st_lru_cnt < batch)
  {
    Ndb_index_stat *st= st_loop;
    st_loop= st_loop->list_next;
    const longlong st_read_time= (longlong)st->read_time;
    if (st_read_time + evict_delay <= pr_now &&
        st->query_bytes + st->clean_bytes != 0 &&
        !st->to_delete)
    {
      /* Insertion sort into the batch from the end */
      if (st_lru_cnt == 0)
        st_lru_arr[st_lru_cnt++]= st;
      else
      {
        uint i= st_lru_cnt;
        while (i != 0)
        {
          const Ndb_index_stat *st1= st_lru_arr[i-1];
          if (ndb_index_stat_evict(st1, st))
          {
            /*
              The old entry at i-1 is preferred over st.
              Stop at first such entry.  Therefore entries
              after it (>= i) are less preferred than st.
            */
            break;
          }
          i--;
        }
        if (i < st_lru_cnt)
        {
          /*
            Some old entry is less preferred than st.  If this is
            true for all then i is 0 and st becomes new first entry.
            Otherwise st is inserted after i-1.  In both case entries
            >= i are shifted up.  The extra position at the end of
            st_lru_arr avoids a special case when the array is full.
          */
          uint j= st_lru_cnt;
          while (j > i)
          {
            st_lru_arr[j]= st_lru_arr[j-1];
            j--;
          }
          st_lru_arr[i]= st;
          if (st_lru_cnt < batch)
            st_lru_cnt++;
        }
      }
    }
  }
 
#ifndef DBUG_OFF
  for (uint i=0; i < st_lru_cnt; i++)
  {
    Ndb_index_stat* st1= st_lru_arr[i];
    assert(!st1->to_delete && st1->share != 0);
    if (i + 1 < st_lru_cnt)
    {
      Ndb_index_stat* st2= st_lru_arr[i+1];
      assert(ndb_index_stat_evict(st1, st2));
    }
  }
#endif

  /* Process the LRU batch */
  uint cnt= 0;
  while (cnt < st_lru_cnt)
  {
    if (!ndb_index_stat_proc_evict())
      break;

    Ndb_index_stat *st= st_lru_arr[cnt];
    DBUG_PRINT("index_stat", ("st %s proc evict %s", st->id, list.name));

    /* Entry may have requests.  Cache is evicted at delete. */
    ndb_index_stat_free(st);
    assert(st->evict_bytes == 0);
    st->evict_bytes= st->query_bytes + st->clean_bytes;
    glob.cache_evict_bytes+= st->evict_bytes;
    cnt++;
  }
  if (cnt == batch)
    pr.busy= true;

  glob.evict_count+= cnt;
  native_mutex_unlock(&ndb_index_stat_thread.stat_mutex);
}

static void
ndb_index_stat_proc_evict(Ndb_index_stat_proc &pr)
{
  ndb_index_stat_proc_evict(pr, Ndb_index_stat::LT_Error);
  ndb_index_stat_proc_evict(pr, Ndb_index_stat::LT_Idle);
}

static void
ndb_index_stat_proc_delete(Ndb_index_stat_proc &pr)
{
  Ndb_index_stat_glob &glob= ndb_index_stat_glob;
  const int lt= Ndb_index_stat::LT_Delete;
  Ndb_index_stat_list &list= ndb_index_stat_list[lt];
  const Ndb_index_stat_opt &opt= ndb_index_stat_opt;
  const uint delete_batch= opt.get(Ndb_index_stat_opt::Idelete_batch);
  const uint batch= !pr.end ? delete_batch : ~(uint)0;

  /* Mutex entire routine */
  native_mutex_lock(&ndb_index_stat_thread.stat_mutex);

  Ndb_index_stat *st_loop= list.head;
  uint cnt= 0;
  while (st_loop != 0 && cnt < batch)
  {
    Ndb_index_stat *st= st_loop;
    st_loop= st_loop->list_next;
    DBUG_PRINT("index_stat", ("st %s proc %s", st->id, list.name));

    // adjust global counters at drop
    ndb_index_stat_force_update(st, false);
    ndb_index_stat_no_stats(st, false);

    /*
      Do not wait for requests to terminate since this could
      risk stats thread hanging.  Instead try again next time.
      Presumably clients will eventually notice abort_request.
    */
    if (st->ref_count != 0)
    {
      DBUG_PRINT("index_stat", ("st %s proc %s: ref_count:%u",
                 st->id, list.name, st->ref_count));
      continue;
    }

    ndb_index_stat_cache_evict(st);
    assert(glob.cache_drop_bytes >= st->drop_bytes);
    glob.cache_drop_bytes-= st->drop_bytes;
    assert(glob.cache_evict_bytes >= st->evict_bytes);
    glob.cache_evict_bytes-= st->evict_bytes;
    ndb_index_stat_list_remove(st);
    delete st->is;
    delete st;
    cnt++;
  }
  if (cnt == batch)
    pr.busy= true;

  glob.set_status();
  native_mutex_unlock(&ndb_index_stat_thread.stat_mutex);
}

static void
ndb_index_stat_proc_error(Ndb_index_stat_proc &pr, Ndb_index_stat *st)
{
  const Ndb_index_stat_opt &opt= ndb_index_stat_opt;
  const longlong error_delay= opt.get(Ndb_index_stat_opt::Ierror_delay);

  const longlong pr_now= (longlong)pr.now;
  const longlong st_error_time= (longlong)st->error_time;
  const longlong error_wait= st_error_time + error_delay - pr_now;

  DBUG_PRINT("index_stat", ("st %s error_wait:%lld error_count:%u"
                            " force_update:%d to_delete:%d",
                            st->id, error_wait, st->error_count,
                            st->force_update, st->to_delete));

  if (st->to_delete)
  {
    pr.lt= Ndb_index_stat::LT_Delete;
    return;
  }

  if (error_wait <= 0 ||
      /* Analyze issued after previous error */
      st->force_update)
  {
    ndb_index_stat_clear_error(st);
    if (st->force_update)
      pr.lt= Ndb_index_stat::LT_Update;
    else
      pr.lt= Ndb_index_stat::LT_Read;
    return;
  }
  pr.lt= Ndb_index_stat::LT_Error;
}

static void
ndb_index_stat_proc_error(Ndb_index_stat_proc &pr)
{
  Ndb_index_stat_glob &glob= ndb_index_stat_glob;
  const int lt= Ndb_index_stat::LT_Error;
  Ndb_index_stat_list &list= ndb_index_stat_list[lt];
  const Ndb_index_stat_opt &opt= ndb_index_stat_opt;
  uint batch= opt.get(Ndb_index_stat_opt::Ierror_batch);
  // entry may be moved to end of this list
  if (batch > list.count)
    batch= list.count;
  pr.now= ndb_index_stat_time();

  Ndb_index_stat *st_loop= list.head;
  uint cnt= 0;
  while (st_loop != 0 && cnt < batch)
  {
    Ndb_index_stat *st= st_loop;
    st_loop= st_loop->list_next;
    DBUG_PRINT("index_stat", ("st %s proc %s", st->id, list.name));
    ndb_index_stat_proc_error(pr, st);
    // rotates list if entry remains LT_Error
    ndb_index_stat_list_move(st, pr.lt);
    cnt++;
  }
  // full batch does not set pr.busy
  native_mutex_lock(&ndb_index_stat_thread.stat_mutex);
  glob.set_status();
  native_mutex_unlock(&ndb_index_stat_thread.stat_mutex);
}

static void
ndb_index_stat_proc_event(Ndb_index_stat_proc &pr, Ndb_index_stat *st)
{
  /*
    Put on Check list if idle.
    We get event also for our own analyze but this should not matter.

    bug#13524696
    The useless event-to-self makes an immediate second analyze wait
    for loop_idle time since the entry moves to LT_Check temporarily.
    Ignore the event if an update was done near this processing slice.
   */
  pr.lt= st->lt;
  if (st->lt == Ndb_index_stat::LT_Idle ||
      st->lt == Ndb_index_stat::LT_Error)
  {
    if (st->update_time < pr.start)
    {
      DBUG_PRINT("index_stat", ("st %s accept event for check", st->id));
      pr.lt= Ndb_index_stat::LT_Check;
    }
    else
    {
      DBUG_PRINT("index_stat", ("st %s ignore likely event to self", st->id));
    }
  }
  else
  {
    DBUG_PRINT("index_stat", ("st %s ignore event on lt=%d", st->id, st->lt));
  }
}

static void
ndb_index_stat_proc_event(Ndb_index_stat_proc &pr)
{
  Ndb_index_stat_glob &glob= ndb_index_stat_glob;
  NdbIndexStat *is= pr.is_util;
  Ndb *ndb= pr.ndb;
  int ret;
  ret= is->poll_listener(ndb, 0);
  DBUG_PRINT("index_stat", ("poll_listener ret: %d", ret));
  if (ret == -1)
  {
    // wl4124_todo report error
    DBUG_ASSERT(false);
    return;
  }
  if (ret == 0)
    return;

  while (1)
  {
    ret= is->next_listener(ndb);
    DBUG_PRINT("index_stat", ("next_listener ret: %d", ret));
    if (ret == -1)
    {
      // wl4124_todo report error
      DBUG_ASSERT(false);
      return;
    }
    if (ret == 0)
      break;

    NdbIndexStat::Head head;
    is->get_head(head);
    DBUG_PRINT("index_stat", ("next_listener eventType: %d indexId: %u",
                              head.m_eventType, head.m_indexId));

    Ndb_index_stat *st= ndb_index_stat_find_entry(head.m_indexId,
                                                  head.m_indexVersion,
                                                  head.m_tableId);
    /*
      Another process can update stats for an index which is not found
      in this mysqld.  Ignore it.
     */
    if (st != 0)
    {
      DBUG_PRINT("index_stat", ("st %s proc %s", st->id, "event"));
      ndb_index_stat_proc_event(pr, st);
      if (pr.lt != st->lt)
      {
        ndb_index_stat_list_move(st, pr.lt);
        glob.event_act++;
      }
      else
        glob.event_skip++;
    }
    else
    {
      DBUG_PRINT("index_stat", ("entry not found in this mysqld"));
      glob.event_miss++;
    }
  }
  native_mutex_lock(&ndb_index_stat_thread.stat_mutex);
  glob.set_status();
  native_mutex_unlock(&ndb_index_stat_thread.stat_mutex);
}

/* Control options */

static void
ndb_index_stat_proc_control(Ndb_index_stat_proc &pr)
{
  Ndb_index_stat_glob &glob= ndb_index_stat_glob;
  Ndb_index_stat_opt &opt= ndb_index_stat_opt;

  /* Request to zero accumulating counters */
  if (opt.get(Ndb_index_stat_opt::Izero_total) == true)
  {
    native_mutex_lock(&ndb_index_stat_thread.stat_mutex);
    glob.zero_total();
    glob.set_status();
    opt.set(Ndb_index_stat_opt::Izero_total, false);
    native_mutex_unlock(&ndb_index_stat_thread.stat_mutex);
  }
}

#ifndef DBUG_OFF
static void
ndb_index_stat_entry_verify(Ndb_index_stat_proc &pr, const Ndb_index_stat *st)
{
  const NDB_SHARE *share= st->share;
  if (st->to_delete)
  {
    assert(st->share_next == 0);
    assert(share == 0);
  }
  else
  {
    assert(share != 0);
    const Ndb_index_stat *st2= share->index_stat_list;
    assert(st2 != 0);
    uint found= 0;
    while (st2 != 0)
    {
      assert(st2->share == share);
      const Ndb_index_stat *st3= st2->share_next;
      uint guard= 0;
      while (st3 != 0)
      {
        assert(st2 != st3);
        guard++;
        assert(guard <= 1000); // MAX_INDEXES
        st3= st3->share_next;
      }
      if (st == st2)
        found++;
      st2= st2->share_next;
    }
    assert(found == 1);
  }
  assert(st->read_time <= st->check_time);
  pr.cache_query_bytes+= st->query_bytes;
  pr.cache_clean_bytes+= st->clean_bytes;
}

static void
ndb_index_stat_list_verify(Ndb_index_stat_proc &pr, int lt)
{
  const Ndb_index_stat_list &list= ndb_index_stat_list[lt];
  const Ndb_index_stat *st= list.head;
  uint count= 0;
  while (st != 0)
  {
    count++;
    assert(count <= list.count);
    if (st->list_prev != 0)
    {
      assert(st->list_prev->list_next == st);
    }
    if (st->list_next != 0)
    {
      assert(st->list_next->list_prev == st);
    }
    if (count == 1)
    {
      assert(st == list.head);
    }
    if (count == list.count)
    {
      assert(st == list.tail);
    }
    if (st == list.head)
    {
      assert(count == 1);
      assert(st->list_prev == 0);
    }
    if (st == list.tail)
    {
      assert(count == list.count);
      assert(st->list_next == 0);
    }
    const Ndb_index_stat *st2= st->list_next;
    uint guard= 0;
    while (st2 != 0)
    {
      assert(st != st2);
      guard++;
      assert(guard <= list.count);
      st2= st2->list_next;
    }
    ndb_index_stat_entry_verify(pr, st);
    st= st->list_next;
  }
  assert(count == list.count);
}

static void
ndb_index_stat_list_verify(Ndb_index_stat_proc &pr)
{
  const Ndb_index_stat_glob &glob= ndb_index_stat_glob;
  native_mutex_lock(&ndb_index_stat_thread.stat_mutex);
  pr.cache_query_bytes= 0;
  pr.cache_clean_bytes= 0;

  for (int lt= 1; lt < Ndb_index_stat::LT_Count; lt++)
    ndb_index_stat_list_verify(pr, lt);

  assert(glob.cache_query_bytes == pr.cache_query_bytes);
  assert(glob.cache_clean_bytes == pr.cache_clean_bytes);
  native_mutex_unlock(&ndb_index_stat_thread.stat_mutex);
}

static void
ndb_index_stat_report(const Ndb_index_stat_glob& old_glob)
{
  const Ndb_index_stat_glob &new_glob= ndb_index_stat_glob;
  const char *old_status= old_glob.status[old_glob.status_i];
  const char *new_status= new_glob.status[new_glob.status_i];

  if (strcmp(old_status, new_status) != 0)
  {
    DBUG_PRINT("index_stat", ("old_status: %s", old_status));
    DBUG_PRINT("index_stat", ("new_status: %s", new_status));
  }
}
#endif

static void
ndb_index_stat_proc(Ndb_index_stat_proc &pr)
{
  DBUG_ENTER("ndb_index_stat_proc");

  ndb_index_stat_proc_control(pr);

#ifndef DBUG_OFF
  ndb_index_stat_list_verify(pr);
  Ndb_index_stat_glob old_glob= ndb_index_stat_glob;
#endif

  pr.start= pr.now= ndb_index_stat_time();

  ndb_index_stat_proc_new(pr);
  ndb_index_stat_proc_update(pr);
  ndb_index_stat_proc_read(pr);
  ndb_index_stat_proc_idle(pr);
  ndb_index_stat_proc_check(pr);
  ndb_index_stat_proc_evict(pr);
  ndb_index_stat_proc_delete(pr);
  ndb_index_stat_proc_error(pr);
  ndb_index_stat_proc_event(pr);

#ifndef DBUG_OFF
  ndb_index_stat_list_verify(pr);
  ndb_index_stat_report(old_glob);
#endif
  DBUG_VOID_RETURN;
}

/*
  Runs after stats thread exits and needs no locks.
*/
void
ndb_index_stat_end()
{
  DBUG_ENTER("ndb_index_stat_end");
  Ndb_index_stat_proc pr;
  pr.end= true;

  /*
   * Shares have been freed so any index stat entries left should be
   * in LT_Delete.  The first two steps here should be unnecessary.
   */

  int lt;
  for (lt= 1; lt < Ndb_index_stat::LT_Count; lt++)
  {
    if (lt == (int)Ndb_index_stat::LT_Delete)
      continue;
    Ndb_index_stat_list &list= ndb_index_stat_list[lt];
    Ndb_index_stat *st_loop= list.head;
    while (st_loop != 0)
    {
      Ndb_index_stat *st= st_loop;
      st_loop= st_loop->list_next;
      DBUG_PRINT("index_stat", ("st %s end %s", st->id, list.name));
      pr.lt= Ndb_index_stat::LT_Delete;
      ndb_index_stat_list_move(st, pr.lt);
    }
  }

  /* Real free */
  ndb_index_stat_proc_delete(pr);
  DBUG_VOID_RETURN;
}

/* Index stats thread */

static int
ndb_index_stat_check_or_create_systables(Ndb_index_stat_proc &pr)
{
  DBUG_ENTER("ndb_index_stat_check_or_create_systables");

  NdbIndexStat *is= pr.is_util;
  Ndb *ndb= pr.ndb;

  if (is->check_systables(ndb) == 0)
  {
    DBUG_PRINT("index_stat", ("using existing index stats tables"));
    DBUG_RETURN(0);
  }

  if (is->create_systables(ndb) == 0)
  {
    DBUG_PRINT("index_stat", ("created index stats tables"));
    DBUG_RETURN(0);
  }

  if (is->getNdbError().code == 721 ||
      is->getNdbError().code == 4244 ||
      is->getNdbError().code == 4009) // no connection
  {
    // race between mysqlds, maybe
    DBUG_PRINT("index_stat", ("create index stats tables failed: error %d line %d",
                              is->getNdbError().code, is->getNdbError().line));
    DBUG_RETURN(-1);
  }

  sql_print_warning("create index stats tables failed: error %d line %d",
                    is->getNdbError().code, is->getNdbError().line);
  DBUG_RETURN(-1);
}

static int
ndb_index_stat_check_or_create_sysevents(Ndb_index_stat_proc &pr)
{
  DBUG_ENTER("ndb_index_stat_check_or_create_sysevents");

  NdbIndexStat *is= pr.is_util;
  Ndb *ndb= pr.ndb;

  if (is->check_sysevents(ndb) == 0)
  {
    DBUG_PRINT("index_stat", ("using existing index stats events"));
    DBUG_RETURN(0);
  }

  if (is->create_sysevents(ndb) == 0)
  {
    DBUG_PRINT("index_stat", ("created index stats events"));
    DBUG_RETURN(0);
  }

  if (is->getNdbError().code == 746)
  {
    // race between mysqlds, maybe
    DBUG_PRINT("index_stat", ("create index stats events failed: error %d line %d",
                              is->getNdbError().code, is->getNdbError().line));
    DBUG_RETURN(-1);
  }

  sql_print_warning("create index stats events failed: error %d line %d",
                    is->getNdbError().code, is->getNdbError().line);
  DBUG_RETURN(-1);
}

static int
ndb_index_stat_create_ndb(Ndb_index_stat_proc &pr,
                          Ndb_cluster_connection* connection)
{
  DBUG_ENTER("ndb_index_stat_create_ndb");
  assert(pr.ndb == NULL);
  assert(connection != NULL);

  Ndb* ndb= NULL;
  do
  {
    ndb= new Ndb(connection, "");
    if (ndb == NULL)
    {
      sql_print_error("create index stats Ndb failed: error %d %s",
                      connection->get_latest_error(),
                      connection->get_latest_error_msg());
      break;
    }

    if (ndb->setNdbObjectName("Ndb Index Statistics monitoring"))
    {
      sql_print_error("set index stats Ndb object name failed: error code %d",
                      ndb->getNdbError().code);
      break;
    }

    if (ndb->init() != 0)
    {
      sql_print_error("init index stat Ndb failed: error code %d",
                      ndb->getNdbError().code);
      break;
    }

    if (ndb->setDatabaseName(NDB_INDEX_STAT_DB) != 0)
    {
      sql_print_error("set index stats Ndb database %s failed: error code %d",
                      NDB_INDEX_STAT_DB, ndb->getNdbError().code);
      break;
    }

    sql_print_information("created index stats Ndb object:"
                          " reference 0x%x, name: '%s'",
                          ndb->getReference(), ndb->getNdbObjectName());
    pr.ndb= ndb;
    DBUG_RETURN(0);
  } while (0);

  if (ndb != NULL)
    delete ndb;
  DBUG_RETURN(-1);
}

static void ndb_index_stat_stop_listener(Ndb_index_stat_proc &pr);

static void
ndb_index_stat_drop_ndb(Ndb_index_stat_proc &pr)
{
  DBUG_ENTER("ndb_index_stat_drop_ndb");

  if (pr.is_util->has_listener())
  {
    ndb_index_stat_stop_listener(pr);
  }
  if (pr.ndb != NULL)
  {
    delete pr.ndb;
    pr.ndb= NULL;
  }
  DBUG_VOID_RETURN;
}

static int
ndb_index_stat_start_listener(Ndb_index_stat_proc &pr)
{
  DBUG_ENTER("ndb_index_stat_start_listener");

  NdbIndexStat *is= pr.is_util;
  Ndb *ndb= pr.ndb;

  if (is->create_listener(ndb) == -1)
  {
    sql_print_warning("create index stats listener failed: error %d line %d",
                      is->getNdbError().code, is->getNdbError().line);
    DBUG_RETURN(-1);
  }

  if (is->execute_listener(ndb) == -1)
  {
    sql_print_warning("execute index stats listener failed: error %d line %d",
                      is->getNdbError().code, is->getNdbError().line);
    // Drop the created listener
    (void)is->drop_listener(ndb);
    DBUG_RETURN(-1);
  }

  DBUG_RETURN(0);
}

static void
ndb_index_stat_stop_listener(Ndb_index_stat_proc &pr)
{
  DBUG_ENTER("ndb_index_stat_stop_listener");

  NdbIndexStat *is= pr.is_util;
  Ndb *ndb= pr.ndb;

  (void)is->drop_listener(ndb);

  DBUG_VOID_RETURN;
}

/* Restart things after system restart */

static bool ndb_index_stat_restart_flag= false;

void
ndb_index_stat_restart()
{
  DBUG_ENTER("ndb_index_stat_restart");
  ndb_index_stat_restart_flag= true;
  ndb_index_stat_set_allow(false);
  DBUG_VOID_RETURN;
}

bool
Ndb_index_stat_thread::is_setup_complete()
{
  if (ndb_index_stat_get_enable(NULL))
  {
    return ndb_index_stat_get_allow();
  }
  return true;
}

extern Ndb_cluster_connection* g_ndb_cluster_connection;
extern handlerton *ndbcluster_hton;

void
Ndb_index_stat_thread::do_run()
{
  struct timespec abstime;
  DBUG_ENTER("ndb_index_stat_thread_func");

  Ndb_index_stat_glob &glob= ndb_index_stat_glob;
  Ndb_index_stat_proc pr;

  log_info("Starting...");

  log_verbose(1, "Wait for server start completed");
  /*
    wait for mysql server to start
  */
  mysql_mutex_lock(&LOCK_server_started);
  while (!mysqld_server_started)
  {
    set_timespec(&abstime, 1);
    mysql_cond_timedwait(&COND_server_started, &LOCK_server_started,
	                 &abstime);
    if (is_stop_requested())
    {
      mysql_mutex_unlock(&LOCK_server_started);
      native_mutex_lock(&LOCK);
      goto ndb_index_stat_thread_end;
    }
  }
  mysql_mutex_unlock(&LOCK_server_started);

  log_verbose(1, "Wait for cluster to start");
  /*
    Wait for cluster to start
  */
  native_mutex_lock(&ndb_util_thread.LOCK);
  while (!is_stop_requested() && !g_ndb_status.cluster_node_id &&
         (ndbcluster_hton->slot != ~(uint)0))
  {
    /* ndb not connected yet */
    native_cond_wait(&ndb_util_thread.COND, &ndb_util_thread.LOCK);
  }
  native_mutex_unlock(&ndb_util_thread.LOCK);

  if (is_stop_requested())
  {
    native_mutex_lock(&LOCK);
    goto ndb_index_stat_thread_end;
  }

  /* Get instance used for sys objects check and create */
  if (!(pr.is_util= new NdbIndexStat))
  {
    sql_print_error("Could not allocate NdbIndexStat is_util object");
    native_mutex_lock(&LOCK);
    goto ndb_index_stat_thread_end;
  }

<<<<<<< HEAD
  if (!pr.init_ndb(g_ndb_cluster_connection))
  {
    // Error already printed
    native_mutex_lock(&LOCK);
    goto ndb_index_stat_thread_end;
  }

  /* Allow clients */
  ndb_index_stat_allow(1);

=======
>>>>>>> 46ce6db9
  /* Fill in initial status variable */
  native_mutex_lock(&stat_mutex);
  glob.set_status();
  native_mutex_unlock(&stat_mutex);

  log_info("Started");

  bool enable_ok;
  enable_ok= false;

<<<<<<< HEAD
  set_timespec(&abstime, 0);
=======
  // do we need to check or re-check sys objects (expensive)
  bool check_sys;
  check_sys= true;

  set_timespec(abstime, 0);
>>>>>>> 46ce6db9
  for (;;)
  {
    native_mutex_lock(&LOCK);
    if (!is_stop_requested() && client_waiting == false) {
      int ret= native_cond_timedwait(&COND,
                                     &LOCK,
                                     &abstime);
      const char* reason= ret == ETIMEDOUT ? "timed out" : "wake up";
      (void)reason; // USED
      DBUG_PRINT("index_stat", ("loop: %s", reason));
    }
    if (is_stop_requested()) /* Shutting down server */
      goto ndb_index_stat_thread_end;
    client_waiting= false;
    native_mutex_unlock(&LOCK);

    /*
     * Next processing slice.  Each time we check that global enable
     * flag is on and that required objects have been found or can be
     * created.  If not, drop out and try again next time.
     *
     * It is allowed to do initial restart of cluster while we are
     * running.  In such case the Ndb object must be recycled to avoid
     * some event-related asserts (bug#20888668),
     */
    do
    {
      // initial restart was done while this mysqld was left running
      if (ndb_index_stat_restart_flag)
      {
        ndb_index_stat_restart_flag= false;
        ndb_index_stat_set_allow(false);
        ndb_index_stat_drop_ndb(pr);
        check_sys= true; // sys objects are gone
      }

      // check enable flag
      {
        /* const bool enable_ok_new= THDVAR(NULL, index_stat_enable); */
        const bool enable_ok_new= ndb_index_stat_get_enable(NULL);

        if (enable_ok != enable_ok_new)
        {
          DBUG_PRINT("index_stat", ("global enable: %d -> %d",
                                    enable_ok, enable_ok_new));
          enable_ok= enable_ok_new;
          check_sys= enable_ok; // check sys objects if enabling
        }
      }

      if (!enable_ok)
      {
        DBUG_PRINT("index_stat", ("Index stats is not enabled"));
        ndb_index_stat_set_allow(false);
        ndb_index_stat_drop_ndb(pr);
        break;
      }

      // the Ndb object is needed first
      if (pr.ndb == NULL)
      {
        if (ndb_index_stat_create_ndb(pr, g_ndb_cluster_connection) == -1)
          break;
      }

      // sys objects
      if (check_sys)
      {
        // at enable check or create stats tables and events
        if (ndb_index_stat_check_or_create_systables(pr) == -1 ||
            ndb_index_stat_check_or_create_sysevents(pr) == -1)
          break;
      }

      // listener is not critical but error means something is wrong
      if (!pr.is_util->has_listener())
      {
        if (ndb_index_stat_start_listener(pr) == -1)
          break;
      }

      // normal processing
      check_sys= false;
      ndb_index_stat_set_allow(true);
      pr.busy= false;
      ndb_index_stat_proc(pr);
    } while (0);

    /* Calculate new time to wake up */

    const Ndb_index_stat_opt &opt= ndb_index_stat_opt;
    uint msecs= 0;
    if (!enable_ok)
      msecs= opt.get(Ndb_index_stat_opt::Iloop_enable);
    else if (!pr.busy)
      msecs= opt.get(Ndb_index_stat_opt::Iloop_idle);
    else
      msecs= opt.get(Ndb_index_stat_opt::Iloop_busy);
    DBUG_PRINT("index_stat", ("sleep %dms", msecs));

    set_timespec_nsec(&abstime, msecs * 1000000ULL);

    /* Update status variable */
    glob.th_enable= enable_ok;
    glob.th_busy= pr.busy;
    glob.th_loop= msecs;
    native_mutex_lock(&stat_mutex);
    glob.set_status();
    native_mutex_unlock(&stat_mutex);
  }

ndb_index_stat_thread_end:
  log_info("Stopping...");

  /* Prevent clients */
  ndb_index_stat_set_allow(false);

  if (pr.is_util)
  {
    ndb_index_stat_drop_ndb(pr);
    delete pr.is_util;
    pr.is_util= 0;
  }

<<<<<<< HEAD
  pr.destroy();

  native_mutex_unlock(&LOCK);
=======
  pthread_mutex_unlock(&LOCK);
>>>>>>> 46ce6db9
  DBUG_PRINT("exit", ("ndb_index_stat_thread"));

  log_info("Stopped");

  DBUG_VOID_RETURN;
}

/* Optimizer queries */

static ulonglong
ndb_index_stat_round(double x)
{
  char buf[100];
  if (x < 0.0)
    x= 0.0;
  // my_snprintf has no float and windows has no snprintf
  sprintf(buf, "%.0f", x);
  /* mysql provides my_strtoull */
  ulonglong n= my_strtoull(buf, 0, 10);
  return n;
}

/*
  Client waits for query or analyze.  The routines are
  similar but separated for clarity.
*/

static int
ndb_index_stat_wait_query(Ndb_index_stat *st,
                          const Ndb_index_stat_snap &snap)
{
  DBUG_ENTER("ndb_index_stat_wait_query");

  Ndb_index_stat_glob &glob= ndb_index_stat_glob;
  native_mutex_lock(&ndb_index_stat_thread.stat_mutex);
  int err= 0;
  uint count= 0;
  struct timespec abstime;
  glob.wait_stats++;
  glob.query_count++;
  while (true)
  {
    int ret= 0;
    /* Query waits for any samples */
    if (st->sample_version > 0)
      break;
    if (st->no_stats)
    {
      /* Have detected no stats now or before */
      err= NdbIndexStat::NoIndexStats;
      glob.query_no_stats++;
      break;
    }
    if (st->error.code != 0)
    {
      /* An error has accured now or before */
      err= NdbIndexStat::MyHasError;
      glob.query_error++;
      break;
    }
    /*
      Try to detect changes behind our backs.  Should really not
      happen but make sure.
    */
    if (st->load_time != snap.load_time ||
        st->sample_version != snap.sample_version)
    {
      DBUG_ASSERT(false);
      err= NdbIndexStat::NoIndexStats;
      break;
    }
    if (st->abort_request)
    {
      err= NdbIndexStat::MyAbortReq;
      break;
    }
    count++;
    DBUG_PRINT("index_stat", ("st %s wait_query count:%u",
                              st->id, count));
    ndb_index_stat_thread.wakeup();

    set_timespec(&abstime, 1);
    ret= native_cond_timedwait(&ndb_index_stat_thread.stat_cond,
                               &ndb_index_stat_thread.stat_mutex,
                               &abstime);
    if (ret != 0 && ret != ETIMEDOUT)
    {
      err= ret;
      break;
    }
  }
  assert(glob.wait_stats != 0);
  glob.wait_stats--;
  native_mutex_unlock(&ndb_index_stat_thread.stat_mutex);
  if (err != 0)
  {
    DBUG_PRINT("index_stat", ("st %s wait_query error: %d",
                               st->id, err));
    DBUG_RETURN(err);
  }
  DBUG_PRINT("index_stat", ("st %s wait_query ok: sample_version %u -> %u",
                            st->id, snap.sample_version, st->sample_version));
  DBUG_RETURN(0);
}

static int
ndb_index_stat_wait_analyze(Ndb_index_stat *st,
                            const Ndb_index_stat_snap &snap)
{
  DBUG_ENTER("ndb_index_stat_wait_analyze");

  Ndb_index_stat_glob &glob= ndb_index_stat_glob;
  native_mutex_lock(&ndb_index_stat_thread.stat_mutex);
  int err= 0;
  uint count= 0;
  struct timespec abstime;
  glob.wait_update++;
  glob.analyze_count++;
  while (true)
  {
    int ret= 0;
    /* Analyze waits for newer samples */
    if (st->sample_version > snap.sample_version)
      break;
    if (st->error_count != snap.error_count)
    {
      /* A new error has occured */
      DBUG_ASSERT(st->error_count > snap.error_count);
      err= st->error.code;
      glob.analyze_error++;
      break;
    }
    /*
      Try to detect changes behind our backs.  If another process
      deleted stats, an analyze here could wait forever.
    */
    if (st->load_time != snap.load_time ||
        st->sample_version != snap.sample_version)
    {
      DBUG_ASSERT(false);
      err= NdbIndexStat::AlienUpdate;
      break;
    }
    if (st->abort_request)
    {
      err= NdbIndexStat::MyAbortReq;
      break;
    }
    count++;
    DBUG_PRINT("index_stat", ("st %s wait_analyze count:%u",
                              st->id, count));
    ndb_index_stat_thread.wakeup();

    set_timespec(&abstime, 1);
    ret= native_cond_timedwait(&ndb_index_stat_thread.stat_cond,
                               &ndb_index_stat_thread.stat_mutex,
                               &abstime);
    if (ret != 0 && ret != ETIMEDOUT)
    {
      err= ret;
      break;
    }
  }
  assert(glob.wait_update != 0);
  glob.wait_update--;
  native_mutex_unlock(&ndb_index_stat_thread.stat_mutex);
  if (err != 0)
  {
    DBUG_PRINT("index_stat", ("st %s wait_analyze error: %d",
                               st->id, err));
    DBUG_RETURN(err);
  }
  DBUG_PRINT("index_stat", ("st %s wait_analyze ok: sample_version %u -> %u",
                            st->id, snap.sample_version, st->sample_version));
  DBUG_RETURN(0);
}

int
ha_ndbcluster::ndb_index_stat_query(uint inx,
                                    const key_range *min_key,
                                    const key_range *max_key,
                                    NdbIndexStat::Stat& stat,
                                    int from)
{
  DBUG_ENTER("ha_ndbcluster::ndb_index_stat_query");

  const KEY *key_info= table->key_info + inx;
  const NDB_INDEX_DATA &data= m_index[inx];
  const NDBINDEX *index= data.index;
  DBUG_PRINT("index_stat", ("index: %u name: %s", inx, index->getName()));

  int err= 0;

  /* Create an IndexBound struct for the keys */
  NdbIndexScanOperation::IndexBound ib;
  compute_index_bounds(ib, key_info, min_key, max_key, from);
  ib.range_no= 0;

  Ndb_index_stat_snap snap;
  Ndb_index_stat *st=
    ndb_index_stat_get_share(m_share, index, m_table, snap, err, true, false);
  if (st == 0)
    DBUG_RETURN(err);
  /* Now holding reference to st */

  do
  {
    err= ndb_index_stat_wait_query(st, snap);
    if (err != 0)
      break;
    assert(st->sample_version != 0);
    uint8 bound_lo_buffer[NdbIndexStat::BoundBufferBytes];
    uint8 bound_hi_buffer[NdbIndexStat::BoundBufferBytes];
    NdbIndexStat::Bound bound_lo(st->is, bound_lo_buffer);
    NdbIndexStat::Bound bound_hi(st->is, bound_hi_buffer);
    NdbIndexStat::Range range(bound_lo, bound_hi);

    const NdbRecord* key_record= data.ndb_record_key;
    if (st->is->convert_range(range, key_record, &ib) == -1)
    {
      native_mutex_lock(&ndb_index_stat_thread.stat_mutex);
      ndb_index_stat_error(st, 1, "convert_range", __LINE__);
      err= st->client_error.code;
      native_mutex_unlock(&ndb_index_stat_thread.stat_mutex);
      break;
    }
    if (st->is->query_stat(range, stat) == -1)
    {
      /* Invalid cache - should remove the entry */
      native_mutex_lock(&ndb_index_stat_thread.stat_mutex);
      ndb_index_stat_error(st, 1, "query_stat", __LINE__);
      err= st->client_error.code;
      native_mutex_unlock(&ndb_index_stat_thread.stat_mutex);
      break;
    }
  }
  while (0);

  /* Release reference to st */
  native_mutex_lock(&ndb_index_stat_thread.stat_mutex);
  ndb_index_stat_ref_count(st, false);
  native_mutex_unlock(&ndb_index_stat_thread.stat_mutex);
  DBUG_RETURN(err);
}

int
ha_ndbcluster::ndb_index_stat_get_rir(uint inx,
                                      key_range *min_key,
                                      key_range *max_key,
                                      ha_rows *rows_out)
{
  DBUG_ENTER("ha_ndbcluster::ndb_index_stat_get_rir");
  uint8 stat_buffer[NdbIndexStat::StatBufferBytes];
  NdbIndexStat::Stat stat(stat_buffer);
  int err= ndb_index_stat_query(inx, min_key, max_key, stat, 1);
  if (err == 0)
  {
    double rir= -1.0;
    NdbIndexStat::get_rir(stat, &rir);
    ha_rows rows= ndb_index_stat_round(rir);
    /* Estimate only so cannot return exact zero */
    if (rows == 0)
      rows= 1;
    *rows_out= rows;
#ifndef DBUG_OFF
    char rule[NdbIndexStat::RuleBufferBytes];
    NdbIndexStat::get_rule(stat, rule);
#endif
    DBUG_PRINT("index_stat", ("rir: %u rule: %s", (uint)rows, rule));
    DBUG_RETURN(0);
  }
  DBUG_RETURN(err);
}

int
ha_ndbcluster::ndb_index_stat_set_rpk(uint inx)
{
  DBUG_ENTER("ha_ndbcluster::ndb_index_stat_set_rpk");

  KEY *key_info= table->key_info + inx;
  int err= 0;

  uint8 stat_buffer[NdbIndexStat::StatBufferBytes];
  NdbIndexStat::Stat stat(stat_buffer);
  const key_range *min_key= 0;
  const key_range *max_key= 0;
  err= ndb_index_stat_query(inx, min_key, max_key, stat, 2);
  if (err == 0)
  {
    uint k;
    for (k= 0; k < key_info->user_defined_key_parts; k++)
    {
      double rpk= -1.0;
      NdbIndexStat::get_rpk(stat, k, &rpk);
      key_info->set_records_per_key(k, static_cast<rec_per_key_t>(rpk));
#ifndef DBUG_OFF
      char rule[NdbIndexStat::RuleBufferBytes];
      NdbIndexStat::get_rule(stat, rule);
#endif
      DBUG_PRINT("index_stat", ("rpk[%u]: %f rule: %s", k, rpk, rule));
    }
    DBUG_RETURN(0);
  }
  DBUG_RETURN(err);
}

int
ha_ndbcluster::ndb_index_stat_analyze(Ndb *ndb,
                                      uint *inx_list,
                                      uint inx_count)
{
  DBUG_ENTER("ha_ndbcluster::ndb_index_stat_analyze");

  struct Req {
    Ndb_index_stat *st;
    Ndb_index_stat_snap snap;
    int err;
    Req() { st= 0; err= 0; }
  };
  Req req[MAX_INDEXES];

  /* Force stats update on each index */
  for (uint i= 0; i < inx_count; i++)
  {
    Req &r= req[i];
    uint inx= inx_list[i];
    const NDB_INDEX_DATA &data= m_index[inx];
    const NDBINDEX *index= data.index;
    DBUG_PRINT("index_stat", ("force update: %s", index->getName()));

    r.st=
      ndb_index_stat_get_share(m_share, index, m_table, r.snap, r.err, true, true);
    assert((r.st != 0) == (r.err == 0));
    /* Now holding reference to r.st if r.err == 0 */
  }

  /* Wait for each update */
  for (uint i = 0; i < inx_count; i++)
  {
    Req &r= req[i];
    uint inx= inx_list[i];
    const NDB_INDEX_DATA &data= m_index[inx];
    const NDBINDEX *index= data.index;
    (void)index; // USED

    if (r.err == 0)
    {
      DBUG_PRINT("index_stat", ("wait for update: %s", index->getName()));
      r.err=ndb_index_stat_wait_analyze(r.st, r.snap);
      /* Release reference to r.st */
      native_mutex_lock(&ndb_index_stat_thread.stat_mutex);
      ndb_index_stat_ref_count(r.st, false);
      native_mutex_unlock(&ndb_index_stat_thread.stat_mutex);
    }
  }

  /* Return first error if any */
  int err= 0;
  for (uint i= 0; i < inx_count; i++)
  {
    Req &r= req[i];
    if (r.err != 0)
    {
      err= r.err;
      break;
    }
  }

  DBUG_RETURN(err);
}<|MERGE_RESOLUTION|>--- conflicted
+++ resolved
@@ -2537,19 +2537,6 @@
     goto ndb_index_stat_thread_end;
   }
 
-<<<<<<< HEAD
-  if (!pr.init_ndb(g_ndb_cluster_connection))
-  {
-    // Error already printed
-    native_mutex_lock(&LOCK);
-    goto ndb_index_stat_thread_end;
-  }
-
-  /* Allow clients */
-  ndb_index_stat_allow(1);
-
-=======
->>>>>>> 46ce6db9
   /* Fill in initial status variable */
   native_mutex_lock(&stat_mutex);
   glob.set_status();
@@ -2560,15 +2547,11 @@
   bool enable_ok;
   enable_ok= false;
 
-<<<<<<< HEAD
-  set_timespec(&abstime, 0);
-=======
   // do we need to check or re-check sys objects (expensive)
   bool check_sys;
   check_sys= true;
 
-  set_timespec(abstime, 0);
->>>>>>> 46ce6db9
+  set_timespec(&abstime, 0);
   for (;;)
   {
     native_mutex_lock(&LOCK);
@@ -2693,13 +2676,7 @@
     pr.is_util= 0;
   }
 
-<<<<<<< HEAD
-  pr.destroy();
-
   native_mutex_unlock(&LOCK);
-=======
-  pthread_mutex_unlock(&LOCK);
->>>>>>> 46ce6db9
   DBUG_PRINT("exit", ("ndb_index_stat_thread"));
 
   log_info("Stopped");
