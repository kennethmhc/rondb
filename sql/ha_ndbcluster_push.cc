/*
   Copyright (c) 2011, 2013, Oracle and/or its affiliates. All rights reserved.

   This program is free software; you can redistribute it and/or modify
   it under the terms of the GNU General Public License as published by
   the Free Software Foundation; version 2 of the License.

   This program is distributed in the hope that it will be useful,
   but WITHOUT ANY WARRANTY; without even the implied warranty of
   MERCHANTABILITY or FITNESS FOR A PARTICULAR PURPOSE.  See the
   GNU General Public License for more details.

   You should have received a copy of the GNU General Public License
   along with this program; if not, write to the Free Software
   Foundation, Inc., 51 Franklin St, Fifth Floor, Boston, MA 02110-1301  USA
*/
/**
  @file

  @brief
  This file defines various classes and methods used for pushing queries
  to the ndb data node (for execution by the SPJ block).
*/


#include "ha_ndbcluster_glue.h"
#include "ha_ndbcluster.h"
#include "ha_ndbcluster_push.h"
#include "ha_ndbcluster_binlog.h"
#include "ha_ndbcluster_cond.h"
#include "abstract_query_plan.h"

#include <ndbapi/NdbApi.hpp>
#include <ndbapi/NdbInterpretedCode.hpp>
#include "../storage/ndb/src/ndbapi/NdbQueryBuilder.hpp"
#include "../storage/ndb/src/ndbapi/NdbQueryOperation.hpp"

#include <ndb_version.h>


/*
  Explain why an operation could not be pushed when using 'explain extended'
  @param[in] msgfmt printf style format string.
*/
#define EXPLAIN_NO_PUSH(msgfmt, ...)                              \
do                                                                \
{                                                                 \
  if (unlikely(current_thd->lex->describe & DESCRIBE_EXTENDED))   \
  {                                                               \
    push_warning_printf(current_thd,                              \
<<<<<<< HEAD
                        Sql_condition::SL_NOTE, ER_YES,     \
=======
                        Sql_condition::WARN_LEVEL_NOTE, ER_YES,   \
>>>>>>> d4012067
                        (msgfmt), __VA_ARGS__);                   \
  }                                                               \
}                                                                 \
while(0)


static inline const char* get_referred_field_name(const Item_field* field_item)
{
  DBUG_ASSERT(field_item->type() == Item::FIELD_ITEM);
  return field_item->field->field_name;
}

static const char* get_referred_table_access_name(const Item_field* field_item)
{
  DBUG_ASSERT(field_item->type() == Item::FIELD_ITEM);
  return field_item->field->table->alias;
}

static bool ndbcluster_is_lookup_operation(AQP::enum_access_type accessType)
{
  return accessType == AQP::AT_PRIMARY_KEY ||
    accessType == AQP::AT_MULTI_PRIMARY_KEY ||
    accessType == AQP::AT_UNIQUE_KEY;
}

uint
ndb_table_access_map::first_table(uint start) const
{
  for (uint table_no= start; table_no<length(); table_no++)
  {
    if (contain(table_no))
      return table_no;
  }
  return length();
}

uint
ndb_table_access_map::last_table(uint start) const
{
  uint table_no= start;
  while(true)
  {
    if (contain(table_no))
      return table_no;
    else if (table_no == 0)
      return length();
    table_no--;
  }
}

ndb_pushed_join::ndb_pushed_join(
                  const ndb_pushed_builder_ctx& builder,
                  const NdbQueryDef* query_def)
:
  m_query_def(query_def),
  m_operation_count(0),
  m_field_count(builder.m_fld_refs)
{
  DBUG_ASSERT(query_def != NULL);
  DBUG_ASSERT(builder.m_fld_refs <= MAX_REFERRED_FIELDS);
  ndb_table_access_map searched;
  for (uint tab_no= 0; !(searched==builder.m_join_scope); tab_no++)
  {
    const AQP::Table_access* const join_tab= builder.m_plan.get_table_access(tab_no);
    if (builder.m_join_scope.contain(tab_no))
    {
      DBUG_ASSERT(m_operation_count < MAX_PUSHED_OPERATIONS);
      m_tables[m_operation_count++] = join_tab->get_table();
      searched.add(tab_no);
    }
  }
  for (uint i= 0; i < builder.m_fld_refs; i++)
  {
    m_referred_fields[i] = builder.m_referred_fields[i];
  }
}

ndb_pushed_join::~ndb_pushed_join()
{
  if (m_query_def)
    m_query_def->destroy();
}

bool ndb_pushed_join::match_definition(
                      int type, //NdbQueryOperationDef::Type, 
                      const NDB_INDEX_DATA* idx) const
{
  const NdbQueryOperationDef* const root_operation= 
    m_query_def->getQueryOperation((uint)0);
  const NdbQueryOperationDef::Type def_type=  
    root_operation->getType();

  if (def_type != type)
  {
    DBUG_PRINT("info", 
               ("Cannot execute push join. Root operation prepared as %s "
                "not executable as %s",
                NdbQueryOperationDef::getTypeName(def_type),
                NdbQueryOperationDef::getTypeName((NdbQueryOperationDef::Type)type)));
    return FALSE;
  }
  const NdbDictionary::Index* const expected_index= root_operation->getIndex();

  // Check that we still use the same index as when the query was prepared.
  switch (def_type)
  {
  case NdbQueryOperationDef::PrimaryKeyAccess:
    DBUG_ASSERT(idx!=NULL);
    DBUG_ASSERT(idx->unique_index == expected_index);
    break;

  case NdbQueryOperationDef::UniqueIndexAccess:
    DBUG_ASSERT(idx!=NULL);
    // DBUG_ASSERT(idx->unique_index == expected_index);
    if (idx->unique_index != expected_index)
    {
      DBUG_PRINT("info", ("Actual index %s differs from expected index %s."
                          "Therefore, join cannot be pushed.", 
                          idx->unique_index->getName(),
                          expected_index->getName()));
      return FALSE;
    }
    break;

  case NdbQueryOperationDef::TableScan:
    DBUG_ASSERT (idx==NULL && expected_index==NULL);
    break;

  case NdbQueryOperationDef::OrderedIndexScan:
    DBUG_ASSERT(idx!=NULL);
    // DBUG_ASSERT(idx->index == expected_index);
    if (idx->index != expected_index)
    {
      DBUG_PRINT("info", ("Actual index %s differs from expected index %s. "
                          "Therefore, join cannot be pushed.", 
                          idx->index->getName(),
                          expected_index->getName()));
      return FALSE;
    }
    break;

  default:
    DBUG_ASSERT(false);
    break;
  }

  /**
   * There may be referrences to Field values from tables outside the scope of
   * our pushed join which are supplied as paramValues().
   * If any of these are NULL values, join can't be pushed.
   */
  for (uint i= 0; i < get_field_referrences_count(); i++)
  {
    Field* field= m_referred_fields[i];
    if (field->is_real_null())
    {
      DBUG_PRINT("info", 
                 ("paramValue is NULL, can not execute as pushed join"));
      return FALSE;
    }
  }

  return TRUE;
}

NdbQuery* ndb_pushed_join::make_query_instance(
                       NdbTransaction* trans,
                       const NdbQueryParamValue* keyFieldParams,
                       uint paramCnt) const
{
  DBUG_ENTER("make_query_instance");
  DBUG_PRINT("info", 
             ("executing chain of %d pushed joins."
              " First table is %s, accessed as %s.", 
              get_operation_count(),
              get_table(0)->alias,
              NdbQueryOperationDef::getTypeName(
                m_query_def->getQueryOperation((uint)0)->getType())
             ));

  const NdbQueryParamValue* paramValues = keyFieldParams;

  /**
   * There may be referrences to Field values from tables outside the scope of
   * our pushed join: These are expected to be supplied as paramValues()
   * after the keyFieldParams[]. 
   */
  uint outer_fields= get_field_referrences_count();
  NdbQueryParamValue* extendedParams = NULL;
  if (unlikely(outer_fields > 0))
  {
    uint size= sizeof(NdbQueryParamValue) * (paramCnt+outer_fields);
    extendedParams = reinterpret_cast<NdbQueryParamValue*>(my_alloca(size));
    // Copy specified keyFieldParams[] first
    for (uint i= 0; i < paramCnt; i++)
    {
      new (extendedParams + i) NdbQueryParamValue(keyFieldParams[i]);
    }

    // There may be referrences to Field values from tables outside the scope of
    // our pushed join: These are expected to be supplied as paramValues()
    for (uint i= 0; i < outer_fields; i++)
    {
      Field* field= m_referred_fields[i];
      DBUG_ASSERT(!field->is_real_null());  // Checked by ::check_if_pushable()
      new (extendedParams + paramCnt + i) NdbQueryParamValue(field->ptr, false);
    }
    paramValues= extendedParams;
  }

  NdbQuery* query= trans->createQuery(&get_query_def(), paramValues);
  if (unlikely(extendedParams != NULL))
  {
    for (uint i = 0; i < paramCnt + outer_fields; i++)
    {
      extendedParams[i].~NdbQueryParamValue();
    }
    my_afree(extendedParams);
  }
  DBUG_RETURN(query);
}

/////////////////////////////////////////

ndb_pushed_builder_ctx::ndb_pushed_builder_ctx(const AQP::Join_plan& plan)
:
  m_plan(plan),
  m_join_root(),
  m_join_scope(),
  m_const_scope(),
<<<<<<< HEAD
=======
  m_firstmatch_skipped(),
>>>>>>> d4012067
  m_internal_op_count(0),
  m_fld_refs(0),
  m_builder(NULL)
{ 
  const uint count= m_plan.get_access_count();
  (void)ha_ndb_ext; // Prevents compiler warning.

  DBUG_ASSERT(count <= MAX_TABLES);
  if (count > 1)
  {
    for (uint i= 0; i < count; i++)
    {
      m_tables[i].m_maybe_pushable= 0;

      const AQP::Table_access* const table = m_plan.get_table_access(i);
      if (table->get_table()->file->ht != ndbcluster_hton)
      {
        DBUG_PRINT("info", ("Table '%s' not in ndb engine, not pushable", 
                            table->get_table()->alias));
        continue;
      }

      switch (table->get_access_type())
      {
      case AQP::AT_VOID:
        DBUG_ASSERT(false);
        break;

      case AQP::AT_FIXED:
        EXPLAIN_NO_PUSH("Table '%s' was optimized away, or const'ified by optimizer",
                        table->get_table()->alias);
        break;

      case AQP::AT_OTHER:
        EXPLAIN_NO_PUSH("Table '%s' is not pushable: %s",
                        table->get_table()->alias, 
                        table->get_other_access_reason());
        break;

      case AQP::AT_UNDECIDED:
        EXPLAIN_NO_PUSH("Table '%s' is not pushable: "
                        "Access type was not chosen at 'prepare' time",
                        table->get_table()->alias);
        break;
  
      default:
        const char* reason= NULL;
        const ha_ndbcluster* handler=
          static_cast<ha_ndbcluster*>(table->get_table()->file);

        if (handler->maybe_pushable_join(reason))
        {
          m_tables[i].m_maybe_pushable= PUSHABLE_AS_CHILD | PUSHABLE_AS_PARENT;
        }
        else if (reason != NULL)
        {
          EXPLAIN_NO_PUSH("Table '%s' is not pushable: %s",
                          table->get_table()->alias, reason);
        }
        break;
      } //switch

      /**
       * FirstMatch algorithm may skip further nested-loop evaluation
       * if this, and possible a number of previous tables.
       * Aggregate into the bitmap 'm_firstmatch_skipped' those tables
       * which 'FirstMatch' usage may possible skip.
       */
      const AQP::Table_access* const firstmatch_last_skipped=
        table->get_firstmatch_last_skipped();
      if (firstmatch_last_skipped)
      {
        const uint last_skipped_tab= firstmatch_last_skipped->get_access_no();
        DBUG_ASSERT(last_skipped_tab <= i);
        for (uint skip_tab= last_skipped_tab; skip_tab <= i; skip_tab++)
        {
          m_firstmatch_skipped.add(skip_tab); 
        }
      }
    } //for 'all tables'

    m_tables[0].m_maybe_pushable &= ~PUSHABLE_AS_CHILD;
    m_tables[count-1].m_maybe_pushable &= ~PUSHABLE_AS_PARENT;

    // Fill in table for maping internal <-> external table enumeration
    for (uint i= 0; i < count; i++)
    {
      const AQP::Table_access* const table = m_plan.get_table_access(i);
      uint external= table->get_table()->tablenr;
      DBUG_ASSERT(external <= MAX_TABLES);

      m_remap[i].to_external= external;
      m_remap[external].to_internal= i;
    }
  }
} // ndb_pushed_builder_ctx::ndb_pushed_builder_ctx()

ndb_pushed_builder_ctx::~ndb_pushed_builder_ctx()
{
  if (m_builder)
  {
    m_builder->destroy();
  }
}

const NdbError& ndb_pushed_builder_ctx::getNdbError() const
{
  DBUG_ASSERT(m_builder);
  return m_builder->getNdbError();
}

/**
 * Get *internal* table_no of table referred by 'key_item'
 */
uint
ndb_pushed_builder_ctx::get_table_no(const Item* key_item) const
{
  DBUG_ASSERT(key_item->type() == Item::FIELD_ITEM);
  table_map bitmap= key_item->used_tables();

  for (uint i= 0; i<MAX_TABLES && bitmap!=0; i++, bitmap>>=1)
  {
    if (bitmap & 1)
    {
      DBUG_ASSERT(bitmap == 0x01);  // Only a single table in 'bitmap'
      return m_remap[i].to_internal;
    }
  }
  return MAX_TABLES;
}

/**
 * Main entry point to build a pushed join having 'join_root'
 * as it first operation.
 *
 * If the root operation is pushable, we append as many 'child' 
 * operations as possible to the pushed join.
 *
 * This currently is implemented as a 3 pass algorithm:
 *
 *  1) Analyze each child and add it to 'm_join_scope' as 
 *    'pushable' if it qualifies as such. Part of this phase
 *     is also calculations of possible parents for each table.
 *
 *  2) Determine the parent to be used among the set of possible
 *     parents. This is decided based on simple heuristic where
 *     the goal is to employ filters as soon as possible,  
 *     reduce the fanout of intermediate results, and utilize
 *     the parallelism of the SPJ block whenever considdered optimal.
 *
 *  3) Build the pushed query.
 *
 */
int 
ndb_pushed_builder_ctx::make_pushed_join(
                            const AQP::Table_access* join_root,
                            const ndb_pushed_join* &pushed_join)
{
  DBUG_ENTER("make_pushed_join");
  pushed_join= NULL;

  if (is_pushable_with_root(join_root))
  {
    int error;
    error= optimize_query_plan();
    if (unlikely(error))
      DBUG_RETURN(error);
    
    error= build_query();
    if (unlikely(error))
      DBUG_RETURN(error);

    const NdbQueryDef* const query_def= m_builder->prepare();
    if (unlikely(query_def == NULL))
      DBUG_RETURN(-1);  // Get error with ::getNdbError()

    pushed_join= new ndb_pushed_join(*this, query_def);
    if (unlikely (pushed_join == NULL))
      DBUG_RETURN(HA_ERR_OUT_OF_MEM);

    DBUG_PRINT("info", ("Created pushed join with %d child operations", 
                        pushed_join->get_operation_count()-1));
  }
  DBUG_RETURN(0);
} // ndb_pushed_builder_ctx::make_pushed_join()


/**
 * Find the number SPJ operations needed to execute a given access type.
 * (Unique index lookups are translated to two single table lookups internally.)
 */
uint internal_operation_count(AQP::enum_access_type accessType)
{
  switch (accessType)
  {
  case AQP::AT_PRIMARY_KEY:
  case AQP::AT_ORDERED_INDEX_SCAN:
  case AQP::AT_MULTI_PRIMARY_KEY:
  case AQP::AT_MULTI_MIXED:
  case AQP::AT_TABLE_SCAN:
    return 1;
 
    // Unique key lookups is mapped to two primary key lookups internally.
  case AQP::AT_UNIQUE_KEY:
  case AQP::AT_MULTI_UNIQUE_KEY:
    return 2;

  default:
    // Other access types are not pushable, so seeing them here is an error.
    DBUG_ASSERT(false);
    return 2;
  }
}
 
/**
 * If there is a pushable query starting with 'root'; add as many
 * child operations as possible to this 'ndb_pushed_builder_ctx' starting
 * with that join_root.
 */
bool
ndb_pushed_builder_ctx::is_pushable_with_root(const AQP::Table_access* root)
{
  DBUG_ENTER("is_pushable_with_root");

  const uint root_no= root->get_access_no();
  if ((m_tables[root_no].m_maybe_pushable & PUSHABLE_AS_PARENT) != PUSHABLE_AS_PARENT)
  {
    DBUG_PRINT("info", ("Table %d already reported 'not pushable_as_parent'", root_no));
    DBUG_RETURN(false);
  }

  const AQP::enum_access_type access_type= root->get_access_type();
  DBUG_ASSERT(access_type != AQP::AT_VOID);

  if (access_type == AQP::AT_MULTI_UNIQUE_KEY)
  {
    EXPLAIN_NO_PUSH("Table '%s' is not pushable, "
                    "access type 'MULTI_UNIQUE_KEY' not implemented",
                     root->get_table()->alias);
    m_tables[root_no].m_maybe_pushable &= ~PUSHABLE_AS_PARENT;
    DBUG_RETURN(false);
  }

  if (root->filesort_before_join())
  {
    EXPLAIN_NO_PUSH("Table '%s' is not pushable, "
                    "need filesort before joining child tables",
                     root->get_table()->alias);
    DBUG_RETURN(false);
  }

  /**
   * Past this point we know at least root to be pushable as parent
   * operation. Search remaining tables appendable if '::is_pushable_as_child()'
   */
  DBUG_PRINT("info", ("Table %d is pushable as root", root->get_access_no()));
  DBUG_EXECUTE("info", root->dbug_print(););
  m_fld_refs= 0;
  m_join_root= root;
  m_const_scope.set_prefix(root_no);
  m_join_scope= ndb_table_access_map(root_no);
  m_internal_op_count = internal_operation_count(access_type);

  uint push_cnt= 0;
  for (uint tab_no= root->get_access_no()+1; tab_no<m_plan.get_access_count(); tab_no++)
  {
    const AQP::Table_access* const table= m_plan.get_table_access(tab_no);
    if (is_pushable_as_child(table))
    {
      push_cnt++;
    }
  }
  DBUG_RETURN(push_cnt>0);

} // ndb_pushed_builder_ctx::is_pushable_with_root()


/***************************************************************
 *  is_pushable_as_child()
 *
 * Determines if the specified child ('table') can be appended to 
 * an existing chain of previously pushed join operations.
 *
 * To be considdered pushable the child operation should:
 *
 *  1) Have an REF to the previous parent operations.
 *  2) Refer only a single parent, or a grandparent reachable through 
 *     a single parent common to all key fields in the 'REF'
 *
 * In order to increase pushability we use the COND_EQUAL sets 
 * to resolve cases (2) above) where multiple parents are refered.
 * If needed too make a child pushable, we replace parent 
 * references with another from the COND_EQUAL sets which make
 * it pushable .
 ****************************************************************/
bool
ndb_pushed_builder_ctx::is_pushable_as_child(
                           const AQP::Table_access* table)
{
  DBUG_ENTER("is_pushable_as_child");
  const uint root_no= m_join_root->get_access_no();
  const uint tab_no= table->get_access_no();

  DBUG_ASSERT(tab_no > root_no);
  
  if ((m_tables[tab_no].m_maybe_pushable & PUSHABLE_AS_CHILD) != PUSHABLE_AS_CHILD)
  {
    DBUG_PRINT("info", ("Table %s already known 'not is_pushable_as_child'", table->get_table()->alias));
    DBUG_RETURN(false);
  }

  const AQP::enum_access_type root_type= m_join_root->get_access_type();
  const AQP::enum_access_type access_type= table->get_access_type();

  if (!(ndbcluster_is_lookup_operation(access_type) || 
        access_type==AQP::AT_ORDERED_INDEX_SCAN))
  {
    EXPLAIN_NO_PUSH("Can't push table '%s' as child, 'type' must be a 'ref' access",
                     table->get_table()->alias);
    m_tables[tab_no].m_maybe_pushable &= ~PUSHABLE_AS_CHILD;
    DBUG_RETURN(false);
  }
     
  // Currently there is a limitation in not allowing LOOKUP - (index)SCAN operations
  if (access_type==AQP::AT_ORDERED_INDEX_SCAN && 
      ndbcluster_is_lookup_operation(root_type))
  {
    EXPLAIN_NO_PUSH("Push of table '%s' as scan-child "
                    "with lookup-root '%s' not implemented",
                     table->get_table()->alias,
                     m_join_root->get_table()->alias);
    // 'table' may still be PUSHABLE_AS_CHILD with another parent
    DBUG_RETURN(false);
  }

  if (table->get_no_of_key_fields() > ndb_pushed_join::MAX_LINKED_KEYS)
  {
    EXPLAIN_NO_PUSH("Can't push table '%s' as child, "
                    "too many ref'ed parent fields",
                     table->get_table()->alias);
    m_tables[tab_no].m_maybe_pushable &= ~PUSHABLE_AS_CHILD; // Permanently dissable
    DBUG_RETURN(false);
  }

  for (uint i = tab_no; i > root_no; i--)
  {
    if (m_plan.get_table_access(i)->uses_join_cache())
    {
      EXPLAIN_NO_PUSH("Cannot push table '%s' as child of table '%s'. Doing so "
                      "would prevent using join buffer for table '%s'.",
                      table->get_table()->alias,
                      m_join_root->get_table()->alias,
                      m_plan.get_table_access(i)->get_table()->alias);
      DBUG_RETURN(false);
    }
  }

  // Check that we do not exceed the max number of pushable operations.
  const uint internal_ops_needed = internal_operation_count(access_type);
  if (unlikely(m_internal_op_count + internal_ops_needed
               > NDB_SPJ_MAX_TREE_NODES))
  {
    EXPLAIN_NO_PUSH("Cannot push table '%s' as child of '%s'. Max number"
                    " of pushable tables exceeded.",
                    table->get_table()->alias,
                    m_join_root->get_table()->alias);
    DBUG_RETURN(false);
  }
  m_internal_op_count += internal_ops_needed;

  DBUG_PRINT("info", ("Table:%d, Checking %d REF keys", tab_no, 
                      table->get_no_of_key_fields()));

  /*****
   * Calculate the set of possible parents for table, where:
   *  - 'current' are those currently being referred by the 
   *     FIELD_ITEMs as set up by the MySQL optimizer.
   *  - 'common' are those we may refer (possibly through the EQ-sets)
   *     such that all FIELD_ITEMs are from the same parent.
   *  - 'extended' are those parents refered from some of the 
   *     FIELD_ITEMs, and having the rest of the referred FIELD_ITEM 
   *     tables available as 'grandparent refs'
   *     (The SPJ block can handle field references to any ancestor
   *      operation, not just the (direct) parent).
   *
   * In addition there are firm dependencies between some parents
   * such that all 'depend_parents' must be referred as an ancestors
   * of the table. By default 'depend_parents' will at least contain
   * the most 'grandparent' of the extended parents.
   *
   ****/
  ndb_table_access_map current_parents;
  ndb_table_access_map common_parents(m_join_scope);
  ndb_table_access_map extend_parents;
  ndb_table_access_map depend_parents;

  for (uint key_part_no= 0; 
       key_part_no < table->get_no_of_key_fields(); 
       key_part_no++)
  {
    const Item* const key_item= table->get_key_field(key_part_no);
    const KEY_PART_INFO* key_part= table->get_key_part_info(key_part_no);

    if (key_item->const_item()) // REF is a litteral or field from const-table
    {
      DBUG_PRINT("info", (" Item type:%d is 'const_item'", key_item->type()));
      if (!is_const_item_pushable(key_item, key_part))
      {
        DBUG_RETURN(false);
      }
    }
    else if (key_item->type() == Item::FIELD_ITEM)
    {
      /**
       * Calculate all parents FIELD_ITEM may refer - Including those 
       * available through usage of equality sets.
       */
      ndb_table_access_map field_parents;
      if (!is_field_item_pushable(table, key_item, key_part, field_parents))
      {
        DBUG_RETURN(false);
      }

      /**
       * Calculate 'current_parents' as the set of tables
       * currently being referred by some 'key_item'.
       */
      DBUG_ASSERT(key_item == table->get_key_field(key_part_no));
      DBUG_ASSERT(key_item->type() == Item::FIELD_ITEM);
      current_parents.add(get_table_no(key_item));

      /**
       * Calculate 'common_parents' as the set of possible 'field_parents'
       * available from all 'key_part'.
       */
      common_parents.intersect(field_parents);

      /**
       * 'Extended' parents are refered from some 'FIELD_ITEM', and contain
       * all parents directly referred, or available as 'depend_parents'. 
       * The later excludes those before the first (grand-)parent
       * available from all 'field_parents' (first_grandparent).
       * However, it also introduce a dependency of those
       * tables to really be available as grand parents.
       */
      extend_parents.add(field_parents);

      const uint first= field_parents.first_table(root_no);
      depend_parents.add(first);
    }
    else
    {
      EXPLAIN_NO_PUSH("Can't push table '%s' as child, "
                      "column '%s' does neither 'ref' a column nor a constant",
                      table->get_table()->alias,
                      key_part->field->field_name);
      m_tables[tab_no].m_maybe_pushable &= ~PUSHABLE_AS_CHILD; // Permanently disable as child
      DBUG_RETURN(false);
    }
  } // for (uint key_part_no= 0 ...

  if (m_const_scope.contain(current_parents))
  {
    // NOTE: This is a constant table wrt. this instance of the pushed join.
    //       It should be relatively simple to extend the SPJ block to 
    //       allow such tables to be included in the pushed join.
    EXPLAIN_NO_PUSH("Can't push table '%s' as child of '%s', "
                    "their dependency is 'const'",
                     table->get_table()->alias,
                     m_join_root->get_table()->alias);
    DBUG_RETURN(false);
  }
  else if (extend_parents.is_clear_all())
  {
    EXPLAIN_NO_PUSH("Can't push table '%s' as child of '%s', "
                    "no parents found within scope",
                     table->get_table()->alias,
                     m_join_root->get_table()->alias);
    DBUG_RETURN(false);
  }

  if (!ndbcluster_is_lookup_operation(table->get_access_type()))
  {
    /**
     * Outer joining scan-scan is not supported, due to the following problem:
     * Consider the query:
     *
     * select * from t1 left join t2 
     *   on t1.attr=t2.ordered_index
     *   where predicate(t1.row, t2. row);
     *
     * Where 'predicate' cannot be pushed to the ndb. The ndb api may then
     * return:
     * +---------+---------+
     * | t1.row1 | t2.row1 | (First batch)
     * | t1.row2 | t2.row1 | 
     * ..... (NextReq).....
     * | t1.row1 | t2.row2 | (Next batch)
     * +---------+---------+
     * Now assume that all rows but [t1.row1, t2.row1] satisfies 'predicate'.
     * mysqld would be confused since the rows are not grouped on t1 values.
     * It would therefor generate a NULL row such that it returns:
     * +---------+---------+
     * | t1.row1 | NULL    | -> Error! 
     * | t1.row2 | t2.row1 | 
     * | t1.row1 | t2.row2 |
     * +---------+---------+
     * 
     * (Outer joining with scan may be indirect through lookup operations 
     * inbetween)
     */
    if (table->get_join_type(m_join_root) == AQP::JT_OUTER_JOIN)
    {
      EXPLAIN_NO_PUSH("Can't push table '%s' as child of '%s', "
                      "outer join of scan-child not implemented",
                       table->get_table()->alias,
                       m_join_root->get_table()->alias);
      DBUG_RETURN(false);
    }

    /**
     * 'FirstMatch' is not allowed to skip over a scan-child.
     * The reason is similar to the outer joined scan-scan above:
     *
     * Scan-scan result may return the same ancestor-scan rowset
     * multiple times when rowset from child scan has to be fetched
     * in multiple batches (as above).
     *
     * When a 'FirstMatch' skip remaining rows in a scan-child,
     * the Nested Loop (NL) will also advance to the next ancestor
     * row. However, due to child scan requiring multiple batches
     * the same ancestor row will reappear in the next batch!
     */
    if (m_firstmatch_skipped.contain(tab_no))
    {
      EXPLAIN_NO_PUSH("Can't push table '%s' as child of '%s', "
                      "'FirstMatch' not allowed to contain scan-child",
                       table->get_table()->alias,
                       m_join_root->get_table()->alias);

      m_tables[tab_no].m_maybe_pushable &= ~PUSHABLE_AS_CHILD; // Permanently dissable
      DBUG_RETURN(false);
    }

    /**
     * Note, for both 'outer join' and 'FirstMatch' restriction above:
     * The restriction could have been lifted if we could
     * somehow ensure that all rows from a child scan are fetched
     * before we move to the next ancestor row.
     */
  } // scan operation

  /**
   * Check outer join restrictions if multiple 'depend_parents':
   *
   * If this table has multiple dependencies, it can only be added to 
   * the set of pushed tables if the dependent tables themself
   * depends, or could be make dependent, on each other.
   *
   * Such new dependencies can only be added iff all 'depend_parents'
   * are in the same 'inner join nest', i.e. we can not add *new*
   * dependencies on outer joined tables. 
   * Any existing explicit specified outer joins are allowed though.
   * Another way to view this is that the explained query plan
   * should have no outer joins inbetween the table and the tables
   * it joins with.
   *
   * Algorithm:
   * 1. Calculate a single 'common ancestor' for all dependent tables
   *    which is the closest ancestor which they all depends on.
   *    (directly or indirectly through other dependencies.)
   *
   * 2. For all ancestors in the 'depend_parents' set:
   *    If none of the children of this  ancestor are already 'joined'
   *    with this ancestor, (eiter directly or indirectly) it need
   *    to be in an inner join relation with our common ancestor.
   */

  DBUG_ASSERT(!depend_parents.is_clear_all());
  DBUG_ASSERT(!depend_parents.contain(tab_no)); // Circular dependency!

  ndb_table_access_map dependencies(depend_parents);

  /**
   * Calculate the single 'common ancestor' of all 'depend_parents'.
   * Iterating all directly, and indirectly, 'depend_parents'
   * until a single dependent ancestor remains.
   */
  uint common_ancestor_no= tab_no;
  while (true)
  {
    common_ancestor_no= dependencies.last_table(common_ancestor_no-1);
    dependencies.clear_bit(common_ancestor_no);
    if (dependencies.is_clear_all())
      break;

    const ndb_table_access_map &ancestor_dependencies= 
      m_tables[common_ancestor_no].m_depend_parents;
    const uint first_ancestor=
       ancestor_dependencies.last_table(common_ancestor_no-1);
    dependencies.add(first_ancestor);
  } //while

  const AQP::Table_access* const common_ancestor= 
    m_plan.get_table_access(common_ancestor_no);

  /**
   * Check that no dependencies on outer joined 'common ancestor'
   * need to be added in order to allow this new child to be joined.
   */
  ndb_table_access_map child_dependencies;
  dependencies= depend_parents;

  for (uint ancestor_no= dependencies.last_table(tab_no-1);
       ancestor_no!= common_ancestor_no;
       ancestor_no= dependencies.last_table(ancestor_no-1))
  {
    const AQP::Table_access* const ancestor=
      m_plan.get_table_access(ancestor_no);

    /**
     * If there are children of this ancestor which depends on it,
     * (i.e 'joins with it') then this ancestor can only be added to our
     * 'join nest' if it is inner joined with our common_ancestor.
     */
    if (depend_parents.contain(ancestor_no) &&
        ancestor->get_join_type(common_ancestor) == AQP::JT_OUTER_JOIN)
    {
      /**
       * Found an outer joined ancestor which none of my parents
       * can depend / join with:
       */
      if (child_dependencies.is_clear_all())
      {
        /**
         * As this was the last (outer joined) 'depend_parents',
         * with no other mandatory dependencies, this table may still
         * be added to the pushed join.
         * However, it may contain 'common' & 'extend' parent candidates
         * which may now be joined with this outer joined ancestor.
         * These are removed below.
         */
        DBUG_ASSERT(extend_parents.contain(common_parents));
        for (uint parent_no= extend_parents.last_table(tab_no-1);
             parent_no > ancestor_no;
             parent_no= extend_parents.last_table(parent_no-1))
        {
          if (!m_tables[parent_no].m_depend_parents.contain(ancestor_no))
	  {
            common_parents.clear_bit(parent_no);
            extend_parents.clear_bit(parent_no);
          }
        }
        DBUG_ASSERT(!extend_parents.is_clear_all());
      }
      else if (!child_dependencies.contain(ancestor_no))
      {
        /**
         * No child of this ancestor depends (joins) with this ancestor,
         * and adding it as a 'depend_parent' would introduce new
         * dependencies on outer joined grandparents.
         * We will not be allowed to add this table to the pushed join.
         */
        EXPLAIN_NO_PUSH("Can't push table '%s' as child of '%s', "
                        "as it would introduce a dependency on "
                        "outer joined grandparent '%s'", 
                         table->get_table()->alias,
                         m_join_root->get_table()->alias,
                         ancestor->get_table()->alias);
        DBUG_RETURN(false);
      }
    }

    // Aggregate dependency sets
    child_dependencies.add(m_tables[ancestor_no].m_depend_parents);
    dependencies.add(m_tables[ancestor_no].m_depend_parents);
  } //for

  DBUG_ASSERT(m_join_scope.contain(common_parents));
  DBUG_ASSERT(m_join_scope.contain(extend_parents));
  DBUG_ASSERT(extend_parents.is_clear_all() ||
              extend_parents.contain(common_parents));
  /**
   * Register calculated parent sets - ::optimize() choose from these.
   */
  m_tables[tab_no].m_common_parents= common_parents;
  m_tables[tab_no].m_extend_parents= extend_parents;
  m_tables[tab_no].m_depend_parents= depend_parents;
  m_tables[tab_no].m_parent= MAX_TABLES;

  m_tables[tab_no].m_maybe_pushable= 0; // Exclude from further pushing
  m_join_scope.add(tab_no);

  DBUG_RETURN(true);
} // ndb_pushed_builder_ctx::is_pushable_as_child


/*********************
 * This method examines a key item (could be part of a lookup key or a scan 
 * bound) for a table access operation and calculates the set of possible
 * parents. (These are possible parent table access operations in the query 
 * tree that will be pushed to the ndb.)
 *
 * @param[in] table The table access operation to which the key item belongs.
 * @param[in] key_item The key_item to examine
 * @param[in] key_part Metatdata about the key item.
 * @param[out] field_parents The set of possible parents for 'key_item' 
 * ('join_root' if keys are constant).
 * @return True if at least one possible parent was found. (False means that 
 * operation cannot be pushed).
 */
bool ndb_pushed_builder_ctx::is_field_item_pushable(
                     const AQP::Table_access* table,
                     const Item* key_item, 
                     const KEY_PART_INFO* key_part,
                     ndb_table_access_map& field_parents)
{
  DBUG_ENTER("is_field_item_pushable()");
  const uint tab_no = table->get_access_no();
  DBUG_ASSERT(key_item->type() == Item::FIELD_ITEM);

  const Item_field* const key_item_field 
    = static_cast<const Item_field*>(key_item);

  DBUG_PRINT("info", ("keyPart:%d, field:%s.%s",
              (int)(key_item - table->get_key_field(0)),
              key_item_field->field->table->alias, 
              key_item_field->field->field_name));

  if (!key_item_field->field->eq_def(key_part->field))
  {
    EXPLAIN_NO_PUSH("Can't push table '%s' as child, "
                    "column '%s' does not have same datatype as ref'ed "
                    "column '%s.%s'",
                    table->get_table()->alias,
                    key_part->field->field_name,
                    key_item_field->field->table->alias, 
                    key_item_field->field->field_name);
    m_tables[tab_no].m_maybe_pushable &= ~PUSHABLE_AS_CHILD; // Permanently disable as child
    DBUG_RETURN(false);
  }

  /**
   * Below this point 'key_item_field' is a candidate for refering a parent table
   * in a pushed join. It should either directly refer a parent common to all
   * FIELD_ITEMs, or refer a grandparent of this common parent.
   * There are different cases which should be handled:
   *
   *  1) 'key_item_field' may already refer one of the parent available within our
   *      pushed scope.
   *  2)  By using the equality set, we may find alternative parent references which
   *      may make this a pushed join.
   */

  ///////////////////////////////////////////////////////////////////
  // 0) Prepare for calculating parent candidates for this FIELD_ITEM
  //
  field_parents.clear_all();

  ////////////////////////////////////////////////////////////////////
  // 1) Add our existing parent reference to the set of parent candidates
  //
  uint referred_table_no= get_table_no(key_item_field);
  if (m_join_scope.contain(referred_table_no))
  {
    field_parents.add(referred_table_no);
  }

  //////////////////////////////////////////////////////////////////
  // 2) Use the equality set to possibly find more parent candidates
  //    usable by substituting existing 'key_item_field'
  //
  Item_equal* item_equal= table->get_item_equal(key_item_field);
  if (item_equal)
  {
    AQP::Equal_set_iterator equal_iter(*item_equal);
    const Item_field* substitute_field;
    while ((substitute_field= equal_iter.next()) != NULL)
    {
      if (substitute_field != key_item_field)
      {
        const uint substitute_table_no= get_table_no(substitute_field);
        if (m_join_scope.contain(substitute_table_no))
        {
          DBUG_PRINT("info", 
                     (" join_items[%d] %s.%s can be replaced with %s.%s",
                      (int)(key_item - table->get_key_field(0)),
                      get_referred_table_access_name(key_item_field),
                      get_referred_field_name(key_item_field),
                      get_referred_table_access_name(substitute_field),
                      get_referred_field_name(substitute_field)));

          field_parents.add(substitute_table_no);
        }
      }
    } // while(substitute_field != NULL)
  }
  if (!field_parents.is_clear_all())
  {
    DBUG_RETURN(true);
  }

  if (m_const_scope.contain(referred_table_no))
  {
    // This key item is const. and did not cause the set of possible parents
    // to be recalculated. Reuse what we had before this key item.
    DBUG_ASSERT(field_parents.is_clear_all());

    /**
     * Field referrence is a 'paramValue' to a column value evaluated
     * prior to the root of this pushed join candidate. Some restrictions
     * applies to when a field reference is allowed in a pushed join:
     */
    if (ndbcluster_is_lookup_operation(m_join_root->get_access_type()))
    {
      /**
       * The 'eq_ref' access function join_read_key(), may optimize away
       * key reads if the key for a requested row is the same as the
       * previous. Thus, iff this is the root of a pushed lookup join
       * we do not want it to contain childs with references to columns 
       * 'outside' the the pushed joins, as these may still change
       * between calls to join_read_key() independent of the root key
       * itself being the same.
       */
      EXPLAIN_NO_PUSH("Cannot push table '%s' as child of '%s', since "
                      "it referes to column '%s.%s' prior to a "
                      "potential 'const' root.",
                      table->get_table()->alias, 
                      m_join_root->get_table()->alias,
                      get_referred_table_access_name(key_item_field),
                      get_referred_field_name(key_item_field));
      DBUG_RETURN(false);
    }
    else  
    {
      /** 
       * Scan queries cannot be pushed if the pushed query may refer column 
       * values (paramValues) from rows stored in a join cache.  
       */
      const TABLE* const referred_tab = key_item_field->field->table;
      uint access_no = tab_no;
      do
      {
        if (m_plan.get_table_access(access_no)->uses_join_cache())
        {
          EXPLAIN_NO_PUSH("Cannot push table '%s' as child of '%s', since "
                          "it referes to column '%s.%s' which will be stored "
                          "in a join buffer.",
                          table->get_table()->alias, 
                          m_join_root->get_table()->alias,
                          get_referred_table_access_name(key_item_field),
                          get_referred_field_name(key_item_field));
          DBUG_RETURN(false);
        }
        DBUG_ASSERT(access_no > 0);
        access_no--;
      } while (m_plan.get_table_access(access_no)->get_table() 
               != referred_tab);

    } // if (!ndbcluster_is_lookup_operation(root_type)
    field_parents= ndb_table_access_map(m_join_root->get_access_no());
    DBUG_RETURN(true);
  }
  else
  {
    EXPLAIN_NO_PUSH("Can't push table '%s' as child of '%s', "
                    "column '%s.%s' is outside scope of pushable join",
                     table->get_table()->alias, m_join_root->get_table()->alias,
                     get_referred_table_access_name(key_item_field),
                     get_referred_field_name(key_item_field));
    DBUG_RETURN(false);
  }
} // ndb_pushed_builder_ctx::is_field_item_pushable()


bool ndb_pushed_builder_ctx::is_const_item_pushable(
                     const Item* key_item, 
                     const KEY_PART_INFO* key_part)
{
  DBUG_ENTER("is_const_item_pushable()");
  DBUG_ASSERT(key_item->const_item());

  /** 
   * Propagate Items constant value to Field containing the value of this 
   * key_part:
   */
  Field* const field= key_part->field;
  const int error= 
    const_cast<Item*>(key_item)->save_in_field_no_warnings(field, true);
  if (unlikely(error))
  {
    DBUG_PRINT("info", ("Failed to store constant Item into Field -> not"
                        " pushable"));
    DBUG_RETURN(false);
  }
  if (field->is_real_null())
  {
    DBUG_PRINT("info", ("NULL constValues in key -> not pushable"));
    DBUG_RETURN(false);   // TODO, handle gracefull -> continue?
  }
  DBUG_RETURN(true);
} // ndb_pushed_builder_ctx::is_const_item_pushable()


int
ndb_pushed_builder_ctx::optimize_query_plan()
{
  DBUG_ENTER("optimize_query_plan");
  const uint root_no= m_join_root->get_access_no();

  for (uint tab_no= root_no; tab_no<m_plan.get_access_count(); tab_no++)
  {
    if (m_join_scope.contain(tab_no))
    {
      m_tables[tab_no].m_fanout = m_plan.get_table_access(tab_no)->get_fanout();
      m_tables[tab_no].m_child_fanout = 1.0;
    }
  }

  // Find an optimal order for joining the tables
  for (uint tab_no= m_plan.get_access_count()-1;
       tab_no > root_no;
       tab_no--)
  {
    if (!m_join_scope.contain(tab_no))
      continue;

    /**
     * Enforce the parent dependencies on the available
     * 'common' and 'extended' parents set such that we
     * don't skip any dependent parents from our ancestors
     * when selecting the actuall 'm_parent' to be used.
     */
    pushed_tables &table= m_tables[tab_no];
    if (!table.m_depend_parents.is_clear_all())
    {
      ndb_table_access_map const &dependency= table.m_depend_parents;
      DBUG_ASSERT(!dependency.contain(tab_no)); // Circular dependency!

      uint depends_on_parent= dependency.last_table(tab_no-1);
      ndb_table_access_map dependency_mask;
      dependency_mask.set_prefix(depends_on_parent);

      /**
       * Remove any parent candidates prior to last 'depends_on_parent':
       * All 'depend_parents' must be made available as grandparents
       * prior to joining with any 'extend_parents' / 'common_parents'
       */
      table.m_common_parents.subtract(dependency_mask);
      table.m_extend_parents.subtract(dependency_mask);

      /**
       * Need some parent hints if all where cleared.
       * Can always use closest depend_parent.
       */
      if (table.m_extend_parents.is_clear_all())
      {
        table.m_extend_parents.add(depends_on_parent);
      }
    }

    /**
     * Select set to choose parent from, prefer a 'common'
     * parent if available.
     */
    uint parent_no;
    ndb_table_access_map const &parents=
       table.m_common_parents.is_clear_all()
       ? table.m_extend_parents
       : table.m_common_parents;

    DBUG_ASSERT(!parents.is_clear_all());
    DBUG_ASSERT(!parents.contain(tab_no)); // No circular dependency!

    /**
<<<<<<< HEAD
-    * In order to take advantage of the parallelism in the SPJ block;
=======
     * In order to take advantage of the parallelism in the SPJ block;
>>>>>>> d4012067
     * Initial parent candidate is the first possible among 'parents'.
     * Will result in the most 'bushy' query plan (aka: star-join)
     */
    parent_no= parents.first_table(root_no);

    /**
     * Push optimization for execution of child operations:
     *
     * To take advantage of the selectivity of parent operations we 
     * execute any parent operations with fanout <= 1 before this
     * child operation. By making them depending on parent 
     * operations with high selectivity, child will be eliminated when
     * the parent returns no matching rows.
     *
     * -> Execute child operation after any such parents
     */
<<<<<<< HEAD
    for (uint candidate= parent_no+1; candidate<parents.length(); candidate++)
=======
    for (uint candidate= parent_no+1; candidate<tab_no; candidate++)
>>>>>>> d4012067
    {
      if (parents.contain(candidate))
      {
        if (m_tables[candidate].m_fanout > 1.0)
          break;

        parent_no= candidate;     // Parent candidate is selective, eval after
      }
    }

    DBUG_ASSERT(parent_no < tab_no);
    table.m_parent= parent_no;
    m_tables[parent_no].m_child_fanout*= table.m_fanout*table.m_child_fanout;

    /**
     * Any remaining parent dependencies for this table has to be
     * added to the selected parent in order to be taken into account 
     * for parent calculation for its ancestors.
     */
    ndb_table_access_map dependency(table.m_depend_parents);
    dependency.clear_bit(parent_no);
    m_tables[parent_no].m_depend_parents.add(dependency);
  }

  /* Build the set of ancestors available through the selected 'm_parent' */
  for (uint tab_no= root_no+1;
       tab_no < m_plan.get_access_count();
       tab_no++)
  {
    if (m_join_scope.contain(tab_no))
    {
      pushed_tables &table= m_tables[tab_no];
      const uint parent_no= table.m_parent;
      table.m_ancestors= m_tables[parent_no].m_ancestors;
      table.m_ancestors.add(parent_no);
      DBUG_ASSERT(table.m_ancestors.contain(table.m_depend_parents));
    }
  }
  DBUG_RETURN(0);
} // ndb_pushed_builder_ctx::optimize_query_plan


void
ndb_pushed_builder_ctx::collect_key_refs(
                                  const AQP::Table_access* table,
                                  const Item* key_refs[]) const
{
  DBUG_ENTER("collect_key_refs");

  const uint tab_no= table->get_access_no();
  const uint parent_no= m_tables[tab_no].m_parent;
  const ndb_table_access_map& ancestors= m_tables[tab_no].m_ancestors;

  DBUG_ASSERT(m_join_scope.contain(ancestors));
  DBUG_ASSERT(ancestors.contain(parent_no));

  /**
   * If there are any key_fields with 'current_parents' different from
   * our selected 'parent', we have to find substitutes for
   * those key_fields within the equality set.
   **/
  for (uint key_part_no= 0; 
       key_part_no < table->get_no_of_key_fields(); 
       key_part_no++)
  {
    const Item* const key_item= table->get_key_field(key_part_no);
    key_refs[key_part_no]= key_item;

    DBUG_ASSERT(key_item->const_item() || key_item->type()==Item::FIELD_ITEM);

    if (key_item->type() == Item::FIELD_ITEM)
    {
      const Item_field* join_item= static_cast<const Item_field*>(key_item);
      uint referred_table_no= get_table_no(join_item);
      Item_equal* item_equal;

      if (referred_table_no != parent_no && 
          (item_equal= table->get_item_equal(join_item)) != NULL)
      {
        AQP::Equal_set_iterator iter(*item_equal);
        const Item_field* substitute_field;
        while ((substitute_field= iter.next()) != NULL)
        {
          ///////////////////////////////////////////////////////////
          // Prefer to replace join_item with ref. to selected parent.
          //
          const uint substitute_table_no= get_table_no(substitute_field);
          if (substitute_table_no == parent_no)
          {
            DBUG_PRINT("info", 
                       (" Replacing key_refs[%d] %s.%s with %s.%s (parent)",
                        key_part_no,
                        get_referred_table_access_name(join_item),
                        get_referred_field_name(join_item),
                        get_referred_table_access_name(substitute_field),
                        get_referred_field_name(substitute_field)));

            referred_table_no= substitute_table_no;
            key_refs[key_part_no]= join_item= substitute_field;
            break;
          }
          else if (ancestors.contain(substitute_table_no))
          {
            DBUG_ASSERT(substitute_table_no <= parent_no);

            //////////////////////////////////////////////////////////////////////
            // Second best is to replace join_item with closest grandparent ref.
            // In this case we will continue to search for the common parent match:
            // Updates key_refs[] if:
            //   1): Replace incorrect refs of tables not being an 'ancestor'. 
            //   2): Found a better substitute closer to selected parent 
            //
            if (!ancestors.contain(referred_table_no) ||   // 1
                referred_table_no < substitute_table_no)   // 2)
            {
              DBUG_PRINT("info", 
                         (" Replacing key_refs[%d] %s.%s with %s.%s (grandparent)",
                          key_part_no,
                          get_referred_table_access_name(join_item),
                          get_referred_field_name(join_item),
                          get_referred_table_access_name(substitute_field),
                          get_referred_field_name(substitute_field)));

              referred_table_no= substitute_table_no;
              key_refs[key_part_no]= join_item= substitute_field;
            }
          }
        } // while (substitute...

        DBUG_ASSERT (referred_table_no == parent_no ||
                     !m_join_scope.contain(referred_table_no)  || // Is a 'const' paramValue
                     !m_tables[tab_no].m_common_parents.contain(parent_no));
      }
    } // Item::FIELD_ITEM
  }

  key_refs[table->get_no_of_key_fields()]= NULL;
  DBUG_VOID_RETURN;
} // ndb_pushed_builder_ctx::collect_key_refs()


int
ndb_pushed_builder_ctx::build_key(const AQP::Table_access* table,
                                  const NdbQueryOperand *op_key[])
{
  DBUG_ENTER("build_key");
  DBUG_ASSERT(m_join_scope.contain(table->get_access_no()));

  const KEY* const key= &table->get_table()->key_info[table->get_index_no()];
  op_key[0]= NULL;

  if (table == m_join_root)
  {
    if (ndbcluster_is_lookup_operation(table->get_access_type()))
    {
      for (uint i= 0; i < key->user_defined_key_parts; i++)
      {
        op_key[i]= m_builder->paramValue();
        if (unlikely(op_key[i] == NULL))
        {
          DBUG_RETURN(-1);
        }
      }
      op_key[key->user_defined_key_parts]= NULL;
    }
  }
  else
  {
    const uint key_fields= table->get_no_of_key_fields();
    DBUG_ASSERT(key_fields > 0 && key_fields <= key->user_defined_key_parts);
    uint map[ndb_pushed_join::MAX_LINKED_KEYS+1];

    if (ndbcluster_is_lookup_operation(table->get_access_type()))
    {
      const ha_ndbcluster* handler=
        static_cast<ha_ndbcluster*>(table->get_table()->file);
      ndbcluster_build_key_map(handler->m_table, 
                               handler->m_index[table->get_index_no()],
                               key, map);
    }
    else
    {
      for (uint ix = 0; ix < key_fields; ix++)
      {
        map[ix]= ix;
      }
    }

    const Item* join_items[ndb_pushed_join::MAX_LINKED_KEYS+1];
    collect_key_refs(table,join_items);

    const KEY_PART_INFO *key_part= key->key_part;
    for (uint i= 0; i < key_fields; i++, key_part++)
    {
      const Item* const item= join_items[i];
      op_key[map[i]]= NULL;

      DBUG_ASSERT(item->const_item() == item->const_during_execution());
      if (item->const_item())
      {
        /** 
         * Propagate Items constant value to Field containing the value of this 
         * key_part:
         */
        Field* const field= key_part->field;
        DBUG_ASSERT(!field->is_real_null());
        const uchar* const ptr= (field->real_type() == MYSQL_TYPE_VARCHAR)
                ? field->ptr + ((Field_varstring*)field)->length_bytes
                : field->ptr;

        op_key[map[i]]= m_builder->constValue(ptr, field->data_length());
      }
      else
      {
        DBUG_ASSERT(item->type() == Item::FIELD_ITEM);
        const Item_field* const field_item= static_cast<const Item_field*>(item);
        const uint referred_table_no= get_table_no(field_item);

        if (m_join_scope.contain(referred_table_no))
        {
          // Locate the parent operation for this 'join_items[]'.
          // May refer any of the preceeding parent tables
          const NdbQueryOperationDef* const parent_op= m_tables[referred_table_no].m_op;
          DBUG_ASSERT(parent_op != NULL);

          // TODO use field_index ??
          op_key[map[i]]= m_builder->linkedValue(parent_op, 
                                               field_item->field_name);
        }
        else
        {
          DBUG_ASSERT(m_const_scope.contain(referred_table_no));
          // Outside scope of join plan, Handle as parameter as its value
          // will be known when we are ready to execute this query.
          if (unlikely(m_fld_refs >= ndb_pushed_join::MAX_REFERRED_FIELDS))
          {
            DBUG_PRINT("info", ("Too many Field refs ( >= MAX_REFERRED_FIELDS) "
                                "encountered"));
            DBUG_RETURN(-1);  // TODO, handle gracefull -> continue?
          }
          m_referred_fields[m_fld_refs++]= field_item->field;
          op_key[map[i]]= m_builder->paramValue();
        }
      }

      if (unlikely(op_key[map[i]] == NULL))
      {
        DBUG_RETURN(-1);
      }
    }
    op_key[key_fields]= NULL;
  }
  DBUG_RETURN(0);
} // ndb_pushed_builder_ctx::build_key()


int
ndb_pushed_builder_ctx::build_query()
{
  DBUG_ENTER("build_query");

  DBUG_PRINT("enter", ("Table %d as root is pushable", m_join_root->get_access_no()));
  DBUG_EXECUTE("info", m_join_root->dbug_print(););

  uint root_no= m_join_root->get_access_no();
  DBUG_ASSERT(m_join_scope.contain(root_no));

  if (m_builder == NULL)
  {
    m_builder= NdbQueryBuilder::create();
    if (unlikely (m_builder==NULL))
    {
      DBUG_RETURN(HA_ERR_OUT_OF_MEM);
    }
  }

  for (uint tab_no= root_no; tab_no<m_plan.get_access_count(); tab_no++)
  {
    if (!m_join_scope.contain(tab_no))
      continue;

    const AQP::Table_access* const table= m_plan.get_table_access(tab_no);
    const AQP::enum_access_type access_type= table->get_access_type();
    const ha_ndbcluster* handler=
      static_cast<ha_ndbcluster*>(table->get_table()->file);

    const NdbQueryOperand* op_key[ndb_pushed_join::MAX_KEY_PART+1];
    if (table->get_index_no() >= 0)
    {
      const int error= build_key(table, op_key);
      if (unlikely(error))
        DBUG_RETURN(error);
    }

    NdbQueryOptions options;
    if (handler->m_cond)
    {
      NdbInterpretedCode code(handler->m_table);
      if (handler->m_cond->generate_scan_filter(&code, NULL) != 0)
      {
//      ERR_RETURN(code.getNdbError());  // FIXME
      }
      options.setInterpretedCode(code);
    } 
    if (table != m_join_root)
    {
      DBUG_ASSERT(m_tables[tab_no].m_parent!=MAX_TABLES);
      const uint parent_no= m_tables[tab_no].m_parent;
      const AQP::Table_access* parent= m_plan.get_table_access(parent_no);

      if (!m_tables[tab_no].m_common_parents.contain(parent_no))
      {
        DBUG_ASSERT(m_tables[parent_no].m_op != NULL);
        options.setParent(m_tables[parent_no].m_op);
      }
      if (table->get_join_type(parent) == AQP::JT_INNER_JOIN)
      {
        options.setMatchType(NdbQueryOptions::MatchNonNull);
      }
    }

    const NdbQueryOperationDef* query_op= NULL;
    if (ndbcluster_is_lookup_operation(access_type))
    {
      // Primary key access assumed
      if (access_type == AQP::AT_PRIMARY_KEY || 
          access_type == AQP::AT_MULTI_PRIMARY_KEY)
      {
        DBUG_PRINT("info", ("Operation is 'primary-key-lookup'"));
        query_op= m_builder->readTuple(handler->m_table, op_key, &options);
      }
      else
      {
        DBUG_ASSERT(access_type == AQP::AT_UNIQUE_KEY);
        DBUG_PRINT("info", ("Operation is 'unique-index-lookup'"));
        const NdbDictionary::Index* const index 
          = handler->m_index[table->get_index_no()].unique_index;
        DBUG_ASSERT(index);
        query_op= m_builder->readTuple(index, handler->m_table, op_key, &options);
      }
    } // ndbcluster_is_lookup_operation()

    /**
     *  AT_MULTI_MIXED may have 'ranges' which are pure single key lookups also.
     *  In our current implementation these are converted into range access in the
     *  pushed MRR implementation. However, the future plan is to build both 
     *  RANGE and KEY pushable joins for these.
     */
    else if (access_type == AQP::AT_ORDERED_INDEX_SCAN  ||
             access_type == AQP::AT_MULTI_MIXED)
    {
      DBUG_ASSERT(table->get_index_no() >= 0);
      DBUG_ASSERT(handler->m_index[table->get_index_no()].index != NULL);

      DBUG_PRINT("info", ("Operation is 'equal-range-lookup'"));
      DBUG_PRINT("info", ("Creating scanIndex on index id:%d, name:%s",
                          table->get_index_no(), 
                          handler->m_index[table->get_index_no()]
                           .index->getName()));

      const NdbQueryIndexBound bounds(op_key);
      query_op= m_builder->scanIndex(handler->m_index[table->get_index_no()].index,
                                   handler->m_table, &bounds, &options);
    }
    else if (access_type == AQP::AT_TABLE_SCAN) 
    {
      DBUG_PRINT("info", ("Operation is 'table scan'"));
      query_op= m_builder->scanTable(handler->m_table, &options);
    }
    else
    {
      DBUG_ASSERT(false);
    }

    if (unlikely(!query_op))
      DBUG_RETURN(-1);

    m_tables[tab_no].m_op= query_op;
  } // for (join_cnt= m_join_root->get_access_no(); join_cnt<plan.get_access_count(); join_cnt++)

  DBUG_RETURN(0);
} // ndb_pushed_builder_ctx::build_query()


/**
 * Fill in ix_map[] to map from KEY_PART_INFO[] order into 
 * primary key / unique key order of key fields.
 */
void
ndbcluster_build_key_map(const NDBTAB* table, const NDB_INDEX_DATA& index,
                         const KEY *key_def,
                         uint ix_map[])
{
  uint ix;

  if (index.unique_index_attrid_map) // UNIQUE_ORDERED_INDEX or UNIQUE_INDEX
  {
    for (ix = 0; ix < key_def->user_defined_key_parts; ix++)
    {
      ix_map[ix]= index.unique_index_attrid_map[ix];
    }
  }
  else  // Primary key does not have a 'unique_index_attrid_map'
  {
    KEY_PART_INFO *key_part;
    uint key_pos= 0;
    int columnnr= 0;
    assert (index.type == PRIMARY_KEY_ORDERED_INDEX || index.type == PRIMARY_KEY_INDEX);

    for (ix = 0, key_part= key_def->key_part; ix < key_def->user_defined_key_parts; ix++, key_part++)
    {
      // As NdbColumnImpl::m_keyInfoPos isn't available through
      // NDB API we have to calculate it ourself, else we could:
      // ix_map[ix]= table->getColumn(key_part->fieldnr-1)->m_impl.m_keyInfoPos;

      if (key_part->fieldnr < columnnr)
      {
        // PK columns are not in same order as the columns are defined in the table,
        // Restart PK search from first column: 
        key_pos=0;
        columnnr= 0;
      }

      while (columnnr < key_part->fieldnr-1)
      {
        if (table->getColumn(columnnr++)->getPrimaryKey())
           key_pos++;
      }

      assert(table->getColumn(columnnr)->getPrimaryKey());
      ix_map[ix]= key_pos;

      columnnr++;
      key_pos++;
    }
  }
} // ndbcluster_build_key_map<|MERGE_RESOLUTION|>--- conflicted
+++ resolved
@@ -48,11 +48,7 @@
   if (unlikely(current_thd->lex->describe & DESCRIBE_EXTENDED))   \
   {                                                               \
     push_warning_printf(current_thd,                              \
-<<<<<<< HEAD
-                        Sql_condition::SL_NOTE, ER_YES,     \
-=======
-                        Sql_condition::WARN_LEVEL_NOTE, ER_YES,   \
->>>>>>> d4012067
+                        Sql_condition::SL_NOTE, ER_YES,           \
                         (msgfmt), __VA_ARGS__);                   \
   }                                                               \
 }                                                                 \
@@ -283,10 +279,7 @@
   m_join_root(),
   m_join_scope(),
   m_const_scope(),
-<<<<<<< HEAD
-=======
   m_firstmatch_skipped(),
->>>>>>> d4012067
   m_internal_op_count(0),
   m_fld_refs(0),
   m_builder(NULL)
@@ -1262,11 +1255,7 @@
     DBUG_ASSERT(!parents.contain(tab_no)); // No circular dependency!
 
     /**
-<<<<<<< HEAD
--    * In order to take advantage of the parallelism in the SPJ block;
-=======
      * In order to take advantage of the parallelism in the SPJ block;
->>>>>>> d4012067
      * Initial parent candidate is the first possible among 'parents'.
      * Will result in the most 'bushy' query plan (aka: star-join)
      */
@@ -1283,11 +1272,7 @@
      *
      * -> Execute child operation after any such parents
      */
-<<<<<<< HEAD
-    for (uint candidate= parent_no+1; candidate<parents.length(); candidate++)
-=======
     for (uint candidate= parent_no+1; candidate<tab_no; candidate++)
->>>>>>> d4012067
     {
       if (parents.contain(candidate))
       {
