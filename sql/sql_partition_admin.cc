/* Copyright (c) 2010, 2019, Oracle and/or its affiliates. All rights reserved.

   This program is free software; you can redistribute it and/or modify
   it under the terms of the GNU General Public License, version 2.0,
   as published by the Free Software Foundation.

   This program is also distributed with certain software (including
   but not limited to OpenSSL) that is licensed under separate terms,
   as designated in a particular file or component or in included license
   documentation.  The authors of MySQL hereby grant you an additional
   permission to link the program and your derivative works with the
   separately licensed software that they have included with MySQL.

   This program is distributed in the hope that it will be useful,
   but WITHOUT ANY WARRANTY; without even the implied warranty of
   MERCHANTABILITY or FITNESS FOR A PARTICULAR PURPOSE.  See the
   GNU General Public License, version 2.0, for more details.

   You should have received a copy of the GNU General Public License
   along with this program; if not, write to the Free Software
   Foundation, Inc., 51 Franklin St, Fifth Floor, Boston, MA 02110-1301  USA */

#include "sql/sql_partition_admin.h"

#include <limits.h>
#include <stdio.h>
#include <string.h>
#include <sys/types.h>
#include <memory>

#include "lex_string.h"
#include "m_ctype.h"
#include "my_base.h"
#include "my_dbug.h"
#include "my_inttypes.h"
#include "my_io.h"
#include "my_sys.h"
#include "my_thread_local.h"
#include "mysql/plugin.h"
#include "mysql/psi/mysql_mutex.h"
#include "mysqld_error.h"
#include "sql/auth/auth_acls.h"
#include "sql/auth/auth_common.h"            // check_access
#include "sql/dd/cache/dictionary_client.h"  // dd::cache::Dictionary_client
#include "sql/dd_table_share.h"              // open_table_def
#include "sql/debug_sync.h"                  // DEBUG_SYNC
#include "sql/handler.h"
#include "sql/log.h"
#include "sql/mdl.h"
#include "sql/mysqld.h"          // opt_log_slow_admin_statements
#include "sql/partition_info.h"  // class partition_info etc.
#include "sql/partitioning/partition_handler.h"  // Partition_handler
#include "sql/sql_base.h"                        // open_and_lock_tables, etc
#include "sql/sql_class.h"                       // THD
#include "sql/sql_lex.h"
#include "sql/sql_list.h"
#include "sql/sql_partition.h"
#include "sql/sql_table.h"  // mysql_alter_table, etc.
#include "sql/system_variables.h"
#include "sql/table.h"
#include "sql/transaction.h"  // trans_commit_stmt
#include "sql_string.h"
#include "thr_lock.h"

class partition_element;

namespace dd {
class Table;
}  // namespace dd

bool Sql_cmd_alter_table_exchange_partition::execute(THD *thd) {
  /* Moved from mysql_execute_command */
  LEX *lex = thd->lex;
  /* first SELECT_LEX (have special meaning for many of non-SELECTcommands) */
  SELECT_LEX *select_lex = lex->select_lex;
  /* first table of first SELECT_LEX */
  TABLE_LIST *first_table = select_lex->table_list.first;
  /*
    Code in mysql_alter_table() may modify its HA_CREATE_INFO argument,
    so we have to use a copy of this structure to make execution
    prepared statement- safe. A shallow copy is enough as no memory
    referenced from this structure will be modified.
    @todo move these into constructor...
  */
  HA_CREATE_INFO create_info(*lex->create_info);
  Alter_info alter_info(*m_alter_info, thd->mem_root);
  ulong priv_needed = ALTER_ACL | DROP_ACL | INSERT_ACL | CREATE_ACL;

  DBUG_ENTER("Sql_cmd_alter_table_exchange_partition::execute");

  if (thd->is_fatal_error()) /* out of memory creating a copy of alter_info */
    DBUG_RETURN(true);

  /* also check the table to be exchanged with the partition */
  DBUG_ASSERT(alter_info.flags & Alter_info::ALTER_EXCHANGE_PARTITION);

  if (check_access(thd, priv_needed, first_table->db,
                   &first_table->grant.privilege,
                   &first_table->grant.m_internal, 0, 0) ||
      check_access(thd, priv_needed, first_table->next_local->db,
                   &first_table->next_local->grant.privilege,
                   &first_table->next_local->grant.m_internal, 0, 0))
    DBUG_RETURN(true);

  if (check_grant(thd, priv_needed, first_table, false, UINT_MAX, false))
    DBUG_RETURN(true);

  /* Not allowed with EXCHANGE PARTITION */
  DBUG_ASSERT(!create_info.data_file_name && !create_info.index_file_name);

  thd->enable_slow_log = opt_log_slow_admin_statements;
  DBUG_RETURN(exchange_partition(thd, first_table, &alter_info));
}

/**
  @brief Checks that the tables will be able to be used for EXCHANGE PARTITION.
  @param table      Non partitioned table.
  @param part_table Partitioned table.

  @retval false if OK, otherwise error is reported and true is returned.
*/
static bool check_exchange_partition(TABLE *table, TABLE *part_table) {
  DBUG_ENTER("check_exchange_partition");

  /* Both tables must exist */
  if (!part_table || !table) {
    my_error(ER_CHECK_NO_SUCH_TABLE, MYF(0));
    DBUG_RETURN(true);
  }

  /* The first table must be partitioned, and the second must not */
  if (!part_table->part_info) {
    my_error(ER_PARTITION_MGMT_ON_NONPARTITIONED, MYF(0));
    DBUG_RETURN(true);
  }
  if (table->part_info) {
    my_error(ER_PARTITION_EXCHANGE_PART_TABLE, MYF(0),
             table->s->table_name.str);
    DBUG_RETURN(true);
  }

  if (!part_table->file->ht->partition_flags ||
      !(part_table->file->ht->partition_flags() & HA_CAN_EXCHANGE_PARTITION)) {
    my_error(ER_PARTITION_MGMT_ON_NONPARTITIONED, MYF(0));
    DBUG_RETURN(true);
  }

  if (table->file->ht != part_table->part_info->default_engine_type) {
    my_error(ER_MIX_HANDLER_ERROR, MYF(0));
    DBUG_RETURN(true);
  }

  /* Verify that table is not tmp table, partitioned tables cannot be tmp. */
  if (table->s->tmp_table != NO_TMP_TABLE) {
    my_error(ER_PARTITION_EXCHANGE_TEMP_TABLE, MYF(0),
             table->s->table_name.str);
    DBUG_RETURN(true);
  }

  /* The table cannot have foreign keys constraints or be referenced */
  if (table->s->foreign_keys || table->s->foreign_key_parents) {
    my_error(ER_PARTITION_EXCHANGE_FOREIGN_KEY, MYF(0),
             table->s->table_name.str);
    DBUG_RETURN(true);
  }
  DBUG_RETURN(false);
}

/**
  @brief Compare table structure/options between a non partitioned table
  and a specific partition of a partitioned table.

  @param thd        Thread object.
  @param table      Non partitioned table.
  @param part_table Partitioned table.
  @param part_elem  Partition element to use for partition specific compare.
  @param part_id    Id of the specific partition.
*/
static bool compare_table_with_partition(THD *thd, TABLE *table,
                                         TABLE *part_table,
<<<<<<< HEAD
                                         partition_element *part_elem) {
=======
                                         partition_element *part_elem,
                                         uint part_id)
{
>>>>>>> 6e424cee
  HA_CREATE_INFO table_create_info, part_create_info;
  Alter_info part_alter_info(thd->mem_root);
  Alter_table_ctx part_alter_ctx;  // Not used
  DBUG_ENTER("compare_table_with_partition");

  dd::cache::Dictionary_client::Auto_releaser releaser(thd->dd_client());
  const dd::Table *part_table_def = nullptr;
  if (!part_table->s->tmp_table) {
    if (thd->dd_client()->acquire(part_table->s->db.str,
                                  part_table->s->table_name.str,
                                  &part_table_def)) {
      DBUG_RETURN(true);
    }
    // Should not happen, we know the table exists and can be opened.
    DBUG_ASSERT(part_table_def != nullptr);
  }

  bool metadata_equal = false;

  update_create_info_from_table(&table_create_info, table);
  /* get the current auto_increment value */
  table->file->update_create_info(&table_create_info);
  /* mark all columns used, since they are used when preparing the new table */
  part_table->use_all_columns();
  table->use_all_columns();

  /* db_type is not set in prepare_alter_table */
  part_create_info.db_type = part_table->part_info->default_engine_type;

  if (mysql_prepare_alter_table(thd, part_table_def, part_table,
                                &part_create_info, &part_alter_info,
                                &part_alter_ctx)) {
    my_error(ER_TABLES_DIFFERENT_METADATA, MYF(0));
    DBUG_RETURN(true);
  }

  /*
    Since we exchange the partition with the table, allow exchanging
    auto_increment value as well.
  */
  part_create_info.auto_increment_value =
      table_create_info.auto_increment_value;

  /* Check compatible row_types and set create_info accordingly. */
<<<<<<< HEAD
  if (part_table->s->real_row_type != table->s->real_row_type) {
    my_error(ER_PARTITION_EXCHANGE_DIFFERENT_OPTION, MYF(0), "ROW_FORMAT");
    DBUG_RETURN(true);
=======
  {
    enum row_type part_row_type;
    Partition_handler *part_handler;
    part_handler = part_table->file->get_partition_handler();
    part_row_type = part_handler->get_partition_row_type(part_id);

    enum row_type table_row_type= table->file->get_row_type();
    if (part_row_type != table_row_type)
    {
      my_error(ER_PARTITION_EXCHANGE_DIFFERENT_OPTION, MYF(0),
               "ROW_FORMAT");
      DBUG_RETURN(true);
    }
    part_create_info.row_type= table->s->row_type;
>>>>>>> 6e424cee
  }
  part_create_info.row_type = table->s->row_type;

  /*
    NOTE: ha_blackhole does not support check_if_compatible_data,
    so this always fail for blackhole tables.
    ha_myisam compares pointers to verify that DATA/INDEX DIRECTORY is
    the same, so any table using data/index_file_name will fail.
  */
  if (mysql_compare_tables(table, &part_alter_info, &part_create_info,
                           &metadata_equal)) {
    my_error(ER_TABLES_DIFFERENT_METADATA, MYF(0));
    DBUG_RETURN(true);
  }

  DEBUG_SYNC(thd, "swap_partition_after_compare_tables");
  if (!metadata_equal) {
    my_error(ER_TABLES_DIFFERENT_METADATA, MYF(0));
    DBUG_RETURN(true);
  }
  DBUG_ASSERT(table->s->db_create_options == part_table->s->db_create_options);
  DBUG_ASSERT(table->s->db_options_in_use == part_table->s->db_options_in_use);

  if (table_create_info.avg_row_length != part_create_info.avg_row_length) {
    my_error(ER_PARTITION_EXCHANGE_DIFFERENT_OPTION, MYF(0), "AVG_ROW_LENGTH");
    DBUG_RETURN(true);
  }

  if (table_create_info.table_options != part_create_info.table_options) {
    my_error(ER_PARTITION_EXCHANGE_DIFFERENT_OPTION, MYF(0), "TABLE OPTION");
    DBUG_RETURN(true);
  }

  if (table->s->table_charset != part_table->s->table_charset) {
    my_error(ER_PARTITION_EXCHANGE_DIFFERENT_OPTION, MYF(0), "CHARACTER SET");
    DBUG_RETURN(true);
  }

  /*
    NOTE: We do not support update of frm-file, i.e. change
    max/min_rows, data/index_file_name etc.
    The workaround is to use REORGANIZE PARTITION to rewrite
    the frm file and then use EXCHANGE PARTITION when they are the same.
  */
  if (compare_partition_options(&table_create_info, part_elem))
    DBUG_RETURN(true);

  DBUG_RETURN(false);
}

/**
  @brief Swap places between a partition and a table.

  @details Verify that the tables are compatible (same engine, definition etc),
  verify that all rows in the table will fit in the partition,
  if all OK, rename table to tmp name, rename partition to table
  and finally rename tmp name to partition.

  1) Take upgradable mdl, open tables and then lock them (inited in parse)
  2) Verify that metadata matches
  3) verify data
  4) Upgrade to exclusive mdl for both tables
  5) Rename table <-> partition
  6) Rely on close_thread_tables to release mdl and table locks

  @param thd            Thread handle
  @param table_list     Table where the partition exists as first table,
                        Table to swap with the partition as second table
  @param alter_info     Contains partition name to swap

  @note This is a DDL operation so triggers will not be used.
*/
bool Sql_cmd_alter_table_exchange_partition::exchange_partition(
    THD *thd, TABLE_LIST *table_list, Alter_info *alter_info) {
  TABLE *part_table, *swap_table;
  TABLE_LIST *swap_table_list;
  partition_element *part_elem;
  String *partition_name;
  char temp_name[FN_REFLEN + 1];
  char part_file_name[FN_REFLEN + 1];
  char swap_file_name[FN_REFLEN + 1];
  char temp_file_name[FN_REFLEN + 1];
  uint swap_part_id;
  size_t part_file_name_len;
  Alter_table_prelocking_strategy alter_prelocking_strategy;
  uint table_counter;
  DBUG_ENTER("mysql_exchange_partition");
  DBUG_ASSERT(alter_info->flags & Alter_info::ALTER_EXCHANGE_PARTITION);

  /* Don't allow to exchange with log table */
  swap_table_list = table_list->next_local;
  if (query_logger.check_if_log_table(swap_table_list, false)) {
    my_error(ER_WRONG_USAGE, MYF(0), "PARTITION", "log table");
    DBUG_RETURN(true);
  }

  /*
    Currently no MDL lock that allows both read and write and is upgradeable
    to exclusive, so leave the lock type to TL_WRITE_ALLOW_READ also on the
    partitioned table.

    TODO: add MDL lock that allows both read and write and is upgradable to
    exclusive lock. This would allow to continue using the partitioned table
    also with update/insert/delete while the verification of the swap table
    is running.
  */

  /*
    NOTE: It is not possible to exchange a crashed partition/table since
    we need some info from the engine, which we can only access after open,
    to be able to verify the structure/metadata.
  */
  table_list->mdl_request.set_type(MDL_SHARED_NO_WRITE);
  if (open_tables(thd, &table_list, &table_counter, 0,
                  &alter_prelocking_strategy))
    DBUG_RETURN(true);

  part_table = table_list->table;
  swap_table = swap_table_list->table;

  if (check_exchange_partition(swap_table, part_table)) DBUG_RETURN(true);

  /* set lock pruning on first table */
  partition_name = alter_info->partition_names.head();
  if (table_list->table->part_info->set_named_partition_bitmap(
          partition_name->c_ptr(), partition_name->length()))
    DBUG_RETURN(true);

  if (lock_tables(thd, table_list, table_counter, 0)) DBUG_RETURN(true);

  THD_STAGE_INFO(thd, stage_verifying_table);

  /* Will append the partition name later in part_info->get_part_elem() */
  part_file_name_len =
      build_table_filename(part_file_name, sizeof(part_file_name),
                           table_list->db, table_list->table_name, "", 0);
  build_table_filename(swap_file_name, sizeof(swap_file_name),
                       swap_table_list->db, swap_table_list->table_name, "", 0);
  /* create a unique temp name #sqlx-nnnn_nnnn, x for eXchange */
  snprintf(temp_name, sizeof(temp_name), "%sx-%lx_%x", tmp_file_prefix,
           current_pid, thd->thread_id());
  if (lower_case_table_names) my_casedn_str(files_charset_info, temp_name);
  build_table_filename(temp_file_name, sizeof(temp_file_name),
                       table_list->next_local->db, temp_name, "", FN_IS_TMP);

  if (!(part_elem = part_table->part_info->get_part_elem(
            partition_name->c_ptr(), part_file_name + part_file_name_len,
            &swap_part_id))) {
    my_error(ER_UNKNOWN_PARTITION, MYF(0), partition_name->c_ptr(),
             part_table->alias);
    DBUG_RETURN(true);
  }

  if (swap_part_id == NOT_A_PARTITION_ID) {
    DBUG_ASSERT(part_table->part_info->is_sub_partitioned());
    my_error(ER_PARTITION_INSTEAD_OF_SUBPARTITION, MYF(0));
    DBUG_RETURN(true);
  }

<<<<<<< HEAD
  if (compare_table_with_partition(thd, swap_table, part_table, part_elem))
    DBUG_RETURN(true);
=======
  if (compare_table_with_partition(thd, swap_table, part_table, part_elem,
                                   swap_part_id))
    DBUG_RETURN(TRUE);
>>>>>>> 6e424cee

  /* Table and partition has same structure/options */

  if (alter_info->with_validation != Alter_info::ALTER_WITHOUT_VALIDATION) {
    thd_proc_info(thd, "verifying data with partition");

    if (verify_data_with_partition(swap_table, part_table, swap_part_id)) {
      DBUG_RETURN(true);
    }
  }

  /* OK to exchange */

  /*
    Get exclusive mdl lock on both tables, alway the non partitioned table
    first. Remember the tickets for downgrading locks later.
  */
  auto downgrade_mdl_lambda = [thd](MDL_ticket *ticket) {
    if (thd->locked_tables_mode)
      ticket->downgrade_lock(MDL_SHARED_NO_READ_WRITE);
  };
  std::unique_ptr<MDL_ticket, decltype(downgrade_mdl_lambda)>
      swap_tab_downgrade_mdl_guard(swap_table->mdl_ticket,
                                   downgrade_mdl_lambda);
  std::unique_ptr<MDL_ticket, decltype(downgrade_mdl_lambda)>
      part_tab_downgrade_mdl_guard(part_table->mdl_ticket,
                                   downgrade_mdl_lambda);

  /*
    No need to set used_partitions to only propagate
    HA_EXTRA_PREPARE_FOR_RENAME to one part since no built in engine uses
    that flag. And the action would probably be to force close all other
    instances which is what we are doing any way.
  */
  if (wait_while_table_is_used(thd, swap_table, HA_EXTRA_PREPARE_FOR_RENAME) ||
      wait_while_table_is_used(thd, part_table, HA_EXTRA_PREPARE_FOR_RENAME))
    DBUG_RETURN(true);

  DEBUG_SYNC(thd, "swap_partition_after_wait");

  Partition_handler *part_handler;

  if (!(part_handler = part_table->file->get_partition_handler())) {
    my_error(ER_PARTITION_MGMT_ON_NONPARTITIONED, MYF(0));
    DBUG_RETURN(true);
  }

  dd::cache::Dictionary_client::Auto_releaser releaser(thd->dd_client());
  dd::Table *part_table_def = nullptr;
  dd::Table *swap_table_def = nullptr;

  if (thd->dd_client()->acquire_for_modification<dd::Table>(
          table_list->db, table_list->table_name, &part_table_def) ||
      thd->dd_client()->acquire_for_modification<dd::Table>(
          swap_table_list->db, swap_table_list->table_name, &swap_table_def))
    DBUG_RETURN(true);

  /* Tables were successfully opened above. */
  DBUG_ASSERT(part_table_def != nullptr && swap_table_def != nullptr);

  DEBUG_SYNC(thd, "swap_partition_before_exchange");

  int ha_error = part_handler->exchange_partition(
      part_file_name, swap_file_name, swap_part_id, part_table_def,
      swap_table_def);

  if (ha_error) {
    handlerton *hton = part_table->file->ht;
    part_table->file->print_error(ha_error, MYF(0));
    // Close TABLE instances which marked as old earlier.
    close_all_tables_for_name(thd, swap_table->s, false, NULL);
    close_all_tables_for_name(thd, part_table->s, false, NULL);
    /*
      Rollback all possible changes to data-dictionary and SE which
      Partition_handler::exchange_partitions() might have done before
      reporting an error.
      Do this before we downgrade metadata locks.
    */
    (void)trans_rollback_stmt(thd);
    /*
      Full rollback in case we have THD::transaction_rollback_request
      and to synchronize DD state in cache and on disk (as statement
      rollback doesn't clear DD cache of modified uncommitted objects).
    */
    (void)trans_rollback(thd);
    if ((hton->flags & HTON_SUPPORTS_ATOMIC_DDL) && hton->post_ddl)
      hton->post_ddl(thd);
    (void)thd->locked_tables_list.reopen_tables(thd);
    DBUG_RETURN(true);
  } else {
    if (part_table->file->ht->flags & HTON_SUPPORTS_ATOMIC_DDL) {
      handlerton *hton = part_table->file->ht;

      // Close TABLE instances which marked as old earlier.
      close_all_tables_for_name(thd, swap_table->s, false, NULL);
      close_all_tables_for_name(thd, part_table->s, false, NULL);

      /*
        Ensure that we call post-DDL hook and re-open tables even
        in case of error.
      */
      auto rollback_post_ddl_reopen_lambda = [hton](THD *thd) {
        /*
          Rollback all possible changes to data-dictionary and SE which
          Partition_handler::exchange_partitions() might have done before
          reporting an error. Do this before we downgrade metadata locks.
        */
        (void)trans_rollback_stmt(thd);
        /*
          Full rollback in case we have THD::transaction_rollback_request
          and to synchronize DD state in cache and on disk (as statement
          rollback doesn't clear DD cache of modified uncommitted objects).
        */
        (void)trans_rollback(thd);
        /*
          Call SE post DDL hook. This handles both rollback and commit cases.
        */
        if (hton->post_ddl) hton->post_ddl(thd);
        (void)thd->locked_tables_list.reopen_tables(thd);
      };

      std::unique_ptr<THD, decltype(rollback_post_ddl_reopen_lambda)>
          rollback_post_ddl_reopen_guard(thd, rollback_post_ddl_reopen_lambda);

      if (thd->dd_client()->update(part_table_def) ||
          thd->dd_client()->update(swap_table_def) ||
          write_bin_log(thd, true, thd->query().str, thd->query().length,
                        true)) {
        DBUG_RETURN(true);
      }

      if (trans_commit_stmt(thd) || trans_commit_implicit(thd))
        DBUG_RETURN(true);
    } else {
      /*
        Close TABLE instances which were marked as old earlier and reopen
        tables. Ignore the fact that the statement might fail due to binlog
        write failure.
      */
      close_all_tables_for_name(thd, swap_table->s, false, NULL);
      close_all_tables_for_name(thd, part_table->s, false, NULL);
      (void)thd->locked_tables_list.reopen_tables(thd);

      if (write_bin_log(thd, true, thd->query().str, thd->query().length))
        DBUG_RETURN(true);
    }
  }

  my_ok(thd);

  DBUG_RETURN(false);
}

bool Sql_cmd_alter_table_analyze_partition::execute(THD *thd) {
  bool res;
  DBUG_ENTER("Sql_cmd_alter_table_analyze_partition::execute");
  DBUG_ASSERT(m_alter_info->flags & Alter_info::ALTER_ADMIN_PARTITION);

  res = Sql_cmd_analyze_table::execute(thd);

  DBUG_RETURN(res);
}

bool Sql_cmd_alter_table_check_partition::execute(THD *thd) {
  bool res;
  DBUG_ENTER("Sql_cmd_alter_table_check_partition::execute");
  DBUG_ASSERT(m_alter_info->flags & Alter_info::ALTER_ADMIN_PARTITION);

  res = Sql_cmd_check_table::execute(thd);

  DBUG_RETURN(res);
}

bool Sql_cmd_alter_table_optimize_partition::execute(THD *thd) {
  bool res;
  DBUG_ENTER("Alter_table_optimize_partition_statement::execute");
  DBUG_ASSERT(m_alter_info->flags & Alter_info::ALTER_ADMIN_PARTITION);

  res = Sql_cmd_optimize_table::execute(thd);

  DBUG_RETURN(res);
}

bool Sql_cmd_alter_table_repair_partition::execute(THD *thd) {
  bool res;
  DBUG_ENTER("Sql_cmd_alter_table_repair_partition::execute");
  DBUG_ASSERT(m_alter_info->flags & Alter_info::ALTER_ADMIN_PARTITION);

  res = Sql_cmd_repair_table::execute(thd);

  DBUG_RETURN(res);
}

bool Sql_cmd_alter_table_truncate_partition::execute(THD *thd) {
  int error;
  ulong timeout = thd->variables.lock_wait_timeout;
  TABLE_LIST *first_table = thd->lex->select_lex->table_list.first;
  uint table_counter;
  Partition_handler *part_handler = nullptr;
  handlerton *hton;
  DBUG_ENTER("Sql_cmd_alter_table_truncate_partition::execute");
  DBUG_ASSERT((m_alter_info->flags & (Alter_info::ALTER_ADMIN_PARTITION |
                                      Alter_info::ALTER_TRUNCATE_PARTITION)) ==
              (Alter_info::ALTER_ADMIN_PARTITION |
               Alter_info::ALTER_TRUNCATE_PARTITION));

  /* Fix the lock types (not the same as ordinary ALTER TABLE). */
  first_table->set_lock({TL_WRITE, THR_DEFAULT});
  first_table->mdl_request.set_type(MDL_EXCLUSIVE);

  /*
    Check table permissions and open it with a exclusive lock.
    Ensure it is a partitioned table and finally, upcast the
    handler and invoke the partition truncate method. Lastly,
    write the statement to the binary log if necessary.
  */

  if (check_one_table_access(thd, DROP_ACL, first_table)) DBUG_RETURN(true);

  if (open_tables(thd, &first_table, &table_counter, 0)) DBUG_RETURN(true);

  if (!first_table->table || first_table->is_view() ||
      !first_table->table->file->ht->partition_flags ||
      !(part_handler = first_table->table->file->get_partition_handler())) {
    my_error(ER_PARTITION_MGMT_ON_NONPARTITIONED, MYF(0));
    DBUG_RETURN(true);
  }

  hton = first_table->table->file->ht;

  /*
    Prune all, but named partitions. SE can use partitions bitmap
    to understand what partitions need to be truncated. This also
    allows to avoid excessive calls to external_lock().
  */
  first_table->partition_names = &m_alter_info->partition_names;
  if (first_table->table->part_info->set_partition_bitmaps(first_table))
    DBUG_RETURN(true);

  /*
    Under locked table modes we still don't have an exclusive lock.
    Hence, upgrade the lock since the handler truncate method mandates
    an exclusive metadata lock. Don't forget to downgrade the lock
    before leaving this method.
  */
  auto downgrade_mdl_lambda = [](MDL_ticket *ticket) {
    ticket->downgrade_lock(MDL_SHARED_NO_READ_WRITE);
  };
  std::unique_ptr<MDL_ticket, decltype(downgrade_mdl_lambda)>
      downgrade_mdl_guard(nullptr, downgrade_mdl_lambda);

  if (thd->locked_tables_mode) {
    MDL_ticket *ticket = first_table->table->mdl_ticket;
    if (thd->mdl_context.upgrade_shared_lock(ticket, MDL_EXCLUSIVE, timeout))
      DBUG_RETURN(true);
    downgrade_mdl_guard.reset(ticket);
  }

  dd::cache::Dictionary_client::Auto_releaser releaser(thd->dd_client());
  dd::Table *table_def = nullptr;

  if (thd->dd_client()->acquire_for_modification<dd::Table>(
          first_table->db, first_table->table_name, &table_def))
    DBUG_RETURN(true);

  /* Table was successfully opened above. */
  DBUG_ASSERT(table_def != nullptr);

  if (hton->partition_flags() & HA_TRUNCATE_PARTITION_PRECLOSE) {
    /*
      Storage engine requires closing all open table instances before
      calling Partition_handler::truncate_partition().
    */
    char path[FN_REFLEN + 1];
    TABLE_SHARE share;
    TABLE table;

    /*
      Save information about which partitions need to be truncated
      before destroying partitions bitmaps along with open table
      instance.
    */
    MY_BITMAP saved_parts_map;
    if (first_table->table->part_info->init_partition_bitmap(&saved_parts_map,
                                                             thd->mem_root))
      DBUG_RETURN(true);
    bitmap_copy(&saved_parts_map,
                &first_table->table->part_info->read_partitions);

    close_all_tables_for_name(thd, first_table->table->s, false, nullptr);

    /*
      Construct artificial TABLE/TABLE_SHARE and handler instances for
      calling Partition_handler::truncate_partition().
    */
    build_table_filename(path, sizeof(path) - 1, first_table->db,
                         first_table->table_name, "", 0);

    init_tmp_table_share(thd, &share, first_table->db, 0,
                         first_table->table_name, path, nullptr);

    auto free_share_lambda = [](TABLE_SHARE *share) {
      free_table_share(share);
    };
    std::unique_ptr<TABLE_SHARE, decltype(free_share_lambda)> free_share_guard(
        &share, free_share_lambda);

    error = open_table_def(thd, &share, *table_def);

    if (!error) {
      /*
        When db_stat is 0, we can pass nullptr as dd::Table since it
        won't be used.
      */
      destroy(&table);
      error = open_table_from_share(thd, &share, "", 0, (uint)READ_ALL, 0,
                                    &table, true, nullptr);

      if (!error) {
        auto closefrm_lambda = [](TABLE *table) { (void)closefrm(table, 0); };
        std::unique_ptr<TABLE, decltype(closefrm_lambda)> closefrm_guard(
            &table, closefrm_lambda);

        bitmap_copy(&table.part_info->read_partitions, &saved_parts_map);

        part_handler = table.file->get_partition_handler();
        // We succeeded obtaining Partition_hanlder earlier.
        DBUG_ASSERT(part_handler != nullptr);

        if (!error && (error = part_handler->truncate_partition(table_def))) {
          table.file->print_error(error, MYF(0));
        }
      }
    }
  } else {
    if (lock_tables(thd, first_table, table_counter, 0)) DBUG_RETURN(true);

    tdc_remove_table(thd, TDC_RT_REMOVE_NOT_OWN, first_table->db,
                     first_table->table_name, false);

    /* Invoke the handler method responsible for truncating the partition. */
    if ((error = part_handler->truncate_partition(table_def))) {
      first_table->table->file->print_error(error, MYF(0));
    }

    /*
      Since we about to update table definition in the data-dictionary below
      we need to remove its TABLE/TABLE_SHARE from TDC now.
    */
    close_all_tables_for_name(thd, first_table->table->s, false, NULL);
  }

  if (hton->flags & HTON_SUPPORTS_ATOMIC_DDL) {
    /*
      Storage engine supporting atomic DDL can fully rollback truncate
      if any problem occurs. This will happen during statement rollback.

      In case of success we need to save dd::Table object which might
      have been updated by SE. If this step or subsequent write to binary
      log fail then statement rollback will also restore status quo ante.

      Note that Table Definition and Table Caches were invalidated above.
    */
    if (!error) {
      if (thd->dd_client()->update<dd::Table>(table_def) ||
          write_bin_log(thd, true, thd->query().str, thd->query().length, true))
        error = 1;
    }
  } else {
    /*
      For engines which don't support atomic DDL all effects of a
      truncate operation are committed even if the operation fails.
      Thus, the query must be written to the binary log.
      The exception is a unimplemented truncate method or failure
      before any call to handler::truncate() is done.
      Also, it is logged in statement format, regardless of the binlog format.
    */
    if (error != HA_ERR_WRONG_COMMAND) {
      error |=
          write_bin_log(thd, !error, thd->query().str, thd->query().length);
    }
  }

  if (!error) error = (trans_commit_stmt(thd) || trans_commit_implicit(thd));

  if (error) {
    trans_rollback_stmt(thd);
    /*
      Full rollback in case we have THD::transaction_rollback_request
      and to synchronize DD state in cache and on disk (as statement
      rollback doesn't clear DD cache of modified uncommitted objects).
    */
    trans_rollback(thd);
  }

  if ((hton->flags & HTON_SUPPORTS_ATOMIC_DDL) && hton->post_ddl)
    hton->post_ddl(thd);

  (void)thd->locked_tables_list.reopen_tables(thd);

  if (!error) my_ok(thd);

  DBUG_RETURN(error);
}<|MERGE_RESOLUTION|>--- conflicted
+++ resolved
@@ -174,17 +174,12 @@
   @param table      Non partitioned table.
   @param part_table Partitioned table.
   @param part_elem  Partition element to use for partition specific compare.
-  @param part_id    Id of the specific partition.
+  @param part_id    Id of specific partition
 */
 static bool compare_table_with_partition(THD *thd, TABLE *table,
                                          TABLE *part_table,
-<<<<<<< HEAD
-                                         partition_element *part_elem) {
-=======
                                          partition_element *part_elem,
-                                         uint part_id)
-{
->>>>>>> 6e424cee
+                                         uint part_id) {
   HA_CREATE_INFO table_create_info, part_create_info;
   Alter_info part_alter_info(thd->mem_root);
   Alter_table_ctx part_alter_ctx;  // Not used
@@ -229,26 +224,14 @@
       table_create_info.auto_increment_value;
 
   /* Check compatible row_types and set create_info accordingly. */
-<<<<<<< HEAD
-  if (part_table->s->real_row_type != table->s->real_row_type) {
+  Partition_handler *part_handler;
+  part_handler = part_table->file->get_partition_handler();
+  auto part_row_type =
+      part_handler->get_partition_row_type(part_table_def, part_id);
+
+  if (part_row_type != table->s->real_row_type) {
     my_error(ER_PARTITION_EXCHANGE_DIFFERENT_OPTION, MYF(0), "ROW_FORMAT");
     DBUG_RETURN(true);
-=======
-  {
-    enum row_type part_row_type;
-    Partition_handler *part_handler;
-    part_handler = part_table->file->get_partition_handler();
-    part_row_type = part_handler->get_partition_row_type(part_id);
-
-    enum row_type table_row_type= table->file->get_row_type();
-    if (part_row_type != table_row_type)
-    {
-      my_error(ER_PARTITION_EXCHANGE_DIFFERENT_OPTION, MYF(0),
-               "ROW_FORMAT");
-      DBUG_RETURN(true);
-    }
-    part_create_info.row_type= table->s->row_type;
->>>>>>> 6e424cee
   }
   part_create_info.row_type = table->s->row_type;
 
@@ -408,14 +391,9 @@
     DBUG_RETURN(true);
   }
 
-<<<<<<< HEAD
-  if (compare_table_with_partition(thd, swap_table, part_table, part_elem))
-    DBUG_RETURN(true);
-=======
   if (compare_table_with_partition(thd, swap_table, part_table, part_elem,
                                    swap_part_id))
-    DBUG_RETURN(TRUE);
->>>>>>> 6e424cee
+    DBUG_RETURN(true);
 
   /* Table and partition has same structure/options */
 
