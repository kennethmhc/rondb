/* Copyright (C) 2000 MySQL AB & MySQL Finland AB & TCX DataKonsult AB

   This program is free software; you can redistribute it and/or modify
   it under the terms of the GNU General Public License as published by
   the Free Software Foundation; either version 2 of the License, or
   (at your option) any later version.

   This program is distributed in the hope that it will be useful,
   but WITHOUT ANY WARRANTY; without even the implied warranty of
   MERCHANTABILITY or FITNESS FOR A PARTICULAR PURPOSE.  See the
   GNU General Public License for more details.

   You should have received a copy of the GNU General Public License
   along with this program; if not, write to the Free Software
   Foundation, Inc., 59 Temple Place, Suite 330, Boston, MA  02111-1307  USA */


/*
  Single table and multi table updates of tables.
  Multi-table updates were introduced by Sinisa & Monty
*/

#include "mysql_priv.h"
#include "sql_select.h"
#include "sp_head.h"
#include "sql_trigger.h"

static bool safe_update_on_fly(JOIN_TAB *join_tab, List<Item> *fields);

/* Return 0 if row hasn't changed */

static bool compare_record(TABLE *table, query_id_t query_id)
{
  if (table->s->blob_fields + table->s->varchar_fields == 0)
    return cmp_record(table,record[1]);
  /* Compare null bits */
  if (memcmp(table->null_flags,
	     table->null_flags+table->s->rec_buff_length,
	     table->s->null_bytes))
    return TRUE;				// Diff in NULL value
  /* Compare updated fields */
  for (Field **ptr=table->field ; *ptr ; ptr++)
  {
    if ((*ptr)->query_id == query_id &&
	(*ptr)->cmp_binary_offset(table->s->rec_buff_length))
      return TRUE;
  }
  return FALSE;
}


/*
  check that all fields are real fields

  SYNOPSIS
    check_fields()
    thd             thread handler
    items           Items for check

  RETURN
    TRUE  Items can't be used in UPDATE
    FALSE Items are OK
*/

static bool check_fields(THD *thd, List<Item> &items)
{
  List_iterator<Item> it(items);
  Item *item;
  Item_field *field;
  Name_resolution_context *context= &thd->lex->select_lex.context;

  while ((item= it++))
  {
    if (!(field= item->filed_for_view_update()))
    {
      /* item has name, because it comes from VIEW SELECT list */
      my_error(ER_NONUPDATEABLE_COLUMN, MYF(0), item->name);
      return TRUE;
    }
    /*
      we make temporary copy of Item_field, to avoid influence of changing
      result_field on Item_ref which refer on this field
    */
    thd->change_item_tree(it.ref(), new Item_field(thd, field));
  }
  return FALSE;
}


/*
  Process usual UPDATE

  SYNOPSIS
    mysql_update()
    thd			thread handler
    fields		fields for update
    values		values of fields for update
    conds		WHERE clause expression
    order_num		number of elemen in ORDER BY clause
    order		ORDER BY clause list
    limit		limit clause
    handle_duplicates	how to handle duplicates

  RETURN
    0  - OK
    2  - privilege check and openning table passed, but we need to convert to
         multi-update because of view substitution
    1  - error
*/

int mysql_update(THD *thd,
                 TABLE_LIST *table_list,
                 List<Item> &fields,
		 List<Item> &values,
                 COND *conds,
                 uint order_num, ORDER *order,
		 ha_rows limit,
		 enum enum_duplicates handle_duplicates, bool ignore)
{
  bool		using_limit= limit != HA_POS_ERROR;
  bool		safe_update= thd->options & OPTION_SAFE_UPDATES;
  bool		used_key_is_modified, transactional_table;
  int           res;
  int		error=0;
  uint		used_index= MAX_KEY;
  bool          need_sort= TRUE;
#ifndef NO_EMBEDDED_ACCESS_CHECKS
  uint		want_privilege;
#endif
  uint          table_count= 0;
  query_id_t	query_id=thd->query_id, timestamp_query_id;
  ha_rows	updated, found;
  key_map	old_used_keys;
  TABLE		*table;
  SQL_SELECT	*select= 0;
  READ_RECORD	info;
  SELECT_LEX    *select_lex= &thd->lex->select_lex;
  bool need_reopen;
  DBUG_ENTER("mysql_update");

  LINT_INIT(timestamp_query_id);

  for ( ; ; )
  {
    if (open_tables(thd, &table_list, &table_count, 0))
      DBUG_RETURN(1);

    if (table_list->multitable_view)
    {
      DBUG_ASSERT(table_list->view != 0);
      DBUG_PRINT("info", ("Switch to multi-update"));
      /* pass counter value */
      thd->lex->table_count= table_count;
      /* convert to multiupdate */
      DBUG_RETURN(2);
    }
    if (!lock_tables(thd, table_list, table_count, &need_reopen))
      break;
    if (!need_reopen)
      DBUG_RETURN(1);
    close_tables_for_reopen(thd, table_list);
  }

  if (mysql_handle_derived(thd->lex, &mysql_derived_prepare) ||
      (thd->fill_derived_tables() &&
       mysql_handle_derived(thd->lex, &mysql_derived_filling)))
    DBUG_RETURN(1);

  thd->proc_info="init";
  table= table_list->table;
  table->file->info(HA_STATUS_VARIABLE | HA_STATUS_NO_LOCK);

  /* Calculate "table->used_keys" based on the WHERE */
  table->used_keys= table->s->keys_in_use;
  table->quick_keys.clear_all();

#ifndef NO_EMBEDDED_ACCESS_CHECKS
  /* TABLE_LIST contain right privilages request */
  want_privilege= table_list->grant.want_privilege;
#endif
  if (mysql_prepare_update(thd, table_list, &conds, order_num, order))
    DBUG_RETURN(1);

  old_used_keys= table->used_keys;		// Keys used in WHERE
  /*
    Change the query_id for the timestamp column so that we can
    check if this is modified directly
  */
  if (table->timestamp_field)
  {
    timestamp_query_id=table->timestamp_field->query_id;
    table->timestamp_field->query_id=thd->query_id-1;
  }

  /* Check the fields we are going to modify */
#ifndef NO_EMBEDDED_ACCESS_CHECKS
  table_list->grant.want_privilege= table->grant.want_privilege= want_privilege;
  table_list->register_want_access(want_privilege);
#endif
  if (setup_fields_with_no_wrap(thd, 0, fields, 1, 0, 0))
    DBUG_RETURN(1);                     /* purecov: inspected */
  if (table_list->view && check_fields(thd, fields))
  {
    DBUG_RETURN(1);
  }
  if (!table_list->updatable || check_key_in_view(thd, table_list))
  {
    my_error(ER_NON_UPDATABLE_TABLE, MYF(0), table_list->alias, "UPDATE");
    DBUG_RETURN(1);
  }
  if (table->timestamp_field)
  {
    // Don't set timestamp column if this is modified
    if (table->timestamp_field->query_id == thd->query_id)
      table->timestamp_field_type= TIMESTAMP_NO_AUTO_SET;
    else
      table->timestamp_field->query_id=timestamp_query_id;
  }

#ifndef NO_EMBEDDED_ACCESS_CHECKS
  /* Check values */
  table_list->grant.want_privilege= table->grant.want_privilege=
    (SELECT_ACL & ~table->grant.privilege);
#endif
  if (setup_fields(thd, 0, values, 1, 0, 0))
  {
    free_underlaid_joins(thd, select_lex);
    DBUG_RETURN(1);				/* purecov: inspected */
  }

  if (conds)
  {
    Item::cond_result cond_value;
    conds= remove_eq_conds(thd, conds, &cond_value);
    if (cond_value == Item::COND_FALSE)
      limit= 0;                                   // Impossible WHERE
  }
  // Don't count on usage of 'only index' when calculating which key to use
  table->used_keys.clear_all();
<<<<<<< HEAD
  select= make_select(table, 0, 0, conds, 0, &error);
  if (error ||
      (select && select->check_quick(thd, safe_update, limit)) || !limit)
=======
  if (limit)
    select=make_select(table,0,0,conds,&error);
  if (error || !limit ||
      (select && select->check_quick(thd, safe_update, limit)))
>>>>>>> 47059b89
  {
    delete select;
    free_underlaid_joins(thd, select_lex);
    if (error)
    {
      DBUG_RETURN(1);				// Error in where
    }
    send_ok(thd);				// No matching records
    DBUG_RETURN(0);
  }
  if (!select && limit != HA_POS_ERROR)
  {
    if ((used_index= get_index_for_order(table, order, limit)) != MAX_KEY)
      need_sort= FALSE;
  }
  /* If running in safe sql mode, don't allow updates without keys */
  if (table->quick_keys.is_clear_all())
  {
    thd->server_status|=SERVER_QUERY_NO_INDEX_USED;
    if (safe_update && !using_limit)
    {
      my_message(ER_UPDATE_WITHOUT_KEY_IN_SAFE_MODE,
		 ER(ER_UPDATE_WITHOUT_KEY_IN_SAFE_MODE), MYF(0));
      goto err;
    }
  }
  init_ftfuncs(thd, select_lex, 1);
  /* Check if we are modifying a key that we are used to search with */
  
  if (select && select->quick)
  {
    used_index= select->quick->index;
    used_key_is_modified= (!select->quick->unique_key_range() &&
                          select->quick->check_if_keys_used(&fields));
  }
  else
  {
    used_key_is_modified= 0;
    if (used_index == MAX_KEY)                  // no index for sort order
      used_index= table->file->key_used_on_scan;
    if (used_index != MAX_KEY)
      used_key_is_modified= check_if_key_used(table, used_index, fields);
  }

  if (used_key_is_modified || order)
  {
    /*
      We can't update table directly;  We must first search after all
      matching rows before updating the table!
    */
    table->file->extra(HA_EXTRA_RETRIEVE_ALL_COLS);
    if (used_index < MAX_KEY && old_used_keys.is_set(used_index))
    {
      table->key_read=1;
      table->file->extra(HA_EXTRA_KEYREAD);
    }

    /* note: can actually avoid sorting below.. */
    if (order && (need_sort || used_key_is_modified))
    {
      /*
	Doing an ORDER BY;  Let filesort find and sort the rows we are going
	to update
      */
      uint         length;
      SORT_FIELD  *sortorder;
      ha_rows examined_rows;

      used_index= MAX_KEY;                   // For call to init_read_record()
      table->sort.io_cache = (IO_CACHE *) my_malloc(sizeof(IO_CACHE),
						    MYF(MY_FAE | MY_ZEROFILL));
      if (!(sortorder=make_unireg_sortorder(order, &length)) ||
          (table->sort.found_records = filesort(thd, table, sortorder, length,
						select, limit,
						&examined_rows))
          == HA_POS_ERROR)
      {
	free_io_cache(table);
	goto err;
      }
      /*
	Filesort has already found and selected the rows we want to update,
	so we don't need the where clause
      */
      delete select;
      select= 0;
    }
    else
    {
      /*
	We are doing a search on a key that is updated. In this case
	we go trough the matching rows, save a pointer to them and
	update these in a separate loop based on the pointer.
      */

      IO_CACHE tempfile;
      if (open_cached_file(&tempfile, mysql_tmpdir,TEMP_PREFIX,
			   DISK_BUFFER_SIZE, MYF(MY_WME)))
	goto err;
      
      /* If quick select is used, initialize it before retrieving rows. */
      if (select && select->quick && select->quick->reset())
        goto err;
      if (used_index == MAX_KEY || (select && select->quick))
        init_read_record(&info,thd,table,select,0,1);
      else
        init_read_record_idx(&info, thd, table, 1, used_index);

      thd->proc_info="Searching rows for update";
      uint tmp_limit= limit;

      while (!(error=info.read_record(&info)) && !thd->killed)
      {
	if (!(select && select->skip_record()))
	{
	  table->file->position(table->record[0]);
	  if (my_b_write(&tempfile,table->file->ref,
			 table->file->ref_length))
	  {
	    error=1; /* purecov: inspected */
	    break; /* purecov: inspected */
	  }
	  if (!--limit && using_limit)
	  {
	    error= -1;
	    break;
	  }
	}
	else
	  table->file->unlock_row();
      }
      if (thd->killed && !error)
	error= 1;				// Aborted
      limit= tmp_limit;
      end_read_record(&info);
     
      /* Change select to use tempfile */
      if (select)
      {
	delete select->quick;
	if (select->free_cond)
	  delete select->cond;
	select->quick=0;
	select->cond=0;
      }
      else
      {
	select= new SQL_SELECT;
	select->head=table;
      }
      if (reinit_io_cache(&tempfile,READ_CACHE,0L,0,0))
	error=1; /* purecov: inspected */
      select->file=tempfile;			// Read row ptrs from this file
      if (error >= 0)
	goto err;
    }
    if (table->key_read)
    {
      table->key_read=0;
      table->file->extra(HA_EXTRA_NO_KEYREAD);
    }
  }

  if (ignore)
    table->file->extra(HA_EXTRA_IGNORE_DUP_KEY);
  
  if (select && select->quick && select->quick->reset())
        goto err;
  init_read_record(&info,thd,table,select,0,1);

  updated= found= 0;
  thd->count_cuted_fields= CHECK_FIELD_WARN;		/* calc cuted fields */
  thd->cuted_fields=0L;
  thd->proc_info="Updating";
  query_id=thd->query_id;

  transactional_table= table->file->has_transactions();
  thd->no_trans_update= 0;
  thd->abort_on_warning= test(!ignore &&
                              (thd->variables.sql_mode &
                               (MODE_STRICT_TRANS_TABLES |
                                MODE_STRICT_ALL_TABLES)));

  while (!(error=info.read_record(&info)) && !thd->killed)
  {
    if (!(select && select->skip_record()))
    {
      store_record(table,record[1]);
      if (fill_record_n_invoke_before_triggers(thd, fields, values, 0,
                                               table->triggers,
                                               TRG_EVENT_UPDATE))
	break; /* purecov: inspected */

      found++;

      if (compare_record(table, query_id))
      {
        if ((res= table_list->view_check_option(thd, ignore)) !=
            VIEW_CHECK_OK)
        {
          found--;
          if (res == VIEW_CHECK_SKIP)
            continue;
          else if (res == VIEW_CHECK_ERROR)
          {
            error= 1;
            break;
          }
        }
	if (!(error=table->file->update_row((byte*) table->record[1],
					    (byte*) table->record[0])))
	{
	  updated++;
          thd->no_trans_update= !transactional_table;

          if (table->triggers &&
              table->triggers->process_triggers(thd, TRG_EVENT_UPDATE,
                                                TRG_ACTION_AFTER, TRUE))
          {
            error= 1;
            break;
          }
	}
 	else if (!ignore || error != HA_ERR_FOUND_DUPP_KEY)
	{
          thd->fatal_error();                   // Force error message
	  table->file->print_error(error,MYF(0));
	  error= 1;
	  break;
	}
      }

      if (!--limit && using_limit)
      {
	error= -1;				// Simulate end of file
	break;
      }
    }
    else
      table->file->unlock_row();
    thd->row_count++;
  }
  if (thd->killed && !error)
    error= 1;					// Aborted
  end_read_record(&info);
  free_io_cache(table);				// If ORDER BY
  delete select;
  thd->proc_info="end";
  VOID(table->file->extra(HA_EXTRA_NO_IGNORE_DUP_KEY));

  /*
    Invalidate the table in the query cache if something changed.
    This must be before binlog writing and ha_autocommit_...
  */
  if (updated)
  {
    query_cache_invalidate3(thd, table_list, 1);
  }

  /*
    error < 0 means really no error at all: we processed all rows until the
    last one without error. error > 0 means an error (e.g. unique key
    violation and no IGNORE or REPLACE). error == 0 is also an error (if
    preparing the record or invoking before triggers fails). See
    ha_autocommit_or_rollback(error>=0) and DBUG_RETURN(error>=0) below.
    Sometimes we want to binlog even if we updated no rows, in case user used
    it to be sure master and slave are in same state.
  */
  if ((error < 0) || (updated && !transactional_table))
  {
    if (mysql_bin_log.is_open())
    {
      if (error < 0)
        thd->clear_error();
      Query_log_event qinfo(thd, thd->query, thd->query_length,
			    transactional_table, FALSE);
      if (mysql_bin_log.write(&qinfo) && transactional_table)
	error=1;				// Rollback update
    }
    if (!transactional_table)
      thd->options|=OPTION_STATUS_NO_TRANS_UPDATE;
  }
  if (transactional_table)
  {
    if (ha_autocommit_or_rollback(thd, error >= 0))
      error=1;
  }

  if (thd->lock)
  {
    mysql_unlock_tables(thd, thd->lock);
    thd->lock=0;
  }

  free_underlaid_joins(thd, select_lex);
  if (error < 0)
  {
    char buff[STRING_BUFFER_USUAL_SIZE];
    sprintf(buff, ER(ER_UPDATE_INFO), (ulong) found, (ulong) updated,
	    (ulong) thd->cuted_fields);
    thd->row_count_func=
      (thd->client_capabilities & CLIENT_FOUND_ROWS) ? found : updated;
    send_ok(thd, (ulong) thd->row_count_func,
	    thd->insert_id_used ? thd->insert_id() : 0L,buff);
    DBUG_PRINT("info",("%d records updated",updated));
  }
  thd->count_cuted_fields= CHECK_FIELD_IGNORE;		/* calc cuted fields */
  thd->abort_on_warning= 0;
  free_io_cache(table);
  DBUG_RETURN((error >= 0 || thd->net.report_error) ? 1 : 0);

err:
  delete select;
  free_underlaid_joins(thd, select_lex);
  if (table->key_read)
  {
    table->key_read=0;
    table->file->extra(HA_EXTRA_NO_KEYREAD);
  }
  thd->abort_on_warning= 0;
  DBUG_RETURN(1);
}

/*
  Prepare items in UPDATE statement

  SYNOPSIS
    mysql_prepare_update()
    thd			- thread handler
    table_list		- global/local table list
    conds		- conditions
    order_num		- number of ORDER BY list entries
    order		- ORDER BY clause list

  RETURN VALUE
    FALSE OK
    TRUE  error
*/
bool mysql_prepare_update(THD *thd, TABLE_LIST *table_list,
			 Item **conds, uint order_num, ORDER *order)
{
  TABLE *table= table_list->table;
  TABLE_LIST tables;
  List<Item> all_fields;
  SELECT_LEX *select_lex= &thd->lex->select_lex;
  DBUG_ENTER("mysql_prepare_update");

#ifndef NO_EMBEDDED_ACCESS_CHECKS
  table_list->grant.want_privilege= table->grant.want_privilege= 
    (SELECT_ACL & ~table->grant.privilege);
  table_list->register_want_access(SELECT_ACL);
#endif

  bzero((char*) &tables,sizeof(tables));	// For ORDER BY
  tables.table= table;
  tables.alias= table_list->alias;
  thd->allow_sum_func= 0;

  if (setup_tables(thd, &select_lex->context, &select_lex->top_join_list,
                   table_list, conds, &select_lex->leaf_tables,
                   FALSE) ||
      setup_conds(thd, table_list, select_lex->leaf_tables, conds) ||
      select_lex->setup_ref_array(thd, order_num) ||
      setup_order(thd, select_lex->ref_pointer_array,
		  table_list, all_fields, all_fields, order) ||
      setup_ftfuncs(select_lex))
    DBUG_RETURN(TRUE);

  /* Check that we are not using table that we are updating in a sub select */
  {
    TABLE_LIST *duplicate;
    if ((duplicate= unique_table(table_list, table_list->next_global)))
    {
      update_non_unique_table_error(table_list, "UPDATE", duplicate);
      my_error(ER_UPDATE_TABLE_USED, MYF(0), table_list->table_name);
      DBUG_RETURN(TRUE);
    }
  }
  select_lex->fix_prepare_information(thd, conds);
  DBUG_RETURN(FALSE);
}


/***************************************************************************
  Update multiple tables from join 
***************************************************************************/

/*
  Get table map for list of Item_field
*/

static table_map get_table_map(List<Item> *items)
{
  List_iterator_fast<Item> item_it(*items);
  Item_field *item;
  table_map map= 0;

  while ((item= (Item_field *) item_it++)) 
    map|= item->used_tables();
  DBUG_PRINT("info",("table_map: 0x%08x", map));
  return map;
}


/*
  make update specific preparation and checks after opening tables

  SYNOPSIS
    mysql_multi_update_prepare()
    thd         thread handler

  RETURN
    FALSE OK
    TRUE  Error
*/

bool mysql_multi_update_prepare(THD *thd)
{
  LEX *lex= thd->lex;
  TABLE_LIST *table_list= lex->query_tables;
  TABLE_LIST *tl, *leaves;
  List<Item> *fields= &lex->select_lex.item_list;
  table_map tables_for_update;
  bool update_view= 0;
  /*
    if this multi-update was converted from usual update, here is table
    counter else junk will be assigned here, but then replaced with real
    count in open_tables()
  */
  uint  table_count= lex->table_count;
  const bool using_lock_tables= thd->locked_tables != 0;
  bool original_multiupdate= (thd->lex->sql_command == SQLCOM_UPDATE_MULTI);
  bool need_reopen= FALSE;
  DBUG_ENTER("mysql_multi_update_prepare");

  /* following need for prepared statements, to run next time multi-update */
  thd->lex->sql_command= SQLCOM_UPDATE_MULTI;

reopen_tables:

  /* open tables and create derived ones, but do not lock and fill them */
  if (((original_multiupdate || need_reopen) &&
       open_tables(thd, &table_list, &table_count, 0)) ||
      mysql_handle_derived(lex, &mysql_derived_prepare))
    DBUG_RETURN(TRUE);
  /*
    setup_tables() need for VIEWs. JOIN::prepare() will call setup_tables()
    second time, but this call will do nothing (there are check for second
    call in setup_tables()).
  */

  if (setup_tables(thd, &lex->select_lex.context,
                   &lex->select_lex.top_join_list,
                   table_list, &lex->select_lex.where,
                   &lex->select_lex.leaf_tables, FALSE))
    DBUG_RETURN(TRUE);

  if (setup_fields_with_no_wrap(thd, 0, *fields, 1, 0, 0))
    DBUG_RETURN(TRUE);

  for (tl= table_list; tl ; tl= tl->next_local)
  {
    if (tl->view)
    {
      update_view= 1;
      break;
    }
  }

  if (update_view && check_fields(thd, *fields))
  {
    DBUG_RETURN(TRUE);
  }

  tables_for_update= get_table_map(fields);

  /*
    Setup timestamp handling and locking mode
  */
  leaves= lex->select_lex.leaf_tables;
  for (tl= leaves; tl; tl= tl->next_leaf)
  {
    TABLE *table= tl->table;
    /* Only set timestamp column if this is not modified */
    if (table->timestamp_field &&
        table->timestamp_field->query_id == thd->query_id)
      table->timestamp_field_type= TIMESTAMP_NO_AUTO_SET;

    /* if table will be updated then check that it is unique */
    if (table->map & tables_for_update)
    {
      if (!tl->updatable || check_key_in_view(thd, tl))
      {
        my_error(ER_NON_UPDATABLE_TABLE, MYF(0), tl->alias, "UPDATE");
        DBUG_RETURN(TRUE);
      }

      DBUG_PRINT("info",("setting table `%s` for update", tl->alias));
      /*
        If table will be updated we should not downgrade lock for it and
        leave it as is.
      */
    }
    else
    {
      DBUG_PRINT("info",("setting table `%s` for read-only", tl->alias));
      /*
        If we are using the binary log, we need TL_READ_NO_INSERT to get
        correct order of statements. Otherwise, we use a TL_READ lock to
        improve performance.
      */
      tl->lock_type= using_update_log ? TL_READ_NO_INSERT : TL_READ;
      tl->updating= 0;
      /* Update TABLE::lock_type accordingly. */
      if (!tl->placeholder() && !tl->schema_table && !using_lock_tables)
        tl->table->reginfo.lock_type= tl->lock_type;
    }
  }
  for (tl= table_list; tl; tl= tl->next_local)
  {
    /* Check access privileges for table */
    if (!tl->derived)
    {
      uint want_privilege= tl->updating ? UPDATE_ACL : SELECT_ACL;
      if (check_access(thd, want_privilege,
                       tl->db, &tl->grant.privilege, 0, 0, 
                       test(tl->schema_table)) ||
          (grant_option && check_grant(thd, want_privilege, tl, 0, 1, 0)))
        DBUG_RETURN(TRUE);
    }
  }

  /* check single table update for view compound from several tables */
  for (tl= table_list; tl; tl= tl->next_local)
  {
    if (tl->effective_algorithm == VIEW_ALGORITHM_MERGE)
    {
      TABLE_LIST *for_update= 0;
      if (tl->check_single_table(&for_update, tables_for_update, tl))
      {
	my_error(ER_VIEW_MULTIUPDATE, MYF(0),
		 tl->view_db.str, tl->view_name.str);
	DBUG_RETURN(-1);
      }
    }
  }

  /* now lock and fill tables */
  if (lock_tables(thd, table_list, table_count, &need_reopen))
  {
    if (!need_reopen)
      DBUG_RETURN(TRUE);

    /*
      We have to reopen tables since some of them were altered or dropped
      during lock_tables() or something was done with their triggers.
      Let us do some cleanups to be able do setup_table() and setup_fields()
      once again.
    */
    List_iterator_fast<Item> it(*fields);
    Item *item;
    while ((item= it++))
      item->cleanup();

    /* We have to cleanup translation tables of views. */
    for (TABLE_LIST *tbl= table_list; tbl; tbl= tbl->next_global)
      tbl->cleanup_items();

    close_tables_for_reopen(thd, table_list);
    goto reopen_tables;
  }

  /*
    Check that we are not using table that we are updating, but we should
    skip all tables of UPDATE SELECT itself
  */
  lex->select_lex.exclude_from_table_unique_test= TRUE;
  /* We only need SELECT privilege for columns in the values list */
  for (tl= leaves; tl; tl= tl->next_leaf)
  {
    TABLE *table= tl->table;
    TABLE_LIST *tlist;
    if (!(tlist= tl->top_table())->derived)
    {
      tlist->grant.want_privilege=
        (SELECT_ACL & ~tlist->grant.privilege);
      table->grant.want_privilege= (SELECT_ACL & ~table->grant.privilege);
    }
    DBUG_PRINT("info", ("table: %s  want_privilege: %u", tl->alias,
                        (uint) table->grant.want_privilege));
    if (tl->lock_type != TL_READ &&
        tl->lock_type != TL_READ_NO_INSERT)
    {
      TABLE_LIST *duplicate;
      if ((duplicate= unique_table(tl, table_list)))
      {
        update_non_unique_table_error(table_list, "UPDATE", duplicate);
        DBUG_RETURN(TRUE);
      }
    }
  }

  if (thd->fill_derived_tables() &&
      mysql_handle_derived(lex, &mysql_derived_filling))
    DBUG_RETURN(TRUE);

  DBUG_RETURN (FALSE);
}


/*
  Setup multi-update handling and call SELECT to do the join
*/

bool mysql_multi_update(THD *thd,
                        TABLE_LIST *table_list,
                        List<Item> *fields,
                        List<Item> *values,
                        COND *conds,
                        ulonglong options,
                        enum enum_duplicates handle_duplicates, bool ignore,
                        SELECT_LEX_UNIT *unit, SELECT_LEX *select_lex)
{
  multi_update *result;
  DBUG_ENTER("mysql_multi_update");

  if (!(result= new multi_update(table_list,
				 thd->lex->select_lex.leaf_tables,
				 fields, values,
				 handle_duplicates, ignore)))
    DBUG_RETURN(TRUE);

  thd->no_trans_update= 0;
  thd->abort_on_warning= test(thd->variables.sql_mode &
                              (MODE_STRICT_TRANS_TABLES |
                               MODE_STRICT_ALL_TABLES));

  List<Item> total_list;
  (void) mysql_select(thd, &select_lex->ref_pointer_array,
                      table_list, select_lex->with_wild,
                      total_list,
                      conds, 0, (ORDER *) NULL, (ORDER *)NULL, (Item *) NULL,
                      (ORDER *)NULL,
                      options | SELECT_NO_JOIN_CACHE | SELECT_NO_UNLOCK |
                      OPTION_SETUP_TABLES_DONE,
                      result, unit, select_lex);
  delete result;
  thd->abort_on_warning= 0;
  DBUG_RETURN(FALSE);
}


multi_update::multi_update(TABLE_LIST *table_list,
			   TABLE_LIST *leaves_list,
			   List<Item> *field_list, List<Item> *value_list,
			   enum enum_duplicates handle_duplicates_arg,
                           bool ignore_arg)
  :all_tables(table_list), leaves(leaves_list), update_tables(0),
   tmp_tables(0), updated(0), found(0), fields(field_list),
   values(value_list), table_count(0), copy_field(0),
   handle_duplicates(handle_duplicates_arg), do_update(1), trans_safe(0),
   transactional_tables(1), ignore(ignore_arg)
{}


/*
  Connect fields with tables and create list of tables that are updated
*/

int multi_update::prepare(List<Item> &not_used_values,
			  SELECT_LEX_UNIT *lex_unit)
{
  TABLE_LIST *table_ref;
  SQL_LIST update;
  table_map tables_to_update;
  Item_field *item;
  List_iterator_fast<Item> field_it(*fields);
  List_iterator_fast<Item> value_it(*values);
  uint i, max_fields;
  DBUG_ENTER("multi_update::prepare");

  thd->count_cuted_fields= CHECK_FIELD_WARN;
  thd->cuted_fields=0L;
  thd->proc_info="updating main table";

  tables_to_update= get_table_map(fields);

  if (!tables_to_update)
  {
    my_message(ER_NO_TABLES_USED, ER(ER_NO_TABLES_USED), MYF(0));
    DBUG_RETURN(1);
  }

  /*
    We have to check values after setup_tables to get used_keys right in
    reference tables
  */

  if (setup_fields(thd, 0, *values, 1, 0, 0))
    DBUG_RETURN(1);

  /*
    Save tables beeing updated in update_tables
    update_table->shared is position for table
    Don't use key read on tables that are updated
  */

  update.empty();
  for (table_ref= leaves; table_ref; table_ref= table_ref->next_leaf)
  {
    /* TODO: add support of view of join support */
    TABLE *table=table_ref->table;
    if (tables_to_update & table->map)
    {
      TABLE_LIST *tl= (TABLE_LIST*) thd->memdup((char*) table_ref,
						sizeof(*tl));
      if (!tl)
	DBUG_RETURN(1);
      update.link_in_list((byte*) tl, (byte**) &tl->next_local);
      tl->shared= table_count++;
      table->no_keyread=1;
      table->used_keys.clear_all();
      table->pos_in_table_list= tl;
    }
  }


  table_count=  update.elements;
  update_tables= (TABLE_LIST*) update.first;

  tmp_tables = (TABLE**) thd->calloc(sizeof(TABLE *) * table_count);
  tmp_table_param = (TMP_TABLE_PARAM*) thd->calloc(sizeof(TMP_TABLE_PARAM) *
						   table_count);
  fields_for_table= (List_item **) thd->alloc(sizeof(List_item *) *
					      table_count);
  values_for_table= (List_item **) thd->alloc(sizeof(List_item *) *
					      table_count);
  if (thd->is_fatal_error)
    DBUG_RETURN(1);
  for (i=0 ; i < table_count ; i++)
  {
    fields_for_table[i]= new List_item;
    values_for_table[i]= new List_item;
  }
  if (thd->is_fatal_error)
    DBUG_RETURN(1);

  /* Split fields into fields_for_table[] and values_by_table[] */

  while ((item= (Item_field *) field_it++))
  {
    Item *value= value_it++;
    uint offset= item->field->table->pos_in_table_list->shared;
    fields_for_table[offset]->push_back(item);
    values_for_table[offset]->push_back(value);
  }
  if (thd->is_fatal_error)
    DBUG_RETURN(1);

  /* Allocate copy fields */
  max_fields=0;
  for (i=0 ; i < table_count ; i++)
    set_if_bigger(max_fields, fields_for_table[i]->elements);
  copy_field= new Copy_field[max_fields];

  /*
    Mark all copies of tables that are updates to ensure that
    init_read_record() will not try to enable a cache on them

    The problem is that for queries like

    UPDATE t1, t1 AS t2 SET t1.b=t2.c WHERE t1.a=t2.a;

    the row buffer may contain things that doesn't match what is on disk
    which will cause an error when reading a row.
    (This issue is mostly relevent for MyISAM tables)
  */
  for (table_ref= leaves;  table_ref; table_ref= table_ref->next_leaf)
  {
    TABLE *table=table_ref->table;
    if (!(tables_to_update & table->map) &&
	find_table_in_local_list(update_tables, table_ref->db,
				table_ref->table_name))
      table->no_cache= 1;			// Disable row cache
  }
  DBUG_RETURN(thd->is_fatal_error != 0);
}


/*
  Initialize table for multi table

  IMPLEMENTATION
    - Update first table in join on the fly, if possible
    - Create temporary tables to store changed values for all other tables
      that are updated (and main_table if the above doesn't hold).
*/

bool
multi_update::initialize_tables(JOIN *join)
{
  TABLE_LIST *table_ref;
  DBUG_ENTER("initialize_tables");

  if ((thd->options & OPTION_SAFE_UPDATES) && error_if_full_join(join))
    DBUG_RETURN(1);
  main_table=join->join_tab->table;
  trans_safe= transactional_tables= main_table->file->has_transactions();
  table_to_update= 0;

  /* Create a temporary table for keys to all tables, except main table */
  for (table_ref= update_tables; table_ref; table_ref= table_ref->next_local)
  {
    TABLE *table=table_ref->table;
    uint cnt= table_ref->shared;
    Item_field *ifield;
    List<Item> temp_fields= *fields_for_table[cnt];
    ORDER     group;

    if (table == main_table)			// First table in join
    {
      if (safe_update_on_fly(join->join_tab, &temp_fields))
      {
	table_to_update= main_table;		// Update table on the fly
	continue;
      }
    }

    TMP_TABLE_PARAM *tmp_param= tmp_table_param+cnt;

    /*
      Create a temporary table to store all fields that are changed for this
      table. The first field in the temporary table is a pointer to the
      original row so that we can find and update it
    */

    /* ok to be on stack as this is not referenced outside of this func */
    Field_string offset(table->file->ref_length, 0, "offset",
			table, &my_charset_bin);
    if (!(ifield= new Item_field(((Field *) &offset))))
      DBUG_RETURN(1);
    ifield->maybe_null= 0;
    if (temp_fields.push_front(ifield))
      DBUG_RETURN(1);

    /* Make an unique key over the first field to avoid duplicated updates */
    bzero((char*) &group, sizeof(group));
    group.asc= 1;
    group.item= (Item**) temp_fields.head_ref();

    tmp_param->quick_group=1;
    tmp_param->field_count=temp_fields.elements;
    tmp_param->group_parts=1;
    tmp_param->group_length= table->file->ref_length;
    if (!(tmp_tables[cnt]=create_tmp_table(thd,
					   tmp_param,
					   temp_fields,
					   (ORDER*) &group, 0, 0,
					   TMP_TABLE_ALL_COLUMNS,
					   HA_POS_ERROR,
					   (char *) "")))
      DBUG_RETURN(1);
    tmp_tables[cnt]->file->extra(HA_EXTRA_WRITE_CACHE);
  }
  DBUG_RETURN(0);
}

/*
  Check if table is safe to update on fly

  SYNOPSIS
    safe_update_on_fly
    join_tab		How table is used in join
    fields		Fields that are updated

  NOTES
    We can update the first table in join on the fly if we know that
    a row in this table will never be read twice. This is true under
    the following conditions:

    - We are doing a table scan and the data is in a separate file (MyISAM) or
      if we don't update a clustered key.

    - We are doing a range scan and we don't update the scan key or
      the primary key for a clustered table handler.

    When checking for above cases we also should take into account that
    BEFORE UPDATE trigger potentially may change value of any field in row
    being updated.

  WARNING
    This code is a bit dependent of how make_join_readinfo() works.

  RETURN
    0		Not safe to update
    1		Safe to update
*/

static bool safe_update_on_fly(JOIN_TAB *join_tab, List<Item> *fields)
{
  TABLE *table= join_tab->table;
  switch (join_tab->type) {
  case JT_SYSTEM:
  case JT_CONST:
  case JT_EQ_REF:
    return TRUE;				// At most one matching row
  case JT_REF:
  case JT_REF_OR_NULL:
    return !check_if_key_used(table, join_tab->ref.key, *fields) &&
           !(table->triggers &&
             table->triggers->has_before_update_triggers());
  case JT_ALL:
    /* If range search on index */
    if (join_tab->quick)
      return !join_tab->quick->check_if_keys_used(fields) &&
             !(table->triggers &&
               table->triggers->has_before_update_triggers());
    /* If scanning in clustered key */
    if ((table->file->table_flags() & HA_PRIMARY_KEY_IN_READ_INDEX) &&
	table->s->primary_key < MAX_KEY)
      return !check_if_key_used(table, table->s->primary_key, *fields) &&
             !(table->triggers &&
               table->triggers->has_before_update_triggers());
    return TRUE;
  default:
    break;					// Avoid compler warning
  }
  return FALSE;
}


multi_update::~multi_update()
{
  TABLE_LIST *table;
  for (table= update_tables ; table; table= table->next_local)
    table->table->no_keyread= table->table->no_cache= 0;

  if (tmp_tables)
  {
    for (uint cnt = 0; cnt < table_count; cnt++)
    {
      if (tmp_tables[cnt])
      {
	free_tmp_table(thd, tmp_tables[cnt]);
	tmp_table_param[cnt].cleanup();
      }
    }
  }
  if (copy_field)
    delete [] copy_field;
  thd->count_cuted_fields= CHECK_FIELD_IGNORE;		// Restore this setting
  if (!trans_safe)
    thd->options|=OPTION_STATUS_NO_TRANS_UPDATE;
}


bool multi_update::send_data(List<Item> &not_used_values)
{
  TABLE_LIST *cur_table;
  DBUG_ENTER("multi_update::send_data");

  for (cur_table= update_tables; cur_table; cur_table= cur_table->next_local)
  {
    TABLE *table= cur_table->table;
    /*
      Check if we are using outer join and we didn't find the row
      or if we have already updated this row in the previous call to this
      function.

      The same row may be presented here several times in a join of type
      UPDATE t1 FROM t1,t2 SET t1.a=t2.a

      In this case we will do the update for the first found row combination.
      The join algorithm guarantees that we will not find the a row in
      t1 several times.
    */
    if (table->status & (STATUS_NULL_ROW | STATUS_UPDATED))
      continue;

    uint offset= cur_table->shared;
    table->file->position(table->record[0]);
    if (table == table_to_update)
    {
      table->status|= STATUS_UPDATED;
      store_record(table,record[1]);
      if (fill_record_n_invoke_before_triggers(thd, *fields_for_table[offset],
                                               *values_for_table[offset], 0,
                                               table->triggers,
                                               TRG_EVENT_UPDATE))
	DBUG_RETURN(1);

      found++;
      if (compare_record(table, thd->query_id))
      {
	int error;
        if ((error= cur_table->view_check_option(thd, ignore)) !=
            VIEW_CHECK_OK)
        {
          found--;
          if (error == VIEW_CHECK_SKIP)
            continue;
          else if (error == VIEW_CHECK_ERROR)
            DBUG_RETURN(1);
        }
	if (!updated++)
	{
	  /*
	    Inform the main table that we are going to update the table even
	    while we may be scanning it.  This will flush the read cache
	    if it's used.
	  */
	  main_table->file->extra(HA_EXTRA_PREPARE_FOR_UPDATE);
	}
	if ((error=table->file->update_row(table->record[1],
					   table->record[0])))
	{
	  updated--;
          if (!ignore || error != HA_ERR_FOUND_DUPP_KEY)
	  {
            thd->fatal_error();                 // Force error message
	    table->file->print_error(error,MYF(0));
	    DBUG_RETURN(1);
	  }
	}
        else
        {
          if (!table->file->has_transactions())
            thd->no_trans_update= 1;
          if (table->triggers &&
              table->triggers->process_triggers(thd, TRG_EVENT_UPDATE,
                                                TRG_ACTION_AFTER, TRUE))
	    DBUG_RETURN(1);
        }
      }
    }
    else
    {
      int error;
      TABLE *tmp_table= tmp_tables[offset];
      fill_record(thd, tmp_table->field+1, *values_for_table[offset], 1);
      found++;
      /* Store pointer to row */
      memcpy((char*) tmp_table->field[0]->ptr,
	     (char*) table->file->ref, table->file->ref_length);
      /* Write row, ignoring duplicated updates to a row */
      if ((error= tmp_table->file->write_row(tmp_table->record[0])) &&
	  (error != HA_ERR_FOUND_DUPP_KEY &&
	   error != HA_ERR_FOUND_DUPP_UNIQUE))
      {
	if (create_myisam_from_heap(thd, tmp_table, tmp_table_param + offset,
				    error, 1))
	{
	  do_update=0;
	  DBUG_RETURN(1);			// Not a table_is_full error
	}
      }
    }
  }
  DBUG_RETURN(0);
}


void multi_update::send_error(uint errcode,const char *err)
{
  /* First send error what ever it is ... */
  my_error(errcode, MYF(0), err);

  /* If nothing updated return */
  if (!updated)
    return;

  /* Something already updated so we have to invalidate cache */
  query_cache_invalidate3(thd, update_tables, 1);

  /*
    If all tables that has been updated are trans safe then just do rollback.
    If not attempt to do remaining updates.
  */

  if (trans_safe)
    ha_rollback_stmt(thd);
  else if (do_update && table_count > 1)
  {
    /* Add warning here */
    VOID(do_updates(0));
  }
}


int multi_update::do_updates(bool from_send_error)
{
  TABLE_LIST *cur_table;
  int local_error;
  ha_rows org_updated;
  TABLE *table, *tmp_table;
  DBUG_ENTER("do_updates");

  do_update= 0;					// Don't retry this function
  if (!found)
    DBUG_RETURN(0);
  for (cur_table= update_tables; cur_table; cur_table= cur_table->next_local)
  {
    byte *ref_pos;

    table = cur_table->table;
    if (table == table_to_update)
      continue;					// Already updated
    org_updated= updated;
    tmp_table= tmp_tables[cur_table->shared];
    tmp_table->file->extra(HA_EXTRA_CACHE);	// Change to read cache
    (void) table->file->ha_rnd_init(0);
    table->file->extra(HA_EXTRA_NO_CACHE);

    /*
      Setup copy functions to copy fields from temporary table
    */
    List_iterator_fast<Item> field_it(*fields_for_table[cur_table->shared]);
    Field **field= tmp_table->field+1;		// Skip row pointer
    Copy_field *copy_field_ptr= copy_field, *copy_field_end;
    for ( ; *field ; field++)
    {
      Item_field *item= (Item_field* ) field_it++;
      (copy_field_ptr++)->set(item->field, *field, 0);
    }
    copy_field_end=copy_field_ptr;

    if ((local_error = tmp_table->file->ha_rnd_init(1)))
      goto err;

    ref_pos= (byte*) tmp_table->field[0]->ptr;
    for (;;)
    {
      if (thd->killed && trans_safe)
	goto err;
      if ((local_error=tmp_table->file->rnd_next(tmp_table->record[0])))
      {
	if (local_error == HA_ERR_END_OF_FILE)
	  break;
	if (local_error == HA_ERR_RECORD_DELETED)
	  continue;				// May happen on dup key
	goto err;
      }
      if ((local_error= table->file->rnd_pos(table->record[0], ref_pos)))
	goto err;
      table->status|= STATUS_UPDATED;
      store_record(table,record[1]);

      /* Copy data from temporary table to current table */
      for (copy_field_ptr=copy_field;
	   copy_field_ptr != copy_field_end;
	   copy_field_ptr++)
	(*copy_field_ptr->do_copy)(copy_field_ptr);

      if (table->triggers &&
          table->triggers->process_triggers(thd, TRG_EVENT_UPDATE,
                                            TRG_ACTION_BEFORE, TRUE))
        goto err2;

      if (compare_record(table, thd->query_id))
      {
	if ((local_error=table->file->update_row(table->record[1],
						 table->record[0])))
	{
	  if (!ignore || local_error != HA_ERR_FOUND_DUPP_KEY)
	    goto err;
	}
	updated++;

        if (table->triggers &&
            table->triggers->process_triggers(thd, TRG_EVENT_UPDATE,
                                              TRG_ACTION_AFTER, TRUE))
          goto err2;
      }
    }

    if (updated != org_updated)
    {
      if (table->file->has_transactions())
	transactional_tables= 1;
      else
	trans_safe= 0;				// Can't do safe rollback
    }
    (void) table->file->ha_rnd_end();
    (void) tmp_table->file->ha_rnd_end();
  }
  DBUG_RETURN(0);

err:
  if (!from_send_error)
  {
    thd->fatal_error();
    table->file->print_error(local_error,MYF(0));
  }

err2:
  (void) table->file->ha_rnd_end();
  (void) tmp_table->file->ha_rnd_end();

  if (updated != org_updated)
  {
    if (table->file->has_transactions())
      transactional_tables= 1;
    else
      trans_safe= 0;
  }
  DBUG_RETURN(1);
}


/* out: 1 if error, 0 if success */

bool multi_update::send_eof()
{
  char buff[STRING_BUFFER_USUAL_SIZE];
  thd->proc_info="updating reference tables";

  /* Does updates for the last n - 1 tables, returns 0 if ok */
  int local_error = (table_count) ? do_updates(0) : 0;
  thd->proc_info= "end";

  /* We must invalidate the query cache before binlog writing and
  ha_autocommit_... */

  if (updated)
  {
    query_cache_invalidate3(thd, update_tables, 1);
  }

  /*
    Write the SQL statement to the binlog if we updated
    rows and we succeeded or if we updated some non
    transactional tables.
  */

  if ((local_error == 0) || (updated && !trans_safe))
  {
    if (mysql_bin_log.is_open())
    {
      if (local_error == 0)
        thd->clear_error();
      Query_log_event qinfo(thd, thd->query, thd->query_length,
			    transactional_tables, FALSE);
      if (mysql_bin_log.write(&qinfo) && trans_safe)
	local_error= 1;				// Rollback update
    }
    if (!transactional_tables)
      thd->options|=OPTION_STATUS_NO_TRANS_UPDATE;
  }

  if (transactional_tables)
  {
    if (ha_autocommit_or_rollback(thd, local_error != 0))
      local_error=1;
  }

  if (local_error > 0) // if the above log write did not fail ...
  {
    /* Safety: If we haven't got an error before (should not happen) */
    my_message(ER_UNKNOWN_ERROR, "An error occured in multi-table update",
	       MYF(0));
    return TRUE;
  }


  sprintf(buff, ER(ER_UPDATE_INFO), (ulong) found, (ulong) updated,
	  (ulong) thd->cuted_fields);
  thd->row_count_func=
    (thd->client_capabilities & CLIENT_FOUND_ROWS) ? found : updated;
  ::send_ok(thd, (ulong) thd->row_count_func,
	    thd->insert_id_used ? thd->insert_id() : 0L,buff);
  return FALSE;
}<|MERGE_RESOLUTION|>--- conflicted
+++ resolved
@@ -237,16 +237,11 @@
   }
   // Don't count on usage of 'only index' when calculating which key to use
   table->used_keys.clear_all();
-<<<<<<< HEAD
   select= make_select(table, 0, 0, conds, 0, &error);
-  if (error ||
-      (select && select->check_quick(thd, safe_update, limit)) || !limit)
-=======
   if (limit)
     select=make_select(table,0,0,conds,&error);
   if (error || !limit ||
       (select && select->check_quick(thd, safe_update, limit)))
->>>>>>> 47059b89
   {
     delete select;
     free_underlaid_joins(thd, select_lex);
