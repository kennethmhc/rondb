/* Copyright (c) 2000, 2010, Oracle and/or its affiliates. All rights reserved.

<<<<<<< HEAD
#include "sql_priv.h"
#ifndef MYSQL_CLIENT
#include "unireg.h"
#endif
#include "my_global.h" // REQUIRED by log_event.h > m_string.h > my_bitmap.h
#include "log_event.h"
#ifndef MYSQL_CLIENT
=======
   This program is free software; you can redistribute it and/or modify
   it under the terms of the GNU General Public License as published by
   the Free Software Foundation; version 2 of the License.

   This program is distributed in the hope that it will be useful,
   but WITHOUT ANY WARRANTY; without even the implied warranty of
   MERCHANTABILITY or FITNESS FOR A PARTICULAR PURPOSE.  See the
   GNU General Public License for more details.

   You should have received a copy of the GNU General Public License
   along with this program; if not, write to the Free Software
   Foundation, Inc., 59 Temple Place, Suite 330, Boston, MA  02111-1307  USA */

#include "sql_priv.h"
#ifndef MYSQL_CLIENT
#include "unireg.h"
#endif
#include "my_global.h" // REQUIRED by log_event.h > m_string.h > my_bitmap.h
#include "log_event.h"
#ifndef MYSQL_CLIENT
>>>>>>> 20ca15d4
#include "sql_cache.h"                       // QUERY_CACHE_FLAGS_SIZE
#include "sql_base.h"                       // close_tables_for_reopen
#include "key.h"                            // key_copy
#include "lock.h"                           // mysql_unlock_tables
#include "sql_parse.h"             // mysql_reset_thd_for_next_command
#include "rpl_rli.h"
#include "rpl_utility.h"
#endif
#include "log_event_old.h"
#include "rpl_record_old.h"
#include "transaction.h"

#if !defined(MYSQL_CLIENT) && defined(HAVE_REPLICATION)

// Old implementation of do_apply_event()
int 
Old_rows_log_event::do_apply_event(Old_rows_log_event *ev, const Relay_log_info *rli)
{
  DBUG_ENTER("Old_rows_log_event::do_apply_event(st_relay_log_info*)");
  int error= 0;
  THD *ev_thd= ev->thd;
  uchar const *row_start= ev->m_rows_buf;

  /*
    If m_table_id == ~0UL, then we have a dummy event that does not
    contain any data.  In that case, we just remove all tables in the
    tables_to_lock list, close the thread tables, and return with
    success.
   */
  if (ev->m_table_id == ~0UL)
  {
    /*
       This one is supposed to be set: just an extra check so that
       nothing strange has happened.
     */
    DBUG_ASSERT(ev->get_flags(Old_rows_log_event::STMT_END_F));

    const_cast<Relay_log_info*>(rli)->slave_close_thread_tables(ev_thd);
    ev_thd->clear_error();
    DBUG_RETURN(0);
  }

  /*
    'ev_thd' has been set by exec_relay_log_event(), just before calling
    do_apply_event(). We still check here to prevent future coding
    errors.
  */
  DBUG_ASSERT(rli->info_thd == ev_thd);

  /*
    If there is no locks taken, this is the first binrow event seen
    after the table map events.  We should then lock all the tables
    used in the transaction and proceed with execution of the actual
    event.
  */
  if (!ev_thd->lock)
  {
    /*
      Lock_tables() reads the contents of ev_thd->lex, so they must be
      initialized.

      We also call the mysql_reset_thd_for_next_command(), since this
      is the logical start of the next "statement". Note that this
      call might reset the value of current_stmt_binlog_format, so
      we need to do any changes to that value after this function.
    */
    lex_start(ev_thd);
    mysql_reset_thd_for_next_command(ev_thd);

    /*
      This is a row injection, so we flag the "statement" as
      such. Note that this code is called both when the slave does row
      injections and when the BINLOG statement is used to do row
      injections.
    */
    ev_thd->lex->set_stmt_row_injection();

    if (open_and_lock_tables(ev_thd, rli->tables_to_lock, FALSE, 0))
    {
      uint actual_error= ev_thd->stmt_da->sql_errno();
      if (ev_thd->is_slave_error || ev_thd->is_fatal_error)
      {
        /*
          Error reporting borrowed from Query_log_event with many excessive
          simplifications (we don't honour --slave-skip-errors)
        */
        rli->report(ERROR_LEVEL, actual_error,
                    "Error '%s' on opening tables",
                    (actual_error ? ev_thd->stmt_da->message() :
                     "unexpected success or fatal error"));
        ev_thd->is_slave_error= 1;
      }
      const_cast<Relay_log_info*>(rli)->slave_close_thread_tables(thd);
      DBUG_RETURN(actual_error);
    }

    /*
      When the open and locking succeeded, we check all tables to
      ensure that they still have the correct type.

      We can use a down cast here since we know that every table added
      to the tables_to_lock is a RPL_TABLE_LIST.
    */

    {
      RPL_TABLE_LIST *ptr= rli->tables_to_lock;
      for ( ; ptr ; ptr= static_cast<RPL_TABLE_LIST*>(ptr->next_global))
      {
        TABLE *conv_table;
        if (!ptr->m_tabledef.compatible_with(thd, const_cast<Relay_log_info*>(rli),
                                             ptr->table, &conv_table))
        {
          ev_thd->is_slave_error= 1;
          const_cast<Relay_log_info*>(rli)->slave_close_thread_tables(ev_thd);
          DBUG_RETURN(Old_rows_log_event::ERR_BAD_TABLE_DEF);
        }
        DBUG_PRINT("debug", ("Table: %s.%s is compatible with master"
                             " - conv_table: %p",
                             ptr->table->s->db.str,
                             ptr->table->s->table_name.str, conv_table));
        ptr->m_conv_table= conv_table;
      }
    }

    /*
      ... and then we add all the tables to the table map and remove
      them from tables to lock.

      We also invalidate the query cache for all the tables, since
      they will now be changed.

      TODO [/Matz]: Maybe the query cache should not be invalidated
      here? It might be that a table is not changed, even though it
      was locked for the statement.  We do know that each
      Old_rows_log_event contain at least one row, so after processing one
      Old_rows_log_event, we can invalidate the query cache for the
      associated table.
     */
    for (TABLE_LIST *ptr= rli->tables_to_lock ; ptr ; ptr= ptr->next_global)
    {
      const_cast<Relay_log_info*>(rli)->m_table_map.set_table(ptr->table_id, ptr->table);
    }
#ifdef HAVE_QUERY_CACHE
    query_cache.invalidate_locked_for_write(rli->tables_to_lock);
#endif
  }

  TABLE* table= const_cast<Relay_log_info*>(rli)->m_table_map.get_table(ev->m_table_id);

  if (table)
  {
    /*
      table == NULL means that this table should not be replicated
      (this was set up by Table_map_log_event::do_apply_event()
      which tested replicate-* rules).
    */

    /*
      It's not needed to set_time() but
      1) it continues the property that "Time" in SHOW PROCESSLIST shows how
      much slave is behind
      2) it will be needed when we allow replication from a table with no
      TIMESTAMP column to a table with one.
      So we call set_time(), like in SBR. Presently it changes nothing.
    */
    ev_thd->set_time((time_t)ev->when);
    /*
      There are a few flags that are replicated with each row event.
      Make sure to set/clear them before executing the main body of
      the event.
    */
    if (ev->get_flags(Old_rows_log_event::NO_FOREIGN_KEY_CHECKS_F))
        ev_thd->variables.option_bits|= OPTION_NO_FOREIGN_KEY_CHECKS;
    else
        ev_thd->variables.option_bits&= ~OPTION_NO_FOREIGN_KEY_CHECKS;

    if (ev->get_flags(Old_rows_log_event::RELAXED_UNIQUE_CHECKS_F))
        ev_thd->variables.option_bits|= OPTION_RELAXED_UNIQUE_CHECKS;
    else
        ev_thd->variables.option_bits&= ~OPTION_RELAXED_UNIQUE_CHECKS;
    /* A small test to verify that objects have consistent types */
    DBUG_ASSERT(sizeof(ev_thd->variables.option_bits) == sizeof(OPTION_RELAXED_UNIQUE_CHECKS));

    /*
      Now we are in a statement and will stay in a statement until we
      see a STMT_END_F.

      We set this flag here, before actually applying any rows, in
      case the SQL thread is stopped and we need to detect that we're
      inside a statement and halting abruptly might cause problems
      when restarting.
     */
    const_cast<Relay_log_info*>(rli)->set_flag(Relay_log_info::IN_STMT);

    error= do_before_row_operations(table);
    while (error == 0 && row_start < ev->m_rows_end)
    {
      uchar const *row_end= NULL;
      if ((error= do_prepare_row(ev_thd, rli, table, row_start, &row_end)))
        break; // We should perform the after-row operation even in
               // the case of error

      DBUG_ASSERT(row_end != NULL); // cannot happen
      DBUG_ASSERT(row_end <= ev->m_rows_end);

      /* in_use can have been set to NULL in close_tables_for_reopen */
      THD* old_thd= table->in_use;
      if (!table->in_use)
        table->in_use= ev_thd;
      error= do_exec_row(table);
      table->in_use = old_thd;
      switch (error)
      {
        /* Some recoverable errors */
      case HA_ERR_RECORD_CHANGED:
      case HA_ERR_KEY_NOT_FOUND:  /* Idempotency support: OK if
                                           tuple does not exist */
  error= 0;
      case 0:
  break;

      default:
  rli->report(ERROR_LEVEL, ev_thd->stmt_da->sql_errno(),
                    "Error in %s event: row application failed. %s",
                    ev->get_type_str(),
                    ev_thd->is_error() ? ev_thd->stmt_da->message() : "");
  thd->is_slave_error= 1;
  break;
      }

      row_start= row_end;
    }
    DBUG_EXECUTE_IF("stop_slave_middle_group",
                    const_cast<Relay_log_info*>(rli)->abort_slave= 1;);
    error= do_after_row_operations(table, error);
  }

  if (error)
  {                     /* error has occured during the transaction */
    rli->report(ERROR_LEVEL, ev_thd->stmt_da->sql_errno(),
                "Error in %s event: error during transaction execution "
                "on table %s.%s. %s",
                ev->get_type_str(), table->s->db.str,
                table->s->table_name.str,
                ev_thd->is_error() ? ev_thd->stmt_da->message() : "");

    /*
      If one day we honour --skip-slave-errors in row-based replication, and
      the error should be skipped, then we would clear mappings, rollback,
      close tables, but the slave SQL thread would not stop and then may
      assume the mapping is still available, the tables are still open...
      So then we should clear mappings/rollback/close here only if this is a
      STMT_END_F.
      For now we code, knowing that error is not skippable and so slave SQL
      thread is certainly going to stop.
      rollback at the caller along with sbr.
    */
    ev_thd->reset_current_stmt_binlog_format_row();
    const_cast<Relay_log_info*>(rli)->cleanup_context(ev_thd, error);
    ev_thd->is_slave_error= 1;
    DBUG_RETURN(error);
  }

  DBUG_RETURN(0);
}
#endif


#if !defined(MYSQL_CLIENT) && defined(HAVE_REPLICATION)

/*
  Check if there are more UNIQUE keys after the given key.
*/
static int
last_uniq_key(TABLE *table, uint keyno)
{
  while (++keyno < table->s->keys)
    if (table->key_info[keyno].flags & HA_NOSAME)
      return 0;
  return 1;
}


/*
  Compares table->record[0] and table->record[1]

  Returns TRUE if different.
*/
static bool record_compare(TABLE *table)
{
  /*
    Need to set the X bit and the filler bits in both records since
    there are engines that do not set it correctly.

    In addition, since MyISAM checks that one hasn't tampered with the
    record, it is necessary to restore the old bytes into the record
    after doing the comparison.

    TODO[record format ndb]: Remove it once NDB returns correct
    records. Check that the other engines also return correct records.
   */

  bool result= FALSE;
  uchar saved_x[2]= {0, 0}, saved_filler[2]= {0, 0};

  if (table->s->null_bytes > 0)
  {
    for (int i = 0 ; i < 2 ; ++i)
    { 
      /* 
        If we have an X bit then we need to take care of it.
      */
      if (!(table->s->db_options_in_use & HA_OPTION_PACK_RECORD))
      {
        saved_x[i]= table->record[i][0];
        table->record[i][0]|= 1U;
      }
      
      /*
         If (last_null_bit_pos == 0 && null_bytes > 1), then:

         X bit (if any) + N nullable fields + M Field_bit fields = 8 bits 

         Ie, the entire byte is used.
      */
      if (table->s->last_null_bit_pos > 0)
      {
        saved_filler[i]= table->record[i][table->s->null_bytes - 1];
        table->record[i][table->s->null_bytes - 1]|=
          256U - (1U << table->s->last_null_bit_pos);
      }
    }
  }

  if (table->s->blob_fields + table->s->varchar_fields == 0)
  {
    result= cmp_record(table,record[1]);
    goto record_compare_exit;
  }

  /* Compare null bits */
  if (memcmp(table->null_flags,
       table->null_flags+table->s->rec_buff_length,
       table->s->null_bytes))
  {
    result= TRUE;       // Diff in NULL value
    goto record_compare_exit;
  }

  /* Compare updated fields */
  for (Field **ptr=table->field ; *ptr ; ptr++)
  {
    if ((*ptr)->cmp_binary_offset(table->s->rec_buff_length))
    {
      result= TRUE;
      goto record_compare_exit;
    }
  }

record_compare_exit:
  /*
    Restore the saved bytes.

    TODO[record format ndb]: Remove this code once NDB returns the
    correct record format.
  */
  if (table->s->null_bytes > 0)
  {
    for (int i = 0 ; i < 2 ; ++i)
    {
      if (!(table->s->db_options_in_use & HA_OPTION_PACK_RECORD))
        table->record[i][0]= saved_x[i];

      if (table->s->last_null_bit_pos > 0)
        table->record[i][table->s->null_bytes - 1]= saved_filler[i];
    }
  }

  return result;
}


/*
  Copy "extra" columns from record[1] to record[0].

  Copy the extra fields that are not present on the master but are
  present on the slave from record[1] to record[0].  This is used
  after fetching a record that are to be updated, either inside
  replace_record() or as part of executing an update_row().
 */
static int
copy_extra_record_fields(TABLE *table,
                         size_t master_reclength,
                         my_ptrdiff_t master_fields)
{
  DBUG_ENTER("copy_extra_record_fields(table, master_reclen, master_fields)");
  DBUG_PRINT("info", ("Copying to 0x%lx "
                      "from field %lu at offset %lu "
                      "to field %d at offset %lu",
                      (long) table->record[0],
                      (ulong) master_fields, (ulong) master_reclength,
                      table->s->fields, table->s->reclength));
  /*
    Copying the extra fields of the slave that does not exist on
    master into record[0] (which are basically the default values).
  */

  if (table->s->fields < (uint) master_fields)
    DBUG_RETURN(0);

 DBUG_ASSERT(master_reclength <= table->s->reclength);
  if (master_reclength < table->s->reclength)
    memcpy(table->record[0] + master_reclength,
                table->record[1] + master_reclength,
                table->s->reclength - master_reclength);
    
  /*
    Bit columns are special.  We iterate over all the remaining
    columns and copy the "extra" bits to the new record.  This is
    not a very good solution: it should be refactored on
    opportunity.

    REFACTORING SUGGESTION (Matz).  Introduce a member function
    similar to move_field_offset() called copy_field_offset() to
    copy field values and implement it for all Field subclasses. Use
    this function to copy data from the found record to the record
    that are going to be inserted.

    The copy_field_offset() function need to be a virtual function,
    which in this case will prevent copying an entire range of
    fields efficiently.
  */
  {
    Field **field_ptr= table->field + master_fields;
    for ( ; *field_ptr ; ++field_ptr)
    {
      /*
        Set the null bit according to the values in record[1]
       */
      if ((*field_ptr)->maybe_null() &&
          (*field_ptr)->is_null_in_record(reinterpret_cast<uchar*>(table->record[1])))
        (*field_ptr)->set_null();
      else
        (*field_ptr)->set_notnull();

      /*
        Do the extra work for special columns.
       */
      switch ((*field_ptr)->real_type())
      {
      default:
        /* Nothing to do */
        break;

      case MYSQL_TYPE_BIT:
        Field_bit *f= static_cast<Field_bit*>(*field_ptr);
        if (f->bit_len > 0)
        {
          my_ptrdiff_t const offset= table->record[1] - table->record[0];
          uchar const bits=
            get_rec_bits(f->bit_ptr + offset, f->bit_ofs, f->bit_len);
          set_rec_bits(bits, f->bit_ptr, f->bit_ofs, f->bit_len);
        }
        break;
      }
    }
  }
  DBUG_RETURN(0);                                     // All OK
}


/*
  Replace the provided record in the database.

  SYNOPSIS
      replace_record()
      thd    Thread context for writing the record.
      table  Table to which record should be written.
      master_reclength
             Offset to first column that is not present on the master,
             alternatively the length of the record on the master
             side.

  RETURN VALUE
      Error code on failure, 0 on success.

  DESCRIPTION
      Similar to how it is done in mysql_insert(), we first try to do
      a ha_write_row() and of that fails due to duplicated keys (or
      indices), we do an ha_update_row() or a ha_delete_row() instead.
 */
static int
replace_record(THD *thd, TABLE *table,
               ulong const master_reclength,
               uint const master_fields)
{
  DBUG_ENTER("replace_record");
  DBUG_ASSERT(table != NULL && thd != NULL);

  int error;
  int keynum;
  auto_afree_ptr<char> key(NULL);

#ifndef DBUG_OFF
  DBUG_DUMP("record[0]", table->record[0], table->s->reclength);
  DBUG_PRINT_BITSET("debug", "write_set = %s", table->write_set);
  DBUG_PRINT_BITSET("debug", "read_set = %s", table->read_set);
#endif

  while ((error= table->file->ha_write_row(table->record[0])))
  {
    if (error == HA_ERR_LOCK_DEADLOCK || error == HA_ERR_LOCK_WAIT_TIMEOUT)
    {
      table->file->print_error(error, MYF(0)); /* to check at exec_relay_log_event */
      DBUG_RETURN(error);
    }
    if ((keynum= table->file->get_dup_key(error)) < 0)
    {
      table->file->print_error(error, MYF(0));
      /*
        We failed to retrieve the duplicate key
        - either because the error was not "duplicate key" error
        - or because the information which key is not available
      */
      DBUG_RETURN(error);
    }

    /*
       We need to retrieve the old row into record[1] to be able to
       either update or delete the offending record.  We either:

       - use ha_rnd_pos() with a row-id (available as dupp_row) to the
         offending row, if that is possible (MyISAM and Blackhole), or else

       - use ha_index_read_idx_map() with the key that is duplicated, to
         retrieve the offending row.
     */
    if (table->file->ha_table_flags() & HA_DUPLICATE_POS)
    {
      error= table->file->ha_rnd_pos(table->record[1], table->file->dup_ref);
      if (error)
      {
        DBUG_PRINT("info",("ha_rnd_pos() returns error %d",error));
        if (error == HA_ERR_RECORD_DELETED)
          error= HA_ERR_KEY_NOT_FOUND;
        table->file->print_error(error, MYF(0));
        DBUG_RETURN(error);
      }
    }
    else
    {
      if (table->file->extra(HA_EXTRA_FLUSH_CACHE))
      {
        DBUG_RETURN(my_errno);
      }

      if (key.get() == NULL)
      {
        key.assign(static_cast<char*>(my_alloca(table->s->max_unique_length)));
        if (key.get() == NULL)
          DBUG_RETURN(ENOMEM);
      }

      key_copy((uchar*)key.get(), table->record[0], table->key_info + keynum,
               0);
      error= table->file->ha_index_read_idx_map(table->record[1], keynum,
                                                (const uchar*)key.get(),
                                                HA_WHOLE_KEY,
                                                HA_READ_KEY_EXACT);
      if (error)
      {
        DBUG_PRINT("info", ("ha_index_read_idx_map() returns error %d", error));
        if (error == HA_ERR_RECORD_DELETED)
          error= HA_ERR_KEY_NOT_FOUND;
        table->file->print_error(error, MYF(0));
        DBUG_RETURN(error);
      }
    }

    /*
       Now, table->record[1] should contain the offending row.  That
       will enable us to update it or, alternatively, delete it (so
       that we can insert the new row afterwards).

       First we copy the columns into table->record[0] that are not
       present on the master from table->record[1], if there are any.
    */
    copy_extra_record_fields(table, master_reclength, master_fields);

    /*
       REPLACE is defined as either INSERT or DELETE + INSERT.  If
       possible, we can replace it with an UPDATE, but that will not
       work on InnoDB if FOREIGN KEY checks are necessary.

       I (Matz) am not sure of the reason for the last_uniq_key()
       check as, but I'm guessing that it's something along the
       following lines.

       Suppose that we got the duplicate key to be a key that is not
       the last unique key for the table and we perform an update:
       then there might be another key for which the unique check will
       fail, so we're better off just deleting the row and inserting
       the correct row.
     */
    if (last_uniq_key(table, keynum) &&
        !table->file->referenced_by_foreign_key())
    {
      error=table->file->ha_update_row(table->record[1],
                                       table->record[0]);
      if (error && error != HA_ERR_RECORD_IS_THE_SAME)
        table->file->print_error(error, MYF(0));
      else
        error= 0;
      DBUG_RETURN(error);
    }
    else
    {
      if ((error= table->file->ha_delete_row(table->record[1])))
      {
        table->file->print_error(error, MYF(0));
        DBUG_RETURN(error);
      }
      /* Will retry ha_write_row() with the offending row removed. */
    }
  }

  DBUG_RETURN(error);
}


/**
  Find the row given by 'key', if the table has keys, or else use a table scan
  to find (and fetch) the row.

  If the engine allows random access of the records, a combination of
  position() and rnd_pos() will be used.

  @param table Pointer to table to search
  @param key   Pointer to key to use for search, if table has key

  @pre <code>table->record[0]</code> shall contain the row to locate
  and <code>key</code> shall contain a key to use for searching, if
  the engine has a key.

  @post If the return value is zero, <code>table->record[1]</code>
  will contain the fetched row and the internal "cursor" will refer to
  the row. If the return value is non-zero,
  <code>table->record[1]</code> is undefined.  In either case,
  <code>table->record[0]</code> is undefined.

  @return Zero if the row was successfully fetched into
  <code>table->record[1]</code>, error code otherwise.
 */

static int find_and_fetch_row(TABLE *table, uchar *key)
{
  DBUG_ENTER("find_and_fetch_row(TABLE *table, uchar *key, uchar *record)");
  DBUG_PRINT("enter", ("table: 0x%lx, key: 0x%lx  record: 0x%lx",
           (long) table, (long) key, (long) table->record[1]));

  DBUG_ASSERT(table->in_use != NULL);

  DBUG_DUMP("record[0]", table->record[0], table->s->reclength);

  if ((table->file->ha_table_flags() & HA_PRIMARY_KEY_REQUIRED_FOR_POSITION) &&
      table->s->primary_key < MAX_KEY)
  {
    /*
      Use a more efficient method to fetch the record given by
      table->record[0] if the engine allows it.  We first compute a
      row reference using the position() member function (it will be
      stored in table->file->ref) and the use rnd_pos() to position
      the "cursor" (i.e., record[0] in this case) at the correct row.

      TODO: Add a check that the correct record has been fetched by
      comparing with the original record. Take into account that the
      record on the master and slave can be of different
      length. Something along these lines should work:

      ADD>>>  store_record(table,record[1]);
              int error= table->file->rnd_pos(table->record[0], table->file->ref);
      ADD>>>  DBUG_ASSERT(memcmp(table->record[1], table->record[0],
                                 table->s->reclength) == 0);

    */
    table->file->position(table->record[0]);
    int error= table->file->ha_rnd_pos(table->record[0], table->file->ref);
    /*
      ha_rnd_pos() returns the record in table->record[0], so we have to
      move it to table->record[1].
     */
    memcpy(table->record[1], table->record[0], table->s->reclength);
    DBUG_RETURN(error);
  }

  /* We need to retrieve all fields */
  /* TODO: Move this out from this function to main loop */
  table->use_all_columns();

  if (table->s->keys > 0)
  {
    int error;
    /* We have a key: search the table using the index */
    if (!table->file->inited && (error= table->file->ha_index_init(0, FALSE)))
      DBUG_RETURN(error);

  /*
    Don't print debug messages when running valgrind since they can
    trigger false warnings.
   */
#ifndef HAVE_purify
    DBUG_DUMP("table->record[0]", table->record[0], table->s->reclength);
    DBUG_DUMP("table->record[1]", table->record[1], table->s->reclength);
#endif

    /*
      We need to set the null bytes to ensure that the filler bit are
      all set when returning.  There are storage engines that just set
      the necessary bits on the bytes and don't set the filler bits
      correctly.
    */
    my_ptrdiff_t const pos=
      table->s->null_bytes > 0 ? table->s->null_bytes - 1 : 0;
    table->record[1][pos]= 0xFF;
    if ((error= table->file->ha_index_read_map(table->record[1], key, HA_WHOLE_KEY,
                                               HA_READ_KEY_EXACT)))
    {
      table->file->print_error(error, MYF(0));
      table->file->ha_index_end();
      DBUG_RETURN(error);
    }

  /*
    Don't print debug messages when running valgrind since they can
    trigger false warnings.
   */
#ifndef HAVE_purify
    DBUG_DUMP("table->record[0]", table->record[0], table->s->reclength);
    DBUG_DUMP("table->record[1]", table->record[1], table->s->reclength);
#endif
    /*
      Below is a minor "optimization".  If the key (i.e., key number
      0) has the HA_NOSAME flag set, we know that we have found the
      correct record (since there can be no duplicates); otherwise, we
      have to compare the record with the one found to see if it is
      the correct one.

      CAVEAT! This behaviour is essential for the replication of,
      e.g., the mysql.proc table since the correct record *shall* be
      found using the primary key *only*.  There shall be no
      comparison of non-PK columns to decide if the correct record is
      found.  I can see no scenario where it would be incorrect to
      chose the row to change only using a PK or an UNNI.
    */
    if (table->key_info->flags & HA_NOSAME)
    {
      table->file->ha_index_end();
      DBUG_RETURN(0);
    }

    while (record_compare(table))
    {
      int error;

      /*
        We need to set the null bytes to ensure that the filler bit
        are all set when returning.  There are storage engines that
        just set the necessary bits on the bytes and don't set the
        filler bits correctly.

        TODO[record format ndb]: Remove this code once NDB returns the
        correct record format.
      */
      if (table->s->null_bytes > 0)
      {
        table->record[1][table->s->null_bytes - 1]|=
          256U - (1U << table->s->last_null_bit_pos);
      }

      while ((error= table->file->ha_index_next(table->record[1])))
      {
        /* We just skip records that has already been deleted */
        if (error == HA_ERR_RECORD_DELETED)
          continue;
        table->file->print_error(error, MYF(0));
        table->file->ha_index_end();
        DBUG_RETURN(error);
      }
    }

    /*
      Have to restart the scan to be able to fetch the next row.
    */
    table->file->ha_index_end();
  }
  else
  {
    int restart_count= 0; // Number of times scanning has restarted from top
    int error;

    /* We don't have a key: search the table using ha_rnd_next() */
    if ((error= table->file->ha_rnd_init(1)))
      return error;

    /* Continue until we find the right record or have made a full loop */
    do
    {
  restart_ha_rnd_next:
      error= table->file->ha_rnd_next(table->record[1]);

      DBUG_DUMP("record[0]", table->record[0], table->s->reclength);
      DBUG_DUMP("record[1]", table->record[1], table->s->reclength);

      switch (error) {
      case 0:
        break;

      /*
        If the record was deleted, we pick the next one without doing
        any comparisons.
      */
      case HA_ERR_RECORD_DELETED:
        goto restart_ha_rnd_next;

      case HA_ERR_END_OF_FILE:
  if (++restart_count < 2)
    table->file->ha_rnd_init(1);
  break;

      default:
  table->file->print_error(error, MYF(0));
        DBUG_PRINT("info", ("Record not found"));
        table->file->ha_rnd_end();
  DBUG_RETURN(error);
      }
    }
    while (restart_count < 2 && record_compare(table));

    /*
      Have to restart the scan to be able to fetch the next row.
    */
    DBUG_PRINT("info", ("Record %sfound", restart_count == 2 ? "not " : ""));
    table->file->ha_rnd_end();

    DBUG_ASSERT(error == HA_ERR_END_OF_FILE || error == 0);
    DBUG_RETURN(error);
  }

  DBUG_RETURN(0);
}


/**********************************************************
  Row handling primitives for Write_rows_log_event_old
 **********************************************************/

int Write_rows_log_event_old::do_before_row_operations(TABLE *table)
{
  int error= 0;

  /*
    We are using REPLACE semantics and not INSERT IGNORE semantics
    when writing rows, that is: new rows replace old rows.  We need to
    inform the storage engine that it should use this behaviour.
  */

  /* Tell the storage engine that we are using REPLACE semantics. */
  thd->lex->duplicates= DUP_REPLACE;

  /*
    Pretend we're executing a REPLACE command: this is needed for
    InnoDB and NDB Cluster since they are not (properly) checking the
    lex->duplicates flag.
  */
  thd->lex->sql_command= SQLCOM_REPLACE;
  /* 
     Do not raise the error flag in case of hitting to an unique attribute
  */
  table->file->extra(HA_EXTRA_IGNORE_DUP_KEY);
  /* 
     NDB specific: update from ndb master wrapped as Write_rows
  */
  /*
    so that the event should be applied to replace slave's row
  */
  table->file->extra(HA_EXTRA_WRITE_CAN_REPLACE);
  /* 
     NDB specific: if update from ndb master wrapped as Write_rows
     does not find the row it's assumed idempotent binlog applying
     is taking place; don't raise the error.
  */
  table->file->extra(HA_EXTRA_IGNORE_NO_KEY);
  /*
    TODO: the cluster team (Tomas?) says that it's better if the engine knows
    how many rows are going to be inserted, then it can allocate needed memory
    from the start.
  */
  table->file->ha_start_bulk_insert(0);
  /*
    We need TIMESTAMP_NO_AUTO_SET otherwise ha_write_row() will not use fill
    any TIMESTAMP column with data from the row but instead will use
    the event's current time.
    As we replicate from TIMESTAMP to TIMESTAMP and slave has no extra
    columns, we know that all TIMESTAMP columns on slave will receive explicit
    data from the row, so TIMESTAMP_NO_AUTO_SET is ok.
    When we allow a table without TIMESTAMP to be replicated to a table having
    more columns including a TIMESTAMP column, or when we allow a TIMESTAMP
    column to be replicated into a BIGINT column and the slave's table has a
    TIMESTAMP column, then the slave's TIMESTAMP column will take its value
    from set_time() which we called earlier (consistent with SBR). And then in
    some cases we won't want TIMESTAMP_NO_AUTO_SET (will require some code to
    analyze if explicit data is provided for slave's TIMESTAMP columns).
  */
  table->timestamp_field_type= TIMESTAMP_NO_AUTO_SET;
  return error;
}


int Write_rows_log_event_old::do_after_row_operations(TABLE *table, int error)
{
  int local_error= 0;
  table->file->extra(HA_EXTRA_NO_IGNORE_DUP_KEY);
  table->file->extra(HA_EXTRA_WRITE_CANNOT_REPLACE);
  /*
    reseting the extra with 
    table->file->extra(HA_EXTRA_NO_IGNORE_NO_KEY); 
    fires bug#27077
    todo: explain or fix
  */
  if ((local_error= table->file->ha_end_bulk_insert()))
  {
    table->file->print_error(local_error, MYF(0));
  }
  return error? error : local_error;
}


int
Write_rows_log_event_old::do_prepare_row(THD *thd_arg,
                                         Relay_log_info const *rli,
                                         TABLE *table,
                                         uchar const *row_start,
                                         uchar const **row_end)
{
  DBUG_ASSERT(table != NULL);
  DBUG_ASSERT(row_start && row_end);

  int error;
  error= unpack_row_old(const_cast<Relay_log_info*>(rli),
                        table, m_width, table->record[0],
                        row_start, &m_cols, row_end, &m_master_reclength,
                        table->write_set, PRE_GA_WRITE_ROWS_EVENT);
  bitmap_copy(table->read_set, table->write_set);
  return error;
}


int Write_rows_log_event_old::do_exec_row(TABLE *table)
{
  DBUG_ASSERT(table != NULL);
  int error= replace_record(thd, table, m_master_reclength, m_width);
  return error;
}


/**********************************************************
  Row handling primitives for Delete_rows_log_event_old
 **********************************************************/

int Delete_rows_log_event_old::do_before_row_operations(TABLE *table)
{
  DBUG_ASSERT(m_memory == NULL);

  if ((table->file->ha_table_flags() & HA_PRIMARY_KEY_REQUIRED_FOR_POSITION) &&
      table->s->primary_key < MAX_KEY)
  {
    /*
      We don't need to allocate any memory for m_after_image and
      m_key since they are not used.
    */
    return 0;
  }

  int error= 0;

  if (table->s->keys > 0)
  {
    m_memory= (uchar*) my_multi_malloc(MYF(MY_WME),
                                       &m_after_image,
                                       (uint) table->s->reclength,
                                       &m_key,
                                       (uint) table->key_info->key_length,
                                       NullS);
  }
  else
  {
    m_after_image= (uchar*) my_malloc(table->s->reclength, MYF(MY_WME));
    m_memory= (uchar*)m_after_image;
    m_key= NULL;
  }
  if (!m_memory)
    return HA_ERR_OUT_OF_MEM;

  return error;
}


int Delete_rows_log_event_old::do_after_row_operations(TABLE *table, int error)
{
  /*error= ToDo:find out what this should really be, this triggers close_scan in nbd, returning error?*/
  table->file->ha_index_or_rnd_end();
  my_free(m_memory); // Free for multi_malloc
  m_memory= NULL;
  m_after_image= NULL;
  m_key= NULL;

  return error;
}


int
Delete_rows_log_event_old::do_prepare_row(THD *thd_arg,
                                          Relay_log_info const *rli,
                                          TABLE *table,
                                          uchar const *row_start,
                                          uchar const **row_end)
{
  int error;
  DBUG_ASSERT(row_start && row_end);
  /*
    This assertion actually checks that there is at least as many
    columns on the slave as on the master.
  */
  DBUG_ASSERT(table->s->fields >= m_width);

  error= unpack_row_old(const_cast<Relay_log_info*>(rli),
                        table, m_width, table->record[0],
                        row_start, &m_cols, row_end, &m_master_reclength,
                        table->read_set, PRE_GA_DELETE_ROWS_EVENT);
  /*
    If we will access rows using the random access method, m_key will
    be set to NULL, so we do not need to make a key copy in that case.
   */
  if (m_key)
  {
    KEY *const key_info= table->key_info;

    key_copy(m_key, table->record[0], key_info, 0);
  }

  return error;
}


int Delete_rows_log_event_old::do_exec_row(TABLE *table)
{
  int error;
  DBUG_ASSERT(table != NULL);

  if (!(error= ::find_and_fetch_row(table, m_key)))
  { 
    /*
      Now we should have the right row to delete.  We are using
      record[0] since it is guaranteed to point to a record with the
      correct value.
    */
    error= table->file->ha_delete_row(table->record[0]);
  }
  return error;
}


/**********************************************************
  Row handling primitives for Update_rows_log_event_old
 **********************************************************/

int Update_rows_log_event_old::do_before_row_operations(TABLE *table)
{
  DBUG_ASSERT(m_memory == NULL);

  int error= 0;

  if (table->s->keys > 0)
  {
    m_memory= (uchar*) my_multi_malloc(MYF(MY_WME),
                                       &m_after_image,
                                       (uint) table->s->reclength,
                                       &m_key,
                                       (uint) table->key_info->key_length,
                                       NullS);
  }
  else
  {
    m_after_image= (uchar*) my_malloc(table->s->reclength, MYF(MY_WME));
    m_memory= m_after_image;
    m_key= NULL;
  }
  if (!m_memory)
    return HA_ERR_OUT_OF_MEM;

  table->timestamp_field_type= TIMESTAMP_NO_AUTO_SET;

  return error;
}


int Update_rows_log_event_old::do_after_row_operations(TABLE *table, int error)
{
  /*error= ToDo:find out what this should really be, this triggers close_scan in nbd, returning error?*/
  table->file->ha_index_or_rnd_end();
  my_free(m_memory);
  m_memory= NULL;
  m_after_image= NULL;
  m_key= NULL;

  return error;
}


int Update_rows_log_event_old::do_prepare_row(THD *thd_arg,
                                              Relay_log_info const *rli,
                                              TABLE *table,
                                              uchar const *row_start,
                                              uchar const **row_end)
{
  int error;
  DBUG_ASSERT(row_start && row_end);
  /*
    This assertion actually checks that there is at least as many
    columns on the slave as on the master.
  */
  DBUG_ASSERT(table->s->fields >= m_width);

  /* record[0] is the before image for the update */
  error= unpack_row_old(const_cast<Relay_log_info*>(rli),
                        table, m_width, table->record[0],
                        row_start, &m_cols, row_end, &m_master_reclength,
                        table->read_set, PRE_GA_UPDATE_ROWS_EVENT);
  row_start = *row_end;
  /* m_after_image is the after image for the update */
  error= unpack_row_old(const_cast<Relay_log_info*>(rli),
                        table, m_width, m_after_image,
                        row_start, &m_cols, row_end, &m_master_reclength,
                        table->write_set, PRE_GA_UPDATE_ROWS_EVENT);

  DBUG_DUMP("record[0]", table->record[0], table->s->reclength);
  DBUG_DUMP("m_after_image", m_after_image, table->s->reclength);

  /*
    If we will access rows using the random access method, m_key will
    be set to NULL, so we do not need to make a key copy in that case.
   */
  if (m_key)
  {
    KEY *const key_info= table->key_info;

    key_copy(m_key, table->record[0], key_info, 0);
  }

  return error;
}


int Update_rows_log_event_old::do_exec_row(TABLE *table)
{
  DBUG_ASSERT(table != NULL);

  int error= ::find_and_fetch_row(table, m_key);
  if (error)
    return error;

  /*
    We have to ensure that the new record (i.e., the after image) is
    in record[0] and the old record (i.e., the before image) is in
    record[1].  This since some storage engines require this (for
    example, the partition engine).

    Since find_and_fetch_row() puts the fetched record (i.e., the old
    record) in record[1], we can keep it there. We put the new record
    (i.e., the after image) into record[0], and copy the fields that
    are on the slave (i.e., in record[1]) into record[0], effectively
    overwriting the default values that where put there by the
    unpack_row() function.
  */
  memcpy(table->record[0], m_after_image, table->s->reclength);
  copy_extra_record_fields(table, m_master_reclength, m_width);

  /*
    Now we have the right row to update.  The old row (the one we're
    looking for) is in record[1] and the new row has is in record[0].
    We also have copied the original values already in the slave's
    database into the after image delivered from the master.
  */
  error= table->file->ha_update_row(table->record[1], table->record[0]);
  if (error == HA_ERR_RECORD_IS_THE_SAME)
    error= 0;

  return error;
}

#endif


/**************************************************************************
	Rows_log_event member functions
**************************************************************************/

#ifndef MYSQL_CLIENT
Old_rows_log_event::Old_rows_log_event(THD *thd_arg, TABLE *tbl_arg, ulong tid,
                                       MY_BITMAP const *cols,
                                       bool is_transactional)
  : Log_event(thd_arg, 0, is_transactional),
    m_row_count(0),
    m_table(tbl_arg),
    m_table_id(tid),
    m_width(tbl_arg ? tbl_arg->s->fields : 1),
    m_rows_buf(0), m_rows_cur(0), m_rows_end(0), m_flags(0) 
#ifdef HAVE_REPLICATION
    , m_curr_row(NULL), m_curr_row_end(NULL), m_key(NULL)
#endif
{

  // This constructor should not be reached.
  assert(0);

  /*
    We allow a special form of dummy event when the table, and cols
    are null and the table id is ~0UL.  This is a temporary
    solution, to be able to terminate a started statement in the
    binary log: the extraneous events will be removed in the future.
   */
  DBUG_ASSERT((tbl_arg && tbl_arg->s && tid != ~0UL) ||
              (!tbl_arg && !cols && tid == ~0UL));

  if (thd_arg->variables.option_bits & OPTION_NO_FOREIGN_KEY_CHECKS)
      set_flags(NO_FOREIGN_KEY_CHECKS_F);
  if (thd_arg->variables.option_bits & OPTION_RELAXED_UNIQUE_CHECKS)
      set_flags(RELAXED_UNIQUE_CHECKS_F);
  /* if bitmap_init fails, caught in is_valid() */
  if (likely(!bitmap_init(&m_cols,
                          m_width <= sizeof(m_bitbuf)*8 ? m_bitbuf : NULL,
                          m_width,
                          false)))
  {
    /* Cols can be zero if this is a dummy binrows event */
    if (likely(cols != NULL))
    {
      memcpy(m_cols.bitmap, cols->bitmap, no_bytes_in_map(cols));
      create_last_word_mask(&m_cols);
    }
  }
  else
  {
    // Needed because bitmap_init() does not set it to null on failure
    m_cols.bitmap= 0;
  }
}
#endif


Old_rows_log_event::Old_rows_log_event(const char *buf, uint event_len,
                                       Log_event_type event_type,
                                       const Format_description_log_event
                                       *description_event)
  : Log_event(buf, description_event),
    m_row_count(0),
#ifndef MYSQL_CLIENT
    m_table(NULL),
#endif
    m_table_id(0), m_rows_buf(0), m_rows_cur(0), m_rows_end(0)
#if !defined(MYSQL_CLIENT) && defined(HAVE_REPLICATION)
    , m_curr_row(NULL), m_curr_row_end(NULL), m_key(NULL)
#endif
{
  DBUG_ENTER("Old_rows_log_event::Old_Rows_log_event(const char*,...)");
  uint8 const common_header_len= description_event->common_header_len;
  uint8 const post_header_len= description_event->post_header_len[event_type-1];

  DBUG_PRINT("enter",("event_len: %u  common_header_len: %d  "
		      "post_header_len: %d",
		      event_len, common_header_len,
		      post_header_len));

  const char *post_start= buf + common_header_len;
  DBUG_DUMP("post_header", (uchar*) post_start, post_header_len);
  post_start+= RW_MAPID_OFFSET;
  if (post_header_len == 6)
  {
    /* Master is of an intermediate source tree before 5.1.4. Id is 4 bytes */
    m_table_id= uint4korr(post_start);
    post_start+= 4;
  }
  else
  {
    m_table_id= (ulong) uint6korr(post_start);
    post_start+= RW_FLAGS_OFFSET;
  }

  m_flags= uint2korr(post_start);

  uchar const *const var_start=
    (const uchar *)buf + common_header_len + post_header_len;
  uchar const *const ptr_width= var_start;
  uchar *ptr_after_width= (uchar*) ptr_width;
  DBUG_PRINT("debug", ("Reading from %p", ptr_after_width));
  m_width = net_field_length(&ptr_after_width);
  DBUG_PRINT("debug", ("m_width=%lu", m_width));
  /* if bitmap_init fails, catched in is_valid() */
  if (likely(!bitmap_init(&m_cols,
                          m_width <= sizeof(m_bitbuf)*8 ? m_bitbuf : NULL,
                          m_width,
                          false)))
  {
    DBUG_PRINT("debug", ("Reading from %p", ptr_after_width));
    memcpy(m_cols.bitmap, ptr_after_width, (m_width + 7) / 8);
    create_last_word_mask(&m_cols);
    ptr_after_width+= (m_width + 7) / 8;
    DBUG_DUMP("m_cols", (uchar*) m_cols.bitmap, no_bytes_in_map(&m_cols));
  }
  else
  {
    // Needed because bitmap_init() does not set it to null on failure
    m_cols.bitmap= NULL;
    DBUG_VOID_RETURN;
  }

  const uchar* const ptr_rows_data= (const uchar*) ptr_after_width;
  size_t const data_size= event_len - (ptr_rows_data - (const uchar *) buf);
  DBUG_PRINT("info",("m_table_id: %lu  m_flags: %d  m_width: %lu  data_size: %lu",
                     m_table_id, m_flags, m_width, (ulong) data_size));
  DBUG_DUMP("rows_data", (uchar*) ptr_rows_data, data_size);

  m_rows_buf= (uchar*) my_malloc(data_size, MYF(MY_WME));
  if (likely((bool)m_rows_buf))
  {
#if !defined(MYSQL_CLIENT) && defined(HAVE_REPLICATION)
    m_curr_row= m_rows_buf;
#endif
    m_rows_end= m_rows_buf + data_size;
    m_rows_cur= m_rows_end;
    memcpy(m_rows_buf, ptr_rows_data, data_size);
  }
  else
    m_cols.bitmap= 0; // to not free it

  DBUG_VOID_RETURN;
}


Old_rows_log_event::~Old_rows_log_event()
{
  if (m_cols.bitmap == m_bitbuf) // no my_malloc happened
    m_cols.bitmap= 0; // so no my_free in bitmap_free
  bitmap_free(&m_cols); // To pair with bitmap_init().
  my_free(m_rows_buf);
}


int Old_rows_log_event::get_data_size()
{
  uchar buf[sizeof(m_width)+1];
  uchar *end= net_store_length(buf, (m_width + 7) / 8);

  DBUG_EXECUTE_IF("old_row_based_repl_4_byte_map_id_master",
                  return 6 + no_bytes_in_map(&m_cols) + (end - buf) +
                  (m_rows_cur - m_rows_buf););
  int data_size= ROWS_HEADER_LEN;
  data_size+= no_bytes_in_map(&m_cols);
  data_size+= (uint) (end - buf);

  data_size+= (uint) (m_rows_cur - m_rows_buf);
  return data_size;
}


#ifndef MYSQL_CLIENT
int Old_rows_log_event::do_add_row_data(uchar *row_data, size_t length)
{
  /*
    When the table has a primary key, we would probably want, by default, to
    log only the primary key value instead of the entire "before image". This
    would save binlog space. TODO
  */
  DBUG_ENTER("Old_rows_log_event::do_add_row_data");
  DBUG_PRINT("enter", ("row_data: 0x%lx  length: %lu", (ulong) row_data,
                       (ulong) length));
  /*
    Don't print debug messages when running valgrind since they can
    trigger false warnings.
   */
#ifndef HAVE_purify
  DBUG_DUMP("row_data", row_data, min(length, 32));
#endif

  DBUG_ASSERT(m_rows_buf <= m_rows_cur);
  DBUG_ASSERT(!m_rows_buf || (m_rows_end && m_rows_buf < m_rows_end));
  DBUG_ASSERT(m_rows_cur <= m_rows_end);

  /* The cast will always work since m_rows_cur <= m_rows_end */
  if (static_cast<size_t>(m_rows_end - m_rows_cur) <= length)
  {
    size_t const block_size= 1024;
    my_ptrdiff_t const cur_size= m_rows_cur - m_rows_buf;
    my_ptrdiff_t const new_alloc= 
        block_size * ((cur_size + length + block_size - 1) / block_size);

    uchar* const new_buf= (uchar*)my_realloc((uchar*)m_rows_buf, (uint) new_alloc,
                                           MYF(MY_ALLOW_ZERO_PTR|MY_WME));
    if (unlikely(!new_buf))
      DBUG_RETURN(HA_ERR_OUT_OF_MEM);

    /* If the memory moved, we need to move the pointers */
    if (new_buf != m_rows_buf)
    {
      m_rows_buf= new_buf;
      m_rows_cur= m_rows_buf + cur_size;
    }

    /*
       The end pointer should always be changed to point to the end of
       the allocated memory.
    */
    m_rows_end= m_rows_buf + new_alloc;
  }

  DBUG_ASSERT(m_rows_cur + length <= m_rows_end);
  memcpy(m_rows_cur, row_data, length);
  m_rows_cur+= length;
  m_row_count++;
  DBUG_RETURN(0);
}
#endif


#if !defined(MYSQL_CLIENT) && defined(HAVE_REPLICATION)
int Old_rows_log_event::do_apply_event(Relay_log_info const *rli)
{
  DBUG_ENTER("Old_rows_log_event::do_apply_event(Relay_log_info*)");
  int error= 0;

  /*
    If m_table_id == ~0UL, then we have a dummy event that does not
    contain any data.  In that case, we just remove all tables in the
    tables_to_lock list, close the thread tables, and return with
    success.
   */
  if (m_table_id == ~0UL)
  {
    /*
       This one is supposed to be set: just an extra check so that
       nothing strange has happened.
     */
    DBUG_ASSERT(get_flags(STMT_END_F));

    const_cast<Relay_log_info*>(rli)->slave_close_thread_tables(thd);
    thd->clear_error();
    DBUG_RETURN(0);
  }

  /*
    'thd' has been set by exec_relay_log_event(), just before calling
    do_apply_event(). We still check here to prevent future coding
    errors.
  */
  DBUG_ASSERT(rli->info_thd == thd);

  /*
    If there is no locks taken, this is the first binrow event seen
    after the table map events.  We should then lock all the tables
    used in the transaction and proceed with execution of the actual
    event.
  */
  if (!thd->lock)
  {
    /*
      lock_tables() reads the contents of thd->lex, so they must be
      initialized. Contrary to in
      Table_map_log_event::do_apply_event() we don't call
      mysql_init_query() as that may reset the binlog format.
    */
    lex_start(thd);

    if ((error= lock_tables(thd, rli->tables_to_lock,
                               rli->tables_to_lock_count, 0)))
    {
      if (thd->is_slave_error || thd->is_fatal_error)
      {
        /*
          Error reporting borrowed from Query_log_event with many excessive
          simplifications (we don't honour --slave-skip-errors)
        */
        uint actual_error= thd->net.last_errno;
        rli->report(ERROR_LEVEL, actual_error,
                    "Error '%s' in %s event: when locking tables",
                    (actual_error ? thd->net.last_error :
                     "unexpected success or fatal error"),
                    get_type_str());
        thd->is_fatal_error= 1;
      }
      else
      {
        rli->report(ERROR_LEVEL, error,
                    "Error in %s event: when locking tables",
                    get_type_str());
      }
      const_cast<Relay_log_info*>(rli)->slave_close_thread_tables(thd);
      DBUG_RETURN(error);
    }

    /*
      When the open and locking succeeded, we check all tables to
      ensure that they still have the correct type.

      We can use a down cast here since we know that every table added
      to the tables_to_lock is a RPL_TABLE_LIST.
    */

    {
      RPL_TABLE_LIST *ptr= rli->tables_to_lock;
      for ( ; ptr ; ptr= static_cast<RPL_TABLE_LIST*>(ptr->next_global))
      {
        TABLE *conv_table;
        if (ptr->m_tabledef.compatible_with(thd, const_cast<Relay_log_info*>(rli),
                                            ptr->table, &conv_table))
        {
          thd->is_slave_error= 1;
          const_cast<Relay_log_info*>(rli)->slave_close_thread_tables(thd);
          DBUG_RETURN(ERR_BAD_TABLE_DEF);
        }
        ptr->m_conv_table= conv_table;
      }
    }

    /*
      ... and then we add all the tables to the table map but keep
      them in the tables to lock list.


      We also invalidate the query cache for all the tables, since
      they will now be changed.

      TODO [/Matz]: Maybe the query cache should not be invalidated
      here? It might be that a table is not changed, even though it
      was locked for the statement.  We do know that each
      Old_rows_log_event contain at least one row, so after processing one
      Old_rows_log_event, we can invalidate the query cache for the
      associated table.
     */
    for (TABLE_LIST *ptr= rli->tables_to_lock ; ptr ; ptr= ptr->next_global)
    {
      const_cast<Relay_log_info*>(rli)->m_table_map.set_table(ptr->table_id, ptr->table);
    }
#ifdef HAVE_QUERY_CACHE
    query_cache.invalidate_locked_for_write(rli->tables_to_lock);
#endif
  }

  TABLE* 
    table= 
    m_table= const_cast<Relay_log_info*>(rli)->m_table_map.get_table(m_table_id);

  if (table)
  {
    /*
      table == NULL means that this table should not be replicated
      (this was set up by Table_map_log_event::do_apply_event()
      which tested replicate-* rules).
    */

    /*
      It's not needed to set_time() but
      1) it continues the property that "Time" in SHOW PROCESSLIST shows how
      much slave is behind
      2) it will be needed when we allow replication from a table with no
      TIMESTAMP column to a table with one.
      So we call set_time(), like in SBR. Presently it changes nothing.
    */
    thd->set_time((time_t)when);
    /*
      There are a few flags that are replicated with each row event.
      Make sure to set/clear them before executing the main body of
      the event.
    */
    if (get_flags(NO_FOREIGN_KEY_CHECKS_F))
        thd->variables.option_bits|= OPTION_NO_FOREIGN_KEY_CHECKS;
    else
        thd->variables.option_bits&= ~OPTION_NO_FOREIGN_KEY_CHECKS;

    if (get_flags(RELAXED_UNIQUE_CHECKS_F))
        thd->variables.option_bits|= OPTION_RELAXED_UNIQUE_CHECKS;
    else
        thd->variables.option_bits&= ~OPTION_RELAXED_UNIQUE_CHECKS;
    /* A small test to verify that objects have consistent types */
    DBUG_ASSERT(sizeof(thd->variables.option_bits) == sizeof(OPTION_RELAXED_UNIQUE_CHECKS));

    /*
      Now we are in a statement and will stay in a statement until we
      see a STMT_END_F.

      We set this flag here, before actually applying any rows, in
      case the SQL thread is stopped and we need to detect that we're
      inside a statement and halting abruptly might cause problems
      when restarting.
     */
    const_cast<Relay_log_info*>(rli)->set_flag(Relay_log_info::IN_STMT);

     if ( m_width == table->s->fields && bitmap_is_set_all(&m_cols))
      set_flags(COMPLETE_ROWS_F);

    /* 
      Set tables write and read sets.
      
      Read_set contains all slave columns (in case we are going to fetch
      a complete record from slave)
      
      Write_set equals the m_cols bitmap sent from master but it can be 
      longer if slave has extra columns. 
     */ 

    DBUG_PRINT_BITSET("debug", "Setting table's write_set from: %s", &m_cols);
    
    bitmap_set_all(table->read_set);
    bitmap_set_all(table->write_set);
    if (!get_flags(COMPLETE_ROWS_F))
      bitmap_intersect(table->write_set,&m_cols);

    // Do event specific preparations 
    
    error= do_before_row_operations(rli);

    // row processing loop

    while (error == 0 && m_curr_row < m_rows_end)
    {
      /* in_use can have been set to NULL in close_tables_for_reopen */
      THD* old_thd= table->in_use;
      if (!table->in_use)
        table->in_use= thd;

      error= do_exec_row(rli);

      DBUG_PRINT("info", ("error: %d", error));
      DBUG_ASSERT(error != HA_ERR_RECORD_DELETED);

      table->in_use = old_thd;
      switch (error)
      {
      case 0:
	break;

      /* Some recoverable errors */
      case HA_ERR_RECORD_CHANGED:
      case HA_ERR_KEY_NOT_FOUND:	/* Idempotency support: OK if
                                           tuple does not exist */
        error= 0;
        break;

      default:
	rli->report(ERROR_LEVEL, thd->net.last_errno,
                    "Error in %s event: row application failed. %s",
                    get_type_str(),
                    thd->net.last_error ? thd->net.last_error : "");
       thd->is_slave_error= 1;
	break;
      }

      /*
       If m_curr_row_end  was not set during event execution (e.g., because
       of errors) we can't proceed to the next row. If the error is transient
       (i.e., error==0 at this point) we must call unpack_current_row() to set 
       m_curr_row_end.
      */ 
   
      DBUG_PRINT("info", ("error: %d", error));
      DBUG_PRINT("info", ("curr_row: 0x%lu; curr_row_end: 0x%lu; rows_end: 0x%lu",
                          (ulong) m_curr_row, (ulong) m_curr_row_end, (ulong) m_rows_end));

      if (!m_curr_row_end && !error)
        unpack_current_row(rli);
  
      // at this moment m_curr_row_end should be set
      DBUG_ASSERT(error || m_curr_row_end != NULL); 
      DBUG_ASSERT(error || m_curr_row < m_curr_row_end);
      DBUG_ASSERT(error || m_curr_row_end <= m_rows_end);
  
      m_curr_row= m_curr_row_end;
 
    } // row processing loop

    DBUG_EXECUTE_IF("stop_slave_middle_group",
                    const_cast<Relay_log_info*>(rli)->abort_slave= 1;);
    error= do_after_row_operations(rli, error);
  } // if (table)

  if (error)
  {                     /* error has occured during the transaction */
    rli->report(ERROR_LEVEL, thd->net.last_errno,
                "Error in %s event: error during transaction execution "
                "on table %s.%s. %s",
                get_type_str(), table->s->db.str,
                table->s->table_name.str,
                thd->net.last_error ? thd->net.last_error : "");

    /*
      If one day we honour --skip-slave-errors in row-based replication, and
      the error should be skipped, then we would clear mappings, rollback,
      close tables, but the slave SQL thread would not stop and then may
      assume the mapping is still available, the tables are still open...
      So then we should clear mappings/rollback/close here only if this is a
      STMT_END_F.
      For now we code, knowing that error is not skippable and so slave SQL
      thread is certainly going to stop.
      rollback at the caller along with sbr.
    */
    thd->reset_current_stmt_binlog_format_row();
    const_cast<Relay_log_info*>(rli)->cleanup_context(thd, error);
    thd->is_slave_error= 1;
    DBUG_RETURN(error);
  }

  /*
    This code would ideally be placed in do_update_pos() instead, but
    since we have no access to table there, we do the setting of
    last_event_start_time here instead.
  */
  if (table && (table->s->primary_key == MAX_KEY) &&
      !use_trans_cache() && get_flags(STMT_END_F) == RLE_NO_FLAGS)
  {
    /*
      ------------ Temporary fix until WL#2975 is implemented ---------

      This event is not the last one (no STMT_END_F). If we stop now
      (in case of terminate_slave_thread()), how will we restart? We
      have to restart from Table_map_log_event, but as this table is
      not transactional, the rows already inserted will still be
      present, and idempotency is not guaranteed (no PK) so we risk
      that repeating leads to double insert. So we desperately try to
      continue, hope we'll eventually leave this buggy situation (by
      executing the final Old_rows_log_event). If we are in a hopeless
      wait (reached end of last relay log and nothing gets appended
      there), we timeout after one minute, and notify DBA about the
      problem.  When WL#2975 is implemented, just remove the member
      Relay_log_info::last_event_start_time and all its occurrences.
    */
    const_cast<Relay_log_info*>(rli)->last_event_start_time= my_time(0);
  }

  if (get_flags(STMT_END_F))
  {
    /*
      This is the end of a statement or transaction, so close (and
      unlock) the tables we opened when processing the
      Table_map_log_event starting the statement.

      OBSERVER.  This will clear *all* mappings, not only those that
      are open for the table. There is not good handle for on-close
      actions for tables.

      NOTE. Even if we have no table ('table' == 0) we still need to be
      here, so that we increase the group relay log position. If we didn't, we
      could have a group relay log position which lags behind "forever"
      (assume the last master's transaction is ignored by the slave because of
      replicate-ignore rules).
    */
    int binlog_error= thd->binlog_flush_pending_rows_event(TRUE);

    /*
      If this event is not in a transaction, the call below will, if some
      transactional storage engines are involved, commit the statement into
      them and flush the pending event to binlog.
      If this event is in a transaction, the call will do nothing, but a
      Xid_log_event will come next which will, if some transactional engines
      are involved, commit the transaction and flush the pending event to the
      binlog.
    */
    if ((error= (binlog_error ? trans_rollback_stmt(thd) : trans_commit_stmt(thd))))
      rli->report(ERROR_LEVEL, error,
                  "Error in %s event: commit of row events failed, "
                  "table `%s`.`%s`",
                  get_type_str(), m_table->s->db.str,
                  m_table->s->table_name.str);
    error|= binlog_error;

    /*
      Now what if this is not a transactional engine? we still need to
      flush the pending event to the binlog; we did it with
      thd->binlog_flush_pending_rows_event(). Note that we imitate
      what is done for real queries: a call to
      ha_autocommit_or_rollback() (sometimes only if involves a
      transactional engine), and a call to be sure to have the pending
      event flushed.
    */

    thd->reset_current_stmt_binlog_format_row();
    const_cast<Relay_log_info*>(rli)->cleanup_context(thd, 0);
  }

  DBUG_RETURN(error);
}


Log_event::enum_skip_reason
Old_rows_log_event::do_shall_skip(Relay_log_info *rli)
{
  /*
    If the slave skip counter is 1 and this event does not end a
    statement, then we should not start executing on the next event.
    Otherwise, we defer the decision to the normal skipping logic.
  */
  if (rli->slave_skip_counter == 1 && !get_flags(STMT_END_F))
    return Log_event::EVENT_SKIP_IGNORE;
  else
    return Log_event::do_shall_skip(rli);
}

int
Old_rows_log_event::do_update_pos(Relay_log_info *rli)
{
  DBUG_ENTER("Old_rows_log_event::do_update_pos");
  int error= 0;

  DBUG_PRINT("info", ("flags: %s",
                      get_flags(STMT_END_F) ? "STMT_END_F " : ""));

  if (get_flags(STMT_END_F))
  {
    /*
      Indicate that a statement is finished.
      Step the group log position if we are not in a transaction,
      otherwise increase the event log position.
     */
    rli->stmt_done(log_pos);
    /*
      Clear any errors in thd->net.last_err*. It is not known if this is
      needed or not. It is believed that any errors that may exist in
      thd->net.last_err* are allowed. Examples of errors are "key not
      found", which is produced in the test case rpl_row_conflicts.test
    */
    thd->clear_error();
  }
  else
  {
    rli->inc_event_relay_log_pos();
  }

  DBUG_RETURN(error);
}

#endif /* !defined(MYSQL_CLIENT) && defined(HAVE_REPLICATION) */


#ifndef MYSQL_CLIENT
bool Old_rows_log_event::write_data_header(IO_CACHE *file)
{
  uchar buf[ROWS_HEADER_LEN];	// No need to init the buffer

  // This method should not be reached.
  assert(0);

  DBUG_ASSERT(m_table_id != ~0UL);
  DBUG_EXECUTE_IF("old_row_based_repl_4_byte_map_id_master",
                  {
                    int4store(buf + 0, m_table_id);
                    int2store(buf + 4, m_flags);
                    return (my_b_safe_write(file, buf, 6));
                  });
  int6store(buf + RW_MAPID_OFFSET, (ulonglong)m_table_id);
  int2store(buf + RW_FLAGS_OFFSET, m_flags);
  return (my_b_safe_write(file, buf, ROWS_HEADER_LEN));
}


bool Old_rows_log_event::write_data_body(IO_CACHE*file)
{
  /*
     Note that this should be the number of *bits*, not the number of
     bytes.
  */
  uchar sbuf[sizeof(m_width)];
  my_ptrdiff_t const data_size= m_rows_cur - m_rows_buf;

  // This method should not be reached.
  assert(0);

  bool res= false;
  uchar *const sbuf_end= net_store_length(sbuf, (size_t) m_width);
  DBUG_ASSERT(static_cast<size_t>(sbuf_end - sbuf) <= sizeof(sbuf));

  DBUG_DUMP("m_width", sbuf, (size_t) (sbuf_end - sbuf));
  res= res || my_b_safe_write(file, sbuf, (size_t) (sbuf_end - sbuf));

  DBUG_DUMP("m_cols", (uchar*) m_cols.bitmap, no_bytes_in_map(&m_cols));
  res= res || my_b_safe_write(file, (uchar*) m_cols.bitmap,
                              no_bytes_in_map(&m_cols));
  DBUG_DUMP("rows", m_rows_buf, data_size);
  res= res || my_b_safe_write(file, m_rows_buf, (size_t) data_size);

  return res;

}
#endif


#if defined(HAVE_REPLICATION) && !defined(MYSQL_CLIENT)
void Old_rows_log_event::pack_info(Protocol *protocol)
{
  char buf[256];
  char const *const flagstr=
    get_flags(STMT_END_F) ? " flags: STMT_END_F" : "";
  size_t bytes= my_snprintf(buf, sizeof(buf),
                               "table_id: %lu%s", m_table_id, flagstr);
  protocol->store(buf, bytes, &my_charset_bin);
}
#endif


#ifdef MYSQL_CLIENT
void Old_rows_log_event::print_helper(FILE *file,
                                      PRINT_EVENT_INFO *print_event_info,
                                      char const *const name)
{
  IO_CACHE *const head= &print_event_info->head_cache;
  IO_CACHE *const body= &print_event_info->body_cache;
  if (!print_event_info->short_form)
  {
    bool const last_stmt_event= get_flags(STMT_END_F);
    print_header(head, print_event_info, !last_stmt_event);
    my_b_printf(head, "\t%s: table id %lu%s\n",
                name, m_table_id,
                last_stmt_event ? " flags: STMT_END_F" : "");
    print_base64(body, print_event_info, !last_stmt_event);
  }
}
#endif


#if !defined(MYSQL_CLIENT) && defined(HAVE_REPLICATION)
/**
  Write the current row into event's table.

  The row is located in the row buffer, pointed by @c m_curr_row member.
  Number of columns of the row is stored in @c m_width member (it can be 
  different from the number of columns in the table to which we insert). 
  Bitmap @c m_cols indicates which columns are present in the row. It is assumed 
  that event's table is already open and pointed by @c m_table.

  If the same record already exists in the table it can be either overwritten 
  or an error is reported depending on the value of @c overwrite flag 
  (error reporting not yet implemented). Note that the matching record can be
  different from the row we insert if we use primary keys to identify records in
  the table.

  The row to be inserted can contain values only for selected columns. The 
  missing columns are filled with default values using @c prepare_record() 
  function. If a matching record is found in the table and @c overwritte is
  true, the missing columns are taken from it.

  @param  rli   Relay log info (needed for row unpacking).
  @param  overwrite  
                Shall we overwrite if the row already exists or signal 
                error (currently ignored).

  @returns Error code on failure, 0 on success.

  This method, if successful, sets @c m_curr_row_end pointer to point at the
  next row in the rows buffer. This is done when unpacking the row to be 
  inserted.

  @note If a matching record is found, it is either updated using 
  @c ha_update_row() or first deleted and then new record written.
*/ 

int
Old_rows_log_event::write_row(const Relay_log_info *const rli,
                              const bool overwrite)
{
  DBUG_ENTER("write_row");
  DBUG_ASSERT(m_table != NULL && thd != NULL);

  TABLE *table= m_table;  // pointer to event's table
  int error;
  int keynum;
  auto_afree_ptr<char> key(NULL);

  /* fill table->record[0] with default values */

  if ((error= prepare_record(table, table->write_set,
                             TRUE /* check if columns have def. values */)))
    DBUG_RETURN(error);
  
  /* unpack row into table->record[0] */
  error= unpack_current_row(rli); // TODO: how to handle errors?

#ifndef DBUG_OFF
  DBUG_DUMP("record[0]", table->record[0], table->s->reclength);
  DBUG_PRINT_BITSET("debug", "write_set = %s", table->write_set);
  DBUG_PRINT_BITSET("debug", "read_set = %s", table->read_set);
#endif

  /* 
    Try to write record. If a corresponding record already exists in the table,
    we try to change it using ha_update_row() if possible. Otherwise we delete
    it and repeat the whole process again. 

    TODO: Add safety measures against infinite looping. 
   */

  while ((error= table->file->ha_write_row(table->record[0])))
  {
    if (error == HA_ERR_LOCK_DEADLOCK || error == HA_ERR_LOCK_WAIT_TIMEOUT)
    {
      table->file->print_error(error, MYF(0)); /* to check at exec_relay_log_event */
      DBUG_RETURN(error);
    }
    if ((keynum= table->file->get_dup_key(error)) < 0)
    {
      DBUG_PRINT("info",("Can't locate duplicate key (get_dup_key returns %d)",keynum));
      table->file->print_error(error, MYF(0));
      /*
        We failed to retrieve the duplicate key
        - either because the error was not "duplicate key" error
        - or because the information which key is not available
      */
      DBUG_RETURN(error);
    }

    /*
       We need to retrieve the old row into record[1] to be able to
       either update or delete the offending record.  We either:

       - use ha_rnd_pos() with a row-id (available as dupp_row) to the
         offending row, if that is possible (MyISAM and Blackhole), or else

       - use ha_index_read_idx_map() with the key that is duplicated, to
         retrieve the offending row.
     */
    if (table->file->ha_table_flags() & HA_DUPLICATE_POS)
    {
      DBUG_PRINT("info",("Locating offending record using ha_rnd_pos()"));
      error= table->file->ha_rnd_pos(table->record[1], table->file->dup_ref);
      if (error)
      {
        DBUG_PRINT("info",("ha_rnd_pos() returns error %d",error));
        if (error == HA_ERR_RECORD_DELETED)
          error= HA_ERR_KEY_NOT_FOUND;
        table->file->print_error(error, MYF(0));
        DBUG_RETURN(error);
      }
    }
    else
    {
      DBUG_PRINT("info",("Locating offending record using index_read_idx()"));

      if (table->file->extra(HA_EXTRA_FLUSH_CACHE))
      {
        DBUG_PRINT("info",("Error when setting HA_EXTRA_FLUSH_CACHE"));
        DBUG_RETURN(my_errno);
      }

      if (key.get() == NULL)
      {
        key.assign(static_cast<char*>(my_alloca(table->s->max_unique_length)));
        if (key.get() == NULL)
        {
          DBUG_PRINT("info",("Can't allocate key buffer"));
          DBUG_RETURN(ENOMEM);
        }
      }

      key_copy((uchar*)key.get(), table->record[0], table->key_info + keynum,
               0);
      error= table->file->ha_index_read_idx_map(table->record[1], keynum,
                                                (const uchar*)key.get(),
                                                HA_WHOLE_KEY,
                                                HA_READ_KEY_EXACT);
      if (error)
      {
        DBUG_PRINT("info",("ha_index_read_idx_map() returns error %d", error));
        if (error == HA_ERR_RECORD_DELETED)
          error= HA_ERR_KEY_NOT_FOUND;
        table->file->print_error(error, MYF(0));
        DBUG_RETURN(error);
      }
    }

    /*
       Now, record[1] should contain the offending row.  That
       will enable us to update it or, alternatively, delete it (so
       that we can insert the new row afterwards).
     */

    /*
      If row is incomplete we will use the record found to fill 
      missing columns.  
    */
    if (!get_flags(COMPLETE_ROWS_F))
    {
      restore_record(table,record[1]);
      error= unpack_current_row(rli);
    }

#ifndef DBUG_OFF
    DBUG_PRINT("debug",("preparing for update: before and after image"));
    DBUG_DUMP("record[1] (before)", table->record[1], table->s->reclength);
    DBUG_DUMP("record[0] (after)", table->record[0], table->s->reclength);
#endif

    /*
       REPLACE is defined as either INSERT or DELETE + INSERT.  If
       possible, we can replace it with an UPDATE, but that will not
       work on InnoDB if FOREIGN KEY checks are necessary.

       I (Matz) am not sure of the reason for the last_uniq_key()
       check as, but I'm guessing that it's something along the
       following lines.

       Suppose that we got the duplicate key to be a key that is not
       the last unique key for the table and we perform an update:
       then there might be another key for which the unique check will
       fail, so we're better off just deleting the row and inserting
       the correct row.
     */
    if (last_uniq_key(table, keynum) &&
        !table->file->referenced_by_foreign_key())
    {
      DBUG_PRINT("info",("Updating row using ha_update_row()"));
      error=table->file->ha_update_row(table->record[1],
                                       table->record[0]);
      switch (error) {
                
      case HA_ERR_RECORD_IS_THE_SAME:
        DBUG_PRINT("info",("ignoring HA_ERR_RECORD_IS_THE_SAME error from"
                           " ha_update_row()"));
        error= 0;
      
      case 0:
        break;
        
      default:    
        DBUG_PRINT("info",("ha_update_row() returns error %d",error));
        table->file->print_error(error, MYF(0));
      }
      
      DBUG_RETURN(error);
    }
    else
    {
      DBUG_PRINT("info",("Deleting offending row and trying to write new one again"));
      if ((error= table->file->ha_delete_row(table->record[1])))
      {
        DBUG_PRINT("info",("ha_delete_row() returns error %d",error));
        table->file->print_error(error, MYF(0));
        DBUG_RETURN(error);
      }
      /* Will retry ha_write_row() with the offending row removed. */
    }
  }

  DBUG_RETURN(error);
}


/**
  Locate the current row in event's table.

  The current row is pointed by @c m_curr_row. Member @c m_width tells how many 
  columns are there in the row (this can be differnet from the number of columns 
  in the table). It is assumed that event's table is already open and pointed 
  by @c m_table.

  If a corresponding record is found in the table it is stored in 
  @c m_table->record[0]. Note that when record is located based on a primary 
  key, it is possible that the record found differs from the row being located.

  If no key is specified or table does not have keys, a table scan is used to 
  find the row. In that case the row should be complete and contain values for
  all columns. However, it can still be shorter than the table, i.e. the table 
  can contain extra columns not present in the row. It is also possible that 
  the table has fewer columns than the row being located. 

  @returns Error code on failure, 0 on success. 
  
  @post In case of success @c m_table->record[0] contains the record found. 
  Also, the internal "cursor" of the table is positioned at the record found.

  @note If the engine allows random access of the records, a combination of
  @c position() and @c rnd_pos() will be used. 
 */

int Old_rows_log_event::find_row(const Relay_log_info *rli)
{
  DBUG_ENTER("find_row");

  DBUG_ASSERT(m_table && m_table->in_use != NULL);

  TABLE *table= m_table;
  int error;

  /* unpack row - missing fields get default values */

  // TODO: shall we check and report errors here?
  prepare_record(table, table->read_set, FALSE /* don't check errors */); 
  error= unpack_current_row(rli); 

#ifndef DBUG_OFF
  DBUG_PRINT("info",("looking for the following record"));
  DBUG_DUMP("record[0]", table->record[0], table->s->reclength);
#endif

  if ((table->file->ha_table_flags() & HA_PRIMARY_KEY_REQUIRED_FOR_POSITION) &&
      table->s->primary_key < MAX_KEY)
  {
    /*
      Use a more efficient method to fetch the record given by
      table->record[0] if the engine allows it.  We first compute a
      row reference using the position() member function (it will be
      stored in table->file->ref) and the use rnd_pos() to position
      the "cursor" (i.e., record[0] in this case) at the correct row.

      TODO: Add a check that the correct record has been fetched by
      comparing with the original record. Take into account that the
      record on the master and slave can be of different
      length. Something along these lines should work:

      ADD>>>  store_record(table,record[1]);
              int error= table->file->rnd_pos(table->record[0], table->file->ref);
      ADD>>>  DBUG_ASSERT(memcmp(table->record[1], table->record[0],
                                 table->s->reclength) == 0);

    */
    DBUG_PRINT("info",("locating record using primary key (position)"));
    int error= table->file->rnd_pos_by_record(table->record[0]);
    if (error)
    {
      DBUG_PRINT("info",("rnd_pos returns error %d",error));
      if (error == HA_ERR_RECORD_DELETED)
        error= HA_ERR_KEY_NOT_FOUND;
      table->file->print_error(error, MYF(0));
    }
    DBUG_RETURN(error);
  }

  // We can't use position() - try other methods.
  
  /* 
    We need to retrieve all fields
    TODO: Move this out from this function to main loop 
   */
  table->use_all_columns();

  /*
    Save copy of the record in table->record[1]. It might be needed 
    later if linear search is used to find exact match.
   */ 
  store_record(table,record[1]);    

  if (table->s->keys > 0)
  {
    DBUG_PRINT("info",("locating record using primary key (index_read)"));

    /* We have a key: search the table using the index */
    if (!table->file->inited && (error= table->file->ha_index_init(0, FALSE)))
    {
      DBUG_PRINT("info",("ha_index_init returns error %d",error));
      table->file->print_error(error, MYF(0));
      DBUG_RETURN(error);
    }

    /* Fill key data for the row */

    DBUG_ASSERT(m_key);
    key_copy(m_key, table->record[0], table->key_info, 0);

    /*
      Don't print debug messages when running valgrind since they can
      trigger false warnings.
     */
#ifndef HAVE_purify
    DBUG_DUMP("key data", m_key, table->key_info->key_length);
#endif

    /*
      We need to set the null bytes to ensure that the filler bit are
      all set when returning.  There are storage engines that just set
      the necessary bits on the bytes and don't set the filler bits
      correctly.
    */
    my_ptrdiff_t const pos=
      table->s->null_bytes > 0 ? table->s->null_bytes - 1 : 0;
    table->record[0][pos]= 0xFF;
    
    if ((error= table->file->ha_index_read_map(table->record[0], m_key,
                                               HA_WHOLE_KEY,
                                               HA_READ_KEY_EXACT)))
    {
      DBUG_PRINT("info",("no record matching the key found in the table"));
      if (error == HA_ERR_RECORD_DELETED)
        error= HA_ERR_KEY_NOT_FOUND;
      table->file->print_error(error, MYF(0));
      table->file->ha_index_end();
      DBUG_RETURN(error);
    }

  /*
    Don't print debug messages when running valgrind since they can
    trigger false warnings.
   */
#ifndef HAVE_purify
    DBUG_PRINT("info",("found first matching record")); 
    DBUG_DUMP("record[0]", table->record[0], table->s->reclength);
#endif
    /*
      Below is a minor "optimization".  If the key (i.e., key number
      0) has the HA_NOSAME flag set, we know that we have found the
      correct record (since there can be no duplicates); otherwise, we
      have to compare the record with the one found to see if it is
      the correct one.

      CAVEAT! This behaviour is essential for the replication of,
      e.g., the mysql.proc table since the correct record *shall* be
      found using the primary key *only*.  There shall be no
      comparison of non-PK columns to decide if the correct record is
      found.  I can see no scenario where it would be incorrect to
      chose the row to change only using a PK or an UNNI.
    */
    if (table->key_info->flags & HA_NOSAME)
    {
      /* Unique does not have non nullable part */
      if (!(table->key_info->flags & (HA_NULL_PART_KEY)))
      {
        table->file->ha_index_end();
        DBUG_RETURN(0);
      }
      else
      {
        KEY *keyinfo= table->key_info;
        /*
          Unique has nullable part. We need to check if there is any field in the
          BI image that is null and part of UNNI.
        */
        bool null_found= FALSE;
        for (uint i=0; i < keyinfo->key_parts && !null_found; i++)
        {
          uint fieldnr= keyinfo->key_part[i].fieldnr - 1;
          Field **f= table->field+fieldnr;
          null_found= (*f)->is_null();
        }

        if (!null_found)
        {
          table->file->ha_index_end();
          DBUG_RETURN(0);
        }

        /* else fall through to index scan */
      }
    }

    /*
      In case key is not unique, we still have to iterate over records found
      and find the one which is identical to the row given. A copy of the 
      record we are looking for is stored in record[1].
     */ 
    DBUG_PRINT("info",("non-unique index, scanning it to find matching record")); 

    while (record_compare(table))
    {
      /*
        We need to set the null bytes to ensure that the filler bit
        are all set when returning.  There are storage engines that
        just set the necessary bits on the bytes and don't set the
        filler bits correctly.

        TODO[record format ndb]: Remove this code once NDB returns the
        correct record format.
      */
      if (table->s->null_bytes > 0)
      {
        table->record[0][table->s->null_bytes - 1]|=
          256U - (1U << table->s->last_null_bit_pos);
      }

      while ((error= table->file->ha_index_next(table->record[0])))
      {
        /* We just skip records that has already been deleted */
        if (error == HA_ERR_RECORD_DELETED)
          continue;
        DBUG_PRINT("info",("no record matching the given row found"));
        table->file->print_error(error, MYF(0));
        table->file->ha_index_end();
        DBUG_RETURN(error);
      }
    }

    /*
      Have to restart the scan to be able to fetch the next row.
    */
    table->file->ha_index_end();
  }
  else
  {
    DBUG_PRINT("info",("locating record using table scan (ha_rnd_next)"));

    int restart_count= 0; // Number of times scanning has restarted from top

    /* We don't have a key: search the table using ha_rnd_next() */
    if ((error= table->file->ha_rnd_init(1)))
    {
      DBUG_PRINT("info",("error initializing table scan"
                         " (ha_rnd_init returns %d)",error));
      table->file->print_error(error, MYF(0));
      DBUG_RETURN(error);
    }

    /* Continue until we find the right record or have made a full loop */
    do
    {
  restart_ha_rnd_next:
      error= table->file->ha_rnd_next(table->record[0]);

      switch (error) {

      case 0:
        break;

      case HA_ERR_RECORD_DELETED:
        goto restart_ha_rnd_next;

      case HA_ERR_END_OF_FILE:
        if (++restart_count < 2)
          table->file->ha_rnd_init(1);
        break;

      default:
        DBUG_PRINT("info", ("Failed to get next record"
                            " (ha_rnd_next returns %d)",error));
        table->file->print_error(error, MYF(0));
        table->file->ha_rnd_end();
        DBUG_RETURN(error);
      }
    }
    while (restart_count < 2 && record_compare(table));
    
    /* 
      Note: above record_compare will take into accout all record fields 
      which might be incorrect in case a partial row was given in the event
     */

    /*
      Have to restart the scan to be able to fetch the next row.
    */
    if (restart_count == 2)
      DBUG_PRINT("info", ("Record not found"));
    else
      DBUG_DUMP("record found", table->record[0], table->s->reclength);
    table->file->ha_rnd_end();

    DBUG_ASSERT(error == HA_ERR_END_OF_FILE || error == 0);
    DBUG_RETURN(error);
  }

  DBUG_RETURN(0);
}

#endif


/**************************************************************************
	Write_rows_log_event member functions
**************************************************************************/

/*
  Constructor used to build an event for writing to the binary log.
 */
#if !defined(MYSQL_CLIENT)
Write_rows_log_event_old::Write_rows_log_event_old(THD *thd_arg,
                                                   TABLE *tbl_arg,
                                                   ulong tid_arg,
                                                   MY_BITMAP const *cols,
                                                   bool is_transactional)
  : Old_rows_log_event(thd_arg, tbl_arg, tid_arg, cols, is_transactional)
{

  // This constructor should not be reached.
  assert(0);

}
#endif


/*
  Constructor used by slave to read the event from the binary log.
 */
#ifdef HAVE_REPLICATION
Write_rows_log_event_old::Write_rows_log_event_old(const char *buf,
                                                   uint event_len,
                                                   const Format_description_log_event
                                                   *description_event)
: Old_rows_log_event(buf, event_len, PRE_GA_WRITE_ROWS_EVENT,
                     description_event)
{
}
#endif


#if !defined(MYSQL_CLIENT) && defined(HAVE_REPLICATION)
int 
Write_rows_log_event_old::do_before_row_operations(const Slave_reporting_capability *const)
{
  int error= 0;

  /*
    We are using REPLACE semantics and not INSERT IGNORE semantics
    when writing rows, that is: new rows replace old rows.  We need to
    inform the storage engine that it should use this behaviour.
  */

  /* Tell the storage engine that we are using REPLACE semantics. */
  thd->lex->duplicates= DUP_REPLACE;

  /*
    Pretend we're executing a REPLACE command: this is needed for
    InnoDB and NDB Cluster since they are not (properly) checking the
    lex->duplicates flag.
  */
  thd->lex->sql_command= SQLCOM_REPLACE;
  /* 
     Do not raise the error flag in case of hitting to an unique attribute
  */
  m_table->file->extra(HA_EXTRA_IGNORE_DUP_KEY);
  /* 
     NDB specific: update from ndb master wrapped as Write_rows
  */
  /*
    so that the event should be applied to replace slave's row
  */
  m_table->file->extra(HA_EXTRA_WRITE_CAN_REPLACE);
  /* 
     NDB specific: if update from ndb master wrapped as Write_rows
     does not find the row it's assumed idempotent binlog applying
     is taking place; don't raise the error.
  */
  m_table->file->extra(HA_EXTRA_IGNORE_NO_KEY);
  /*
    TODO: the cluster team (Tomas?) says that it's better if the engine knows
    how many rows are going to be inserted, then it can allocate needed memory
    from the start.
  */
  m_table->file->ha_start_bulk_insert(0);
  /*
    We need TIMESTAMP_NO_AUTO_SET otherwise ha_write_row() will not use fill
    any TIMESTAMP column with data from the row but instead will use
    the event's current time.
    As we replicate from TIMESTAMP to TIMESTAMP and slave has no extra
    columns, we know that all TIMESTAMP columns on slave will receive explicit
    data from the row, so TIMESTAMP_NO_AUTO_SET is ok.
    When we allow a table without TIMESTAMP to be replicated to a table having
    more columns including a TIMESTAMP column, or when we allow a TIMESTAMP
    column to be replicated into a BIGINT column and the slave's table has a
    TIMESTAMP column, then the slave's TIMESTAMP column will take its value
    from set_time() which we called earlier (consistent with SBR). And then in
    some cases we won't want TIMESTAMP_NO_AUTO_SET (will require some code to
    analyze if explicit data is provided for slave's TIMESTAMP columns).
  */
  m_table->timestamp_field_type= TIMESTAMP_NO_AUTO_SET;
  return error;
}


int 
Write_rows_log_event_old::do_after_row_operations(const Slave_reporting_capability *const,
                                                  int error)
{
  int local_error= 0;
  m_table->file->extra(HA_EXTRA_NO_IGNORE_DUP_KEY);
  m_table->file->extra(HA_EXTRA_WRITE_CANNOT_REPLACE);
  /*
    reseting the extra with 
    table->file->extra(HA_EXTRA_NO_IGNORE_NO_KEY); 
    fires bug#27077
    todo: explain or fix
  */
  if ((local_error= m_table->file->ha_end_bulk_insert()))
  {
    m_table->file->print_error(local_error, MYF(0));
  }
  return error? error : local_error;
}


int 
Write_rows_log_event_old::do_exec_row(const Relay_log_info *const rli)
{
  DBUG_ASSERT(m_table != NULL);
  int error= write_row(rli, TRUE /* overwrite */);
  
  if (error && !thd->net.last_errno)
    thd->net.last_errno= error;
      
  return error; 
}

#endif /* !defined(MYSQL_CLIENT) && defined(HAVE_REPLICATION) */


#ifdef MYSQL_CLIENT
void Write_rows_log_event_old::print(FILE *file,
                                     PRINT_EVENT_INFO* print_event_info)
{
  Old_rows_log_event::print_helper(file, print_event_info, "Write_rows_old");
}
#endif


/**************************************************************************
	Delete_rows_log_event member functions
**************************************************************************/

/*
  Constructor used to build an event for writing to the binary log.
 */

#ifndef MYSQL_CLIENT
Delete_rows_log_event_old::Delete_rows_log_event_old(THD *thd_arg,
                                                     TABLE *tbl_arg,
                                                     ulong tid,
                                                     MY_BITMAP const *cols,
                                                     bool is_transactional)
  : Old_rows_log_event(thd_arg, tbl_arg, tid, cols, is_transactional),
    m_after_image(NULL), m_memory(NULL)
{

  // This constructor should not be reached.
  assert(0);

}
#endif /* #if !defined(MYSQL_CLIENT) */


/*
  Constructor used by slave to read the event from the binary log.
 */
#ifdef HAVE_REPLICATION
Delete_rows_log_event_old::Delete_rows_log_event_old(const char *buf,
                                                     uint event_len,
                                                     const Format_description_log_event
                                                     *description_event)
  : Old_rows_log_event(buf, event_len, PRE_GA_DELETE_ROWS_EVENT,
                       description_event),
    m_after_image(NULL), m_memory(NULL)
{
}
#endif


#if !defined(MYSQL_CLIENT) && defined(HAVE_REPLICATION)

int 
Delete_rows_log_event_old::do_before_row_operations(const Slave_reporting_capability *const)
{
  if ((m_table->file->ha_table_flags() & HA_PRIMARY_KEY_REQUIRED_FOR_POSITION) &&
      m_table->s->primary_key < MAX_KEY)
  {
    /*
      We don't need to allocate any memory for m_key since it is not used.
    */
    return 0;
  }

  if (m_table->s->keys > 0)
  {
    // Allocate buffer for key searches
    m_key= (uchar*)my_malloc(m_table->key_info->key_length, MYF(MY_WME));
    if (!m_key)
      return HA_ERR_OUT_OF_MEM;
  }
  return 0;
}


int 
Delete_rows_log_event_old::do_after_row_operations(const Slave_reporting_capability *const,
                                                   int error)
{
  /*error= ToDo:find out what this should really be, this triggers close_scan in nbd, returning error?*/
  m_table->file->ha_index_or_rnd_end();
  my_free(m_key);
  m_key= NULL;

  return error;
}


int Delete_rows_log_event_old::do_exec_row(const Relay_log_info *const rli)
{
  int error;
  DBUG_ASSERT(m_table != NULL);

  if (!(error= find_row(rli))) 
  { 
    /*
      Delete the record found, located in record[0]
    */
    error= m_table->file->ha_delete_row(m_table->record[0]);
  }
  return error;
}

#endif /* !defined(MYSQL_CLIENT) && defined(HAVE_REPLICATION) */


#ifdef MYSQL_CLIENT
void Delete_rows_log_event_old::print(FILE *file,
                                      PRINT_EVENT_INFO* print_event_info)
{
  Old_rows_log_event::print_helper(file, print_event_info, "Delete_rows_old");
}
#endif


/**************************************************************************
	Update_rows_log_event member functions
**************************************************************************/

/*
  Constructor used to build an event for writing to the binary log.
 */
#if !defined(MYSQL_CLIENT)
Update_rows_log_event_old::Update_rows_log_event_old(THD *thd_arg,
                                                     TABLE *tbl_arg,
                                                     ulong tid,
                                                     MY_BITMAP const *cols,
                                                     bool is_transactional)
  : Old_rows_log_event(thd_arg, tbl_arg, tid, cols, is_transactional),
    m_after_image(NULL), m_memory(NULL)
{

  // This constructor should not be reached.
  assert(0);
}
#endif /* !defined(MYSQL_CLIENT) */


/*
  Constructor used by slave to read the event from the binary log.
 */
#ifdef HAVE_REPLICATION
Update_rows_log_event_old::Update_rows_log_event_old(const char *buf,
                                                     uint event_len,
                                                     const
                                                     Format_description_log_event
                                                     *description_event)
  : Old_rows_log_event(buf, event_len, PRE_GA_UPDATE_ROWS_EVENT,
                       description_event),
    m_after_image(NULL), m_memory(NULL)
{
}
#endif


#if !defined(MYSQL_CLIENT) && defined(HAVE_REPLICATION)

int 
Update_rows_log_event_old::do_before_row_operations(const Slave_reporting_capability *const)
{
  if (m_table->s->keys > 0)
  {
    // Allocate buffer for key searches
    m_key= (uchar*)my_malloc(m_table->key_info->key_length, MYF(MY_WME));
    if (!m_key)
      return HA_ERR_OUT_OF_MEM;
  }

  m_table->timestamp_field_type= TIMESTAMP_NO_AUTO_SET;

  return 0;
}


int 
Update_rows_log_event_old::do_after_row_operations(const Slave_reporting_capability *const,
                                                   int error)
{
  /*error= ToDo:find out what this should really be, this triggers close_scan in nbd, returning error?*/
  m_table->file->ha_index_or_rnd_end();
  my_free(m_key); // Free for multi_malloc
  m_key= NULL;

  return error;
}


int 
Update_rows_log_event_old::do_exec_row(const Relay_log_info *const rli)
{
  DBUG_ASSERT(m_table != NULL);

  int error= find_row(rli); 
  if (error)
  {
    /*
      We need to read the second image in the event of error to be
      able to skip to the next pair of updates
    */
    m_curr_row= m_curr_row_end;
    unpack_current_row(rli);
    return error;
  }

  /*
    This is the situation after locating BI:

    ===|=== before image ====|=== after image ===|===
       ^                     ^
       m_curr_row            m_curr_row_end

    BI found in the table is stored in record[0]. We copy it to record[1]
    and unpack AI to record[0].
   */

  store_record(m_table,record[1]);

  m_curr_row= m_curr_row_end;
  error= unpack_current_row(rli); // this also updates m_curr_row_end

  /*
    Now we have the right row to update.  The old row (the one we're
    looking for) is in record[1] and the new row is in record[0].
  */
#ifndef HAVE_purify
  /*
    Don't print debug messages when running valgrind since they can
    trigger false warnings.
   */
  DBUG_PRINT("info",("Updating row in table"));
  DBUG_DUMP("old record", m_table->record[1], m_table->s->reclength);
  DBUG_DUMP("new values", m_table->record[0], m_table->s->reclength);
#endif

  error= m_table->file->ha_update_row(m_table->record[1], m_table->record[0]);
  if (error == HA_ERR_RECORD_IS_THE_SAME)
    error= 0;

  return error;
}

#endif /* !defined(MYSQL_CLIENT) && defined(HAVE_REPLICATION) */


#ifdef MYSQL_CLIENT
void Update_rows_log_event_old::print(FILE *file,
                                      PRINT_EVENT_INFO* print_event_info)
{
  Old_rows_log_event::print_helper(file, print_event_info, "Update_rows_old");
}
#endif<|MERGE_RESOLUTION|>--- conflicted
+++ resolved
@@ -1,14 +1,5 @@
 /* Copyright (c) 2000, 2010, Oracle and/or its affiliates. All rights reserved.
 
-<<<<<<< HEAD
-#include "sql_priv.h"
-#ifndef MYSQL_CLIENT
-#include "unireg.h"
-#endif
-#include "my_global.h" // REQUIRED by log_event.h > m_string.h > my_bitmap.h
-#include "log_event.h"
-#ifndef MYSQL_CLIENT
-=======
    This program is free software; you can redistribute it and/or modify
    it under the terms of the GNU General Public License as published by
    the Free Software Foundation; version 2 of the License.
@@ -29,7 +20,6 @@
 #include "my_global.h" // REQUIRED by log_event.h > m_string.h > my_bitmap.h
 #include "log_event.h"
 #ifndef MYSQL_CLIENT
->>>>>>> 20ca15d4
 #include "sql_cache.h"                       // QUERY_CACHE_FLAGS_SIZE
 #include "sql_base.h"                       // close_tables_for_reopen
 #include "key.h"                            // key_copy
