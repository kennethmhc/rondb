/* Copyright (c) 2000, 2010 Oracle and/or its affiliates. All rights reserved.

   This program is free software; you can redistribute it and/or modify
   it under the terms of the GNU General Public License as published by
   the Free Software Foundation; version 2 of the License.

   This program is distributed in the hope that it will be useful,
   but WITHOUT ANY WARRANTY; without even the implied warranty of
   MERCHANTABILITY or FITNESS FOR A PARTICULAR PURPOSE.  See the
   GNU General Public License for more details.

   You should have received a copy of the GNU General Public License
   along with this program; if not, write to the Free Software
   Foundation, Inc., 59 Temple Place, Suite 330, Boston, MA  02111-1307  USA */


/**
  @addtogroup Replication
  @{

  @file

  @brief Code to run the io thread and the sql thread on the
  replication slave.
*/

#include "sql_priv.h"
#include "my_global.h"
#include "rpl_slave.h"
#include "sql_parse.h"                         // execute_init_command
#include "sql_table.h"                         // mysql_rm_table
#include "rpl_mi.h"
#include "rpl_rli.h"
#include "rpl_filter.h"
#include "rpl_info_factory.h"
#include "transaction.h"
#include <thr_alarm.h>
#include <my_dir.h>
#include <sql_common.h>
#include <errmsg.h>
#include <mysqld_error.h>
#include <mysys_err.h>
#include "rpl_handler.h"
#include <signal.h>
#include <mysql.h>
#include <myisam.h>

#include "sql_base.h"                           // close_thread_tables
#include "tztime.h"                             // struct Time_zone
#include "log_event.h"                          // Rotate_log_event,
                                                // Create_file_log_event,
                                                // Format_description_log_event
#include "server_ids.h"

#ifdef HAVE_REPLICATION

#include "rpl_tblmap.h"
#include "debug_sync.h"

#define FLAGSTR(V,F) ((V)&(F)?#F" ":"")

#define MAX_SLAVE_RETRY_PAUSE 5
/*
  a parameter of sql_slave_killed() to defer the killed status
*/
#define SLAVE_WAIT_GROUP_DONE 60
bool use_slave_mask = 0;
MY_BITMAP slave_error_mask;
char slave_skip_error_names[SHOW_VAR_FUNC_BUFF_SIZE];

typedef bool (*CHECK_KILLED_FUNC)(THD*,void*);

char* slave_load_tmpdir = 0;
Master_info *active_mi= 0;
my_bool replicate_same_server_id;
ulonglong relay_log_space_limit = 0;

/*
  When slave thread exits, we need to remember the temporary tables so we
  can re-use them on slave start.

  TODO: move the vars below under Master_info
*/

int disconnect_slave_event_count = 0, abort_slave_event_count = 0;

static pthread_key(Master_info*, RPL_MASTER_INFO);

enum enum_slave_reconnect_actions
{
  SLAVE_RECON_ACT_REG= 0,
  SLAVE_RECON_ACT_DUMP= 1,
  SLAVE_RECON_ACT_EVENT= 2,
  SLAVE_RECON_ACT_MAX
};

enum enum_slave_reconnect_messages
{
  SLAVE_RECON_MSG_WAIT= 0,
  SLAVE_RECON_MSG_KILLED_WAITING= 1,
  SLAVE_RECON_MSG_AFTER= 2,
  SLAVE_RECON_MSG_FAILED= 3,
  SLAVE_RECON_MSG_COMMAND= 4,
  SLAVE_RECON_MSG_KILLED_AFTER= 5,
  SLAVE_RECON_MSG_MAX
};

static const char *reconnect_messages[SLAVE_RECON_ACT_MAX][SLAVE_RECON_MSG_MAX]=
{
  {
    "Waiting to reconnect after a failed registration on master",
    "Slave I/O thread killed while waitnig to reconnect after a failed \
registration on master",
    "Reconnecting after a failed registration on master",
    "failed registering on master, reconnecting to try again, \
log '%s' at postion %s",
    "COM_REGISTER_SLAVE",
    "Slave I/O thread killed during or after reconnect"
  },
  {
    "Waiting to reconnect after a failed binlog dump request",
    "Slave I/O thread killed while retrying master dump",
    "Reconnecting after a failed binlog dump request",
    "failed dump request, reconnecting to try again, log '%s' at postion %s",
    "COM_BINLOG_DUMP",
    "Slave I/O thread killed during or after reconnect"
  },
  {
    "Waiting to reconnect after a failed master event read",
    "Slave I/O thread killed while waiting to reconnect after a failed read",
    "Reconnecting after a failed master event read",
    "Slave I/O thread: Failed reading log event, reconnecting to retry, \
log '%s' at postion %s",
    "",
    "Slave I/O thread killed during or after a reconnect done to recover from \
failed read"
  }
};


typedef enum { SLAVE_THD_IO, SLAVE_THD_SQL} SLAVE_THD_TYPE;

static int process_io_rotate(Master_info* mi, Rotate_log_event* rev);
static int process_io_create_file(Master_info* mi, Create_file_log_event* cev);
static bool wait_for_relay_log_space(Relay_log_info* rli);
static inline bool io_slave_killed(THD* thd,Master_info* mi);
static inline bool sql_slave_killed(THD* thd,Relay_log_info* rli);
static int init_slave_thread(THD* thd, SLAVE_THD_TYPE thd_type);
static void print_slave_skip_errors(void);
static int safe_connect(THD* thd, MYSQL* mysql, Master_info* mi);
static int safe_reconnect(THD* thd, MYSQL* mysql, Master_info* mi,
                          bool suppress_warnings);
static int connect_to_master(THD* thd, MYSQL* mysql, Master_info* mi,
                             bool reconnect, bool suppress_warnings);
static int safe_sleep(THD* thd, int sec, CHECK_KILLED_FUNC thread_killed,
                      void* thread_killed_arg);
static int get_master_version_and_clock(MYSQL* mysql, Master_info* mi);
static int get_master_uuid(MYSQL *mysql, Master_info *mi);
int io_thread_init_commands(MYSQL *mysql, Master_info *mi);
static Log_event* next_event(Relay_log_info* rli);
static int queue_event(Master_info* mi,const char* buf,ulong event_len);
static int terminate_slave_thread(THD *thd,
                                  mysql_mutex_t *term_lock,
                                  mysql_cond_t *term_cond,
                                  volatile uint *slave_running,
                                  bool skip_lock);
static bool check_io_slave_killed(THD *thd, Master_info *mi, const char *info);

/*
  Find out which replications threads are running

  SYNOPSIS
    init_thread_mask()
    mask                Return value here
    mi                  master_info for slave
    inverse             If set, returns which threads are not running

  IMPLEMENTATION
    Get a bit mask for which threads are running so that we can later restart
    these threads.

  RETURN
    mask        If inverse == 0, running threads
                If inverse == 1, stopped threads
*/

void init_thread_mask(int* mask, Master_info* mi, bool inverse)
{
  bool set_io = mi->slave_running, set_sql = mi->rli->slave_running;
  register int tmp_mask=0;
  DBUG_ENTER("init_thread_mask");

  if (set_io)
    tmp_mask |= SLAVE_IO;
  if (set_sql)
    tmp_mask |= SLAVE_SQL;
  if (inverse)
    tmp_mask^= (SLAVE_IO | SLAVE_SQL);
  *mask = tmp_mask;
  DBUG_VOID_RETURN;
}


/*
  lock_slave_threads()
*/

void lock_slave_threads(Master_info* mi)
{
  DBUG_ENTER("lock_slave_threads");

  //TODO: see if we can do this without dual mutex
  mysql_mutex_lock(&mi->run_lock);
  mysql_mutex_lock(&mi->rli->run_lock);
  DBUG_VOID_RETURN;
}


/*
  unlock_slave_threads()
*/

void unlock_slave_threads(Master_info* mi)
{
  DBUG_ENTER("unlock_slave_threads");

  //TODO: see if we can do this without dual mutex
  mysql_mutex_unlock(&mi->rli->run_lock);
  mysql_mutex_unlock(&mi->run_lock);
  DBUG_VOID_RETURN;
}

#ifdef HAVE_PSI_INTERFACE
static PSI_thread_key key_thread_slave_io, key_thread_slave_sql;

static PSI_thread_info all_slave_threads[]=
{
  { &key_thread_slave_io, "slave_io", PSI_FLAG_GLOBAL},
  { &key_thread_slave_sql, "slave_sql", PSI_FLAG_GLOBAL}
};

static void init_slave_psi_keys(void)
{
  const char* category= "sql";
  int count;

  if (PSI_server == NULL)
    return;

  count= array_elements(all_slave_threads);
  PSI_server->register_thread(category, all_slave_threads, count);
}
#endif /* HAVE_PSI_INTERFACE */

/* Initialize slave structures */

int init_slave()
{
  DBUG_ENTER("init_slave");
  int error= 0;
  int thread_mask= SLAVE_SQL | SLAVE_IO;
  Relay_log_info* rli= NULL;

#ifdef HAVE_PSI_INTERFACE
  init_slave_psi_keys();
#endif

  /*
    This is called when mysqld starts. Before client connections are
    accepted. However bootstrap may conflict with us if it does START SLAVE.
    So it's safer to take the lock.
  */
  mysql_mutex_lock(&LOCK_active_mi);

  if (pthread_key_create(&RPL_MASTER_INFO, NULL))
    DBUG_RETURN(1);

  if ((error= Rpl_info_factory::create(opt_mi_repository_id, &active_mi,
                                       opt_rli_repository_id, &rli)))
  {
    error= 1;
    goto err;
  }

  /*
    If --slave-skip-errors=... was not used, the string value for the
    system variable has not been set up yet. Do it now.
  */
  if (!use_slave_mask)
  {
    print_slave_skip_errors();
  }

  /*
    This is the startup routine and as such we try to
    configure both the SLAVE_SQL and SLAVE_IO.
  */
  if (init_info(active_mi, TRUE, thread_mask))
  {
    sql_print_error("Failed to initialize the master info structure");
    error= 1;
    goto err;
  }

  DBUG_PRINT("info", ("init group master %s %lu  group relay %s %lu event %s %lu\n",
    rli->get_group_master_log_name(),
    (ulong) rli->get_group_master_log_pos(),
    rli->get_group_relay_log_name(),
    (ulong) rli->get_group_relay_log_pos(),
    rli->get_event_relay_log_name(),
    (ulong) rli->get_event_relay_log_pos()));

  /* If server id is not set, start_slave_thread() will say it */
  if (active_mi->host[0] && !opt_skip_slave_start)
  {
    if (start_slave_threads(1 /* need mutex */,
                            0 /* no wait for start*/,
                            active_mi,
                            thread_mask))
    {
      sql_print_error("Failed to create slave threads");
      error= 1;
      goto err;
    }
  }

err:
  mysql_mutex_unlock(&LOCK_active_mi);
  DBUG_RETURN(error);
}

/*
  Updates the master info based on the information stored in the
  relay info and ignores relay logs previously retrieved by the IO
  thread, which thus starts fetching again based on to the
  master_log_pos and master_log_name. Eventually, the old
  relay logs will be purged by the normal purge mechanism.

  In the feature, we should improve this routine in order to avoid throwing
  away logs that are safely stored in the disk. Note also that this recovery
  routine relies on the correctness of the relay-log.info and only tolerates
  coordinate problems in master.info.

  In this function, there is no need for a mutex as the caller
  (i.e. init_slave) already has one acquired.

  Specifically, the following structures are updated:

  1 - mi->master_log_pos  <-- rli->group_master_log_pos
  2 - mi->master_log_name <-- rli->group_master_log_name
  3 - It moves the relay log to the new relay log file, by
      rli->group_relay_log_pos  <-- BIN_LOG_HEADER_SIZE;
      rli->event_relay_log_pos  <-- BIN_LOG_HEADER_SIZE;
      rli->group_relay_log_name <-- rli->relay_log.get_log_fname();
      rli->event_relay_log_name <-- rli->relay_log.get_log_fname();

   If there is an error, it returns (1), otherwise returns (0).
 */
int init_recovery(Master_info* mi, const char** errmsg)
{
  DBUG_ENTER("init_recovery");

  Relay_log_info *rli= mi->rli;
  const char *group_master_log_name=  rli->get_group_master_log_name();
  if (group_master_log_name[0])
  {
    mi->set_master_log_pos(max(BIN_LOG_HEADER_SIZE,
                           rli->get_group_master_log_pos()));
    mi->set_master_log_name(rli->get_group_master_log_name());

    sql_print_warning("Recovery from master pos %ld and file %s.",
                      (ulong) mi->get_master_log_pos(), mi->get_master_log_name());

    rli->set_group_relay_log_name(rli->relay_log.get_log_fname());
    rli->set_event_relay_log_name(rli->relay_log.get_log_fname());
    rli->set_group_relay_log_pos(BIN_LOG_HEADER_SIZE);
    rli->set_event_relay_log_pos(BIN_LOG_HEADER_SIZE);
  }

  DBUG_RETURN(0);
}

int init_info(Master_info* mi, bool ignore_if_no_info, int thread_mask)
{
  int error= 0;
  int necessary_to_configure= 0;

  DBUG_ENTER("init_info");
  DBUG_ASSERT(mi != NULL && mi->rli != NULL);

  /*
    We need a mutex while we are changing master info parameters to
    keep other threads from reading bogus info
  */
  mysql_mutex_lock(&mi->data_lock);
  mysql_mutex_lock(&mi->rli->data_lock);

  /*
    This takes care of the startup dependency between the master_info
    and relay_info. It initializes the master info if the SLAVE_IO
    thread is being started and the relay log info if either the
    SLAVE_SQL thread is being started or was not initialized as it is
    required by the SLAVE_IO thread.
  */
  necessary_to_configure= mi->check_info();
  if (!(ignore_if_no_info && necessary_to_configure))
  {
    if ((thread_mask & SLAVE_IO) != 0 && mi->init_info())
      error= 1;
  }

  necessary_to_configure= mi->rli->check_info();
  if (!(ignore_if_no_info && necessary_to_configure))
  {
     if (((thread_mask & SLAVE_SQL) != 0 || !(mi->rli->inited))
         && mi->rli->init_info())
    error= 1;
  }

  mysql_mutex_unlock(&mi->rli->data_lock);
  mysql_mutex_unlock(&mi->data_lock);

  DBUG_RETURN(error);
}

void end_info(Master_info* mi)
{
  DBUG_ENTER("end_info");
  DBUG_ASSERT(mi != NULL && mi->rli != NULL);

  /*
    The previous implementation was not acquiring locks.
    We do the same here. However, this is quite strange.
  */
  mi->end_info();
  mi->rli->end_info();

  DBUG_VOID_RETURN;
}

int reset_info(Master_info* mi)
{
  int error= 0;
  DBUG_ENTER("reset_info");
  DBUG_ASSERT(mi != NULL && mi->rli != NULL);

  /*
    The previous implementation was not acquiring locks.
    We do the same here. However, this is quite strange.
  */
  /*
    Reset errors (the idea is that we forget about the
    old master).
  */
  mi->clear_error();
  mi->rli->clear_error();
  mi->rli->clear_until_condition();
  mi->rli->clear_sql_delay();

  mi->end_info();
  mi->rli->end_info();

  if (mi->reset_info() || mi->rli->reset_info())
    error= 1;

  DBUG_RETURN(error);
}

int flush_master_info(Master_info* mi, bool force)
{
  DBUG_ENTER("flush_master_info");
  DBUG_ASSERT(mi != NULL && mi->rli != NULL);
  /*
    The previous implementation was not acquiring locks.
    We do the same here. However, this is quite strange.
  */
  /*
    With the appropriate recovery process, we will not need to flush
    the content of the current log.

    For now, we flush the relay log BEFORE the master.info file, because
    if we crash, we will get a duplicate event in the relay log at restart.
    If we change the order, there might be missing events.

    If we don't do this and the slave server dies when the relay log has
    some parts (its last kilobytes) in memory only, with, say, from master's
    position 100 to 150 in memory only (not on disk), and with position 150
    in master.info, there will be missing information. When the slave restarts,
    the I/O thread will fetch binlogs from 150, so in the relay log we will
    have "[0, 100] U [150, infinity[" and nobody will notice it, so the SQL
    thread will jump from 100 to 150, and replication will silently break.
  */
  mysql_mutex_t *log_lock= mi->rli->relay_log.get_log_lock();

  mysql_mutex_lock(log_lock);

  int err=  (mi->rli->flush_current_log() ||  mi->flush_info(force));

  mysql_mutex_unlock(log_lock);

  DBUG_RETURN (err);
}

/**
  Convert slave skip errors bitmap into a printable string.
*/

static void print_slave_skip_errors(void)
{
  /*
    To be safe, we want 10 characters of room in the buffer for a number
    plus terminators. Also, we need some space for constant strings.
    10 characters must be sufficient for a number plus {',' | '...'}
    plus a NUL terminator. That is a max 6 digit number.
  */
  const size_t MIN_ROOM= 10;
  DBUG_ENTER("print_slave_skip_errors");
  DBUG_ASSERT(sizeof(slave_skip_error_names) > MIN_ROOM);
  DBUG_ASSERT(MAX_SLAVE_ERROR <= 999999); // 6 digits

  /* Make @@slave_skip_errors show the nice human-readable value.  */
  opt_slave_skip_errors= slave_skip_error_names;

  if (!use_slave_mask || bitmap_is_clear_all(&slave_error_mask))
  {
    /* purecov: begin tested */
    memcpy(slave_skip_error_names, STRING_WITH_LEN("OFF"));
    /* purecov: end */
  }
  else if (bitmap_is_set_all(&slave_error_mask))
  {
    /* purecov: begin tested */
    memcpy(slave_skip_error_names, STRING_WITH_LEN("ALL"));
    /* purecov: end */
  }
  else
  {
    char *buff= slave_skip_error_names;
    char *bend= buff + sizeof(slave_skip_error_names);
    int  errnum;

    for (errnum= 0; errnum < MAX_SLAVE_ERROR; errnum++)
    {
      if (bitmap_is_set(&slave_error_mask, errnum))
      {
        if (buff + MIN_ROOM >= bend)
          break; /* purecov: tested */
        buff= int10_to_str(errnum, buff, 10);
        *buff++= ',';
      }
    }
    if (buff != slave_skip_error_names)
      buff--; // Remove last ','
    if (errnum < MAX_SLAVE_ERROR)
    {
      /* Couldn't show all errors */
      buff= strmov(buff, "..."); /* purecov: tested */
    }
    *buff=0;
  }
  DBUG_PRINT("init", ("error_names: '%s'", slave_skip_error_names));
  DBUG_VOID_RETURN;
}

/*
  Init function to set up array for errors that should be skipped for slave

  SYNOPSIS
    init_slave_skip_errors()
    arg         List of errors numbers to skip, separated with ','

  NOTES
    Called from get_options() in mysqld.cc on start-up
*/

void init_slave_skip_errors(const char* arg)
{
  const char *p;
  DBUG_ENTER("init_slave_skip_errors");

  if (bitmap_init(&slave_error_mask,0,MAX_SLAVE_ERROR,0))
  {
    fprintf(stderr, "Badly out of memory, please check your system status\n");
    exit(1);
  }
  use_slave_mask = 1;
  for (;my_isspace(system_charset_info,*arg);++arg)
    /* empty */;
  if (!my_strnncoll(system_charset_info,(uchar*)arg,4,(const uchar*)"all",4))
  {
    bitmap_set_all(&slave_error_mask);
    print_slave_skip_errors();
    DBUG_VOID_RETURN;
  }
  for (p= arg ; *p; )
  {
    long err_code;
    if (!(p= str2int(p, 10, 0, LONG_MAX, &err_code)))
      break;
    if (err_code < MAX_SLAVE_ERROR)
       bitmap_set_bit(&slave_error_mask,(uint)err_code);
    while (!my_isdigit(system_charset_info,*p) && *p)
      p++;
  }
  /* Convert slave skip errors bitmap into a printable string. */
  print_slave_skip_errors();
  DBUG_VOID_RETURN;
}

static void set_thd_in_use_temporary_tables(Relay_log_info *rli)
{
  TABLE *table;

  for (table= rli->save_temporary_tables ; table ; table= table->next)
    table->in_use= rli->info_thd;
}

int terminate_slave_threads(Master_info* mi,int thread_mask,bool skip_lock)
{
  DBUG_ENTER("terminate_slave_threads");

  if (!mi->inited)
    DBUG_RETURN(0); /* successfully do nothing */
  int error,force_all = (thread_mask & SLAVE_FORCE_ALL);
  mysql_mutex_t *sql_lock = &mi->rli->run_lock, *io_lock = &mi->run_lock;
  mysql_mutex_t *log_lock= mi->rli->relay_log.get_log_lock();

  if (thread_mask & (SLAVE_IO|SLAVE_FORCE_ALL))
  {
    DBUG_PRINT("info",("Terminating IO thread"));
    mi->abort_slave=1;
    if ((error=terminate_slave_thread(mi->info_thd,io_lock,
                                      &mi->stop_cond,
                                      &mi->slave_running,
                                      skip_lock)) &&
        !force_all)
      DBUG_RETURN(error);

    mysql_mutex_lock(log_lock);

    DBUG_PRINT("info",("Flushing relay log and master info repository."));
    if (current_thd)
      thd_proc_info(current_thd, "Flushing relay log and master info repository.");

    /*
      Flushes the master info regardles of the sync_master_info option.
    */
    if (mi->flush_info(TRUE))
      DBUG_RETURN(ER_ERROR_DURING_FLUSH_LOGS);

    /*
      Flushes the relay log regardles of the sync_relay_log option.
    */
    if (mi->rli->relay_log.flush_and_sync(0, TRUE))
      DBUG_RETURN(ER_ERROR_DURING_FLUSH_LOGS);

    mysql_mutex_unlock(log_lock);
  }
  if (thread_mask & (SLAVE_SQL|SLAVE_FORCE_ALL))
  {
    DBUG_PRINT("info",("Terminating SQL thread"));
    mi->rli->abort_slave= 1;
    if ((error=terminate_slave_thread(mi->rli->info_thd, sql_lock,
                                      &mi->rli->stop_cond,
                                      &mi->rli->slave_running,
                                      skip_lock)) &&
        !force_all)
      DBUG_RETURN(error);

    mysql_mutex_lock(log_lock);

    DBUG_PRINT("info",("Flushing relay-log info file."));
    if (current_thd)
      thd_proc_info(current_thd, "Flushing relay-log info file.");

    /*
      Flushes the relay log info regardles of the sync_relay_log_info option.
    */
    if (mi->rli->flush_info(TRUE))
      DBUG_RETURN(ER_ERROR_DURING_FLUSH_LOGS);

    mysql_mutex_unlock(log_lock);
  }
  DBUG_RETURN(0);
}


/**
   Wait for a slave thread to terminate.

   This function is called after requesting the thread to terminate
   (by setting @c abort_slave member of @c Relay_log_info or @c
   Master_info structure to 1). Termination of the thread is
   controlled with the the predicate <code>*slave_running</code>.

   Function will acquire @c term_lock before waiting on the condition
   unless @c skip_lock is true in which case the mutex should be owned
   by the caller of this function and will remain acquired after
   return from the function.

   @param term_lock
          Associated lock to use when waiting for @c term_cond

   @param term_cond
          Condition that is signalled when the thread has terminated

   @param slave_running
          Pointer to predicate to check for slave thread termination

   @param skip_lock
          If @c true the lock will not be acquired before waiting on
          the condition. In this case, it is assumed that the calling
          function acquires the lock before calling this function.

   @retval 0 All OK ER_SLAVE_NOT_RUNNING otherwise.

   @note  If the executing thread has to acquire term_lock (skip_lock
          is false), the negative running status does not represent
          any issue therefore no error is reported.

 */
static int
terminate_slave_thread(THD *thd,
                       mysql_mutex_t *term_lock,
                       mysql_cond_t *term_cond,
                       volatile uint *slave_running,
                       bool skip_lock)
{
  DBUG_ENTER("terminate_slave_thread");
  if (!skip_lock)
  {
    mysql_mutex_lock(term_lock);
  }
  else
  {
    mysql_mutex_assert_owner(term_lock);
  }
  if (!*slave_running)
  {
    if (!skip_lock)
    {
      /*
        if run_lock (term_lock) is acquired locally then either
        slave_running status is fine
      */
      mysql_mutex_unlock(term_lock);
      DBUG_RETURN(0);
    }
    else
    {
      DBUG_RETURN(ER_SLAVE_NOT_RUNNING);
    }
  }
  DBUG_ASSERT(thd != 0);
  THD_CHECK_SENTRY(thd);

  /*
    Is is critical to test if the slave is running. Otherwise, we might
    be referening freed memory trying to kick it
  */

  while (*slave_running)                        // Should always be true
  {
    int error;
    DBUG_PRINT("loop", ("killing slave thread"));

    mysql_mutex_lock(&thd->LOCK_thd_data);
#ifndef DONT_USE_THR_ALARM
    /*
      Error codes from pthread_kill are:
      EINVAL: invalid signal number (can't happen)
      ESRCH: thread already killed (can happen, should be ignored)
    */
    int err __attribute__((unused))= pthread_kill(thd->real_id, thr_client_alarm);
    DBUG_ASSERT(err != EINVAL);
#endif
    thd->awake(THD::NOT_KILLED);
    mysql_mutex_unlock(&thd->LOCK_thd_data);

    /*
      There is a small chance that slave thread might miss the first
      alarm. To protect againts it, resend the signal until it reacts
    */
    struct timespec abstime;
    set_timespec(abstime,2);
    error= mysql_cond_timedwait(term_cond, term_lock, &abstime);
    DBUG_ASSERT(error == ETIMEDOUT || error == 0);
  }

  DBUG_ASSERT(*slave_running == 0);

  if (!skip_lock)
    mysql_mutex_unlock(term_lock);
  DBUG_RETURN(0);
}


int start_slave_thread(
#ifdef HAVE_PSI_INTERFACE
                       PSI_thread_key thread_key,
#endif
                       pthread_handler h_func, mysql_mutex_t *start_lock,
                       mysql_mutex_t *cond_lock,
                       mysql_cond_t *start_cond,
                       volatile uint *slave_running,
                       volatile ulong *slave_run_id,
                       Master_info* mi)
{
  pthread_t th;
  ulong start_id;
  DBUG_ENTER("start_slave_thread");

  if (start_lock)
    mysql_mutex_lock(start_lock);
  if (!server_id)
  {
    if (start_cond)
      mysql_cond_broadcast(start_cond);
    if (start_lock)
      mysql_mutex_unlock(start_lock);
    sql_print_error("Server id not set, will not start slave");
    DBUG_RETURN(ER_BAD_SLAVE);
  }

  if (*slave_running)
  {
    if (start_cond)
      mysql_cond_broadcast(start_cond);
    if (start_lock)
      mysql_mutex_unlock(start_lock);
    DBUG_RETURN(ER_SLAVE_MUST_STOP);
  }
  start_id= *slave_run_id;
  DBUG_PRINT("info",("Creating new slave thread"));
  if (mysql_thread_create(thread_key,
                          &th, &connection_attrib, h_func, (void*)mi))
  {
    if (start_lock)
      mysql_mutex_unlock(start_lock);
    DBUG_RETURN(ER_SLAVE_THREAD);
  }
  if (start_cond && cond_lock) // caller has cond_lock
  {
    THD* thd = current_thd;
    while (start_id == *slave_run_id)
    {
      DBUG_PRINT("sleep",("Waiting for slave thread to start"));
      const char* old_msg = thd->enter_cond(start_cond,cond_lock,
                                            "Waiting for slave thread to start");
      mysql_cond_wait(start_cond, cond_lock);
      thd->exit_cond(old_msg);
      mysql_mutex_lock(cond_lock); // re-acquire it as exit_cond() released
      if (thd->killed)
      {
        if (start_lock)
          mysql_mutex_unlock(start_lock);
        DBUG_RETURN(thd->killed_errno());
      }
    }
  }
  if (start_lock)
    mysql_mutex_unlock(start_lock);
  DBUG_RETURN(0);
}


/*
  start_slave_threads()

  NOTES
    SLAVE_FORCE_ALL is not implemented here on purpose since it does not make
    sense to do that for starting a slave--we always care if it actually
    started the threads that were not previously running
*/

int start_slave_threads(bool need_slave_mutex, bool wait_for_start,
                        Master_info* mi, int thread_mask)
{
  mysql_mutex_t *lock_io=0, *lock_sql=0, *lock_cond_io=0, *lock_cond_sql=0;
  mysql_cond_t* cond_io=0, *cond_sql=0;
  int error=0;
  DBUG_ENTER("start_slave_threads");

  if (need_slave_mutex)
  {
    lock_io = &mi->run_lock;
    lock_sql = &mi->rli->run_lock;
  }
  if (wait_for_start)
  {
    cond_io = &mi->start_cond;
    cond_sql = &mi->rli->start_cond;
    lock_cond_io = &mi->run_lock;
    lock_cond_sql = &mi->rli->run_lock;
  }

  if (thread_mask & SLAVE_IO)
    error= start_slave_thread(
#ifdef HAVE_PSI_INTERFACE
                              key_thread_slave_io,
#endif
                              handle_slave_io, lock_io, lock_cond_io,
                              cond_io,
                              &mi->slave_running, &mi->slave_run_id,
                              mi);
  if (!error && (thread_mask & SLAVE_SQL))
  {
    error= start_slave_thread(
#ifdef HAVE_PSI_INTERFACE
                              key_thread_slave_sql,
#endif
                              handle_slave_sql, lock_sql, lock_cond_sql,
                              cond_sql,
                              &mi->rli->slave_running, &mi->rli->slave_run_id,
                              mi);
    if (error)
      terminate_slave_threads(mi, thread_mask & SLAVE_IO, !need_slave_mutex);
  }
  DBUG_RETURN(error);
}

/*
  Release slave threads at time of executing shutdown.

  SYNOPSIS
    end_slave()
*/

void end_slave()
{
  DBUG_ENTER("end_slave");

  /*
    This is called when the server terminates, in close_connections().
    It terminates slave threads. However, some CHANGE MASTER etc may still be
    running presently. If a START SLAVE was in progress, the mutex lock below
    will make us wait until slave threads have started, and START SLAVE
    returns, then we terminate them here.
  */
  mysql_mutex_lock(&LOCK_active_mi);
  if (active_mi)
  {
    /*
      TODO: replace the line below with
      list_walk(&master_list, (list_walk_action)end_slave_on_walk,0);
      once multi-master code is ready.
    */
    terminate_slave_threads(active_mi,SLAVE_FORCE_ALL);
  }
  mysql_mutex_unlock(&LOCK_active_mi);
  DBUG_VOID_RETURN;
}

/**
   Free all resources used by slave threads at time of executing shutdown.
   The routine must be called after all possible users of @c active_mi
   have left.

   SYNOPSIS
     close_active_mi()

*/
void close_active_mi()
{
  mysql_mutex_lock(&LOCK_active_mi);
  if (active_mi)
  {
    end_info(active_mi);
    if (active_mi->rli)
      delete active_mi->rli;
    delete active_mi;
    active_mi= 0;
  }
  mysql_mutex_unlock(&LOCK_active_mi);
}

static bool io_slave_killed(THD* thd, Master_info* mi)
{
  DBUG_ENTER("io_slave_killed");

  DBUG_ASSERT(mi->info_thd == thd);
  DBUG_ASSERT(mi->slave_running); // tracking buffer overrun
  DBUG_RETURN(mi->abort_slave || abort_loop || thd->killed);
}

/**
   The function analyzes a possible killed status and makes
   a decision whether to accept it or not.
   Normally upon accepting the sql thread goes to shutdown.
   In the event of deffering decision @rli->last_event_start_time waiting
   timer is set to force the killed status be accepted upon its expiration.

   @param thd   pointer to a THD instance
   @param rli   pointer to Relay_log_info instance

   @return TRUE the killed status is recognized, FALSE a possible killed
           status is deferred.
*/
static bool sql_slave_killed(THD* thd, Relay_log_info* rli)
{
  bool ret= FALSE;
  DBUG_ENTER("sql_slave_killed");

  DBUG_ASSERT(rli->info_thd == thd);
  DBUG_ASSERT(rli->slave_running == 1);// tracking buffer overrun
  if (abort_loop || thd->killed || rli->abort_slave)
  {
    if (thd->transaction.all.modified_non_trans_table && rli->is_in_group())
    {
      char msg_stopped[]=
        "... The slave SQL is stopped, leaving the current group "
        "of events unfinished with a non-transaction table changed. "
        "If the group consists solely of Row-based events, you can try "
        "restarting the slave with --slave-exec-mode=IDEMPOTENT, which "
        "ignores duplicate key, key not found, and similar errors (see "
        "documentation for details).";

      if (rli->abort_slave)
      {
        DBUG_PRINT("info", ("Slave SQL thread is being stopped in the middle of"
                            " a group having updated a non-trans table, giving"
                            " it some grace period"));

        /*
          Slave sql thread shutdown in face of unfinished group modified 
          Non-trans table is handled via a timer. The slave may eventually
          give out to complete the current group and in that case there
          might be issues at consequent slave restart, see the error message.
          WL#2975 offers a robust solution requiring to store the last exectuted
          event's coordinates along with the group's coordianates
          instead of waiting with @c last_event_start_time the timer.
        */

        if (rli->last_event_start_time == 0)
          rli->last_event_start_time= my_time(0);
        ret= difftime(my_time(0), rli->last_event_start_time) <=
          SLAVE_WAIT_GROUP_DONE ? FALSE : TRUE;

        DBUG_EXECUTE_IF("stop_slave_middle_group", 
                        DBUG_EXECUTE_IF("incomplete_group_in_relay_log",
                                        ret= TRUE;);); // time is over

        if (ret == 0)
        {
          rli->report(WARNING_LEVEL, 0,
                      "slave SQL thread is being stopped in the middle "
                      "of applying of a group having updated a non-transaction "
                      "table; waiting for the group completion ... ");
        }
        else
        {
          rli->report(ERROR_LEVEL, ER_SLAVE_FATAL_ERROR,
                      ER(ER_SLAVE_FATAL_ERROR), msg_stopped);
        }
      }
      else
      {
        ret= TRUE;
        rli->report(ERROR_LEVEL, ER_SLAVE_FATAL_ERROR, ER(ER_SLAVE_FATAL_ERROR),
                    msg_stopped);
      }
    }
    else
    {
      ret= TRUE;
    }
  }
  if (ret)
    rli->last_event_start_time= 0;
  
  DBUG_RETURN(ret);
}


/*
  skip_load_data_infile()

  NOTES
    This is used to tell a 3.23 master to break send_file()
*/

void skip_load_data_infile(NET *net)
{
  DBUG_ENTER("skip_load_data_infile");

  (void)net_request_file(net, "/dev/null");
  (void)my_net_read(net);                               // discard response
  (void)net_write_command(net, 0, (uchar*) "", 0, (uchar*) "", 0); // ok
  DBUG_VOID_RETURN;
}


bool net_request_file(NET* net, const char* fname)
{
  DBUG_ENTER("net_request_file");
  DBUG_RETURN(net_write_command(net, 251, (uchar*) fname, strlen(fname),
                                (uchar*) "", 0));
}

/*
  From other comments and tests in code, it looks like
  sometimes Query_log_event and Load_log_event can have db == 0
  (see rewrite_db() above for example)
  (cases where this happens are unclear; it may be when the master is 3.23).
*/

const char *print_slave_db_safe(const char* db)
{
  DBUG_ENTER("*print_slave_db_safe");

  DBUG_RETURN((db ? db : ""));
}

/*
  Check if the error is caused by network.
  @param[in]   errorno   Number of the error.
  RETURNS:
  TRUE         network error
  FALSE        not network error
*/

bool is_network_error(uint errorno)
{ 
  if (errorno == CR_CONNECTION_ERROR || 
      errorno == CR_CONN_HOST_ERROR ||
      errorno == CR_SERVER_GONE_ERROR ||
      errorno == CR_SERVER_LOST ||
      errorno == ER_CON_COUNT_ERROR ||
      errorno == ER_SERVER_SHUTDOWN)
    return TRUE;

  return FALSE;   
}

/**
  Set user variables after connecting to the master.

  @param  mysql MYSQL to request uuid from master.
  @param  mi    Master_info to set master_uuid

  @return 0: Success, 1: Fatal error, 2: Network error.
 */
int io_thread_init_commands(MYSQL *mysql, Master_info *mi)
{
  char query[256];
  int ret= 0;

  sprintf(query, "SET @slave_uuid= '%s'", server_uuid);
  if (mysql_real_query(mysql, query, strlen(query))
      && !check_io_slave_killed(mi->info_thd, mi, NULL))
    goto err;

  mysql_free_result(mysql_store_result(mysql));
  return ret;

err:
  if (mysql_errno(mysql) && is_network_error(mysql_errno(mysql)))
  {
    mi->report(WARNING_LEVEL, mysql_errno(mysql),
               "The initialization command '%s' failed with the following"
               " error: '%s'.", query, mysql_error(mysql));
    ret= 2;
  }
  else
  {
    char errmsg[512];
    const char *errmsg_fmt=
      "The slave I/O thread stops because a fatal error is encountered "
      "when it tries to send query to master(query: %s).";

    sprintf(errmsg, errmsg_fmt, query);
    mi->report(ERROR_LEVEL, ER_SLAVE_FATAL_ERROR, ER(ER_SLAVE_FATAL_ERROR),
               errmsg);
    ret= 1;
  }
  mysql_free_result(mysql_store_result(mysql));
  return ret;
}

/**
  Get master's uuid on connecting.

  @param  mysql MYSQL to request uuid from master.
  @param  mi    Master_info to set master_uuid

  @return 0: Success, 1: Fatal error, 2: Network error.
*/
static int get_master_uuid(MYSQL *mysql, Master_info *mi)
{
  const char *errmsg;
  MYSQL_RES *master_res= NULL;
  MYSQL_ROW master_row= NULL;
  int ret= 0;

  DBUG_EXECUTE_IF("dbug.before_get_MASTER_UUID",
                  {
                    const char act[]= "now wait_for signal.get_master_uuid";
                    DBUG_ASSERT(opt_debug_sync_timeout > 0);
                    DBUG_ASSERT(!debug_sync_set_action(current_thd,
                                                       STRING_WITH_LEN(act)));
                  };);

  if (!mysql_real_query(mysql,
                        STRING_WITH_LEN("SHOW VARIABLES LIKE 'SERVER_UUID'")) &&
      (master_res= mysql_store_result(mysql)) &&
      (master_row= mysql_fetch_row(master_res)))
  {
    if (!strcmp(::server_uuid, master_row[1]) &&
        !mi->rli->replicate_same_server_id)
    {
      errmsg= "The slave I/O thread stops because master and slave have equal "
              "MySQL server UUIDs; these UUIDs must be different for "
              "replication to work.";
      mi->report(ERROR_LEVEL, ER_SLAVE_FATAL_ERROR, ER(ER_SLAVE_FATAL_ERROR),
                 errmsg);
      // Fatal error
      ret= 1;
    }
    else
    {
      if (mi->master_uuid[0] != 0 && strcmp(mi->master_uuid, master_row[1]))
        sql_print_warning("The master's UUID has changed, although this should"
                          " not happen unless you have changed it manually."
                          " The old UUID was %s.",
                          mi->master_uuid);
      strncpy(mi->master_uuid, master_row[1], UUID_LENGTH);
      mi->master_uuid[UUID_LENGTH]= 0;
    }
  }
  else if (mysql_errno(mysql))
  {
    if (is_network_error(mysql_errno(mysql)))
    {
      mi->report(WARNING_LEVEL, mysql_errno(mysql),
                 "Get master SERVER_UUID failed with error: %s",
                 mysql_error(mysql));
      ret= 2;
    }
    else
    {
      /* Fatal error */
      errmsg= "The slave I/O thread stops because a fatal error is encountered "
        "when it tries to get the value of SERVER_UUID variable from master.";
      mi->report(ERROR_LEVEL, ER_SLAVE_FATAL_ERROR, ER(ER_SLAVE_FATAL_ERROR),
                 errmsg);
      ret= 1;
    }
  }
  else if (!master_row && master_res)
  {
    mi->report(WARNING_LEVEL, ER_UNKNOWN_SYSTEM_VARIABLE,
               "Unknown system variable 'SERVER_UUID' on master, "
               "maybe it is a *VERY OLD MASTER*.");
  }

  if (master_res)
    mysql_free_result(master_res);
  return ret;
}

/*
  Note that we rely on the master's version (3.23, 4.0.14 etc) instead of
  relying on the binlog's version. This is not perfect: imagine an upgrade
  of the master without waiting that all slaves are in sync with the master;
  then a slave could be fooled about the binlog's format. This is what happens
  when people upgrade a 3.23 master to 4.0 without doing RESET MASTER: 4.0
  slaves are fooled. So we do this only to distinguish between 3.23 and more
  recent masters (it's too late to change things for 3.23).

  RETURNS
  0       ok
  1       error
  2       transient network problem, the caller should try to reconnect
*/

static int get_master_version_and_clock(MYSQL* mysql, Master_info* mi)
{
  char err_buff[MAX_SLAVE_ERRMSG];
  const char* errmsg= 0;
  int err_code= 0;
  MYSQL_RES *master_res= 0;
  MYSQL_ROW master_row;
  DBUG_ENTER("get_master_version_and_clock");

  /*
    Free old description_event_for_queue (that is needed if we are in
    a reconnection).
  */
  delete mi->rli->relay_log.description_event_for_queue;
  mi->rli->relay_log.description_event_for_queue= 0;

  if (!my_isdigit(&my_charset_bin,*mysql->server_version))
  {
    errmsg = "Master reported unrecognized MySQL version";
    err_code= ER_SLAVE_FATAL_ERROR;
    sprintf(err_buff, ER(err_code), errmsg);
  }
  else
  {
    /*
      Note the following switch will bug when we have MySQL branch 30 ;)
    */
    switch (*mysql->server_version)
    {
    case '0':
    case '1':
    case '2':
      errmsg = "Master reported unrecognized MySQL version";
      err_code= ER_SLAVE_FATAL_ERROR;
      sprintf(err_buff, ER(err_code), errmsg);
      break;
    case '3':
      mi->rli->relay_log.description_event_for_queue= new
        Format_description_log_event(1, mysql->server_version);
      break;
    case '4':
      mi->rli->relay_log.description_event_for_queue= new
        Format_description_log_event(3, mysql->server_version);
      break;
    default:
      /*
        Master is MySQL >=5.0. Give a default Format_desc event, so that we can
        take the early steps (like tests for "is this a 3.23 master") which we
        have to take before we receive the real master's Format_desc which will
        override this one. Note that the Format_desc we create below is garbage
        (it has the format of the *slave*); it's only good to help know if the
        master is 3.23, 4.0, etc.
      */
      mi->rli->relay_log.description_event_for_queue= new
        Format_description_log_event(4, mysql->server_version);
      break;
    }
  }

  /*
     This does not mean that a 5.0 slave will be able to read a 5.5 master; but
     as we don't know yet, we don't want to forbid this for now. If a 5.0 slave
     can't read a 5.5 master, this will show up when the slave can't read some
     events sent by the master, and there will be error messages.
  */

  if (errmsg)
    goto err;

  /* as we are here, we tried to allocate the event */
  if (!mi->rli->relay_log.description_event_for_queue)
  {
    errmsg= "default Format_description_log_event";
    err_code= ER_SLAVE_CREATE_EVENT_FAILURE;
    sprintf(err_buff, ER(err_code), errmsg);
    goto err;
  }

  /*
    FD_q's (A) is set initially from RL's (A): FD_q.(A) := RL.(A).
    It's necessary to adjust FD_q.(A) at this point because in the following
    course FD_q is going to be dumped to RL.
    Generally FD_q is derived from a received FD_m (roughly FD_q := FD_m) 
    in queue_event and the master's (A) is installed.
    At one step with the assignment the Relay-Log's checksum alg is set to 
    a new value: RL.(A) := FD_q.(A). If the slave service is stopped
    the last time assigned RL.(A) will be passed over to the restarting
    service (to the current execution point).
    RL.A is a "codec" to verify checksum in queue_event() almost all the time
    the first fake Rotate event.
    Starting from this point IO thread will executes the following checksum
    warmup sequence  of actions:

    FD_q.A := RL.A,
    A_m^0 := master.@@global.binlog_checksum,
    {queue_event(R_f): verifies(R_f, A_m^0)},
    {queue_event(FD_m): verifies(FD_m, FD_m.A), dump(FD_q), rotate(RL),
                        FD_q := FD_m, RL.A := FD_q.A)}

    See legends definition on MYSQL_BIN_LOG::relay_log_checksum_alg
    docs lines (binlog.h).
    In above A_m^0 - the value of master's
    @@binlog_checksum determined in the upcoming handshake (stored in
    mi->checksum_alg_before_fd).


    After the warm-up sequence IO gets to "normal" checksum verification mode
    to use RL.A in 
    
    {queue_event(E_m): verifies(E_m, RL.A)}

    until it has received a new FD_m.
  */
  mi->rli.relay_log.description_event_for_queue->checksum_alg=
    mi->rli.relay_log.relay_log_checksum_alg;

  DBUG_ASSERT(mi->rli.relay_log.description_event_for_queue->checksum_alg !=
              BINLOG_CHECKSUM_ALG_UNDEF);
  DBUG_ASSERT(mi->rli.relay_log.relay_log_checksum_alg !=
              BINLOG_CHECKSUM_ALG_UNDEF); 
  /*
    Compare the master and slave's clock. Do not die if master's clock is
    unavailable (very old master not supporting UNIX_TIMESTAMP()?).
  */

  DBUG_EXECUTE_IF("dbug.before_get_UNIX_TIMESTAMP",
                  {
                    const char act[]=
                      "now "
                      "wait_for signal.get_unix_timestamp";
                    DBUG_ASSERT(opt_debug_sync_timeout > 0);
                    DBUG_ASSERT(!debug_sync_set_action(current_thd,
                                                       STRING_WITH_LEN(act)));
                  };);

  master_res= NULL;
  if (!mysql_real_query(mysql, STRING_WITH_LEN("SELECT UNIX_TIMESTAMP()")) &&
      (master_res= mysql_store_result(mysql)) &&
      (master_row= mysql_fetch_row(master_res)))
  {
    mysql_mutex_lock(&mi->data_lock);
    mi->clock_diff_with_master=
      (long) (time((time_t*) 0) - strtoul(master_row[0], 0, 10));
    mysql_mutex_unlock(&mi->data_lock);
  }
  else if (check_io_slave_killed(mi->info_thd, mi, NULL))
    goto slave_killed_err;
  else if (is_network_error(mysql_errno(mysql)))
  {
    mi->report(WARNING_LEVEL, mysql_errno(mysql),
               "Get master clock failed with error: %s", mysql_error(mysql));
    goto network_err;
  }
  else 
  {
    mysql_mutex_lock(&mi->data_lock);
    mi->clock_diff_with_master= 0; /* The "most sensible" value */
    mysql_mutex_unlock(&mi->data_lock);
    sql_print_warning("\"SELECT UNIX_TIMESTAMP()\" failed on master, "
                      "do not trust column Seconds_Behind_Master of SHOW "
                      "SLAVE STATUS. Error: %s (%d)",
                      mysql_error(mysql), mysql_errno(mysql));
  }
  if (master_res)
  {
    mysql_free_result(master_res);
    master_res= NULL;
  }

  /*
    Check that the master's server id and ours are different. Because if they
    are equal (which can result from a simple copy of master's datadir to slave,
    thus copying some my.cnf), replication will work but all events will be
    skipped.
    Do not die if SHOW VARIABLES LIKE 'SERVER_ID' fails on master (very old
    master?).
    Note: we could have put a @@SERVER_ID in the previous SELECT
    UNIX_TIMESTAMP() instead, but this would not have worked on 3.23 masters.
  */
  DBUG_EXECUTE_IF("dbug.before_get_SERVER_ID",
                  {
                    const char act[]=
                      "now "
                      "wait_for signal.get_server_id";
                    DBUG_ASSERT(opt_debug_sync_timeout > 0);
                    DBUG_ASSERT(!debug_sync_set_action(current_thd, 
                                                       STRING_WITH_LEN(act)));
                  };);
  master_res= NULL;
  master_row= NULL;
  if (!mysql_real_query(mysql,
                        STRING_WITH_LEN("SHOW VARIABLES LIKE 'SERVER_ID'")) &&
      (master_res= mysql_store_result(mysql)) &&
      (master_row= mysql_fetch_row(master_res)))
  {
    if ((::server_id == (mi->master_id= strtoul(master_row[1], 0, 10))) &&
        !mi->rli->replicate_same_server_id)
    {
      errmsg= "The slave I/O thread stops because master and slave have equal \
MySQL server ids; these ids must be different for replication to work (or \
the --replicate-same-server-id option must be used on slave but this does \
not always make sense; please check the manual before using it).";
      err_code= ER_SLAVE_FATAL_ERROR;
      sprintf(err_buff, ER(err_code), errmsg);
      goto err;
    }
  }
  else if (mysql_errno(mysql))
  {
    if (check_io_slave_killed(mi->info_thd, mi, NULL))
      goto slave_killed_err;
    else if (is_network_error(mysql_errno(mysql)))
    {
      mi->report(WARNING_LEVEL, mysql_errno(mysql),
                 "Get master SERVER_ID failed with error: %s", mysql_error(mysql));
      goto network_err;
    }
    /* Fatal error */
    errmsg= "The slave I/O thread stops because a fatal error is encountered \
when it try to get the value of SERVER_ID variable from master.";
    err_code= mysql_errno(mysql);
    sprintf(err_buff, "%s Error: %s", errmsg, mysql_error(mysql));
    goto err;
  }
  else if (!master_row && master_res)
  {
    mi->report(WARNING_LEVEL, ER_UNKNOWN_SYSTEM_VARIABLE,
               "Unknown system variable 'SERVER_ID' on master, \
maybe it is a *VERY OLD MASTER*.");
  }
  if (master_res)
  {
    mysql_free_result(master_res);
    master_res= NULL;
  }
  if (mi->master_id == 0 && mi->ignore_server_ids->server_ids.elements > 0)
  {
    errmsg= "Slave configured with server id filtering could not detect the master server id.";
    err_code= ER_SLAVE_FATAL_ERROR;
    sprintf(err_buff, ER(err_code), errmsg);
    goto err;
  }

  /*
    Check that the master's global character_set_server and ours are the same.
    Not fatal if query fails (old master?).
    Note that we don't check for equality of global character_set_client and
    collation_connection (neither do we prevent their setting in
    set_var.cc). That's because from what I (Guilhem) have tested, the global
    values of these 2 are never used (new connections don't use them).
    We don't test equality of global collation_database either as it's is
    going to be deprecated (made read-only) in 4.1 very soon.
    The test is only relevant if master < 5.0.3 (we'll test only if it's older
    than the 5 branch; < 5.0.3 was alpha...), as >= 5.0.3 master stores
    charset info in each binlog event.
    We don't do it for 3.23 because masters <3.23.50 hang on
    SELECT @@unknown_var (BUG#7965 - see changelog of 3.23.50). So finally we
    test only if master is 4.x.
  */

  /* redundant with rest of code but safer against later additions */
  if (*mysql->server_version == '3')
    goto err;

  if (*mysql->server_version == '4')
  {
    master_res= NULL;
    if (!mysql_real_query(mysql,
                          STRING_WITH_LEN("SELECT @@GLOBAL.COLLATION_SERVER")) &&
        (master_res= mysql_store_result(mysql)) &&
        (master_row= mysql_fetch_row(master_res)))
    {
      if (strcmp(master_row[0], global_system_variables.collation_server->name))
      {
        errmsg= "The slave I/O thread stops because master and slave have \
different values for the COLLATION_SERVER global variable. The values must \
be equal for the Statement-format replication to work";
        err_code= ER_SLAVE_FATAL_ERROR;
        sprintf(err_buff, ER(err_code), errmsg);
        goto err;
      }
    }
    else if (check_io_slave_killed(mi->info_thd, mi, NULL))
      goto slave_killed_err;
    else if (is_network_error(mysql_errno(mysql)))
    {
      mi->report(WARNING_LEVEL, mysql_errno(mysql),
                 "Get master COLLATION_SERVER failed with error: %s", mysql_error(mysql));
      goto network_err;
    }
    else if (mysql_errno(mysql) != ER_UNKNOWN_SYSTEM_VARIABLE)
    {
      /* Fatal error */
      errmsg= "The slave I/O thread stops because a fatal error is encountered \
when it try to get the value of COLLATION_SERVER global variable from master.";
      err_code= mysql_errno(mysql);
      sprintf(err_buff, "%s Error: %s", errmsg, mysql_error(mysql));
      goto err;
    }
    else
      mi->report(WARNING_LEVEL, ER_UNKNOWN_SYSTEM_VARIABLE,
                 "Unknown system variable 'COLLATION_SERVER' on master, \
maybe it is a *VERY OLD MASTER*. *NOTE*: slave may experience \
inconsistency if replicated data deals with collation.");

    if (master_res)
    {
      mysql_free_result(master_res);
      master_res= NULL;
    }
  }

  /*
    Perform analogous check for time zone. Theoretically we also should
    perform check here to verify that SYSTEM time zones are the same on
    slave and master, but we can't rely on value of @@system_time_zone
    variable (it is time zone abbreviation) since it determined at start
    time and so could differ for slave and master even if they are really
    in the same system time zone. So we are omiting this check and just
    relying on documentation. Also according to Monty there are many users
    who are using replication between servers in various time zones. Hence
    such check will broke everything for them. (And now everything will
    work for them because by default both their master and slave will have
    'SYSTEM' time zone).
    This check is only necessary for 4.x masters (and < 5.0.4 masters but
    those were alpha).
  */
  if (*mysql->server_version == '4')
  {
    master_res= NULL;
    if (!mysql_real_query(mysql, STRING_WITH_LEN("SELECT @@GLOBAL.TIME_ZONE")) &&
        (master_res= mysql_store_result(mysql)) &&
        (master_row= mysql_fetch_row(master_res)))
    {
      if (strcmp(master_row[0],
                 global_system_variables.time_zone->get_name()->ptr()))
      {
        errmsg= "The slave I/O thread stops because master and slave have \
different values for the TIME_ZONE global variable. The values must \
be equal for the Statement-format replication to work";
        err_code= ER_SLAVE_FATAL_ERROR;
        sprintf(err_buff, ER(err_code), errmsg);
        goto err;
      }
    }
    else if (check_io_slave_killed(mi->info_thd, mi, NULL))
      goto slave_killed_err;
    else if (is_network_error(mysql_errno(mysql)))
    {
      mi->report(WARNING_LEVEL, mysql_errno(mysql),
                 "Get master TIME_ZONE failed with error: %s", mysql_error(mysql));
      goto network_err;
    } 
    else
    {
      /* Fatal error */
      errmsg= "The slave I/O thread stops because a fatal error is encountered \
when it try to get the value of TIME_ZONE global variable from master.";
      err_code= mysql_errno(mysql);
      sprintf(err_buff, "%s Error: %s", errmsg, mysql_error(mysql));
      goto err;
    }
    if (master_res)
    {
      mysql_free_result(master_res);
      master_res= NULL;
    }
  }

  if (mi->heartbeat_period != 0.0)
  {
    char llbuf[22];
    const char query_format[]= "SET @master_heartbeat_period= %s";
    char query[sizeof(query_format) - 2 + sizeof(llbuf)];
    /* 
       the period is an ulonglong of nano-secs. 
    */
    llstr((ulonglong) (mi->heartbeat_period*1000000000UL), llbuf);
    sprintf(query, query_format, llbuf);

<<<<<<< HEAD
    if (mysql_real_query(mysql, query, strlen(query)))
=======
    if (mysql_real_query(mysql, query, strlen(query))
        && !check_io_slave_killed(mi->info_thd, mi, NULL))
>>>>>>> e6c1c301
    {
      if (is_network_error(mysql_errno(mysql)))
      {
        mi->report(WARNING_LEVEL, mysql_errno(mysql),
                   "SET @master_heartbeat_period to master failed with error: %s",
                   mysql_error(mysql));
        mysql_free_result(mysql_store_result(mysql));
        goto network_err;
      }
      else
      {
        /* Fatal error */
        errmsg= "The slave I/O thread stops because a fatal error is encountered "
          " when it tries to SET @master_heartbeat_period on master.";
        err_code= ER_SLAVE_FATAL_ERROR;
        sprintf(err_buff, "%s Error: %s", errmsg, mysql_error(mysql));
        mysql_free_result(mysql_store_result(mysql));
        goto err;
      }
    }
    mysql_free_result(mysql_store_result(mysql));
  }
  
  /*
    Querying if master is capable to checksum and notifying it about own
    CRC-awareness. The master's side instant value of @@global.binlog_checksum 
    is stored in the dump thread's uservar area as well as cached locally
    to become known in consensus by master and slave.
  */
  DBUG_EXECUTE_IF("simulate_slave_unaware_checksum",
                  mi->checksum_alg_before_fd= BINLOG_CHECKSUM_ALG_OFF;
                  goto past_checksum;);
  {
    int rc;
    const char query[]= "SET @master_binlog_checksum= @@global.binlog_checksum";
    master_res= NULL;
    mi->checksum_alg_before_fd= BINLOG_CHECKSUM_ALG_UNDEF; //initially undefined
    /*
      @c checksum_alg_before_fd is queried from master in this block.
      If master is old checksum-unaware the value stays undefined.
      Once the first FD will be received its alg descriptor will replace
      the being queried one.
    */
    rc= mysql_real_query(mysql, query, strlen(query));
    if (rc != 0)
    {
      if (mysql_errno(mysql) == ER_UNKNOWN_SYSTEM_VARIABLE)
      {
        // this is tolerable as OM -> NS is supported
        mi->report(WARNING_LEVEL, mysql_errno(mysql),
                   "Notifying master by %s failed with "
                   "error: %s", query, mysql_error(mysql));
      }
      else
      {
        if (is_network_error(mysql_errno(mysql)))
        {
          mi->report(WARNING_LEVEL, mysql_errno(mysql),
                     "Notifying master by %s failed with "
                     "error: %s", query, mysql_error(mysql));
          mysql_free_result(mysql_store_result(mysql));
          goto network_err;
        }
        else
        {
          errmsg= "The slave I/O thread stops because a fatal error is encountered "
            "when it tried to SET @master_binlog_checksum on master.";
          err_code= ER_SLAVE_FATAL_ERROR;
          sprintf(err_buff, "%s Error: %s", errmsg, mysql_error(mysql));
          mysql_free_result(mysql_store_result(mysql));
          goto err;
        }
      }
    }
    else
    {
      mysql_free_result(mysql_store_result(mysql));
      if (!mysql_real_query(mysql,
                            STRING_WITH_LEN("SELECT @master_binlog_checksum")) &&
          (master_res= mysql_store_result(mysql)) &&
          (master_row= mysql_fetch_row(master_res)))
      {
        mi->checksum_alg_before_fd= (uint8)
          find_type(master_row[0], &binlog_checksum_typelib, 1) - 1;
        // valid outcome is either of
        DBUG_ASSERT(mi->checksum_alg_before_fd == BINLOG_CHECKSUM_ALG_OFF ||
                    mi->checksum_alg_before_fd == BINLOG_CHECKSUM_ALG_CRC32);
      }
      else if (is_network_error(mysql_errno(mysql)))
      {
        mi->report(WARNING_LEVEL, mysql_errno(mysql),
                   "Get master BINLOG_CHECKSUM failed with error: %s", mysql_error(mysql));
        goto network_err;
      }
      else
      {
        errmsg= "The slave I/O thread stops because a fatal error is encountered "
          "when it tried to SELECT @master_binlog_checksum.";
        err_code= ER_SLAVE_FATAL_ERROR;
        sprintf(err_buff, "%s Error: %s", errmsg, mysql_error(mysql));
        mysql_free_result(mysql_store_result(mysql));
        goto err;
      }
    }
    if (master_res)
    {
      mysql_free_result(master_res);
      master_res= NULL;
    }
  }

past_checksum:
err:
  if (errmsg)
  {
    if (master_res)
      mysql_free_result(master_res);
    DBUG_ASSERT(err_code != 0);
    mi->report(ERROR_LEVEL, err_code, "%s", err_buff);
    DBUG_RETURN(1);
  }

  DBUG_RETURN(0);

network_err:
  if (master_res)
    mysql_free_result(master_res);
  DBUG_RETURN(2);

slave_killed_err:
  if (master_res)
    mysql_free_result(master_res);
  DBUG_RETURN(2);
}

static bool wait_for_relay_log_space(Relay_log_info* rli)
{
  bool slave_killed=0;
  Master_info* mi = rli->mi;
  const char *save_proc_info;
  THD* thd = mi->info_thd;
  DBUG_ENTER("wait_for_relay_log_space");

  mysql_mutex_lock(&rli->log_space_lock);
  save_proc_info= thd->enter_cond(&rli->log_space_cond,
                                  &rli->log_space_lock,
                                  "\
Waiting for the slave SQL thread to free enough relay log space");
  while (rli->log_space_limit < rli->log_space_total &&
         !(slave_killed=io_slave_killed(thd,mi)) &&
         !rli->ignore_log_space_limit)
    mysql_cond_wait(&rli->log_space_cond, &rli->log_space_lock);
  thd->exit_cond(save_proc_info);
  DBUG_RETURN(slave_killed);
}


/*
  Builds a Rotate from the ignored events' info and writes it to relay log.

  SYNOPSIS
  write_ignored_events_info_to_relay_log()
    thd             pointer to I/O thread's thd
    mi

  DESCRIPTION
    Slave I/O thread, going to die, must leave a durable trace of the
    ignored events' end position for the use of the slave SQL thread, by
    calling this function. Only that thread can call it (see assertion).
 */
static void write_ignored_events_info_to_relay_log(THD *thd, Master_info *mi)
{
  Relay_log_info *rli= mi->rli;
  mysql_mutex_t *log_lock= rli->relay_log.get_log_lock();
  DBUG_ENTER("write_ignored_events_info_to_relay_log");

  DBUG_ASSERT(thd == mi->info_thd);
  mysql_mutex_lock(log_lock);
  if (rli->ign_master_log_name_end[0])
  {
    DBUG_PRINT("info",("writing a Rotate event to track down ignored events"));
    Rotate_log_event *ev= new Rotate_log_event(rli->ign_master_log_name_end,
                                               0, rli->ign_master_log_pos_end,
                                               Rotate_log_event::DUP_NAME);
    rli->ign_master_log_name_end[0]= 0;
    /* can unlock before writing as slave SQL thd will soon see our Rotate */
    mysql_mutex_unlock(log_lock);
    if (likely((bool)ev))
    {
      ev->server_id= 0; // don't be ignored by slave SQL thread
      if (unlikely(rli->relay_log.append(ev)))
        mi->report(ERROR_LEVEL, ER_SLAVE_RELAY_LOG_WRITE_FAILURE,
                   ER(ER_SLAVE_RELAY_LOG_WRITE_FAILURE),
                   "failed to write a Rotate event"
                   " to the relay log, SHOW SLAVE STATUS may be"
                   " inaccurate");
      rli->relay_log.harvest_bytes_written(&rli->log_space_total);
      if (flush_master_info(mi, TRUE))
        sql_print_error("Failed to flush master info file");
      delete ev;
    }
    else
      mi->report(ERROR_LEVEL, ER_SLAVE_CREATE_EVENT_FAILURE,
                 ER(ER_SLAVE_CREATE_EVENT_FAILURE),
                 "Rotate_event (out of memory?),"
                 " SHOW SLAVE STATUS may be inaccurate");
  }
  else
    mysql_mutex_unlock(log_lock);
  DBUG_VOID_RETURN;
}


int register_slave_on_master(MYSQL* mysql, Master_info *mi,
                             bool *suppress_warnings)
{
  uchar buf[1024], *pos= buf;
  uint report_host_len=0, report_user_len=0, report_password_len=0;
  DBUG_ENTER("register_slave_on_master");

  *suppress_warnings= FALSE;
  if (report_host)
    report_host_len= strlen(report_host);
  if (report_host_len > HOSTNAME_LENGTH)
  {
    sql_print_warning("The length of report_host is %d. "
                      "It is larger than the max length(%d), so this "
                      "slave cannot be registered to the master.",
                      report_host_len, HOSTNAME_LENGTH);
    DBUG_RETURN(0);
  }

  if (report_user)
    report_user_len= strlen(report_user);
  if (report_user_len > USERNAME_LENGTH)
  {
    sql_print_warning("The length of report_user is %d. "
                      "It is larger than the max length(%d), so this "
                      "slave cannot be registered to the master.",
                      report_user_len, USERNAME_LENGTH);
    DBUG_RETURN(0);
  }

  if (report_password)
    report_password_len= strlen(report_password);
  if (report_password_len > MAX_PASSWORD_LENGTH)
  {
    sql_print_warning("The length of report_password is %d. "
                      "It is larger than the max length(%d), so this "
                      "slave cannot be registered to the master.",
                      report_password_len, MAX_PASSWORD_LENGTH);
    DBUG_RETURN(0);
  }

  int4store(pos, server_id); pos+= 4;
  pos= net_store_data(pos, (uchar*) report_host, report_host_len);
  pos= net_store_data(pos, (uchar*) report_user, report_user_len);
  pos= net_store_data(pos, (uchar*) report_password, report_password_len);
  int2store(pos, (uint16) report_port); pos+= 2;
  /* 
    Fake rpl_recovery_rank, which was removed in BUG#13963,
    so that this server can register itself on old servers,
    see BUG#49259.
   */
  int4store(pos, /* rpl_recovery_rank */ 0);    pos+= 4;
  /* The master will fill in master_id */
  int4store(pos, 0);                    pos+= 4;

  if (simple_command(mysql, COM_REGISTER_SLAVE, buf, (size_t) (pos- buf), 0))
  {
    if (mysql_errno(mysql) == ER_NET_READ_INTERRUPTED)
    {
      *suppress_warnings= TRUE;                 // Suppress reconnect warning
    }
    else if (!check_io_slave_killed(mi->info_thd, mi, NULL))
    {
      char buf[256];
      my_snprintf(buf, sizeof(buf), "%s (Errno: %d)", mysql_error(mysql), 
                  mysql_errno(mysql));
      mi->report(ERROR_LEVEL, ER_SLAVE_MASTER_COM_FAILURE,
                 ER(ER_SLAVE_MASTER_COM_FAILURE), "COM_REGISTER_SLAVE", buf);
    }
    DBUG_RETURN(1);
  }
  DBUG_RETURN(0);
}


/**
  Execute a SHOW SLAVE STATUS statement.

  @param thd Pointer to THD object for the client thread executing the
  statement.

  @param mi Pointer to Master_info object for the IO thread.

  @retval FALSE success
  @retval TRUE failure
*/
bool show_master_info(THD* thd, Master_info* mi)
{
  // TODO: fix this for multi-master
  List<Item> field_list;
  Protocol *protocol= thd->protocol;
  DBUG_ENTER("show_master_info");

  field_list.push_back(new Item_empty_string("Slave_IO_State",
                                                     14));
  field_list.push_back(new Item_empty_string("Master_Host",
                                                     sizeof(mi->host)));
  field_list.push_back(new Item_empty_string("Master_User",
                                                     sizeof(mi->user)));
  field_list.push_back(new Item_return_int("Master_Port", 7,
                                           MYSQL_TYPE_LONG));
  field_list.push_back(new Item_return_int("Connect_Retry", 10,
                                           MYSQL_TYPE_LONG));
  field_list.push_back(new Item_empty_string("Master_Log_File",
                                             FN_REFLEN));
  field_list.push_back(new Item_return_int("Read_Master_Log_Pos", 10,
                                           MYSQL_TYPE_LONGLONG));
  field_list.push_back(new Item_empty_string("Relay_Log_File",
                                             FN_REFLEN));
  field_list.push_back(new Item_return_int("Relay_Log_Pos", 10,
                                           MYSQL_TYPE_LONGLONG));
  field_list.push_back(new Item_empty_string("Relay_Master_Log_File",
                                             FN_REFLEN));
  field_list.push_back(new Item_empty_string("Slave_IO_Running", 3));
  field_list.push_back(new Item_empty_string("Slave_SQL_Running", 3));
  field_list.push_back(new Item_empty_string("Replicate_Do_DB", 20));
  field_list.push_back(new Item_empty_string("Replicate_Ignore_DB", 20));
  field_list.push_back(new Item_empty_string("Replicate_Do_Table", 20));
  field_list.push_back(new Item_empty_string("Replicate_Ignore_Table", 23));
  field_list.push_back(new Item_empty_string("Replicate_Wild_Do_Table", 24));
  field_list.push_back(new Item_empty_string("Replicate_Wild_Ignore_Table",
                                             28));
  field_list.push_back(new Item_return_int("Last_Errno", 4, MYSQL_TYPE_LONG));
  field_list.push_back(new Item_empty_string("Last_Error", 20));
  field_list.push_back(new Item_return_int("Skip_Counter", 10,
                                           MYSQL_TYPE_LONG));
  field_list.push_back(new Item_return_int("Exec_Master_Log_Pos", 10,
                                           MYSQL_TYPE_LONGLONG));
  field_list.push_back(new Item_return_int("Relay_Log_Space", 10,
                                           MYSQL_TYPE_LONGLONG));
  field_list.push_back(new Item_empty_string("Until_Condition", 6));
  field_list.push_back(new Item_empty_string("Until_Log_File", FN_REFLEN));
  field_list.push_back(new Item_return_int("Until_Log_Pos", 10,
                                           MYSQL_TYPE_LONGLONG));
  field_list.push_back(new Item_empty_string("Master_SSL_Allowed", 7));
  field_list.push_back(new Item_empty_string("Master_SSL_CA_File",
                                             sizeof(mi->ssl_ca)));
  field_list.push_back(new Item_empty_string("Master_SSL_CA_Path",
                                             sizeof(mi->ssl_capath)));
  field_list.push_back(new Item_empty_string("Master_SSL_Cert",
                                             sizeof(mi->ssl_cert)));
  field_list.push_back(new Item_empty_string("Master_SSL_Cipher",
                                             sizeof(mi->ssl_cipher)));
  field_list.push_back(new Item_empty_string("Master_SSL_Key",
                                             sizeof(mi->ssl_key)));
  field_list.push_back(new Item_return_int("Seconds_Behind_Master", 10,
                                           MYSQL_TYPE_LONGLONG));
  field_list.push_back(new Item_empty_string("Master_SSL_Verify_Server_Cert",
                                             3));
  field_list.push_back(new Item_return_int("Last_IO_Errno", 4, MYSQL_TYPE_LONG));
  field_list.push_back(new Item_empty_string("Last_IO_Error", 20));
  field_list.push_back(new Item_return_int("Last_SQL_Errno", 4, MYSQL_TYPE_LONG));
  field_list.push_back(new Item_empty_string("Last_SQL_Error", 20));
  field_list.push_back(new Item_empty_string("Replicate_Ignore_Server_Ids",
                                             FN_REFLEN));
  field_list.push_back(new Item_return_int("Master_Server_Id", sizeof(ulong),
                                           MYSQL_TYPE_LONG));
  field_list.push_back(new Item_empty_string("Master_UUID", UUID_LENGTH));
  field_list.push_back(new Item_empty_string("Master_Info_File",
                                             2 * FN_REFLEN));
  field_list.push_back(new Item_return_int("SQL_Delay", 10, MYSQL_TYPE_LONG));
  field_list.push_back(new Item_return_int("SQL_Remaining_Delay", 8, MYSQL_TYPE_LONG));
  field_list.push_back(new Item_empty_string("Slave_SQL_Running_State", 20));
  field_list.push_back(new Item_return_int("Master_Retry_Count", 10,
                                           MYSQL_TYPE_LONGLONG));

  if (protocol->send_result_set_metadata(&field_list,
                            Protocol::SEND_NUM_ROWS | Protocol::SEND_EOF))
    DBUG_RETURN(TRUE);

  if (mi->host[0])
  {
    DBUG_PRINT("info",("host is set: '%s'", mi->host));
    String *packet= &thd->packet;
    protocol->prepare_for_resend();

    /*
      slave_running can be accessed without run_lock but not other
      non-volotile members like mi->info_thd, which is guarded by the mutex.
    */
    mysql_mutex_lock(&mi->run_lock);
    protocol->store(mi->info_thd ? mi->info_thd->proc_info : "", &my_charset_bin);
    mysql_mutex_unlock(&mi->run_lock);

    mysql_mutex_lock(&mi->data_lock);
    mysql_mutex_lock(&mi->rli->data_lock);
    mysql_mutex_lock(&mi->err_lock);
    mysql_mutex_lock(&mi->rli->err_lock);

    protocol->store(mi->host, &my_charset_bin);
    protocol->store(mi->user, &my_charset_bin);
    protocol->store((uint32) mi->port);
    protocol->store((uint32) mi->connect_retry);
    protocol->store(mi->get_master_log_name(), &my_charset_bin);
    protocol->store((ulonglong) mi->get_master_log_pos());
    protocol->store(mi->rli->get_group_relay_log_name() +
                    dirname_length(mi->rli->get_group_relay_log_name()),
                    &my_charset_bin);
    protocol->store((ulonglong) mi->rli->get_group_relay_log_pos());
    protocol->store(mi->rli->get_group_master_log_name(), &my_charset_bin);
    protocol->store(mi->slave_running == MYSQL_SLAVE_RUN_CONNECT ?
                    "Yes" : (mi->slave_running == MYSQL_SLAVE_RUN_NOT_CONNECT ?
                             "Connecting" : "No"), &my_charset_bin);
    protocol->store(mi->rli->slave_running ? "Yes":"No", &my_charset_bin);
    protocol->store(rpl_filter->get_do_db());
    protocol->store(rpl_filter->get_ignore_db());

    char buf[256];
    String tmp(buf, sizeof(buf), &my_charset_bin);
    rpl_filter->get_do_table(&tmp);
    protocol->store(&tmp);
    rpl_filter->get_ignore_table(&tmp);
    protocol->store(&tmp);
    rpl_filter->get_wild_do_table(&tmp);
    protocol->store(&tmp);
    rpl_filter->get_wild_ignore_table(&tmp);
    protocol->store(&tmp);

    protocol->store(mi->rli->last_error().number);
    protocol->store(mi->rli->last_error().message, &my_charset_bin);
    protocol->store((uint32) mi->rli->slave_skip_counter);
    protocol->store((ulonglong) mi->rli->get_group_master_log_pos());
    protocol->store((ulonglong) mi->rli->log_space_total);

    protocol->store(
      mi->rli->until_condition==Relay_log_info::UNTIL_NONE ? "None":
        ( mi->rli->until_condition==Relay_log_info::UNTIL_MASTER_POS? "Master":
          "Relay"), &my_charset_bin);
    protocol->store(mi->rli->until_log_name, &my_charset_bin);
    protocol->store((ulonglong) mi->rli->until_log_pos);

#ifdef HAVE_OPENSSL
    protocol->store(mi->ssl? "Yes":"No", &my_charset_bin);
#else
    protocol->store(mi->ssl? "Ignored":"No", &my_charset_bin);
#endif
    protocol->store(mi->ssl_ca, &my_charset_bin);
    protocol->store(mi->ssl_capath, &my_charset_bin);
    protocol->store(mi->ssl_cert, &my_charset_bin);
    protocol->store(mi->ssl_cipher, &my_charset_bin);
    protocol->store(mi->ssl_key, &my_charset_bin);

    /*
      Seconds_Behind_Master: if SQL thread is running and I/O thread is
      connected, we can compute it otherwise show NULL (i.e. unknown).
    */
    if ((mi->slave_running == MYSQL_SLAVE_RUN_CONNECT) &&
        mi->rli->slave_running)
    {
      long time_diff= ((long)(time(0) - mi->rli->last_master_timestamp)
                       - mi->clock_diff_with_master);
      /*
        Apparently on some systems time_diff can be <0. Here are possible
        reasons related to MySQL:
        - the master is itself a slave of another master whose time is ahead.
        - somebody used an explicit SET TIMESTAMP on the master.
        Possible reason related to granularity-to-second of time functions
        (nothing to do with MySQL), which can explain a value of -1:
        assume the master's and slave's time are perfectly synchronized, and
        that at slave's connection time, when the master's timestamp is read,
        it is at the very end of second 1, and (a very short time later) when
        the slave's timestamp is read it is at the very beginning of second
        2. Then the recorded value for master is 1 and the recorded value for
        slave is 2. At SHOW SLAVE STATUS time, assume that the difference
        between timestamp of slave and rli->last_master_timestamp is 0
        (i.e. they are in the same second), then we get 0-(2-1)=-1 as a result.
        This confuses users, so we don't go below 0: hence the max().

        last_master_timestamp == 0 (an "impossible" timestamp 1970) is a
        special marker to say "consider we have caught up".
      */
      protocol->store((longlong)(mi->rli->last_master_timestamp ?
                                 max(0, time_diff) : 0));
    }
    else
    {
      protocol->store_null();
    }
    protocol->store(mi->ssl_verify_server_cert? "Yes":"No", &my_charset_bin);

    // Last_IO_Errno
    protocol->store(mi->last_error().number);
    // Last_IO_Error
    if (*mi->last_error().message != '\0')
    {
      String msg_buf;
      msg_buf.append(mi->last_error().timestamp);
      msg_buf.append(" ");
      msg_buf.append(mi->last_error().message);
      protocol->store(msg_buf.c_ptr_safe(), &my_charset_bin);
    }
    else
      protocol->store(mi->last_error().message, &my_charset_bin);
    // Last_SQL_Errno
    protocol->store(mi->rli->last_error().number);
    // Last_SQL_Error
    if (*mi->rli->last_error().message != '\0')
    {
      String msg_buf;
      msg_buf.append(mi->rli->last_error().timestamp);
      msg_buf.append(" ");
      msg_buf.append(mi->rli->last_error().message);
      protocol->store(msg_buf.c_ptr_safe(), &my_charset_bin);
    }
    else
      protocol->store(mi->rli->last_error().message, &my_charset_bin);

    // Replicate_Ignore_Server_Ids
    {
      char buff[FN_REFLEN];
      ulong i, cur_len;
      for (i= 0, buff[0]= 0, cur_len= 0;
           i < mi->ignore_server_ids->server_ids.elements; i++)
      {
        ulong s_id, slen;
        char sbuff[FN_REFLEN];
        get_dynamic(&(mi->ignore_server_ids->server_ids), (uchar*) &s_id, i);
        slen= sprintf(sbuff, (i == 0 ? "%lu" : ", %lu"), s_id);
        if (cur_len + slen + 4 > FN_REFLEN)
        {
          /*
            break the loop whenever remained space could not fit
            ellipses on the next cycle
          */
          sprintf(buff + cur_len, "...");
          break;
        }
        cur_len += sprintf(buff + cur_len, "%s", sbuff);
      }
      protocol->store(buff, &my_charset_bin);
    }
    // Master_Server_id
    protocol->store((uint32) mi->master_id);
    protocol->store(mi->master_uuid, &my_charset_bin);
    // Master_Info_File
    protocol->store(mi->get_description_info(), &my_charset_bin);
    // SQL_Delay
    protocol->store((uint32) mi->rli->get_sql_delay());
    // SQL_Remaining_Delay
    // THD::proc_info is not protected by any lock, so we read it once
    // to ensure that we use the same value throughout this function.
    const char *slave_sql_running_state= mi->rli->info_thd ? mi->rli->info_thd->proc_info : "";
    if (slave_sql_running_state == Relay_log_info::state_delaying_string)
    {
      time_t t= my_time(0), sql_delay_end= mi->rli->get_sql_delay_end();
      protocol->store((uint32)(t < sql_delay_end ? sql_delay_end - t : 0));
    }
    else
      protocol->store_null();
    // Slave_SQL_Running_State
    protocol->store(slave_sql_running_state, &my_charset_bin);
    // Master_Retry_Count
    protocol->store((ulonglong) mi->retry_count);

    mysql_mutex_unlock(&mi->rli->err_lock);
    mysql_mutex_unlock(&mi->err_lock);
    mysql_mutex_unlock(&mi->rli->data_lock);
    mysql_mutex_unlock(&mi->data_lock);

    if (my_net_write(&thd->net, (uchar*) thd->packet.ptr(), packet->length()))
      DBUG_RETURN(TRUE);
  }
  my_eof(thd);
  DBUG_RETURN(FALSE);
}


void set_slave_thread_options(THD* thd)
{
  DBUG_ENTER("set_slave_thread_options");
  /*
     It's nonsense to constrain the slave threads with max_join_size; if a
     query succeeded on master, we HAVE to execute it. So set
     OPTION_BIG_SELECTS. Setting max_join_size to HA_POS_ERROR is not enough
     (and it's not needed if we have OPTION_BIG_SELECTS) because an INSERT
     SELECT examining more than 4 billion rows would still fail (yes, because
     when max_join_size is 4G, OPTION_BIG_SELECTS is automatically set, but
     only for client threads.
  */
  ulonglong options= thd->variables.option_bits | OPTION_BIG_SELECTS;
  if (opt_log_slave_updates)
    options|= OPTION_BIN_LOG;
  else
    options&= ~OPTION_BIN_LOG;
  thd->variables.option_bits= options;
  thd->variables.completion_type= 0;
  DBUG_VOID_RETURN;
}

void set_slave_thread_default_charset(THD* thd, Relay_log_info const *rli)
{
  DBUG_ENTER("set_slave_thread_default_charset");

  thd->variables.character_set_client=
    global_system_variables.character_set_client;
  thd->variables.collation_connection=
    global_system_variables.collation_connection;
  thd->variables.collation_server=
    global_system_variables.collation_server;
  thd->update_charset();

  /*
    We use a const cast here since the conceptual (and externally
    visible) behavior of the function is to set the default charset of
    the thread.  That the cache has to be invalidated is a secondary
    effect.
   */
  const_cast<Relay_log_info*>(rli)->cached_charset_invalidate();
  DBUG_VOID_RETURN;
}

/*
  init_slave_thread()
*/

static int init_slave_thread(THD* thd, SLAVE_THD_TYPE thd_type)
{
  DBUG_ENTER("init_slave_thread");
#if !defined(DBUG_OFF)
  int simulate_error= 0;
#endif
  thd->system_thread = (thd_type == SLAVE_THD_SQL) ?
    SYSTEM_THREAD_SLAVE_SQL : SYSTEM_THREAD_SLAVE_IO;
  thd->security_ctx->skip_grants();
  my_net_init(&thd->net, 0);
/*
  Adding MAX_LOG_EVENT_HEADER_LEN to the max_allowed_packet on all
  slave threads, since a replication event can become this much larger
  than the corresponding packet (query) sent from client to master.
*/
  thd->variables.max_allowed_packet= global_system_variables.max_allowed_packet
    + MAX_LOG_EVENT_HEADER;  /* note, incr over the global not session var */
  thd->slave_thread = 1;
  thd->enable_slow_log= opt_log_slow_slave_statements;
  set_slave_thread_options(thd);
  thd->client_capabilities = CLIENT_LOCAL_FILES;
  mysql_mutex_lock(&LOCK_thread_count);
  thd->thread_id= thd->variables.pseudo_thread_id= thread_id++;
  mysql_mutex_unlock(&LOCK_thread_count);

  DBUG_EXECUTE_IF("simulate_io_slave_error_on_init",
                  simulate_error|= (1 << SLAVE_THD_IO););
  DBUG_EXECUTE_IF("simulate_sql_slave_error_on_init",
                  simulate_error|= (1 << SLAVE_THD_SQL););
#if !defined(DBUG_OFF)
  if (init_thr_lock() || thd->store_globals() || simulate_error & (1<< thd_type))
#else
  if (init_thr_lock() || thd->store_globals())
#endif
  {
    thd->cleanup();
    DBUG_RETURN(-1);
  }

  if (thd_type == SLAVE_THD_SQL)
    thd_proc_info(thd, "Waiting for the next event in relay log");
  else
    thd_proc_info(thd, "Waiting for master update");
  thd->set_time();
  /* Do not use user-supplied timeout value for system threads. */
  thd->variables.lock_wait_timeout= LONG_TIMEOUT;
  DBUG_RETURN(0);
}


/**
  Sleep for the given amount of time. If the sleep is interrupted,
  continue sleeping unless the THD has been killed.

  @param thd The THD object passed as first parameter to
  (*thread_killed).

  @param sec The number of seconds to sleep.

  @param thread_killed Pointer to function that checks if the thread
  has been killed or not.

  @param thread_killed_arg Pointer passed as second parameter to
  (*thread_killed).

  @retval 0 If we slept the given number of seconds and THD was not
  killed.

  @retval 1 If sleep was interrupted and THD killed.
*/
static int safe_sleep(THD* thd, int sec, CHECK_KILLED_FUNC thread_killed,
                      void* thread_killed_arg)
{
  int nap_time;
  thr_alarm_t alarmed;
  DBUG_ENTER("safe_sleep");

  thr_alarm_init(&alarmed);
  time_t start_time= my_time(0);
  time_t end_time= start_time+sec;

  while ((nap_time= (int) (end_time - start_time)) > 0)
  {
    ALARM alarm_buff;
    /*
      The only reason we are asking for alarm is so that
      we will be woken up in case of murder, so if we do not get killed,
      set the alarm so it goes off after we wake up naturally
    */
    thr_alarm(&alarmed, 2 * nap_time, &alarm_buff);
    sleep(nap_time);
    thr_end_alarm(&alarmed);

    if ((*thread_killed)(thd,thread_killed_arg))
      DBUG_RETURN(1);
    start_time= my_time(0);
  }
  DBUG_RETURN(0);
}


static int request_dump(THD *thd, MYSQL* mysql, Master_info* mi,
			bool *suppress_warnings)
{
  uchar buf[FN_REFLEN + 10];
  int len;
  ushort binlog_flags = 0; // for now
  const char* logname = mi->get_master_log_name();
  DBUG_ENTER("request_dump");
  
  *suppress_warnings= FALSE;

  if (RUN_HOOK(binlog_relay_io,
               before_request_transmit,
               (thd, mi, binlog_flags)))
    DBUG_RETURN(1);
  
  // TODO if big log files: Change next to int8store()
  int4store(buf, (ulong) mi->get_master_log_pos());
  int2store(buf + 4, binlog_flags);
  int4store(buf + 6, server_id);
  len = (uint) strlen(logname);
  memcpy(buf + 10, logname,len);
  if (simple_command(mysql, COM_BINLOG_DUMP, buf, len + 10, 1))
  {
    /*
      Something went wrong, so we will just reconnect and retry later
      in the future, we should do a better error analysis, but for
      now we just fill up the error log :-)
    */
    if (mysql_errno(mysql) == ER_NET_READ_INTERRUPTED)
      *suppress_warnings= TRUE;                 // Suppress reconnect warning
    else
      sql_print_error("Error on COM_BINLOG_DUMP: %d  %s, will retry in %d secs",
                      mysql_errno(mysql), mysql_error(mysql),
                      mi->connect_retry);
    DBUG_RETURN(1);
  }

  DBUG_RETURN(0);
}


/*
  Read one event from the master

  SYNOPSIS
    read_event()
    mysql               MySQL connection
    mi                  Master connection information
    suppress_warnings   TRUE when a normal net read timeout has caused us to
                        try a reconnect.  We do not want to print anything to
                        the error log in this case because this a anormal
                        event in an idle server.

    RETURN VALUES
    'packet_error'      Error
    number              Length of packet
*/

static ulong read_event(MYSQL* mysql, Master_info *mi, bool* suppress_warnings)
{
  ulong len;
  DBUG_ENTER("read_event");

  *suppress_warnings= FALSE;
  /*
    my_real_read() will time us out
    We check if we were told to die, and if not, try reading again
  */
#ifndef DBUG_OFF
  if (disconnect_slave_event_count && !(mi->events_until_exit--))
    DBUG_RETURN(packet_error);
#endif

  len = cli_safe_read(mysql);
  if (len == packet_error || (long) len < 1)
  {
    if (mysql_errno(mysql) == ER_NET_READ_INTERRUPTED)
    {
      /*
        We are trying a normal reconnect after a read timeout;
        we suppress prints to .err file as long as the reconnect
        happens without problems
      */
      *suppress_warnings= TRUE;
    }
    else
      sql_print_error("Error reading packet from server: %s ( server_errno=%d)",
                      mysql_error(mysql), mysql_errno(mysql));
    DBUG_RETURN(packet_error);
  }

  /* Check if eof packet */
  if (len < 8 && mysql->net.read_pos[0] == 254)
  {
    sql_print_information("Slave: received end packet from server, apparent "
                          "master shutdown: %s",
                     mysql_error(mysql));
     DBUG_RETURN(packet_error);
  }

  DBUG_PRINT("exit", ("len: %lu  net->read_pos[4]: %d",
                      len, mysql->net.read_pos[4]));
  DBUG_RETURN(len - 1);
}

/*
  Check if the current error is of temporary nature of not.
  Some errors are temporary in nature, such as
  ER_LOCK_DEADLOCK and ER_LOCK_WAIT_TIMEOUT.  Ndb also signals
  that the error is temporary by pushing a warning with the error code
  ER_GET_TEMPORARY_ERRMSG, if the originating error is temporary.
*/
static int has_temporary_error(THD *thd)
{
  DBUG_ENTER("has_temporary_error");

  DBUG_EXECUTE_IF("all_errors_are_temporary_errors",
                  if (thd->stmt_da->is_error())
                  {
                    thd->clear_error();
                    my_error(ER_LOCK_DEADLOCK, MYF(0));
                  });

  /*
    If there is no message in THD, we can't say if it's a temporary
    error or not. This is currently the case for Incident_log_event,
    which sets no message. Return FALSE.
  */
  if (!thd->is_error())
    DBUG_RETURN(0);

  /*
    Temporary error codes:
    currently, InnoDB deadlock detected by InnoDB or lock
    wait timeout (innodb_lock_wait_timeout exceeded
  */
  if (thd->stmt_da->sql_errno() == ER_LOCK_DEADLOCK ||
      thd->stmt_da->sql_errno() == ER_LOCK_WAIT_TIMEOUT)
    DBUG_RETURN(1);

#ifdef HAVE_NDB_BINLOG
  /*
    currently temporary error set in ndbcluster
  */
  List_iterator_fast<MYSQL_ERROR> it(thd->warning_info->warn_list());
  MYSQL_ERROR *err;
  while ((err= it++))
  {
    DBUG_PRINT("info", ("has condition %d %s", err->get_sql_errno(),
                        err->get_message_text()));
    switch (err->get_sql_errno())
    {
    case ER_GET_TEMPORARY_ERRMSG:
      DBUG_RETURN(1);
    default:
      break;
    }
  }
#endif
  DBUG_RETURN(0);
}


/**
  If this is a lagging slave (specified with CHANGE MASTER TO MASTER_DELAY = X), delays accordingly. Also unlocks rli->data_lock.

  Design note: this is the place to unlock rli->data_lock. The lock
  must be held when reading delay info from rli, but it should not be
  held while sleeping.

  @param ev Event that is about to be executed.

  @param thd The sql thread's THD object.

  @param rli The sql thread's Relay_log_info structure.

  @retval 0 If the delay timed out and the event shall be executed.

  @retval nonzero If the delay was interrupted and the event shall be skipped.
*/
static int sql_delay_event(Log_event *ev, THD *thd, Relay_log_info *rli)
{
  long sql_delay= rli->get_sql_delay();

  DBUG_ENTER("sql_delay_event");
  mysql_mutex_assert_owner(&rli->data_lock);
  DBUG_ASSERT(!rli->belongs_to_client());

  int type= ev->get_type_code();
  if (sql_delay && type != ROTATE_EVENT &&
      type != FORMAT_DESCRIPTION_EVENT && type != START_EVENT_V3)
  {
    // The time when we should execute the event.
    time_t sql_delay_end=
      ev->when + rli->mi->clock_diff_with_master + sql_delay;
    // The current time.
    time_t now= my_time(0);
    // The time we will have to sleep before executing the event.
    unsigned long nap_time= 0;
    if (sql_delay_end > now)
      nap_time= sql_delay_end - now;

    DBUG_PRINT("info", ("sql_delay= %lu "
                        "ev->when= %lu "
                        "rli->mi->clock_diff_with_master= %lu "
                        "now= %ld "
                        "sql_delay_end= %lu "
                        "nap_time= %ld",
                        sql_delay, (long)ev->when,
                        rli->mi->clock_diff_with_master,
                        (long)now, sql_delay_end, (long)nap_time));

    if (sql_delay_end > now)
    {
      DBUG_PRINT("info", ("delaying replication event %lu secs",
                          nap_time));
      rli->start_sql_delay(sql_delay_end);
      mysql_mutex_unlock(&rli->data_lock);
      DBUG_RETURN(safe_sleep(thd, nap_time,
                             (CHECK_KILLED_FUNC)sql_slave_killed, (void*)rli));
    }
  }

  mysql_mutex_unlock(&rli->data_lock);

  DBUG_RETURN(0);
}


/**
  Applies the given event and advances the relay log position.

  This is needed by the sql thread to execute events from the binlog,
  and by clients executing BINLOG statements.  Conceptually, this
  function does:

  @code
    ev->apply_event(rli);
    ev->update_pos(rli);
  @endcode

  It also does the following maintainance:

   - Initializes the thread's server_id and time; and the event's
     thread.

   - If !rli->belongs_to_client() (i.e., if it belongs to the slave
     sql thread instead of being used for executing BINLOG
     statements), it does the following things: (1) skips events if it
     is needed according to the server id or slave_skip_counter; (2)
     unlocks rli->data_lock; (3) sleeps if required by 'CHANGE MASTER
     TO MASTER_DELAY=X'; (4) maintains the running state of the sql
     thread (rli->thread_state).

   - Reports errors as needed.

  @param ev The event to apply.

  @param thd The client thread that executes the event (i.e., the
  slave sql thread if called from a replication slave, or the client
  thread if called to execute a BINLOG statement).

  @param rli The relay log info (i.e., the slave's rli if called from
  a replication slave, or the client's thd->rli_fake if called to
  execute a BINLOG statement).

  @retval 0 OK.

  @retval 1 Error calling ev->apply_event().

  @retval 2 No error calling ev->apply_event(), but error calling
  ev->update_pos().
*/
int apply_event_and_update_pos(Log_event* ev, THD* thd, Relay_log_info* rli)
{
  int exec_res= 0;

  DBUG_ENTER("apply_event_and_update_pos");

  DBUG_PRINT("exec_event",("%s(type_code: %d; server_id: %d)",
                           ev->get_type_str(), ev->get_type_code(),
                           ev->server_id));
  DBUG_PRINT("info", ("thd->options: %s%s; rli->last_event_start_time: %lu",
                      FLAGSTR(thd->variables.option_bits, OPTION_NOT_AUTOCOMMIT),
                      FLAGSTR(thd->variables.option_bits, OPTION_BEGIN),
                      rli->last_event_start_time));

  /*
    Execute the event to change the database and update the binary
    log coordinates, but first we set some data that is needed for
    the thread.

    The event will be executed unless it is supposed to be skipped.

    Queries originating from this server must be skipped.  Low-level
    events (Format_description_log_event, Rotate_log_event,
    Stop_log_event) from this server must also be skipped. But for
    those we don't want to modify 'group_master_log_pos', because
    these events did not exist on the master.
    Format_description_log_event is not completely skipped.

    Skip queries specified by the user in 'slave_skip_counter'.  We
    can't however skip events that has something to do with the log
    files themselves.

    Filtering on own server id is extremely important, to ignore
    execution of events created by the creation/rotation of the relay
    log (remember that now the relay log starts with its Format_desc,
    has a Rotate etc).
  */

  thd->server_id = ev->server_id; // use the original server id for logging
  thd->set_time();                            // time the query
  thd->lex->current_select= 0;
  if (!ev->when)
    ev->when= my_time(0);
  ev->thd = thd; // because up to this point, ev->thd == 0

  int reason= ev->shall_skip(rli);
  if (reason == Log_event::EVENT_SKIP_COUNT)
    sql_slave_skip_counter= --rli->slave_skip_counter;
  if (reason == Log_event::EVENT_SKIP_NOT)
  {
    // Sleeps if needed, and unlocks rli->data_lock.
    if (sql_delay_event(ev, thd, rli))
      DBUG_RETURN(0);
    exec_res= ev->apply_event(rli);
  }
  else
    mysql_mutex_unlock(&rli->data_lock);

#ifndef DBUG_OFF
  /*
    This only prints information to the debug trace.

    TODO: Print an informational message to the error log?
  */
  static const char *const explain[] = {
    // EVENT_SKIP_NOT,
    "not skipped",
    // EVENT_SKIP_IGNORE,
    "skipped because event should be ignored",
    // EVENT_SKIP_COUNT
    "skipped because event skip counter was non-zero"
  };
  DBUG_PRINT("info", ("OPTION_BEGIN: %d; IN_STMT: %d",
                      test(thd->variables.option_bits & OPTION_BEGIN),
                      rli->get_flag(Relay_log_info::IN_STMT)));
  DBUG_PRINT("skip_event", ("%s event was %s",
                            ev->get_type_str(), explain[reason]));
#endif

  DBUG_PRINT("info", ("apply_event error = %d", exec_res));
  if (exec_res == 0)
  {
    /*
      Positions are not updated when an XID is processed, i.e. not skipped.
      To make the slave crash-safe positions are updated while processing
      the XID event and as such do not need to be updated again.
      See sql/rpl_rli.h for further details.
    */
    int error= ev->update_pos(rli);
#ifndef DBUG_OFF
    DBUG_PRINT("info", ("update_pos error = %d", error));
    if (!rli->belongs_to_client())
    {
      char buf[22];
      DBUG_PRINT("info", ("group %s %s",
                          llstr(rli->get_group_relay_log_pos(), buf),
                          rli->get_group_relay_log_name()));
      DBUG_PRINT("info", ("event %s %s",
                          llstr(rli->get_event_relay_log_pos(), buf),
                          rli->get_event_relay_log_name()));
    }
#endif
    /*
      The update should not fail, so print an error message and
      return an error code.

      TODO: Replace this with a decent error message when merged
      with BUG#24954 (which adds several new error message).
    */
    if (error)
    {
      char buf[22];
      rli->report(ERROR_LEVEL, ER_UNKNOWN_ERROR,
                  "It was not possible to update the positions"
                  " of the relay log information: the slave may"
                  " be in an inconsistent state."
                  " Stopped in %s position %s",
                  rli->get_group_relay_log_name(),
                  llstr(rli->get_group_relay_log_pos(), buf));
      DBUG_RETURN(2);
    }
  }

  DBUG_RETURN(exec_res ? 1 : 0);
}


/**
  Top-level function for executing the next event in the relay log.
  This is called from the SQL thread.

  This function reads the event from the relay log, executes it, and
  advances the relay log position.  It also handles errors, etc.

  This function may fail to apply the event for the following reasons:

   - The position specfied by the UNTIL condition of the START SLAVE
     command is reached.

   - It was not possible to read the event from the log.

   - The slave is killed.

   - An error occurred when applying the event, and the event has been
     tried slave_trans_retries times.  If the event has been retried
     fewer times, 0 is returned.

   - init_info or init_relay_log_pos failed. (These are called
     if a failure occurs when applying the event.)

   - An error occurred when updating the binlog position.

  @retval 0 The event was applied.

  @retval 1 The event was not applied.
*/
static int exec_relay_log_event(THD* thd, Relay_log_info* rli)
{
  DBUG_ENTER("exec_relay_log_event");

  /*
     We acquire this mutex since we need it for all operations except
     event execution. But we will release it in places where we will
     wait for something for example inside of next_event().
   */
  mysql_mutex_lock(&rli->data_lock);

  Log_event * ev = next_event(rli);

  DBUG_ASSERT(rli->info_thd==thd);

  if (sql_slave_killed(thd,rli))
  {
    mysql_mutex_unlock(&rli->data_lock);
    delete ev;
    DBUG_RETURN(1);
  }
  if (ev)
  {
    int exec_res;

    /*
      Even if we don't execute this event, we keep the master timestamp,
      so that seconds behind master shows correct delta (there are events
      that are not replayed, so we keep falling behind).

      If it is an artificial event, or a relay log event (IO thread generated
      event) or ev->when is set to 0, or a FD from master, we don't update the
      last_master_timestamp.
    */
    if (!(ev->is_artificial_event() || ev->is_relay_log_event() ||
          (ev->when == 0) || ev->get_type_code() == FORMAT_DESCRIPTION_EVENT))
    {
      rli->last_master_timestamp= ev->when + (time_t) ev->exec_time;
      DBUG_ASSERT(rli->last_master_timestamp >= 0);
    }

    /*
      This tests if the position of the beginning of the current event
      hits the UNTIL barrier.
    */
    if (rli->until_condition != Relay_log_info::UNTIL_NONE &&
        rli->is_until_satisfied(thd, ev))
    {
      char buf[22];
      sql_print_information("Slave SQL thread stopped because it reached its"
                            " UNTIL position %s", llstr(rli->until_pos(), buf));
      /*
        Setting abort_slave flag because we do not want additional message about
        error in query execution to be printed.
      */
      rli->abort_slave= 1;
      mysql_mutex_unlock(&rli->data_lock);
      delete ev;
      DBUG_RETURN(1);
    }

    { /**
         The following failure injecion works in cooperation with tests 
         setting @@global.debug= 'd,incomplete_group_in_relay_log'.
         Xid or Commit events are not executed to force the slave sql
         read hanging if the realy log does not have any more events.
      */
      DBUG_EXECUTE_IF("incomplete_group_in_relay_log",
                      if ((ev->get_type_code() == XID_EVENT) ||
                          ((ev->get_type_code() == QUERY_EVENT) &&
                           strcmp("COMMIT", ((Query_log_event *) ev)->query) == 0))
                      {
                        DBUG_ASSERT(thd->transaction.all.modified_non_trans_table);
                        rli->abort_slave= 1;
                        mysql_mutex_unlock(&rli->data_lock);
                        delete ev;
                        rli->inc_event_relay_log_pos();
                        DBUG_RETURN(0);
                      };);
    }

    exec_res= apply_event_and_update_pos(ev, thd, rli);

    /*
      Format_description_log_event should not be deleted because it will be
      used to read info about the relay log's format; it will be deleted when
      the SQL thread does not need it, i.e. when this thread terminates.
    */
    if (ev->get_type_code() != FORMAT_DESCRIPTION_EVENT)
    {
      if (thd->variables.binlog_rows_query_log_events)
        handle_rows_query_log_event(ev, rli);

      DBUG_PRINT("info", ("Deleting the event after it has been executed"));
      if (ev->get_type_code() != ROWS_QUERY_LOG_EVENT)
      {
        delete ev;
        ev= NULL;
      }
    }

    /*
      update_log_pos failed: this should not happen, so we don't
      retry.
    */
    if (exec_res == 2)
      DBUG_RETURN(1);

    if (slave_trans_retries)
    {
      int temp_err;
      if (exec_res && (temp_err= has_temporary_error(thd)))
      {
        const char *errmsg;
        /*
          We were in a transaction which has been rolled back because of a
          temporary error;
          let's seek back to BEGIN log event and retry it all again.
	  Note, if lock wait timeout (innodb_lock_wait_timeout exceeded)
	  there is no rollback since 5.0.13 (ref: manual).
          We have to not only seek but also
          a) init_info(), to seek back to hot relay log's start for later
          (for when we will come back to this hot log after re-processing the
          possibly existing old logs where BEGIN is: check_binlog_magic() will
          then need the cache to be at position 0 (see comments at beginning of
          init_info()).
          b) init_relay_log_pos(), because the BEGIN may be an older relay log.
        */
        if (rli->trans_retries < slave_trans_retries)
        {
          /*
             We need to figure out if there is a test case that covers
             this part. \Alfranio.
          */
          if (init_info(rli->mi, FALSE, SLAVE_SQL))
            sql_print_error("Failed to initialize the master info structure");
          else if (rli->init_relay_log_pos(rli->get_group_relay_log_name(),
                                           rli->get_group_relay_log_pos(),
                                           1, &errmsg, 1))
            sql_print_error("Error initializing relay log position: %s",
                            errmsg);
          else
          {
            exec_res= 0;
            trans_rollback(thd);
            close_thread_tables(thd);
            thd->mdl_context.release_transactional_locks();
            /* chance for concurrent connection to get more locks */
            safe_sleep(thd, min(rli->trans_retries, MAX_SLAVE_RETRY_PAUSE),
                       (CHECK_KILLED_FUNC)sql_slave_killed, (void*)rli);
            mysql_mutex_lock(&rli->data_lock); // because of SHOW STATUS
            rli->trans_retries++;
            rli->retried_trans++;
            mysql_mutex_unlock(&rli->data_lock);
            DBUG_PRINT("info", ("Slave retries transaction "
                                "rli->trans_retries: %lu", rli->trans_retries));
          }
        }
        else
          sql_print_error("Slave SQL thread retried transaction %lu time(s) "
                          "in vain, giving up. Consider raising the value of "
                          "the slave_transaction_retries variable.",
                          slave_trans_retries);
      }
      else if ((exec_res && !temp_err) ||
               (opt_using_transactions &&
                rli->get_group_relay_log_pos() == rli->get_event_relay_log_pos()))
      {
        /*
          Only reset the retry counter if the entire group succeeded
          or failed with a non-transient error.  On a successful
          event, the execution will proceed as usual; in the case of a
          non-transient error, the slave will stop with an error.
         */
        rli->trans_retries= 0; // restart from fresh
        DBUG_PRINT("info", ("Resetting retry counter, rli->trans_retries: %lu",
                            rli->trans_retries));
      }
    }
    DBUG_RETURN(exec_res);
  }
  mysql_mutex_unlock(&rli->data_lock);
  rli->report(ERROR_LEVEL, ER_SLAVE_RELAY_LOG_READ_FAILURE,
              ER(ER_SLAVE_RELAY_LOG_READ_FAILURE), "\
Could not parse relay log event entry. The possible reasons are: the master's \
binary log is corrupted (you can check this by running 'mysqlbinlog' on the \
binary log), the slave's relay log is corrupted (you can check this by running \
'mysqlbinlog' on the relay log), a network problem, or a bug in the master's \
or slave's MySQL code. If you want to check the master's binary log or slave's \
relay log, you will be able to know their names by issuing 'SHOW SLAVE STATUS' \
on this slave.\
");
  DBUG_RETURN(1);
}

static bool check_io_slave_killed(THD *thd, Master_info *mi, const char *info)
{
  if (io_slave_killed(thd, mi))
  {
    if (info && global_system_variables.log_warnings)
      sql_print_information("%s", info);
    return TRUE;
  }
  return FALSE;
}

/**
  @brief Try to reconnect slave IO thread.

  @details Terminates current connection to master, sleeps for
  @c mi->connect_retry msecs and initiates new connection with
  @c safe_reconnect(). Variable pointed by @c retry_count is increased -
  if it exceeds @c mi->retry_count then connection is not re-established
  and function signals error.
  Unless @c suppres_warnings is TRUE, a warning is put in the server error log
  when reconnecting. The warning message and messages used to report errors
  are taken from @c messages array. In case @c mi->retry_count is exceeded,
  no messages are added to the log.

  @param[in]     thd                 Thread context.
  @param[in]     mysql               MySQL connection.
  @param[in]     mi                  Master connection information.
  @param[in,out] retry_count         Number of attempts to reconnect.
  @param[in]     suppress_warnings   TRUE when a normal net read timeout 
                                     has caused to reconnecting.
  @param[in]     messages            Messages to print/log, see 
                                     reconnect_messages[] array.

  @retval        0                   OK.
  @retval        1                   There was an error.
*/

static int try_to_reconnect(THD *thd, MYSQL *mysql, Master_info *mi,
                            uint *retry_count, bool suppress_warnings,
                            const char *messages[SLAVE_RECON_MSG_MAX])
{
  mi->slave_running= MYSQL_SLAVE_RUN_NOT_CONNECT;
  thd->proc_info= messages[SLAVE_RECON_MSG_WAIT];
#ifdef SIGNAL_WITH_VIO_CLOSE  
  thd->clear_active_vio();
#endif
  end_server(mysql);
  if ((*retry_count)++)
  {
    if (*retry_count > mi->retry_count)
      return 1;                             // Don't retry forever
    safe_sleep(thd, mi->connect_retry, (CHECK_KILLED_FUNC) io_slave_killed,
               (void *) mi);
  }
  if (check_io_slave_killed(thd, mi, messages[SLAVE_RECON_MSG_KILLED_WAITING]))
    return 1;
  thd->proc_info = messages[SLAVE_RECON_MSG_AFTER];
  if (!suppress_warnings) 
  {
    char buf[256], llbuff[22];
    my_snprintf(buf, sizeof(buf), messages[SLAVE_RECON_MSG_FAILED], 
                mi->get_io_rpl_log_name(), llstr(mi->get_master_log_pos(),
                llbuff));
    /* 
      Raise a warining during registering on master/requesting dump.
      Log a message reading event.
    */
    if (messages[SLAVE_RECON_MSG_COMMAND][0])
    {
      mi->report(WARNING_LEVEL, ER_SLAVE_MASTER_COM_FAILURE,
                 ER(ER_SLAVE_MASTER_COM_FAILURE), 
                 messages[SLAVE_RECON_MSG_COMMAND], buf);
    }
    else
    {
      sql_print_information("%s", buf);
    }
  }
  if (safe_reconnect(thd, mysql, mi, 1) || io_slave_killed(thd, mi))
  {
    if (global_system_variables.log_warnings)
      sql_print_information("%s", messages[SLAVE_RECON_MSG_KILLED_AFTER]);
    return 1;
  }
  return 0;
}


/**
  Slave IO thread entry point.

  @param arg Pointer to Master_info struct that holds information for
  the IO thread.

  @return Always 0.
*/
pthread_handler_t handle_slave_io(void *arg)
{
  THD *thd; // needs to be first for thread_stack
  MYSQL *mysql;
  Master_info *mi = (Master_info*)arg;
  Relay_log_info *rli= mi->rli;
  char llbuff[22];
  uint retry_count;
  bool suppress_warnings;
  int ret;
#ifndef DBUG_OFF
  uint retry_count_reg= 0, retry_count_dump= 0, retry_count_event= 0;
#endif
  // needs to call my_thread_init(), otherwise we get a coredump in DBUG_ stuff
  my_thread_init();
  DBUG_ENTER("handle_slave_io");

  DBUG_ASSERT(mi->inited);
  mysql= NULL ;
  retry_count= 0;

  mysql_mutex_lock(&mi->run_lock);
  /* Inform waiting threads that slave has started */
  mi->slave_run_id++;

#ifndef DBUG_OFF
  mi->events_until_exit = disconnect_slave_event_count;
#endif

  thd= new THD; // note that contructor of THD uses DBUG_ !
  THD_CHECK_SENTRY(thd);
  mi->info_thd = thd;

  pthread_detach_this_thread();
  thd->thread_stack= (char*) &thd; // remember where our stack is
  mi->clear_error();
  if (init_slave_thread(thd, SLAVE_THD_IO))
  {
    mysql_cond_broadcast(&mi->start_cond);
    mysql_mutex_unlock(&mi->run_lock);
    sql_print_error("Failed during slave I/O thread initialization");
    goto err;
  }
  mysql_mutex_lock(&LOCK_thread_count);
  threads.append(thd);
  mysql_mutex_unlock(&LOCK_thread_count);
  mi->slave_running = 1;
  mi->abort_slave = 0;
  mysql_mutex_unlock(&mi->run_lock);
  mysql_cond_broadcast(&mi->start_cond);

  DBUG_PRINT("master_info",("log_file_name: '%s'  position: %s",
                            mi->get_master_log_name(),
                            llstr(mi->get_master_log_pos(), llbuff)));

  /* This must be called before run any binlog_relay_io hooks */
  my_pthread_setspecific_ptr(RPL_MASTER_INFO, mi);

  if (RUN_HOOK(binlog_relay_io, thread_start, (thd, mi)))
  {
    mi->report(ERROR_LEVEL, ER_SLAVE_FATAL_ERROR,
               ER(ER_SLAVE_FATAL_ERROR), "Failed to run 'thread_start' hook");
    goto err;
  }

  if (!(mi->mysql = mysql = mysql_init(NULL)))
  {
    mi->report(ERROR_LEVEL, ER_SLAVE_FATAL_ERROR,
               ER(ER_SLAVE_FATAL_ERROR), "error in mysql_init()");
    goto err;
  }

  thd_proc_info(thd, "Connecting to master");
  // we can get killed during safe_connect
  if (!safe_connect(thd, mysql, mi))
  {
    sql_print_information("Slave I/O thread: connected to master '%s@%s:%d',"
                          "replication started in log '%s' at position %s",
                          mi->user, mi->host, mi->port,
			  mi->get_io_rpl_log_name(),
			  llstr(mi->get_master_log_pos(), llbuff));
  /*
    Assign the max_packet_size with the bigger one of the values of
    'max_packet_size' and 'opt_binlog_rows_event_max_size'. So that
    slave I/O thread can replicate large row event from master.
    Adding MAX_LOG_EVENT_HEADER_LEN to the max_packet_size on the I/O
    thread, since a replication event can become this much larger than
    the corresponding packet (query) sent from client to master.
  */
    thd->net.max_packet_size= max(thd->net.max_packet_size,
                                  opt_binlog_rows_event_max_size);
    mysql->net.max_packet_size= thd->net.max_packet_size+= MAX_LOG_EVENT_HEADER;
  }
  else
  {
    sql_print_information("Slave I/O thread killed while connecting to master");
    goto err;
  }

connected:

    DBUG_EXECUTE_IF("dbug.before_get_running_status_yes",
                    {
                      const char act[]=
                        "now "
                        "wait_for signal.io_thread_let_running";
                      DBUG_ASSERT(opt_debug_sync_timeout > 0);
                      DBUG_ASSERT(!debug_sync_set_action(thd, 
                                                         STRING_WITH_LEN(act)));
                    };);
  mysql_mutex_lock(&mi->run_lock);
  mi->slave_running= MYSQL_SLAVE_RUN_CONNECT;
  mysql_mutex_unlock(&mi->run_lock);

  thd->slave_net = &mysql->net;
  thd_proc_info(thd, "Checking master version");
  ret= get_master_version_and_clock(mysql, mi);
  if (!ret)
    ret= get_master_uuid(mysql, mi);
  if (!ret)
    io_thread_init_commands(mysql, mi);

  if (ret == 1)
    /* Fatal error */
    goto err;

  if (ret == 2) 
  { 
    if (check_io_slave_killed(mi->info_thd, mi, "Slave I/O thread killed"
                              "while calling get_master_version_and_clock(...)"))
      goto err;
    suppress_warnings= FALSE;
    /* Try to reconnect because the error was caused by a transient network problem */
    if (try_to_reconnect(thd, mysql, mi, &retry_count, suppress_warnings,
                             reconnect_messages[SLAVE_RECON_ACT_REG]))
      goto err;
    goto connected;
  } 

  if (mi->rli->relay_log.description_event_for_queue->binlog_version > 1)
  {
    /*
      Register ourselves with the master.
    */
    thd_proc_info(thd, "Registering slave on master");
    if (register_slave_on_master(mysql, mi, &suppress_warnings))
    {
      if (!check_io_slave_killed(thd, mi, "Slave I/O thread killed "
                                "while registering slave on master"))
      {
        sql_print_error("Slave I/O thread couldn't register on master");
        if (try_to_reconnect(thd, mysql, mi, &retry_count, suppress_warnings,
                             reconnect_messages[SLAVE_RECON_ACT_REG]))
          goto err;
      }
      else
        goto err;
      goto connected;
    }
    DBUG_EXECUTE_IF("FORCE_SLAVE_TO_RECONNECT_REG", 
      if (!retry_count_reg)
      {
        retry_count_reg++;
        sql_print_information("Forcing to reconnect slave I/O thread");
        if (try_to_reconnect(thd, mysql, mi, &retry_count, suppress_warnings,
                             reconnect_messages[SLAVE_RECON_ACT_REG]))
          goto err;
        goto connected;
      });
  }

  DBUG_PRINT("info",("Starting reading binary log from master"));
  while (!io_slave_killed(thd,mi))
  {
    thd_proc_info(thd, "Requesting binlog dump");
    if (request_dump(thd, mysql, mi, &suppress_warnings))
    {
      sql_print_error("Failed on request_dump()");
      if (check_io_slave_killed(thd, mi, "Slave I/O thread killed while \
requesting master dump") ||
          try_to_reconnect(thd, mysql, mi, &retry_count, suppress_warnings,
                           reconnect_messages[SLAVE_RECON_ACT_DUMP]))
        goto err;
      goto connected;
    }
    DBUG_EXECUTE_IF("FORCE_SLAVE_TO_RECONNECT_DUMP", 
      if (!retry_count_dump)
      {
        retry_count_dump++;
        sql_print_information("Forcing to reconnect slave I/O thread");
        if (try_to_reconnect(thd, mysql, mi, &retry_count, suppress_warnings,
                             reconnect_messages[SLAVE_RECON_ACT_DUMP]))
          goto err;
        goto connected;
      });
    const char *event_buf;

    DBUG_ASSERT(mi->last_error().number == 0);
    while (!io_slave_killed(thd,mi))
    {
      ulong event_len;
      /*
         We say "waiting" because read_event() will wait if there's nothing to
         read. But if there's something to read, it will not wait. The
         important thing is to not confuse users by saying "reading" whereas
         we're in fact receiving nothing.
      */
      thd_proc_info(thd, "Waiting for master to send event");
      event_len= read_event(mysql, mi, &suppress_warnings);
      if (check_io_slave_killed(thd, mi, "Slave I/O thread killed while \
reading event"))
        goto err;
      DBUG_EXECUTE_IF("FORCE_SLAVE_TO_RECONNECT_EVENT",
        if (!retry_count_event)
        {
          retry_count_event++;
          sql_print_information("Forcing to reconnect slave I/O thread");
          if (try_to_reconnect(thd, mysql, mi, &retry_count, suppress_warnings,
                               reconnect_messages[SLAVE_RECON_ACT_EVENT]))
            goto err;
          goto connected;
        });

      if (event_len == packet_error)
      {
        uint mysql_error_number= mysql_errno(mysql);
        switch (mysql_error_number) {
        case CR_NET_PACKET_TOO_LARGE:
          sql_print_error("\
Log entry on master is longer than max_allowed_packet (%ld) on \
slave. If the entry is correct, restart the server with a higher value of \
max_allowed_packet",
                          thd->variables.max_allowed_packet);
          mi->report(ERROR_LEVEL, ER_NET_PACKET_TOO_LARGE,
                     "%s", ER(ER_NET_PACKET_TOO_LARGE));
          goto err;
        case ER_MASTER_FATAL_ERROR_READING_BINLOG:
          mi->report(ERROR_LEVEL, ER_MASTER_FATAL_ERROR_READING_BINLOG,
                     ER(ER_MASTER_FATAL_ERROR_READING_BINLOG),
                     mysql_error_number, mysql_error(mysql));
          goto err;
        case ER_OUT_OF_RESOURCES:
          sql_print_error("\
Stopping slave I/O thread due to out-of-memory error from master");
          mi->report(ERROR_LEVEL, ER_OUT_OF_RESOURCES,
                     "%s", ER(ER_OUT_OF_RESOURCES));
          goto err;
        case ER_SLAVE_IS_NOT_CHECKSUM_CAPABLE:
          mi->report(ERROR_LEVEL, ER_SLAVE_IS_NOT_CHECKSUM_CAPABLE,
                     ER(ER_SLAVE_IS_NOT_CHECKSUM_CAPABLE),
                     mysql_error_number, mysql_error(mysql));
          goto err;
        }
        if (try_to_reconnect(thd, mysql, mi, &retry_count, suppress_warnings,
                             reconnect_messages[SLAVE_RECON_ACT_EVENT]))
          goto err;
        goto connected;
      } // if (event_len == packet_error)

      retry_count=0;                    // ok event, reset retry counter
      thd_proc_info(thd, "Queueing master event to the relay log");
      event_buf= (const char*)mysql->net.read_pos + 1;
      if (RUN_HOOK(binlog_relay_io, after_read_event,
                   (thd, mi,(const char*)mysql->net.read_pos + 1,
                    event_len, &event_buf, &event_len)))
      {
        mi->report(ERROR_LEVEL, ER_SLAVE_FATAL_ERROR,
                   ER(ER_SLAVE_FATAL_ERROR),
                   "Failed to run 'after_read_event' hook");
        goto err;
      }

      /* XXX: 'synced' should be updated by queue_event to indicate
         whether event has been synced to disk */
      bool synced= 0;
      if (queue_event(mi, event_buf, event_len))
      {
        mi->report(ERROR_LEVEL, ER_SLAVE_RELAY_LOG_WRITE_FAILURE,
                   ER(ER_SLAVE_RELAY_LOG_WRITE_FAILURE),
                   "could not queue event from master");
        goto err;
      }

      if (RUN_HOOK(binlog_relay_io, after_queue_event,
                   (thd, mi, event_buf, event_len, synced)))
      {
        mi->report(ERROR_LEVEL, ER_SLAVE_FATAL_ERROR,
                   ER(ER_SLAVE_FATAL_ERROR),
                   "Failed to run 'after_queue_event' hook");
        goto err;
      }

      if (flush_master_info(mi, FALSE))
      {
        sql_print_error("Failed to flush master info file");
        goto err;
      }
      /*
        See if the relay logs take too much space.
        We don't lock mi->rli->log_space_lock here; this dirty read saves time
        and does not introduce any problem:
        - if mi->rli->ignore_log_space_limit is 1 but becomes 0 just after (so
        the clean value is 0), then we are reading only one more event as we
        should, and we'll block only at the next event. No big deal.
        - if mi->rli->ignore_log_space_limit is 0 but becomes 1 just after (so
        the clean value is 1), then we are going into wait_for_relay_log_space()
        for no reason, but this function will do a clean read, notice the clean
        value and exit immediately.
      */
#ifndef DBUG_OFF
      {
        char llbuf1[22], llbuf2[22];
        DBUG_PRINT("info", ("log_space_limit=%s log_space_total=%s \
ignore_log_space_limit=%d",
                            llstr(rli->log_space_limit,llbuf1),
                            llstr(rli->log_space_total,llbuf2),
                            (int) rli->ignore_log_space_limit));
      }
#endif

      if (rli->log_space_limit && rli->log_space_limit <
          rli->log_space_total &&
          !rli->ignore_log_space_limit)
        if (wait_for_relay_log_space(rli))
        {
          sql_print_error("Slave I/O thread aborted while waiting for relay \
log space");
          goto err;
        }
    }
  }

  // error = 0;
err:
  // print the current replication position
  sql_print_information("Slave I/O thread exiting, read up to log '%s', position %s",
                  mi->get_io_rpl_log_name(), llstr(mi->get_master_log_pos(), llbuff));
  RUN_HOOK(binlog_relay_io, thread_stop, (thd, mi));
  thd->set_query(NULL, 0);
  thd->reset_db(NULL, 0);
  if (mysql)
  {
    /*
      Here we need to clear the active VIO before closing the
      connection with the master.  The reason is that THD::awake()
      might be called from terminate_slave_thread() because somebody
      issued a STOP SLAVE.  If that happends, the close_active_vio()
      can be called in the middle of closing the VIO associated with
      the 'mysql' object, causing a crash.
    */
#ifdef SIGNAL_WITH_VIO_CLOSE
    thd->clear_active_vio();
#endif
    mysql_close(mysql);
    mi->mysql=0;
  }
  write_ignored_events_info_to_relay_log(thd, mi);
  thd_proc_info(thd, "Waiting for slave mutex on exit");
  mysql_mutex_lock(&mi->run_lock);

  /* Forget the relay log's format */
  delete mi->rli->relay_log.description_event_for_queue;
  mi->rli->relay_log.description_event_for_queue= 0;
  DBUG_ASSERT(thd->net.buff != 0);
  net_end(&thd->net); // destructor will not free it, because net.vio is 0
  mysql_mutex_lock(&LOCK_thread_count);
  THD_CHECK_SENTRY(thd);
  delete thd;
  mysql_mutex_unlock(&LOCK_thread_count);
  mi->abort_slave= 0;
  mi->slave_running= 0;
  mi->info_thd= 0;
  /*
    Note: the order of the two following calls (first broadcast, then unlock)
    is important. Otherwise a killer_thread can execute between the calls and
    delete the mi structure leading to a crash! (see BUG#25306 for details)
   */ 
  mysql_cond_broadcast(&mi->stop_cond);       // tell the world we are done
  DBUG_EXECUTE_IF("simulate_slave_delay_at_terminate_bug38694", sleep(5););
  mysql_mutex_unlock(&mi->run_lock);
  DBUG_LEAVE;                                   // Must match DBUG_ENTER()
  my_thread_end();
  pthread_exit(0);
  return(0);                                    // Avoid compiler warnings
}

/*
  Check the temporary directory used by commands like
  LOAD DATA INFILE.
 */
static 
int check_temp_dir(char* tmp_file)
{
  int fd;
  MY_DIR *dirp;
  char tmp_dir[FN_REFLEN];
  size_t tmp_dir_size;

  DBUG_ENTER("check_temp_dir");

  /*
    Get the directory from the temporary file.
  */
  dirname_part(tmp_dir, tmp_file, &tmp_dir_size);

  /*
    Check if the directory exists.
   */
  if (!(dirp=my_dir(tmp_dir,MYF(MY_WME))))
    DBUG_RETURN(1);
  my_dirend(dirp);

  /*
    Check permissions to create a file.
   */
  if ((fd= mysql_file_create(key_file_misc,
                             tmp_file, CREATE_MODE,
                             O_WRONLY | O_BINARY | O_EXCL | O_NOFOLLOW,
                             MYF(MY_WME))) < 0)
  DBUG_RETURN(1);

  /*
    Clean up.
   */
  mysql_file_close(fd, MYF(0));
  mysql_file_delete(key_file_misc, tmp_file, MYF(0));

  DBUG_RETURN(0);
}

/**
  Slave SQL thread entry point.

  @param arg Pointer to Relay_log_info object that holds information
  for the SQL thread.

  @return Always 0.
*/
pthread_handler_t handle_slave_sql(void *arg)
{
  THD *thd;                     /* needs to be first for thread_stack */
  char llbuff[22],llbuff1[22];
  char saved_log_name[FN_REFLEN];
  char saved_master_log_name[FN_REFLEN];
  my_off_t saved_log_pos= 0;
  my_off_t saved_master_log_pos= 0;
  my_off_t saved_skip= 0;

  Relay_log_info* rli = ((Master_info*)arg)->rli;
  const char *errmsg;

  // needs to call my_thread_init(), otherwise we get a coredump in DBUG_ stuff
  my_thread_init();
  DBUG_ENTER("handle_slave_sql");

  DBUG_ASSERT(rli->inited);
  mysql_mutex_lock(&rli->run_lock);
  DBUG_ASSERT(!rli->slave_running);
  errmsg= 0;
#ifndef DBUG_OFF
  rli->events_until_exit = abort_slave_event_count;
#endif

  thd = new THD; // note that contructor of THD uses DBUG_ !
  thd->thread_stack = (char*)&thd; // remember where our stack is
  rli->info_thd= thd;
  
  /* Inform waiting threads that slave has started */
  rli->slave_run_id++;
  rli->slave_running = 1;

  pthread_detach_this_thread();
  if (init_slave_thread(thd, SLAVE_THD_SQL))
  {
    /*
      TODO: this is currently broken - slave start and change master
      will be stuck if we fail here
    */
    mysql_cond_broadcast(&rli->start_cond);
    mysql_mutex_unlock(&rli->run_lock);
    rli->report(ERROR_LEVEL, ER_SLAVE_FATAL_ERROR, 
                "Failed during slave thread initialization");
    goto err;
  }
  thd->init_for_queries();
  thd->temporary_tables = rli->save_temporary_tables; // restore temp tables
  set_thd_in_use_temporary_tables(rli);   // (re)set sql_thd in use for saved temp tables
  mysql_mutex_lock(&LOCK_thread_count);
  threads.append(thd);
  mysql_mutex_unlock(&LOCK_thread_count);
  /*
    We are going to set slave_running to 1. Assuming slave I/O thread is
    alive and connected, this is going to make Seconds_Behind_Master be 0
    i.e. "caught up". Even if we're just at start of thread. Well it's ok, at
    the moment we start we can think we are caught up, and the next second we
    start receiving data so we realize we are not caught up and
    Seconds_Behind_Master grows. No big deal.
  */
  rli->abort_slave = 0;
  mysql_mutex_unlock(&rli->run_lock);
  mysql_cond_broadcast(&rli->start_cond);

  /*
    Reset errors for a clean start (otherwise, if the master is idle, the SQL
    thread may execute no Query_log_event, so the error will remain even
    though there's no problem anymore). Do not reset the master timestamp
    (imagine the slave has caught everything, the STOP SLAVE and START SLAVE:
    as we are not sure that we are going to receive a query, we want to
    remember the last master timestamp (to say how many seconds behind we are
    now.
    But the master timestamp is reset by RESET SLAVE & CHANGE MASTER.
  */
  rli->clear_error();

  //tell the I/O thread to take relay_log_space_limit into account from now on
  mysql_mutex_lock(&rli->log_space_lock);
  rli->ignore_log_space_limit= 0;
  mysql_mutex_unlock(&rli->log_space_lock);
  rli->trans_retries= 0; // start from "no error"
  DBUG_PRINT("info", ("rli->trans_retries: %lu", rli->trans_retries));

  if (rli->init_relay_log_pos(rli->get_group_relay_log_name(),
                              rli->get_group_relay_log_pos(),
                              1 /*need data lock*/, &errmsg,
                              1 /*look for a description_event*/))
  { 
    rli->report(ERROR_LEVEL, ER_SLAVE_FATAL_ERROR, 
                "Error initializing relay log position: %s", errmsg);
    goto err;
  }
  THD_CHECK_SENTRY(thd);
#ifndef DBUG_OFF
  {
    char llbuf1[22], llbuf2[22];
    DBUG_PRINT("info", ("my_b_tell(rli->cur_log)=%s rli->event_relay_log_pos=%s",
                        llstr(my_b_tell(rli->cur_log),llbuf1),
                        llstr(rli->get_event_relay_log_pos(),llbuf2)));
    DBUG_ASSERT(rli->get_event_relay_log_pos() >= BIN_LOG_HEADER_SIZE);
    /*
      Wonder if this is correct. I (Guilhem) wonder if my_b_tell() returns the
      correct position when it's called just after my_b_seek() (the questionable
      stuff is those "seek is done on next read" comments in the my_b_seek()
      source code).
      The crude reality is that this assertion randomly fails whereas
      replication seems to work fine. And there is no easy explanation why it
      fails (as we my_b_seek(rli->event_relay_log_pos) at the very end of
      init_relay_log_pos() called above). Maybe the assertion would be
      meaningful if we held rli->data_lock between the my_b_seek() and the
      DBUG_ASSERT().
    */
#ifdef SHOULD_BE_CHECKED
    DBUG_ASSERT(my_b_tell(rli->cur_log) == rli->get_event_relay_log_pos());
#endif
  }
#endif
  DBUG_ASSERT(rli->info_thd == thd);

  DBUG_PRINT("master_info",("log_file_name: %s  position: %s",
                            rli->get_group_master_log_name(),
                            llstr(rli->get_group_master_log_pos(),llbuff)));
  if (global_system_variables.log_warnings)
    sql_print_information("Slave SQL thread initialized, starting replication in \
log '%s' at position %s, relay log '%s' position: %s", rli->get_rpl_log_name(),
                    llstr(rli->get_group_master_log_pos(),llbuff),rli->get_group_relay_log_name(),
                    llstr(rli->get_group_relay_log_pos(),llbuff1));

  if (check_temp_dir(rli->slave_patternload_file))
  {
    rli->report(ERROR_LEVEL, thd->stmt_da->sql_errno(), 
                "Unable to use slave's temporary directory %s - %s", 
                slave_load_tmpdir, thd->stmt_da->message());
    goto err;
  }

  /* execute init_slave variable */
  if (opt_init_slave.length)
  {
    execute_init_command(thd, &opt_init_slave, &LOCK_sys_init_slave);
    if (thd->is_slave_error)
    {
      rli->report(ERROR_LEVEL, thd->stmt_da->sql_errno(),
                  "Slave SQL thread aborted. Can't execute init_slave query");
      goto err;
    }
  }

  /*
    First check until condition - probably there is nothing to execute. We
    do not want to wait for next event in this case.
  */
  mysql_mutex_lock(&rli->data_lock);
  if (rli->slave_skip_counter)
  {
    strmake(saved_log_name, rli->get_group_relay_log_name(), FN_REFLEN - 1);
    strmake(saved_master_log_name, rli->get_group_master_log_name(), FN_REFLEN - 1);
    saved_log_pos= rli->get_group_relay_log_pos();
    saved_master_log_pos= rli->get_group_master_log_pos();
    saved_skip= rli->slave_skip_counter;
  }
  if (rli->until_condition != Relay_log_info::UNTIL_NONE &&
      rli->is_until_satisfied(thd, NULL))
  {
    char buf[22];
    sql_print_information("Slave SQL thread stopped because it reached its"
                          " UNTIL position %s", llstr(rli->until_pos(), buf));
    mysql_mutex_unlock(&rli->data_lock);
    goto err;
  }
  mysql_mutex_unlock(&rli->data_lock);

  /* Read queries from the IO/THREAD until this thread is killed */

  while (!sql_slave_killed(thd,rli))
  {
    thd_proc_info(thd, "Reading event from the relay log");
    DBUG_ASSERT(rli->info_thd == thd);
    THD_CHECK_SENTRY(thd);

    if (saved_skip && rli->slave_skip_counter == 0)
    {
      sql_print_information("'SQL_SLAVE_SKIP_COUNTER=%ld' executed at "
        "relay_log_file='%s', relay_log_pos='%ld', master_log_name='%s', "
        "master_log_pos='%ld' and new position at "
        "relay_log_file='%s', relay_log_pos='%ld', master_log_name='%s', "
        "master_log_pos='%ld' ",
        (ulong) saved_skip, saved_log_name, (ulong) saved_log_pos,
        saved_master_log_name, (ulong) saved_master_log_pos,
        rli->get_group_relay_log_name(), (ulong) rli->get_group_relay_log_pos(),
        rli->get_group_master_log_name(), (ulong) rli->get_group_master_log_pos());
      saved_skip= 0;
    }
    
    if (exec_relay_log_event(thd,rli))
    {
      DBUG_PRINT("info", ("exec_relay_log_event() failed"));
      // do not scare the user if SQL thread was simply killed or stopped
      if (!sql_slave_killed(thd,rli))
      {
        /*
          retrieve as much info as possible from the thd and, error
          codes and warnings and print this to the error log as to
          allow the user to locate the error
        */
        uint32 const last_errno= rli->last_error().number;

        if (thd->is_error())
        {
          char const *const errmsg= thd->stmt_da->message();

          DBUG_PRINT("info",
                     ("thd->stmt_da->sql_errno()=%d; rli->last_error.number=%d",
                      thd->stmt_da->sql_errno(), last_errno));
          if (last_errno == 0)
          {
            /*
 	      This function is reporting an error which was not reported
 	      while executing exec_relay_log_event().
 	    */ 
            rli->report(ERROR_LEVEL, thd->stmt_da->sql_errno(), "%s", errmsg);
          }
          else if (last_errno != thd->stmt_da->sql_errno())
          {
            /*
             * An error was reported while executing exec_relay_log_event()
             * however the error code differs from what is in the thread.
             * This function prints out more information to help finding
             * what caused the problem.
             */  
            sql_print_error("Slave (additional info): %s Error_code: %d",
                            errmsg, thd->stmt_da->sql_errno());
          }
        }

        /* Print any warnings issued */
        List_iterator_fast<MYSQL_ERROR> it(thd->warning_info->warn_list());
        MYSQL_ERROR *err;
        /*
          Added controlled slave thread cancel for replication
          of user-defined variables.
        */
        bool udf_error = false;
        while ((err= it++))
        {
          if (err->get_sql_errno() == ER_CANT_OPEN_LIBRARY)
            udf_error = true;
          sql_print_warning("Slave: %s Error_code: %d", err->get_message_text(), err->get_sql_errno());
        }
        if (udf_error)
          sql_print_error("Error loading user-defined library, slave SQL "
            "thread aborted. Install the missing library, and restart the "
            "slave SQL thread with \"SLAVE START\". We stopped at log '%s' "
            "position %s", rli->get_rpl_log_name(),
            llstr(rli->get_group_master_log_pos(), llbuff));
        else
          sql_print_error("\
Error running query, slave SQL thread aborted. Fix the problem, and restart \
the slave SQL thread with \"SLAVE START\". We stopped at log \
'%s' position %s", rli->get_rpl_log_name(),
llstr(rli->get_group_master_log_pos(), llbuff));
      }
      goto err;
    }
  }

  /* Thread stopped. Print the current replication position to the log */
  sql_print_information("Slave SQL thread exiting, replication stopped in log "
                        "'%s' at position %s",
                        rli->get_rpl_log_name(),
                        llstr(rli->get_group_master_log_pos(), llbuff));

 err:

  /*
    Some events set some playgrounds, which won't be cleared because thread
    stops. Stopping of this thread may not be known to these events ("stop"
    request is detected only by the present function, not by events), so we
    must "proactively" clear playgrounds:
  */
  rli->cleanup_context(thd, 1);
  /*
    Some extra safety, which should not been needed (normally, event deletion
    should already have done these assignments (each event which sets these
    variables is supposed to set them to 0 before terminating)).
  */
  thd->catalog= 0;
  thd->set_query(NULL, 0);
  thd->reset_db(NULL, 0);
  thd_proc_info(thd, "Waiting for slave mutex on exit");
  mysql_mutex_lock(&rli->run_lock);
  /* We need data_lock, at least to wake up any waiting master_pos_wait() */
  mysql_mutex_lock(&rli->data_lock);
  DBUG_ASSERT(rli->slave_running == 1); // tracking buffer overrun
  /* When master_pos_wait() wakes up it will check this and terminate */
  rli->slave_running= 0;
  /* Forget the relay log's format */
  delete rli->relay_log.description_event_for_exec;
  rli->relay_log.description_event_for_exec= 0;
  /* Wake up master_pos_wait() */
  mysql_mutex_unlock(&rli->data_lock);
  DBUG_PRINT("info",("Signaling possibly waiting master_pos_wait() functions"));
  mysql_cond_broadcast(&rli->data_cond);
  rli->ignore_log_space_limit= 0; /* don't need any lock */
  /* we die so won't remember charset - re-update them on next thread start */
  rli->cached_charset_invalidate();
  rli->save_temporary_tables = thd->temporary_tables;

  /*
    TODO: see if we can do this conditionally in next_event() instead
    to avoid unneeded position re-init
  */
  thd->temporary_tables = 0; // remove tempation from destructor to close them
  DBUG_ASSERT(thd->net.buff != 0);
  net_end(&thd->net); // destructor will not free it, because we are weird
  DBUG_ASSERT(rli->info_thd == thd);
  THD_CHECK_SENTRY(thd);
  rli->info_thd= 0;
  set_thd_in_use_temporary_tables(rli);  // (re)set info_thd in use for saved temp tables
  mysql_mutex_lock(&LOCK_thread_count);
  THD_CHECK_SENTRY(thd);
  delete thd;
  mysql_mutex_unlock(&LOCK_thread_count);
 /*
  Note: the order of the broadcast and unlock calls below (first broadcast, then unlock)
  is important. Otherwise a killer_thread can execute between the calls and
  delete the mi structure leading to a crash! (see BUG#25306 for details)
 */ 
  mysql_cond_broadcast(&rli->stop_cond);
  DBUG_EXECUTE_IF("simulate_slave_delay_at_terminate_bug38694", sleep(5););
  mysql_mutex_unlock(&rli->run_lock);  // tell the world we are done

  DBUG_LEAVE;                            // Must match DBUG_ENTER()
  my_thread_end();
  pthread_exit(0);
  return 0;                             // Avoid compiler warnings
}


/*
  process_io_create_file()
*/

static int process_io_create_file(Master_info* mi, Create_file_log_event* cev)
{
  int error = 1;
  ulong num_bytes;
  bool cev_not_written;
  THD *thd = mi->info_thd;
  NET *net = &mi->mysql->net;
  DBUG_ENTER("process_io_create_file");

  if (unlikely(!cev->is_valid()))
    DBUG_RETURN(1);

  if (!rpl_filter->db_ok(cev->db))
  {
    skip_load_data_infile(net);
    DBUG_RETURN(0);
  }
  DBUG_ASSERT(cev->inited_from_old);
  thd->file_id = cev->file_id = mi->file_id++;
  thd->server_id = cev->server_id;
  cev_not_written = 1;

  if (unlikely(net_request_file(net,cev->fname)))
  {
    sql_print_error("Slave I/O: failed requesting download of '%s'",
                    cev->fname);
    goto err;
  }

  /*
    This dummy block is so we could instantiate Append_block_log_event
    once and then modify it slightly instead of doing it multiple times
    in the loop
  */
  {
    Append_block_log_event aev(thd,0,0,0,0);

    for (;;)
    {
      if (unlikely((num_bytes=my_net_read(net)) == packet_error))
      {
        sql_print_error("Network read error downloading '%s' from master",
                        cev->fname);
        goto err;
      }
      if (unlikely(!num_bytes)) /* eof */
      {
	/* 3.23 master wants it */
        net_write_command(net, 0, (uchar*) "", 0, (uchar*) "", 0);
        /*
          If we wrote Create_file_log_event, then we need to write
          Execute_load_log_event. If we did not write Create_file_log_event,
          then this is an empty file and we can just do as if the LOAD DATA
          INFILE had not existed, i.e. write nothing.
        */
        if (unlikely(cev_not_written))
          break;
        Execute_load_log_event xev(thd,0,0);
        xev.log_pos = cev->log_pos;
        if (unlikely(mi->rli->relay_log.append(&xev)))
        {
          mi->report(ERROR_LEVEL, ER_SLAVE_RELAY_LOG_WRITE_FAILURE,
                     ER(ER_SLAVE_RELAY_LOG_WRITE_FAILURE),
                     "error writing Exec_load event to relay log");
          goto err;
        }
        mi->rli->relay_log.harvest_bytes_written(&mi->rli->log_space_total);
        break;
      }
      if (unlikely(cev_not_written))
      {
        cev->block = net->read_pos;
        cev->block_len = num_bytes;
        if (unlikely(mi->rli->relay_log.append(cev)))
        {
          mi->report(ERROR_LEVEL, ER_SLAVE_RELAY_LOG_WRITE_FAILURE,
                     ER(ER_SLAVE_RELAY_LOG_WRITE_FAILURE),
                     "error writing Create_file event to relay log");
          goto err;
        }
        cev_not_written=0;
        mi->rli->relay_log.harvest_bytes_written(&mi->rli->log_space_total);
      }
      else
      {
        aev.block = net->read_pos;
        aev.block_len = num_bytes;
        aev.log_pos = cev->log_pos;
        if (unlikely(mi->rli->relay_log.append(&aev)))
        {
          mi->report(ERROR_LEVEL, ER_SLAVE_RELAY_LOG_WRITE_FAILURE,
                     ER(ER_SLAVE_RELAY_LOG_WRITE_FAILURE),
                     "error writing Append_block event to relay log");
          goto err;
        }
        mi->rli->relay_log.harvest_bytes_written(&mi->rli->log_space_total);
      }
    }
  }
  error=0;
err:
  DBUG_RETURN(error);
}


/*
  Start using a new binary log on the master

  SYNOPSIS
    process_io_rotate()
    mi                  master_info for the slave
    rev                 The rotate log event read from the binary log

  DESCRIPTION
    Updates the master info with the place in the next binary
    log where we should start reading.
    Rotate the relay log to avoid mixed-format relay logs.

  NOTES
    We assume we already locked mi->data_lock

  RETURN VALUES
    0           ok
    1           Log event is illegal

*/

static int process_io_rotate(Master_info *mi, Rotate_log_event *rev)
{
  DBUG_ENTER("process_io_rotate");
  mysql_mutex_assert_owner(&mi->data_lock);

  if (unlikely(!rev->is_valid()))
    DBUG_RETURN(1);

  /* Safe copy as 'rev' has been "sanitized" in Rotate_log_event's ctor */
  memcpy(const_cast<char *>(mi->get_master_log_name()),
         rev->new_log_ident, rev->ident_len + 1);
  mi->set_master_log_pos(rev->pos);
  DBUG_PRINT("info", ("master_log_pos: '%s' %lu",
                      mi->get_master_log_name(), (ulong) mi->get_master_log_pos()));
#ifndef DBUG_OFF
  /*
    If we do not do this, we will be getting the first
    rotate event forever, so we need to not disconnect after one.
  */
  if (disconnect_slave_event_count)
    mi->events_until_exit++;
#endif

  /*
    If description_event_for_queue is format <4, there is conversion in the
    relay log to the slave's format (4). And Rotate can mean upgrade or
    nothing. If upgrade, it's to 5.0 or newer, so we will get a Format_desc, so
    no need to reset description_event_for_queue now. And if it's nothing (same
    master version as before), no need (still using the slave's format).
  */
  if (mi->rli->relay_log.description_event_for_queue->binlog_version >= 4)
  {
<<<<<<< HEAD
    DBUG_ASSERT(mi->rli.relay_log.description_event_for_queue->checksum_alg ==
                mi->rli.relay_log.relay_log_checksum_alg);
    
    delete mi->rli.relay_log.description_event_for_queue;
=======
    delete mi->rli->relay_log.description_event_for_queue;
>>>>>>> e6c1c301
    /* start from format 3 (MySQL 4.0) again */
    mi->rli->relay_log.description_event_for_queue= new
      Format_description_log_event(3);
    mi->rli.relay_log.description_event_for_queue->checksum_alg=
      mi->rli.relay_log.relay_log_checksum_alg;    
  }
  /*
    Rotate the relay log makes binlog format detection easier (at next slave
    start or mysqlbinlog)
  */
  rotate_relay_log(mi); /* will take the right mutexes */
  DBUG_RETURN(0);
}

/*
  Reads a 3.23 event and converts it to the slave's format. This code was
  copied from MySQL 4.0.
*/
static int queue_binlog_ver_1_event(Master_info *mi, const char *buf,
                           ulong event_len)
{
  const char *errmsg = 0;
  ulong inc_pos;
  bool ignore_event= 0;
  char *tmp_buf = 0;
  Relay_log_info *rli= mi->rli;
  DBUG_ENTER("queue_binlog_ver_1_event");

  /*
    If we get Load event, we need to pass a non-reusable buffer
    to read_log_event, so we do a trick
  */
  if (buf[EVENT_TYPE_OFFSET] == LOAD_EVENT)
  {
    if (unlikely(!(tmp_buf=(char*)my_malloc(event_len+1,MYF(MY_WME)))))
    {
      mi->report(ERROR_LEVEL, ER_SLAVE_FATAL_ERROR,
                 ER(ER_SLAVE_FATAL_ERROR), "Memory allocation failed");
      DBUG_RETURN(1);
    }
    memcpy(tmp_buf,buf,event_len);
    /*
      Create_file constructor wants a 0 as last char of buffer, this 0 will
      serve as the string-termination char for the file's name (which is at the
      end of the buffer)
      We must increment event_len, otherwise the event constructor will not see
      this end 0, which leads to segfault.
    */
    tmp_buf[event_len++]=0;
    int4store(tmp_buf+EVENT_LEN_OFFSET, event_len);
    buf = (const char*)tmp_buf;
  }
  /*
    This will transform LOAD_EVENT into CREATE_FILE_EVENT, ask the master to
    send the loaded file, and write it to the relay log in the form of
    Append_block/Exec_load (the SQL thread needs the data, as that thread is not
    connected to the master).
  */
<<<<<<< HEAD
  Log_event *ev=
    Log_event::read_log_event(buf,event_len, &errmsg,
                              mi->rli.relay_log.description_event_for_queue, 0);
=======
  Log_event *ev = Log_event::read_log_event(buf,event_len, &errmsg,
                                            mi->rli->relay_log.description_event_for_queue);
>>>>>>> e6c1c301
  if (unlikely(!ev))
  {
    sql_print_error("Read invalid event from master: '%s',\
 master could be corrupt but a more likely cause of this is a bug",
                    errmsg);
    my_free((char*) tmp_buf);
    DBUG_RETURN(1);
  }

  mysql_mutex_lock(&mi->data_lock);
  mi->set_master_log_pos(ev->log_pos); /* 3.23 events don't contain log_pos */
  switch (ev->get_type_code()) {
  case STOP_EVENT:
    ignore_event= 1;
    inc_pos= event_len;
    break;
  case ROTATE_EVENT:
    if (unlikely(process_io_rotate(mi,(Rotate_log_event*)ev)))
    {
      delete ev;
      mysql_mutex_unlock(&mi->data_lock);
      DBUG_RETURN(1);
    }
    inc_pos= 0;
    break;
  case CREATE_FILE_EVENT:
    /*
      Yes it's possible to have CREATE_FILE_EVENT here, even if we're in
      queue_old_event() which is for 3.23 events which don't comprise
      CREATE_FILE_EVENT. This is because read_log_event() above has just
      transformed LOAD_EVENT into CREATE_FILE_EVENT.
    */
  {
    /* We come here when and only when tmp_buf != 0 */
    DBUG_ASSERT(tmp_buf != 0);
    inc_pos=event_len;
    ev->log_pos+= inc_pos;
    int error = process_io_create_file(mi,(Create_file_log_event*)ev);
    delete ev;
    mi->set_master_log_pos(mi->get_master_log_pos() + inc_pos);
    DBUG_PRINT("info", ("master_log_pos: %lu", (ulong) mi->get_master_log_pos()));
    mysql_mutex_unlock(&mi->data_lock);
    my_free((char*)tmp_buf);
    DBUG_RETURN(error);
  }
  default:
    inc_pos= event_len;
    break;
  }
  if (likely(!ignore_event))
  {
    if (ev->log_pos)
      /*
         Don't do it for fake Rotate events (see comment in
      Log_event::Log_event(const char* buf...) in log_event.cc).
      */
      ev->log_pos+= event_len; /* make log_pos be the pos of the end of the event */
    if (unlikely(rli->relay_log.append(ev)))
    {
      delete ev;
      mysql_mutex_unlock(&mi->data_lock);
      DBUG_RETURN(1);
    }
    rli->relay_log.harvest_bytes_written(&rli->log_space_total);
  }
  delete ev;
  mi->set_master_log_pos(mi->get_master_log_pos() + inc_pos);
  DBUG_PRINT("info", ("master_log_pos: %lu", (ulong) mi->get_master_log_pos()));
  mysql_mutex_unlock(&mi->data_lock);
  DBUG_RETURN(0);
}

/*
  Reads a 4.0 event and converts it to the slave's format. This code was copied
  from queue_binlog_ver_1_event(), with some affordable simplifications.
*/
static int queue_binlog_ver_3_event(Master_info *mi, const char *buf,
                           ulong event_len)
{
  const char *errmsg = 0;
  ulong inc_pos;
  char *tmp_buf = 0;
  Relay_log_info *rli= mi->rli;
  DBUG_ENTER("queue_binlog_ver_3_event");

  /* read_log_event() will adjust log_pos to be end_log_pos */
<<<<<<< HEAD
  Log_event *ev=
    Log_event::read_log_event(buf, event_len, &errmsg,
                              mi->rli.relay_log.description_event_for_queue, 0);
=======
  Log_event *ev = Log_event::read_log_event(buf,event_len, &errmsg,
                                            mi->rli->relay_log.description_event_for_queue);
>>>>>>> e6c1c301
  if (unlikely(!ev))
  {
    sql_print_error("Read invalid event from master: '%s',\
 master could be corrupt but a more likely cause of this is a bug",
                    errmsg);
    my_free((char*) tmp_buf);
    DBUG_RETURN(1);
  }
  mysql_mutex_lock(&mi->data_lock);
  switch (ev->get_type_code()) {
  case STOP_EVENT:
    goto err;
  case ROTATE_EVENT:
    if (unlikely(process_io_rotate(mi,(Rotate_log_event*)ev)))
    {
      delete ev;
      mysql_mutex_unlock(&mi->data_lock);
      DBUG_RETURN(1);
    }
    inc_pos= 0;
    break;
  default:
    inc_pos= event_len;
    break;
  }

  if (unlikely(rli->relay_log.append(ev)))
  {
    delete ev;
    mysql_mutex_unlock(&mi->data_lock);
    DBUG_RETURN(1);
  }
  rli->relay_log.harvest_bytes_written(&rli->log_space_total);
  delete ev;
  mi->set_master_log_pos(mi->get_master_log_pos() + inc_pos);
err:
  DBUG_PRINT("info", ("master_log_pos: %lu", (ulong) mi->get_master_log_pos()));
  mysql_mutex_unlock(&mi->data_lock);
  DBUG_RETURN(0);
}

/*
  queue_old_event()

  Writes a 3.23 or 4.0 event to the relay log, after converting it to the 5.0
  (exactly, slave's) format. To do the conversion, we create a 5.0 event from
  the 3.23/4.0 bytes, then write this event to the relay log.

  TODO:
    Test this code before release - it has to be tested on a separate
    setup with 3.23 master or 4.0 master
*/

static int queue_old_event(Master_info *mi, const char *buf,
                           ulong event_len)
{
  DBUG_ENTER("queue_old_event");

  switch (mi->rli->relay_log.description_event_for_queue->binlog_version)
  {
  case 1:
      DBUG_RETURN(queue_binlog_ver_1_event(mi,buf,event_len));
  case 3:
      DBUG_RETURN(queue_binlog_ver_3_event(mi,buf,event_len));
  default: /* unsupported format; eg version 2 */
    DBUG_PRINT("info",("unsupported binlog format %d in queue_old_event()",
                       mi->rli->relay_log.description_event_for_queue->binlog_version));
    DBUG_RETURN(1);
  }
}

/*
  queue_event()

  If the event is 3.23/4.0, passes it to queue_old_event() which will convert
  it. Otherwise, writes a 5.0 (or newer) event to the relay log. Then there is
  no format conversion, it's pure read/write of bytes.
  So a 5.0.0 slave's relay log can contain events in the slave's format or in
  any >=5.0.0 format.
*/

static int queue_event(Master_info* mi,const char* buf, ulong event_len)
{
  int error= 0;
  String error_msg;
  ulong inc_pos;
  Relay_log_info *rli= mi->rli;
  mysql_mutex_t *log_lock= rli->relay_log.get_log_lock();
  ulong s_id;
  bool unlock_data_lock= TRUE;
  /*
    FD_q must have been prepared for the first R_a event
    inside get_master_version_and_clock()
    Show-up of FD:s affects checksum_alg at once because
    that changes FD_queue.
  */
  uint8 checksum_alg= mi->checksum_alg_before_fd != BINLOG_CHECKSUM_ALG_UNDEF ? 
    mi->checksum_alg_before_fd :
    mi->rli.relay_log.relay_log_checksum_alg;

  char *save_buf= NULL; // needed for checksumming the fake Rotate event
  char rot_buf[LOG_EVENT_HEADER_LEN + ROTATE_HEADER_LEN + FN_REFLEN];

  DBUG_ASSERT(checksum_alg == BINLOG_CHECKSUM_ALG_OFF || 
              checksum_alg == BINLOG_CHECKSUM_ALG_UNDEF || 
              checksum_alg == BINLOG_CHECKSUM_ALG_CRC32); 

  DBUG_ENTER("queue_event");
  /*
    FD_queue checksum alg description does not apply in a case of
    FD itself. The one carries both parts of the checksum data.
  */
  if (buf[EVENT_TYPE_OFFSET] == FORMAT_DESCRIPTION_EVENT)
  {
    checksum_alg= get_checksum_alg(buf, event_len);
  }
  else if (buf[EVENT_TYPE_OFFSET] == START_EVENT_V3)
  {
    // checksum behaviour is similar to the pre-checksum FD handling
    mi->checksum_alg_before_fd= BINLOG_CHECKSUM_ALG_UNDEF;
    mi->rli.relay_log.description_event_for_queue->checksum_alg=
      mi->rli.relay_log.relay_log_checksum_alg= checksum_alg=
      BINLOG_CHECKSUM_ALG_OFF;
  }

  // does not hold always because of old binlog can work with NM 
  // DBUG_ASSERT(checksum_alg != BINLOG_CHECKSUM_ALG_UNDEF);

  // should hold unless manipulations with RL. Tests that do that
  // will have to refine the clause.
  DBUG_ASSERT(mi->rli.relay_log.relay_log_checksum_alg !=
              BINLOG_CHECKSUM_ALG_UNDEF);

  if (event_checksum_test((uchar *) buf, event_len, checksum_alg))
  {
    error= ER_NETWORK_READ_EVENT_CHECKSUM_FAILURE;
    unlock_data_lock= FALSE;
    goto err;
  }

  LINT_INIT(inc_pos);

  if (mi->rli->relay_log.description_event_for_queue->binlog_version<4 &&
      buf[EVENT_TYPE_OFFSET] != FORMAT_DESCRIPTION_EVENT /* a way to escape */)
    DBUG_RETURN(queue_old_event(mi,buf,event_len));

  LINT_INIT(inc_pos);
  mysql_mutex_lock(&mi->data_lock);

  switch (buf[EVENT_TYPE_OFFSET]) {
  case STOP_EVENT:
    /*
      We needn't write this event to the relay log. Indeed, it just indicates a
      master server shutdown. The only thing this does is cleaning. But
      cleaning is already done on a per-master-thread basis (as the master
      server is shutting down cleanly, it has written all DROP TEMPORARY TABLE
      prepared statements' deletion are TODO only when we binlog prep stmts).

      We don't even increment mi->get_master_log_pos(), because we may be just after
      a Rotate event. Btw, in a few milliseconds we are going to have a Start
      event from the next binlog (unless the master is presently running
      without --log-bin).
    */
    goto err;
  case ROTATE_EVENT:
  {
<<<<<<< HEAD
    Rotate_log_event rev(buf, checksum_alg != BINLOG_CHECKSUM_ALG_OFF ?
                         event_len - BINLOG_CHECKSUM_LEN : event_len,
                         mi->rli.relay_log.description_event_for_queue);

    if (unlikely(process_io_rotate(mi, &rev)))
=======
    Rotate_log_event rev(buf,event_len,mi->rli->relay_log.description_event_for_queue);
    if (unlikely(process_io_rotate(mi,&rev)))
>>>>>>> e6c1c301
    {
      error= ER_SLAVE_RELAY_LOG_WRITE_FAILURE;
      goto err;
    }
    /* 
       Checksum special cases for the fake Rotate (R_f) event caused by the protocol
       of events generation and serialization in RL where Rotate of master is 
       queued right next to FD of slave.
       Since it's only FD that carries the alg desc of FD_s has to apply to R_m.
       Two special rules apply only to the first R_f which comes in before any FD_m.
       The 2nd R_f should be compatible with the FD_s that must have taken over
       the last seen FD_m's (A).
       
       RSC_1: If OM \and fake Rotate \and slave is configured to
              to compute checksum for its first FD event for RL
              the fake Rotate gets checksummed here.
    */
    if (uint4korr(&buf[0]) == 0 && checksum_alg == BINLOG_CHECKSUM_ALG_OFF &&
        mi->rli.relay_log.relay_log_checksum_alg != BINLOG_CHECKSUM_ALG_OFF)
    {
      ha_checksum rot_crc= my_checksum(0L, NULL, 0);
      event_len += BINLOG_CHECKSUM_LEN;
      memcpy(rot_buf, buf, event_len - BINLOG_CHECKSUM_LEN);
      int4store(&rot_buf[EVENT_LEN_OFFSET],
                uint4korr(&rot_buf[EVENT_LEN_OFFSET]) + BINLOG_CHECKSUM_LEN);
      rot_crc= my_checksum(rot_crc, (const uchar *) rot_buf,
                           event_len - BINLOG_CHECKSUM_LEN);
      int4store(&rot_buf[event_len - BINLOG_CHECKSUM_LEN], rot_crc);
      DBUG_ASSERT(event_len == uint4korr(&rot_buf[EVENT_LEN_OFFSET]));
      DBUG_ASSERT(mi->rli.relay_log.description_event_for_queue->checksum_alg ==
                  mi->rli.relay_log.relay_log_checksum_alg);
      /* the first one */
      DBUG_ASSERT(mi->checksum_alg_before_fd != BINLOG_CHECKSUM_ALG_UNDEF);
      save_buf= (char *) buf;
      buf= rot_buf;
    }
    else
      /*
        RSC_2: If NM \and fake Rotate \and slave does not compute checksum
        the fake Rotate's checksum is stripped off before relay-logging.
      */
      if (uint4korr(&buf[0]) == 0 && checksum_alg != BINLOG_CHECKSUM_ALG_OFF &&
          mi->rli.relay_log.relay_log_checksum_alg == BINLOG_CHECKSUM_ALG_OFF)
      {
        event_len -= BINLOG_CHECKSUM_LEN;
        memcpy(rot_buf, buf, event_len);
        int4store(&rot_buf[EVENT_LEN_OFFSET],
                  uint4korr(&rot_buf[EVENT_LEN_OFFSET]) - BINLOG_CHECKSUM_LEN);
        DBUG_ASSERT(event_len == uint4korr(&rot_buf[EVENT_LEN_OFFSET]));
        DBUG_ASSERT(mi->rli.relay_log.description_event_for_queue->checksum_alg ==
                    mi->rli.relay_log.relay_log_checksum_alg);
        /* the first one */
        DBUG_ASSERT(mi->checksum_alg_before_fd != BINLOG_CHECKSUM_ALG_UNDEF);
        save_buf= (char *) buf;
        buf= rot_buf;
      }
    /*
      Now the I/O thread has just changed its mi->get_master_log_name(), so
      incrementing mi->get_master_log_pos() is nonsense.
    */
    inc_pos= 0;
    break;
  }
  case FORMAT_DESCRIPTION_EVENT:
  {
    /*
      Create an event, and save it (when we rotate the relay log, we will have
      to write this event again).
    */
    /*
      We are the only thread which reads/writes description_event_for_queue.
      The relay_log struct does not move (though some members of it can
      change), so we needn't any lock (no rli->data_lock, no log lock).
    */
    Format_description_log_event* tmp;
    const char* errmsg;
    // mark it as undefined that is irrelevant anymore
    mi->checksum_alg_before_fd= BINLOG_CHECKSUM_ALG_UNDEF;
    if (!(tmp= (Format_description_log_event*)
          Log_event::read_log_event(buf, event_len, &errmsg,
<<<<<<< HEAD
                                    mi->rli.relay_log.description_event_for_queue,
                                    1)))
=======
                                    mi->rli->relay_log.description_event_for_queue)))
>>>>>>> e6c1c301
    {
      error= ER_SLAVE_RELAY_LOG_WRITE_FAILURE;
      goto err;
    }
<<<<<<< HEAD
    delete mi->rli.relay_log.description_event_for_queue;
    mi->rli.relay_log.description_event_for_queue= tmp;
    if (tmp->checksum_alg == BINLOG_CHECKSUM_ALG_UNDEF)
      tmp->checksum_alg= BINLOG_CHECKSUM_ALG_OFF;

    /* installing new value of checksum Alg for relay log */
    mi->rli.relay_log.relay_log_checksum_alg= tmp->checksum_alg;

=======
    delete mi->rli->relay_log.description_event_for_queue;
    mi->rli->relay_log.description_event_for_queue= tmp;
>>>>>>> e6c1c301
    /*
       Though this does some conversion to the slave's format, this will
       preserve the master's binlog format version, and number of event types.
    */
    /*
       If the event was not requested by the slave (the slave did not ask for
       it), i.e. has end_log_pos=0, we do not increment mi->get_master_log_pos()
    */
    inc_pos= uint4korr(buf+LOG_POS_OFFSET) ? event_len : 0;
    DBUG_PRINT("info",("binlog format is now %d",
                       mi->rli->relay_log.description_event_for_queue->binlog_version));

  }
  break;

  case HEARTBEAT_LOG_EVENT:
  {
    /*
      HB (heartbeat) cannot come before RL (Relay)
    */
    char  llbuf[22];
<<<<<<< HEAD
    Heartbeat_log_event hb(buf,
                           mi->rli.relay_log.relay_log_checksum_alg
                           != BINLOG_CHECKSUM_ALG_OFF ?
                           event_len - BINLOG_CHECKSUM_LEN : event_len,
                           mi->rli.relay_log.description_event_for_queue);
=======
    Heartbeat_log_event hb(buf, event_len, mi->rli->relay_log.description_event_for_queue);
>>>>>>> e6c1c301
    if (!hb.is_valid())
    {
      error= ER_SLAVE_HEARTBEAT_FAILURE;
      error_msg.append(STRING_WITH_LEN("inconsistent heartbeat event content;"));
      error_msg.append(STRING_WITH_LEN("the event's data: log_file_name "));
      error_msg.append(hb.get_log_ident(), (uint) strlen(hb.get_log_ident()));
      error_msg.append(STRING_WITH_LEN(" log_pos "));
      llstr(hb.log_pos, llbuf);
      error_msg.append(llbuf, strlen(llbuf));
      goto err;
    }
    mi->received_heartbeats++;
    /* 
       compare local and event's versions of log_file, log_pos.
       
       Heartbeat is sent only after an event corresponding to the corrdinates
       the heartbeat carries.
       Slave can not have a difference in coordinates except in the only
       special case when mi->get_master_log_name(), mi->get_master_log_pos() have never
       been updated by Rotate event i.e when slave does not have any history
       with the master (and thereafter mi->get_master_log_pos() is NULL).

       TODO: handling `when' for SHOW SLAVE STATUS' snds behind
    */
    if ((memcmp(const_cast<char *>(mi->get_master_log_name()),
                hb.get_log_ident(), hb.get_ident_len())
         && mi->get_master_log_name() != NULL)
        || mi->get_master_log_pos() != hb.log_pos)
    {
      /* missed events of heartbeat from the past */
      error= ER_SLAVE_HEARTBEAT_FAILURE;
      error_msg.append(STRING_WITH_LEN("heartbeat is not compatible with local info;"));
      error_msg.append(STRING_WITH_LEN("the event's data: log_file_name "));
      error_msg.append(hb.get_log_ident(), (uint) strlen(hb.get_log_ident()));
      error_msg.append(STRING_WITH_LEN(" log_pos "));
      llstr(hb.log_pos, llbuf);
      error_msg.append(llbuf, strlen(llbuf));
      goto err;
    }
    goto skip_relay_logging;
  }
  break;

  default:
    inc_pos= event_len;
    break;
  }

  /*
     If this event is originating from this server, don't queue it.
     We don't check this for 3.23 events because it's simpler like this; 3.23
     will be filtered anyway by the SQL slave thread which also tests the
     server id (we must also keep this test in the SQL thread, in case somebody
     upgrades a 4.0 slave which has a not-filtered relay log).

     ANY event coming from ourselves can be ignored: it is obvious for queries;
     for STOP_EVENT/ROTATE_EVENT/START_EVENT: these cannot come from ourselves
     (--log-slave-updates would not log that) unless this slave is also its
     direct master (an unsupported, useless setup!).
  */

  mysql_mutex_lock(log_lock);
  s_id= uint4korr(buf + SERVER_ID_OFFSET);
  if ((s_id == ::server_id && !mi->rli->replicate_same_server_id) ||
      /*
        the following conjunction deals with IGNORE_SERVER_IDS, if set
        If the master is on the ignore list, execution of
        format description log events and rotate events is necessary.
      */
      (mi->ignore_server_ids->server_ids.elements > 0 &&
       mi->shall_ignore_server_id(s_id) &&
       /* everything is filtered out from non-master */
       (s_id != mi->master_id ||
        /* for the master meta information is necessary */
        (buf[EVENT_TYPE_OFFSET] != FORMAT_DESCRIPTION_EVENT &&
         buf[EVENT_TYPE_OFFSET] != ROTATE_EVENT))))
  {
    /*
      Do not write it to the relay log.
      a) We still want to increment mi->get_master_log_pos(), so that we won't
      re-read this event from the master if the slave IO thread is now
      stopped/restarted (more efficient if the events we are ignoring are big
      LOAD DATA INFILE).
      b) We want to record that we are skipping events, for the information of
      the slave SQL thread, otherwise that thread may let
      rli->group_relay_log_pos stay too small if the last binlog's event is
      ignored.
      But events which were generated by this slave and which do not exist in
      the master's binlog (i.e. Format_desc, Rotate & Stop) should not increment
      mi->get_master_log_pos().
      If the event is originated remotely and is being filtered out by
      IGNORE_SERVER_IDS it increments mi->get_master_log_pos()
      as well as rli->group_relay_log_pos.
    */
    if (!(s_id == ::server_id && !mi->rli->replicate_same_server_id) ||
        (buf[EVENT_TYPE_OFFSET] != FORMAT_DESCRIPTION_EVENT &&
         buf[EVENT_TYPE_OFFSET] != ROTATE_EVENT &&
         buf[EVENT_TYPE_OFFSET] != STOP_EVENT))
    {
      mi->set_master_log_pos(mi->get_master_log_pos() + inc_pos);
      memcpy(rli->ign_master_log_name_end, mi->get_master_log_name(), FN_REFLEN);
      DBUG_ASSERT(rli->ign_master_log_name_end[0]);
      rli->ign_master_log_pos_end= mi->get_master_log_pos();
    }
    rli->relay_log.signal_update(); // the slave SQL thread needs to re-check
    DBUG_PRINT("info", ("master_log_pos: %lu, event originating from %u server, ignored",
                        (ulong) mi->get_master_log_pos(), uint4korr(buf + SERVER_ID_OFFSET)));
  }
  else
  {
    /* write the event to the relay log */
    if (likely(!(rli->relay_log.appendv(buf,event_len,0))))
    {
      mi->set_master_log_pos(mi->get_master_log_pos() + inc_pos);
      DBUG_PRINT("info", ("master_log_pos: %lu", (ulong) mi->get_master_log_pos()));
      rli->relay_log.harvest_bytes_written(&rli->log_space_total);
    }
    else
    {
      error= ER_SLAVE_RELAY_LOG_WRITE_FAILURE;
    }
    rli->ign_master_log_name_end[0]= 0; // last event is not ignored
    if (save_buf != NULL)
      buf= save_buf;
  }
  mysql_mutex_unlock(log_lock);

skip_relay_logging:
  
err:
  if (unlock_data_lock)
    mysql_mutex_unlock(&mi->data_lock);
  DBUG_PRINT("info", ("error: %d", error));
  if (error)
    mi->report(ERROR_LEVEL, error, ER(error), 
               (error == ER_SLAVE_RELAY_LOG_WRITE_FAILURE)?
               "could not queue event from master" :
               error_msg.ptr());
  DBUG_RETURN(error);
}

/**
  Hook to detach the active VIO before closing a connection handle.

  The client API might close the connection (and associated data)
  in case it encounters a unrecoverable (network) error. This hook
  is called from the client code before the VIO handle is deleted
  allows the thread to detach the active vio so it does not point
  to freed memory.

  Other calls to THD::clear_active_vio throughout this module are
  redundant due to the hook but are left in place for illustrative
  purposes.
*/

extern "C" void slave_io_thread_detach_vio()
{
#ifdef SIGNAL_WITH_VIO_CLOSE
  THD *thd= current_thd;
  if (thd && thd->slave_thread)
    thd->clear_active_vio();
#endif
}


/*
  Try to connect until successful or slave killed

  SYNPOSIS
    safe_connect()
    thd                 Thread handler for slave
    mysql               MySQL connection handle
    mi                  Replication handle

  RETURN
    0   ok
    #   Error
*/

static int safe_connect(THD* thd, MYSQL* mysql, Master_info* mi)
{
  DBUG_ENTER("safe_connect");

  DBUG_RETURN(connect_to_master(thd, mysql, mi, 0, 0));
}


/*
  SYNPOSIS
    connect_to_master()

  IMPLEMENTATION
    Try to connect until successful or slave killed or we have retried
    mi->retry_count times
*/

static int connect_to_master(THD* thd, MYSQL* mysql, Master_info* mi,
                             bool reconnect, bool suppress_warnings)
{
  int slave_was_killed;
  int last_errno= -2;                           // impossible error
  ulong err_count=0;
  char llbuff[22];
  DBUG_ENTER("connect_to_master");

#ifndef DBUG_OFF
  mi->events_until_exit = disconnect_slave_event_count;
#endif
  ulong client_flag= CLIENT_REMEMBER_OPTIONS;
  if (opt_slave_compressed_protocol)
    client_flag=CLIENT_COMPRESS;                /* We will use compression */

  mysql_options(mysql, MYSQL_OPT_CONNECT_TIMEOUT, (char *) &slave_net_timeout);
  mysql_options(mysql, MYSQL_OPT_READ_TIMEOUT, (char *) &slave_net_timeout);

#ifdef HAVE_OPENSSL
  if (mi->ssl)
  {
    mysql_ssl_set(mysql,
                  mi->ssl_key[0]?mi->ssl_key:0,
                  mi->ssl_cert[0]?mi->ssl_cert:0,
                  mi->ssl_ca[0]?mi->ssl_ca:0,
                  mi->ssl_capath[0]?mi->ssl_capath:0,
                  mi->ssl_cipher[0]?mi->ssl_cipher:0);
    mysql_options(mysql, MYSQL_OPT_SSL_VERIFY_SERVER_CERT,
                  &mi->ssl_verify_server_cert);
  }
#endif

  mysql_options(mysql, MYSQL_SET_CHARSET_NAME, default_charset_info->csname);
  /* This one is not strictly needed but we have it here for completeness */
  mysql_options(mysql, MYSQL_SET_CHARSET_DIR, (char *) charsets_dir);

  while (!(slave_was_killed = io_slave_killed(thd,mi)) &&
         (reconnect ? mysql_reconnect(mysql) != 0 :
          mysql_real_connect(mysql, mi->host, mi->user, mi->password, 0,
                             mi->port, 0, client_flag) == 0))
  {
    /*
       SHOW SLAVE STATUS will display the number of retries which
       would be real retry counts instead of mi->retry_count for
       each connection attempt by 'Last_IO_Error' entry.
    */
    last_errno=mysql_errno(mysql);
    suppress_warnings= 0;
    mi->report(ERROR_LEVEL, last_errno,
               "error %s to master '%s@%s:%d'"
               " - retry-time: %d  retries: %lu",
               (reconnect ? "reconnecting" : "connecting"),
               mi->user, mi->host, mi->port,
               mi->connect_retry, err_count + 1);
    /*
      By default we try forever. The reason is that failure will trigger
      master election, so if the user did not set mi->retry_count we
      do not want to have election triggered on the first failure to
      connect
    */
    if (++err_count == mi->retry_count)
    {
      slave_was_killed=1;
      break;
    }
    safe_sleep(thd,mi->connect_retry,(CHECK_KILLED_FUNC)io_slave_killed,
               (void*)mi);
  }

  if (!slave_was_killed)
  {
    mi->clear_error(); // clear possible left over reconnect error
    if (reconnect)
    {
      if (!suppress_warnings && global_system_variables.log_warnings)
        sql_print_information("Slave: connected to master '%s@%s:%d',\
replication resumed in log '%s' at position %s", mi->user,
                        mi->host, mi->port,
                        mi->get_io_rpl_log_name(),
                        llstr(mi->get_master_log_pos(),llbuff));
    }
    else
    {
      general_log_print(thd, COM_CONNECT_OUT, "%s@%s:%d",
                        mi->user, mi->host, mi->port);
    }
#ifdef SIGNAL_WITH_VIO_CLOSE
    thd->set_active_vio(mysql->net.vio);
#endif
  }
  mysql->reconnect= 1;
  DBUG_PRINT("exit",("slave_was_killed: %d", slave_was_killed));
  DBUG_RETURN(slave_was_killed);
}


/*
  safe_reconnect()

  IMPLEMENTATION
    Try to connect until successful or slave killed or we have retried
    mi->retry_count times
*/

static int safe_reconnect(THD* thd, MYSQL* mysql, Master_info* mi,
                          bool suppress_warnings)
{
  DBUG_ENTER("safe_reconnect");
  DBUG_RETURN(connect_to_master(thd, mysql, mi, 1, suppress_warnings));
}


MYSQL *rpl_connect_master(MYSQL *mysql)
{
  THD *thd= current_thd;
  Master_info *mi= my_pthread_getspecific_ptr(Master_info*, RPL_MASTER_INFO);
  if (!mi)
  {
    sql_print_error("'rpl_connect_master' must be called in slave I/O thread context.");
    return NULL;
  }

  bool allocated= false;
  
  if (!mysql)
  {
    if(!(mysql= mysql_init(NULL)))
    {
      sql_print_error("rpl_connect_master: failed in mysql_init()");
      return NULL;
    }
    allocated= true;
  }

  /*
    XXX: copied from connect_to_master, this function should not
    change the slave status, so we cannot use connect_to_master
    directly
    
    TODO: make this part a seperate function to eliminate duplication
  */
  mysql_options(mysql, MYSQL_OPT_CONNECT_TIMEOUT, (char *) &slave_net_timeout);
  mysql_options(mysql, MYSQL_OPT_READ_TIMEOUT, (char *) &slave_net_timeout);

#ifdef HAVE_OPENSSL
  if (mi->ssl)
  {
    mysql_ssl_set(mysql,
                  mi->ssl_key[0]?mi->ssl_key:0,
                  mi->ssl_cert[0]?mi->ssl_cert:0,
                  mi->ssl_ca[0]?mi->ssl_ca:0,
                  mi->ssl_capath[0]?mi->ssl_capath:0,
                  mi->ssl_cipher[0]?mi->ssl_cipher:0);
    mysql_options(mysql, MYSQL_OPT_SSL_VERIFY_SERVER_CERT,
                  &mi->ssl_verify_server_cert);
  }
#endif

  mysql_options(mysql, MYSQL_SET_CHARSET_NAME, default_charset_info->csname);
  /* This one is not strictly needed but we have it here for completeness */
  mysql_options(mysql, MYSQL_SET_CHARSET_DIR, (char *) charsets_dir);

  if (io_slave_killed(thd, mi)
      || !mysql_real_connect(mysql, mi->host, mi->user, mi->password, 0,
                             mi->port, 0, 0))
  {
    if (!io_slave_killed(thd, mi))
      sql_print_error("rpl_connect_master: error connecting to master: %s (server_error: %d)",
                      mysql_error(mysql), mysql_errno(mysql));
    
    if (allocated)
      mysql_close(mysql);                       // this will free the object
    return NULL;
  }
  return mysql;
}

/*
  Called when we notice that the current "hot" log got rotated under our feet.
*/

static IO_CACHE *reopen_relay_log(Relay_log_info *rli, const char **errmsg)
{
  DBUG_ENTER("reopen_relay_log");
  DBUG_ASSERT(rli->cur_log != &rli->cache_buf);
  DBUG_ASSERT(rli->cur_log_fd == -1);

  IO_CACHE *cur_log = rli->cur_log=&rli->cache_buf;
  if ((rli->cur_log_fd=open_binlog(cur_log,rli->get_event_relay_log_name(),
                                   errmsg)) <0)
    DBUG_RETURN(0);
  /*
    We want to start exactly where we was before:
    relay_log_pos       Current log pos
    pending             Number of bytes already processed from the event
  */
  rli->set_event_relay_log_pos(max(rli->get_event_relay_log_pos(),
                                   BIN_LOG_HEADER_SIZE));
  my_b_seek(cur_log,rli->get_event_relay_log_pos());
  DBUG_RETURN(cur_log);
}


/**
  Reads next event from the relay log.  Should be called from the
  slave IO thread.

  @param rli Relay_log_info structure for the slave IO thread.

  @return The event read, or NULL on error.  If an error occurs, the
  error is reported through the sql_print_information() or
  sql_print_error() functions.
*/
static Log_event* next_event(Relay_log_info* rli)
{
  Log_event* ev;
  IO_CACHE* cur_log = rli->cur_log;
  mysql_mutex_t *log_lock = rli->relay_log.get_log_lock();
  const char* errmsg=0;
  THD* thd = rli->info_thd;
  DBUG_ENTER("next_event");

  DBUG_ASSERT(thd != 0);

#ifndef DBUG_OFF
  if (abort_slave_event_count && !rli->events_until_exit--)
    DBUG_RETURN(0);
#endif

  /*
    For most operations we need to protect rli members with data_lock,
    so we assume calling function acquired this mutex for us and we will
    hold it for the most of the loop below However, we will release it
    whenever it is worth the hassle,  and in the cases when we go into a
    mysql_cond_wait() with the non-data_lock mutex
  */
  mysql_mutex_assert_owner(&rli->data_lock);

  while (!sql_slave_killed(thd,rli))
  {
    /*
      We can have two kinds of log reading:
      hot_log:
        rli->cur_log points at the IO_CACHE of relay_log, which
        is actively being updated by the I/O thread. We need to be careful
        in this case and make sure that we are not looking at a stale log that
        has already been rotated. If it has been, we reopen the log.

      The other case is much simpler:
        We just have a read only log that nobody else will be updating.
    */
    bool hot_log;
    if ((hot_log = (cur_log != &rli->cache_buf)))
    {
      DBUG_ASSERT(rli->cur_log_fd == -1); // foreign descriptor
      mysql_mutex_lock(log_lock);

      /*
        Reading xxx_file_id is safe because the log will only
        be rotated when we hold relay_log.LOCK_log
      */
      if (rli->relay_log.get_open_count() != rli->cur_log_old_open_count)
      {
        // The master has switched to a new log file; Reopen the old log file
        cur_log=reopen_relay_log(rli, &errmsg);
        mysql_mutex_unlock(log_lock);
        if (!cur_log)                           // No more log files
          goto err;
        hot_log=0;                              // Using old binary log
      }
    }
    /* 
      As there is no guarantee that the relay is open (for example, an I/O
      error during a write by the slave I/O thread may have closed it), we
      have to test it.
    */
    if (!my_b_inited(cur_log))
      goto err;
#ifndef DBUG_OFF
    {
      DBUG_PRINT("info", ("assertion skip %lu file pos %lu event relay log pos %lu file %s\n",
        (ulong) rli->slave_skip_counter, (ulong) my_b_tell(cur_log),
        (ulong) rli->get_event_relay_log_pos(),
        rli->get_event_relay_log_name()));

      /* This is an assertion which sometimes fails, let's try to track it */
      char llbuf1[22], llbuf2[22];
      DBUG_PRINT("info", ("my_b_tell(cur_log)=%s rli->event_relay_log_pos=%s",
                          llstr(my_b_tell(cur_log),llbuf1),
                          llstr(rli->get_event_relay_log_pos(),llbuf2)));
      DBUG_ASSERT(my_b_tell(cur_log) >= BIN_LOG_HEADER_SIZE);
      DBUG_ASSERT(my_b_tell(cur_log) == rli->get_event_relay_log_pos());

      DBUG_PRINT("info", ("next_event group master %s %lu group relay %s %lu event %s %lu\n",
        rli->get_group_master_log_name(),
        (ulong) rli->get_group_master_log_pos(),
        rli->get_group_relay_log_name(),
        (ulong) rli->get_group_relay_log_pos(),
        rli->get_event_relay_log_name(),
        (ulong) rli->get_event_relay_log_pos()));
    }
#endif
    /*
      Relay log is always in new format - if the master is 3.23, the
      I/O thread will convert the format for us.
      A problem: the description event may be in a previous relay log. So if
      the slave has been shutdown meanwhile, we would have to look in old relay
      logs, which may even have been deleted. So we need to write this
      description event at the beginning of the relay log.
      When the relay log is created when the I/O thread starts, easy: the
      master will send the description event and we will queue it.
      But if the relay log is created by new_file(): then the solution is:
      MYSQL_BIN_LOG::open() will write the buffered description event.
    */
<<<<<<< HEAD
    if ((ev=Log_event::read_log_event(cur_log, 0,
                                      rli->relay_log.description_event_for_exec,
                                      opt_slave_sql_verify_checksum)))

=======
    if ((ev=Log_event::read_log_event(cur_log,0,
                                      rli->relay_log.description_event_for_exec)))
>>>>>>> e6c1c301
    {
      DBUG_ASSERT(thd==rli->info_thd);
      /*
        read it while we have a lock, to avoid a mutex lock in
        inc_event_relay_log_pos()
      */
      rli->set_future_event_relay_log_pos(my_b_tell(cur_log));
      if (hot_log)
        mysql_mutex_unlock(log_lock);
      DBUG_RETURN(ev);
    }
    DBUG_ASSERT(thd==rli->info_thd);
    if (opt_reckless_slave)                     // For mysql-test
      cur_log->error = 0;
    if (cur_log->error < 0)
    {
      errmsg = "slave SQL thread aborted because of I/O error";
      if (hot_log)
        mysql_mutex_unlock(log_lock);
      goto err;
    }
    if (!cur_log->error) /* EOF */
    {
      /*
        On a hot log, EOF means that there are no more updates to
        process and we must block until I/O thread adds some and
        signals us to continue
      */
      if (hot_log)
      {
        /*
          We say in Seconds_Behind_Master that we have "caught up". Note that
          for example if network link is broken but I/O slave thread hasn't
          noticed it (slave_net_timeout not elapsed), then we'll say "caught
          up" whereas we're not really caught up. Fixing that would require
          internally cutting timeout in smaller pieces in network read, no
          thanks. Another example: SQL has caught up on I/O, now I/O has read
          a new event and is queuing it; the false "0" will exist until SQL
          finishes executing the new event; it will be look abnormal only if
          the events have old timestamps (then you get "many", 0, "many").

          Transient phases like this can be fixed with implemeting
          Heartbeat event which provides the slave the status of the
          master at time the master does not have any new update to send.
          Seconds_Behind_Master would be zero only when master has no
          more updates in binlog for slave. The heartbeat can be sent
          in a (small) fraction of slave_net_timeout. Until it's done
          rli->last_master_timestamp is temporarely (for time of
          waiting for the following event) reset whenever EOF is
          reached.
        */

        /* shows zero while it is sleeping (and until the next event 
           is about to be executed) */
        rli->last_master_timestamp= 0;

        DBUG_ASSERT(rli->relay_log.get_open_count() ==
                    rli->cur_log_old_open_count);

        if (rli->ign_master_log_name_end[0])
        {
          /* We generate and return a Rotate, to make our positions advance */
          DBUG_PRINT("info",("seeing an ignored end segment"));
          ev= new Rotate_log_event(rli->ign_master_log_name_end,
                                   0, rli->ign_master_log_pos_end,
                                   Rotate_log_event::DUP_NAME);
          rli->ign_master_log_name_end[0]= 0;
          mysql_mutex_unlock(log_lock);
          if (unlikely(!ev))
          {
            errmsg= "Slave SQL thread failed to create a Rotate event "
              "(out of memory?), SHOW SLAVE STATUS may be inaccurate";
            goto err;
          }
          ev->server_id= 0; // don't be ignored by slave SQL thread
          DBUG_RETURN(ev);
        }

        /*
          We can, and should release data_lock while we are waiting for
          update. If we do not, show slave status will block
        */
        mysql_mutex_unlock(&rli->data_lock);

        /*
          Possible deadlock :
          - the I/O thread has reached log_space_limit
          - the SQL thread has read all relay logs, but cannot purge for some
          reason:
            * it has already purged all logs except the current one
            * there are other logs than the current one but they're involved in
            a transaction that finishes in the current one (or is not finished)
          Solution :
          Wake up the possibly waiting I/O thread, and set a boolean asking
          the I/O thread to temporarily ignore the log_space_limit
          constraint, because we do not want the I/O thread to block because of
          space (it's ok if it blocks for any other reason (e.g. because the
          master does not send anything). Then the I/O thread stops waiting
          and reads more events.
          The SQL thread decides when the I/O thread should take log_space_limit
          into account again : ignore_log_space_limit is reset to 0
          in purge_first_log (when the SQL thread purges the just-read relay
          log), and also when the SQL thread starts. We should also reset
          ignore_log_space_limit to 0 when the user does RESET SLAVE, but in
          fact, no need as RESET SLAVE requires that the slave
          be stopped, and the SQL thread sets ignore_log_space_limit to 0 when
          it stops.
        */
        mysql_mutex_lock(&rli->log_space_lock);
        // prevent the I/O thread from blocking next times
        rli->ignore_log_space_limit= 1;
        /*
          If the I/O thread is blocked, unblock it.  Ok to broadcast
          after unlock, because the mutex is only destroyed in
          ~Relay_log_info(), i.e. when rli is destroyed, and rli will
          not be destroyed before we exit the present function.
        */
        mysql_mutex_unlock(&rli->log_space_lock);
        mysql_cond_broadcast(&rli->log_space_cond);
        // Note that wait_for_update_relay_log unlocks lock_log !
        rli->relay_log.wait_for_update_relay_log(rli->info_thd);
        // re-acquire data lock since we released it earlier
        mysql_mutex_lock(&rli->data_lock);
        continue;
      }
      /*
        If the log was not hot, we need to move to the next log in
        sequence. The next log could be hot or cold, we deal with both
        cases separately after doing some common initialization
      */
      end_io_cache(cur_log);
      DBUG_ASSERT(rli->cur_log_fd >= 0);
      mysql_file_close(rli->cur_log_fd, MYF(MY_WME));
      rli->cur_log_fd = -1;

      if (relay_log_purge)
      {
        /*
          purge_first_log will properly set up relay log coordinates in rli.
          If the group's coordinates are equal to the event's coordinates
          (i.e. the relay log was not rotated in the middle of a group),
          we can purge this relay log too.
          We do ulonglong and string comparisons, this may be slow but
          - purging the last relay log is nice (it can save 1GB of disk), so we
          like to detect the case where we can do it, and given this,
          - I see no better detection method
          - purge_first_log is not called that often
        */
        if (rli->relay_log.purge_first_log
            (rli,
             rli->get_group_relay_log_pos() == rli->get_event_relay_log_pos()
             && !strcmp(rli->get_group_relay_log_name(),rli->get_event_relay_log_name())))
        {
          errmsg = "Error purging processed logs";
          goto err;
        }
        DBUG_PRINT("info", ("next_event group master %s %lu  group relay %s %lu event %s %lu\n",
          rli->get_group_master_log_name(),
          (ulong) rli->get_group_master_log_pos(),
          rli->get_group_relay_log_name(),
          (ulong) rli->get_group_relay_log_pos(),
          rli->get_event_relay_log_name(),
          (ulong) rli->get_event_relay_log_pos()));
      }
      else
      {
        /*
          If hot_log is set, then we already have a lock on
          LOCK_log.  If not, we have to get the lock.

          According to Sasha, the only time this code will ever be executed
          is if we are recovering from a bug.
        */
        if (rli->relay_log.find_next_log(&rli->linfo, !hot_log))
        {
          errmsg = "error switching to the next log";
          goto err;
        }
        rli->set_event_relay_log_pos(BIN_LOG_HEADER_SIZE);
        rli->set_event_relay_log_name(rli->linfo.log_file_name);
        rli->flush_info();
      }

      /*
        Now we want to open this next log. To know if it's a hot log (the one
        being written by the I/O thread now) or a cold log, we can use
        is_active(); if it is hot, we use the I/O cache; if it's cold we open
        the file normally. But if is_active() reports that the log is hot, this
        may change between the test and the consequence of the test. So we may
        open the I/O cache whereas the log is now cold, which is nonsense.
        To guard against this, we need to have LOCK_log.
      */

      DBUG_PRINT("info",("hot_log: %d",hot_log));
      if (!hot_log) /* if hot_log, we already have this mutex */
        mysql_mutex_lock(log_lock);
      if (rli->relay_log.is_active(rli->linfo.log_file_name))
      {
#ifdef EXTRA_DEBUG
        if (global_system_variables.log_warnings)
          sql_print_information("next log '%s' is currently active",
                                rli->linfo.log_file_name);
#endif
        rli->cur_log= cur_log= rli->relay_log.get_log_file();
        rli->cur_log_old_open_count= rli->relay_log.get_open_count();
        DBUG_ASSERT(rli->cur_log_fd == -1);

        /*
          Read pointer has to be at the start since we are the only
          reader.
          We must keep the LOCK_log to read the 4 first bytes, as this is a hot
          log (same as when we call read_log_event() above: for a hot log we
          take the mutex).
        */
        if (check_binlog_magic(cur_log,&errmsg))
        {
          if (!hot_log)
            mysql_mutex_unlock(log_lock);
          goto err;
        }
        if (!hot_log)
          mysql_mutex_unlock(log_lock);
        continue;
      }
      if (!hot_log)
        mysql_mutex_unlock(log_lock);
      /*
        if we get here, the log was not hot, so we will have to open it
        ourselves. We are sure that the log is still not hot now (a log can get
        from hot to cold, but not from cold to hot). No need for LOCK_log.
      */
#ifdef EXTRA_DEBUG
      if (global_system_variables.log_warnings)
        sql_print_information("next log '%s' is not active",
                              rli->linfo.log_file_name);
#endif
      // open_binlog() will check the magic header
      if ((rli->cur_log_fd=open_binlog(cur_log,rli->linfo.log_file_name,
                                       &errmsg)) <0)
        goto err;
    }
    else
    {
      /*
        Read failed with a non-EOF error.
        TODO: come up with something better to handle this error
      */
      if (hot_log)
        mysql_mutex_unlock(log_lock);
      sql_print_error("Slave SQL thread: I/O error reading \
event(errno: %d  cur_log->error: %d)",
                      my_errno,cur_log->error);
      // set read position to the beginning of the event
      my_b_seek(cur_log,rli->get_event_relay_log_pos());
      /* otherwise, we have had a partial read */
      errmsg = "Aborting slave SQL thread because of partial event read";
      break;                                    // To end of function
    }
  }
  if (!errmsg && global_system_variables.log_warnings)
  {
    sql_print_information("Error reading relay log event: %s",
                          "slave SQL thread was killed");
    DBUG_RETURN(0);
  }

err:
  if (errmsg)
    sql_print_error("Error reading relay log event: %s", errmsg);
  DBUG_RETURN(0);
}

/*
  Rotate a relay log (this is used only by FLUSH LOGS; the automatic rotation
  because of size is simpler because when we do it we already have all relevant
  locks; here we don't, so this function is mainly taking locks).
  Returns nothing as we cannot catch any error (MYSQL_BIN_LOG::new_file()
  is void).
*/

void rotate_relay_log(Master_info* mi)
{
  DBUG_ENTER("rotate_relay_log");
  Relay_log_info* rli= mi->rli;

  DBUG_EXECUTE_IF("crash_before_rotate_relaylog", abort(););

  /*
     We need to test inited because otherwise, new_file() will attempt to lock
     LOCK_log, which may not be inited (if we're not a slave).
  */
  if (!rli->inited)
  {
    DBUG_PRINT("info", ("rli->inited == 0"));
    goto end;
  }

  /* If the relay log is closed, new_file() will do nothing. */
  rli->relay_log.new_file();

  /*
    We harvest now, because otherwise BIN_LOG_HEADER_SIZE will not immediately
    be counted, so imagine a succession of FLUSH LOGS  and assume the slave
    threads are started:
    relay_log_space decreases by the size of the deleted relay log, but does
    not increase, so flush-after-flush we may become negative, which is wrong.
    Even if this will be corrected as soon as a query is replicated on the
    slave (because the I/O thread will then call harvest_bytes_written() which
    will harvest all these BIN_LOG_HEADER_SIZE we forgot), it may give strange
    output in SHOW SLAVE STATUS meanwhile. So we harvest now.
    If the log is closed, then this will just harvest the last writes, probably
    0 as they probably have been harvested.
  */
  rli->relay_log.harvest_bytes_written(&rli->log_space_total);
end:
  DBUG_VOID_RETURN;
}


/**
   Detects, based on master's version (as found in the relay log), if master
   has a certain bug.
   @param rli Relay_log_info which tells the master's version
   @param bug_id Number of the bug as found in bugs.mysql.com
   @param report bool report error message, default TRUE

   @param pred Predicate function that will be called with @c param to
   check for the bug. If the function return @c true, the bug is present,
   otherwise, it is not.

   @param param  State passed to @c pred function.

   @return TRUE if master has the bug, FALSE if it does not.
*/
bool rpl_master_has_bug(const Relay_log_info *rli, uint bug_id, bool report,
                        bool (*pred)(const void *), const void *param)
{
  struct st_version_range_for_one_bug {
    uint        bug_id;
    const uchar introduced_in[3]; // first version with bug
    const uchar fixed_in[3];      // first version with fix
  };
  static struct st_version_range_for_one_bug versions_for_all_bugs[]=
  {
    {24432, { 5, 0, 24 }, { 5, 0, 38 } },
    {24432, { 5, 1, 12 }, { 5, 1, 17 } },
    {33029, { 5, 0,  0 }, { 5, 0, 58 } },
    {33029, { 5, 1,  0 }, { 5, 1, 12 } },
    {37426, { 5, 1,  0 }, { 5, 1, 26 } },
  };
  const uchar *master_ver=
    rli->relay_log.description_event_for_exec->server_version_split;

  DBUG_ASSERT(sizeof(rli->relay_log.description_event_for_exec->server_version_split) == 3);

  for (uint i= 0;
       i < sizeof(versions_for_all_bugs)/sizeof(*versions_for_all_bugs);i++)
  {
    const uchar *introduced_in= versions_for_all_bugs[i].introduced_in,
      *fixed_in= versions_for_all_bugs[i].fixed_in;
    if ((versions_for_all_bugs[i].bug_id == bug_id) &&
        (memcmp(introduced_in, master_ver, 3) <= 0) &&
        (memcmp(fixed_in,      master_ver, 3) >  0) &&
        (pred == NULL || (*pred)(param)))
    {
      if (!report)
	return TRUE;
      // a short message for SHOW SLAVE STATUS (message length constraints)
      my_printf_error(ER_UNKNOWN_ERROR, "master may suffer from"
                      " http://bugs.mysql.com/bug.php?id=%u"
                      " so slave stops; check error log on slave"
                      " for more info", MYF(0), bug_id);
      // a verbose message for the error log
      rli->report(ERROR_LEVEL, ER_UNKNOWN_ERROR,
                  "According to the master's version ('%s'),"
                  " it is probable that master suffers from this bug:"
                      " http://bugs.mysql.com/bug.php?id=%u"
                      " and thus replicating the current binary log event"
                      " may make the slave's data become different from the"
                      " master's data."
                      " To take no risk, slave refuses to replicate"
                      " this event and stops."
                      " We recommend that all updates be stopped on the"
                      " master and slave, that the data of both be"
                      " manually synchronized,"
                      " that master's binary logs be deleted,"
                      " that master be upgraded to a version at least"
                      " equal to '%d.%d.%d'. Then replication can be"
                      " restarted.",
                      rli->relay_log.description_event_for_exec->server_version,
                      bug_id,
                      fixed_in[0], fixed_in[1], fixed_in[2]);
      return TRUE;
    }
  }
  return FALSE;
}

/**
   BUG#33029, For all 5.0 up to 5.0.58 exclusive, and 5.1 up to 5.1.12
   exclusive, if one statement in a SP generated AUTO_INCREMENT value
   by the top statement, all statements after it would be considered
   generated AUTO_INCREMENT value by the top statement, and a
   erroneous INSERT_ID value might be associated with these statement,
   which could cause duplicate entry error and stop the slave.

   Detect buggy master to work around.
 */
bool rpl_master_erroneous_autoinc(THD *thd)
{
  if (active_mi && active_mi->rli->info_thd == thd)
  {
    Relay_log_info *rli= active_mi->rli;
    DBUG_EXECUTE_IF("simulate_bug33029", return TRUE;);
    return rpl_master_has_bug(rli, 33029, FALSE, NULL, NULL);
  }
  return FALSE;
}

#ifdef HAVE_EXPLICIT_TEMPLATE_INSTANTIATION
template class I_List_iterator<i_string>;
template class I_List_iterator<i_string_pair>;
#endif

/**
  a copy of active_mi->rli->slave_skip_counter, for showing in SHOW VARIABLES,
  INFORMATION_SCHEMA.GLOBAL_VARIABLES and @@sql_slave_skip_counter without
  taking all the mutexes needed to access active_mi->rli->slave_skip_counter
  properly.
*/
uint sql_slave_skip_counter;

/**
  Execute a START SLAVE statement.

  @param thd Pointer to THD object for the client thread executing the
  statement.

  @param mi Pointer to Master_info object for the slave's IO thread.

  @param net_report If true, saves the exit status into thd->stmt_da.

  @retval 0 success
  @retval 1 error
*/
int start_slave(THD* thd , Master_info* mi,  bool net_report)
{
  int slave_errno= 0;
  int thread_mask;
  DBUG_ENTER("start_slave");

  if (check_access(thd, SUPER_ACL, any_db, NULL, NULL, 0, 0))
    DBUG_RETURN(1);
  lock_slave_threads(mi);  // this allows us to cleanly read slave_running
  // Get a mask of _stopped_ threads
  init_thread_mask(&thread_mask,mi,1 /* inverse */);
  /*
    Below we will start all stopped threads.  But if the user wants to
    start only one thread, do as if the other thread was running (as we
    don't wan't to touch the other thread), so set the bit to 0 for the
    other thread
  */
  if (thd->lex->slave_thd_opt)
    thread_mask&= thd->lex->slave_thd_opt;
  if (thread_mask) //some threads are stopped, start them
  {
    if (init_info(mi, FALSE, thread_mask))
      slave_errno=ER_MASTER_INFO;
    else if (server_id_supplied && *mi->host)
    {
      /*
        If we will start SQL thread we will care about UNTIL options If
        not and they are specified we will ignore them and warn user
        about this fact.
      */
      if (thread_mask & SLAVE_SQL)
      {
        mysql_mutex_lock(&mi->rli->data_lock);

        if (thd->lex->mi.pos)
        {
          mi->rli->until_condition= Relay_log_info::UNTIL_MASTER_POS;
          mi->rli->until_log_pos= thd->lex->mi.pos;
          /*
             We don't check thd->lex->mi.log_file_name for NULL here
             since it is checked in sql_yacc.yy
          */
          strmake(mi->rli->until_log_name, thd->lex->mi.log_file_name,
                  sizeof(mi->rli->until_log_name)-1);
        }
        else if (thd->lex->mi.relay_log_pos)
        {
          mi->rli->until_condition= Relay_log_info::UNTIL_RELAY_POS;
          mi->rli->until_log_pos= thd->lex->mi.relay_log_pos;
          strmake(mi->rli->until_log_name, thd->lex->mi.relay_log_name,
                  sizeof(mi->rli->until_log_name)-1);
        }
        else
          mi->rli->clear_until_condition();

        if (mi->rli->until_condition != Relay_log_info::UNTIL_NONE)
        {
          /* Preparing members for effective until condition checking */
          const char *p= fn_ext(mi->rli->until_log_name);
          char *p_end;
          if (*p)
          {
            //p points to '.'
            mi->rli->until_log_name_extension= strtoul(++p,&p_end, 10);
            /*
              p_end points to the first invalid character. If it equals
              to p, no digits were found, error. If it contains '\0' it
              means  conversion went ok.
            */
            if (p_end==p || *p_end)
              slave_errno=ER_BAD_SLAVE_UNTIL_COND;
          }
          else
            slave_errno=ER_BAD_SLAVE_UNTIL_COND;

          /* mark the cached result of the UNTIL comparison as "undefined" */
          mi->rli->until_log_names_cmp_result=
            Relay_log_info::UNTIL_LOG_NAMES_CMP_UNKNOWN;

          /* Issuing warning then started without --skip-slave-start */
          if (!opt_skip_slave_start)
            push_warning(thd, MYSQL_ERROR::WARN_LEVEL_NOTE,
                         ER_MISSING_SKIP_SLAVE,
                         ER(ER_MISSING_SKIP_SLAVE));
        }

        mysql_mutex_unlock(&mi->rli->data_lock);
      }
      else if (thd->lex->mi.pos || thd->lex->mi.relay_log_pos)
        push_warning(thd, MYSQL_ERROR::WARN_LEVEL_NOTE, ER_UNTIL_COND_IGNORED,
                     ER(ER_UNTIL_COND_IGNORED));

      if (!slave_errno)
        slave_errno = start_slave_threads(0 /*no mutex */,
					1 /* wait for start */,
					mi,
					thread_mask);
    }
    else
      slave_errno = ER_BAD_SLAVE;
  }
  else
  {
    /* no error if all threads are already started, only a warning */
    push_warning(thd, MYSQL_ERROR::WARN_LEVEL_NOTE, ER_SLAVE_WAS_RUNNING,
                 ER(ER_SLAVE_WAS_RUNNING));
  }

  unlock_slave_threads(mi);

  if (slave_errno)
  {
    if (net_report)
      my_message(slave_errno, ER(slave_errno), MYF(0));
    DBUG_RETURN(1);
  }
  else if (net_report)
    my_ok(thd);

  DBUG_RETURN(0);
}


/**
  Execute a STOP SLAVE statement.

  @param thd Pointer to THD object for the client thread executing the
  statement.

  @param mi Pointer to Master_info object for the slave's IO thread.

  @param net_report If true, saves the exit status into thd->stmt_da.

  @retval 0 success
  @retval 1 error
*/
int stop_slave(THD* thd, Master_info* mi, bool net_report )
{
  DBUG_ENTER("stop_slave");
  
  int slave_errno;
  if (!thd)
    thd = current_thd;

  if (check_access(thd, SUPER_ACL, any_db, NULL, NULL, 0, 0))
    DBUG_RETURN(1);
  thd_proc_info(thd, "Killing slave");
  int thread_mask;
  lock_slave_threads(mi);
  // Get a mask of _running_ threads
  init_thread_mask(&thread_mask,mi,0 /* not inverse*/);
  /*
    Below we will stop all running threads.
    But if the user wants to stop only one thread, do as if the other thread
    was stopped (as we don't wan't to touch the other thread), so set the
    bit to 0 for the other thread
  */
  if (thd->lex->slave_thd_opt)
    thread_mask &= thd->lex->slave_thd_opt;

  if (thread_mask)
  {
    slave_errno= terminate_slave_threads(mi,thread_mask,
                                         1 /*skip lock */);
  }
  else
  {
    //no error if both threads are already stopped, only a warning
    slave_errno= 0;
    push_warning(thd, MYSQL_ERROR::WARN_LEVEL_NOTE, ER_SLAVE_WAS_NOT_RUNNING,
                 ER(ER_SLAVE_WAS_NOT_RUNNING));
  }
  unlock_slave_threads(mi);
  thd_proc_info(thd, 0);

  if (slave_errno)
  {
    if (net_report)
      my_message(slave_errno, ER(slave_errno), MYF(0));
    DBUG_RETURN(1);
  }
  else if (net_report)
    my_ok(thd);

  DBUG_RETURN(0);
}


/**
  Execute a RESET SLAVE statement.

  @param thd Pointer to THD object of the client thread executing the
  statement.

  @param mi Pointer to Master_info object for the slave.

  @retval 0 success
  @retval 1 error
*/
int reset_slave(THD *thd, Master_info* mi)
{
  int thread_mask= 0, error= 0;
  uint sql_errno=ER_UNKNOWN_ERROR;
  const char* errmsg= "Unknown error occured while reseting slave";
  DBUG_ENTER("reset_slave");

  lock_slave_threads(mi);
  init_thread_mask(&thread_mask,mi,0 /* not inverse */);
  if (thread_mask) // We refuse if any slave thread is running
  {
    sql_errno= ER_SLAVE_MUST_STOP;
    error=1;
    goto err;
  }

  ha_reset_slave(thd);

  // delete relay logs, clear relay log coordinates
  if ((error= mi->rli->purge_relay_logs(thd,
                                        1 /* just reset */,
                                        &errmsg)))
  {
    sql_errno= ER_RELAY_LOG_FAIL;
    goto err;
  }

  /* Clear master's log coordinates */
  mi->init_master_log_pos();

  if (reset_info(mi))
  {
    error= 1;
    goto err;
  }

  RUN_HOOK(binlog_relay_io, after_reset_slave, (thd, mi));
err:
  unlock_slave_threads(mi);
  if (error)
    my_error(sql_errno, MYF(0), errmsg);
  DBUG_RETURN(error);
}

/**
  Execute a CHANGE MASTER statement.

  @param thd Pointer to THD object for the client thread executing the
  statement.

  @param mi Pointer to Master_info object belonging to the slave's IO
  thread.

  @retval FALSE success
  @retval TRUE error
*/
bool change_master(THD* thd, Master_info* mi)
{
  int thread_mask;
  const char* errmsg= 0;
  bool need_relay_log_purge= 1;
  char *var_master_log_name= NULL, *var_group_master_log_name= NULL;
  bool ret= FALSE;
  char saved_host[HOSTNAME_LENGTH + 1];
  uint saved_port= 0;
  char saved_log_name[FN_REFLEN];
  my_off_t saved_log_pos= 0;

  DBUG_ENTER("change_master");

  lock_slave_threads(mi);
  init_thread_mask(&thread_mask,mi,0 /*not inverse*/);
  LEX_MASTER_INFO* lex_mi= &thd->lex->mi;
  if (thread_mask) // We refuse if any slave thread is running
  {
    my_message(ER_SLAVE_MUST_STOP, ER(ER_SLAVE_MUST_STOP), MYF(0));
    ret= TRUE;
    goto err;
  }
  thread_mask= SLAVE_IO | SLAVE_SQL;

  thd_proc_info(thd, "Changing master");
  /* 
    We need to check if there is an empty master_host. Otherwise
    change master succeeds, a master.info file is created containing 
    empty master_host string and when issuing: start slave; an error
    is thrown stating that the server is not configured as slave.
    (See BUG#28796).
  */
  if(lex_mi->host && !*lex_mi->host) 
  {
    my_error(ER_WRONG_ARGUMENTS, MYF(0), "MASTER_HOST");
    unlock_slave_threads(mi);
    DBUG_RETURN(TRUE);
  }
  if (init_info(mi, FALSE, thread_mask))
  {
    my_message(ER_MASTER_INFO, ER(ER_MASTER_INFO), MYF(0));
    ret= TRUE;
    goto err;
  }

  /*
    Data lock not needed since we have already stopped the running threads,
    and we have the hold on the run locks which will keep all threads that
    could possibly modify the data structures from running
  */

  /*
    Before processing the command, save the previous state.
  */
  strmake(saved_host, mi->host, HOSTNAME_LENGTH);
  saved_port= mi->port;
  strmake(saved_log_name, mi->get_master_log_name(), FN_REFLEN - 1);
  saved_log_pos= mi->get_master_log_pos();

  /*
    If the user specified host or port without binlog or position,
    reset binlog's name to FIRST and position to 4.
  */

  if ((lex_mi->host && strcmp(lex_mi->host, mi->host)) ||
      (lex_mi->port && lex_mi->port != mi->port))
  {
    mi->master_uuid[0]= 0;
    mi->master_id= 0;
  }

  if ((lex_mi->host || lex_mi->port) && !lex_mi->log_file_name && !lex_mi->pos)
  {
    var_master_log_name= const_cast<char*>(mi->get_master_log_name());
    var_master_log_name[0]= '\0';
    mi->set_master_log_pos(BIN_LOG_HEADER_SIZE);
  }

  if (lex_mi->log_file_name)
    mi->set_master_log_name(lex_mi->log_file_name);
  if (lex_mi->pos)
  {
    mi->set_master_log_pos(lex_mi->pos);
  }
  DBUG_PRINT("info", ("master_log_pos: %lu", (ulong) mi->get_master_log_pos()));

  if (lex_mi->host)
    strmake(mi->host, lex_mi->host, sizeof(mi->host)-1);
  if (lex_mi->user)
    strmake(mi->user, lex_mi->user, sizeof(mi->user)-1);
  if (lex_mi->password)
    strmake(mi->password, lex_mi->password, sizeof(mi->password)-1);
  if (lex_mi->port)
    mi->port = lex_mi->port;
  if (lex_mi->connect_retry)
    mi->connect_retry = lex_mi->connect_retry;
  if (lex_mi->retry_count_opt !=  LEX_MASTER_INFO::LEX_MI_UNCHANGED)
    mi->retry_count = lex_mi->retry_count;
  if (lex_mi->heartbeat_opt != LEX_MASTER_INFO::LEX_MI_UNCHANGED)
    mi->heartbeat_period = lex_mi->heartbeat_period;
  else
    mi->heartbeat_period= (float) min(SLAVE_MAX_HEARTBEAT_PERIOD,
                                      (slave_net_timeout/2.0));
  mi->received_heartbeats= LL(0); // counter lives until master is CHANGEd
  /*
    reset the last time server_id list if the current CHANGE MASTER 
    is mentioning IGNORE_SERVER_IDS= (...)
  */
  if (lex_mi->repl_ignore_server_ids_opt == LEX_MASTER_INFO::LEX_MI_ENABLE)
    reset_dynamic(&mi->ignore_server_ids->server_ids);
  for (uint i= 0; i < lex_mi->repl_ignore_server_ids.elements; i++)
  {
    ulong s_id;
    get_dynamic(&lex_mi->repl_ignore_server_ids, (uchar*) &s_id, i);
    if (s_id == ::server_id && replicate_same_server_id)
    {
      my_error(ER_SLAVE_IGNORE_SERVER_IDS, MYF(0), s_id);
      ret= TRUE;
      goto err;
    }
    else
    {
      if (bsearch((const ulong *) &s_id,
                  mi->ignore_server_ids->server_ids.buffer,
                  mi->ignore_server_ids->server_ids.elements, sizeof(ulong),
                  (int (*) (const void*, const void*))
                  change_master_server_id_cmp) == NULL)
        insert_dynamic(&mi->ignore_server_ids->server_ids, (uchar*) &s_id);
    }
  }
  sort_dynamic(&mi->ignore_server_ids->server_ids, (qsort_cmp) change_master_server_id_cmp);

  if (lex_mi->ssl != LEX_MASTER_INFO::LEX_MI_UNCHANGED)
    mi->ssl= (lex_mi->ssl == LEX_MASTER_INFO::LEX_MI_ENABLE);

  if (lex_mi->sql_delay != -1)
    mi->rli->set_sql_delay(lex_mi->sql_delay);

  if (lex_mi->ssl_verify_server_cert != LEX_MASTER_INFO::LEX_MI_UNCHANGED)
    mi->ssl_verify_server_cert=
      (lex_mi->ssl_verify_server_cert == LEX_MASTER_INFO::LEX_MI_ENABLE);

  if (lex_mi->ssl_ca)
    strmake(mi->ssl_ca, lex_mi->ssl_ca, sizeof(mi->ssl_ca)-1);
  if (lex_mi->ssl_capath)
    strmake(mi->ssl_capath, lex_mi->ssl_capath, sizeof(mi->ssl_capath)-1);
  if (lex_mi->ssl_cert)
    strmake(mi->ssl_cert, lex_mi->ssl_cert, sizeof(mi->ssl_cert)-1);
  if (lex_mi->ssl_cipher)
    strmake(mi->ssl_cipher, lex_mi->ssl_cipher, sizeof(mi->ssl_cipher)-1);
  if (lex_mi->ssl_key)
    strmake(mi->ssl_key, lex_mi->ssl_key, sizeof(mi->ssl_key)-1);
#ifndef HAVE_OPENSSL
  if (lex_mi->ssl || lex_mi->ssl_ca || lex_mi->ssl_capath ||
      lex_mi->ssl_cert || lex_mi->ssl_cipher || lex_mi->ssl_key ||
      lex_mi->ssl_verify_server_cert )
    push_warning(thd, MYSQL_ERROR::WARN_LEVEL_NOTE,
                 ER_SLAVE_IGNORED_SSL_PARAMS, ER(ER_SLAVE_IGNORED_SSL_PARAMS));
#endif

  if (lex_mi->relay_log_name)
  {
    need_relay_log_purge= 0;
    char relay_log_name[FN_REFLEN];

    mi->rli->relay_log.make_log_name(relay_log_name, lex_mi->relay_log_name);
    mi->rli->set_group_relay_log_name(relay_log_name);
    mi->rli->set_event_relay_log_name(relay_log_name);
  }

  if (lex_mi->relay_log_pos)
  {
    need_relay_log_purge= 0;
    mi->rli->set_group_relay_log_pos(lex_mi->relay_log_pos);
    mi->rli->set_event_relay_log_pos(lex_mi->relay_log_pos);
  }

  /*
    If user did specify neither host nor port nor any log name nor any log
    pos, i.e. he specified only user/password/master_connect_retry, he probably
    wants replication to resume from where it had left, i.e. from the
    coordinates of the **SQL** thread (imagine the case where the I/O is ahead
    of the SQL; restarting from the coordinates of the I/O would lose some
    events which is probably unwanted when you are just doing minor changes
    like changing master_connect_retry).
    A side-effect is that if only the I/O thread was started, this thread may
    restart from ''/4 after the CHANGE MASTER. That's a minor problem (it is a
    much more unlikely situation than the one we are fixing here).
    Note: coordinates of the SQL thread must be read here, before the
    'if (need_relay_log_purge)' block which resets them.
  */
  if (!lex_mi->host && !lex_mi->port &&
      !lex_mi->log_file_name && !lex_mi->pos &&
      need_relay_log_purge)
   {
     /*
       Sometimes mi->rli.master_log_pos == 0 (it happens when the SQL thread is
       not initialized), so we use a max().
       What happens to mi->rli.master_log_pos during the initialization stages
       of replication is not 100% clear, so we guard against problems using
       max().
      */
     mi->set_master_log_pos(max(BIN_LOG_HEADER_SIZE,
                           mi->rli->get_group_master_log_pos()));
     mi->set_master_log_name(mi->rli->get_group_master_log_name());
  }
  /*
    Relay log's IO_CACHE may not be inited, if rli->inited==0 (server was never
    a slave before).
  */
  if (flush_master_info(mi, FALSE))
  {
    my_error(ER_RELAY_LOG_INIT, MYF(0), "Failed to flush master info file");
    ret= TRUE;
    goto err;
  }
  if (need_relay_log_purge)
  {
    relay_log_purge= 1;
    thd_proc_info(thd, "Purging old relay logs");
    if (mi->rli->purge_relay_logs(thd,
                                  0 /* not only reset, but also reinit */,
                                  &errmsg))
    {
      my_error(ER_RELAY_LOG_FAIL, MYF(0), errmsg);
      ret= TRUE;
      goto err;
    }
  }
  else
  {
    const char* msg;
    relay_log_purge= 0;
    /* Relay log is already initialized */
    if (mi->rli->init_relay_log_pos(mi->rli->get_group_relay_log_name(),
                                    mi->rli->get_group_relay_log_pos(),
                                    0 /*no data lock*/,
                                    &msg, 0))
    {
      my_error(ER_RELAY_LOG_INIT, MYF(0), msg);
      ret= TRUE;
      goto err;
    }
  }
  /*
    Coordinates in rli were spoilt by the 'if (need_relay_log_purge)' block,
    so restore them to good values. If we left them to ''/0, that would work;
    but that would fail in the case of 2 successive CHANGE MASTER (without a
    START SLAVE in between): because first one would set the coords in mi to
    the good values of those in rli, the set those in rli to ''/0, then
    second CHANGE MASTER would set the coords in mi to those of rli, i.e. to
    ''/0: we have lost all copies of the original good coordinates.
    That's why we always save good coords in rli.
  */
  mi->rli->set_group_master_log_pos(mi->get_master_log_pos());
  DBUG_PRINT("info", ("master_log_pos: %lu", (ulong) mi->get_master_log_pos()));
  mi->rli->set_group_master_log_name(mi->get_master_log_name());

  var_group_master_log_name=  const_cast<char *>(mi->rli->get_group_master_log_name());
  if (!var_group_master_log_name[0]) // uninitialized case
    mi->rli->set_group_master_log_pos(0);

  mysql_mutex_lock(&mi->rli->data_lock);
  mi->rli->abort_pos_wait++; /* for MASTER_POS_WAIT() to abort */
  /* Clear the errors, for a clean start */
  mi->rli->clear_error();
  mi->rli->clear_until_condition();

  sql_print_information("'CHANGE MASTER TO executed'. "
    "Previous state master_host='%s', master_port='%u', master_log_file='%s', "
    "master_log_pos='%ld'. "
    "New state master_host='%s', master_port='%u', master_log_file='%s', "
    "master_log_pos='%ld'.", saved_host, saved_port, saved_log_name,
    (ulong) saved_log_pos, mi->host, mi->port, mi->get_master_log_name(),
    (ulong) mi->get_master_log_pos());

  /*
    If we don't write new coordinates to disk now, then old will remain in
    relay-log.info until START SLAVE is issued; but if mysqld is shutdown
    before START SLAVE, then old will remain in relay-log.info, and will be the
    in-memory value at restart (thus causing errors, as the old relay log does
    not exist anymore).
  */
  ret= mi->rli->flush_info(TRUE);
  mysql_cond_broadcast(&mi->data_cond);
  mysql_mutex_unlock(&mi->rli->data_lock);

err:
  unlock_slave_threads(mi);
  thd_proc_info(thd, 0);
  if (ret == FALSE)
    my_ok(thd);
  delete_dynamic(&lex_mi->repl_ignore_server_ids); //freeing of parser-time alloc
  DBUG_RETURN(ret);
}

/**
  @} (end of group Replication)
*/
#endif /* HAVE_REPLICATION */

Server_ids::Server_ids()
{
  my_init_dynamic_array(&server_ids, sizeof(::server_id), 16, 16);
}

Server_ids::~Server_ids()
{
  delete_dynamic(&server_ids);
}

bool Server_ids::unpack_server_ids(const char *param_server_ids)
{
  char *token, *last;
  uint num_items;

  DBUG_ENTER("Server_ids::unpack_server_ids");

  token= strtok_r((char *)const_cast<const char*>(param_server_ids),
                  " ", &last);

  if (token == NULL)
    DBUG_RETURN(TRUE);

  num_items= atoi(token);
  for (uint i=0; i < num_items; i++)
  {
    token= strtok_r(NULL, " ", &last);
    if (token == NULL)
      DBUG_RETURN(TRUE);
    else
    {
      ulong val= atol(token);
      insert_dynamic(&server_ids, (uchar *) &val);
    }
  }
  DBUG_RETURN(FALSE);
}

bool Server_ids::pack_server_ids(char *buffer)
{
  DBUG_ENTER("Server_ids::pack_server_ids");

  if (!buffer)
    DBUG_RETURN(TRUE);

  for (ulong i= 0, cur_len= sprintf(buffer,
                                    "%u",
                                    server_ids.elements);
       i < server_ids.elements; i++)
  {
    ulong s_id;
    get_dynamic(&server_ids, (uchar*) &s_id, i);
    cur_len +=sprintf(buffer + cur_len,
                      " %lu", s_id);
  }

  DBUG_RETURN(FALSE);
}<|MERGE_RESOLUTION|>--- conflicted
+++ resolved
@@ -1386,12 +1386,12 @@
 
     until it has received a new FD_m.
   */
-  mi->rli.relay_log.description_event_for_queue->checksum_alg=
-    mi->rli.relay_log.relay_log_checksum_alg;
-
-  DBUG_ASSERT(mi->rli.relay_log.description_event_for_queue->checksum_alg !=
+  mi->rli->relay_log.description_event_for_queue->checksum_alg=
+    mi->rli->relay_log.relay_log_checksum_alg;
+
+  DBUG_ASSERT(mi->rli->relay_log.description_event_for_queue->checksum_alg !=
               BINLOG_CHECKSUM_ALG_UNDEF);
-  DBUG_ASSERT(mi->rli.relay_log.relay_log_checksum_alg !=
+  DBUG_ASSERT(mi->rli->relay_log.relay_log_checksum_alg !=
               BINLOG_CHECKSUM_ALG_UNDEF); 
   /*
     Compare the master and slave's clock. Do not die if master's clock is
@@ -1653,13 +1653,11 @@
     llstr((ulonglong) (mi->heartbeat_period*1000000000UL), llbuf);
     sprintf(query, query_format, llbuf);
 
-<<<<<<< HEAD
     if (mysql_real_query(mysql, query, strlen(query)))
-=======
-    if (mysql_real_query(mysql, query, strlen(query))
-        && !check_io_slave_killed(mi->info_thd, mi, NULL))
->>>>>>> e6c1c301
-    {
+    {
+      if (check_io_slave_killed(mi->info_thd, mi, NULL))
+        goto slave_killed_err;
+
       if (is_network_error(mysql_errno(mysql)))
       {
         mi->report(WARNING_LEVEL, mysql_errno(mysql),
@@ -1681,7 +1679,7 @@
     }
     mysql_free_result(mysql_store_result(mysql));
   }
-  
+
   /*
     Querying if master is capable to checksum and notifying it about own
     CRC-awareness. The master's side instant value of @@global.binlog_checksum 
@@ -1705,6 +1703,9 @@
     rc= mysql_real_query(mysql, query, strlen(query));
     if (rc != 0)
     {
+      if (check_io_slave_killed(mi->info_thd, mi, NULL))
+        goto slave_killed_err;
+
       if (mysql_errno(mysql) == ER_UNKNOWN_SYSTEM_VARIABLE)
       {
         // this is tolerable as OM -> NS is supported
@@ -1747,6 +1748,8 @@
         DBUG_ASSERT(mi->checksum_alg_before_fd == BINLOG_CHECKSUM_ALG_OFF ||
                     mi->checksum_alg_before_fd == BINLOG_CHECKSUM_ALG_CRC32);
       }
+      else if (check_io_slave_killed(mi->info_thd, mi, NULL))
+        goto slave_killed_err;
       else if (is_network_error(mysql_errno(mysql)))
       {
         mi->report(WARNING_LEVEL, mysql_errno(mysql),
@@ -4049,19 +4052,15 @@
   */
   if (mi->rli->relay_log.description_event_for_queue->binlog_version >= 4)
   {
-<<<<<<< HEAD
-    DBUG_ASSERT(mi->rli.relay_log.description_event_for_queue->checksum_alg ==
-                mi->rli.relay_log.relay_log_checksum_alg);
+    DBUG_ASSERT(mi->rli->relay_log.description_event_for_queue->checksum_alg ==
+                mi->rli->relay_log.relay_log_checksum_alg);
     
-    delete mi->rli.relay_log.description_event_for_queue;
-=======
     delete mi->rli->relay_log.description_event_for_queue;
->>>>>>> e6c1c301
     /* start from format 3 (MySQL 4.0) again */
     mi->rli->relay_log.description_event_for_queue= new
       Format_description_log_event(3);
-    mi->rli.relay_log.description_event_for_queue->checksum_alg=
-      mi->rli.relay_log.relay_log_checksum_alg;    
+    mi->rli->relay_log.description_event_for_queue->checksum_alg=
+      mi->rli->relay_log.relay_log_checksum_alg;    
   }
   /*
     Rotate the relay log makes binlog format detection easier (at next slave
@@ -4115,14 +4114,9 @@
     Append_block/Exec_load (the SQL thread needs the data, as that thread is not
     connected to the master).
   */
-<<<<<<< HEAD
   Log_event *ev=
-    Log_event::read_log_event(buf,event_len, &errmsg,
-                              mi->rli.relay_log.description_event_for_queue, 0);
-=======
-  Log_event *ev = Log_event::read_log_event(buf,event_len, &errmsg,
-                                            mi->rli->relay_log.description_event_for_queue);
->>>>>>> e6c1c301
+    Log_event::read_log_event(buf, event_len, &errmsg,
+                              mi->rli->relay_log.description_event_for_queue, 0);
   if (unlikely(!ev))
   {
     sql_print_error("Read invalid event from master: '%s',\
@@ -4209,14 +4203,9 @@
   DBUG_ENTER("queue_binlog_ver_3_event");
 
   /* read_log_event() will adjust log_pos to be end_log_pos */
-<<<<<<< HEAD
   Log_event *ev=
     Log_event::read_log_event(buf, event_len, &errmsg,
-                              mi->rli.relay_log.description_event_for_queue, 0);
-=======
-  Log_event *ev = Log_event::read_log_event(buf,event_len, &errmsg,
-                                            mi->rli->relay_log.description_event_for_queue);
->>>>>>> e6c1c301
+                              mi->rli->relay_log.description_event_for_queue, 0);
   if (unlikely(!ev))
   {
     sql_print_error("Read invalid event from master: '%s',\
@@ -4315,7 +4304,7 @@
   */
   uint8 checksum_alg= mi->checksum_alg_before_fd != BINLOG_CHECKSUM_ALG_UNDEF ? 
     mi->checksum_alg_before_fd :
-    mi->rli.relay_log.relay_log_checksum_alg;
+    mi->rli->relay_log.relay_log_checksum_alg;
 
   char *save_buf= NULL; // needed for checksumming the fake Rotate event
   char rot_buf[LOG_EVENT_HEADER_LEN + ROTATE_HEADER_LEN + FN_REFLEN];
@@ -4337,8 +4326,8 @@
   {
     // checksum behaviour is similar to the pre-checksum FD handling
     mi->checksum_alg_before_fd= BINLOG_CHECKSUM_ALG_UNDEF;
-    mi->rli.relay_log.description_event_for_queue->checksum_alg=
-      mi->rli.relay_log.relay_log_checksum_alg= checksum_alg=
+    mi->rli->relay_log.description_event_for_queue->checksum_alg=
+      mi->rli->relay_log.relay_log_checksum_alg= checksum_alg=
       BINLOG_CHECKSUM_ALG_OFF;
   }
 
@@ -4347,7 +4336,7 @@
 
   // should hold unless manipulations with RL. Tests that do that
   // will have to refine the clause.
-  DBUG_ASSERT(mi->rli.relay_log.relay_log_checksum_alg !=
+  DBUG_ASSERT(mi->rli->relay_log.relay_log_checksum_alg !=
               BINLOG_CHECKSUM_ALG_UNDEF);
 
   if (event_checksum_test((uchar *) buf, event_len, checksum_alg))
@@ -4383,16 +4372,11 @@
     goto err;
   case ROTATE_EVENT:
   {
-<<<<<<< HEAD
     Rotate_log_event rev(buf, checksum_alg != BINLOG_CHECKSUM_ALG_OFF ?
                          event_len - BINLOG_CHECKSUM_LEN : event_len,
-                         mi->rli.relay_log.description_event_for_queue);
+                         mi->rli->relay_log.description_event_for_queue);
 
     if (unlikely(process_io_rotate(mi, &rev)))
-=======
-    Rotate_log_event rev(buf,event_len,mi->rli->relay_log.description_event_for_queue);
-    if (unlikely(process_io_rotate(mi,&rev)))
->>>>>>> e6c1c301
     {
       error= ER_SLAVE_RELAY_LOG_WRITE_FAILURE;
       goto err;
@@ -4411,7 +4395,7 @@
               the fake Rotate gets checksummed here.
     */
     if (uint4korr(&buf[0]) == 0 && checksum_alg == BINLOG_CHECKSUM_ALG_OFF &&
-        mi->rli.relay_log.relay_log_checksum_alg != BINLOG_CHECKSUM_ALG_OFF)
+        mi->rli->relay_log.relay_log_checksum_alg != BINLOG_CHECKSUM_ALG_OFF)
     {
       ha_checksum rot_crc= my_checksum(0L, NULL, 0);
       event_len += BINLOG_CHECKSUM_LEN;
@@ -4422,8 +4406,8 @@
                            event_len - BINLOG_CHECKSUM_LEN);
       int4store(&rot_buf[event_len - BINLOG_CHECKSUM_LEN], rot_crc);
       DBUG_ASSERT(event_len == uint4korr(&rot_buf[EVENT_LEN_OFFSET]));
-      DBUG_ASSERT(mi->rli.relay_log.description_event_for_queue->checksum_alg ==
-                  mi->rli.relay_log.relay_log_checksum_alg);
+      DBUG_ASSERT(mi->rli->relay_log.description_event_for_queue->checksum_alg ==
+                  mi->rli->relay_log.relay_log_checksum_alg);
       /* the first one */
       DBUG_ASSERT(mi->checksum_alg_before_fd != BINLOG_CHECKSUM_ALG_UNDEF);
       save_buf= (char *) buf;
@@ -4435,15 +4419,15 @@
         the fake Rotate's checksum is stripped off before relay-logging.
       */
       if (uint4korr(&buf[0]) == 0 && checksum_alg != BINLOG_CHECKSUM_ALG_OFF &&
-          mi->rli.relay_log.relay_log_checksum_alg == BINLOG_CHECKSUM_ALG_OFF)
+          mi->rli->relay_log.relay_log_checksum_alg == BINLOG_CHECKSUM_ALG_OFF)
       {
         event_len -= BINLOG_CHECKSUM_LEN;
         memcpy(rot_buf, buf, event_len);
         int4store(&rot_buf[EVENT_LEN_OFFSET],
                   uint4korr(&rot_buf[EVENT_LEN_OFFSET]) - BINLOG_CHECKSUM_LEN);
         DBUG_ASSERT(event_len == uint4korr(&rot_buf[EVENT_LEN_OFFSET]));
-        DBUG_ASSERT(mi->rli.relay_log.description_event_for_queue->checksum_alg ==
-                    mi->rli.relay_log.relay_log_checksum_alg);
+        DBUG_ASSERT(mi->rli->relay_log.description_event_for_queue->checksum_alg ==
+                    mi->rli->relay_log.relay_log_checksum_alg);
         /* the first one */
         DBUG_ASSERT(mi->checksum_alg_before_fd != BINLOG_CHECKSUM_ALG_UNDEF);
         save_buf= (char *) buf;
@@ -4473,29 +4457,20 @@
     mi->checksum_alg_before_fd= BINLOG_CHECKSUM_ALG_UNDEF;
     if (!(tmp= (Format_description_log_event*)
           Log_event::read_log_event(buf, event_len, &errmsg,
-<<<<<<< HEAD
-                                    mi->rli.relay_log.description_event_for_queue,
+                                    mi->rli->relay_log.description_event_for_queue,
                                     1)))
-=======
-                                    mi->rli->relay_log.description_event_for_queue)))
->>>>>>> e6c1c301
     {
       error= ER_SLAVE_RELAY_LOG_WRITE_FAILURE;
       goto err;
     }
-<<<<<<< HEAD
-    delete mi->rli.relay_log.description_event_for_queue;
-    mi->rli.relay_log.description_event_for_queue= tmp;
+    delete mi->rli->relay_log.description_event_for_queue;
+    mi->rli->relay_log.description_event_for_queue= tmp;
     if (tmp->checksum_alg == BINLOG_CHECKSUM_ALG_UNDEF)
       tmp->checksum_alg= BINLOG_CHECKSUM_ALG_OFF;
 
     /* installing new value of checksum Alg for relay log */
-    mi->rli.relay_log.relay_log_checksum_alg= tmp->checksum_alg;
-
-=======
-    delete mi->rli->relay_log.description_event_for_queue;
-    mi->rli->relay_log.description_event_for_queue= tmp;
->>>>>>> e6c1c301
+    mi->rli->relay_log.relay_log_checksum_alg= tmp->checksum_alg;
+
     /*
        Though this does some conversion to the slave's format, this will
        preserve the master's binlog format version, and number of event types.
@@ -4517,15 +4492,11 @@
       HB (heartbeat) cannot come before RL (Relay)
     */
     char  llbuf[22];
-<<<<<<< HEAD
     Heartbeat_log_event hb(buf,
-                           mi->rli.relay_log.relay_log_checksum_alg
+                           mi->rli->relay_log.relay_log_checksum_alg
                            != BINLOG_CHECKSUM_ALG_OFF ?
                            event_len - BINLOG_CHECKSUM_LEN : event_len,
-                           mi->rli.relay_log.description_event_for_queue);
-=======
-    Heartbeat_log_event hb(buf, event_len, mi->rli->relay_log.description_event_for_queue);
->>>>>>> e6c1c301
+                           mi->rli->relay_log.description_event_for_queue);
     if (!hb.is_valid())
     {
       error= ER_SLAVE_HEARTBEAT_FAILURE;
@@ -5037,15 +5008,9 @@
       But if the relay log is created by new_file(): then the solution is:
       MYSQL_BIN_LOG::open() will write the buffered description event.
     */
-<<<<<<< HEAD
-    if ((ev=Log_event::read_log_event(cur_log, 0,
-                                      rli->relay_log.description_event_for_exec,
-                                      opt_slave_sql_verify_checksum)))
-
-=======
-    if ((ev=Log_event::read_log_event(cur_log,0,
-                                      rli->relay_log.description_event_for_exec)))
->>>>>>> e6c1c301
+    if ((ev= Log_event::read_log_event(cur_log, 0,
+                                       rli->relay_log.description_event_for_exec,
+                                       opt_slave_sql_verify_checksum)))
     {
       DBUG_ASSERT(thd==rli->info_thd);
       /*
@@ -5943,9 +5908,9 @@
       need_relay_log_purge)
    {
      /*
-       Sometimes mi->rli.master_log_pos == 0 (it happens when the SQL thread is
+       Sometimes mi->rli->master_log_pos == 0 (it happens when the SQL thread is
        not initialized), so we use a max().
-       What happens to mi->rli.master_log_pos during the initialization stages
+       What happens to mi->rli->master_log_pos during the initialization stages
        of replication is not 100% clear, so we guard against problems using
        max().
       */
