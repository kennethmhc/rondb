/*
   Copyright (c) 2005, 2013, Oracle and/or its affiliates. All rights reserved.

   This program is free software; you can redistribute it and/or modify
   it under the terms of the GNU General Public License as published by
   the Free Software Foundation; version 2 of the License.

   This program is distributed in the hope that it will be useful,
   but WITHOUT ANY WARRANTY; without even the implied warranty of
   MERCHANTABILITY or FITNESS FOR A PARTICULAR PURPOSE.  See the
   GNU General Public License for more details.

   You should have received a copy of the GNU General Public License
   along with this program; if not, write to the Free Software
   Foundation, Inc., 51 Franklin St, Fifth Floor, Boston, MA 02110-1301  USA
*/

/*
  This handler was developed by Mikael Ronstrom for version 5.1 of MySQL.
  It is an abstraction layer on top of other handlers such as MyISAM,
  InnoDB, Federated, Berkeley DB and so forth. Partitioned tables can also
  be handled by a storage engine. The current example of this is NDB
  Cluster that has internally handled partitioning. This have benefits in
  that many loops needed in the partition handler can be avoided.

  Partitioning has an inherent feature which in some cases is positive and
  in some cases is negative. It splits the data into chunks. This makes
  the data more manageable, queries can easily be parallelised towards the
  parts and indexes are split such that there are less levels in the
  index trees. The inherent disadvantage is that to use a split index
  one has to scan all index parts which is ok for large queries but for
  small queries it can be a disadvantage.

  Partitioning lays the foundation for more manageable databases that are
  extremely large. It does also lay the foundation for more parallelism
  in the execution of queries. This functionality will grow with later
  versions of MySQL.

  You can enable it in your buld by doing the following during your build
  process:
  ./configure --with-partition

  The partition is setup to use table locks. It implements an partition "SHARE"
  that is inserted into a hash by table name. You can use this to store
  information of state that any partition handler object will be able to see
  if it is using the same table.

  Please read the object definition in ha_partition.h before reading the rest
  if this file.
*/

#include "sql_priv.h"
#include "sql_parse.h"                          // append_file_to_dir
#include "binlog.h"                             // mysql_bin_log

#ifdef WITH_PARTITION_STORAGE_ENGINE
#include "ha_partition.h"
#include "sql_table.h"                        // tablename_to_filename
#include "key.h"
#include "sql_plugin.h"
#include "sql_partition.h"
#include "sql_show.h"                        // append_identifier
#include "sql_admin.h"                       // SQL_ADMIN_MSG_TEXT_SIZE

#include "debug_sync.h"
#ifndef DBUG_OFF
#include "sql_test.h"                        // print_where
#endif

using std::min;
using std::max;


/* First 4 bytes in the .par file is the number of 32-bit words in the file */
#define PAR_WORD_SIZE 4
/* offset to the .par file checksum */
#define PAR_CHECKSUM_OFFSET 4
/* offset to the total number of partitions */
#define PAR_NUM_PARTS_OFFSET 8
/* offset to the engines array */
#define PAR_ENGINES_OFFSET 12
#define PARTITION_ENABLED_TABLE_FLAGS (HA_FILE_BASED | \
                                       HA_REC_NOT_IN_SEQ | \
                                       HA_CAN_REPAIR)
#define PARTITION_DISABLED_TABLE_FLAGS (HA_CAN_GEOMETRY | \
                                        HA_CAN_FULLTEXT | \
                                        HA_DUPLICATE_POS | \
                                        HA_READ_BEFORE_WRITE_REMOVAL)
static const char *ha_par_ext= ".par";

/****************************************************************************
                MODULE create/delete handler object
****************************************************************************/

static handler *partition_create_handler(handlerton *hton,
                                         TABLE_SHARE *share,
                                         MEM_ROOT *mem_root);
static uint partition_flags();
static uint alter_table_flags(uint flags);

#ifdef HAVE_PSI_INTERFACE
PSI_mutex_key key_partition_auto_inc_mutex;

static PSI_mutex_info all_partition_mutexes[]=
{
  { &key_partition_auto_inc_mutex, "Partition_share::auto_inc_mutex", 0}
};

static void init_partition_psi_keys(void)
{
  const char* category= "partition";
  int count;

  count= array_elements(all_partition_mutexes);
  mysql_mutex_register(category, all_partition_mutexes, count);
}
#endif /* HAVE_PSI_INTERFACE */

static int partition_initialize(void *p)
{

  handlerton *partition_hton;
  partition_hton= (handlerton *)p;

  partition_hton->state= SHOW_OPTION_YES;
  partition_hton->db_type= DB_TYPE_PARTITION_DB;
  partition_hton->create= partition_create_handler;
  partition_hton->partition_flags= partition_flags;
  partition_hton->alter_table_flags= alter_table_flags;
  partition_hton->flags= HTON_NOT_USER_SELECTABLE |
                         HTON_HIDDEN |
                         HTON_TEMPORARY_NOT_SUPPORTED;
#ifdef HAVE_PSI_INTERFACE
  init_partition_psi_keys();
#endif
  return 0;
}


/**
  Initialize and allocate space for partitions shares.

  @param num_parts  Number of partitions to allocate storage for.

  @return Operation status.
    @retval true  Failure (out of memory).
    @retval false Success.
*/

bool Partition_share::init(uint num_parts)
{
  DBUG_ENTER("Partition_share::init");
  mysql_mutex_init(key_partition_auto_inc_mutex,
                   &auto_inc_mutex,
                   MY_MUTEX_INIT_FAST);
  auto_inc_initialized= false;
  partition_name_hash_initialized= false;
  next_auto_inc_val= 0;
  partitions_share_refs= new Parts_share_refs;
  if (!partitions_share_refs)
    DBUG_RETURN(true);
  if (partitions_share_refs->init(num_parts))
  {
    delete partitions_share_refs;
    DBUG_RETURN(true);
  }
  DBUG_RETURN(false);
}


/*
  Create new partition handler

  SYNOPSIS
    partition_create_handler()
    table                       Table object

  RETURN VALUE
    New partition object
*/

static handler *partition_create_handler(handlerton *hton,
                                         TABLE_SHARE *share,
                                         MEM_ROOT *mem_root)
{
  ha_partition *file= new (mem_root) ha_partition(hton, share);
  if (file && file->initialize_partition(mem_root))
  {
    delete file;
    file= 0;
  }
  return file;
}

/*
  HA_CAN_PARTITION:
  Used by storage engines that can handle partitioning without this
  partition handler
  (Partition, NDB)

  HA_CAN_UPDATE_PARTITION_KEY:
  Set if the handler can update fields that are part of the partition
  function.

  HA_CAN_PARTITION_UNIQUE:
  Set if the handler can handle unique indexes where the fields of the
  unique key are not part of the fields of the partition function. Thus
  a unique key can be set on all fields.

  HA_USE_AUTO_PARTITION
  Set if the handler sets all tables to be partitioned by default.
*/

static uint partition_flags()
{
  return HA_CAN_PARTITION;
}

static uint alter_table_flags(uint flags __attribute__((unused)))
{
  return (HA_PARTITION_FUNCTION_SUPPORTED |
          HA_FAST_CHANGE_PARTITION);
}

const uint32 ha_partition::NO_CURRENT_PART_ID= NOT_A_PARTITION_ID;

/*
  Constructor method

  SYNOPSIS
    ha_partition()
    table                       Table object

  RETURN VALUE
    NONE
*/

ha_partition::ha_partition(handlerton *hton, TABLE_SHARE *share)
  :handler(hton, share)
{
  DBUG_ENTER("ha_partition::ha_partition(table)");
  init_handler_variables();
  DBUG_VOID_RETURN;
}


/*
  Constructor method

  SYNOPSIS
    ha_partition()
    part_info                       Partition info

  RETURN VALUE
    NONE
*/

ha_partition::ha_partition(handlerton *hton, partition_info *part_info)
  :handler(hton, NULL)
{
  DBUG_ENTER("ha_partition::ha_partition(part_info)");
  DBUG_ASSERT(part_info);
  init_handler_variables();
  m_part_info= part_info;
  m_create_handler= TRUE;
  m_is_sub_partitioned= m_part_info->is_sub_partitioned();
  DBUG_VOID_RETURN;
}

/**
  ha_partition constructor method used by ha_partition::clone()

  @param hton               Handlerton (partition_hton)
  @param share              Table share object
  @param part_info_arg      partition_info to use
  @param clone_arg          ha_partition to clone
  @param clme_mem_root_arg  MEM_ROOT to use

  @return New partition handler
*/

ha_partition::ha_partition(handlerton *hton, TABLE_SHARE *share,
                           partition_info *part_info_arg,
                           ha_partition *clone_arg,
                           MEM_ROOT *clone_mem_root_arg)
  :handler(hton, share)
{
  DBUG_ENTER("ha_partition::ha_partition(clone)");
  init_handler_variables();
  m_part_info= part_info_arg;
  m_create_handler= TRUE;
  m_is_sub_partitioned= m_part_info->is_sub_partitioned();
  m_is_clone_of= clone_arg;
  m_clone_mem_root= clone_mem_root_arg;
  part_share= clone_arg->part_share;
  m_tot_parts= clone_arg->m_tot_parts;
  m_pkey_is_clustered= clone_arg->primary_key_is_clustered();
  DBUG_VOID_RETURN;
}

/*
  Initialize handler object

  SYNOPSIS
    init_handler_variables()

  RETURN VALUE
    NONE
*/

void ha_partition::init_handler_variables()
{
  active_index= MAX_KEY;
  m_mode= 0;
  m_open_test_lock= 0;
  m_file_buffer= NULL;
  m_name_buffer_ptr= NULL;
  m_engine_array= NULL;
  m_file= NULL;
  m_file_tot_parts= 0;
  m_reorged_file= NULL;
  m_new_file= NULL;
  m_reorged_parts= 0;
  m_added_file= NULL;
  m_tot_parts= 0;
  m_pkey_is_clustered= 0;
  m_part_spec.start_part= NO_CURRENT_PART_ID;
  m_scan_value= 2;
  m_ref_length= 0;
  m_part_spec.end_part= NO_CURRENT_PART_ID;
  m_index_scan_type= partition_no_index_scan;
  m_start_key.key= NULL;
  m_start_key.length= 0;
  m_myisam= FALSE;
  m_innodb= FALSE;
  m_extra_cache= FALSE;
  m_extra_cache_size= 0;
  m_extra_prepare_for_update= FALSE;
  m_extra_cache_part_id= NO_CURRENT_PART_ID;
  m_handler_status= handler_not_initialized;
  m_low_byte_first= 1;
  m_part_field_array= NULL;
  m_ordered_rec_buffer= NULL;
  m_top_entry= NO_CURRENT_PART_ID;
  m_rec_length= 0;
  m_last_part= 0;
  m_rec0= 0;
  m_err_rec= NULL;
  m_curr_key_info[0]= NULL;
  m_curr_key_info[1]= NULL;
  m_part_func_monotonicity_info= NON_MONOTONIC;
  auto_increment_lock= FALSE;
  auto_increment_safe_stmt_log_lock= FALSE;
  /*
    this allows blackhole to work properly
  */
  m_num_locks= 0;
  m_part_info= NULL;
  m_create_handler= FALSE;
  m_is_sub_partitioned= 0;
  m_is_clone_of= NULL;
  m_clone_mem_root= NULL;
  part_share= NULL;
  m_new_partitions_share_refs.empty();
  m_part_ids_sorted_by_num_of_records= NULL;
<<<<<<< HEAD
  m_icp_in_use= false;
=======
  m_sec_sort_by_rowid= false;

#ifdef DONT_HAVE_TO_BE_INITALIZED
  m_start_key.flag= 0;
  m_ordered= TRUE;
#endif
>>>>>>> a2bb8464
}


const char *ha_partition::table_type() const
{
  // we can do this since we only support a single engine type
  return m_file[0]->table_type();
}


/*
  Destructor method

  SYNOPSIS
    ~ha_partition()

  RETURN VALUE
    NONE
*/

ha_partition::~ha_partition()
{
  DBUG_ENTER("ha_partition::~ha_partition()");
  if (m_new_partitions_share_refs.elements)
    m_new_partitions_share_refs.delete_elements();
  if (m_file != NULL)
  {
    uint i;
    for (i= 0; i < m_tot_parts; i++)
      delete m_file[i];
  }
  destroy_record_priority_queue();
  my_free(m_part_ids_sorted_by_num_of_records);

  clear_handler_file();
  DBUG_VOID_RETURN;
}


/*
  Initialize partition handler object

  SYNOPSIS
    initialize_partition()
    mem_root                    Allocate memory through this

  RETURN VALUE
    1                         Error
    0                         Success

  DESCRIPTION

  The partition handler is only a layer on top of other engines. Thus it
  can't really perform anything without the underlying handlers. Thus we
  add this method as part of the allocation of a handler object.

  1) Allocation of underlying handlers
     If we have access to the partition info we will allocate one handler
     instance for each partition.
  2) Allocation without partition info
     The cases where we don't have access to this information is when called
     in preparation for delete_table and rename_table and in that case we
     only need to set HA_FILE_BASED. In that case we will use the .par file
     that contains information about the partitions and their engines and
     the names of each partition.
  3) Table flags initialisation
     We need also to set table flags for the partition handler. This is not
     static since it depends on what storage engines are used as underlying
     handlers.
     The table flags is set in this routine to simulate the behaviour of a
     normal storage engine
     The flag HA_FILE_BASED will be set independent of the underlying handlers
  4) Index flags initialisation
     When knowledge exists on the indexes it is also possible to initialize the
     index flags. Again the index flags must be initialized by using the under-
     lying handlers since this is storage engine dependent.
     The flag HA_READ_ORDER will be reset for the time being to indicate no
     ordered output is available from partition handler indexes. Later a merge
     sort will be performed using the underlying handlers.
  5) primary_key_is_clustered, has_transactions and low_byte_first is
     calculated here.

*/

bool ha_partition::initialize_partition(MEM_ROOT *mem_root)
{
  handler **file_array, *file;
  ulonglong check_table_flags;
  DBUG_ENTER("ha_partition::initialize_partition");

  if (m_create_handler)
  {
    m_tot_parts= m_part_info->get_tot_partitions();
    DBUG_ASSERT(m_tot_parts > 0);
    if (new_handlers_from_part_info(mem_root))
      DBUG_RETURN(1);
  }
  else if (!table_share || !table_share->normalized_path.str)
  {
    /*
      Called with dummy table share (delete, rename and alter table).
      Don't need to set-up anything.
    */
    DBUG_RETURN(0);
  }
  else if (get_from_handler_file(table_share->normalized_path.str,
                                 mem_root, false))
  {
    my_error(ER_FAILED_READ_FROM_PAR_FILE, MYF(0));
    DBUG_RETURN(1);
  }
  /*
    We create all underlying table handlers here. We do it in this special
    method to be able to report allocation errors.

    Set up low_byte_first, primary_key_is_clustered and
    has_transactions since they are called often in all kinds of places,
    other parameters are calculated on demand.
    Verify that all partitions have the same table_flags.
  */
  check_table_flags= m_file[0]->ha_table_flags();
  m_low_byte_first= m_file[0]->low_byte_first();
  m_pkey_is_clustered= TRUE;
  file_array= m_file;
  do
  {
    file= *file_array;
    if (m_low_byte_first != file->low_byte_first())
    {
      // Cannot have handlers with different endian
      my_error(ER_MIX_HANDLER_ERROR, MYF(0));
      DBUG_RETURN(1);
    }
    if (!file->primary_key_is_clustered())
      m_pkey_is_clustered= FALSE;
    if (check_table_flags != file->ha_table_flags())
    {
      my_error(ER_MIX_HANDLER_ERROR, MYF(0));
      DBUG_RETURN(1);
    }
  } while (*(++file_array));
  m_handler_status= handler_initialized;
  DBUG_RETURN(0);
}

/****************************************************************************
                MODULE meta data changes
****************************************************************************/
/*
  Delete a table

  SYNOPSIS
    delete_table()
    name                    Full path of table name

  RETURN VALUE
    >0                        Error
    0                         Success

  DESCRIPTION
    Used to delete a table. By the time delete_table() has been called all
    opened references to this table will have been closed (and your globally
    shared references released. The variable name will just be the name of
    the table. You will need to remove any files you have created at this
    point.

    If you do not implement this, the default delete_table() is called from
    handler.cc and it will delete all files with the file extentions returned
    by bas_ext().

    Called from handler.cc by delete_table and  ha_create_table(). Only used
    during create if the table_flag HA_DROP_BEFORE_CREATE was specified for
    the storage engine.
*/

int ha_partition::delete_table(const char *name)
{
  DBUG_ENTER("ha_partition::delete_table");

  DBUG_RETURN(del_ren_table(name, NULL));
}


/*
  Rename a table

  SYNOPSIS
    rename_table()
    from                      Full path of old table name
    to                        Full path of new table name

  RETURN VALUE
    >0                        Error
    0                         Success

  DESCRIPTION
    Renames a table from one name to another from alter table call.

    If you do not implement this, the default rename_table() is called from
    handler.cc and it will rename all files with the file extentions returned
    by bas_ext().

    Called from sql_table.cc by mysql_rename_table().
*/

int ha_partition::rename_table(const char *from, const char *to)
{
  DBUG_ENTER("ha_partition::rename_table");

  DBUG_RETURN(del_ren_table(from, to));
}


/*
  Create the handler file (.par-file)

  SYNOPSIS
    create_handler_files()
    name                              Full path of table name
    create_info                       Create info generated for CREATE TABLE

  RETURN VALUE
    >0                        Error
    0                         Success

  DESCRIPTION
    create_handler_files is called to create any handler specific files
    before opening the file with openfrm to later call ::create on the
    file object.
    In the partition handler this is used to store the names of partitions
    and types of engines in the partitions.
*/

int ha_partition::create_handler_files(const char *path,
                                       const char *old_path,
                                       int action_flag,
                                       HA_CREATE_INFO *create_info)
{
  DBUG_ENTER("ha_partition::create_handler_files()");

  /*
    We need to update total number of parts since we might write the handler
    file as part of a partition management command
  */
  if (action_flag == CHF_DELETE_FLAG ||
      action_flag == CHF_RENAME_FLAG)
  {
    char name[FN_REFLEN];
    char old_name[FN_REFLEN];

    strxmov(name, path, ha_par_ext, NullS);
    strxmov(old_name, old_path, ha_par_ext, NullS);
    if ((action_flag == CHF_DELETE_FLAG &&
         mysql_file_delete(key_file_partition, name, MYF(MY_WME))) ||
        (action_flag == CHF_RENAME_FLAG &&
         mysql_file_rename(key_file_partition, old_name, name, MYF(MY_WME))))
    {
      DBUG_RETURN(TRUE);
    }
  }
  else if (action_flag == CHF_CREATE_FLAG)
  {
    if (create_handler_file(path))
    {
      my_error(ER_CANT_CREATE_HANDLER_FILE, MYF(0));
      DBUG_RETURN(1);
    }
  }
  DBUG_RETURN(0);
}


/*
  Create a partitioned table

  SYNOPSIS
    create()
    name                              Full path of table name
    table_arg                         Table object
    create_info                       Create info generated for CREATE TABLE

  RETURN VALUE
    >0                        Error
    0                         Success

  DESCRIPTION
    create() is called to create a table. The variable name will have the name
    of the table. When create() is called you do not need to worry about
    opening the table. Also, the FRM file will have already been created so
    adjusting create_info will not do you any good. You can overwrite the frm
    file at this point if you wish to change the table definition, but there
    are no methods currently provided for doing that.

    Called from handler.cc by ha_create_table().
*/

int ha_partition::create(const char *name, TABLE *table_arg,
                         HA_CREATE_INFO *create_info)
{
  int error;
  char name_buff[FN_REFLEN], name_lc_buff[FN_REFLEN];
  char *name_buffer_ptr;
  const char *path;
  uint i;
  List_iterator_fast <partition_element> part_it(m_part_info->partitions);
  partition_element *part_elem;
  handler **file, **abort_file;
  DBUG_ENTER("ha_partition::create");

  DBUG_ASSERT(*fn_rext((char*)name) == '\0');

  /* Not allowed to create temporary partitioned tables */
  if (create_info && create_info->options & HA_LEX_CREATE_TMP_TABLE)
  {
    my_error(ER_PARTITION_NO_TEMPORARY, MYF(0));
    DBUG_RETURN(TRUE);
  }

  if (get_from_handler_file(name, ha_thd()->mem_root, false))
    DBUG_RETURN(TRUE);
  DBUG_ASSERT(m_file_buffer);
  DBUG_PRINT("enter", ("name: (%s)", name));
  name_buffer_ptr= m_name_buffer_ptr;
  file= m_file;
  /*
    Since ha_partition has HA_FILE_BASED, it must alter underlying table names
    if they do not have HA_FILE_BASED and lower_case_table_names == 2.
    See Bug#37402, for Mac OS X.
    The appended #P#<partname>[#SP#<subpartname>] will remain in current case.
    Using the first partitions handler, since mixing handlers is not allowed.
  */
  path= get_canonical_filename(*file, name, name_lc_buff);
  for (i= 0; i < m_part_info->num_parts; i++)
  {
    part_elem= part_it++;
    if (m_is_sub_partitioned)
    {
      uint j;
      List_iterator_fast <partition_element> sub_it(part_elem->subpartitions);
      for (j= 0; j < m_part_info->num_subparts; j++)
      {
        part_elem= sub_it++;
        create_partition_name(name_buff, path, name_buffer_ptr,
                              NORMAL_PART_NAME, FALSE);
        if ((error= set_up_table_before_create(table_arg, name_buff,
                                               create_info, part_elem)) ||
            ((error= (*file)->ha_create(name_buff, table_arg, create_info))))
          goto create_error;

        name_buffer_ptr= strend(name_buffer_ptr) + 1;
        file++;
      }
    }
    else
    {
      create_partition_name(name_buff, path, name_buffer_ptr,
                            NORMAL_PART_NAME, FALSE);
      if ((error= set_up_table_before_create(table_arg, name_buff,
                                             create_info, part_elem)) ||
          ((error= (*file)->ha_create(name_buff, table_arg, create_info))))
        goto create_error;

      name_buffer_ptr= strend(name_buffer_ptr) + 1;
      file++;
    }
  }
  DBUG_RETURN(0);

create_error:
  name_buffer_ptr= m_name_buffer_ptr;
  for (abort_file= file, file= m_file; file < abort_file; file++)
  {
    create_partition_name(name_buff, path, name_buffer_ptr, NORMAL_PART_NAME,
                          FALSE);
    (void) (*file)->ha_delete_table((const char*) name_buff);
    name_buffer_ptr= strend(name_buffer_ptr) + 1;
  }
  handler::delete_table(name);
  DBUG_RETURN(error);
}


/*
  Drop partitions as part of ALTER TABLE of partitions

  SYNOPSIS
    drop_partitions()
    path                        Complete path of db and table name

  RETURN VALUE
    >0                          Failure
    0                           Success

  DESCRIPTION
    Use part_info object on handler object to deduce which partitions to
    drop (each partition has a state attached to it)
*/

int ha_partition::drop_partitions(const char *path)
{
  List_iterator<partition_element> part_it(m_part_info->partitions);
  char part_name_buff[FN_REFLEN];
  uint num_parts= m_part_info->partitions.elements;
  uint num_subparts= m_part_info->num_subparts;
  uint i= 0;
  uint name_variant;
  int  ret_error;
  int  error= 0;
  DBUG_ENTER("ha_partition::drop_partitions");

  /*
    Assert that it works without HA_FILE_BASED and lower_case_table_name = 2.
    We use m_file[0] as long as all partitions have the same storage engine.
  */
  DBUG_ASSERT(!strcmp(path, get_canonical_filename(m_file[0], path,
                                                   part_name_buff)));
  do
  {
    partition_element *part_elem= part_it++;
    if (part_elem->part_state == PART_TO_BE_DROPPED)
    {
      handler *file;
      /*
        This part is to be dropped, meaning the part or all its subparts.
      */
      name_variant= NORMAL_PART_NAME;
      if (m_is_sub_partitioned)
      {
        List_iterator<partition_element> sub_it(part_elem->subpartitions);
        uint j= 0, part;
        do
        {
          partition_element *sub_elem= sub_it++;
          part= i * num_subparts + j;
          create_subpartition_name(part_name_buff, path,
                                   part_elem->partition_name,
                                   sub_elem->partition_name, name_variant);
          file= m_file[part];
          DBUG_PRINT("info", ("Drop subpartition %s", part_name_buff));
          if ((ret_error= file->ha_delete_table(part_name_buff)))
            error= ret_error;
          if (deactivate_ddl_log_entry(sub_elem->log_entry->entry_pos))
            error= 1;
        } while (++j < num_subparts);
      }
      else
      {
        create_partition_name(part_name_buff, path,
                              part_elem->partition_name, name_variant,
                              TRUE);
        file= m_file[i];
        DBUG_PRINT("info", ("Drop partition %s", part_name_buff));
        if ((ret_error= file->ha_delete_table(part_name_buff)))
          error= ret_error;
        if (deactivate_ddl_log_entry(part_elem->log_entry->entry_pos))
          error= 1;
      }
      if (part_elem->part_state == PART_IS_CHANGED)
        part_elem->part_state= PART_NORMAL;
      else
        part_elem->part_state= PART_IS_DROPPED;
    }
  } while (++i < num_parts);
  (void) sync_ddl_log();
  DBUG_RETURN(error);
}


/*
  Rename partitions as part of ALTER TABLE of partitions

  SYNOPSIS
    rename_partitions()
    path                        Complete path of db and table name

  RETURN VALUE
    TRUE                        Failure
    FALSE                       Success

  DESCRIPTION
    When reorganising partitions, adding hash partitions and coalescing
    partitions it can be necessary to rename partitions while holding
    an exclusive lock on the table.
    Which partitions to rename is given by state of partitions found by the
    partition info struct referenced from the handler object
*/

int ha_partition::rename_partitions(const char *path)
{
  List_iterator<partition_element> part_it(m_part_info->partitions);
  List_iterator<partition_element> temp_it(m_part_info->temp_partitions);
  char part_name_buff[FN_REFLEN];
  char norm_name_buff[FN_REFLEN];
  uint num_parts= m_part_info->partitions.elements;
  uint part_count= 0;
  uint num_subparts= m_part_info->num_subparts;
  uint i= 0;
  uint j= 0;
  int error= 0;
  int ret_error;
  uint temp_partitions= m_part_info->temp_partitions.elements;
  handler *file;
  partition_element *part_elem, *sub_elem;
  DBUG_ENTER("ha_partition::rename_partitions");

  /*
    Assert that it works without HA_FILE_BASED and lower_case_table_name = 2.
    We use m_file[0] as long as all partitions have the same storage engine.
  */
  DBUG_ASSERT(!strcmp(path, get_canonical_filename(m_file[0], path,
                                                   norm_name_buff)));

  DEBUG_SYNC(ha_thd(), "before_rename_partitions");
  if (temp_partitions)
  {
    /*
      These are the reorganised partitions that have already been copied.
      We delete the partitions and log the delete by inactivating the
      delete log entry in the table log. We only need to synchronise
      these writes before moving to the next loop since there is no
      interaction among reorganised partitions, they cannot have the
      same name.
    */
    do
    {
      part_elem= temp_it++;
      if (m_is_sub_partitioned)
      {
        List_iterator<partition_element> sub_it(part_elem->subpartitions);
        j= 0;
        do
        {
          sub_elem= sub_it++;
          file= m_reorged_file[part_count++];
          create_subpartition_name(norm_name_buff, path,
                                   part_elem->partition_name,
                                   sub_elem->partition_name,
                                   NORMAL_PART_NAME);
          DBUG_PRINT("info", ("Delete subpartition %s", norm_name_buff));
          if ((ret_error= file->ha_delete_table(norm_name_buff)))
            error= ret_error;
          else if (deactivate_ddl_log_entry(sub_elem->log_entry->entry_pos))
            error= 1;
          else
            sub_elem->log_entry= NULL; /* Indicate success */
        } while (++j < num_subparts);
      }
      else
      {
        file= m_reorged_file[part_count++];
        create_partition_name(norm_name_buff, path,
                              part_elem->partition_name, NORMAL_PART_NAME,
                              TRUE);
        DBUG_PRINT("info", ("Delete partition %s", norm_name_buff));
        if ((ret_error= file->ha_delete_table(norm_name_buff)))
          error= ret_error;
        else if (deactivate_ddl_log_entry(part_elem->log_entry->entry_pos))
          error= 1;
        else
          part_elem->log_entry= NULL; /* Indicate success */
      }
    } while (++i < temp_partitions);
    (void) sync_ddl_log();
  }
  i= 0;
  do
  {
    /*
       When state is PART_IS_CHANGED it means that we have created a new
       TEMP partition that is to be renamed to normal partition name and
       we are to delete the old partition with currently the normal name.

       We perform this operation by
       1) Delete old partition with normal partition name
       2) Signal this in table log entry
       3) Synch table log to ensure we have consistency in crashes
       4) Rename temporary partition name to normal partition name
       5) Signal this to table log entry
       It is not necessary to synch the last state since a new rename
       should not corrupt things if there was no temporary partition.

       The only other parts we need to cater for are new parts that
       replace reorganised parts. The reorganised parts were deleted
       by the code above that goes through the temp_partitions list.
       Thus the synch above makes it safe to simply perform step 4 and 5
       for those entries.
    */
    part_elem= part_it++;
    if (part_elem->part_state == PART_IS_CHANGED ||
        part_elem->part_state == PART_TO_BE_DROPPED ||
        (part_elem->part_state == PART_IS_ADDED && temp_partitions))
    {
      if (m_is_sub_partitioned)
      {
        List_iterator<partition_element> sub_it(part_elem->subpartitions);
        uint part;

        j= 0;
        do
        {
          sub_elem= sub_it++;
          part= i * num_subparts + j;
          create_subpartition_name(norm_name_buff, path,
                                   part_elem->partition_name,
                                   sub_elem->partition_name,
                                   NORMAL_PART_NAME);
          if (part_elem->part_state == PART_IS_CHANGED)
          {
            file= m_reorged_file[part_count++];
            DBUG_PRINT("info", ("Delete subpartition %s", norm_name_buff));
            if ((ret_error= file->ha_delete_table(norm_name_buff)))
              error= ret_error;
            else if (deactivate_ddl_log_entry(sub_elem->log_entry->entry_pos))
              error= 1;
            (void) sync_ddl_log();
          }
          file= m_new_file[part];
          create_subpartition_name(part_name_buff, path,
                                   part_elem->partition_name,
                                   sub_elem->partition_name,
                                   TEMP_PART_NAME);
          DBUG_PRINT("info", ("Rename subpartition from %s to %s",
                     part_name_buff, norm_name_buff));
          if ((ret_error= file->ha_rename_table(part_name_buff,
                                                norm_name_buff)))
            error= ret_error;
          else if (deactivate_ddl_log_entry(sub_elem->log_entry->entry_pos))
            error= 1;
          else
            sub_elem->log_entry= NULL;
        } while (++j < num_subparts);
      }
      else
      {
        create_partition_name(norm_name_buff, path,
                              part_elem->partition_name, NORMAL_PART_NAME,
                              TRUE);
        if (part_elem->part_state == PART_IS_CHANGED)
        {
          file= m_reorged_file[part_count++];
          DBUG_PRINT("info", ("Delete partition %s", norm_name_buff));
          if ((ret_error= file->ha_delete_table(norm_name_buff)))
            error= ret_error;
          else if (deactivate_ddl_log_entry(part_elem->log_entry->entry_pos))
            error= 1;
          (void) sync_ddl_log();
        }
        file= m_new_file[i];
        create_partition_name(part_name_buff, path,
                              part_elem->partition_name, TEMP_PART_NAME,
                              TRUE);
        DBUG_PRINT("info", ("Rename partition from %s to %s",
                   part_name_buff, norm_name_buff));
        if ((ret_error= file->ha_rename_table(part_name_buff,
                                              norm_name_buff)))
          error= ret_error;
        else if (deactivate_ddl_log_entry(part_elem->log_entry->entry_pos))
          error= 1;
        else
          part_elem->log_entry= NULL;
      }
    }
  } while (++i < num_parts);
  (void) sync_ddl_log();
  DBUG_RETURN(error);
}


#define OPTIMIZE_PARTS 1
#define ANALYZE_PARTS 2
#define CHECK_PARTS   3
#define REPAIR_PARTS 4
#define ASSIGN_KEYCACHE_PARTS 5
#define PRELOAD_KEYS_PARTS 6

static const char *opt_op_name[]= {NULL,
                                   "optimize", "analyze", "check", "repair",
                                   "assign_to_keycache", "preload_keys"};

/*
  Optimize table

  SYNOPSIS
    optimize()
    thd               Thread object
    check_opt         Check/analyze/repair/optimize options

  RETURN VALUES
    >0                Error
    0                 Success
*/

int ha_partition::optimize(THD *thd, HA_CHECK_OPT *check_opt)
{
  DBUG_ENTER("ha_partition::optimize");

  DBUG_RETURN(handle_opt_partitions(thd, check_opt, OPTIMIZE_PARTS));
}


/*
  Analyze table

  SYNOPSIS
    analyze()
    thd               Thread object
    check_opt         Check/analyze/repair/optimize options

  RETURN VALUES
    >0                Error
    0                 Success
*/

int ha_partition::analyze(THD *thd, HA_CHECK_OPT *check_opt)
{
  DBUG_ENTER("ha_partition::analyze");

  DBUG_RETURN(handle_opt_partitions(thd, check_opt, ANALYZE_PARTS));
}


/*
  Check table

  SYNOPSIS
    check()
    thd               Thread object
    check_opt         Check/analyze/repair/optimize options

  RETURN VALUES
    >0                Error
    0                 Success
*/

int ha_partition::check(THD *thd, HA_CHECK_OPT *check_opt)
{
  DBUG_ENTER("ha_partition::check");

  DBUG_RETURN(handle_opt_partitions(thd, check_opt, CHECK_PARTS));
}


/*
  Repair table

  SYNOPSIS
    repair()
    thd               Thread object
    check_opt         Check/analyze/repair/optimize options

  RETURN VALUES
    >0                Error
    0                 Success
*/

int ha_partition::repair(THD *thd, HA_CHECK_OPT *check_opt)
{
  DBUG_ENTER("ha_partition::repair");

  DBUG_RETURN(handle_opt_partitions(thd, check_opt, REPAIR_PARTS));
}

/**
  Assign to keycache

  @param thd          Thread object
  @param check_opt    Check/analyze/repair/optimize options

  @return
    @retval >0        Error
    @retval 0         Success
*/

int ha_partition::assign_to_keycache(THD *thd, HA_CHECK_OPT *check_opt)
{
  DBUG_ENTER("ha_partition::assign_to_keycache");

  DBUG_RETURN(handle_opt_partitions(thd, check_opt, ASSIGN_KEYCACHE_PARTS));
}


/**
  Preload to keycache

  @param thd          Thread object
  @param check_opt    Check/analyze/repair/optimize options

  @return
    @retval >0        Error
    @retval 0         Success
*/

int ha_partition::preload_keys(THD *thd, HA_CHECK_OPT *check_opt)
{
  DBUG_ENTER("ha_partition::preload_keys");

  DBUG_RETURN(handle_opt_partitions(thd, check_opt, PRELOAD_KEYS_PARTS));
}


/*
  Handle optimize/analyze/check/repair of one partition

  SYNOPSIS
    handle_opt_part()
    thd                      Thread object
    check_opt                Options
    file                     Handler object of partition
    flag                     Optimize/Analyze/Check/Repair flag

  RETURN VALUE
    >0                        Failure
    0                         Success
*/

int ha_partition::handle_opt_part(THD *thd, HA_CHECK_OPT *check_opt,
                                  uint part_id, uint flag)
{
  int error;
  handler *file= m_file[part_id];
  DBUG_ENTER("handle_opt_part");
  DBUG_PRINT("enter", ("flag = %u", flag));

  if (flag == OPTIMIZE_PARTS)
    error= file->ha_optimize(thd, check_opt);
  else if (flag == ANALYZE_PARTS)
    error= file->ha_analyze(thd, check_opt);
  else if (flag == CHECK_PARTS)
  {
    error= file->ha_check(thd, check_opt);
    if (!error ||
        error == HA_ADMIN_ALREADY_DONE ||
        error == HA_ADMIN_NOT_IMPLEMENTED)
    {
      if (check_opt->flags & (T_MEDIUM | T_EXTEND))
        error= check_misplaced_rows(part_id, false);
    }
  }
  else if (flag == REPAIR_PARTS)
  {
    error= file->ha_repair(thd, check_opt);
    if (!error ||
        error == HA_ADMIN_ALREADY_DONE ||
        error == HA_ADMIN_NOT_IMPLEMENTED)
    {
      if (check_opt->flags & (T_MEDIUM | T_EXTEND))
        error= check_misplaced_rows(part_id, true);
    }
  }
  else if (flag == ASSIGN_KEYCACHE_PARTS)
    error= file->assign_to_keycache(thd, check_opt);
  else if (flag == PRELOAD_KEYS_PARTS)
    error= file->preload_keys(thd, check_opt);
  else
  {
    DBUG_ASSERT(FALSE);
    error= 1;
  }
  if (error == HA_ADMIN_ALREADY_DONE)
    error= 0;
  DBUG_RETURN(error);
}


/*
   print a message row formatted for ANALYZE/CHECK/OPTIMIZE/REPAIR TABLE
   (modelled after mi_check_print_msg)
   TODO: move this into the handler, or rewrite mysql_admin_table.
*/
static bool print_admin_msg(THD* thd, uint len,
                            const char* msg_type,
                            const char* db_name, const char* table_name,
                            const char* op_name, const char *fmt, ...)
  __attribute__((format(printf, 7, 8)));
static bool print_admin_msg(THD* thd, uint len,
                            const char* msg_type,
                            const char* db_name, const char* table_name,
                            const char* op_name, const char *fmt, ...)
{
  va_list args;
  Protocol *protocol= thd->protocol;
  uint length;
  uint msg_length;
  char name[NAME_LEN*2+2];
  char *msgbuf;
  bool error= true;

  if (!(msgbuf= (char*) my_malloc(PSI_INSTRUMENT_ME, len, MYF(0))))
    return true;
  va_start(args, fmt);
  msg_length= my_vsnprintf(msgbuf, len, fmt, args);
  va_end(args);
  if (msg_length >= (len - 1))
    goto err;
  msgbuf[len - 1] = 0; // healthy paranoia


  if (!thd->vio_ok())
  {
    sql_print_error("%s", msgbuf);
    goto err;
  }

  length=(uint) (strxmov(name, db_name, ".", table_name,NullS) - name);
  /*
     TODO: switch from protocol to push_warning here. The main reason we didn't
     it yet is parallel repair. Due to following trace:
     mi_check_print_msg/push_warning/sql_alloc/my_pthread_getspecific_ptr.

     Also we likely need to lock mutex here (in both cases with protocol and
     push_warning).
  */
  DBUG_PRINT("info",("print_admin_msg:  %s, %s, %s, %s", name, op_name,
                     msg_type, msgbuf));
  protocol->prepare_for_resend();
  protocol->store(name, length, system_charset_info);
  protocol->store(op_name, system_charset_info);
  protocol->store(msg_type, system_charset_info);
  protocol->store(msgbuf, msg_length, system_charset_info);
  if (protocol->write())
  {
    sql_print_error("Failed on my_net_write, writing to stderr instead: %s\n",
                    msgbuf);
    goto err;
  }
  error= false;
err:
  my_free(msgbuf);
  return error;
}


/*
  Handle optimize/analyze/check/repair of partitions

  SYNOPSIS
    handle_opt_partitions()
    thd                      Thread object
    check_opt                Options
    flag                     Optimize/Analyze/Check/Repair flag

  RETURN VALUE
    >0                        Failure
    0                         Success
*/

int ha_partition::handle_opt_partitions(THD *thd, HA_CHECK_OPT *check_opt,
                                        uint flag)
{
  List_iterator<partition_element> part_it(m_part_info->partitions);
  uint num_parts= m_part_info->num_parts;
  uint num_subparts= m_part_info->num_subparts;
  uint i= 0;
  bool use_all_parts= !(thd->lex->alter_info.flags &
                          Alter_info::ALTER_ADMIN_PARTITION);
  int error;
  DBUG_ENTER("ha_partition::handle_opt_partitions");
  DBUG_PRINT("enter", ("flag= %u", flag));

  do
  {
    partition_element *part_elem= part_it++;
    /*
      when ALTER TABLE <CMD> PARTITION ...
      it should only do named [sub]partitions, otherwise all partitions
    */
    if (m_is_sub_partitioned)
    {
      List_iterator<partition_element> subpart_it(part_elem->subpartitions);
      partition_element *sub_elem;
      uint j= 0, part;
      do
      {
        sub_elem= subpart_it++;
        if (use_all_parts ||
            part_elem->part_state == PART_ADMIN ||
            sub_elem->part_state == PART_ADMIN)
        {
          part= i * num_subparts + j;
          DBUG_PRINT("info", ("Optimize subpartition %u (%s)",
                     part, sub_elem->partition_name));
          if ((error= handle_opt_part(thd, check_opt, part, flag)))
          {
            /* print a line which partition the error belongs to */
            if (error != HA_ADMIN_NOT_IMPLEMENTED &&
                error != HA_ADMIN_ALREADY_DONE &&
                error != HA_ADMIN_TRY_ALTER)
            {
              print_admin_msg(thd, MI_MAX_MSG_BUF, "error",
                              table_share->db.str, table->alias,
                              opt_op_name[flag],
                              "Subpartition %s returned error",
                              sub_elem->partition_name);
            }
            /* reset part_state for the remaining partitions */
            do
            {
              if (sub_elem->part_state == PART_ADMIN)
                sub_elem->part_state= PART_NORMAL;
            } while ((sub_elem= subpart_it++));
            if (part_elem->part_state == PART_ADMIN)
              part_elem->part_state= PART_NORMAL;

            while ((part_elem= part_it++))
            {
              List_iterator<partition_element> s_it(part_elem->subpartitions);
              while ((sub_elem= s_it++))
              {
                if (sub_elem->part_state == PART_ADMIN)
                  sub_elem->part_state= PART_NORMAL;
              }
              if (part_elem->part_state == PART_ADMIN)
                part_elem->part_state= PART_NORMAL;
            }
            DBUG_RETURN(error);
          }
          sub_elem->part_state= PART_NORMAL;
        }
      } while (++j < num_subparts);
      part_elem->part_state= PART_NORMAL;
    }
    else
    {
      if (use_all_parts ||
          part_elem->part_state == PART_ADMIN)
      {
        DBUG_PRINT("info", ("Optimize partition %u (%s)", i,
                            part_elem->partition_name));
        if ((error= handle_opt_part(thd, check_opt, i, flag)))
        {
          /* print a line which partition the error belongs to */
          if (error != HA_ADMIN_NOT_IMPLEMENTED &&
              error != HA_ADMIN_ALREADY_DONE &&
              error != HA_ADMIN_TRY_ALTER)
          {
            print_admin_msg(thd, MI_MAX_MSG_BUF, "error",
                            table_share->db.str, table->alias,
                            opt_op_name[flag], "Partition %s returned error",
                            part_elem->partition_name);
          }
          /* reset part_state for the remaining partitions */
          do
          {
            if (part_elem->part_state == PART_ADMIN)
              part_elem->part_state= PART_NORMAL;
          } while ((part_elem= part_it++));
          DBUG_RETURN(error);
        }
      }
      part_elem->part_state= PART_NORMAL;
    }
  } while (++i < num_parts);
  DBUG_RETURN(FALSE);
}


/**
  @brief Check and repair the table if neccesary

  @param thd    Thread object

  @retval TRUE  Error/Not supported
  @retval FALSE Success

  @note Called if open_table_from_share fails and ::is_crashed().
*/

bool ha_partition::check_and_repair(THD *thd)
{
  handler **file= m_file;
  DBUG_ENTER("ha_partition::check_and_repair");

  do
  {
    if ((*file)->ha_check_and_repair(thd))
      DBUG_RETURN(TRUE);
  } while (*(++file));
  DBUG_RETURN(FALSE);
}


/**
  @breif Check if the table can be automatically repaired

  @retval TRUE  Can be auto repaired
  @retval FALSE Cannot be auto repaired
*/

bool ha_partition::auto_repair() const
{
  DBUG_ENTER("ha_partition::auto_repair");

  /*
    As long as we only support one storage engine per table,
    we can use the first partition for this function.
  */
  DBUG_RETURN(m_file[0]->auto_repair());
}


/**
  @breif Check if the table is crashed

  @retval TRUE  Crashed
  @retval FALSE Not crashed
*/

bool ha_partition::is_crashed() const
{
  handler **file= m_file;
  DBUG_ENTER("ha_partition::is_crashed");

  do
  {
    if ((*file)->is_crashed())
      DBUG_RETURN(TRUE);
  } while (*(++file));
  DBUG_RETURN(FALSE);
}


/*
  Prepare by creating a new partition

  SYNOPSIS
    prepare_new_partition()
    table                      Table object
    create_info                Create info from CREATE TABLE
    file                       Handler object of new partition
    part_name                  partition name

  RETURN VALUE
    >0                         Error
    0                          Success
*/

int ha_partition::prepare_new_partition(TABLE *tbl,
                                        HA_CREATE_INFO *create_info,
                                        handler *file, const char *part_name,
                                        partition_element *p_elem,
                                        uint disable_non_uniq_indexes)
{
  int error;
  DBUG_ENTER("prepare_new_partition");

  /*
    This call to set_up_table_before_create() is done for an alter table.
    So this may be the second time around for this partition_element,
    depending on how many partitions and subpartitions there were before,
    and how many there are now.
    The first time, on the CREATE, data_file_name and index_file_name
    came from the parser.  They did not have the file name attached to
    the end.  But if this partition is less than the total number of
    previous partitions, it's data_file_name has the filename attached.
    So we need to take the partition filename off if it exists.
    That file name may be different from part_name, which will be
    attached in append_file_to_dir().
  */
  truncate_partition_filename(p_elem->data_file_name);
  truncate_partition_filename(p_elem->index_file_name);

  if ((error= set_up_table_before_create(tbl, part_name, create_info, p_elem)))
    goto error_create;

  if ((error= file->ha_create(part_name, tbl, create_info)))
  {
    /*
      Added for safety, InnoDB reports HA_ERR_FOUND_DUPP_KEY
      if the table/partition already exists.
      If we return that error code, then print_error would try to
      get_dup_key on a non-existing partition.
      So return a more reasonable error code.
    */
    if (error == HA_ERR_FOUND_DUPP_KEY)
      error= HA_ERR_TABLE_EXIST;
    goto error_create;
  }
  DBUG_PRINT("info", ("partition %s created", part_name));
  if ((error= file->ha_open(tbl, part_name, m_mode,
                            m_open_test_lock | HA_OPEN_NO_PSI_CALL)))
    goto error_open;
  DBUG_PRINT("info", ("partition %s opened", part_name));

  /*
    Note: if you plan to add another call that may return failure,
    better to do it before external_lock() as cleanup_new_partition()
    assumes that external_lock() is last call that may fail here.
    Otherwise see description for cleanup_new_partition().
  */
  if ((error= file->ha_external_lock(ha_thd(), F_WRLCK)))
    goto error_external_lock;
  DBUG_PRINT("info", ("partition %s external locked", part_name));

  if (disable_non_uniq_indexes)
    file->ha_disable_indexes(HA_KEY_SWITCH_NONUNIQ_SAVE);

  DBUG_RETURN(0);
error_external_lock:
  (void) file->ha_close();
error_open:
  (void) file->ha_delete_table(part_name);
error_create:
  DBUG_RETURN(error);
}


/*
  Cleanup by removing all created partitions after error

  SYNOPSIS
    cleanup_new_partition()
    part_count             Number of partitions to remove

  RETURN VALUE
    NONE

  DESCRIPTION
    This function is called immediately after prepare_new_partition() in
    case the latter fails.

    In prepare_new_partition() last call that may return failure is
    external_lock(). That means if prepare_new_partition() fails,
    partition does not have external lock. Thus no need to call
    external_lock(F_UNLCK) here.

  TODO:
    We must ensure that in the case that we get an error during the process
    that we call external_lock with F_UNLCK, close the table and delete the
    table in the case where we have been successful with prepare_handler.
    We solve this by keeping an array of successful calls to prepare_handler
    which can then be used to undo the call.
*/

void ha_partition::cleanup_new_partition(uint part_count)
{
  DBUG_ENTER("ha_partition::cleanup_new_partition");

  if (m_added_file)
  {
    THD *thd= ha_thd();
    handler **file= m_added_file;
    while ((part_count > 0) && (*file))
    {
      (*file)->ha_external_lock(thd, F_UNLCK);
      (*file)->ha_close();

      /* Leave the (*file)->ha_delete_table(part_name) to the ddl-log */

      file++;
      part_count--;
    }
    m_added_file= NULL;
  }
  DBUG_VOID_RETURN;
}

/*
  Implement the partition changes defined by ALTER TABLE of partitions

  SYNOPSIS
    change_partitions()
    create_info                 HA_CREATE_INFO object describing all
                                fields and indexes in table
    path                        Complete path of db and table name
    out: copied                 Output parameter where number of copied
                                records are added
    out: deleted                Output parameter where number of deleted
                                records are added
    pack_frm_data               Reference to packed frm file
    pack_frm_len                Length of packed frm file

  RETURN VALUE
    >0                        Failure
    0                         Success

  DESCRIPTION
    Add and copy if needed a number of partitions, during this operation
    no other operation is ongoing in the server. This is used by
    ADD PARTITION all types as well as by REORGANIZE PARTITION. For
    one-phased implementations it is used also by DROP and COALESCE
    PARTITIONs.
    One-phased implementation needs the new frm file, other handlers will
    get zero length and a NULL reference here.
*/

int ha_partition::change_partitions(HA_CREATE_INFO *create_info,
                                    const char *path,
                                    ulonglong * const copied,
                                    ulonglong * const deleted,
                                    const uchar *pack_frm_data
                                    __attribute__((unused)),
                                    size_t pack_frm_len
                                    __attribute__((unused)))
{
  List_iterator<partition_element> part_it(m_part_info->partitions);
  List_iterator <partition_element> t_it(m_part_info->temp_partitions);
  char part_name_buff[FN_REFLEN];
  uint num_parts= m_part_info->partitions.elements;
  uint num_subparts= m_part_info->num_subparts;
  uint i= 0;
  uint num_remain_partitions, part_count, orig_count;
  handler **new_file_array;
  int error= 1;
  bool first;
  uint temp_partitions= m_part_info->temp_partitions.elements;
  THD *thd= ha_thd();
  DBUG_ENTER("ha_partition::change_partitions");

  /*
    Assert that it works without HA_FILE_BASED and lower_case_table_name = 2.
    We use m_file[0] as long as all partitions have the same storage engine.
  */
  DBUG_ASSERT(!strcmp(path, get_canonical_filename(m_file[0], path,
                                                   part_name_buff)));
  m_reorged_parts= 0;
  if (!m_part_info->is_sub_partitioned())
    num_subparts= 1;

  /*
    Step 1:
      Calculate number of reorganised partitions and allocate space for
      their handler references.
  */
  if (temp_partitions)
  {
    m_reorged_parts= temp_partitions * num_subparts;
  }
  else
  {
    do
    {
      partition_element *part_elem= part_it++;
      if (part_elem->part_state == PART_CHANGED ||
          part_elem->part_state == PART_REORGED_DROPPED)
      {
        m_reorged_parts+= num_subparts;
      }
    } while (++i < num_parts);
  }
  if (m_reorged_parts &&
      !(m_reorged_file= (handler**)sql_calloc(sizeof(handler*)*
                                              (m_reorged_parts + 1))))
  {
    mem_alloc_error(sizeof(handler*)*(m_reorged_parts+1));
    DBUG_RETURN(HA_ERR_OUT_OF_MEM);
  }

  /*
    Step 2:
      Calculate number of partitions after change and allocate space for
      their handler references.
  */
  num_remain_partitions= 0;
  if (temp_partitions)
  {
    num_remain_partitions= num_parts * num_subparts;
  }
  else
  {
    part_it.rewind();
    i= 0;
    do
    {
      partition_element *part_elem= part_it++;
      if (part_elem->part_state == PART_NORMAL ||
          part_elem->part_state == PART_TO_BE_ADDED ||
          part_elem->part_state == PART_CHANGED)
      {
        num_remain_partitions+= num_subparts;
      }
    } while (++i < num_parts);
  }
  if (!(new_file_array= (handler**)sql_calloc(sizeof(handler*)*
                                            (2*(num_remain_partitions + 1)))))
  {
    mem_alloc_error(sizeof(handler*)*2*(num_remain_partitions+1));
    DBUG_RETURN(HA_ERR_OUT_OF_MEM);
  }
  m_added_file= &new_file_array[num_remain_partitions + 1];

  /*
    Step 3:
      Fill m_reorged_file with handler references and NULL at the end
  */
  if (m_reorged_parts)
  {
    i= 0;
    part_count= 0;
    first= TRUE;
    part_it.rewind();
    do
    {
      partition_element *part_elem= part_it++;
      if (part_elem->part_state == PART_CHANGED ||
          part_elem->part_state == PART_REORGED_DROPPED)
      {
        memcpy((void*)&m_reorged_file[part_count],
               (void*)&m_file[i*num_subparts],
               sizeof(handler*)*num_subparts);
        part_count+= num_subparts;
      }
      else if (first && temp_partitions &&
               part_elem->part_state == PART_TO_BE_ADDED)
      {
        /*
          When doing an ALTER TABLE REORGANIZE PARTITION a number of
          partitions is to be reorganised into a set of new partitions.
          The reorganised partitions are in this case in the temp_partitions
          list. We copy all of them in one batch and thus we only do this
          until we find the first partition with state PART_TO_BE_ADDED
          since this is where the new partitions go in and where the old
          ones used to be.
        */
        first= FALSE;
        DBUG_ASSERT(((i*num_subparts) + m_reorged_parts) <= m_file_tot_parts);
        memcpy((void*)m_reorged_file, &m_file[i*num_subparts],
               sizeof(handler*)*m_reorged_parts);
      }
    } while (++i < num_parts);
  }

  /*
    Step 4:
      Fill new_array_file with handler references. Create the handlers if
      needed.
  */
  i= 0;
  part_count= 0;
  orig_count= 0;
  first= TRUE;
  part_it.rewind();
  do
  {
    partition_element *part_elem= part_it++;
    if (part_elem->part_state == PART_NORMAL)
    {
      DBUG_ASSERT(orig_count + num_subparts <= m_file_tot_parts);
      memcpy((void*)&new_file_array[part_count], (void*)&m_file[orig_count],
             sizeof(handler*)*num_subparts);
      part_count+= num_subparts;
      orig_count+= num_subparts;
    }
    else if (part_elem->part_state == PART_CHANGED ||
             part_elem->part_state == PART_TO_BE_ADDED)
    {
      uint j= 0;
      Parts_share_refs *p_share_refs;
      /*
        The Handler_shares for each partition's handler can be allocated
        within this handler, since there will not be any more instances of the
        new partitions, until the table is reopened after the ALTER succeeded.
      */
      p_share_refs= new Parts_share_refs;
      if (!p_share_refs)
        DBUG_RETURN(HA_ERR_OUT_OF_MEM);
      if (p_share_refs->init(num_subparts))
        DBUG_RETURN(HA_ERR_OUT_OF_MEM);
      if (m_new_partitions_share_refs.push_back(p_share_refs))
        DBUG_RETURN(HA_ERR_OUT_OF_MEM);
      do
      {
        handler **new_file= &new_file_array[part_count++];
        if (!(*new_file=
              get_new_handler(table->s,
                              thd->mem_root,
                              part_elem->engine_type)))
        {
          mem_alloc_error(sizeof(handler));
          DBUG_RETURN(HA_ERR_OUT_OF_MEM);
        }
        if ((*new_file)->set_ha_share_ref(&p_share_refs->ha_shares[j]))
        {
          DBUG_RETURN(HA_ERR_OUT_OF_MEM);
        }
      } while (++j < num_subparts);
      if (part_elem->part_state == PART_CHANGED)
        orig_count+= num_subparts;
      else if (temp_partitions && first)
      {
        orig_count+= (num_subparts * temp_partitions);
        first= FALSE;
      }
    }
  } while (++i < num_parts);
  first= FALSE;
  /*
    Step 5:
      Create the new partitions and also open, lock and call external_lock
      on them to prepare them for copy phase and also for later close
      calls
  */

  /*
     Before creating new partitions check whether indexes are disabled
     in the  partitions.
  */

  uint disable_non_uniq_indexes = indexes_are_disabled();

  i= 0;
  part_count= 0;
  part_it.rewind();
  do
  {
    partition_element *part_elem= part_it++;
    if (part_elem->part_state == PART_TO_BE_ADDED ||
        part_elem->part_state == PART_CHANGED)
    {
      /*
        A new partition needs to be created PART_TO_BE_ADDED means an
        entirely new partition and PART_CHANGED means a changed partition
        that will still exist with either more or less data in it.
      */
      uint name_variant= NORMAL_PART_NAME;
      if (part_elem->part_state == PART_CHANGED ||
          (part_elem->part_state == PART_TO_BE_ADDED && temp_partitions))
        name_variant= TEMP_PART_NAME;
      if (m_part_info->is_sub_partitioned())
      {
        List_iterator<partition_element> sub_it(part_elem->subpartitions);
        uint j= 0, part;
        do
        {
          partition_element *sub_elem= sub_it++;
          create_subpartition_name(part_name_buff, path,
                                   part_elem->partition_name,
                                   sub_elem->partition_name,
                                   name_variant);
          part= i * num_subparts + j;
          DBUG_PRINT("info", ("Add subpartition %s", part_name_buff));
          if ((error= prepare_new_partition(table, create_info,
                                            new_file_array[part],
                                            (const char *)part_name_buff,
                                            sub_elem,
                                            disable_non_uniq_indexes)))
          {
            cleanup_new_partition(part_count);
            DBUG_RETURN(error);
          }

          m_added_file[part_count++]= new_file_array[part];
        } while (++j < num_subparts);
      }
      else
      {
        create_partition_name(part_name_buff, path,
                              part_elem->partition_name, name_variant,
                              TRUE);
        DBUG_PRINT("info", ("Add partition %s", part_name_buff));
        if ((error= prepare_new_partition(table, create_info,
                                          new_file_array[i],
                                          (const char *)part_name_buff,
                                          part_elem,
                                          disable_non_uniq_indexes)))
        {
          cleanup_new_partition(part_count);
          DBUG_RETURN(error);
        }

        m_added_file[part_count++]= new_file_array[i];
      }
    }
  } while (++i < num_parts);

  /*
    Step 6:
      State update to prepare for next write of the frm file.
  */
  i= 0;
  part_it.rewind();
  do
  {
    partition_element *part_elem= part_it++;
    if (part_elem->part_state == PART_TO_BE_ADDED)
      part_elem->part_state= PART_IS_ADDED;
    else if (part_elem->part_state == PART_CHANGED)
      part_elem->part_state= PART_IS_CHANGED;
    else if (part_elem->part_state == PART_REORGED_DROPPED)
      part_elem->part_state= PART_TO_BE_DROPPED;
  } while (++i < num_parts);
  for (i= 0; i < temp_partitions; i++)
  {
    partition_element *part_elem= t_it++;
    DBUG_ASSERT(part_elem->part_state == PART_TO_BE_REORGED);
    part_elem->part_state= PART_TO_BE_DROPPED;
  }
  m_new_file= new_file_array;
  if ((error= copy_partitions(copied, deleted)))
  {
    /*
      Close and unlock the new temporary partitions.
      They will later be deleted through the ddl-log.
    */
    cleanup_new_partition(part_count);
  }
  DBUG_RETURN(error);
}


/*
  Copy partitions as part of ALTER TABLE of partitions

  SYNOPSIS
    copy_partitions()
    out:copied                 Number of records copied
    out:deleted                Number of records deleted

  RETURN VALUE
    >0                         Error code
    0                          Success

  DESCRIPTION
    change_partitions has done all the preparations, now it is time to
    actually copy the data from the reorganised partitions to the new
    partitions.
*/

int ha_partition::copy_partitions(ulonglong * const copied,
                                  ulonglong * const deleted)
{
  uint reorg_part= 0;
  int result= 0;
  longlong func_value;
  DBUG_ENTER("ha_partition::copy_partitions");

  if (m_part_info->linear_hash_ind)
  {
    if (m_part_info->part_type == HASH_PARTITION)
      set_linear_hash_mask(m_part_info, m_part_info->num_parts);
    else
      set_linear_hash_mask(m_part_info, m_part_info->num_subparts);
  }

  while (reorg_part < m_reorged_parts)
  {
    handler *file= m_reorged_file[reorg_part];
    uint32 new_part;

    late_extra_cache(reorg_part);
    if ((result= file->ha_rnd_init(1)))
      goto init_error;
    while (TRUE)
    {
      if ((result= file->ha_rnd_next(m_rec0)))
      {
        if (result == HA_ERR_RECORD_DELETED)
          continue;                              //Probably MyISAM
        if (result != HA_ERR_END_OF_FILE)
          goto error;
        /*
          End-of-file reached, break out to continue with next partition or
          end the copy process.
        */
        break;
      }
      /* Found record to insert into new handler */
      if (m_part_info->get_partition_id(m_part_info, &new_part,
                                        &func_value))
      {
        /*
           This record is in the original table but will not be in the new
           table since it doesn't fit into any partition any longer due to
           changed partitioning ranges or list values.
        */
        (*deleted)++;
      }
      else
      {
        THD *thd= ha_thd();
        /* Copy record to new handler */
        (*copied)++;
        tmp_disable_binlog(thd); /* Do not replicate the low-level changes. */
        result= m_new_file[new_part]->ha_write_row(m_rec0);
        reenable_binlog(thd);
        if (result)
          goto error;
      }
    }
    late_extra_no_cache(reorg_part);
    file->ha_rnd_end();
    reorg_part++;
  }
  DBUG_RETURN(FALSE);
error:
  m_reorged_file[reorg_part]->ha_rnd_end();
init_error:
  DBUG_RETURN(result);
}

/*
  Update create info as part of ALTER TABLE

  SYNOPSIS
    update_create_info()
    create_info                   Create info from ALTER TABLE

  RETURN VALUE
    NONE

  DESCRIPTION
  Forward this handler call to the storage engine foreach
  partition handler.  The data_file_name for each partition may
  need to be reset if the tablespace was moved.  Use a dummy
  HA_CREATE_INFO structure and transfer necessary data.
*/

void ha_partition::update_create_info(HA_CREATE_INFO *create_info)
{
  DBUG_ENTER("ha_partition::update_create_info");

  /*
    Fix for bug#38751, some engines needs info-calls in ALTER.
    Archive need this since it flushes in ::info.
    HA_STATUS_AUTO is optimized so it will not always be forwarded
    to all partitions, but HA_STATUS_VARIABLE will.
  */
  info(HA_STATUS_VARIABLE);

  info(HA_STATUS_AUTO);

  if (!(create_info->used_fields & HA_CREATE_USED_AUTO))
    create_info->auto_increment_value= stats.auto_increment_value;

  /*
    DATA DIRECTORY and INDEX DIRECTORY are never applied to the whole
    partitioned table, only its parts.
  */
  my_bool from_alter = (create_info->data_file_name == (const char*) -1);
  create_info->data_file_name= create_info->index_file_name = NULL;

  /*
  We do not need to update the individual partition DATA DIRECTORY settings
  since they can be changed by ALTER TABLE ... REORGANIZE PARTITIONS.
  */
  if (from_alter)
    DBUG_VOID_RETURN;

  /*
    send Handler::update_create_info() to the storage engine for each
    partition that currently has a handler object.  Using a dummy
    HA_CREATE_INFO structure to collect DATA and INDEX DIRECTORYs.
  */

  List_iterator<partition_element> part_it(m_part_info->partitions);
  partition_element *part_elem, *sub_elem;
  uint num_subparts= m_part_info->num_subparts;
  uint num_parts = num_subparts ? m_file_tot_parts / num_subparts
                                : m_file_tot_parts;
  HA_CREATE_INFO dummy_info;
  memset(&dummy_info, 0, sizeof(dummy_info));

  /*
  Since update_create_info() can be called from mysql_prepare_alter_table()
  when not all handlers are set up, we look for that condition first.
  If all handlers are not available, do not call update_create_info for any.
  */
  uint i, j, part;
  for (i= 0; i < num_parts; i++)
  {
    part_elem= part_it++;
    if (!part_elem)
      DBUG_VOID_RETURN;
    if (m_is_sub_partitioned)
    {
      List_iterator<partition_element> subpart_it(part_elem->subpartitions);
      for (j= 0; j < num_subparts; j++)
      {
        sub_elem= subpart_it++;
        if (!sub_elem)
          DBUG_VOID_RETURN;
        part= i * num_subparts + j;
        if (part >= m_file_tot_parts || !m_file[part])
          DBUG_VOID_RETURN;
      }
    }
    else
    {
      if (!m_file[i])
        DBUG_VOID_RETURN;
    }
  }
  part_it.rewind();

  for (i= 0; i < num_parts; i++)
  {
    part_elem= part_it++;
    DBUG_ASSERT(part_elem);
    if (m_is_sub_partitioned)
    {
      List_iterator<partition_element> subpart_it(part_elem->subpartitions);
      for (j= 0; j < num_subparts; j++)
      {
        sub_elem= subpart_it++;
        DBUG_ASSERT(sub_elem);
        part= i * num_subparts + j;
        DBUG_ASSERT(part < m_file_tot_parts && m_file[part]);
        if (ha_legacy_type(m_file[part]->ht) == DB_TYPE_INNODB)
        {
          dummy_info.data_file_name= dummy_info.index_file_name = NULL;
          m_file[part]->update_create_info(&dummy_info);

          if (dummy_info.data_file_name || sub_elem->data_file_name)
          {
            sub_elem->data_file_name = (char*) dummy_info.data_file_name;
          }
          if (dummy_info.index_file_name || sub_elem->index_file_name)
          {
            sub_elem->index_file_name = (char*) dummy_info.index_file_name;
          }
        }
      }
    }
    else
    {
      DBUG_ASSERT(m_file[i]);
      if (ha_legacy_type(m_file[i]->ht) == DB_TYPE_INNODB)
      {
        dummy_info.data_file_name= dummy_info.index_file_name= NULL;
        m_file[i]->update_create_info(&dummy_info);
        if (dummy_info.data_file_name || part_elem->data_file_name)
        {
          part_elem->data_file_name = (char*) dummy_info.data_file_name;
        }
        if (dummy_info.index_file_name || part_elem->index_file_name)
        {
          part_elem->index_file_name = (char*) dummy_info.index_file_name;
        }
      }
    }
  }
  DBUG_VOID_RETURN;
}


/**
  Change the internal TABLE_SHARE pointer

  @param table_arg    TABLE object
  @param share        New share to use

  @note Is used in error handling in ha_delete_table.
  All handlers should exist (lock_partitions should not be used)
*/

void ha_partition::change_table_ptr(TABLE *table_arg, TABLE_SHARE *share)
{
  handler **file_array;
  table= table_arg;
  table_share= share;
  /*
    m_file can be NULL when using an old cached table in DROP TABLE, when the
    table just has REMOVED PARTITIONING, see Bug#42438
  */
  if (m_file)
  {
    file_array= m_file;
    DBUG_ASSERT(*file_array);
    do
    {
      (*file_array)->change_table_ptr(table_arg, share);
    } while (*(++file_array));
  }

  if (m_added_file && m_added_file[0])
  {
    /* if in middle of a drop/rename etc */
    file_array= m_added_file;
    do
    {
      (*file_array)->change_table_ptr(table_arg, share);
    } while (*(++file_array));
  }
}

/*
  Change comments specific to handler

  SYNOPSIS
    update_table_comment()
    comment                       Original comment

  RETURN VALUE
    new comment

  DESCRIPTION
    No comment changes so far
*/

char *ha_partition::update_table_comment(const char *comment)
{
  return (char*) comment;                       /* Nothing to change */
}


/**
  Handle delete and rename table

    @param from         Full path of old table
    @param to           Full path of new table

  @return Operation status
    @retval >0  Error
    @retval 0   Success

  @note  Common routine to handle delete_table and rename_table.
  The routine uses the partition handler file to get the
  names of the partition instances. Both these routines
  are called after creating the handler without table
  object and thus the file is needed to discover the
  names of the partitions and the underlying storage engines.
*/

int ha_partition::del_ren_table(const char *from, const char *to)
{
  int save_error= 0;
  int error= HA_ERR_INTERNAL_ERROR;
  char from_buff[FN_REFLEN], to_buff[FN_REFLEN], from_lc_buff[FN_REFLEN],
       to_lc_buff[FN_REFLEN], buff[FN_REFLEN];
  char *name_buffer_ptr;
  const char *from_path;
  const char *to_path= NULL;
  uint i;
  handler **file, **abort_file;
  DBUG_ENTER("ha_partition::del_ren_table");

  fn_format(buff,from, "", ha_par_ext, MY_APPEND_EXT);
  /* Check if the  par file exists */
  if (my_access(buff,F_OK))
  {
    /*
      If the .par file does not exist, return HA_ERR_NO_SUCH_TABLE,
      This will signal to the caller that it can remove the .frm
      file.
    */
    error= HA_ERR_NO_SUCH_TABLE;
    DBUG_RETURN(error);
  }

  if (get_from_handler_file(from, ha_thd()->mem_root, false))
    DBUG_RETURN(error);
  DBUG_ASSERT(m_file_buffer);
  DBUG_PRINT("enter", ("from: (%s) to: (%s)", from, to ? to : "(nil)"));
  name_buffer_ptr= m_name_buffer_ptr;
  file= m_file;
  /*
    Since ha_partition has HA_FILE_BASED, it must alter underlying table names
    if they do not have HA_FILE_BASED and lower_case_table_names == 2.
    See Bug#37402, for Mac OS X.
    The appended #P#<partname>[#SP#<subpartname>] will remain in current case.
    Using the first partitions handler, since mixing handlers is not allowed.
  */
  from_path= get_canonical_filename(*file, from, from_lc_buff);
  if (to != NULL)
    to_path= get_canonical_filename(*file, to, to_lc_buff);
  i= 0;
  do
  {
    create_partition_name(from_buff, from_path, name_buffer_ptr,
                          NORMAL_PART_NAME, FALSE);

    if (to != NULL)
    {                                           // Rename branch
      create_partition_name(to_buff, to_path, name_buffer_ptr,
                            NORMAL_PART_NAME, FALSE);
      error= (*file)->ha_rename_table(from_buff, to_buff);
      if (error)
        goto rename_error;
    }
    else                                        // delete branch
    {
      error= (*file)->ha_delete_table(from_buff);
    }
    name_buffer_ptr= strend(name_buffer_ptr) + 1;
    if (error)
      save_error= error;
    i++;
  } while (*(++file));

  if (to == NULL)
  {
    DBUG_EXECUTE_IF("crash_before_deleting_par_file", DBUG_SUICIDE(););

    /* Delete the .par file. If error, break.*/
    if ((error= handler::delete_table(from)))
      DBUG_RETURN(error);

    DBUG_EXECUTE_IF("crash_after_deleting_par_file", DBUG_SUICIDE(););
  }

  if (to != NULL)
  {
    if ((error= handler::rename_table(from, to)))
    {
      /* Try to revert everything, ignore errors */
      (void) handler::rename_table(to, from);
      goto rename_error;
    }
  }
  DBUG_RETURN(save_error);
rename_error:
  name_buffer_ptr= m_name_buffer_ptr;
  for (abort_file= file, file= m_file; file < abort_file; file++)
  {
    /* Revert the rename, back from 'to' to the original 'from' */
    create_partition_name(from_buff, from_path, name_buffer_ptr,
                          NORMAL_PART_NAME, FALSE);
    create_partition_name(to_buff, to_path, name_buffer_ptr,
                          NORMAL_PART_NAME, FALSE);
    /* Ignore error here */
    (void) (*file)->ha_rename_table(to_buff, from_buff);
    name_buffer_ptr= strend(name_buffer_ptr) + 1;
  }
  DBUG_RETURN(error);
}


/**
  Set up table share object before calling create on underlying handler

  @param table             Table object
  @param info              Create info
  @param part_elem[in,out] Pointer to used partition_element, searched if NULL

  @return    status
    @retval  TRUE  Error
    @retval  FALSE Success

  @details
    Set up
    1) Comment on partition
    2) MAX_ROWS, MIN_ROWS on partition
    3) Index file name on partition
    4) Data file name on partition
*/

int ha_partition::set_up_table_before_create(TABLE *tbl,
                    const char *partition_name_with_path,
                    HA_CREATE_INFO *info,
                    partition_element *part_elem)
{
  int error= 0;
  const char *partition_name;
  THD *thd= ha_thd();
  DBUG_ENTER("set_up_table_before_create");

  DBUG_ASSERT(part_elem);

  if (!part_elem)
    DBUG_RETURN(1);
  tbl->s->max_rows= part_elem->part_max_rows;
  tbl->s->min_rows= part_elem->part_min_rows;
  partition_name= strrchr(partition_name_with_path, FN_LIBCHAR);
  if ((part_elem->index_file_name &&
      (error= append_file_to_dir(thd,
                                 (const char**)&part_elem->index_file_name,
                                 partition_name+1))) ||
      (part_elem->data_file_name &&
      (error= append_file_to_dir(thd,
                                 (const char**)&part_elem->data_file_name,
                                 partition_name+1))))
  {
    DBUG_RETURN(error);
  }
  info->index_file_name= part_elem->index_file_name;
  info->data_file_name= part_elem->data_file_name;
  DBUG_RETURN(0);
}


/*
  Add two names together

  SYNOPSIS
    name_add()
    out:dest                          Destination string
    first_name                        First name
    sec_name                          Second name

  RETURN VALUE
    >0                                Error
    0                                 Success

  DESCRIPTION
    Routine used to add two names with '_' in between then. Service routine
    to create_handler_file
    Include the NULL in the count of characters since it is needed as separator
    between the partition names.
*/

static uint name_add(char *dest, const char *first_name, const char *sec_name)
{
  return (uint) (strxmov(dest, first_name, "#SP#", sec_name, NullS) -dest) + 1;
}


/**
  Create the special .par file

  @param name  Full path of table name

  @return Operation status
    @retval FALSE  Error code
    @retval TRUE   Success

  @note
    Method used to create handler file with names of partitions, their
    engine types and the number of partitions.
*/

bool ha_partition::create_handler_file(const char *name)
{
  partition_element *part_elem, *subpart_elem;
  uint i, j, part_name_len, subpart_name_len;
  uint tot_partition_words, tot_name_len, num_parts;
  uint tot_parts= 0;
  uint tot_len_words, tot_len_byte, chksum, tot_name_words;
  char *name_buffer_ptr;
  uchar *file_buffer, *engine_array;
  bool result= TRUE;
  char file_name[FN_REFLEN];
  char part_name[FN_REFLEN];
  char subpart_name[FN_REFLEN];
  File file;
  List_iterator_fast <partition_element> part_it(m_part_info->partitions);
  DBUG_ENTER("create_handler_file");

  num_parts= m_part_info->partitions.elements;
  DBUG_PRINT("info", ("table name = %s, num_parts = %u", name,
                      num_parts));
  tot_name_len= 0;
  for (i= 0; i < num_parts; i++)
  {
    part_elem= part_it++;
    if (part_elem->part_state != PART_NORMAL &&
        part_elem->part_state != PART_TO_BE_ADDED &&
        part_elem->part_state != PART_CHANGED)
      continue;
    tablename_to_filename(part_elem->partition_name, part_name,
                          FN_REFLEN);
    part_name_len= strlen(part_name);
    if (!m_is_sub_partitioned)
    {
      tot_name_len+= part_name_len + 1;
      tot_parts++;
    }
    else
    {
      List_iterator_fast <partition_element> sub_it(part_elem->subpartitions);
      for (j= 0; j < m_part_info->num_subparts; j++)
      {
        subpart_elem= sub_it++;
        tablename_to_filename(subpart_elem->partition_name,
                              subpart_name,
                              FN_REFLEN);
        subpart_name_len= strlen(subpart_name);
        tot_name_len+= part_name_len + subpart_name_len + 5;
        tot_parts++;
      }
    }
  }
  /*
     File format:
     Length in words              4 byte
     Checksum                     4 byte
     Total number of partitions   4 byte
     Array of engine types        n * 4 bytes where
     n = (m_tot_parts + 3)/4
     Length of name part in bytes 4 bytes
     (Names in filename format)
     Name part                    m * 4 bytes where
     m = ((length_name_part + 3)/4)*4

     All padding bytes are zeroed
  */
  tot_partition_words= (tot_parts + PAR_WORD_SIZE - 1) / PAR_WORD_SIZE;
  tot_name_words= (tot_name_len + PAR_WORD_SIZE - 1) / PAR_WORD_SIZE;
  /* 4 static words (tot words, checksum, tot partitions, name length) */
  tot_len_words= 4 + tot_partition_words + tot_name_words;
  tot_len_byte= PAR_WORD_SIZE * tot_len_words;
  if (!(file_buffer= (uchar *) my_malloc(key_memory_partition_file,
                                         tot_len_byte, MYF(MY_ZEROFILL))))
    DBUG_RETURN(TRUE);
  engine_array= (file_buffer + PAR_ENGINES_OFFSET);
  name_buffer_ptr= (char*) (engine_array + tot_partition_words * PAR_WORD_SIZE
                            + PAR_WORD_SIZE);
  part_it.rewind();
  for (i= 0; i < num_parts; i++)
  {
    part_elem= part_it++;
    if (part_elem->part_state != PART_NORMAL &&
        part_elem->part_state != PART_TO_BE_ADDED &&
        part_elem->part_state != PART_CHANGED)
      continue;
    if (!m_is_sub_partitioned)
    {
      tablename_to_filename(part_elem->partition_name, part_name, FN_REFLEN);
      name_buffer_ptr= my_stpcpy(name_buffer_ptr, part_name)+1;
      *engine_array= (uchar) ha_legacy_type(part_elem->engine_type);
      DBUG_PRINT("info", ("engine: %u", *engine_array));
      engine_array++;
    }
    else
    {
      List_iterator_fast <partition_element> sub_it(part_elem->subpartitions);
      for (j= 0; j < m_part_info->num_subparts; j++)
      {
        subpart_elem= sub_it++;
        tablename_to_filename(part_elem->partition_name, part_name,
                              FN_REFLEN);
        tablename_to_filename(subpart_elem->partition_name, subpart_name,
                              FN_REFLEN);
        name_buffer_ptr+= name_add(name_buffer_ptr,
                                   part_name,
                                   subpart_name);
        *engine_array= (uchar) ha_legacy_type(subpart_elem->engine_type);
        DBUG_PRINT("info", ("engine: %u", *engine_array));
        engine_array++;
      }
    }
  }
  chksum= 0;
  int4store(file_buffer, tot_len_words);
  int4store(file_buffer + PAR_NUM_PARTS_OFFSET, tot_parts);
  int4store(file_buffer + PAR_ENGINES_OFFSET +
            (tot_partition_words * PAR_WORD_SIZE),
            tot_name_len);
  for (i= 0; i < tot_len_words; i++)
    chksum^= uint4korr(file_buffer + PAR_WORD_SIZE * i);
  int4store(file_buffer + PAR_CHECKSUM_OFFSET, chksum);
  /*
    Add .par extension to the file name.
    Create and write and close file
    to be used at open, delete_table and rename_table
  */
  fn_format(file_name, name, "", ha_par_ext, MY_APPEND_EXT);
  if ((file= mysql_file_create(key_file_partition,
                               file_name, CREATE_MODE, O_RDWR | O_TRUNC,
                               MYF(MY_WME))) >= 0)
  {
    result= mysql_file_write(file, (uchar *) file_buffer, tot_len_byte,
                             MYF(MY_WME | MY_NABP)) != 0;
    (void) mysql_file_close(file, MYF(0));
  }
  else
    result= TRUE;
  my_free(file_buffer);
  DBUG_RETURN(result);
}


/**
  Clear handler variables and free some memory
*/

void ha_partition::clear_handler_file()
{
  if (m_engine_array)
  {
    plugin_unlock_list(NULL, m_engine_array, m_tot_parts);
    my_free(m_engine_array);
    m_engine_array= NULL;
  }
  if (m_file_buffer)
  {
    my_free(m_file_buffer);
    m_file_buffer= NULL;
  }
}


/**
  Create underlying handler objects

  @param mem_root  Allocate memory through this

  @return Operation status
    @retval TRUE   Error
    @retval FALSE  Success
*/

bool ha_partition::create_handlers(MEM_ROOT *mem_root)
{
  uint i;
  uint alloc_len= (m_tot_parts + 1) * sizeof(handler*);
  handlerton *hton0;
  DBUG_ENTER("create_handlers");

  if (!(m_file= (handler **) alloc_root(mem_root, alloc_len)))
    DBUG_RETURN(TRUE);
  m_file_tot_parts= m_tot_parts;
  memset(m_file, 0, alloc_len);
  for (i= 0; i < m_tot_parts; i++)
  {
    handlerton *hton= plugin_data(m_engine_array[i], handlerton*);
    if (!(m_file[i]= get_new_handler(table_share, mem_root, hton)))
      DBUG_RETURN(TRUE);
    DBUG_PRINT("info", ("engine_type: %u", hton->db_type));
  }
  /* For the moment we only support partition over the same table engine */
  hton0= plugin_data(m_engine_array[0], handlerton*);
  if (hton0 == myisam_hton)
  {
    DBUG_PRINT("info", ("MyISAM"));
    m_myisam= TRUE;
  }
  /* INNODB may not be compiled in... */
  else if (ha_legacy_type(hton0) == DB_TYPE_INNODB)
  {
    DBUG_PRINT("info", ("InnoDB"));
    m_innodb= TRUE;
  }
  DBUG_RETURN(FALSE);
}


/*
  Create underlying handler objects from partition info

  SYNOPSIS
    new_handlers_from_part_info()
    mem_root            Allocate memory through this

  RETURN VALUE
    TRUE                  Error
    FALSE                 Success
*/

bool ha_partition::new_handlers_from_part_info(MEM_ROOT *mem_root)
{
  uint i, j, part_count;
  partition_element *part_elem;
  uint alloc_len= (m_tot_parts + 1) * sizeof(handler*);
  List_iterator_fast <partition_element> part_it(m_part_info->partitions);
  DBUG_ENTER("ha_partition::new_handlers_from_part_info");

  if (!(m_file= (handler **) alloc_root(mem_root, alloc_len)))
  {
    mem_alloc_error(alloc_len);
    goto error_end;
  }
  m_file_tot_parts= m_tot_parts;
  memset(m_file, 0, alloc_len);
  DBUG_ASSERT(m_part_info->num_parts > 0);

  i= 0;
  part_count= 0;
  /*
    Don't know the size of the underlying storage engine, invent a number of
    bytes allocated for error message if allocation fails
  */
  do
  {
    part_elem= part_it++;
    if (m_is_sub_partitioned)
    {
      for (j= 0; j < m_part_info->num_subparts; j++)
      {
        if (!(m_file[part_count++]= get_new_handler(table_share, mem_root,
                                                    part_elem->engine_type)))
          goto error;
        DBUG_PRINT("info", ("engine_type: %u",
                   (uint) ha_legacy_type(part_elem->engine_type)));
      }
    }
    else
    {
      if (!(m_file[part_count++]= get_new_handler(table_share, mem_root,
                                                  part_elem->engine_type)))
        goto error;
      DBUG_PRINT("info", ("engine_type: %u",
                 (uint) ha_legacy_type(part_elem->engine_type)));
    }
  } while (++i < m_part_info->num_parts);
  if (part_elem->engine_type == myisam_hton)
  {
    DBUG_PRINT("info", ("MyISAM"));
    m_myisam= TRUE;
  }
  DBUG_RETURN(FALSE);
error:
  mem_alloc_error(sizeof(handler));
error_end:
  DBUG_RETURN(TRUE);
}


/**
  Read the .par file to get the partitions engines and names

  @param name  Name of table file (without extention)

  @return Operation status
    @retval true   Failure
    @retval false  Success

  @note On success, m_file_buffer is allocated and must be
  freed by the caller. m_name_buffer_ptr and m_tot_parts is also set.
*/

bool ha_partition::read_par_file(const char *name)
{
  char buff[FN_REFLEN], *tot_name_len_offset, *buff_p= buff;
  File file;
  char *file_buffer;
  uint i, len_bytes, len_words, tot_partition_words, tot_name_words, chksum;
  DBUG_ENTER("ha_partition::read_par_file");
  DBUG_PRINT("enter", ("table name: '%s'", name));

  if (m_file_buffer)
    DBUG_RETURN(false);
  fn_format(buff, name, "", ha_par_ext, MY_APPEND_EXT);

  /* Following could be done with mysql_file_stat to read in whole file */
  if ((file= mysql_file_open(key_file_partition,
                             buff, O_RDONLY | O_SHARE, MYF(0))) < 0)
    DBUG_RETURN(TRUE);
  if (mysql_file_read(file, (uchar *) &buff[0], PAR_WORD_SIZE, MYF(MY_NABP)))
    goto err1;
  len_words= uint4korr(buff_p);
  len_bytes= PAR_WORD_SIZE * len_words;
  if (mysql_file_seek(file, 0, MY_SEEK_SET, MYF(0)) == MY_FILEPOS_ERROR)
    goto err1;
  if (!(file_buffer= (char*) my_malloc(key_memory_partition_file,
                                       len_bytes, MYF(0))))
    goto err1;
  if (mysql_file_read(file, (uchar *) file_buffer, len_bytes, MYF(MY_NABP)))
    goto err2;

  chksum= 0;
  for (i= 0; i < len_words; i++)
    chksum ^= uint4korr((file_buffer) + PAR_WORD_SIZE * i);
  if (chksum)
    goto err2;
  m_tot_parts= uint4korr((file_buffer) + PAR_NUM_PARTS_OFFSET);
  DBUG_PRINT("info", ("No of parts = %u", m_tot_parts));
  tot_partition_words= (m_tot_parts + PAR_WORD_SIZE - 1) / PAR_WORD_SIZE;

  tot_name_len_offset= file_buffer + PAR_ENGINES_OFFSET +
                       PAR_WORD_SIZE * tot_partition_words;
  tot_name_words= (uint4korr(tot_name_len_offset) + PAR_WORD_SIZE - 1) /
                  PAR_WORD_SIZE;
  /*
    Verify the total length = tot size word, checksum word, num parts word +
    engines array + name length word + name array.
  */
  if (len_words != (tot_partition_words + tot_name_words + 4))
    goto err2;
  (void) mysql_file_close(file, MYF(0));
  m_file_buffer= file_buffer;          // Will be freed in clear_handler_file()
  m_name_buffer_ptr= tot_name_len_offset + PAR_WORD_SIZE;

  DBUG_RETURN(false);

err2:
  my_free(file_buffer);
err1:
  (void) mysql_file_close(file, MYF(0));
  DBUG_RETURN(true);
}


/**
  Setup m_engine_array

  @param mem_root  MEM_ROOT to use for allocating new handlers

  @return Operation status
    @retval false  Success
    @retval true   Failure
*/

bool ha_partition::setup_engine_array(MEM_ROOT *mem_root)
{
  uint i;
  uchar *buff;
  handlerton **engine_array, *first_engine;
  enum legacy_db_type db_type, first_db_type;

  DBUG_ASSERT(!m_file);
  DBUG_ENTER("ha_partition::setup_engine_array");
  engine_array= (handlerton **) my_alloca(m_tot_parts * sizeof(handlerton*));
  if (!engine_array)
    DBUG_RETURN(true);

  buff= (uchar *) (m_file_buffer + PAR_ENGINES_OFFSET);
  first_db_type= (enum legacy_db_type) buff[0];
  first_engine= ha_resolve_by_legacy_type(ha_thd(), first_db_type);
  if (!first_engine)
    goto err;

  if (!(m_engine_array= (plugin_ref*)
                my_malloc(key_memory_partition_engine_array,
                          m_tot_parts * sizeof(plugin_ref), MYF(MY_WME))))
    goto err;

  for (i= 0; i < m_tot_parts; i++)
  {
    db_type= (enum legacy_db_type) buff[i];
    if (db_type != first_db_type)
    {
      DBUG_PRINT("error", ("partition %u engine %d is not same as "
                           "first partition %d", i, db_type,
                           (int) first_db_type));
      DBUG_ASSERT(0);
      clear_handler_file();
      goto err;
    }
    m_engine_array[i]= ha_lock_engine(NULL, first_engine);
    if (!m_engine_array[i])
    {
      clear_handler_file();
      goto err;
    }
  }

  my_afree((gptr) engine_array);

  if (create_handlers(mem_root))
  {
    clear_handler_file();
    DBUG_RETURN(true);
  }

  DBUG_RETURN(false);

err:
  my_afree((gptr) engine_array);
  DBUG_RETURN(true);
}


/**
  Get info about partition engines and their names from the .par file

  @param name      Full path of table name
  @param mem_root  Allocate memory through this
  @param is_clone  If it is a clone, don't create new handlers

  @return Operation status
    @retval true   Error
    @retval false  Success

  @note Open handler file to get partition names, engine types and number of
  partitions.
*/

bool ha_partition::get_from_handler_file(const char *name, MEM_ROOT *mem_root,
                                         bool is_clone)
{
  DBUG_ENTER("ha_partition::get_from_handler_file");
  DBUG_PRINT("enter", ("table name: '%s'", name));

  if (m_file_buffer)
    DBUG_RETURN(false);

  if (read_par_file(name))
    DBUG_RETURN(true);

  if (!is_clone && setup_engine_array(mem_root))
    DBUG_RETURN(true);

  DBUG_RETURN(false);
}


/****************************************************************************
                MODULE open/close object
****************************************************************************/

/**
  Get the partition name.

  @param       part   Struct containing name and length
  @param[out]  length Length of the name

  @return Partition name
*/

static uchar *get_part_name(PART_NAME_DEF *part, size_t *length,
                            my_bool not_used __attribute__((unused)))
{
  *length= part->length;
  return part->partition_name;
}


/**
  Insert a partition name in the partition_name_hash.

  @param name        Name of partition
  @param part_id     Partition id (number)
  @param is_subpart  Set if the name belongs to a subpartition

  @return Operation status
    @retval true   Failure
    @retval false  Sucess
*/

bool ha_partition::insert_partition_name_in_hash(const char *name, uint part_id,
                                                 bool is_subpart)
{
  PART_NAME_DEF *part_def;
  uchar *part_name;
  uint part_name_length;
  DBUG_ENTER("ha_partition::insert_partition_name_in_hash");
  /*
    Calculate and store the length here, to avoid doing it when
    searching the hash.
  */
  part_name_length= strlen(name);
  /*
    Must use memory that lives as long as table_share.
    Freed in the Partition_share destructor.
    Since we use my_multi_malloc, then my_free(part_def) will also free
    part_name, as a part of my_hash_free.
  */
  if (!my_multi_malloc(key_memory_ha_partition_PART_NAME_DEF,
                       MY_WME,
                       &part_def, sizeof(PART_NAME_DEF),
                       &part_name, part_name_length + 1,
                       NULL))
    DBUG_RETURN(true);
  memcpy(part_name, name, part_name_length + 1);
  part_def->partition_name= part_name;
  part_def->length= part_name_length;
  part_def->part_id= part_id;
  part_def->is_subpart= is_subpart;
  if (my_hash_insert(&part_share->partition_name_hash, (uchar *) part_def))
  {
    my_free(part_def);
    DBUG_RETURN(true);
  }
  DBUG_RETURN(false);
}


/**
  Populate the partition_name_hash in part_share.
*/

bool ha_partition::populate_partition_name_hash()
{
  List_iterator<partition_element> part_it(m_part_info->partitions);
  uint num_parts= m_part_info->num_parts;
  uint num_subparts= m_is_sub_partitioned ? m_part_info->num_subparts : 1;
  uint tot_names;
  uint i= 0;
  DBUG_ASSERT(part_share);

  DBUG_ENTER("ha_partition::populate_partition_name_hash");

  /*
    partition_name_hash is only set once and never changed
    -> OK to check without locking.
  */

  if (part_share->partition_name_hash_initialized)
    DBUG_RETURN(false);
  lock_shared_ha_data();
  if (part_share->partition_name_hash_initialized)
  {
    unlock_shared_ha_data();
    DBUG_RETURN(false);
  }
  tot_names= m_is_sub_partitioned ? m_tot_parts + num_parts : num_parts;
  if (my_hash_init(&part_share->partition_name_hash,
                   system_charset_info, tot_names, 0, 0,
                   (my_hash_get_key) get_part_name,
                   my_free, HASH_UNIQUE))
  {
    unlock_shared_ha_data();
    DBUG_RETURN(TRUE);
  }

  do
  {
    partition_element *part_elem= part_it++;
    DBUG_ASSERT(part_elem->part_state == PART_NORMAL);
    if (part_elem->part_state == PART_NORMAL)
    {
      if (insert_partition_name_in_hash(part_elem->partition_name,
                                        i * num_subparts, false))
        goto err;
      if (m_is_sub_partitioned)
      {
        List_iterator<partition_element>
                                    subpart_it(part_elem->subpartitions);
        partition_element *sub_elem;
        uint j= 0;
        do
        {
          sub_elem= subpart_it++;
          if (insert_partition_name_in_hash(sub_elem->partition_name,
                                            i * num_subparts + j, true))
            goto err;

        } while (++j < num_subparts);
      }
    }
  } while (++i < num_parts);

  part_share->partition_name_hash_initialized= true;
  unlock_shared_ha_data();

  DBUG_RETURN(FALSE);
err:
  my_hash_free(&part_share->partition_name_hash);
  unlock_shared_ha_data();

  DBUG_RETURN(TRUE);
}


/**
  Set Handler_share pointer and allocate Handler_share pointers
  for each partition and set those.

  @param ha_share_arg  Where to store/retrieve the Partitioning_share pointer
                       to be shared by all instances of the same table.

  @return Operation status
    @retval true  Failure
    @retval false Sucess
*/

bool ha_partition::set_ha_share_ref(Handler_share **ha_share_arg)
{
  Handler_share **ha_shares;
  uint i;
  DBUG_ENTER("ha_partition::set_ha_share_ref");

  DBUG_ASSERT(!part_share);
  DBUG_ASSERT(table_share);
  DBUG_ASSERT(!m_is_clone_of);
  DBUG_ASSERT(m_tot_parts);
  if (handler::set_ha_share_ref(ha_share_arg))
    DBUG_RETURN(true);
  if (!(part_share= get_share()))
    DBUG_RETURN(true);
  DBUG_ASSERT(part_share->partitions_share_refs);
  DBUG_ASSERT(part_share->partitions_share_refs->num_parts >= m_tot_parts);
  ha_shares= part_share->partitions_share_refs->ha_shares;
  for (i= 0; i < m_tot_parts; i++)
  {
    if (m_file[i]->set_ha_share_ref(&ha_shares[i]))
      DBUG_RETURN(true);
  }
  DBUG_RETURN(false);
}


/**
  Get the PARTITION_SHARE for the table.

  @return Operation status
    @retval true   Error
    @retval false  Success

  @note Gets or initializes the Partition_share object used by partitioning.
  The Partition_share is used for handling the auto_increment etc.
*/

Partition_share *ha_partition::get_share()
{
  Partition_share *tmp_share;
  DBUG_ENTER("ha_partition::get_share");
  DBUG_ASSERT(table_share);

  lock_shared_ha_data();
  if (!(tmp_share= static_cast<Partition_share*>(get_ha_share_ptr())))
  {
    tmp_share= new Partition_share;
    if (!tmp_share)
      goto err;
    if (tmp_share->init(m_tot_parts))
    {
      delete tmp_share;
      tmp_share= NULL;
      goto err;
    }
    set_ha_share_ptr(static_cast<Handler_share*>(tmp_share));
  }
err:
  unlock_shared_ha_data();
  DBUG_RETURN(tmp_share);
}



/**
  Helper function for freeing all internal bitmaps.
*/

void ha_partition::free_partition_bitmaps()
{
  /* Initialize the bitmap we use to minimize ha_start_bulk_insert calls */
  bitmap_free(&m_bulk_insert_started);
  bitmap_free(&m_locked_partitions);
  bitmap_free(&m_partitions_to_reset);
  bitmap_free(&m_key_not_found_partitions);
}


/**
  Helper function for initializing all internal bitmaps.
*/

bool ha_partition::init_partition_bitmaps()
{
  DBUG_ENTER("ha_partition::init_partition_bitmaps");
  /* Initialize the bitmap we use to minimize ha_start_bulk_insert calls */
  if (bitmap_init(&m_bulk_insert_started, NULL, m_tot_parts + 1, FALSE))
    DBUG_RETURN(true);
  bitmap_clear_all(&m_bulk_insert_started);

  /* Initialize the bitmap we use to keep track of locked partitions */
  if (bitmap_init(&m_locked_partitions, NULL, m_tot_parts, FALSE))
  {
    bitmap_free(&m_bulk_insert_started);
    DBUG_RETURN(true);
  }
  bitmap_clear_all(&m_locked_partitions);

  /*
    Initialize the bitmap we use to keep track of partitions which may have
    something to reset in ha_reset().
  */
  if (bitmap_init(&m_partitions_to_reset, NULL, m_tot_parts, FALSE))
  {
    bitmap_free(&m_bulk_insert_started);
    bitmap_free(&m_locked_partitions);
    DBUG_RETURN(true);
  }
  bitmap_clear_all(&m_partitions_to_reset);

  /*
    Initialize the bitmap we use to keep track of partitions which returned
    HA_ERR_KEY_NOT_FOUND from index_read_map.
  */
  if (bitmap_init(&m_key_not_found_partitions, NULL, m_tot_parts, FALSE))
  {
    bitmap_free(&m_bulk_insert_started);
    bitmap_free(&m_locked_partitions);
    bitmap_free(&m_partitions_to_reset);
    DBUG_RETURN(true);
  }
  bitmap_clear_all(&m_key_not_found_partitions);
  m_key_not_found= false;

  /* Initialize the bitmap for read/lock_partitions */
  if (!m_is_clone_of)
  {
    DBUG_ASSERT(!m_clone_mem_root);
    if (m_part_info->set_partition_bitmaps(NULL))
    {
      free_partition_bitmaps();
      DBUG_RETURN(true);
    }
  }
  DBUG_RETURN(false);
}


/*
  Open handler object

  SYNOPSIS
    open()
    name                  Full path of table name
    mode                  Open mode flags
    test_if_locked        ?

  RETURN VALUE
    >0                    Error
    0                     Success

  DESCRIPTION
    Used for opening tables. The name will be the name of the file.
    A table is opened when it needs to be opened. For instance
    when a request comes in for a select on the table (tables are not
    open and closed for each request, they are cached).

    Called from handler.cc by handler::ha_open(). The server opens all tables
    by calling ha_open() which then calls the handler specific open().
*/

int ha_partition::open(const char *name, int mode, uint test_if_locked)
{
  char *name_buffer_ptr;
  int error= HA_ERR_INITIALIZATION;
  handler **file;
  char name_buff[FN_REFLEN];
  ulonglong check_table_flags;
  DBUG_ENTER("ha_partition::open");

  DBUG_ASSERT(table->s == table_share);
  ref_length= 0;
  m_mode= mode;
  m_open_test_lock= test_if_locked;
  m_part_field_array= m_part_info->full_part_field_array;
  if (get_from_handler_file(name, &table->mem_root, MY_TEST(m_is_clone_of)))
    DBUG_RETURN(error);
  name_buffer_ptr= m_name_buffer_ptr;
  if (populate_partition_name_hash())
  {
    DBUG_RETURN(HA_ERR_INITIALIZATION);
  }
  m_start_key.length= 0;
  m_rec0= table->record[0];
  m_rec_length= table_share->reclength;
  if (!m_part_ids_sorted_by_num_of_records)
  {
    if (!(m_part_ids_sorted_by_num_of_records=
            (uint32*) my_malloc(key_memory_ha_partition_part_ids,
                                m_tot_parts * sizeof(uint32), MYF(MY_WME))))
      DBUG_RETURN(error);
    uint32 i;
    /* Initialize it with all partition ids. */
    for (i= 0; i < m_tot_parts; i++)
      m_part_ids_sorted_by_num_of_records[i]= i;
  }

  if (init_partition_bitmaps())
    DBUG_RETURN(error);

  DBUG_ASSERT(m_part_info);

  if (m_is_clone_of)
  {
    uint i, alloc_len;
    DBUG_ASSERT(m_clone_mem_root);
    /* Allocate an array of handler pointers for the partitions handlers. */
    alloc_len= (m_tot_parts + 1) * sizeof(handler*);
    if (!(m_file= (handler **) alloc_root(m_clone_mem_root, alloc_len)))
    {
      error= HA_ERR_INITIALIZATION;
      goto err_alloc;
    }
    memset(m_file, 0, alloc_len);
    /*
      Populate them by cloning the original partitions. This also opens them.
      Note that file->ref is allocated too.
    */
    file= m_is_clone_of->m_file;
    for (i= 0; i < m_tot_parts; i++)
    {
      create_partition_name(name_buff, name, name_buffer_ptr, NORMAL_PART_NAME,
                            FALSE);
      /* ::clone() will also set ha_share from the original. */
      if (!(m_file[i]= file[i]->clone(name_buff, m_clone_mem_root)))
      {
        error= HA_ERR_INITIALIZATION;
        file= &m_file[i];
        goto err_handler;
      }
      name_buffer_ptr+= strlen(name_buffer_ptr) + 1;
    }
  }
  else
  {
   file= m_file;
   do
   {
      create_partition_name(name_buff, name, name_buffer_ptr, NORMAL_PART_NAME,
                            FALSE);
      if ((error= (*file)->ha_open(table, name_buff, mode,
                                   test_if_locked | HA_OPEN_NO_PSI_CALL)))
        goto err_handler;
      if (m_file == file)
        m_num_locks= (*file)->lock_count();
      DBUG_ASSERT(m_num_locks == (*file)->lock_count());
      name_buffer_ptr+= strlen(name_buffer_ptr) + 1;
    } while (*(++file));
  }

  file= m_file;
  ref_length= (*file)->ref_length;
  check_table_flags= (((*file)->ha_table_flags() &
                       ~(PARTITION_DISABLED_TABLE_FLAGS)) |
                      (PARTITION_ENABLED_TABLE_FLAGS));
  while (*(++file))
  {
    /* MyISAM can have smaller ref_length for partitions with MAX_ROWS set */
    set_if_bigger(ref_length, ((*file)->ref_length));
    /*
      Verify that all partitions have the same set of table flags.
      Mask all flags that partitioning enables/disables.
    */
    if (check_table_flags != (((*file)->ha_table_flags() &
                               ~(PARTITION_DISABLED_TABLE_FLAGS)) |
                              (PARTITION_ENABLED_TABLE_FLAGS)))
    {
      error= HA_ERR_INITIALIZATION;
      /* set file to last handler, so all of them are closed */
      file = &m_file[m_tot_parts - 1];
      goto err_handler;
    }
  }
  key_used_on_scan= m_file[0]->key_used_on_scan;
  implicit_emptied= m_file[0]->implicit_emptied;
  /*
    Add 2 bytes for partition id in position ref length.
    ref_length=max_in_all_partitions(ref_length) + PARTITION_BYTES_IN_POS
  */
  ref_length+= PARTITION_BYTES_IN_POS;
  m_ref_length= ref_length;

  /*
    Release buffer read from .par file. It will not be reused again after
    being opened once.
  */
  clear_handler_file();

  /*
    Some handlers update statistics as part of the open call. This will in
    some cases corrupt the statistics of the partition handler and thus
    to ensure we have correct statistics we call info from open after
    calling open on all individual handlers.
  */
  m_handler_status= handler_opened;
  if (m_part_info->part_expr)
    m_part_func_monotonicity_info=
                            m_part_info->part_expr->get_monotonicity_info();
  else if (m_part_info->list_of_part_fields)
    m_part_func_monotonicity_info= MONOTONIC_STRICT_INCREASING;
  info(HA_STATUS_VARIABLE | HA_STATUS_CONST);
  DBUG_RETURN(0);

err_handler:
  DEBUG_SYNC(ha_thd(), "partition_open_error");
  while (file-- != m_file)
    (*file)->ha_close();
err_alloc:
  free_partition_bitmaps();

  DBUG_RETURN(error);
}


/*
  Disabled since it is not possible to prune yet.
  without pruning, it need to rebind/unbind every partition in every
  statement which uses a table from the table cache. Will also use
  as many PSI_tables as there are partitions.
*/
#ifdef HAVE_M_PSI_PER_PARTITION
void ha_partition::unbind_psi()
{
  uint i;

  DBUG_ENTER("ha_partition::unbind_psi");
  handler::unbind_psi();
  for (i= 0; i < m_tot_parts; i++)
  {
    DBUG_ASSERT(m_file[i] != NULL);
    m_file[i]->unbind_psi();
  }
  DBUG_VOID_RETURN;
}

void ha_partition::rebind_psi()
{
  uint i;

  DBUG_ENTER("ha_partition::rebind_psi");
  handler::rebind_psi();
  for (i= 0; i < m_tot_parts; i++)
  {
    DBUG_ASSERT(m_file[i] != NULL);
    m_file[i]->rebind_psi();
  }
  DBUG_VOID_RETURN;
}
#endif /* HAVE_M_PSI_PER_PARTITION */


/**
  Clone the open and locked partitioning handler.

  @param  mem_root  MEM_ROOT to use.

  @return Pointer to the successfully created clone or NULL

  @details
  This function creates a new ha_partition handler as a clone/copy. The
  original (this) must already be opened and locked. The clone will use
  the originals m_part_info.
  It also allocates memory for ref + ref_dup.
  In ha_partition::open() it will clone its original handlers partitions
  which will allocate then on the correct MEM_ROOT and also open them.
*/

handler *ha_partition::clone(const char *name, MEM_ROOT *mem_root)
{
  ha_partition *new_handler;

  DBUG_ENTER("ha_partition::clone");
  new_handler= new (mem_root) ha_partition(ht, table_share, m_part_info,
                                           this, mem_root);
  if (!new_handler)
    DBUG_RETURN(NULL);

  /*
    We will not clone each partition's handler here, it will be done in
    ha_partition::open() for clones. Also set_ha_share_ref is not needed
    here, since 1) ha_share is copied in the constructor used above
    2) each partition's cloned handler will set it from its original.
  */

  /*
    Allocate new_handler->ref here because otherwise ha_open will allocate it
    on this->table->mem_root and we will not be able to reclaim that memory
    when the clone handler object is destroyed.
  */
  if (!(new_handler->ref= (uchar*) alloc_root(mem_root,
                                              ALIGN_SIZE(m_ref_length)*2)))
    goto err;

  if (new_handler->ha_open(table, name,
                           table->db_stat,
                           HA_OPEN_IGNORE_IF_LOCKED | HA_OPEN_NO_PSI_CALL))
    goto err;

  DBUG_RETURN((handler*) new_handler);

err:
  delete new_handler;
  DBUG_RETURN(NULL);
}


/*
  Close handler object

  SYNOPSIS
    close()

  RETURN VALUE
    >0                   Error code
    0                    Success

  DESCRIPTION
    Called from sql_base.cc, sql_select.cc, and table.cc.
    In sql_select.cc it is only used to close up temporary tables or during
    the process where a temporary table is converted over to being a
    myisam table.
    For sql_base.cc look at close_data_tables().
*/

int ha_partition::close(void)
{
  bool first= TRUE;
  handler **file;
  DBUG_ENTER("ha_partition::close");

  DBUG_ASSERT(table->s == table_share);
  destroy_record_priority_queue();
  free_partition_bitmaps();
  DBUG_ASSERT(m_part_info);
  file= m_file;

repeat:
  do
  {
    (*file)->ha_close();
  } while (*(++file));

  if (first && m_added_file && m_added_file[0])
  {
    file= m_added_file;
    first= FALSE;
    goto repeat;
  }

  m_handler_status= handler_closed;
  DBUG_RETURN(0);
}

/****************************************************************************
                MODULE start/end statement
****************************************************************************/
/*
  A number of methods to define various constants for the handler. In
  the case of the partition handler we need to use some max and min
  of the underlying handlers in most cases.
*/

/*
  Set external locks on table

  SYNOPSIS
    external_lock()
    thd                    Thread object
    lock_type              Type of external lock

  RETURN VALUE
    >0                   Error code
    0                    Success

  DESCRIPTION
    First you should go read the section "locking functions for mysql" in
    lock.cc to understand this.
    This create a lock on the table. If you are implementing a storage engine
    that can handle transactions look at ha_berkeley.cc to see how you will
    want to go about doing this. Otherwise you should consider calling
    flock() here.
    Originally this method was used to set locks on file level to enable
    several MySQL Servers to work on the same data. For transactional
    engines it has been "abused" to also mean start and end of statements
    to enable proper rollback of statements and transactions. When LOCK
    TABLES has been issued the start_stmt method takes over the role of
    indicating start of statement but in this case there is no end of
    statement indicator(?).

    Called from lock.cc by lock_external() and unlock_external(). Also called
    from sql_table.cc by copy_data_between_tables().
*/

int ha_partition::external_lock(THD *thd, int lock_type)
{
  uint error;
  uint i, first_used_partition;
  MY_BITMAP *used_partitions;
  DBUG_ENTER("ha_partition::external_lock");

  DBUG_ASSERT(!auto_increment_lock && !auto_increment_safe_stmt_log_lock);

  if (lock_type == F_UNLCK)
    used_partitions= &m_locked_partitions;
  else
    used_partitions= &(m_part_info->lock_partitions);

  first_used_partition= bitmap_get_first_set(used_partitions);

  for (i= first_used_partition;
       i < m_tot_parts;
       i= bitmap_get_next_set(used_partitions, i))
  {
    DBUG_PRINT("info", ("external_lock(thd, %d) part %d", lock_type, i));
    if ((error= m_file[i]->ha_external_lock(thd, lock_type)))
    {
      if (lock_type != F_UNLCK)
        goto err_handler;
    }
    DBUG_PRINT("info", ("external_lock part %u lock %d", i, lock_type));
    if (lock_type != F_UNLCK)
      bitmap_set_bit(&m_locked_partitions, i);
  }
  if (lock_type == F_UNLCK)
  {
    bitmap_clear_all(used_partitions);
  }
  else
  {
    /* Add touched partitions to be included in reset(). */
    bitmap_union(&m_partitions_to_reset, used_partitions);
  }

  if (m_added_file && m_added_file[0])
  {
    handler **file= m_added_file;
    DBUG_ASSERT(lock_type == F_UNLCK);
    do
    {
      (void) (*file)->ha_external_lock(thd, lock_type);
    } while (*(++file));
  }
  DBUG_RETURN(0);

err_handler:
  uint j;
  for (j= first_used_partition;
       j < i;
       j= bitmap_get_next_set(&m_locked_partitions, j))
  {
    (void) m_file[j]->ha_external_lock(thd, F_UNLCK);
  }
  bitmap_clear_all(&m_locked_partitions);
  DBUG_RETURN(error);
}


/*
  Get the lock(s) for the table and perform conversion of locks if needed

  SYNOPSIS
    store_lock()
    thd                   Thread object
    to                    Lock object array
    lock_type             Table lock type

  RETURN VALUE
    >0                   Error code
    0                    Success

  DESCRIPTION
    The idea with handler::store_lock() is the following:

    The statement decided which locks we should need for the table
    for updates/deletes/inserts we get WRITE locks, for SELECT... we get
    read locks.

    Before adding the lock into the table lock handler (see thr_lock.c)
    mysqld calls store lock with the requested locks.  Store lock can now
    modify a write lock to a read lock (or some other lock), ignore the
    lock (if we don't want to use MySQL table locks at all) or add locks
    for many tables (like we do when we are using a MERGE handler).

    Berkeley DB for partition  changes all WRITE locks to TL_WRITE_ALLOW_WRITE
    (which signals that we are doing WRITES, but we are still allowing other
    reader's and writer's.

    When releasing locks, store_lock() is also called. In this case one
    usually doesn't have to do anything.

    store_lock is called when holding a global mutex to ensure that only
    one thread at a time changes the locking information of tables.

    In some exceptional cases MySQL may send a request for a TL_IGNORE;
    This means that we are requesting the same lock as last time and this
    should also be ignored. (This may happen when someone does a flush
    table when we have opened a part of the tables, in which case mysqld
    closes and reopens the tables and tries to get the same locks as last
    time).  In the future we will probably try to remove this.

    Called from lock.cc by get_lock_data().
*/

THR_LOCK_DATA **ha_partition::store_lock(THD *thd,
                                         THR_LOCK_DATA **to,
                                         enum thr_lock_type lock_type)
{
  uint i;
  DBUG_ENTER("ha_partition::store_lock");
  DBUG_ASSERT(thd == current_thd);

  /*
    This can be called from get_lock_data() in mysql_lock_abort_for_thread(),
    even when thd != table->in_use. In that case don't use partition pruning,
    but use all partitions instead to avoid using another threads structures.
  */
  if (thd != table->in_use)
  {
    for (i= 0; i < m_tot_parts; i++)
      to= m_file[i]->store_lock(thd, to, lock_type);
  }
  else
  {
    for (i= bitmap_get_first_set(&(m_part_info->lock_partitions));
         i < m_tot_parts;
         i= bitmap_get_next_set(&m_part_info->lock_partitions, i))
    {
      DBUG_PRINT("info", ("store lock %d iteration", i));
      to= m_file[i]->store_lock(thd, to, lock_type);
    }
  }
  DBUG_RETURN(to);
}

/*
  Start a statement when table is locked

  SYNOPSIS
    start_stmt()
    thd                  Thread object
    lock_type            Type of external lock

  RETURN VALUE
    >0                   Error code
    0                    Success

  DESCRIPTION
    This method is called instead of external lock when the table is locked
    before the statement is executed.
*/

int ha_partition::start_stmt(THD *thd, thr_lock_type lock_type)
{
  int error= 0;
  uint i;
  /* Assert that read_partitions is included in lock_partitions */
  DBUG_ASSERT(bitmap_is_subset(&m_part_info->read_partitions,
                               &m_part_info->lock_partitions));
  /*
    m_locked_partitions is set in previous external_lock/LOCK TABLES.
    Current statement's lock requests must not include any partitions
    not previously locked.
  */
  DBUG_ASSERT(bitmap_is_subset(&m_part_info->lock_partitions,
                               &m_locked_partitions));
  DBUG_ENTER("ha_partition::start_stmt");

  for (i= bitmap_get_first_set(&(m_part_info->lock_partitions));
       i < m_tot_parts;
       i= bitmap_get_next_set(&m_part_info->lock_partitions, i))
  {
    if ((error= m_file[i]->start_stmt(thd, lock_type)))
      break;
    /* Add partition to be called in reset(). */
    bitmap_set_bit(&m_partitions_to_reset, i);
  }
  DBUG_RETURN(error);
}


/**
  Get number of lock objects returned in store_lock

  @returns Number of locks returned in call to store_lock

  @desc
    Returns the number of store locks needed in call to store lock.
    We return number of partitions we will lock multiplied with number of
    locks needed by each partition. Assists the above functions in allocating
    sufficient space for lock structures.
*/

uint ha_partition::lock_count() const
{
  DBUG_ENTER("ha_partition::lock_count");
  /*
    The caller want to know the upper bound, to allocate enough memory.
    There is no performance lost if we simply return maximum number locks
    needed, only some minor over allocation of memory in get_lock_data().

    Also notice that this may be called for another thread != table->in_use,
    when mysql_lock_abort_for_thread() is called. So this is more safe, then
    using number of partitions after pruning.
  */
  DBUG_RETURN(m_tot_parts * m_num_locks);
}


/*
  Unlock last accessed row

  SYNOPSIS
    unlock_row()

  RETURN VALUE
    NONE

  DESCRIPTION
    Record currently processed was not in the result set of the statement
    and is thus unlocked. Used for UPDATE and DELETE queries.
*/

void ha_partition::unlock_row()
{
  DBUG_ENTER("ha_partition::unlock_row");
  m_file[m_last_part]->unlock_row();
  DBUG_VOID_RETURN;
}

/**
  Check if semi consistent read was used

  SYNOPSIS
    was_semi_consistent_read()

  RETURN VALUE
    TRUE   Previous read was a semi consistent read
    FALSE  Previous read was not a semi consistent read

  DESCRIPTION
    See handler.h:
    In an UPDATE or DELETE, if the row under the cursor was locked by another
    transaction, and the engine used an optimistic read of the last
    committed row value under the cursor, then the engine returns 1 from this
    function. MySQL must NOT try to update this optimistic value. If the
    optimistic value does not match the WHERE condition, MySQL can decide to
    skip over this row. Currently only works for InnoDB. This can be used to
    avoid unnecessary lock waits.

    If this method returns nonzero, it will also signal the storage
    engine that the next read will be a locking re-read of the row.
*/
bool ha_partition::was_semi_consistent_read()
{
  DBUG_ENTER("ha_partition::was_semi_consistent_read");
  DBUG_ASSERT(m_last_part < m_tot_parts &&
              bitmap_is_set(&(m_part_info->read_partitions), m_last_part));
  DBUG_RETURN(m_file[m_last_part]->was_semi_consistent_read());
}

/**
  Use semi consistent read if possible

  SYNOPSIS
    try_semi_consistent_read()
    yes   Turn on semi consistent read

  RETURN VALUE
    NONE

  DESCRIPTION
    See handler.h:
    Tell the engine whether it should avoid unnecessary lock waits.
    If yes, in an UPDATE or DELETE, if the row under the cursor was locked
    by another transaction, the engine may try an optimistic read of
    the last committed row value under the cursor.
    Note: prune_partitions are already called before this call, so using
    pruning is OK.
*/
void ha_partition::try_semi_consistent_read(bool yes)
{
  uint i;
  DBUG_ENTER("ha_partition::try_semi_consistent_read");

  i= bitmap_get_first_set(&(m_part_info->read_partitions));
  DBUG_ASSERT(i != MY_BIT_NONE);
  for (;
       i < m_tot_parts;
       i= bitmap_get_next_set(&m_part_info->read_partitions, i))
  {
    m_file[i]->try_semi_consistent_read(yes);
  }
  DBUG_VOID_RETURN;
}


/****************************************************************************
                MODULE change record
****************************************************************************/

/*
  Insert a row to the table

  SYNOPSIS
    write_row()
    buf                        The row in MySQL Row Format

  RETURN VALUE
    >0                         Error code
    0                          Success

  DESCRIPTION
    write_row() inserts a row. buf() is a byte array of data, normally
    record[0].

    You can use the field information to extract the data from the native byte
    array type.

    Example of this would be:
    for (Field **field=table->field ; *field ; field++)
    {
      ...
    }

    See ha_tina.cc for a variant of extracting all of the data as strings.
    ha_berkeley.cc has a variant of how to store it intact by "packing" it
    for ha_berkeley's own native storage type.

    Called from item_sum.cc, item_sum.cc, sql_acl.cc, sql_insert.cc,
    sql_insert.cc, sql_select.cc, sql_table.cc, sql_udf.cc, and sql_update.cc.

*/

int ha_partition::write_row(uchar * buf)
{
  uint32 part_id;
  int error;
  longlong func_value;
  bool have_auto_increment= table->next_number_field && buf == table->record[0];
  my_bitmap_map *old_map;
  THD *thd= ha_thd();
  sql_mode_t saved_sql_mode= thd->variables.sql_mode;
  bool saved_auto_inc_field_not_null= table->auto_increment_field_not_null;
  DBUG_ENTER("ha_partition::write_row");
  DBUG_ASSERT(buf == m_rec0);

  /*
    If we have an auto_increment column and we are writing a changed row
    or a new row, then update the auto_increment value in the record.
  */
  if (have_auto_increment)
  {
    if (!part_share->auto_inc_initialized &&
        !table_share->next_number_keypart)
    {
      /*
        If auto_increment in table_share is not initialized, start by
        initializing it.
      */
      info(HA_STATUS_AUTO);
    }
    error= update_auto_increment();

    /*
      If we have failed to set the auto-increment value for this row,
      it is highly likely that we will not be able to insert it into
      the correct partition. We must check and fail if neccessary.
    */
    if (error)
      goto exit;

    /*
      Don't allow generation of auto_increment value the partitions handler.
      If a partitions handler would change the value, then it might not
      match the partition any longer.
      This can occur if 'SET INSERT_ID = 0; INSERT (NULL)',
      So allow this by adding 'MODE_NO_AUTO_VALUE_ON_ZERO' to sql_mode.
      The partitions handler::next_insert_id must always be 0. Otherwise
      we need to forward release_auto_increment, or reset it for all
      partitions.
    */
    if (table->next_number_field->val_int() == 0)
    {
      table->auto_increment_field_not_null= TRUE;
      thd->variables.sql_mode|= MODE_NO_AUTO_VALUE_ON_ZERO;
    }
  }

  old_map= dbug_tmp_use_all_columns(table, table->read_set);
  error= m_part_info->get_partition_id(m_part_info, &part_id, &func_value);
  dbug_tmp_restore_column_map(table->read_set, old_map);
  if (unlikely(error))
  {
    m_part_info->err_value= func_value;
    goto exit;
  }
  if (!bitmap_is_set(&(m_part_info->lock_partitions), part_id))
  {
    DBUG_PRINT("info", ("Write to non-locked partition %u (func_value: %ld)",
                        part_id, (long) func_value));
    error= HA_ERR_NOT_IN_LOCK_PARTITIONS;
    goto exit;
  }
  m_last_part= part_id;
  DBUG_PRINT("info", ("Insert in partition %d", part_id));
  start_part_bulk_insert(thd, part_id);

  tmp_disable_binlog(thd); /* Do not replicate the low-level changes. */
  error= m_file[part_id]->ha_write_row(buf);
  if (have_auto_increment && !table->s->next_number_keypart)
    set_auto_increment_if_higher(table->next_number_field);
  reenable_binlog(thd);
exit:
  thd->variables.sql_mode= saved_sql_mode;
  table->auto_increment_field_not_null= saved_auto_inc_field_not_null;
  DBUG_RETURN(error);
}


/*
  Update an existing row

  SYNOPSIS
    update_row()
    old_data                 Old record in MySQL Row Format
    new_data                 New record in MySQL Row Format

  RETURN VALUE
    >0                         Error code
    0                          Success

  DESCRIPTION
    Yes, update_row() does what you expect, it updates a row. old_data will
    have the previous row record in it, while new_data will have the newest
    data in it.
    Keep in mind that the server can do updates based on ordering if an
    ORDER BY clause was used. Consecutive ordering is not guarenteed.

    Called from sql_select.cc, sql_acl.cc, sql_update.cc, and sql_insert.cc.
    new_data is always record[0]
    old_data is always record[1]
*/

int ha_partition::update_row(const uchar *old_data, uchar *new_data)
{
  THD *thd= ha_thd();
  uint32 new_part_id, old_part_id;
  int error= 0;
  longlong func_value;
  DBUG_ENTER("ha_partition::update_row");
  m_err_rec= NULL;

  // Need to read partition-related columns, to locate the row's partition:
  DBUG_ASSERT(bitmap_is_subset(&m_part_info->full_part_field_set,
                               table->read_set));
  if ((error= get_parts_for_update(old_data, new_data, table->record[0],
                                   m_part_info, &old_part_id, &new_part_id,
                                   &func_value)))
  {
    m_part_info->err_value= func_value;
    goto exit;
  }
  DBUG_ASSERT(bitmap_is_set(&(m_part_info->read_partitions), old_part_id));
  if (!bitmap_is_set(&(m_part_info->lock_partitions), new_part_id))
  {
    error= HA_ERR_NOT_IN_LOCK_PARTITIONS;
    goto exit;
  }

  /*
    The protocol for updating a row is:
    1) position the handler (cursor) on the row to be updated,
       either through the last read row (rnd or index) or by rnd_pos.
    2) call update_row with both old and new full records as arguments.

    This means that m_last_part should already be set to actual partition
    where the row was read from. And if that is not the same as the
    calculated part_id we found a misplaced row, we return an error to
    notify the user that something is broken in the row distribution
    between partitions! Since we don't check all rows on read, we return an
    error instead of correcting m_last_part, to make the user aware of the
    problem!

    Notice that HA_READ_BEFORE_WRITE_REMOVAL does not require this protocol,
    so this is not supported for this engine.
  */
  if (old_part_id != m_last_part)
  {
    m_err_rec= old_data;
    DBUG_RETURN(HA_ERR_ROW_IN_WRONG_PARTITION);
  }

  m_last_part= new_part_id;
  start_part_bulk_insert(thd, new_part_id);
  if (new_part_id == old_part_id)
  {
    DBUG_PRINT("info", ("Update in partition %d", new_part_id));
    tmp_disable_binlog(thd); /* Do not replicate the low-level changes. */
    error= m_file[new_part_id]->ha_update_row(old_data, new_data);
    reenable_binlog(thd);
    goto exit;
  }
  else
  {
    Field *saved_next_number_field= table->next_number_field;
    /*
      Don't allow generation of auto_increment value for update.
      table->next_number_field is never set on UPDATE.
      But is set for INSERT ... ON DUPLICATE KEY UPDATE,
      and since update_row() does not generate or update an auto_inc value,
      we cannot have next_number_field set when moving a row
      to another partition with write_row(), since that could
      generate/update the auto_inc value.
      This gives the same behavior for partitioned vs non partitioned tables.
    */
    table->next_number_field= NULL;
    DBUG_PRINT("info", ("Update from partition %d to partition %d",
                        old_part_id, new_part_id));
    tmp_disable_binlog(thd); /* Do not replicate the low-level changes. */
    error= m_file[new_part_id]->ha_write_row(new_data);
    reenable_binlog(thd);
    table->next_number_field= saved_next_number_field;
    if (error)
      goto exit;

    tmp_disable_binlog(thd); /* Do not replicate the low-level changes. */
    error= m_file[old_part_id]->ha_delete_row(old_data);
    reenable_binlog(thd);
    if (error)
    {
      goto exit;
    }
  }

exit:
  /*
    if updating an auto_increment column, update
    part_share->next_auto_inc_val if needed.
    (not to be used if auto_increment on secondary field in a multi-column
    index)
    mysql_update does not set table->next_number_field, so we use
    table->found_next_number_field instead.
    Also checking that the field is marked in the write set.
  */
  if (table->found_next_number_field &&
      new_data == table->record[0] &&
      !table->s->next_number_keypart &&
      bitmap_is_set(table->write_set,
                    table->found_next_number_field->field_index))
  {
    if (!part_share->auto_inc_initialized)
      info(HA_STATUS_AUTO);
    set_auto_increment_if_higher(table->found_next_number_field);
  }
  DBUG_RETURN(error);
}


/*
  Remove an existing row

  SYNOPSIS
    delete_row
    buf                      Deleted row in MySQL Row Format

  RETURN VALUE
    >0                       Error Code
    0                        Success

  DESCRIPTION
    This will delete a row. buf will contain a copy of the row to be deleted.
    The server will call this right after the current row has been read
    (from either a previous rnd_xxx() or index_xxx() call).
    If you keep a pointer to the last row or can access a primary key it will
    make doing the deletion quite a bit easier.
    Keep in mind that the server does no guarentee consecutive deletions.
    ORDER BY clauses can be used.

    Called in sql_acl.cc and sql_udf.cc to manage internal table information.
    Called in sql_delete.cc, sql_insert.cc, and sql_select.cc. In sql_select
    it is used for removing duplicates while in insert it is used for REPLACE
    calls.

    buf is either record[0] or record[1]
*/

int ha_partition::delete_row(const uchar *buf)
{
  uint32 part_id;
  int error;
  THD *thd= ha_thd();
  DBUG_ENTER("ha_partition::delete_row");
  m_err_rec= NULL;

  DBUG_ASSERT(bitmap_is_subset(&m_part_info->full_part_field_set,
                               table->read_set));
  if ((error= get_part_for_delete(buf, m_rec0, m_part_info, &part_id)))
  {
    DBUG_RETURN(error);
  }
  /* Should never call delete_row on a partition which is not read */
  DBUG_ASSERT(bitmap_is_set(&(m_part_info->read_partitions), part_id));
  DBUG_ASSERT(bitmap_is_set(&(m_part_info->lock_partitions), part_id));
  if (!bitmap_is_set(&(m_part_info->lock_partitions), part_id))
    DBUG_RETURN(HA_ERR_NOT_IN_LOCK_PARTITIONS);

  /*
    The protocol for deleting a row is:
    1) position the handler (cursor) on the row to be deleted,
       either through the last read row (rnd or index) or by rnd_pos.
    2) call delete_row with the full record as argument.

    This means that m_last_part should already be set to actual partition
    where the row was read from. And if that is not the same as the
    calculated part_id we found a misplaced row, we return an error to
    notify the user that something is broken in the row distribution
    between partitions! Since we don't check all rows on read, we return an
    error instead of forwarding the delete to the correct (m_last_part)
    partition!

    Notice that HA_READ_BEFORE_WRITE_REMOVAL does not require this protocol,
    so this is not supported for this engine.

    TODO: change the assert in InnoDB into an error instead and make this one
    an assert instead and remove the get_part_for_delete()!
  */
  if (part_id != m_last_part)
  {
    m_err_rec= buf;
    DBUG_RETURN(HA_ERR_ROW_IN_WRONG_PARTITION);
  }

  m_last_part= part_id;
  tmp_disable_binlog(thd);
  error= m_file[part_id]->ha_delete_row(buf);
  reenable_binlog(thd);
  DBUG_RETURN(error);
}


/*
  Delete all rows in a table

  SYNOPSIS
    delete_all_rows()

  RETURN VALUE
    >0                       Error Code
    0                        Success

  DESCRIPTION
    Used to delete all rows in a table. Both for cases of truncate and
    for cases where the optimizer realizes that all rows will be
    removed as a result of a SQL statement.

    Called from item_sum.cc by Item_func_group_concat::clear(),
    Item_sum_count_distinct::clear(), and Item_func_group_concat::clear().
    Called from sql_delete.cc by mysql_delete().
    Called from sql_select.cc by JOIN::reset().
    Called from sql_union.cc by st_select_lex_unit::exec().
*/

int ha_partition::delete_all_rows()
{
  int error;
  uint i;
  DBUG_ENTER("ha_partition::delete_all_rows");

  for (i= bitmap_get_first_set(&m_part_info->read_partitions);
       i < m_tot_parts;
       i= bitmap_get_next_set(&m_part_info->read_partitions, i))
  {
    /* Can be pruned, like DELETE FROM t PARTITION (pX) */
    if ((error= m_file[i]->ha_delete_all_rows()))
      DBUG_RETURN(error);
  }
  DBUG_RETURN(0);
}


/**
  Manually truncate the table.

  @retval  0    Success.
  @retval  > 0  Error code.
*/

int ha_partition::truncate()
{
  int error;
  handler **file;
  DBUG_ENTER("ha_partition::truncate");

  /*
    TRUNCATE also means resetting auto_increment. Hence, reset
    it so that it will be initialized again at the next use.
  */
  lock_auto_increment();
  part_share->next_auto_inc_val= 0;
  part_share->auto_inc_initialized= false;
  unlock_auto_increment();

  file= m_file;
  do
  {
    if ((error= (*file)->ha_truncate()))
      DBUG_RETURN(error);
  } while (*(++file));
  DBUG_RETURN(0);
}


/**
  Truncate a set of specific partitions.

  @remark Auto increment value will be truncated in that partition as well!

  ALTER TABLE t TRUNCATE PARTITION ...
*/

int ha_partition::truncate_partition(Alter_info *alter_info, bool *binlog_stmt)
{
  int error= 0;
  List_iterator<partition_element> part_it(m_part_info->partitions);
  uint num_parts= m_part_info->num_parts;
  uint num_subparts= m_part_info->num_subparts;
  uint i= 0;
  DBUG_ENTER("ha_partition::truncate_partition");

  /* Only binlog when it starts any call to the partitions handlers */
  *binlog_stmt= false;

  if (set_part_state(alter_info, m_part_info, PART_ADMIN))
    DBUG_RETURN(HA_ERR_NO_PARTITION_FOUND);

  /*
    TRUNCATE also means resetting auto_increment. Hence, reset
    it so that it will be initialized again at the next use.
  */
  lock_auto_increment();
  part_share->next_auto_inc_val= 0;
  part_share->auto_inc_initialized= FALSE;
  unlock_auto_increment();

  *binlog_stmt= true;

  do
  {
    partition_element *part_elem= part_it++;
    if (m_is_sub_partitioned)
    {
      List_iterator<partition_element> subpart_it(part_elem->subpartitions);
      partition_element *sub_elem;
      uint j= 0, part;
      do
      {
        sub_elem= subpart_it++;
        if (part_elem->part_state == PART_ADMIN ||
            sub_elem->part_state == PART_ADMIN)
        {
          part= i * num_subparts + j;
          DBUG_PRINT("info", ("truncate subpartition %u (%s)",
                              part, sub_elem->partition_name));
          if ((error= m_file[part]->ha_truncate()))
          {
            /* reset part_state for the remaining partitions */
            do
            {
              if (sub_elem->part_state == PART_ADMIN)
                sub_elem->part_state= PART_NORMAL;
            } while ((sub_elem= subpart_it++));
            if (part_elem->part_state == PART_ADMIN)
              part_elem->part_state= PART_NORMAL;

            while ((part_elem= part_it++))
            {
              List_iterator<partition_element> s_it(part_elem->subpartitions);
              while ((sub_elem= s_it++))
              {
                if (sub_elem->part_state == PART_ADMIN)
                  sub_elem->part_state= PART_NORMAL;
              }
              if (part_elem->part_state == PART_ADMIN)
                part_elem->part_state= PART_NORMAL;
            }
            goto err;
          }
          sub_elem->part_state= PART_NORMAL;
        }
      } while (++j < num_subparts);
      part_elem->part_state= PART_NORMAL;
    }
    else
    {
      if (part_elem->part_state == PART_ADMIN)
      {
        DBUG_PRINT("info", ("truncate partition %u (%s)", i,
                            part_elem->partition_name));
        error= m_file[i]->ha_truncate();
        if (error)
        {
          /* reset part_state for the remaining partitions */
          do
          {
            if (part_elem->part_state == PART_ADMIN)
              part_elem->part_state= PART_NORMAL;
          } while ((part_elem= part_it++));
          goto err;
        }
      }
      part_elem->part_state= PART_NORMAL;
    }
  } while (!error && (++i < num_parts));
err:
  DBUG_RETURN(error);
}


/*
  Start a large batch of insert rows

  SYNOPSIS
    start_bulk_insert()
    rows                  Number of rows to insert

  RETURN VALUE
    NONE

  DESCRIPTION
    rows == 0 means we will probably insert many rows
*/
void ha_partition::start_bulk_insert(ha_rows rows)
{
  DBUG_ENTER("ha_partition::start_bulk_insert");

  m_bulk_inserted_rows= 0;
  bitmap_clear_all(&m_bulk_insert_started);
  /* use the last bit for marking if bulk_insert_started was called */
  bitmap_set_bit(&m_bulk_insert_started, m_tot_parts);
  DBUG_VOID_RETURN;
}


/*
  Check if start_bulk_insert has been called for this partition,
  if not, call it and mark it called
*/
void ha_partition::start_part_bulk_insert(THD *thd, uint part_id)
{
  long old_buffer_size;
  if (!bitmap_is_set(&m_bulk_insert_started, part_id) &&
      bitmap_is_set(&m_bulk_insert_started, m_tot_parts))
  {
    DBUG_ASSERT(bitmap_is_set(&(m_part_info->lock_partitions), part_id));
    old_buffer_size= thd->variables.read_buff_size;
    /* Update read_buffer_size for this partition */
    thd->variables.read_buff_size= estimate_read_buffer_size(old_buffer_size);
    m_file[part_id]->ha_start_bulk_insert(guess_bulk_insert_rows());
    bitmap_set_bit(&m_bulk_insert_started, part_id);
    thd->variables.read_buff_size= old_buffer_size;
  }
  m_bulk_inserted_rows++;
}

/*
  Estimate the read buffer size for each partition.
  SYNOPSIS
    ha_partition::estimate_read_buffer_size()
    original_size  read buffer size originally set for the server
  RETURN VALUE
    estimated buffer size.
  DESCRIPTION
    If the estimated number of rows to insert is less than 10 (but not 0)
    the new buffer size is same as original buffer size.
    In case of first partition of when partition function is monotonic
    new buffer size is same as the original buffer size.
    For rest of the partition total buffer of 10*original_size is divided
    equally if number of partition is more than 10 other wise each partition
    will be allowed to use original buffer size.
*/
long ha_partition::estimate_read_buffer_size(long original_size)
{
  /*
    If number of rows to insert is less than 10, but not 0,
    return original buffer size.
  */
  if (estimation_rows_to_insert && (estimation_rows_to_insert < 10))
    return (original_size);
  /*
    If first insert/partition and monotonic partition function,
    allow using buffer size originally set.
   */
  if (!m_bulk_inserted_rows &&
      m_part_func_monotonicity_info != NON_MONOTONIC &&
      m_tot_parts > 1)
    return original_size;
  /*
    Allow total buffer used in all partition to go up to 10*read_buffer_size.
    11*read_buffer_size in case of monotonic partition function.
  */

  if (m_tot_parts < 10)
      return original_size;
  return (original_size * 10 / m_tot_parts);
}

/*
  Try to predict the number of inserts into this partition.

  If less than 10 rows (including 0 which means Unknown)
    just give that as a guess
  If monotonic partitioning function was used
    guess that 50 % of the inserts goes to the first partition
  For all other cases, guess on equal distribution between the partitions
*/
ha_rows ha_partition::guess_bulk_insert_rows()
{
  DBUG_ENTER("guess_bulk_insert_rows");

  if (estimation_rows_to_insert < 10)
    DBUG_RETURN(estimation_rows_to_insert);

  /* If first insert/partition and monotonic partition function, guess 50%.  */
  if (!m_bulk_inserted_rows &&
      m_part_func_monotonicity_info != NON_MONOTONIC &&
      m_tot_parts > 1)
    DBUG_RETURN(estimation_rows_to_insert / 2);

  /* Else guess on equal distribution (+1 is to avoid returning 0/Unknown) */
  if (m_bulk_inserted_rows < estimation_rows_to_insert)
    DBUG_RETURN(((estimation_rows_to_insert - m_bulk_inserted_rows)
                / m_tot_parts) + 1);
  /* The estimation was wrong, must say 'Unknown' */
  DBUG_RETURN(0);
}


/**
  Finish a large batch of insert rows.

  @return Operation status.
    @retval     0 Success
    @retval  != 0 Error code
*/

int ha_partition::end_bulk_insert()
{
  int error= 0;
  uint i;
  DBUG_ENTER("ha_partition::end_bulk_insert");

  if (!bitmap_is_set(&m_bulk_insert_started, m_tot_parts))
  {
    DBUG_ASSERT(0);
    DBUG_RETURN(error);
  }

  for (i= bitmap_get_first_set(&m_bulk_insert_started);
       i < m_tot_parts;
       i= bitmap_get_next_set(&m_bulk_insert_started, i))
  {
    int tmp;
    if ((tmp= m_file[i]->ha_end_bulk_insert()))
      error= tmp;
  }
  bitmap_clear_all(&m_bulk_insert_started);
  DBUG_RETURN(error);
}


/****************************************************************************
                MODULE full table scan
****************************************************************************/
/*
  Initialize engine for random reads

  SYNOPSIS
    ha_partition::rnd_init()
    scan        0  Initialize for random reads through rnd_pos()
                1  Initialize for random scan through rnd_next()

  RETURN VALUE
    >0          Error code
    0           Success

  DESCRIPTION
    rnd_init() is called when the server wants the storage engine to do a
    table scan or when the server wants to access data through rnd_pos.

    When scan is used we will scan one handler partition at a time.
    When preparing for rnd_pos we will init all handler partitions.
    No extra cache handling is needed when scannning is not performed.

    Before initialising we will call rnd_end to ensure that we clean up from
    any previous incarnation of a table scan.
    Called from filesort.cc, records.cc, sql_handler.cc, sql_select.cc,
    sql_table.cc, and sql_update.cc.
*/

int ha_partition::rnd_init(bool scan)
{
  int error;
  uint i= 0;
  uint32 part_id;
  DBUG_ENTER("ha_partition::rnd_init");

  /*
    For operations that may need to change data, we may need to extend
    read_set.
  */
  if (get_lock_type() == F_WRLCK)
  {
    /*
      If write_set contains any of the fields used in partition and
      subpartition expression, we need to set all bits in read_set because
      the row may need to be inserted in a different [sub]partition. In
      other words update_row() can be converted into write_row(), which
      requires a complete record.
    */
    if (bitmap_is_overlapping(&m_part_info->full_part_field_set,
                              table->write_set))
      bitmap_set_all(table->read_set);
    else
    {
      /*
        Some handlers only read fields as specified by the bitmap for the
        read set. For partitioned handlers we always require that the
        fields of the partition functions are read such that we can
        calculate the partition id to place updated and deleted records.
      */
      bitmap_union(table->read_set, &m_part_info->full_part_field_set);
    }
  }

  /* Now we see what the index of our first important partition is */
  DBUG_PRINT("info", ("m_part_info->read_partitions: 0x%lx",
                      (long) m_part_info->read_partitions.bitmap));
  part_id= bitmap_get_first_set(&(m_part_info->read_partitions));
  DBUG_PRINT("info", ("m_part_spec.start_part %d", part_id));

  if (MY_BIT_NONE == part_id)
  {
    error= 0;
    goto err1;
  }

  /*
    We have a partition and we are scanning with rnd_next
    so we bump our cache
  */
  DBUG_PRINT("info", ("rnd_init on partition %d", part_id));
  if (scan)
  {
    /*
      rnd_end() is needed for partitioning to reset internal data if scan
      is already in use
    */
    rnd_end();
    late_extra_cache(part_id);
    if ((error= m_file[part_id]->ha_rnd_init(scan)))
      goto err;
  }
  else
  {
    for (i= part_id;
         i < m_tot_parts;
         i= bitmap_get_next_set(&m_part_info->read_partitions, i))
    {
      if ((error= m_file[i]->ha_rnd_init(scan)))
        goto err;
    }
  }
  m_scan_value= scan;
  m_part_spec.start_part= part_id;
  m_part_spec.end_part= m_tot_parts - 1;
  DBUG_PRINT("info", ("m_scan_value=%d", m_scan_value));
  DBUG_RETURN(0);

err:
  /* Call rnd_end for all previously inited partitions. */
  for (;
       part_id < i;
       part_id= bitmap_get_next_set(&m_part_info->read_partitions, part_id))
  {
    m_file[part_id]->ha_rnd_end();
  }
err1:
  m_scan_value= 2;
  m_part_spec.start_part= NO_CURRENT_PART_ID;
  DBUG_RETURN(error);
}


/*
  End of a table scan

  SYNOPSIS
    rnd_end()

  RETURN VALUE
    >0          Error code
    0           Success
*/

int ha_partition::rnd_end()
{
  DBUG_ENTER("ha_partition::rnd_end");
  switch (m_scan_value) {
  case 2:                                       // Error
    break;
  case 1:
    if (NO_CURRENT_PART_ID != m_part_spec.start_part)         // Table scan
    {
      late_extra_no_cache(m_part_spec.start_part);
      m_file[m_part_spec.start_part]->ha_rnd_end();
    }
    break;
  case 0:
    uint i;
    for (i= bitmap_get_first_set(&m_part_info->read_partitions);
         i < m_tot_parts;
         i= bitmap_get_next_set(&m_part_info->read_partitions, i))
    {
      m_file[i]->ha_rnd_end();
    }
    break;
  }
  m_scan_value= 2;
  m_part_spec.start_part= NO_CURRENT_PART_ID;
  DBUG_RETURN(0);
}

/*
  read next row during full table scan (scan in random row order)

  SYNOPSIS
    rnd_next()
    buf         buffer that should be filled with data

  RETURN VALUE
    >0          Error code
    0           Success

  DESCRIPTION
    This is called for each row of the table scan. When you run out of records
    you should return HA_ERR_END_OF_FILE.
    The Field structure for the table is the key to getting data into buf
    in a manner that will allow the server to understand it.

    Called from filesort.cc, records.cc, sql_handler.cc, sql_select.cc,
    sql_table.cc, and sql_update.cc.
*/

int ha_partition::rnd_next(uchar *buf)
{
  handler *file;
  int result= HA_ERR_END_OF_FILE;
  uint part_id= m_part_spec.start_part;
  DBUG_ENTER("ha_partition::rnd_next");

  if (NO_CURRENT_PART_ID == part_id)
  {
    /*
      The original set of partitions to scan was empty and thus we report
      the result here.
    */
    goto end;
  }

  DBUG_ASSERT(m_scan_value == 1);
  file= m_file[part_id];

  while (TRUE)
  {
    result= file->ha_rnd_next(buf);
    if (!result)
    {
      m_last_part= part_id;
      m_part_spec.start_part= part_id;
      table->status= 0;
      DBUG_RETURN(0);
    }

    /*
      if we get here, then the current partition ha_rnd_next returned failure
    */
    if (result == HA_ERR_RECORD_DELETED)
      continue;                               // Probably MyISAM

    if (result != HA_ERR_END_OF_FILE)
      goto end_dont_reset_start_part;         // Return error

    /* End current partition */
    late_extra_no_cache(part_id);
    DBUG_PRINT("info", ("rnd_end on partition %d", part_id));
    if ((result= file->ha_rnd_end()))
      break;

    /* Shift to next partition */
    part_id= bitmap_get_next_set(&m_part_info->read_partitions, part_id);
    if (part_id >= m_tot_parts)
    {
      result= HA_ERR_END_OF_FILE;
      break;
    }
    m_last_part= part_id;
    m_part_spec.start_part= part_id;
    file= m_file[part_id];
    DBUG_PRINT("info", ("rnd_init on partition %d", part_id));
    if ((result= file->ha_rnd_init(1)))
      break;
    late_extra_cache(part_id);
  }

end:
  m_part_spec.start_part= NO_CURRENT_PART_ID;
end_dont_reset_start_part:
  table->status= STATUS_NOT_FOUND;
  DBUG_RETURN(result);
}


/*
  Save position of current row

  SYNOPSIS
    position()
    record             Current record in MySQL Row Format

  RETURN VALUE
    NONE

  DESCRIPTION
    position() is called after each call to rnd_next() if the data needs
    to be ordered. You can do something like the following to store
    the position:
    ha_store_ptr(ref, ref_length, current_position);

    The server uses ref to store data. ref_length in the above case is
    the size needed to store current_position. ref is just a byte array
    that the server will maintain. If you are using offsets to mark rows, then
    current_position should be the offset. If it is a primary key like in
    BDB, then it needs to be a primary key.

    Called from filesort.cc, sql_select.cc, sql_delete.cc and sql_update.cc.
*/

void ha_partition::position(const uchar *record)
{
  handler *file= m_file[m_last_part];
  uint pad_length;
  DBUG_ASSERT(bitmap_is_set(&(m_part_info->read_partitions), m_last_part));
  DBUG_ENTER("ha_partition::position");

  int2store(ref, m_last_part);
  if (m_sec_sort_by_rowid)
  {
    DBUG_ASSERT(m_ordered_scan_ongoing);
    DBUG_ASSERT(m_ordered_rec_buffer);
    DBUG_ASSERT(!m_curr_key_info[1]);
    /* We already have the ref. */
    memcpy(ref + PARTITION_BYTES_IN_POS,
           queue_top(&m_queue) + PARTITION_BYTES_IN_POS,
	   file->ref_length);
#ifndef DBUG_OFF
    /* Verify that the position is correct! */
    file->position(record);
    DBUG_ASSERT(!memcmp(ref + PARTITION_BYTES_IN_POS, file->ref,
                        file->ref_length));
#endif
  }
  else
  {
    file->position(record);
    memcpy((ref + PARTITION_BYTES_IN_POS), file->ref, file->ref_length);
  }
  pad_length= m_ref_length - PARTITION_BYTES_IN_POS - file->ref_length;
  if (pad_length)
    memset((ref + PARTITION_BYTES_IN_POS + file->ref_length), 0, pad_length);

  DBUG_VOID_RETURN;
}


/*
  Read row using position

  SYNOPSIS
    rnd_pos()
    out:buf                     Row read in MySQL Row Format
    position                    Position of read row

  RETURN VALUE
    >0                          Error code
    0                           Success

  DESCRIPTION
    This is like rnd_next, but you are given a position to use
    to determine the row. The position will be of the type that you stored in
    ref. You can use ha_get_ptr(pos,ref_length) to retrieve whatever key
    or position you saved when position() was called.
    Called from filesort.cc records.cc sql_insert.cc sql_select.cc
    sql_update.cc.
*/

int ha_partition::rnd_pos(uchar * buf, uchar *pos)
{
  uint part_id;
  handler *file;
  DBUG_ENTER("ha_partition::rnd_pos");

  part_id= uint2korr((const uchar *) pos);
  DBUG_ASSERT(part_id < m_tot_parts);
  file= m_file[part_id];
  DBUG_ASSERT(bitmap_is_set(&(m_part_info->read_partitions), part_id));
  m_last_part= part_id;
  DBUG_RETURN(file->ha_rnd_pos(buf, (pos + PARTITION_BYTES_IN_POS)));
}


/*
  Read row using position using given record to find

  SYNOPSIS
    rnd_pos_by_record()
    record             Current record in MySQL Row Format

  RETURN VALUE
    >0                 Error code
    0                  Success

  DESCRIPTION
    this works as position()+rnd_pos() functions, but does some extra work,
    calculating m_last_part - the partition to where the 'record'
    should go.

    called from replication (log_event.cc)
*/

int ha_partition::rnd_pos_by_record(uchar *record)
{
  DBUG_ENTER("ha_partition::rnd_pos_by_record");

  if (unlikely(get_part_for_delete(record, m_rec0, m_part_info, &m_last_part)))
    DBUG_RETURN(1);

  DBUG_RETURN(handler::rnd_pos_by_record(record));
}


/****************************************************************************
                MODULE index scan
****************************************************************************/
/*
  Positions an index cursor to the index specified in the handle. Fetches the
  row if available. If the key value is null, begin at the first key of the
  index.

  There are loads of optimisations possible here for the partition handler.
  The same optimisations can also be checked for full table scan although
  only through conditions and not from index ranges.
  Phase one optimisations:
    Check if the fields of the partition function are bound. If so only use
    the single partition it becomes bound to.
  Phase two optimisations:
    If it can be deducted through range or list partitioning that only a
    subset of the partitions are used, then only use those partitions.
*/

/** Compare key and rowid.
  Helper function for sorting records in the priority queue.
  a/b points to table->record[0] rows which must have the
  key fields set. The bytes before a and b store the handler::ref.
  This is used for comparing/sorting rows first according to
  KEY and if same KEY, by handler::ref (rowid).

  @param key_info  Null terminated array of index information
  @param a         Pointer to record+ref in first record
  @param b         Pointer to record+ref in second record

  @return Return value is SIGN(first_rec - second_rec)
    @retval  0                  Keys are equal
    @retval -1                  second_rec is greater than first_rec
    @retval +1                  first_rec is greater than second_rec
*/

static int key_and_ref_cmp(void* key_info, uchar *a, uchar *b)
{
  int cmp= key_rec_cmp(key_info, a, b);
  if (cmp)
    return cmp;
  /*
    We must compare by handler::ref, which is added before the record,
    in the priority queue.
  */
  KEY **key = (KEY**)key_info;
  uint ref_length= (*key)->table->file->ref_length;
  return (*key)->table->file->cmp_ref(a - ref_length, b - ref_length);
}


/**
  Setup the ordered record buffer and the priority queue.
*/

bool ha_partition::init_record_priority_queue()
{
  DBUG_ENTER("ha_partition::init_record_priority_queue");
  DBUG_ASSERT(!m_ordered_rec_buffer);
  /*
    Initialize the ordered record buffer.
  */
  if (!m_ordered_rec_buffer)
  {
    uint alloc_len;
    uint used_parts= bitmap_bits_set(&m_part_info->read_partitions);
    /*
      Allocate record buffer for each used partition.
      If we need to do a secondary sort by PK, then it is already in the
      record, so we only need to allocate for part id and a full record per
      partition.
      Otherwise we do a secondary sort by rowid (handler::ref) and must
      allocate for ref (includes part id) and full record per partition.
      We don't know yet if we need to do secondary sort by rowid, so we must
      allocate space for it.
    */
    if (m_curr_key_info[1])
      m_rec_offset= PARTITION_BYTES_IN_POS;
    else
      m_rec_offset= m_ref_length;
    alloc_len= used_parts * (m_rec_offset + m_rec_length);
    /* Allocate a key for temporary use when setting up the scan. */
    alloc_len+= table_share->max_key_length;

    if (!(m_ordered_rec_buffer= (uchar*)my_malloc(key_memory_ha_partition_ordered_rec_buffer,
                                                  alloc_len, MYF(MY_WME))))
      DBUG_RETURN(true);

    /*
      We set-up one record per partition and each record has 2 bytes in
      front where the partition id is written. This is used by ordered
      index_read.
      If we need to also sort by rowid (handler::ref), then m_curr_key_info[1]
      is NULL and we add the rowid before the record.
      We also set-up a reference to the first record for temporary use in
      setting up the scan.
    */
    char *ptr= (char*) m_ordered_rec_buffer;
    uint i;
    for (i= bitmap_get_first_set(&m_part_info->read_partitions);
         i < m_tot_parts;
         i= bitmap_get_next_set(&m_part_info->read_partitions, i))
    {
      DBUG_PRINT("info", ("init rec-buf for part %u", i));
      int2store(ptr, i);
      ptr+= m_rec_offset + m_rec_length;
    }
    m_start_key.key= (const uchar*)ptr;
    /*
      Initialize priority queue, initialized to reading forward.
      Start by only sort by KEY, HA_EXTRA_SECONDARY_SORT_ROWID
      will be given if we should sort by handler::ref too.
    */
    if (init_queue(&m_queue, used_parts, m_rec_offset,
                   0,
                   key_rec_cmp,
                   (void*)m_curr_key_info))
    {
      my_free(m_ordered_rec_buffer);
      m_ordered_rec_buffer= NULL;
      DBUG_RETURN(true);
    }
  }
  DBUG_RETURN(false);
}


/**
  Destroy the ordered record buffer and the priority queue.
*/

void ha_partition::destroy_record_priority_queue()
{
  DBUG_ENTER("ha_partition::destroy_record_priority_queue");
  if (m_ordered_rec_buffer)
  {
    delete_queue(&m_queue);
    my_free(m_ordered_rec_buffer);
    m_ordered_rec_buffer= NULL;
  }
  DBUG_VOID_RETURN;
}


/*
  Initialize handler before start of index scan

  SYNOPSIS
    index_init()
    inx                Index number
    sorted             Is rows to be returned in sorted order

  RETURN VALUE
    >0                 Error code
    0                  Success

  DESCRIPTION
    index_init is always called before starting index scans (except when
    starting through index_read_idx and using read_range variants).
*/

int ha_partition::index_init(uint inx, bool sorted)
{
  int error= 0;
  uint i;
  DBUG_ENTER("ha_partition::index_init");

  DBUG_PRINT("info", ("inx %u sorted %u", inx, sorted));
  active_index= inx;
  m_part_spec.start_part= NO_CURRENT_PART_ID;
  m_start_key.length= 0;
  m_ordered= sorted;
  m_sec_sort_by_rowid= false;
  m_curr_key_info[0]= table->key_info+inx;
  m_curr_key_info[1]= NULL;
  /*
    There are two cases where it is not enough to only sort on the key:
    1) For clustered indexes, the optimizer assumes that all keys
       have the rest of the PK columns appended to the KEY, so it will
       sort by PK as secondary sort key.
    2) Rowid-Order-Retrieval access methods, like index_merge_intersect
       and index_merge_union. These methods requires the index to be sorted
       on rowid (handler::ref) as secondary sort key.
  */
  if (m_pkey_is_clustered && table->s->primary_key != MAX_KEY)
  {
    /*
      if PK is clustered, then the key cmp must use the pk to
      differentiate between equal key in given index.
    */
    DBUG_PRINT("info", ("Clustered pk, using pk as secondary cmp"));
    m_curr_key_info[1]= table->key_info+table->s->primary_key;
    m_curr_key_info[2]= NULL;
  }

  if (init_record_priority_queue())
    DBUG_RETURN(HA_ERR_OUT_OF_MEM);

  /*
    Some handlers only read fields as specified by the bitmap for the
    read set. For partitioned handlers we always require that the
    fields of the partition functions are read such that we can
    calculate the partition id to place updated and deleted records.
    But this is required for operations that may need to change data only.
  */
  if (get_lock_type() == F_WRLCK)
    bitmap_union(table->read_set, &m_part_info->full_part_field_set);
  for (i= bitmap_get_first_set(&m_part_info->read_partitions);
       i < m_tot_parts;
       i= bitmap_get_next_set(&m_part_info->read_partitions, i))
  {
    if ((error= m_file[i]->ha_index_init(inx, sorted)))
      goto err;

    DBUG_EXECUTE_IF("ha_partition_fail_index_init", {
      i++;
      error= HA_ERR_NO_PARTITION_FOUND;
      goto err;
    });
  }
err:
  if (error)
  {
    /* End the previously initialized indexes. */
    uint j;
    for (j= bitmap_get_first_set(&m_part_info->read_partitions);
         j < i;
         j= bitmap_get_next_set(&m_part_info->read_partitions, j))
    {
      (void) m_file[j]->ha_index_end();
    }
  }
  DBUG_RETURN(error);
}


/*
  End of index scan

  SYNOPSIS
    index_end()

  RETURN VALUE
    >0                 Error code
    0                  Success

  DESCRIPTION
    index_end is called at the end of an index scan to clean up any
    things needed to clean up.
*/

int ha_partition::index_end()
{
  int error= 0;
  uint i;
  DBUG_ENTER("ha_partition::index_end");

  active_index= MAX_KEY;
  m_part_spec.start_part= NO_CURRENT_PART_ID;
  m_sec_sort_by_rowid= false;
  for (i= bitmap_get_first_set(&m_part_info->read_partitions);
       i < m_tot_parts;
       i= bitmap_get_next_set(&m_part_info->read_partitions, i))
  {
    int tmp;
    if ((tmp= m_file[i]->ha_index_end()))
      error= tmp;
  }
  destroy_record_priority_queue();
  DBUG_RETURN(error);
}


/*
  Read one record in an index scan and start an index scan

  SYNOPSIS
    index_read_map()
    buf                    Read row in MySQL Row Format
    key                    Key parts in consecutive order
    keypart_map            Which part of key is used
    find_flag              What type of key condition is used

  RETURN VALUE
    >0                 Error code
    0                  Success

  DESCRIPTION
    index_read_map starts a new index scan using a start key. The MySQL Server
    will check the end key on its own. Thus to function properly the
    partitioned handler need to ensure that it delivers records in the sort
    order of the MySQL Server.
    index_read_map can be restarted without calling index_end on the previous
    index scan and without calling index_init. In this case the index_read_map
    is on the same index as the previous index_scan. This is particularly
    used in conjuntion with multi read ranges.
*/

int ha_partition::index_read_map(uchar *buf, const uchar *key,
                                 key_part_map keypart_map,
                                 enum ha_rkey_function find_flag)
{
  DBUG_ENTER("ha_partition::index_read_map");
  end_range= 0;
  m_index_scan_type= partition_index_read;
  m_start_key.key= key;
  m_start_key.keypart_map= keypart_map;
  m_start_key.flag= find_flag;
  DBUG_RETURN(common_index_read(buf, TRUE));
}


/**
  Common routine for a number of index_read variants

  @param buf             Buffer where the record should be returned.
  @param have_start_key  TRUE <=> the left endpoint is available, i.e.
                         we're in index_read call or in read_range_first
                         call and the range has left endpoint.
                         FALSE <=> there is no left endpoint (we're in
                         read_range_first() call and the range has no left
                         endpoint).

  @return Operation status
    @retval 0      OK
    @retval HA_ERR_END_OF_FILE   Whole index scanned, without finding the record.
    @retval HA_ERR_KEY_NOT_FOUND Record not found, but index cursor positioned.
    @retval other  error code.

  @details
    Start scanning the range (when invoked from read_range_first()) or doing
    an index lookup (when invoked from index_read_XXX):
     - If possible, perform partition selection
     - Find the set of partitions we're going to use
     - Depending on whether we need ordering:
        NO:  Get the first record from first used partition (see
             handle_unordered_scan_next_partition)
        YES: Fill the priority queue and get the record that is the first in
             the ordering
*/

int ha_partition::common_index_read(uchar *buf, bool have_start_key)
{
  int error;
  uint UNINIT_VAR(key_len); /* used if have_start_key==TRUE */
  m_reverse_order= false;
  DBUG_ENTER("ha_partition::common_index_read");

  DBUG_PRINT("info", ("m_ordered %u m_ordered_scan_ong %u",
                      m_ordered, m_ordered_scan_ongoing));

  if (have_start_key)
  {
    m_start_key.length= key_len= calculate_key_len(table, active_index,
                                                   m_start_key.key,
                                                   m_start_key.keypart_map);
    DBUG_PRINT("info", ("have_start_key map %lu find_flag %u len %u",
                        m_start_key.keypart_map, m_start_key.flag, key_len));
    DBUG_ASSERT(key_len);
  }
  if ((error= partition_scan_set_up(buf, have_start_key)))
  {
    DBUG_RETURN(error);
  }

  if (have_start_key &&
      (m_start_key.flag == HA_READ_KEY_OR_PREV ||
       m_start_key.flag == HA_READ_PREFIX_LAST ||
       m_start_key.flag == HA_READ_PREFIX_LAST_OR_PREV ||
       m_start_key.flag == HA_READ_BEFORE_KEY))
  {
    m_reverse_order= true;
    m_ordered_scan_ongoing= TRUE;
  }
  DBUG_PRINT("info", ("m_ordered %u m_o_scan_ong %u have_start_key %u",
                      m_ordered, m_ordered_scan_ongoing, have_start_key));
  if (!m_ordered_scan_ongoing)
   {
    /*
      We use unordered index scan when read_range is used and flag
      is set to not use ordered.
      We also use an unordered index scan when the number of partitions to
      scan is only one.
      The unordered index scan will use the partition set created.
    */
    DBUG_PRINT("info", ("doing unordered scan"));
    error= handle_unordered_scan_next_partition(buf);
  }
  else
  {
    /*
      In all other cases we will use the ordered index scan. This will use
      the partition set created by the get_partition_set method.
    */
    error= handle_ordered_index_scan(buf);
  }
  DBUG_RETURN(error);
}


/*
  Start an index scan from leftmost record and return first record

  SYNOPSIS
    index_first()
    buf                 Read row in MySQL Row Format

  RETURN VALUE
    >0                  Error code
    0                   Success

  DESCRIPTION
    index_first() asks for the first key in the index.
    This is similar to index_read except that there is no start key since
    the scan starts from the leftmost entry and proceeds forward with
    index_next.

    Called from opt_range.cc, opt_sum.cc, sql_handler.cc,
    and sql_select.cc.
*/

int ha_partition::index_first(uchar * buf)
{
  DBUG_ENTER("ha_partition::index_first");

  end_range= 0;
  m_index_scan_type= partition_index_first;
  m_reverse_order= false;
  DBUG_RETURN(common_first_last(buf));
}


/*
  Start an index scan from rightmost record and return first record

  SYNOPSIS
    index_last()
    buf                 Read row in MySQL Row Format

  RETURN VALUE
    >0                  Error code
    0                   Success

  DESCRIPTION
    index_last() asks for the last key in the index.
    This is similar to index_read except that there is no start key since
    the scan starts from the rightmost entry and proceeds forward with
    index_prev.

    Called from opt_range.cc, opt_sum.cc, sql_handler.cc,
    and sql_select.cc.
*/

int ha_partition::index_last(uchar * buf)
{
  DBUG_ENTER("ha_partition::index_last");

  m_index_scan_type= partition_index_last;
  m_reverse_order= true;
  DBUG_RETURN(common_first_last(buf));
}


/*
  Common routine for index_first/index_last

  SYNOPSIS
    ha_partition::common_first_last()

  see index_first for rest
*/

int ha_partition::common_first_last(uchar *buf)
{
  int error;
  DBUG_ENTER("ha_partition::common_first_last");

  if ((error= partition_scan_set_up(buf, FALSE)))
    DBUG_RETURN(error);
  if (!m_ordered_scan_ongoing &&
      m_index_scan_type != partition_index_last)
    DBUG_RETURN(handle_unordered_scan_next_partition(buf));
  DBUG_RETURN(handle_ordered_index_scan(buf));
}


/*
  Read last using key

  SYNOPSIS
    index_read_last_map()
    buf                   Read row in MySQL Row Format
    key                   Key
    keypart_map           Which part of key is used

  RETURN VALUE
    >0                    Error code
    0                     Success

  DESCRIPTION
    This is used in join_read_last_key to optimise away an ORDER BY.
    Can only be used on indexes supporting HA_READ_ORDER
*/

int ha_partition::index_read_last_map(uchar *buf, const uchar *key,
                                      key_part_map keypart_map)
{
  DBUG_ENTER("ha_partition::index_read_last_map");

  m_ordered= TRUE;                              // Safety measure
  end_range= 0;
  m_index_scan_type= partition_index_read_last;
  m_start_key.key= key;
  m_start_key.keypart_map= keypart_map;
  m_start_key.flag= HA_READ_PREFIX_LAST;
  DBUG_RETURN(common_index_read(buf, TRUE));
}


/*
  Optimization of the default implementation to take advantage of dynamic
  partition pruning.
*/
int ha_partition::index_read_idx_map(uchar *buf, uint index,
                                     const uchar *key,
                                     key_part_map keypart_map,
                                     enum ha_rkey_function find_flag)
{
  int error= HA_ERR_KEY_NOT_FOUND;
  DBUG_ENTER("ha_partition::index_read_idx_map");

  if (find_flag == HA_READ_KEY_EXACT)
  {
    uint part;
    m_start_key.key= key;
    m_start_key.keypart_map= keypart_map;
    m_start_key.flag= find_flag;
    m_start_key.length= calculate_key_len(table, index, m_start_key.key,
                                          m_start_key.keypart_map);

    get_partition_set(table, buf, index, &m_start_key, &m_part_spec);

    /*
      We have either found exactly 1 partition
      (in which case start_part == end_part)
      or no matching partitions (start_part > end_part)
    */
    DBUG_ASSERT(m_part_spec.start_part >= m_part_spec.end_part);
    /* The start part is must be marked as used. */
    DBUG_ASSERT(m_part_spec.start_part > m_part_spec.end_part ||
                bitmap_is_set(&(m_part_info->read_partitions),
                              m_part_spec.start_part));

    for (part= m_part_spec.start_part;
         part <= m_part_spec.end_part;
         part= bitmap_get_next_set(&m_part_info->read_partitions, part))
    {
      error= m_file[part]->ha_index_read_idx_map(buf, index, key,
                                                 keypart_map, find_flag);
      if (error != HA_ERR_KEY_NOT_FOUND &&
          error != HA_ERR_END_OF_FILE)
        break;
    }
    if (part <= m_part_spec.end_part)
      m_last_part= part;
  }
  else
  {
    /*
      If not only used with READ_EXACT, we should investigate if possible
      to optimize for other find_flag's as well.
    */
    DBUG_ASSERT(0);
    /* fall back on the default implementation */
    error= handler::index_read_idx_map(buf, index, key, keypart_map, find_flag);
  }
  DBUG_RETURN(error);
}


/*
  Read next record in a forward index scan

  SYNOPSIS
    index_next()
    buf                   Read row in MySQL Row Format

  RETURN VALUE
    >0                    Error code
    0                     Success

  DESCRIPTION
    Used to read forward through the index.
*/

int ha_partition::index_next(uchar * buf)
{
  DBUG_ENTER("ha_partition::index_next");

  /*
    TODO(low priority):
    If we want partition to work with the HANDLER commands, we
    must be able to do index_last() -> index_prev() -> index_next()
    and if direction changes, we must step back those partitions in
    the record queue so we don't return a value from the wrong direction.
  */
  DBUG_ASSERT(m_index_scan_type != partition_index_last ||
              table->open_by_handler);
  if (!m_ordered_scan_ongoing)
  {
    DBUG_RETURN(handle_unordered_next(buf, FALSE));
  }
  DBUG_RETURN(handle_ordered_next(buf, FALSE));
}


/*
  Read next record special

  SYNOPSIS
    index_next_same()
    buf                   Read row in MySQL Row Format
    key                   Key
    keylen                Length of key

  RETURN VALUE
    >0                    Error code
    0                     Success

  DESCRIPTION
    This routine is used to read the next but only if the key is the same
    as supplied in the call.
*/

int ha_partition::index_next_same(uchar *buf, const uchar *key, uint keylen)
{
  DBUG_ENTER("ha_partition::index_next_same");

  DBUG_ASSERT(keylen == m_start_key.length);
  DBUG_ASSERT(m_index_scan_type != partition_index_last);
  if (!m_ordered_scan_ongoing)
    DBUG_RETURN(handle_unordered_next(buf, TRUE));
  DBUG_RETURN(handle_ordered_next(buf, TRUE));
}


/*
  Read next record when performing index scan backwards

  SYNOPSIS
    index_prev()
    buf                   Read row in MySQL Row Format

  RETURN VALUE
    >0                    Error code
    0                     Success

  DESCRIPTION
    Used to read backwards through the index.
*/

int ha_partition::index_prev(uchar * buf)
{
  DBUG_ENTER("ha_partition::index_prev");

  /* TODO: read comment in index_next */
  DBUG_ASSERT(m_index_scan_type != partition_index_first ||
              table->open_by_handler);
  DBUG_RETURN(handle_ordered_prev(buf));
}


/*
  Start a read of one range with start and end key

  SYNOPSIS
    read_range_first()
    start_key           Specification of start key
    end_key             Specification of end key
    eq_range_arg        Is it equal range
    sorted              Should records be returned in sorted order

  RETURN VALUE
    >0                    Error code
    0                     Success

  DESCRIPTION
    We reimplement read_range_first since we don't want the compare_key
    check at the end. This is already performed in the partition handler.
    read_range_next is very much different due to that we need to scan
    all underlying handlers.
*/

int ha_partition::read_range_first(const key_range *start_key,
                                   const key_range *end_key,
                                   bool eq_range_arg, bool sorted)
{
  int error;
  DBUG_ENTER("ha_partition::read_range_first");

  m_ordered= sorted;
  eq_range= eq_range_arg;
  set_end_range(end_key, RANGE_SCAN_ASC);

  range_key_part= m_curr_key_info[0]->key_part;
  if (start_key)
    m_start_key= *start_key;
  else
    m_start_key.key= NULL;

  m_index_scan_type= partition_read_range;
  error= common_index_read(m_rec0, MY_TEST(start_key));
  DBUG_RETURN(error);
}


/*
  Read next record in read of a range with start and end key

  SYNOPSIS
    read_range_next()

  RETURN VALUE
    >0                    Error code
    0                     Success
*/

int ha_partition::read_range_next()
{
  DBUG_ENTER("ha_partition::read_range_next");

  if (m_ordered_scan_ongoing)
  {
    DBUG_RETURN(handle_ordered_next(table->record[0], eq_range));
  }
  DBUG_RETURN(handle_unordered_next(table->record[0], eq_range));
}


/*
  Common routine to set up index scans

  SYNOPSIS
    ha_partition::partition_scan_set_up()
      buf            Buffer to later return record in (this function
                     needs it to calculcate partitioning function
                     values)

      idx_read_flag  TRUE <=> m_start_key has range start endpoint which
                     probably can be used to determine the set of partitions
                     to scan.
                     FALSE <=> there is no start endpoint.

  DESCRIPTION
    Find out which partitions we'll need to read when scanning the specified
    range.

    If we need to scan only one partition, set m_ordered_scan_ongoing=FALSE
    as we will not need to do merge ordering.

  RETURN VALUE
    >0                    Error code
    0                     Success
*/

int ha_partition::partition_scan_set_up(uchar * buf, bool idx_read_flag)
{
  DBUG_ENTER("ha_partition::partition_scan_set_up");

  if (idx_read_flag)
    get_partition_set(table,buf,active_index,&m_start_key,&m_part_spec);
  else
  {
    m_part_spec.start_part= 0;
    m_part_spec.end_part= m_tot_parts - 1;
  }
  if (m_part_spec.start_part > m_part_spec.end_part)
  {
    /*
      We discovered a partition set but the set was empty so we report
      key not found.
    */
    DBUG_PRINT("info", ("scan with no partition to scan"));
    table->status= STATUS_NOT_FOUND;
    DBUG_RETURN(HA_ERR_END_OF_FILE);
  }
  if (m_part_spec.start_part == m_part_spec.end_part)
  {
    /*
      We discovered a single partition to scan, this never needs to be
      performed using the ordered index scan.
    */
    DBUG_PRINT("info", ("index scan using the single partition %d",
                        m_part_spec.start_part));
    m_ordered_scan_ongoing= FALSE;
  }
  else
  {
    /*
      Set m_ordered_scan_ongoing according how the scan should be done
      Only exact partitions are discovered atm by get_partition_set.
      Verify this, also bitmap must have at least one bit set otherwise
      the result from this table is the empty set.
    */
    uint start_part= bitmap_get_first_set(&(m_part_info->read_partitions));
    if (start_part == MY_BIT_NONE)
    {
      DBUG_PRINT("info", ("scan with no partition to scan"));
      table->status= STATUS_NOT_FOUND;
      DBUG_RETURN(HA_ERR_END_OF_FILE);
    }
    if (start_part > m_part_spec.start_part)
      m_part_spec.start_part= start_part;
    DBUG_ASSERT(m_part_spec.start_part < m_tot_parts);
    m_ordered_scan_ongoing= m_ordered;
  }
  DBUG_ASSERT(m_part_spec.start_part < m_tot_parts &&
              m_part_spec.end_part < m_tot_parts);
  DBUG_RETURN(0);
}


/****************************************************************************
  Unordered Index Scan Routines
****************************************************************************/
/*
  Common routine to handle index_next with unordered results

  SYNOPSIS
    handle_unordered_next()
    out:buf                       Read row in MySQL Row Format
    next_same                     Called from index_next_same

  RETURN VALUE
    HA_ERR_END_OF_FILE            End of scan
    0                             Success
    other                         Error code

  DESCRIPTION
    These routines are used to scan partitions without considering order.
    This is performed in two situations.
    1) In read_multi_range this is the normal case
    2) When performing any type of index_read, index_first, index_last where
    all fields in the partition function is bound. In this case the index
    scan is performed on only one partition and thus it isn't necessary to
    perform any sort.
*/

int ha_partition::handle_unordered_next(uchar *buf, bool is_next_same)
{
  handler *file;
  int error;
  DBUG_ENTER("ha_partition::handle_unordered_next");

  if (m_part_spec.start_part >= m_tot_parts)
  {
    /* Should only happen with SQL HANDLER! */
    DBUG_ASSERT(table->open_by_handler);
    DBUG_RETURN(HA_ERR_END_OF_FILE);
  }
  file= m_file[m_part_spec.start_part];

  /*
    We should consider if this should be split into three functions as
    partition_read_range is_next_same are always local constants
  */

  if (m_index_scan_type == partition_read_range)
  {
    DBUG_ASSERT(buf == m_rec0);
    if (!(error= file->read_range_next()))
    {
      m_last_part= m_part_spec.start_part;
      DBUG_RETURN(0);
    }
  }
  else if (is_next_same)
  {
    if (!(error= file->ha_index_next_same(buf, m_start_key.key,
                                          m_start_key.length)))
    {
      m_last_part= m_part_spec.start_part;
      DBUG_RETURN(0);
    }
  }
  else
  {
    if (!(error= file->ha_index_next(buf)))
    {
      m_last_part= m_part_spec.start_part;
      DBUG_RETURN(0);                           // Row was in range
    }
  }

  if (error == HA_ERR_END_OF_FILE)
  {
    m_part_spec.start_part++;                    // Start using next part
    error= handle_unordered_scan_next_partition(buf);
  }
  DBUG_RETURN(error);
}


/*
  Handle index_next when changing to new partition

  SYNOPSIS
    handle_unordered_scan_next_partition()
    buf                       Read row in MySQL Row Format

  RETURN VALUE
    HA_ERR_END_OF_FILE            End of scan
    0                             Success
    other                         Error code

  DESCRIPTION
    This routine is used to start the index scan on the next partition.
    Both initial start and after completing scan on one partition.
*/

int ha_partition::handle_unordered_scan_next_partition(uchar * buf)
{
  uint i= m_part_spec.start_part;
  int saved_error= HA_ERR_END_OF_FILE;
  DBUG_ENTER("ha_partition::handle_unordered_scan_next_partition");

  if (i)
    i= bitmap_get_next_set(&m_part_info->read_partitions, i - 1);
  else
    i= bitmap_get_first_set(&m_part_info->read_partitions);

  for (;
       i <= m_part_spec.end_part;
       i= bitmap_get_next_set(&m_part_info->read_partitions, i))
  {
    int error;
    handler *file= m_file[i];
    m_part_spec.start_part= i;
    switch (m_index_scan_type) {
    case partition_read_range:
      DBUG_ASSERT(buf == m_rec0);
      DBUG_PRINT("info", ("read_range_first on partition %d", i));
      error= file->read_range_first(m_start_key.key? &m_start_key: NULL,
                                    end_range, eq_range, FALSE);
      break;
    case partition_index_read:
      DBUG_PRINT("info", ("index_read on partition %d", i));
      error= file->ha_index_read_map(buf, m_start_key.key,
                                     m_start_key.keypart_map,
                                     m_start_key.flag);
      break;
    case partition_index_first:
      DBUG_PRINT("info", ("index_first on partition %d", i));
      error= file->ha_index_first(buf);
      break;
    case partition_index_first_unordered:
      /*
        We perform a scan without sorting and this means that we
        should not use the index_first since not all handlers
        support it and it is also unnecessary to restrict sort
        order.
      */
      DBUG_PRINT("info", ("read_range_first on partition %d", i));
      DBUG_ASSERT(buf == m_rec0);
      error= file->read_range_first(0, end_range, eq_range, 0);
      break;
    default:
      DBUG_ASSERT(FALSE);
      DBUG_RETURN(1);
    }
    if (!error)
    {
      m_last_part= i;
      DBUG_RETURN(0);
    }
    if ((error != HA_ERR_END_OF_FILE) && (error != HA_ERR_KEY_NOT_FOUND))
      DBUG_RETURN(error);

    /*
      If HA_ERR_KEY_NOT_FOUND, we must return that error instead of
      HA_ERR_END_OF_FILE, to be able to continue search.
    */
    if (saved_error != HA_ERR_KEY_NOT_FOUND)
      saved_error= error;
    DBUG_PRINT("info", ("END_OF_FILE/KEY_NOT_FOUND on partition %d", i));
  }
  if (saved_error == HA_ERR_END_OF_FILE)
    m_part_spec.start_part= NO_CURRENT_PART_ID;
  DBUG_RETURN(saved_error);
}


/**
  Common routine to start index scan with ordered results.

  @param[out] buf  Read row in MySQL Row Format

  @return Operation status
    @retval HA_ERR_END_OF_FILE  End of scan
    @retval HA_ERR_KEY_NOT_FOUNE  End of scan
    @retval 0                   Success
    @retval other               Error code

  @details
    This part contains the logic to handle index scans that require ordered
    output. This includes all except those started by read_range_first with
    the flag ordered set to FALSE. Thus most direct index_read and all
    index_first and index_last.

    We implement ordering by keeping one record plus a key buffer for each
    partition. Every time a new entry is requested we will fetch a new
    entry from the partition that is currently not filled with an entry.
    Then the entry is put into its proper sort position.

    Returning a record is done by getting the top record, copying the
    record to the request buffer and setting the partition as empty on
    entries.
*/

int ha_partition::handle_ordered_index_scan(uchar *buf)
{
  uint i;
  uint j= 0;
  bool found= FALSE;
  uchar *part_rec_buf_ptr= m_ordered_rec_buffer;
  int saved_error= HA_ERR_END_OF_FILE;
  DBUG_ENTER("ha_partition::handle_ordered_index_scan");
  DBUG_ASSERT(part_rec_buf_ptr);

  if (m_key_not_found)
  {
    m_key_not_found= false;
    bitmap_clear_all(&m_key_not_found_partitions);
    DBUG_PRINT("info", ("Cleared m_key_not_found_partitions"));
  }
  m_top_entry= NO_CURRENT_PART_ID;
  queue_remove_all(&m_queue);
  DBUG_ASSERT(bitmap_is_set(&m_part_info->read_partitions,
                            m_part_spec.start_part));

  /*
    Position part_rec_buf_ptr to point to the first used partition >=
    start_part. There may be partitions marked by used_partitions,
    but is before start_part. These partitions has allocated record buffers
    but is dynamically pruned, so those buffers must be skipped.
  */
  for (i= bitmap_get_first_set(&m_part_info->read_partitions);
       i < m_part_spec.start_part;
       i= bitmap_get_next_set(&m_part_info->read_partitions, i))
  {
    part_rec_buf_ptr+= m_rec_offset + m_rec_length;
  }
  DBUG_PRINT("info", ("m_part_spec.start_part %u first_used_part %u",
                      m_part_spec.start_part, i));
  for (/* continue from above */ ;
       i <= m_part_spec.end_part;
       i= bitmap_get_next_set(&m_part_info->read_partitions, i))
  {
    DBUG_PRINT("info", ("reading from part %u (scan_type: %u)",
                        i, m_index_scan_type));
    DBUG_ASSERT(i == uint2korr(part_rec_buf_ptr));
<<<<<<< HEAD
    uchar *rec_buf_ptr= part_rec_buf_ptr + PARTITION_BYTES_IN_POS;
    uchar *read_buf;
=======
    uchar *rec_buf_ptr= part_rec_buf_ptr + m_rec_offset;
>>>>>>> a2bb8464
    int error;
    handler *file= m_file[i];
    DBUG_PRINT("info", ("part %u, scan_type %d", i, m_index_scan_type));

    /* ICP relies on Item evaluation, which expects the row in record[0]. */
    if (m_icp_in_use)
      read_buf= table->record[0];
    else
      read_buf= rec_buf_ptr;

    switch (m_index_scan_type) {
    case partition_index_read:
      error= file->ha_index_read_map(read_buf,
                                     m_start_key.key,
                                     m_start_key.keypart_map,
                                     m_start_key.flag);
      break;
    case partition_index_first:
      error= file->ha_index_first(read_buf);
      break;
    case partition_index_last:
      error= file->ha_index_last(read_buf);
      break;
    case partition_index_read_last:
      error= file->ha_index_read_last_map(read_buf,
                                          m_start_key.key,
                                          m_start_key.keypart_map);
      break;
    case partition_read_range:
    {
      /*
        This can only read record to table->record[0], as it was set when
        the table was being opened. We have to memcpy data ourselves. Unless
        ICP is used, since then we must read into record[0].
      */
      error= file->read_range_first(m_start_key.key? &m_start_key: NULL,
                                    end_range, eq_range, TRUE);
      if (!m_icp_in_use)
        memcpy(read_buf, table->record[0], m_rec_length);
      break;
    }
    default:
      DBUG_ASSERT(FALSE);
      DBUG_RETURN(HA_ERR_END_OF_FILE);
    }
    /* When using ICP, copy record[0] to the priority queue for sorting. */
    if (m_icp_in_use)
      memcpy(rec_buf_ptr, read_buf, m_rec_length);
    if (!error)
    {
      found= TRUE;
      if (m_sec_sort_by_rowid)
      {
        file->position(rec_buf_ptr);
        memcpy(part_rec_buf_ptr + PARTITION_BYTES_IN_POS,
               file->ref, file->ref_length);
      }
      /*
        Initialize queue without order first, simply insert
      */
      queue_element(&m_queue, j++)= part_rec_buf_ptr;
    }
    else if (error != HA_ERR_KEY_NOT_FOUND && error != HA_ERR_END_OF_FILE)
    {
      DBUG_RETURN(error);
    }
    else if (error == HA_ERR_KEY_NOT_FOUND)
    {
      DBUG_PRINT("info", ("HA_ERR_KEY_NOT_FOUND from partition %u", i));
      bitmap_set_bit(&m_key_not_found_partitions, i);
      m_key_not_found= true;
      saved_error= error;
    }
    part_rec_buf_ptr+= m_rec_offset + m_rec_length;
  }
  if (found)
  {
    /*
      We found at least one partition with data, now sort all entries and
      after that read the first entry and copy it to the buffer to return in.
    */
    queue_set_max_at_top(&m_queue, m_reverse_order);
    queue_set_cmp_arg(&m_queue, (void*)m_curr_key_info);
    DBUG_ASSERT(m_queue.elements == 0);
    /*
      If PK, we should not sort by rowid, since that is already done
      through the KEY setup.
    */
    DBUG_ASSERT(!m_curr_key_info[1] || !m_sec_sort_by_rowid);
    m_queue.elements= j;
    queue_fix(&m_queue);
    return_top_record(buf);
    table->status= 0;
    DBUG_PRINT("info", ("Record returned from partition %d", m_top_entry));
    DBUG_RETURN(0);
  }
  DBUG_RETURN(saved_error);
}


/*
  Return the top record in sort order

  SYNOPSIS
    return_top_record()
    out:buf                  Row returned in MySQL Row Format

  RETURN VALUE
    NONE
*/

void ha_partition::return_top_record(uchar *buf)
{
  uint part_id;
  uchar *key_buffer= queue_top(&m_queue);
  uchar *rec_buffer= key_buffer + m_rec_offset;

  part_id= uint2korr(key_buffer);
  memcpy(buf, rec_buffer, m_rec_length);
  m_last_part= part_id;
  m_top_entry= part_id;
}


/**
  Add index_next/prev from partitions without exact match.

  If there where any partitions that returned HA_ERR_KEY_NOT_FOUND when
  ha_index_read_map was done, those partitions must be included in the
  following index_next/prev call.
*/

int ha_partition::handle_ordered_index_scan_key_not_found()
{
  int error;
  uint i, old_elements= m_queue.elements;
  uchar *part_buf= m_ordered_rec_buffer;
  uchar *curr_rec_buf= NULL;
  DBUG_ENTER("ha_partition::handle_ordered_index_scan_key_not_found");
  DBUG_ASSERT(m_key_not_found);
  DBUG_ASSERT(part_buf);
  /*
    Loop over all used partitions to get the correct offset
    into m_ordered_rec_buffer.
  */
  for (i= bitmap_get_first_set(&m_part_info->read_partitions);
       i < m_tot_parts;
       i= bitmap_get_next_set(&m_part_info->read_partitions, i))
  {
    if (bitmap_is_set(&m_key_not_found_partitions, i))
    {
      /*
        This partition is used and did return HA_ERR_KEY_NOT_FOUND
        in index_read_map.
      */
<<<<<<< HEAD
      uchar *read_buf;
      curr_rec_buf= part_buf + PARTITION_BYTES_IN_POS;
      /* ICP relies on Item evaluation, which expects the row in record[0]. */
      if (m_icp_in_use)
        read_buf= table->record[0];
      else
        read_buf= curr_rec_buf;

      if (m_reverse_order)
        error= m_file[i]->ha_index_prev(read_buf);
      else
        error= m_file[i]->ha_index_next(read_buf);
=======
      curr_rec_buf= part_buf + m_rec_offset;
      error= m_file[i]->ha_index_next(curr_rec_buf);
>>>>>>> a2bb8464
      /* HA_ERR_KEY_NOT_FOUND is not allowed from index_next! */
      DBUG_ASSERT(error != HA_ERR_KEY_NOT_FOUND);
      DBUG_PRINT("info", ("Filling from partition %u reverse %u error %d",
                         i, m_reverse_order, error));
      if (!error)
      {
<<<<<<< HEAD
        /* When using ICP, copy record[0] to the priority queue for sorting. */
        if (m_icp_in_use)
          memcpy(curr_rec_buf, read_buf, m_rec_length);
=======
        if (m_sec_sort_by_rowid)
        {
          m_file[i]->position(curr_rec_buf);
          memcpy(part_buf + PARTITION_BYTES_IN_POS,
                 m_file[i]->ref,
                 m_file[i]->ref_length);
        }
>>>>>>> a2bb8464
        queue_insert(&m_queue, part_buf);
      }
      else if (error != HA_ERR_END_OF_FILE && error != HA_ERR_KEY_NOT_FOUND)
        DBUG_RETURN(error);
    }
    part_buf+= m_rec_offset + m_rec_length;
  }
  DBUG_ASSERT(curr_rec_buf);
  bitmap_clear_all(&m_key_not_found_partitions);
  m_key_not_found= false;

  if (m_queue.elements > old_elements)
  {
    /* Update m_top_entry, which may have changed. */
    uchar *key_buffer= queue_top(&m_queue);
    m_top_entry= uint2korr(key_buffer);
  }
  DBUG_RETURN(0);
}


/*
  Common routine to handle index_next with ordered results

  SYNOPSIS
    handle_ordered_next()
    out:buf                       Read row in MySQL Row Format
    next_same                     Called from index_next_same

  RETURN VALUE
    HA_ERR_END_OF_FILE            End of scan
    0                             Success
    other                         Error code
*/

int ha_partition::handle_ordered_next(uchar *buf, bool is_next_same)
{
  int error;
  uint part_id= m_top_entry;
<<<<<<< HEAD
  uchar *rec_buf= queue_top(&m_queue) + PARTITION_BYTES_IN_POS;
  uchar *read_buf;
=======
  uchar *rec_buf= queue_top(&m_queue) + m_rec_offset;
>>>>>>> a2bb8464
  handler *file;
  DBUG_ENTER("ha_partition::handle_ordered_next");

  if (m_reverse_order)
  {
    /*
      TODO: To support change of direction (index_prev -> index_next,
      index_read_map(HA_READ_KEY_EXACT) -> index_prev etc.)
      We would need to:
      - Step back all cursors we have a buffered row from a previous next/prev
        call (i.e. for all partitions we previously called index_prev, we must
        call index_next and skip that row.
      - empty the priority queue and initialize it again with reverse ordering.
    */
    DBUG_ASSERT(table->open_by_handler);
    DBUG_RETURN(HA_ERR_WRONG_COMMAND);
  }

  if (m_key_not_found)
  {
    if (is_next_same)
    {
      /* Only rows which match the key. */
      m_key_not_found= false;
      bitmap_clear_all(&m_key_not_found_partitions);
    }
    else
    {
      /* There are partitions not included in the index record queue. */
      uint old_elements= m_queue.elements;
      if ((error= handle_ordered_index_scan_key_not_found()))
        DBUG_RETURN(error);
      /*
        If the queue top changed, i.e. one of the partitions that gave
        HA_ERR_KEY_NOT_FOUND in index_read_map found the next record,
        return it.
        Otherwise replace the old with a call to index_next (fall through).
      */
      if (old_elements != m_queue.elements && part_id != m_top_entry)
      {
        return_top_record(buf);
        DBUG_PRINT("info", ("Returning row from part %u (prev KEY_NOT_FOUND)",
                            m_top_entry));
        DBUG_RETURN(0);
      }
    }
  }
  if (part_id >= m_tot_parts)
    DBUG_RETURN(HA_ERR_END_OF_FILE);

  file= m_file[part_id];

  /* ICP relies on Item evaluation, which expects the row in record[0]. */
  if (m_icp_in_use)
    read_buf= table->record[0];
  else
    read_buf= rec_buf;


  if (m_index_scan_type == partition_read_range)
  {
    error= file->read_range_next();
    /* Copy to priority queue for sorting. Unless ICP, which do it later. */
    if (!m_icp_in_use)
      memcpy(read_buf, table->record[0], m_rec_length);
  }
  else if (!is_next_same)
    error= file->ha_index_next(read_buf);
  else
    error= file->ha_index_next_same(read_buf, m_start_key.key,
                                    m_start_key.length);
  if (error)
  {
    if (error == HA_ERR_END_OF_FILE)
    {
      /* Return next buffered row */
      if (m_queue.elements)
        queue_remove(&m_queue, (uint) 0);
      if (m_queue.elements)
      {
         DBUG_PRINT("info", ("Record returned from partition %u (2)",
                     m_top_entry));
         return_top_record(buf);
         table->status= 0;
         error= 0;
      }
    }
    DBUG_RETURN(error);
  }
<<<<<<< HEAD
  /* When using ICP, copy record[0] to the priority queue for sorting. */
  if (m_icp_in_use)
    memcpy(rec_buf, read_buf, m_rec_length);
=======
  if (m_sec_sort_by_rowid)
  {
    file->position(rec_buf);
    memcpy(rec_buf - m_rec_offset + PARTITION_BYTES_IN_POS,
           file->ref, file->ref_length);
  }
>>>>>>> a2bb8464
  queue_replaced(&m_queue);
  return_top_record(buf);
  DBUG_PRINT("info", ("Record returned from partition %u", m_top_entry));
  DBUG_RETURN(0);
}


/*
  Common routine to handle index_prev with ordered results

  SYNOPSIS
    handle_ordered_prev()
    out:buf                       Read row in MySQL Row Format

  RETURN VALUE
    HA_ERR_END_OF_FILE            End of scan
    0                             Success
    other                         Error code
*/

int ha_partition::handle_ordered_prev(uchar *buf)
{
  int error;
  uint part_id= m_top_entry;
<<<<<<< HEAD
  uchar *rec_buf= queue_top(&m_queue) + PARTITION_BYTES_IN_POS;
  handler *file;
  uchar *read_buf;
=======
  uchar *rec_buf= queue_top(&m_queue) + m_rec_offset;
  handler *file= m_file[part_id];
>>>>>>> a2bb8464
  DBUG_ENTER("ha_partition::handle_ordered_prev");

  if (!m_reverse_order)
  {
    /* TODO: See comment in handle_ordered_next(). */
    DBUG_ASSERT(table->open_by_handler);
    DBUG_RETURN(HA_ERR_WRONG_COMMAND);
  }

  if (m_key_not_found)
  {
    /* There are partitions not included in the index record queue. */
    uint old_elements= m_queue.elements;
    if ((error= handle_ordered_index_scan_key_not_found()))
      DBUG_RETURN(error);
    if (old_elements != m_queue.elements && part_id != m_top_entry)
    {
      /*
        Should only be possible for when HA_READ_KEY_EXACT was previously used,
        which is not supported to have a subsequent call for PREV.
        I.e. HA_READ_KEY_EXACT is considered to not have reverse order!
      */
      DBUG_ASSERT(0);
      /*
        If the queue top changed, i.e. one of the partitions that gave
        HA_ERR_KEY_NOT_FOUND in index_read_map found the next record,
        return it.
        Otherwise replace the old with a call to index_next (fall through).
      */
      return_top_record(buf);
      DBUG_RETURN(0);
    }
  }

  if (part_id >= m_tot_parts)
  {
    /* This should never happen, except for SQL HANDLER calls! */
    DBUG_ASSERT(table->open_by_handler);
    DBUG_RETURN(HA_ERR_END_OF_FILE);
  }
  file= m_file[part_id];

  /* ICP relies on Item evaluation, which expects the row in record[0]. */
  if (m_icp_in_use)
    read_buf= table->record[0];
  else
    read_buf= rec_buf;

  if ((error= file->ha_index_prev(read_buf)))
  {
    if (error == HA_ERR_END_OF_FILE)
    {
      if (m_queue.elements)
        queue_remove(&m_queue, (uint) 0);
      if (m_queue.elements)
      {
        return_top_record(buf);
        DBUG_PRINT("info", ("Record returned from partition %d (2)",
                            m_top_entry));
        error= 0;
        table->status= 0;
      }
    }
    DBUG_RETURN(error);
  }
<<<<<<< HEAD
  /* When using ICP, copy record[0] to the priority queue for sorting. */
  if (m_icp_in_use)
    memcpy(rec_buf, read_buf, m_rec_length);

=======
  if (m_sec_sort_by_rowid)
  {
    file->position(rec_buf);
    memcpy(rec_buf - m_rec_offset + PARTITION_BYTES_IN_POS,
           file->ref, file->ref_length);
  }
>>>>>>> a2bb8464
  queue_replaced(&m_queue);
  return_top_record(buf);
  DBUG_PRINT("info", ("Record returned from partition %d", m_top_entry));
  DBUG_RETURN(0);
}


/****************************************************************************
                MODULE information calls
****************************************************************************/

/*
  These are all first approximations of the extra, info, scan_time
  and read_time calls
*/

/**
  Helper function for sorting according to number of rows in descending order.
*/

int ha_partition::compare_number_of_records(ha_partition *me,
                                            const uint32 *a,
                                            const uint32 *b)
{
  handler **file= me->m_file;
  /* Note: sorting in descending order! */
  if (file[*a]->stats.records > file[*b]->stats.records)
    return -1;
  if (file[*a]->stats.records < file[*b]->stats.records)
    return 1;
  return 0;
}


/*
  General method to gather info from handler

  SYNOPSIS
    info()
    flag              Specifies what info is requested

  RETURN VALUE
    NONE

  DESCRIPTION
    ::info() is used to return information to the optimizer.
    Currently this table handler doesn't implement most of the fields
    really needed. SHOW also makes use of this data
    Another note, if your handler doesn't proved exact record count,
    you will probably want to have the following in your code:
    if (records < 2)
      records = 2;
    The reason is that the server will optimize for cases of only a single
    record. If in a table scan you don't know the number of records
    it will probably be better to set records to two so you can return
    as many records as you need.

    Along with records a few more variables you may wish to set are:
      records
      deleted
      data_file_length
      index_file_length
      delete_length
      check_time
    Take a look at the public variables in handler.h for more information.

    Called in:
      filesort.cc
      ha_heap.cc
      item_sum.cc
      opt_sum.cc
      sql_delete.cc
     sql_delete.cc
     sql_derived.cc
      sql_select.cc
      sql_select.cc
      sql_select.cc
      sql_select.cc
      sql_select.cc
      sql_show.cc
      sql_show.cc
      sql_show.cc
      sql_show.cc
      sql_table.cc
      sql_union.cc
      sql_update.cc

    Some flags that are not implemented
      HA_STATUS_POS:
        This parameter is never used from the MySQL Server. It is checked in a
        place in MyISAM so could potentially be used by MyISAM specific
        programs.
      HA_STATUS_NO_LOCK:
      This is declared and often used. It's only used by MyISAM.
      It means that MySQL doesn't need the absolute latest statistics
      information. This may save the handler from doing internal locks while
      retrieving statistics data.
*/

int ha_partition::info(uint flag)
{
  uint no_lock_flag= flag & HA_STATUS_NO_LOCK;
  uint extra_var_flag= flag & HA_STATUS_VARIABLE_EXTRA;
  DBUG_ENTER("ha_partition::info");

#ifndef DBUG_OFF
  if (bitmap_is_set_all(&(m_part_info->read_partitions)))
    DBUG_PRINT("info", ("All partitions are used"));
#endif /* DBUG_OFF */
  if (flag & HA_STATUS_AUTO)
  {
    bool auto_inc_is_first_in_idx= (table_share->next_number_keypart == 0);
    DBUG_PRINT("info", ("HA_STATUS_AUTO"));
    if (!table->found_next_number_field)
      stats.auto_increment_value= 0;
    else if (part_share->auto_inc_initialized)
    {
      lock_auto_increment();
      stats.auto_increment_value= part_share->next_auto_inc_val;
      unlock_auto_increment();
    }
    else
    {
      lock_auto_increment();
      /* to avoid two concurrent initializations, check again when locked */
      if (part_share->auto_inc_initialized)
        stats.auto_increment_value= part_share->next_auto_inc_val;
      else
      {
        /*
          The auto-inc mutex in the table_share is locked, so we do not need
          to have the handlers locked.
          HA_STATUS_NO_LOCK is not checked, since we cannot skip locking
          the mutex, because it is initialized.
        */
        handler *file, **file_array;
        ulonglong auto_increment_value= 0;
        file_array= m_file;
        DBUG_PRINT("info",
                   ("checking all partitions for auto_increment_value"));
        do
        {
          file= *file_array;
          file->info(HA_STATUS_AUTO | no_lock_flag);
          set_if_bigger(auto_increment_value,
                        file->stats.auto_increment_value);
        } while (*(++file_array));

        DBUG_ASSERT(auto_increment_value);
        stats.auto_increment_value= auto_increment_value;
        if (auto_inc_is_first_in_idx)
        {
          set_if_bigger(part_share->next_auto_inc_val,
                        auto_increment_value);
          part_share->auto_inc_initialized= true;
          DBUG_PRINT("info", ("initializing next_auto_inc_val to %lu",
                       (ulong) part_share->next_auto_inc_val));
        }
      }
      unlock_auto_increment();
    }
  }
  if (flag & HA_STATUS_VARIABLE)
  {
    uint i;
    DBUG_PRINT("info", ("HA_STATUS_VARIABLE"));
    /*
      Calculates statistical variables
      records:           Estimate of number records in table
      We report sum (always at least 2 if not empty)
      deleted:           Estimate of number holes in the table due to
      deletes
      We report sum
      data_file_length:  Length of data file, in principle bytes in table
      We report sum
      index_file_length: Length of index file, in principle bytes in
      indexes in the table
      We report sum
      delete_length: Length of free space easily used by new records in table
      We report sum
      mean_record_length:Mean record length in the table
      We calculate this
      check_time:        Time of last check (only applicable to MyISAM)
      We report last time of all underlying handlers
    */
    handler *file;
    stats.records= 0;
    stats.deleted= 0;
    stats.data_file_length= 0;
    stats.index_file_length= 0;
    stats.check_time= 0;
    stats.delete_length= 0;
    for (i= bitmap_get_first_set(&m_part_info->read_partitions);
         i < m_tot_parts;
         i= bitmap_get_next_set(&m_part_info->read_partitions, i))
    {
      file= m_file[i];
      file->info(HA_STATUS_VARIABLE | no_lock_flag | extra_var_flag);
      stats.records+= file->stats.records;
      stats.deleted+= file->stats.deleted;
      stats.data_file_length+= file->stats.data_file_length;
      stats.index_file_length+= file->stats.index_file_length;
      stats.delete_length+= file->stats.delete_length;
      if (file->stats.check_time > stats.check_time)
        stats.check_time= file->stats.check_time;
    }
    if (stats.records && stats.records < 2 &&
        !(m_file[0]->ha_table_flags() & HA_STATS_RECORDS_IS_EXACT))
      stats.records= 2;
    if (stats.records > 0)
      stats.mean_rec_length= (ulong) (stats.data_file_length / stats.records);
    else
      stats.mean_rec_length= 0;
  }
  if (flag & HA_STATUS_CONST)
  {
    DBUG_PRINT("info", ("HA_STATUS_CONST"));
    /*
      Recalculate loads of constant variables. MyISAM also sets things
      directly on the table share object.

      Check whether this should be fixed since handlers should not
      change things directly on the table object.

      Monty comment: This should NOT be changed!  It's the handlers
      responsibility to correct table->s->keys_xxxx information if keys
      have been disabled.

      The most important parameters set here is records per key on
      all indexes. block_size and primar key ref_length.

      For each index there is an array of rec_per_key.
      As an example if we have an index with three attributes a,b and c
      we will have an array of 3 rec_per_key.
      rec_per_key[0] is an estimate of number of records divided by
      number of unique values of the field a.
      rec_per_key[1] is an estimate of the number of records divided
      by the number of unique combinations of the fields a and b.
      rec_per_key[2] is an estimate of the number of records divided
      by the number of unique combinations of the fields a,b and c.

      Many handlers only set the value of rec_per_key when all fields
      are bound (rec_per_key[2] in the example above).

      If the handler doesn't support statistics, it should set all of the
      above to 0.

      We first scans through all partitions to get the one holding most rows.
      We will then allow the handler with the most rows to set
      the rec_per_key and use this as an estimate on the total table.

      max_data_file_length:     Maximum data file length
      We ignore it, is only used in
      SHOW TABLE STATUS
      max_index_file_length:    Maximum index file length
      We ignore it since it is never used
      block_size:               Block size used
      We set it to the value of the first handler
      ref_length:               We set this to the value calculated
      and stored in local object
      create_time:              Creation time of table

      So we calculate these constants by using the variables from the
      handler with most rows.
    */
    handler *file, **file_array;
    ulonglong max_records= 0;
    uint32 i= 0;
    uint32 handler_instance= 0;

    file_array= m_file;
    do
    {
      file= *file_array;
      /* Get variables if not already done */
      if (!(flag & HA_STATUS_VARIABLE) ||
          !bitmap_is_set(&(m_part_info->read_partitions),
                         (file_array - m_file)))
        file->info(HA_STATUS_VARIABLE | no_lock_flag | extra_var_flag);
      if (file->stats.records > max_records)
      {
        max_records= file->stats.records;
        handler_instance= i;
      }
      i++;
    } while (*(++file_array));
    /*
      Sort the array of part_ids by number of records in
      in descending order.
    */
    my_qsort2((void*) m_part_ids_sorted_by_num_of_records,
              m_tot_parts,
              sizeof(uint32),
              (qsort2_cmp) compare_number_of_records,
              this);

    file= m_file[handler_instance];
    file->info(HA_STATUS_CONST | no_lock_flag);
    stats.block_size= file->stats.block_size;
    stats.create_time= file->stats.create_time;
    ref_length= m_ref_length;
  }
  if (flag & HA_STATUS_ERRKEY)
  {
    handler *file= m_file[m_last_part];
    DBUG_PRINT("info", ("info: HA_STATUS_ERRKEY"));
    /*
      This flag is used to get index number of the unique index that
      reported duplicate key
      We will report the errkey on the last handler used and ignore the rest
      Note: all engines does not support HA_STATUS_ERRKEY, so set errkey.
    */
    file->errkey= errkey;
    file->info(HA_STATUS_ERRKEY | no_lock_flag);
    errkey= file->errkey;
  }
  if (flag & HA_STATUS_TIME)
  {
    handler *file, **file_array;
    DBUG_PRINT("info", ("info: HA_STATUS_TIME"));
    /*
      This flag is used to set the latest update time of the table.
      Used by SHOW commands
      We will report the maximum of these times
    */
    stats.update_time= 0;
    file_array= m_file;
    do
    {
      file= *file_array;
      file->info(HA_STATUS_TIME | no_lock_flag);
      if (file->stats.update_time > stats.update_time)
        stats.update_time= file->stats.update_time;
    } while (*(++file_array));
  }
  DBUG_RETURN(0);
}


void ha_partition::get_dynamic_partition_info(PARTITION_STATS *stat_info,
                                              uint part_id)
{
  handler *file= m_file[part_id];
  DBUG_ASSERT(bitmap_is_set(&(m_part_info->read_partitions), part_id));
  file->info(HA_STATUS_TIME | HA_STATUS_VARIABLE |
             HA_STATUS_VARIABLE_EXTRA | HA_STATUS_NO_LOCK);

  stat_info->records=              file->stats.records;
  stat_info->mean_rec_length=      file->stats.mean_rec_length;
  stat_info->data_file_length=     file->stats.data_file_length;
  stat_info->max_data_file_length= file->stats.max_data_file_length;
  stat_info->index_file_length=    file->stats.index_file_length;
  stat_info->delete_length=        file->stats.delete_length;
  stat_info->create_time=          file->stats.create_time;
  stat_info->update_time=          file->stats.update_time;
  stat_info->check_time=           file->stats.check_time;
  stat_info->check_sum= 0;
  if (file->ha_table_flags() & HA_HAS_CHECKSUM)
    stat_info->check_sum= file->checksum();
  return;
}


/**
  General function to prepare handler for certain behavior.

  @param[in]    operation       operation to execute

  @return       status
    @retval     0               success
    @retval     >0              error code

  @detail

  extra() is called whenever the server wishes to send a hint to
  the storage engine. The MyISAM engine implements the most hints.

  We divide the parameters into the following categories:
  1) Operations used by most handlers
  2) Operations used by some non-MyISAM handlers
  3) Operations used only by MyISAM
  4) Operations only used by temporary tables for query processing
  5) Operations only used by MyISAM internally
  6) Operations not used at all
  7) Operations only used by federated tables for query processing
  8) Operations only used by NDB
  9) Operations only used by MERGE
  10) Operations only used by InnoDB
  11) Operations only used by partitioning

  The partition handler need to handle category 1), 2), 3), 10) and 11).

  1) Operations used by most handlers
  -----------------------------------
  HA_EXTRA_RESET:
    This option is used by most handlers and it resets the handler state
    to the same state as after an open call. This includes releasing
    any READ CACHE or WRITE CACHE or other internal buffer used.

    It is called from the reset method in the handler interface. There are
    three instances where this is called.
    1) After completing a INSERT ... SELECT ... query the handler for the
       table inserted into is reset
    2) It is called from close_thread_table which in turn is called from
       close_thread_tables except in the case where the tables are locked
       in which case ha_commit_stmt is called instead.
       It is only called from here if refresh_version hasn't changed and the
       table is not an old table when calling close_thread_table.
       close_thread_tables is called from many places as a general clean up
       function after completing a query.
    3) It is called when deleting the QUICK_RANGE_SELECT object if the
       QUICK_RANGE_SELECT object had its own handler object. It is called
       immediatley before close of this local handler object.
  HA_EXTRA_KEYREAD:
  HA_EXTRA_NO_KEYREAD:
    These parameters are used to provide an optimisation hint to the handler.
    If HA_EXTRA_KEYREAD is set it is enough to read the index fields, for
    many handlers this means that the index-only scans can be used and it
    is not necessary to use the real records to satisfy this part of the
    query. Index-only scans is a very important optimisation for disk-based
    indexes. For main-memory indexes most indexes contain a reference to the
    record and thus KEYREAD only says that it is enough to read key fields.
    HA_EXTRA_NO_KEYREAD disables this for the handler, also HA_EXTRA_RESET
    will disable this option.
    The handler will set HA_KEYREAD_ONLY in its table flags to indicate this
    feature is supported.
  HA_EXTRA_FLUSH:
    Indication to flush tables to disk, is supposed to be used to
    ensure disk based tables are flushed at end of query execution.
    Currently is never used.
  HA_EXTRA_PREPARE_FOR_RENAME:
    Informs the handler we are about to attempt a rename of the table.
    For handlers that have share open files (MyISAM key-file and
    Archive writer) they must close the files before rename is possible
    on Windows.
  HA_EXTRA_FORCE_REOPEN:
    Only used by MyISAM and Archive, called when altering table,
    closing tables to enforce a reopen of the table files.

  2) Operations used by some non-MyISAM handlers
  ----------------------------------------------
  HA_EXTRA_KEYREAD_PRESERVE_FIELDS:
    This is a strictly InnoDB feature that is more or less undocumented.
    When it is activated InnoDB copies field by field from its fetch
    cache instead of all fields in one memcpy. Have no idea what the
    purpose of this is.
    Cut from include/my_base.h:
    When using HA_EXTRA_KEYREAD, overwrite only key member fields and keep
    other fields intact. When this is off (by default) InnoDB will use memcpy
    to overwrite entire row.
  HA_EXTRA_IGNORE_DUP_KEY:
  HA_EXTRA_NO_IGNORE_DUP_KEY:
    Informs the handler to we will not stop the transaction if we get an
    duplicate key errors during insert/upate.
    Always called in pair, triggered by INSERT IGNORE and other similar
    SQL constructs.
    Not used by MyISAM.

  3) Operations used only by MyISAM
  ---------------------------------
  HA_EXTRA_NORMAL:
    Only used in MyISAM to reset quick mode, not implemented by any other
    handler. Quick mode is also reset in MyISAM by HA_EXTRA_RESET.

    It is called after completing a successful DELETE query if the QUICK
    option is set.

  HA_EXTRA_QUICK:
    When the user does DELETE QUICK FROM table where-clause; this extra
    option is called before the delete query is performed and
    HA_EXTRA_NORMAL is called after the delete query is completed.
    Temporary tables used internally in MySQL always set this option

    The meaning of quick mode is that when deleting in a B-tree no merging
    of leafs is performed. This is a common method and many large DBMS's
    actually only support this quick mode since it is very difficult to
    merge leaves in a tree used by many threads concurrently.

  HA_EXTRA_CACHE:
    This flag is usually set with extra_opt along with a cache size.
    The size of this buffer is set by the user variable
    record_buffer_size. The value of this cache size is the amount of
    data read from disk in each fetch when performing a table scan.
    This means that before scanning a table it is normal to call
    extra with HA_EXTRA_CACHE and when the scan is completed to call
    HA_EXTRA_NO_CACHE to release the cache memory.

    Some special care is taken when using this extra parameter since there
    could be a write ongoing on the table in the same statement. In this
    one has to take special care since there might be a WRITE CACHE as
    well. HA_EXTRA_CACHE specifies using a READ CACHE and using
    READ CACHE and WRITE CACHE at the same time is not possible.

    Only MyISAM currently use this option.

    It is set when doing full table scans using rr_sequential and
    reset when completing such a scan with end_read_record
    (resetting means calling extra with HA_EXTRA_NO_CACHE).

    It is set in filesort.cc for MyISAM internal tables and it is set in
    a multi-update where HA_EXTRA_CACHE is called on a temporary result
    table and after that ha_rnd_init(0) on table to be updated
    and immediately after that HA_EXTRA_NO_CACHE on table to be updated.

    Apart from that it is always used from init_read_record but not when
    used from UPDATE statements. It is not used from DELETE statements
    with ORDER BY and LIMIT but it is used in normal scan loop in DELETE
    statements. The reason here is that DELETE's in MyISAM doesn't move
    existings data rows.

    It is also set in copy_data_between_tables when scanning the old table
    to copy over to the new table.
    And it is set in join_init_read_record where quick objects are used
    to perform a scan on the table. In this case the full table scan can
    even be performed multiple times as part of the nested loop join.

    For purposes of the partition handler it is obviously necessary to have
    special treatment of this extra call. If we would simply pass this
    extra call down to each handler we would allocate
    cache size * no of partitions amount of memory and this is not
    necessary since we will only scan one partition at a time when doing
    full table scans.

    Thus we treat it by first checking whether we have MyISAM handlers in
    the table, if not we simply ignore the call and if we have we will
    record the call but will not call any underlying handler yet. Then
    when performing the sequential scan we will check this recorded value
    and call extra_opt whenever we start scanning a new partition.

  HA_EXTRA_NO_CACHE:
    When performing a UNION SELECT HA_EXTRA_NO_CACHE is called from the
    flush method in the select_union class.
    See HA_EXTRA_RESET_STATE for use in conjunction with delete_all_rows().

    It should be ok to call HA_EXTRA_NO_CACHE on all underlying handlers
    if they are MyISAM handlers. Other handlers we can ignore the call
    for. If no cache is in use they will quickly return after finding
    this out. And we also ensure that all caches are disabled and no one
    is left by mistake.
    In the future this call will probably be deleted and we will instead call
    ::reset();

  HA_EXTRA_WRITE_CACHE:
    See above, called from various places. It is mostly used when we
    do INSERT ... SELECT
    No special handling to save cache space is developed currently.

  HA_EXTRA_PREPARE_FOR_UPDATE:
    This is called as part of a multi-table update. When the table to be
    updated is also scanned then this informs MyISAM handler to drop any
    caches if dynamic records are used (fixed size records do not care
    about this call). We pass this along to the first partition to scan, and
    flag that it is to be called after HA_EXTRA_CACHE when moving to the next
    partition to scan.

  HA_EXTRA_PREPARE_FOR_DROP:
    Only used by MyISAM, called in preparation for a DROP TABLE.
    It's used mostly by Windows that cannot handle dropping an open file.
    On other platforms it has the same effect as HA_EXTRA_FORCE_REOPEN.

  HA_EXTRA_READCHECK:
  HA_EXTRA_NO_READCHECK:
    Only one call to HA_EXTRA_NO_READCHECK from ha_open where it says that
    this is not needed in SQL. The reason for this call is that MyISAM sets
    the READ_CHECK_USED in the open call so the call is needed for MyISAM
    to reset this feature.
    The idea with this parameter was to inform of doing/not doing a read
    check before applying an update. Since SQL always performs a read before
    applying the update No Read Check is needed in MyISAM as well.

    This is a cut from Docs/myisam.txt
     Sometimes you might want to force an update without checking whether
     another user has changed the record since you last read it. This is
     somewhat dangerous, so it should ideally not be used. That can be
     accomplished by wrapping the mi_update() call in two calls to mi_extra(),
     using these functions:
     HA_EXTRA_NO_READCHECK=5                 No readcheck on update
     HA_EXTRA_READCHECK=6                    Use readcheck (def)


  4) Operations only used by temporary tables for query processing
  ----------------------------------------------------------------
  HA_EXTRA_RESET_STATE:
    Same as reset() except that buffers are not released. If there is
    a READ CACHE it is reinit'ed. A cache is reinit'ed to restart reading
    or to change type of cache between READ CACHE and WRITE CACHE.

    This extra function is always called immediately before calling
    delete_all_rows on the handler for temporary tables.
    There are cases however when HA_EXTRA_RESET_STATE isn't called in
    a similar case for a temporary table in sql_union.cc and in two other
    cases HA_EXTRA_NO_CACHE is called before and HA_EXTRA_WRITE_CACHE
    called afterwards.
    The case with HA_EXTRA_NO_CACHE and HA_EXTRA_WRITE_CACHE means
    disable caching, delete all rows and enable WRITE CACHE. This is
    used for temporary tables containing distinct sums and a
    functional group.

    The only case that delete_all_rows is called on non-temporary tables
    is in sql_delete.cc when DELETE FROM table; is called by a user.
    In this case no special extra calls are performed before or after this
    call.

    The partition handler should not need to bother about this one. It
    should never be called.

  HA_EXTRA_NO_ROWS:
    Don't insert rows indication to HEAP and MyISAM, only used by temporary
    tables used in query processing.
    Not handled by partition handler.

  5) Operations only used by MyISAM internally
  --------------------------------------------
  HA_EXTRA_REINIT_CACHE:
    This call reinitializes the READ CACHE described above if there is one
    and otherwise the call is ignored.

    We can thus safely call it on all underlying handlers if they are
    MyISAM handlers. It is however never called so we don't handle it at all.
  HA_EXTRA_FLUSH_CACHE:
    Flush WRITE CACHE in MyISAM. It is only from one place in the code.
    This is in sql_insert.cc where it is called if the table_flags doesn't
    contain HA_DUPLICATE_POS. The only handler having the HA_DUPLICATE_POS
    set is the MyISAM handler and so the only handler not receiving this
    call is MyISAM.
    Thus in effect this call is called but never used. Could be removed
    from sql_insert.cc
  HA_EXTRA_NO_USER_CHANGE:
    Only used by MyISAM, never called.
    Simulates lock_type as locked.
  HA_EXTRA_WAIT_LOCK:
  HA_EXTRA_WAIT_NOLOCK:
    Only used by MyISAM, called from MyISAM handler but never from server
    code on top of the handler.
    Sets lock_wait on/off
  HA_EXTRA_NO_KEYS:
    Only used MyISAM, only used internally in MyISAM handler, never called
    from server level.
  HA_EXTRA_KEYREAD_CHANGE_POS:
  HA_EXTRA_REMEMBER_POS:
  HA_EXTRA_RESTORE_POS:
  HA_EXTRA_PRELOAD_BUFFER_SIZE:
  HA_EXTRA_CHANGE_KEY_TO_DUP:
  HA_EXTRA_CHANGE_KEY_TO_UNIQUE:
    Only used by MyISAM, never called.

  6) Operations not used at all
  -----------------------------
  HA_EXTRA_KEY_CACHE:
  HA_EXTRA_NO_KEY_CACHE:
    This parameters are no longer used and could be removed.

  7) Operations only used by federated tables for query processing
  ----------------------------------------------------------------
  HA_EXTRA_INSERT_WITH_UPDATE:
    Inform handler that an "INSERT...ON DUPLICATE KEY UPDATE" will be
    executed. This condition is unset by HA_EXTRA_NO_IGNORE_DUP_KEY.

  8) Operations only used by NDB
  ------------------------------
  HA_EXTRA_DELETE_CANNOT_BATCH:
  HA_EXTRA_UPDATE_CANNOT_BATCH:
    Inform handler that delete_row()/update_row() cannot batch deletes/updates
    and should perform them immediately. This may be needed when table has
    AFTER DELETE/UPDATE triggers which access to subject table.
    These flags are reset by the handler::extra(HA_EXTRA_RESET) call.

  9) Operations only used by MERGE
  ------------------------------
  HA_EXTRA_ADD_CHILDREN_LIST:
  HA_EXTRA_ATTACH_CHILDREN:
  HA_EXTRA_IS_ATTACHED_CHILDREN:
  HA_EXTRA_DETACH_CHILDREN:
    Special actions for MERGE tables. Ignore.

  10) Operations only used by InnoDB
  ----------------------------------
  HA_EXTRA_EXPORT:
    Prepare table for export
    (e.g. quiesce the table and write table metadata).

  11) Operations only used by partitioning
  ------------------------------
  HA_EXTRA_SECONDARY_SORT_ROWID:
    INDEX_MERGE type of execution, needs to do secondary sort by
    ROWID (handler::ref).
*/

int ha_partition::extra(enum ha_extra_function operation)
{
  DBUG_ENTER("ha_partition:extra");
  DBUG_PRINT("info", ("operation: %d", (int) operation));

  switch (operation) {
    /* Category 1), used by most handlers */
  case HA_EXTRA_KEYREAD:
  case HA_EXTRA_NO_KEYREAD:
  case HA_EXTRA_FLUSH:
    DBUG_RETURN(loop_extra(operation));
  case HA_EXTRA_PREPARE_FOR_RENAME:
  case HA_EXTRA_FORCE_REOPEN:
    DBUG_RETURN(loop_extra_alter(operation));
    break;

    /* Category 2), used by non-MyISAM handlers */
  case HA_EXTRA_IGNORE_DUP_KEY:
  case HA_EXTRA_NO_IGNORE_DUP_KEY:
  case HA_EXTRA_KEYREAD_PRESERVE_FIELDS:
  {
    if (!m_myisam)
      DBUG_RETURN(loop_extra(operation));
    break;
  }

  /* Category 3), used by MyISAM handlers */
  case HA_EXTRA_PREPARE_FOR_UPDATE:
    /*
      Needs to be run on the first partition in the range now, and
      later in late_extra_cache, when switching to a new partition to scan.
    */
    m_extra_prepare_for_update= TRUE;
    if (m_part_spec.start_part != NO_CURRENT_PART_ID)
    {
      if (!m_extra_cache)
        m_extra_cache_part_id= m_part_spec.start_part;
      DBUG_ASSERT(m_extra_cache_part_id == m_part_spec.start_part);
      (void) m_file[m_part_spec.start_part]->extra(HA_EXTRA_PREPARE_FOR_UPDATE);
    }
    break;
  case HA_EXTRA_NORMAL:
  case HA_EXTRA_QUICK:
  case HA_EXTRA_PREPARE_FOR_DROP:
  case HA_EXTRA_FLUSH_CACHE:
  {
    if (m_myisam)
      DBUG_RETURN(loop_extra(operation));
    break;
  }
  case HA_EXTRA_NO_READCHECK:
  {
    /*
      This is only done as a part of ha_open, which is also used in
      ha_partition::open, so no need to do anything.
    */
    break;
  }
  case HA_EXTRA_CACHE:
  {
    prepare_extra_cache(0);
    break;
  }
  case HA_EXTRA_NO_CACHE:
  {
    int ret= 0;
    if (m_extra_cache_part_id != NO_CURRENT_PART_ID)
      ret= m_file[m_extra_cache_part_id]->extra(HA_EXTRA_NO_CACHE);
    m_extra_cache= FALSE;
    m_extra_cache_size= 0;
    m_extra_prepare_for_update= FALSE;
    m_extra_cache_part_id= NO_CURRENT_PART_ID;
    DBUG_RETURN(ret);
  }
  case HA_EXTRA_WRITE_CACHE:
  {
    m_extra_cache= FALSE;
    m_extra_cache_size= 0;
    m_extra_prepare_for_update= FALSE;
    m_extra_cache_part_id= NO_CURRENT_PART_ID;
    DBUG_RETURN(loop_extra(operation));
  }
  case HA_EXTRA_IGNORE_NO_KEY:
  case HA_EXTRA_NO_IGNORE_NO_KEY:
  {
    /*
      Ignore as these are specific to NDB for handling
      idempotency
     */
    break;
  }
  case HA_EXTRA_WRITE_CAN_REPLACE:
  case HA_EXTRA_WRITE_CANNOT_REPLACE:
  {
    /*
      Informs handler that write_row() can replace rows which conflict
      with row being inserted by PK/unique key without reporting error
      to the SQL-layer.

      This optimization is not safe for partitioned table in general case
      since we may have to put new version of row into partition which is
      different from partition in which old version resides (for example
      when we partition by non-PK column or by some column which is not
      part of unique key which were violated).
      And since NDB which is the only engine at the moment that supports
      this optimization handles partitioning on its own we simple disable
      it here. (BTW for NDB this optimization is safe since it supports
      only KEY partitioning and won't use this optimization for tables
      which have additional unique constraints).
    */
    break;
  }
    /* Category 7), used by federated handlers */
  case HA_EXTRA_INSERT_WITH_UPDATE:
    DBUG_RETURN(loop_extra(operation));
    /* Category 8) Operations only used by NDB */
  case HA_EXTRA_DELETE_CANNOT_BATCH:
  case HA_EXTRA_UPDATE_CANNOT_BATCH:
  {
    /* Currently only NDB use the *_CANNOT_BATCH */
    break;
  }
    /* Category 9) Operations only used by MERGE */
  case HA_EXTRA_ADD_CHILDREN_LIST:
  case HA_EXTRA_ATTACH_CHILDREN:
  case HA_EXTRA_IS_ATTACHED_CHILDREN:
  case HA_EXTRA_DETACH_CHILDREN:
  {
    /* Special actions for MERGE tables. Ignore. */
    break;
  }
  /*
    http://dev.mysql.com/doc/refman/5.1/en/partitioning-limitations.html
    says we no longer support logging to partitioned tables, so we fail
    here.
  */
  case HA_EXTRA_MARK_AS_LOG_TABLE:
    DBUG_RETURN(ER_UNSUPORTED_LOG_ENGINE);
    /* Category 10), used by InnoDB handlers */
  case HA_EXTRA_EXPORT:
    DBUG_RETURN(loop_extra(operation));
    /* Category 11) Operations only used by partitioning. */
  case HA_EXTRA_SECONDARY_SORT_ROWID:
  {
    /* index_init(sorted=true) must have been called! */
    DBUG_ASSERT(m_ordered);
    DBUG_ASSERT(m_ordered_rec_buffer);
    /* No index_read call must have been done! */
    DBUG_ASSERT(m_queue.elements == 0);
    /* If not PK is set as secondary sort, do secondary sort by rowid/ref. */
    if (!m_curr_key_info[1])
    {
      m_sec_sort_by_rowid= true;
      queue_set_compare(&m_queue, key_and_ref_cmp);
    }
    break;
  }
  default:
  {
    /* Temporary crash to discover what is wrong */
    DBUG_ASSERT(0);
    break;
  }
  }
  DBUG_RETURN(0);
}


/**
  Special extra call to reset extra parameters

  @return Operation status.
    @retval >0 Error code
    @retval 0  Success

  @note Called at end of each statement to reset buffers.
  To avoid excessive calls, the m_partitions_to_reset bitmap keep records
  of which partitions that have been used in extra(), external_lock() or
  start_stmt() and is needed to be called.
*/

int ha_partition::reset(void)
{
  int result= 0;
  int tmp;
  uint i;
  DBUG_ENTER("ha_partition::reset");

  for (i= bitmap_get_first_set(&m_partitions_to_reset);
       i < m_tot_parts;
       i= bitmap_get_next_set(&m_partitions_to_reset, i))
  {
    if ((tmp= m_file[i]->ha_reset()))
      result= tmp;
  }
  bitmap_clear_all(&m_partitions_to_reset);
  DBUG_RETURN(result);
}

/*
  Special extra method for HA_EXTRA_CACHE with cachesize as extra parameter

  SYNOPSIS
    extra_opt()
    operation                      Must be HA_EXTRA_CACHE
    cachesize                      Size of cache in full table scan

  RETURN VALUE
    >0                   Error code
    0                    Success
*/

int ha_partition::extra_opt(enum ha_extra_function operation, ulong cachesize)
{
  DBUG_ENTER("ha_partition::extra_opt()");

  DBUG_ASSERT(HA_EXTRA_CACHE == operation);
  prepare_extra_cache(cachesize);
  DBUG_RETURN(0);
}


/*
  Call extra on handler with HA_EXTRA_CACHE and cachesize

  SYNOPSIS
    prepare_extra_cache()
    cachesize                Size of cache for full table scan

  RETURN VALUE
    NONE
*/

void ha_partition::prepare_extra_cache(uint cachesize)
{
  DBUG_ENTER("ha_partition::prepare_extra_cache()");
  DBUG_PRINT("info", ("cachesize %u", cachesize));

  m_extra_cache= TRUE;
  m_extra_cache_size= cachesize;
  if (m_part_spec.start_part != NO_CURRENT_PART_ID)
  {
    DBUG_ASSERT(bitmap_is_set(&m_partitions_to_reset,
                              m_part_spec.start_part));
    bitmap_set_bit(&m_partitions_to_reset, m_part_spec.start_part);
    late_extra_cache(m_part_spec.start_part);
  }
  DBUG_VOID_RETURN;
}


/**
  Prepares our new and reorged handlers for rename or delete.

  @param operation Operation to forward

  @return Operation status
    @retval 0  Success
    @retval !0 Error
*/

int ha_partition::loop_extra_alter(enum ha_extra_function operation)
{
  int result= 0, tmp;
  handler **file;
  DBUG_ENTER("ha_partition::loop_extra_alter()");
  DBUG_ASSERT(operation == HA_EXTRA_PREPARE_FOR_RENAME ||
              operation == HA_EXTRA_FORCE_REOPEN);

  if (m_new_file != NULL)
  {
    for (file= m_new_file; *file; file++)
      if ((tmp= (*file)->extra(operation)))
        result= tmp;
  }
  if (m_reorged_file != NULL)
  {
    for (file= m_reorged_file; *file; file++)
      if ((tmp= (*file)->extra(operation)))
        result= tmp;
  }
  if ((tmp= loop_extra(operation)))
    result= tmp;
  DBUG_RETURN(result);
}

/*
  Call extra on all partitions

  SYNOPSIS
    loop_extra()
    operation             extra operation type

  RETURN VALUE
    >0                    Error code
    0                     Success
*/

int ha_partition::loop_extra(enum ha_extra_function operation)
{
  int result= 0, tmp;
  uint i;
  DBUG_ENTER("ha_partition::loop_extra()");

  for (i= bitmap_get_first_set(&m_part_info->lock_partitions);
       i < m_tot_parts;
       i= bitmap_get_next_set(&m_part_info->lock_partitions, i))
  {
    if ((tmp= m_file[i]->extra(operation)))
      result= tmp;
  }
  /* Add all used partitions to be called in reset(). */
  bitmap_union(&m_partitions_to_reset, &m_part_info->lock_partitions);
  DBUG_RETURN(result);
}


/*
  Call extra(HA_EXTRA_CACHE) on next partition_id

  SYNOPSIS
    late_extra_cache()
    partition_id               Partition id to call extra on

  RETURN VALUE
    NONE
*/

void ha_partition::late_extra_cache(uint partition_id)
{
  handler *file;
  DBUG_ENTER("ha_partition::late_extra_cache");
  DBUG_PRINT("info", ("extra_cache %u prepare %u partid %u size %u",
                      m_extra_cache, m_extra_prepare_for_update,
                      partition_id, m_extra_cache_size));

  if (!m_extra_cache && !m_extra_prepare_for_update)
    DBUG_VOID_RETURN;
  file= m_file[partition_id];
  if (m_extra_cache)
  {
    if (m_extra_cache_size == 0)
      (void) file->extra(HA_EXTRA_CACHE);
    else
      (void) file->extra_opt(HA_EXTRA_CACHE, m_extra_cache_size);
  }
  if (m_extra_prepare_for_update)
  {
    (void) file->extra(HA_EXTRA_PREPARE_FOR_UPDATE);
  }
  m_extra_cache_part_id= partition_id;
  DBUG_VOID_RETURN;
}


/*
  Call extra(HA_EXTRA_NO_CACHE) on next partition_id

  SYNOPSIS
    late_extra_no_cache()
    partition_id               Partition id to call extra on

  RETURN VALUE
    NONE
*/

void ha_partition::late_extra_no_cache(uint partition_id)
{
  handler *file;
  DBUG_ENTER("ha_partition::late_extra_no_cache");

  if (!m_extra_cache && !m_extra_prepare_for_update)
    DBUG_VOID_RETURN;
  file= m_file[partition_id];
  (void) file->extra(HA_EXTRA_NO_CACHE);
  DBUG_ASSERT(partition_id == m_extra_cache_part_id);
  m_extra_cache_part_id= NO_CURRENT_PART_ID;
  DBUG_VOID_RETURN;
}


/****************************************************************************
                MODULE optimiser support
****************************************************************************/

/**
  Get keys to use for scanning.

  @return key_map of keys usable for scanning

  @note No need to use read_partitions here, since it does not depend on
  which partitions is used, only which storage engine used.
*/

const key_map *ha_partition::keys_to_use_for_scanning()
{
  DBUG_ENTER("ha_partition::keys_to_use_for_scanning");
  DBUG_RETURN(m_file[0]->keys_to_use_for_scanning());
}


/**
  Minimum number of rows to base optimizer estimate on.
*/

ha_rows ha_partition::min_rows_for_estimate()
{
  uint i, max_used_partitions, tot_used_partitions;
  DBUG_ENTER("ha_partition::min_rows_for_estimate");

  tot_used_partitions= bitmap_bits_set(&m_part_info->read_partitions);

  /*
    All partitions might have been left as unused during partition pruning
    due to, for example, an impossible WHERE condition. Nonetheless, the
    optimizer might still attempt to perform (e.g. range) analysis where an
    estimate of the the number of rows is calculated using records_in_range.
    Hence, to handle this and other possible cases, use zero as the minimum
    number of rows to base the estimate on if no partition is being used.
  */
  if (!tot_used_partitions)
    DBUG_RETURN(0);

  /*
    Allow O(log2(tot_partitions)) increase in number of used partitions.
    This gives O(tot_rows/log2(tot_partitions)) rows to base the estimate on.
    I.e when the total number of partitions doubles, allow one more
    partition to be checked.
  */
  i= 2;
  max_used_partitions= 1;
  while (i < m_tot_parts)
  {
    max_used_partitions++;
    i= i << 1;
  }
  if (max_used_partitions > tot_used_partitions)
    max_used_partitions= tot_used_partitions;

  /* stats.records is already updated by the info(HA_STATUS_VARIABLE) call. */
  DBUG_PRINT("info", ("max_used_partitions: %u tot_rows: %lu",
                      max_used_partitions,
                      (ulong) stats.records));
  DBUG_PRINT("info", ("tot_used_partitions: %u min_rows_to_check: %lu",
                      tot_used_partitions,
                      (ulong) stats.records * max_used_partitions
                              / tot_used_partitions));
  DBUG_RETURN(stats.records * max_used_partitions / tot_used_partitions);
}


/**
  Get the biggest used partition.

  Starting at the N:th biggest partition and skips all non used
  partitions, returning the biggest used partition found

  @param[in,out] part_index  Skip the *part_index biggest partitions

  @return The biggest used partition with index not lower than *part_index.
    @retval NO_CURRENT_PART_ID     No more partition used.
    @retval != NO_CURRENT_PART_ID  partition id of biggest used partition with
                                   index >= *part_index supplied. Note that
                                   *part_index will be updated to the next
                                   partition index to use.
*/

uint ha_partition::get_biggest_used_partition(uint *part_index)
{
  uint part_id;
  while ((*part_index) < m_tot_parts)
  {
    part_id= m_part_ids_sorted_by_num_of_records[(*part_index)++];
    if (bitmap_is_set(&m_part_info->read_partitions, part_id))
      return part_id;
  }
  return NO_CURRENT_PART_ID;
}


/*
  Return time for a scan of the table

  SYNOPSIS
    scan_time()

  RETURN VALUE
    time for scan
*/

double ha_partition::scan_time()
{
  double scan_time= 0;
  uint i;
  DBUG_ENTER("ha_partition::scan_time");

  for (i= bitmap_get_first_set(&m_part_info->read_partitions);
       i < m_tot_parts;
       i= bitmap_get_next_set(&m_part_info->read_partitions, i))
    scan_time+= m_file[i]->scan_time();
  DBUG_RETURN(scan_time);
}


/**
  Find number of records in a range.
  @param inx      Index number
  @param min_key  Start of range
  @param max_key  End of range

  @return Number of rows in range.

  Given a starting key, and an ending key estimate the number of rows that
  will exist between the two. max_key may be empty which in case determine
  if start_key matches any rows.
*/

ha_rows ha_partition::records_in_range(uint inx, key_range *min_key,
                                       key_range *max_key)
{
  ha_rows min_rows_to_check, rows, estimated_rows=0, checked_rows= 0;
  uint partition_index= 0, part_id;
  DBUG_ENTER("ha_partition::records_in_range");

  min_rows_to_check= min_rows_for_estimate();

  while ((part_id= get_biggest_used_partition(&partition_index))
         != NO_CURRENT_PART_ID)
  {
    rows= m_file[part_id]->records_in_range(inx, min_key, max_key);

    DBUG_PRINT("info", ("part %u match %lu rows of %lu", part_id, (ulong) rows,
                        (ulong) m_file[part_id]->stats.records));

    if (rows == HA_POS_ERROR)
      DBUG_RETURN(HA_POS_ERROR);
    estimated_rows+= rows;
    checked_rows+= m_file[part_id]->stats.records;
    /*
      Returning 0 means no rows can be found, so we must continue
      this loop as long as we have estimated_rows == 0.
      Also many engines return 1 to indicate that there may exist
      a matching row, we do not normalize this by dividing by number of
      used partitions, but leave it to be returned as a sum, which will
      reflect that we will need to scan each partition's index.

      Note that this statistics may not always be correct, so we must
      continue even if the current partition has 0 rows, since we might have
      deleted rows from the current partition, or inserted to the next
      partition.
    */
    if (estimated_rows && checked_rows &&
        checked_rows >= min_rows_to_check)
    {
      DBUG_PRINT("info",
                 ("records_in_range(inx %u): %lu (%lu * %lu / %lu)",
                  inx,
                  (ulong) (estimated_rows * stats.records / checked_rows),
                  (ulong) estimated_rows,
                  (ulong) stats.records,
                  (ulong) checked_rows));
      DBUG_RETURN(estimated_rows * stats.records / checked_rows);
    }
  }
  DBUG_PRINT("info", ("records_in_range(inx %u): %lu",
                      inx,
                      (ulong) estimated_rows));
  DBUG_RETURN(estimated_rows);
}


/**
  Estimate upper bound of number of rows.

  @return Number of rows.
*/

ha_rows ha_partition::estimate_rows_upper_bound()
{
  ha_rows rows, tot_rows= 0;
  handler **file= m_file;
  DBUG_ENTER("ha_partition::estimate_rows_upper_bound");

  do
  {
    if (bitmap_is_set(&(m_part_info->read_partitions), (file - m_file)))
    {
      rows= (*file)->estimate_rows_upper_bound();
      if (rows == HA_POS_ERROR)
        DBUG_RETURN(HA_POS_ERROR);
      tot_rows+= rows;
    }
  } while (*(++file));
  DBUG_RETURN(tot_rows);
}


/*
  Get time to read

  SYNOPSIS
    read_time()
    index                Index number used
    ranges               Number of ranges
    rows                 Number of rows

  RETURN VALUE
    time for read

  DESCRIPTION
    This will be optimised later to include whether or not the index can
    be used with partitioning. To achieve we need to add another parameter
    that specifies how many of the index fields that are bound in the ranges.
    Possibly added as a new call to handlers.
*/

double ha_partition::read_time(uint index, uint ranges, ha_rows rows)
{
  DBUG_ENTER("ha_partition::read_time");

  DBUG_RETURN(m_file[0]->read_time(index, ranges, rows));
}


/**
  Number of rows in table. see handler.h

  @return Number of records in the table (after pruning!)
*/

ha_rows ha_partition::records()
{
  ha_rows rows, tot_rows= 0;
  uint i;
  DBUG_ENTER("ha_partition::records");

  for (i= bitmap_get_first_set(&m_part_info->read_partitions);
       i < m_tot_parts;
       i= bitmap_get_next_set(&m_part_info->read_partitions, i))
  {
    rows= m_file[i]->records();
    if (rows == HA_POS_ERROR)
      DBUG_RETURN(HA_POS_ERROR);
    tot_rows+= rows;
  }
  DBUG_RETURN(tot_rows);
}


/*
  Is it ok to switch to a new engine for this table

  SYNOPSIS
    can_switch_engine()

  RETURN VALUE
    TRUE                  Ok
    FALSE                 Not ok

  DESCRIPTION
    Used to ensure that tables with foreign key constraints are not moved
    to engines without foreign key support.
*/

bool ha_partition::can_switch_engines()
{
  handler **file;
  DBUG_ENTER("ha_partition::can_switch_engines");

  file= m_file;
  do
  {
    if (!(*file)->can_switch_engines())
      DBUG_RETURN(FALSE);
  } while (*(++file));
  DBUG_RETURN(TRUE);
}


/*
  Is table cache supported

  SYNOPSIS
    table_cache_type()

*/

uint8 ha_partition::table_cache_type()
{
  DBUG_ENTER("ha_partition::table_cache_type");

  DBUG_RETURN(m_file[0]->table_cache_type());
}


/**
  Calculate hash value for KEY partitioning using an array of fields.

  @param field_array   An array of the fields in KEY partitioning

  @return hash_value calculated

  @note Uses the hash function on the character set of the field.
  Integer and floating point fields use the binary character set by default.
*/

uint32 ha_partition::calculate_key_hash_value(Field **field_array)
{
  ulong nr1= 1;
  ulong nr2= 4;
  bool use_51_hash;
  use_51_hash= MY_TEST((*field_array)->table->part_info->key_algorithm ==
                       partition_info::KEY_ALGORITHM_51);

  do
  {
    Field *field= *field_array;
    if (use_51_hash)
    {
      switch (field->real_type()) {
      case MYSQL_TYPE_TINY:
      case MYSQL_TYPE_SHORT:
      case MYSQL_TYPE_LONG:
      case MYSQL_TYPE_FLOAT:
      case MYSQL_TYPE_DOUBLE:
      case MYSQL_TYPE_NEWDECIMAL:
      case MYSQL_TYPE_TIMESTAMP:
      case MYSQL_TYPE_LONGLONG:
      case MYSQL_TYPE_INT24:
      case MYSQL_TYPE_TIME:
      case MYSQL_TYPE_DATETIME:
      case MYSQL_TYPE_YEAR:
      case MYSQL_TYPE_NEWDATE:
        {
          if (field->is_null())
          {
            nr1^= (nr1 << 1) | 1;
            continue;
          }
          /* Force this to my_hash_sort_bin, which was used in 5.1! */
          uint len= field->pack_length();
          my_charset_bin.coll->hash_sort(&my_charset_bin, field->ptr, len,
                                         &nr1, &nr2);
          /* Done with this field, continue with next one. */
          continue;
        }
      case MYSQL_TYPE_STRING:
      case MYSQL_TYPE_VARCHAR:
      case MYSQL_TYPE_BIT:
        /* Not affected, same in 5.1 and 5.5 */
        break;
      /*
        ENUM/SET uses my_hash_sort_simple in 5.1 (i.e. my_charset_latin1)
        and my_hash_sort_bin in 5.5!
      */
      case MYSQL_TYPE_ENUM:
      case MYSQL_TYPE_SET:
        {
          if (field->is_null())
          {
            nr1^= (nr1 << 1) | 1;
            continue;
          }
          /* Force this to my_hash_sort_bin, which was used in 5.1! */
          uint len= field->pack_length();
          my_charset_latin1.coll->hash_sort(&my_charset_latin1, field->ptr,
                                            len, &nr1, &nr2);
          continue;
        }
      /* New types in mysql-5.6. */
      case MYSQL_TYPE_DATETIME2:
      case MYSQL_TYPE_TIME2:
      case MYSQL_TYPE_TIMESTAMP2:
        /* Not affected, 5.6+ only! */
        break;

      /* These types should not be allowed for partitioning! */
      case MYSQL_TYPE_NULL:
      case MYSQL_TYPE_DECIMAL:
      case MYSQL_TYPE_DATE:
      case MYSQL_TYPE_TINY_BLOB:
      case MYSQL_TYPE_MEDIUM_BLOB:
      case MYSQL_TYPE_LONG_BLOB:
      case MYSQL_TYPE_BLOB:
      case MYSQL_TYPE_VAR_STRING:
      case MYSQL_TYPE_GEOMETRY:
        /* fall through. */
      default:
        DBUG_ASSERT(0);                    // New type?
        /* Fall through for default hashing (5.5). */
      }
      /* fall through, use collation based hashing. */
    }
    field->hash(&nr1, &nr2);
  } while (*(++field_array));
  return (uint32) nr1;
}


/****************************************************************************
                MODULE print messages
****************************************************************************/

const char *ha_partition::index_type(uint inx)
{
  uint first_used_partition;
  DBUG_ENTER("ha_partition::index_type");

  first_used_partition= bitmap_get_first_set(&(m_part_info->read_partitions));

  if (first_used_partition == MY_BIT_NONE)
  {
    DBUG_ASSERT(0);                             // How can this happen?
    DBUG_RETURN(handler::index_type(inx));
  }

  DBUG_RETURN(m_file[first_used_partition]->index_type(inx));
}


enum row_type ha_partition::get_row_type() const
{
  uint i;
  enum row_type type;
  DBUG_ENTER("ha_partition::get_row_type");

  i= bitmap_get_first_set(&m_part_info->read_partitions);
  DBUG_ASSERT(i < m_tot_parts);
  if (i >= m_tot_parts)
    DBUG_RETURN(ROW_TYPE_NOT_USED);

  type= m_file[i]->get_row_type();
  DBUG_PRINT("info", ("partition %u, row_type: %d", i, type));

  for (i= bitmap_get_next_set(&m_part_info->lock_partitions, i);
       i < m_tot_parts;
       i= bitmap_get_next_set(&m_part_info->lock_partitions, i))
  {
    enum row_type part_type= m_file[i]->get_row_type();
    DBUG_PRINT("info", ("partition %u, row_type: %d", i, type));
    if (part_type != type)
      DBUG_RETURN(ROW_TYPE_NOT_USED);
  }

  DBUG_RETURN(type);
}


/**
  Append all fields in read_set to string

  @param str  String to append to.
*/
void ha_partition::append_row_to_str(String &str)
{
  Field **fields, **field_ptr;
  const uchar *rec;
  uint num_fields= bitmap_bits_set(table->read_set);
  uint curr_field_index= 0;
  bool is_rec0= !m_err_rec || m_err_rec == table->record[0];
  if (is_rec0)
    rec= table->record[0];
  else
    rec= m_err_rec;

  /* Create a new array of all read fields. */
  fields= (Field**) my_malloc(PSI_INSTRUMENT_ME,
                              sizeof(void*) * (num_fields + 1),
                              MYF(0));
  if (!fields)
    return;
  fields[num_fields]= NULL;
  for (field_ptr= table->field;
       *field_ptr;
       field_ptr++)
  {
    if (!bitmap_is_set(table->read_set, (*field_ptr)->field_index))
      continue;
    fields[curr_field_index++]= *field_ptr;
  }


  if (!is_rec0)
    set_field_ptr(fields, rec, table->record[0]);

  for (field_ptr= fields;
       *field_ptr;
       field_ptr++)
  {
    Field *field= *field_ptr;
    str.append(" ");
    str.append(field->field_name);
    str.append(":");
    field_unpack(&str, field, rec, 0, false);
  }

  if (!is_rec0)
    set_field_ptr(fields, table->record[0], rec);
  my_free(fields);
}


void ha_partition::print_error(int error, myf errflag)
{
  THD *thd= ha_thd();
  DBUG_ENTER("ha_partition::print_error");

  /* Should probably look for my own errors first */
  DBUG_PRINT("enter", ("error: %d", error));

  if ((error == HA_ERR_NO_PARTITION_FOUND) &&
      ! (thd->lex->alter_info.flags & Alter_info::ALTER_TRUNCATE_PARTITION))
    m_part_info->print_no_partition_found(table);
  else if (error == HA_ERR_ROW_IN_WRONG_PARTITION)
  {
    /* Should only happen on DELETE or UPDATE! */
    DBUG_ASSERT(thd_sql_command(thd) == SQLCOM_DELETE ||
                thd_sql_command(thd) == SQLCOM_DELETE_MULTI ||
                thd_sql_command(thd) == SQLCOM_UPDATE ||
                thd_sql_command(thd) == SQLCOM_UPDATE_MULTI);
    DBUG_ASSERT(m_err_rec);
    if (m_err_rec)
    {
      uint max_length;
      char buf[MAX_KEY_LENGTH];
      String str(buf,sizeof(buf),system_charset_info);
      uint32 part_id;
      str.length(0);
      str.append("(");
      str.append_ulonglong(m_last_part);
      str.append(" != ");
      if (get_part_for_delete(m_err_rec, m_rec0, m_part_info, &part_id))
        str.append("?");
      else
        str.append_ulonglong(part_id);
      str.append(")");
      append_row_to_str(str);

      /* Log this error, so the DBA can notice it and fix it! */
      sql_print_error("Table '%-192s' corrupted: row in wrong partition: %s\n"
                      "Please REPAIR the table!",
                      table->s->table_name.str,
                      str.c_ptr_safe());

      max_length= (MYSQL_ERRMSG_SIZE - (uint) strlen(ER(ER_ROW_IN_WRONG_PARTITION)));
      if (str.length() >= max_length)
      {
        str.length(max_length-4);
        str.append(STRING_WITH_LEN("..."));
      }
      my_error(ER_ROW_IN_WRONG_PARTITION, MYF(0), str.c_ptr_safe());
      m_err_rec= NULL;
      DBUG_VOID_RETURN;
    }
    /* fall through to generic error handling. */
  }

  /* In case m_file has not been initialized, like in bug#42438 */
  if (m_file)
  {
    if (m_last_part >= m_tot_parts)
    {
      DBUG_ASSERT(0);
      m_last_part= 0;
    }
    m_file[m_last_part]->print_error(error, errflag);
  }
  else
    handler::print_error(error, errflag);
  DBUG_VOID_RETURN;
}


bool ha_partition::get_error_message(int error, String *buf)
{
  DBUG_ENTER("ha_partition::get_error_message");

  /* Should probably look for my own errors first */

  /* In case m_file has not been initialized, like in bug#42438 */
  if (m_file)
    DBUG_RETURN(m_file[m_last_part]->get_error_message(error, buf));
  DBUG_RETURN(handler::get_error_message(error, buf));

}


/****************************************************************************
                MODULE in-place ALTER
****************************************************************************/
/**
  Get table flags.
*/

handler::Table_flags ha_partition::table_flags() const
{
  uint first_used_partition= 0;
  DBUG_ENTER("ha_partition::table_flags");
  if (m_handler_status < handler_initialized ||
      m_handler_status >= handler_closed)
    DBUG_RETURN(PARTITION_ENABLED_TABLE_FLAGS);

  if (get_lock_type() != F_UNLCK)
  {
    /*
      The flags are cached after external_lock, and may depend on isolation
      level. So we should use a locked partition to get the correct flags.
    */
    first_used_partition= bitmap_get_first_set(&m_part_info->lock_partitions);
    if (first_used_partition == MY_BIT_NONE)
      first_used_partition= 0;
  }
  DBUG_RETURN((m_file[first_used_partition]->ha_table_flags() &
                 ~(PARTITION_DISABLED_TABLE_FLAGS)) |
                 (PARTITION_ENABLED_TABLE_FLAGS));
}


/**
  alter_table_flags must be on handler/table level, not on hton level
  due to the ha_partition hton does not know what the underlying hton is.
*/
uint ha_partition::alter_table_flags(uint flags)
{
  uint flags_to_return;
  DBUG_ENTER("ha_partition::alter_table_flags");

  flags_to_return= ht->alter_table_flags(flags);
  flags_to_return|= m_file[0]->alter_table_flags(flags);

  DBUG_RETURN(flags_to_return);
}


/**
  check if copy of data is needed in alter table.
*/
bool ha_partition::check_if_incompatible_data(HA_CREATE_INFO *create_info,
                                              uint table_changes)
{
  handler **file;
  bool ret= COMPATIBLE_DATA_YES;

  /*
    The check for any partitioning related changes have already been done
    in mysql_alter_table (by fix_partition_func), so it is only up to
    the underlying handlers.
  */
  for (file= m_file; *file; file++)
    if ((ret=  (*file)->check_if_incompatible_data(create_info,
                                                   table_changes)) !=
        COMPATIBLE_DATA_YES)
      break;
  return ret;
}


/**
  Support of in-place alter table.
*/

/**
  Helper class for in-place alter, see handler.h
*/

class ha_partition_inplace_ctx : public inplace_alter_handler_ctx
{
public:
  inplace_alter_handler_ctx **handler_ctx_array;
private:
  uint m_tot_parts;

public:
  ha_partition_inplace_ctx(THD *thd, uint tot_parts)
    : inplace_alter_handler_ctx(),
      handler_ctx_array(NULL),
      m_tot_parts(tot_parts)
  {}

  ~ha_partition_inplace_ctx()
  {
    if (handler_ctx_array)
    {
      for (uint index= 0; index < m_tot_parts; index++)
        delete handler_ctx_array[index];
    }
  }
};


enum_alter_inplace_result
ha_partition::check_if_supported_inplace_alter(TABLE *altered_table,
                                               Alter_inplace_info *ha_alter_info)
{
  uint index= 0;
  enum_alter_inplace_result result= HA_ALTER_INPLACE_NO_LOCK;
  ha_partition_inplace_ctx *part_inplace_ctx;
  bool first_is_set= false;
  THD *thd= ha_thd();

  DBUG_ENTER("ha_partition::check_if_supported_inplace_alter");
  /*
    Support inplace change of KEY () -> KEY ALGORITHM = N ().
    Any other change would set partition_changed in
    prep_alter_part_table() in mysql_alter_table().
  */
  if (ha_alter_info->alter_info->flags == Alter_info::ALTER_PARTITION)
    DBUG_RETURN(HA_ALTER_INPLACE_NO_LOCK);

  part_inplace_ctx=
    new (thd->mem_root) ha_partition_inplace_ctx(thd, m_tot_parts);
  if (!part_inplace_ctx)
    DBUG_RETURN(HA_ALTER_ERROR);

  part_inplace_ctx->handler_ctx_array= (inplace_alter_handler_ctx **)
    thd->alloc(sizeof(inplace_alter_handler_ctx *) * (m_tot_parts + 1));
  if (!part_inplace_ctx->handler_ctx_array)
    DBUG_RETURN(HA_ALTER_ERROR);

  /* Set all to NULL, including the terminating one. */
  for (index= 0; index <= m_tot_parts; index++)
    part_inplace_ctx->handler_ctx_array[index]= NULL;

  for (index= 0; index < m_tot_parts; index++)
  {
    enum_alter_inplace_result p_result=
      m_file[index]->check_if_supported_inplace_alter(altered_table,
                                                      ha_alter_info);
    part_inplace_ctx->handler_ctx_array[index]= ha_alter_info->handler_ctx;

    if (index == 0)
    {
      first_is_set= (ha_alter_info->handler_ctx != NULL);
    }
    else if (first_is_set != (ha_alter_info->handler_ctx != NULL))
    {
      /* Either none or all partitions must set handler_ctx! */
      DBUG_ASSERT(0);
      DBUG_RETURN(HA_ALTER_ERROR);
    }
    if (p_result < result)
      result= p_result;
    if (result == HA_ALTER_ERROR)
      break;
  }

  ha_alter_info->handler_ctx= part_inplace_ctx;
  /*
    To indicate for future inplace calls that there are several
    partitions/handlers that need to be committed together,
    we set group_commit_ctx to the NULL terminated array of
    the partitions handlers.
  */
  ha_alter_info->group_commit_ctx= part_inplace_ctx->handler_ctx_array;

  DBUG_RETURN(result);
}


bool ha_partition::prepare_inplace_alter_table(TABLE *altered_table,
                                               Alter_inplace_info *ha_alter_info)
{
  uint index= 0;
  bool error= false;
  ha_partition_inplace_ctx *part_inplace_ctx;

  DBUG_ENTER("ha_partition::prepare_inplace_alter_table");

  /*
    Changing to similar partitioning, only update metadata.
    Non allowed changes would be catched in prep_alter_part_table().
  */
  if (ha_alter_info->alter_info->flags == Alter_info::ALTER_PARTITION)
    DBUG_RETURN(false);

  part_inplace_ctx=
    static_cast<class ha_partition_inplace_ctx*>(ha_alter_info->handler_ctx);

  for (index= 0; index < m_tot_parts && !error; index++)
  {
    ha_alter_info->handler_ctx= part_inplace_ctx->handler_ctx_array[index];
    if (m_file[index]->ha_prepare_inplace_alter_table(altered_table,
                                                      ha_alter_info))
      error= true;
    part_inplace_ctx->handler_ctx_array[index]= ha_alter_info->handler_ctx;
  }
  ha_alter_info->handler_ctx= part_inplace_ctx;

  DBUG_RETURN(error);
}


bool ha_partition::inplace_alter_table(TABLE *altered_table,
                                       Alter_inplace_info *ha_alter_info)
{
  uint index= 0;
  bool error= false;
  ha_partition_inplace_ctx *part_inplace_ctx;

  DBUG_ENTER("ha_partition::inplace_alter_table");

  /*
    Changing to similar partitioning, only update metadata.
    Non allowed changes would be catched in prep_alter_part_table().
  */
  if (ha_alter_info->alter_info->flags == Alter_info::ALTER_PARTITION)
    DBUG_RETURN(false);

  part_inplace_ctx=
    static_cast<class ha_partition_inplace_ctx*>(ha_alter_info->handler_ctx);

  for (index= 0; index < m_tot_parts && !error; index++)
  {
    ha_alter_info->handler_ctx= part_inplace_ctx->handler_ctx_array[index];
    if (m_file[index]->ha_inplace_alter_table(altered_table,
                                              ha_alter_info))
      error= true;
    part_inplace_ctx->handler_ctx_array[index]= ha_alter_info->handler_ctx;
  }
  ha_alter_info->handler_ctx= part_inplace_ctx;

  DBUG_RETURN(error);
}


/*
  Note that this function will try rollback failed ADD INDEX by
  executing DROP INDEX for the indexes that were committed (if any)
  before the error occured. This means that the underlying storage
  engine must be able to drop index in-place with X-lock held.
  (As X-lock will be held here if new indexes are to be committed)
*/
bool ha_partition::commit_inplace_alter_table(TABLE *altered_table,
                                              Alter_inplace_info *ha_alter_info,
                                              bool commit)
{
  ha_partition_inplace_ctx *part_inplace_ctx;
  bool error= false;

  DBUG_ENTER("ha_partition::commit_inplace_alter_table");

  /*
    Changing to similar partitioning, only update metadata.
    Non allowed changes would be catched in prep_alter_part_table().
  */
  if (ha_alter_info->alter_info->flags == Alter_info::ALTER_PARTITION)
    DBUG_RETURN(false);

  part_inplace_ctx=
    static_cast<class ha_partition_inplace_ctx*>(ha_alter_info->handler_ctx);

  if (commit)
  {
    DBUG_ASSERT(ha_alter_info->group_commit_ctx ==
                part_inplace_ctx->handler_ctx_array);
    ha_alter_info->handler_ctx= part_inplace_ctx->handler_ctx_array[0];
    error= m_file[0]->ha_commit_inplace_alter_table(altered_table,
                                                    ha_alter_info, commit);
    if (error)
      goto end;
    if (ha_alter_info->group_commit_ctx)
    {
      /*
        If ha_alter_info->group_commit_ctx is not set to NULL,
        then the engine did only commit the first partition!
        The engine is probably new, since both innodb and the default
        implementation of handler::commit_inplace_alter_table sets it to NULL
        and simply return false, since it allows metadata changes only.
        Loop over all other partitions as to follow the protocol!
      */
      uint i;
      DBUG_ASSERT(0);
      for (i= 1; i < m_tot_parts; i++)
      {
        ha_alter_info->handler_ctx= part_inplace_ctx->handler_ctx_array[i];
        error|= m_file[i]->ha_commit_inplace_alter_table(altered_table,
                                                         ha_alter_info,
                                                         true);
      }
    }
  }
  else
  {
    uint i;
    for (i= 0; i < m_tot_parts; i++)
    {
      /* Rollback, commit == false,  is done for each partition! */
      ha_alter_info->handler_ctx= part_inplace_ctx->handler_ctx_array[i];
      if (m_file[i]->ha_commit_inplace_alter_table(altered_table,
                                                   ha_alter_info, false))
        error= true;
    }
  }
end:
  ha_alter_info->handler_ctx= part_inplace_ctx;

  DBUG_RETURN(error);
}


void ha_partition::notify_table_changed()
{
  handler **file;

  DBUG_ENTER("ha_partition::notify_table_changed");

  for (file= m_file; *file; file++)
    (*file)->ha_notify_table_changed();

  DBUG_VOID_RETURN;
}

int ha_partition::discard_or_import_tablespace(my_bool discard)
{
  int error= 0;
  uint i;

  DBUG_ENTER("ha_partition::discard_or_import_tablespace");

  for (i= bitmap_get_first_set(&m_part_info->read_partitions);
       i < m_tot_parts;
       i= bitmap_get_next_set(&m_part_info->read_partitions, i))
  {
    error= m_file[i]->ha_discard_or_import_tablespace(discard);
    if (error)
      break;
  }

  DBUG_RETURN(error);
}

/*
  If frm_error() is called then we will use this to to find out what file
  extensions exist for the storage engine. This is also used by the default
  rename_table and delete_table method in handler.cc.
*/

static const char *ha_partition_ext[]=
{
  ha_par_ext, NullS
};

const char **ha_partition::bas_ext() const
{ return ha_partition_ext; }


uint ha_partition::min_of_the_max_uint(
                       uint (handler::*operator_func)(void) const) const
{
  handler **file;
  uint min_of_the_max= ((*m_file)->*operator_func)();

  for (file= m_file+1; *file; file++)
  {
    uint tmp= ((*file)->*operator_func)();
    set_if_smaller(min_of_the_max, tmp);
  }
  return min_of_the_max;
}


uint ha_partition::max_supported_key_parts() const
{
  return min_of_the_max_uint(&handler::max_supported_key_parts);
}


uint ha_partition::max_supported_key_length() const
{
  return min_of_the_max_uint(&handler::max_supported_key_length);
}


uint ha_partition::max_supported_key_part_length() const
{
  return min_of_the_max_uint(&handler::max_supported_key_part_length);
}


uint ha_partition::max_supported_record_length() const
{
  return min_of_the_max_uint(&handler::max_supported_record_length);
}


uint ha_partition::max_supported_keys() const
{
  return min_of_the_max_uint(&handler::max_supported_keys);
}


uint ha_partition::extra_rec_buf_length() const
{
  handler **file;
  uint max= (*m_file)->extra_rec_buf_length();

  for (file= m_file, file++; *file; file++)
    if (max < (*file)->extra_rec_buf_length())
      max= (*file)->extra_rec_buf_length();
  return max;
}


uint ha_partition::min_record_length(uint options) const
{
  handler **file;
  uint max= (*m_file)->min_record_length(options);

  for (file= m_file, file++; *file; file++)
    if (max < (*file)->min_record_length(options))
      max= (*file)->min_record_length(options);
  return max;
}


/****************************************************************************
                MODULE compare records
****************************************************************************/
/*
  Compare two positions

  SYNOPSIS
    cmp_ref()
    ref1                   First position
    ref2                   Second position

  RETURN VALUE
    <0                     ref1 < ref2
    0                      Equal
    >0                     ref1 > ref2

  DESCRIPTION
    We get two references and need to check if those records are the same.
    If they belong to different partitions we decide that they are not
    the same record. Otherwise we use the particular handler to decide if
    they are the same. Sort in partition id order if not equal.
*/

int ha_partition::cmp_ref(const uchar *ref1, const uchar *ref2)
{
  int cmp;
  my_ptrdiff_t diff1, diff2;
  DBUG_ENTER("ha_partition::cmp_ref");

  cmp = m_file[0]->cmp_ref((ref1 + PARTITION_BYTES_IN_POS),
			   (ref2 + PARTITION_BYTES_IN_POS));
  if (cmp)
    DBUG_RETURN(cmp);

  if ((ref1[0] == ref2[0]) && (ref1[1] == ref2[1]))
  {
   /* This means that the references are same and are in same partition.*/
    DBUG_RETURN(0);
  }

  /*
    In Innodb we compare with either primary key value or global DB_ROW_ID so
    it is not possible that the two references are equal and are in different
    partitions, but in myisam it is possible since we are comparing offsets.
    Remove this assert if DB_ROW_ID is changed to be per partition.
  */
  DBUG_ASSERT(!m_innodb);

  diff1= ref2[1] - ref1[1];
  diff2= ref2[0] - ref1[0];
  if (diff1 > 0)
  {
    DBUG_RETURN(-1);
  }
  if (diff1 < 0)
  {
    DBUG_RETURN(+1);
  }
  if (diff2 > 0)
  {
    DBUG_RETURN(-1);
  }
  DBUG_RETURN(+1);
}


/****************************************************************************
                MODULE condition pushdown
****************************************************************************/


/**
  Index condition pushdown registation
  @param keyno     Key number for the condition
  @param idx_cond  Item tree of the condition to test

  @return Remainder of non handled condition

  @note Only handles full condition or nothing at all. MyISAM and InnoDB
  both only supports full or nothing.
*/
Item *ha_partition::idx_cond_push(uint keyno, Item* idx_cond)
{
  uint i;
  Item *res;
  DBUG_ENTER("ha_partition::idx_cond_push");
  DBUG_EXECUTE("where", print_where(idx_cond, "cond", QT_ORDINARY););
  DBUG_PRINT("info", ("keyno: %u, active_index: %u", keyno, active_index));
  DBUG_ASSERT(!m_icp_in_use);

  m_icp_in_use= true;

  for (i= bitmap_get_first_set(&m_part_info->read_partitions);
       i < m_tot_parts;
       i= bitmap_get_next_set(&m_part_info->read_partitions, i))
  {
    res= m_file[i]->idx_cond_push(keyno, idx_cond);
    if (res)
    {
      uint j;
      /*
        All partitions has the same structure, so if the first partition
        succeeds, then the rest will also succeed.
      */
      DBUG_ASSERT(i == bitmap_get_first_set(&m_part_info->read_partitions));
      /* Only supports entire index conditions or no conditions! */
      DBUG_ASSERT(res == idx_cond);
      if (res != idx_cond)
        m_file[i]->cancel_pushed_idx_cond();
      /* cancel previous calls. */
      for (j= bitmap_get_first_set(&m_part_info->read_partitions);
           j < i; // No need for cancel i, since no support
           j= bitmap_get_next_set(&m_part_info->read_partitions, j))
      {
        m_file[j]->cancel_pushed_idx_cond();
      }
      DBUG_RETURN(idx_cond);
    }
  }
  DBUG_ASSERT(pushed_idx_cond == NULL);
  DBUG_ASSERT(pushed_idx_cond_keyno == MAX_KEY);
  pushed_idx_cond= idx_cond;
  pushed_idx_cond_keyno= keyno;
  DBUG_PRINT("info", ("Index condition pushdown used for keyno: %u", keyno));
  DBUG_RETURN(NULL);
}


/** Reset information about pushed index conditions */
void ha_partition::cancel_pushed_idx_cond()
{
  uint i;
  DBUG_ENTER("ha_partition::cancel_pushed_idx_cond");
  if (!m_icp_in_use)
    DBUG_VOID_RETURN;
  if (pushed_idx_cond)
  {
    for (i= bitmap_get_first_set(&m_part_info->read_partitions);
         i < m_tot_parts;
         i= bitmap_get_next_set(&m_part_info->read_partitions, i))
    {
      m_file[i]->cancel_pushed_idx_cond();
    }
    pushed_idx_cond= NULL;
  }

  pushed_idx_cond_keyno= MAX_KEY;
  m_icp_in_use= false;
  DBUG_VOID_RETURN;
}


/****************************************************************************
                MODULE auto increment
****************************************************************************/


int ha_partition::reset_auto_increment(ulonglong value)
{
  handler **file= m_file;
  int res;
  DBUG_ENTER("ha_partition::reset_auto_increment");
  lock_auto_increment();
  part_share->auto_inc_initialized= false;
  part_share->next_auto_inc_val= 0;
  do
  {
    if ((res= (*file)->ha_reset_auto_increment(value)) != 0)
      break;
  } while (*(++file));
  unlock_auto_increment();
  DBUG_RETURN(res);
}


/**
  This method is called by update_auto_increment which in turn is called
  by the individual handlers as part of write_row. We use the
  part_share->next_auto_inc_val, or search all
  partitions for the highest auto_increment_value if not initialized or
  if auto_increment field is a secondary part of a key, we must search
  every partition when holding a mutex to be sure of correctness.
*/

void ha_partition::get_auto_increment(ulonglong offset, ulonglong increment,
                                      ulonglong nb_desired_values,
                                      ulonglong *first_value,
                                      ulonglong *nb_reserved_values)
{
  DBUG_ENTER("ha_partition::get_auto_increment");
  DBUG_PRINT("info", ("offset: %lu inc: %lu desired_values: %lu "
                      "first_value: %lu", (ulong) offset, (ulong) increment,
                      (ulong) nb_desired_values, (ulong) *first_value));
  DBUG_ASSERT(increment && nb_desired_values);
  *first_value= 0;
  if (table->s->next_number_keypart)
  {
    /*
      next_number_keypart is != 0 if the auto_increment column is a secondary
      column in the index (it is allowed in MyISAM)
    */
    DBUG_PRINT("info", ("next_number_keypart != 0"));
    ulonglong nb_reserved_values_part;
    ulonglong first_value_part, max_first_value;
    handler **file= m_file;
    first_value_part= max_first_value= *first_value;
    /* Must lock and find highest value among all partitions. */
    lock_auto_increment();
    do
    {
      /* Only nb_desired_values = 1 makes sense */
      (*file)->get_auto_increment(offset, increment, 1,
                                 &first_value_part, &nb_reserved_values_part);
      if (first_value_part == ULONGLONG_MAX) // error in one partition
      {
        *first_value= first_value_part;
        /* log that the error was between table/partition handler */
        sql_print_error("Partition failed to reserve auto_increment value");
        unlock_auto_increment();
        DBUG_VOID_RETURN;
      }
      DBUG_PRINT("info", ("first_value_part: %lu", (ulong) first_value_part));
      set_if_bigger(max_first_value, first_value_part);
    } while (*(++file));
    *first_value= max_first_value;
    *nb_reserved_values= 1;
    unlock_auto_increment();
  }
  else
  {
    THD *thd= ha_thd();
    /*
      This is initialized in the beginning of the first write_row call.
    */
    DBUG_ASSERT(part_share->auto_inc_initialized);
    /*
      Get a lock for handling the auto_increment in part_share
      for avoiding two concurrent statements getting the same number.
    */

    lock_auto_increment();

    /*
      In a multi-row insert statement like INSERT SELECT and LOAD DATA
      where the number of candidate rows to insert is not known in advance
      we must hold a lock/mutex for the whole statement if we have statement
      based replication. Because the statement-based binary log contains
      only the first generated value used by the statement, and slaves assumes
      all other generated values used by this statement were consecutive to
      this first one, we must exclusively lock the generator until the statement
      is done.
    */
    if (!auto_increment_safe_stmt_log_lock &&
        thd->lex->sql_command != SQLCOM_INSERT &&
        mysql_bin_log.is_open() &&
        !thd->is_current_stmt_binlog_format_row() &&
        (thd->variables.option_bits & OPTION_BIN_LOG))
    {
      DBUG_PRINT("info", ("locking auto_increment_safe_stmt_log_lock"));
      auto_increment_safe_stmt_log_lock= TRUE;
    }

    /* this gets corrected (for offset/increment) in update_auto_increment */
    *first_value= part_share->next_auto_inc_val;
    part_share->next_auto_inc_val+= nb_desired_values * increment;

    unlock_auto_increment();
    DBUG_PRINT("info", ("*first_value: %lu", (ulong) *first_value));
    *nb_reserved_values= nb_desired_values;
  }
  DBUG_VOID_RETURN;
}

void ha_partition::release_auto_increment()
{
  DBUG_ENTER("ha_partition::release_auto_increment");

  if (table->s->next_number_keypart)
  {
    uint i;
    for (i= bitmap_get_first_set(&m_part_info->lock_partitions);
         i < m_tot_parts;
         i= bitmap_get_next_set(&m_part_info->lock_partitions, i))
    {
      m_file[i]->ha_release_auto_increment();
    }
  }
  else if (next_insert_id)
  {
    ulonglong next_auto_inc_val;
    lock_auto_increment();
    next_auto_inc_val= part_share->next_auto_inc_val;
    /*
      If the current auto_increment values is lower than the reserved
      value, and the reserved value was reserved by this thread,
      we can lower the reserved value.
    */
    if (next_insert_id < next_auto_inc_val &&
        auto_inc_interval_for_cur_row.maximum() >= next_auto_inc_val)
    {
      THD *thd= ha_thd();
      /*
        Check that we do not lower the value because of a failed insert
        with SET INSERT_ID, i.e. forced/non generated values.
      */
      if (thd->auto_inc_intervals_forced.maximum() < next_insert_id)
        part_share->next_auto_inc_val= next_insert_id;
    }
    DBUG_PRINT("info", ("part_share->next_auto_inc_val: %lu",
                        (ulong) part_share->next_auto_inc_val));

    /* Unlock the multi row statement lock taken in get_auto_increment */
    if (auto_increment_safe_stmt_log_lock)
    {
      auto_increment_safe_stmt_log_lock= FALSE;
      DBUG_PRINT("info", ("unlocking auto_increment_safe_stmt_log_lock"));
    }

    unlock_auto_increment();
  }
  DBUG_VOID_RETURN;
}

/****************************************************************************
                MODULE initialize handler for HANDLER call
****************************************************************************/

void ha_partition::init_table_handle_for_HANDLER()
{
  uint i;
  for (i= bitmap_get_first_set(&m_part_info->read_partitions);
       i < m_tot_parts;
       i= bitmap_get_next_set(&m_part_info->read_partitions, i))
    m_file[i]->init_table_handle_for_HANDLER();
  return;
}


/**
  Return the checksum of the table (all partitions)
*/

uint ha_partition::checksum() const
{
  ha_checksum sum= 0;

  DBUG_ENTER("ha_partition::checksum");
  if ((table_flags() & HA_HAS_CHECKSUM))
  {
    handler **file= m_file;
    do
    {
      sum+= (*file)->checksum();
    } while (*(++file));
  }
  DBUG_RETURN(sum);
}


/****************************************************************************
                MODULE enable/disable indexes
****************************************************************************/

/*
  Disable indexes for a while
  SYNOPSIS
    disable_indexes()
    mode                      Mode
  RETURN VALUES
    0                         Success
    != 0                      Error
*/

int ha_partition::disable_indexes(uint mode)
{
  handler **file;
  int error= 0;

  DBUG_ASSERT(bitmap_is_set_all(&(m_part_info->lock_partitions)));
  for (file= m_file; *file; file++)
  {
    if ((error= (*file)->ha_disable_indexes(mode)))
      break;
  }
  return error;
}


/*
  Enable indexes again
  SYNOPSIS
    enable_indexes()
    mode                      Mode
  RETURN VALUES
    0                         Success
    != 0                      Error
*/

int ha_partition::enable_indexes(uint mode)
{
  handler **file;
  int error= 0;

  DBUG_ASSERT(bitmap_is_set_all(&(m_part_info->lock_partitions)));
  for (file= m_file; *file; file++)
  {
    if ((error= (*file)->ha_enable_indexes(mode)))
      break;
  }
  return error;
}


/*
  Check if indexes are disabled
  SYNOPSIS
    indexes_are_disabled()

  RETURN VALUES
    0                      Indexes are enabled
    != 0                   Indexes are disabled
*/

int ha_partition::indexes_are_disabled(void)
{
  handler **file;
  int error= 0;

  DBUG_ASSERT(bitmap_is_set_all(&(m_part_info->lock_partitions)));
  for (file= m_file; *file; file++)
  {
    if ((error= (*file)->indexes_are_disabled()))
      break;
  }
  return error;
}


/**
  Check/fix misplaced rows.

  @param read_part_id  Partition to check/fix.
  @param repair        If true, move misplaced rows to correct partition.

  @return Operation status.
    @retval 0     Success
    @retval != 0  Error
*/

int ha_partition::check_misplaced_rows(uint read_part_id, bool repair)
{
  int result= 0;
  bool ignore= ha_thd()->lex->ignore;
  uint32 correct_part_id;
  longlong func_value;
  ha_rows num_misplaced_rows= 0;
  ha_rows num_deleted_rows= 0;

  DBUG_ENTER("ha_partition::check_misplaced_rows");

  DBUG_ASSERT(m_file);

  if (repair)
  {
    /* We must read the full row, if we need to move it! */
    bitmap_set_all(table->read_set);
    bitmap_set_all(table->write_set);
  }
  else
  {
    /* Only need to read the partitioning fields. */
    bitmap_union(table->read_set, &m_part_info->full_part_field_set);
  }

  if ((result= m_file[read_part_id]->ha_rnd_init(1)))
    DBUG_RETURN(result);

  while (true)
  {
    if ((result= m_file[read_part_id]->ha_rnd_next(m_rec0)))
    {
      if (result == HA_ERR_RECORD_DELETED)
        continue;
      if (result != HA_ERR_END_OF_FILE)
        break;

      if (num_misplaced_rows > 0)
      {
        if (repair)
        {
          if (num_deleted_rows > 0)
          {
            print_admin_msg(ha_thd(), MI_MAX_MSG_BUF, "warning",
                            table_share->db.str, table->alias,
                            opt_op_name[REPAIR_PARTS],
                            "Moved %lld misplaced rows, deleted %lld rows",
                            num_misplaced_rows - num_deleted_rows,
                            num_deleted_rows);
          }
          else
          {
            print_admin_msg(ha_thd(), MI_MAX_MSG_BUF, "warning",
                            table_share->db.str, table->alias,
                            opt_op_name[REPAIR_PARTS],
                            "Moved %lld misplaced rows",
                            num_misplaced_rows);
          }
        }
        else
        {
          print_admin_msg(ha_thd(), MI_MAX_MSG_BUF, "error",
                          table_share->db.str, table->alias,
                          opt_op_name[CHECK_PARTS],
                          "Found %lld misplaced rows in partition %u",
                          num_misplaced_rows,
                          read_part_id);
        }
      }
      /* End-of-file reached, all rows are now OK, reset result and break. */
      result= 0;
      break;
    }

    result= m_part_info->get_partition_id(m_part_info, &correct_part_id,
                                          &func_value);
    if (result)
      break;

    if (correct_part_id != read_part_id)
    {
      num_misplaced_rows++;
      if (!repair)
      {
        /* Check. */
        result= HA_ADMIN_NEEDS_UPGRADE;
        char buf[MAX_KEY_LENGTH];
        String str(buf,sizeof(buf),system_charset_info);
        str.length(0);
        append_row_to_str(str);
        print_admin_msg(ha_thd(), MI_MAX_MSG_BUF, "error",
                        table_share->db.str, table->alias,
                        opt_op_name[CHECK_PARTS],
                        "Found a misplaced row"
                        " in part %d should be in part %d:\n%s",
                        read_part_id,
                        correct_part_id,
                        str.c_ptr_safe());
        /* Break on first misplaced row, unless ignore is given! */
        if (!ignore)
          break;
      }
      else
      {
        DBUG_PRINT("info", ("Moving row from partition %d to %d",
                            read_part_id, correct_part_id));

        /*
          Insert row into correct partition. Notice that there are no commit
          for every N row, so the repair will be one large transaction!
        */
        if ((result= m_file[correct_part_id]->ha_write_row(m_rec0)))
        {
          /*
            We have failed to insert a row, it might have been a duplicate!
          */
          char buf[MAX_KEY_LENGTH];
          String str(buf,sizeof(buf),system_charset_info);
          str.length(0);
          if (result == HA_ERR_FOUND_DUPP_KEY)
          {
            if (ignore)
            {
              str.append("Duplicate key found, deleting the record:\n");
              num_deleted_rows++;
            }
            else
            {
              str.append("Duplicate key found, "
                         "please update or delete the record:\n");
              result= HA_ADMIN_CORRUPT;
            }
          }
          m_err_rec= NULL;
          append_row_to_str(str);

          /*
            If the engine supports transactions, the failure will be
            rollbacked.
          */
          if (!m_file[correct_part_id]->has_transactions() ||
              ignore || result == HA_ADMIN_CORRUPT)
          {
            /* Log this error, so the DBA can notice it and fix it! */
            sql_print_error("Table '%-192s' failed to move/insert a row"
                            " from part %d into part %d:\n%s",
                            table->s->table_name.str,
                            read_part_id,
                            correct_part_id,
                            str.c_ptr_safe());
          }
          print_admin_msg(ha_thd(), MI_MAX_MSG_BUF, "error",
                          table_share->db.str, table->alias,
                          opt_op_name[REPAIR_PARTS],
                          "Failed to move/insert a row"
                          " from part %d into part %d:\n%s",
                          read_part_id,
                          correct_part_id,
                          str.c_ptr_safe());
          if (!ignore || result != HA_ERR_FOUND_DUPP_KEY)
            break;
        }

        /* Delete row from wrong partition. */
        if ((result= m_file[read_part_id]->ha_delete_row(m_rec0)))
        {
          result= HA_ADMIN_CORRUPT;
          if (m_file[correct_part_id]->has_transactions())
            break;
          /*
            We have introduced a duplicate, since we failed to remove it
            from the wrong partition.
          */
          char buf[MAX_KEY_LENGTH];
          String str(buf,sizeof(buf),system_charset_info);
          str.length(0);
          m_err_rec= NULL;
          append_row_to_str(str);

          /* Log this error, so the DBA can notice it and fix it! */
          sql_print_error("Table '%-192s': Delete from part %d failed with"
                          " error %d. But it was already inserted into"
                          " part %d, when moving the misplaced row!"
                          "\nPlease manually fix the duplicate row:\n%s",
                          table->s->table_name.str,
                          read_part_id,
                          result,
                          correct_part_id,
                          str.c_ptr_safe());
          break;
        }
      }
    }
  }

  int tmp_result= m_file[read_part_id]->ha_rnd_end();
  DBUG_RETURN(result ? result : tmp_result);
}


#define KEY_PARTITIONING_CHANGED_STR \
  "KEY () partitioning changed, please run:\n" \
  "ALTER TABLE %s.%s ALGORITHM = INPLACE %s"

int ha_partition::check_for_upgrade(HA_CHECK_OPT *check_opt)
{
  int error= HA_ADMIN_NEEDS_CHECK;
  DBUG_ENTER("ha_partition::check_for_upgrade");

  /*
    This is called even without FOR UPGRADE,
    if the .frm version is lower than the current version.
    In that case return that it needs checking!
  */
  if (!(check_opt->sql_flags & TT_FOR_UPGRADE))
    DBUG_RETURN(error);

  /*
    Partitions will be checked for during their ha_check!

    Check if KEY (sub)partitioning was used and any field's hash calculation
    differs from 5.1, see bug#14521864.
  */
  if (table->s->mysql_version < 50503 &&              // 5.1 table (<5.5.3)
      ((m_part_info->part_type == HASH_PARTITION &&   // KEY partitioned
        m_part_info->list_of_part_fields) ||
       (m_is_sub_partitioned &&                       // KEY subpartitioned
        m_part_info->list_of_subpart_fields)))
  {
    Field **field;
    if (m_is_sub_partitioned)
    {
      field= m_part_info->subpart_field_array;
    }
    else
    {
      field= m_part_info->part_field_array;
    }
    for (; *field; field++)
    {
      switch ((*field)->real_type()) {
      case MYSQL_TYPE_TINY:
      case MYSQL_TYPE_SHORT:
      case MYSQL_TYPE_LONG:
      case MYSQL_TYPE_FLOAT:
      case MYSQL_TYPE_DOUBLE:
      case MYSQL_TYPE_NEWDECIMAL:
      case MYSQL_TYPE_TIMESTAMP:
      case MYSQL_TYPE_LONGLONG:
      case MYSQL_TYPE_INT24:
      case MYSQL_TYPE_TIME:
      case MYSQL_TYPE_DATETIME:
      case MYSQL_TYPE_YEAR:
      case MYSQL_TYPE_NEWDATE:
      case MYSQL_TYPE_ENUM:
      case MYSQL_TYPE_SET:
        {
          THD *thd= ha_thd();
          char *part_buf;
          String db_name, table_name;
          uint part_buf_len;
          bool skip_generation= false;
          partition_info::enum_key_algorithm old_algorithm;
          old_algorithm= m_part_info->key_algorithm;
          error= HA_ADMIN_FAILED;
          append_identifier(ha_thd(), &db_name, table_share->db.str,
                            table_share->db.length);
          append_identifier(ha_thd(), &table_name, table_share->table_name.str,
                            table_share->table_name.length);
          if (m_part_info->key_algorithm != partition_info::KEY_ALGORITHM_NONE)
          {
            /*
              Only possible when someone tampered with .frm files,
              like during tests :)
            */
            skip_generation= true;
          }
          m_part_info->key_algorithm= partition_info::KEY_ALGORITHM_51;
          if (skip_generation ||
              !(part_buf= generate_partition_syntax(m_part_info,
                                                    &part_buf_len,
                                                    true,
                                                    true,
                                                    NULL,
                                                    NULL,
                                                    NULL)) ||
              print_admin_msg(thd, SQL_ADMIN_MSG_TEXT_SIZE + 1, "error",
                              table_share->db.str,
                              table->alias,
                              opt_op_name[CHECK_PARTS],
                              KEY_PARTITIONING_CHANGED_STR,
                              db_name.c_ptr_safe(),
                              table_name.c_ptr_safe(),
                              part_buf))
          {
            /* Error creating admin message (too long string?). */
            print_admin_msg(thd, MI_MAX_MSG_BUF, "error",
                            table_share->db.str, table->alias,
                            opt_op_name[CHECK_PARTS],
                            KEY_PARTITIONING_CHANGED_STR,
                            db_name.c_ptr_safe(), table_name.c_ptr_safe(),
                            "<old partition clause>, but add ALGORITHM = 1"
                            " between 'KEY' and '(' to change the metadata"
                            " without the need of a full table rebuild.");
          }
          m_part_info->key_algorithm= old_algorithm;
          DBUG_RETURN(error);
        }
      default:
        /* Not affected! */
        ;
      }
    }
  }

  DBUG_RETURN(error);
}


struct st_mysql_storage_engine partition_storage_engine=
{ MYSQL_HANDLERTON_INTERFACE_VERSION };

mysql_declare_plugin(partition)
{
  MYSQL_STORAGE_ENGINE_PLUGIN,
  &partition_storage_engine,
  "partition",
  "Mikael Ronstrom, MySQL AB",
  "Partition Storage Engine Helper",
  PLUGIN_LICENSE_GPL,
  partition_initialize, /* Plugin Init */
  NULL, /* Plugin Deinit */
  0x0100, /* 1.0 */
  NULL,                       /* status variables                */
  NULL,                       /* system variables                */
  NULL,                       /* config options                  */
  0,                          /* flags                           */
}
mysql_declare_plugin_end;

#endif<|MERGE_RESOLUTION|>--- conflicted
+++ resolved
@@ -363,16 +363,8 @@
   part_share= NULL;
   m_new_partitions_share_refs.empty();
   m_part_ids_sorted_by_num_of_records= NULL;
-<<<<<<< HEAD
   m_icp_in_use= false;
-=======
   m_sec_sort_by_rowid= false;
-
-#ifdef DONT_HAVE_TO_BE_INITALIZED
-  m_start_key.flag= 0;
-  m_ordered= TRUE;
-#endif
->>>>>>> a2bb8464
 }
 
 
@@ -6009,12 +6001,8 @@
     DBUG_PRINT("info", ("reading from part %u (scan_type: %u)",
                         i, m_index_scan_type));
     DBUG_ASSERT(i == uint2korr(part_rec_buf_ptr));
-<<<<<<< HEAD
-    uchar *rec_buf_ptr= part_rec_buf_ptr + PARTITION_BYTES_IN_POS;
+    uchar *rec_buf_ptr= part_rec_buf_ptr + m_rec_offset;
     uchar *read_buf;
-=======
-    uchar *rec_buf_ptr= part_rec_buf_ptr + m_rec_offset;
->>>>>>> a2bb8464
     int error;
     handler *file= m_file[i];
     DBUG_PRINT("info", ("part %u, scan_type %d", i, m_index_scan_type));
@@ -6170,9 +6158,8 @@
         This partition is used and did return HA_ERR_KEY_NOT_FOUND
         in index_read_map.
       */
-<<<<<<< HEAD
       uchar *read_buf;
-      curr_rec_buf= part_buf + PARTITION_BYTES_IN_POS;
+      curr_rec_buf= part_buf + m_rec_offset;
       /* ICP relies on Item evaluation, which expects the row in record[0]. */
       if (m_icp_in_use)
         read_buf= table->record[0];
@@ -6183,21 +6170,15 @@
         error= m_file[i]->ha_index_prev(read_buf);
       else
         error= m_file[i]->ha_index_next(read_buf);
-=======
-      curr_rec_buf= part_buf + m_rec_offset;
-      error= m_file[i]->ha_index_next(curr_rec_buf);
->>>>>>> a2bb8464
       /* HA_ERR_KEY_NOT_FOUND is not allowed from index_next! */
       DBUG_ASSERT(error != HA_ERR_KEY_NOT_FOUND);
       DBUG_PRINT("info", ("Filling from partition %u reverse %u error %d",
                          i, m_reverse_order, error));
       if (!error)
       {
-<<<<<<< HEAD
         /* When using ICP, copy record[0] to the priority queue for sorting. */
         if (m_icp_in_use)
           memcpy(curr_rec_buf, read_buf, m_rec_length);
-=======
         if (m_sec_sort_by_rowid)
         {
           m_file[i]->position(curr_rec_buf);
@@ -6205,7 +6186,6 @@
                  m_file[i]->ref,
                  m_file[i]->ref_length);
         }
->>>>>>> a2bb8464
         queue_insert(&m_queue, part_buf);
       }
       else if (error != HA_ERR_END_OF_FILE && error != HA_ERR_KEY_NOT_FOUND)
@@ -6245,12 +6225,8 @@
 {
   int error;
   uint part_id= m_top_entry;
-<<<<<<< HEAD
-  uchar *rec_buf= queue_top(&m_queue) + PARTITION_BYTES_IN_POS;
+  uchar *rec_buf= queue_top(&m_queue) + m_rec_offset;
   uchar *read_buf;
-=======
-  uchar *rec_buf= queue_top(&m_queue) + m_rec_offset;
->>>>>>> a2bb8464
   handler *file;
   DBUG_ENTER("ha_partition::handle_ordered_next");
 
@@ -6340,18 +6316,15 @@
     }
     DBUG_RETURN(error);
   }
-<<<<<<< HEAD
   /* When using ICP, copy record[0] to the priority queue for sorting. */
   if (m_icp_in_use)
     memcpy(rec_buf, read_buf, m_rec_length);
-=======
   if (m_sec_sort_by_rowid)
   {
     file->position(rec_buf);
     memcpy(rec_buf - m_rec_offset + PARTITION_BYTES_IN_POS,
            file->ref, file->ref_length);
   }
->>>>>>> a2bb8464
   queue_replaced(&m_queue);
   return_top_record(buf);
   DBUG_PRINT("info", ("Record returned from partition %u", m_top_entry));
@@ -6376,14 +6349,9 @@
 {
   int error;
   uint part_id= m_top_entry;
-<<<<<<< HEAD
-  uchar *rec_buf= queue_top(&m_queue) + PARTITION_BYTES_IN_POS;
+  uchar *rec_buf= queue_top(&m_queue) + m_rec_offset;
   handler *file;
   uchar *read_buf;
-=======
-  uchar *rec_buf= queue_top(&m_queue) + m_rec_offset;
-  handler *file= m_file[part_id];
->>>>>>> a2bb8464
   DBUG_ENTER("ha_partition::handle_ordered_prev");
 
   if (!m_reverse_order)
@@ -6449,19 +6417,16 @@
     }
     DBUG_RETURN(error);
   }
-<<<<<<< HEAD
   /* When using ICP, copy record[0] to the priority queue for sorting. */
   if (m_icp_in_use)
     memcpy(rec_buf, read_buf, m_rec_length);
 
-=======
   if (m_sec_sort_by_rowid)
   {
     file->position(rec_buf);
     memcpy(rec_buf - m_rec_offset + PARTITION_BYTES_IN_POS,
            file->ref, file->ref_length);
   }
->>>>>>> a2bb8464
   queue_replaced(&m_queue);
   return_top_record(buf);
   DBUG_PRINT("info", ("Record returned from partition %d", m_top_entry));
