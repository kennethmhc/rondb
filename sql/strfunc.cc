--- conflicted
+++ resolved
@@ -19,18 +19,8 @@
 
 #include "m_ctype.h"                            // my_charset_latin1
 #include "my_dbug.h"
-<<<<<<< HEAD
-#ifndef UNIV_HOTBACKUP
 #include "sql/sql_class.h"
 #include "sql/sql_const.h"
-#endif /* !UNIV_HOTBACKUP */
-=======
-#include "mysql/udf_registration_types.h"
-#include "sql/session_tracker.h"
-#include "sql/sql_class.h"
-#include "sql/sql_const.h"
-#include "sql/table.h"
->>>>>>> 87692b62
 #include "sql_string.h"
 #include "typelib.h"                            // TYPELIB
 
