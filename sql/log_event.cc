/*
   Copyright (c) 2000, 2011, Oracle and/or its affiliates. All rights reserved.

   This program is free software; you can redistribute it and/or modify
   it under the terms of the GNU General Public License as published by
   the Free Software Foundation; version 2 of the License.

   This program is distributed in the hope that it will be useful,
   but WITHOUT ANY WARRANTY; without even the implied warranty of
   MERCHANTABILITY or FITNESS FOR A PARTICULAR PURPOSE.  See the
   GNU General Public License for more details.

   You should have received a copy of the GNU General Public License
   along with this program; if not, write to the Free Software
   Foundation, Inc., 51 Franklin St, Fifth Floor, Boston, MA 02110-1301  USA */


#ifdef MYSQL_CLIENT

#include "sql_priv.h"

#else

#include "sql_priv.h"
#include "unireg.h"
#include "my_global.h" // REQUIRED by log_event.h > m_string.h > my_bitmap.h
#include "log_event.h"
#include "sql_base.h"                           // close_thread_tables
#include "sql_cache.h"                       // QUERY_CACHE_FLAGS_SIZE
#include "sql_locale.h" // MY_LOCALE, my_locale_by_number, my_locale_en_US
#include "key.h"        // key_copy
#include "lock.h"       // mysql_unlock_tables
#include "sql_parse.h"  // mysql_test_parse_for_slave
#include "tztime.h"     // struct Time_zone
#include "sql_load.h"   // mysql_load
#include "sql_db.h"     // load_db_opt_by_name
#include "rpl_slave.h"
#include "rpl_rli.h"
#include "rpl_mi.h"
#include "rpl_filter.h"
#include "rpl_record.h"
#include "transaction.h"
#include <my_dir.h>

#endif /* MYSQL_CLIENT */

#include <base64.h>
#include <my_bitmap.h>
#include "rpl_utility.h"


/**
  BINLOG_CHECKSUM variable.
*/
const char *binlog_checksum_type_names[]= {
  "NONE",
  "CRC32",
  NullS
};

unsigned int binlog_checksum_type_length[]= {
  sizeof("NONE") - 1,
  sizeof("CRC32") - 1,
  0
};

TYPELIB binlog_checksum_typelib=
{
  array_elements(binlog_checksum_type_names) - 1, "",
  binlog_checksum_type_names,
  binlog_checksum_type_length
};



#define log_cs	&my_charset_latin1

#define FLAGSTR(V,F) ((V)&(F)?#F" ":"")


/*
  Size of buffer for printing a double in format %.<PREC>g

  optional '-' + optional zero + '.'  + PREC digits + 'e' + sign +
  exponent digits + '\0'
*/
#define FMT_G_BUFSIZE(PREC) (3 + (PREC) + 5 + 1)

/* 
   replication event checksum is introduced in the following "checksum-home" version.
   The checksum-aware servers extract FD's version to decide whether the FD event
   carries checksum info.
*/
const uchar checksum_version_split[3]= {5, 6, 1};
const ulong checksum_version_product=
  (checksum_version_split[0] * 256 + checksum_version_split[1]) * 256 +
  checksum_version_split[2];

#if !defined(MYSQL_CLIENT) && defined(HAVE_REPLICATION)
static int rows_event_stmt_cleanup(Relay_log_info const *rli, THD* thd);

static const char *HA_ERR(int i)
{
  switch (i) {
  case HA_ERR_KEY_NOT_FOUND: return "HA_ERR_KEY_NOT_FOUND";
  case HA_ERR_FOUND_DUPP_KEY: return "HA_ERR_FOUND_DUPP_KEY";
  case HA_ERR_RECORD_CHANGED: return "HA_ERR_RECORD_CHANGED";
  case HA_ERR_WRONG_INDEX: return "HA_ERR_WRONG_INDEX";
  case HA_ERR_CRASHED: return "HA_ERR_CRASHED";
  case HA_ERR_WRONG_IN_RECORD: return "HA_ERR_WRONG_IN_RECORD";
  case HA_ERR_OUT_OF_MEM: return "HA_ERR_OUT_OF_MEM";
  case HA_ERR_NOT_A_TABLE: return "HA_ERR_NOT_A_TABLE";
  case HA_ERR_WRONG_COMMAND: return "HA_ERR_WRONG_COMMAND";
  case HA_ERR_OLD_FILE: return "HA_ERR_OLD_FILE";
  case HA_ERR_NO_ACTIVE_RECORD: return "HA_ERR_NO_ACTIVE_RECORD";
  case HA_ERR_RECORD_DELETED: return "HA_ERR_RECORD_DELETED";
  case HA_ERR_RECORD_FILE_FULL: return "HA_ERR_RECORD_FILE_FULL";
  case HA_ERR_INDEX_FILE_FULL: return "HA_ERR_INDEX_FILE_FULL";
  case HA_ERR_END_OF_FILE: return "HA_ERR_END_OF_FILE";
  case HA_ERR_UNSUPPORTED: return "HA_ERR_UNSUPPORTED";
  case HA_ERR_TO_BIG_ROW: return "HA_ERR_TO_BIG_ROW";
  case HA_WRONG_CREATE_OPTION: return "HA_WRONG_CREATE_OPTION";
  case HA_ERR_FOUND_DUPP_UNIQUE: return "HA_ERR_FOUND_DUPP_UNIQUE";
  case HA_ERR_UNKNOWN_CHARSET: return "HA_ERR_UNKNOWN_CHARSET";
  case HA_ERR_WRONG_MRG_TABLE_DEF: return "HA_ERR_WRONG_MRG_TABLE_DEF";
  case HA_ERR_CRASHED_ON_REPAIR: return "HA_ERR_CRASHED_ON_REPAIR";
  case HA_ERR_CRASHED_ON_USAGE: return "HA_ERR_CRASHED_ON_USAGE";
  case HA_ERR_LOCK_WAIT_TIMEOUT: return "HA_ERR_LOCK_WAIT_TIMEOUT";
  case HA_ERR_LOCK_TABLE_FULL: return "HA_ERR_LOCK_TABLE_FULL";
  case HA_ERR_READ_ONLY_TRANSACTION: return "HA_ERR_READ_ONLY_TRANSACTION";
  case HA_ERR_LOCK_DEADLOCK: return "HA_ERR_LOCK_DEADLOCK";
  case HA_ERR_CANNOT_ADD_FOREIGN: return "HA_ERR_CANNOT_ADD_FOREIGN";
  case HA_ERR_NO_REFERENCED_ROW: return "HA_ERR_NO_REFERENCED_ROW";
  case HA_ERR_ROW_IS_REFERENCED: return "HA_ERR_ROW_IS_REFERENCED";
  case HA_ERR_NO_SAVEPOINT: return "HA_ERR_NO_SAVEPOINT";
  case HA_ERR_NON_UNIQUE_BLOCK_SIZE: return "HA_ERR_NON_UNIQUE_BLOCK_SIZE";
  case HA_ERR_NO_SUCH_TABLE: return "HA_ERR_NO_SUCH_TABLE";
  case HA_ERR_TABLE_EXIST: return "HA_ERR_TABLE_EXIST";
  case HA_ERR_NO_CONNECTION: return "HA_ERR_NO_CONNECTION";
  case HA_ERR_NULL_IN_SPATIAL: return "HA_ERR_NULL_IN_SPATIAL";
  case HA_ERR_TABLE_DEF_CHANGED: return "HA_ERR_TABLE_DEF_CHANGED";
  case HA_ERR_NO_PARTITION_FOUND: return "HA_ERR_NO_PARTITION_FOUND";
  case HA_ERR_RBR_LOGGING_FAILED: return "HA_ERR_RBR_LOGGING_FAILED";
  case HA_ERR_DROP_INDEX_FK: return "HA_ERR_DROP_INDEX_FK";
  case HA_ERR_FOREIGN_DUPLICATE_KEY: return "HA_ERR_FOREIGN_DUPLICATE_KEY";
  case HA_ERR_TABLE_NEEDS_UPGRADE: return "HA_ERR_TABLE_NEEDS_UPGRADE";
  case HA_ERR_TABLE_READONLY: return "HA_ERR_TABLE_READONLY";
  case HA_ERR_AUTOINC_READ_FAILED: return "HA_ERR_AUTOINC_READ_FAILED";
  case HA_ERR_AUTOINC_ERANGE: return "HA_ERR_AUTOINC_ERANGE";
  case HA_ERR_GENERIC: return "HA_ERR_GENERIC";
  case HA_ERR_RECORD_IS_THE_SAME: return "HA_ERR_RECORD_IS_THE_SAME";
  case HA_ERR_LOGGING_IMPOSSIBLE: return "HA_ERR_LOGGING_IMPOSSIBLE";
  case HA_ERR_CORRUPT_EVENT: return "HA_ERR_CORRUPT_EVENT";
  case HA_ERR_ROWS_EVENT_APPLY : return "HA_ERR_ROWS_EVENT_APPLY";
  }
  return 0;
}

/**
  Delay to delete the Rows_query log event until all its rows event are applied

  @param ev    log event should be deleted
  @param rli   Relay_log_info structure for the slave IO thread.
*/
void handle_rows_query_log_event(Log_event *ev, Relay_log_info *rli)
{
  DBUG_ENTER("handle_rows_query_log_event");
  Log_event_type ev_type= ev->get_type_code();

  /* Delete the Rows_query log event after its last rows event are applied */
  if ((ev_type == WRITE_ROWS_EVENT || ev_type == DELETE_ROWS_EVENT ||
       ev_type == UPDATE_ROWS_EVENT) && rli->rows_query_ev != NULL &&
      ((Rows_log_event*) ev)->get_flags(Rows_log_event::STMT_END_F))
  {
    delete rli->rows_query_ev;
    rli->rows_query_ev= NULL;
    rli->info_thd->set_query(NULL, 0);
  }

  /* Record the Rows_query log event until all its rows event are applied */
  if (ev_type == ROWS_QUERY_LOG_EVENT)
  {
    DBUG_ASSERT(rli->rows_query_ev == NULL);
    rli->rows_query_ev= (Rows_query_log_event*) ev;
  }

  DBUG_VOID_RETURN;
}

/**
   Error reporting facility for Rows_log_event::do_apply_event

   @param level     error, warning or info
   @param ha_error  HA_ERR_ code
   @param rli       pointer to the active Relay_log_info instance
   @param thd       pointer to the slave thread's thd
   @param table     pointer to the event's table object
   @param type      the type of the event
   @param log_name  the master binlog file name
   @param pos       the master binlog file pos (the next after the event)

*/
static void inline slave_rows_error_report(enum loglevel level, int ha_error,
                                           Relay_log_info const *rli, THD *thd,
                                           TABLE *table, const char * type,
                                           const char *log_name, ulong pos)
{
  const char *handler_error= HA_ERR(ha_error);
  char buff[MAX_SLAVE_ERRMSG], *slider;
  const char *buff_end= buff + sizeof(buff);
  uint len;
  Warning_info::Const_iterator it= thd->get_stmt_wi()->iterator();
  const MYSQL_ERROR *err;
  buff[0]= 0;

  for (err= it++, slider= buff; err && slider < buff_end - 1;
       slider += len, err= it++)
  {
    len= my_snprintf(slider, buff_end - slider,
                     " %s, Error_code: %d;", err->get_message_text(),
                     err->get_sql_errno());
  }

  if (ha_error != 0)
    rli->report(level, thd->is_error() ? thd->get_stmt_da()->sql_errno() : 0,
                "Could not execute %s event on table %s.%s;"
                "%s handler error %s; "
                "the event's master log %s, end_log_pos %lu",
                type, table->s->db.str, table->s->table_name.str,
                buff, handler_error == NULL ? "<unknown>" : handler_error,
                log_name, pos);
  else
    rli->report(level, thd->is_error() ? thd->get_stmt_da()->sql_errno() : 0,
                "Could not execute %s event on table %s.%s;"
                "%s the event's master log %s, end_log_pos %lu",
                type, table->s->db.str, table->s->table_name.str,
                buff, log_name, pos);
}

static void set_thd_db(THD *thd, const char *db, uint32 db_len)
{
  char lcase_db_buf[NAME_LEN +1]; 
  LEX_STRING new_db;
  new_db.length= db_len;
  if (lower_case_table_names == 1)
  {
    strmov(lcase_db_buf, db); 
    my_casedn_str(system_charset_info, lcase_db_buf);
    new_db.str= lcase_db_buf;
  }
  else 
    new_db.str= (char*) db;

  new_db.str= (char*) rpl_filter->get_rewrite_db(new_db.str,
                                                 &new_db.length);
  thd->set_db(new_db.str, new_db.length);
}

#endif


/*
  pretty_print_str()
*/

#ifdef MYSQL_CLIENT
static void pretty_print_str(IO_CACHE* cache, const char* str, int len)
{
  const char* end = str + len;
  my_b_printf(cache, "\'");
  while (str < end)
  {
    char c;
    switch ((c=*str++)) {
    case '\n': my_b_printf(cache, "\\n"); break;
    case '\r': my_b_printf(cache, "\\r"); break;
    case '\\': my_b_printf(cache, "\\\\"); break;
    case '\b': my_b_printf(cache, "\\b"); break;
    case '\t': my_b_printf(cache, "\\t"); break;
    case '\'': my_b_printf(cache, "\\'"); break;
    case 0   : my_b_printf(cache, "\\0"); break;
    default:
      my_b_printf(cache, "%c", c);
      break;
    }
  }
  my_b_printf(cache, "\'");
}
#endif /* MYSQL_CLIENT */

#if defined(HAVE_REPLICATION) && !defined(MYSQL_CLIENT)

static void clear_all_errors(THD *thd, Relay_log_info *rli)
{
  thd->is_slave_error = 0;
  thd->clear_error();
  rli->clear_error();
}

inline int idempotent_error_code(int err_code)
{
  int ret= 0;

  switch (err_code)
  {
    case 0:
      ret= 1;
    break;
    /*
      The following list of "idempotent" errors
      means that an error from the list might happen
      because of idempotent (more than once)
      applying of a binlog file.
      Notice, that binlog has a  ddl operation its
      second applying may cause

      case HA_ERR_TABLE_DEF_CHANGED:
      case HA_ERR_CANNOT_ADD_FOREIGN:

      which are not included into to the list.

      Note that HA_ERR_RECORD_DELETED is not in the list since
      do_exec_row() should not return that error code.
    */
    case HA_ERR_RECORD_CHANGED:
    case HA_ERR_KEY_NOT_FOUND:
    case HA_ERR_END_OF_FILE:
    case HA_ERR_FOUND_DUPP_KEY:
    case HA_ERR_FOUND_DUPP_UNIQUE:
    case HA_ERR_FOREIGN_DUPLICATE_KEY:
    case HA_ERR_NO_REFERENCED_ROW:
    case HA_ERR_ROW_IS_REFERENCED:
      ret= 1;
    break;
    default:
      ret= 0;
    break;
  }
  return (ret);
}

/**
  Ignore error code specified on command line.
*/

inline int ignored_error_code(int err_code)
{
#ifdef HAVE_NDB_BINLOG
  /*
    The following error codes are hard-coded and will always be ignored.
  */
  switch (err_code)
  {
  case ER_DB_CREATE_EXISTS:
  case ER_DB_DROP_EXISTS:
    return 1;
  default:
    /* Nothing to do */
    break;
  }
#endif
  return ((err_code == ER_SLAVE_IGNORED_TABLE) ||
          (use_slave_mask && bitmap_is_set(&slave_error_mask, err_code)));
}

/*
  This function converts an engine's error to a server error.
   
  If the thread does not have an error already reported, it tries to 
  define it by calling the engine's method print_error. However, if a 
  mapping is not found, it uses the ER_UNKNOWN_ERROR and prints out a 
  warning message.
*/ 
int convert_handler_error(int error, THD* thd, TABLE *table)
{
  uint actual_error= (thd->is_error() ? thd->get_stmt_da()->sql_errno() :
                           0);

  if (actual_error == 0)
  {
    table->file->print_error(error, MYF(0));
    actual_error= (thd->is_error() ? thd->get_stmt_da()->sql_errno() :
                        ER_UNKNOWN_ERROR);
    if (actual_error == ER_UNKNOWN_ERROR)
      if (global_system_variables.log_warnings)
        sql_print_warning("Unknown error detected %d in handler", error);
  }

  return (actual_error);
}

inline bool concurrency_error_code(int error)
{
  switch (error)
  {
  case ER_LOCK_WAIT_TIMEOUT:
  case ER_LOCK_DEADLOCK:
  case ER_XA_RBDEADLOCK:
    return TRUE;
  default: 
    return (FALSE);
  }
}

inline bool unexpected_error_code(int unexpected_error)
{
  switch (unexpected_error) 
  {
  case ER_NET_READ_ERROR:
  case ER_NET_ERROR_ON_WRITE:
  case ER_QUERY_INTERRUPTED:
  case ER_SERVER_SHUTDOWN:
  case ER_NEW_ABORTING_CONNECTION:
    return(TRUE);
  default:
    return(FALSE);
  }
}

/*
  pretty_print_str()
*/

static char *pretty_print_str(char *packet, const char *str, int len)
{
  const char *end= str + len;
  char *pos= packet;
  *pos++= '\'';
  while (str < end)
  {
    char c;
    switch ((c=*str++)) {
    case '\n': *pos++= '\\'; *pos++= 'n'; break;
    case '\r': *pos++= '\\'; *pos++= 'r'; break;
    case '\\': *pos++= '\\'; *pos++= '\\'; break;
    case '\b': *pos++= '\\'; *pos++= 'b'; break;
    case '\t': *pos++= '\\'; *pos++= 't'; break;
    case '\'': *pos++= '\\'; *pos++= '\''; break;
    case 0   : *pos++= '\\'; *pos++= '0'; break;
    default:
      *pos++= c;
      break;
    }
  }
  *pos++= '\'';
  return pos;
}
#endif /* !MYSQL_CLIENT */


#if defined(HAVE_REPLICATION) && !defined(MYSQL_CLIENT)

/**
  Creates a temporary name for load data infile:.

  @param buf		      Store new filename here
  @param file_id	      File_id (part of file name)
  @param event_server_id     Event_id (part of file name)
  @param ext		      Extension for file name

  @return
    Pointer to start of extension
*/

static char *slave_load_file_stem(char *buf, uint file_id,
                                  int event_server_id, const char *ext)
{
  char *res;
  fn_format(buf,PREFIX_SQL_LOAD,slave_load_tmpdir, "", MY_UNPACK_FILENAME);
  to_unix_path(buf);

  buf = strend(buf);
  buf = int10_to_str(::server_id, buf, 10);
  *buf++ = '-';
  buf = int10_to_str(event_server_id, buf, 10);
  *buf++ = '-';
  res= int10_to_str(file_id, buf, 10);
  strmov(res, ext);                             // Add extension last
  return res;                                   // Pointer to extension
}
#endif


#if defined(HAVE_REPLICATION) && !defined(MYSQL_CLIENT)

/**
  Delete all temporary files used for SQL_LOAD.
*/

static void cleanup_load_tmpdir()
{
  MY_DIR *dirp;
  FILEINFO *file;
  uint i;
  char fname[FN_REFLEN], prefbuf[31], *p;

  if (!(dirp=my_dir(slave_load_tmpdir,MYF(0))))
    return;

  /* 
     When we are deleting temporary files, we should only remove
     the files associated with the server id of our server.
     We don't use event_server_id here because since we've disabled
     direct binlogging of Create_file/Append_file/Exec_load events
     we cannot meet Start_log event in the middle of events from one 
     LOAD DATA.
  */
  p= strmake(prefbuf, STRING_WITH_LEN(PREFIX_SQL_LOAD));
  p= int10_to_str(::server_id, p, 10);
  *(p++)= '-';
  *p= 0;

  for (i=0 ; i < (uint)dirp->number_off_files; i++)
  {
    file=dirp->dir_entry+i;
    if (is_prefix(file->name, prefbuf))
    {
      fn_format(fname,file->name,slave_load_tmpdir,"",MY_UNPACK_FILENAME);
      mysql_file_delete(key_file_misc, fname, MYF(0));
    }
  }

  my_dirend(dirp);
}
#endif


/*
  write_str()
*/

static bool write_str(IO_CACHE *file, const char *str, uint length)
{
  uchar tmp[1];
  tmp[0]= (uchar) length;
  return (my_b_safe_write(file, tmp, sizeof(tmp)) ||
	  my_b_safe_write(file, (uchar*) str, length));
}


/*
  read_str()
*/

static inline int read_str(const char **buf, const char *buf_end,
                           const char **str, uint8 *len)
{
  if (*buf + ((uint) (uchar) **buf) >= buf_end)
    return 1;
  *len= (uint8) **buf;
  *str= (*buf)+1;
  (*buf)+= (uint) *len+1;
  return 0;
}


/**
  Transforms a string into "" or its expression in 0x... form.
*/

char *str_to_hex(char *to, const char *from, uint len)
{
  if (len)
  {
    *to++= '0';
    *to++= 'x';
    to= octet2hex(to, from, len);
  }
  else
    to= strmov(to, "\"\"");
  return to;                               // pointer to end 0 of 'to'
}

#ifndef MYSQL_CLIENT

/**
  Append a version of the 'from' string suitable for use in a query to
  the 'to' string.  To generate a correct escaping, the character set
  information in 'csinfo' is used.
*/

int
append_query_string(const CHARSET_INFO *csinfo,
                    String const *from, String *to)
{
  char *beg, *ptr;
  uint32 const orig_len= to->length();
  if (to->reserve(orig_len + from->length()*2+3))
    return 1;

  beg= to->c_ptr_quick() + to->length();
  ptr= beg;
  if (csinfo->escape_with_backslash_is_dangerous)
    ptr= str_to_hex(ptr, from->ptr(), from->length());
  else
  {
    *ptr++= '\'';
    ptr+= escape_string_for_mysql(csinfo, ptr, 0,
                                  from->ptr(), from->length());
    *ptr++='\'';
  }
  to->length(orig_len + ptr - beg);
  return 0;
}
#endif


/**
  Prints a "session_var=value" string. Used by mysqlbinlog to print some SET
  commands just before it prints a query.
*/

#ifdef MYSQL_CLIENT

static void print_set_option(IO_CACHE* file, uint32 bits_changed,
                             uint32 option, uint32 flags, const char* name,
                             bool* need_comma)
{
  if (bits_changed & option)
  {
    if (*need_comma)
      my_b_printf(file,", ");
    my_b_printf(file,"%s=%d", name, test(flags & option));
    *need_comma= 1;
  }
}
#endif
/**************************************************************************
	Log_event methods (= the parent class of all events)
**************************************************************************/

/**
  @return
  returns the human readable name of the event's type
*/

const char* Log_event::get_type_str(Log_event_type type)
{
  switch(type) {
  case START_EVENT_V3:  return "Start_v3";
  case STOP_EVENT:   return "Stop";
  case QUERY_EVENT:  return "Query";
  case ROTATE_EVENT: return "Rotate";
  case INTVAR_EVENT: return "Intvar";
  case LOAD_EVENT:   return "Load";
  case NEW_LOAD_EVENT:   return "New_load";
  case CREATE_FILE_EVENT: return "Create_file";
  case APPEND_BLOCK_EVENT: return "Append_block";
  case DELETE_FILE_EVENT: return "Delete_file";
  case EXEC_LOAD_EVENT: return "Exec_load";
  case RAND_EVENT: return "RAND";
  case XID_EVENT: return "Xid";
  case USER_VAR_EVENT: return "User var";
  case FORMAT_DESCRIPTION_EVENT: return "Format_desc";
  case TABLE_MAP_EVENT: return "Table_map";
  case PRE_GA_WRITE_ROWS_EVENT: return "Write_rows_event_old";
  case PRE_GA_UPDATE_ROWS_EVENT: return "Update_rows_event_old";
  case PRE_GA_DELETE_ROWS_EVENT: return "Delete_rows_event_old";
  case WRITE_ROWS_EVENT: return "Write_rows";
  case UPDATE_ROWS_EVENT: return "Update_rows";
  case DELETE_ROWS_EVENT: return "Delete_rows";
  case BEGIN_LOAD_QUERY_EVENT: return "Begin_load_query";
  case EXECUTE_LOAD_QUERY_EVENT: return "Execute_load_query";
  case INCIDENT_EVENT: return "Incident";
  case IGNORABLE_LOG_EVENT: return "Ignorable";
  case ROWS_QUERY_LOG_EVENT: return "Rows_query";
  default: return "Unknown";				/* impossible */
  }
}

const char* Log_event::get_type_str()
{
  return get_type_str(get_type_code());
}


/*
  Log_event::Log_event()
*/

#ifndef MYSQL_CLIENT
Log_event::Log_event(THD* thd_arg, uint16 flags_arg,
                     enum_event_cache_type cache_type_arg,
                     enum_event_logging_type logging_type_arg)
  :log_pos(0), temp_buf(0), exec_time(0), flags(flags_arg),
  event_cache_type(cache_type_arg),
  event_logging_type(logging_type_arg),
  crc(0), thd(thd_arg), checksum_alg(BINLOG_CHECKSUM_ALG_UNDEF)
{
  server_id=	thd->server_id;
  when=		thd->start_time;
}

/**
  This minimal constructor is for when you are not even sure that there
  is a valid THD. For example in the server when we are shutting down or
  flushing logs after receiving a SIGHUP (then we must write a Rotate to
  the binlog but we have no THD, so we need this minimal constructor).
*/

Log_event::Log_event(enum_event_cache_type cache_type_arg,
                     enum_event_logging_type logging_type_arg)
  :temp_buf(0), exec_time(0), flags(0), event_cache_type(cache_type_arg),
  event_logging_type(logging_type_arg), crc(0), thd(0),
  checksum_alg(BINLOG_CHECKSUM_ALG_UNDEF)
{
  server_id=	::server_id;
  /*
    We can't call my_time() here as this would cause a call before
    my_init() is called
  */
  when=		0;
  log_pos=	0;
}
#endif /* !MYSQL_CLIENT */


/*
  Log_event::Log_event()
*/

Log_event::Log_event(const char* buf,
                     const Format_description_log_event* description_event)
  :temp_buf(0), exec_time(0),
  event_cache_type(EVENT_INVALID_CACHE),
  event_logging_type(EVENT_INVALID_LOGGING),
  crc(0), checksum_alg(BINLOG_CHECKSUM_ALG_UNDEF)
{
#ifndef MYSQL_CLIENT
  thd = 0;
#endif
  when = uint4korr(buf);
  server_id = uint4korr(buf + SERVER_ID_OFFSET);
  data_written= uint4korr(buf + EVENT_LEN_OFFSET);
  if (description_event->binlog_version==1)
  {
    log_pos= 0;
    flags= 0;
    return;
  }
  /* 4.0 or newer */
  log_pos= uint4korr(buf + LOG_POS_OFFSET);
  /*
    If the log is 4.0 (so here it can only be a 4.0 relay log read by
    the SQL thread or a 4.0 master binlog read by the I/O thread),
    log_pos is the beginning of the event: we transform it into the end
    of the event, which is more useful.
    But how do you know that the log is 4.0: you know it if
    description_event is version 3 *and* you are not reading a
    Format_desc (remember that mysqlbinlog starts by assuming that 5.0
    logs are in 4.0 format, until it finds a Format_desc).
  */
  if (description_event->binlog_version==3 &&
      buf[EVENT_TYPE_OFFSET]<FORMAT_DESCRIPTION_EVENT && log_pos)
  {
      /*
        If log_pos=0, don't change it. log_pos==0 is a marker to mean
        "don't change rli->group_master_log_pos" (see
        inc_group_relay_log_pos()). As it is unreal log_pos, adding the
        event len's is nonsense. For example, a fake Rotate event should
        not have its log_pos (which is 0) changed or it will modify
        Exec_master_log_pos in SHOW SLAVE STATUS, displaying a nonsense
        value of (a non-zero offset which does not exist in the master's
        binlog, so which will cause problems if the user uses this value
        in CHANGE MASTER).
      */
    log_pos+= data_written; /* purecov: inspected */
  }
  DBUG_PRINT("info", ("log_pos: %lu", (ulong) log_pos));

  flags= uint2korr(buf + FLAGS_OFFSET);
  if ((buf[EVENT_TYPE_OFFSET] == FORMAT_DESCRIPTION_EVENT) ||
      (buf[EVENT_TYPE_OFFSET] == ROTATE_EVENT))
  {
    /*
      These events always have a header which stops here (i.e. their
      header is FROZEN).
    */
    /*
      Initialization to zero of all other Log_event members as they're
      not specified. Currently there are no such members; in the future
      there will be an event UID (but Format_description and Rotate
      don't need this UID, as they are not propagated through
      --log-slave-updates (remember the UID is used to not play a query
      twice when you have two masters which are slaves of a 3rd master).
      Then we are done.
    */
    return;
  }
  /* otherwise, go on with reading the header from buf (nothing now) */
}

#ifndef MYSQL_CLIENT
#ifdef HAVE_REPLICATION

int Log_event::do_update_pos(Relay_log_info *rli)
{
  DBUG_ASSERT(!rli->belongs_to_client());
  /*
    rli is null when (as far as I (Guilhem) know) the caller is
    Load_log_event::do_apply_event *and* that one is called from
    Execute_load_log_event::do_apply_event.  In this case, we don't
    do anything here ; Execute_load_log_event::do_apply_event will
    call Log_event::do_apply_event again later with the proper rli.
    Strictly speaking, if we were sure that rli is null only in the
    case discussed above, 'if (rli)' is useless here.  But as we are
    not 100% sure, keep it for now.

    Matz: I don't think we will need this check with this refactoring.
  */
  if (rli)
    rli->stmt_done(log_pos);
  return 0;                                   // Cannot fail currently
}


Log_event::enum_skip_reason
Log_event::do_shall_skip(Relay_log_info *rli)
{
  DBUG_PRINT("info", ("ev->server_id=%lu, ::server_id=%lu,"
                      " rli->replicate_same_server_id=%d,"
                      " rli->slave_skip_counter=%d",
                      (ulong) server_id, (ulong) ::server_id,
                      rli->replicate_same_server_id,
                      rli->slave_skip_counter));
  if ((server_id == ::server_id && !rli->replicate_same_server_id) ||
      (rli->slave_skip_counter == 1 && rli->is_in_group()))
    return EVENT_SKIP_IGNORE;
  else if (rli->slave_skip_counter > 0)
    return EVENT_SKIP_COUNT;
  else
    return EVENT_SKIP_NOT;
}


/*
  Log_event::pack_info()
*/

void Log_event::pack_info(Protocol *protocol)
{
  protocol->store("", &my_charset_bin);
}


/**
  Only called by SHOW BINLOG EVENTS
*/
int Log_event::net_send(Protocol *protocol, const char* log_name, my_off_t pos)
{
  const char *p= strrchr(log_name, FN_LIBCHAR);
  const char *event_type;
  if (p)
    log_name = p + 1;

  protocol->prepare_for_resend();
  protocol->store(log_name, &my_charset_bin);
  protocol->store((ulonglong) pos);
  event_type = get_type_str();
  protocol->store(event_type, strlen(event_type), &my_charset_bin);
  protocol->store((uint32) server_id);
  protocol->store((ulonglong) log_pos);
  pack_info(protocol);
  return protocol->write();
}
#endif /* HAVE_REPLICATION */


/**
  init_show_field_list() prepares the column names and types for the
  output of SHOW BINLOG EVENTS; it is used only by SHOW BINLOG
  EVENTS.
*/

void Log_event::init_show_field_list(List<Item>* field_list)
{
  field_list->push_back(new Item_empty_string("Log_name", 20));
  field_list->push_back(new Item_return_int("Pos", MY_INT32_NUM_DECIMAL_DIGITS,
					    MYSQL_TYPE_LONGLONG));
  field_list->push_back(new Item_empty_string("Event_type", 20));
  field_list->push_back(new Item_return_int("Server_id", 10,
					    MYSQL_TYPE_LONG));
  field_list->push_back(new Item_return_int("End_log_pos",
                                            MY_INT32_NUM_DECIMAL_DIGITS,
					    MYSQL_TYPE_LONGLONG));
  field_list->push_back(new Item_empty_string("Info", 20));
}

/**
   A decider of whether to trigger checksum computation or not.
   To be invoked in Log_event::write() stack.
   The decision is positive 

    S,M) if it's been marked for checksumming with @c checksum_alg
    
    M) otherwise, if @@global.binlog_checksum is not NONE and the event is 
       directly written to the binlog file.
       The to-be-cached event decides at @c write_cache() time.

   Otherwise the decision is negative.

   @note   A side effect of the method is altering Log_event::checksum_alg
           it the latter was undefined at calling.

   @return true (positive) or false (negative)
*/
my_bool Log_event::need_checksum()
{
  DBUG_ENTER("Log_event::need_checksum");
  my_bool ret= FALSE;
  /* 
     few callers of Log_event::write 
     (incl FD::write, FD constructing code on the slave side, Rotate relay log
     and Stop event) 
     provides their checksum alg preference through Log_event::checksum_alg.
  */
  if (checksum_alg != BINLOG_CHECKSUM_ALG_UNDEF)
    ret= (checksum_alg != BINLOG_CHECKSUM_ALG_OFF);
  else if (binlog_checksum_options != BINLOG_CHECKSUM_ALG_OFF &&
           event_cache_type == Log_event::EVENT_NO_CACHE)
    ret= binlog_checksum_options;
  else
    ret= FALSE;

  /*
    FD calls the methods before data_written has been calculated.
    The following invariant claims if the current is not the first
    call (and therefore data_written is not zero) then `ret' must be
    TRUE. It may not be null because FD is always checksummed.
  */
  
  DBUG_ASSERT(get_type_code() != FORMAT_DESCRIPTION_EVENT || ret ||
              data_written == 0);

  if (checksum_alg == BINLOG_CHECKSUM_ALG_UNDEF)
    checksum_alg= ret ? // calculated value stored
      binlog_checksum_options : (uint8) BINLOG_CHECKSUM_ALG_OFF;

  DBUG_ASSERT(!ret || 
              ((checksum_alg == binlog_checksum_options ||
               /* 
                  Stop event closes the relay-log and its checksum alg
                  preference is set by the caller can be different
                  from the server's binlog_checksum_options.
               */
               get_type_code() == STOP_EVENT ||
               /* 
                  Rotate:s can be checksummed regardless of the server's
                  binlog_checksum_options. That applies to both
                  the local RL's Rotate and the master's Rotate
                  which IO thread instantiates via queue_binlog_ver_3_event.
               */
               get_type_code() == ROTATE_EVENT
               ||  /* FD is always checksummed */
               get_type_code() == FORMAT_DESCRIPTION_EVENT) && 
               checksum_alg != BINLOG_CHECKSUM_ALG_OFF));

  DBUG_ASSERT(checksum_alg != BINLOG_CHECKSUM_ALG_UNDEF);

  DBUG_ASSERT(((get_type_code() != ROTATE_EVENT &&
                get_type_code() != STOP_EVENT) ||
               get_type_code() != FORMAT_DESCRIPTION_EVENT) ||
              event_cache_type == Log_event::EVENT_NO_CACHE);

  DBUG_RETURN(ret);
}

bool Log_event::wrapper_my_b_safe_write(IO_CACHE* file, const uchar* buf, ulong size)
{
  if (need_checksum() && size != 0)
    crc= my_checksum(crc, buf, size);

  return my_b_safe_write(file, buf, size);
}

bool Log_event::write_footer(IO_CACHE* file) 
{
  /*
     footer contains the checksum-algorithm descriptor 
     followed by the checksum value
  */
  if (need_checksum())
  {
    uchar buf[BINLOG_CHECKSUM_LEN];
    int4store(buf, crc);
    return (my_b_safe_write(file, (uchar*) buf, sizeof(buf)));
  }
  return 0;
}

/*
  Log_event::write()
*/

bool Log_event::write_header(IO_CACHE* file, ulong event_data_length)
{
  uchar header[LOG_EVENT_HEADER_LEN];
  ulong now;
  bool ret;
  DBUG_ENTER("Log_event::write_header");

  /* Store number of bytes that will be written by this event */
  data_written= event_data_length + sizeof(header);

  if (need_checksum())
  {
    crc= my_checksum(0L, NULL, 0);
    data_written += BINLOG_CHECKSUM_LEN;
  }

  /*
    log_pos != 0 if this is relay-log event. In this case we should not
    change the position
  */

  if (is_artificial_event())
  {
    /*
      Artificial events are automatically generated and do not exist
      in master's binary log, so log_pos should be set to 0.
    */
    log_pos= 0;
  }
  else  if (!log_pos)
  {
    /*
      Calculate position of end of event

      Note that with a SEQ_READ_APPEND cache, my_b_tell() does not
      work well.  So this will give slightly wrong positions for the
      Format_desc/Rotate/Stop events which the slave writes to its
      relay log. For example, the initial Format_desc will have
      end_log_pos=91 instead of 95. Because after writing the first 4
      bytes of the relay log, my_b_tell() still reports 0. Because
      my_b_append() does not update the counter which my_b_tell()
      later uses (one should probably use my_b_append_tell() to work
      around this).  To get right positions even when writing to the
      relay log, we use the (new) my_b_safe_tell().

      Note that this raises a question on the correctness of all these
      DBUG_ASSERT(my_b_tell()=rli->event_relay_log_pos).

      If in a transaction, the log_pos which we calculate below is not
      very good (because then my_b_safe_tell() returns start position
      of the BEGIN, so it's like the statement was at the BEGIN's
      place), but it's not a very serious problem (as the slave, when
      it is in a transaction, does not take those end_log_pos into
      account (as it calls inc_event_relay_log_pos()). To be fixed
      later, so that it looks less strange. But not bug.
    */

    log_pos= my_b_safe_tell(file)+data_written;
  }

  now= (ulong) get_time();                              // Query start time
  if (DBUG_EVALUATE_IF("inc_event_time_by_1_hour",1,0)  &&
      DBUG_EVALUATE_IF("dec_event_time_by_1_hour",1,0))
  {
    /** 
       This assertion guarantees that these debug flags are not
       used at the same time (they would cancel each other).
    */
    DBUG_ASSERT(0);
  } 
  else
  {
    DBUG_EXECUTE_IF("inc_event_time_by_1_hour", now= now + 3600;);
    DBUG_EXECUTE_IF("dec_event_time_by_1_hour", now= now - 3600;);
  }

  /*
    Header will be of size LOG_EVENT_HEADER_LEN for all events, except for
    FORMAT_DESCRIPTION_EVENT and ROTATE_EVENT, where it will be
    LOG_EVENT_MINIMAL_HEADER_LEN (remember these 2 have a frozen header,
    because we read them before knowing the format).
  */

  int4store(header, now);              // timestamp
  header[EVENT_TYPE_OFFSET]= get_type_code();
  int4store(header+ SERVER_ID_OFFSET, server_id);
  int4store(header+ EVENT_LEN_OFFSET, data_written);
  int4store(header+ LOG_POS_OFFSET, log_pos);
  /*
    recording checksum of FD event computed with dropped
    possibly active LOG_EVENT_BINLOG_IN_USE_F flag.
    Similar step at verication: the active flag is dropped before
    checksum computing.
  */
  if (header[EVENT_TYPE_OFFSET] != FORMAT_DESCRIPTION_EVENT ||
      !need_checksum() || !(flags & LOG_EVENT_BINLOG_IN_USE_F))
  {
    int2store(header+ FLAGS_OFFSET, flags);
    ret= wrapper_my_b_safe_write(file, header, sizeof(header)) != 0;
  }
  else
  {
    ret= (wrapper_my_b_safe_write(file, header, FLAGS_OFFSET) != 0);
    if (!ret)
    {
      flags &= ~LOG_EVENT_BINLOG_IN_USE_F;
      int2store(header + FLAGS_OFFSET, flags);
      crc= my_checksum(crc, header + FLAGS_OFFSET, sizeof(flags));
      flags |= LOG_EVENT_BINLOG_IN_USE_F;    
      int2store(header + FLAGS_OFFSET, flags);
      ret= (my_b_safe_write(file, header + FLAGS_OFFSET, sizeof(flags)) != 0);
    }
    if (!ret)
      ret= (wrapper_my_b_safe_write(file, header + FLAGS_OFFSET + sizeof(flags),
                                    sizeof(header)
                                    - (FLAGS_OFFSET + sizeof(flags))) != 0);
  }
  DBUG_RETURN( ret);
}


/**
  This needn't be format-tolerant, because we only read
  LOG_EVENT_MINIMAL_HEADER_LEN (we just want to read the event's length).
*/

int Log_event::read_log_event(IO_CACHE* file, String* packet,
                              mysql_mutex_t* log_lock,
                              uint8 checksum_alg_arg)
{
  ulong data_len;
  int result=0;
  char buf[LOG_EVENT_MINIMAL_HEADER_LEN];
  uchar ev_offset= packet->length();
  DBUG_ENTER("Log_event::read_log_event");

  if (log_lock)
    mysql_mutex_lock(log_lock);
  if (my_b_read(file, (uchar*) buf, sizeof(buf)))
  {
    /*
      If the read hits eof, we must report it as eof so the caller
      will know it can go into cond_wait to be woken up on the next
      update to the log.
    */
    DBUG_PRINT("error",("file->error: %d", file->error));
    if (!file->error)
      result= LOG_READ_EOF;
    else
      result= (file->error > 0 ? LOG_READ_TRUNC : LOG_READ_IO);
    goto end;
  }
  data_len= uint4korr(buf + EVENT_LEN_OFFSET);
  if (data_len < LOG_EVENT_MINIMAL_HEADER_LEN ||
      data_len > max(current_thd->variables.max_allowed_packet,
                     opt_binlog_rows_event_max_size + MAX_LOG_EVENT_HEADER))
  {
    DBUG_PRINT("error",("data_len: %lu", data_len));
    result= ((data_len < LOG_EVENT_MINIMAL_HEADER_LEN) ? LOG_READ_BOGUS :
	     LOG_READ_TOO_LARGE);
    goto end;
  }

  /* Append the log event header to packet */
  if (packet->append(buf, sizeof(buf)))
  {
    /* Failed to allocate packet */
    result= LOG_READ_MEM;
    goto end;
  }
  data_len-= LOG_EVENT_MINIMAL_HEADER_LEN;
  if (data_len)
  {
    /* Append rest of event, read directly from file into packet */
    if (packet->append(file, data_len))
    {
      /*
        Fatal error occured when appending rest of the event
        to packet, possible failures:
	1. EOF occured when reading from file, it's really an error
           as data_len is >=0 there's supposed to be more bytes available.
           file->error will have been set to number of bytes left to read
        2. Read was interrupted, file->error would normally be set to -1
        3. Failed to allocate memory for packet, my_errno
           will be ENOMEM(file->error shuold be 0, but since the
           memory allocation occurs before the call to read it might
           be uninitialized)
      */
      result= (my_errno == ENOMEM ? LOG_READ_MEM :
               (file->error >= 0 ? LOG_READ_TRUNC: LOG_READ_IO));
      /* Implicit goto end; */
    }
    else
    {
      /* Corrupt the event for Dump thread*/
      DBUG_EXECUTE_IF("corrupt_read_log_event",
	uchar *debug_event_buf_c = (uchar*) packet->ptr() + ev_offset;
        if (debug_event_buf_c[EVENT_TYPE_OFFSET] != FORMAT_DESCRIPTION_EVENT)
        {
          int debug_cor_pos = rand() % (data_len + sizeof(buf) - BINLOG_CHECKSUM_LEN);
          debug_event_buf_c[debug_cor_pos] =~ debug_event_buf_c[debug_cor_pos];
          DBUG_PRINT("info", ("Corrupt the event at Log_event::read_log_event: byte on position %d", debug_cor_pos));
          DBUG_SET("-d,corrupt_read_log_event");
	}
      );                                                                                           
      /*
        CRC verification of the Dump thread
      */
      if (opt_master_verify_checksum &&
          event_checksum_test((uchar*) packet->ptr() + ev_offset,
                              data_len + sizeof(buf),
                              checksum_alg_arg))
      {
        result= LOG_READ_CHECKSUM_FAILURE;
        goto end;
      }
    }
  }

end:
  if (log_lock)
    mysql_mutex_unlock(log_lock);
  DBUG_RETURN(result);
}
#endif /* !MYSQL_CLIENT */

#ifndef MYSQL_CLIENT
#define UNLOCK_MUTEX if (log_lock) mysql_mutex_unlock(log_lock);
#define LOCK_MUTEX if (log_lock) mysql_mutex_lock(log_lock);
#else
#define UNLOCK_MUTEX
#define LOCK_MUTEX
#endif

#ifndef MYSQL_CLIENT
/**
  @note
    Allocates memory;  The caller is responsible for clean-up.
*/
Log_event* Log_event::read_log_event(IO_CACHE* file,
                                     mysql_mutex_t* log_lock,
                                     const Format_description_log_event
                                     *description_event,
                                     my_bool crc_check)
#else
Log_event* Log_event::read_log_event(IO_CACHE* file,
                                     const Format_description_log_event
                                     *description_event,
                                     my_bool crc_check)
#endif
{
  DBUG_ENTER("Log_event::read_log_event");
  DBUG_ASSERT(description_event != 0);
  char head[LOG_EVENT_MINIMAL_HEADER_LEN];
  /*
    First we only want to read at most LOG_EVENT_MINIMAL_HEADER_LEN, just to
    check the event for sanity and to know its length; no need to really parse
    it. We say "at most" because this could be a 3.23 master, which has header
    of 13 bytes, whereas LOG_EVENT_MINIMAL_HEADER_LEN is 19 bytes (it's
    "minimal" over the set {MySQL >=4.0}).
  */
  uint header_size= min(description_event->common_header_len,
                        LOG_EVENT_MINIMAL_HEADER_LEN);

  LOCK_MUTEX;
  DBUG_PRINT("info", ("my_b_tell: %lu", (ulong) my_b_tell(file)));
  if (my_b_read(file, (uchar *) head, header_size))
  {
    DBUG_PRINT("info", ("Log_event::read_log_event(IO_CACHE*,Format_desc*) \
failed my_b_read"));
    UNLOCK_MUTEX;
    /*
      No error here; it could be that we are at the file's end. However
      if the next my_b_read() fails (below), it will be an error as we
      were able to read the first bytes.
    */
    DBUG_RETURN(0);
  }
  ulong data_len = uint4korr(head + EVENT_LEN_OFFSET);
  char *buf= 0;
  const char *error= 0;
  Log_event *res=  0;
#ifndef max_allowed_packet
  THD *thd=current_thd;
  uint max_allowed_packet= thd ? thd->variables.max_allowed_packet : ~(ulong)0;
#endif

  if (data_len > max(max_allowed_packet,
                     opt_binlog_rows_event_max_size + MAX_LOG_EVENT_HEADER))
  {
    error = "Event too big";
    goto err;
  }

  if (data_len < header_size)
  {
    error = "Event too small";
    goto err;
  }

  // some events use the extra byte to null-terminate strings
  if (!(buf = (char*) my_malloc(data_len+1, MYF(MY_WME))))
  {
    error = "Out of memory";
    goto err;
  }
  buf[data_len] = 0;
  memcpy(buf, head, header_size);
  if (my_b_read(file, (uchar*) buf + header_size, data_len - header_size))
  {
    error = "read error";
    goto err;
  }
  if ((res= read_log_event(buf, data_len, &error, description_event, crc_check)))
    res->register_temp_buf(buf);

err:
  UNLOCK_MUTEX;
  if (!res)
  {
    DBUG_ASSERT(error != 0);
    sql_print_error("Error in Log_event::read_log_event(): "
                    "'%s', data_len: %lu, event_type: %d",
		    error,data_len,head[EVENT_TYPE_OFFSET]);
    my_free(buf);
    /*
      The SQL slave thread will check if file->error<0 to know
      if there was an I/O error. Even if there is no "low-level" I/O errors
      with 'file', any of the high-level above errors is worrying
      enough to stop the SQL thread now ; as we are skipping the current event,
      going on with reading and successfully executing other events can
      only corrupt the slave's databases. So stop.
      The file->error is also checked to record the position of
      the last valid event when master server recovers.
    */
    file->error= -1;
  }
  DBUG_RETURN(res);
}


/**
  Binlog format tolerance is in (buf, event_len, description_event)
  constructors.
*/

Log_event* Log_event::read_log_event(const char* buf, uint event_len,
				     const char **error,
                                     const Format_description_log_event *description_event,
                                     my_bool crc_check)
{
  Log_event* ev;
  uint8 alg;
  DBUG_ENTER("Log_event::read_log_event(char*,...)");
  DBUG_ASSERT(description_event != 0);
  DBUG_PRINT("info", ("binlog_version: %d", description_event->binlog_version));
  DBUG_DUMP("data", (unsigned char*) buf, event_len);

  /* Check the integrity */
  if (event_len < EVENT_LEN_OFFSET ||
      buf[EVENT_TYPE_OFFSET] >= ENUM_END_EVENT ||
      (uint) event_len != uint4korr(buf+EVENT_LEN_OFFSET))
  {
    *error="Sanity check failed";		// Needed to free buffer
    DBUG_RETURN(NULL); // general sanity check - will fail on a partial read
  }

  uint event_type= buf[EVENT_TYPE_OFFSET];
  // all following START events in the current file are without checksum
  if (event_type == START_EVENT_V3)
    (const_cast< Format_description_log_event *>(description_event))->checksum_alg= BINLOG_CHECKSUM_ALG_OFF;
  /*
    CRC verification by SQL and Show-Binlog-Events master side.
    The caller has to provide @description_event->checksum_alg to
    be the last seen FD's (A) descriptor.
    If event is FD the descriptor is in it.
    Notice, FD of the binlog can be only in one instance and therefore
    Show-Binlog-Events executing master side thread needs just to know
    the only FD's (A) value -  whereas RL can contain more.
    In the RL case, the alg is kept in FD_e (@description_event) which is reset 
    to the newer read-out event after its execution with possibly new alg descriptor.
    Therefore in a typical sequence of RL:
    {FD_s^0, FD_m, E_m^1} E_m^1 
    will be verified with (A) of FD_m.

    See legends definition on MYSQL_BIN_LOG::relay_log_checksum_alg docs
    lines (log.h).

    Notice, a pre-checksum FD version forces alg := BINLOG_CHECKSUM_ALG_UNDEF.
  */
  alg= (event_type != FORMAT_DESCRIPTION_EVENT) ?
    description_event->checksum_alg : get_checksum_alg(buf, event_len);
  // Emulate the corruption during reading an event
  DBUG_EXECUTE_IF("corrupt_read_log_event_char",
    if (event_type != FORMAT_DESCRIPTION_EVENT)
    {
      char *debug_event_buf_c = (char *)buf;
      int debug_cor_pos = rand() % (event_len - BINLOG_CHECKSUM_LEN);
      debug_event_buf_c[debug_cor_pos] =~ debug_event_buf_c[debug_cor_pos];
      DBUG_PRINT("info", ("Corrupt the event at Log_event::read_log_event(char*,...): byte on position %d", debug_cor_pos));
      DBUG_SET("-d,corrupt_read_log_event_char");
    }
  );                                                 
  if (crc_check &&
      event_checksum_test((uchar *) buf, event_len, alg))
  {
    *error= "Event crc check failed! Most likely there is event corruption.";
#ifdef MYSQL_CLIENT
    if (force_opt)
    {
      ev= new Unknown_log_event(buf, description_event);
      DBUG_RETURN(ev);
    }
#endif
    DBUG_RETURN(NULL);
  }

  if (event_type > description_event->number_of_event_types &&
      event_type != FORMAT_DESCRIPTION_EVENT)
  {
    /*
      It is unsafe to use the description_event if its post_header_len
      array does not include the event type.
    */
    DBUG_PRINT("error", ("event type %d found, but the current "
                         "Format_description_log_event supports only %d event "
                         "types", event_type,
                         description_event->number_of_event_types));
    ev= NULL;
  }
  else
  {
    /*
      In some previuos versions (see comment in
      Format_description_log_event::Format_description_log_event(char*,...)),
      event types were assigned different id numbers than in the
      present version. In order to replicate from such versions to the
      present version, we must map those event type id's to our event
      type id's.  The mapping is done with the event_type_permutation
      array, which was set up when the Format_description_log_event
      was read.
    */
    if (description_event->event_type_permutation)
    {
      int new_event_type= description_event->event_type_permutation[event_type];
      DBUG_PRINT("info", ("converting event type %d to %d (%s)",
                   event_type, new_event_type,
                   get_type_str((Log_event_type)new_event_type)));
      event_type= new_event_type;
    }

    if (alg != BINLOG_CHECKSUM_ALG_UNDEF &&
        (event_type == FORMAT_DESCRIPTION_EVENT ||
         alg != BINLOG_CHECKSUM_ALG_OFF))
      event_len= event_len - BINLOG_CHECKSUM_LEN;
    
    switch(event_type) {
    case QUERY_EVENT:
      ev  = new Query_log_event(buf, event_len, description_event, QUERY_EVENT);
      break;
    case LOAD_EVENT:
      ev = new Load_log_event(buf, event_len, description_event);
      break;
    case NEW_LOAD_EVENT:
      ev = new Load_log_event(buf, event_len, description_event);
      break;
    case ROTATE_EVENT:
      ev = new Rotate_log_event(buf, event_len, description_event);
      break;
    case CREATE_FILE_EVENT:
      ev = new Create_file_log_event(buf, event_len, description_event);
      break;
    case APPEND_BLOCK_EVENT:
      ev = new Append_block_log_event(buf, event_len, description_event);
      break;
    case DELETE_FILE_EVENT:
      ev = new Delete_file_log_event(buf, event_len, description_event);
      break;
    case EXEC_LOAD_EVENT:
      ev = new Execute_load_log_event(buf, event_len, description_event);
      break;
    case START_EVENT_V3: /* this is sent only by MySQL <=4.x */
      ev = new Start_log_event_v3(buf, description_event);
      break;
    case STOP_EVENT:
      ev = new Stop_log_event(buf, description_event);
      break;
    case INTVAR_EVENT:
      ev = new Intvar_log_event(buf, description_event);
      break;
    case XID_EVENT:
      ev = new Xid_log_event(buf, description_event);
      break;
    case RAND_EVENT:
      ev = new Rand_log_event(buf, description_event);
      break;
    case USER_VAR_EVENT:
      ev = new User_var_log_event(buf, description_event);
      break;
    case FORMAT_DESCRIPTION_EVENT:
      ev = new Format_description_log_event(buf, event_len, description_event);
      break;
#if defined(HAVE_REPLICATION) 
    case PRE_GA_WRITE_ROWS_EVENT:
      ev = new Write_rows_log_event_old(buf, event_len, description_event);
      break;
    case PRE_GA_UPDATE_ROWS_EVENT:
      ev = new Update_rows_log_event_old(buf, event_len, description_event);
      break;
    case PRE_GA_DELETE_ROWS_EVENT:
      ev = new Delete_rows_log_event_old(buf, event_len, description_event);
      break;
    case WRITE_ROWS_EVENT:
      ev = new Write_rows_log_event(buf, event_len, description_event);
      break;
    case UPDATE_ROWS_EVENT:
      ev = new Update_rows_log_event(buf, event_len, description_event);
      break;
    case DELETE_ROWS_EVENT:
      ev = new Delete_rows_log_event(buf, event_len, description_event);
      break;
    case TABLE_MAP_EVENT:
      ev = new Table_map_log_event(buf, event_len, description_event);
      break;
#endif
    case BEGIN_LOAD_QUERY_EVENT:
      ev = new Begin_load_query_log_event(buf, event_len, description_event);
      break;
    case EXECUTE_LOAD_QUERY_EVENT:
      ev= new Execute_load_query_log_event(buf, event_len, description_event);
      break;
    case INCIDENT_EVENT:
      ev = new Incident_log_event(buf, event_len, description_event);
      break;
    case ROWS_QUERY_LOG_EVENT:
      ev= new Rows_query_log_event(buf, event_len, description_event);
      break;
    default:
      /*
        Create an object of Ignorable_log_event for unrecognized sub-class.
        So that SLAVE SQL THREAD will only update the position and continue.
      */
      if (uint2korr(buf + FLAGS_OFFSET) & LOG_EVENT_IGNORABLE_F)
      {
        ev= new Ignorable_log_event(buf, description_event);
      }
      else
      {
        DBUG_PRINT("error",("Unknown event code: %d",
                            (int) buf[EVENT_TYPE_OFFSET]));
        ev= NULL;
      }
      break;
    }
  }

  if (ev)
  {
    ev->checksum_alg= alg;
    if (ev->checksum_alg != BINLOG_CHECKSUM_ALG_OFF &&
        ev->checksum_alg != BINLOG_CHECKSUM_ALG_UNDEF)
      ev->crc= uint4korr(buf + (event_len));
  }

  DBUG_PRINT("read_event", ("%s(type_code: %d; event_len: %d)",
                            ev ? ev->get_type_str() : "<unknown>",
                            buf[EVENT_TYPE_OFFSET],
                            event_len));
  /*
    is_valid() are small event-specific sanity tests which are
    important; for example there are some my_malloc() in constructors
    (e.g. Query_log_event::Query_log_event(char*...)); when these
    my_malloc() fail we can't return an error out of the constructor
    (because constructor is "void") ; so instead we leave the pointer we
    wanted to allocate (e.g. 'query') to 0 and we test it in is_valid().
    Same for Format_description_log_event, member 'post_header_len'.

    SLAVE_EVENT is never used, so it should not be read ever.
  */
  if (!ev || !ev->is_valid() || (event_type == SLAVE_EVENT))
  {
    DBUG_PRINT("error",("Found invalid event in binary log"));

    delete ev;
#ifdef MYSQL_CLIENT
    if (!force_opt) /* then mysqlbinlog dies */
    {
      *error= "Found invalid event in binary log";
      DBUG_RETURN(0);
    }
    ev= new Unknown_log_event(buf, description_event);
#else
    *error= "Found invalid event in binary log";
    DBUG_RETURN(0);
#endif
  }
  DBUG_RETURN(ev);  
}

#ifdef MYSQL_CLIENT

/*
  Log_event::print_header()
*/

void Log_event::print_header(IO_CACHE* file,
                             PRINT_EVENT_INFO* print_event_info,
                             bool is_more __attribute__((unused)))
{
  char llbuff[22];
  my_off_t hexdump_from= print_event_info->hexdump_from;
  DBUG_ENTER("Log_event::print_header");

  my_b_printf(file, "#");
  print_timestamp(file);
  my_b_printf(file, " server id %lu  end_log_pos %s ", (ulong) server_id,
              llstr(log_pos,llbuff));

  /* print the checksum */

  if (checksum_alg != BINLOG_CHECKSUM_ALG_OFF &&
      checksum_alg != BINLOG_CHECKSUM_ALG_UNDEF)
  {
    char checksum_buf[BINLOG_CHECKSUM_LEN * 2 + 4]; // to fit to "0x%lx "
    size_t const bytes_written=
      my_snprintf(checksum_buf, sizeof(checksum_buf), "0x%08lx ", (ulong) crc);
    my_b_printf(file, "%s ", get_type(&binlog_checksum_typelib, checksum_alg));
    my_b_printf(file, checksum_buf, bytes_written);
  }

  /* mysqlbinlog --hexdump */
  if (print_event_info->hexdump_from)
  {
    my_b_printf(file, "\n");
    uchar *ptr= (uchar*)temp_buf;
    my_off_t size=
      uint4korr(ptr + EVENT_LEN_OFFSET) - LOG_EVENT_MINIMAL_HEADER_LEN;
    my_off_t i;

    /* Header len * 4 >= header len * (2 chars + space + extra space) */
    char *h, hex_string[LOG_EVENT_MINIMAL_HEADER_LEN*4]= {0};
    char *c, char_string[16+1]= {0};

    /* Pretty-print event common header if header is exactly 19 bytes */
    if (print_event_info->common_header_len == LOG_EVENT_MINIMAL_HEADER_LEN)
    {
      char emit_buf[256];               // Enough for storing one line
      my_b_printf(file, "# Position  Timestamp   Type   Master ID        "
                  "Size      Master Pos    Flags \n");
      size_t const bytes_written=
        my_snprintf(emit_buf, sizeof(emit_buf),
                    "# %8.8lx %02x %02x %02x %02x   %02x   "
                    "%02x %02x %02x %02x   %02x %02x %02x %02x   "
                    "%02x %02x %02x %02x   %02x %02x\n",
                    (unsigned long) hexdump_from,
                    ptr[0], ptr[1], ptr[2], ptr[3], ptr[4], ptr[5], ptr[6],
                    ptr[7], ptr[8], ptr[9], ptr[10], ptr[11], ptr[12], ptr[13],
                    ptr[14], ptr[15], ptr[16], ptr[17], ptr[18]);
      DBUG_ASSERT(static_cast<size_t>(bytes_written) < sizeof(emit_buf));
      my_b_write(file, (uchar*) emit_buf, bytes_written);
      ptr += LOG_EVENT_MINIMAL_HEADER_LEN;
      hexdump_from += LOG_EVENT_MINIMAL_HEADER_LEN;
    }

    /* Rest of event (without common header) */
    for (i= 0, c= char_string, h=hex_string;
	 i < size;
	 i++, ptr++)
    {
      my_snprintf(h, 4, "%02x ", *ptr);
      h += 3;

      *c++= my_isalnum(&my_charset_bin, *ptr) ? *ptr : '.';

      if (i % 16 == 15)
      {
        /*
          my_b_printf() does not support full printf() formats, so we
          have to do it this way.

          TODO: Rewrite my_b_printf() to support full printf() syntax.
         */
        char emit_buf[256];
        size_t const bytes_written=
          my_snprintf(emit_buf, sizeof(emit_buf),
                      "# %8.8lx %-48.48s |%16s|\n",
                      (unsigned long) (hexdump_from + (i & 0xfffffff0)),
                      hex_string, char_string);
        DBUG_ASSERT(static_cast<size_t>(bytes_written) < sizeof(emit_buf));
	my_b_write(file, (uchar*) emit_buf, bytes_written);
	hex_string[0]= 0;
	char_string[0]= 0;
	c= char_string;
	h= hex_string;
      }
      else if (i % 8 == 7) *h++ = ' ';
    }
    *c= '\0';

    if (hex_string[0])
    {
      char emit_buf[256];
      size_t const bytes_written=
        my_snprintf(emit_buf, sizeof(emit_buf),
                    "# %8.8lx %-48.48s |%s|\n",
                    (unsigned long) (hexdump_from + (i & 0xfffffff0)),
                    hex_string, char_string);
      DBUG_ASSERT(static_cast<size_t>(bytes_written) < sizeof(emit_buf));
      my_b_write(file, (uchar*) emit_buf, bytes_written);
    }
    /*
      need a # to prefix the rest of printouts for example those of
      Rows_log_event::print_helper().
    */
    my_b_write(file, reinterpret_cast<const uchar*>("# "), 2);
  }
  DBUG_VOID_RETURN;
}


/**
  Prints a quoted string to io cache.
  Control characters are displayed as hex sequence, e.g. \x00
  
  @param[in] file              IO cache
  @param[in] prt               Pointer to string
  @param[in] length            String length
*/

static void
my_b_write_quoted(IO_CACHE *file, const uchar *ptr, uint length)
{
  const uchar *s;
  my_b_printf(file, "'");
  for (s= ptr; length > 0 ; s++, length--)
  {
    if (*s > 0x1F)
      my_b_write(file, s, 1);
    else
    {
      uchar hex[10];
      size_t len= my_snprintf((char*) hex, sizeof(hex), "%s%02x", "\\x", *s);
      my_b_write(file, hex, len);
    }
  }
  my_b_printf(file, "'");
}


/**
  Prints a bit string to io cache in format  b'1010'.
  
  @param[in] file              IO cache
  @param[in] ptr               Pointer to string
  @param[in] nbits             Number of bits
*/
static void
my_b_write_bit(IO_CACHE *file, const uchar *ptr, uint nbits)
{
  uint bitnum, nbits8= ((nbits + 7) / 8) * 8, skip_bits= nbits8 - nbits;
  my_b_printf(file, "b'");
  for (bitnum= skip_bits ; bitnum < nbits8; bitnum++)
  {
    int is_set= (ptr[(bitnum) / 8] >> (7 - bitnum % 8))  & 0x01;
    my_b_write(file, (const uchar*) (is_set ? "1" : "0"), 1);
  }
  my_b_printf(file, "'");
}


/**
  Prints a packed string to io cache.
  The string consists of length packed to 1 or 2 bytes,
  followed by string data itself.
  
  @param[in] file              IO cache
  @param[in] ptr               Pointer to string
  @param[in] length            String size
  
  @retval   - number of bytes scanned.
*/
static size_t
my_b_write_quoted_with_length(IO_CACHE *file, const uchar *ptr, uint length)
{
  if (length < 256)
  {
    length= *ptr;
    my_b_write_quoted(file, ptr + 1, length);
    return length + 1;
  }
  else
  {
    length= uint2korr(ptr);
    my_b_write_quoted(file, ptr + 2, length);
    return length + 2;
  }
}


/**
  Prints a 32-bit number in both signed and unsigned representation
  
  @param[in] file              IO cache
  @param[in] sl                Signed number
  @param[in] ul                Unsigned number
*/
static void
my_b_write_sint32_and_uint32(IO_CACHE *file, int32 si, uint32 ui)
{
  my_b_printf(file, "%d", si);
  if (si < 0)
    my_b_printf(file, " (%u)", ui);
}


/**
  Print a packed value of the given SQL type into IO cache
  
  @param[in] file              IO cache
  @param[in] ptr               Pointer to string
  @param[in] type              Column type
  @param[in] meta              Column meta information
  @param[out] typestr          SQL type string buffer (for verbose output)
  @param[out] typestr_length   Size of typestr
  
  @retval   - number of bytes scanned from ptr.
*/

static size_t
log_event_print_value(IO_CACHE *file, const uchar *ptr,
                      uint type, uint meta,
                      char *typestr, size_t typestr_length)
{
  uint32 length= 0;

  if (type == MYSQL_TYPE_STRING)
  {
    if (meta >= 256)
    {
      uint byte0= meta >> 8;
      uint byte1= meta & 0xFF;
      
      if ((byte0 & 0x30) != 0x30)
      {
        /* a long CHAR() field: see #37426 */
        length= byte1 | (((byte0 & 0x30) ^ 0x30) << 4);
        type= byte0 | 0x30;
      }
      else
        length = meta & 0xFF;
    }
    else
      length= meta;
  }

  switch (type) {
  case MYSQL_TYPE_LONG:
    {
      int32 si= sint4korr(ptr);
      uint32 ui= uint4korr(ptr);
      my_b_write_sint32_and_uint32(file, si, ui);
      my_snprintf(typestr, typestr_length, "INT");
      return 4;
    }

  case MYSQL_TYPE_TINY:
    {
      my_b_write_sint32_and_uint32(file, (int) (signed char) *ptr,
                                  (uint) (unsigned char) *ptr);
      my_snprintf(typestr, typestr_length, "TINYINT");
      return 1;
    }

  case MYSQL_TYPE_SHORT:
    {
      int32 si= (int32) sint2korr(ptr);
      uint32 ui= (uint32) uint2korr(ptr);
      my_b_write_sint32_and_uint32(file, si, ui);
      my_snprintf(typestr, typestr_length, "SHORTINT");
      return 2;
    }
  
  case MYSQL_TYPE_INT24:
    {
      int32 si= sint3korr(ptr);
      uint32 ui= uint3korr(ptr);
      my_b_write_sint32_and_uint32(file, si, ui);
      my_snprintf(typestr, typestr_length, "MEDIUMINT");
      return 3;
    }

  case MYSQL_TYPE_LONGLONG:
    {
      char tmp[64];
      longlong si= sint8korr(ptr);
      longlong10_to_str(si, tmp, -10);
      my_b_printf(file, "%s", tmp);
      if (si < 0)
      {
        ulonglong ui= uint8korr(ptr);
        longlong10_to_str((longlong) ui, tmp, 10);
        my_b_printf(file, " (%s)", tmp);        
      }
      my_snprintf(typestr, typestr_length, "LONGINT");
      return 8;
    }

  case MYSQL_TYPE_NEWDECIMAL:
    {
      uint precision= meta >> 8;
      uint decimals= meta & 0xFF;
      uint bin_size= my_decimal_get_binary_size(precision, decimals);
      my_decimal dec;
      binary2my_decimal(E_DEC_FATAL_ERROR, (uchar*) ptr, &dec,
                        precision, decimals);
      int i, end;
      char buff[512], *pos;
      pos= buff;
      pos+= sprintf(buff, "%s", dec.sign() ? "-" : "");
      end= ROUND_UP(dec.frac) + ROUND_UP(dec.intg)-1;
      for (i=0; i < end; i++)
        pos+= sprintf(pos, "%09d.", dec.buf[i]);
      pos+= sprintf(pos, "%09d", dec.buf[i]);
      my_b_printf(file, "%s", buff);
      my_snprintf(typestr, typestr_length, "DECIMAL(%d,%d)",
                  precision, decimals);
      return bin_size;
    }

  case MYSQL_TYPE_FLOAT:
    {
      float fl;
      float4get(fl, ptr);
      char tmp[320];
      sprintf(tmp, "%-20g", (double) fl);
      my_b_printf(file, "%s", tmp); /* my_snprintf doesn't support %-20g */
      my_snprintf(typestr, typestr_length, "FLOAT");
      return 4;
    }

  case MYSQL_TYPE_DOUBLE:
    {
      double dbl;
      float8get(dbl, ptr);
      char tmp[320];
      sprintf(tmp, "%-.20g", dbl); /* my_snprintf doesn't support %-20g */
      my_b_printf(file, "%s", tmp);
      strcpy(typestr, "DOUBLE");
      return 8;
    }
  
  case MYSQL_TYPE_BIT:
    {
      /* Meta-data: bit_len, bytes_in_rec, 2 bytes */
      uint nbits= ((meta >> 8) * 8) + (meta & 0xFF);
      length= (nbits + 7) / 8;
      my_b_write_bit(file, ptr, nbits);
      my_snprintf(typestr, typestr_length, "BIT(%d)", nbits);
      return length;
    }

  case MYSQL_TYPE_TIMESTAMP:
    {
      uint32 i32= uint4korr(ptr);
      my_b_printf(file, "%d", i32);
      my_snprintf(typestr, typestr_length, "TIMESTAMP");
      return 4;
    }

  case MYSQL_TYPE_DATETIME:
    {
      size_t d, t;
      uint64 i64= uint8korr(ptr); /* YYYYMMDDhhmmss */
      d= i64 / 1000000;
      t= i64 % 1000000;
      my_b_printf(file, "%04d-%02d-%02d %02d:%02d:%02d",
                  d / 10000, (d % 10000) / 100, d % 100,
                  t / 10000, (t % 10000) / 100, t % 100);
      my_snprintf(typestr, typestr_length, "DATETIME");
      return 8;
    }

  case MYSQL_TYPE_TIME:
    {
      uint32 i32= uint3korr(ptr);
      my_b_printf(file, "'%02d:%02d:%02d'",
                  i32 / 10000, (i32 % 10000) / 100, i32 % 100);
      my_snprintf(typestr,  typestr_length, "TIME");
      return 3;
    }
    
  case MYSQL_TYPE_NEWDATE:
    {
      uint32 tmp= uint3korr(ptr);
      int part;
      char buf[11];
      char *pos= &buf[10];  // start from '\0' to the beginning

      /* Copied from field.cc */
      *pos--=0;					// End NULL
      part=(int) (tmp & 31);
      *pos--= (char) ('0'+part%10);
      *pos--= (char) ('0'+part/10);
      *pos--= ':';
      part=(int) (tmp >> 5 & 15);
      *pos--= (char) ('0'+part%10);
      *pos--= (char) ('0'+part/10);
      *pos--= ':';
      part=(int) (tmp >> 9);
      *pos--= (char) ('0'+part%10); part/=10;
      *pos--= (char) ('0'+part%10); part/=10;
      *pos--= (char) ('0'+part%10); part/=10;
      *pos=   (char) ('0'+part);
      my_b_printf(file , "'%s'", buf);
      my_snprintf(typestr, typestr_length, "DATE");
      return 3;
    }
    
  case MYSQL_TYPE_DATE:
    {
      uint i32= uint3korr(ptr);
      my_b_printf(file , "'%04d:%02d:%02d'",
                  (i32 / (16L * 32L)), (i32 / 32L % 16L), (i32 % 32L));
      my_snprintf(typestr, typestr_length, "DATE");
      return 3;
    }
  
  case MYSQL_TYPE_YEAR:
    {
      uint32 i32= *ptr;
      my_b_printf(file, "%04d", i32+ 1900);
      my_snprintf(typestr, typestr_length, "YEAR");
      return 1;
    }
  
  case MYSQL_TYPE_ENUM:
    switch (meta & 0xFF) {
    case 1:
      my_b_printf(file, "%d", (int) *ptr);
      my_snprintf(typestr, typestr_length, "ENUM(1 byte)");
      return 1;
    case 2:
      {
        int32 i32= uint2korr(ptr);
        my_b_printf(file, "%d", i32);
        my_snprintf(typestr, typestr_length, "ENUM(2 bytes)");
        return 2;
      }
    default:
      my_b_printf(file, "!! Unknown ENUM packlen=%d", meta & 0xFF); 
      return 0;
    }
    break;
    
  case MYSQL_TYPE_SET:
    my_b_write_bit(file, ptr , (meta & 0xFF) * 8);
    my_snprintf(typestr, typestr_length, "SET(%d bytes)", meta & 0xFF);
    return meta & 0xFF;
  
  case MYSQL_TYPE_BLOB:
    switch (meta) {
    case 1:
      length= *ptr;
      my_b_write_quoted(file, ptr + 1, length);
      my_snprintf(typestr, typestr_length, "TINYBLOB/TINYTEXT");
      return length + 1;
    case 2:
      length= uint2korr(ptr);
      my_b_write_quoted(file, ptr + 2, length);
      my_snprintf(typestr, typestr_length, "BLOB/TEXT");
      return length + 2;
    case 3:
      length= uint3korr(ptr);
      my_b_write_quoted(file, ptr + 3, length);
      my_snprintf(typestr, typestr_length, "MEDIUMBLOB/MEDIUMTEXT");
      return length + 3;
    case 4:
      length= uint4korr(ptr);
      my_b_write_quoted(file, ptr + 4, length);
      my_snprintf(typestr, typestr_length, "LONGBLOB/LONGTEXT");
      return length + 4;
    default:
      my_b_printf(file, "!! Unknown BLOB packlen=%d", length);
      return 0;
    }

  case MYSQL_TYPE_VARCHAR:
  case MYSQL_TYPE_VAR_STRING:
    length= meta;
    my_snprintf(typestr, typestr_length, "VARSTRING(%d)", length);
    return my_b_write_quoted_with_length(file, ptr, length);

  case MYSQL_TYPE_STRING:
    my_snprintf(typestr, typestr_length, "STRING(%d)", length);
    return my_b_write_quoted_with_length(file, ptr, length);

  default:
    {
      char tmp[5];
      my_snprintf(tmp, sizeof(tmp), "%04x", meta);
      my_b_printf(file,
                  "!! Don't know how to handle column type=%d meta=%d (%s)",
                  type, meta, tmp);
    }
    break;
  }
  *typestr= 0;
  return 0;
}


/**
  Print a packed row into IO cache
  
  @param[in] file              IO cache
  @param[in] td                Table definition
  @param[in] print_event_into  Print parameters
  @param[in] cols_bitmap       Column bitmaps.
  @param[in] value             Pointer to packed row
  @param[in] prefix            Row's SQL clause ("SET", "WHERE", etc)
  
  @retval   - number of bytes scanned.
*/


size_t
Rows_log_event::print_verbose_one_row(IO_CACHE *file, table_def *td,
                                      PRINT_EVENT_INFO *print_event_info,
                                      MY_BITMAP *cols_bitmap,
                                      const uchar *value, const uchar *prefix)
{
  const uchar *value0= value;
  const uchar *null_bits= value;
  uint null_bit_index= 0;
  char typestr[64]= "";
  
  value+= (m_width + 7) / 8;
  
  my_b_printf(file, "%s", prefix);
  
  for (size_t i= 0; i < td->size(); i ++)
  {
    int is_null= (null_bits[null_bit_index / 8] 
                  >> (null_bit_index % 8))  & 0x01;

    if (bitmap_is_set(cols_bitmap, i) == 0)
      continue;
    
    if (is_null)
    {
      my_b_printf(file, "###   @%d=NULL", i + 1);
    }
    else
    {
      my_b_printf(file, "###   @%d=", i + 1);
      size_t size= log_event_print_value(file, value,
                                         td->type(i), td->field_metadata(i),
                                         typestr, sizeof(typestr));
      if (!size)
        return 0;

      value+= size;
    }

    if (print_event_info->verbose > 1)
    {
      my_b_printf(file, " /* ");

      if (typestr[0])
        my_b_printf(file, "%s ", typestr);
      else
        my_b_printf(file, "type=%d ", td->type(i));
      
      my_b_printf(file, "meta=%d nullable=%d is_null=%d ",
                  td->field_metadata(i),
                  td->maybe_null(i), is_null);
      my_b_printf(file, "*/");
    }
    
    my_b_printf(file, "\n");
    
    null_bit_index++;
  }
  return value - value0;
}


/**
  Print a row event into IO cache in human readable form (in SQL format)
  
  @param[in] file              IO cache
  @param[in] print_event_into  Print parameters
*/
void Rows_log_event::print_verbose(IO_CACHE *file,
                                   PRINT_EVENT_INFO *print_event_info)
{
  Table_map_log_event *map;
  table_def *td;
  const char *sql_command, *sql_clause1, *sql_clause2;
  Log_event_type type_code= get_type_code();
  
  switch (type_code) {
  case WRITE_ROWS_EVENT:
    sql_command= "INSERT INTO";
    sql_clause1= "### SET\n";
    sql_clause2= NULL;
    break;
  case DELETE_ROWS_EVENT:
    sql_command= "DELETE FROM";
    sql_clause1= "### WHERE\n";
    sql_clause2= NULL;
    break;
  case UPDATE_ROWS_EVENT:
    sql_command= "UPDATE";
    sql_clause1= "### WHERE\n";
    sql_clause2= "### SET\n";
    break;
  default:
    sql_command= sql_clause1= sql_clause2= NULL;
    DBUG_ASSERT(0); /* Not possible */
  }
  
  if (!(map= print_event_info->m_table_map.get_table(m_table_id)) ||
      !(td= map->create_table_def()))
  {
    my_b_printf(file, "### Row event for unknown table #%d", m_table_id);
    return;
  }

  /* If the write rows event contained no values for the AI */
  if (((type_code == WRITE_ROWS_EVENT) && (m_rows_buf==m_rows_end)))
  {
    my_b_printf(file, "### INSERT INTO `%s`.`%s` VALUES ()\n", 
                      map->get_db_name(), map->get_table_name());
    goto end;
  }

  for (const uchar *value= m_rows_buf; value < m_rows_end; )
  {
    size_t length;
    my_b_printf(file, "### %s %s.%s\n",
                      sql_command,
                      map->get_db_name(), map->get_table_name());
    /* Print the first image */
    if (!(length= print_verbose_one_row(file, td, print_event_info,
                                  &m_cols, value,
                                  (const uchar*) sql_clause1)))
      goto end;
    value+= length;

    /* Print the second image (for UPDATE only) */
    if (sql_clause2)
    {
      if (!(length= print_verbose_one_row(file, td, print_event_info,
                                      &m_cols_ai, value,
                                      (const uchar*) sql_clause2)))
        goto end;
      value+= length;
    }
  }

end:
  delete td;
}

#ifdef MYSQL_CLIENT
void free_table_map_log_event(Table_map_log_event *event)
{
  delete event;
}
#endif

void Log_event::print_base64(IO_CACHE* file,
                             PRINT_EVENT_INFO* print_event_info,
                             bool more)
{
  const uchar *ptr= (const uchar *)temp_buf;
  uint32 size= uint4korr(ptr + EVENT_LEN_OFFSET);
  DBUG_ENTER("Log_event::print_base64");

  size_t const tmp_str_sz= base64_needed_encoded_length((int) size);
  char *const tmp_str= (char *) my_malloc(tmp_str_sz, MYF(MY_WME));
  if (!tmp_str) {
    fprintf(stderr, "\nError: Out of memory. "
            "Could not print correct binlog event.\n");
    DBUG_VOID_RETURN;
  }

  if (base64_encode(ptr, (size_t) size, tmp_str))
  {
    DBUG_ASSERT(0);
  }

  if (print_event_info->base64_output_mode != BASE64_OUTPUT_DECODE_ROWS)
  {
    if (my_b_tell(file) == 0)
      my_b_printf(file, "\nBINLOG '\n");

    my_b_printf(file, "%s\n", tmp_str);

    if (!more)
      my_b_printf(file, "'%s\n", print_event_info->delimiter);
  }
  
  if (print_event_info->verbose)
  {
    Rows_log_event *ev= NULL;
    if (checksum_alg != BINLOG_CHECKSUM_ALG_UNDEF &&
        checksum_alg != BINLOG_CHECKSUM_ALG_OFF)
      size-= BINLOG_CHECKSUM_LEN; // checksum is displayed through the header
    
    if (ptr[4] == TABLE_MAP_EVENT)
    {
      Table_map_log_event *map; 
      map= new Table_map_log_event((const char*) ptr, size, 
                                   glob_description_event);
      print_event_info->m_table_map.set_table(map->get_table_id(), map);
    }
    else if (ptr[4] == WRITE_ROWS_EVENT)
    {
      ev= new Write_rows_log_event((const char*) ptr, size,
                                   glob_description_event);
    }
    else if (ptr[4] == DELETE_ROWS_EVENT)
    {
      ev= new Delete_rows_log_event((const char*) ptr, size,
                                    glob_description_event);
    }
    else if (ptr[4] == UPDATE_ROWS_EVENT)
    {
      ev= new Update_rows_log_event((const char*) ptr, size,
                                    glob_description_event);
    }
    
    if (ev)
    {
      ev->print_verbose(file, print_event_info);
      delete ev;
    }
  }
    
  my_free(tmp_str);
  DBUG_VOID_RETURN;
}


/*
  Log_event::print_timestamp()
*/

void Log_event::print_timestamp(IO_CACHE* file, time_t* ts)
{
  struct tm *res;
  DBUG_ENTER("Log_event::print_timestamp");
  if (!ts)
    ts = &when;
#ifdef MYSQL_SERVER				// This is always false
  struct tm tm_tmp;
  localtime_r(ts,(res= &tm_tmp));
#else
  res=localtime(ts);
#endif

  my_b_printf(file,"%02d%02d%02d %2d:%02d:%02d",
              res->tm_year % 100,
              res->tm_mon+1,
              res->tm_mday,
              res->tm_hour,
              res->tm_min,
              res->tm_sec);
  DBUG_VOID_RETURN;
}

#endif /* MYSQL_CLIENT */


#if !defined(MYSQL_CLIENT) && defined(HAVE_REPLICATION)
inline Log_event::enum_skip_reason
Log_event::continue_group(Relay_log_info *rli)
{
  if (rli->slave_skip_counter == 1)
    return Log_event::EVENT_SKIP_IGNORE;
  return Log_event::do_shall_skip(rli);
}
#endif

/**************************************************************************
	Query_log_event methods
**************************************************************************/

#if defined(HAVE_REPLICATION) && !defined(MYSQL_CLIENT)

/**
  This (which is used only for SHOW BINLOG EVENTS) could be updated to
  print SET @@session_var=. But this is not urgent, as SHOW BINLOG EVENTS is
  only an information, it does not produce suitable queries to replay (for
  example it does not print LOAD DATA INFILE).
  @todo
    show the catalog ??
*/

void Query_log_event::pack_info(Protocol *protocol)
{
  // TODO: show the catalog ??
  char *buf, *pos;
  if (!(buf= (char*) my_malloc(9 + db_len + q_len, MYF(MY_WME))))
    return;
  pos= buf;
  if (!(flags & LOG_EVENT_SUPPRESS_USE_F)
      && db && db_len)
  {
    pos= strmov(buf, "use `");
    memcpy(pos, db, db_len);
    pos= strmov(pos+db_len, "`; ");
  }
  if (query && q_len)
  {
    memcpy(pos, query, q_len);
    pos+= q_len;
  }
  protocol->store(buf, pos-buf, &my_charset_bin);
  my_free(buf);
}
#endif

#ifndef MYSQL_CLIENT

/**
  Utility function for the next method (Query_log_event::write()) .
*/
static void write_str_with_code_and_len(uchar **dst, const char *src,
                                        uint len, uint code)
{
  /*
    only 1 byte to store the length of catalog, so it should not
    surpass 255
  */
  DBUG_ASSERT(len <= 255);
  DBUG_ASSERT(src);
  *((*dst)++)= code;
  *((*dst)++)= (uchar) len;
  bmove(*dst, src, len);
  (*dst)+= len;
}


/**
  Query_log_event::write().

  @note
    In this event we have to modify the header to have the correct
    EVENT_LEN_OFFSET as we don't yet know how many status variables we
    will print!
*/

bool Query_log_event::write(IO_CACHE* file)
{
  uchar buf[QUERY_HEADER_LEN + MAX_SIZE_LOG_EVENT_STATUS];
  uchar *start, *start_of_status;
  ulong event_length;

  if (!query)
    return 1;                                   // Something wrong with event

  /*
    We want to store the thread id:
    (- as an information for the user when he reads the binlog)
    - if the query uses temporary table: for the slave SQL thread to know to
    which master connection the temp table belongs.
    Now imagine we (write()) are called by the slave SQL thread (we are
    logging a query executed by this thread; the slave runs with
    --log-slave-updates). Then this query will be logged with
    thread_id=the_thread_id_of_the_SQL_thread. Imagine that 2 temp tables of
    the same name were created simultaneously on the master (in the master
    binlog you have
    CREATE TEMPORARY TABLE t; (thread 1)
    CREATE TEMPORARY TABLE t; (thread 2)
    ...)
    then in the slave's binlog there will be
    CREATE TEMPORARY TABLE t; (thread_id_of_the_slave_SQL_thread)
    CREATE TEMPORARY TABLE t; (thread_id_of_the_slave_SQL_thread)
    which is bad (same thread id!).

    To avoid this, we log the thread's thread id EXCEPT for the SQL
    slave thread for which we log the original (master's) thread id.
    Now this moves the bug: what happens if the thread id on the
    master was 10 and when the slave replicates the query, a
    connection number 10 is opened by a normal client on the slave,
    and updates a temp table of the same name? We get a problem
    again. To avoid this, in the handling of temp tables (sql_base.cc)
    we use thread_id AND server_id.  TODO when this is merged into
    4.1: in 4.1, slave_proxy_id has been renamed to pseudo_thread_id
    and is a session variable: that's to make mysqlbinlog work with
    temp tables. We probably need to introduce

    SET PSEUDO_SERVER_ID
    for mysqlbinlog in 4.1. mysqlbinlog would print:
    SET PSEUDO_SERVER_ID=
    SET PSEUDO_THREAD_ID=
    for each query using temp tables.
  */
  int4store(buf + Q_THREAD_ID_OFFSET, slave_proxy_id);
  int4store(buf + Q_EXEC_TIME_OFFSET, exec_time);
  buf[Q_DB_LEN_OFFSET] = (char) db_len;
  int2store(buf + Q_ERR_CODE_OFFSET, error_code);

  /*
    You MUST always write status vars in increasing order of code. This
    guarantees that a slightly older slave will be able to parse those he
    knows.
  */
  start_of_status= start= buf+QUERY_HEADER_LEN;
  if (flags2_inited)
  {
    *start++= Q_FLAGS2_CODE;
    int4store(start, flags2);
    start+= 4;
  }
  if (sql_mode_inited)
  {
    *start++= Q_SQL_MODE_CODE;
    int8store(start, sql_mode);
    start+= 8;
  }
  if (catalog_len) // i.e. this var is inited (false for 4.0 events)
  {
    write_str_with_code_and_len(&start,
                                catalog, catalog_len, Q_CATALOG_NZ_CODE);
    /*
      In 5.0.x where x<4 masters we used to store the end zero here. This was
      a waste of one byte so we don't do it in x>=4 masters. We change code to
      Q_CATALOG_NZ_CODE, because re-using the old code would make x<4 slaves
      of this x>=4 master segfault (expecting a zero when there is
      none). Remaining compatibility problems are: the older slave will not
      find the catalog; but it is will not crash, and it's not an issue
      that it does not find the catalog as catalogs were not used in these
      older MySQL versions (we store it in binlog and read it from relay log
      but do nothing useful with it). What is an issue is that the older slave
      will stop processing the Q_* blocks (and jumps to the db/query) as soon
      as it sees unknown Q_CATALOG_NZ_CODE; so it will not be able to read
      Q_AUTO_INCREMENT*, Q_CHARSET and so replication will fail silently in
      various ways. Documented that you should not mix alpha/beta versions if
      they are not exactly the same version, with example of 5.0.3->5.0.2 and
      5.0.4->5.0.3. If replication is from older to new, the new will
      recognize Q_CATALOG_CODE and have no problem.
    */
  }
  if (auto_increment_increment != 1 || auto_increment_offset != 1)
  {
    *start++= Q_AUTO_INCREMENT;
    int2store(start, auto_increment_increment);
    int2store(start+2, auto_increment_offset);
    start+= 4;
  }
  if (charset_inited)
  {
    *start++= Q_CHARSET_CODE;
    memcpy(start, charset, 6);
    start+= 6;
  }
  if (time_zone_len)
  {
    /* In the TZ sys table, column Name is of length 64 so this should be ok */
    DBUG_ASSERT(time_zone_len <= MAX_TIME_ZONE_NAME_LENGTH);
    write_str_with_code_and_len(&start,
                                time_zone_str, time_zone_len, Q_TIME_ZONE_CODE);
  }
  if (lc_time_names_number)
  {
    DBUG_ASSERT(lc_time_names_number <= 0xFFFF);
    *start++= Q_LC_TIME_NAMES_CODE;
    int2store(start, lc_time_names_number);
    start+= 2;
  }
  if (charset_database_number)
  {
    DBUG_ASSERT(charset_database_number <= 0xFFFF);
    *start++= Q_CHARSET_DATABASE_CODE;
    int2store(start, charset_database_number);
    start+= 2;
  }
  if (table_map_for_update)
  {
    *start++= Q_TABLE_MAP_FOR_UPDATE_CODE;
    int8store(start, table_map_for_update);
    start+= 8;
  }
  if (master_data_written != 0)
  {
    /*
      Q_MASTER_DATA_WRITTEN_CODE only exists in relay logs where the master
      has binlog_version<4 and the slave has binlog_version=4. See comment
      for master_data_written in log_event.h for details.
    */
    *start++= Q_MASTER_DATA_WRITTEN_CODE;
    int4store(start, master_data_written);
    start+= 4;
  }

  if (thd && thd->need_binlog_invoker())
  {
    LEX_STRING user;
    LEX_STRING host;
    memset(&user, 0, sizeof(user));
    memset(&host, 0, sizeof(host));

    if (thd->slave_thread && thd->has_invoker())
    {
      /* user will be null, if master is older than this patch */
      user= thd->get_invoker_user();
      host= thd->get_invoker_host();
    }
    else if (thd->security_ctx->priv_user)
    {
      Security_context *ctx= thd->security_ctx;

      user.length= strlen(ctx->priv_user);
      user.str= ctx->priv_user;
      if (ctx->priv_host[0] != '\0')
      {
        host.str= ctx->priv_host;
        host.length= strlen(ctx->priv_host);
      }
    }

    if (user.length > 0)
    {
      *start++= Q_INVOKER;

      /*
        Store user length and user. The max length of use is 16, so 1 byte is
        enough to store the user's length.
       */
      *start++= (uchar)user.length;
      memcpy(start, user.str, user.length);
      start+= user.length;

      /*
        Store host length and host. The max length of host is 60, so 1 byte is
        enough to store the host's length.
       */
      *start++= (uchar)host.length;
      memcpy(start, host.str, host.length);
      start+= host.length;
    }
  }
  /*
    NOTE: When adding new status vars, please don't forget to update
    the MAX_SIZE_LOG_EVENT_STATUS in log_event.h and update the function
    code_name() in this file.
   
    Here there could be code like
    if (command-line-option-which-says-"log_this_variable" && inited)
    {
    *start++= Q_THIS_VARIABLE_CODE;
    int4store(start, this_variable);
    start+= 4;
    }
  */
  
  /* Store length of status variables */
  status_vars_len= (uint) (start-start_of_status);
  DBUG_ASSERT(status_vars_len <= MAX_SIZE_LOG_EVENT_STATUS);
  int2store(buf + Q_STATUS_VARS_LEN_OFFSET, status_vars_len);

  /*
    Calculate length of whole event
    The "1" below is the \0 in the db's length
  */
  event_length= (uint) (start-buf) + get_post_header_size_for_derived() + db_len + 1 + q_len;

  return (write_header(file, event_length) ||
          wrapper_my_b_safe_write(file, (uchar*) buf, QUERY_HEADER_LEN) ||
          write_post_header_for_derived(file) ||
          wrapper_my_b_safe_write(file, (uchar*) start_of_status,
                          (uint) (start-start_of_status)) ||
          wrapper_my_b_safe_write(file, (db) ? (uchar*) db : (uchar*)"", db_len + 1) ||
          wrapper_my_b_safe_write(file, (uchar*) query, q_len) ||
	  write_footer(file)) ? 1 : 0;
}

/**
  The simplest constructor that could possibly work.  This is used for
  creating static objects that have a special meaning and are invisible
  to the log.  
*/
Query_log_event::Query_log_event()
  :Log_event(), data_buf(0)
{
  memset(&user, 0, sizeof(user));
  memset(&host, 0, sizeof(host));
}


/**
  Creates a Query Log Event.

  @param thd_arg      Thread handle
  @param query_arg    Array of char representing the query
  @param query_length Size of the 'query_arg' array
  @param using_trans  Indicates that there are transactional changes.
  @param immediate    After being written to the binary log, the event
                      must be flushed immediately. This indirectly implies
                      the stmt-cache.
  @param suppress_use Suppress the generation of 'USE' statements
  @param errcode      The error code of the query
  @param ignore       Ignore user's statement, i.e. lex information, while
                      deciding which cache must be used.
*/
Query_log_event::Query_log_event(THD* thd_arg, const char* query_arg,
				 ulong query_length, bool using_trans,
				 bool immediate, bool suppress_use,
                                 int errcode, bool ignore_cmd_internals)

  :Log_event(thd_arg,
             (thd_arg->thread_specific_used ? LOG_EVENT_THREAD_SPECIFIC_F :
              0) |
             (suppress_use ? LOG_EVENT_SUPPRESS_USE_F : 0),
	     using_trans ? Log_event::EVENT_TRANSACTIONAL_CACHE :
                          Log_event::EVENT_STMT_CACHE,
             Log_event::EVENT_NORMAL_LOGGING),
   data_buf(0), query(query_arg), catalog(thd_arg->catalog),
   db(thd_arg->db), q_len((uint32) query_length),
   thread_id(thd_arg->thread_id),
   /* save the original thread id; we already know the server id */
   slave_proxy_id(thd_arg->variables.pseudo_thread_id),
   flags2_inited(1), sql_mode_inited(1), charset_inited(1),
   sql_mode(thd_arg->variables.sql_mode),
   auto_increment_increment(thd_arg->variables.auto_increment_increment),
   auto_increment_offset(thd_arg->variables.auto_increment_offset),
   lc_time_names_number(thd_arg->variables.lc_time_names->number),
   charset_database_number(0),
   table_map_for_update((ulonglong)thd_arg->table_map_for_update),
   master_data_written(0)
{
  time_t end_time;

  memset(&user, 0, sizeof(user));
  memset(&host, 0, sizeof(host));

  error_code= errcode;

  time(&end_time);
  exec_time = (ulong) (end_time  - thd_arg->start_time);
  /**
    @todo this means that if we have no catalog, then it is replicated
    as an existing catalog of length zero. is that safe? /sven
  */
  catalog_len = (catalog) ? (uint32) strlen(catalog) : 0;
  /* status_vars_len is set just before writing the event */
  db_len = (db) ? (uint32) strlen(db) : 0;
  if (thd_arg->variables.collation_database != thd_arg->db_charset)
    charset_database_number= thd_arg->variables.collation_database->number;
  
  /*
    We only replicate over the bits of flags2 that we need: the rest
    are masked out by "& OPTIONS_WRITTEN_TO_BINLOG".

    We also force AUTOCOMMIT=1.  Rationale (cf. BUG#29288): After
    fixing BUG#26395, we always write BEGIN and COMMIT around all
    transactions (even single statements in autocommit mode).  This is
    so that replication from non-transactional to transactional table
    and error recovery from XA to non-XA table should work as
    expected.  The BEGIN/COMMIT are added in log.cc. However, there is
    one exception: MyISAM bypasses log.cc and writes directly to the
    binlog.  So if autocommit is off, master has MyISAM, and slave has
    a transactional engine, then the slave will just see one long
    never-ending transaction.  The only way to bypass explicit
    BEGIN/COMMIT in the binlog is by using a non-transactional table.
    So setting AUTOCOMMIT=1 will make this work as expected.

    Note: explicitly replicate AUTOCOMMIT=1 from master. We do not
    assume AUTOCOMMIT=1 on slave; the slave still reads the state of
    the autocommit flag as written by the master to the binlog. This
    behavior may change after WL#4162 has been implemented.
  */
  flags2= (uint32) (thd_arg->variables.option_bits &
                    (OPTIONS_WRITTEN_TO_BIN_LOG & ~OPTION_NOT_AUTOCOMMIT));
  DBUG_ASSERT(thd_arg->variables.character_set_client->number < 256*256);
  DBUG_ASSERT(thd_arg->variables.collation_connection->number < 256*256);
  DBUG_ASSERT(thd_arg->variables.collation_server->number < 256*256);
  DBUG_ASSERT(thd_arg->variables.character_set_client->mbminlen == 1);
  int2store(charset, thd_arg->variables.character_set_client->number);
  int2store(charset+2, thd_arg->variables.collation_connection->number);
  int2store(charset+4, thd_arg->variables.collation_server->number);
  if (thd_arg->time_zone_used)
  {
    /*
      Note that our event becomes dependent on the Time_zone object
      representing the time zone. Fortunately such objects are never deleted
      or changed during mysqld's lifetime.
    */
    time_zone_len= thd_arg->variables.time_zone->get_name()->length();
    time_zone_str= thd_arg->variables.time_zone->get_name()->ptr();
  }
  else
    time_zone_len= 0;

  /*
    In what follows, we define in which cache, trx-cache or stmt-cache,
    this Query Log Event will be written to.

    If ignore_cmd_internals is defined, we rely on the is_trans flag to
    choose the cache and this is done in the base class Log_event. False
    means that the stmt-cache will be used and upon statement commit/rollback
    the cache will be flushed to disk. True means that the trx-cache will
    be used and upon transaction commit/rollback the cache will be flushed
    to disk.

    If set immediate cache is defined, for convenience, we automatically
    use the stmt-cache. This mean that the statement will be written
    to the stmt-cache and immediately flushed to disk without waiting
    for a commit/rollback notification.

    For example, the cluster/ndb captures a request to execute a DDL
    statement and synchronously propagate it to all available MySQL
    servers. Unfortunately, the current protocol assumes that the
    generated events are immediately written to diks and does not check
    for commit/rollback.

    Upon dropping a connection, DDLs (i.e. DROP TEMPORARY TABLE) are
    generated and in this case the statements have the immediate flag
    set because there is no commit/rollback.

    If the immediate flag is not set, the decision on the cache is based
    on the current statement and the flag is_trans, which indicates if
    a transactional engine was updated. 

    Statements are classifed as row producers (i.e. can_generate_row_events())
    or non-row producers. Non-row producers, DDL in general, are treated
    as the immediate flag was set and for convenience are written to the
    stmt-cache and immediately flushed to disk. 

    Row producers are handled in general according to the is_trans flag.
    False means that the stmt-cache will be used and upon statement
    commit/rollback the cache will be flushed to disk. True means that the
    trx-cache will be used and upon transaction commit/rollback the cache
    will be flushed to disk.

    Unfortunately, there are exceptions to this non-row and row producer
    rules:

      . The SAVEPOINT, ROLLBACK TO SAVEPOINT, RELEASE SAVEPOINT does not
        have the flag is_trans set because there is no updated engine but
        must be written to the trx-cache.

      . SET does not have the flag is_trans set but, if auto-commit is off,
        must be written to the trx-cache.

      . CREATE TABLE is classfied as non-row producer but CREATE TEMPORARY
        must be handled as row producer.

      . DROP TABLE is classfied as non-row producer but DROP TEMPORARY
        must be handled as row producer.

    Finally, some statements that does not have the flag is_trans set may
    be written to the trx-cache based on the following criteria:

      . updated both a transactional and a non-transactional engine (i.e.
        stmt_has_updated_trans_table()).

      . accessed both a transactional and a non-transactional engine and
        is classified as unsafe (i.e. is_mixed_stmt_unsafe()).

      . is executed within a transaction and previously a transactional
        engine was updated and the flag binlog_direct_non_trans_update
        is set.
  */
  if (ignore_cmd_internals)
    return;

  /*
    TRUE defines that the trx-cache must be used.
  */
  bool cmd_can_generate_row_events= FALSE;
  /*
    TRUE defines that the trx-cache must be used.
  */
  bool cmd_must_go_to_trx_cache= FALSE;
   
  LEX *lex= thd->lex;
  if (!immediate)
  {
    switch (lex->sql_command)
    {
      case SQLCOM_DROP_TABLE:
        cmd_can_generate_row_events= lex->drop_temporary &&
                                     thd->in_multi_stmt_transaction_mode();
      break;
      case SQLCOM_CREATE_TABLE:
        cmd_must_go_to_trx_cache= lex->select_lex.item_list.elements &&
                                  thd->is_current_stmt_binlog_format_row();
        cmd_can_generate_row_events= 
          ((lex->create_info.options & HA_LEX_CREATE_TMP_TABLE) &&
            thd->in_multi_stmt_transaction_mode()) || cmd_must_go_to_trx_cache;
        break;
      case SQLCOM_SET_OPTION:
        cmd_can_generate_row_events= cmd_must_go_to_trx_cache=
          (lex->autocommit ? FALSE : TRUE);
        break;
      case SQLCOM_RELEASE_SAVEPOINT:
      case SQLCOM_ROLLBACK_TO_SAVEPOINT:
      case SQLCOM_SAVEPOINT:
        cmd_can_generate_row_events= cmd_must_go_to_trx_cache= TRUE;
        break;
      default:
        cmd_can_generate_row_events= sqlcom_can_generate_row_events(thd);
        break;
    }
  }
  
  if (cmd_can_generate_row_events)
  {
    cmd_must_go_to_trx_cache= cmd_must_go_to_trx_cache || using_trans;
    if (cmd_must_go_to_trx_cache || stmt_has_updated_trans_table(thd) ||
        thd->lex->is_mixed_stmt_unsafe(thd->in_multi_stmt_transaction_mode(),
                                       thd->variables.binlog_direct_non_trans_update,
                                       trans_has_updated_trans_table(thd),
                                       thd->tx_isolation) ||
        (!thd->variables.binlog_direct_non_trans_update && trans_has_updated_trans_table(thd)))
    {
      event_logging_type= Log_event::EVENT_NORMAL_LOGGING; 
      event_cache_type= Log_event::EVENT_TRANSACTIONAL_CACHE;
    }
    else
    {
      event_logging_type= Log_event::EVENT_NORMAL_LOGGING; 
      event_cache_type= Log_event::EVENT_STMT_CACHE;
    }
  }
  else
  {
    event_logging_type= Log_event::EVENT_IMMEDIATE_LOGGING;
    event_cache_type= Log_event::EVENT_STMT_CACHE;
  }

  DBUG_ASSERT(event_cache_type != Log_event::EVENT_INVALID_CACHE);
  DBUG_ASSERT(event_logging_type != Log_event::EVENT_INVALID_LOGGING);
  DBUG_PRINT("info",("Query_log_event has flags2: %lu  sql_mode: %llu",
                     (ulong) flags2, sql_mode));
}
#endif /* MYSQL_CLIENT */


/* 2 utility functions for the next method */

/**
   Read a string with length from memory.

   This function reads the string-with-length stored at
   <code>src</code> and extract the length into <code>*len</code> and
   a pointer to the start of the string into <code>*dst</code>. The
   string can then be copied using <code>memcpy()</code> with the
   number of bytes given in <code>*len</code>.

   @param src Pointer to variable holding a pointer to the memory to
              read the string from.
   @param dst Pointer to variable holding a pointer where the actual
              string starts. Starting from this position, the string
              can be copied using @c memcpy().
   @param len Pointer to variable where the length will be stored.
   @param end One-past-the-end of the memory where the string is
              stored.

   @return    Zero if the entire string can be copied successfully,
              @c UINT_MAX if the length could not be read from memory
              (that is, if <code>*src >= end</code>), otherwise the
              number of bytes that are missing to read the full
              string, which happends <code>*dst + *len >= end</code>.
*/
static int
get_str_len_and_pointer(const Log_event::Byte **src,
                        const char **dst,
                        uint *len,
                        const Log_event::Byte *end)
{
  if (*src >= end)
    return -1;       // Will be UINT_MAX in two-complement arithmetics
  uint length= **src;
  if (length > 0)
  {
    if (*src + length >= end)
      return *src + length - end + 1;       // Number of bytes missing
    *dst= (char *)*src + 1;                    // Will be copied later
  }
  *len= length;
  *src+= length + 1;
  return 0;
}

static void copy_str_and_move(const char **src, 
                              Log_event::Byte **dst, 
                              uint len)
{
  memcpy(*dst, *src, len);
  *src= (const char *)*dst;
  (*dst)+= len;
  *(*dst)++= 0;
}


#ifndef DBUG_OFF
static char const *
code_name(int code)
{
  static char buf[255];
  switch (code) {
  case Q_FLAGS2_CODE: return "Q_FLAGS2_CODE";
  case Q_SQL_MODE_CODE: return "Q_SQL_MODE_CODE";
  case Q_CATALOG_CODE: return "Q_CATALOG_CODE";
  case Q_AUTO_INCREMENT: return "Q_AUTO_INCREMENT";
  case Q_CHARSET_CODE: return "Q_CHARSET_CODE";
  case Q_TIME_ZONE_CODE: return "Q_TIME_ZONE_CODE";
  case Q_CATALOG_NZ_CODE: return "Q_CATALOG_NZ_CODE";
  case Q_LC_TIME_NAMES_CODE: return "Q_LC_TIME_NAMES_CODE";
  case Q_CHARSET_DATABASE_CODE: return "Q_CHARSET_DATABASE_CODE";
  case Q_TABLE_MAP_FOR_UPDATE_CODE: return "Q_TABLE_MAP_FOR_UPDATE_CODE";
  case Q_MASTER_DATA_WRITTEN_CODE: return "Q_MASTER_DATA_WRITTEN_CODE";
  }
  sprintf(buf, "CODE#%d", code);
  return buf;
}
#endif

/**
   Macro to check that there is enough space to read from memory.

   @param PTR Pointer to memory
   @param END End of memory
   @param CNT Number of bytes that should be read.
 */
#define CHECK_SPACE(PTR,END,CNT)                      \
  do {                                                \
    DBUG_PRINT("info", ("Read %s", code_name(pos[-1]))); \
    DBUG_ASSERT((PTR) + (CNT) <= (END));              \
    if ((PTR) + (CNT) > (END)) {                      \
      DBUG_PRINT("info", ("query= 0"));               \
      query= 0;                                       \
      DBUG_VOID_RETURN;                               \
    }                                                 \
  } while (0)


/**
  This is used by the SQL slave thread to prepare the event before execution.
*/
Query_log_event::Query_log_event(const char* buf, uint event_len,
                                 const Format_description_log_event
                                 *description_event,
                                 Log_event_type event_type)
  :Log_event(buf, description_event), data_buf(0), query(NullS),
   db(NullS), catalog_len(0), status_vars_len(0),
   flags2_inited(0), sql_mode_inited(0), charset_inited(0),
   auto_increment_increment(1), auto_increment_offset(1),
   time_zone_len(0), lc_time_names_number(0), charset_database_number(0),
   table_map_for_update(0), master_data_written(0)
{
  ulong data_len;
  uint32 tmp;
  uint8 common_header_len, post_header_len;
  Log_event::Byte *start;
  const Log_event::Byte *end;
  bool catalog_nz= 1;
  DBUG_ENTER("Query_log_event::Query_log_event(char*,...)");

  memset(&user, 0, sizeof(user));
  memset(&host, 0, sizeof(host));
  common_header_len= description_event->common_header_len;
  post_header_len= description_event->post_header_len[event_type-1];
  DBUG_PRINT("info",("event_len: %u  common_header_len: %d  post_header_len: %d",
                     event_len, common_header_len, post_header_len));
  
  /*
    We test if the event's length is sensible, and if so we compute data_len.
    We cannot rely on QUERY_HEADER_LEN here as it would not be format-tolerant.
    We use QUERY_HEADER_MINIMAL_LEN which is the same for 3.23, 4.0 & 5.0.
  */
  if (event_len < (uint)(common_header_len + post_header_len))
    DBUG_VOID_RETURN;				
  data_len = event_len - (common_header_len + post_header_len);
  buf+= common_header_len;
  
  slave_proxy_id= thread_id = uint4korr(buf + Q_THREAD_ID_OFFSET);
  exec_time = uint4korr(buf + Q_EXEC_TIME_OFFSET);
  db_len = (uint)buf[Q_DB_LEN_OFFSET]; // TODO: add a check of all *_len vars
  error_code = uint2korr(buf + Q_ERR_CODE_OFFSET);

  /*
    5.0 format starts here.
    Depending on the format, we may or not have affected/warnings etc
    The remnent post-header to be parsed has length:
  */
  tmp= post_header_len - QUERY_HEADER_MINIMAL_LEN; 
  if (tmp)
  {
    status_vars_len= uint2korr(buf + Q_STATUS_VARS_LEN_OFFSET);
    /*
      Check if status variable length is corrupt and will lead to very
      wrong data. We could be even more strict and require data_len to
      be even bigger, but this will suffice to catch most corruption
      errors that can lead to a crash.
    */
    if (status_vars_len > min(data_len, MAX_SIZE_LOG_EVENT_STATUS))
    {
      DBUG_PRINT("info", ("status_vars_len (%u) > data_len (%lu); query= 0",
                          status_vars_len, data_len));
      query= 0;
      DBUG_VOID_RETURN;
    }
    data_len-= status_vars_len;
    DBUG_PRINT("info", ("Query_log_event has status_vars_len: %u",
                        (uint) status_vars_len));
    tmp-= 2;
  } 
  else
  {
    /*
      server version < 5.0 / binlog_version < 4 master's event is 
      relay-logged with storing the original size of the event in
      Q_MASTER_DATA_WRITTEN_CODE status variable.
      The size is to be restored at reading Q_MASTER_DATA_WRITTEN_CODE-marked
      event from the relay log.
    */
    DBUG_ASSERT(description_event->binlog_version < 4);
    master_data_written= data_written;
  }
  /*
    We have parsed everything we know in the post header for QUERY_EVENT,
    the rest of post header is either comes from older version MySQL or
    dedicated to derived events (e.g. Execute_load_query...)
  */

  /* variable-part: the status vars; only in MySQL 5.0  */
  
  start= (Log_event::Byte*) (buf+post_header_len);
  end= (const Log_event::Byte*) (start+status_vars_len);
  for (const Log_event::Byte* pos= start; pos < end;)
  {
    switch (*pos++) {
    case Q_FLAGS2_CODE:
      CHECK_SPACE(pos, end, 4);
      flags2_inited= 1;
      flags2= uint4korr(pos);
      DBUG_PRINT("info",("In Query_log_event, read flags2: %lu", (ulong) flags2));
      pos+= 4;
      break;
    case Q_SQL_MODE_CODE:
    {
#ifndef DBUG_OFF
      char buff[22];
#endif
      CHECK_SPACE(pos, end, 8);
      sql_mode_inited= 1;
      sql_mode= uint8korr(pos);
      DBUG_PRINT("info",("In Query_log_event, read sql_mode: %s",
			 llstr(sql_mode, buff)));
      pos+= 8;
      break;
    }
    case Q_CATALOG_NZ_CODE:
      DBUG_PRINT("info", ("case Q_CATALOG_NZ_CODE; pos: 0x%lx; end: 0x%lx",
                          (ulong) pos, (ulong) end));
      if (get_str_len_and_pointer(&pos, &catalog, &catalog_len, end))
      {
        DBUG_PRINT("info", ("query= 0"));
        query= 0;
        DBUG_VOID_RETURN;
      }
      break;
    case Q_AUTO_INCREMENT:
      CHECK_SPACE(pos, end, 4);
      auto_increment_increment= uint2korr(pos);
      auto_increment_offset=    uint2korr(pos+2);
      pos+= 4;
      break;
    case Q_CHARSET_CODE:
    {
      CHECK_SPACE(pos, end, 6);
      charset_inited= 1;
      memcpy(charset, pos, 6);
      pos+= 6;
      break;
    }
    case Q_TIME_ZONE_CODE:
    {
      if (get_str_len_and_pointer(&pos, &time_zone_str, &time_zone_len, end))
      {
        DBUG_PRINT("info", ("Q_TIME_ZONE_CODE: query= 0"));
        query= 0;
        DBUG_VOID_RETURN;
      }
      break;
    }
    case Q_CATALOG_CODE: /* for 5.0.x where 0<=x<=3 masters */
      CHECK_SPACE(pos, end, 1);
      if ((catalog_len= *pos))
        catalog= (char*) pos+1;                           // Will be copied later
      CHECK_SPACE(pos, end, catalog_len + 2);
      pos+= catalog_len+2; // leap over end 0
      catalog_nz= 0; // catalog has end 0 in event
      break;
    case Q_LC_TIME_NAMES_CODE:
      CHECK_SPACE(pos, end, 2);
      lc_time_names_number= uint2korr(pos);
      pos+= 2;
      break;
    case Q_CHARSET_DATABASE_CODE:
      CHECK_SPACE(pos, end, 2);
      charset_database_number= uint2korr(pos);
      pos+= 2;
      break;
    case Q_TABLE_MAP_FOR_UPDATE_CODE:
      CHECK_SPACE(pos, end, 8);
      table_map_for_update= uint8korr(pos);
      pos+= 8;
      break;
    case Q_MASTER_DATA_WRITTEN_CODE:
      CHECK_SPACE(pos, end, 4);
      data_written= master_data_written= uint4korr(pos);
      pos+= 4;
      break;
    case Q_INVOKER:
    {
      CHECK_SPACE(pos, end, 1);
      user.length= *pos++;
      CHECK_SPACE(pos, end, user.length);
      user.str= (char *)pos;
      pos+= user.length;

      CHECK_SPACE(pos, end, 1);
      host.length= *pos++;
      CHECK_SPACE(pos, end, host.length);
      host.str= (char *)pos;
      pos+= host.length;
    }
    default:
      /* That's why you must write status vars in growing order of code */
      DBUG_PRINT("info",("Query_log_event has unknown status vars (first has\
 code: %u), skipping the rest of them", (uint) *(pos-1)));
      pos= (const uchar*) end;                         // Break loop
    }
  }
  
#if !defined(MYSQL_CLIENT) && defined(HAVE_QUERY_CACHE)
  if (!(start= data_buf = (Log_event::Byte*) my_malloc(catalog_len + 1 +
                                              time_zone_len + 1 +
                                              data_len + 1 +
                                              QUERY_CACHE_FLAGS_SIZE +
                                              user.length + 1 +
                                              host.length + 1 +
                                              db_len + 1,
                                              MYF(MY_WME))))
#else
  if (!(start= data_buf = (Log_event::Byte*) my_malloc(catalog_len + 1 +
                                             time_zone_len + 1 +
                                             data_len + 1 +
                                             user.length + 1 +
                                             host.length + 1,
                                             MYF(MY_WME))))
#endif
      DBUG_VOID_RETURN;
  if (catalog_len)                                  // If catalog is given
  {
    /**
      @todo we should clean up and do only copy_str_and_move; it
      works for both cases.  Then we can remove the catalog_nz
      flag. /sven
    */
    if (likely(catalog_nz)) // true except if event comes from 5.0.0|1|2|3.
      copy_str_and_move(&catalog, &start, catalog_len);
    else
    {
      memcpy(start, catalog, catalog_len+1); // copy end 0
      catalog= (const char *)start;
      start+= catalog_len+1;
    }
  }
  if (time_zone_len)
    copy_str_and_move(&time_zone_str, &start, time_zone_len);

  if (user.length > 0)
    copy_str_and_move((const char **)&(user.str), &start, user.length);
  if (host.length > 0)
    copy_str_and_move((const char **)&(host.str), &start, host.length);

  /**
    if time_zone_len or catalog_len are 0, then time_zone and catalog
    are uninitialized at this point.  shouldn't they point to the
    zero-length null-terminated strings we allocated space for in the
    my_alloc call above? /sven
  */

  /* A 2nd variable part; this is common to all versions */ 
  memcpy((char*) start, end, data_len);          // Copy db and query
  start[data_len]= '\0';              // End query with \0 (For safetly)
  db= (char *)start;
  query= (char *)(start + db_len + 1);
  q_len= data_len - db_len -1;
  DBUG_VOID_RETURN;
}


#ifdef MYSQL_CLIENT
/**
  Query_log_event::print().

  @todo
    print the catalog ??
*/
void Query_log_event::print_query_header(IO_CACHE* file,
					 PRINT_EVENT_INFO* print_event_info)
{
  // TODO: print the catalog ??
  char buff[40],*end;				// Enough for SET TIMESTAMP
  bool different_db= 1;
  uint32 tmp;

  if (!print_event_info->short_form)
  {
    print_header(file, print_event_info, FALSE);
    my_b_printf(file, "\t%s\tthread_id=%lu\texec_time=%lu\terror_code=%d\n",
                get_type_str(), (ulong) thread_id, (ulong) exec_time,
                error_code);
  }

  if ((flags & LOG_EVENT_SUPPRESS_USE_F))
  {
    if (!is_trans_keyword())
      print_event_info->db[0]= '\0';
  }
  else if (db)
  {
    different_db= memcmp(print_event_info->db, db, db_len + 1);
    if (different_db)
      memcpy(print_event_info->db, db, db_len + 1);
    if (db[0] && different_db) 
      my_b_printf(file, "use %s%s\n", db, print_event_info->delimiter);
  }

  end=int10_to_str((long) when, strmov(buff,"SET TIMESTAMP="),10);
  end= strmov(end, print_event_info->delimiter);
  *end++='\n';
  my_b_write(file, (uchar*) buff, (uint) (end-buff));
  if ((!print_event_info->thread_id_printed ||
       ((flags & LOG_EVENT_THREAD_SPECIFIC_F) &&
        thread_id != print_event_info->thread_id)))
  {
    // If --short-form, print deterministic value instead of pseudo_thread_id.
    my_b_printf(file,"SET @@session.pseudo_thread_id=%lu%s\n",
                short_form ? 999999999 : (ulong)thread_id,
                print_event_info->delimiter);
    print_event_info->thread_id= thread_id;
    print_event_info->thread_id_printed= 1;
  }

  /*
    If flags2_inited==0, this is an event from 3.23 or 4.0; nothing to
    print (remember we don't produce mixed relay logs so there cannot be
    5.0 events before that one so there is nothing to reset).
  */
  if (likely(flags2_inited)) /* likely as this will mainly read 5.0 logs */
  {
    /* tmp is a bitmask of bits which have changed. */
    if (likely(print_event_info->flags2_inited)) 
      /* All bits which have changed */
      tmp= (print_event_info->flags2) ^ flags2;
    else /* that's the first Query event we read */
    {
      print_event_info->flags2_inited= 1;
      tmp= ~((uint32)0); /* all bits have changed */
    }

    if (unlikely(tmp)) /* some bits have changed */
    {
      bool need_comma= 0;
      my_b_printf(file, "SET ");
      print_set_option(file, tmp, OPTION_NO_FOREIGN_KEY_CHECKS, ~flags2,
                       "@@session.foreign_key_checks", &need_comma);
      print_set_option(file, tmp, OPTION_AUTO_IS_NULL, flags2,
                       "@@session.sql_auto_is_null", &need_comma);
      print_set_option(file, tmp, OPTION_RELAXED_UNIQUE_CHECKS, ~flags2,
                       "@@session.unique_checks", &need_comma);
      print_set_option(file, tmp, OPTION_NOT_AUTOCOMMIT, ~flags2,
                       "@@session.autocommit", &need_comma);
      my_b_printf(file,"%s\n", print_event_info->delimiter);
      print_event_info->flags2= flags2;
    }
  }

  /*
    Now the session variables;
    it's more efficient to pass SQL_MODE as a number instead of a
    comma-separated list.
    FOREIGN_KEY_CHECKS, SQL_AUTO_IS_NULL, UNIQUE_CHECKS are session-only
    variables (they have no global version; they're not listed in
    sql_class.h), The tests below work for pure binlogs or pure relay
    logs. Won't work for mixed relay logs but we don't create mixed
    relay logs (that is, there is no relay log with a format change
    except within the 3 first events, which mysqlbinlog handles
    gracefully). So this code should always be good.
  */

  if (likely(sql_mode_inited) &&
      (unlikely(print_event_info->sql_mode != sql_mode ||
                !print_event_info->sql_mode_inited)))
  {
    my_b_printf(file,"SET @@session.sql_mode=%lu%s\n",
                (ulong)sql_mode, print_event_info->delimiter);
    print_event_info->sql_mode= sql_mode;
    print_event_info->sql_mode_inited= 1;
  }
  if (print_event_info->auto_increment_increment != auto_increment_increment ||
      print_event_info->auto_increment_offset != auto_increment_offset)
  {
    my_b_printf(file,"SET @@session.auto_increment_increment=%lu, @@session.auto_increment_offset=%lu%s\n",
                auto_increment_increment,auto_increment_offset,
                print_event_info->delimiter);
    print_event_info->auto_increment_increment= auto_increment_increment;
    print_event_info->auto_increment_offset=    auto_increment_offset;
  }

  /* TODO: print the catalog when we feature SET CATALOG */

  if (likely(charset_inited) &&
      (unlikely(!print_event_info->charset_inited ||
                memcmp(print_event_info->charset, charset, 6))))
  {
    CHARSET_INFO *cs_info= get_charset(uint2korr(charset), MYF(MY_WME));
    if (cs_info)
    {
      /* for mysql client */
      my_b_printf(file, "/*!\\C %s */%s\n",
                  cs_info->csname, print_event_info->delimiter);
    }
    my_b_printf(file,"SET "
                "@@session.character_set_client=%d,"
                "@@session.collation_connection=%d,"
                "@@session.collation_server=%d"
                "%s\n",
                uint2korr(charset),
                uint2korr(charset+2),
                uint2korr(charset+4),
                print_event_info->delimiter);
    memcpy(print_event_info->charset, charset, 6);
    print_event_info->charset_inited= 1;
  }
  if (time_zone_len)
  {
    if (memcmp(print_event_info->time_zone_str,
               time_zone_str, time_zone_len+1))
    {
      my_b_printf(file,"SET @@session.time_zone='%s'%s\n",
                  time_zone_str, print_event_info->delimiter);
      memcpy(print_event_info->time_zone_str, time_zone_str, time_zone_len+1);
    }
  }
  if (lc_time_names_number != print_event_info->lc_time_names_number)
  {
    my_b_printf(file, "SET @@session.lc_time_names=%d%s\n",
                lc_time_names_number, print_event_info->delimiter);
    print_event_info->lc_time_names_number= lc_time_names_number;
  }
  if (charset_database_number != print_event_info->charset_database_number)
  {
    if (charset_database_number)
      my_b_printf(file, "SET @@session.collation_database=%d%s\n",
                  charset_database_number, print_event_info->delimiter);
    else
      my_b_printf(file, "SET @@session.collation_database=DEFAULT%s\n",
                  print_event_info->delimiter);
    print_event_info->charset_database_number= charset_database_number;
  }
}


void Query_log_event::print(FILE* file, PRINT_EVENT_INFO* print_event_info)
{
  IO_CACHE *const head= &print_event_info->head_cache;

  print_query_header(head, print_event_info);
  my_b_write(head, (uchar*) query, q_len);
  my_b_printf(head, "\n%s\n", print_event_info->delimiter);
}
#endif /* MYSQL_CLIENT */


/*
  Query_log_event::do_apply_event()
*/

#if defined(HAVE_REPLICATION) && !defined(MYSQL_CLIENT)

int Query_log_event::do_apply_event(Relay_log_info const *rli)
{
  return do_apply_event(rli, query, q_len);
}


/**
  @todo
  Compare the values of "affected rows" around here. Something
  like:
  @code
     if ((uint32) affected_in_event != (uint32) affected_on_slave)
     {
     sql_print_error("Slave: did not get the expected number of affected \
     rows running query from master - expected %d, got %d (this numbers \
     should have matched modulo 4294967296).", 0, ...);
     thd->query_error = 1;
     }
  @endcode
  We may also want an option to tell the slave to ignore "affected"
  mismatch. This mismatch could be implemented with a new ER_ code, and
  to ignore it you would use --slave-skip-errors...
*/
int Query_log_event::do_apply_event(Relay_log_info const *rli,
                                      const char *query_arg, uint32 q_len_arg)
{
  int expected_error,actual_error= 0;
  HA_CREATE_INFO db_options;

  /*
    Colleagues: please never free(thd->catalog) in MySQL. This would
    lead to bugs as here thd->catalog is a part of an alloced block,
    not an entire alloced block (see
    Query_log_event::do_apply_event()). Same for thd->db.  Thank
    you.
  */
  thd->catalog= catalog_len ? (char *) catalog : (char *)"";
  set_thd_db(thd, db, db_len);

  /*
    Setting the character set and collation of the current database thd->db.
   */
  load_db_opt_by_name(thd, thd->db, &db_options);
  if (db_options.default_table_charset)
    thd->db_charset= db_options.default_table_charset;
  thd->variables.auto_increment_increment= auto_increment_increment;
  thd->variables.auto_increment_offset=    auto_increment_offset;

  /*
    InnoDB internally stores the master log position it has executed so far,
    i.e. the position just after the COMMIT event.
    When InnoDB will want to store, the positions in rli won't have
    been updated yet, so group_master_log_* will point to old BEGIN
    and event_master_log* will point to the beginning of current COMMIT.
    But log_pos of the COMMIT Query event is what we want, i.e. the pos of the
    END of the current log event (COMMIT). We save it in rli so that InnoDB can
    access it.
  */
  const_cast<Relay_log_info*>(rli)->set_future_group_master_log_pos(log_pos);
  DBUG_PRINT("info", ("log_pos: %lu", (ulong) log_pos));

  clear_all_errors(thd, const_cast<Relay_log_info*>(rli));
  if (strcmp("COMMIT", query) == 0 && rli->tables_to_lock)
  {
    /*
      Cleaning-up the last statement context:
      the terminal event of the current statement flagged with
      STMT_END_F got filtered out in ndb circular replication.
    */
    int error;
    char llbuff[22];
    if ((error= rows_event_stmt_cleanup(const_cast<Relay_log_info*>(rli), thd)))
    {
      const_cast<Relay_log_info*>(rli)->report(ERROR_LEVEL, error,
                  "Error in cleaning up after an event preceeding the commit; "
                  "the group log file/position: %s %s",
                  const_cast<Relay_log_info*>(rli)->get_group_master_log_name(),
                  llstr(const_cast<Relay_log_info*>(rli)->get_group_master_log_pos(),
                        llbuff));
    }
    /*
      Executing a part of rli->stmt_done() logics that does not deal
      with group position change. The part is redundant now but is 
      future-change-proof addon, e.g if COMMIT handling will start checking
      invariants like IN_STMT flag must be off at committing the transaction.
    */
    const_cast<Relay_log_info*>(rli)->inc_event_relay_log_pos();
    const_cast<Relay_log_info*>(rli)->clear_flag(Relay_log_info::IN_STMT);
  }
  else
  {
    const_cast<Relay_log_info*>(rli)->slave_close_thread_tables(thd);
  }

  /*
    Note:   We do not need to execute reset_one_shot_variables() if this
            db_ok() test fails.
    Reason: The db stored in binlog events is the same for SET and for
            its companion query.  If the SET is ignored because of
            db_ok(), the companion query will also be ignored, and if
            the companion query is ignored in the db_ok() test of
            ::do_apply_event(), then the companion SET also have so
            we don't need to reset_one_shot_variables().
  */
  if (is_trans_keyword() || rpl_filter->db_ok(thd->db))
  {
    thd->set_time((time_t)when);
    thd->set_query_and_id((char*)query_arg, q_len_arg,
                          thd->charset(), next_query_id());
    thd->variables.pseudo_thread_id= thread_id;		// for temp tables
    DBUG_PRINT("query",("%s", thd->query()));

    if (ignored_error_code((expected_error= error_code)) ||
	!unexpected_error_code(expected_error))
    {
      if (flags2_inited)
        /*
          all bits of thd->variables.option_bits which are 1 in OPTIONS_WRITTEN_TO_BIN_LOG
          must take their value from flags2.
        */
        thd->variables.option_bits= flags2|(thd->variables.option_bits & ~OPTIONS_WRITTEN_TO_BIN_LOG);
      /*
        else, we are in a 3.23/4.0 binlog; we previously received a
        Rotate_log_event which reset thd->variables.option_bits and sql_mode etc, so
        nothing to do.
      */
      /*
        We do not replicate IGNORE_DIR_IN_CREATE. That is, if the master is a
        slave which runs with SQL_MODE=IGNORE_DIR_IN_CREATE, this should not
        force us to ignore the dir too. Imagine you are a ring of machines, and
        one has a disk problem so that you temporarily need
        IGNORE_DIR_IN_CREATE on this machine; you don't want it to propagate
        elsewhere (you don't want all slaves to start ignoring the dirs).
      */
      if (sql_mode_inited)
        thd->variables.sql_mode=
          (sql_mode_t) ((thd->variables.sql_mode & MODE_NO_DIR_IN_CREATE) |
                       (sql_mode & ~(ulonglong) MODE_NO_DIR_IN_CREATE));
      if (charset_inited)
      {
        if (rli->cached_charset_compare(charset))
        {
          /* Verify that we support the charsets found in the event. */
          if (!(thd->variables.character_set_client=
                get_charset(uint2korr(charset), MYF(MY_WME))) ||
              !(thd->variables.collation_connection=
                get_charset(uint2korr(charset+2), MYF(MY_WME))) ||
              !(thd->variables.collation_server=
                get_charset(uint2korr(charset+4), MYF(MY_WME))))
          {
            /*
              We updated the thd->variables with nonsensical values (0). Let's
              set them to something safe (i.e. which avoids crash), and we'll
              stop with EE_UNKNOWN_CHARSET in compare_errors (unless set to
              ignore this error).
            */
            set_slave_thread_default_charset(thd, rli);
            goto compare_errors;
          }
          thd->update_charset(); // for the charset change to take effect
          /*
            Reset thd->query_string.cs to the newly set value.
            Note, there is a small flaw here. For a very short time frame
            if the new charset is different from the old charset and
            if another thread executes "SHOW PROCESSLIST" after
            the above thd->set_query_and_id() and before this thd->set_query(),
            and if the current query has some non-ASCII characters,
            the another thread may see some '?' marks in the PROCESSLIST
            result. This should be acceptable now. This is a reminder
            to fix this if any refactoring happens here sometime.
          */
          thd->set_query((char*) query_arg, q_len_arg, thd->charset());
        }
      }
      if (time_zone_len)
      {
        String tmp(time_zone_str, time_zone_len, &my_charset_bin);
        if (!(thd->variables.time_zone= my_tz_find(thd, &tmp)))
        {
          my_error(ER_UNKNOWN_TIME_ZONE, MYF(0), tmp.c_ptr());
          thd->variables.time_zone= global_system_variables.time_zone;
          goto compare_errors;
        }
      }
      if (lc_time_names_number)
      {
        if (!(thd->variables.lc_time_names=
              my_locale_by_number(lc_time_names_number)))
        {
          my_printf_error(ER_UNKNOWN_ERROR,
                      "Unknown locale: '%d'", MYF(0), lc_time_names_number);
          thd->variables.lc_time_names= &my_locale_en_US;
          goto compare_errors;
        }
      }
      else
        thd->variables.lc_time_names= &my_locale_en_US;
      if (charset_database_number)
      {
        CHARSET_INFO *cs;
        if (!(cs= get_charset(charset_database_number, MYF(0))))
        {
          char buf[20];
          int10_to_str((int) charset_database_number, buf, -10);
          my_error(ER_UNKNOWN_COLLATION, MYF(0), buf);
          goto compare_errors;
        }
        thd->variables.collation_database= cs;
      }
      else
        thd->variables.collation_database= thd->db_charset;
      
      thd->table_map_for_update= (table_map)table_map_for_update;
      thd->set_invoker(&user, &host);
      /*
        Flag if we need to rollback the statement transaction on
        slave if it by chance succeeds.
        If we expected a non-zero error code and get nothing and,
        it is a concurrency issue or ignorable issue, effects
        of the statement should be rolled back.
      */
      if (expected_error &&
          (ignored_error_code(expected_error) ||
           concurrency_error_code(expected_error)))
      {
        thd->variables.option_bits|= OPTION_MASTER_SQL_ERROR;
      }
      /* Execute the query (note that we bypass dispatch_command()) */
      Parser_state parser_state;
      if (!parser_state.init(thd, thd->query(), thd->query_length()))
      {
        mysql_parse(thd, thd->query(), thd->query_length(), &parser_state);
        /* Finalize server status flags after executing a statement. */
        thd->update_server_status();
        log_slow_statement(thd);
      }

      thd->variables.option_bits&= ~OPTION_MASTER_SQL_ERROR;

      /*
        Resetting the enable_slow_log thd variable.

        We need to reset it back to the opt_log_slow_slave_statements
        value after the statement execution (and slow logging
        is done). It might have changed if the statement was an
        admin statement (in which case, down in mysql_parse execution
        thd->enable_slow_log is set to the value of
        opt_log_slow_admin_statements).
      */
      thd->enable_slow_log= opt_log_slow_slave_statements;
    }
    else
    {
      /*
        The query got a really bad error on the master (thread killed etc),
        which could be inconsistent. Parse it to test the table names: if the
        replicate-*-do|ignore-table rules say "this query must be ignored" then
        we exit gracefully; otherwise we warn about the bad error and tell DBA
        to check/fix it.
      */
      if (mysql_test_parse_for_slave(thd, thd->query(), thd->query_length()))
        clear_all_errors(thd, const_cast<Relay_log_info*>(rli)); /* Can ignore query */
      else
      {
        rli->report(ERROR_LEVEL, expected_error, 
                          "\
Query partially completed on the master (error on master: %d) \
and was aborted. There is a chance that your master is inconsistent at this \
point. If you are sure that your master is ok, run this query manually on the \
slave and then restart the slave with SET GLOBAL SQL_SLAVE_SKIP_COUNTER=1; \
START SLAVE; . Query: '%s'", expected_error, thd->query());
        thd->is_slave_error= 1;
      }
      goto end;
    }

    /* If the query was not ignored, it is printed to the general log */
    if (!thd->is_error() || thd->get_stmt_da()->sql_errno() != ER_SLAVE_IGNORED_TABLE)
      general_log_write(thd, COM_QUERY, thd->query(), thd->query_length());

compare_errors:
    /*
      In the slave thread, we may sometimes execute some DROP / * 40005
      TEMPORARY * / TABLE that come from parts of binlogs (likely if we
      use RESET SLAVE or CHANGE MASTER TO), while the temporary table
      has already been dropped. To ignore such irrelevant "table does
      not exist errors", we silently clear the error if TEMPORARY was used.
    */
    if (thd->lex->sql_command == SQLCOM_DROP_TABLE && thd->lex->drop_temporary &&
        thd->is_error() && thd->get_stmt_da()->sql_errno() == ER_BAD_TABLE_ERROR &&
        !expected_error)
      thd->get_stmt_da()->reset_diagnostics_area();
    /*
      If we expected a non-zero error code, and we don't get the same error
      code, and it should be ignored or is related to a concurrency issue.
    */
    actual_error= thd->is_error() ? thd->get_stmt_da()->sql_errno() : 0;
    DBUG_PRINT("info",("expected_error: %d  sql_errno: %d",
                       expected_error, actual_error));

    if ((expected_error && expected_error != actual_error &&
         !concurrency_error_code(expected_error)) &&
        !ignored_error_code(actual_error) &&
        !ignored_error_code(expected_error))
    {
      rli->report(ERROR_LEVEL, 0,
                      "\
Query caused different errors on master and slave.     \
Error on master: message (format)='%s' error code=%d ; \
Error on slave: actual message='%s', error code=%d. \
Default database: '%s'. Query: '%s'",
                      ER_SAFE(expected_error),
                      expected_error,
                      actual_error ? thd->get_stmt_da()->message() : "no error",
                      actual_error,
                      print_slave_db_safe(db), query_arg);
      thd->is_slave_error= 1;
    }
    /*
      If we get the same error code as expected and it is not a concurrency
      issue, or should be ignored.
    */
    else if ((expected_error == actual_error &&
              !concurrency_error_code(expected_error)) ||
             ignored_error_code(actual_error))
    {
      DBUG_PRINT("info",("error ignored"));
      clear_all_errors(thd, const_cast<Relay_log_info*>(rli));
      thd->killed= THD::NOT_KILLED;
    }
    /*
      Other cases: mostly we expected no error and get one.
    */
    else if (thd->is_slave_error || thd->is_fatal_error)
    {
      rli->report(ERROR_LEVEL, actual_error,
                      "Error '%s' on query. Default database: '%s'. Query: '%s'",
                      (actual_error ? thd->get_stmt_da()->message() :
                       "unexpected success or fatal error"),
                      print_slave_db_safe(thd->db), query_arg);
      thd->is_slave_error= 1;
    }

    /*
      TODO: compare the values of "affected rows" around here. Something
      like:
      if ((uint32) affected_in_event != (uint32) affected_on_slave)
      {
      sql_print_error("Slave: did not get the expected number of affected \
      rows running query from master - expected %d, got %d (this numbers \
      should have matched modulo 4294967296).", 0, ...);
      thd->is_slave_error = 1;
      }
      We may also want an option to tell the slave to ignore "affected"
      mismatch. This mismatch could be implemented with a new ER_ code, and
      to ignore it you would use --slave-skip-errors...

      To do the comparison we need to know the value of "affected" which the
      above mysql_parse() computed. And we need to know the value of
      "affected" in the master's binlog. Both will be implemented later. The
      important thing is that we now have the format ready to log the values
      of "affected" in the binlog. So we can release 5.0.0 before effectively
      logging "affected" and effectively comparing it.
    */
  } /* End of if (db_ok(... */

  {
    /**
      The following failure injecion works in cooperation with tests
      setting @@global.debug= 'd,stop_slave_middle_group'.
      The sql thread receives the killed status and will proceed
      to shutdown trying to finish incomplete events group.
    */
    DBUG_EXECUTE_IF("stop_slave_middle_group",
                    if (strcmp("COMMIT", query) != 0 &&
                        strcmp("BEGIN", query) != 0)
                    {
                      if (thd->transaction.all.cannot_safely_rollback())
                        const_cast<Relay_log_info*>(rli)->abort_slave= 1;
                    };);
  }

end:
  /*
    Probably we have set thd->query, thd->db, thd->catalog to point to places
    in the data_buf of this event. Now the event is going to be deleted
    probably, so data_buf will be freed, so the thd->... listed above will be
    pointers to freed memory.
    So we must set them to 0, so that those bad pointers values are not later
    used. Note that "cleanup" queries like automatic DROP TEMPORARY TABLE
    don't suffer from these assignments to 0 as DROP TEMPORARY
    TABLE uses the db.table syntax.
  */
  thd->catalog= 0;
  thd->set_db(NULL, 0);                 /* will free the current database */
  thd->reset_query();
  DBUG_PRINT("info", ("end: query= 0"));
  /*
    As a disk space optimization, future masters will not log an event for
    LAST_INSERT_ID() if that function returned 0 (and thus they will be able
    to replace the THD::stmt_depends_on_first_successful_insert_id_in_prev_stmt
    variable by (THD->first_successful_insert_id_in_prev_stmt > 0) ; with the
    resetting below we are ready to support that.
  */
  thd->first_successful_insert_id_in_prev_stmt_for_binlog= 0;
  thd->first_successful_insert_id_in_prev_stmt= 0;
  thd->stmt_depends_on_first_successful_insert_id_in_prev_stmt= 0;
  free_root(thd->mem_root,MYF(MY_KEEP_PREALLOC));
  return thd->is_slave_error;
}

int Query_log_event::do_update_pos(Relay_log_info *rli)
{
  /*
    Note that we will not increment group* positions if we are just
    after a SET ONE_SHOT, because SET ONE_SHOT should not be separated
    from its following updating query.
  */
  int ret= 0;
  if (thd->one_shot_set)
  {
    rli->inc_event_relay_log_pos();
  }
  else
    ret= Log_event::do_update_pos(rli);

  DBUG_EXECUTE_IF("crash_after_commit_and_update_pos",
       if (!strcmp("COMMIT", query))
       {
         rli->flush_info(TRUE);
         DBUG_SUICIDE();
       }
  );
  
  return ret;
}


Log_event::enum_skip_reason
Query_log_event::do_shall_skip(Relay_log_info *rli)
{
  DBUG_ENTER("Query_log_event::do_shall_skip");
  DBUG_PRINT("debug", ("query: %s; q_len: %d", query, q_len));
  DBUG_ASSERT(query && q_len > 0);

  if (rli->slave_skip_counter > 0)
  {
    if (strcmp("BEGIN", query) == 0)
    {
      thd->variables.option_bits|= OPTION_BEGIN;
      DBUG_RETURN(Log_event::continue_group(rli));
    }

    if (strcmp("COMMIT", query) == 0 || strcmp("ROLLBACK", query) == 0)
    {
      thd->variables.option_bits&= ~OPTION_BEGIN;
      DBUG_RETURN(Log_event::EVENT_SKIP_COUNT);
    }
  }
  DBUG_RETURN(Log_event::do_shall_skip(rli));
}

#endif


/**************************************************************************
	Start_log_event_v3 methods
**************************************************************************/

#ifndef MYSQL_CLIENT
Start_log_event_v3::Start_log_event_v3()
  :Log_event(), created(0), binlog_version(BINLOG_VERSION),
   dont_set_created(0)
{
  memcpy(server_version, ::server_version, ST_SERVER_VER_LEN);
}
#endif

/*
  Start_log_event_v3::pack_info()
*/

#if defined(HAVE_REPLICATION) && !defined(MYSQL_CLIENT)
void Start_log_event_v3::pack_info(Protocol *protocol)
{
  char buf[12 + ST_SERVER_VER_LEN + 14 + 22], *pos;
  pos= strmov(buf, "Server ver: ");
  pos= strmov(pos, server_version);
  pos= strmov(pos, ", Binlog ver: ");
  pos= int10_to_str(binlog_version, pos, 10);
  protocol->store(buf, (uint) (pos-buf), &my_charset_bin);
}
#endif


/*
  Start_log_event_v3::print()
*/

#ifdef MYSQL_CLIENT
void Start_log_event_v3::print(FILE* file, PRINT_EVENT_INFO* print_event_info)
{
  DBUG_ENTER("Start_log_event_v3::print");

  IO_CACHE *const head= &print_event_info->head_cache;

  if (!print_event_info->short_form)
  {
    print_header(head, print_event_info, FALSE);
    my_b_printf(head, "\tStart: binlog v %d, server v %s created ",
                binlog_version, server_version);
    print_timestamp(head);
    if (created)
      my_b_printf(head," at startup");
    my_b_printf(head, "\n");
    if (flags & LOG_EVENT_BINLOG_IN_USE_F)
      my_b_printf(head, "# Warning: this binlog is either in use or was not "
                  "closed properly.\n");
  }
  if (!is_artificial_event() && created)
  {
#ifdef WHEN_WE_HAVE_THE_RESET_CONNECTION_SQL_COMMAND
    /*
      This is for mysqlbinlog: like in replication, we want to delete the stale
      tmp files left by an unclean shutdown of mysqld (temporary tables)
      and rollback unfinished transaction.
      Probably this can be done with RESET CONNECTION (syntax to be defined).
    */
    my_b_printf(head,"RESET CONNECTION%s\n", print_event_info->delimiter);
#else
    my_b_printf(head,"ROLLBACK%s\n", print_event_info->delimiter);
#endif
  }
  if (temp_buf &&
      print_event_info->base64_output_mode != BASE64_OUTPUT_NEVER &&
      !print_event_info->short_form)
  {
    if (print_event_info->base64_output_mode != BASE64_OUTPUT_DECODE_ROWS)
      my_b_printf(head, "BINLOG '\n");
    print_base64(head, print_event_info, FALSE);
    print_event_info->printed_fd_event= TRUE;
  }
  DBUG_VOID_RETURN;
}
#endif /* MYSQL_CLIENT */

/*
  Start_log_event_v3::Start_log_event_v3()
*/

Start_log_event_v3::Start_log_event_v3(const char* buf,
                                       const Format_description_log_event
                                       *description_event)
  :Log_event(buf, description_event)
{
  buf+= description_event->common_header_len;
  binlog_version= uint2korr(buf+ST_BINLOG_VER_OFFSET);
  memcpy(server_version, buf+ST_SERVER_VER_OFFSET,
	 ST_SERVER_VER_LEN);
  // prevent overrun if log is corrupted on disk
  server_version[ST_SERVER_VER_LEN-1]= 0;
  created= uint4korr(buf+ST_CREATED_OFFSET);
  dont_set_created= 1;
}


/*
  Start_log_event_v3::write()
*/

#ifndef MYSQL_CLIENT
bool Start_log_event_v3::write(IO_CACHE* file)
{
  char buff[START_V3_HEADER_LEN];
  int2store(buff + ST_BINLOG_VER_OFFSET,binlog_version);
  memcpy(buff + ST_SERVER_VER_OFFSET,server_version,ST_SERVER_VER_LEN);
  if (!dont_set_created)
    created= when= get_time();
  int4store(buff + ST_CREATED_OFFSET,created);
  return (write_header(file, sizeof(buff)) ||
          wrapper_my_b_safe_write(file, (uchar*) buff, sizeof(buff)) ||
	  write_footer(file));
}
#endif


#if defined(HAVE_REPLICATION) && !defined(MYSQL_CLIENT)

/**
  Start_log_event_v3::do_apply_event() .
  The master started

    IMPLEMENTATION
    - To handle the case where the master died without having time to write
    DROP TEMPORARY TABLE, DO RELEASE_LOCK (prepared statements' deletion is
    TODO), we clean up all temporary tables that we got, if we are sure we
    can (see below).

  @todo
    - Remove all active user locks.
    Guilhem 2003-06: this is true but not urgent: the worst it can cause is
    the use of a bit of memory for a user lock which will not be used
    anymore. If the user lock is later used, the old one will be released. In
    other words, no deadlock problem.
*/

int Start_log_event_v3::do_apply_event(Relay_log_info const *rli)
{
  DBUG_ENTER("Start_log_event_v3::do_apply_event");
  int error= 0;
  switch (binlog_version)
  {
  case 3:
  case 4:
    /*
      This can either be 4.x (then a Start_log_event_v3 is only at master
      startup so we are sure the master has restarted and cleared his temp
      tables; the event always has 'created'>0) or 5.0 (then we have to test
      'created').
    */
    if (created)
    {
      error= close_temporary_tables(thd);
      cleanup_load_tmpdir();
    }
    else
    {
      /*
        Set all temporary tables thread references to the current thread
        as they may point to the "old" SQL slave thread in case of its
        restart.
      */
      TABLE *table;
      for (table= thd->temporary_tables; table; table= table->next)
        table->in_use= thd;
    }
    break;

    /*
       Now the older formats; in that case load_tmpdir is cleaned up by the I/O
       thread.
    */
  case 1:
    if (strncmp(rli->relay_log.description_event_for_exec->server_version,
                "3.23.57",7) >= 0 && created)
    {
      /*
        Can distinguish, based on the value of 'created': this event was
        generated at master startup.
      */
      error= close_temporary_tables(thd);
    }
    /*
      Otherwise, can't distinguish a Start_log_event generated at
      master startup and one generated by master FLUSH LOGS, so cannot
      be sure temp tables have to be dropped. So do nothing.
    */
    break;
  default:
    /* this case is impossible */
    DBUG_RETURN(1);
  }
  DBUG_RETURN(error);
}
#endif /* defined(HAVE_REPLICATION) && !defined(MYSQL_CLIENT) */

/***************************************************************************
       Format_description_log_event methods
****************************************************************************/

/**
  Format_description_log_event 1st ctor.

    Ctor. Can be used to create the event to write to the binary log (when the
    server starts or when FLUSH LOGS), or to create artificial events to parse
    binlogs from MySQL 3.23 or 4.x.
    When in a client, only the 2nd use is possible.

  @param binlog_version         the binlog version for which we want to build
                                an event. Can be 1 (=MySQL 3.23), 3 (=4.0.x
                                x>=2 and 4.1) or 4 (MySQL 5.0). Note that the
                                old 4.0 (binlog version 2) is not supported;
                                it should not be used for replication with
                                5.0.
  @param server_ver             a string containing the server version.
*/

Format_description_log_event::
Format_description_log_event(uint8 binlog_ver, const char* server_ver)
  :Start_log_event_v3(), event_type_permutation(0)
{
  binlog_version= binlog_ver;
  switch (binlog_ver) {
  case 4: /* MySQL 5.0 */
    memcpy(server_version, ::server_version, ST_SERVER_VER_LEN);
    DBUG_EXECUTE_IF("pretend_version_50034_in_binlog",
                    strmov(server_version, "5.0.34"););
    common_header_len= LOG_EVENT_HEADER_LEN;
    number_of_event_types= LOG_EVENT_TYPES;
    /* we'll catch my_malloc() error in is_valid() */
    post_header_len=(uint8*) my_malloc(number_of_event_types*sizeof(uint8)
                                       + BINLOG_CHECKSUM_ALG_DESC_LEN,
                                       MYF(0));
    /*
      This long list of assignments is not beautiful, but I see no way to
      make it nicer, as the right members are #defines, not array members, so
      it's impossible to write a loop.
    */
    if (post_header_len)
    {
#ifndef DBUG_OFF
      // Allows us to sanity-check that all events initialized their
      // events (see the end of this 'if' block).
      memset(post_header_len, 255, number_of_event_types*sizeof(uint8));
#endif

      /* Note: all event types must explicitly fill in their lengths here. */
      post_header_len[START_EVENT_V3-1]= START_V3_HEADER_LEN;
      post_header_len[QUERY_EVENT-1]= QUERY_HEADER_LEN;
      post_header_len[STOP_EVENT-1]= STOP_HEADER_LEN;
      post_header_len[ROTATE_EVENT-1]= ROTATE_HEADER_LEN;
      post_header_len[INTVAR_EVENT-1]= INTVAR_HEADER_LEN;
      post_header_len[LOAD_EVENT-1]= LOAD_HEADER_LEN;
      post_header_len[SLAVE_EVENT-1]= 0;   /* Unused because the code for Slave log event was removed. (15th Oct. 2010) */
      post_header_len[CREATE_FILE_EVENT-1]= CREATE_FILE_HEADER_LEN;
      post_header_len[APPEND_BLOCK_EVENT-1]= APPEND_BLOCK_HEADER_LEN;
      post_header_len[EXEC_LOAD_EVENT-1]= EXEC_LOAD_HEADER_LEN;
      post_header_len[DELETE_FILE_EVENT-1]= DELETE_FILE_HEADER_LEN;
      post_header_len[NEW_LOAD_EVENT-1]= NEW_LOAD_HEADER_LEN;
      post_header_len[RAND_EVENT-1]= RAND_HEADER_LEN;
      post_header_len[USER_VAR_EVENT-1]= USER_VAR_HEADER_LEN;
      post_header_len[FORMAT_DESCRIPTION_EVENT-1]= FORMAT_DESCRIPTION_HEADER_LEN;
      post_header_len[XID_EVENT-1]= XID_HEADER_LEN;
      post_header_len[BEGIN_LOAD_QUERY_EVENT-1]= BEGIN_LOAD_QUERY_HEADER_LEN;
      post_header_len[EXECUTE_LOAD_QUERY_EVENT-1]= EXECUTE_LOAD_QUERY_HEADER_LEN;
      /*
        The PRE_GA events are never be written to any binlog, but
        their lengths are included in Format_description_log_event.
        Hence, we need to be assign some value here, to avoid reading
        uninitialized memory when the array is written to disk.
      */
      post_header_len[PRE_GA_WRITE_ROWS_EVENT-1] = 0;
      post_header_len[PRE_GA_UPDATE_ROWS_EVENT-1] = 0;
      post_header_len[PRE_GA_DELETE_ROWS_EVENT-1] = 0;

      post_header_len[TABLE_MAP_EVENT-1]=    TABLE_MAP_HEADER_LEN;
      post_header_len[WRITE_ROWS_EVENT-1]=   ROWS_HEADER_LEN;
      post_header_len[UPDATE_ROWS_EVENT-1]=  ROWS_HEADER_LEN;
      post_header_len[DELETE_ROWS_EVENT-1]=  ROWS_HEADER_LEN;
      /*
        We here have the possibility to simulate a master of before we changed
        the table map id to be stored in 6 bytes: when it was stored in 4
        bytes (=> post_header_len was 6). This is used to test backward
        compatibility.
        This code can be removed after a few months (today is Dec 21st 2005),
        when we know that the 4-byte masters are not deployed anymore (check
        with Tomas Ulin first!), and the accompanying test (rpl_row_4_bytes)
        too.
      */
      DBUG_EXECUTE_IF("old_row_based_repl_4_byte_map_id_master",
                      post_header_len[TABLE_MAP_EVENT-1]=
                      post_header_len[WRITE_ROWS_EVENT-1]=
                      post_header_len[UPDATE_ROWS_EVENT-1]=
                      post_header_len[DELETE_ROWS_EVENT-1]= 6;);
      post_header_len[INCIDENT_EVENT-1]= INCIDENT_HEADER_LEN;
      post_header_len[HEARTBEAT_LOG_EVENT-1]= 0;
      post_header_len[IGNORABLE_LOG_EVENT-1]= IGNORABLE_HEADER_LEN;
      post_header_len[ROWS_QUERY_LOG_EVENT-1]= IGNORABLE_HEADER_LEN;

      // Sanity-check that all post header lengths are initialized.
      int i;
      for (i=0; i<number_of_event_types; i++)
        DBUG_ASSERT(post_header_len[i] != 255);
    }
    break;

  case 1: /* 3.23 */
  case 3: /* 4.0.x x>=2 */
    /*
      We build an artificial (i.e. not sent by the master) event, which
      describes what those old master versions send.
    */
    if (binlog_ver==1)
      strmov(server_version, server_ver ? server_ver : "3.23");
    else
      strmov(server_version, server_ver ? server_ver : "4.0");
    common_header_len= binlog_ver==1 ? OLD_HEADER_LEN :
      LOG_EVENT_MINIMAL_HEADER_LEN;
    /*
      The first new event in binlog version 4 is Format_desc. So any event type
      after that does not exist in older versions. We use the events known by
      version 3, even if version 1 had only a subset of them (this is not a
      problem: it uses a few bytes for nothing but unifies code; it does not
      make the slave detect less corruptions).
    */
    number_of_event_types= FORMAT_DESCRIPTION_EVENT - 1;
    post_header_len=(uint8*) my_malloc(number_of_event_types*sizeof(uint8),
                                       MYF(0));
    if (post_header_len)
    {
      post_header_len[START_EVENT_V3-1]= START_V3_HEADER_LEN;
      post_header_len[QUERY_EVENT-1]= QUERY_HEADER_MINIMAL_LEN;
      post_header_len[STOP_EVENT-1]= 0;
      post_header_len[ROTATE_EVENT-1]= (binlog_ver==1) ? 0 : ROTATE_HEADER_LEN;
      post_header_len[INTVAR_EVENT-1]= 0;
      post_header_len[LOAD_EVENT-1]= LOAD_HEADER_LEN;
      post_header_len[SLAVE_EVENT-1]= 0;  /* Unused because the code for Slave log event was removed. (15th Oct. 2010) */
      post_header_len[CREATE_FILE_EVENT-1]= CREATE_FILE_HEADER_LEN;
      post_header_len[APPEND_BLOCK_EVENT-1]= APPEND_BLOCK_HEADER_LEN;
      post_header_len[EXEC_LOAD_EVENT-1]= EXEC_LOAD_HEADER_LEN;
      post_header_len[DELETE_FILE_EVENT-1]= DELETE_FILE_HEADER_LEN;
      post_header_len[NEW_LOAD_EVENT-1]= post_header_len[LOAD_EVENT-1];
      post_header_len[RAND_EVENT-1]= 0;
      post_header_len[USER_VAR_EVENT-1]= 0;
    }
    break;
  default: /* Includes binlog version 2 i.e. 4.0.x x<=1 */
    post_header_len= 0; /* will make is_valid() fail */
    break;
  }
  calc_server_version_split();
  checksum_alg= (uint8) BINLOG_CHECKSUM_ALG_UNDEF;
}


/**
  The problem with this constructor is that the fixed header may have a
  length different from this version, but we don't know this length as we
  have not read the Format_description_log_event which says it, yet. This
  length is in the post-header of the event, but we don't know where the
  post-header starts.

  So this type of event HAS to:
  - either have the header's length at the beginning (in the header, at a
  fixed position which will never be changed), not in the post-header. That
  would make the header be "shifted" compared to other events.
  - or have a header of size LOG_EVENT_MINIMAL_HEADER_LEN (19), in all future
  versions, so that we know for sure.

  I (Guilhem) chose the 2nd solution. Rotate has the same constraint (because
  it is sent before Format_description_log_event).
*/

Format_description_log_event::
Format_description_log_event(const char* buf,
                             uint event_len,
                             const
                             Format_description_log_event*
                             description_event)
  :Start_log_event_v3(buf, description_event), event_type_permutation(0)
{
  ulong ver_calc;
  DBUG_ENTER("Format_description_log_event::Format_description_log_event(char*,...)");
  buf+= LOG_EVENT_MINIMAL_HEADER_LEN;
  if ((common_header_len=buf[ST_COMMON_HEADER_LEN_OFFSET]) < OLD_HEADER_LEN)
    DBUG_VOID_RETURN; /* sanity check */
  number_of_event_types=
    event_len - (LOG_EVENT_MINIMAL_HEADER_LEN + ST_COMMON_HEADER_LEN_OFFSET + 1);
  DBUG_PRINT("info", ("common_header_len=%d number_of_event_types=%d",
                      common_header_len, number_of_event_types));
  /* If alloc fails, we'll detect it in is_valid() */

  post_header_len= (uint8*) my_memdup((uchar*)buf+ST_COMMON_HEADER_LEN_OFFSET+1,
                                      number_of_event_types*
                                      sizeof(*post_header_len),
                                      MYF(0));
  calc_server_version_split();
  if ((ver_calc= get_version_product()) >= checksum_version_product)
  {
    /* the last bytes are the checksum alg desc and value (or value's room) */
    number_of_event_types -= BINLOG_CHECKSUM_ALG_DESC_LEN;
    /*
      FD from the checksum-home version server (ver_calc ==
      checksum_version_product) must have 
      number_of_event_types == LOG_EVENT_TYPES.
    */
    DBUG_ASSERT(ver_calc != checksum_version_product ||
                number_of_event_types == LOG_EVENT_TYPES);
    checksum_alg= post_header_len[number_of_event_types];
  }
  else
  {
    checksum_alg= (uint8) BINLOG_CHECKSUM_ALG_UNDEF;
  }

  /*
    In some previous versions, the events were given other event type
    id numbers than in the present version. When replicating from such
    a version, we therefore set up an array that maps those id numbers
    to the id numbers of the present server.

    If post_header_len is null, it means malloc failed, and is_valid
    will fail, so there is no need to do anything.

    The trees in which events have wrong id's are:

    mysql-5.1-wl1012.old mysql-5.1-wl2325-5.0-drop6p13-alpha
    mysql-5.1-wl2325-5.0-drop6 mysql-5.1-wl2325-5.0
    mysql-5.1-wl2325-no-dd

    (this was found by grepping for two lines in sequence where the
    first matches "FORMAT_DESCRIPTION_EVENT," and the second matches
    "TABLE_MAP_EVENT," in log_event.h in all trees)

    In these trees, the following server_versions existed since
    TABLE_MAP_EVENT was introduced:

    5.1.1-a_drop5p3   5.1.1-a_drop5p4        5.1.1-alpha
    5.1.2-a_drop5p10  5.1.2-a_drop5p11       5.1.2-a_drop5p12
    5.1.2-a_drop5p13  5.1.2-a_drop5p14       5.1.2-a_drop5p15
    5.1.2-a_drop5p16  5.1.2-a_drop5p16b      5.1.2-a_drop5p16c
    5.1.2-a_drop5p17  5.1.2-a_drop5p4        5.1.2-a_drop5p5
    5.1.2-a_drop5p6   5.1.2-a_drop5p7        5.1.2-a_drop5p8
    5.1.2-a_drop5p9   5.1.3-a_drop5p17       5.1.3-a_drop5p17b
    5.1.3-a_drop5p17c 5.1.4-a_drop5p18       5.1.4-a_drop5p19
    5.1.4-a_drop5p20  5.1.4-a_drop6p0        5.1.4-a_drop6p1
    5.1.4-a_drop6p2   5.1.5-a_drop5p20       5.2.0-a_drop6p3
    5.2.0-a_drop6p4   5.2.0-a_drop6p5        5.2.0-a_drop6p6
    5.2.1-a_drop6p10  5.2.1-a_drop6p11       5.2.1-a_drop6p12
    5.2.1-a_drop6p6   5.2.1-a_drop6p7        5.2.1-a_drop6p8
    5.2.2-a_drop6p13  5.2.2-a_drop6p13-alpha 5.2.2-a_drop6p13b
    5.2.2-a_drop6p13c

    (this was found by grepping for "mysql," in all historical
    versions of configure.in in the trees listed above).

    There are 5.1.1-alpha versions that use the new event id's, so we
    do not test that version string.  So replication from 5.1.1-alpha
    with the other event id's to a new version does not work.
    Moreover, we can safely ignore the part after drop[56].  This
    allows us to simplify the big list above to the following regexes:

    5\.1\.[1-5]-a_drop5.*
    5\.1\.4-a_drop6.*
    5\.2\.[0-2]-a_drop6.*

    This is what we test for in the 'if' below.
  */
  if (post_header_len &&
      server_version[0] == '5' && server_version[1] == '.' &&
      server_version[3] == '.' &&
      strncmp(server_version + 5, "-a_drop", 7) == 0 &&
      ((server_version[2] == '1' &&
        server_version[4] >= '1' && server_version[4] <= '5' &&
        server_version[12] == '5') ||
       (server_version[2] == '1' &&
        server_version[4] == '4' &&
        server_version[12] == '6') ||
       (server_version[2] == '2' &&
        server_version[4] >= '0' && server_version[4] <= '2' &&
        server_version[12] == '6')))
  {
    if (number_of_event_types != 22)
    {
      DBUG_PRINT("info", (" number_of_event_types=%d",
                          number_of_event_types));
      /* this makes is_valid() return false. */
      my_free(post_header_len);
      post_header_len= NULL;
      DBUG_VOID_RETURN;
    }
    static const uint8 perm[23]=
      {
        UNKNOWN_EVENT, START_EVENT_V3, QUERY_EVENT, STOP_EVENT, ROTATE_EVENT,
        INTVAR_EVENT, LOAD_EVENT, SLAVE_EVENT, CREATE_FILE_EVENT,
        APPEND_BLOCK_EVENT, EXEC_LOAD_EVENT, DELETE_FILE_EVENT,
        NEW_LOAD_EVENT,
        RAND_EVENT, USER_VAR_EVENT,
        FORMAT_DESCRIPTION_EVENT,
        TABLE_MAP_EVENT,
        PRE_GA_WRITE_ROWS_EVENT,
        PRE_GA_UPDATE_ROWS_EVENT,
        PRE_GA_DELETE_ROWS_EVENT,
        XID_EVENT,
        BEGIN_LOAD_QUERY_EVENT,
        EXECUTE_LOAD_QUERY_EVENT,
      };
    event_type_permutation= perm;
    /*
      Since we use (permuted) event id's to index the post_header_len
      array, we need to permute the post_header_len array too.
    */
    uint8 post_header_len_temp[23];
    for (int i= 1; i < 23; i++)
      post_header_len_temp[perm[i] - 1]= post_header_len[i - 1];
    for (int i= 0; i < 22; i++)
      post_header_len[i] = post_header_len_temp[i];
  }
  DBUG_VOID_RETURN;
}

#ifndef MYSQL_CLIENT
bool Format_description_log_event::write(IO_CACHE* file)
{
  bool ret;
  bool no_checksum;
  /*
    We don't call Start_log_event_v3::write() because this would make 2
    my_b_safe_write().
  */
  uchar buff[FORMAT_DESCRIPTION_HEADER_LEN + BINLOG_CHECKSUM_ALG_DESC_LEN];
  size_t rec_size= sizeof(buff);
  int2store(buff + ST_BINLOG_VER_OFFSET,binlog_version);
  memcpy((char*) buff + ST_SERVER_VER_OFFSET,server_version,ST_SERVER_VER_LEN);
  if (!dont_set_created)
    created= when= get_time();
  int4store(buff + ST_CREATED_OFFSET,created);
  buff[ST_COMMON_HEADER_LEN_OFFSET]= LOG_EVENT_HEADER_LEN;
  memcpy((char*) buff+ST_COMMON_HEADER_LEN_OFFSET + 1, (uchar*) post_header_len,
         LOG_EVENT_TYPES);
  /*
    if checksum is requested
    record the checksum-algorithm descriptor next to
    post_header_len vector which will be followed by the checksum value.
    Master is supposed to trigger checksum computing by binlog_checksum_options,
    slave does it via marking the event according to
    FD_queue checksum_alg value.
  */
  compile_time_assert(sizeof(BINLOG_CHECKSUM_ALG_DESC_LEN == 1));
#ifndef DBUG_OFF
  data_written= 0; // to prepare for need_checksum assert
#endif
  buff[FORMAT_DESCRIPTION_HEADER_LEN]= need_checksum() ?
    checksum_alg : (uint8) BINLOG_CHECKSUM_ALG_OFF;
  /* 
     FD of checksum-aware server is always checksum-equipped, (V) is in,
     regardless of @@global.binlog_checksum policy.
     Thereby a combination of (A) == 0, (V) != 0 means
     it's the checksum-aware server's FD event that heads checksum-free binlog
     file. 
     Here 0 stands for checksumming OFF to evaluate (V) as 0 is that case.
     A combination of (A) != 0, (V) != 0 denotes FD of the checksum-aware server
     heading the checksummed binlog.
     (A), (V) presence in FD of the checksum-aware server makes the event
     1 + 4 bytes bigger comparing to the former FD.
  */

  if ((no_checksum= (checksum_alg == BINLOG_CHECKSUM_ALG_OFF)))
  {
    checksum_alg= BINLOG_CHECKSUM_ALG_CRC32;  // Forcing (V) room to fill anyway
  }
  ret= (write_header(file, rec_size) ||
        wrapper_my_b_safe_write(file, buff, rec_size) ||
        write_footer(file));
  if (no_checksum)
    checksum_alg= BINLOG_CHECKSUM_ALG_OFF;
  return ret;
}
#endif

#if defined(HAVE_REPLICATION) && !defined(MYSQL_CLIENT)
int Format_description_log_event::do_apply_event(Relay_log_info const *rli)
{
  int ret= 0;
  DBUG_ENTER("Format_description_log_event::do_apply_event");

  /*
    As a transaction NEVER spans on 2 or more binlogs:
    if we have an active transaction at this point, the master died
    while writing the transaction to the binary log, i.e. while
    flushing the binlog cache to the binlog. XA guarantees that master has
    rolled back. So we roll back.
    Note: this event could be sent by the master to inform us of the
    format of its binlog; in other words maybe it is not at its
    original place when it comes to us; we'll know this by checking
    log_pos ("artificial" events have log_pos == 0).
  */
  if (!is_artificial_event() && created && thd->transaction.all.ha_list)
  {
    /* This is not an error (XA is safe), just an information */
    rli->report(INFORMATION_LEVEL, 0,
                "Rolling back unfinished transaction (no COMMIT "
                "or ROLLBACK in relay log). A probable cause is that "
                "the master died while writing the transaction to "
                "its binary log, thus rolled back too."); 
    const_cast<Relay_log_info*>(rli)->cleanup_context(thd, 1);
  }

  /*
    If this event comes from ourselves, there is no cleaning task to
    perform, we don't call Start_log_event_v3::do_apply_event()
    (this was just to update the log's description event).
  */
  if (server_id != (uint32) ::server_id)
  {
    /*
      If the event was not requested by the slave i.e. the master sent
      it while the slave asked for a position >4, the event will make
      rli->group_master_log_pos advance. Say that the slave asked for
      position 1000, and the Format_desc event's end is 96. Then in
      the beginning of replication rli->group_master_log_pos will be
      0, then 96, then jump to first really asked event (which is
      >96). So this is ok.
    */
    ret= Start_log_event_v3::do_apply_event(rli);
  }

  if (!ret)
  {
    /* Save the information describing this binlog */
    delete rli->relay_log.description_event_for_exec;
    const_cast<Relay_log_info *>(rli)->relay_log.description_event_for_exec= this;
  }

  DBUG_RETURN(ret);
}

int Format_description_log_event::do_update_pos(Relay_log_info *rli)
{
  if (server_id == (uint32) ::server_id)
  {
    /*
      We only increase the relay log position if we are skipping
      events and do not touch any group_* variables, nor flush the
      relay log info.  If there is a crash, we will have to re-skip
      the events again, but that is a minor issue.

      If we do not skip stepping the group log position (and the
      server id was changed when restarting the server), it might well
      be that we start executing at a position that is invalid, e.g.,
      at a Rows_log_event or a Query_log_event preceeded by a
      Intvar_log_event instead of starting at a Table_map_log_event or
      the Intvar_log_event respectively.
     */
    rli->inc_event_relay_log_pos();
    return 0;
  }
  else
  {
    return Log_event::do_update_pos(rli);
  }
}

Log_event::enum_skip_reason
Format_description_log_event::do_shall_skip(Relay_log_info *rli)
{
  return Log_event::EVENT_SKIP_NOT;
}

#endif

inline void do_server_version_split(char* version, uchar split_versions[3])
{
  char *p= version, *r;
  ulong number;
  for (uint i= 0; i<=2; i++)
  {
    number= strtoul(p, &r, 10);
    split_versions[i]= (uchar) number;
    DBUG_ASSERT(number < 256); // fit in uchar
    p= r;
    DBUG_ASSERT(!((i == 0) && (*r != '.'))); // should be true in practice
    if (*r == '.')
      p++; // skip the dot
  }
}


/**
   Splits the event's 'server_version' string into three numeric pieces stored
   into 'server_version_split':
   X.Y.Zabc (X,Y,Z numbers, a not a digit) -> {X,Y,Z}
   X.Yabc -> {X,Y,0}
   Xabc -> {X,0,0}
   'server_version_split' is then used for lookups to find if the server which
   created this event has some known bug.
*/
void Format_description_log_event::calc_server_version_split()
{
  do_server_version_split(server_version, server_version_split);

  DBUG_PRINT("info",("Format_description_log_event::server_version_split:"
                     " '%s' %d %d %d", server_version,
                     server_version_split[0],
                     server_version_split[1], server_version_split[2]));
}

inline ulong version_product(const uchar* version_split)
{
  return ((version_split[0] * 256 + version_split[1]) * 256
          + version_split[2]);
}

/**
   @return integer representing the version of server that originated
   the current FD instance.
*/
ulong Format_description_log_event::get_version_product() const
{ 
  return version_product(server_version_split);
}

/**
   @return TRUE is the event's version is earlier than one that introduced
   the replication event checksum. FALSE otherwise.
*/
bool Format_description_log_event::is_version_before_checksum() const
{
  return get_version_product() < checksum_version_product;
}

/**
   @param buf buffer holding serialized FD event
   @param len netto (possible checksum is stripped off) length of the event buf
   
   @return  the version-safe checksum alg descriptor where zero
            designates no checksum, 255 - the orginator is
            checksum-unaware (effectively no checksum) and the actuall
            [1-254] range alg descriptor.
*/
uint8 get_checksum_alg(const char* buf, ulong len)
{
  uint8 ret;
  char version[ST_SERVER_VER_LEN];
  uchar version_split[3];

  DBUG_ENTER("get_checksum_alg");
  DBUG_ASSERT(buf[EVENT_TYPE_OFFSET] == FORMAT_DESCRIPTION_EVENT);

  memcpy(version, buf +
         buf[LOG_EVENT_MINIMAL_HEADER_LEN + ST_COMMON_HEADER_LEN_OFFSET]
         + ST_SERVER_VER_OFFSET, ST_SERVER_VER_LEN);
  version[ST_SERVER_VER_LEN - 1]= 0;
  
  do_server_version_split(version, version_split);
  ret= (version_product(version_split) < checksum_version_product) ?
    (uint8) BINLOG_CHECKSUM_ALG_UNDEF :
    * (uint8*) (buf + len - BINLOG_CHECKSUM_LEN - BINLOG_CHECKSUM_ALG_DESC_LEN);
  DBUG_ASSERT(ret == BINLOG_CHECKSUM_ALG_OFF ||
              ret == BINLOG_CHECKSUM_ALG_UNDEF ||
              ret == BINLOG_CHECKSUM_ALG_CRC32);
  DBUG_RETURN(ret);
}
  

  /**************************************************************************
        Load_log_event methods
   General note about Load_log_event: the binlogging of LOAD DATA INFILE is
   going to be changed in 5.0 (or maybe in 5.1; not decided yet).
   However, the 5.0 slave could still have to read such events (from a 4.x
   master), convert them (which just means maybe expand the header, when 5.0
   servers have a UID in events) (remember that whatever is after the header
   will be like in 4.x, as this event's format is not modified in 5.0 as we
   will use new types of events to log the new LOAD DATA INFILE features).
   To be able to read/convert, we just need to not assume that the common
   header is of length LOG_EVENT_HEADER_LEN (we must use the description
   event).
   Note that I (Guilhem) manually tested replication of a big LOAD DATA INFILE
   between 3.23 and 5.0, and between 4.0 and 5.0, and it works fine (and the
   positions displayed in SHOW SLAVE STATUS then are fine too).
  **************************************************************************/

/*
  Load_log_event::pack_info()
*/

#if defined(HAVE_REPLICATION) && !defined(MYSQL_CLIENT)
uint Load_log_event::get_query_buffer_length()
{
  return
    5 + db_len + 3 +                        // "use DB; "
    18 + fname_len + 2 +                    // "LOAD DATA INFILE 'file''"
    11 +                                    // "CONCURRENT "
    7 +					    // LOCAL
    9 +                                     // " REPLACE or IGNORE "
    13 + table_name_len*2 +                 // "INTO TABLE `table`"
    21 + sql_ex.field_term_len*4 + 2 +      // " FIELDS TERMINATED BY 'str'"
    23 + sql_ex.enclosed_len*4 + 2 +        // " OPTIONALLY ENCLOSED BY 'str'"
    12 + sql_ex.escaped_len*4 + 2 +         // " ESCAPED BY 'str'"
    21 + sql_ex.line_term_len*4 + 2 +       // " LINES TERMINATED BY 'str'"
    19 + sql_ex.line_start_len*4 + 2 +      // " LINES STARTING BY 'str'"
    15 + 22 +                               // " IGNORE xxx  LINES"
    3 + (num_fields-1)*2 + field_block_len; // " (field1, field2, ...)"
}


void Load_log_event::print_query(bool need_db, const char *cs, char *buf,
                                 char **end, char **fn_start, char **fn_end)
{
  char *pos= buf;

  if (need_db && db && db_len)
  {
    pos= strmov(pos, "use `");
    memcpy(pos, db, db_len);
    pos= strmov(pos+db_len, "`; ");
  }

  pos= strmov(pos, "LOAD DATA ");

  if (is_concurrent)
    pos= strmov(pos, "CONCURRENT ");

  if (fn_start)
    *fn_start= pos;

  if (check_fname_outside_temp_buf())
    pos= strmov(pos, "LOCAL ");
  pos= strmov(pos, "INFILE '");
  memcpy(pos, fname, fname_len);
  pos= strmov(pos+fname_len, "' ");

  if (sql_ex.opt_flags & REPLACE_FLAG)
    pos= strmov(pos, "REPLACE ");
  else if (sql_ex.opt_flags & IGNORE_FLAG)
    pos= strmov(pos, "IGNORE ");

  pos= strmov(pos ,"INTO");

  if (fn_end)
    *fn_end= pos;

  pos= strmov(pos ," TABLE `");
  memcpy(pos, table_name, table_name_len);
  pos+= table_name_len;

  if (cs != NULL)
  {
    pos= strmov(pos ,"` CHARACTER SET ");
    pos= strmov(pos ,  cs);
  }
  else
    pos= strmov(pos, "`");

  /* We have to create all optional fields as the default is not empty */
  pos= strmov(pos, " FIELDS TERMINATED BY ");
  pos= pretty_print_str(pos, sql_ex.field_term, sql_ex.field_term_len);
  if (sql_ex.opt_flags & OPT_ENCLOSED_FLAG)
    pos= strmov(pos, " OPTIONALLY ");
  pos= strmov(pos, " ENCLOSED BY ");
  pos= pretty_print_str(pos, sql_ex.enclosed, sql_ex.enclosed_len);

  pos= strmov(pos, " ESCAPED BY ");
  pos= pretty_print_str(pos, sql_ex.escaped, sql_ex.escaped_len);

  pos= strmov(pos, " LINES TERMINATED BY ");
  pos= pretty_print_str(pos, sql_ex.line_term, sql_ex.line_term_len);
  if (sql_ex.line_start_len)
  {
    pos= strmov(pos, " STARTING BY ");
    pos= pretty_print_str(pos, sql_ex.line_start, sql_ex.line_start_len);
  }

  if ((long) skip_lines > 0)
  {
    pos= strmov(pos, " IGNORE ");
    pos= longlong10_to_str((longlong) skip_lines, pos, 10);
    pos= strmov(pos," LINES ");    
  }

  if (num_fields)
  {
    uint i;
    const char *field= fields;
    pos= strmov(pos, " (");
    for (i = 0; i < num_fields; i++)
    {
      if (i)
      {
        *pos++= ' ';
        *pos++= ',';
      }
      memcpy(pos, field, field_lens[i]);
      pos+=   field_lens[i];
      field+= field_lens[i]  + 1;
    }
    *pos++= ')';
  }

  *end= pos;
}


void Load_log_event::pack_info(Protocol *protocol)
{
  char *buf, *end;

  if (!(buf= (char*) my_malloc(get_query_buffer_length(), MYF(MY_WME))))
    return;
  print_query(TRUE, NULL, buf, &end, 0, 0);
  protocol->store(buf, end-buf, &my_charset_bin);
  my_free(buf);
}
#endif /* defined(HAVE_REPLICATION) && !defined(MYSQL_CLIENT) */


#ifndef MYSQL_CLIENT

/*
  Load_log_event::write_data_header()
*/

bool Load_log_event::write_data_header(IO_CACHE* file)
{
  char buf[LOAD_HEADER_LEN];
  int4store(buf + L_THREAD_ID_OFFSET, slave_proxy_id);
  int4store(buf + L_EXEC_TIME_OFFSET, exec_time);
  int4store(buf + L_SKIP_LINES_OFFSET, skip_lines);
  buf[L_TBL_LEN_OFFSET] = (char)table_name_len;
  buf[L_DB_LEN_OFFSET] = (char)db_len;
  int4store(buf + L_NUM_FIELDS_OFFSET, num_fields);
  return my_b_safe_write(file, (uchar*)buf, LOAD_HEADER_LEN) != 0;
}


/*
  Load_log_event::write_data_body()
*/

bool Load_log_event::write_data_body(IO_CACHE* file)
{
  if (sql_ex.write_data(file))
    return 1;
  if (num_fields && fields && field_lens)
  {
    if (my_b_safe_write(file, (uchar*)field_lens, num_fields) ||
	my_b_safe_write(file, (uchar*)fields, field_block_len))
      return 1;
  }
  return (my_b_safe_write(file, (uchar*)table_name, table_name_len + 1) ||
	  my_b_safe_write(file, (uchar*)db, db_len + 1) ||
	  my_b_safe_write(file, (uchar*)fname, fname_len));
}


/*
  Load_log_event::Load_log_event()
*/

Load_log_event::Load_log_event(THD *thd_arg, sql_exchange *ex,
			       const char *db_arg, const char *table_name_arg,
			       List<Item> &fields_arg,
                               bool is_concurrent_arg,
			       enum enum_duplicates handle_dup,
			       bool ignore, bool using_trans)
  :Log_event(thd_arg,
             thd_arg->thread_specific_used ? LOG_EVENT_THREAD_SPECIFIC_F : 0,
             using_trans ? Log_event::EVENT_TRANSACTIONAL_CACHE :
                           Log_event::EVENT_STMT_CACHE,
             Log_event::EVENT_NORMAL_LOGGING),
   thread_id(thd_arg->thread_id),
   slave_proxy_id(thd_arg->variables.pseudo_thread_id),
   num_fields(0),fields(0),
   field_lens(0),field_block_len(0),
   table_name(table_name_arg ? table_name_arg : ""),
   db(db_arg), fname(ex->file_name), local_fname(FALSE),
   is_concurrent(is_concurrent_arg)
{
  time_t end_time;
  time(&end_time);
  exec_time = (ulong) (end_time  - thd_arg->start_time);
  /* db can never be a zero pointer in 4.0 */
  db_len = (uint32) strlen(db);
  table_name_len = (uint32) strlen(table_name);
  fname_len = (fname) ? (uint) strlen(fname) : 0;
  sql_ex.field_term = (char*) ex->field_term->ptr();
  sql_ex.field_term_len = (uint8) ex->field_term->length();
  sql_ex.enclosed = (char*) ex->enclosed->ptr();
  sql_ex.enclosed_len = (uint8) ex->enclosed->length();
  sql_ex.line_term = (char*) ex->line_term->ptr();
  sql_ex.line_term_len = (uint8) ex->line_term->length();
  sql_ex.line_start = (char*) ex->line_start->ptr();
  sql_ex.line_start_len = (uint8) ex->line_start->length();
  sql_ex.escaped = (char*) ex->escaped->ptr();
  sql_ex.escaped_len = (uint8) ex->escaped->length();
  sql_ex.opt_flags = 0;
  sql_ex.cached_new_format = -1;
    
  if (ex->dumpfile)
    sql_ex.opt_flags|= DUMPFILE_FLAG;
  if (ex->opt_enclosed)
    sql_ex.opt_flags|= OPT_ENCLOSED_FLAG;

  sql_ex.empty_flags= 0;

  switch (handle_dup) {
  case DUP_REPLACE:
    sql_ex.opt_flags|= REPLACE_FLAG;
    break;
  case DUP_UPDATE:				// Impossible here
  case DUP_ERROR:
    break;	
  }
  if (ignore)
    sql_ex.opt_flags|= IGNORE_FLAG;

  if (!ex->field_term->length())
    sql_ex.empty_flags |= FIELD_TERM_EMPTY;
  if (!ex->enclosed->length())
    sql_ex.empty_flags |= ENCLOSED_EMPTY;
  if (!ex->line_term->length())
    sql_ex.empty_flags |= LINE_TERM_EMPTY;
  if (!ex->line_start->length())
    sql_ex.empty_flags |= LINE_START_EMPTY;
  if (!ex->escaped->length())
    sql_ex.empty_flags |= ESCAPED_EMPTY;
    
  skip_lines = ex->skip_lines;

  List_iterator<Item> li(fields_arg);
  field_lens_buf.length(0);
  fields_buf.length(0);
  Item* item;
  while ((item = li++))
  {
    num_fields++;
    uchar len = (uchar) strlen(item->name);
    field_block_len += len + 1;
    fields_buf.append(item->name, len + 1);
    field_lens_buf.append((char*)&len, 1);
  }

  field_lens = (const uchar*)field_lens_buf.ptr();
  fields = fields_buf.ptr();
}
#endif /* !MYSQL_CLIENT */


/**
  @note
    The caller must do buf[event_len] = 0 before he starts using the
    constructed event.
*/
Load_log_event::Load_log_event(const char *buf, uint event_len,
                               const Format_description_log_event *description_event)
  :Log_event(buf, description_event), num_fields(0), fields(0),
   field_lens(0),field_block_len(0),
   table_name(0), db(0), fname(0), local_fname(FALSE),
   /*
     Load_log_event which comes from the binary log does not contain
     information about the type of insert which was used on the master.
     Assume that it was an ordinary, non-concurrent LOAD DATA.
    */
   is_concurrent(FALSE)
{
  DBUG_ENTER("Load_log_event");
  /*
    I (Guilhem) manually tested replication of LOAD DATA INFILE for 3.23->5.0,
    4.0->5.0 and 5.0->5.0 and it works.
  */
  if (event_len)
    copy_log_event(buf, event_len,
                   ((buf[EVENT_TYPE_OFFSET] == LOAD_EVENT) ?
                    LOAD_HEADER_LEN + 
                    description_event->common_header_len :
                    LOAD_HEADER_LEN + LOG_EVENT_HEADER_LEN),
                   description_event);
  /* otherwise it's a derived class, will call copy_log_event() itself */
  DBUG_VOID_RETURN;
}


/*
  Load_log_event::copy_log_event()
*/

int Load_log_event::copy_log_event(const char *buf, ulong event_len,
                                   int body_offset,
                                   const Format_description_log_event *description_event)
{
  DBUG_ENTER("Load_log_event::copy_log_event");
  uint data_len;
  char* buf_end = (char*)buf + event_len;
  /* this is the beginning of the post-header */
  const char* data_head = buf + description_event->common_header_len;
  slave_proxy_id= thread_id= uint4korr(data_head + L_THREAD_ID_OFFSET);
  exec_time = uint4korr(data_head + L_EXEC_TIME_OFFSET);
  skip_lines = uint4korr(data_head + L_SKIP_LINES_OFFSET);
  table_name_len = (uint)data_head[L_TBL_LEN_OFFSET];
  db_len = (uint)data_head[L_DB_LEN_OFFSET];
  num_fields = uint4korr(data_head + L_NUM_FIELDS_OFFSET);
	  
  if ((int) event_len < body_offset)
    DBUG_RETURN(1);
  /*
    Sql_ex.init() on success returns the pointer to the first byte after
    the sql_ex structure, which is the start of field lengths array.
  */
  if (!(field_lens= (uchar*)sql_ex.init((char*)buf + body_offset,
                                        buf_end,
                                        buf[EVENT_TYPE_OFFSET] != LOAD_EVENT)))
    DBUG_RETURN(1);
  
  data_len = event_len - body_offset;
  if (num_fields > data_len) // simple sanity check against corruption
    DBUG_RETURN(1);
  for (uint i = 0; i < num_fields; i++)
    field_block_len += (uint)field_lens[i] + 1;

  fields = (char*)field_lens + num_fields;
  table_name  = fields + field_block_len;
  db = table_name + table_name_len + 1;
  fname = db + db_len + 1;
  fname_len = (uint) strlen(fname);
  // null termination is accomplished by the caller doing buf[event_len]=0

  DBUG_RETURN(0);
}


/*
  Load_log_event::print()
*/

#ifdef MYSQL_CLIENT
void Load_log_event::print(FILE* file, PRINT_EVENT_INFO* print_event_info)
{
  print(file, print_event_info, 0);
}


void Load_log_event::print(FILE* file_arg, PRINT_EVENT_INFO* print_event_info,
			   bool commented)
{
  IO_CACHE *const head= &print_event_info->head_cache;

  DBUG_ENTER("Load_log_event::print");
  if (!print_event_info->short_form)
  {
    print_header(head, print_event_info, FALSE);
    my_b_printf(head, "\tQuery\tthread_id=%ld\texec_time=%ld\n",
                thread_id, exec_time);
  }

  bool different_db= 1;
  if (db)
  {
    /*
      If the database is different from the one of the previous statement, we
      need to print the "use" command, and we update the last_db.
      But if commented, the "use" is going to be commented so we should not
      update the last_db.
    */
    if ((different_db= memcmp(print_event_info->db, db, db_len + 1)) &&
        !commented)
      memcpy(print_event_info->db, db, db_len + 1);
  }
  
  if (db && db[0] && different_db)
    my_b_printf(head, "%suse %s%s\n", 
            commented ? "# " : "",
            db, print_event_info->delimiter);

  if (flags & LOG_EVENT_THREAD_SPECIFIC_F)
    my_b_printf(head,"%sSET @@session.pseudo_thread_id=%lu%s\n",
            commented ? "# " : "", (ulong)thread_id,
            print_event_info->delimiter);
  my_b_printf(head, "%sLOAD DATA ",
              commented ? "# " : "");
  if (check_fname_outside_temp_buf())
    my_b_printf(head, "LOCAL ");
  my_b_printf(head, "INFILE '%-*s' ", fname_len, fname);

  if (sql_ex.opt_flags & REPLACE_FLAG)
    my_b_printf(head,"REPLACE ");
  else if (sql_ex.opt_flags & IGNORE_FLAG)
    my_b_printf(head,"IGNORE ");
  
  my_b_printf(head, "INTO TABLE `%s`", table_name);
  my_b_printf(head, " FIELDS TERMINATED BY ");
  pretty_print_str(head, sql_ex.field_term, sql_ex.field_term_len);

  if (sql_ex.opt_flags & OPT_ENCLOSED_FLAG)
    my_b_printf(head," OPTIONALLY ");
  my_b_printf(head, " ENCLOSED BY ");
  pretty_print_str(head, sql_ex.enclosed, sql_ex.enclosed_len);
     
  my_b_printf(head, " ESCAPED BY ");
  pretty_print_str(head, sql_ex.escaped, sql_ex.escaped_len);
     
  my_b_printf(head," LINES TERMINATED BY ");
  pretty_print_str(head, sql_ex.line_term, sql_ex.line_term_len);


  if (sql_ex.line_start)
  {
    my_b_printf(head," STARTING BY ");
    pretty_print_str(head, sql_ex.line_start, sql_ex.line_start_len);
  }
  if ((long) skip_lines > 0)
    my_b_printf(head, " IGNORE %ld LINES", (long) skip_lines);

  if (num_fields)
  {
    uint i;
    const char* field = fields;
    my_b_printf(head, " (");
    for (i = 0; i < num_fields; i++)
    {
      if (i)
        my_b_printf(head, ",");
      my_b_printf(head, "%s", field);

      field += field_lens[i]  + 1;
    }
    my_b_printf(head, ")");
  }

  my_b_printf(head, "%s\n", print_event_info->delimiter);
  DBUG_VOID_RETURN;
}
#endif /* MYSQL_CLIENT */

#ifndef MYSQL_CLIENT

/**
  Load_log_event::set_fields()

  @note
    This function can not use the member variable 
    for the database, since LOAD DATA INFILE on the slave
    can be for a different database than the current one.
    This is the reason for the affected_db argument to this method.
*/

void Load_log_event::set_fields(const char* affected_db, 
				List<Item> &field_list,
                                Name_resolution_context *context)
{
  uint i;
  const char* field = fields;
  for (i= 0; i < num_fields; i++)
  {
    field_list.push_back(new Item_field(context,
                                        affected_db, table_name, field));
    field+= field_lens[i]  + 1;
  }
}
#endif /* !MYSQL_CLIENT */


#if defined(HAVE_REPLICATION) && !defined(MYSQL_CLIENT)
/**
  Does the data loading job when executing a LOAD DATA on the slave.

  @param net
  @param rli
  @param use_rli_only_for_errors     If set to 1, rli is provided to
                                     Load_log_event::exec_event only for this
                                     function to have rli->get_rpl_log_name and
                                     rli->last_slave_error, both being used by
                                     error reports. rli's position advancing
                                     is skipped (done by the caller which is
                                     Execute_load_log_event::exec_event).
                                     If set to 0, rli is provided for full use,
                                     i.e. for error reports and position
                                     advancing.

  @todo
    fix this; this can be done by testing rules in
    Create_file_log_event::exec_event() and then discarding Append_block and
    al.
  @todo
    this is a bug - this needs to be moved to the I/O thread

  @retval
    0           Success
  @retval
    1           Failure
*/

int Load_log_event::do_apply_event(NET* net, Relay_log_info const *rli,
                                   bool use_rli_only_for_errors)
{
  DBUG_ASSERT(thd->query() == 0);
  thd->reset_query_inner();                    // Should not be needed
  set_thd_db(thd, db, db_len);
  thd->is_slave_error= 0;
  clear_all_errors(thd, const_cast<Relay_log_info*>(rli));

  /* see Query_log_event::do_apply_event() and BUG#13360 */
  DBUG_ASSERT(!rli->m_table_map.count());
  /*
    Usually lex_start() is called by mysql_parse(), but we need it here
    as the present method does not call mysql_parse().
  */
  lex_start(thd);
  thd->lex->local_file= local_fname;
  mysql_reset_thd_for_next_command(thd);

  if (!use_rli_only_for_errors)
  {
    /*
      Saved for InnoDB, see comment in
      Query_log_event::do_apply_event()
    */
    const_cast<Relay_log_info*>(rli)->set_future_group_master_log_pos(log_pos);
    DBUG_PRINT("info", ("log_pos: %lu", (ulong) log_pos));
  }
 
   /*
    We test replicate_*_db rules. Note that we have already prepared
    the file to load, even if we are going to ignore and delete it
    now. So it is possible that we did a lot of disk writes for
    nothing. In other words, a big LOAD DATA INFILE on the master will
    still consume a lot of space on the slave (space in the relay log
    + space of temp files: twice the space of the file to load...)
    even if it will finally be ignored.  TODO: fix this; this can be
    done by testing rules in Create_file_log_event::do_apply_event()
    and then discarding Append_block and al. Another way is do the
    filtering in the I/O thread (more efficient: no disk writes at
    all).


    Note:   We do not need to execute reset_one_shot_variables() if this
            db_ok() test fails.
    Reason: The db stored in binlog events is the same for SET and for
            its companion query.  If the SET is ignored because of
            db_ok(), the companion query will also be ignored, and if
            the companion query is ignored in the db_ok() test of
            ::do_apply_event(), then the companion SET also have so
            we don't need to reset_one_shot_variables().
  */
  if (rpl_filter->db_ok(thd->db))
  {
    thd->set_time((time_t)when);
    thd->set_query_id(next_query_id());
    thd->get_stmt_wi()->opt_clear_warning_info(thd->query_id);

    TABLE_LIST tables;
    char table_buf[NAME_LEN + 1];
    strmov(table_buf, table_name);
    if (lower_case_table_names == 1)
      my_casedn_str(system_charset_info, table_buf);
    tables.init_one_table(thd->strmake(thd->db, thd->db_length),
                          thd->db_length,
                          table_buf, strlen(table_buf),
                          table_buf, TL_WRITE);
    tables.updating= 1;

    // the table will be opened in mysql_load    
    if (rpl_filter->is_on() && !rpl_filter->tables_ok(thd->db, &tables))
    {
      // TODO: this is a bug - this needs to be moved to the I/O thread
      if (net)
        skip_load_data_infile(net);
    }
    else
    {
      char llbuff[22];
      char *end;
      enum enum_duplicates handle_dup;
      bool ignore= 0;
      char *load_data_query;

      /*
        Forge LOAD DATA INFILE query which will be used in SHOW PROCESS LIST
        and written to slave's binlog if binlogging is on.
      */
      if (!(load_data_query= (char *)thd->alloc(get_query_buffer_length() + 1)))
      {
        /*
          This will set thd->fatal_error in case of OOM. So we surely will notice
          that something is wrong.
        */
        goto error;
      }

      print_query(FALSE, NULL, load_data_query, &end, NULL, NULL);
      *end= 0;
      thd->set_query(load_data_query, (uint) (end - load_data_query));

      if (sql_ex.opt_flags & REPLACE_FLAG)
        handle_dup= DUP_REPLACE;
      else if (sql_ex.opt_flags & IGNORE_FLAG)
      {
        ignore= 1;
        handle_dup= DUP_ERROR;
      }
      else
      {
        /*
          When replication is running fine, if it was DUP_ERROR on the
          master then we could choose IGNORE here, because if DUP_ERROR
          suceeded on master, and data is identical on the master and slave,
          then there should be no uniqueness errors on slave, so IGNORE is
          the same as DUP_ERROR. But in the unlikely case of uniqueness errors
          (because the data on the master and slave happen to be different
          (user error or bug), we want LOAD DATA to print an error message on
          the slave to discover the problem.

          If reading from net (a 3.23 master), mysql_load() will change this
          to IGNORE.
        */
        handle_dup= DUP_ERROR;
      }
      /*
        We need to set thd->lex->sql_command and thd->lex->duplicates
        since InnoDB tests these variables to decide if this is a LOAD
        DATA ... REPLACE INTO ... statement even though mysql_parse()
        is not called.  This is not needed in 5.0 since there the LOAD
        DATA ... statement is replicated using mysql_parse(), which
        sets the thd->lex fields correctly.
      */
      thd->lex->sql_command= SQLCOM_LOAD;
      thd->lex->duplicates= handle_dup;

      sql_exchange ex((char*)fname, sql_ex.opt_flags & DUMPFILE_FLAG);
      String field_term(sql_ex.field_term,sql_ex.field_term_len,log_cs);
      String enclosed(sql_ex.enclosed,sql_ex.enclosed_len,log_cs);
      String line_term(sql_ex.line_term,sql_ex.line_term_len,log_cs);
      String line_start(sql_ex.line_start,sql_ex.line_start_len,log_cs);
      String escaped(sql_ex.escaped,sql_ex.escaped_len, log_cs);
      ex.field_term= &field_term;
      ex.enclosed= &enclosed;
      ex.line_term= &line_term;
      ex.line_start= &line_start;
      ex.escaped= &escaped;

      ex.opt_enclosed = (sql_ex.opt_flags & OPT_ENCLOSED_FLAG);
      if (sql_ex.empty_flags & FIELD_TERM_EMPTY)
        ex.field_term->length(0);

      ex.skip_lines = skip_lines;
      List<Item> field_list;
      thd->lex->select_lex.context.resolve_in_table_list_only(&tables);
      set_fields(tables.db, field_list, &thd->lex->select_lex.context);
      thd->variables.pseudo_thread_id= thread_id;
      if (net)
      {
        // mysql_load will use thd->net to read the file
        thd->net.vio = net->vio;
        // Make sure the client does not get confused about the packet sequence
        thd->net.pkt_nr = net->pkt_nr;
      }
      /*
        It is safe to use tmp_list twice because we are not going to
        update it inside mysql_load().
      */
      List<Item> tmp_list;
      if (open_temporary_tables(thd, &tables) ||
          mysql_load(thd, &ex, &tables, field_list, tmp_list, tmp_list,
                     handle_dup, ignore, net != 0))
        thd->is_slave_error= 1;
      if (thd->cuted_fields)
      {
        /* log_pos is the position of the LOAD event in the master log */
        sql_print_warning("Slave: load data infile on table '%s' at "
                          "log position %s in log '%s' produced %ld "
                          "warning(s). Default database: '%s'",
                          (char*) table_name,
                          llstr(log_pos,llbuff),
                          const_cast<Relay_log_info*>(rli)->get_rpl_log_name(),
                          (ulong) thd->cuted_fields,
                          print_slave_db_safe(thd->db));
      }
      if (net)
        net->pkt_nr= thd->net.pkt_nr;
    }
  }
  else
  {
    /*
      We will just ask the master to send us /dev/null if we do not
      want to load the data.
      TODO: this a bug - needs to be done in I/O thread
    */
    if (net)
      skip_load_data_infile(net);
  }

error:
  thd->net.vio = 0; 
  const char *remember_db= thd->db;
  thd->catalog= 0;
  thd->set_db(NULL, 0);                   /* will free the current database */
  thd->reset_query();
  thd->get_stmt_da()->can_overwrite_status= TRUE;
  thd->is_error() ? trans_rollback_stmt(thd) : trans_commit_stmt(thd);
  thd->get_stmt_da()->can_overwrite_status= FALSE;
  close_thread_tables(thd);
  /*
    - If inside a multi-statement transaction,
    defer the release of metadata locks until the current
    transaction is either committed or rolled back. This prevents
    other statements from modifying the table for the entire
    duration of this transaction.  This provides commit ordering
    and guarantees serializability across multiple transactions.
    - If in autocommit mode, or outside a transactional context,
    automatically release metadata locks of the current statement.
  */
  if (! thd->in_multi_stmt_transaction_mode())
    thd->mdl_context.release_transactional_locks();
  else
    thd->mdl_context.release_statement_locks();

  DBUG_EXECUTE_IF("LOAD_DATA_INFILE_has_fatal_error",
                  thd->is_slave_error= 0; thd->is_fatal_error= 1;);

  if (thd->is_slave_error)
  {
    /* this err/sql_errno code is copy-paste from net_send_error() */
    const char *err;
    int sql_errno;
    if (thd->is_error())
    {
      err= thd->get_stmt_da()->message();
      sql_errno= thd->get_stmt_da()->sql_errno();
    }
    else
    {
      sql_errno=ER_UNKNOWN_ERROR;
      err=ER(sql_errno);       
    }
    rli->report(ERROR_LEVEL, sql_errno,"\
Error '%s' running LOAD DATA INFILE on table '%s'. Default database: '%s'",
                    err, (char*)table_name, print_slave_db_safe(remember_db));
    free_root(thd->mem_root,MYF(MY_KEEP_PREALLOC));
    return 1;
  }
  free_root(thd->mem_root,MYF(MY_KEEP_PREALLOC));

  if (thd->is_fatal_error)
  {
    char buf[256];
    my_snprintf(buf, sizeof(buf),
                "Running LOAD DATA INFILE on table '%-.64s'."
                " Default database: '%-.64s'",
                (char*)table_name,
                print_slave_db_safe(remember_db));

    rli->report(ERROR_LEVEL, ER_SLAVE_FATAL_ERROR,
                ER(ER_SLAVE_FATAL_ERROR), buf);
    return 1;
  }

  return ( use_rli_only_for_errors ? 0 : Log_event::do_apply_event(rli) ); 
}
#endif


/**************************************************************************
  Rotate_log_event methods
**************************************************************************/

/*
  Rotate_log_event::pack_info()
*/

#if defined(HAVE_REPLICATION) && !defined(MYSQL_CLIENT)
void Rotate_log_event::pack_info(Protocol *protocol)
{
  char buf1[256], buf[22];
  String tmp(buf1, sizeof(buf1), log_cs);
  tmp.length(0);
  tmp.append(new_log_ident, ident_len);
  tmp.append(STRING_WITH_LEN(";pos="));
  tmp.append(llstr(pos,buf));
  protocol->store(tmp.ptr(), tmp.length(), &my_charset_bin);
}
#endif


/*
  Rotate_log_event::print()
*/

#ifdef MYSQL_CLIENT
void Rotate_log_event::print(FILE* file, PRINT_EVENT_INFO* print_event_info)
{
  char buf[22];
  IO_CACHE *const head= &print_event_info->head_cache;

  if (print_event_info->short_form)
    return;
  print_header(head, print_event_info, FALSE);
  my_b_printf(head, "\tRotate to ");
  if (new_log_ident)
    my_b_write(head, (uchar*) new_log_ident, (uint)ident_len);
  my_b_printf(head, "  pos: %s\n", llstr(pos, buf));
}
#endif /* MYSQL_CLIENT */



/*
  Rotate_log_event::Rotate_log_event() (2 constructors)
*/


#ifndef MYSQL_CLIENT
Rotate_log_event::Rotate_log_event(const char* new_log_ident_arg,
                                   uint ident_len_arg, ulonglong pos_arg,
                                   uint flags_arg)
  :Log_event(Log_event::EVENT_NO_CACHE, Log_event::EVENT_IMMEDIATE_LOGGING),
   new_log_ident(new_log_ident_arg), pos(pos_arg),ident_len(ident_len_arg ?
   ident_len_arg : (uint) strlen(new_log_ident_arg)), flags(flags_arg)
{
#ifndef DBUG_OFF
  char buff[22];
  DBUG_ENTER("Rotate_log_event::Rotate_log_event(...,flags)");
  DBUG_PRINT("enter",("new_log_ident: %s  pos: %s  flags: %lu", new_log_ident_arg,
                      llstr(pos_arg, buff), (ulong) flags));
#endif
  event_cache_type= EVENT_NO_CACHE;
  event_logging_type= EVENT_IMMEDIATE_LOGGING;
  if (flags & DUP_NAME)
    new_log_ident= my_strndup(new_log_ident_arg, ident_len, MYF(MY_WME));
  if (flags & RELAY_LOG)
    set_relay_log_event();
  DBUG_VOID_RETURN;
}
#endif


Rotate_log_event::Rotate_log_event(const char* buf, uint event_len,
                                   const Format_description_log_event* description_event)
  :Log_event(buf, description_event) ,new_log_ident(0), flags(DUP_NAME)
{
  DBUG_ENTER("Rotate_log_event::Rotate_log_event(char*,...)");
  // The caller will ensure that event_len is what we have at EVENT_LEN_OFFSET
  uint8 header_size= description_event->common_header_len;
  uint8 post_header_len= description_event->post_header_len[ROTATE_EVENT-1];
  uint ident_offset;
  if (event_len < header_size)
    DBUG_VOID_RETURN;
  buf += header_size;
  pos = post_header_len ? uint8korr(buf + R_POS_OFFSET) : 4;
  ident_len = (uint)(event_len -
                     (header_size+post_header_len)); 
  ident_offset = post_header_len; 
  set_if_smaller(ident_len,FN_REFLEN-1);
  new_log_ident= my_strndup(buf + ident_offset, (uint) ident_len, MYF(MY_WME));
  DBUG_PRINT("debug", ("new_log_ident: '%s'", new_log_ident));
  DBUG_VOID_RETURN;
}


/*
  Rotate_log_event::write()
*/

#ifndef MYSQL_CLIENT
bool Rotate_log_event::write(IO_CACHE* file)
{
  char buf[ROTATE_HEADER_LEN];
  int8store(buf + R_POS_OFFSET, pos);
  return (write_header(file, ROTATE_HEADER_LEN + ident_len) || 
          wrapper_my_b_safe_write(file, (uchar*) buf, ROTATE_HEADER_LEN) ||
          wrapper_my_b_safe_write(file, (uchar*) new_log_ident,
                                     (uint) ident_len) ||
          write_footer(file));
}
#endif


#if defined(HAVE_REPLICATION) && !defined(MYSQL_CLIENT)

/*
  Got a rotate log event from the master.

  This is mainly used so that we can later figure out the logname and
  position for the master.

  We can't rotate the slave's BINlog as this will cause infinitive rotations
  in a A -> B -> A setup.
  The NOTES below is a wrong comment which will disappear when 4.1 is merged.

  This must only be called from the Slave SQL thread, since it calls
  flush_relay_log_info().

  @retval
    0	ok
*/
int Rotate_log_event::do_update_pos(Relay_log_info *rli)
{
  DBUG_ENTER("Rotate_log_event::do_update_pos");
#ifndef DBUG_OFF
  char buf[32];
#endif

  DBUG_PRINT("info", ("server_id=%lu; ::server_id=%lu",
                      (ulong) this->server_id, (ulong) ::server_id));
  DBUG_PRINT("info", ("new_log_ident: %s", this->new_log_ident));
  DBUG_PRINT("info", ("pos: %s", llstr(this->pos, buf)));

  /*
    If we are in a transaction or in a group: the only normal case is
    when the I/O thread was copying a big transaction, then it was
    stopped and restarted: we have this in the relay log:

    BEGIN
    ...
    ROTATE (a fake one)
    ...
    COMMIT or ROLLBACK

    In that case, we don't want to touch the coordinates which
    correspond to the beginning of the transaction.  Starting from
    5.0.0, there also are some rotates from the slave itself, in the
    relay log, which shall not change the group positions.
  */
  if ((server_id != ::server_id || rli->replicate_same_server_id) &&
      !is_relay_log_event() &&
      !rli->is_in_group())
  {
    mysql_mutex_lock(&rli->data_lock);
    DBUG_PRINT("info", ("old group_master_log_name: '%s'  "
                        "old group_master_log_pos: %lu",
                        rli->get_group_master_log_name(),
                        (ulong) rli->get_group_master_log_pos()));
    memcpy((void *)rli->get_group_master_log_name(),
           new_log_ident, ident_len + 1);
    rli->notify_group_master_log_name_update();
    rli->inc_group_relay_log_pos(pos, TRUE /* skip_lock */);

    DBUG_PRINT("info", ("new group_master_log_name: '%s'  "
                        "new group_master_log_pos: %lu",
                        rli->get_group_master_log_name(),
                        (ulong) rli->get_group_master_log_pos()));
    mysql_mutex_unlock(&rli->data_lock);
    rli->flush_info(TRUE);
    
    /*
      Reset thd->variables.option_bits and sql_mode etc, because this could be the signal of
      a master's downgrade from 5.0 to 4.0.
      However, no need to reset description_event_for_exec: indeed, if the next
      master is 5.0 (even 5.0.1) we will soon get a Format_desc; if the next
      master is 4.0 then the events are in the slave's format (conversion).
    */
    set_slave_thread_options(thd);
    set_slave_thread_default_charset(thd, rli);
    thd->variables.sql_mode= global_system_variables.sql_mode;
    thd->variables.auto_increment_increment=
      thd->variables.auto_increment_offset= 1;
  }
  else
    rli->inc_event_relay_log_pos();


  DBUG_RETURN(0);
}


Log_event::enum_skip_reason
Rotate_log_event::do_shall_skip(Relay_log_info *rli)
{
  enum_skip_reason reason= Log_event::do_shall_skip(rli);

  switch (reason) {
  case Log_event::EVENT_SKIP_NOT:
  case Log_event::EVENT_SKIP_COUNT:
    return Log_event::EVENT_SKIP_NOT;

  case Log_event::EVENT_SKIP_IGNORE:
    return Log_event::EVENT_SKIP_IGNORE;
  }
  DBUG_ASSERT(0);
  return Log_event::EVENT_SKIP_NOT;             // To keep compiler happy
}

#endif


/**************************************************************************
	Intvar_log_event methods
**************************************************************************/

/*
  Intvar_log_event::pack_info()
*/

#if defined(HAVE_REPLICATION) && !defined(MYSQL_CLIENT)
void Intvar_log_event::pack_info(Protocol *protocol)
{
  char buf[256], *pos;
  pos= strmake(buf, get_var_type_name(), sizeof(buf)-23);
  *pos++= '=';
  pos= longlong10_to_str(val, pos, -10);
  protocol->store(buf, (uint) (pos-buf), &my_charset_bin);
}
#endif


/*
  Intvar_log_event::Intvar_log_event()
*/

Intvar_log_event::Intvar_log_event(const char* buf,
                                   const Format_description_log_event* description_event)
  :Log_event(buf, description_event)
{
  /* The Post-Header is empty. The Varible Data part begins immediately. */
  buf+= description_event->common_header_len +
    description_event->post_header_len[INTVAR_EVENT-1];
  type= buf[I_TYPE_OFFSET];
  val= uint8korr(buf+I_VAL_OFFSET);
}


/*
  Intvar_log_event::get_var_type_name()
*/

const char* Intvar_log_event::get_var_type_name()
{
  switch(type) {
  case LAST_INSERT_ID_EVENT: return "LAST_INSERT_ID";
  case INSERT_ID_EVENT: return "INSERT_ID";
  default: /* impossible */ return "UNKNOWN";
  }
}


/*
  Intvar_log_event::write()
*/

#ifndef MYSQL_CLIENT
bool Intvar_log_event::write(IO_CACHE* file)
{
  uchar buf[9];
  buf[I_TYPE_OFFSET]= (uchar) type;
  int8store(buf + I_VAL_OFFSET, val);
  return (write_header(file, sizeof(buf)) ||
          wrapper_my_b_safe_write(file, buf, sizeof(buf)) ||
	  write_footer(file));
}
#endif


/*
  Intvar_log_event::print()
*/

#ifdef MYSQL_CLIENT
void Intvar_log_event::print(FILE* file, PRINT_EVENT_INFO* print_event_info)
{
  char llbuff[22];
  const char *msg;
  LINT_INIT(msg);
  IO_CACHE *const head= &print_event_info->head_cache;

  if (!print_event_info->short_form)
  {
    print_header(head, print_event_info, FALSE);
    my_b_printf(head, "\tIntvar\n");
  }

  my_b_printf(head, "SET ");
  switch (type) {
  case LAST_INSERT_ID_EVENT:
    msg="LAST_INSERT_ID";
    break;
  case INSERT_ID_EVENT:
    msg="INSERT_ID";
    break;
  case INVALID_INT_EVENT:
  default: // cannot happen
    msg="INVALID_INT";
    break;
  }
  my_b_printf(head, "%s=%s%s\n",
              msg, llstr(val,llbuff), print_event_info->delimiter);
}
#endif


/*
  Intvar_log_event::do_apply_event()
*/

#if defined(HAVE_REPLICATION)&& !defined(MYSQL_CLIENT)
int Intvar_log_event::do_apply_event(Relay_log_info const *rli)
{
  /*
    We are now in a statement until the associated query log event has
    been processed.
   */
  const_cast<Relay_log_info*>(rli)->set_flag(Relay_log_info::IN_STMT);

  switch (type) {
  case LAST_INSERT_ID_EVENT:
    thd->stmt_depends_on_first_successful_insert_id_in_prev_stmt= 1;
    thd->first_successful_insert_id_in_prev_stmt= val;
    break;
  case INSERT_ID_EVENT:
    thd->force_one_auto_inc_interval(val);
    break;
  }
  return 0;
}

int Intvar_log_event::do_update_pos(Relay_log_info *rli)
{
  rli->inc_event_relay_log_pos();
  return 0;
}


Log_event::enum_skip_reason
Intvar_log_event::do_shall_skip(Relay_log_info *rli)
{
  /*
    It is a common error to set the slave skip counter to 1 instead of
    2 when recovering from an insert which used a auto increment,
    rand, or user var.  Therefore, if the slave skip counter is 1, we
    just say that this event should be skipped by ignoring it, meaning
    that we do not change the value of the slave skip counter since it
    will be decreased by the following insert event.
  */
  return continue_group(rli);
}

#endif


/**************************************************************************
  Rand_log_event methods
**************************************************************************/

#if defined(HAVE_REPLICATION) && !defined(MYSQL_CLIENT)
void Rand_log_event::pack_info(Protocol *protocol)
{
  char buf1[256], *pos;
  pos= strmov(buf1,"rand_seed1=");
  pos= int10_to_str((long) seed1, pos, 10);
  pos= strmov(pos, ",rand_seed2=");
  pos= int10_to_str((long) seed2, pos, 10);
  protocol->store(buf1, (uint) (pos-buf1), &my_charset_bin);
}
#endif


Rand_log_event::Rand_log_event(const char* buf,
                               const Format_description_log_event* description_event)
  :Log_event(buf, description_event)
{
  /* The Post-Header is empty. The Variable Data part begins immediately. */
  buf+= description_event->common_header_len +
    description_event->post_header_len[RAND_EVENT-1];
  seed1= uint8korr(buf+RAND_SEED1_OFFSET);
  seed2= uint8korr(buf+RAND_SEED2_OFFSET);
}


#ifndef MYSQL_CLIENT
bool Rand_log_event::write(IO_CACHE* file)
{
  uchar buf[16];
  int8store(buf + RAND_SEED1_OFFSET, seed1);
  int8store(buf + RAND_SEED2_OFFSET, seed2);
  return (write_header(file, sizeof(buf)) ||
          wrapper_my_b_safe_write(file, buf, sizeof(buf)) ||
	  write_footer(file));
}
#endif


#ifdef MYSQL_CLIENT
void Rand_log_event::print(FILE* file, PRINT_EVENT_INFO* print_event_info)
{
  IO_CACHE *const head= &print_event_info->head_cache;

  char llbuff[22],llbuff2[22];
  if (!print_event_info->short_form)
  {
    print_header(head, print_event_info, FALSE);
    my_b_printf(head, "\tRand\n");
  }
  my_b_printf(head, "SET @@RAND_SEED1=%s, @@RAND_SEED2=%s%s\n",
              llstr(seed1, llbuff),llstr(seed2, llbuff2),
              print_event_info->delimiter);
}
#endif /* MYSQL_CLIENT */


#if defined(HAVE_REPLICATION) && !defined(MYSQL_CLIENT)
int Rand_log_event::do_apply_event(Relay_log_info const *rli)
{
  /*
    We are now in a statement until the associated query log event has
    been processed.
   */
  const_cast<Relay_log_info*>(rli)->set_flag(Relay_log_info::IN_STMT);

  thd->rand.seed1= (ulong) seed1;
  thd->rand.seed2= (ulong) seed2;
  return 0;
}

int Rand_log_event::do_update_pos(Relay_log_info *rli)
{
  rli->inc_event_relay_log_pos();
  return 0;
}


Log_event::enum_skip_reason
Rand_log_event::do_shall_skip(Relay_log_info *rli)
{
  /*
    It is a common error to set the slave skip counter to 1 instead of
    2 when recovering from an insert which used a auto increment,
    rand, or user var.  Therefore, if the slave skip counter is 1, we
    just say that this event should be skipped by ignoring it, meaning
    that we do not change the value of the slave skip counter since it
    will be decreased by the following insert event.
  */
  return continue_group(rli);
}

#endif /* !MYSQL_CLIENT */


/**************************************************************************
  Xid_log_event methods
**************************************************************************/

#if defined(HAVE_REPLICATION) && !defined(MYSQL_CLIENT)
void Xid_log_event::pack_info(Protocol *protocol)
{
  char buf[128], *pos;
  pos= strmov(buf, "COMMIT /* xid=");
  pos= longlong10_to_str(xid, pos, 10);
  pos= strmov(pos, " */");
  protocol->store(buf, (uint) (pos-buf), &my_charset_bin);
}
#endif

/**
  @note
  It's ok not to use int8store here,
  as long as xid_t::set(ulonglong) and
  xid_t::get_my_xid doesn't do it either.
  We don't care about actual values of xids as long as
  identical numbers compare identically
*/

Xid_log_event::
Xid_log_event(const char* buf,
              const Format_description_log_event *description_event)
  :Log_event(buf, description_event)
{
  /* The Post-Header is empty. The Variable Data part begins immediately. */
  buf+= description_event->common_header_len +
    description_event->post_header_len[XID_EVENT-1];
  memcpy((char*) &xid, buf, sizeof(xid));
}


#ifndef MYSQL_CLIENT
bool Xid_log_event::write(IO_CACHE* file)
{
  DBUG_EXECUTE_IF("do_not_write_xid", return 0;);
  return (write_header(file, sizeof(xid)) ||
	  wrapper_my_b_safe_write(file, (uchar*) &xid, sizeof(xid)) ||
	  write_footer(file));
}
#endif


#ifdef MYSQL_CLIENT
void Xid_log_event::print(FILE* file, PRINT_EVENT_INFO* print_event_info)
{
  IO_CACHE *const head= &print_event_info->head_cache;

  if (!print_event_info->short_form)
  {
    char buf[64];
    longlong10_to_str(xid, buf, 10);

    print_header(head, print_event_info, FALSE);
    my_b_printf(head, "\tXid = %s\n", buf);
  }
  my_b_printf(head, "COMMIT%s\n", print_event_info->delimiter);
}
#endif /* MYSQL_CLIENT */


#if defined(HAVE_REPLICATION) && !defined(MYSQL_CLIENT)
int Xid_log_event::do_apply_event(Relay_log_info const *rli)
{
  int error= 0;

  Relay_log_info *rli_ptr= const_cast<Relay_log_info *>(rli);

  /*
    If the repository is transactional, i.e., created over a
    transactional table, we need to update the positions within
    the context of the current transaction in order to provide
    data integrity. See sql/rpl_rli.h for further details.
  */
  bool is_trans_repo= rli_ptr->is_transactional();

  /* For a slave Xid_log_event is COMMIT */
  general_log_print(thd, COM_QUERY,
                    "COMMIT /* implicit, from Xid_log_event */");

  if (is_trans_repo)
  {
    mysql_mutex_lock(&rli_ptr->data_lock);
  }

  DBUG_PRINT("info", ("do_apply group master %s %lu  group relay %s %lu event %s %lu\n",
    rli_ptr->get_group_master_log_name(),
    (ulong) rli_ptr->get_group_master_log_pos(),
    rli_ptr->get_group_relay_log_name(),
    (ulong) rli_ptr->get_group_relay_log_pos(),
    rli_ptr->get_event_relay_log_name(),
    (ulong) rli_ptr->get_event_relay_log_pos()));

  DBUG_EXECUTE_IF("crash_before_update_pos", DBUG_SUICIDE(););

  /*
    We need to update the positions in here to make it transactional.  
  */
  if (is_trans_repo)
  {
    rli_ptr->inc_event_relay_log_pos();
    rli_ptr->set_group_relay_log_pos(rli_ptr->get_event_relay_log_pos());
    rli_ptr->set_group_relay_log_name(rli_ptr->get_event_relay_log_name());

    rli_ptr->notify_group_relay_log_name_update();

    if (log_pos) // 3.23 binlogs don't have log_posx
    {
      rli_ptr->set_group_master_log_pos(log_pos);
    }
  
    if ((error= rli_ptr->flush_info(TRUE)))
      goto err;
  }

  DBUG_PRINT("info", ("do_apply group master %s %lu  group relay %s %lu event %s %lu\n",
    rli_ptr->get_group_master_log_name(),
    (ulong) rli_ptr->get_group_master_log_pos(),
    rli_ptr->get_group_relay_log_name(),
    (ulong) rli_ptr->get_group_relay_log_pos(),
    rli_ptr->get_event_relay_log_name(),
    (ulong) rli_ptr->get_event_relay_log_pos()));

  DBUG_EXECUTE_IF("crash_after_update_pos_before_apply", DBUG_SUICIDE(););

  error= trans_commit(thd); /* Automatically rolls back on error. */
  DBUG_EXECUTE_IF("crash_after_apply", DBUG_SUICIDE(););
  thd->mdl_context.release_transactional_locks();

err:
  if (is_trans_repo)
  {
    mysql_cond_broadcast(&rli_ptr->data_cond);
    mysql_mutex_unlock(&rli_ptr->data_lock);
  }
  return error;
}

Log_event::enum_skip_reason
Xid_log_event::do_shall_skip(Relay_log_info *rli)
{
  DBUG_ENTER("Xid_log_event::do_shall_skip");
  if (rli->slave_skip_counter > 0) {
    thd->variables.option_bits&= ~OPTION_BEGIN;
    DBUG_RETURN(Log_event::EVENT_SKIP_COUNT);
  }
  DBUG_RETURN(Log_event::do_shall_skip(rli));
}
#endif /* !MYSQL_CLIENT */


/**************************************************************************
  User_var_log_event methods
**************************************************************************/

#if defined(HAVE_REPLICATION) && !defined(MYSQL_CLIENT)
void User_var_log_event::pack_info(Protocol* protocol)
{
  char *buf= 0;
  uint val_offset= 4 + name_len;
  uint event_len= val_offset;

  if (is_null)
  {
    if (!(buf= (char*) my_malloc(val_offset + 5, MYF(MY_WME))))
      return;
    strmov(buf + val_offset, "NULL");
    event_len= val_offset + 4;
  }
  else
  {
    switch (type) {
    case REAL_RESULT:
      double real_val;
      float8get(real_val, val);
      if (!(buf= (char*) my_malloc(val_offset + MY_GCVT_MAX_FIELD_WIDTH + 1,
                                   MYF(MY_WME))))
        return;
      event_len+= my_gcvt(real_val, MY_GCVT_ARG_DOUBLE, MY_GCVT_MAX_FIELD_WIDTH,
                          buf + val_offset, NULL);
      break;
    case INT_RESULT:
      if (!(buf= (char*) my_malloc(val_offset + 22, MYF(MY_WME))))
        return;
      event_len= longlong10_to_str(uint8korr(val), buf + val_offset, 
                                   ((flags & User_var_log_event::UNSIGNED_F) ? 
                                    10 : -10))-buf;
      break;
    case DECIMAL_RESULT:
    {
      if (!(buf= (char*) my_malloc(val_offset + DECIMAL_MAX_STR_LENGTH + 1,
                                   MYF(MY_WME))))
        return;
      String str(buf+val_offset, DECIMAL_MAX_STR_LENGTH + 1, &my_charset_bin);
      my_decimal dec;
      binary2my_decimal(E_DEC_FATAL_ERROR, (uchar*) (val+2), &dec, val[0],
                        val[1]);
      my_decimal2string(E_DEC_FATAL_ERROR, &dec, 0, 0, 0, &str);
      event_len= str.length() + val_offset;
      break;
    } 
    case STRING_RESULT:
      /* 15 is for 'COLLATE' and other chars */
      buf= (char*) my_malloc(event_len+val_len*2+1+2*MY_CS_NAME_SIZE+15,
                             MYF(MY_WME));
      CHARSET_INFO *cs;
      if (!buf)
        return;
      if (!(cs= get_charset(charset_number, MYF(0))))
      {
        strmov(buf+val_offset, "???");
        event_len+= 3;
      }
      else
      {
        char *p= strxmov(buf + val_offset, "_", cs->csname, " ", NullS);
        p= str_to_hex(p, val, val_len);
        p= strxmov(p, " COLLATE ", cs->name, NullS);
        event_len= p-buf;
      }
      break;
    case ROW_RESULT:
    default:
      DBUG_ASSERT(1);
      return;
    }
  }
  buf[0]= '@';
  buf[1]= '`';
  memcpy(buf+2, name, name_len);
  buf[2+name_len]= '`';
  buf[3+name_len]= '=';
  protocol->store(buf, event_len, &my_charset_bin);
  my_free(buf);
}
#endif /* !MYSQL_CLIENT */


User_var_log_event::
User_var_log_event(const char* buf,
                   const Format_description_log_event* description_event)
  :Log_event(buf, description_event)
{
  /* The Post-Header is empty. The Variable Data part begins immediately. */
  const char *start= buf;
  buf+= description_event->common_header_len +
    description_event->post_header_len[USER_VAR_EVENT-1];
  name_len= uint4korr(buf);
  name= (char *) buf + UV_NAME_LEN_SIZE;
  buf+= UV_NAME_LEN_SIZE + name_len;
  is_null= (bool) *buf;
  flags= User_var_log_event::UNDEF_F;    // defaults to UNDEF_F
  if (is_null)
  {
    type= STRING_RESULT;
    charset_number= my_charset_bin.number;
    val_len= 0;
    val= 0;  
  }
  else
  {
    type= (Item_result) buf[UV_VAL_IS_NULL];
    charset_number= uint4korr(buf + UV_VAL_IS_NULL + UV_VAL_TYPE_SIZE);
    val_len= uint4korr(buf + UV_VAL_IS_NULL + UV_VAL_TYPE_SIZE +
                       UV_CHARSET_NUMBER_SIZE);
    val= (char *) (buf + UV_VAL_IS_NULL + UV_VAL_TYPE_SIZE +
                   UV_CHARSET_NUMBER_SIZE + UV_VAL_LEN_SIZE);

    /**
      We need to check if this is from an old server
      that did not pack information for flags.
      We do this by checking if there are extra bytes
      after the packed value. If there are we take the
      extra byte and it's value is assumed to contain
      the flags value.

      Old events will not have this extra byte, thence,
      we keep the flags set to UNDEF_F.
    */
    uint bytes_read= ((val + val_len) - start);
#ifndef DBUG_OFF
    bool old_pre_checksum_fd= description_event->is_version_before_checksum();
#endif
    DBUG_ASSERT((bytes_read == data_written -
                 (old_pre_checksum_fd ||
                  (description_event->checksum_alg ==
                   BINLOG_CHECKSUM_ALG_OFF)) ?
                 0 : BINLOG_CHECKSUM_LEN)
                ||
                (bytes_read == data_written -1 -
                 (old_pre_checksum_fd ||
                  (description_event->checksum_alg ==
                   BINLOG_CHECKSUM_ALG_OFF)) ?
                 0 : BINLOG_CHECKSUM_LEN));
    if ((data_written - bytes_read) > 0)
    {
      flags= (uint) *(buf + UV_VAL_IS_NULL + UV_VAL_TYPE_SIZE +
                    UV_CHARSET_NUMBER_SIZE + UV_VAL_LEN_SIZE +
                    val_len);
    }
  }
}


#ifndef MYSQL_CLIENT
bool User_var_log_event::write(IO_CACHE* file)
{
  char buf[UV_NAME_LEN_SIZE];
  char buf1[UV_VAL_IS_NULL + UV_VAL_TYPE_SIZE + 
	    UV_CHARSET_NUMBER_SIZE + UV_VAL_LEN_SIZE];
  uchar buf2[max(8, DECIMAL_MAX_FIELD_SIZE + 2)], *pos= buf2;
  uint unsigned_len= 0;
  uint buf1_length;
  ulong event_length;

  int4store(buf, name_len);
  
  if ((buf1[0]= is_null))
  {
    buf1_length= 1;
    val_len= 0;                                 // Length of 'pos'
  }    
  else
  {
    buf1[1]= type;
    int4store(buf1 + 2, charset_number);

    switch (type) {
    case REAL_RESULT:
      float8store(buf2, *(double*) val);
      break;
    case INT_RESULT:
      int8store(buf2, *(longlong*) val);
      unsigned_len= 1;
      break;
    case DECIMAL_RESULT:
    {
      my_decimal *dec= (my_decimal *)val;
      dec->fix_buffer_pointer();
      buf2[0]= (char)(dec->intg + dec->frac);
      buf2[1]= (char)dec->frac;
      decimal2bin((decimal_t*)val, buf2+2, buf2[0], buf2[1]);
      val_len= decimal_bin_size(buf2[0], buf2[1]) + 2;
      break;
    }
    case STRING_RESULT:
      pos= (uchar*) val;
      break;
    case ROW_RESULT:
    default:
      DBUG_ASSERT(1);
      return 0;
    }
    int4store(buf1 + 2 + UV_CHARSET_NUMBER_SIZE, val_len);
    buf1_length= 10;
  }

  /* Length of the whole event */
  event_length= sizeof(buf)+ name_len + buf1_length + val_len + unsigned_len;

  return (write_header(file, event_length) ||
          wrapper_my_b_safe_write(file, (uchar*) buf, sizeof(buf))   ||
	  wrapper_my_b_safe_write(file, (uchar*) name, name_len)     ||
	  wrapper_my_b_safe_write(file, (uchar*) buf1, buf1_length) ||
	  wrapper_my_b_safe_write(file, pos, val_len) ||
          wrapper_my_b_safe_write(file, &flags, unsigned_len) ||
	  write_footer(file));
}
#endif


/*
  User_var_log_event::print()
*/

#ifdef MYSQL_CLIENT
void User_var_log_event::print(FILE* file, PRINT_EVENT_INFO* print_event_info)
{
  IO_CACHE *const head= &print_event_info->head_cache;

  if (!print_event_info->short_form)
  {
    print_header(head, print_event_info, FALSE);
    my_b_printf(head, "\tUser_var\n");
  }

  my_b_printf(head, "SET @`");
  my_b_write(head, (uchar*) name, (uint) (name_len));
  my_b_printf(head, "`");

  if (is_null)
  {
    my_b_printf(head, ":=NULL%s\n", print_event_info->delimiter);
  }
  else
  {
    switch (type) {
    case REAL_RESULT:
      double real_val;
      char real_buf[FMT_G_BUFSIZE(14)];
      float8get(real_val, val);
      sprintf(real_buf, "%.14g", real_val);
      my_b_printf(head, ":=%s%s\n", real_buf, print_event_info->delimiter);
      break;
    case INT_RESULT:
      char int_buf[22];
      longlong10_to_str(uint8korr(val), int_buf, 
                        ((flags & User_var_log_event::UNSIGNED_F) ? 10 : -10));
      my_b_printf(head, ":=%s%s\n", int_buf, print_event_info->delimiter);
      break;
    case DECIMAL_RESULT:
    {
      char str_buf[200];
      int str_len= sizeof(str_buf) - 1;
      int precision= (int)val[0];
      int scale= (int)val[1];
      decimal_digit_t dec_buf[10];
      decimal_t dec;
      dec.len= 10;
      dec.buf= dec_buf;

      bin2decimal((uchar*) val+2, &dec, precision, scale);
      decimal2string(&dec, str_buf, &str_len, 0, 0, 0);
      str_buf[str_len]= 0;
      my_b_printf(head, ":=%s%s\n", str_buf, print_event_info->delimiter);
      break;
    }
    case STRING_RESULT:
    {
      /*
        Let's express the string in hex. That's the most robust way. If we
        print it in character form instead, we need to escape it with
        character_set_client which we don't know (we will know it in 5.0, but
        in 4.1 we don't know it easily when we are printing
        User_var_log_event). Explanation why we would need to bother with
        character_set_client (quoting Bar):
        > Note, the parser doesn't switch to another unescaping mode after
        > it has met a character set introducer.
        > For example, if an SJIS client says something like:
        > SET @a= _ucs2 \0a\0b'
        > the string constant is still unescaped according to SJIS, not
        > according to UCS2.
      */
      char *hex_str;
      CHARSET_INFO *cs;

      if (!(hex_str= (char *)my_alloca(2*val_len+1+2))) // 2 hex digits / byte
        break; // no error, as we are 'void'
      str_to_hex(hex_str, val, val_len);
      /*
        For proper behaviour when mysqlbinlog|mysql, we need to explicitely
        specify the variable's collation. It will however cause problems when
        people want to mysqlbinlog|mysql into another server not supporting the
        character set. But there's not much to do about this and it's unlikely.
      */
      if (!(cs= get_charset(charset_number, MYF(0))))
        /*
          Generate an unusable command (=> syntax error) is probably the best
          thing we can do here.
        */
        my_b_printf(head, ":=???%s\n", print_event_info->delimiter);
      else
        my_b_printf(head, ":=_%s %s COLLATE `%s`%s\n",
                    cs->csname, hex_str, cs->name,
                    print_event_info->delimiter);
      my_afree(hex_str);
    }
      break;
    case ROW_RESULT:
    default:
      DBUG_ASSERT(1);
      return;
    }
  }
}
#endif


/*
  User_var_log_event::do_apply_event()
*/

#if defined(HAVE_REPLICATION) && !defined(MYSQL_CLIENT)
int User_var_log_event::do_apply_event(Relay_log_info const *rli)
{
  Item *it= 0;
  CHARSET_INFO *charset;
  if (!(charset= get_charset(charset_number, MYF(MY_WME))))
    return 1;
  LEX_STRING user_var_name;
  user_var_name.str= name;
  user_var_name.length= name_len;
  double real_val;
  longlong int_val;

  /*
    We are now in a statement until the associated query log event has
    been processed.
   */
  const_cast<Relay_log_info*>(rli)->set_flag(Relay_log_info::IN_STMT);

  if (is_null)
  {
    it= new Item_null();
  }
  else
  {
    switch (type) {
    case REAL_RESULT:
      float8get(real_val, val);
      it= new Item_float(real_val, 0);
      val= (char*) &real_val;		// Pointer to value in native format
      val_len= 8;
      break;
    case INT_RESULT:
      int_val= (longlong) uint8korr(val);
      it= new Item_int(int_val);
      val= (char*) &int_val;		// Pointer to value in native format
      val_len= 8;
      break;
    case DECIMAL_RESULT:
    {
      Item_decimal *dec= new Item_decimal((uchar*) val+2, val[0], val[1]);
      it= dec;
      val= (char *)dec->val_decimal(NULL);
      val_len= sizeof(my_decimal);
      break;
    }
    case STRING_RESULT:
      it= new Item_string(val, val_len, charset);
      break;
    case ROW_RESULT:
    default:
      DBUG_ASSERT(1);
      return 0;
    }
  }
  Item_func_set_user_var e(user_var_name, it);
  /*
    Item_func_set_user_var can't substitute something else on its place =>
    0 can be passed as last argument (reference on item)

    Fix_fields() can fail, in which case a call of update_hash() might
    crash the server, so if fix fields fails, we just return with an
    error.
  */
  if (e.fix_fields(thd, 0))
    return 1;

  /*
    A variable can just be considered as a table with
    a single record and with a single column. Thus, like
    a column value, it could always have IMPLICIT derivation.
   */
  e.update_hash(val, val_len, type, charset, DERIVATION_IMPLICIT,
                (flags & User_var_log_event::UNSIGNED_F));
  free_root(thd->mem_root,0);

  return 0;
}

int User_var_log_event::do_update_pos(Relay_log_info *rli)
{
  rli->inc_event_relay_log_pos();
  return 0;
}

Log_event::enum_skip_reason
User_var_log_event::do_shall_skip(Relay_log_info *rli)
{
  /*
    It is a common error to set the slave skip counter to 1 instead
    of 2 when recovering from an insert which used a auto increment,
    rand, or user var.  Therefore, if the slave skip counter is 1, we
    just say that this event should be skipped by ignoring it, meaning
    that we do not change the value of the slave skip counter since it
    will be decreased by the following insert event.
  */
  return continue_group(rli);
}
#endif /* !MYSQL_CLIENT */


/**************************************************************************
  Unknown_log_event methods
**************************************************************************/

#ifdef HAVE_REPLICATION
#ifdef MYSQL_CLIENT
void Unknown_log_event::print(FILE* file_arg, PRINT_EVENT_INFO* print_event_info)
{
  if (print_event_info->short_form)
    return;
  print_header(&print_event_info->head_cache, print_event_info, FALSE);
  my_b_printf(&print_event_info->head_cache, "\n# %s", "Unknown event\n");
}
#endif  

/**************************************************************************
	Stop_log_event methods
**************************************************************************/

/*
  Stop_log_event::print()
*/

#ifdef MYSQL_CLIENT
void Stop_log_event::print(FILE* file, PRINT_EVENT_INFO* print_event_info)
{
  if (print_event_info->short_form)
    return;

  print_header(&print_event_info->head_cache, print_event_info, FALSE);
  my_b_printf(&print_event_info->head_cache, "\tStop\n");
}
#endif /* MYSQL_CLIENT */


#ifndef MYSQL_CLIENT
/*
  The master stopped.  We used to clean up all temporary tables but
  this is useless as, as the master has shut down properly, it has
  written all DROP TEMPORARY TABLE (prepared statements' deletion is
  TODO only when we binlog prep stmts).  We used to clean up
  slave_load_tmpdir, but this is useless as it has been cleared at the
  end of LOAD DATA INFILE.  So we have nothing to do here.  The place
  were we must do this cleaning is in
  Start_log_event_v3::do_apply_event(), not here. Because if we come
  here, the master was sane.

  This must only be called from the Slave SQL thread, since it calls
  flush_relay_log_info().
*/
int Stop_log_event::do_update_pos(Relay_log_info *rli)
{
  /*
    We do not want to update master_log pos because we get a rotate event
    before stop, so by now group_master_log_name is set to the next log.
    If we updated it, we will have incorrect master coordinates and this
    could give false triggers in MASTER_POS_WAIT() that we have reached
    the target position when in fact we have not.
  */
  if (thd->variables.option_bits & OPTION_BEGIN)
    rli->inc_event_relay_log_pos();
  else
  {
    rli->inc_group_relay_log_pos(0);
    rli->flush_info(TRUE);
  }
  return 0;
}

#endif /* !MYSQL_CLIENT */
#endif /* HAVE_REPLICATION */


/**************************************************************************
	Create_file_log_event methods
**************************************************************************/

/*
  Create_file_log_event ctor
*/

#ifndef MYSQL_CLIENT
Create_file_log_event::
Create_file_log_event(THD* thd_arg, sql_exchange* ex,
		      const char* db_arg, const char* table_name_arg,
                      List<Item>& fields_arg,
                      bool is_concurrent_arg,
                      enum enum_duplicates handle_dup,
                      bool ignore,
		      uchar* block_arg, uint block_len_arg, bool using_trans)
  :Load_log_event(thd_arg, ex, db_arg, table_name_arg, fields_arg,
                  is_concurrent_arg,
                  handle_dup, ignore, using_trans),
   fake_base(0), block(block_arg), event_buf(0), block_len(block_len_arg),
   file_id(thd_arg->file_id = mysql_bin_log.next_file_id())
{
  DBUG_ENTER("Create_file_log_event");
  sql_ex.force_new_format();
  DBUG_VOID_RETURN;
}


/*
  Create_file_log_event::write_data_body()
*/

bool Create_file_log_event::write_data_body(IO_CACHE* file)
{
  bool res;
  if ((res= Load_log_event::write_data_body(file)) || fake_base)
    return res;
  return (my_b_safe_write(file, (uchar*) "", 1) ||
          my_b_safe_write(file, (uchar*) block, block_len));
}


/*
  Create_file_log_event::write_data_header()
*/

bool Create_file_log_event::write_data_header(IO_CACHE* file)
{
  bool res;
  uchar buf[CREATE_FILE_HEADER_LEN];
  if ((res= Load_log_event::write_data_header(file)) || fake_base)
    return res;
  int4store(buf + CF_FILE_ID_OFFSET, file_id);
  return my_b_safe_write(file, buf, CREATE_FILE_HEADER_LEN) != 0;
}


/*
  Create_file_log_event::write_base()
*/

bool Create_file_log_event::write_base(IO_CACHE* file)
{
  bool res;
  fake_base= 1;                                 // pretend we are Load event
  res= write(file);
  fake_base= 0;
  return res;
}

#endif /* !MYSQL_CLIENT */

/*
  Create_file_log_event ctor
*/

Create_file_log_event::Create_file_log_event(const char* buf, uint len,
                                             const Format_description_log_event* description_event)
  :Load_log_event(buf,0,description_event),fake_base(0),block(0),inited_from_old(0)
{
  DBUG_ENTER("Create_file_log_event::Create_file_log_event(char*,...)");
  uint block_offset;
  uint header_len= description_event->common_header_len;
  uint8 load_header_len= description_event->post_header_len[LOAD_EVENT-1];
  uint8 create_file_header_len= description_event->post_header_len[CREATE_FILE_EVENT-1];
  if (!(event_buf= (char*) my_memdup(buf, len, MYF(MY_WME))) ||
      copy_log_event(event_buf,len,
                     ((buf[EVENT_TYPE_OFFSET] == LOAD_EVENT) ?
                      load_header_len + header_len :
                      (fake_base ? (header_len+load_header_len) :
                       (header_len+load_header_len) +
                       create_file_header_len)),
                     description_event))
    DBUG_VOID_RETURN;
  if (description_event->binlog_version!=1)
  {
    file_id= uint4korr(buf + 
                       header_len +
		       load_header_len + CF_FILE_ID_OFFSET);
    /*
      Note that it's ok to use get_data_size() below, because it is computed
      with values we have already read from this event (because we called
      copy_log_event()); we are not using slave's format info to decode
      master's format, we are really using master's format info.
      Anyway, both formats should be identical (except the common_header_len)
      as these Load events are not changed between 4.0 and 5.0 (as logging of
      LOAD DATA INFILE does not use Load_log_event in 5.0).

      The + 1 is for \0 terminating fname  
    */
    block_offset= (description_event->common_header_len +
                   Load_log_event::get_data_size() +
                   create_file_header_len + 1);
    if (len < block_offset)
      DBUG_VOID_RETURN;
    block = (uchar*)buf + block_offset;
    block_len = len - block_offset;
  }
  else
  {
    sql_ex.force_new_format();
    inited_from_old = 1;
  }
  DBUG_VOID_RETURN;
}


/*
  Create_file_log_event::print()
*/

#ifdef MYSQL_CLIENT
void Create_file_log_event::print(FILE* file, PRINT_EVENT_INFO* print_event_info,
				  bool enable_local)
{
  if (print_event_info->short_form)
  {
    if (enable_local && check_fname_outside_temp_buf())
      Load_log_event::print(file, print_event_info);
    return;
  }

  if (enable_local)
  {
    Load_log_event::print(file, print_event_info,
			  !check_fname_outside_temp_buf());
    /* 
       That one is for "file_id: etc" below: in mysqlbinlog we want the #, in
       SHOW BINLOG EVENTS we don't.
    */
    my_b_printf(&print_event_info->head_cache, "#");
  }

  my_b_printf(&print_event_info->head_cache,
              " file_id: %d  block_len: %d\n", file_id, block_len);
}


void Create_file_log_event::print(FILE* file, PRINT_EVENT_INFO* print_event_info)
{
  print(file, print_event_info, 0);
}
#endif /* MYSQL_CLIENT */


/*
  Create_file_log_event::pack_info()
*/

#if defined(HAVE_REPLICATION) && !defined(MYSQL_CLIENT)
void Create_file_log_event::pack_info(Protocol *protocol)
{
  char buf[NAME_LEN*2 + 30 + 21*2], *pos;
  pos= strmov(buf, "db=");
  memcpy(pos, db, db_len);
  pos= strmov(pos + db_len, ";table=");
  memcpy(pos, table_name, table_name_len);
  pos= strmov(pos + table_name_len, ";file_id=");
  pos= int10_to_str((long) file_id, pos, 10);
  pos= strmov(pos, ";block_len=");
  pos= int10_to_str((long) block_len, pos, 10);
  protocol->store(buf, (uint) (pos-buf), &my_charset_bin);
}
#endif /* defined(HAVE_REPLICATION) && !defined(MYSQL_CLIENT) */


/**
  Create_file_log_event::do_apply_event()
  Constructor for Create_file_log_event to intantiate an event
  from the relay log on the slave.

  @retval
    0           Success
  @retval
    1           Failure
*/

#if defined(HAVE_REPLICATION) && !defined(MYSQL_CLIENT)
int Create_file_log_event::do_apply_event(Relay_log_info const *rli)
{
  char fname_buf[FN_REFLEN+10];
  char *ext;
  int fd = -1;
  IO_CACHE file;
  int error = 1;

  THD_STAGE_INFO(thd, stage_making_temp_file_create_before_load_data);
  memset(&file, 0, sizeof(file));
  ext= slave_load_file_stem(fname_buf, file_id, server_id, ".info");
  /* old copy may exist already */
  mysql_file_delete(key_file_log_event_info, fname_buf, MYF(0));
  if ((fd= mysql_file_create(key_file_log_event_info,
                             fname_buf, CREATE_MODE,
                             O_WRONLY | O_BINARY | O_EXCL | O_NOFOLLOW,
                             MYF(MY_WME))) < 0 ||
      init_io_cache(&file, fd, IO_SIZE, WRITE_CACHE, (my_off_t)0, 0,
		    MYF(MY_WME|MY_NABP)))
  {
    rli->report(ERROR_LEVEL, my_errno,
                "Error in Create_file event: could not open file '%s'",
                fname_buf);
    goto err;
  }
  
  // a trick to avoid allocating another buffer
  fname= fname_buf;
  fname_len= (uint) (strmov(ext, ".data") - fname);
  if (write_base(&file))
  {
    strmov(ext, ".info"); // to have it right in the error message
    rli->report(ERROR_LEVEL, my_errno,
                "Error in Create_file event: could not write to file '%s'",
                fname_buf);
    goto err;
  }
  end_io_cache(&file);
  mysql_file_close(fd, MYF(0));
  
  // fname_buf now already has .data, not .info, because we did our trick
  /* old copy may exist already */
  mysql_file_delete(key_file_log_event_data, fname_buf, MYF(0));
  if ((fd= mysql_file_create(key_file_log_event_data,
                             fname_buf, CREATE_MODE,
                             O_WRONLY | O_BINARY | O_EXCL | O_NOFOLLOW,
                             MYF(MY_WME))) < 0)
  {
    rli->report(ERROR_LEVEL, my_errno,
                "Error in Create_file event: could not open file '%s'",
                fname_buf);
    goto err;
  }
  if (mysql_file_write(fd, (uchar*) block, block_len, MYF(MY_WME+MY_NABP)))
  {
    rli->report(ERROR_LEVEL, my_errno,
                "Error in Create_file event: write to '%s' failed",
                fname_buf);
    goto err;
  }
  error=0;					// Everything is ok

err:
  if (error)
    end_io_cache(&file);
  if (fd >= 0)
    mysql_file_close(fd, MYF(0));
  return error != 0;
}
#endif /* defined(HAVE_REPLICATION) && !defined(MYSQL_CLIENT) */


/**************************************************************************
	Append_block_log_event methods
**************************************************************************/

/*
  Append_block_log_event ctor
*/

#ifndef MYSQL_CLIENT  
Append_block_log_event::Append_block_log_event(THD *thd_arg,
                                               const char *db_arg,
					       uchar *block_arg,
					       uint block_len_arg,
					       bool using_trans)
  :Log_event(thd_arg, 0,
             using_trans ? Log_event::EVENT_TRANSACTIONAL_CACHE :
                           Log_event::EVENT_STMT_CACHE,
             Log_event::EVENT_NORMAL_LOGGING),
   block(block_arg),
   block_len(block_len_arg), file_id(thd_arg->file_id), db(db_arg)
{
}
#endif


/*
  Append_block_log_event ctor
*/

Append_block_log_event::Append_block_log_event(const char* buf, uint len,
                                               const Format_description_log_event* description_event)
  :Log_event(buf, description_event),block(0)
{
  DBUG_ENTER("Append_block_log_event::Append_block_log_event(char*,...)");
  uint8 common_header_len= description_event->common_header_len; 
  uint8 append_block_header_len=
    description_event->post_header_len[APPEND_BLOCK_EVENT-1];
  uint total_header_len= common_header_len+append_block_header_len;
  if (len < total_header_len)
    DBUG_VOID_RETURN;
  file_id= uint4korr(buf + common_header_len + AB_FILE_ID_OFFSET);
  block= (uchar*)buf + total_header_len;
  block_len= len - total_header_len;
  DBUG_VOID_RETURN;
}


/*
  Append_block_log_event::write()
*/

#ifndef MYSQL_CLIENT
bool Append_block_log_event::write(IO_CACHE* file)
{
  uchar buf[APPEND_BLOCK_HEADER_LEN];
  int4store(buf + AB_FILE_ID_OFFSET, file_id);
  return (write_header(file, APPEND_BLOCK_HEADER_LEN + block_len) ||
          wrapper_my_b_safe_write(file, buf, APPEND_BLOCK_HEADER_LEN) ||
	  wrapper_my_b_safe_write(file, (uchar*) block, block_len) ||
	  write_footer(file));
}
#endif


/*
  Append_block_log_event::print()
*/

#ifdef MYSQL_CLIENT  
void Append_block_log_event::print(FILE* file,
				   PRINT_EVENT_INFO* print_event_info)
{
  if (print_event_info->short_form)
    return;
  print_header(&print_event_info->head_cache, print_event_info, FALSE);
  my_b_printf(&print_event_info->head_cache,
              "\n#%s: file_id: %d  block_len: %d\n",
              get_type_str(), file_id, block_len);
}
#endif /* MYSQL_CLIENT */


/*
  Append_block_log_event::pack_info()
*/

#if defined(HAVE_REPLICATION) && !defined(MYSQL_CLIENT)
void Append_block_log_event::pack_info(Protocol *protocol)
{
  char buf[256];
  size_t length;
  length= my_snprintf(buf, sizeof(buf), ";file_id=%u;block_len=%u",
                      file_id, block_len);
  protocol->store(buf, length, &my_charset_bin);
}


/*
  Append_block_log_event::get_create_or_append()
*/

int Append_block_log_event::get_create_or_append() const
{
  return 0; /* append to the file, fail if not exists */
}

/*
  Append_block_log_event::do_apply_event()
*/

int Append_block_log_event::do_apply_event(Relay_log_info const *rli)
{
  char fname[FN_REFLEN+10];
  int fd;
  int error = 1;
  DBUG_ENTER("Append_block_log_event::do_apply_event");

  THD_STAGE_INFO(thd, stage_making_temp_file_append_before_load_data);
  slave_load_file_stem(fname, file_id, server_id, ".data");
  if (get_create_or_append())
  {
    /*
      Usually lex_start() is called by mysql_parse(), but we need it here
      as the present method does not call mysql_parse().
    */
    lex_start(thd);
    mysql_reset_thd_for_next_command(thd);
    /* old copy may exist already */
    mysql_file_delete(key_file_log_event_data, fname, MYF(0));
    if ((fd= mysql_file_create(key_file_log_event_data,
                               fname, CREATE_MODE,
                               O_WRONLY | O_BINARY | O_EXCL | O_NOFOLLOW,
                               MYF(MY_WME))) < 0)
    {
      rli->report(ERROR_LEVEL, my_errno,
                  "Error in %s event: could not create file '%s'",
                  get_type_str(), fname);
      goto err;
    }
  }
  else if ((fd= mysql_file_open(key_file_log_event_data,
                                fname,
                                O_WRONLY | O_APPEND | O_BINARY | O_NOFOLLOW,
                                MYF(MY_WME))) < 0)
  {
    rli->report(ERROR_LEVEL, my_errno,
                "Error in %s event: could not open file '%s'",
                get_type_str(), fname);
    goto err;
  }

  DBUG_EXECUTE_IF("remove_slave_load_file_before_write",
                  {
                    my_delete_allow_opened(fname, MYF(0));
                  });

  if (mysql_file_write(fd, (uchar*) block, block_len, MYF(MY_WME+MY_NABP)))
  {
    rli->report(ERROR_LEVEL, my_errno,
                "Error in %s event: write to '%s' failed",
                get_type_str(), fname);
    goto err;
  }
  error=0;

err:
  if (fd >= 0)
    mysql_file_close(fd, MYF(0));
  DBUG_RETURN(error);
}
#endif


/**************************************************************************
	Delete_file_log_event methods
**************************************************************************/

/*
  Delete_file_log_event ctor
*/

#ifndef MYSQL_CLIENT
Delete_file_log_event::Delete_file_log_event(THD *thd_arg, const char* db_arg,
					     bool using_trans)
  :Log_event(thd_arg, 0, 
             using_trans ? Log_event::EVENT_TRANSACTIONAL_CACHE :
                           Log_event::EVENT_STMT_CACHE,
             Log_event::EVENT_NORMAL_LOGGING),
  file_id(thd_arg->file_id), db(db_arg)
{
}
#endif

/*
  Delete_file_log_event ctor
*/

Delete_file_log_event::Delete_file_log_event(const char* buf, uint len,
                                             const Format_description_log_event* description_event)
  :Log_event(buf, description_event),file_id(0)
{
  uint8 common_header_len= description_event->common_header_len;
  uint8 delete_file_header_len= description_event->post_header_len[DELETE_FILE_EVENT-1];
  if (len < (uint)(common_header_len + delete_file_header_len))
    return;
  file_id= uint4korr(buf + common_header_len + DF_FILE_ID_OFFSET);
}


/*
  Delete_file_log_event::write()
*/

#ifndef MYSQL_CLIENT
bool Delete_file_log_event::write(IO_CACHE* file)
{
 uchar buf[DELETE_FILE_HEADER_LEN];
 int4store(buf + DF_FILE_ID_OFFSET, file_id);
 return (write_header(file, sizeof(buf)) ||
         wrapper_my_b_safe_write(file, buf, sizeof(buf)) ||
	 write_footer(file));
}
#endif


/*
  Delete_file_log_event::print()
*/

#ifdef MYSQL_CLIENT  
void Delete_file_log_event::print(FILE* file,
				  PRINT_EVENT_INFO* print_event_info)
{
  if (print_event_info->short_form)
    return;
  print_header(&print_event_info->head_cache, print_event_info, FALSE);
  my_b_printf(&print_event_info->head_cache,
              "\n#Delete_file: file_id=%u\n", file_id);
}
#endif /* MYSQL_CLIENT */

/*
  Delete_file_log_event::pack_info()
*/

#if defined(HAVE_REPLICATION) && !defined(MYSQL_CLIENT)
void Delete_file_log_event::pack_info(Protocol *protocol)
{
  char buf[64];
  size_t length;
  length= my_snprintf(buf, sizeof(buf), ";file_id=%u", (uint) file_id);
  protocol->store(buf, length, &my_charset_bin);
}
#endif

/*
  Delete_file_log_event::do_apply_event()
*/

#if defined(HAVE_REPLICATION) && !defined(MYSQL_CLIENT)
int Delete_file_log_event::do_apply_event(Relay_log_info const *rli)
{
  char fname[FN_REFLEN+10];
  char *ext= slave_load_file_stem(fname, file_id, server_id, ".data");
  mysql_file_delete(key_file_log_event_data, fname, MYF(MY_WME));
  strmov(ext, ".info");
  mysql_file_delete(key_file_log_event_info, fname, MYF(MY_WME));
  return 0;
}
#endif /* defined(HAVE_REPLICATION) && !defined(MYSQL_CLIENT) */


/**************************************************************************
	Execute_load_log_event methods
**************************************************************************/

/*
  Execute_load_log_event ctor
*/

#ifndef MYSQL_CLIENT  
Execute_load_log_event::Execute_load_log_event(THD *thd_arg,
                                               const char* db_arg,
					       bool using_trans)
  :Log_event(thd_arg, 0,
             using_trans ? Log_event::EVENT_TRANSACTIONAL_CACHE :
                           Log_event::EVENT_STMT_CACHE,
             Log_event::EVENT_NORMAL_LOGGING),
  file_id(thd_arg->file_id), db(db_arg)
{
}
#endif
  

/*
  Execute_load_log_event ctor
*/

Execute_load_log_event::Execute_load_log_event(const char* buf, uint len,
                                               const Format_description_log_event* description_event)
  :Log_event(buf, description_event), file_id(0)
{
  uint8 common_header_len= description_event->common_header_len;
  uint8 exec_load_header_len= description_event->post_header_len[EXEC_LOAD_EVENT-1];
  if (len < (uint)(common_header_len+exec_load_header_len))
    return;
  file_id= uint4korr(buf + common_header_len + EL_FILE_ID_OFFSET);
}


/*
  Execute_load_log_event::write()
*/

#ifndef MYSQL_CLIENT
bool Execute_load_log_event::write(IO_CACHE* file)
{
  uchar buf[EXEC_LOAD_HEADER_LEN];
  int4store(buf + EL_FILE_ID_OFFSET, file_id);
  return (write_header(file, sizeof(buf)) || 
          wrapper_my_b_safe_write(file, buf, sizeof(buf)) ||
	  write_footer(file));
}
#endif


/*
  Execute_load_log_event::print()
*/

#ifdef MYSQL_CLIENT  
void Execute_load_log_event::print(FILE* file,
				   PRINT_EVENT_INFO* print_event_info)
{
  if (print_event_info->short_form)
    return;
  print_header(&print_event_info->head_cache, print_event_info, FALSE);
  my_b_printf(&print_event_info->head_cache, "\n#Exec_load: file_id=%d\n",
              file_id);
}
#endif

/*
  Execute_load_log_event::pack_info()
*/

#if defined(HAVE_REPLICATION) && !defined(MYSQL_CLIENT)
void Execute_load_log_event::pack_info(Protocol *protocol)
{
  char buf[64];
  size_t length;
  length= my_snprintf(buf, sizeof(buf), ";file_id=%u", (uint) file_id);
  protocol->store(buf, length, &my_charset_bin);
}


/*
  Execute_load_log_event::do_apply_event()
*/

int Execute_load_log_event::do_apply_event(Relay_log_info const *rli)
{
  char fname[FN_REFLEN+10];
  char *ext;
  int fd;
  int error= 1;
  IO_CACHE file;
  Load_log_event *lev= 0;

  ext= slave_load_file_stem(fname, file_id, server_id, ".info");
  if ((fd= mysql_file_open(key_file_log_event_info,
                           fname, O_RDONLY | O_BINARY | O_NOFOLLOW,
                           MYF(MY_WME))) < 0 ||
      init_io_cache(&file, fd, IO_SIZE, READ_CACHE, (my_off_t)0, 0,
		    MYF(MY_WME|MY_NABP)))
  {
    rli->report(ERROR_LEVEL, my_errno,
                "Error in Exec_load event: could not open file '%s'",
                fname);
    goto err;
  }
  if (!(lev= (Load_log_event*)
        Log_event::read_log_event(&file,
                                  (mysql_mutex_t*) 0,
                                  rli->relay_log.description_event_for_exec,
                                  opt_slave_sql_verify_checksum)) ||
      lev->get_type_code() != NEW_LOAD_EVENT)
  {
    rli->report(ERROR_LEVEL, 0, "Error in Exec_load event: "
                    "file '%s' appears corrupted", fname);
    goto err;
  }
  lev->thd = thd;
  /*
    lev->do_apply_event should use rli only for errors i.e. should
    not advance rli's position.

    lev->do_apply_event is the place where the table is loaded (it
    calls mysql_load()).
  */
  const_cast<Relay_log_info*>(rli)->set_future_group_master_log_pos(log_pos);
  if (lev->do_apply_event(0,rli,1)) 
  {
    /*
      We want to indicate the name of the file that could not be loaded
      (SQL_LOADxxx).
      But as we are here we are sure the error is in rli->last_slave_error and
      rli->last_slave_errno (example of error: duplicate entry for key), so we
      don't want to overwrite it with the filename.
      What we want instead is add the filename to the current error message.
    */
    char *tmp= my_strdup(rli->last_error().message, MYF(MY_WME));
    if (tmp)
    {
      rli->report(ERROR_LEVEL, rli->last_error().number,
                  "%s. Failed executing load from '%s'", tmp, fname);
      my_free(tmp);
    }
    goto err;
  }
  /*
    We have an open file descriptor to the .info file; we need to close it
    or Windows will refuse to delete the file in mysql_file_delete().
  */
  if (fd >= 0)
  {
    mysql_file_close(fd, MYF(0));
    end_io_cache(&file);
    fd= -1;
  }
  mysql_file_delete(key_file_log_event_info, fname, MYF(MY_WME));
  memcpy(ext, ".data", 6);
  mysql_file_delete(key_file_log_event_data, fname, MYF(MY_WME));
  error = 0;

err:
  delete lev;
  if (fd >= 0)
  {
    mysql_file_close(fd, MYF(0));
    end_io_cache(&file);
  }
  return error;
}

#endif /* defined(HAVE_REPLICATION) && !defined(MYSQL_CLIENT) */


/**************************************************************************
	Begin_load_query_log_event methods
**************************************************************************/

#ifndef MYSQL_CLIENT
Begin_load_query_log_event::
Begin_load_query_log_event(THD* thd_arg, const char* db_arg, uchar* block_arg,
                           uint block_len_arg, bool using_trans)
  :Append_block_log_event(thd_arg, db_arg, block_arg, block_len_arg,
                          using_trans)
{
   file_id= thd_arg->file_id= mysql_bin_log.next_file_id();
}
#endif


Begin_load_query_log_event::
Begin_load_query_log_event(const char* buf, uint len,
                           const Format_description_log_event* desc_event)
  :Append_block_log_event(buf, len, desc_event)
{
}


#if defined( HAVE_REPLICATION) && !defined(MYSQL_CLIENT)
int Begin_load_query_log_event::get_create_or_append() const
{
  return 1; /* create the file */
}
#endif /* defined( HAVE_REPLICATION) && !defined(MYSQL_CLIENT) */


#if !defined(MYSQL_CLIENT) && defined(HAVE_REPLICATION)
Log_event::enum_skip_reason
Begin_load_query_log_event::do_shall_skip(Relay_log_info *rli)
{
  /*
    If the slave skip counter is 1, then we should not start executing
    on the next event.
  */
  return continue_group(rli);
}
#endif


/**************************************************************************
	Execute_load_query_log_event methods
**************************************************************************/


#ifndef MYSQL_CLIENT
Execute_load_query_log_event::
Execute_load_query_log_event(THD *thd_arg, const char* query_arg,
                             ulong query_length_arg, uint fn_pos_start_arg,
                             uint fn_pos_end_arg,
                             enum_load_dup_handling dup_handling_arg,
                             bool using_trans, bool immediate, bool suppress_use,
                             int errcode):
  Query_log_event(thd_arg, query_arg, query_length_arg, using_trans, immediate,
                  suppress_use, errcode),
  file_id(thd_arg->file_id), fn_pos_start(fn_pos_start_arg),
  fn_pos_end(fn_pos_end_arg), dup_handling(dup_handling_arg)
{
}
#endif /* !MYSQL_CLIENT */


Execute_load_query_log_event::
Execute_load_query_log_event(const char* buf, uint event_len,
                             const Format_description_log_event* desc_event):
  Query_log_event(buf, event_len, desc_event, EXECUTE_LOAD_QUERY_EVENT),
  file_id(0), fn_pos_start(0), fn_pos_end(0)
{
  if (!Query_log_event::is_valid())
    return;

  buf+= desc_event->common_header_len;

  fn_pos_start= uint4korr(buf + ELQ_FN_POS_START_OFFSET);
  fn_pos_end= uint4korr(buf + ELQ_FN_POS_END_OFFSET);
  dup_handling= (enum_load_dup_handling)(*(buf + ELQ_DUP_HANDLING_OFFSET));

  if (fn_pos_start > q_len || fn_pos_end > q_len ||
      dup_handling > LOAD_DUP_REPLACE)
    return;

  file_id= uint4korr(buf + ELQ_FILE_ID_OFFSET);
}


ulong Execute_load_query_log_event::get_post_header_size_for_derived()
{
  return EXECUTE_LOAD_QUERY_EXTRA_HEADER_LEN;
}


#ifndef MYSQL_CLIENT
bool
Execute_load_query_log_event::write_post_header_for_derived(IO_CACHE* file)
{
  uchar buf[EXECUTE_LOAD_QUERY_EXTRA_HEADER_LEN];
  int4store(buf, file_id);
  int4store(buf + 4, fn_pos_start);
  int4store(buf + 4 + 4, fn_pos_end);
  *(buf + 4 + 4 + 4)= (uchar) dup_handling;
  return wrapper_my_b_safe_write(file, buf, EXECUTE_LOAD_QUERY_EXTRA_HEADER_LEN);
}
#endif


#ifdef MYSQL_CLIENT
void Execute_load_query_log_event::print(FILE* file,
                                         PRINT_EVENT_INFO* print_event_info)
{
  print(file, print_event_info, 0);
}

/**
  Prints the query as LOAD DATA LOCAL and with rewritten filename.
*/
void Execute_load_query_log_event::print(FILE* file,
                                         PRINT_EVENT_INFO* print_event_info,
                                         const char *local_fname)
{
  IO_CACHE *const head= &print_event_info->head_cache;

  print_query_header(head, print_event_info);

  if (local_fname)
  {
    my_b_write(head, (uchar*) query, fn_pos_start);
    my_b_printf(head, " LOCAL INFILE \'");
    my_b_printf(head, "%s", local_fname);
    my_b_printf(head, "\'");
    if (dup_handling == LOAD_DUP_REPLACE)
      my_b_printf(head, " REPLACE");
    my_b_printf(head, " INTO");
    my_b_write(head, (uchar*) query + fn_pos_end, q_len-fn_pos_end);
    my_b_printf(head, "\n%s\n", print_event_info->delimiter);
  }
  else
  {
    my_b_write(head, (uchar*) query, q_len);
    my_b_printf(head, "\n%s\n", print_event_info->delimiter);
  }

  if (!print_event_info->short_form)
    my_b_printf(head, "# file_id: %d \n", file_id);
}
#endif


#if defined(HAVE_REPLICATION) && !defined(MYSQL_CLIENT)
void Execute_load_query_log_event::pack_info(Protocol *protocol)
{
  char *buf, *pos;
  if (!(buf= (char*) my_malloc(9 + db_len + q_len + 10 + 21, MYF(MY_WME))))
    return;
  pos= buf;
  if (db && db_len)
  {
    pos= strmov(buf, "use `");
    memcpy(pos, db, db_len);
    pos= strmov(pos+db_len, "`; ");
  }
  if (query && q_len)
  {
    memcpy(pos, query, q_len);
    pos+= q_len;
  }
  pos= strmov(pos, " ;file_id=");
  pos= int10_to_str((long) file_id, pos, 10);
  protocol->store(buf, pos-buf, &my_charset_bin);
  my_free(buf);
}


int
Execute_load_query_log_event::do_apply_event(Relay_log_info const *rli)
{
  char *p;
  char *buf;
  char *fname;
  char *fname_end;
  int error;

  buf= (char*) my_malloc(q_len + 1 - (fn_pos_end - fn_pos_start) +
                         (FN_REFLEN + 10) + 10 + 8 + 5, MYF(MY_WME));

  DBUG_EXECUTE_IF("LOAD_DATA_INFILE_has_fatal_error", my_free(buf); buf= NULL;);

  /* Replace filename and LOCAL keyword in query before executing it */
  if (buf == NULL)
  {
    rli->report(ERROR_LEVEL, ER_SLAVE_FATAL_ERROR,
                ER(ER_SLAVE_FATAL_ERROR), "Not enough memory");
    return 1;
  }

  p= buf;
  memcpy(p, query, fn_pos_start);
  p+= fn_pos_start;
  fname= (p= strmake(p, STRING_WITH_LEN(" INFILE \'")));
  p= slave_load_file_stem(p, file_id, server_id, ".data");
  fname_end= p= strend(p);                      // Safer than p=p+5
  *(p++)='\'';
  switch (dup_handling) {
  case LOAD_DUP_IGNORE:
    p= strmake(p, STRING_WITH_LEN(" IGNORE"));
    break;
  case LOAD_DUP_REPLACE:
    p= strmake(p, STRING_WITH_LEN(" REPLACE"));
    break;
  default:
    /* Ordinary load data */
    break;
  }
  p= strmake(p, STRING_WITH_LEN(" INTO "));
  p= strmake(p, query+fn_pos_end, q_len-fn_pos_end);

  error= Query_log_event::do_apply_event(rli, buf, p-buf);

  /* Forging file name for deletion in same buffer */
  *fname_end= 0;

  /*
    If there was an error the slave is going to stop, leave the
    file so that we can re-execute this event at START SLAVE.
  */
  if (!error)
    mysql_file_delete(key_file_log_event_data, fname, MYF(MY_WME));

  my_free(buf);
  return error;
}
#endif


/**************************************************************************
	sql_ex_info methods
**************************************************************************/

/*
  sql_ex_info::write_data()
*/

bool sql_ex_info::write_data(IO_CACHE* file)
{
  if (new_format())
  {
    return (write_str(file, field_term, (uint) field_term_len) ||
	    write_str(file, enclosed,   (uint) enclosed_len) ||
	    write_str(file, line_term,  (uint) line_term_len) ||
	    write_str(file, line_start, (uint) line_start_len) ||
	    write_str(file, escaped,    (uint) escaped_len) ||
	    my_b_safe_write(file,(uchar*) &opt_flags,1));
  }
  else
  {
    /**
      @todo This is sensitive to field padding. We should write a
      char[7], not an old_sql_ex. /sven
    */
    old_sql_ex old_ex;
    old_ex.field_term= *field_term;
    old_ex.enclosed=   *enclosed;
    old_ex.line_term=  *line_term;
    old_ex.line_start= *line_start;
    old_ex.escaped=    *escaped;
    old_ex.opt_flags=  opt_flags;
    old_ex.empty_flags=empty_flags;
    return my_b_safe_write(file, (uchar*) &old_ex, sizeof(old_ex)) != 0;
  }
}


/*
  sql_ex_info::init()
*/

const char *sql_ex_info::init(const char *buf, const char *buf_end,
                              bool use_new_format)
{
  cached_new_format = use_new_format;
  if (use_new_format)
  {
    empty_flags=0;
    /*
      The code below assumes that buf will not disappear from
      under our feet during the lifetime of the event. This assumption
      holds true in the slave thread if the log is in new format, but is not
      the case when we have old format because we will be reusing net buffer
      to read the actual file before we write out the Create_file event.
    */
    if (read_str(&buf, buf_end, &field_term, &field_term_len) ||
        read_str(&buf, buf_end, &enclosed,   &enclosed_len) ||
        read_str(&buf, buf_end, &line_term,  &line_term_len) ||
        read_str(&buf, buf_end, &line_start, &line_start_len) ||
        read_str(&buf, buf_end, &escaped,    &escaped_len))
      return 0;
    opt_flags = *buf++;
  }
  else
  {
    field_term_len= enclosed_len= line_term_len= line_start_len= escaped_len=1;
    field_term = buf++;			// Use first byte in string
    enclosed=	 buf++;
    line_term=   buf++;
    line_start=  buf++;
    escaped=     buf++;
    opt_flags =  *buf++;
    empty_flags= *buf++;
    if (empty_flags & FIELD_TERM_EMPTY)
      field_term_len=0;
    if (empty_flags & ENCLOSED_EMPTY)
      enclosed_len=0;
    if (empty_flags & LINE_TERM_EMPTY)
      line_term_len=0;
    if (empty_flags & LINE_START_EMPTY)
      line_start_len=0;
    if (empty_flags & ESCAPED_EMPTY)
      escaped_len=0;
  }
  return buf;
}


/**************************************************************************
	Rows_log_event member functions
**************************************************************************/

#ifndef MYSQL_CLIENT
Rows_log_event::Rows_log_event(THD *thd_arg, TABLE *tbl_arg, ulong tid,
                               MY_BITMAP const *cols, bool using_trans)
  : Log_event(thd_arg, 0,
             using_trans ? Log_event::EVENT_TRANSACTIONAL_CACHE :
                           Log_event::EVENT_STMT_CACHE,
             Log_event::EVENT_NORMAL_LOGGING),
    m_row_count(0),
    m_table(tbl_arg),
    m_table_id(tid),
    m_width(tbl_arg ? tbl_arg->s->fields : 1),
    m_rows_buf(0), m_rows_cur(0), m_rows_end(0), m_flags(0) 
#ifdef HAVE_REPLICATION
    , m_curr_row(NULL), m_curr_row_end(NULL), m_key(NULL)
#endif
{
  /*
    We allow a special form of dummy event when the table, and cols
    are null and the table id is ~0UL.  This is a temporary
    solution, to be able to terminate a started statement in the
    binary log: the extraneous events will be removed in the future.
   */
  DBUG_ASSERT((tbl_arg && tbl_arg->s && tid != ~0UL) ||
              (!tbl_arg && !cols && tid == ~0UL));

  if (thd_arg->variables.option_bits & OPTION_NO_FOREIGN_KEY_CHECKS)
      set_flags(NO_FOREIGN_KEY_CHECKS_F);
  if (thd_arg->variables.option_bits & OPTION_RELAXED_UNIQUE_CHECKS)
      set_flags(RELAXED_UNIQUE_CHECKS_F);
  /* if bitmap_init fails, caught in is_valid() */
  if (likely(!bitmap_init(&m_cols,
                          m_width <= sizeof(m_bitbuf)*8 ? m_bitbuf : NULL,
                          m_width,
                          false)))
  {
    /* Cols can be zero if this is a dummy binrows event */
    if (likely(cols != NULL))
    {
      memcpy(m_cols.bitmap, cols->bitmap, no_bytes_in_map(cols));
      create_last_word_mask(&m_cols);
    }
  }
  else
  {
    // Needed because bitmap_init() does not set it to null on failure
    m_cols.bitmap= 0;
  }
}
#endif

Rows_log_event::Rows_log_event(const char *buf, uint event_len,
                               Log_event_type event_type,
                               const Format_description_log_event
                               *description_event)
  : Log_event(buf, description_event),
    m_row_count(0),
#ifndef MYSQL_CLIENT
    m_table(NULL),
#endif
    m_table_id(0), m_rows_buf(0), m_rows_cur(0), m_rows_end(0)
#if !defined(MYSQL_CLIENT) && defined(HAVE_REPLICATION)
    , m_curr_row(NULL), m_curr_row_end(NULL), m_key(NULL)
#endif
{
  DBUG_ENTER("Rows_log_event::Rows_log_event(const char*,...)");
  uint8 const common_header_len= description_event->common_header_len;
  uint8 const post_header_len= description_event->post_header_len[event_type-1];

  DBUG_PRINT("enter",("event_len: %u  common_header_len: %d  "
		      "post_header_len: %d",
		      event_len, common_header_len,
		      post_header_len));

  const char *post_start= buf + common_header_len;
  post_start+= RW_MAPID_OFFSET;
  if (post_header_len == 6)
  {
    /* Master is of an intermediate source tree before 5.1.4. Id is 4 bytes */
    m_table_id= uint4korr(post_start);
    post_start+= 4;
  }
  else
  {
    m_table_id= (ulong) uint6korr(post_start);
    post_start+= RW_FLAGS_OFFSET;
  }

  m_flags= uint2korr(post_start);

  uchar const *const var_start=
    (const uchar *)buf + common_header_len + post_header_len;
  uchar const *const ptr_width= var_start;
  uchar *ptr_after_width= (uchar*) ptr_width;
  DBUG_PRINT("debug", ("Reading from %p", ptr_after_width));
  m_width = net_field_length(&ptr_after_width);
  DBUG_PRINT("debug", ("m_width=%lu", m_width));
  /* if bitmap_init fails, catched in is_valid() */
  if (likely(!bitmap_init(&m_cols,
                          m_width <= sizeof(m_bitbuf)*8 ? m_bitbuf : NULL,
                          m_width,
                          false)))
  {
    DBUG_PRINT("debug", ("Reading from %p", ptr_after_width));
    memcpy(m_cols.bitmap, ptr_after_width, (m_width + 7) / 8);
    create_last_word_mask(&m_cols);
    ptr_after_width+= (m_width + 7) / 8;
    DBUG_DUMP("m_cols", (uchar*) m_cols.bitmap, no_bytes_in_map(&m_cols));
  }
  else
  {
    // Needed because bitmap_init() does not set it to null on failure
    m_cols.bitmap= NULL;
    DBUG_VOID_RETURN;
  }

  m_cols_ai.bitmap= m_cols.bitmap; /* See explanation in is_valid() */

  if (event_type == UPDATE_ROWS_EVENT)
  {
    DBUG_PRINT("debug", ("Reading from %p", ptr_after_width));

    /* if bitmap_init fails, caught in is_valid() */
    if (likely(!bitmap_init(&m_cols_ai,
                            m_width <= sizeof(m_bitbuf_ai)*8 ? m_bitbuf_ai : NULL,
                            m_width,
                            false)))
    {
      DBUG_PRINT("debug", ("Reading from %p", ptr_after_width));
      memcpy(m_cols_ai.bitmap, ptr_after_width, (m_width + 7) / 8);
      create_last_word_mask(&m_cols_ai);
      ptr_after_width+= (m_width + 7) / 8;
      DBUG_DUMP("m_cols_ai", (uchar*) m_cols_ai.bitmap,
                no_bytes_in_map(&m_cols_ai));
    }
    else
    {
      // Needed because bitmap_init() does not set it to null on failure
      m_cols_ai.bitmap= 0;
      DBUG_VOID_RETURN;
    }
  }

  const uchar* const ptr_rows_data= (const uchar*) ptr_after_width;

  size_t const data_size= event_len - (ptr_rows_data - (const uchar *) buf);
  DBUG_PRINT("info",("m_table_id: %lu  m_flags: %d  m_width: %lu  data_size: %lu",
                     m_table_id, m_flags, m_width, (ulong) data_size));

  m_rows_buf= (uchar*) my_malloc(data_size, MYF(MY_WME));
  if (likely((bool)m_rows_buf))
  {
#if !defined(MYSQL_CLIENT) && defined(HAVE_REPLICATION)
    m_curr_row= m_rows_buf;
#endif
    m_rows_end= m_rows_buf + data_size;
    m_rows_cur= m_rows_end;
    memcpy(m_rows_buf, ptr_rows_data, data_size);
  }
  else
    m_cols.bitmap= 0; // to not free it

  DBUG_VOID_RETURN;
}

Rows_log_event::~Rows_log_event()
{
  if (m_cols.bitmap == m_bitbuf) // no my_malloc happened
    m_cols.bitmap= 0; // so no my_free in bitmap_free
  bitmap_free(&m_cols); // To pair with bitmap_init().
  my_free(m_rows_buf);
}

int Rows_log_event::get_data_size()
{
  int const type_code= get_type_code();

  uchar buf[sizeof(m_width) + 1];
  uchar *end= net_store_length(buf, m_width);

  DBUG_EXECUTE_IF("old_row_based_repl_4_byte_map_id_master",
                  return 6 + no_bytes_in_map(&m_cols) + (end - buf) +
                  (type_code == UPDATE_ROWS_EVENT ? no_bytes_in_map(&m_cols_ai) : 0) +
                  (m_rows_cur - m_rows_buf););
  int data_size= ROWS_HEADER_LEN;
  data_size+= no_bytes_in_map(&m_cols);
  data_size+= (uint) (end - buf);

  if (type_code == UPDATE_ROWS_EVENT)
    data_size+= no_bytes_in_map(&m_cols_ai);

  data_size+= (uint) (m_rows_cur - m_rows_buf);
  return data_size; 
}


#ifndef MYSQL_CLIENT
int Rows_log_event::do_add_row_data(uchar *row_data, size_t length)
{
  /*
    When the table has a primary key, we would probably want, by default, to
    log only the primary key value instead of the entire "before image". This
    would save binlog space. TODO
  */
  DBUG_ENTER("Rows_log_event::do_add_row_data");
  DBUG_PRINT("enter", ("row_data: 0x%lx  length: %lu", (ulong) row_data,
                       (ulong) length));

  /*
    If length is zero, there is nothing to write, so we just
    return. Note that this is not an optimization, since calling
    realloc() with size 0 means free().
   */
  if (length == 0)
  {
    m_row_count++;
    DBUG_RETURN(0);
  }

  /*
    Don't print debug messages when running valgrind since they can
    trigger false warnings.
   */
#ifndef HAVE_purify
  DBUG_DUMP("row_data", row_data, min(length, 32));
#endif

  DBUG_ASSERT(m_rows_buf <= m_rows_cur);
  DBUG_ASSERT(!m_rows_buf || (m_rows_end && m_rows_buf < m_rows_end));
  DBUG_ASSERT(m_rows_cur <= m_rows_end);

  /* The cast will always work since m_rows_cur <= m_rows_end */
  if (static_cast<size_t>(m_rows_end - m_rows_cur) <= length)
  {
    size_t const block_size= 1024;
    my_ptrdiff_t const cur_size= m_rows_cur - m_rows_buf;
    my_ptrdiff_t const new_alloc= 
        block_size * ((cur_size + length + block_size - 1) / block_size);

    uchar* const new_buf= (uchar*)my_realloc((uchar*)m_rows_buf, (uint) new_alloc,
                                           MYF(MY_ALLOW_ZERO_PTR|MY_WME));
    if (unlikely(!new_buf))
      DBUG_RETURN(HA_ERR_OUT_OF_MEM);

    /* If the memory moved, we need to move the pointers */
    if (new_buf != m_rows_buf)
    {
      m_rows_buf= new_buf;
      m_rows_cur= m_rows_buf + cur_size;
    }

    /*
       The end pointer should always be changed to point to the end of
       the allocated memory.
    */
    m_rows_end= m_rows_buf + new_alloc;
  }

  DBUG_ASSERT(m_rows_cur + length <= m_rows_end);
  memcpy(m_rows_cur, row_data, length);
  m_rows_cur+= length;
  m_row_count++;
  DBUG_RETURN(0);
}
#endif

#if !defined(MYSQL_CLIENT) && defined(HAVE_REPLICATION)
int Rows_log_event::do_apply_event(Relay_log_info const *rli)
{
  DBUG_ENTER("Rows_log_event::do_apply_event(Relay_log_info*)");
  int error= 0;
  /*
    If m_table_id == ~0UL, then we have a dummy event that does not
    contain any data.  In that case, we just remove all tables in the
    tables_to_lock list, close the thread tables, and return with
    success.
   */
  if (m_table_id == ~0UL)
  {
    /*
       This one is supposed to be set: just an extra check so that
       nothing strange has happened.
     */
    DBUG_ASSERT(get_flags(STMT_END_F));

    const_cast<Relay_log_info*>(rli)->slave_close_thread_tables(thd);
    thd->clear_error();
    DBUG_RETURN(0);
  }

  /*
    'thd' has been set by exec_relay_log_event(), just before calling
    do_apply_event(). We still check here to prevent future coding
    errors.
  */
  DBUG_ASSERT(rli->info_thd == thd);

  /*
    If there is no locks taken, this is the first binrow event seen
    after the table map events.  We should then lock all the tables
    used in the transaction and proceed with execution of the actual
    event.
  */
  if (!thd->lock)
  {
    /*
      Lock_tables() reads the contents of thd->lex, so they must be
      initialized.

      We also call the mysql_reset_thd_for_next_command(), since this
      is the logical start of the next "statement". Note that this
      call might reset the value of current_stmt_binlog_format, so
      we need to do any changes to that value after this function.
    */
    lex_start(thd);
    mysql_reset_thd_for_next_command(thd);
    /*
      The current statement is just about to begin and 
      has not yet modified anything. Note, all.modified is reset
      by mysql_reset_thd_for_next_command.
    */
    thd->transaction.stmt.reset_unsafe_rollback_flags();
    /*
      This is a row injection, so we flag the "statement" as
      such. Note that this code is called both when the slave does row
      injections and when the BINLOG statement is used to do row
      injections.
    */
    thd->lex->set_stmt_row_injection();

    /*
      There are a few flags that are replicated with each row event.
      Make sure to set/clear them before executing the main body of
      the event.
    */
    if (get_flags(NO_FOREIGN_KEY_CHECKS_F))
        thd->variables.option_bits|= OPTION_NO_FOREIGN_KEY_CHECKS;
    else
        thd->variables.option_bits&= ~OPTION_NO_FOREIGN_KEY_CHECKS;

    if (get_flags(RELAXED_UNIQUE_CHECKS_F))
        thd->variables.option_bits|= OPTION_RELAXED_UNIQUE_CHECKS;
    else
        thd->variables.option_bits&= ~OPTION_RELAXED_UNIQUE_CHECKS;
    /* A small test to verify that objects have consistent types */
    DBUG_ASSERT(sizeof(thd->variables.option_bits) == sizeof(OPTION_RELAXED_UNIQUE_CHECKS));

    if (open_and_lock_tables(thd, rli->tables_to_lock, FALSE, 0))
    {
      uint actual_error= thd->get_stmt_da()->sql_errno();
      if (thd->is_slave_error || thd->is_fatal_error)
      {
        /*
          Error reporting borrowed from Query_log_event with many excessive
          simplifications. 
          We should not honour --slave-skip-errors at this point as we are
          having severe errors which should not be skiped.
        */
        rli->report(ERROR_LEVEL, actual_error,
                    "Error executing row event: '%s'",
                    (actual_error ? thd->get_stmt_da()->message() :
                     "unexpected success or fatal error"));
        thd->is_slave_error= 1;
      }
      const_cast<Relay_log_info*>(rli)->slave_close_thread_tables(thd);
      DBUG_RETURN(actual_error);
    }

    /*
      When the open and locking succeeded, we check all tables to
      ensure that they still have the correct type.

      We can use a down cast here since we know that every table added
      to the tables_to_lock is a RPL_TABLE_LIST.
    */

    {
      DBUG_PRINT("debug", ("Checking compability of tables to lock - tables_to_lock: %p",
                           rli->tables_to_lock));
      RPL_TABLE_LIST *ptr= rli->tables_to_lock;
      for ( ; ptr ; ptr= static_cast<RPL_TABLE_LIST*>(ptr->next_global))
      {
        TABLE *conv_table;
        if (!ptr->m_tabledef.compatible_with(thd, const_cast<Relay_log_info*>(rli),
                                             ptr->table, &conv_table))
        {
          DBUG_PRINT("debug", ("Table: %s.%s is not compatible with master",
                               ptr->table->s->db.str,
                               ptr->table->s->table_name.str));
          /*
            We should not honour --slave-skip-errors at this point as we are
            having severe errors which should not be skiped.
          */
          thd->is_slave_error= 1;
          const_cast<Relay_log_info*>(rli)->slave_close_thread_tables(thd);
          DBUG_RETURN(ERR_BAD_TABLE_DEF);
        }
        DBUG_PRINT("debug", ("Table: %s.%s is compatible with master"
                             " - conv_table: %p",
                             ptr->table->s->db.str,
                             ptr->table->s->table_name.str, conv_table));
        ptr->m_conv_table= conv_table;
      }
    }

    /*
      ... and then we add all the tables to the table map and but keep
      them in the tables to lock list.

      We also invalidate the query cache for all the tables, since
      they will now be changed.

      TODO [/Matz]: Maybe the query cache should not be invalidated
      here? It might be that a table is not changed, even though it
      was locked for the statement.  We do know that each
      Rows_log_event contain at least one row, so after processing one
      Rows_log_event, we can invalidate the query cache for the
      associated table.
     */
    for (TABLE_LIST *ptr= rli->tables_to_lock ; ptr ; ptr= ptr->next_global)
    {
      const_cast<Relay_log_info*>(rli)->m_table_map.set_table(ptr->table_id, ptr->table);
    }
#ifdef HAVE_QUERY_CACHE
    query_cache.invalidate_locked_for_write(rli->tables_to_lock);
#endif
  }

  TABLE* 
    table= 
    m_table= const_cast<Relay_log_info*>(rli)->m_table_map.get_table(m_table_id);

  DBUG_PRINT("debug", ("m_table: 0x%lx, m_table_id: %lu", (ulong) m_table, m_table_id));

  if (table)
  {
    bool transactional_table= table->file->has_transactions();
    /*
      table == NULL means that this table should not be replicated
      (this was set up by Table_map_log_event::do_apply_event()
      which tested replicate-* rules).
    */

    /*
      It's not needed to set_time() but
      1) it continues the property that "Time" in SHOW PROCESSLIST shows how
      much slave is behind
      2) it will be needed when we allow replication from a table with no
      TIMESTAMP column to a table with one.
      So we call set_time(), like in SBR. Presently it changes nothing.
    */
    thd->set_time((time_t)when);

    /*
      Now we are in a statement and will stay in a statement until we
      see a STMT_END_F.

      We set this flag here, before actually applying any rows, in
      case the SQL thread is stopped and we need to detect that we're
      inside a statement and halting abruptly might cause problems
      when restarting.
     */
    const_cast<Relay_log_info*>(rli)->set_flag(Relay_log_info::IN_STMT);

     if ( m_width == table->s->fields && bitmap_is_set_all(&m_cols))
      set_flags(COMPLETE_ROWS_F);

    /* 
      Set tables write and read sets.
      
      Read_set contains all slave columns (in case we are going to fetch
      a complete record from slave)
      
      Write_set equals the m_cols bitmap sent from master but it can be 
      longer if slave has extra columns. 
     */ 

    DBUG_PRINT_BITSET("debug", "Setting table's write_set from: %s", &m_cols);
    
    bitmap_set_all(table->read_set);
    if (get_type_code() == DELETE_ROWS_EVENT)
        bitmap_intersect(table->read_set,&m_cols);

    bitmap_set_all(table->write_set);
    if (!get_flags(COMPLETE_ROWS_F))
    {
      if (get_type_code() == UPDATE_ROWS_EVENT)
        bitmap_intersect(table->write_set,&m_cols_ai);
      else /* WRITE ROWS EVENTS store the bitmap in m_cols instead of m_cols_ai */
        bitmap_intersect(table->write_set,&m_cols);
    }

    this->slave_exec_mode= slave_exec_mode_options; // fix the mode

    // Do event specific preparations 
    error= do_before_row_operations(rli);

    /*
      Bug#56662 Assertion failed: next_insert_id == 0, file handler.cc
      Don't allow generation of auto_increment value when processing
      rows event by setting 'MODE_NO_AUTO_VALUE_ON_ZERO'.
    */
    ulong saved_sql_mode= thd->variables.sql_mode;
    thd->variables.sql_mode= MODE_NO_AUTO_VALUE_ON_ZERO;

    // row processing loop

    while (error == 0)
    {
      /* in_use can have been set to NULL in close_tables_for_reopen */
      THD* old_thd= table->in_use;
      if (!table->in_use)
        table->in_use= thd;

      error= do_exec_row(rli);

      DBUG_PRINT("info", ("error: %s", HA_ERR(error)));
      DBUG_ASSERT(error != HA_ERR_RECORD_DELETED);

      table->in_use = old_thd;

      if (error)
      {
        int actual_error= convert_handler_error(error, thd, table);
        bool idempotent_error= (idempotent_error_code(error) &&
                               (slave_exec_mode == SLAVE_EXEC_MODE_IDEMPOTENT));
        bool ignored_error= (idempotent_error == 0 ?
                             ignored_error_code(actual_error) : 0);

        if (idempotent_error || ignored_error)
        {
          if (global_system_variables.log_warnings)
            slave_rows_error_report(WARNING_LEVEL, error, rli, thd, table,
                                    get_type_str(),
                                    const_cast<Relay_log_info*>(rli)->get_rpl_log_name(),
                                    (ulong) log_pos);
          clear_all_errors(thd, const_cast<Relay_log_info*>(rli));
          error= 0;
          if (idempotent_error == 0)
            break;
        }
      }

      /*
       If m_curr_row_end  was not set during event execution (e.g., because
       of errors) we can't proceed to the next row. If the error is transient
       (i.e., error==0 at this point) we must call unpack_current_row() to set 
       m_curr_row_end.
      */ 
   
      DBUG_PRINT("info", ("curr_row: 0x%lu; curr_row_end: 0x%lu; rows_end: 0x%lu",
                          (ulong) m_curr_row, (ulong) m_curr_row_end, (ulong) m_rows_end));

      if (!m_curr_row_end && !error)
        error= unpack_current_row(rli, &m_cols);
  
      // at this moment m_curr_row_end should be set
      DBUG_ASSERT(error || m_curr_row_end != NULL); 
      DBUG_ASSERT(error || m_curr_row <= m_curr_row_end);
      DBUG_ASSERT(error || m_curr_row_end <= m_rows_end);
  
      m_curr_row= m_curr_row_end;
 
      if (error == 0 && !transactional_table)
      {
        /*
          We rely on trans_commit_stmt() to propagate unsafe_rollback_flags
          from statement to transaction level. For that reason, only the
          statement level is set.
        */
        thd->transaction.stmt.mark_modified_non_trans_table();
      }

      if (m_curr_row == m_rows_end)
        break;
    } // row processing loop

    /*
      Restore the sql_mode after the rows event is processed.
    */
    thd->variables.sql_mode= saved_sql_mode;

    {/**
         The following failure injecion works in cooperation with tests 
         setting @@global.debug= 'd,stop_slave_middle_group'.
         The sql thread receives the killed status and will proceed 
         to shutdown trying to finish incomplete events group.
     */
      DBUG_EXECUTE_IF("stop_slave_middle_group",
                      if (thd->transaction.all.cannot_safely_rollback())
                        const_cast<Relay_log_info*>(rli)->abort_slave= 1;);
    }

    if ((error= do_after_row_operations(rli, error)) &&
        ignored_error_code(convert_handler_error(error, thd, table)))
    {

      if (global_system_variables.log_warnings)
        slave_rows_error_report(WARNING_LEVEL, error, rli, thd, table,
                                get_type_str(),
                                const_cast<Relay_log_info*>(rli)->get_rpl_log_name(),
                                (ulong) log_pos);
      clear_all_errors(thd, const_cast<Relay_log_info*>(rli));
      error= 0;
    }
  } // if (table)

  
  if (error)
  {
    slave_rows_error_report(ERROR_LEVEL, error, rli, thd, table,
                             get_type_str(),
                             const_cast<Relay_log_info*>(rli)->get_rpl_log_name(),
                             (ulong) log_pos);
    /*
      @todo We should probably not call
      reset_current_stmt_binlog_format_row() from here.

      Note: this applies to log_event_old.cc too.
      /Sven
    */
    thd->reset_current_stmt_binlog_format_row();
    thd->is_slave_error= 1;
    DBUG_RETURN(error);
  }

  if (get_flags(STMT_END_F) && (error= rows_event_stmt_cleanup(rli, thd)))
    slave_rows_error_report(ERROR_LEVEL,
                            thd->is_error() ? 0 : error,
                            rli, thd, table,
                            get_type_str(),
                            const_cast<Relay_log_info*>(rli)->get_rpl_log_name(),
                            (ulong) log_pos);
  DBUG_RETURN(error);
}

Log_event::enum_skip_reason
Rows_log_event::do_shall_skip(Relay_log_info *rli)
{
  /*
    If the slave skip counter is 1 and this event does not end a
    statement, then we should not start executing on the next event.
    Otherwise, we defer the decision to the normal skipping logic.
  */
  if (rli->slave_skip_counter == 1 && !get_flags(STMT_END_F))
    return Log_event::EVENT_SKIP_IGNORE;
  else
    return Log_event::do_shall_skip(rli);
}

/**
   The function is called at Rows_log_event statement commit time,
   normally from Rows_log_event::do_update_pos() and possibly from
   Query_log_event::do_apply_event() of the COMMIT.
   The function commits the last statement for engines, binlog and
   releases resources have been allocated for the statement.
  
   @retval  0         Ok.
   @retval  non-zero  Error at the commit.
 */

static int rows_event_stmt_cleanup(Relay_log_info const *rli, THD * thd)
{
  int error;
  {
    /*
      This is the end of a statement or transaction, so close (and
      unlock) the tables we opened when processing the
      Table_map_log_event starting the statement.

      OBSERVER.  This will clear *all* mappings, not only those that
      are open for the table. There is not good handle for on-close
      actions for tables.

      NOTE. Even if we have no table ('table' == 0) we still need to be
      here, so that we increase the group relay log position. If we didn't, we
      could have a group relay log position which lags behind "forever"
      (assume the last master's transaction is ignored by the slave because of
      replicate-ignore rules).
    */
    error= thd->binlog_flush_pending_rows_event(TRUE);

    /*
      If this event is not in a transaction, the call below will, if some
      transactional storage engines are involved, commit the statement into
      them and flush the pending event to binlog.
      If this event is in a transaction, the call will do nothing, but a
      Xid_log_event will come next which will, if some transactional engines
      are involved, commit the transaction and flush the pending event to the
      binlog.
    */
    error|= (error ? trans_rollback_stmt(thd) : trans_commit_stmt(thd));

    /*
      Now what if this is not a transactional engine? we still need to
      flush the pending event to the binlog; we did it with
      thd->binlog_flush_pending_rows_event(). Note that we imitate
      what is done for real queries: a call to
      ha_autocommit_or_rollback() (sometimes only if involves a
      transactional engine), and a call to be sure to have the pending
      event flushed.
    */

    /*
      @todo We should probably not call
      reset_current_stmt_binlog_format_row() from here.

      Note: this applies to log_event_old.cc too

      Btw, the previous comment about transactional engines does not
      seem related to anything that happens here.
      /Sven
    */
    thd->reset_current_stmt_binlog_format_row();

    const_cast<Relay_log_info*>(rli)->cleanup_context(thd, 0);
  }
  return error;
}

/**
   The method either increments the relay log position or
   commits the current statement and increments the master group 
   possition if the event is STMT_END_F flagged and
   the statement corresponds to the autocommit query (i.e replicated
   without wrapping in BEGIN/COMMIT)

   @retval 0         Success
   @retval non-zero  Error in the statement commit
 */
int
Rows_log_event::do_update_pos(Relay_log_info *rli)
{
  DBUG_ENTER("Rows_log_event::do_update_pos");
  int error= 0;

  DBUG_PRINT("info", ("flags: %s",
                      get_flags(STMT_END_F) ? "STMT_END_F " : ""));

  if (get_flags(STMT_END_F))
  {
    /*
      Indicate that a statement is finished.
      Step the group log position if we are not in a transaction,
      otherwise increase the event log position.
    */
    rli->stmt_done(log_pos);
    /*
      Clear any errors in thd->net.last_err*. It is not known if this is
      needed or not. It is believed that any errors that may exist in
      thd->net.last_err* are allowed. Examples of errors are "key not
      found", which is produced in the test case rpl_row_conflicts.test
    */
    thd->clear_error();
  }
  else
  {
    rli->inc_event_relay_log_pos();
  }

  DBUG_RETURN(error);
}

#endif /* !defined(MYSQL_CLIENT) && defined(HAVE_REPLICATION) */

#ifndef MYSQL_CLIENT
bool Rows_log_event::write_data_header(IO_CACHE *file)
{
  uchar buf[ROWS_HEADER_LEN];	// No need to init the buffer
  DBUG_ASSERT(m_table_id != ~0UL);
  DBUG_EXECUTE_IF("old_row_based_repl_4_byte_map_id_master",
                  {
                    int4store(buf + 0, m_table_id);
                    int2store(buf + 4, m_flags);
                    return (wrapper_my_b_safe_write(file, buf, 6));
                  });
  int6store(buf + RW_MAPID_OFFSET, (ulonglong)m_table_id);
  int2store(buf + RW_FLAGS_OFFSET, m_flags);
  return (wrapper_my_b_safe_write(file, buf, ROWS_HEADER_LEN));
}

bool Rows_log_event::write_data_body(IO_CACHE*file)
{
  /*
     Note that this should be the number of *bits*, not the number of
     bytes.
  */
  uchar sbuf[sizeof(m_width) + 1];
  my_ptrdiff_t const data_size= m_rows_cur - m_rows_buf;
  bool res= false;
  uchar *const sbuf_end= net_store_length(sbuf, (size_t) m_width);
  DBUG_ASSERT(static_cast<size_t>(sbuf_end - sbuf) <= sizeof(sbuf));

  DBUG_DUMP("m_width", sbuf, (size_t) (sbuf_end - sbuf));
  res= res || wrapper_my_b_safe_write(file, sbuf, (size_t) (sbuf_end - sbuf));

  DBUG_DUMP("m_cols", (uchar*) m_cols.bitmap, no_bytes_in_map(&m_cols));
  res= res || wrapper_my_b_safe_write(file, (uchar*) m_cols.bitmap,
                              no_bytes_in_map(&m_cols));
  /*
    TODO[refactor write]: Remove the "down cast" here (and elsewhere).
   */
  if (get_type_code() == UPDATE_ROWS_EVENT)
  {
    DBUG_DUMP("m_cols_ai", (uchar*) m_cols_ai.bitmap,
              no_bytes_in_map(&m_cols_ai));
    res= res || wrapper_my_b_safe_write(file, (uchar*) m_cols_ai.bitmap,
                                no_bytes_in_map(&m_cols_ai));
  }
  DBUG_DUMP("rows", m_rows_buf, data_size);
  res= res || wrapper_my_b_safe_write(file, m_rows_buf, (size_t) data_size);

  return res;

}
#endif

#if defined(HAVE_REPLICATION) && !defined(MYSQL_CLIENT)
void Rows_log_event::pack_info(Protocol *protocol)
{
  char buf[256];
  char const *const flagstr=
    get_flags(STMT_END_F) ? " flags: STMT_END_F" : "";
  size_t bytes= my_snprintf(buf, sizeof(buf),
                               "table_id: %lu%s", m_table_id, flagstr);
  protocol->store(buf, bytes, &my_charset_bin);
}
#endif

#ifdef MYSQL_CLIENT
void Rows_log_event::print_helper(FILE *file,
                                  PRINT_EVENT_INFO *print_event_info,
                                  char const *const name)
{
  IO_CACHE *const head= &print_event_info->head_cache;
  IO_CACHE *const body= &print_event_info->body_cache;
  if (!print_event_info->short_form)
  {
    bool const last_stmt_event= get_flags(STMT_END_F);
    print_header(head, print_event_info, !last_stmt_event);
    my_b_printf(head, "\t%s: table id %lu%s\n",
                name, m_table_id,
                last_stmt_event ? " flags: STMT_END_F" : "");
    print_base64(body, print_event_info, !last_stmt_event);
  }
}
#endif

/**************************************************************************
	Table_map_log_event member functions and support functions
**************************************************************************/

/**
  @page How replication of field metadata works.
  
  When a table map is created, the master first calls 
  Table_map_log_event::save_field_metadata() which calculates how many 
  values will be in the field metadata. Only those fields that require the 
  extra data are added. The method also loops through all of the fields in 
  the table calling the method Field::save_field_metadata() which returns the
  values for the field that will be saved in the metadata and replicated to
  the slave. Once all fields have been processed, the table map is written to
  the binlog adding the size of the field metadata and the field metadata to
  the end of the body of the table map.

  When a table map is read on the slave, the field metadata is read from the 
  table map and passed to the table_def class constructor which saves the 
  field metadata from the table map into an array based on the type of the 
  field. Field metadata values not present (those fields that do not use extra 
  data) in the table map are initialized as zero (0). The array size is the 
  same as the columns for the table on the slave.

  Additionally, values saved for field metadata on the master are saved as a 
  string of bytes (uchar) in the binlog. A field may require 1 or more bytes
  to store the information. In cases where values require multiple bytes 
  (e.g. values > 255), the endian-safe methods are used to properly encode 
  the values on the master and decode them on the slave. When the field
  metadata values are captured on the slave, they are stored in an array of
  type uint16. This allows the least number of casts to prevent casting bugs
  when the field metadata is used in comparisons of field attributes. When
  the field metadata is used for calculating addresses in pointer math, the
  type used is uint32. 
*/

#if !defined(MYSQL_CLIENT)
/**
  Save the field metadata based on the real_type of the field.
  The metadata saved depends on the type of the field. Some fields
  store a single byte for pack_length() while others store two bytes
  for field_length (max length).
  
  @retval  0  Ok.

  @todo
  We may want to consider changing the encoding of the information.
  Currently, the code attempts to minimize the number of bytes written to 
  the tablemap. There are at least two other alternatives; 1) using 
  net_store_length() to store the data allowing it to choose the number of
  bytes that are appropriate thereby making the code much easier to 
  maintain (only 1 place to change the encoding), or 2) use a fixed number
  of bytes for each field. The problem with option 1 is that net_store_length()
  will use one byte if the value < 251, but 3 bytes if it is > 250. Thus,
  for fields like CHAR which can be no larger than 255 characters, the method
  will use 3 bytes when the value is > 250. Further, every value that is
  encoded using 2 parts (e.g., pack_length, field_length) will be numerically
  > 250 therefore will use 3 bytes for eah value. The problem with option 2
  is less wasteful for space but does waste 1 byte for every field that does
  not encode 2 parts. 
*/
int Table_map_log_event::save_field_metadata()
{
  DBUG_ENTER("Table_map_log_event::save_field_metadata");
  int index= 0;
  for (unsigned int i= 0 ; i < m_table->s->fields ; i++)
  {
    DBUG_PRINT("debug", ("field_type: %d", m_coltype[i]));
    index+= m_table->s->field[i]->save_field_metadata(&m_field_metadata[index]);
  }
  DBUG_RETURN(index);
}
#endif /* !defined(MYSQL_CLIENT) */

/*
  Constructor used to build an event for writing to the binary log.
  Mats says tbl->s lives longer than this event so it's ok to copy pointers
  (tbl->s->db etc) and not pointer content.
 */
#if !defined(MYSQL_CLIENT)
Table_map_log_event::Table_map_log_event(THD *thd, TABLE *tbl, ulong tid,
                                         bool using_trans)
  : Log_event(thd, 0,
              using_trans ? Log_event::EVENT_TRANSACTIONAL_CACHE :
                            Log_event::EVENT_STMT_CACHE,
              Log_event::EVENT_NORMAL_LOGGING),
    m_table(tbl),
    m_dbnam(tbl->s->db.str),
    m_dblen(m_dbnam ? tbl->s->db.length : 0),
    m_tblnam(tbl->s->table_name.str),
    m_tbllen(tbl->s->table_name.length),
    m_colcnt(tbl->s->fields),
    m_memory(NULL),
    m_table_id(tid),
    m_flags(TM_BIT_LEN_EXACT_F),
    m_data_size(0),
    m_field_metadata(0),
    m_field_metadata_size(0),
    m_null_bits(0),
    m_meta_memory(NULL)
{
  uchar cbuf[sizeof(m_colcnt) + 1];
  uchar *cbuf_end;
  DBUG_ASSERT(m_table_id != ~0UL);
  /*
    In TABLE_SHARE, "db" and "table_name" are 0-terminated (see this comment in
    table.cc / alloc_table_share():
      Use the fact the key is db/0/table_name/0
    As we rely on this let's assert it.
  */
  DBUG_ASSERT((tbl->s->db.str == 0) ||
              (tbl->s->db.str[tbl->s->db.length] == 0));
  DBUG_ASSERT(tbl->s->table_name.str[tbl->s->table_name.length] == 0);


  m_data_size=  TABLE_MAP_HEADER_LEN;
  DBUG_EXECUTE_IF("old_row_based_repl_4_byte_map_id_master", m_data_size= 6;);
  m_data_size+= m_dblen + 2;	// Include length and terminating \0
  m_data_size+= m_tbllen + 2;	// Include length and terminating \0
  cbuf_end= net_store_length(cbuf, (size_t) m_colcnt);
  DBUG_ASSERT(static_cast<size_t>(cbuf_end - cbuf) <= sizeof(cbuf));
  m_data_size+= (cbuf_end - cbuf) + m_colcnt;	// COLCNT and column types

  /* If malloc fails, caught in is_valid() */
  if ((m_memory= (uchar*) my_malloc(m_colcnt, MYF(MY_WME))))
  {
    m_coltype= reinterpret_cast<uchar*>(m_memory);
    for (unsigned int i= 0 ; i < m_table->s->fields ; ++i)
      m_coltype[i]= m_table->field[i]->type();
  }

  /*
    Calculate a bitmap for the results of maybe_null() for all columns.
    The bitmap is used to determine when there is a column from the master
    that is not on the slave and is null and thus not in the row data during
    replication.
  */
  uint num_null_bytes= (m_table->s->fields + 7) / 8;
  m_data_size+= num_null_bytes;
  m_meta_memory= (uchar *)my_multi_malloc(MYF(MY_WME),
                                 &m_null_bits, num_null_bytes,
                                 &m_field_metadata, (m_colcnt * 2),
                                 NULL);

  memset(m_field_metadata, 0, (m_colcnt * 2));

  /*
    Create an array for the field metadata and store it.
  */
  m_field_metadata_size= save_field_metadata();
  DBUG_ASSERT(m_field_metadata_size <= (m_colcnt * 2));

  /*
    Now set the size of the data to the size of the field metadata array
    plus one or three bytes (see pack.c:net_store_length) for number of 
    elements in the field metadata array.
  */
  if (m_field_metadata_size < 251)
    m_data_size+= m_field_metadata_size + 1; 
  else
    m_data_size+= m_field_metadata_size + 3; 

  memset(m_null_bits, 0, num_null_bytes);
  for (unsigned int i= 0 ; i < m_table->s->fields ; ++i)
    if (m_table->field[i]->maybe_null())
      m_null_bits[(i / 8)]+= 1 << (i % 8);

}
#endif /* !defined(MYSQL_CLIENT) */

/*
  Constructor used by slave to read the event from the binary log.
 */
#if defined(HAVE_REPLICATION)
Table_map_log_event::Table_map_log_event(const char *buf, uint event_len,
                                         const Format_description_log_event
                                         *description_event)

  : Log_event(buf, description_event),
#ifndef MYSQL_CLIENT
    m_table(NULL),
#endif
    m_dbnam(NULL), m_dblen(0), m_tblnam(NULL), m_tbllen(0),
    m_colcnt(0), m_coltype(0),
    m_memory(NULL), m_table_id(ULONG_MAX), m_flags(0),
    m_data_size(0), m_field_metadata(0), m_field_metadata_size(0),
    m_null_bits(0), m_meta_memory(NULL)
{
  unsigned int bytes_read= 0;
  DBUG_ENTER("Table_map_log_event::Table_map_log_event(const char*,uint,...)");

  uint8 common_header_len= description_event->common_header_len;
  uint8 post_header_len= description_event->post_header_len[TABLE_MAP_EVENT-1];
  DBUG_PRINT("info",("event_len: %u  common_header_len: %d  post_header_len: %d",
                     event_len, common_header_len, post_header_len));

  /*
    Don't print debug messages when running valgrind since they can
    trigger false warnings.
   */
#ifndef HAVE_purify
  DBUG_DUMP("event buffer", (uchar*) buf, event_len);
#endif

  /* Read the post-header */
  const char *post_start= buf + common_header_len;

  post_start+= TM_MAPID_OFFSET;
  if (post_header_len == 6)
  {
    /* Master is of an intermediate source tree before 5.1.4. Id is 4 bytes */
    m_table_id= uint4korr(post_start);
    post_start+= 4;
  }
  else
  {
    DBUG_ASSERT(post_header_len == TABLE_MAP_HEADER_LEN);
    m_table_id= (ulong) uint6korr(post_start);
    post_start+= TM_FLAGS_OFFSET;
  }

  DBUG_ASSERT(m_table_id != ~0UL);

  m_flags= uint2korr(post_start);

  /* Read the variable part of the event */
  const char *const vpart= buf + common_header_len + post_header_len;

  /* Extract the length of the various parts from the buffer */
  uchar const *const ptr_dblen= (uchar const*)vpart + 0;
  m_dblen= *(uchar*) ptr_dblen;

  /* Length of database name + counter + terminating null */
  uchar const *const ptr_tbllen= ptr_dblen + m_dblen + 2;
  m_tbllen= *(uchar*) ptr_tbllen;

  /* Length of table name + counter + terminating null */
  uchar const *const ptr_colcnt= ptr_tbllen + m_tbllen + 2;
  uchar *ptr_after_colcnt= (uchar*) ptr_colcnt;
  m_colcnt= net_field_length(&ptr_after_colcnt);

  DBUG_PRINT("info",("m_dblen: %lu  off: %ld  m_tbllen: %lu  off: %ld  m_colcnt: %lu  off: %ld",
                     (ulong) m_dblen, (long) (ptr_dblen-(const uchar*)vpart), 
                     (ulong) m_tbllen, (long) (ptr_tbllen-(const uchar*)vpart),
                     m_colcnt, (long) (ptr_colcnt-(const uchar*)vpart)));

  /* Allocate mem for all fields in one go. If fails, caught in is_valid() */
  m_memory= (uchar*) my_multi_malloc(MYF(MY_WME),
                                     &m_dbnam, (uint) m_dblen + 1,
                                     &m_tblnam, (uint) m_tbllen + 1,
                                     &m_coltype, (uint) m_colcnt,
                                     NullS);

  if (m_memory)
  {
    /* Copy the different parts into their memory */
    strncpy(const_cast<char*>(m_dbnam), (const char*)ptr_dblen  + 1, m_dblen + 1);
    strncpy(const_cast<char*>(m_tblnam), (const char*)ptr_tbllen + 1, m_tbllen + 1);
    memcpy(m_coltype, ptr_after_colcnt, m_colcnt);

    ptr_after_colcnt= ptr_after_colcnt + m_colcnt;
    bytes_read= (uint) (ptr_after_colcnt - (uchar *)buf);
    DBUG_PRINT("info", ("Bytes read: %d.\n", bytes_read));
    if (bytes_read < event_len)
    {
      m_field_metadata_size= net_field_length(&ptr_after_colcnt);
      DBUG_ASSERT(m_field_metadata_size <= (m_colcnt * 2));
      uint num_null_bytes= (m_colcnt + 7) / 8;
      m_meta_memory= (uchar *)my_multi_malloc(MYF(MY_WME),
                                     &m_null_bits, num_null_bytes,
                                     &m_field_metadata, m_field_metadata_size,
                                     NULL);
      memcpy(m_field_metadata, ptr_after_colcnt, m_field_metadata_size);
      ptr_after_colcnt= (uchar*)ptr_after_colcnt + m_field_metadata_size;
      memcpy(m_null_bits, ptr_after_colcnt, num_null_bytes);
    }
  }

  DBUG_VOID_RETURN;
}
#endif

Table_map_log_event::~Table_map_log_event()
{
  my_free(m_meta_memory);
  my_free(m_memory);
}

/*
  Return value is an error code, one of:

      -1     Failure to open table   [from open_tables()]
       0     Success
       1     No room for more tables [from set_table()]
       2     Out of memory           [from set_table()]
       3     Wrong table definition
       4     Daisy-chaining RBR with SBR not possible
 */

#if !defined(MYSQL_CLIENT) && defined(HAVE_REPLICATION)

enum enum_tbl_map_status
{
  /* no duplicate identifier found */
  OK_TO_PROCESS= 0,

  /* this table map must be filtered out */
  FILTERED_OUT= 1,

  /* identifier mapping table with different properties */
  SAME_ID_MAPPING_DIFFERENT_TABLE= 2,
  
  /* a duplicate identifier was found mapping the same table */
  SAME_ID_MAPPING_SAME_TABLE= 3
};

/*
  Checks if this table map event should be processed or not. First
  it checks the filtering rules, and then looks for duplicate identifiers
  in the existing list of rli->tables_to_lock.

  It checks that there hasn't been any corruption by verifying that there
  are no duplicate entries with different properties.

  In some cases, some binary logs could get corrupted, showing several
  tables mapped to the same table_id, 0 (see: BUG#56226). Thus we do this
  early sanity check for such cases and avoid that the server crashes 
  later.

  In some corner cases, the master logs duplicate table map events, i.e.,
  same id, same database name, same table name (see: BUG#37137). This is
  different from the above as it's the same table that is mapped again 
  to the same identifier. Thus we cannot just check for same ids and 
  assume that the event is corrupted we need to check every property. 

  NOTE: in the event that BUG#37137 ever gets fixed, this extra check 
        will still be valid because we would need to support old binary 
        logs anyway.

  @param rli The relay log info reference.
  @param table_list A list element containing the table to check against.
  @return OK_TO_PROCESS 
            if there was no identifier already in rli->tables_to_lock 
            
          FILTERED_OUT
            if the event is filtered according to the filtering rules

          SAME_ID_MAPPING_DIFFERENT_TABLE 
            if the same identifier already maps a different table in 
            rli->tables_to_lock

          SAME_ID_MAPPING_SAME_TABLE 
            if the same identifier already maps the same table in 
            rli->tables_to_lock.
*/
static enum_tbl_map_status
check_table_map(Relay_log_info const *rli, RPL_TABLE_LIST *table_list)
{
  DBUG_ENTER("check_table_map");
  enum_tbl_map_status res= OK_TO_PROCESS;

  if (rli->sql_thd->slave_thread /* filtering is for slave only */ &&
      (!rpl_filter->db_ok(table_list->db) ||
       (rpl_filter->is_on() && !rpl_filter->tables_ok("", table_list))))
    res= FILTERED_OUT;
  else
  {
    for(RPL_TABLE_LIST *ptr= static_cast<RPL_TABLE_LIST*>(rli->tables_to_lock);
        ptr; 
        ptr= static_cast<RPL_TABLE_LIST*>(ptr->next_local))
    {
      if (ptr->table_id == table_list->table_id)
      {

        if (strcmp(ptr->db, table_list->db) || 
            strcmp(ptr->alias, table_list->table_name) || 
            ptr->lock_type != TL_WRITE) // the ::do_apply_event always sets TL_WRITE
          res= SAME_ID_MAPPING_DIFFERENT_TABLE;
        else
          res= SAME_ID_MAPPING_SAME_TABLE;

        break;
      }
    }
  }

  DBUG_PRINT("debug", ("check of table map ended up with: %u", res));

  DBUG_RETURN(res);
}

int Table_map_log_event::do_apply_event(Relay_log_info const *rli)
{
  RPL_TABLE_LIST *table_list;
  char *db_mem, *tname_mem, *ptr;
  size_t dummy_len;
  void *memory;
  DBUG_ENTER("Table_map_log_event::do_apply_event(Relay_log_info*)");
  DBUG_ASSERT(rli->info_thd == thd);

  /* Step the query id to mark what columns that are actually used. */
  thd->set_query_id(next_query_id());

  if (!(memory= my_multi_malloc(MYF(MY_WME),
                                &table_list, (uint) sizeof(RPL_TABLE_LIST),
                                &db_mem, (uint) NAME_LEN + 1,
                                &tname_mem, (uint) NAME_LEN + 1,
                                NullS)))
    DBUG_RETURN(HA_ERR_OUT_OF_MEM);

  strmov(db_mem, m_dbnam);
  strmov(tname_mem, m_tblnam);

  if (lower_case_table_names == 1)
  {
    my_casedn_str(system_charset_info, db_mem);
    my_casedn_str(system_charset_info, tname_mem);
  }

  /* rewrite rules changed the database */
  if (((ptr= (char*) rpl_filter->get_rewrite_db(db_mem, &dummy_len)) != db_mem))
    strmov(db_mem, ptr);

  table_list->init_one_table(db_mem, strlen(db_mem),
                             tname_mem, strlen(tname_mem),
                             tname_mem, TL_WRITE);

  table_list->table_id= DBUG_EVALUATE_IF("inject_tblmap_same_id_maps_diff_table", 0, m_table_id);
  table_list->updating= 1;
<<<<<<< HEAD

  int error= 0;

  if (rli->info_thd->slave_thread /* filtering is for slave only */ &&
      (!rpl_filter->db_ok(table_list->db) ||
       (rpl_filter->is_on() && !rpl_filter->tables_ok("", table_list))))
  {
    my_free(memory);
  }
  else
=======
  DBUG_PRINT("debug", ("table: %s is mapped to %u", table_list->table_name, table_list->table_id));
  enum_tbl_map_status tblmap_status= check_table_map(rli, table_list);
  if (tblmap_status == OK_TO_PROCESS)
>>>>>>> b6812692
  {
    DBUG_ASSERT(thd->lex->query_tables != table_list);

    /*
      Use placement new to construct the table_def instance in the
      memory allocated for it inside table_list.

      The memory allocated by the table_def structure (i.e., not the
      memory allocated *for* the table_def structure) is released
      inside Relay_log_info::clear_tables_to_lock() by calling the
      table_def destructor explicitly.
    */
    new (&table_list->m_tabledef)
      table_def(m_coltype, m_colcnt,
                m_field_metadata, m_field_metadata_size,
                m_null_bits, m_flags);
    table_list->m_tabledef_valid= TRUE;
    table_list->m_conv_table= NULL;
    table_list->open_type= OT_BASE_ONLY;

    /*
      We record in the slave's information that the table should be
      locked by linking the table into the list of tables to lock.
    */
    table_list->next_global= table_list->next_local= rli->tables_to_lock;
    const_cast<Relay_log_info*>(rli)->tables_to_lock= table_list;
    const_cast<Relay_log_info*>(rli)->tables_to_lock_count++;
    /* 'memory' is freed in clear_tables_to_lock */
  }
  else  // FILTERED_OUT, SAME_ID_MAPPING_*
  {
    /*
      If mapped already but with different properties, we raise an
      error.
      If mapped already but with same properties we skip the event.
      If filtered out we skip the event.

      In all three cases, we need to free the memory previously 
      allocated.
     */
    if (tblmap_status == SAME_ID_MAPPING_DIFFERENT_TABLE)
    {
      /*
        Something bad has happened. We need to stop the slave as strange things
        could happen if we proceed: slave crash, wrong table being updated, ...
        As a consequence we push an error in this case.
       */

      char buf[256];

      my_snprintf(buf, sizeof(buf), 
                  "Found table map event mapping table id %u which "
                  "was already mapped but with different settings.",
                  table_list->table_id);

      if (thd->slave_thread)
        rli->report(ERROR_LEVEL, ER_SLAVE_FATAL_ERROR, 
                    ER(ER_SLAVE_FATAL_ERROR), buf);
      else
        /* 
          For the cases in which a 'BINLOG' statement is set to 
          execute in a user session 
         */
        my_printf_error(ER_SLAVE_FATAL_ERROR, ER(ER_SLAVE_FATAL_ERROR), 
                        MYF(0), buf);
    } 
    
    my_free(memory);
  }

  DBUG_RETURN(tblmap_status == SAME_ID_MAPPING_DIFFERENT_TABLE);
}

Log_event::enum_skip_reason
Table_map_log_event::do_shall_skip(Relay_log_info *rli)
{
  /*
    If the slave skip counter is 1, then we should not start executing
    on the next event.
  */
  return continue_group(rli);
}

int Table_map_log_event::do_update_pos(Relay_log_info *rli)
{
  rli->inc_event_relay_log_pos();
  return 0;
}

#endif /* !defined(MYSQL_CLIENT) && defined(HAVE_REPLICATION) */

#ifndef MYSQL_CLIENT
bool Table_map_log_event::write_data_header(IO_CACHE *file)
{
  DBUG_ASSERT(m_table_id != ~0UL);
  uchar buf[TABLE_MAP_HEADER_LEN];
  DBUG_EXECUTE_IF("old_row_based_repl_4_byte_map_id_master",
                  {
                    int4store(buf + 0, m_table_id);
                    int2store(buf + 4, m_flags);
                    return (wrapper_my_b_safe_write(file, buf, 6));
                  });
  int6store(buf + TM_MAPID_OFFSET, (ulonglong)m_table_id);
  int2store(buf + TM_FLAGS_OFFSET, m_flags);
  return (wrapper_my_b_safe_write(file, buf, TABLE_MAP_HEADER_LEN));
}

bool Table_map_log_event::write_data_body(IO_CACHE *file)
{
  DBUG_ASSERT(m_dbnam != NULL);
  DBUG_ASSERT(m_tblnam != NULL);
  /* We use only one byte per length for storage in event: */
  DBUG_ASSERT(m_dblen < 128);
  DBUG_ASSERT(m_tbllen < 128);

  uchar const dbuf[]= { (uchar) m_dblen };
  uchar const tbuf[]= { (uchar) m_tbllen };

  uchar cbuf[sizeof(m_colcnt) + 1];
  uchar *const cbuf_end= net_store_length(cbuf, (size_t) m_colcnt);
  DBUG_ASSERT(static_cast<size_t>(cbuf_end - cbuf) <= sizeof(cbuf));

  /*
    Store the size of the field metadata.
  */
  uchar mbuf[sizeof(m_field_metadata_size)];
  uchar *const mbuf_end= net_store_length(mbuf, m_field_metadata_size);

  return (wrapper_my_b_safe_write(file, dbuf,      sizeof(dbuf)) ||
          wrapper_my_b_safe_write(file, (const uchar*)m_dbnam,   m_dblen+1) ||
          wrapper_my_b_safe_write(file, tbuf,      sizeof(tbuf)) ||
          wrapper_my_b_safe_write(file, (const uchar*)m_tblnam,  m_tbllen+1) ||
          wrapper_my_b_safe_write(file, cbuf, (size_t) (cbuf_end - cbuf)) ||
          wrapper_my_b_safe_write(file, m_coltype, m_colcnt) ||
          wrapper_my_b_safe_write(file, mbuf, (size_t) (mbuf_end - mbuf)) ||
          wrapper_my_b_safe_write(file, m_field_metadata, m_field_metadata_size),
          wrapper_my_b_safe_write(file, m_null_bits, (m_colcnt + 7) / 8));
 }
#endif

#if defined(HAVE_REPLICATION) && !defined(MYSQL_CLIENT)

/*
  Print some useful information for the SHOW BINARY LOG information
  field.
 */

#if defined(HAVE_REPLICATION) && !defined(MYSQL_CLIENT)
void Table_map_log_event::pack_info(Protocol *protocol)
{
    char buf[256];
    size_t bytes= my_snprintf(buf, sizeof(buf),
                                 "table_id: %lu (%s.%s)",
                              m_table_id, m_dbnam, m_tblnam);
    protocol->store(buf, bytes, &my_charset_bin);
}
#endif


#endif


#ifdef MYSQL_CLIENT
void Table_map_log_event::print(FILE *, PRINT_EVENT_INFO *print_event_info)
{
  if (!print_event_info->short_form)
  {
    print_header(&print_event_info->head_cache, print_event_info, TRUE);
    my_b_printf(&print_event_info->head_cache,
                "\tTable_map: `%s`.`%s` mapped to number %lu\n",
                m_dbnam, m_tblnam, m_table_id);
    print_base64(&print_event_info->body_cache, print_event_info, TRUE);
  }
}
#endif

/**************************************************************************
	Write_rows_log_event member functions
**************************************************************************/

/*
  Constructor used to build an event for writing to the binary log.
 */
#if !defined(MYSQL_CLIENT)
Write_rows_log_event::Write_rows_log_event(THD *thd_arg, TABLE *tbl_arg,
                                           ulong tid_arg,
                                           bool is_transactional)
  : Rows_log_event(thd_arg, tbl_arg, tid_arg, tbl_arg->write_set, is_transactional)
{
}
#endif

/*
  Constructor used by slave to read the event from the binary log.
 */
#ifdef HAVE_REPLICATION
Write_rows_log_event::Write_rows_log_event(const char *buf, uint event_len,
                                           const Format_description_log_event
                                           *description_event)
: Rows_log_event(buf, event_len, WRITE_ROWS_EVENT, description_event)
{
}
#endif

#if !defined(MYSQL_CLIENT) && defined(HAVE_REPLICATION)
int 
Write_rows_log_event::do_before_row_operations(const Slave_reporting_capability *const)
{
  int error= 0;

  /**
     todo: to introduce a property for the event (handler?) which forces
     applying the event in the replace (idempotent) fashion.
  */
  if ((slave_exec_mode == SLAVE_EXEC_MODE_IDEMPOTENT) ||
      (m_table->s->db_type()->db_type == DB_TYPE_NDBCLUSTER))
  {
    /*
      We are using REPLACE semantics and not INSERT IGNORE semantics
      when writing rows, that is: new rows replace old rows.  We need to
      inform the storage engine that it should use this behaviour.
    */
    
    /* Tell the storage engine that we are using REPLACE semantics. */
    thd->lex->duplicates= DUP_REPLACE;
    
    /*
      Pretend we're executing a REPLACE command: this is needed for
      InnoDB and NDB Cluster since they are not (properly) checking the
      lex->duplicates flag.
    */
    thd->lex->sql_command= SQLCOM_REPLACE;
    /* 
       Do not raise the error flag in case of hitting to an unique attribute
    */
    m_table->file->extra(HA_EXTRA_IGNORE_DUP_KEY);
    /* 
       NDB specific: update from ndb master wrapped as Write_rows
       so that the event should be applied to replace slave's row
    */
    m_table->file->extra(HA_EXTRA_WRITE_CAN_REPLACE);
    /* 
       NDB specific: if update from ndb master wrapped as Write_rows
       does not find the row it's assumed idempotent binlog applying
       is taking place; don't raise the error.
    */
    m_table->file->extra(HA_EXTRA_IGNORE_NO_KEY);
    /*
      TODO: the cluster team (Tomas?) says that it's better if the engine knows
      how many rows are going to be inserted, then it can allocate needed memory
      from the start.
    */
  }

  /*
    We need TIMESTAMP_NO_AUTO_SET otherwise ha_write_row() will not use fill
    any TIMESTAMP column with data from the row but instead will use
    the event's current time.
    As we replicate from TIMESTAMP to TIMESTAMP and slave has no extra
    columns, we know that all TIMESTAMP columns on slave will receive explicit
    data from the row, so TIMESTAMP_NO_AUTO_SET is ok.
    When we allow a table without TIMESTAMP to be replicated to a table having
    more columns including a TIMESTAMP column, or when we allow a TIMESTAMP
    column to be replicated into a BIGINT column and the slave's table has a
    TIMESTAMP column, then the slave's TIMESTAMP column will take its value
    from set_time() which we called earlier (consistent with SBR). And then in
    some cases we won't want TIMESTAMP_NO_AUTO_SET (will require some code to
    analyze if explicit data is provided for slave's TIMESTAMP columns).
  */
  m_table->timestamp_field_type= TIMESTAMP_NO_AUTO_SET;
  
  /* Honor next number column if present */
  m_table->next_number_field= m_table->found_next_number_field;
  /*
   * Fixed Bug#45999, In RBR, Store engine of Slave auto-generates new
   * sequence numbers for auto_increment fields if the values of them are 0.
   * If generateing a sequence number is decided by the values of
   * table->auto_increment_field_not_null and SQL_MODE(if includes
   * MODE_NO_AUTO_VALUE_ON_ZERO) in update_auto_increment function.
   * SQL_MODE of slave sql thread is always consistency with master's.
   * In RBR, auto_increment fields never are NULL.
   */
  m_table->auto_increment_field_not_null= TRUE;
  return error;
}

int 
Write_rows_log_event::do_after_row_operations(const Slave_reporting_capability *const,
                                              int error)
{
  int local_error= 0;
  m_table->next_number_field=0;
  m_table->auto_increment_field_not_null= FALSE;
  if ((slave_exec_mode == SLAVE_EXEC_MODE_IDEMPOTENT) ||
      m_table->s->db_type()->db_type == DB_TYPE_NDBCLUSTER)
  {
    m_table->file->extra(HA_EXTRA_NO_IGNORE_DUP_KEY);
    m_table->file->extra(HA_EXTRA_WRITE_CANNOT_REPLACE);
    /*
      resetting the extra with 
      table->file->extra(HA_EXTRA_NO_IGNORE_NO_KEY); 
      fires bug#27077
      explanation: file->reset() performs this duty
      ultimately. Still todo: fix
    */
  }
  if ((local_error= m_table->file->ha_end_bulk_insert()))
  {
    m_table->file->print_error(local_error, MYF(0));
  }
  return error? error : local_error;
}

#if !defined(MYSQL_CLIENT) && defined(HAVE_REPLICATION)

/*
  Check if there are more UNIQUE keys after the given key.
*/
static int
last_uniq_key(TABLE *table, uint keyno)
{
  while (++keyno < table->s->keys)
    if (table->key_info[keyno].flags & HA_NOSAME)
      return 0;
  return 1;
}

/**
   Check if an error is a duplicate key error.

   This function is used to check if an error code is one of the
   duplicate key error, i.e., and error code for which it is sensible
   to do a <code>get_dup_key()</code> to retrieve the duplicate key.

   @param errcode The error code to check.

   @return <code>true</code> if the error code is such that
   <code>get_dup_key()</code> will return true, <code>false</code>
   otherwise.
 */
bool
is_duplicate_key_error(int errcode)
{
  switch (errcode)
  {
  case HA_ERR_FOUND_DUPP_KEY:
  case HA_ERR_FOUND_DUPP_UNIQUE:
    return true;
  }
  return false;
}

/**
  Write the current row into event's table.

  The row is located in the row buffer, pointed by @c m_curr_row member.
  Number of columns of the row is stored in @c m_width member (it can be 
  different from the number of columns in the table to which we insert). 
  Bitmap @c m_cols indicates which columns are present in the row. It is assumed 
  that event's table is already open and pointed by @c m_table.

  If the same record already exists in the table it can be either overwritten 
  or an error is reported depending on the value of @c overwrite flag 
  (error reporting not yet implemented). Note that the matching record can be
  different from the row we insert if we use primary keys to identify records in
  the table.

  The row to be inserted can contain values only for selected columns. The 
  missing columns are filled with default values using @c prepare_record() 
  function. If a matching record is found in the table and @c overwritte is
  true, the missing columns are taken from it.

  @param  rli   Relay log info (needed for row unpacking).
  @param  overwrite  
                Shall we overwrite if the row already exists or signal 
                error (currently ignored).

  @returns Error code on failure, 0 on success.

  This method, if successful, sets @c m_curr_row_end pointer to point at the
  next row in the rows buffer. This is done when unpacking the row to be 
  inserted.

  @note If a matching record is found, it is either updated using 
  @c ha_update_row() or first deleted and then new record written.
*/ 

int
Rows_log_event::write_row(const Relay_log_info *const rli,
                          const bool overwrite)
{
  DBUG_ENTER("write_row");
  DBUG_ASSERT(m_table != NULL && thd != NULL);

  TABLE *table= m_table;  // pointer to event's table
  int error;
  int UNINIT_VAR(keynum);
  auto_afree_ptr<char> key(NULL);

  prepare_record(table, &m_cols,
                 table->file->ht->db_type != DB_TYPE_NDBCLUSTER);

  /* unpack row into table->record[0] */
  if ((error= unpack_current_row(rli, &m_cols)))
    DBUG_RETURN(error);

  // Temporary fix to find out why it fails [/Matz]
  memcpy(m_table->write_set->bitmap, m_cols.bitmap, (m_table->write_set->n_bits + 7) / 8);

  if (m_curr_row == m_rows_buf)
  {
    /* this is the first row to be inserted, we estimate the rows with
       the size of the first row and use that value to initialize
       storage engine for bulk insertion */
    DBUG_ASSERT(!(m_curr_row > m_curr_row_end));
    ulong estimated_rows= 0;
    if (m_curr_row < m_curr_row_end)
      estimated_rows= (m_rows_end - m_curr_row) / (m_curr_row_end - m_curr_row);
    else if (m_curr_row == m_curr_row_end)
      estimated_rows= 1;

    m_table->file->ha_start_bulk_insert(estimated_rows);
  }
  
  
#ifndef DBUG_OFF
  DBUG_DUMP("record[0]", table->record[0], table->s->reclength);
  DBUG_PRINT_BITSET("debug", "write_set = %s", table->write_set);
  DBUG_PRINT_BITSET("debug", "read_set = %s", table->read_set);
#endif

  /* 
    Try to write record. If a corresponding record already exists in the table,
    we try to change it using ha_update_row() if possible. Otherwise we delete
    it and repeat the whole process again. 

    TODO: Add safety measures against infinite looping. 
   */

  m_table->mark_columns_per_binlog_row_image();

  while ((error= table->file->ha_write_row(table->record[0])))
  {
    if (error == HA_ERR_LOCK_DEADLOCK ||
        error == HA_ERR_LOCK_WAIT_TIMEOUT ||
        (keynum= table->file->get_dup_key(error)) < 0 ||
        !overwrite)
    {
      DBUG_PRINT("info",("get_dup_key returns %d)", keynum));
      /*
        Deadlock, waiting for lock or just an error from the handler
        such as HA_ERR_FOUND_DUPP_KEY when overwrite is false.
        Retrieval of the duplicate key number may fail
        - either because the error was not "duplicate key" error
        - or because the information which key is not available
      */
      table->file->print_error(error, MYF(0));
      goto error;
    }
    /*
       We need to retrieve the old row into record[1] to be able to
       either update or delete the offending record.  We either:

       - use ha_rnd_pos() with a row-id (available as dupp_row) to the
         offending row, if that is possible (MyISAM and Blackhole), or else

       - use ha_index_read_idx_map() with the key that is duplicated, to
         retrieve the offending row.
     */
    if (table->file->ha_table_flags() & HA_DUPLICATE_POS)
    {
      DBUG_PRINT("info",("Locating offending record using ha_rnd_pos()"));

      if (table->file->inited && (error= table->file->ha_index_end()))
        DBUG_RETURN(error);
      if ((error= table->file->ha_rnd_init(FALSE)))
        DBUG_RETURN(error);

      error= table->file->ha_rnd_pos(table->record[1], table->file->dup_ref);

      table->file->ha_rnd_end();
      if (error)
      {
        DBUG_PRINT("info",("ha_rnd_pos() returns error %d",error));
        if (error == HA_ERR_RECORD_DELETED)
          error= HA_ERR_KEY_NOT_FOUND;
        table->file->print_error(error, MYF(0));
        goto error;
      }
    }
    else
    {
      DBUG_PRINT("info",("Locating offending record using index_read_idx()"));

      if (table->file->extra(HA_EXTRA_FLUSH_CACHE))
      {
        DBUG_PRINT("info",("Error when setting HA_EXTRA_FLUSH_CACHE"));
        error= my_errno;
        goto error;
      }

      if (key.get() == NULL)
      {
        key.assign(static_cast<char*>(my_alloca(table->s->max_unique_length)));
        if (key.get() == NULL)
        {
          DBUG_PRINT("info",("Can't allocate key buffer"));
          error= ENOMEM;
          goto error;
        }
      }

      key_copy((uchar*)key.get(), table->record[0], table->key_info + keynum,
               0);
      error= table->file->ha_index_read_idx_map(table->record[1], keynum,
                                                (const uchar*)key.get(),
                                                HA_WHOLE_KEY,
                                                HA_READ_KEY_EXACT);
      if (error)
      {
        DBUG_PRINT("info",("ha_index_read_idx_map() returns %s", HA_ERR(error)));
        if (error == HA_ERR_RECORD_DELETED)
          error= HA_ERR_KEY_NOT_FOUND;
        table->file->print_error(error, MYF(0));
        goto error;
      }
    }

    /*
       Now, record[1] should contain the offending row.  That
       will enable us to update it or, alternatively, delete it (so
       that we can insert the new row afterwards).
     */

    /*
      If row is incomplete we will use the record found to fill 
      missing columns.  
    */
    if (!get_flags(COMPLETE_ROWS_F))
    {
      restore_record(table,record[1]);
      error= unpack_current_row(rli, &m_cols);
    }

#ifndef DBUG_OFF
    DBUG_PRINT("debug",("preparing for update: before and after image"));
    DBUG_DUMP("record[1] (before)", table->record[1], table->s->reclength);
    DBUG_DUMP("record[0] (after)", table->record[0], table->s->reclength);
#endif

    /*
       REPLACE is defined as either INSERT or DELETE + INSERT.  If
       possible, we can replace it with an UPDATE, but that will not
       work on InnoDB if FOREIGN KEY checks are necessary.

       I (Matz) am not sure of the reason for the last_uniq_key()
       check as, but I'm guessing that it's something along the
       following lines.

       Suppose that we got the duplicate key to be a key that is not
       the last unique key for the table and we perform an update:
       then there might be another key for which the unique check will
       fail, so we're better off just deleting the row and inserting
       the correct row.
     */
    if (last_uniq_key(table, keynum) &&
        !table->file->referenced_by_foreign_key())
    {
      DBUG_PRINT("info",("Updating row using ha_update_row()"));
      error=table->file->ha_update_row(table->record[1],
                                       table->record[0]);
      switch (error) {
                
      case HA_ERR_RECORD_IS_THE_SAME:
        DBUG_PRINT("info",("ignoring HA_ERR_RECORD_IS_THE_SAME error from"
                           " ha_update_row()"));
        error= 0;
      
      case 0:
        break;
        
      default:    
        DBUG_PRINT("info",("ha_update_row() returns error %d",error));
        table->file->print_error(error, MYF(0));
      }
      
      goto error;
    }
    else
    {
      DBUG_PRINT("info",("Deleting offending row and trying to write new one again"));
      if ((error= table->file->ha_delete_row(table->record[1])))
      {
        DBUG_PRINT("info",("ha_delete_row() returns error %d",error));
        table->file->print_error(error, MYF(0));
        goto error;
      }
      /* Will retry ha_write_row() with the offending row removed. */
    }
  }

error:
  m_table->default_column_bitmaps();
  DBUG_RETURN(error);
}

#endif

int
Write_rows_log_event::do_exec_row(const Relay_log_info *const rli)
{
  DBUG_ASSERT(m_table != NULL);
  int error= write_row(rli, slave_exec_mode == SLAVE_EXEC_MODE_IDEMPOTENT);

  if (error && !thd->is_error())
  {
    DBUG_ASSERT(0);
    my_error(ER_UNKNOWN_ERROR, MYF(0));
  }

  return error;
}

#endif /* !defined(MYSQL_CLIENT) && defined(HAVE_REPLICATION) */

#ifdef MYSQL_CLIENT
void Write_rows_log_event::print(FILE *file, PRINT_EVENT_INFO* print_event_info)
{
  Rows_log_event::print_helper(file, print_event_info, "Write_rows");
}
#endif

/**************************************************************************
	Delete_rows_log_event member functions
**************************************************************************/

#if !defined(MYSQL_CLIENT) && defined(HAVE_REPLICATION)
/*
  Compares table->record[0] and table->record[1]

  Returns TRUE if different.
*/
static bool record_compare(TABLE *table, MY_BITMAP *cols)
{
  /*
    Need to set the X bit and the filler bits in both records since
    there are engines that do not set it correctly.

    In addition, since MyISAM checks that one hasn't tampered with the
    record, it is necessary to restore the old bytes into the record
    after doing the comparison.

    TODO[record format ndb]: Remove it once NDB returns correct
    records. Check that the other engines also return correct records.
   */

  DBUG_DUMP("record[0]", table->record[0], table->s->reclength);
  DBUG_DUMP("record[1]", table->record[1], table->s->reclength);

  bool result= FALSE;
  uchar saved_x[2]= {0, 0}, saved_filler[2]= {0, 0};

  if (table->s->null_bytes > 0)
  {
    for (int i = 0 ; i < 2 ; ++i)
    {
      /* 
        If we have an X bit then we need to take care of it.
      */
      if (!(table->s->db_options_in_use & HA_OPTION_PACK_RECORD))
      {
        saved_x[i]= table->record[i][0];
        table->record[i][0]|= 1U;
      }

      /*
         If (last_null_bit_pos == 0 && null_bytes > 1), then:

         X bit (if any) + N nullable fields + M Field_bit fields = 8 bits 

         Ie, the entire byte is used.
      */
      if (table->s->last_null_bit_pos > 0)
      {
        saved_filler[i]= table->record[i][table->s->null_bytes - 1];
        table->record[i][table->s->null_bytes - 1]|=
          256U - (1U << table->s->last_null_bit_pos);
      }
    }
  }

  /**
    Compare full record only if:
    - there are no blob fields (otherwise we would also need 
      to compare blobs contents as well);
    - there are no varchar fields (otherwise we would also need
      to compare varchar contents as well);
    - there are no null fields, otherwise NULLed fields 
      contents (i.e., the don't care bytes) may show arbitrary 
      values, depending on how each engine handles internally.
    - if all the bitmap is set (both are full rows)
    */
  if ((table->s->blob_fields + 
       table->s->varchar_fields +
       table->s->null_fields) == 0 &&
      bitmap_is_set_all(cols))
  {
    result= cmp_record(table,record[1]);
  }
  else
  {
    /* 
      Fallback to field-by-field comparison:
      1. start by checking if the field is signaled:
      2. if it is, first compare the null bit if the field is nullable
      3. then compare the contents of the field, if it is not 
         set to null
     */
    for (Field **ptr=table->field ; 
         *ptr && ((*ptr)->field_index < cols->n_bits) && !result;
         ptr++)
    {
      Field *field= *ptr;

      if (bitmap_is_set(cols, field->field_index))
      {
        /* compare null bit */
        if (field->is_null() != field->is_null_in_record(table->record[1]))
          result= TRUE;

        /* compare content, only if fields are not set to NULL */
        else if (!field->is_null())
          result= field->cmp_binary_offset(table->s->rec_buff_length);
      }
    }
  }

  /*
    Restore the saved bytes.

    TODO[record format ndb]: Remove this code once NDB returns the
    correct record format.
  */
  if (table->s->null_bytes > 0)
  {
    for (int i = 0 ; i < 2 ; ++i)
    {
      if (!(table->s->db_options_in_use & HA_OPTION_PACK_RECORD))
        table->record[i][0]= saved_x[i];

      if (table->s->last_null_bit_pos)
        table->record[i][table->s->null_bytes - 1]= saved_filler[i];
    }
  }

  return result;
}


/**
  Checks if any of the columns in the given table is
  signaled in the bitmap.

  For each column in the given table checks if it is
  signaled in the bitmap. This is most useful when deciding
  whether a before image (BI) can be used or not for 
  searching a row. If no column is signaled, then the 
  image cannot be used for searching a record (regardless 
  of using position(), index scan or table scan). Here is 
  an example:

  MASTER> SET @@binlog_row_image='MINIMAL';
  MASTER> CREATE TABLE t1 (a int, b int, c int, primary key(c));
  SLAVE> CREATE TABLE t1 (a int, b int);
  MASTER> INSERT INTO t1 VALUES (1,2,3);
  MASTER> UPDATE t1 SET a=2 WHERE b=2;

  For the update statement only the PK (column c) is 
  logged in the before image (BI). As such, given that 
  the slave has no column c, it will not be able to 
  find the row, because BI has no values for the columns
  the slave knows about (column a and b).

  @param table   the table reference on the slave.
  @param cols the bitmap signaling columns available in 
                 the BI.

  @return TRUE if BI contains usable colums for searching, 
          FALSE otherwise.
*/
static
my_bool is_any_column_signaled_for_table(TABLE *table, MY_BITMAP *cols)
{

  int nfields_set= 0;
  for (Field **ptr=table->field ; 
       *ptr && ((*ptr)->field_index < cols->n_bits);
       ptr++)
  {
    if (bitmap_is_set(cols, (*ptr)->field_index))
      nfields_set++;
  }

  return (nfields_set != 0);
}

/**
  Checks if the fields in the given key are signaled in
  the bitmap.

  Validates whether the before image is usable for the
  given key. It can be the case that the before image
  does not contain values for the key (eg, master was
  using 'minimal' option for image logging and slave has
  different index structure on the table). Here is an
  example:

  MASTER> SET @@binlog_row_image='MINIMAL';
  MASTER> CREATE TABLE t1 (a int, b int, c int, primary key(c));
  SLAVE> CREATE TABLE t1 (a int, b int, c int, key(a,c));
  MASTER> INSERT INTO t1 VALUES (1,2,3);
  MASTER> UPDATE t1 SET a=2 WHERE b=2;

  When finding the row on the slave, one cannot use the
  index (a,c) to search for the row, because there is only
  data in the before image for column c. This function
  checks the fields needed for a given key and searches
  the bitmap to see if all the fields required are 
  signaled.
  
  @param keyinfo  reference to key.
  @param cols     the bitmap signaling which columns 
                  have available data.

  @return TRUE if all fields are signaled in the bitmap 
          for the given key, FALSE otherwise.
*/
static
my_bool are_all_columns_signaled_for_key(KEY *keyinfo, MY_BITMAP *cols)
{
  for (uint i=0 ; i < keyinfo->key_parts ;i++)
  {
    uint fieldnr= keyinfo->key_part[i].fieldnr - 1;
    if (fieldnr >= cols->n_bits || 
        !bitmap_is_set(cols, fieldnr))
      return FALSE;
  }
 
  return TRUE;
}

/**
  Searches the table for a given key that can be used
  according to the existing values, ie, columns set
  in the bitmap.

  The caller can specify which type of key to find by
  setting the following flags in the key_type parameter:

    - PRI_KEY_FLAG
      Returns the primary key.

    - UNIQUE_KEY_FLAG
      Returns a unique key (flagged with HA_NOSAME)

    - MULTIPLE_KEY_FLAG
      Returns a key that is not unique (flagged with HA_NOSAME 
      and without HA_NULL_PART_KEY) nor PK.

  The above flags can be used together, in which case, the
  search is conducted in the above listed order. Eg, the 
  following flag:

    (PRI_KEY_FLAG | UNIQUE_KEY_FLAG | MULTIPLE_KEY_FLAG)

  means that a primary key is returned if it is suitable. If
  not then the unique keys are searched. If no unique key is
  suitable, then the keys are searched. Finally, if no key
  is suitable, MAX_KEY is returned.

  @param table    reference to the table.
  @param bi_cols  a bitmap that filters out columns that should
                  not be considered while searching the key. 
                  Columns that should be considered are set.
  @param key_type the type of key to search for.

  @return MAX_KEY if no key, according to the key_type specified
          is suitable. Returns the key otherwise.

*/
static
uint
search_key_in_table(TABLE *table, MY_BITMAP *bi_cols, uint key_type)
{
  KEY *keyinfo;
  uint res= MAX_KEY;
  uint key;

  if (key_type & PRI_KEY_FLAG && (table->s->primary_key < MAX_KEY))
  {
    keyinfo= table->s->key_info + (uint) table->s->primary_key;
    if (are_all_columns_signaled_for_key(keyinfo, bi_cols)) 
      return table->s->primary_key;
  }

  if (key_type & UNIQUE_KEY_FLAG && table->s->uniques)
  {
    for (key=0,keyinfo= table->key_info ; 
         (key < table->s->keys) && (res == MAX_KEY);
         key++,keyinfo++)
    {
      /*
        - Unique keys cannot be disabled, thence we skip the check.
        - Skip unique keys with nullable parts
        - Skip primary keys
      */
      if (!((keyinfo->flags & (HA_NOSAME | HA_NULL_PART_KEY)) != HA_NOSAME) ||
          (key == table->s->primary_key))
        continue;
      res= are_all_columns_signaled_for_key(keyinfo, bi_cols) ? 
           key : MAX_KEY;

      if (res < MAX_KEY)
        return res;
    }
  }

  if (key_type & MULTIPLE_KEY_FLAG && table->s->keys)
  {
    for (key=0,keyinfo= table->key_info ; 
         (key < table->s->keys) && (res == MAX_KEY);
         key++,keyinfo++)
    {
      /*
        - Skip innactive keys
        - Skip unique keys without nullable parts
        - Skip primary keys
      */
      if (!(table->s->keys_in_use.is_set(key)) ||
          ((keyinfo->flags & (HA_NOSAME | HA_NULL_PART_KEY)) == HA_NOSAME) ||
          (key == table->s->primary_key))
        continue;

      res= are_all_columns_signaled_for_key(keyinfo, bi_cols) ? 
           key : MAX_KEY;

      if (res < MAX_KEY)
        return res;
    }
  }

  return res;
}


/**
  Locate the current row in event's table.

  The current row is pointed by @c m_curr_row. Member @c m_width tells how many 
  columns are there in the row (this can be differnet from the number of columns 
  in the table). It is assumed that event's table is already open and pointed 
  by @c m_table.

  If a corresponding record is found in the table it is stored in 
  @c m_table->record[0]. Note that when record is located based on a primary 
  key, it is possible that the record found differs from the row being located.

  If no key is specified or table does not have keys, a table scan is used to 
  find the row. In that case the row should be complete and contain values for
  all columns. However, it can still be shorter than the table, i.e. the table 
  can contain extra columns not present in the row. It is also possible that 
  the table has fewer columns than the row being located. 

  @returns Error code on failure, 0 on success. 
  
  @post In case of success @c m_table->record[0] contains the record found. 
  Also, the internal "cursor" of the table is positioned at the record found.

  @note If the engine allows random access of the records, a combination of
  @c position() and @c rnd_pos() will be used. 
 */


int Rows_log_event::find_row(const Relay_log_info *rli)
{
  DBUG_ENTER("Rows_log_event::find_row");

  DBUG_ASSERT(m_table && m_table->in_use != NULL);

  TABLE *table= m_table;
  int error= 0;
  KEY *keyinfo;
  uint key;

  /*
    rpl_row_tabledefs.test specifies that
    if the extra field on the slave does not have a default value
    and this is okay with Delete or Update events.
    Todo: fix wl3228 hld that requires defauls for all types of events
  */
  
  prepare_record(table, &m_cols, FALSE);
  error= unpack_current_row(rli, &m_cols);

  // Temporary fix to find out why it fails [/Matz]
  memcpy(m_table->read_set->bitmap, m_cols.bitmap, (m_table->read_set->n_bits + 7) / 8);

  if (!is_any_column_signaled_for_table(table, &m_cols))
  {
    error= HA_ERR_END_OF_FILE;
    goto err;
  }

#ifndef DBUG_OFF
  DBUG_PRINT("info",("looking for the following record"));
  DBUG_DUMP("record[0]", table->record[0], table->s->reclength);
#endif

  if ((key= search_key_in_table(table, &m_cols, PRI_KEY_FLAG)) >= MAX_KEY)
    /* we dont have a PK, or PK is not usable with BI values */
    goto INDEX_SCAN;

  if ((table->file->ha_table_flags() & HA_PRIMARY_KEY_REQUIRED_FOR_POSITION))
  {
    /*
      Use a more efficient method to fetch the record given by
      table->record[0] if the engine allows it.  We first compute a
      row reference using the position() member function (it will be
      stored in table->file->ref) and the use rnd_pos() to position
      the "cursor" (i.e., record[0] in this case) at the correct row.

      TODO: Add a check that the correct record has been fetched by
      comparing with the original record. Take into account that the
      record on the master and slave can be of different
      length. Something along these lines should work:

      ADD>>>  store_record(table,record[1]);
              int error= table->file->rnd_pos(table->record[0], table->file->ref);
      ADD>>>  DBUG_ASSERT(memcmp(table->record[1], table->record[0],
                                 table->s->reclength) == 0);

    */
    DBUG_PRINT("info",("locating record using primary key (position)"));
    int error;
    if (table->file->inited && (error= table->file->ha_index_end()))
      DBUG_RETURN(error);
    if ((error= table->file->ha_rnd_init(FALSE)))
      DBUG_RETURN(error);

    error= table->file->rnd_pos_by_record(table->record[0]);

    table->file->ha_rnd_end();
    if (error)
    {
      DBUG_PRINT("info",("rnd_pos returns error %d",error));
      if (error == HA_ERR_RECORD_DELETED)
        error= HA_ERR_KEY_NOT_FOUND;
      table->file->print_error(error, MYF(0));
    }
    DBUG_RETURN(error);
  }

  // We can't use position() - try other methods.
  
INDEX_SCAN:

  /*
    Save copy of the record in table->record[1]. It might be needed 
    later if linear search is used to find exact match.
   */ 
  store_record(table,record[1]);    

  if ((key= search_key_in_table(table, &m_cols, 
                                (PRI_KEY_FLAG | UNIQUE_KEY_FLAG | MULTIPLE_KEY_FLAG))) 
       >= MAX_KEY)
    /* we dont have a key, or no key is suitable for the BI values */
    goto TABLE_SCAN; 

  {
    keyinfo= table->key_info + key;


    DBUG_PRINT("info",("locating record using primary key (index_read)"));

    /* The key'th key is active and usable: search the table using the index */
    if (!table->file->inited && (error= table->file->ha_index_init(key, FALSE)))
    {
      DBUG_PRINT("info",("ha_index_init returns error %d",error));
      table->file->print_error(error, MYF(0));
      goto err;
    }

    /* Fill key data for the row */

    DBUG_ASSERT(m_key);
    key_copy(m_key, table->record[0], keyinfo, 0);

    /*
      Don't print debug messages when running valgrind since they can
      trigger false warnings.
     */
#ifndef HAVE_purify
    DBUG_DUMP("key data", m_key, keyinfo->key_length);
#endif

    /*
      We need to set the null bytes to ensure that the filler bit are
      all set when returning.  There are storage engines that just set
      the necessary bits on the bytes and don't set the filler bits
      correctly.
    */
    if (table->s->null_bytes > 0)
      table->record[0][table->s->null_bytes - 1]|=
        256U - (1U << table->s->last_null_bit_pos);

    if ((error= table->file->ha_index_read_map(table->record[0], m_key,
                                               HA_WHOLE_KEY,
                                               HA_READ_KEY_EXACT)))
    {
      DBUG_PRINT("info",("no record matching the key found in the table"));
      if (error == HA_ERR_RECORD_DELETED)
        error= HA_ERR_KEY_NOT_FOUND;
      table->file->print_error(error, MYF(0));
      table->file->ha_index_end();
      goto err;
    }

  /*
    Don't print debug messages when running valgrind since they can
    trigger false warnings.
   */
#ifndef HAVE_purify
    DBUG_PRINT("info",("found first matching record")); 
    DBUG_DUMP("record[0]", table->record[0], table->s->reclength);
#endif
    /*
      Below is a minor "optimization".  If the key (i.e., key number
      0) has the HA_NOSAME flag set, we know that we have found the
      correct record (since there can be no duplicates); otherwise, we
      have to compare the record with the one found to see if it is
      the correct one.

      CAVEAT! This behaviour is essential for the replication of,
      e.g., the mysql.proc table since the correct record *shall* be
      found using the primary key *only*.  There shall be no
      comparison of non-PK columns to decide if the correct record is
      found.  I can see no scenario where it would be incorrect to
      chose the row to change only using a PK or an UNNI.
    */
    if (keyinfo->flags & HA_NOSAME || key == table->s->primary_key)
    {
      /* Unique does not have non nullable part */
      if (!(table->key_info->flags & (HA_NULL_PART_KEY)))
      {
        table->file->ha_index_end();
        goto ok;
      }
      else
      {
        KEY *keyinfo= table->key_info;
        /*
          Unique has nullable part. We need to check if there is any field in the
          BI image that is null and part of UNNI.
        */
        bool null_found= FALSE;
        for (uint i=0; i < keyinfo->key_parts && !null_found; i++)
        {
          uint fieldnr= keyinfo->key_part[i].fieldnr - 1;
          Field **f= table->field+fieldnr;
          null_found= (*f)->is_null();
        }

        if (!null_found)
        {
          table->file->ha_index_end();
          goto ok;
        }

        /* else fall through to index scan */
      }
    }

    /*
      In case key is not unique, we still have to iterate over records found
      and find the one which is identical to the row given. A copy of the 
      record we are looking for is stored in record[1].
     */ 
    DBUG_PRINT("info",("non-unique index, scanning it to find matching record")); 

    while (record_compare(table, &m_cols))
    {
      /*
        We need to set the null bytes to ensure that the filler bit
        are all set when returning.  There are storage engines that
        just set the necessary bits on the bytes and don't set the
        filler bits correctly.

        TODO[record format ndb]: Remove this code once NDB returns the
        correct record format.
      */
      if (table->s->null_bytes > 0)
      {
        table->record[0][table->s->null_bytes - 1]|=
          256U - (1U << table->s->last_null_bit_pos);
      }

      while ((error= table->file->ha_index_next(table->record[0])))
      {
        /* We just skip records that has already been deleted */
        if (error == HA_ERR_RECORD_DELETED)
          continue;
        DBUG_PRINT("info",("no record matching the given row found"));
        table->file->print_error(error, MYF(0));
        table->file->ha_index_end();
        goto err;
      }
    }

    /*
      Have to restart the scan to be able to fetch the next row.
    */
    table->file->ha_index_end();
    goto ok;
  }

TABLE_SCAN:

  /* All that we can do now is rely on a table scan */
  {
    DBUG_PRINT("info",("locating record using table scan (ha_rnd_next)"));

    int restart_count= 0; // Number of times scanning has restarted from top

    /* We don't have a key: search the table using ha_rnd_next() */
    if ((error= table->file->ha_rnd_init(1)))
    {
      DBUG_PRINT("info",("error initializing table scan"
                         " (ha_rnd_init returns %d)",error));
      table->file->print_error(error, MYF(0));
      goto err;
    }

    /* Continue until we find the right record or have made a full loop */
    do
    {
  restart_ha_rnd_next:
      error= table->file->ha_rnd_next(table->record[0]);

      DBUG_PRINT("info", ("error: %s", HA_ERR(error)));
      switch (error) {

      case 0:
        break;

      /*
        If the record was deleted, we pick the next one without doing
        any comparisons.
      */
      case HA_ERR_RECORD_DELETED:
        goto restart_ha_rnd_next;

      case HA_ERR_END_OF_FILE:
        if (++restart_count < 2)
          table->file->ha_rnd_init(1);
        break;

      default:
        DBUG_PRINT("info", ("Failed to get next record"
                            " (ha_rnd_next returns %d)",error));
        table->file->print_error(error, MYF(0));
        table->file->ha_rnd_end();
        goto err;
      }
    }
    while (restart_count < 2 && record_compare(table, &m_cols));
    
    /* 
      Note: above record_compare will take into accout all record fields 
      which might be incorrect in case a partial row was given in the event
     */

    /*
      Have to restart the scan to be able to fetch the next row.
    */
    if (restart_count == 2)
      DBUG_PRINT("info", ("Record not found"));
    else
      DBUG_DUMP("record found", table->record[0], table->s->reclength);
    table->file->ha_rnd_end();

    DBUG_ASSERT(error == HA_ERR_END_OF_FILE || error == 0);
    goto err;
  }
ok:
  table->default_column_bitmaps();
  DBUG_RETURN(0);

err:
  table->default_column_bitmaps();
  DBUG_RETURN(error);
}

#endif

/*
  Constructor used to build an event for writing to the binary log.
 */

#ifndef MYSQL_CLIENT
Delete_rows_log_event::Delete_rows_log_event(THD *thd_arg, TABLE *tbl_arg,
                                             ulong tid,
                                             bool is_transactional)
  : Rows_log_event(thd_arg, tbl_arg, tid, tbl_arg->read_set, is_transactional)
{
}
#endif /* #if !defined(MYSQL_CLIENT) */

/*
  Constructor used by slave to read the event from the binary log.
 */
#ifdef HAVE_REPLICATION
Delete_rows_log_event::Delete_rows_log_event(const char *buf, uint event_len,
                                             const Format_description_log_event
                                             *description_event)
  : Rows_log_event(buf, event_len, DELETE_ROWS_EVENT, description_event)
{
}
#endif

#if !defined(MYSQL_CLIENT) && defined(HAVE_REPLICATION)

int 
Delete_rows_log_event::do_before_row_operations(const Slave_reporting_capability *const)
{
  if (m_table->s->keys > 0)
  {
    // Allocate buffer for key searches
    m_key= (uchar*)my_malloc(MAX_KEY_LENGTH, MYF(MY_WME));
    if (!m_key)
      return HA_ERR_OUT_OF_MEM;
  }

  return 0;
}

int 
Delete_rows_log_event::do_after_row_operations(const Slave_reporting_capability *const, 
                                               int error)
{
  /*error= ToDo:find out what this should really be, this triggers close_scan in nbd, returning error?*/
  m_table->file->ha_index_or_rnd_end();
  my_free(m_key);
  m_key= NULL;

  return error;
}

int Delete_rows_log_event::do_exec_row(const Relay_log_info *const rli)
{
  int error;
  DBUG_ASSERT(m_table != NULL);

  if (!(error= find_row(rli))) 
  { 

    m_table->mark_columns_per_binlog_row_image();
    /*
      Delete the record found, located in record[0]
    */
    error= m_table->file->ha_delete_row(m_table->record[0]);
    m_table->default_column_bitmaps();
  }
  return error;
}

#endif /* !defined(MYSQL_CLIENT) && defined(HAVE_REPLICATION) */

#ifdef MYSQL_CLIENT
void Delete_rows_log_event::print(FILE *file,
                                  PRINT_EVENT_INFO* print_event_info)
{
  Rows_log_event::print_helper(file, print_event_info, "Delete_rows");
}
#endif


/**************************************************************************
	Update_rows_log_event member functions
**************************************************************************/

/*
  Constructor used to build an event for writing to the binary log.
 */
#if !defined(MYSQL_CLIENT)
Update_rows_log_event::Update_rows_log_event(THD *thd_arg, TABLE *tbl_arg,
                                             ulong tid,
                                             bool is_transactional)
: Rows_log_event(thd_arg, tbl_arg, tid, tbl_arg->read_set, is_transactional)
{
  init(tbl_arg->write_set);
}

void Update_rows_log_event::init(MY_BITMAP const *cols)
{
  /* if bitmap_init fails, caught in is_valid() */
  if (likely(!bitmap_init(&m_cols_ai,
                          m_width <= sizeof(m_bitbuf_ai)*8 ? m_bitbuf_ai : NULL,
                          m_width,
                          false)))
  {
    /* Cols can be zero if this is a dummy binrows event */
    if (likely(cols != NULL))
    {
      memcpy(m_cols_ai.bitmap, cols->bitmap, no_bytes_in_map(cols));
      create_last_word_mask(&m_cols_ai);
    }
  }
}
#endif /* !defined(MYSQL_CLIENT) */


Update_rows_log_event::~Update_rows_log_event()
{
  if (m_cols_ai.bitmap == m_bitbuf_ai) // no my_malloc happened
    m_cols_ai.bitmap= 0; // so no my_free in bitmap_free
  bitmap_free(&m_cols_ai); // To pair with bitmap_init().
}


/*
  Constructor used by slave to read the event from the binary log.
 */
#ifdef HAVE_REPLICATION
Update_rows_log_event::Update_rows_log_event(const char *buf, uint event_len,
                                             const
                                             Format_description_log_event
                                             *description_event)
  : Rows_log_event(buf, event_len, UPDATE_ROWS_EVENT, description_event)
{
}
#endif

#if !defined(MYSQL_CLIENT) && defined(HAVE_REPLICATION)

int 
Update_rows_log_event::do_before_row_operations(const Slave_reporting_capability *const)
{
  if (m_table->s->keys > 0)
  {
    // Allocate buffer for key searches
    m_key= (uchar*)my_malloc(m_table->key_info->key_length, MYF(MY_WME));
    if (!m_key)
      return HA_ERR_OUT_OF_MEM;
  }

  m_table->timestamp_field_type= TIMESTAMP_NO_AUTO_SET;

  return 0;
}

int 
Update_rows_log_event::do_after_row_operations(const Slave_reporting_capability *const, 
                                               int error)
{
  /*error= ToDo:find out what this should really be, this triggers close_scan in nbd, returning error?*/
  m_table->file->ha_index_or_rnd_end();
  my_free(m_key); // Free for multi_malloc
  m_key= NULL;

  return error;
}

int 
Update_rows_log_event::do_exec_row(const Relay_log_info *const rli)
{
  DBUG_ASSERT(m_table != NULL);
  int error= 0;

  /**
     Check if update contains only values in AI for columns that do 
     not exist on the slave. If it does, we can just unpack the rows 
     and return (do nothing on the local table).

     NOTE: We do the following optimization and check only if there 
     are usable values on the AI and disregard the fact that there 
     might be usable values in the BI. In practice this means that 
     the slave will not go through find_row (since we have nothing
     on the record to update, why go looking for it?).

     If we wanted find_row to run anyway, we could move this
     check after find_row, but then we would have to face the fact
     that the slave might stop without finding the proper record 
     (because it might have incomplete BI), even though there were
     no values in AI.

     On the other hand, if AI has usable values but BI has not,
     then find_row will return an error (and the error is then
     propagated as it was already).
   */
  if (!is_any_column_signaled_for_table(m_table, &m_cols_ai))
  {
    /* 
      Read and discard images, because:
      1. AI does not contain any useful values to replay;
      2. BI is irrelevant if there is nothing useful in AI.
    */
    error = unpack_current_row(rli, &m_cols);
    m_curr_row= m_curr_row_end;
    error = error | unpack_current_row(rli, &m_cols_ai);

    return error;
  }

  error= find_row(rli); 
  if (error)
  {
    /*
      We need to read the second image in the event of error to be
      able to skip to the next pair of updates
    */
    m_curr_row= m_curr_row_end;
    unpack_current_row(rli, &m_cols_ai);
    return error;
  }

  /*
    This is the situation after locating BI:

    ===|=== before image ====|=== after image ===|===
       ^                     ^
       m_curr_row            m_curr_row_end

    BI found in the table is stored in record[0]. We copy it to record[1]
    and unpack AI to record[0].
   */

  store_record(m_table,record[1]);

  m_curr_row= m_curr_row_end;
  /* this also updates m_curr_row_end */
  if ((error= unpack_current_row(rli, &m_cols_ai)))
    return error;

  /*
    Now we have the right row to update.  The old row (the one we're
    looking for) is in record[1] and the new row is in record[0].
  */
#ifndef HAVE_purify
  /*
    Don't print debug messages when running valgrind since they can
    trigger false warnings.
   */
  DBUG_PRINT("info",("Updating row in table"));
  DBUG_DUMP("old record", m_table->record[1], m_table->s->reclength);
  DBUG_DUMP("new values", m_table->record[0], m_table->s->reclength);
#endif

  // Temporary fix to find out why it fails [/Matz]
  memcpy(m_table->read_set->bitmap, m_cols.bitmap, (m_table->read_set->n_bits + 7) / 8);
  memcpy(m_table->write_set->bitmap, m_cols_ai.bitmap, (m_table->write_set->n_bits + 7) / 8);

  m_table->mark_columns_per_binlog_row_image();
  error= m_table->file->ha_update_row(m_table->record[1], m_table->record[0]);
  if (error == HA_ERR_RECORD_IS_THE_SAME)
    error= 0;
  m_table->default_column_bitmaps();

  return error;
}

#endif /* !defined(MYSQL_CLIENT) && defined(HAVE_REPLICATION) */

#ifdef MYSQL_CLIENT
void Update_rows_log_event::print(FILE *file,
				  PRINT_EVENT_INFO* print_event_info)
{
  Rows_log_event::print_helper(file, print_event_info, "Update_rows");
}
#endif


Incident_log_event::Incident_log_event(const char *buf, uint event_len,
                                       const Format_description_log_event *descr_event)
  : Log_event(buf, descr_event)
{
  DBUG_ENTER("Incident_log_event::Incident_log_event");
  uint8 const common_header_len=
    descr_event->common_header_len;
  uint8 const post_header_len=
    descr_event->post_header_len[INCIDENT_EVENT-1];

  DBUG_PRINT("info",("event_len: %u; common_header_len: %d; post_header_len: %d",
                     event_len, common_header_len, post_header_len));

  m_message.str= NULL;
  m_message.length= 0;
  int incident_number= uint2korr(buf + common_header_len);
  if (incident_number >= INCIDENT_COUNT ||
      incident_number <= INCIDENT_NONE)
  {
    // If the incident is not recognized, this binlog event is
    // invalid.  If we set incident_number to INCIDENT_NONE, the
    // invalidity will be detected by is_valid().
    m_incident= INCIDENT_NONE;
    DBUG_VOID_RETURN;
  }
  m_incident= static_cast<Incident>(incident_number);
  char const *ptr= buf + common_header_len + post_header_len;
  char const *const str_end= buf + event_len;
  uint8 len= 0;                   // Assignment to keep compiler happy
  const char *str= NULL;          // Assignment to keep compiler happy
  read_str(&ptr, str_end, &str, &len);
  if (!(m_message.str= (char*) my_malloc(len+1, MYF(MY_WME))))
  {
    /* Mark this event invalid */
    m_incident= INCIDENT_NONE;
    DBUG_VOID_RETURN;
  }
  strmake(m_message.str, str, len);
  m_message.length= len;
  DBUG_PRINT("info", ("m_incident: %d", m_incident));
  DBUG_VOID_RETURN;
}


Incident_log_event::~Incident_log_event()
{
  if (m_message.str)
    my_free(m_message.str);
}


const char *
Incident_log_event::description() const
{
  static const char *const description[]= {
    "NOTHING",                                  // Not used
    "LOST_EVENTS"
  };

  DBUG_PRINT("info", ("m_incident: %d", m_incident));

  return description[m_incident];
}


#ifndef MYSQL_CLIENT
void Incident_log_event::pack_info(Protocol *protocol)
{
  char buf[256];
  size_t bytes;
  if (m_message.length > 0)
    bytes= my_snprintf(buf, sizeof(buf), "#%d (%s)",
                       m_incident, description());
  else
    bytes= my_snprintf(buf, sizeof(buf), "#%d (%s): %s",
                       m_incident, description(), m_message.str);
  protocol->store(buf, bytes, &my_charset_bin);
}
#endif


#ifdef MYSQL_CLIENT
void
Incident_log_event::print(FILE *file,
                          PRINT_EVENT_INFO *print_event_info)
{
  if (print_event_info->short_form)
    return;

  print_header(&print_event_info->head_cache, print_event_info, FALSE);
  my_b_printf(&print_event_info->head_cache,
              "\n# Incident: %s\nRELOAD DATABASE; # Shall generate syntax error\n",
              description());
}
#endif

#if defined(HAVE_REPLICATION) && !defined(MYSQL_CLIENT)
int
Incident_log_event::do_apply_event(Relay_log_info const *rli)
{
  DBUG_ENTER("Incident_log_event::do_apply_event");

  if (ignored_error_code(ER_SLAVE_INCIDENT))
  {
    DBUG_PRINT("info", ("Ignoring Incident"));
    DBUG_RETURN(0);
  }
   
  rli->report(ERROR_LEVEL, ER_SLAVE_INCIDENT,
              ER(ER_SLAVE_INCIDENT),
              description(),
              m_message.length > 0 ? m_message.str : "<none>");
  DBUG_RETURN(1);
}
#endif

bool
Incident_log_event::write_data_header(IO_CACHE *file)
{
  DBUG_ENTER("Incident_log_event::write_data_header");
  DBUG_PRINT("enter", ("m_incident: %d", m_incident));
  uchar buf[sizeof(int16)];
  int2store(buf, (int16) m_incident);
#ifndef MYSQL_CLIENT
  DBUG_RETURN(wrapper_my_b_safe_write(file, buf, sizeof(buf)));
#else
   DBUG_RETURN(my_b_safe_write(file, buf, sizeof(buf)));
#endif
}

bool
Incident_log_event::write_data_body(IO_CACHE *file)
{
  uchar tmp[1];
  DBUG_ENTER("Incident_log_event::write_data_body");
  tmp[0]= (uchar) m_message.length;
  crc= my_checksum(crc, (uchar*) tmp, 1);
  if (m_message.length > 0)
  {
    crc= my_checksum(crc, (uchar*) m_message.str, m_message.length);
    // todo: report a bug on write_str accepts uint but treats it as uchar
  }
  DBUG_RETURN(write_str(file, m_message.str, (uint) m_message.length));
}


Ignorable_log_event::Ignorable_log_event(const char *buf,
                                         const Format_description_log_event *descr_event)
  : Log_event(buf, descr_event)
{
  DBUG_ENTER("Ignorable_log_event::Ignorable_log_event");
  DBUG_VOID_RETURN;
}

Ignorable_log_event::~Ignorable_log_event()
{
}

#ifndef MYSQL_CLIENT
/* Pack info for its unrecognized ignorable event */
void Ignorable_log_event::pack_info(Protocol *protocol)
{
  char buf[256];
  size_t bytes;
  bytes= my_snprintf(buf, sizeof(buf), "# Unrecognized ignorable event");
  protocol->store(buf, bytes, &my_charset_bin);
}
#endif

#ifdef MYSQL_CLIENT
/* Print for its unrecognized ignorable event */
void
Ignorable_log_event::print(FILE *file,
                           PRINT_EVENT_INFO *print_event_info)
{
  if (print_event_info->short_form)
    return;

  print_header(&print_event_info->head_cache, print_event_info, FALSE);
  my_b_printf(&print_event_info->head_cache, "\tIgnorable\n");
  my_b_printf(&print_event_info->head_cache,
              "# Unrecognized ignorable event\n");
}
#endif


Rows_query_log_event::Rows_query_log_event(const char *buf, uint event_len,
                                           const Format_description_log_event *descr_event)
  : Ignorable_log_event(buf, descr_event)
{
  DBUG_ENTER("Rows_query_log_event::Rows_query_log_event");
  uint8 const common_header_len=
    descr_event->common_header_len;
  uint8 const post_header_len=
    descr_event->post_header_len[ROWS_QUERY_LOG_EVENT-1];

  DBUG_PRINT("info",("event_len: %u; common_header_len: %d; post_header_len: %d",
                     event_len, common_header_len, post_header_len));

  char const *ptr= buf + common_header_len + post_header_len;
  char const *const str_end= buf + event_len;
  uint8 len= 0;                   // Assignment to keep compiler happy
  const char *str= NULL;          // Assignment to keep compiler happy
  read_str(&ptr, str_end, &str, &len);
  if (!(m_rows_query= (char*) my_malloc(len+1, MYF(MY_WME))))
    return;
  strmake(m_rows_query, str, len);
  DBUG_PRINT("info", ("m_rows_query: %s", m_rows_query));
  DBUG_VOID_RETURN;
}

Rows_query_log_event::~Rows_query_log_event()
{
  my_free(m_rows_query);
}

#ifndef MYSQL_CLIENT
void Rows_query_log_event::pack_info(Protocol *protocol)
{
  char *buf;
  size_t bytes;
  ulong len= sizeof("# ") + (ulong) strlen(m_rows_query);
  if (!(buf= (char*) my_malloc(len, MYF(MY_WME))))
    return;
  bytes= my_snprintf(buf, len, "# %s", m_rows_query);
  protocol->store(buf, bytes, &my_charset_bin);
  my_free(buf);
}
#endif

#ifdef MYSQL_CLIENT
void
Rows_query_log_event::print(FILE *file,
                            PRINT_EVENT_INFO *print_event_info)
{
  if (!print_event_info->short_form && print_event_info->verbose > 1)
  {
    IO_CACHE *const head= &print_event_info->head_cache;
    IO_CACHE *const body= &print_event_info->body_cache;
    print_header(head, print_event_info, FALSE);
    my_b_printf(head, "\tRows_query\n");
    my_b_printf(head, "# %s\n", m_rows_query);
    print_base64(body, print_event_info, true);
  }
}
#endif

bool
Rows_query_log_event::write_data_body(IO_CACHE *file)
{
  DBUG_ENTER("Rows_query_log_event::write_data_body");
  DBUG_RETURN(write_str(file, m_rows_query, (uint) strlen(m_rows_query)));
}

#ifndef MYSQL_CLIENT
int Rows_query_log_event::do_apply_event(Relay_log_info const *rli)
{
  DBUG_ENTER("Rows_query_log_event::do_apply_event");
  DBUG_ASSERT(rli->info_thd == thd);
  /* Set query for writing Rows_query log event into binlog later.*/
  thd->set_query(m_rows_query, (uint32) strlen(m_rows_query));
  DBUG_RETURN(0);
}
#endif /* !MYSQL_CLIENT */


#ifdef MYSQL_CLIENT
/**
  The default values for these variables should be values that are
  *incorrect*, i.e., values that cannot occur in an event.  This way,
  they will always be printed for the first event.
*/
st_print_event_info::st_print_event_info()
  :flags2_inited(0), sql_mode_inited(0), sql_mode(0),
   auto_increment_increment(0),auto_increment_offset(0), charset_inited(0),
   lc_time_names_number(~0),
   charset_database_number(ILLEGAL_CHARSET_INFO_NUMBER),
   thread_id(0), thread_id_printed(false),
   base64_output_mode(BASE64_OUTPUT_UNSPEC), printed_fd_event(FALSE),
   have_unflushed_events(FALSE)
{
  /*
    Currently we only use static PRINT_EVENT_INFO objects, so zeroed at
    program's startup, but these explicit memset() is for the day someone
    creates dynamic instances.
  */
  memset(db, 0, sizeof(db));
  memset(charset, 0, sizeof(charset));
  memset(time_zone_str, 0, sizeof(time_zone_str));
  delimiter[0]= ';';
  delimiter[1]= 0;
  myf const flags = MYF(MY_WME | MY_NABP);
  open_cached_file(&head_cache, NULL, NULL, 0, flags);
  open_cached_file(&body_cache, NULL, NULL, 0, flags);
}
#endif


#if defined(HAVE_REPLICATION) && !defined(MYSQL_CLIENT)
Heartbeat_log_event::Heartbeat_log_event(const char* buf, uint event_len,
                    const Format_description_log_event* description_event)
  :Log_event(buf, description_event)
{
  uint8 header_size= description_event->common_header_len;
  ident_len = event_len - header_size;
  set_if_smaller(ident_len,FN_REFLEN-1);
  log_ident= buf + header_size;
}
#endif<|MERGE_RESOLUTION|>--- conflicted
+++ resolved
@@ -8907,7 +8907,7 @@
   DBUG_ENTER("check_table_map");
   enum_tbl_map_status res= OK_TO_PROCESS;
 
-  if (rli->sql_thd->slave_thread /* filtering is for slave only */ &&
+  if (rli->info_thd->slave_thread /* filtering is for slave only */ &&
       (!rpl_filter->db_ok(table_list->db) ||
        (rpl_filter->is_on() && !rpl_filter->tables_ok("", table_list))))
     res= FILTERED_OUT;
@@ -8975,22 +8975,9 @@
 
   table_list->table_id= DBUG_EVALUATE_IF("inject_tblmap_same_id_maps_diff_table", 0, m_table_id);
   table_list->updating= 1;
-<<<<<<< HEAD
-
-  int error= 0;
-
-  if (rli->info_thd->slave_thread /* filtering is for slave only */ &&
-      (!rpl_filter->db_ok(table_list->db) ||
-       (rpl_filter->is_on() && !rpl_filter->tables_ok("", table_list))))
-  {
-    my_free(memory);
-  }
-  else
-=======
   DBUG_PRINT("debug", ("table: %s is mapped to %u", table_list->table_name, table_list->table_id));
   enum_tbl_map_status tblmap_status= check_table_map(rli, table_list);
   if (tblmap_status == OK_TO_PROCESS)
->>>>>>> b6812692
   {
     DBUG_ASSERT(thd->lex->query_tables != table_list);
 
