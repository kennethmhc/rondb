/*
   Copyright (c) 2000, 2013, Oracle and/or its affiliates. All rights reserved.

   This program is free software; you can redistribute it and/or modify
   it under the terms of the GNU General Public License as published by
   the Free Software Foundation; version 2 of the License.

   This program is distributed in the hope that it will be useful,
   but WITHOUT ANY WARRANTY; without even the implied warranty of
   MERCHANTABILITY or FITNESS FOR A PARTICULAR PURPOSE.  See the
   GNU General Public License for more details.

   You should have received a copy of the GNU General Public License
   along with this program; if not, write to the Free Software
   Foundation, Inc., 51 Franklin St, Fifth Floor, Boston, MA 02110-1301  USA */


#ifdef MYSQL_CLIENT

#include "sql_priv.h"
#include "mysqld_error.h"

#else

#include "binlog.h"
#include "sql_priv.h"
#include "unireg.h"
#include "my_global.h" // REQUIRED by log_event.h > m_string.h > my_bitmap.h
#include "log_event.h"
#include "sql_base.h"                           // close_thread_tables
#include "sql_cache.h"                       // QUERY_CACHE_FLAGS_SIZE
#include "sql_locale.h" // MY_LOCALE, my_locale_by_number, my_locale_en_US
#include "key.h"        // key_copy
#include "lock.h"       // mysql_unlock_tables
#include "sql_parse.h"  // mysql_test_parse_for_slave
#include "tztime.h"     // struct Time_zone
#include "sql_load.h"   // mysql_load
#include "sql_db.h"     // load_db_opt_by_name
#include "rpl_slave.h"
#include "rpl_rli.h"
#include "rpl_mi.h"
#include "rpl_filter.h"
#include "rpl_record.h"
#include "transaction.h"
#include <my_dir.h>
#include "rpl_rli_pdb.h"
#include "sql_show.h"    // append_identifier
#include <mysql/psi/mysql_statement.h>

#endif /* MYSQL_CLIENT */

#include <base64.h>
#include <my_bitmap.h>
#include "rpl_utility.h"

using std::min;
using std::max;

/**
  BINLOG_CHECKSUM variable.
*/
const char *binlog_checksum_type_names[]= {
  "NONE",
  "CRC32",
  NullS
};

unsigned int binlog_checksum_type_length[]= {
  sizeof("NONE") - 1,
  sizeof("CRC32") - 1,
  0
};

TYPELIB binlog_checksum_typelib=
{
  array_elements(binlog_checksum_type_names) - 1, "",
  binlog_checksum_type_names,
  binlog_checksum_type_length
};


#define log_cs	&my_charset_latin1

#define FLAGSTR(V,F) ((V)&(F)?#F" ":"")

/*
  Size of buffer for printing a double in format %.<PREC>g

  optional '-' + optional zero + '.'  + PREC digits + 'e' + sign +
  exponent digits + '\0'
*/
#define FMT_G_BUFSIZE(PREC) (3 + (PREC) + 5 + 1)

/*
  Explicit instantiation to unsigned int of template available_buffer
  function.
*/
template unsigned int available_buffer<unsigned int>(const char*,
                                                     const char*,
                                                     unsigned int);

/*
  Explicit instantiation to unsigned int of template valid_buffer_range
  function.
*/
template bool valid_buffer_range<unsigned int>(unsigned int,
                                               const char*,
                                               const char*,
                                               unsigned int);

/* 
   replication event checksum is introduced in the following "checksum-home" version.
   The checksum-aware servers extract FD's version to decide whether the FD event
   carries checksum info.
*/
const uchar checksum_version_split[3]= {5, 6, 1};
const ulong checksum_version_product=
  (checksum_version_split[0] * 256 + checksum_version_split[1]) * 256 +
  checksum_version_split[2];

#if !defined(MYSQL_CLIENT) && defined(HAVE_REPLICATION)
static int rows_event_stmt_cleanup(Relay_log_info const *rli, THD* thd);

static const char *HA_ERR(int i)
{
  /* 
    This function should only be called in case of an error
    was detected 
   */
  DBUG_ASSERT(i != 0);
  switch (i) {
  case HA_ERR_KEY_NOT_FOUND: return "HA_ERR_KEY_NOT_FOUND";
  case HA_ERR_FOUND_DUPP_KEY: return "HA_ERR_FOUND_DUPP_KEY";
  case HA_ERR_RECORD_CHANGED: return "HA_ERR_RECORD_CHANGED";
  case HA_ERR_WRONG_INDEX: return "HA_ERR_WRONG_INDEX";
  case HA_ERR_CRASHED: return "HA_ERR_CRASHED";
  case HA_ERR_WRONG_IN_RECORD: return "HA_ERR_WRONG_IN_RECORD";
  case HA_ERR_OUT_OF_MEM: return "HA_ERR_OUT_OF_MEM";
  case HA_ERR_NOT_A_TABLE: return "HA_ERR_NOT_A_TABLE";
  case HA_ERR_WRONG_COMMAND: return "HA_ERR_WRONG_COMMAND";
  case HA_ERR_OLD_FILE: return "HA_ERR_OLD_FILE";
  case HA_ERR_NO_ACTIVE_RECORD: return "HA_ERR_NO_ACTIVE_RECORD";
  case HA_ERR_RECORD_DELETED: return "HA_ERR_RECORD_DELETED";
  case HA_ERR_RECORD_FILE_FULL: return "HA_ERR_RECORD_FILE_FULL";
  case HA_ERR_INDEX_FILE_FULL: return "HA_ERR_INDEX_FILE_FULL";
  case HA_ERR_END_OF_FILE: return "HA_ERR_END_OF_FILE";
  case HA_ERR_UNSUPPORTED: return "HA_ERR_UNSUPPORTED";
  case HA_ERR_TO_BIG_ROW: return "HA_ERR_TO_BIG_ROW";
  case HA_WRONG_CREATE_OPTION: return "HA_WRONG_CREATE_OPTION";
  case HA_ERR_FOUND_DUPP_UNIQUE: return "HA_ERR_FOUND_DUPP_UNIQUE";
  case HA_ERR_UNKNOWN_CHARSET: return "HA_ERR_UNKNOWN_CHARSET";
  case HA_ERR_WRONG_MRG_TABLE_DEF: return "HA_ERR_WRONG_MRG_TABLE_DEF";
  case HA_ERR_CRASHED_ON_REPAIR: return "HA_ERR_CRASHED_ON_REPAIR";
  case HA_ERR_CRASHED_ON_USAGE: return "HA_ERR_CRASHED_ON_USAGE";
  case HA_ERR_LOCK_WAIT_TIMEOUT: return "HA_ERR_LOCK_WAIT_TIMEOUT";
  case HA_ERR_LOCK_TABLE_FULL: return "HA_ERR_LOCK_TABLE_FULL";
  case HA_ERR_READ_ONLY_TRANSACTION: return "HA_ERR_READ_ONLY_TRANSACTION";
  case HA_ERR_LOCK_DEADLOCK: return "HA_ERR_LOCK_DEADLOCK";
  case HA_ERR_CANNOT_ADD_FOREIGN: return "HA_ERR_CANNOT_ADD_FOREIGN";
  case HA_ERR_NO_REFERENCED_ROW: return "HA_ERR_NO_REFERENCED_ROW";
  case HA_ERR_ROW_IS_REFERENCED: return "HA_ERR_ROW_IS_REFERENCED";
  case HA_ERR_NO_SAVEPOINT: return "HA_ERR_NO_SAVEPOINT";
  case HA_ERR_NON_UNIQUE_BLOCK_SIZE: return "HA_ERR_NON_UNIQUE_BLOCK_SIZE";
  case HA_ERR_NO_SUCH_TABLE: return "HA_ERR_NO_SUCH_TABLE";
  case HA_ERR_TABLE_EXIST: return "HA_ERR_TABLE_EXIST";
  case HA_ERR_NO_CONNECTION: return "HA_ERR_NO_CONNECTION";
  case HA_ERR_NULL_IN_SPATIAL: return "HA_ERR_NULL_IN_SPATIAL";
  case HA_ERR_TABLE_DEF_CHANGED: return "HA_ERR_TABLE_DEF_CHANGED";
  case HA_ERR_NO_PARTITION_FOUND: return "HA_ERR_NO_PARTITION_FOUND";
  case HA_ERR_RBR_LOGGING_FAILED: return "HA_ERR_RBR_LOGGING_FAILED";
  case HA_ERR_DROP_INDEX_FK: return "HA_ERR_DROP_INDEX_FK";
  case HA_ERR_FOREIGN_DUPLICATE_KEY: return "HA_ERR_FOREIGN_DUPLICATE_KEY";
  case HA_ERR_TABLE_NEEDS_UPGRADE: return "HA_ERR_TABLE_NEEDS_UPGRADE";
  case HA_ERR_TABLE_READONLY: return "HA_ERR_TABLE_READONLY";
  case HA_ERR_AUTOINC_READ_FAILED: return "HA_ERR_AUTOINC_READ_FAILED";
  case HA_ERR_AUTOINC_ERANGE: return "HA_ERR_AUTOINC_ERANGE";
  case HA_ERR_GENERIC: return "HA_ERR_GENERIC";
  case HA_ERR_RECORD_IS_THE_SAME: return "HA_ERR_RECORD_IS_THE_SAME";
  case HA_ERR_LOGGING_IMPOSSIBLE: return "HA_ERR_LOGGING_IMPOSSIBLE";
  case HA_ERR_CORRUPT_EVENT: return "HA_ERR_CORRUPT_EVENT";
  case HA_ERR_ROWS_EVENT_APPLY : return "HA_ERR_ROWS_EVENT_APPLY";
  case HA_ERR_INNODB_READ_ONLY: return "HA_ERR_INNODB_READ_ONLY";
  }
  return "No Error!";
}

/**
   Error reporting facility for Rows_log_event::do_apply_event

   @param level     error, warning or info
   @param ha_error  HA_ERR_ code
   @param rli       pointer to the active Relay_log_info instance
   @param thd       pointer to the slave thread's thd
   @param table     pointer to the event's table object
   @param type      the type of the event
   @param log_name  the master binlog file name
   @param pos       the master binlog file pos (the next after the event)

*/
static void inline slave_rows_error_report(enum loglevel level, int ha_error,
                                           Relay_log_info const *rli, THD *thd,
                                           TABLE *table, const char * type,
                                           const char *log_name, ulong pos)
{
  const char *handler_error= (ha_error ? HA_ERR(ha_error) : NULL);
  char buff[MAX_SLAVE_ERRMSG], *slider;
  const char *buff_end= buff + sizeof(buff);
  uint len;
  Diagnostics_area::Sql_condition_iterator it=
    thd->get_stmt_da()->sql_conditions();
  const Sql_condition *err;
  buff[0]= 0;

  for (err= it++, slider= buff; err && slider < buff_end - 1;
       slider += len, err= it++)
  {
    len= my_snprintf(slider, buff_end - slider,
                     " %s, Error_code: %d;", err->get_message_text(),
                     err->get_sql_errno());
  }

  if (ha_error != 0)
    rli->report(level, thd->is_error() ? thd->get_stmt_da()->sql_errno() : 0,
                "Could not execute %s event on table %s.%s;"
                "%s handler error %s; "
                "the event's master log %s, end_log_pos %lu",
                type, table->s->db.str, table->s->table_name.str,
                buff, handler_error == NULL ? "<unknown>" : handler_error,
                log_name, pos);
  else
    rli->report(level, thd->is_error() ? thd->get_stmt_da()->sql_errno() : 0,
                "Could not execute %s event on table %s.%s;"
                "%s the event's master log %s, end_log_pos %lu",
                type, table->s->db.str, table->s->table_name.str,
                buff, log_name, pos);
}

static void set_thd_db(THD *thd, const char *db, uint32 db_len)
{
  char lcase_db_buf[NAME_LEN +1]; 
  LEX_STRING new_db;
  new_db.length= db_len;
  if (lower_case_table_names == 1)
  {
    strmov(lcase_db_buf, db); 
    my_casedn_str(system_charset_info, lcase_db_buf);
    new_db.str= lcase_db_buf;
  }
  else 
    new_db.str= (char*) db;

  new_db.str= (char*) rpl_filter->get_rewrite_db(new_db.str,
                                                 &new_db.length);
  thd->set_db(new_db.str, new_db.length);
}

#endif


/*
  pretty_print_str()
*/

#ifdef MYSQL_CLIENT
static void pretty_print_str(IO_CACHE* cache, const char* str, int len)
{
  const char* end = str + len;
  my_b_printf(cache, "\'");
  while (str < end)
  {
    char c;
    switch ((c=*str++)) {
    case '\n': my_b_printf(cache, "\\n"); break;
    case '\r': my_b_printf(cache, "\\r"); break;
    case '\\': my_b_printf(cache, "\\\\"); break;
    case '\b': my_b_printf(cache, "\\b"); break;
    case '\t': my_b_printf(cache, "\\t"); break;
    case '\'': my_b_printf(cache, "\\'"); break;
    case 0   : my_b_printf(cache, "\\0"); break;
    default:
      my_b_printf(cache, "%c", c);
      break;
    }
  }
  my_b_printf(cache, "\'");
}
#endif /* MYSQL_CLIENT */

#if defined(HAVE_REPLICATION) && !defined(MYSQL_CLIENT)

static void clear_all_errors(THD *thd, Relay_log_info *rli)
{
  thd->is_slave_error = 0;
  thd->clear_error();
  rli->clear_error();
}

inline int idempotent_error_code(int err_code)
{
  int ret= 0;

  switch (err_code)
  {
    case 0:
      ret= 1;
    break;
    /*
      The following list of "idempotent" errors
      means that an error from the list might happen
      because of idempotent (more than once)
      applying of a binlog file.
      Notice, that binlog has a  ddl operation its
      second applying may cause

      case HA_ERR_TABLE_DEF_CHANGED:
      case HA_ERR_CANNOT_ADD_FOREIGN:

      which are not included into to the list.

      Note that HA_ERR_RECORD_DELETED is not in the list since
      do_exec_row() should not return that error code.
    */
    case HA_ERR_RECORD_CHANGED:
    case HA_ERR_KEY_NOT_FOUND:
    case HA_ERR_END_OF_FILE:
    case HA_ERR_FOUND_DUPP_KEY:
    case HA_ERR_FOUND_DUPP_UNIQUE:
    case HA_ERR_FOREIGN_DUPLICATE_KEY:
    case HA_ERR_NO_REFERENCED_ROW:
    case HA_ERR_ROW_IS_REFERENCED:
      ret= 1;
    break;
    default:
      ret= 0;
    break;
  }
  return (ret);
}

/**
  Ignore error code specified on command line.
*/

inline int ignored_error_code(int err_code)
{
#ifdef HAVE_NDB_BINLOG
  /*
    The following error codes are hard-coded and will always be ignored.
  */
  switch (err_code)
  {
  case ER_DB_CREATE_EXISTS:
  case ER_DB_DROP_EXISTS:
    return 1;
  default:
    /* Nothing to do */
    break;
  }
#endif
  return ((err_code == ER_SLAVE_IGNORED_TABLE) ||
          (use_slave_mask && bitmap_is_set(&slave_error_mask, err_code)));
}

/*
  This function converts an engine's error to a server error.
   
  If the thread does not have an error already reported, it tries to 
  define it by calling the engine's method print_error. However, if a 
  mapping is not found, it uses the ER_UNKNOWN_ERROR and prints out a 
  warning message.
*/ 
int convert_handler_error(int error, THD* thd, TABLE *table)
{
  uint actual_error= (thd->is_error() ? thd->get_stmt_da()->sql_errno() :
                           0);

  if (actual_error == 0)
  {
    table->file->print_error(error, MYF(0));
    actual_error= (thd->is_error() ? thd->get_stmt_da()->sql_errno() :
                        ER_UNKNOWN_ERROR);
    if (actual_error == ER_UNKNOWN_ERROR)
      if (log_warnings)
        sql_print_warning("Unknown error detected %d in handler", error);
  }

  return (actual_error);
}

inline bool concurrency_error_code(int error)
{
  switch (error)
  {
  case ER_LOCK_WAIT_TIMEOUT:
  case ER_LOCK_DEADLOCK:
  case ER_XA_RBDEADLOCK:
    return TRUE;
  default: 
    return (FALSE);
  }
}

inline bool unexpected_error_code(int unexpected_error)
{
  switch (unexpected_error) 
  {
  case ER_NET_READ_ERROR:
  case ER_NET_ERROR_ON_WRITE:
  case ER_QUERY_INTERRUPTED:
  case ER_SERVER_SHUTDOWN:
  case ER_NEW_ABORTING_CONNECTION:
    return(TRUE);
  default:
    return(FALSE);
  }
}

/*
  pretty_print_str()
*/

static char *pretty_print_str(char *packet, const char *str, int len)
{
  const char *end= str + len;
  char *pos= packet;
  *pos++= '\'';
  while (str < end)
  {
    char c;
    switch ((c=*str++)) {
    case '\n': *pos++= '\\'; *pos++= 'n'; break;
    case '\r': *pos++= '\\'; *pos++= 'r'; break;
    case '\\': *pos++= '\\'; *pos++= '\\'; break;
    case '\b': *pos++= '\\'; *pos++= 'b'; break;
    case '\t': *pos++= '\\'; *pos++= 't'; break;
    case '\'': *pos++= '\\'; *pos++= '\''; break;
    case 0   : *pos++= '\\'; *pos++= '0'; break;
    default:
      *pos++= c;
      break;
    }
  }
  *pos++= '\'';
  return pos;
}
#endif /* !MYSQL_CLIENT */


#if defined(HAVE_REPLICATION) && !defined(MYSQL_CLIENT)

/**
  Creates a temporary name for load data infile:.

  @param buf		      Store new filename here
  @param file_id	      File_id (part of file name)
  @param event_server_id     Event_id (part of file name)
  @param ext		      Extension for file name

  @return
    Pointer to start of extension
*/

static char *slave_load_file_stem(char *buf, uint file_id,
                                  int event_server_id, const char *ext)
{
  char *res;
  fn_format(buf,PREFIX_SQL_LOAD,slave_load_tmpdir, "", MY_UNPACK_FILENAME);
  to_unix_path(buf);

  buf= strend(buf);
  int appended_length= sprintf(buf, "%s-%d-", server_uuid, event_server_id);
  buf+= appended_length;
  res= int10_to_str(file_id, buf, 10);
  strmov(res, ext);                             // Add extension last
  return res;                                   // Pointer to extension
}
#endif


#if defined(HAVE_REPLICATION) && !defined(MYSQL_CLIENT)

/**
  Delete all temporary files used for SQL_LOAD.
*/

static void cleanup_load_tmpdir()
{
  MY_DIR *dirp;
  FILEINFO *file;
  uint i;
  char fname[FN_REFLEN], prefbuf[TEMP_FILE_MAX_LEN], *p;

  if (!(dirp=my_dir(slave_load_tmpdir,MYF(0))))
    return;

  /* 
     When we are deleting temporary files, we should only remove
     the files associated with the server id of our server.
     We don't use event_server_id here because since we've disabled
     direct binlogging of Create_file/Append_file/Exec_load events
     we cannot meet Start_log event in the middle of events from one 
     LOAD DATA.
  */
  p= strmake(prefbuf, STRING_WITH_LEN(PREFIX_SQL_LOAD));
  sprintf(p,"%s-",server_uuid);

  for (i=0 ; i < (uint)dirp->number_off_files; i++)
  {
    file=dirp->dir_entry+i;
    if (is_prefix(file->name, prefbuf))
    {
      fn_format(fname,file->name,slave_load_tmpdir,"",MY_UNPACK_FILENAME);
      mysql_file_delete(key_file_misc, fname, MYF(0));
    }
  }

  my_dirend(dirp);
}
#endif


/*
  Stores string to IO_CACHE file.

  Writes str to file in the following format:
   1. Stores length using only one byte (255 maximum value);
   2. Stores complete str.
*/

static bool write_str_at_most_255_bytes(IO_CACHE *file, const char *str,
                                        uint length)
{
  uchar tmp[1];
  tmp[0]= (uchar) length;
  return (my_b_safe_write(file, tmp, sizeof(tmp)) ||
	  my_b_safe_write(file, (uchar*) str, length));
}


/*
  Reads string from buf.

  Reads str from buf in the following format:
   1. Read length stored on buf first index, as it only has 1 byte values
      bigger than 255 where lost.
   2. Set str pointer to buf second index.
  Despite str contains the complete stored string, when it is read until
  len its value will be truncated if original length was bigger than 255.
*/

static inline int read_str_at_most_255_bytes(const char **buf,
                                             const char *buf_end,
                                             const char **str,
                                             uint8 *len)
{
  if (*buf + ((uint) (uchar) **buf) >= buf_end)
    return 1;
  *len= (uint8) **buf;
  *str= (*buf)+1;
  (*buf)+= (uint) *len+1;
  return 0;
}


/**
  Transforms a string into "" or its expression in 0x... form.
*/

char *str_to_hex(char *to, const char *from, uint len)
{
  if (len)
  {
    *to++= '0';
    *to++= 'x';
    to= octet2hex(to, from, len);
  }
  else
    to= strmov(to, "\"\"");
  return to;                               // pointer to end 0 of 'to'
}

#ifndef MYSQL_CLIENT

/**
  Append a version of the 'from' string suitable for use in a query to
  the 'to' string.  To generate a correct escaping, the character set
  information in 'csinfo' is used.
*/

int
append_query_string(THD *thd, const CHARSET_INFO *csinfo,
                    String const *from, String *to)
{
  char *beg, *ptr;
  uint32 const orig_len= to->length();
  if (to->reserve(orig_len + from->length()*2+3))
    return 1;

  beg= to->c_ptr_quick() + to->length();
  ptr= beg;
  if (csinfo->escape_with_backslash_is_dangerous)
    ptr= str_to_hex(ptr, from->ptr(), from->length());
  else
  {
    *ptr++= '\'';
    if (!(thd->variables.sql_mode & MODE_NO_BACKSLASH_ESCAPES))
    {
      ptr+= escape_string_for_mysql(csinfo, ptr, 0,
                                    from->ptr(), from->length());
    }
    else
    {
      const char *frm_str= from->ptr();

      for (; frm_str < (from->ptr() + from->length()); frm_str++)
      {
        /* Using '' way to represent "'" */
        if (*frm_str == '\'')
          *ptr++= *frm_str;

        *ptr++= *frm_str;
      }
    }

    *ptr++= '\'';
  }
  to->length(orig_len + ptr - beg);
  return 0;
}
#endif


/**
  Prints a "session_var=value" string. Used by mysqlbinlog to print some SET
  commands just before it prints a query.
*/

#ifdef MYSQL_CLIENT

static void print_set_option(IO_CACHE* file, uint32 bits_changed,
                             uint32 option, uint32 flags, const char* name,
                             bool* need_comma)
{
  if (bits_changed & option)
  {
    if (*need_comma)
      my_b_printf(file,", ");
    my_b_printf(file,"%s=%d", name, MY_TEST(flags & option));
    *need_comma= 1;
  }
}
#endif
/**************************************************************************
	Log_event methods (= the parent class of all events)
**************************************************************************/

/**
  @return
  returns the human readable name of the event's type
*/

const char* Log_event::get_type_str(Log_event_type type)
{
  switch(type) {
  case START_EVENT_V3:  return "Start_v3";
  case STOP_EVENT:   return "Stop";
  case QUERY_EVENT:  return "Query";
  case ROTATE_EVENT: return "Rotate";
  case INTVAR_EVENT: return "Intvar";
  case LOAD_EVENT:   return "Load";
  case NEW_LOAD_EVENT:   return "New_load";
  case CREATE_FILE_EVENT: return "Create_file";
  case APPEND_BLOCK_EVENT: return "Append_block";
  case DELETE_FILE_EVENT: return "Delete_file";
  case EXEC_LOAD_EVENT: return "Exec_load";
  case RAND_EVENT: return "RAND";
  case XID_EVENT: return "Xid";
  case USER_VAR_EVENT: return "User var";
  case FORMAT_DESCRIPTION_EVENT: return "Format_desc";
  case TABLE_MAP_EVENT: return "Table_map";
  case PRE_GA_WRITE_ROWS_EVENT: return "Write_rows_event_old";
  case PRE_GA_UPDATE_ROWS_EVENT: return "Update_rows_event_old";
  case PRE_GA_DELETE_ROWS_EVENT: return "Delete_rows_event_old";
  case WRITE_ROWS_EVENT_V1: return "Write_rows_v1";
  case UPDATE_ROWS_EVENT_V1: return "Update_rows_v1";
  case DELETE_ROWS_EVENT_V1: return "Delete_rows_v1";
  case BEGIN_LOAD_QUERY_EVENT: return "Begin_load_query";
  case EXECUTE_LOAD_QUERY_EVENT: return "Execute_load_query";
  case INCIDENT_EVENT: return "Incident";
  case IGNORABLE_LOG_EVENT: return "Ignorable";
  case ROWS_QUERY_LOG_EVENT: return "Rows_query";
  case WRITE_ROWS_EVENT: return "Write_rows";
  case UPDATE_ROWS_EVENT: return "Update_rows";
  case DELETE_ROWS_EVENT: return "Delete_rows";
  case GTID_LOG_EVENT: return "Gtid";
  case ANONYMOUS_GTID_LOG_EVENT: return "Anonymous_Gtid";
  case PREVIOUS_GTIDS_LOG_EVENT: return "Previous_gtids";
  case HEARTBEAT_LOG_EVENT: return "Heartbeat";
  default: return "Unknown";				/* impossible */
  }
}

const char* Log_event::get_type_str()
{
  return get_type_str(get_type_code());
}


/*
  Log_event::Log_event()
*/

#ifndef MYSQL_CLIENT
Log_event::Log_event(THD* thd_arg, uint16 flags_arg,
                     enum_event_cache_type cache_type_arg,
                     enum_event_logging_type logging_type_arg)
  :log_pos(0), temp_buf(0), exec_time(0), flags(flags_arg),
  event_cache_type(cache_type_arg),
  event_logging_type(logging_type_arg),
  crc(0), thd(thd_arg), checksum_alg(BINLOG_CHECKSUM_ALG_UNDEF)
{
  server_id= thd->server_id;
  unmasked_server_id= server_id;
  when= thd->start_time;
}

/**
  This minimal constructor is for when you are not even sure that there
  is a valid THD. For example in the server when we are shutting down or
  flushing logs after receiving a SIGHUP (then we must write a Rotate to
  the binlog but we have no THD, so we need this minimal constructor).
*/

Log_event::Log_event(enum_event_cache_type cache_type_arg,
                     enum_event_logging_type logging_type_arg)
  :temp_buf(0), exec_time(0), flags(0), event_cache_type(cache_type_arg),
  event_logging_type(logging_type_arg), crc(0), thd(0),
  checksum_alg(BINLOG_CHECKSUM_ALG_UNDEF)
{
  server_id=	::server_id;
  unmasked_server_id= server_id;
  /*
    We can't call my_time() here as this would cause a call before
    my_init() is called
  */
  when.tv_sec=  0;
  when.tv_usec= 0;
  log_pos=	0;
}
#endif /* !MYSQL_CLIENT */


/*
  Log_event::Log_event()
*/

Log_event::Log_event(const char* buf,
                     const Format_description_log_event* description_event)
  :temp_buf(0), exec_time(0),
  event_cache_type(EVENT_INVALID_CACHE),
  event_logging_type(EVENT_INVALID_LOGGING),
  crc(0), checksum_alg(BINLOG_CHECKSUM_ALG_UNDEF)
{
#ifndef MYSQL_CLIENT
  thd = 0;
#endif
  when.tv_sec= uint4korr(buf);
  when.tv_usec= 0;
  server_id = uint4korr(buf + SERVER_ID_OFFSET);
  unmasked_server_id = server_id;
  /*
     Mask out any irrelevant parts of the server_id
  */
#ifdef HAVE_REPLICATION
  server_id = unmasked_server_id & opt_server_id_mask;
#else
  server_id = unmasked_server_id;
#endif
  data_written= uint4korr(buf + EVENT_LEN_OFFSET);
  if (description_event->binlog_version==1)
  {
    log_pos= 0;
    flags= 0;
    return;
  }
  /* 4.0 or newer */
  log_pos= uint4korr(buf + LOG_POS_OFFSET);
  /*
    If the log is 4.0 (so here it can only be a 4.0 relay log read by
    the SQL thread or a 4.0 master binlog read by the I/O thread),
    log_pos is the beginning of the event: we transform it into the end
    of the event, which is more useful.
    But how do you know that the log is 4.0: you know it if
    description_event is version 3 *and* you are not reading a
    Format_desc (remember that mysqlbinlog starts by assuming that 5.0
    logs are in 4.0 format, until it finds a Format_desc).
  */
  if (description_event->binlog_version==3 &&
      buf[EVENT_TYPE_OFFSET]<FORMAT_DESCRIPTION_EVENT && log_pos)
  {
      /*
        If log_pos=0, don't change it. log_pos==0 is a marker to mean
        "don't change rli->group_master_log_pos" (see
        inc_group_relay_log_pos()). As it is unreal log_pos, adding the
        event len's is nonsense. For example, a fake Rotate event should
        not have its log_pos (which is 0) changed or it will modify
        Exec_master_log_pos in SHOW SLAVE STATUS, displaying a nonsense
        value of (a non-zero offset which does not exist in the master's
        binlog, so which will cause problems if the user uses this value
        in CHANGE MASTER).
      */
    log_pos+= data_written; /* purecov: inspected */
  }
  DBUG_PRINT("info", ("log_pos: %lu", (ulong) log_pos));

  flags= uint2korr(buf + FLAGS_OFFSET);
  if ((buf[EVENT_TYPE_OFFSET] == FORMAT_DESCRIPTION_EVENT) ||
      (buf[EVENT_TYPE_OFFSET] == ROTATE_EVENT))
  {
    /*
      These events always have a header which stops here (i.e. their
      header is FROZEN).
    */
    /*
      Initialization to zero of all other Log_event members as they're
      not specified. Currently there are no such members; in the future
      there will be an event UID (but Format_description and Rotate
      don't need this UID, as they are not propagated through
      --log-slave-updates (remember the UID is used to not play a query
      twice when you have two masters which are slaves of a 3rd master).
      Then we are done.
    */
    return;
  }
  /* otherwise, go on with reading the header from buf (nothing now) */
}

#ifndef MYSQL_CLIENT
#ifdef HAVE_REPLICATION
inline int Log_event::do_apply_event_worker(Slave_worker *w)
{ 
  return do_apply_event(w);
}

int Log_event::do_update_pos(Relay_log_info *rli)
{
  int error= 0;
  DBUG_ASSERT(!rli->belongs_to_client());
  /*
    rli is null when (as far as I (Guilhem) know) the caller is
    Load_log_event::do_apply_event *and* that one is called from
    Execute_load_log_event::do_apply_event.  In this case, we don't
    do anything here ; Execute_load_log_event::do_apply_event will
    call Log_event::do_apply_event again later with the proper rli.
    Strictly speaking, if we were sure that rli is null only in the
    case discussed above, 'if (rli)' is useless here.  But as we are
    not 100% sure, keep it for now.

    Matz: I don't think we will need this check with this refactoring.
  */

  DBUG_ASSERT(!is_mts_worker(rli->info_thd));

  if (rli)
    error= rli->stmt_done(log_pos);
  return error;
}


Log_event::enum_skip_reason
Log_event::do_shall_skip(Relay_log_info *rli)
{
  DBUG_PRINT("info", ("ev->server_id=%lu, ::server_id=%lu,"
                      " rli->replicate_same_server_id=%d,"
                      " rli->slave_skip_counter=%d",
                      (ulong) server_id, (ulong) ::server_id,
                      rli->replicate_same_server_id,
                      rli->slave_skip_counter));
  if ((server_id == ::server_id && !rli->replicate_same_server_id) ||
      (rli->slave_skip_counter == 1 && rli->is_in_group()))
    return EVENT_SKIP_IGNORE;
  else if (rli->slave_skip_counter > 0)
    return EVENT_SKIP_COUNT;
  else
    return EVENT_SKIP_NOT;
}


/*
  Log_event::pack_info()
*/

int Log_event::pack_info(Protocol *protocol)
{
  protocol->store("", &my_charset_bin);
  return 0;
}


/**
  Only called by SHOW BINLOG EVENTS
*/
int Log_event::net_send(Protocol *protocol, const char* log_name, my_off_t pos)
{
  const char *p= strrchr(log_name, FN_LIBCHAR);
  const char *event_type;
  if (p)
    log_name = p + 1;

  protocol->prepare_for_resend();
  protocol->store(log_name, &my_charset_bin);
  protocol->store((ulonglong) pos);
  event_type = get_type_str();
  protocol->store(event_type, strlen(event_type), &my_charset_bin);
  protocol->store((uint32) server_id);
  protocol->store((ulonglong) log_pos);
  if (pack_info(protocol))
    return 1;
  return protocol->write();
}
#endif /* HAVE_REPLICATION */


/**
  init_show_field_list() prepares the column names and types for the
  output of SHOW BINLOG EVENTS; it is used only by SHOW BINLOG
  EVENTS.
*/

void Log_event::init_show_field_list(List<Item>* field_list)
{
  field_list->push_back(new Item_empty_string("Log_name", 20));
  field_list->push_back(new Item_return_int("Pos", MY_INT32_NUM_DECIMAL_DIGITS,
					    MYSQL_TYPE_LONGLONG));
  field_list->push_back(new Item_empty_string("Event_type", 20));
  field_list->push_back(new Item_return_int("Server_id", 10,
					    MYSQL_TYPE_LONG));
  field_list->push_back(new Item_return_int("End_log_pos",
                                            MY_INT32_NUM_DECIMAL_DIGITS,
					    MYSQL_TYPE_LONGLONG));
  field_list->push_back(new Item_empty_string("Info", 20));
}

/**
   A decider of whether to trigger checksum computation or not.
   To be invoked in Log_event::write() stack.
   The decision is positive 

    S,M) if it's been marked for checksumming with @c checksum_alg
    
    M) otherwise, if @@global.binlog_checksum is not NONE and the event is 
       directly written to the binlog file.
       The to-be-cached event decides at @c write_cache() time.

   Otherwise the decision is negative.

   @note   A side effect of the method is altering Log_event::checksum_alg
           it the latter was undefined at calling.

   @return true (positive) or false (negative)
*/
my_bool Log_event::need_checksum()
{
  DBUG_ENTER("Log_event::need_checksum");
  my_bool ret= FALSE;
  /* 
     few callers of Log_event::write 
     (incl FD::write, FD constructing code on the slave side, Rotate relay log
     and Stop event) 
     provides their checksum alg preference through Log_event::checksum_alg.
  */
  if (checksum_alg != BINLOG_CHECKSUM_ALG_UNDEF)
    ret= (checksum_alg != BINLOG_CHECKSUM_ALG_OFF);
  else if (binlog_checksum_options != BINLOG_CHECKSUM_ALG_OFF &&
           event_cache_type == Log_event::EVENT_NO_CACHE)
    ret= binlog_checksum_options;
  else
    ret= FALSE;

  /*
    FD calls the methods before data_written has been calculated.
    The following invariant claims if the current is not the first
    call (and therefore data_written is not zero) then `ret' must be
    TRUE. It may not be null because FD is always checksummed.
  */
  
  DBUG_ASSERT(get_type_code() != FORMAT_DESCRIPTION_EVENT || ret ||
              data_written == 0);

  if (checksum_alg == BINLOG_CHECKSUM_ALG_UNDEF)
    checksum_alg= ret ? // calculated value stored
      binlog_checksum_options : (uint8) BINLOG_CHECKSUM_ALG_OFF;

  DBUG_ASSERT(!ret || 
              ((checksum_alg == binlog_checksum_options ||
               /* 
                  Stop event closes the relay-log and its checksum alg
                  preference is set by the caller can be different
                  from the server's binlog_checksum_options.
               */
               get_type_code() == STOP_EVENT ||
               /* 
                  Rotate:s can be checksummed regardless of the server's
                  binlog_checksum_options. That applies to both
                  the local RL's Rotate and the master's Rotate
                  which IO thread instantiates via queue_binlog_ver_3_event.
               */
               get_type_code() == ROTATE_EVENT ||
               /*
                  The previous event has its checksum option defined
                  according to the format description event.
               */
               get_type_code() == PREVIOUS_GTIDS_LOG_EVENT ||
               /* FD is always checksummed */
               get_type_code() == FORMAT_DESCRIPTION_EVENT) && 
               checksum_alg != BINLOG_CHECKSUM_ALG_OFF));

  DBUG_ASSERT(checksum_alg != BINLOG_CHECKSUM_ALG_UNDEF);
  DBUG_ASSERT(((get_type_code() != ROTATE_EVENT &&
                get_type_code() != STOP_EVENT) ||
                get_type_code() != FORMAT_DESCRIPTION_EVENT) ||
              event_cache_type == Log_event::EVENT_NO_CACHE);

  DBUG_RETURN(ret);
}

bool Log_event::wrapper_my_b_safe_write(IO_CACHE* file, const uchar* buf, ulong size)
{
  if (need_checksum() && size != 0)
    crc= my_checksum(crc, buf, size);

  return my_b_safe_write(file, buf, size);
}

bool Log_event::write_footer(IO_CACHE* file) 
{
  /*
     footer contains the checksum-algorithm descriptor 
     followed by the checksum value
  */
  if (need_checksum())
  {
    uchar buf[BINLOG_CHECKSUM_LEN];
    int4store(buf, crc);
    return (my_b_safe_write(file, (uchar*) buf, sizeof(buf)));
  }
  return 0;
}

/*
  Log_event::write()
*/

bool Log_event::write_header(IO_CACHE* file, ulong event_data_length)
{
  uchar header[LOG_EVENT_HEADER_LEN];
  ulong now;
  bool ret;
  DBUG_ENTER("Log_event::write_header");

  /* Store number of bytes that will be written by this event */
  data_written= event_data_length + sizeof(header);

  if (need_checksum())
  {
    crc= my_checksum(0L, NULL, 0);
    data_written += BINLOG_CHECKSUM_LEN;
  }

  /*
    log_pos != 0 if this is relay-log event. In this case we should not
    change the position
  */

  if (is_artificial_event())
  {
    /*
      Artificial events are automatically generated and do not exist
      in master's binary log, so log_pos should be set to 0.
    */
    log_pos= 0;
  }
  else  if (!log_pos)
  {
    /*
      Calculate position of end of event

      Note that with a SEQ_READ_APPEND cache, my_b_tell() does not
      work well.  So this will give slightly wrong positions for the
      Format_desc/Rotate/Stop events which the slave writes to its
      relay log. For example, the initial Format_desc will have
      end_log_pos=91 instead of 95. Because after writing the first 4
      bytes of the relay log, my_b_tell() still reports 0. Because
      my_b_append() does not update the counter which my_b_tell()
      later uses (one should probably use my_b_append_tell() to work
      around this).  To get right positions even when writing to the
      relay log, we use the (new) my_b_safe_tell().

      Note that this raises a question on the correctness of all these
      DBUG_ASSERT(my_b_tell()=rli->event_relay_log_pos).

      If in a transaction, the log_pos which we calculate below is not
      very good (because then my_b_safe_tell() returns start position
      of the BEGIN, so it's like the statement was at the BEGIN's
      place), but it's not a very serious problem (as the slave, when
      it is in a transaction, does not take those end_log_pos into
      account (as it calls inc_event_relay_log_pos()). To be fixed
      later, so that it looks less strange. But not bug.
    */

    log_pos= my_b_safe_tell(file)+data_written;
  }

  now= (ulong) get_time();                              // Query start time
  if (DBUG_EVALUATE_IF("inc_event_time_by_1_hour",1,0)  &&
      DBUG_EVALUATE_IF("dec_event_time_by_1_hour",1,0))
  {
    /** 
       This assertion guarantees that these debug flags are not
       used at the same time (they would cancel each other).
    */
    DBUG_ASSERT(0);
  } 
  else
  {
    DBUG_EXECUTE_IF("inc_event_time_by_1_hour", now= now + 3600;);
    DBUG_EXECUTE_IF("dec_event_time_by_1_hour", now= now - 3600;);
  }

  /*
    Header will be of size LOG_EVENT_HEADER_LEN for all events, except for
    FORMAT_DESCRIPTION_EVENT and ROTATE_EVENT, where it will be
    LOG_EVENT_MINIMAL_HEADER_LEN (remember these 2 have a frozen header,
    because we read them before knowing the format).
  */

  int4store(header, now);              // timestamp
  header[EVENT_TYPE_OFFSET]= get_type_code();
  int4store(header+ SERVER_ID_OFFSET, server_id);
  int4store(header+ EVENT_LEN_OFFSET, data_written);
  int4store(header+ LOG_POS_OFFSET, log_pos);
  /*
    recording checksum of FD event computed with dropped
    possibly active LOG_EVENT_BINLOG_IN_USE_F flag.
    Similar step at verication: the active flag is dropped before
    checksum computing.
  */
  if (header[EVENT_TYPE_OFFSET] != FORMAT_DESCRIPTION_EVENT ||
      !need_checksum() || !(flags & LOG_EVENT_BINLOG_IN_USE_F))
  {
    int2store(header+ FLAGS_OFFSET, flags);
    ret= wrapper_my_b_safe_write(file, header, sizeof(header)) != 0;
  }
  else
  {
    ret= (wrapper_my_b_safe_write(file, header, FLAGS_OFFSET) != 0);
    if (!ret)
    {
      flags &= ~LOG_EVENT_BINLOG_IN_USE_F;
      int2store(header + FLAGS_OFFSET, flags);
      crc= my_checksum(crc, header + FLAGS_OFFSET, sizeof(flags));
      flags |= LOG_EVENT_BINLOG_IN_USE_F;    
      int2store(header + FLAGS_OFFSET, flags);
      ret= (my_b_safe_write(file, header + FLAGS_OFFSET, sizeof(flags)) != 0);
    }
    if (!ret)
      ret= (wrapper_my_b_safe_write(file, header + FLAGS_OFFSET + sizeof(flags),
                                    sizeof(header)
                                    - (FLAGS_OFFSET + sizeof(flags))) != 0);
  }
  DBUG_RETURN( ret);
}


/**
  This needn't be format-tolerant, because we only read
  LOG_EVENT_MINIMAL_HEADER_LEN (we just want to read the event's length).
*/

int Log_event::read_log_event(IO_CACHE* file, String* packet,
                              mysql_mutex_t* log_lock,
                              uint8 checksum_alg_arg,
                              const char *log_file_name_arg,
                              bool* is_binlog_active)
{
  ulong data_len;
  int result=0;
  char buf[LOG_EVENT_MINIMAL_HEADER_LEN];
  uchar ev_offset= packet->length();
  DBUG_ENTER("Log_event::read_log_event(IO_CACHE *, String *, mysql_mutex_t, uint8)");

  if (log_lock)
    mysql_mutex_lock(log_lock);

  if (log_file_name_arg)
    *is_binlog_active= mysql_bin_log.is_active(log_file_name_arg);

  if (my_b_read(file, (uchar*) buf, sizeof(buf)))
  {
    /*
      If the read hits eof, we must report it as eof so the caller
      will know it can go into cond_wait to be woken up on the next
      update to the log.
    */
    DBUG_PRINT("error",("my_b_read failed. file->error: %d", file->error));
    if (!file->error)
      result= LOG_READ_EOF;
    else
      result= (file->error > 0 ? LOG_READ_TRUNC : LOG_READ_IO);
    goto end;
  }
  data_len= uint4korr(buf + EVENT_LEN_OFFSET);
  if (data_len < LOG_EVENT_MINIMAL_HEADER_LEN ||
      data_len > max(current_thd->variables.max_allowed_packet,
                     opt_binlog_rows_event_max_size + MAX_LOG_EVENT_HEADER))
  {
    DBUG_PRINT("error",("data_len is out of bounds. data_len: %lu", data_len));
    result= ((data_len < LOG_EVENT_MINIMAL_HEADER_LEN) ? LOG_READ_BOGUS :
	     LOG_READ_TOO_LARGE);
    goto end;
  }

  /* Append the log event header to packet */
  if (packet->append(buf, sizeof(buf)))
  {
    DBUG_PRINT("info", ("first packet->append failed (out of memory)"));
    /* Failed to allocate packet */
    result= LOG_READ_MEM;
    goto end;
  }
  data_len-= LOG_EVENT_MINIMAL_HEADER_LEN;
  if (data_len)
  {
    /* Append rest of event, read directly from file into packet */
    if (packet->append(file, data_len))
    {
      /*
        Fatal error occured when appending rest of the event
        to packet, possible failures:
	1. EOF occured when reading from file, it's really an error
           as data_len is >=0 there's supposed to be more bytes available.
           file->error will have been set to number of bytes left to read
        2. Read was interrupted, file->error would normally be set to -1
        3. Failed to allocate memory for packet, my_errno
           will be ENOMEM(file->error shuold be 0, but since the
           memory allocation occurs before the call to read it might
           be uninitialized)
      */
      DBUG_PRINT("info", ("second packet->append failed (out of memory)"));
      result= (my_errno == ENOMEM ? LOG_READ_MEM :
               (file->error >= 0 ? LOG_READ_TRUNC: LOG_READ_IO));
      goto end;
    }
    else
    {
      /* Corrupt the event for Dump thread*/
      DBUG_EXECUTE_IF("corrupt_read_log_event",
	uchar *debug_event_buf_c = (uchar*) packet->ptr() + ev_offset;
        if (debug_event_buf_c[EVENT_TYPE_OFFSET] != FORMAT_DESCRIPTION_EVENT)
        {
          int debug_cor_pos = rand() % (data_len + sizeof(buf) - BINLOG_CHECKSUM_LEN);
          debug_event_buf_c[debug_cor_pos] =~ debug_event_buf_c[debug_cor_pos];
          DBUG_PRINT("info", ("Corrupt the event at Log_event::read_log_event: byte on position %d", debug_cor_pos));
          DBUG_SET("-d,corrupt_read_log_event");
	}
      );                                                                                           
      /*
        CRC verification of the Dump thread
      */
      if (opt_master_verify_checksum &&
          event_checksum_test((uchar*) packet->ptr() + ev_offset,
                              data_len + sizeof(buf),
                              checksum_alg_arg))
      {
        DBUG_PRINT("info", ("checksum test failed"));
        result= LOG_READ_CHECKSUM_FAILURE;
        goto end;
      }
    }
  }

end:
  if (log_lock)
    mysql_mutex_unlock(log_lock);
  DBUG_PRINT("info", ("read_log_event returns %d", result));
  DBUG_RETURN(result);
}
#endif /* !MYSQL_CLIENT */

#ifndef MYSQL_CLIENT
#define UNLOCK_MUTEX if (log_lock) mysql_mutex_unlock(log_lock);
#define LOCK_MUTEX if (log_lock) mysql_mutex_lock(log_lock);
#else
#define UNLOCK_MUTEX
#define LOCK_MUTEX
#endif

#ifndef MYSQL_CLIENT
/**
  @note
    Allocates memory;  The caller is responsible for clean-up.
*/
Log_event* Log_event::read_log_event(IO_CACHE* file,
                                     mysql_mutex_t* log_lock,
                                     const Format_description_log_event
                                     *description_event,
                                     my_bool crc_check)
#else
Log_event* Log_event::read_log_event(IO_CACHE* file,
                                     const Format_description_log_event
                                     *description_event,
                                     my_bool crc_check)
#endif
{
  DBUG_ENTER("Log_event::read_log_event(IO_CACHE *[, mysql_mutex_t *], Format_description_log_event *, my_bool)");
  DBUG_ASSERT(description_event != 0);
  char head[LOG_EVENT_MINIMAL_HEADER_LEN];
  /*
    First we only want to read at most LOG_EVENT_MINIMAL_HEADER_LEN, just to
    check the event for sanity and to know its length; no need to really parse
    it. We say "at most" because this could be a 3.23 master, which has header
    of 13 bytes, whereas LOG_EVENT_MINIMAL_HEADER_LEN is 19 bytes (it's
    "minimal" over the set {MySQL >=4.0}).
  */
  uint header_size= min<uint>(description_event->common_header_len,
                              LOG_EVENT_MINIMAL_HEADER_LEN);

  LOCK_MUTEX;
  DBUG_PRINT("info", ("my_b_tell: %lu", (ulong) my_b_tell(file)));
  if (my_b_read(file, (uchar *) head, header_size))
  {
    DBUG_PRINT("info", ("Log_event::read_log_event(IO_CACHE*,Format_desc*) "
                        "failed in my_b_read((IO_CACHE*)%p, (uchar*)%p, %u)",
                        file, head, header_size));
    UNLOCK_MUTEX;
    /*
      No error here; it could be that we are at the file's end. However
      if the next my_b_read() fails (below), it will be an error as we
      were able to read the first bytes.
    */
    DBUG_RETURN(0);
  }
  ulong data_len = uint4korr(head + EVENT_LEN_OFFSET);
  char *buf= 0;
  const char *error= 0;
  Log_event *res=  0;
#ifndef max_allowed_packet
  THD *thd=current_thd;
  uint max_allowed_packet= thd ? slave_max_allowed_packet : ~0U;
#endif

  ulong const max_size=
    max<ulong>(max_allowed_packet,
               opt_binlog_rows_event_max_size + MAX_LOG_EVENT_HEADER);
  if (data_len > max_size)
  {
    error = "Event too big";
    goto err;
  }

  if (data_len < header_size)
  {
    error = "Event too small";
    goto err;
  }

  // some events use the extra byte to null-terminate strings
  if (!(buf = (char*) my_malloc(data_len+1, MYF(MY_WME))))
  {
    error = "Out of memory";
    goto err;
  }
  buf[data_len] = 0;
  memcpy(buf, head, header_size);
  if (my_b_read(file, (uchar*) buf + header_size, data_len - header_size))
  {
    error = "read error";
    goto err;
  }
  if ((res= read_log_event(buf, data_len, &error, description_event, crc_check)))
    res->register_temp_buf(buf);

err:
  UNLOCK_MUTEX;
  if (!res)
  {
    DBUG_ASSERT(error != 0);
    sql_print_error("Error in Log_event::read_log_event(): "
                    "'%s', data_len: %lu, event_type: %d",
		    error,data_len,head[EVENT_TYPE_OFFSET]);
    my_free(buf);
    /*
      The SQL slave thread will check if file->error<0 to know
      if there was an I/O error. Even if there is no "low-level" I/O errors
      with 'file', any of the high-level above errors is worrying
      enough to stop the SQL thread now ; as we are skipping the current event,
      going on with reading and successfully executing other events can
      only corrupt the slave's databases. So stop.
      The file->error is also checked to record the position of
      the last valid event when master server recovers.
    */
    file->error= -1;
  }
  DBUG_RETURN(res);
}


/**
  Binlog format tolerance is in (buf, event_len, description_event)
  constructors.
*/

Log_event* Log_event::read_log_event(const char* buf, uint event_len,
				     const char **error,
                                     const Format_description_log_event *description_event,
                                     my_bool crc_check)
{
  Log_event* ev;
  uint8 alg;
  DBUG_ENTER("Log_event::read_log_event(char *, uint, char **, Format_description_log_event *, my_bool)");
  DBUG_ASSERT(description_event != 0);
  DBUG_PRINT("info", ("binlog_version: %d", description_event->binlog_version));
  DBUG_DUMP("data", (unsigned char*) buf, event_len);

  /* Check the integrity */
  if (event_len < EVENT_LEN_OFFSET ||
      buf[EVENT_TYPE_OFFSET] >= ENUM_END_EVENT ||
      (uint) event_len != uint4korr(buf+EVENT_LEN_OFFSET))
  {
    DBUG_PRINT("error", ("event_len=%u EVENT_LEN_OFFSET=%d "
                         "buf[EVENT_TYPE_OFFSET]=%d ENUM_END_EVENT=%d "
                         "uint4korr(buf+EVENT_LEN_OFFSET)=%d",
                         event_len, EVENT_LEN_OFFSET,
                         buf[EVENT_TYPE_OFFSET], ENUM_END_EVENT,
                         uint4korr(buf+EVENT_LEN_OFFSET)));
    *error="Sanity check failed";		// Needed to free buffer
    DBUG_RETURN(NULL); // general sanity check - will fail on a partial read
  }

  uint event_type= buf[EVENT_TYPE_OFFSET];
  // all following START events in the current file are without checksum
  if (event_type == START_EVENT_V3)
    (const_cast< Format_description_log_event *>(description_event))->checksum_alg= BINLOG_CHECKSUM_ALG_OFF;
  /*
    CRC verification by SQL and Show-Binlog-Events master side.
    The caller has to provide @description_event->checksum_alg to
    be the last seen FD's (A) descriptor.
    If event is FD the descriptor is in it.
    Notice, FD of the binlog can be only in one instance and therefore
    Show-Binlog-Events executing master side thread needs just to know
    the only FD's (A) value -  whereas RL can contain more.
    In the RL case, the alg is kept in FD_e (@description_event) which is reset 
    to the newer read-out event after its execution with possibly new alg descriptor.
    Therefore in a typical sequence of RL:
    {FD_s^0, FD_m, E_m^1} E_m^1 
    will be verified with (A) of FD_m.

    See legends definition on MYSQL_BIN_LOG::relay_log_checksum_alg docs
    lines (log.h).

    Notice, a pre-checksum FD version forces alg := BINLOG_CHECKSUM_ALG_UNDEF.
  */
  alg= (event_type != FORMAT_DESCRIPTION_EVENT) ?
    description_event->checksum_alg : get_checksum_alg(buf, event_len);
  // Emulate the corruption during reading an event
  DBUG_EXECUTE_IF("corrupt_read_log_event_char",
    if (event_type != FORMAT_DESCRIPTION_EVENT)
    {
      char *debug_event_buf_c = (char *)buf;
      int debug_cor_pos = rand() % (event_len - BINLOG_CHECKSUM_LEN);
      debug_event_buf_c[debug_cor_pos] =~ debug_event_buf_c[debug_cor_pos];
      DBUG_PRINT("info", ("Corrupt the event at Log_event::read_log_event(char*,...): byte on position %d", debug_cor_pos));
      DBUG_SET("");
    }
  );                                                 
  if (crc_check &&
      event_checksum_test((uchar *) buf, event_len, alg))
  {
    *error= "Event crc check failed! Most likely there is event corruption.";
#ifdef MYSQL_CLIENT
    if (force_opt)
    {
      ev= new Unknown_log_event(buf, description_event);
      DBUG_RETURN(ev);
    }
#endif
    DBUG_RETURN(NULL);
  }

  if (event_type > description_event->number_of_event_types &&
      event_type != FORMAT_DESCRIPTION_EVENT)
  {
    /*
      It is unsafe to use the description_event if its post_header_len
      array does not include the event type.
    */
    DBUG_PRINT("error", ("event type %d found, but the current "
                         "Format_description_log_event supports only %d event "
                         "types", event_type,
                         description_event->number_of_event_types));
    ev= NULL;
  }
  else
  {
    /*
      In some previuos versions (see comment in
      Format_description_log_event::Format_description_log_event(char*,...)),
      event types were assigned different id numbers than in the
      present version. In order to replicate from such versions to the
      present version, we must map those event type id's to our event
      type id's.  The mapping is done with the event_type_permutation
      array, which was set up when the Format_description_log_event
      was read.
    */
    if (description_event->event_type_permutation)
    {
      int new_event_type= description_event->event_type_permutation[event_type];
      DBUG_PRINT("info", ("converting event type %d to %d (%s)",
                   event_type, new_event_type,
                   get_type_str((Log_event_type)new_event_type)));
      event_type= new_event_type;
    }

    if (alg != BINLOG_CHECKSUM_ALG_UNDEF &&
        (event_type == FORMAT_DESCRIPTION_EVENT ||
         alg != BINLOG_CHECKSUM_ALG_OFF))
      event_len= event_len - BINLOG_CHECKSUM_LEN;
    
    switch(event_type) {
    case QUERY_EVENT:
      ev  = new Query_log_event(buf, event_len, description_event, QUERY_EVENT);
      break;
    case LOAD_EVENT:
      ev = new Load_log_event(buf, event_len, description_event);
      break;
    case NEW_LOAD_EVENT:
      ev = new Load_log_event(buf, event_len, description_event);
      break;
    case ROTATE_EVENT:
      ev = new Rotate_log_event(buf, event_len, description_event);
      break;
    case CREATE_FILE_EVENT:
      ev = new Create_file_log_event(buf, event_len, description_event);
      break;
    case APPEND_BLOCK_EVENT:
      ev = new Append_block_log_event(buf, event_len, description_event);
      break;
    case DELETE_FILE_EVENT:
      ev = new Delete_file_log_event(buf, event_len, description_event);
      break;
    case EXEC_LOAD_EVENT:
      ev = new Execute_load_log_event(buf, event_len, description_event);
      break;
    case START_EVENT_V3: /* this is sent only by MySQL <=4.x */
      ev = new Start_log_event_v3(buf, description_event);
      break;
    case STOP_EVENT:
      ev = new Stop_log_event(buf, description_event);
      break;
    case INTVAR_EVENT:
      ev = new Intvar_log_event(buf, description_event);
      break;
    case XID_EVENT:
      ev = new Xid_log_event(buf, description_event);
      break;
    case RAND_EVENT:
      ev = new Rand_log_event(buf, description_event);
      break;
    case USER_VAR_EVENT:
      ev = new User_var_log_event(buf, event_len, description_event);
      break;
    case FORMAT_DESCRIPTION_EVENT:
      ev = new Format_description_log_event(buf, event_len, description_event);
      break;
#if defined(HAVE_REPLICATION) 
    case PRE_GA_WRITE_ROWS_EVENT:
      ev = new Write_rows_log_event_old(buf, event_len, description_event);
      break;
    case PRE_GA_UPDATE_ROWS_EVENT:
      ev = new Update_rows_log_event_old(buf, event_len, description_event);
      break;
    case PRE_GA_DELETE_ROWS_EVENT:
      ev = new Delete_rows_log_event_old(buf, event_len, description_event);
      break;
    case WRITE_ROWS_EVENT_V1:
      ev = new Write_rows_log_event(buf, event_len, description_event);
      break;
    case UPDATE_ROWS_EVENT_V1:
      ev = new Update_rows_log_event(buf, event_len, description_event);
      break;
    case DELETE_ROWS_EVENT_V1:
      ev = new Delete_rows_log_event(buf, event_len, description_event);
      break;
    case TABLE_MAP_EVENT:
      ev = new Table_map_log_event(buf, event_len, description_event);
      break;
#endif
    case BEGIN_LOAD_QUERY_EVENT:
      ev = new Begin_load_query_log_event(buf, event_len, description_event);
      break;
    case EXECUTE_LOAD_QUERY_EVENT:
      ev= new Execute_load_query_log_event(buf, event_len, description_event);
      break;
    case INCIDENT_EVENT:
      ev = new Incident_log_event(buf, event_len, description_event);
      break;
    case ROWS_QUERY_LOG_EVENT:
      ev= new Rows_query_log_event(buf, event_len, description_event);
      break;
    case GTID_LOG_EVENT:
    case ANONYMOUS_GTID_LOG_EVENT:
      ev= new Gtid_log_event(buf, event_len, description_event);
      break;
    case PREVIOUS_GTIDS_LOG_EVENT:
      ev= new Previous_gtids_log_event(buf, event_len, description_event);
      break;
#if defined(HAVE_REPLICATION)
    case WRITE_ROWS_EVENT:
      ev = new Write_rows_log_event(buf, event_len, description_event);
      break;
    case UPDATE_ROWS_EVENT:
      ev = new Update_rows_log_event(buf, event_len, description_event);
      break;
    case DELETE_ROWS_EVENT:
      ev = new Delete_rows_log_event(buf, event_len, description_event);
      break;
#endif
    default:
      /*
        Create an object of Ignorable_log_event for unrecognized sub-class.
        So that SLAVE SQL THREAD will only update the position and continue.
      */
      if (uint2korr(buf + FLAGS_OFFSET) & LOG_EVENT_IGNORABLE_F)
      {
        ev= new Ignorable_log_event(buf, description_event);
      }
      else
      {
        DBUG_PRINT("error",("Unknown event code: %d",
                            (int) buf[EVENT_TYPE_OFFSET]));
        ev= NULL;
      }
      break;
    }
  }

  if (ev)
  {
    ev->checksum_alg= alg;
    if (ev->checksum_alg != BINLOG_CHECKSUM_ALG_OFF &&
        ev->checksum_alg != BINLOG_CHECKSUM_ALG_UNDEF)
      ev->crc= uint4korr(buf + (event_len));
  }

  DBUG_PRINT("read_event", ("%s(type_code: %d; event_len: %d)",
                            ev ? ev->get_type_str() : "<unknown>",
                            buf[EVENT_TYPE_OFFSET],
                            event_len));
  /*
    is_valid() are small event-specific sanity tests which are
    important; for example there are some my_malloc() in constructors
    (e.g. Query_log_event::Query_log_event(char*...)); when these
    my_malloc() fail we can't return an error out of the constructor
    (because constructor is "void") ; so instead we leave the pointer we
    wanted to allocate (e.g. 'query') to 0 and we test it in is_valid().
    Same for Format_description_log_event, member 'post_header_len'.

    SLAVE_EVENT is never used, so it should not be read ever.
  */
  if (!ev || !ev->is_valid() || (event_type == SLAVE_EVENT))
  {
    DBUG_PRINT("error",("Found invalid event in binary log"));

    delete ev;
#ifdef MYSQL_CLIENT
    if (!force_opt) /* then mysqlbinlog dies */
    {
      *error= "Found invalid event in binary log";
      DBUG_RETURN(0);
    }
    ev= new Unknown_log_event(buf, description_event);
#else
    *error= "Found invalid event in binary log";
    DBUG_RETURN(0);
#endif
  }
  DBUG_RETURN(ev);  
}

#ifdef MYSQL_CLIENT

/*
  Log_event::print_header()
*/

void Log_event::print_header(IO_CACHE* file,
                             PRINT_EVENT_INFO* print_event_info,
                             bool is_more __attribute__((unused)))
{
  char llbuff[22];
  my_off_t hexdump_from= print_event_info->hexdump_from;
  DBUG_ENTER("Log_event::print_header");

  my_b_printf(file, "#");
  print_timestamp(file, NULL);
  my_b_printf(file, " server id %lu  end_log_pos %s ", (ulong) server_id,
              llstr(log_pos,llbuff));

  /* print the checksum */

  if (checksum_alg != BINLOG_CHECKSUM_ALG_OFF &&
      checksum_alg != BINLOG_CHECKSUM_ALG_UNDEF)
  {
    char checksum_buf[BINLOG_CHECKSUM_LEN * 2 + 4]; // to fit to "0x%lx "
    size_t const bytes_written=
      my_snprintf(checksum_buf, sizeof(checksum_buf), "0x%08lx ", (ulong) crc);
    my_b_printf(file, "%s ", get_type(&binlog_checksum_typelib, checksum_alg));
    my_b_printf(file, checksum_buf, bytes_written);
  }

  /* mysqlbinlog --hexdump */
  if (print_event_info->hexdump_from)
  {
    my_b_printf(file, "\n");
    uchar *ptr= (uchar*)temp_buf;
    my_off_t size=
      uint4korr(ptr + EVENT_LEN_OFFSET) - LOG_EVENT_MINIMAL_HEADER_LEN;
    my_off_t i;

    /* Header len * 4 >= header len * (2 chars + space + extra space) */
    char *h, hex_string[49]= {0};
    char *c, char_string[16+1]= {0};

    /* Pretty-print event common header if header is exactly 19 bytes */
    if (print_event_info->common_header_len == LOG_EVENT_MINIMAL_HEADER_LEN)
    {
      char emit_buf[256];               // Enough for storing one line
      my_b_printf(file, "# Position  Timestamp   Type   Master ID        "
                  "Size      Master Pos    Flags \n");
      size_t const bytes_written=
        my_snprintf(emit_buf, sizeof(emit_buf),
                    "# %8.8lx %02x %02x %02x %02x   %02x   "
                    "%02x %02x %02x %02x   %02x %02x %02x %02x   "
                    "%02x %02x %02x %02x   %02x %02x\n",
                    (unsigned long) hexdump_from,
                    ptr[0], ptr[1], ptr[2], ptr[3], ptr[4], ptr[5], ptr[6],
                    ptr[7], ptr[8], ptr[9], ptr[10], ptr[11], ptr[12], ptr[13],
                    ptr[14], ptr[15], ptr[16], ptr[17], ptr[18]);
      DBUG_ASSERT(static_cast<size_t>(bytes_written) < sizeof(emit_buf));
      my_b_write(file, (uchar*) emit_buf, bytes_written);
      ptr += LOG_EVENT_MINIMAL_HEADER_LEN;
      hexdump_from += LOG_EVENT_MINIMAL_HEADER_LEN;
    }

    /* Rest of event (without common header) */
    for (i= 0, c= char_string, h=hex_string;
	 i < size;
	 i++, ptr++)
    {
      my_snprintf(h, 4, (i % 16 <= 7) ? "%02x " : " %02x", *ptr);
      h += 3;

      *c++= my_isalnum(&my_charset_bin, *ptr) ? *ptr : '.';

      if (i % 16 == 15)
      {
        /*
          my_b_printf() does not support full printf() formats, so we
          have to do it this way.

          TODO: Rewrite my_b_printf() to support full printf() syntax.
         */
        char emit_buf[256];
        size_t const bytes_written=
          my_snprintf(emit_buf, sizeof(emit_buf),
                      "# %8.8lx %-48.48s |%16s|\n",
                      (unsigned long) (hexdump_from + (i & 0xfffffff0)),
                      hex_string, char_string);
        DBUG_ASSERT(static_cast<size_t>(bytes_written) < sizeof(emit_buf));
	my_b_write(file, (uchar*) emit_buf, bytes_written);
	hex_string[0]= 0;
	char_string[0]= 0;
	c= char_string;
	h= hex_string;
      }
    }
    *c= '\0';
    DBUG_ASSERT(hex_string[48] == 0);
    
    if (hex_string[0])
    {
      char emit_buf[256];
      // Right-pad hex_string with spaces, up to 48 characters.
      memset(h, ' ', (sizeof(hex_string) -1) - (h - hex_string));
      size_t const bytes_written=
        my_snprintf(emit_buf, sizeof(emit_buf),
                    "# %8.8lx %-48.48s |%s|\n",
                    (unsigned long) (hexdump_from + (i & 0xfffffff0)),
                    hex_string, char_string);
      DBUG_ASSERT(static_cast<size_t>(bytes_written) < sizeof(emit_buf));
      my_b_write(file, (uchar*) emit_buf, bytes_written);
    }
    /*
      need a # to prefix the rest of printouts for example those of
      Rows_log_event::print_helper().
    */
    my_b_write(file, reinterpret_cast<const uchar*>("# "), 2);
  }
  DBUG_VOID_RETURN;
}


/**
  Prints a quoted string to io cache.
  Control characters are displayed as hex sequence, e.g. \x00
  
  @param[in] file              IO cache
  @param[in] prt               Pointer to string
  @param[in] length            String length
  @param[in] esc_all        Whether to escape all characters
*/

static void
my_b_write_quoted(IO_CACHE *file, const uchar *ptr, uint length, bool esc_all)
{
  const uchar *s;
  my_b_printf(file, "'");
  for (s= ptr; length > 0 ; s++, length--)
  {
    if (*s > 0x1F && !esc_all)
      my_b_write(file, s, 1);
    else
    {
      uchar hex[10];
      size_t len= my_snprintf((char*) hex, sizeof(hex), "%s%02x", "\\x", *s);
      my_b_write(file, hex, len);
    }
  }
  my_b_printf(file, "'");
}


static void
my_b_write_quoted(IO_CACHE *file, const uchar *ptr, uint length)
{
  my_b_write_quoted(file, ptr, length, false);
}


/**
  Prints a bit string to io cache in format  b'1010'.
  
  @param[in] file              IO cache
  @param[in] ptr               Pointer to string
  @param[in] nbits             Number of bits
*/
static void
my_b_write_bit(IO_CACHE *file, const uchar *ptr, uint nbits)
{
  uint bitnum, nbits8= ((nbits + 7) / 8) * 8, skip_bits= nbits8 - nbits;
  my_b_printf(file, "b'");
  for (bitnum= skip_bits ; bitnum < nbits8; bitnum++)
  {
    int is_set= (ptr[(bitnum) / 8] >> (7 - bitnum % 8))  & 0x01;
    my_b_write(file, (const uchar*) (is_set ? "1" : "0"), 1);
  }
  my_b_printf(file, "'");
}


/**
  Prints a packed string to io cache.
  The string consists of length packed to 1 or 2 bytes,
  followed by string data itself.
  
  @param[in] file              IO cache
  @param[in] ptr               Pointer to string
  @param[in] length            String size
  
  @retval   - number of bytes scanned.
*/
static size_t
my_b_write_quoted_with_length(IO_CACHE *file, const uchar *ptr, uint length)
{
  if (length < 256)
  {
    length= *ptr;
    my_b_write_quoted(file, ptr + 1, length);
    return length + 1;
  }
  else
  {
    length= uint2korr(ptr);
    my_b_write_quoted(file, ptr + 2, length);
    return length + 2;
  }
}


/**
  Prints a 32-bit number in both signed and unsigned representation
  
  @param[in] file              IO cache
  @param[in] sl                Signed number
  @param[in] ul                Unsigned number
*/
static void
my_b_write_sint32_and_uint32(IO_CACHE *file, int32 si, uint32 ui)
{
  my_b_printf(file, "%d", si);
  if (si < 0)
    my_b_printf(file, " (%u)", ui);
}


/**
  Print a packed value of the given SQL type into IO cache
  
  @param[in] file              IO cache
  @param[in] ptr               Pointer to string
  @param[in] type              Column type
  @param[in] meta              Column meta information
  @param[out] typestr          SQL type string buffer (for verbose output)
  @param[out] typestr_length   Size of typestr
  
  @retval   - number of bytes scanned from ptr.
*/
static size_t
log_event_print_value(IO_CACHE *file, const uchar *ptr,
                      uint type, uint meta,
                      char *typestr, size_t typestr_length)
{
  uint32 length= 0;

  if (type == MYSQL_TYPE_STRING)
  {
    if (meta >= 256)
    {
      uint byte0= meta >> 8;
      uint byte1= meta & 0xFF;
      
      if ((byte0 & 0x30) != 0x30)
      {
        /* a long CHAR() field: see #37426 */
        length= byte1 | (((byte0 & 0x30) ^ 0x30) << 4);
        type= byte0 | 0x30;
      }
      else
        length = meta & 0xFF;
    }
    else
      length= meta;
  }

  switch (type) {
  case MYSQL_TYPE_LONG:
    {
      int32 si= sint4korr(ptr);
      uint32 ui= uint4korr(ptr);
      my_b_write_sint32_and_uint32(file, si, ui);
      my_snprintf(typestr, typestr_length, "INT");
      return 4;
    }

  case MYSQL_TYPE_TINY:
    {
      my_b_write_sint32_and_uint32(file, (int) (signed char) *ptr,
                                  (uint) (unsigned char) *ptr);
      my_snprintf(typestr, typestr_length, "TINYINT");
      return 1;
    }

  case MYSQL_TYPE_SHORT:
    {
      int32 si= (int32) sint2korr(ptr);
      uint32 ui= (uint32) uint2korr(ptr);
      my_b_write_sint32_and_uint32(file, si, ui);
      my_snprintf(typestr, typestr_length, "SHORTINT");
      return 2;
    }
  
  case MYSQL_TYPE_INT24:
    {
      int32 si= sint3korr(ptr);
      uint32 ui= uint3korr(ptr);
      my_b_write_sint32_and_uint32(file, si, ui);
      my_snprintf(typestr, typestr_length, "MEDIUMINT");
      return 3;
    }

  case MYSQL_TYPE_LONGLONG:
    {
      char tmp[64];
      longlong si= sint8korr(ptr);
      longlong10_to_str(si, tmp, -10);
      my_b_printf(file, "%s", tmp);
      if (si < 0)
      {
        ulonglong ui= uint8korr(ptr);
        longlong10_to_str((longlong) ui, tmp, 10);
        my_b_printf(file, " (%s)", tmp);        
      }
      my_snprintf(typestr, typestr_length, "LONGINT");
      return 8;
    }

  case MYSQL_TYPE_NEWDECIMAL:
    {
      uint precision= meta >> 8;
      uint decimals= meta & 0xFF;
      uint bin_size= my_decimal_get_binary_size(precision, decimals);
      my_decimal dec;
      binary2my_decimal(E_DEC_FATAL_ERROR, (uchar*) ptr, &dec,
                        precision, decimals);
      int len= DECIMAL_MAX_STR_LENGTH;
      char buff[DECIMAL_MAX_STR_LENGTH + 1];
      decimal2string(&dec,buff,&len, 0, 0, 0);
      my_b_printf(file, "%s", buff);
      my_snprintf(typestr, typestr_length, "DECIMAL(%d,%d)",
                  precision, decimals);
      return bin_size;
    }

  case MYSQL_TYPE_FLOAT:
    {
      float fl;
      float4get(fl, ptr);
      char tmp[320];
      sprintf(tmp, "%-20g", (double) fl);
      my_b_printf(file, "%s", tmp); /* my_snprintf doesn't support %-20g */
      my_snprintf(typestr, typestr_length, "FLOAT");
      return 4;
    }

  case MYSQL_TYPE_DOUBLE:
    {
      double dbl;
      float8get(dbl, ptr);
      char tmp[320];
      sprintf(tmp, "%-.20g", dbl); /* my_snprintf doesn't support %-20g */
      my_b_printf(file, "%s", tmp);
      strcpy(typestr, "DOUBLE");
      return 8;
    }
  
  case MYSQL_TYPE_BIT:
    {
      /* Meta-data: bit_len, bytes_in_rec, 2 bytes */
      uint nbits= ((meta >> 8) * 8) + (meta & 0xFF);
      length= (nbits + 7) / 8;
      my_b_write_bit(file, ptr, nbits);
      my_snprintf(typestr, typestr_length, "BIT(%d)", nbits);
      return length;
    }

  case MYSQL_TYPE_TIMESTAMP:
    {
      uint32 i32= uint4korr(ptr);
      my_b_printf(file, "%d", i32);
      my_snprintf(typestr, typestr_length, "TIMESTAMP");
      return 4;
    }

  case MYSQL_TYPE_TIMESTAMP2:
    {
      char buf[MAX_DATE_STRING_REP_LENGTH];
      struct timeval tm;
      my_timestamp_from_binary(&tm, ptr, meta);
      int buflen= my_timeval_to_str(&tm, buf, meta);
      my_b_write(file, buf, buflen);
      my_snprintf(typestr, typestr_length, "TIMESTAMP(%d)", meta);
      return my_timestamp_binary_length(meta);
    }

  case MYSQL_TYPE_DATETIME:
    {
      size_t d, t;
      uint64 i64= uint8korr(ptr); /* YYYYMMDDhhmmss */
      d= i64 / 1000000;
      t= i64 % 1000000;
      my_b_printf(file, "%04d-%02d-%02d %02d:%02d:%02d",
                  static_cast<int>(d / 10000),
                  static_cast<int>(d % 10000) / 100,
                  static_cast<int>(d % 100),
                  static_cast<int>(t / 10000),
                  static_cast<int>(t % 10000) / 100,
                  static_cast<int>(t % 100));
      my_snprintf(typestr, typestr_length, "DATETIME");
      return 8;
    }

  case MYSQL_TYPE_DATETIME2:
    {
      char buf[MAX_DATE_STRING_REP_LENGTH];
      MYSQL_TIME ltime;
      longlong packed= my_datetime_packed_from_binary(ptr, meta);
      TIME_from_longlong_datetime_packed(&ltime, packed);
      int buflen= my_datetime_to_str(&ltime, buf, meta);
      my_b_write_quoted(file, (uchar *) buf, buflen);
      my_snprintf(typestr, typestr_length, "DATETIME(%d)", meta);
      return my_datetime_binary_length(meta);
    }

  case MYSQL_TYPE_TIME:
    {
      uint32 i32= uint3korr(ptr);
      my_b_printf(file, "'%02d:%02d:%02d'",
                  i32 / 10000, (i32 % 10000) / 100, i32 % 100);
      my_snprintf(typestr, typestr_length, "TIME");
      return 3;
    }

  case MYSQL_TYPE_TIME2:
    {
      char buf[MAX_DATE_STRING_REP_LENGTH];
      MYSQL_TIME ltime;
      longlong packed= my_time_packed_from_binary(ptr, meta);
      TIME_from_longlong_time_packed(&ltime, packed);
      int buflen= my_time_to_str(&ltime, buf, meta);
      my_b_write_quoted(file, (uchar *) buf, buflen);
      my_snprintf(typestr, typestr_length, "TIME(%d)", meta);
      return my_time_binary_length(meta);
    }

  case MYSQL_TYPE_NEWDATE:
    {
      uint32 tmp= uint3korr(ptr);
      int part;
      char buf[11];
      char *pos= &buf[10];  // start from '\0' to the beginning

      /* Copied from field.cc */
      *pos--=0;					// End NULL
      part=(int) (tmp & 31);
      *pos--= (char) ('0'+part%10);
      *pos--= (char) ('0'+part/10);
      *pos--= ':';
      part=(int) (tmp >> 5 & 15);
      *pos--= (char) ('0'+part%10);
      *pos--= (char) ('0'+part/10);
      *pos--= ':';
      part=(int) (tmp >> 9);
      *pos--= (char) ('0'+part%10); part/=10;
      *pos--= (char) ('0'+part%10); part/=10;
      *pos--= (char) ('0'+part%10); part/=10;
      *pos=   (char) ('0'+part);
      my_b_printf(file , "'%s'", buf);
      my_snprintf(typestr, typestr_length, "DATE");
      return 3;
    }

  case MYSQL_TYPE_YEAR:
    {
      uint32 i32= *ptr;
      my_b_printf(file, "%04d", i32+ 1900);
      my_snprintf(typestr, typestr_length, "YEAR");
      return 1;
    }
  
  case MYSQL_TYPE_ENUM:
    switch (meta & 0xFF) {
    case 1:
      my_b_printf(file, "%d", (int) *ptr);
      my_snprintf(typestr, typestr_length, "ENUM(1 byte)");
      return 1;
    case 2:
      {
        int32 i32= uint2korr(ptr);
        my_b_printf(file, "%d", i32);
        my_snprintf(typestr, typestr_length, "ENUM(2 bytes)");
        return 2;
      }
    default:
      my_b_printf(file, "!! Unknown ENUM packlen=%d", meta & 0xFF); 
      return 0;
    }
    break;
    
  case MYSQL_TYPE_SET:
    my_b_write_bit(file, ptr , (meta & 0xFF) * 8);
    my_snprintf(typestr, typestr_length, "SET(%d bytes)", meta & 0xFF);
    return meta & 0xFF;
  
  case MYSQL_TYPE_BLOB:
    switch (meta) {
    case 1:
      length= *ptr;
      my_b_write_quoted(file, ptr + 1, length);
      my_snprintf(typestr, typestr_length, "TINYBLOB/TINYTEXT");
      return length + 1;
    case 2:
      length= uint2korr(ptr);
      my_b_write_quoted(file, ptr + 2, length);
      my_snprintf(typestr, typestr_length, "BLOB/TEXT");
      return length + 2;
    case 3:
      length= uint3korr(ptr);
      my_b_write_quoted(file, ptr + 3, length);
      my_snprintf(typestr, typestr_length, "MEDIUMBLOB/MEDIUMTEXT");
      return length + 3;
    case 4:
      length= uint4korr(ptr);
      my_b_write_quoted(file, ptr + 4, length);
      my_snprintf(typestr, typestr_length, "LONGBLOB/LONGTEXT");
      return length + 4;
    default:
      my_b_printf(file, "!! Unknown BLOB packlen=%d", length);
      return 0;
    }

  case MYSQL_TYPE_VARCHAR:
  case MYSQL_TYPE_VAR_STRING:
    length= meta;
    my_snprintf(typestr, typestr_length, "VARSTRING(%d)", length);
    return my_b_write_quoted_with_length(file, ptr, length);

  case MYSQL_TYPE_STRING:
    my_snprintf(typestr, typestr_length, "STRING(%d)", length);
    return my_b_write_quoted_with_length(file, ptr, length);

  default:
    {
      char tmp[5];
      my_snprintf(tmp, sizeof(tmp), "%04x", meta);
      my_b_printf(file,
                  "!! Don't know how to handle column type=%d meta=%d (%s)",
                  type, meta, tmp);
    }
    break;
  }
  *typestr= 0;
  return 0;
}


/**
  Print a packed row into IO cache
  
  @param[in] file              IO cache
  @param[in] td                Table definition
  @param[in] print_event_into  Print parameters
  @param[in] cols_bitmap       Column bitmaps.
  @param[in] value             Pointer to packed row
  @param[in] prefix            Row's SQL clause ("SET", "WHERE", etc)
  
  @retval   - number of bytes scanned.
*/


size_t
Rows_log_event::print_verbose_one_row(IO_CACHE *file, table_def *td,
                                      PRINT_EVENT_INFO *print_event_info,
                                      MY_BITMAP *cols_bitmap,
                                      const uchar *value, const uchar *prefix)
{
  const uchar *value0= value;
  const uchar *null_bits= value;
  uint null_bit_index= 0;
  char typestr[64]= "";

  /*
    Skip metadata bytes which gives the information about nullabity of master
    columns. Master writes one bit for each affected column.
   */
  value+= (bitmap_bits_set(cols_bitmap) + 7) / 8;
  
  my_b_printf(file, "%s", prefix);
  
  for (size_t i= 0; i < td->size(); i ++)
  {
    int is_null= (null_bits[null_bit_index / 8] 
                  >> (null_bit_index % 8))  & 0x01;

    if (bitmap_is_set(cols_bitmap, i) == 0)
      continue;
    
    if (is_null)
    {
      my_b_printf(file, "###   @%d=NULL", static_cast<int>(i + 1));
    }
    else
    {
<<<<<<< HEAD
      my_b_printf(file, "###   @%d=", static_cast<int>(i + 1));
=======
      my_b_printf(file, "###   @%d=", i + 1);
      size_t fsize= td->calc_field_size((uint)i, (uchar*) value);
      if (value + fsize > m_rows_end)
      {
        my_b_printf(file, "***Corrupted replication event was detected."
                    " Not printing the value***\n");
        value+= fsize;
        return 0;
      }
>>>>>>> b0a5086c
      size_t size= log_event_print_value(file, value,
                                         td->type(i), td->field_metadata(i),
                                         typestr, sizeof(typestr));
      if (!size)
        return 0;

      value+= size;
    }

    if (print_event_info->verbose > 1)
    {
      my_b_printf(file, " /* ");

      if (typestr[0])
        my_b_printf(file, "%s ", typestr);
      else
        my_b_printf(file, "type=%d ", td->type(i));
      
      my_b_printf(file, "meta=%d nullable=%d is_null=%d ",
                  td->field_metadata(i),
                  td->maybe_null(i), is_null);
      my_b_printf(file, "*/");
    }
    
    my_b_printf(file, "\n");
    
    null_bit_index++;
  }
  return value - value0;
}


/**
  Print a row event into IO cache in human readable form (in SQL format)
  
  @param[in] file              IO cache
  @param[in] print_event_into  Print parameters
*/
void Rows_log_event::print_verbose(IO_CACHE *file,
                                   PRINT_EVENT_INFO *print_event_info)
{
  // Quoted length of the identifier can be twice the original length
  char quoted_db[1 + NAME_LEN * 2 + 2];
  char quoted_table[1 + NAME_LEN * 2 + 2];
  int quoted_db_len, quoted_table_len;
  Table_map_log_event *map;
  table_def *td;
  const char *sql_command, *sql_clause1, *sql_clause2;
  Log_event_type general_type_code= get_general_type_code();
  
  if (m_extra_row_data)
  {
    uint8 extra_data_len= m_extra_row_data[EXTRA_ROW_INFO_LEN_OFFSET];
    uint8 extra_payload_len= extra_data_len - EXTRA_ROW_INFO_HDR_BYTES;
    assert(extra_data_len >= EXTRA_ROW_INFO_HDR_BYTES);

    my_b_printf(file, "### Extra row data format: %u, len: %u :",
                m_extra_row_data[EXTRA_ROW_INFO_FORMAT_OFFSET],
                extra_payload_len);
    if (extra_payload_len)
    {
      /*
         Buffer for hex view of string, including '0x' prefix,
         2 hex chars / byte and trailing 0
      */
      const int buff_len= 2 + (256 * 2) + 1;
      char buff[buff_len];
      str_to_hex(buff, (const char*) &m_extra_row_data[EXTRA_ROW_INFO_HDR_BYTES],
                 extra_payload_len);
      my_b_printf(file, "%s", buff);
    }
    my_b_printf(file, "\n");
  }

  switch (general_type_code) {
  case WRITE_ROWS_EVENT:
    sql_command= "INSERT INTO";
    sql_clause1= "### SET\n";
    sql_clause2= NULL;
    break;
  case DELETE_ROWS_EVENT:
    sql_command= "DELETE FROM";
    sql_clause1= "### WHERE\n";
    sql_clause2= NULL;
    break;
  case UPDATE_ROWS_EVENT:
    sql_command= "UPDATE";
    sql_clause1= "### WHERE\n";
    sql_clause2= "### SET\n";
    break;
  default:
    sql_command= sql_clause1= sql_clause2= NULL;
    DBUG_ASSERT(0); /* Not possible */
  }
  
  if (!(map= print_event_info->m_table_map.get_table(m_table_id)) ||
      !(td= map->create_table_def()))
  {
    char llbuff[22];
    my_b_printf(file, "### Row event for unknown table #%s",
                llstr(m_table_id, llbuff));
    return;
  }

  /* If the write rows event contained no values for the AI */
  if (((general_type_code == WRITE_ROWS_EVENT) && (m_rows_buf==m_rows_end)))
  {
    my_b_printf(file, "### INSERT INTO `%s`.`%s` VALUES ()\n", 
                      map->get_db_name(), map->get_table_name());
    goto end;
  }

  for (const uchar *value= m_rows_buf; value < m_rows_end; )
  {
    size_t length;
#ifdef MYSQL_SERVER
    quoted_db_len= my_strmov_quoted_identifier(this->thd, (char *) quoted_db,
                                        map->get_db_name(), 0);
    quoted_table_len= my_strmov_quoted_identifier(this->thd,
                                                  (char *) quoted_table,
                                                  map->get_table_name(), 0);
#else
    quoted_db_len= my_strmov_quoted_identifier((char *) quoted_db,
                                               map->get_db_name());
    quoted_table_len= my_strmov_quoted_identifier((char *) quoted_table,
                                          map->get_table_name());
#endif
    quoted_db[quoted_db_len]= '\0';
    quoted_table[quoted_table_len]= '\0';
    my_b_printf(file, "### %s %s.%s\n",
                      sql_command,
                      quoted_db, quoted_table);
    /* Print the first image */
    if (!(length= print_verbose_one_row(file, td, print_event_info,
                                  &m_cols, value,
                                  (const uchar*) sql_clause1)))
      goto end;
    value+= length;

    /* Print the second image (for UPDATE only) */
    if (sql_clause2)
    {
      if (!(length= print_verbose_one_row(file, td, print_event_info,
                                      &m_cols_ai, value,
                                      (const uchar*) sql_clause2)))
        goto end;
      value+= length;
    }
  }

end:
  delete td;
}

#ifdef MYSQL_CLIENT
void free_table_map_log_event(Table_map_log_event *event)
{
  delete event;
}
#endif

void Log_event::print_base64(IO_CACHE* file,
                             PRINT_EVENT_INFO* print_event_info,
                             bool more)
{
  const uchar *ptr= (const uchar *)temp_buf;
  uint32 size= uint4korr(ptr + EVENT_LEN_OFFSET);
  DBUG_ENTER("Log_event::print_base64");

  size_t const tmp_str_sz= base64_needed_encoded_length((int) size);
  char *const tmp_str= (char *) my_malloc(tmp_str_sz, MYF(MY_WME));
  if (!tmp_str) {
    fprintf(stderr, "\nError: Out of memory. "
            "Could not print correct binlog event.\n");
    DBUG_VOID_RETURN;
  }

  if (base64_encode(ptr, (size_t) size, tmp_str))
  {
    DBUG_ASSERT(0);
  }

  if (print_event_info->base64_output_mode != BASE64_OUTPUT_DECODE_ROWS)
  {
    if (my_b_tell(file) == 0)
      my_b_printf(file, "\nBINLOG '\n");

    my_b_printf(file, "%s\n", tmp_str);

    if (!more)
      my_b_printf(file, "'%s\n", print_event_info->delimiter);
  }
  
  if (print_event_info->verbose)
  {
    Rows_log_event *ev= NULL;
    Log_event_type et= (Log_event_type) ptr[EVENT_TYPE_OFFSET];

    if (checksum_alg != BINLOG_CHECKSUM_ALG_UNDEF &&
        checksum_alg != BINLOG_CHECKSUM_ALG_OFF)
      size-= BINLOG_CHECKSUM_LEN; // checksum is displayed through the header
    
    switch(et)
    {
    case TABLE_MAP_EVENT:
    {
      Table_map_log_event *map; 
      map= new Table_map_log_event((const char*) ptr, size, 
                                   glob_description_event);
      print_event_info->m_table_map.set_table(map->get_table_id(), map);
      break;
    }
    case WRITE_ROWS_EVENT:
    case WRITE_ROWS_EVENT_V1:
    {
      ev= new Write_rows_log_event((const char*) ptr, size,
                                   glob_description_event);
      break;
    }
    case DELETE_ROWS_EVENT:
    case DELETE_ROWS_EVENT_V1:
    {
      ev= new Delete_rows_log_event((const char*) ptr, size,
                                    glob_description_event);
      break;
    }
    case UPDATE_ROWS_EVENT:
    case UPDATE_ROWS_EVENT_V1:
    {
      ev= new Update_rows_log_event((const char*) ptr, size,
                                    glob_description_event);
      break;
    }
    default:
      break;
    }
    
    if (ev)
    {
      ev->print_verbose(file, print_event_info);
      delete ev;
    }
  }
    
  my_free(tmp_str);
  DBUG_VOID_RETURN;
}


/*
  Log_event::print_timestamp()
*/

void Log_event::print_timestamp(IO_CACHE* file, time_t *ts)
{
  struct tm *res;
  /*
    In some Windows versions timeval.tv_sec is defined as "long",
    not as "time_t" and can be of a different size.
    Let's use a temporary time_t variable to execute localtime()
    with a correct argument type.
  */
  time_t ts_tmp= ts ? *ts : (ulong)when.tv_sec;
  DBUG_ENTER("Log_event::print_timestamp");
#ifdef MYSQL_SERVER				// This is always false
  struct tm tm_tmp;
  localtime_r(&ts_tmp, (res= &tm_tmp));
#else
  res= localtime(&ts_tmp);
#endif

  my_b_printf(file,"%02d%02d%02d %2d:%02d:%02d",
              res->tm_year % 100,
              res->tm_mon+1,
              res->tm_mday,
              res->tm_hour,
              res->tm_min,
              res->tm_sec);
  DBUG_VOID_RETURN;
}

#endif /* MYSQL_CLIENT */


#if !defined(MYSQL_CLIENT) && defined(HAVE_REPLICATION)
inline Log_event::enum_skip_reason
Log_event::continue_group(Relay_log_info *rli)
{
  if (rli->slave_skip_counter == 1)
    return Log_event::EVENT_SKIP_IGNORE;
  return Log_event::do_shall_skip(rli);
}

/**
   @param end_group_sets_max_dbs  when true the group terminal event 
                          can carry partition info, see a note below.
   @return true  in cases the current event
                 carries partition data,
           false otherwise

   @note Some events combination may force to adjust partition info.
         In particular BEGIN, BEGIN_LOAD_QUERY_EVENT, COMMIT
         where none of the events holds partitioning data
         causes the sequential applying of the group through
         assigning OVER_MAX_DBS_IN_EVENT_MTS to mts_accessed_dbs
         of COMMIT query event.
*/
bool Log_event::contains_partition_info(bool end_group_sets_max_dbs)
{
  bool res;

  switch (get_type_code()) {
  case TABLE_MAP_EVENT:
  case EXECUTE_LOAD_QUERY_EVENT:
    res= true;

    break;
    
  case QUERY_EVENT:
    if (ends_group() && end_group_sets_max_dbs)
    {
      res= true;
      static_cast<Query_log_event*>(this)->mts_accessed_dbs=
        OVER_MAX_DBS_IN_EVENT_MTS;
    }
    else
      res= (!ends_group() && !starts_group()) ? true : false;

    break;

  default:
    res= false;
  }

  return res;
}

/**
   The method maps the event to a Worker and return a pointer to it.
   As a part of the group, an event belongs to one of the following types:

   B - beginning of a group of events (BEGIN query_log_event)
   g - mini-group representative event containing the partition info
      (any Table_map, a Query_log_event)
   p - a mini-group internal event that *p*receeding its g-parent
      (int_, rand_, user_ var:s) 
   r - a mini-group internal "regular" event that follows its g-parent
      (Delete, Update, Write -rows)
   T - terminator of the group (XID, COMMIT, ROLLBACK, auto-commit query)

   Only the first g-event computes the assigned Worker which once 
   is determined remains to be for the rest of the group.
   That is the g-event solely carries partitioning info.
   For B-event the assigned Worker is NULL to indicate Coordinator 
   has not yet decided. The same applies to p-event.
   
   Notice, these is a special group consisting of optionally multiple p-events
   terminating with a g-event.
   Such case is caused by old master binlog and a few corner-cases of
   the current master version (todo: to fix). 

   In case of the event accesses more than OVER_MAX_DBS the method
   has to ensure sure previously assigned groups to all other workers are
   done.


   @note The function updates GAQ queue directly, updates APH hash 
         plus relocates some temporary tables from Coordinator's list into
         involved entries of APH through @c map_db_to_worker.
         There's few memory allocations commented where to be freed.
   
   @return a pointer to the Worker struct or NULL.
*/

Slave_worker *Log_event::get_slave_worker(Relay_log_info *rli)
{
  Slave_job_group group, *ptr_group= NULL;
  bool is_s_event;
  int  num_dbs= 0;
  Slave_worker *ret_worker= NULL;
  char llbuff[22];
#ifndef DBUG_OFF
  THD *thd= rli->info_thd;
#endif
  Slave_committed_queue *gaq= rli->gaq;

  /* checking partioning properties and perform corresponding actions */

  // Beginning of a group designated explicitly with BEGIN or GTID
  if ((is_s_event= starts_group()) || is_gtid_event(this) ||
      // or DDL:s or autocommit queries possibly associated with own p-events
      (!rli->curr_group_seen_begin && !rli->curr_group_seen_gtid &&
       /*
         the following is a special case of B-free still multi-event group like
         { p_1,p_2,...,p_k, g }.
         In that case either GAQ is empty (the very first group is being
         assigned) or the last assigned group index points at one of
         mapped-to-a-worker.
       */
       (gaq->empty() ||
        gaq->get_job_group(rli->gaq->assigned_group_index)->
        worker_id != MTS_WORKER_UNDEF)))
  {
    if (!rli->curr_group_seen_gtid && !rli->curr_group_seen_begin)
    {
      ulong gaq_idx;
      rli->mts_groups_assigned++;

      rli->curr_group_isolated= FALSE;
      group.reset(log_pos, rli->mts_groups_assigned);
      // the last occupied GAQ's array index
      gaq_idx= gaq->assigned_group_index= gaq->en_queue((void *) &group);
    
      DBUG_ASSERT(gaq_idx != MTS_WORKER_UNDEF && gaq_idx < gaq->size);
      DBUG_ASSERT(gaq->get_job_group(rli->gaq->assigned_group_index)->
                  group_relay_log_name == NULL);
      DBUG_ASSERT(gaq_idx != MTS_WORKER_UNDEF);  // gaq must have room
      DBUG_ASSERT(rli->last_assigned_worker == NULL);

      if (is_s_event || is_gtid_event(this))
      {
        Log_event *ptr_curr_ev= this;
        // B-event is appended to the Deferred Array associated with GCAP
        insert_dynamic(&rli->curr_group_da,
                       (uchar*) &ptr_curr_ev);

        DBUG_ASSERT(rli->curr_group_da.elements == 1);

        if (starts_group())
        {
          // mark the current group as started with explicit B-event
          rli->mts_end_group_sets_max_dbs= true;
          rli->curr_group_seen_begin= true;
        }
     
        if (is_gtid_event(this))
          // mark the current group as started with explicit Gtid-event
          rli->curr_group_seen_gtid= true;

        return ret_worker;
      }
    }
    else
    {
      Log_event *ptr_curr_ev= this;
      // B-event is appended to the Deferred Array associated with GCAP
      insert_dynamic(&rli->curr_group_da, (uchar*) &ptr_curr_ev);
      rli->curr_group_seen_begin= true;
      rli->mts_end_group_sets_max_dbs= true;
      DBUG_ASSERT(rli->curr_group_da.elements == 2);
      DBUG_ASSERT(starts_group());
      return ret_worker;
    }
  }

  // mini-group representative

  if (contains_partition_info(rli->mts_end_group_sets_max_dbs))
  {
    int i= 0;
    num_dbs= mts_number_dbs();
    List_iterator<char> it(*get_mts_dbs(&rli->mts_coor_mem_root));
    it++;

    /*
      Bug 12982188 - MTS: SBR ABORTS WITH ERROR 1742 ON LOAD DATA
      Logging on master can create a group with no events holding
      the partition info.
      The following assert proves there's the only reason
      for such group.
    */
    DBUG_ASSERT(!ends_group() ||
                /*
                  This is an empty group being processed due to gtids.
                */
                (rli->curr_group_seen_begin && rli->curr_group_seen_gtid &&
                 ends_group()) ||
                (rli->mts_end_group_sets_max_dbs &&
                 ((rli->curr_group_da.elements == 3 && rli->curr_group_seen_gtid) ||
                 (rli->curr_group_da.elements == 2 && !rli->curr_group_seen_gtid)) &&
                 ((*(Log_event **)
                   dynamic_array_ptr(&rli->curr_group_da,
                                     rli->curr_group_da.elements - 1))-> 
                  get_type_code() == BEGIN_LOAD_QUERY_EVENT)));

    // partioning info is found which drops the flag
    rli->mts_end_group_sets_max_dbs= false;
    ret_worker= rli->last_assigned_worker;
    if (num_dbs == OVER_MAX_DBS_IN_EVENT_MTS)
    {
      // Worker with id 0 to handle serial execution
      if (!ret_worker)
        ret_worker= *(Slave_worker**) dynamic_array_ptr(&rli->workers, 0);
      // No need to know a possible error out of synchronization call.
      (void) wait_for_workers_to_finish(rli, ret_worker);
      /*
        this marking is transferred further into T-event of the current group.
      */
      rli->curr_group_isolated= TRUE;
    }

    do
    {
      char **ref_cur_db= it.ref();
      
      if (!(ret_worker=
            map_db_to_worker(*ref_cur_db, rli,
                             &mts_assigned_partitions[i],
                             /*
                               todo: optimize it. Although pure 
                               rows- event load in insensetive to the flag value
                             */
                             TRUE,
                             ret_worker)))
      {
        llstr(rli->get_event_relay_log_pos(), llbuff);
        my_error(ER_MTS_CANT_PARALLEL, MYF(0),
                 get_type_str(), rli->get_event_relay_log_name(), llbuff,
                 "could not distribute the event to a Worker");
        return ret_worker;
      }
      // all temporary tables are transferred from Coordinator in over-max case
      DBUG_ASSERT(num_dbs != OVER_MAX_DBS_IN_EVENT_MTS || !thd->temporary_tables);
      DBUG_ASSERT(!strcmp(mts_assigned_partitions[i]->db, *ref_cur_db));
      DBUG_ASSERT(ret_worker == mts_assigned_partitions[i]->worker);
      DBUG_ASSERT(mts_assigned_partitions[i]->usage >= 0);

      i++;
    } while (it++);

    if ((ptr_group= gaq->get_job_group(rli->gaq->assigned_group_index))->
        worker_id == MTS_WORKER_UNDEF)
    {
      ptr_group->worker_id= ret_worker->id;
      
      DBUG_ASSERT(ptr_group->group_relay_log_name == NULL);
    }

    DBUG_ASSERT(i == num_dbs || num_dbs == OVER_MAX_DBS_IN_EVENT_MTS);
  }
  else 
  {
    // a mini-group internal "regular" event
    if (rli->last_assigned_worker)
    {
      ret_worker= rli->last_assigned_worker;
      
      DBUG_ASSERT(rli->curr_group_assigned_parts.elements > 0 ||
                  ret_worker->id == 0);
    }
    else // int_, rand_, user_ var:s, load-data events
    {
      Log_event *ptr_curr_ev= this;

      if (!(get_type_code() == INTVAR_EVENT ||
            get_type_code() == RAND_EVENT ||
            get_type_code() == USER_VAR_EVENT ||
            get_type_code() == ROWS_QUERY_LOG_EVENT ||
            get_type_code() == BEGIN_LOAD_QUERY_EVENT ||
            get_type_code() == APPEND_BLOCK_EVENT))
      {
        DBUG_ASSERT(!ret_worker);
        
        llstr(rli->get_event_relay_log_pos(), llbuff);
        my_error(ER_MTS_CANT_PARALLEL, MYF(0),
                 get_type_str(), rli->get_event_relay_log_name(), llbuff,
                 "the event is a part of a group that is unsupported in "
                 "the parallel execution mode");

        return ret_worker;
      }

      insert_dynamic(&rli->curr_group_da, (uchar*) &ptr_curr_ev);
      
      DBUG_ASSERT(!ret_worker);
      return ret_worker;
    }
  }

  DBUG_ASSERT(ret_worker);

  /*
    Preparing event physical coordinates info for Worker before any
    event got scheduled so when Worker error-stopped at the first
    event it would be aware of where exactly in the event stream.
  */
  if (!ret_worker->master_log_change_notified)
  {
    if (!ptr_group)
      ptr_group= gaq->get_job_group(rli->gaq->assigned_group_index);
    ptr_group->group_master_log_name=
      my_strdup(rli->get_group_master_log_name(), MYF(MY_WME));
    ret_worker->master_log_change_notified= true;

    DBUG_ASSERT(!ptr_group->notified);
#ifndef DBUG_OFF
    ptr_group->notified= true;
#endif
  }

  // T-event: Commit, Xid, a DDL query or dml query of B-less group.
  if (ends_group() || !rli->curr_group_seen_begin)
  {
    rli->mts_group_status= Relay_log_info::MTS_END_GROUP;
    if (rli->curr_group_isolated)
      set_mts_isolate_group();
    if (!ptr_group)
      ptr_group= gaq->get_job_group(rli->gaq->assigned_group_index);

    DBUG_ASSERT(ret_worker != NULL);
    
    /*
      The following two blocks are executed if the worker has not been
      notified about new relay-log or a new checkpoints. 
      Relay-log string is freed by Coordinator, Worker deallocates
      strings in the checkpoint block.
      However if the worker exits earlier reclaiming for both happens anyway at
      GAQ delete.
    */
    if (!ret_worker->relay_log_change_notified)
    {
      /*
        Prior this event, C rotated the relay log to drop each
        Worker's notified flag. Now group terminating event initiates
        the new relay-log (where the current event is from) name
        delivery to Worker that will receive it in commit_positions().
      */
      DBUG_ASSERT(ptr_group->group_relay_log_name == NULL);

      ptr_group->group_relay_log_name= (char *)
        my_malloc(strlen(rli->
                         get_group_relay_log_name()) + 1, MYF(MY_WME));
      strcpy(ptr_group->group_relay_log_name,
             rli->get_event_relay_log_name());

      DBUG_ASSERT(ptr_group->group_relay_log_name != NULL);

      ret_worker->relay_log_change_notified= TRUE;
    }

    if (!ret_worker->checkpoint_notified)
    {
      if (!ptr_group)
        ptr_group= gaq->get_job_group(rli->gaq->assigned_group_index);
      ptr_group->checkpoint_log_name=
        my_strdup(rli->get_group_master_log_name(), MYF(MY_WME));
      ptr_group->checkpoint_log_pos= rli->get_group_master_log_pos();
      ptr_group->checkpoint_relay_log_name=
        my_strdup(rli->get_group_relay_log_name(), MYF(MY_WME));
      ptr_group->checkpoint_relay_log_pos= rli->get_group_relay_log_pos();
      ptr_group->shifted= ret_worker->bitmap_shifted;
      ret_worker->bitmap_shifted= 0;
      ret_worker->checkpoint_notified= TRUE;
    }
    ptr_group->checkpoint_seqno= rli->checkpoint_seqno;
    ptr_group->ts= when.tv_sec + (time_t) exec_time; // Seconds_behind_master related
    rli->checkpoint_seqno++;

    // reclaiming resources allocated during the group scheduling
    free_root(&rli->mts_coor_mem_root, MYF(MY_KEEP_PREALLOC));

#ifndef DBUG_OFF
    w_rr++;
#endif

  }
  
  return ret_worker;
}

/**
   Scheduling event to execute in parallel or execute it directly.
   In MTS case the event gets associated with either Coordinator or a
   Worker.  A special case of the association is NULL when the Worker
   can't be decided yet.  In the single threaded sequential mode the
   event maps to SQL thread rli.

   @note in case of MTS failure Coordinator destroys all gathered
         deferred events.

   @return 0 as success, otherwise a failure.
*/
int Log_event::apply_event(Relay_log_info *rli)
{
  DBUG_ENTER("LOG_EVENT:apply_event");
  bool parallel= FALSE;
  enum enum_mts_event_exec_mode actual_exec_mode= EVENT_EXEC_PARALLEL;
  THD *thd= rli->info_thd;

  worker= rli;

  if (rli->is_mts_recovery())
  {
    bool skip= 
      bitmap_is_set(&rli->recovery_groups, rli->mts_recovery_index) &&
      (get_mts_execution_mode(::server_id,
       rli->mts_group_status == Relay_log_info::MTS_IN_GROUP)
       == EVENT_EXEC_PARALLEL);
    if (skip)
    {
      DBUG_RETURN(0);
    }
    else
    { 
      DBUG_RETURN(do_apply_event(rli));
    }
  }

  if (!(parallel= rli->is_parallel_exec()) ||
      ((actual_exec_mode= 
        get_mts_execution_mode(::server_id, 
                           rli->mts_group_status == Relay_log_info::MTS_IN_GROUP))
       != EVENT_EXEC_PARALLEL))
  {
    if (parallel)
    {
      /* 
         There are two classes of events that Coordinator executes
         itself. One e.g the master Rotate requires all Workers to finish up 
         their assignments. The other async class, e.g the slave Rotate,
         can't have this such synchronization because Worker might be waiting
         for terminal events to finish.
      */

      if (actual_exec_mode != EVENT_EXEC_ASYNC)
      {     
        /*
          this  event does not split the current group but is indeed
          a separator beetwen two master's binlog therefore requiring
          Workers to sync.
        */
        if (rli->curr_group_da.elements > 0)
        {
          char llbuff[22];
          /* 
             Possible reason is a old version binlog sequential event
             wrappped with BEGIN/COMMIT or preceeded by User|Int|Random- var.
             MTS has to stop to suggest restart in the permanent sequential mode.
          */
          llstr(rli->get_event_relay_log_pos(), llbuff);
          my_error(ER_MTS_CANT_PARALLEL, MYF(0),
                   get_type_str(), rli->get_event_relay_log_name(), llbuff,
                   "possible malformed group of events from an old master");

          /* Coordinator cant continue, it marks MTS group status accordingly */
          rli->mts_group_status= Relay_log_info::MTS_KILLED_GROUP;

          goto err;
        }
        /*
          Marking sure the event will be executed in sequential mode.
        */
        if (wait_for_workers_to_finish(rli) == -1)
        {
          // handle synchronization error
          rli->report(WARNING_LEVEL, 0,
                      "Slave worker thread has failed to apply an event. As a "
                      "consequence, the coordinator thread is stopping "
                      "execution.");
          DBUG_RETURN(-1);
        }
        /*
          Given not in-group mark the event handler can invoke checkpoint
          update routine in the following course.
        */
        DBUG_ASSERT(rli->mts_group_status == Relay_log_info::MTS_NOT_IN_GROUP);

#ifndef DBUG_OFF
        /* all Workers are idle as done through wait_for_workers_to_finish */
        for (uint k= 0; k < rli->curr_group_da.elements; k++)
        {
          DBUG_ASSERT(!(*(Slave_worker **)
                        dynamic_array_ptr(&rli->workers, k))->usage_partition);
          DBUG_ASSERT(!(*(Slave_worker **)
                        dynamic_array_ptr(&rli->workers, k))->jobs.len);
        }
#endif
      }
      else
      {
        DBUG_ASSERT(actual_exec_mode == EVENT_EXEC_ASYNC);
      }
    }
    DBUG_RETURN(do_apply_event(rli));
  }

  DBUG_ASSERT(actual_exec_mode == EVENT_EXEC_PARALLEL);
  DBUG_ASSERT(!(rli->curr_group_seen_begin && ends_group()) ||
              /*
                This is an empty group being processed due to gtids.
              */
              (rli->curr_group_seen_begin && rli->curr_group_seen_gtid
               && ends_group()) ||
              rli->last_assigned_worker ||
              /*
                Begin_load_query can be logged w/o db info and within
                Begin/Commit. That's a pattern forcing sequential
                applying of LOAD-DATA.
              */
              (*(Log_event **)
               dynamic_array_ptr(&rli->curr_group_da,
                                 rli->curr_group_da.elements - 1))-> 
              get_type_code() == BEGIN_LOAD_QUERY_EVENT);

  worker= NULL;
  rli->mts_group_status= Relay_log_info::MTS_IN_GROUP;

  worker= (Relay_log_info*)
    (rli->last_assigned_worker= get_slave_worker(rli));

#ifndef DBUG_OFF
  if (rli->last_assigned_worker)
    DBUG_PRINT("mts", ("Assigning job to worker %lu",
               rli->last_assigned_worker->id));
#endif

err:
  if (thd->is_error())
  {
    DBUG_ASSERT(!worker);

    /*
      Destroy all deferred buffered events but the current prior to exit.
      The current one will be deleted as an event never destined/assigned
      to any Worker in Coordinator's regular execution path.
    */
    for (uint k= 0; k < rli->curr_group_da.elements; k++)
    {
      Log_event *ev_buf=
        *(Log_event**) dynamic_array_ptr(&rli->curr_group_da, k);
      if (this != ev_buf)
        delete ev_buf;
    }
    rli->curr_group_da.elements= 0;
  }
  else
  {
    DBUG_ASSERT(worker || rli->curr_group_assigned_parts.elements == 0);
  }

  DBUG_RETURN((!thd->is_error() ||
               DBUG_EVALUATE_IF("fault_injection_get_slave_worker", 1, 0)) ?
              0 : -1);
}

#endif

/**************************************************************************
	Query_log_event methods
**************************************************************************/

#if defined(HAVE_REPLICATION) && !defined(MYSQL_CLIENT)

/**
  This (which is used only for SHOW BINLOG EVENTS) could be updated to
  print SET @@session_var=. But this is not urgent, as SHOW BINLOG EVENTS is
  only an information, it does not produce suitable queries to replay (for
  example it does not print LOAD DATA INFILE).
  @todo
    show the catalog ??
*/

int Query_log_event::pack_info(Protocol *protocol)
{
  // TODO: show the catalog ??
  String temp_buf;
  // Add use `DB` to the string if required
  if (!(flags & LOG_EVENT_SUPPRESS_USE_F)
      && db && db_len)
  {
    temp_buf.append("use ");
    append_identifier(this->thd, &temp_buf, db, db_len);
    temp_buf.append("; ");
  }
  // Add the query to the string
  if (query && q_len)
    temp_buf.append(query);
 // persist the buffer in protocol
  protocol->store(temp_buf.ptr(), temp_buf.length(), &my_charset_bin);
  return 0;
}
#endif

#ifndef MYSQL_CLIENT

/**
  Utility function for the next method (Query_log_event::write()) .
*/
static void write_str_with_code_and_len(uchar **dst, const char *src,
                                        uint len, uint code)
{
  /*
    only 1 byte to store the length of catalog, so it should not
    surpass 255
  */
  DBUG_ASSERT(len <= 255);
  DBUG_ASSERT(src);
  *((*dst)++)= code;
  *((*dst)++)= (uchar) len;
  bmove(*dst, src, len);
  (*dst)+= len;
}


/**
  Query_log_event::write().

  @note
    In this event we have to modify the header to have the correct
    EVENT_LEN_OFFSET as we don't yet know how many status variables we
    will print!
*/

bool Query_log_event::write(IO_CACHE* file)
{
  uchar buf[QUERY_HEADER_LEN + MAX_SIZE_LOG_EVENT_STATUS];
  uchar *start, *start_of_status;
  ulong event_length;

  if (!query)
    return 1;                                   // Something wrong with event

  /*
    We want to store the thread id:
    (- as an information for the user when he reads the binlog)
    - if the query uses temporary table: for the slave SQL thread to know to
    which master connection the temp table belongs.
    Now imagine we (write()) are called by the slave SQL thread (we are
    logging a query executed by this thread; the slave runs with
    --log-slave-updates). Then this query will be logged with
    thread_id=the_thread_id_of_the_SQL_thread. Imagine that 2 temp tables of
    the same name were created simultaneously on the master (in the master
    binlog you have
    CREATE TEMPORARY TABLE t; (thread 1)
    CREATE TEMPORARY TABLE t; (thread 2)
    ...)
    then in the slave's binlog there will be
    CREATE TEMPORARY TABLE t; (thread_id_of_the_slave_SQL_thread)
    CREATE TEMPORARY TABLE t; (thread_id_of_the_slave_SQL_thread)
    which is bad (same thread id!).

    To avoid this, we log the thread's thread id EXCEPT for the SQL
    slave thread for which we log the original (master's) thread id.
    Now this moves the bug: what happens if the thread id on the
    master was 10 and when the slave replicates the query, a
    connection number 10 is opened by a normal client on the slave,
    and updates a temp table of the same name? We get a problem
    again. To avoid this, in the handling of temp tables (sql_base.cc)
    we use thread_id AND server_id.  TODO when this is merged into
    4.1: in 4.1, slave_proxy_id has been renamed to pseudo_thread_id
    and is a session variable: that's to make mysqlbinlog work with
    temp tables. We probably need to introduce

    SET PSEUDO_SERVER_ID
    for mysqlbinlog in 4.1. mysqlbinlog would print:
    SET PSEUDO_SERVER_ID=
    SET PSEUDO_THREAD_ID=
    for each query using temp tables.
  */
  int4store(buf + Q_THREAD_ID_OFFSET, slave_proxy_id);
  int4store(buf + Q_EXEC_TIME_OFFSET, exec_time);
  buf[Q_DB_LEN_OFFSET] = (char) db_len;
  int2store(buf + Q_ERR_CODE_OFFSET, error_code);

  /*
    You MUST always write status vars in increasing order of code. This
    guarantees that a slightly older slave will be able to parse those he
    knows.
  */
  start_of_status= start= buf+QUERY_HEADER_LEN;
  if (flags2_inited)
  {
    *start++= Q_FLAGS2_CODE;
    int4store(start, flags2);
    start+= 4;
  }
  if (sql_mode_inited)
  {
    *start++= Q_SQL_MODE_CODE;
    int8store(start, sql_mode);
    start+= 8;
  }
  if (catalog_len) // i.e. this var is inited (false for 4.0 events)
  {
    write_str_with_code_and_len(&start,
                                catalog, catalog_len, Q_CATALOG_NZ_CODE);
    /*
      In 5.0.x where x<4 masters we used to store the end zero here. This was
      a waste of one byte so we don't do it in x>=4 masters. We change code to
      Q_CATALOG_NZ_CODE, because re-using the old code would make x<4 slaves
      of this x>=4 master segfault (expecting a zero when there is
      none). Remaining compatibility problems are: the older slave will not
      find the catalog; but it is will not crash, and it's not an issue
      that it does not find the catalog as catalogs were not used in these
      older MySQL versions (we store it in binlog and read it from relay log
      but do nothing useful with it). What is an issue is that the older slave
      will stop processing the Q_* blocks (and jumps to the db/query) as soon
      as it sees unknown Q_CATALOG_NZ_CODE; so it will not be able to read
      Q_AUTO_INCREMENT*, Q_CHARSET and so replication will fail silently in
      various ways. Documented that you should not mix alpha/beta versions if
      they are not exactly the same version, with example of 5.0.3->5.0.2 and
      5.0.4->5.0.3. If replication is from older to new, the new will
      recognize Q_CATALOG_CODE and have no problem.
    */
  }
  if (auto_increment_increment != 1 || auto_increment_offset != 1)
  {
    *start++= Q_AUTO_INCREMENT;
    int2store(start, auto_increment_increment);
    int2store(start+2, auto_increment_offset);
    start+= 4;
  }
  if (charset_inited)
  {
    *start++= Q_CHARSET_CODE;
    memcpy(start, charset, 6);
    start+= 6;
  }
  if (time_zone_len)
  {
    /* In the TZ sys table, column Name is of length 64 so this should be ok */
    DBUG_ASSERT(time_zone_len <= MAX_TIME_ZONE_NAME_LENGTH);
    write_str_with_code_and_len(&start,
                                time_zone_str, time_zone_len, Q_TIME_ZONE_CODE);
  }
  if (lc_time_names_number)
  {
    DBUG_ASSERT(lc_time_names_number <= 0xFFFF);
    *start++= Q_LC_TIME_NAMES_CODE;
    int2store(start, lc_time_names_number);
    start+= 2;
  }
  if (charset_database_number)
  {
    DBUG_ASSERT(charset_database_number <= 0xFFFF);
    *start++= Q_CHARSET_DATABASE_CODE;
    int2store(start, charset_database_number);
    start+= 2;
  }
  if (table_map_for_update)
  {
    *start++= Q_TABLE_MAP_FOR_UPDATE_CODE;
    int8store(start, table_map_for_update);
    start+= 8;
  }
  if (master_data_written != 0)
  {
    /*
      Q_MASTER_DATA_WRITTEN_CODE only exists in relay logs where the master
      has binlog_version<4 and the slave has binlog_version=4. See comment
      for master_data_written in log_event.h for details.
    */
    *start++= Q_MASTER_DATA_WRITTEN_CODE;
    int4store(start, master_data_written);
    start+= 4;
  }

  if (thd && thd->need_binlog_invoker())
  {
    LEX_STRING user;
    LEX_STRING host;
    memset(&user, 0, sizeof(user));
    memset(&host, 0, sizeof(host));

    if (thd->slave_thread && thd->has_invoker())
    {
      /* user will be null, if master is older than this patch */
      user= thd->get_invoker_user();
      host= thd->get_invoker_host();
    }
    else if (thd->security_ctx->priv_user)
    {
      Security_context *ctx= thd->security_ctx;

      user.length= strlen(ctx->priv_user);
      user.str= ctx->priv_user;
      if (ctx->priv_host[0] != '\0')
      {
        host.str= ctx->priv_host;
        host.length= strlen(ctx->priv_host);
      }
    }

    if (user.length > 0)
    {
      *start++= Q_INVOKER;

      /*
        Store user length and user. The max length of use is 16, so 1 byte is
        enough to store the user's length.
       */
      *start++= (uchar)user.length;
      memcpy(start, user.str, user.length);
      start+= user.length;

      /*
        Store host length and host. The max length of host is 60, so 1 byte is
        enough to store the host's length.
       */
      *start++= (uchar)host.length;
      memcpy(start, host.str, host.length);
      start+= host.length;
    }
  }

  if (thd && thd->get_binlog_accessed_db_names() != NULL)
  {
    uchar dbs;
    *start++= Q_UPDATED_DB_NAMES;

    compile_time_assert(MAX_DBS_IN_EVENT_MTS <= OVER_MAX_DBS_IN_EVENT_MTS);

    /* 
       In case of the number of db:s exceeds MAX_DBS_IN_EVENT_MTS
       no db:s is written and event will require the sequential applying on slave.
    */
    dbs=
      (thd->get_binlog_accessed_db_names()->elements <= MAX_DBS_IN_EVENT_MTS) ?
      thd->get_binlog_accessed_db_names()->elements : OVER_MAX_DBS_IN_EVENT_MTS;

    DBUG_ASSERT(dbs != 0);

    if (dbs <= MAX_DBS_IN_EVENT_MTS)
    {
      List_iterator_fast<char> it(*thd->get_binlog_accessed_db_names());
      char *db_name= it++;
      /* 
         the single "" db in the acccessed db list corresponds to the same as
         exceeds MAX_DBS_IN_EVENT_MTS case, so dbs is set to the over-max.
      */
      if (dbs == 1 && !strcmp(db_name, ""))
        dbs= OVER_MAX_DBS_IN_EVENT_MTS;
      *start++= dbs;
      if (dbs != OVER_MAX_DBS_IN_EVENT_MTS)
        do
        {
          strcpy((char*) start, db_name);
          start += strlen(db_name) + 1;
        } while ((db_name= it++));
    }
    else
    {
      *start++= dbs;
    }
  }

  if (thd && thd->query_start_usec_used)
  {
    *start++= Q_MICROSECONDS;
    get_time();
    int3store(start, when.tv_usec);
    start+= 3;
  }

  /*
    NOTE: When adding new status vars, please don't forget to update
    the MAX_SIZE_LOG_EVENT_STATUS in log_event.h and update the function
    code_name() in this file.
   
    Here there could be code like
    if (command-line-option-which-says-"log_this_variable" && inited)
    {
    *start++= Q_THIS_VARIABLE_CODE;
    int4store(start, this_variable);
    start+= 4;
    }
  */
  
  /* Store length of status variables */
  status_vars_len= (uint) (start-start_of_status);
  DBUG_ASSERT(status_vars_len <= MAX_SIZE_LOG_EVENT_STATUS);
  int2store(buf + Q_STATUS_VARS_LEN_OFFSET, status_vars_len);

  /*
    Calculate length of whole event
    The "1" below is the \0 in the db's length
  */
  event_length= (uint) (start-buf) + get_post_header_size_for_derived() + db_len + 1 + q_len;

  return (write_header(file, event_length) ||
          wrapper_my_b_safe_write(file, (uchar*) buf, QUERY_HEADER_LEN) ||
          write_post_header_for_derived(file) ||
          wrapper_my_b_safe_write(file, (uchar*) start_of_status,
                          (uint) (start-start_of_status)) ||
          wrapper_my_b_safe_write(file, (db) ? (uchar*) db : (uchar*)"", db_len + 1) ||
          wrapper_my_b_safe_write(file, (uchar*) query, q_len) ||
	  write_footer(file)) ? 1 : 0;
}

/**
  The simplest constructor that could possibly work.  This is used for
  creating static objects that have a special meaning and are invisible
  to the log.  
*/
Query_log_event::Query_log_event()
  :Log_event(), data_buf(0)
{
  memset(&user, 0, sizeof(user));
  memset(&host, 0, sizeof(host));
}


/**
  Creates a Query Log Event.

  @param thd_arg      Thread handle
  @param query_arg    Array of char representing the query
  @param query_length Size of the 'query_arg' array
  @param using_trans  Indicates that there are transactional changes.
  @param immediate    After being written to the binary log, the event
                      must be flushed immediately. This indirectly implies
                      the stmt-cache.
  @param suppress_use Suppress the generation of 'USE' statements
  @param errcode      The error code of the query
  @param ignore       Ignore user's statement, i.e. lex information, while
                      deciding which cache must be used.
*/
Query_log_event::Query_log_event(THD* thd_arg, const char* query_arg,
				 ulong query_length, bool using_trans,
				 bool immediate, bool suppress_use,
                                 int errcode, bool ignore_cmd_internals)

  :Log_event(thd_arg,
             (thd_arg->thread_specific_used ? LOG_EVENT_THREAD_SPECIFIC_F :
              0) |
             (suppress_use ? LOG_EVENT_SUPPRESS_USE_F : 0),
	     using_trans ? Log_event::EVENT_TRANSACTIONAL_CACHE :
                          Log_event::EVENT_STMT_CACHE,
             Log_event::EVENT_NORMAL_LOGGING),
   data_buf(0), query(query_arg), catalog(thd_arg->catalog),
   db(thd_arg->db), q_len((uint32) query_length),
   thread_id(thd_arg->thread_id),
   /* save the original thread id; we already know the server id */
   slave_proxy_id(thd_arg->variables.pseudo_thread_id),
   flags2_inited(1), sql_mode_inited(1), charset_inited(1),
   sql_mode(thd_arg->variables.sql_mode),
   auto_increment_increment(thd_arg->variables.auto_increment_increment),
   auto_increment_offset(thd_arg->variables.auto_increment_offset),
   lc_time_names_number(thd_arg->variables.lc_time_names->number),
   charset_database_number(0),
   table_map_for_update((ulonglong)thd_arg->table_map_for_update),
   master_data_written(0), mts_accessed_dbs(0)
{

  memset(&user, 0, sizeof(user));
  memset(&host, 0, sizeof(host));

  error_code= errcode;

  /*
  exec_time calculation has changed to use the same method that is used
  to fill out "thd_arg->start_time"
  */

  struct timeval end_time;
  ulonglong micro_end_time= my_micro_time();
  my_micro_time_to_timeval(micro_end_time, &end_time);

  exec_time= end_time.tv_sec - thd_arg->start_time.tv_sec;

  /**
    @todo this means that if we have no catalog, then it is replicated
    as an existing catalog of length zero. is that safe? /sven
  */
  catalog_len = (catalog) ? (uint32) strlen(catalog) : 0;
  /* status_vars_len is set just before writing the event */
  db_len = (db) ? (uint32) strlen(db) : 0;
  if (thd_arg->variables.collation_database != thd_arg->db_charset)
    charset_database_number= thd_arg->variables.collation_database->number;
  
  /*
    We only replicate over the bits of flags2 that we need: the rest
    are masked out by "& OPTIONS_WRITTEN_TO_BINLOG".

    We also force AUTOCOMMIT=1.  Rationale (cf. BUG#29288): After
    fixing BUG#26395, we always write BEGIN and COMMIT around all
    transactions (even single statements in autocommit mode).  This is
    so that replication from non-transactional to transactional table
    and error recovery from XA to non-XA table should work as
    expected.  The BEGIN/COMMIT are added in log.cc. However, there is
    one exception: MyISAM bypasses log.cc and writes directly to the
    binlog.  So if autocommit is off, master has MyISAM, and slave has
    a transactional engine, then the slave will just see one long
    never-ending transaction.  The only way to bypass explicit
    BEGIN/COMMIT in the binlog is by using a non-transactional table.
    So setting AUTOCOMMIT=1 will make this work as expected.

    Note: explicitly replicate AUTOCOMMIT=1 from master. We do not
    assume AUTOCOMMIT=1 on slave; the slave still reads the state of
    the autocommit flag as written by the master to the binlog. This
    behavior may change after WL#4162 has been implemented.
  */
  flags2= (uint32) (thd_arg->variables.option_bits &
                    (OPTIONS_WRITTEN_TO_BIN_LOG & ~OPTION_NOT_AUTOCOMMIT));
  DBUG_ASSERT(thd_arg->variables.character_set_client->number < 256*256);
  DBUG_ASSERT(thd_arg->variables.collation_connection->number < 256*256);
  DBUG_ASSERT(thd_arg->variables.collation_server->number < 256*256);
  DBUG_ASSERT(thd_arg->variables.character_set_client->mbminlen == 1);
  int2store(charset, thd_arg->variables.character_set_client->number);
  int2store(charset+2, thd_arg->variables.collation_connection->number);
  int2store(charset+4, thd_arg->variables.collation_server->number);
  if (thd_arg->time_zone_used)
  {
    /*
      Note that our event becomes dependent on the Time_zone object
      representing the time zone. Fortunately such objects are never deleted
      or changed during mysqld's lifetime.
    */
    time_zone_len= thd_arg->variables.time_zone->get_name()->length();
    time_zone_str= thd_arg->variables.time_zone->get_name()->ptr();
  }
  else
    time_zone_len= 0;

  /*
    In what follows, we define in which cache, trx-cache or stmt-cache,
    this Query Log Event will be written to.

    If ignore_cmd_internals is defined, we rely on the is_trans flag to
    choose the cache and this is done in the base class Log_event. False
    means that the stmt-cache will be used and upon statement commit/rollback
    the cache will be flushed to disk. True means that the trx-cache will
    be used and upon transaction commit/rollback the cache will be flushed
    to disk.

    If set immediate cache is defined, for convenience, we automatically
    use the stmt-cache. This mean that the statement will be written
    to the stmt-cache and immediately flushed to disk without waiting
    for a commit/rollback notification.

    For example, the cluster/ndb captures a request to execute a DDL
    statement and synchronously propagate it to all available MySQL
    servers. Unfortunately, the current protocol assumes that the
    generated events are immediately written to diks and does not check
    for commit/rollback.

    Upon dropping a connection, DDLs (i.e. DROP TEMPORARY TABLE) are
    generated and in this case the statements have the immediate flag
    set because there is no commit/rollback.

    If the immediate flag is not set, the decision on the cache is based
    on the current statement and the flag is_trans, which indicates if
    a transactional engine was updated. 

    Statements are classifed as row producers (i.e. can_generate_row_events())
    or non-row producers. Non-row producers, DDL in general, are treated
    as the immediate flag was set and for convenience are written to the
    stmt-cache and immediately flushed to disk. 

    Row producers are handled in general according to the is_trans flag.
    False means that the stmt-cache will be used and upon statement
    commit/rollback the cache will be flushed to disk. True means that the
    trx-cache will be used and upon transaction commit/rollback the cache
    will be flushed to disk.

    Unfortunately, there are exceptions to this non-row and row producer
    rules:

      . The SAVEPOINT, ROLLBACK TO SAVEPOINT, RELEASE SAVEPOINT does not
        have the flag is_trans set because there is no updated engine but
        must be written to the trx-cache.

      . SET If auto-commit is on, it must not go through a cache.

      . CREATE TABLE is classfied as non-row producer but CREATE TEMPORARY
        must be handled as row producer.

      . DROP TABLE is classfied as non-row producer but DROP TEMPORARY
        must be handled as row producer.

    Finally, some statements that does not have the flag is_trans set may
    be written to the trx-cache based on the following criteria:

      . updated both a transactional and a non-transactional engine (i.e.
        stmt_has_updated_trans_table()).

      . accessed both a transactional and a non-transactional engine and
        is classified as unsafe (i.e. is_mixed_stmt_unsafe()).

      . is executed within a transaction and previously a transactional
        engine was updated and the flag binlog_direct_non_trans_update
        is set.
  */
  if (ignore_cmd_internals)
    return;

  /*
    TRUE defines that the trx-cache must be used.
  */
  bool cmd_can_generate_row_events= FALSE;
  /*
    TRUE defines that the trx-cache must be used.
  */
  bool cmd_must_go_to_trx_cache= FALSE;
   
  LEX *lex= thd->lex;
  if (!immediate)
  {
    switch (lex->sql_command)
    {
      case SQLCOM_DROP_TABLE:
        cmd_can_generate_row_events= lex->drop_temporary &&
                                     thd->in_multi_stmt_transaction_mode();
      break;
      case SQLCOM_CREATE_TABLE:
        cmd_must_go_to_trx_cache= lex->select_lex.item_list.elements &&
                                  thd->is_current_stmt_binlog_format_row();
        cmd_can_generate_row_events= 
          ((lex->create_info.options & HA_LEX_CREATE_TMP_TABLE) &&
            thd->in_multi_stmt_transaction_mode()) || cmd_must_go_to_trx_cache;
        break;
      case SQLCOM_SET_OPTION:
        if (lex->autocommit)
          cmd_can_generate_row_events= cmd_must_go_to_trx_cache= FALSE;
        else
          cmd_can_generate_row_events= TRUE;
        break;
      case SQLCOM_RELEASE_SAVEPOINT:
      case SQLCOM_ROLLBACK_TO_SAVEPOINT:
      case SQLCOM_SAVEPOINT:
        cmd_can_generate_row_events= cmd_must_go_to_trx_cache= TRUE;
        break;
      default:
        cmd_can_generate_row_events= sqlcom_can_generate_row_events(thd);
        break;
    }
  }
  
  if (cmd_can_generate_row_events)
  {
    cmd_must_go_to_trx_cache= cmd_must_go_to_trx_cache || using_trans;
    if (cmd_must_go_to_trx_cache || stmt_has_updated_trans_table(thd) ||
        thd->lex->is_mixed_stmt_unsafe(thd->in_multi_stmt_transaction_mode(),
                                       thd->variables.binlog_direct_non_trans_update,
                                       trans_has_updated_trans_table(thd),
                                       thd->tx_isolation) ||
        (!thd->variables.binlog_direct_non_trans_update && trans_has_updated_trans_table(thd)))
    {
      event_logging_type= Log_event::EVENT_NORMAL_LOGGING; 
      event_cache_type= Log_event::EVENT_TRANSACTIONAL_CACHE;
    }
    else
    {
      event_logging_type= Log_event::EVENT_NORMAL_LOGGING; 
      event_cache_type= Log_event::EVENT_STMT_CACHE;
    }
  }
  else
  {
    event_logging_type= Log_event::EVENT_IMMEDIATE_LOGGING;
    event_cache_type= Log_event::EVENT_STMT_CACHE;
  }

  DBUG_ASSERT(event_cache_type != Log_event::EVENT_INVALID_CACHE);
  DBUG_ASSERT(event_logging_type != Log_event::EVENT_INVALID_LOGGING);
  DBUG_PRINT("info",("Query_log_event has flags2: %lu  sql_mode: %llu",
                     (ulong) flags2, sql_mode));
}
#endif /* MYSQL_CLIENT */


/* 2 utility functions for the next method */

/**
   Read a string with length from memory.

   This function reads the string-with-length stored at
   <code>src</code> and extract the length into <code>*len</code> and
   a pointer to the start of the string into <code>*dst</code>. The
   string can then be copied using <code>memcpy()</code> with the
   number of bytes given in <code>*len</code>.

   @param src Pointer to variable holding a pointer to the memory to
              read the string from.
   @param dst Pointer to variable holding a pointer where the actual
              string starts. Starting from this position, the string
              can be copied using @c memcpy().
   @param len Pointer to variable where the length will be stored.
   @param end One-past-the-end of the memory where the string is
              stored.

   @return    Zero if the entire string can be copied successfully,
              @c UINT_MAX if the length could not be read from memory
              (that is, if <code>*src >= end</code>), otherwise the
              number of bytes that are missing to read the full
              string, which happends <code>*dst + *len >= end</code>.
*/
static int
get_str_len_and_pointer(const Log_event::Byte **src,
                        const char **dst,
                        uint *len,
                        const Log_event::Byte *end)
{
  if (*src >= end)
    return -1;       // Will be UINT_MAX in two-complement arithmetics
  uint length= **src;
  if (length > 0)
  {
    if (*src + length >= end)
      return *src + length - end + 1;       // Number of bytes missing
    *dst= (char *)*src + 1;                    // Will be copied later
  }
  *len= length;
  *src+= length + 1;
  return 0;
}

static void copy_str_and_move(const char **src, 
                              Log_event::Byte **dst, 
                              uint len)
{
  memcpy(*dst, *src, len);
  *src= (const char *)*dst;
  (*dst)+= len;
  *(*dst)++= 0;
}


#ifndef DBUG_OFF
static char const *
code_name(int code)
{
  static char buf[255];
  switch (code) {
  case Q_FLAGS2_CODE: return "Q_FLAGS2_CODE";
  case Q_SQL_MODE_CODE: return "Q_SQL_MODE_CODE";
  case Q_CATALOG_CODE: return "Q_CATALOG_CODE";
  case Q_AUTO_INCREMENT: return "Q_AUTO_INCREMENT";
  case Q_CHARSET_CODE: return "Q_CHARSET_CODE";
  case Q_TIME_ZONE_CODE: return "Q_TIME_ZONE_CODE";
  case Q_CATALOG_NZ_CODE: return "Q_CATALOG_NZ_CODE";
  case Q_LC_TIME_NAMES_CODE: return "Q_LC_TIME_NAMES_CODE";
  case Q_CHARSET_DATABASE_CODE: return "Q_CHARSET_DATABASE_CODE";
  case Q_TABLE_MAP_FOR_UPDATE_CODE: return "Q_TABLE_MAP_FOR_UPDATE_CODE";
  case Q_MASTER_DATA_WRITTEN_CODE: return "Q_MASTER_DATA_WRITTEN_CODE";
  case Q_UPDATED_DB_NAMES: return "Q_UPDATED_DB_NAMES";
  case Q_MICROSECONDS: return "Q_MICROSECONDS";
  }
  sprintf(buf, "CODE#%d", code);
  return buf;
}
#endif

/**
   Macro to check that there is enough space to read from memory.

   @param PTR Pointer to memory
   @param END End of memory
   @param CNT Number of bytes that should be read.
 */
#define CHECK_SPACE(PTR,END,CNT)                      \
  do {                                                \
    DBUG_PRINT("info", ("Read %s", code_name(pos[-1]))); \
    DBUG_ASSERT((PTR) + (CNT) <= (END));              \
    if ((PTR) + (CNT) > (END)) {                      \
      DBUG_PRINT("info", ("query= 0"));               \
      query= 0;                                       \
      DBUG_VOID_RETURN;                               \
    }                                                 \
  } while (0)


/**
  This is used by the SQL slave thread to prepare the event before execution.
*/
Query_log_event::Query_log_event(const char* buf, uint event_len,
                                 const Format_description_log_event
                                 *description_event,
                                 Log_event_type event_type)
  :Log_event(buf, description_event), data_buf(0), query(NullS),
   db(NullS), catalog_len(0), status_vars_len(0),
   flags2_inited(0), sql_mode_inited(0), charset_inited(0),
   auto_increment_increment(1), auto_increment_offset(1),
   time_zone_len(0), lc_time_names_number(0), charset_database_number(0),
   table_map_for_update(0), master_data_written(0),
   mts_accessed_dbs(OVER_MAX_DBS_IN_EVENT_MTS)
{
  ulong data_len;
  uint32 tmp;
  uint8 common_header_len, post_header_len;
  Log_event::Byte *start;
  const Log_event::Byte *end;
  bool catalog_nz= 1;
  DBUG_ENTER("Query_log_event::Query_log_event(char*,...)");

  memset(&user, 0, sizeof(user));
  memset(&host, 0, sizeof(host));
  common_header_len= description_event->common_header_len;
  post_header_len= description_event->post_header_len[event_type-1];
  DBUG_PRINT("info",("event_len: %u  common_header_len: %d  post_header_len: %d",
                     event_len, common_header_len, post_header_len));
  
  /*
    We test if the event's length is sensible, and if so we compute data_len.
    We cannot rely on QUERY_HEADER_LEN here as it would not be format-tolerant.
    We use QUERY_HEADER_MINIMAL_LEN which is the same for 3.23, 4.0 & 5.0.
  */
  if (event_len < (uint)(common_header_len + post_header_len))
    DBUG_VOID_RETURN;				
  data_len = event_len - (common_header_len + post_header_len);
  buf+= common_header_len;
  
  slave_proxy_id= thread_id = uint4korr(buf + Q_THREAD_ID_OFFSET);
  exec_time = uint4korr(buf + Q_EXEC_TIME_OFFSET);
  db_len = (uint)buf[Q_DB_LEN_OFFSET]; // TODO: add a check of all *_len vars
  error_code = uint2korr(buf + Q_ERR_CODE_OFFSET);

  /*
    5.0 format starts here.
    Depending on the format, we may or not have affected/warnings etc
    The remnent post-header to be parsed has length:
  */
  tmp= post_header_len - QUERY_HEADER_MINIMAL_LEN; 
  if (tmp)
  {
    status_vars_len= uint2korr(buf + Q_STATUS_VARS_LEN_OFFSET);
    /*
      Check if status variable length is corrupt and will lead to very
      wrong data. We could be even more strict and require data_len to
      be even bigger, but this will suffice to catch most corruption
      errors that can lead to a crash.
    */
    if (status_vars_len > min<ulong>(data_len, MAX_SIZE_LOG_EVENT_STATUS))
    {
      DBUG_PRINT("info", ("status_vars_len (%u) > data_len (%lu); query= 0",
                          status_vars_len, data_len));
      query= 0;
      DBUG_VOID_RETURN;
    }
    data_len-= status_vars_len;
    DBUG_PRINT("info", ("Query_log_event has status_vars_len: %u",
                        (uint) status_vars_len));
    tmp-= 2;
  } 
  else
  {
    /*
      server version < 5.0 / binlog_version < 4 master's event is 
      relay-logged with storing the original size of the event in
      Q_MASTER_DATA_WRITTEN_CODE status variable.
      The size is to be restored at reading Q_MASTER_DATA_WRITTEN_CODE-marked
      event from the relay log.
    */
    DBUG_ASSERT(description_event->binlog_version < 4);
    master_data_written= data_written;
  }
  /*
    We have parsed everything we know in the post header for QUERY_EVENT,
    the rest of post header is either comes from older version MySQL or
    dedicated to derived events (e.g. Execute_load_query...)
  */

  /* variable-part: the status vars; only in MySQL 5.0  */
  
  start= (Log_event::Byte*) (buf+post_header_len);
  end= (const Log_event::Byte*) (start+status_vars_len);
  for (const Log_event::Byte* pos= start; pos < end;)
  {
    switch (*pos++) {
    case Q_FLAGS2_CODE:
      CHECK_SPACE(pos, end, 4);
      flags2_inited= 1;
      flags2= uint4korr(pos);
      DBUG_PRINT("info",("In Query_log_event, read flags2: %lu", (ulong) flags2));
      pos+= 4;
      break;
    case Q_SQL_MODE_CODE:
    {
#ifndef DBUG_OFF
      char buff[22];
#endif
      CHECK_SPACE(pos, end, 8);
      sql_mode_inited= 1;
      sql_mode= uint8korr(pos);
      DBUG_PRINT("info",("In Query_log_event, read sql_mode: %s",
			 llstr(sql_mode, buff)));
      pos+= 8;
      break;
    }
    case Q_CATALOG_NZ_CODE:
      DBUG_PRINT("info", ("case Q_CATALOG_NZ_CODE; pos: 0x%lx; end: 0x%lx",
                          (ulong) pos, (ulong) end));
      if (get_str_len_and_pointer(&pos, &catalog, &catalog_len, end))
      {
        DBUG_PRINT("info", ("query= 0"));
        query= 0;
        DBUG_VOID_RETURN;
      }
      break;
    case Q_AUTO_INCREMENT:
      CHECK_SPACE(pos, end, 4);
      auto_increment_increment= uint2korr(pos);
      auto_increment_offset=    uint2korr(pos+2);
      pos+= 4;
      break;
    case Q_CHARSET_CODE:
    {
      CHECK_SPACE(pos, end, 6);
      charset_inited= 1;
      memcpy(charset, pos, 6);
      pos+= 6;
      break;
    }
    case Q_TIME_ZONE_CODE:
    {
      if (get_str_len_and_pointer(&pos, &time_zone_str, &time_zone_len, end))
      {
        DBUG_PRINT("info", ("Q_TIME_ZONE_CODE: query= 0"));
        query= 0;
        DBUG_VOID_RETURN;
      }
      break;
    }
    case Q_CATALOG_CODE: /* for 5.0.x where 0<=x<=3 masters */
      CHECK_SPACE(pos, end, 1);
      if ((catalog_len= *pos))
        catalog= (char*) pos+1;                           // Will be copied later
      CHECK_SPACE(pos, end, catalog_len + 2);
      pos+= catalog_len+2; // leap over end 0
      catalog_nz= 0; // catalog has end 0 in event
      break;
    case Q_LC_TIME_NAMES_CODE:
      CHECK_SPACE(pos, end, 2);
      lc_time_names_number= uint2korr(pos);
      pos+= 2;
      break;
    case Q_CHARSET_DATABASE_CODE:
      CHECK_SPACE(pos, end, 2);
      charset_database_number= uint2korr(pos);
      pos+= 2;
      break;
    case Q_TABLE_MAP_FOR_UPDATE_CODE:
      CHECK_SPACE(pos, end, 8);
      table_map_for_update= uint8korr(pos);
      pos+= 8;
      break;
    case Q_MASTER_DATA_WRITTEN_CODE:
      CHECK_SPACE(pos, end, 4);
      data_written= master_data_written= uint4korr(pos);
      pos+= 4;
      break;
    case Q_MICROSECONDS:
    {
      CHECK_SPACE(pos, end, 3);
      when.tv_usec= uint3korr(pos);
      pos+= 3;
      break;
    }
    case Q_INVOKER:
    {
      CHECK_SPACE(pos, end, 1);
      user.length= *pos++;
      CHECK_SPACE(pos, end, user.length);
      user.str= (char *)pos;
      pos+= user.length;

      CHECK_SPACE(pos, end, 1);
      host.length= *pos++;
      CHECK_SPACE(pos, end, host.length);
      host.str= (char *)pos;
      pos+= host.length;
      break;
    }
    case Q_UPDATED_DB_NAMES:
    {
      uchar i= 0;
      CHECK_SPACE(pos, end, 1);
      mts_accessed_dbs= *pos++;
      /* 
         Notice, the following check is positive also in case of
         the master's MAX_DBS_IN_EVENT_MTS > the slave's one and the event 
         contains e.g the master's MAX_DBS_IN_EVENT_MTS db:s.
      */
      if (mts_accessed_dbs > MAX_DBS_IN_EVENT_MTS)
      {
        mts_accessed_dbs= OVER_MAX_DBS_IN_EVENT_MTS;
        break;
      }

      DBUG_ASSERT(mts_accessed_dbs != 0);

      for (i= 0; i < mts_accessed_dbs && pos < start + status_vars_len; i++)
      {
        DBUG_EXECUTE_IF("query_log_event_mts_corrupt_db_names",
                        {
                          if (mts_accessed_dbs == 2)
                          {
                            DBUG_ASSERT(pos[sizeof("d?") - 1] == 0);
                            ((char*) pos)[sizeof("d?") - 1]= 'a';
                          }});
        strncpy(mts_accessed_db_names[i], (char*) pos,
                min<ulong>(NAME_LEN, start + status_vars_len - pos));
        mts_accessed_db_names[i][NAME_LEN - 1]= 0;
        pos+= 1 + strlen((const char*) pos);
      }
      if (i != mts_accessed_dbs || pos > start + status_vars_len)
        DBUG_VOID_RETURN;
      break;
    }
    default:
      /* That's why you must write status vars in growing order of code */
      DBUG_PRINT("info",("Query_log_event has unknown status vars (first has\
 code: %u), skipping the rest of them", (uint) *(pos-1)));
      pos= (const uchar*) end;                         // Break loop
    }
  }

  /**
    Layout for the data buffer is as follows
    +--------+-----------+------+------+---------+----+-------+
    | catlog | time_zone | user | host | db name | \0 | Query |
    +--------+-----------+------+------+---------+----+-------+

    To support the query cache we append the following buffer to the above
    +-------+----------------------------------------+-------+
    |db len | uninitiatlized space of size of db len | FLAGS |
    +-------+----------------------------------------+-------+

    The area of buffer starting from Query field all the way to the end belongs
    to the Query buffer and its structure is described in alloc_query() in
    sql_parse.cc
    */

#if !defined(MYSQL_CLIENT) && defined(HAVE_QUERY_CACHE)
  if (!(start= data_buf = (Log_event::Byte*) my_malloc(catalog_len + 1
                                                    +  time_zone_len + 1
                                                    +  user.length + 1
                                                    +  host.length + 1
                                                    +  data_len + 1
                                                    +  sizeof(size_t)//for db_len
                                                    +  db_len + 1
                                                    +  QUERY_CACHE_FLAGS_SIZE,
                                                       MYF(MY_WME))))
#else
  if (!(start= data_buf = (Log_event::Byte*) my_malloc(catalog_len + 1
                                                    +  time_zone_len + 1
                                                    +  user.length + 1
                                                    +  host.length + 1
                                                    +  data_len + 1,
                                                       MYF(MY_WME))))
#endif
      DBUG_VOID_RETURN;
  if (catalog_len)                                  // If catalog is given
  {
    /**
      @todo we should clean up and do only copy_str_and_move; it
      works for both cases.  Then we can remove the catalog_nz
      flag. /sven
    */
    if (likely(catalog_nz)) // true except if event comes from 5.0.0|1|2|3.
      copy_str_and_move(&catalog, &start, catalog_len);
    else
    {
      memcpy(start, catalog, catalog_len+1); // copy end 0
      catalog= (const char *)start;
      start+= catalog_len+1;
    }
  }
  if (time_zone_len)
    copy_str_and_move(&time_zone_str, &start, time_zone_len);

  if (user.length > 0)
    copy_str_and_move((const char **)&(user.str), &start, user.length);
  if (host.length > 0)
    copy_str_and_move((const char **)&(host.str), &start, host.length);

  /**
    if time_zone_len or catalog_len are 0, then time_zone and catalog
    are uninitialized at this point.  shouldn't they point to the
    zero-length null-terminated strings we allocated space for in the
    my_alloc call above? /sven
  */

  /* A 2nd variable part; this is common to all versions */ 
  memcpy((char*) start, end, data_len);          // Copy db and query
  start[data_len]= '\0';              // End query with \0 (For safetly)
  db= (char *)start;
  query= (char *)(start + db_len + 1);
  q_len= data_len - db_len -1;
  /**
    Append the db length at the end of the buffer. This will be used by
    Query_cache::send_result_to_client() in case the query cache is On.
   */
#if !defined(MYSQL_CLIENT) && defined(HAVE_QUERY_CACHE)
  size_t db_length= (size_t)db_len;
  memcpy(start + data_len + 1, &db_length, sizeof(size_t));
#endif
  DBUG_VOID_RETURN;
}


#ifdef MYSQL_CLIENT
/**
  Query_log_event::print().

  @todo
    print the catalog ??
*/
void Query_log_event::print_query_header(IO_CACHE* file,
					 PRINT_EVENT_INFO* print_event_info)
{
  // TODO: print the catalog ??
  char buff[48], *end;  // Enough for "SET TIMESTAMP=1305535348.123456"
  char quoted_id[1+ 2*FN_REFLEN+ 2];
  int quoted_len= 0;
  bool different_db= 1;
  uint32 tmp;

  if (!print_event_info->short_form)
  {
    print_header(file, print_event_info, FALSE);
    my_b_printf(file, "\t%s\tthread_id=%lu\texec_time=%lu\terror_code=%d\n",
                get_type_str(), (ulong) thread_id, (ulong) exec_time,
                error_code);
  }

  if ((flags & LOG_EVENT_SUPPRESS_USE_F))
  {
    if (!is_trans_keyword())
      print_event_info->db[0]= '\0';
  }
  else if (db)
  {
#ifdef MYSQL_SERVER
    quoted_len= my_strmov_quoted_identifier(this->thd, (char*)quoted_id, db, 0);
#else
    quoted_len= my_strmov_quoted_identifier((char*)quoted_id, db);
#endif
    quoted_id[quoted_len]= '\0';
    different_db= memcmp(print_event_info->db, db, db_len + 1);
    if (different_db)
      memcpy(print_event_info->db, db, db_len + 1);
    if (db[0] && different_db) 
      my_b_printf(file, "use %s%s\n", quoted_id, print_event_info->delimiter);
  }

  end=int10_to_str((long) when.tv_sec, strmov(buff,"SET TIMESTAMP="),10);
  if (when.tv_usec)
    end+= sprintf(end, ".%06d", (int) when.tv_usec);
  end= strmov(end, print_event_info->delimiter);
  *end++='\n';
  DBUG_ASSERT(end < buff + sizeof(buff));
  my_b_write(file, (uchar*) buff, (uint) (end-buff));
  if ((!print_event_info->thread_id_printed ||
       ((flags & LOG_EVENT_THREAD_SPECIFIC_F) &&
        thread_id != print_event_info->thread_id)))
  {
    // If --short-form, print deterministic value instead of pseudo_thread_id.
    my_b_printf(file,"SET @@session.pseudo_thread_id=%lu%s\n",
                short_form ? 999999999 : (ulong)thread_id,
                print_event_info->delimiter);
    print_event_info->thread_id= thread_id;
    print_event_info->thread_id_printed= 1;
  }

  /*
    If flags2_inited==0, this is an event from 3.23 or 4.0; nothing to
    print (remember we don't produce mixed relay logs so there cannot be
    5.0 events before that one so there is nothing to reset).
  */
  if (likely(flags2_inited)) /* likely as this will mainly read 5.0 logs */
  {
    /* tmp is a bitmask of bits which have changed. */
    if (likely(print_event_info->flags2_inited)) 
      /* All bits which have changed */
      tmp= (print_event_info->flags2) ^ flags2;
    else /* that's the first Query event we read */
    {
      print_event_info->flags2_inited= 1;
      tmp= ~((uint32)0); /* all bits have changed */
    }

    if (unlikely(tmp)) /* some bits have changed */
    {
      bool need_comma= 0;
      my_b_printf(file, "SET ");
      print_set_option(file, tmp, OPTION_NO_FOREIGN_KEY_CHECKS, ~flags2,
                       "@@session.foreign_key_checks", &need_comma);
      print_set_option(file, tmp, OPTION_AUTO_IS_NULL, flags2,
                       "@@session.sql_auto_is_null", &need_comma);
      print_set_option(file, tmp, OPTION_RELAXED_UNIQUE_CHECKS, ~flags2,
                       "@@session.unique_checks", &need_comma);
      print_set_option(file, tmp, OPTION_NOT_AUTOCOMMIT, ~flags2,
                       "@@session.autocommit", &need_comma);
      my_b_printf(file,"%s\n", print_event_info->delimiter);
      print_event_info->flags2= flags2;
    }
  }

  /*
    Now the session variables;
    it's more efficient to pass SQL_MODE as a number instead of a
    comma-separated list.
    FOREIGN_KEY_CHECKS, SQL_AUTO_IS_NULL, UNIQUE_CHECKS are session-only
    variables (they have no global version; they're not listed in
    sql_class.h), The tests below work for pure binlogs or pure relay
    logs. Won't work for mixed relay logs but we don't create mixed
    relay logs (that is, there is no relay log with a format change
    except within the 3 first events, which mysqlbinlog handles
    gracefully). So this code should always be good.
  */

  if (likely(sql_mode_inited) &&
      (unlikely(print_event_info->sql_mode != sql_mode ||
                !print_event_info->sql_mode_inited)))
  {
    my_b_printf(file,"SET @@session.sql_mode=%lu%s\n",
                (ulong)sql_mode, print_event_info->delimiter);
    print_event_info->sql_mode= sql_mode;
    print_event_info->sql_mode_inited= 1;
  }
  if (print_event_info->auto_increment_increment != auto_increment_increment ||
      print_event_info->auto_increment_offset != auto_increment_offset)
  {
    my_b_printf(file,"SET @@session.auto_increment_increment=%lu, @@session.auto_increment_offset=%lu%s\n",
                auto_increment_increment,auto_increment_offset,
                print_event_info->delimiter);
    print_event_info->auto_increment_increment= auto_increment_increment;
    print_event_info->auto_increment_offset=    auto_increment_offset;
  }

  /* TODO: print the catalog when we feature SET CATALOG */

  if (likely(charset_inited) &&
      (unlikely(!print_event_info->charset_inited ||
                memcmp(print_event_info->charset, charset, 6))))
  {
    char *charset_p= charset; // Avoid type-punning warning.
    CHARSET_INFO *cs_info= get_charset(uint2korr(charset_p), MYF(MY_WME));
    if (cs_info)
    {
      /* for mysql client */
      my_b_printf(file, "/*!\\C %s */%s\n",
                  cs_info->csname, print_event_info->delimiter);
    }
    my_b_printf(file,"SET "
                "@@session.character_set_client=%d,"
                "@@session.collation_connection=%d,"
                "@@session.collation_server=%d"
                "%s\n",
                uint2korr(charset_p),
                uint2korr(charset+2),
                uint2korr(charset+4),
                print_event_info->delimiter);
    memcpy(print_event_info->charset, charset, 6);
    print_event_info->charset_inited= 1;
  }
  if (time_zone_len)
  {
    if (memcmp(print_event_info->time_zone_str,
               time_zone_str, time_zone_len+1))
    {
      my_b_printf(file,"SET @@session.time_zone='%s'%s\n",
                  time_zone_str, print_event_info->delimiter);
      memcpy(print_event_info->time_zone_str, time_zone_str, time_zone_len+1);
    }
  }
  if (lc_time_names_number != print_event_info->lc_time_names_number)
  {
    my_b_printf(file, "SET @@session.lc_time_names=%d%s\n",
                lc_time_names_number, print_event_info->delimiter);
    print_event_info->lc_time_names_number= lc_time_names_number;
  }
  if (charset_database_number != print_event_info->charset_database_number)
  {
    if (charset_database_number)
      my_b_printf(file, "SET @@session.collation_database=%d%s\n",
                  charset_database_number, print_event_info->delimiter);
    else
      my_b_printf(file, "SET @@session.collation_database=DEFAULT%s\n",
                  print_event_info->delimiter);
    print_event_info->charset_database_number= charset_database_number;
  }
}


void Query_log_event::print(FILE* file, PRINT_EVENT_INFO* print_event_info)
{
  IO_CACHE *const head= &print_event_info->head_cache;

  /**
    reduce the size of io cache so that the write function is called
    for every call to my_b_write().
   */
  DBUG_EXECUTE_IF ("simulate_file_write_error",
                   {head->write_pos= head->write_end- 500;});
  print_query_header(head, print_event_info);
  my_b_write(head, (uchar*) query, q_len);
  my_b_printf(head, "\n%s\n", print_event_info->delimiter);
}
#endif /* MYSQL_CLIENT */

#if defined(HAVE_REPLICATION) && !defined(MYSQL_CLIENT)

/**
   Associating slave Worker thread to a subset of temporary tables
   belonging to db-partitions the event accesses.
   The pointer if all entries is cleaned.

   @param thd   THD instance pointer
*/
void Query_log_event::attach_temp_tables_worker(THD *thd)
{
  if (!is_mts_worker(thd) || (ends_group() || starts_group()))
    return;
  
  // in over max-db:s case just one special partition is locked
  int parts= ((mts_accessed_dbs == OVER_MAX_DBS_IN_EVENT_MTS) ?
              1 : mts_accessed_dbs);

  DBUG_ASSERT(!thd->temporary_tables);

  for (int i= 0; i < parts; i++)
  {
    mts_move_temp_tables_to_thd(thd,
                                mts_assigned_partitions[i]->temporary_tables);
    mts_assigned_partitions[i]->temporary_tables= NULL;
  }
}

/**
   Dissociating slave Worker thread from its thd->temporary_tables
   to possibly update the involved entries of db-to-worker hash
   with new values of temporary_tables.

   @param thd   THD instance pointer
*/
void Query_log_event::detach_temp_tables_worker(THD *thd)
{
  if (!is_mts_worker(thd))
    return;

  int parts= ((mts_accessed_dbs == OVER_MAX_DBS_IN_EVENT_MTS) ?
              1 : mts_accessed_dbs);
  /*
    todo: optimize for a case of 

    a. one db
       Only detaching temporary_tables from thd to entry would require
       instead of the double-loop below.

    b. unchanged thd->temporary_tables. 
       In such case the involved entries would continue to hold the
       unmodified lists provided that the attach_ method does not
       destroy references to them.
  */
  for (int i= 0; i < parts; i++)
  {
    mts_assigned_partitions[i]->temporary_tables= NULL;
  }

  for (TABLE *table= thd->temporary_tables; table;)
  {
    int i;
    char *db_name= NULL;

    // find which entry to go
    for (i= 0; i < parts; i++)
    {
      db_name= mts_accessed_db_names[i];

      if (!strlen(db_name))
        break;

      // Only default database is rewritten.
      if (!rpl_filter->is_rewrite_empty() && !strcmp(get_db(), db_name))
      {
        size_t dummy_len;
        const char *db_filtered= rpl_filter->get_rewrite_db(db_name, &dummy_len);
        // db_name != db_filtered means that db_name is rewritten.
        if (strcmp(db_name, db_filtered))
          db_name= (char*)db_filtered;
      }

      if (strcmp(table->s->db.str, db_name) < 0)
        continue;
      else
      {
        // When rewrite db rules are used we can not rely on
        // mts_accessed_db_names elements order.
        if (!rpl_filter->is_rewrite_empty() &&
            strcmp(table->s->db.str, db_name))
          continue;
        else
          break;
      }
    }

    DBUG_ASSERT(db_name && (
                !strcmp(table->s->db.str, db_name) ||
                !strlen(db_name))
                );
    DBUG_ASSERT(i < mts_accessed_dbs);

    // table pointer is shifted inside the function
    table= mts_move_temp_table_to_entry(table, thd, mts_assigned_partitions[i]);
  }

  DBUG_ASSERT(!thd->temporary_tables);
#ifndef DBUG_OFF
  for (int i= 0; i < parts; i++)
  {
    DBUG_ASSERT(!mts_assigned_partitions[i]->temporary_tables ||
                !mts_assigned_partitions[i]->temporary_tables->prev);
  }
#endif
}

/*
  Query_log_event::do_apply_event()
*/
int Query_log_event::do_apply_event(Relay_log_info const *rli)
{
  return do_apply_event(rli, query, q_len);
}

/*
  is_silent_error

  Return true if the thread has an error which should be
  handled silently
*/
  
static bool is_silent_error(THD* thd)
{
  DBUG_ENTER("is_silent_error");
  Diagnostics_area::Sql_condition_iterator it=
    thd->get_stmt_da()->sql_conditions();
  const Sql_condition *err;
  while ((err= it++))
  {
    DBUG_PRINT("info", ("has condition %d %s", err->get_sql_errno(),
                        err->get_message_text()));
    switch (err->get_sql_errno())
    {
    case ER_SLAVE_SILENT_RETRY_TRANSACTION:
    {
      DBUG_RETURN(true);
    }
    default:
      break;
    }
  }
  DBUG_RETURN(false);
}

/**
  @todo
  Compare the values of "affected rows" around here. Something
  like:
  @code
     if ((uint32) affected_in_event != (uint32) affected_on_slave)
     {
     sql_print_error("Slave: did not get the expected number of affected \
     rows running query from master - expected %d, got %d (this numbers \
     should have matched modulo 4294967296).", 0, ...);
     thd->query_error = 1;
     }
  @endcode
  We may also want an option to tell the slave to ignore "affected"
  mismatch. This mismatch could be implemented with a new ER_ code, and
  to ignore it you would use --slave-skip-errors...
*/
int Query_log_event::do_apply_event(Relay_log_info const *rli,
                                      const char *query_arg, uint32 q_len_arg)
{
  int expected_error,actual_error= 0;
  HA_CREATE_INFO db_options;

  /*
    Colleagues: please never free(thd->catalog) in MySQL. This would
    lead to bugs as here thd->catalog is a part of an alloced block,
    not an entire alloced block (see
    Query_log_event::do_apply_event()). Same for thd->db.  Thank
    you.
  */
  thd->catalog= catalog_len ? (char *) catalog : (char *)"";
  set_thd_db(thd, db, db_len);

  /*
    Setting the character set and collation of the current database thd->db.
   */
  load_db_opt_by_name(thd, thd->db, &db_options);
  if (db_options.default_table_charset)
    thd->db_charset= db_options.default_table_charset;
  thd->variables.auto_increment_increment= auto_increment_increment;
  thd->variables.auto_increment_offset=    auto_increment_offset;

  /*
    InnoDB internally stores the master log position it has executed so far,
    i.e. the position just after the COMMIT event.
    When InnoDB will want to store, the positions in rli won't have
    been updated yet, so group_master_log_* will point to old BEGIN
    and event_master_log* will point to the beginning of current COMMIT.
    But log_pos of the COMMIT Query event is what we want, i.e. the pos of the
    END of the current log event (COMMIT). We save it in rli so that InnoDB can
    access it.
  */
  const_cast<Relay_log_info*>(rli)->set_future_group_master_log_pos(log_pos);
  DBUG_PRINT("info", ("log_pos: %lu", (ulong) log_pos));

  /*
    todo: such cleanup should not be specific to Query event and therefore
          is preferable at a common with other event pre-execution point
  */
  clear_all_errors(thd, const_cast<Relay_log_info*>(rli));
  if (strcmp("COMMIT", query) == 0 && rli->tables_to_lock != NULL)
  {
    /*
      Cleaning-up the last statement context:
      the terminal event of the current statement flagged with
      STMT_END_F got filtered out in ndb circular replication.
    */
    int error;
    char llbuff[22];
    if ((error= rows_event_stmt_cleanup(const_cast<Relay_log_info*>(rli), thd)))
    {
      const_cast<Relay_log_info*>(rli)->report(ERROR_LEVEL, error,
                  "Error in cleaning up after an event preceeding the commit; "
                  "the group log file/position: %s %s",
                  const_cast<Relay_log_info*>(rli)->get_group_master_log_name(),
                  llstr(const_cast<Relay_log_info*>(rli)->get_group_master_log_pos(),
                        llbuff));
    }
    /*
      Executing a part of rli->stmt_done() logics that does not deal
      with group position change. The part is redundant now but is 
      future-change-proof addon, e.g if COMMIT handling will start checking
      invariants like IN_STMT flag must be off at committing the transaction.
    */
    const_cast<Relay_log_info*>(rli)->inc_event_relay_log_pos();
    const_cast<Relay_log_info*>(rli)->clear_flag(Relay_log_info::IN_STMT);
  }
  else
  {
    const_cast<Relay_log_info*>(rli)->slave_close_thread_tables(thd);
  }

  /*
    Note:   We do not need to execute reset_one_shot_variables() if this
            db_ok() test fails.
    Reason: The db stored in binlog events is the same for SET and for
            its companion query.  If the SET is ignored because of
            db_ok(), the companion query will also be ignored, and if
            the companion query is ignored in the db_ok() test of
            ::do_apply_event(), then the companion SET also have so
            we don't need to reset_one_shot_variables().
  */
  if (is_trans_keyword() || rpl_filter->db_ok(thd->db))
  {
    thd->set_time(&when);
    thd->set_query_and_id((char*)query_arg, q_len_arg,
                          thd->charset(), next_query_id());
    thd->variables.pseudo_thread_id= thread_id;		// for temp tables
    attach_temp_tables_worker(thd);
    DBUG_PRINT("query",("%s", thd->query()));

    if (ignored_error_code((expected_error= error_code)) ||
	!unexpected_error_code(expected_error))
    {
      if (flags2_inited)
        /*
          all bits of thd->variables.option_bits which are 1 in OPTIONS_WRITTEN_TO_BIN_LOG
          must take their value from flags2.
        */
        thd->variables.option_bits= flags2|(thd->variables.option_bits & ~OPTIONS_WRITTEN_TO_BIN_LOG);
      /*
        else, we are in a 3.23/4.0 binlog; we previously received a
        Rotate_log_event which reset thd->variables.option_bits and sql_mode etc, so
        nothing to do.
      */
      /*
        We do not replicate MODE_NO_DIR_IN_CREATE. That is, if the master is a
        slave which runs with SQL_MODE=MODE_NO_DIR_IN_CREATE, this should not
        force us to ignore the dir too. Imagine you are a ring of machines, and
        one has a disk problem so that you temporarily need
        MODE_NO_DIR_IN_CREATE on this machine; you don't want it to propagate
        elsewhere (you don't want all slaves to start ignoring the dirs).
      */
      if (sql_mode_inited)
        thd->variables.sql_mode=
          (sql_mode_t) ((thd->variables.sql_mode & MODE_NO_DIR_IN_CREATE) |
                       (sql_mode & ~(ulonglong) MODE_NO_DIR_IN_CREATE));
      if (charset_inited)
      {
        if (rli->cached_charset_compare(charset))
        {
          char *charset_p= charset; // Avoid type-punning warning.
          /* Verify that we support the charsets found in the event. */
          if (!(thd->variables.character_set_client=
                get_charset(uint2korr(charset_p), MYF(MY_WME))) ||
              !(thd->variables.collation_connection=
                get_charset(uint2korr(charset+2), MYF(MY_WME))) ||
              !(thd->variables.collation_server=
                get_charset(uint2korr(charset+4), MYF(MY_WME))))
          {
            /*
              We updated the thd->variables with nonsensical values (0). Let's
              set them to something safe (i.e. which avoids crash), and we'll
              stop with EE_UNKNOWN_CHARSET in compare_errors (unless set to
              ignore this error).
            */
            set_slave_thread_default_charset(thd, rli);
            goto compare_errors;
          }
          thd->update_charset(); // for the charset change to take effect
          /*
            Reset thd->query_string.cs to the newly set value.
            Note, there is a small flaw here. For a very short time frame
            if the new charset is different from the old charset and
            if another thread executes "SHOW PROCESSLIST" after
            the above thd->set_query_and_id() and before this thd->set_query(),
            and if the current query has some non-ASCII characters,
            the another thread may see some '?' marks in the PROCESSLIST
            result. This should be acceptable now. This is a reminder
            to fix this if any refactoring happens here sometime.
          */
          thd->set_query((char*) query_arg, q_len_arg, thd->charset());
        }
      }
      if (time_zone_len)
      {
        String tmp(time_zone_str, time_zone_len, &my_charset_bin);
        if (!(thd->variables.time_zone= my_tz_find(thd, &tmp)))
        {
          my_error(ER_UNKNOWN_TIME_ZONE, MYF(0), tmp.c_ptr());
          thd->variables.time_zone= global_system_variables.time_zone;
          goto compare_errors;
        }
      }
      if (lc_time_names_number)
      {
        if (!(thd->variables.lc_time_names=
              my_locale_by_number(lc_time_names_number)))
        {
          my_printf_error(ER_UNKNOWN_ERROR,
                      "Unknown locale: '%d'", MYF(0), lc_time_names_number);
          thd->variables.lc_time_names= &my_locale_en_US;
          goto compare_errors;
        }
      }
      else
        thd->variables.lc_time_names= &my_locale_en_US;
      if (charset_database_number)
      {
        CHARSET_INFO *cs;
        if (!(cs= get_charset(charset_database_number, MYF(0))))
        {
          char buf[20];
          int10_to_str((int) charset_database_number, buf, -10);
          my_error(ER_UNKNOWN_COLLATION, MYF(0), buf);
          goto compare_errors;
        }
        thd->variables.collation_database= cs;
      }
      else
        thd->variables.collation_database= thd->db_charset;
      
      thd->table_map_for_update= (table_map)table_map_for_update;
      thd->set_invoker(&user, &host);
      /*
        Flag if we need to rollback the statement transaction on
        slave if it by chance succeeds.
        If we expected a non-zero error code and get nothing and,
        it is a concurrency issue or ignorable issue, effects
        of the statement should be rolled back.
      */
      if (expected_error &&
          (ignored_error_code(expected_error) ||
           concurrency_error_code(expected_error)))
      {
        thd->variables.option_bits|= OPTION_MASTER_SQL_ERROR;
      }
      /* Execute the query (note that we bypass dispatch_command()) */
      Parser_state parser_state;
      if (!parser_state.init(thd, thd->query(), thd->query_length()))
      {
        thd->m_statement_psi= MYSQL_START_STATEMENT(&thd->m_statement_state,
                                                    stmt_info_rpl.m_key,
                                                    thd->db, thd->db_length,
                                                    thd->charset());
        THD_STAGE_INFO(thd, stage_init);
        MYSQL_SET_STATEMENT_TEXT(thd->m_statement_psi, thd->query(), thd->query_length());

        mysql_parse(thd, thd->query(), thd->query_length(), &parser_state);
        /* Finalize server status flags after executing a statement. */
        thd->update_server_status();
        log_slow_statement(thd);
      }

      thd->variables.option_bits&= ~OPTION_MASTER_SQL_ERROR;

      /*
        Resetting the enable_slow_log thd variable.

        We need to reset it back to the opt_log_slow_slave_statements
        value after the statement execution (and slow logging
        is done). It might have changed if the statement was an
        admin statement (in which case, down in mysql_parse execution
        thd->enable_slow_log is set to the value of
        opt_log_slow_admin_statements).
      */
      thd->enable_slow_log= opt_log_slow_slave_statements;
    }
    else
    {
      /*
        The query got a really bad error on the master (thread killed etc),
        which could be inconsistent. Parse it to test the table names: if the
        replicate-*-do|ignore-table rules say "this query must be ignored" then
        we exit gracefully; otherwise we warn about the bad error and tell DBA
        to check/fix it.
      */
      if (mysql_test_parse_for_slave(thd, thd->query(), thd->query_length()))
        clear_all_errors(thd, const_cast<Relay_log_info*>(rli)); /* Can ignore query */
      else
      {
        rli->report(ERROR_LEVEL, expected_error, 
                          "\
Query partially completed on the master (error on master: %d) \
and was aborted. There is a chance that your master is inconsistent at this \
point. If you are sure that your master is ok, run this query manually on the \
slave and then restart the slave with SET GLOBAL SQL_SLAVE_SKIP_COUNTER=1; \
START SLAVE; . Query: '%s'", expected_error, thd->query());
        thd->is_slave_error= 1;
      }
      goto end;
    }

    /* If the query was not ignored, it is printed to the general log */
    if (!thd->is_error() || thd->get_stmt_da()->sql_errno() != ER_SLAVE_IGNORED_TABLE)
    {
      /* log the rewritten query if the query was rewritten 
         and the option to log raw was not set.
        
         There is an assumption here. We assume that query log
         events can never have multi-statement queries, thus the
         parsed statement is the same as the raw one.
       */
      if (opt_log_raw || thd->rewritten_query.length() == 0)
        general_log_write(thd, COM_QUERY, thd->query(), thd->query_length());
      else
        general_log_write(thd, COM_QUERY, thd->rewritten_query.c_ptr_safe(), 
                                          thd->rewritten_query.length());
    }

compare_errors:
    /*
      In the slave thread, we may sometimes execute some DROP / * 40005
      TEMPORARY * / TABLE that come from parts of binlogs (likely if we
      use RESET SLAVE or CHANGE MASTER TO), while the temporary table
      has already been dropped. To ignore such irrelevant "table does
      not exist errors", we silently clear the error if TEMPORARY was used.
    */
    if (thd->lex->sql_command == SQLCOM_DROP_TABLE && thd->lex->drop_temporary &&
        thd->is_error() && thd->get_stmt_da()->sql_errno() == ER_BAD_TABLE_ERROR &&
        !expected_error)
      thd->get_stmt_da()->reset_diagnostics_area();
    /*
      If we expected a non-zero error code, and we don't get the same error
      code, and it should be ignored or is related to a concurrency issue.
    */
    actual_error= thd->is_error() ? thd->get_stmt_da()->sql_errno() : 0;
    DBUG_PRINT("info",("expected_error: %d  sql_errno: %d",
                       expected_error, actual_error));

    if ((expected_error && expected_error != actual_error &&
         !concurrency_error_code(expected_error)) &&
        !ignored_error_code(actual_error) &&
        !ignored_error_code(expected_error))
    {
      rli->report(ERROR_LEVEL, 0,
                      "\
Query caused different errors on master and slave.     \
Error on master: message (format)='%s' error code=%d ; \
Error on slave: actual message='%s', error code=%d. \
Default database: '%s'. Query: '%s'",
                      ER_SAFE(expected_error),
                      expected_error,
                      actual_error ? thd->get_stmt_da()->message() : "no error",
                      actual_error,
                      print_slave_db_safe(db), query_arg);
      thd->is_slave_error= 1;
    }
    /*
      If we get the same error code as expected and it is not a concurrency
      issue, or should be ignored.
    */
    else if ((expected_error == actual_error &&
              !concurrency_error_code(expected_error)) ||
             ignored_error_code(actual_error))
    {
      DBUG_PRINT("info",("error ignored"));
      if (log_warnings > 1 && ignored_error_code(actual_error))
      {
	    rli->report(WARNING_LEVEL, actual_error,
                "Could not execute %s event. Detailed error: %s;",
		 get_type_str(), thd->get_stmt_da()->message());
      }
      clear_all_errors(thd, const_cast<Relay_log_info*>(rli));
      thd->killed= THD::NOT_KILLED;
    }
    /*
      Other cases: mostly we expected no error and get one.
    */
    else if (thd->is_slave_error || thd->is_fatal_error)
    {
      if (!is_silent_error(thd))
      {
        rli->report(ERROR_LEVEL, actual_error,
                    "Error '%s' on query. Default database: '%s'. Query: '%s'",
                    (actual_error ? thd->get_stmt_da()->message() :
                     "unexpected success or fatal error"),
                    print_slave_db_safe(thd->db), query_arg);
      }
      thd->is_slave_error= 1;
    }

    /*
      TODO: compare the values of "affected rows" around here. Something
      like:
      if ((uint32) affected_in_event != (uint32) affected_on_slave)
      {
      sql_print_error("Slave: did not get the expected number of affected \
      rows running query from master - expected %d, got %d (this numbers \
      should have matched modulo 4294967296).", 0, ...);
      thd->is_slave_error = 1;
      }
      We may also want an option to tell the slave to ignore "affected"
      mismatch. This mismatch could be implemented with a new ER_ code, and
      to ignore it you would use --slave-skip-errors...

      To do the comparison we need to know the value of "affected" which the
      above mysql_parse() computed. And we need to know the value of
      "affected" in the master's binlog. Both will be implemented later. The
      important thing is that we now have the format ready to log the values
      of "affected" in the binlog. So we can release 5.0.0 before effectively
      logging "affected" and effectively comparing it.
    */
  } /* End of if (db_ok(... */

  {
    /**
      The following failure injecion works in cooperation with tests
      setting @@global.debug= 'd,stop_slave_middle_group'.
      The sql thread receives the killed status and will proceed
      to shutdown trying to finish incomplete events group.
    */

    // TODO: address the middle-group killing in MTS case

    DBUG_EXECUTE_IF("stop_slave_middle_group",
                    if (strcmp("COMMIT", query) != 0 &&
                        strcmp("BEGIN", query) != 0)
                    {
                      if (thd->transaction.all.cannot_safely_rollback())
                        const_cast<Relay_log_info*>(rli)->abort_slave= 1;
                    };);
  }

end:

  if (thd->temporary_tables)
    detach_temp_tables_worker(thd);
  /*
    Probably we have set thd->query, thd->db, thd->catalog to point to places
    in the data_buf of this event. Now the event is going to be deleted
    probably, so data_buf will be freed, so the thd->... listed above will be
    pointers to freed memory.
    So we must set them to 0, so that those bad pointers values are not later
    used. Note that "cleanup" queries like automatic DROP TEMPORARY TABLE
    don't suffer from these assignments to 0 as DROP TEMPORARY
    TABLE uses the db.table syntax.
  */
  thd->catalog= 0;
  thd->set_db(NULL, 0);                 /* will free the current database */
  thd->reset_query();
  thd->lex->sql_command= SQLCOM_END;
  DBUG_PRINT("info", ("end: query= 0"));

  /* Mark the statement completed. */
  MYSQL_END_STATEMENT(thd->m_statement_psi, thd->get_stmt_da());
  thd->m_statement_psi= NULL;

  /*
    As a disk space optimization, future masters will not log an event for
    LAST_INSERT_ID() if that function returned 0 (and thus they will be able
    to replace the THD::stmt_depends_on_first_successful_insert_id_in_prev_stmt
    variable by (THD->first_successful_insert_id_in_prev_stmt > 0) ; with the
    resetting below we are ready to support that.
  */
  thd->first_successful_insert_id_in_prev_stmt_for_binlog= 0;
  thd->first_successful_insert_id_in_prev_stmt= 0;
  thd->stmt_depends_on_first_successful_insert_id_in_prev_stmt= 0;
  free_root(thd->mem_root,MYF(MY_KEEP_PREALLOC));
  return thd->is_slave_error;
}

int Query_log_event::do_update_pos(Relay_log_info *rli)
{
  /*
    Note that we will not increment group* positions if we are just
    after a SET ONE_SHOT, because SET ONE_SHOT should not be separated
    from its following updating query.
  */
  int ret= 0;
  if (thd->one_shot_set)
  {
    rli->inc_event_relay_log_pos();
  }
  else
    ret= Log_event::do_update_pos(rli);

  DBUG_EXECUTE_IF("crash_after_commit_and_update_pos",
       if (!strcmp("COMMIT", query))
       {
         sql_print_information("Crashing crash_after_commit_and_update_pos.");
         rli->flush_info(true);
         ha_flush_logs(0); 
         DBUG_SUICIDE();
       }
  );
  
  return ret;
}


Log_event::enum_skip_reason
Query_log_event::do_shall_skip(Relay_log_info *rli)
{
  DBUG_ENTER("Query_log_event::do_shall_skip");
  DBUG_PRINT("debug", ("query: %s; q_len: %d", query, q_len));
  DBUG_ASSERT(query && q_len > 0);

  if (rli->slave_skip_counter > 0)
  {
    if (strcmp("BEGIN", query) == 0)
    {
      thd->variables.option_bits|= OPTION_BEGIN;
      DBUG_RETURN(Log_event::continue_group(rli));
    }

    if (strcmp("COMMIT", query) == 0 || strcmp("ROLLBACK", query) == 0)
    {
      thd->variables.option_bits&= ~OPTION_BEGIN;
      DBUG_RETURN(Log_event::EVENT_SKIP_COUNT);
    }
  }
  DBUG_RETURN(Log_event::do_shall_skip(rli));
}

#endif


/**************************************************************************
	Start_log_event_v3 methods
**************************************************************************/

#ifndef MYSQL_CLIENT
Start_log_event_v3::Start_log_event_v3()
  :Log_event(), created(0), binlog_version(BINLOG_VERSION),
   dont_set_created(0)
{
  memcpy(server_version, ::server_version, ST_SERVER_VER_LEN);
}
#endif

/*
  Start_log_event_v3::pack_info()
*/

#if defined(HAVE_REPLICATION) && !defined(MYSQL_CLIENT)
int Start_log_event_v3::pack_info(Protocol *protocol)
{
  char buf[12 + ST_SERVER_VER_LEN + 14 + 22], *pos;
  pos= strmov(buf, "Server ver: ");
  pos= strmov(pos, server_version);
  pos= strmov(pos, ", Binlog ver: ");
  pos= int10_to_str(binlog_version, pos, 10);
  protocol->store(buf, (uint) (pos-buf), &my_charset_bin);
  return 0;
}
#endif


/*
  Start_log_event_v3::print()
*/

#ifdef MYSQL_CLIENT
void Start_log_event_v3::print(FILE* file, PRINT_EVENT_INFO* print_event_info)
{
  DBUG_ENTER("Start_log_event_v3::print");

  IO_CACHE *const head= &print_event_info->head_cache;

  if (!print_event_info->short_form)
  {
    print_header(head, print_event_info, FALSE);
    my_b_printf(head, "\tStart: binlog v %d, server v %s created ",
                binlog_version, server_version);
    print_timestamp(head, NULL);
    if (created)
      my_b_printf(head," at startup");
    my_b_printf(head, "\n");
    if (flags & LOG_EVENT_BINLOG_IN_USE_F)
      my_b_printf(head, "# Warning: this binlog is either in use or was not "
                  "closed properly.\n");
  }
  if (!is_artificial_event() && created)
  {
#ifdef WHEN_WE_HAVE_THE_RESET_CONNECTION_SQL_COMMAND
    /*
      This is for mysqlbinlog: like in replication, we want to delete the stale
      tmp files left by an unclean shutdown of mysqld (temporary tables)
      and rollback unfinished transaction.
      Probably this can be done with RESET CONNECTION (syntax to be defined).
    */
    my_b_printf(head,"RESET CONNECTION%s\n", print_event_info->delimiter);
#else
    my_b_printf(head,"ROLLBACK%s\n", print_event_info->delimiter);
#endif
  }
  if (temp_buf &&
      print_event_info->base64_output_mode != BASE64_OUTPUT_NEVER &&
      !print_event_info->short_form)
  {
    if (print_event_info->base64_output_mode != BASE64_OUTPUT_DECODE_ROWS)
      my_b_printf(head, "BINLOG '\n");
    print_base64(head, print_event_info, FALSE);
    print_event_info->printed_fd_event= TRUE;
  }
  DBUG_VOID_RETURN;
}
#endif /* MYSQL_CLIENT */

/*
  Start_log_event_v3::Start_log_event_v3()
*/

Start_log_event_v3::Start_log_event_v3(const char* buf,
                                       const Format_description_log_event
                                       *description_event)
  :Log_event(buf, description_event)
{
  buf+= description_event->common_header_len;
  binlog_version= uint2korr(buf+ST_BINLOG_VER_OFFSET);
  memcpy(server_version, buf+ST_SERVER_VER_OFFSET,
	 ST_SERVER_VER_LEN);
  // prevent overrun if log is corrupted on disk
  server_version[ST_SERVER_VER_LEN-1]= 0;
  created= uint4korr(buf+ST_CREATED_OFFSET);
  dont_set_created= 1;
}


/*
  Start_log_event_v3::write()
*/

#ifndef MYSQL_CLIENT
bool Start_log_event_v3::write(IO_CACHE* file)
{
  char buff[START_V3_HEADER_LEN];
  int2store(buff + ST_BINLOG_VER_OFFSET,binlog_version);
  memcpy(buff + ST_SERVER_VER_OFFSET,server_version,ST_SERVER_VER_LEN);
  if (!dont_set_created)
    created= get_time();
  int4store(buff + ST_CREATED_OFFSET,created);
  return (write_header(file, sizeof(buff)) ||
          wrapper_my_b_safe_write(file, (uchar*) buff, sizeof(buff)) ||
	  write_footer(file));
}
#endif


#if defined(HAVE_REPLICATION) && !defined(MYSQL_CLIENT)

/**
  Start_log_event_v3::do_apply_event() .
  The master started

    IMPLEMENTATION
    - To handle the case where the master died without having time to write
    DROP TEMPORARY TABLE, DO RELEASE_LOCK (prepared statements' deletion is
    TODO), we clean up all temporary tables that we got, if we are sure we
    can (see below).

  @todo
    - Remove all active user locks.
    Guilhem 2003-06: this is true but not urgent: the worst it can cause is
    the use of a bit of memory for a user lock which will not be used
    anymore. If the user lock is later used, the old one will be released. In
    other words, no deadlock problem.
*/

int Start_log_event_v3::do_apply_event(Relay_log_info const *rli)
{
  DBUG_ENTER("Start_log_event_v3::do_apply_event");
  int error= 0;
  switch (binlog_version)
  {
  case 3:
  case 4:
    /*
      This can either be 4.x (then a Start_log_event_v3 is only at master
      startup so we are sure the master has restarted and cleared his temp
      tables; the event always has 'created'>0) or 5.0 (then we have to test
      'created').
    */
    if (created)
    {
      error= close_temporary_tables(thd);
      cleanup_load_tmpdir();
    }
    else
    {
      /*
        Set all temporary tables thread references to the current thread
        as they may point to the "old" SQL slave thread in case of its
        restart.
      */
      TABLE *table;
      for (table= thd->temporary_tables; table; table= table->next)
        table->in_use= thd;
    }
    break;

    /*
       Now the older formats; in that case load_tmpdir is cleaned up by the I/O
       thread.
    */
  case 1:
    if (strncmp(rli->get_rli_description_event()->server_version,
                "3.23.57",7) >= 0 && created)
    {
      /*
        Can distinguish, based on the value of 'created': this event was
        generated at master startup.
      */
      error= close_temporary_tables(thd);
    }
    /*
      Otherwise, can't distinguish a Start_log_event generated at
      master startup and one generated by master FLUSH LOGS, so cannot
      be sure temp tables have to be dropped. So do nothing.
    */
    break;
  default:
    /* this case is impossible */
    DBUG_RETURN(1);
  }
  DBUG_RETURN(error);
}
#endif /* defined(HAVE_REPLICATION) && !defined(MYSQL_CLIENT) */

/***************************************************************************
       Format_description_log_event methods
****************************************************************************/

/**
  Format_description_log_event 1st ctor.

    Ctor. Can be used to create the event to write to the binary log (when the
    server starts or when FLUSH LOGS), or to create artificial events to parse
    binlogs from MySQL 3.23 or 4.x.
    When in a client, only the 2nd use is possible.

  @param binlog_version         the binlog version for which we want to build
                                an event. Can be 1 (=MySQL 3.23), 3 (=4.0.x
                                x>=2 and 4.1) or 4 (MySQL 5.0). Note that the
                                old 4.0 (binlog version 2) is not supported;
                                it should not be used for replication with
                                5.0.
  @param server_ver             a string containing the server version.
*/

Format_description_log_event::
Format_description_log_event(uint8 binlog_ver, const char* server_ver)
  :Start_log_event_v3(), event_type_permutation(0)
{
  binlog_version= binlog_ver;
  switch (binlog_ver) {
  case 4: /* MySQL 5.0 */
    memcpy(server_version, ::server_version, ST_SERVER_VER_LEN);
    DBUG_EXECUTE_IF("pretend_version_50034_in_binlog",
                    strmov(server_version, "5.0.34"););
    common_header_len= LOG_EVENT_HEADER_LEN;
    number_of_event_types= LOG_EVENT_TYPES;
    /* we'll catch my_malloc() error in is_valid() */
    post_header_len=(uint8*) my_malloc(number_of_event_types*sizeof(uint8)
                                       + BINLOG_CHECKSUM_ALG_DESC_LEN,
                                       MYF(0));
    /*
      This long list of assignments is not beautiful, but I see no way to
      make it nicer, as the right members are #defines, not array members, so
      it's impossible to write a loop.
    */
    if (post_header_len)
    {
#ifndef DBUG_OFF
      // Allows us to sanity-check that all events initialized their
      // events (see the end of this 'if' block).
      memset(post_header_len, 255, number_of_event_types*sizeof(uint8));
#endif

      /* Note: all event types must explicitly fill in their lengths here. */
      post_header_len[START_EVENT_V3-1]= START_V3_HEADER_LEN;
      post_header_len[QUERY_EVENT-1]= QUERY_HEADER_LEN;
      post_header_len[STOP_EVENT-1]= STOP_HEADER_LEN;
      post_header_len[ROTATE_EVENT-1]= ROTATE_HEADER_LEN;
      post_header_len[INTVAR_EVENT-1]= INTVAR_HEADER_LEN;
      post_header_len[LOAD_EVENT-1]= LOAD_HEADER_LEN;
      post_header_len[SLAVE_EVENT-1]= 0;   /* Unused because the code for Slave log event was removed. (15th Oct. 2010) */
      post_header_len[CREATE_FILE_EVENT-1]= CREATE_FILE_HEADER_LEN;
      post_header_len[APPEND_BLOCK_EVENT-1]= APPEND_BLOCK_HEADER_LEN;
      post_header_len[EXEC_LOAD_EVENT-1]= EXEC_LOAD_HEADER_LEN;
      post_header_len[DELETE_FILE_EVENT-1]= DELETE_FILE_HEADER_LEN;
      post_header_len[NEW_LOAD_EVENT-1]= NEW_LOAD_HEADER_LEN;
      post_header_len[RAND_EVENT-1]= RAND_HEADER_LEN;
      post_header_len[USER_VAR_EVENT-1]= USER_VAR_HEADER_LEN;
      post_header_len[FORMAT_DESCRIPTION_EVENT-1]= FORMAT_DESCRIPTION_HEADER_LEN;
      post_header_len[XID_EVENT-1]= XID_HEADER_LEN;
      post_header_len[BEGIN_LOAD_QUERY_EVENT-1]= BEGIN_LOAD_QUERY_HEADER_LEN;
      post_header_len[EXECUTE_LOAD_QUERY_EVENT-1]= EXECUTE_LOAD_QUERY_HEADER_LEN;
      /*
        The PRE_GA events are never be written to any binlog, but
        their lengths are included in Format_description_log_event.
        Hence, we need to be assign some value here, to avoid reading
        uninitialized memory when the array is written to disk.
      */
      post_header_len[PRE_GA_WRITE_ROWS_EVENT-1] = 0;
      post_header_len[PRE_GA_UPDATE_ROWS_EVENT-1] = 0;
      post_header_len[PRE_GA_DELETE_ROWS_EVENT-1] = 0;

      post_header_len[TABLE_MAP_EVENT-1]=       TABLE_MAP_HEADER_LEN;
      post_header_len[WRITE_ROWS_EVENT_V1-1]=   ROWS_HEADER_LEN_V1;
      post_header_len[UPDATE_ROWS_EVENT_V1-1]=  ROWS_HEADER_LEN_V1;
      post_header_len[DELETE_ROWS_EVENT_V1-1]=  ROWS_HEADER_LEN_V1;
      /*
        We here have the possibility to simulate a master of before we changed
        the table map id to be stored in 6 bytes: when it was stored in 4
        bytes (=> post_header_len was 6). This is used to test backward
        compatibility.
        This code can be removed after a few months (today is Dec 21st 2005),
        when we know that the 4-byte masters are not deployed anymore (check
        with Tomas Ulin first!), and the accompanying test (rpl_row_4_bytes)
        too.
      */
      DBUG_EXECUTE_IF("old_row_based_repl_4_byte_map_id_master",
                      post_header_len[TABLE_MAP_EVENT-1]=
                      post_header_len[WRITE_ROWS_EVENT_V1-1]=
                      post_header_len[UPDATE_ROWS_EVENT_V1-1]=
                      post_header_len[DELETE_ROWS_EVENT_V1-1]= 6;);
      post_header_len[INCIDENT_EVENT-1]= INCIDENT_HEADER_LEN;
      post_header_len[HEARTBEAT_LOG_EVENT-1]= 0;
      post_header_len[IGNORABLE_LOG_EVENT-1]= IGNORABLE_HEADER_LEN;
      post_header_len[ROWS_QUERY_LOG_EVENT-1]= IGNORABLE_HEADER_LEN;
      post_header_len[WRITE_ROWS_EVENT-1]=  ROWS_HEADER_LEN_V2;
      post_header_len[UPDATE_ROWS_EVENT-1]= ROWS_HEADER_LEN_V2;
      post_header_len[DELETE_ROWS_EVENT-1]= ROWS_HEADER_LEN_V2;
      post_header_len[GTID_LOG_EVENT-1]=
        post_header_len[ANONYMOUS_GTID_LOG_EVENT-1]=
        Gtid_log_event::POST_HEADER_LENGTH;
      post_header_len[PREVIOUS_GTIDS_LOG_EVENT-1]= IGNORABLE_HEADER_LEN;

      // Sanity-check that all post header lengths are initialized.
      int i;
      for (i=0; i<number_of_event_types; i++)
        DBUG_ASSERT(post_header_len[i] != 255);
    }
    break;

  case 1: /* 3.23 */
  case 3: /* 4.0.x x>=2 */
    /*
      We build an artificial (i.e. not sent by the master) event, which
      describes what those old master versions send.
    */
    if (binlog_ver==1)
      strmov(server_version, server_ver ? server_ver : "3.23");
    else
      strmov(server_version, server_ver ? server_ver : "4.0");
    common_header_len= binlog_ver==1 ? OLD_HEADER_LEN :
      LOG_EVENT_MINIMAL_HEADER_LEN;
    /*
      The first new event in binlog version 4 is Format_desc. So any event type
      after that does not exist in older versions. We use the events known by
      version 3, even if version 1 had only a subset of them (this is not a
      problem: it uses a few bytes for nothing but unifies code; it does not
      make the slave detect less corruptions).
    */
    number_of_event_types= FORMAT_DESCRIPTION_EVENT - 1;
    post_header_len=(uint8*) my_malloc(number_of_event_types*sizeof(uint8),
                                       MYF(0));
    if (post_header_len)
    {
      post_header_len[START_EVENT_V3-1]= START_V3_HEADER_LEN;
      post_header_len[QUERY_EVENT-1]= QUERY_HEADER_MINIMAL_LEN;
      post_header_len[STOP_EVENT-1]= 0;
      post_header_len[ROTATE_EVENT-1]= (binlog_ver==1) ? 0 : ROTATE_HEADER_LEN;
      post_header_len[INTVAR_EVENT-1]= 0;
      post_header_len[LOAD_EVENT-1]= LOAD_HEADER_LEN;
      post_header_len[SLAVE_EVENT-1]= 0;  /* Unused because the code for Slave log event was removed. (15th Oct. 2010) */
      post_header_len[CREATE_FILE_EVENT-1]= CREATE_FILE_HEADER_LEN;
      post_header_len[APPEND_BLOCK_EVENT-1]= APPEND_BLOCK_HEADER_LEN;
      post_header_len[EXEC_LOAD_EVENT-1]= EXEC_LOAD_HEADER_LEN;
      post_header_len[DELETE_FILE_EVENT-1]= DELETE_FILE_HEADER_LEN;
      post_header_len[NEW_LOAD_EVENT-1]= post_header_len[LOAD_EVENT-1];
      post_header_len[RAND_EVENT-1]= 0;
      post_header_len[USER_VAR_EVENT-1]= 0;
    }
    break;
  default: /* Includes binlog version 2 i.e. 4.0.x x<=1 */
    post_header_len= 0; /* will make is_valid() fail */
    break;
  }
  calc_server_version_split();
  checksum_alg= (uint8) BINLOG_CHECKSUM_ALG_UNDEF;
}


/**
  The problem with this constructor is that the fixed header may have a
  length different from this version, but we don't know this length as we
  have not read the Format_description_log_event which says it, yet. This
  length is in the post-header of the event, but we don't know where the
  post-header starts.

  So this type of event HAS to:
  - either have the header's length at the beginning (in the header, at a
  fixed position which will never be changed), not in the post-header. That
  would make the header be "shifted" compared to other events.
  - or have a header of size LOG_EVENT_MINIMAL_HEADER_LEN (19), in all future
  versions, so that we know for sure.

  I (Guilhem) chose the 2nd solution. Rotate has the same constraint (because
  it is sent before Format_description_log_event).
*/

Format_description_log_event::
Format_description_log_event(const char* buf,
                             uint event_len,
                             const
                             Format_description_log_event*
                             description_event)
  :Start_log_event_v3(buf, description_event), event_type_permutation(0)
{
  ulong ver_calc;
  DBUG_ENTER("Format_description_log_event::Format_description_log_event(char*,...)");
  buf+= LOG_EVENT_MINIMAL_HEADER_LEN;
  if ((common_header_len=buf[ST_COMMON_HEADER_LEN_OFFSET]) < OLD_HEADER_LEN)
    DBUG_VOID_RETURN; /* sanity check */
  number_of_event_types=
    event_len - (LOG_EVENT_MINIMAL_HEADER_LEN + ST_COMMON_HEADER_LEN_OFFSET + 1);
  DBUG_PRINT("info", ("common_header_len=%d number_of_event_types=%d",
                      common_header_len, number_of_event_types));
  /* If alloc fails, we'll detect it in is_valid() */

  post_header_len= (uint8*) my_memdup((uchar*)buf+ST_COMMON_HEADER_LEN_OFFSET+1,
                                      number_of_event_types*
                                      sizeof(*post_header_len),
                                      MYF(0));
  calc_server_version_split();
  if ((ver_calc= get_version_product()) >= checksum_version_product)
  {
    /* the last bytes are the checksum alg desc and value (or value's room) */
    number_of_event_types -= BINLOG_CHECKSUM_ALG_DESC_LEN;
    /*
      FD from the checksum-home version server (ver_calc ==
      checksum_version_product) must have 
      number_of_event_types == LOG_EVENT_TYPES.
    */
    DBUG_ASSERT(ver_calc != checksum_version_product ||
                number_of_event_types == LOG_EVENT_TYPES);
    checksum_alg= post_header_len[number_of_event_types];
  }
  else
  {
    checksum_alg= (uint8) BINLOG_CHECKSUM_ALG_UNDEF;
  }

  /*
    In some previous versions, the events were given other event type
    id numbers than in the present version. When replicating from such
    a version, we therefore set up an array that maps those id numbers
    to the id numbers of the present server.

    If post_header_len is null, it means malloc failed, and is_valid
    will fail, so there is no need to do anything.

    The trees in which events have wrong id's are:

    mysql-5.1-wl1012.old mysql-5.1-wl2325-5.0-drop6p13-alpha
    mysql-5.1-wl2325-5.0-drop6 mysql-5.1-wl2325-5.0
    mysql-5.1-wl2325-no-dd

    (this was found by grepping for two lines in sequence where the
    first matches "FORMAT_DESCRIPTION_EVENT," and the second matches
    "TABLE_MAP_EVENT," in log_event.h in all trees)

    In these trees, the following server_versions existed since
    TABLE_MAP_EVENT was introduced:

    5.1.1-a_drop5p3   5.1.1-a_drop5p4        5.1.1-alpha
    5.1.2-a_drop5p10  5.1.2-a_drop5p11       5.1.2-a_drop5p12
    5.1.2-a_drop5p13  5.1.2-a_drop5p14       5.1.2-a_drop5p15
    5.1.2-a_drop5p16  5.1.2-a_drop5p16b      5.1.2-a_drop5p16c
    5.1.2-a_drop5p17  5.1.2-a_drop5p4        5.1.2-a_drop5p5
    5.1.2-a_drop5p6   5.1.2-a_drop5p7        5.1.2-a_drop5p8
    5.1.2-a_drop5p9   5.1.3-a_drop5p17       5.1.3-a_drop5p17b
    5.1.3-a_drop5p17c 5.1.4-a_drop5p18       5.1.4-a_drop5p19
    5.1.4-a_drop5p20  5.1.4-a_drop6p0        5.1.4-a_drop6p1
    5.1.4-a_drop6p2   5.1.5-a_drop5p20       5.2.0-a_drop6p3
    5.2.0-a_drop6p4   5.2.0-a_drop6p5        5.2.0-a_drop6p6
    5.2.1-a_drop6p10  5.2.1-a_drop6p11       5.2.1-a_drop6p12
    5.2.1-a_drop6p6   5.2.1-a_drop6p7        5.2.1-a_drop6p8
    5.2.2-a_drop6p13  5.2.2-a_drop6p13-alpha 5.2.2-a_drop6p13b
    5.2.2-a_drop6p13c

    (this was found by grepping for "mysql," in all historical
    versions of configure.in in the trees listed above).

    There are 5.1.1-alpha versions that use the new event id's, so we
    do not test that version string.  So replication from 5.1.1-alpha
    with the other event id's to a new version does not work.
    Moreover, we can safely ignore the part after drop[56].  This
    allows us to simplify the big list above to the following regexes:

    5\.1\.[1-5]-a_drop5.*
    5\.1\.4-a_drop6.*
    5\.2\.[0-2]-a_drop6.*

    This is what we test for in the 'if' below.
  */
  if (post_header_len &&
      server_version[0] == '5' && server_version[1] == '.' &&
      server_version[3] == '.' &&
      strncmp(server_version + 5, "-a_drop", 7) == 0 &&
      ((server_version[2] == '1' &&
        server_version[4] >= '1' && server_version[4] <= '5' &&
        server_version[12] == '5') ||
       (server_version[2] == '1' &&
        server_version[4] == '4' &&
        server_version[12] == '6') ||
       (server_version[2] == '2' &&
        server_version[4] >= '0' && server_version[4] <= '2' &&
        server_version[12] == '6')))
  {
    if (number_of_event_types != 22)
    {
      DBUG_PRINT("info", (" number_of_event_types=%d",
                          number_of_event_types));
      /* this makes is_valid() return false. */
      my_free(post_header_len);
      post_header_len= NULL;
      DBUG_VOID_RETURN;
    }
    static const uint8 perm[23]=
      {
        UNKNOWN_EVENT, START_EVENT_V3, QUERY_EVENT, STOP_EVENT, ROTATE_EVENT,
        INTVAR_EVENT, LOAD_EVENT, SLAVE_EVENT, CREATE_FILE_EVENT,
        APPEND_BLOCK_EVENT, EXEC_LOAD_EVENT, DELETE_FILE_EVENT,
        NEW_LOAD_EVENT,
        RAND_EVENT, USER_VAR_EVENT,
        FORMAT_DESCRIPTION_EVENT,
        TABLE_MAP_EVENT,
        PRE_GA_WRITE_ROWS_EVENT,
        PRE_GA_UPDATE_ROWS_EVENT,
        PRE_GA_DELETE_ROWS_EVENT,
        XID_EVENT,
        BEGIN_LOAD_QUERY_EVENT,
        EXECUTE_LOAD_QUERY_EVENT,
      };
    event_type_permutation= perm;
    /*
      Since we use (permuted) event id's to index the post_header_len
      array, we need to permute the post_header_len array too.
    */
    uint8 post_header_len_temp[23];
    for (int i= 1; i < 23; i++)
      post_header_len_temp[perm[i] - 1]= post_header_len[i - 1];
    for (int i= 0; i < 22; i++)
      post_header_len[i] = post_header_len_temp[i];
  }
  DBUG_VOID_RETURN;
}

#ifndef MYSQL_CLIENT
bool Format_description_log_event::write(IO_CACHE* file)
{
  bool ret;
  bool no_checksum;
  /*
    We don't call Start_log_event_v3::write() because this would make 2
    my_b_safe_write().
  */
  uchar buff[FORMAT_DESCRIPTION_HEADER_LEN + BINLOG_CHECKSUM_ALG_DESC_LEN];
  size_t rec_size= sizeof(buff);
  int2store(buff + ST_BINLOG_VER_OFFSET,binlog_version);
  memcpy((char*) buff + ST_SERVER_VER_OFFSET,server_version,ST_SERVER_VER_LEN);
  if (!dont_set_created)
    created= get_time();
  int4store(buff + ST_CREATED_OFFSET,created);
  buff[ST_COMMON_HEADER_LEN_OFFSET]= LOG_EVENT_HEADER_LEN;
  memcpy((char*) buff+ST_COMMON_HEADER_LEN_OFFSET + 1, (uchar*) post_header_len,
         LOG_EVENT_TYPES);
  /*
    if checksum is requested
    record the checksum-algorithm descriptor next to
    post_header_len vector which will be followed by the checksum value.
    Master is supposed to trigger checksum computing by binlog_checksum_options,
    slave does it via marking the event according to
    FD_queue checksum_alg value.
  */
  compile_time_assert(sizeof(BINLOG_CHECKSUM_ALG_DESC_LEN == 1));
#ifndef DBUG_OFF
  data_written= 0; // to prepare for need_checksum assert
#endif
  buff[FORMAT_DESCRIPTION_HEADER_LEN]= need_checksum() ?
    checksum_alg : (uint8) BINLOG_CHECKSUM_ALG_OFF;
  /* 
     FD of checksum-aware server is always checksum-equipped, (V) is in,
     regardless of @@global.binlog_checksum policy.
     Thereby a combination of (A) == 0, (V) != 0 means
     it's the checksum-aware server's FD event that heads checksum-free binlog
     file. 
     Here 0 stands for checksumming OFF to evaluate (V) as 0 is that case.
     A combination of (A) != 0, (V) != 0 denotes FD of the checksum-aware server
     heading the checksummed binlog.
     (A), (V) presence in FD of the checksum-aware server makes the event
     1 + 4 bytes bigger comparing to the former FD.
  */

  if ((no_checksum= (checksum_alg == BINLOG_CHECKSUM_ALG_OFF)))
  {
    checksum_alg= BINLOG_CHECKSUM_ALG_CRC32;  // Forcing (V) room to fill anyway
  }
  ret= (write_header(file, rec_size) ||
        wrapper_my_b_safe_write(file, buff, rec_size) ||
        write_footer(file));
  if (no_checksum)
    checksum_alg= BINLOG_CHECKSUM_ALG_OFF;
  return ret;
}
#endif

#if defined(HAVE_REPLICATION) && !defined(MYSQL_CLIENT)
int Format_description_log_event::do_apply_event(Relay_log_info const *rli)
{
  int ret= 0;
  DBUG_ENTER("Format_description_log_event::do_apply_event");

  /*
    As a transaction NEVER spans on 2 or more binlogs:
    if we have an active transaction at this point, the master died
    while writing the transaction to the binary log, i.e. while
    flushing the binlog cache to the binlog. XA guarantees that master has
    rolled back. So we roll back.
    Note: this event could be sent by the master to inform us of the
    format of its binlog; in other words maybe it is not at its
    original place when it comes to us; we'll know this by checking
    log_pos ("artificial" events have log_pos == 0).
  */
  if (!is_artificial_event() && created && thd->transaction.all.ha_list)
  {
    /* This is not an error (XA is safe), just an information */
    rli->report(INFORMATION_LEVEL, 0,
                "Rolling back unfinished transaction (no COMMIT "
                "or ROLLBACK in relay log). A probable cause is that "
                "the master died while writing the transaction to "
                "its binary log, thus rolled back too."); 
    const_cast<Relay_log_info*>(rli)->cleanup_context(thd, 1);
  }

  /*
    If this event comes from ourselves, there is no cleaning task to
    perform, we don't call Start_log_event_v3::do_apply_event()
    (this was just to update the log's description event).
  */
  if (server_id != (uint32) ::server_id)
  {
    /*
      If the event was not requested by the slave i.e. the master sent
      it while the slave asked for a position >4, the event will make
      rli->group_master_log_pos advance. Say that the slave asked for
      position 1000, and the Format_desc event's end is 96. Then in
      the beginning of replication rli->group_master_log_pos will be
      0, then 96, then jump to first really asked event (which is
      >96). So this is ok.
    */
    ret= Start_log_event_v3::do_apply_event(rli);
  }

  if (!ret)
  {
    /* Save the information describing this binlog */
    const_cast<Relay_log_info *>(rli)->set_rli_description_event(this);
  }

  DBUG_RETURN(ret);
}

int Format_description_log_event::do_update_pos(Relay_log_info *rli)
{
  if (server_id == (uint32) ::server_id)
  {
    /*
      We only increase the relay log position if we are skipping
      events and do not touch any group_* variables, nor flush the
      relay log info.  If there is a crash, we will have to re-skip
      the events again, but that is a minor issue.

      If we do not skip stepping the group log position (and the
      server id was changed when restarting the server), it might well
      be that we start executing at a position that is invalid, e.g.,
      at a Rows_log_event or a Query_log_event preceeded by a
      Intvar_log_event instead of starting at a Table_map_log_event or
      the Intvar_log_event respectively.
     */
    rli->inc_event_relay_log_pos();
    return 0;
  }
  else
  {
    return Log_event::do_update_pos(rli);
  }
}

Log_event::enum_skip_reason
Format_description_log_event::do_shall_skip(Relay_log_info *rli)
{
  return Log_event::EVENT_SKIP_NOT;
}

#endif


/**
   'server_version_split' is used for lookups to find if the server which
   created this event has some known bug.
*/
void Format_description_log_event::calc_server_version_split()
{
  do_server_version_split(server_version, server_version_split);

  DBUG_PRINT("info",("Format_description_log_event::server_version_split:"
                     " '%s' %d %d %d", server_version,
                     server_version_split[0],
                     server_version_split[1], server_version_split[2]));
}

/**
   @return integer representing the version of server that originated
   the current FD instance.
*/
ulong Format_description_log_event::get_version_product() const
{ 
  return version_product(server_version_split);
}

/**
   @return TRUE is the event's version is earlier than one that introduced
   the replication event checksum. FALSE otherwise.
*/
bool Format_description_log_event::is_version_before_checksum() const
{
  return get_version_product() < checksum_version_product;
}

/**
   @param buf buffer holding serialized FD event
   @param len netto (possible checksum is stripped off) length of the event buf
   
   @return  the version-safe checksum alg descriptor where zero
            designates no checksum, 255 - the orginator is
            checksum-unaware (effectively no checksum) and the actuall
            [1-254] range alg descriptor.
*/
uint8 get_checksum_alg(const char* buf, ulong len)
{
  uint8 ret;
  char version[ST_SERVER_VER_LEN];
  uchar version_split[3];

  DBUG_ENTER("get_checksum_alg");
  DBUG_ASSERT(buf[EVENT_TYPE_OFFSET] == FORMAT_DESCRIPTION_EVENT);

  memcpy(version, buf +
         buf[LOG_EVENT_MINIMAL_HEADER_LEN + ST_COMMON_HEADER_LEN_OFFSET]
         + ST_SERVER_VER_OFFSET, ST_SERVER_VER_LEN);
  version[ST_SERVER_VER_LEN - 1]= 0;
  
  do_server_version_split(version, version_split);
  ret= (version_product(version_split) < checksum_version_product) ?
    (uint8) BINLOG_CHECKSUM_ALG_UNDEF :
    * (uint8*) (buf + len - BINLOG_CHECKSUM_LEN - BINLOG_CHECKSUM_ALG_DESC_LEN);
  DBUG_ASSERT(ret == BINLOG_CHECKSUM_ALG_OFF ||
              ret == BINLOG_CHECKSUM_ALG_UNDEF ||
              ret == BINLOG_CHECKSUM_ALG_CRC32);
  DBUG_RETURN(ret);
}
  

  /**************************************************************************
        Load_log_event methods
   General note about Load_log_event: the binlogging of LOAD DATA INFILE is
   going to be changed in 5.0 (or maybe in 5.1; not decided yet).
   However, the 5.0 slave could still have to read such events (from a 4.x
   master), convert them (which just means maybe expand the header, when 5.0
   servers have a UID in events) (remember that whatever is after the header
   will be like in 4.x, as this event's format is not modified in 5.0 as we
   will use new types of events to log the new LOAD DATA INFILE features).
   To be able to read/convert, we just need to not assume that the common
   header is of length LOG_EVENT_HEADER_LEN (we must use the description
   event).
   Note that I (Guilhem) manually tested replication of a big LOAD DATA INFILE
   between 3.23 and 5.0, and between 4.0 and 5.0, and it works fine (and the
   positions displayed in SHOW SLAVE STATUS then are fine too).
  **************************************************************************/

#if defined(HAVE_REPLICATION) && !defined(MYSQL_CLIENT)
uint Load_log_event::get_query_buffer_length()
{
  return
    //the DB name may double if we escape the quote character
    5 + 2*db_len + 3 +
    18 + fname_len + 2 +                    // "LOAD DATA INFILE 'file''"
    11 +                                    // "CONCURRENT "
    7 +					    // LOCAL
    9 +                                     // " REPLACE or IGNORE "
    13 + table_name_len*2 +                 // "INTO TABLE `table`"
    21 + sql_ex.field_term_len*4 + 2 +      // " FIELDS TERMINATED BY 'str'"
    23 + sql_ex.enclosed_len*4 + 2 +        // " OPTIONALLY ENCLOSED BY 'str'"
    12 + sql_ex.escaped_len*4 + 2 +         // " ESCAPED BY 'str'"
    21 + sql_ex.line_term_len*4 + 2 +       // " LINES TERMINATED BY 'str'"
    19 + sql_ex.line_start_len*4 + 2 +      // " LINES STARTING BY 'str'"
    15 + 22 +                               // " IGNORE xxx  LINES"
    3 + (num_fields-1)*2 + field_block_len; // " (field1, field2, ...)"
}


void Load_log_event::print_query(bool need_db, const char *cs, char *buf,
                                 char **end, char **fn_start, char **fn_end)
{
  char quoted_id[1 + NAME_LEN * 2 + 2];//quoted  length
  int  quoted_id_len= 0;
  char *pos= buf;

  if (need_db && db && db_len)
  {
    pos= strmov(pos, "use ");
#ifdef MYSQL_SERVER
    quoted_id_len= my_strmov_quoted_identifier(this->thd, (char *) quoted_id,
                                               db, 0);
#else
    quoted_id_len= my_strmov_quoted_identifier((char *) quoted_id, db);
#endif
    quoted_id[quoted_id_len]= '\0';
    pos= strmov(pos, quoted_id);
    pos= strmov(pos, "; ");
  }

  pos= strmov(pos, "LOAD DATA ");

  if (is_concurrent)
    pos= strmov(pos, "CONCURRENT ");

  if (fn_start)
    *fn_start= pos;

  if (check_fname_outside_temp_buf())
    pos= strmov(pos, "LOCAL ");
  pos= strmov(pos, "INFILE '");
  memcpy(pos, fname, fname_len);
  pos= strmov(pos+fname_len, "' ");

  if (sql_ex.opt_flags & REPLACE_FLAG)
    pos= strmov(pos, "REPLACE ");
  else if (sql_ex.opt_flags & IGNORE_FLAG)
    pos= strmov(pos, "IGNORE ");

  pos= strmov(pos ,"INTO");

  if (fn_end)
    *fn_end= pos;

  pos= strmov(pos ," TABLE ");
  memcpy(pos, table_name, table_name_len);
  pos+= table_name_len;

  if (cs != NULL)
  {
    pos= strmov(pos ," CHARACTER SET ");
    pos= strmov(pos ,  cs);
  }

  /* We have to create all optional fields as the default is not empty */
  pos= strmov(pos, " FIELDS TERMINATED BY ");
  pos= pretty_print_str(pos, sql_ex.field_term, sql_ex.field_term_len);
  if (sql_ex.opt_flags & OPT_ENCLOSED_FLAG)
    pos= strmov(pos, " OPTIONALLY ");
  pos= strmov(pos, " ENCLOSED BY ");
  pos= pretty_print_str(pos, sql_ex.enclosed, sql_ex.enclosed_len);

  pos= strmov(pos, " ESCAPED BY ");
  pos= pretty_print_str(pos, sql_ex.escaped, sql_ex.escaped_len);

  pos= strmov(pos, " LINES TERMINATED BY ");
  pos= pretty_print_str(pos, sql_ex.line_term, sql_ex.line_term_len);
  if (sql_ex.line_start_len)
  {
    pos= strmov(pos, " STARTING BY ");
    pos= pretty_print_str(pos, sql_ex.line_start, sql_ex.line_start_len);
  }

  if ((long) skip_lines > 0)
  {
    pos= strmov(pos, " IGNORE ");
    pos= longlong10_to_str((longlong) skip_lines, pos, 10);
    pos= strmov(pos," LINES ");    
  }

  if (num_fields)
  {
    uint i;
    const char *field= fields;
    pos= strmov(pos, " (");
    for (i = 0; i < num_fields; i++)
    {
      if (i)
      {
        *pos++= ' ';
        *pos++= ',';
      }
      quoted_id_len= my_strmov_quoted_identifier(this->thd, quoted_id, field,
                                                 0);
      memcpy(pos, quoted_id, quoted_id_len-1);
    }
    *pos++= ')';
  }

  *end= pos;
}


int Load_log_event::pack_info(Protocol *protocol)
{
  char *buf, *end;

  if (!(buf= (char*) my_malloc(get_query_buffer_length(), MYF(MY_WME))))
    return 1;
  print_query(TRUE, NULL, buf, &end, 0, 0);
  protocol->store(buf, end-buf, &my_charset_bin);
  my_free(buf);
  return 0;
}
#endif /* defined(HAVE_REPLICATION) && !defined(MYSQL_CLIENT) */


#ifndef MYSQL_CLIENT

/*
  Load_log_event::write_data_header()
*/

bool Load_log_event::write_data_header(IO_CACHE* file)
{
  char buf[LOAD_HEADER_LEN];
  int4store(buf + L_THREAD_ID_OFFSET, slave_proxy_id);
  int4store(buf + L_EXEC_TIME_OFFSET, exec_time);
  int4store(buf + L_SKIP_LINES_OFFSET, skip_lines);
  buf[L_TBL_LEN_OFFSET] = (char)table_name_len;
  buf[L_DB_LEN_OFFSET] = (char)db_len;
  int4store(buf + L_NUM_FIELDS_OFFSET, num_fields);
  return my_b_safe_write(file, (uchar*)buf, LOAD_HEADER_LEN) != 0;
}


/*
  Load_log_event::write_data_body()
*/

bool Load_log_event::write_data_body(IO_CACHE* file)
{
  if (sql_ex.write_data(file))
    return 1;
  if (num_fields && fields && field_lens)
  {
    if (my_b_safe_write(file, (uchar*)field_lens, num_fields) ||
	my_b_safe_write(file, (uchar*)fields, field_block_len))
      return 1;
  }
  return (my_b_safe_write(file, (uchar*)table_name, table_name_len + 1) ||
	  my_b_safe_write(file, (uchar*)db, db_len + 1) ||
	  my_b_safe_write(file, (uchar*)fname, fname_len));
}


/*
  Load_log_event::Load_log_event()
*/

Load_log_event::Load_log_event(THD *thd_arg, sql_exchange *ex,
			       const char *db_arg, const char *table_name_arg,
			       List<Item> &fields_arg,
                               bool is_concurrent_arg,
			       enum enum_duplicates handle_dup,
			       bool ignore, bool using_trans)
  :Log_event(thd_arg,
             thd_arg->thread_specific_used ? LOG_EVENT_THREAD_SPECIFIC_F : 0,
             using_trans ? Log_event::EVENT_TRANSACTIONAL_CACHE :
                           Log_event::EVENT_STMT_CACHE,
             Log_event::EVENT_NORMAL_LOGGING),
   thread_id(thd_arg->thread_id),
   slave_proxy_id(thd_arg->variables.pseudo_thread_id),
   num_fields(0),fields(0),
   field_lens(0),field_block_len(0),
   table_name(table_name_arg ? table_name_arg : ""),
   db(db_arg), fname(ex->file_name), local_fname(FALSE),
   is_concurrent(is_concurrent_arg)
{

  /*
  exec_time calculation has changed to use the same method that is used
  to fill out "thd_arg->start_time"
  */

  struct timeval end_time;
  ulonglong micro_end_time= my_micro_time();
  my_micro_time_to_timeval(micro_end_time, &end_time);

  exec_time= end_time.tv_sec - thd_arg->start_time.tv_sec;

  /* db can never be a zero pointer in 4.0 */
  db_len = (uint32) strlen(db);
  table_name_len = (uint32) strlen(table_name);
  fname_len = (fname) ? (uint) strlen(fname) : 0;
  sql_ex.field_term = (char*) ex->field_term->ptr();
  sql_ex.field_term_len = (uint8) ex->field_term->length();
  sql_ex.enclosed = (char*) ex->enclosed->ptr();
  sql_ex.enclosed_len = (uint8) ex->enclosed->length();
  sql_ex.line_term = (char*) ex->line_term->ptr();
  sql_ex.line_term_len = (uint8) ex->line_term->length();
  sql_ex.line_start = (char*) ex->line_start->ptr();
  sql_ex.line_start_len = (uint8) ex->line_start->length();
  sql_ex.escaped = (char*) ex->escaped->ptr();
  sql_ex.escaped_len = (uint8) ex->escaped->length();
  sql_ex.opt_flags = 0;
  sql_ex.cached_new_format = -1;
    
  if (ex->dumpfile)
    sql_ex.opt_flags|= DUMPFILE_FLAG;
  if (ex->opt_enclosed)
    sql_ex.opt_flags|= OPT_ENCLOSED_FLAG;

  sql_ex.empty_flags= 0;

  switch (handle_dup) {
  case DUP_REPLACE:
    sql_ex.opt_flags|= REPLACE_FLAG;
    break;
  case DUP_UPDATE:				// Impossible here
  case DUP_ERROR:
    break;	
  }
  if (ignore)
    sql_ex.opt_flags|= IGNORE_FLAG;

  if (!ex->field_term->length())
    sql_ex.empty_flags |= FIELD_TERM_EMPTY;
  if (!ex->enclosed->length())
    sql_ex.empty_flags |= ENCLOSED_EMPTY;
  if (!ex->line_term->length())
    sql_ex.empty_flags |= LINE_TERM_EMPTY;
  if (!ex->line_start->length())
    sql_ex.empty_flags |= LINE_START_EMPTY;
  if (!ex->escaped->length())
    sql_ex.empty_flags |= ESCAPED_EMPTY;
    
  skip_lines = ex->skip_lines;

  List_iterator<Item> li(fields_arg);
  field_lens_buf.length(0);
  fields_buf.length(0);
  Item* item;
  while ((item = li++))
  {
    num_fields++;
    uchar len= (uchar) item->item_name.length();
    field_block_len += len + 1;
    fields_buf.append(item->item_name.ptr(), len + 1);
    field_lens_buf.append((char*)&len, 1);
  }

  field_lens = (const uchar*)field_lens_buf.ptr();
  fields = fields_buf.ptr();
}
#endif /* !MYSQL_CLIENT */


/**
  @note
    The caller must do buf[event_len] = 0 before he starts using the
    constructed event.
*/
Load_log_event::Load_log_event(const char *buf, uint event_len,
                               const Format_description_log_event *description_event)
  :Log_event(buf, description_event), num_fields(0), fields(0),
   field_lens(0),field_block_len(0),
   table_name(0), db(0), fname(0), local_fname(FALSE),
   /*
     Load_log_event which comes from the binary log does not contain
     information about the type of insert which was used on the master.
     Assume that it was an ordinary, non-concurrent LOAD DATA.
    */
   is_concurrent(FALSE)
{
  DBUG_ENTER("Load_log_event");
  /*
    I (Guilhem) manually tested replication of LOAD DATA INFILE for 3.23->5.0,
    4.0->5.0 and 5.0->5.0 and it works.
  */
  if (event_len)
    copy_log_event(buf, event_len,
                   ((buf[EVENT_TYPE_OFFSET] == LOAD_EVENT) ?
                    LOAD_HEADER_LEN + 
                    description_event->common_header_len :
                    LOAD_HEADER_LEN + LOG_EVENT_HEADER_LEN),
                   description_event);
  /* otherwise it's a derived class, will call copy_log_event() itself */
  DBUG_VOID_RETURN;
}


/*
  Load_log_event::copy_log_event()
*/

int Load_log_event::copy_log_event(const char *buf, ulong event_len,
                                   int body_offset,
                                   const Format_description_log_event *description_event)
{
  DBUG_ENTER("Load_log_event::copy_log_event");
  uint data_len;
  char* buf_end = (char*)buf + event_len;
  /* this is the beginning of the post-header */
  const char* data_head = buf + description_event->common_header_len;
  slave_proxy_id= thread_id= uint4korr(data_head + L_THREAD_ID_OFFSET);
  exec_time = uint4korr(data_head + L_EXEC_TIME_OFFSET);
  skip_lines = uint4korr(data_head + L_SKIP_LINES_OFFSET);
  table_name_len = (uint)data_head[L_TBL_LEN_OFFSET];
  db_len = (uint)data_head[L_DB_LEN_OFFSET];
  num_fields = uint4korr(data_head + L_NUM_FIELDS_OFFSET);
	  
  if ((int) event_len < body_offset)
    DBUG_RETURN(1);
  /*
    Sql_ex.init() on success returns the pointer to the first byte after
    the sql_ex structure, which is the start of field lengths array.
  */
  if (!(field_lens= (uchar*)sql_ex.init((char*)buf + body_offset,
                                        buf_end,
                                        buf[EVENT_TYPE_OFFSET] != LOAD_EVENT)))
    DBUG_RETURN(1);
  
  data_len = event_len - body_offset;
  if (num_fields > data_len) // simple sanity check against corruption
    DBUG_RETURN(1);
  for (uint i = 0; i < num_fields; i++)
    field_block_len += (uint)field_lens[i] + 1;

  fields = (char*)field_lens + num_fields;
  table_name  = fields + field_block_len;
  db = table_name + table_name_len + 1;
  DBUG_EXECUTE_IF ("simulate_invalid_address",
                   db_len = data_len;);
  fname = db + db_len + 1;
  if ((db_len > data_len) || (fname > buf_end))
    goto err;
  fname_len = (uint) strlen(fname);
  if ((fname_len > data_len) || (fname + fname_len > buf_end))
    goto err;
  // null termination is accomplished by the caller doing buf[event_len]=0

  DBUG_RETURN(0);

err:
  // Invalid event.
  table_name = 0;
  DBUG_RETURN(1);
}


/*
  Load_log_event::print()
*/

#ifdef MYSQL_CLIENT
void Load_log_event::print(FILE* file, PRINT_EVENT_INFO* print_event_info)
{
  print(file, print_event_info, 0);
}


void Load_log_event::print(FILE* file_arg, PRINT_EVENT_INFO* print_event_info,
			   bool commented)
{
  IO_CACHE *const head= &print_event_info->head_cache;
  size_t id_len= 0;
  char temp_buf[1 + 2*FN_REFLEN + 2];

  DBUG_ENTER("Load_log_event::print");
  if (!print_event_info->short_form)
  {
    print_header(head, print_event_info, FALSE);
    my_b_printf(head, "\tQuery\tthread_id=%ld\texec_time=%ld\n",
                thread_id, exec_time);
  }

  bool different_db= 1;
  if (db)
  {
    /*
      If the database is different from the one of the previous statement, we
      need to print the "use" command, and we update the last_db.
      But if commented, the "use" is going to be commented so we should not
      update the last_db.
    */
    if ((different_db= memcmp(print_event_info->db, db, db_len + 1)) &&
        !commented)
      memcpy(print_event_info->db, db, db_len + 1);
  }
  
  if (db && db[0] && different_db)
  {
#ifdef MYSQL_SERVER
    id_len= my_strmov_quoted_identifier(this->thd, temp_buf, db, 0);
#else
    id_len= my_strmov_quoted_identifier(temp_buf, db);
#endif
    temp_buf[id_len]= '\0';
    my_b_printf(head, "%suse %s%s\n",
                commented ? "# " : "", temp_buf, print_event_info->delimiter);
  }
  if (flags & LOG_EVENT_THREAD_SPECIFIC_F)
    my_b_printf(head,"%sSET @@session.pseudo_thread_id=%lu%s\n",
            commented ? "# " : "", (ulong)thread_id,
            print_event_info->delimiter);
  my_b_printf(head, "%sLOAD DATA ",
              commented ? "# " : "");
  if (check_fname_outside_temp_buf())
    my_b_printf(head, "LOCAL ");
  my_b_printf(head, "INFILE '%-*s' ", fname_len, fname);

  if (sql_ex.opt_flags & REPLACE_FLAG)
    my_b_printf(head,"REPLACE ");
  else if (sql_ex.opt_flags & IGNORE_FLAG)
    my_b_printf(head,"IGNORE ");

#ifdef MYSQL_SERVER
    id_len= my_strmov_quoted_identifier(this->thd, temp_buf, table_name, 0);
#else
    id_len= my_strmov_quoted_identifier(temp_buf, table_name);
#endif
  temp_buf[id_len]= '\0';
  my_b_printf(head, "INTO TABLE %s", temp_buf);

  my_b_printf(head, " FIELDS TERMINATED BY ");
  pretty_print_str(head, sql_ex.field_term, sql_ex.field_term_len);

  if (sql_ex.opt_flags & OPT_ENCLOSED_FLAG)
    my_b_printf(head," OPTIONALLY ");
  my_b_printf(head, " ENCLOSED BY ");
  pretty_print_str(head, sql_ex.enclosed, sql_ex.enclosed_len);
     
  my_b_printf(head, " ESCAPED BY ");
  pretty_print_str(head, sql_ex.escaped, sql_ex.escaped_len);
     
  my_b_printf(head," LINES TERMINATED BY ");
  pretty_print_str(head, sql_ex.line_term, sql_ex.line_term_len);


  if (sql_ex.line_start)
  {
    my_b_printf(head," STARTING BY ");
    pretty_print_str(head, sql_ex.line_start, sql_ex.line_start_len);
  }
  if ((long) skip_lines > 0)
    my_b_printf(head, " IGNORE %ld LINES", (long) skip_lines);

  if (num_fields)
  {
    uint i;
    const char* field = fields;
    my_b_printf(head, " (");
    for (i = 0; i < num_fields; i++)
    {
      if (i)
        my_b_printf(head, ",");
      id_len= my_strmov_quoted_identifier((char *) temp_buf, field);
      temp_buf[id_len]= '\0';
      my_b_printf(head, "%s", temp_buf);

      field += field_lens[i]  + 1;
    }
    my_b_printf(head, ")");
  }

  my_b_printf(head, "%s\n", print_event_info->delimiter);
  DBUG_VOID_RETURN;
}
#endif /* MYSQL_CLIENT */

#ifndef MYSQL_CLIENT

/**
  Load_log_event::set_fields()

  @note
    This function can not use the member variable 
    for the database, since LOAD DATA INFILE on the slave
    can be for a different database than the current one.
    This is the reason for the affected_db argument to this method.
*/

void Load_log_event::set_fields(const char* affected_db, 
				List<Item> &field_list,
                                Name_resolution_context *context)
{
  uint i;
  const char* field = fields;
  for (i= 0; i < num_fields; i++)
  {
    field_list.push_back(new Item_field(context,
                                        affected_db, table_name, field));
    field+= field_lens[i]  + 1;
  }
}
#endif /* !MYSQL_CLIENT */


#if defined(HAVE_REPLICATION) && !defined(MYSQL_CLIENT)
/**
  Does the data loading job when executing a LOAD DATA on the slave.

  @param net
  @param rli
  @param use_rli_only_for_errors     If set to 1, rli is provided to
                                     Load_log_event::exec_event only for this
                                     function to have rli->get_rpl_log_name and
                                     rli->last_slave_error, both being used by
                                     error reports. rli's position advancing
                                     is skipped (done by the caller which is
                                     Execute_load_log_event::exec_event).
                                     If set to 0, rli is provided for full use,
                                     i.e. for error reports and position
                                     advancing.

  @todo
    fix this; this can be done by testing rules in
    Create_file_log_event::exec_event() and then discarding Append_block and
    al.
  @todo
    this is a bug - this needs to be moved to the I/O thread

  @retval
    0           Success
  @retval
    1           Failure
*/

int Load_log_event::do_apply_event(NET* net, Relay_log_info const *rli,
                                   bool use_rli_only_for_errors)
{
  DBUG_ASSERT(thd->query() == 0);
  thd->reset_query_inner();                    // Should not be needed
  set_thd_db(thd, db, db_len);
  thd->is_slave_error= 0;
  clear_all_errors(thd, const_cast<Relay_log_info*>(rli));

  /* see Query_log_event::do_apply_event() and BUG#13360 */
  DBUG_ASSERT(!rli->m_table_map.count());
  /*
    Usually lex_start() is called by mysql_parse(), but we need it here
    as the present method does not call mysql_parse().
  */
  lex_start(thd);
  thd->lex->local_file= local_fname;
  mysql_reset_thd_for_next_command(thd);

  if (!use_rli_only_for_errors)
  {
    /*
      Saved for InnoDB, see comment in
      Query_log_event::do_apply_event()
    */
    const_cast<Relay_log_info*>(rli)->set_future_group_master_log_pos(log_pos);
    DBUG_PRINT("info", ("log_pos: %lu", (ulong) log_pos));
  }
 
   /*
    We test replicate_*_db rules. Note that we have already prepared
    the file to load, even if we are going to ignore and delete it
    now. So it is possible that we did a lot of disk writes for
    nothing. In other words, a big LOAD DATA INFILE on the master will
    still consume a lot of space on the slave (space in the relay log
    + space of temp files: twice the space of the file to load...)
    even if it will finally be ignored.  TODO: fix this; this can be
    done by testing rules in Create_file_log_event::do_apply_event()
    and then discarding Append_block and al. Another way is do the
    filtering in the I/O thread (more efficient: no disk writes at
    all).


    Note:   We do not need to execute reset_one_shot_variables() if this
            db_ok() test fails.
    Reason: The db stored in binlog events is the same for SET and for
            its companion query.  If the SET is ignored because of
            db_ok(), the companion query will also be ignored, and if
            the companion query is ignored in the db_ok() test of
            ::do_apply_event(), then the companion SET also have so
            we don't need to reset_one_shot_variables().
  */
  if (rpl_filter->db_ok(thd->db))
  {
    thd->set_time(&when);
    thd->set_query_id(next_query_id());
    thd->get_stmt_da()->opt_clear_warning_info(thd->query_id);

    TABLE_LIST tables;
    char table_buf[NAME_LEN + 1];
    strmov(table_buf, table_name);
    if (lower_case_table_names == 1)
      my_casedn_str(system_charset_info, table_buf);
    tables.init_one_table(thd->strmake(thd->db, thd->db_length),
                          thd->db_length,
                          table_buf, strlen(table_buf),
                          table_buf, TL_WRITE);
    tables.updating= 1;

    // the table will be opened in mysql_load    
    if (rpl_filter->is_on() && !rpl_filter->tables_ok(thd->db, &tables))
    {
      // TODO: this is a bug - this needs to be moved to the I/O thread
      if (net)
        skip_load_data_infile(net);
    }
    else
    {
      char llbuff[22];
      char *end;
      enum enum_duplicates handle_dup;
      bool ignore= 0;
      char *load_data_query;

      /*
        Forge LOAD DATA INFILE query which will be used in SHOW PROCESS LIST
        and written to slave's binlog if binlogging is on.
      */
      if (!(load_data_query= (char *)thd->alloc(get_query_buffer_length() + 1)))
      {
        /*
          This will set thd->fatal_error in case of OOM. So we surely will notice
          that something is wrong.
        */
        goto error;
      }

      print_query(FALSE, NULL, load_data_query, &end, NULL, NULL);
      *end= 0;
      thd->set_query(load_data_query, (uint) (end - load_data_query));

      if (sql_ex.opt_flags & REPLACE_FLAG)
        handle_dup= DUP_REPLACE;
      else if (sql_ex.opt_flags & IGNORE_FLAG)
      {
        ignore= 1;
        handle_dup= DUP_ERROR;
      }
      else
      {
        /*
          When replication is running fine, if it was DUP_ERROR on the
          master then we could choose IGNORE here, because if DUP_ERROR
          suceeded on master, and data is identical on the master and slave,
          then there should be no uniqueness errors on slave, so IGNORE is
          the same as DUP_ERROR. But in the unlikely case of uniqueness errors
          (because the data on the master and slave happen to be different
          (user error or bug), we want LOAD DATA to print an error message on
          the slave to discover the problem.

          If reading from net (a 3.23 master), mysql_load() will change this
          to IGNORE.
        */
        handle_dup= DUP_ERROR;
      }
      /*
        We need to set thd->lex->sql_command and thd->lex->duplicates
        since InnoDB tests these variables to decide if this is a LOAD
        DATA ... REPLACE INTO ... statement even though mysql_parse()
        is not called.  This is not needed in 5.0 since there the LOAD
        DATA ... statement is replicated using mysql_parse(), which
        sets the thd->lex fields correctly.
      */
      thd->lex->sql_command= SQLCOM_LOAD;
      thd->lex->duplicates= handle_dup;

      sql_exchange ex((char*)fname, sql_ex.opt_flags & DUMPFILE_FLAG);
      String field_term(sql_ex.field_term,sql_ex.field_term_len,log_cs);
      String enclosed(sql_ex.enclosed,sql_ex.enclosed_len,log_cs);
      String line_term(sql_ex.line_term,sql_ex.line_term_len,log_cs);
      String line_start(sql_ex.line_start,sql_ex.line_start_len,log_cs);
      String escaped(sql_ex.escaped,sql_ex.escaped_len, log_cs);
      const String empty_str("", 0, log_cs);
      ex.field_term= &field_term;
      ex.enclosed= &enclosed;
      ex.line_term= &line_term;
      ex.line_start= &line_start;
      ex.escaped= &escaped;

      ex.opt_enclosed = (sql_ex.opt_flags & OPT_ENCLOSED_FLAG);
      if (sql_ex.empty_flags & FIELD_TERM_EMPTY)
        ex.field_term= &empty_str;

      ex.skip_lines = skip_lines;
      List<Item> field_list;
      thd->lex->select_lex.context.resolve_in_table_list_only(&tables);
      set_fields(tables.db, field_list, &thd->lex->select_lex.context);
      thd->variables.pseudo_thread_id= thread_id;
      if (net)
      {
        // mysql_load will use thd->net to read the file
        thd->net.vio = net->vio;
        // Make sure the client does not get confused about the packet sequence
        thd->net.pkt_nr = net->pkt_nr;
      }
      /*
        It is safe to use tmp_list twice because we are not going to
        update it inside mysql_load().
      */
      List<Item> tmp_list;
      if (open_temporary_tables(thd, &tables) ||
          mysql_load(thd, &ex, &tables, field_list, tmp_list, tmp_list,
                     handle_dup, ignore, net != 0))
        thd->is_slave_error= 1;
      if (thd->cuted_fields)
      {
        /* log_pos is the position of the LOAD event in the master log */
        sql_print_warning("Slave: load data infile on table '%s' at "
                          "log position %s in log '%s' produced %ld "
                          "warning(s). Default database: '%s'",
                          (char*) table_name,
                          llstr(log_pos,llbuff),
                          const_cast<Relay_log_info*>(rli)->get_rpl_log_name(),
                          (ulong) thd->cuted_fields,
                          print_slave_db_safe(thd->db));
      }
      if (net)
        net->pkt_nr= thd->net.pkt_nr;
    }
  }
  else
  {
    /*
      We will just ask the master to send us /dev/null if we do not
      want to load the data.
      TODO: this a bug - needs to be done in I/O thread
    */
    if (net)
      skip_load_data_infile(net);
  }

error:
  thd->net.vio = 0; 
  const char *remember_db= thd->db;
  thd->catalog= 0;
  thd->set_db(NULL, 0);                   /* will free the current database */
  thd->reset_query();
  thd->get_stmt_da()->set_overwrite_status(true);
  thd->is_error() ? trans_rollback_stmt(thd) : trans_commit_stmt(thd);
  thd->get_stmt_da()->set_overwrite_status(false);
  close_thread_tables(thd);
  /*
    - If transaction rollback was requested due to deadlock
      perform it and release metadata locks.
    - If inside a multi-statement transaction,
    defer the release of metadata locks until the current
    transaction is either committed or rolled back. This prevents
    other statements from modifying the table for the entire
    duration of this transaction.  This provides commit ordering
    and guarantees serializability across multiple transactions.
    - If in autocommit mode, or outside a transactional context,
    automatically release metadata locks of the current statement.
  */
  if (thd->transaction_rollback_request)
  {
    trans_rollback_implicit(thd);
    thd->mdl_context.release_transactional_locks();
  }
  else if (! thd->in_multi_stmt_transaction_mode())
    thd->mdl_context.release_transactional_locks();
  else
    thd->mdl_context.release_statement_locks();

  DBUG_EXECUTE_IF("LOAD_DATA_INFILE_has_fatal_error",
                  thd->is_slave_error= 0; thd->is_fatal_error= 1;);

  if (thd->is_slave_error)
  {
    /* this err/sql_errno code is copy-paste from net_send_error() */
    const char *err;
    int sql_errno;
    if (thd->is_error())
    {
      err= thd->get_stmt_da()->message();
      sql_errno= thd->get_stmt_da()->sql_errno();
    }
    else
    {
      sql_errno=ER_UNKNOWN_ERROR;
      err=ER(sql_errno);       
    }
    rli->report(ERROR_LEVEL, sql_errno,"\
Error '%s' running LOAD DATA INFILE on table '%s'. Default database: '%s'",
                    err, (char*)table_name, print_slave_db_safe(remember_db));
    free_root(thd->mem_root,MYF(MY_KEEP_PREALLOC));
    return 1;
  }
  free_root(thd->mem_root,MYF(MY_KEEP_PREALLOC));

  if (thd->is_fatal_error)
  {
    char buf[256];
    my_snprintf(buf, sizeof(buf),
                "Running LOAD DATA INFILE on table '%-.64s'."
                " Default database: '%-.64s'",
                (char*)table_name,
                print_slave_db_safe(remember_db));

    rli->report(ERROR_LEVEL, ER_SLAVE_FATAL_ERROR,
                ER(ER_SLAVE_FATAL_ERROR), buf);
    return 1;
  }

  return ( use_rli_only_for_errors ? 0 : Log_event::do_apply_event(rli) ); 
}
#endif


/**************************************************************************
  Rotate_log_event methods
**************************************************************************/

/*
  Rotate_log_event::pack_info()
*/

#if defined(HAVE_REPLICATION) && !defined(MYSQL_CLIENT)
int Rotate_log_event::pack_info(Protocol *protocol)
{
  char buf1[256], buf[22];
  String tmp(buf1, sizeof(buf1), log_cs);
  tmp.length(0);
  tmp.append(new_log_ident, ident_len);
  tmp.append(STRING_WITH_LEN(";pos="));
  tmp.append(llstr(pos,buf));
  protocol->store(tmp.ptr(), tmp.length(), &my_charset_bin);
  return 0;
}
#endif


/*
  Rotate_log_event::print()
*/

#ifdef MYSQL_CLIENT
void Rotate_log_event::print(FILE* file, PRINT_EVENT_INFO* print_event_info)
{
  char buf[22];
  IO_CACHE *const head= &print_event_info->head_cache;

  if (print_event_info->short_form)
    return;
  print_header(head, print_event_info, FALSE);
  my_b_printf(head, "\tRotate to ");
  if (new_log_ident)
    my_b_write(head, (uchar*) new_log_ident, (uint)ident_len);
  my_b_printf(head, "  pos: %s\n", llstr(pos, buf));
}
#endif /* MYSQL_CLIENT */



/*
  Rotate_log_event::Rotate_log_event() (2 constructors)
*/


#ifndef MYSQL_CLIENT
Rotate_log_event::Rotate_log_event(const char* new_log_ident_arg,
                                   uint ident_len_arg, ulonglong pos_arg,
                                   uint flags_arg)
  :Log_event(Log_event::EVENT_NO_CACHE, Log_event::EVENT_IMMEDIATE_LOGGING),
   new_log_ident(new_log_ident_arg), pos(pos_arg),ident_len(ident_len_arg ?
   ident_len_arg : (uint) strlen(new_log_ident_arg)), flags(flags_arg)
{
#ifndef DBUG_OFF
  char buff[22];
  DBUG_ENTER("Rotate_log_event::Rotate_log_event(...,flags)");
  DBUG_PRINT("enter",("new_log_ident: %s  pos: %s  flags: %lu", new_log_ident_arg,
                      llstr(pos_arg, buff), (ulong) flags));
#endif
  if (flags & DUP_NAME)
    new_log_ident= my_strndup(new_log_ident_arg, ident_len, MYF(MY_WME));
  if (flags & RELAY_LOG)
    set_relay_log_event();
  DBUG_VOID_RETURN;
}
#endif


Rotate_log_event::Rotate_log_event(const char* buf, uint event_len,
                                   const Format_description_log_event* description_event)
  :Log_event(buf, description_event) ,new_log_ident(0), flags(DUP_NAME)
{
  DBUG_ENTER("Rotate_log_event::Rotate_log_event(char*,...)");
  // The caller will ensure that event_len is what we have at EVENT_LEN_OFFSET
  uint8 header_size= description_event->common_header_len;
  uint8 post_header_len= description_event->post_header_len[ROTATE_EVENT-1];
  uint ident_offset;
  if (event_len < header_size)
    DBUG_VOID_RETURN;
  buf += header_size;
  pos = post_header_len ? uint8korr(buf + R_POS_OFFSET) : 4;
  ident_len = (uint)(event_len -
                     (header_size+post_header_len)); 
  ident_offset = post_header_len; 
  set_if_smaller(ident_len,FN_REFLEN-1);
  new_log_ident= my_strndup(buf + ident_offset, (uint) ident_len, MYF(MY_WME));
  DBUG_PRINT("debug", ("new_log_ident: '%s'", new_log_ident));
  DBUG_VOID_RETURN;
}


/*
  Rotate_log_event::write()
*/

#ifndef MYSQL_CLIENT
bool Rotate_log_event::write(IO_CACHE* file)
{
  char buf[ROTATE_HEADER_LEN];
  int8store(buf + R_POS_OFFSET, pos);
  return (write_header(file, ROTATE_HEADER_LEN + ident_len) || 
          wrapper_my_b_safe_write(file, (uchar*) buf, ROTATE_HEADER_LEN) ||
          wrapper_my_b_safe_write(file, (uchar*) new_log_ident,
                                     (uint) ident_len) ||
          write_footer(file));
}
#endif


#if defined(HAVE_REPLICATION) && !defined(MYSQL_CLIENT)

/*
  Got a rotate log event from the master.

  This is mainly used so that we can later figure out the logname and
  position for the master.

  We can't rotate the slave's BINlog as this will cause infinitive rotations
  in a A -> B -> A setup.
  The NOTES below is a wrong comment which will disappear when 4.1 is merged.

  This must only be called from the Slave SQL thread, since it calls
  flush_relay_log_info().

  @retval
    0	ok
*/
int Rotate_log_event::do_update_pos(Relay_log_info *rli)
{
  int error= 0;
  DBUG_ENTER("Rotate_log_event::do_update_pos");
#ifndef DBUG_OFF
  char buf[32];
#endif

  DBUG_PRINT("info", ("server_id=%lu; ::server_id=%lu",
                      (ulong) this->server_id, (ulong) ::server_id));
  DBUG_PRINT("info", ("new_log_ident: %s", this->new_log_ident));
  DBUG_PRINT("info", ("pos: %s", llstr(this->pos, buf)));

  /*
    If we are in a transaction or in a group: the only normal case is
    when the I/O thread was copying a big transaction, then it was
    stopped and restarted: we have this in the relay log:

    BEGIN
    ...
    ROTATE (a fake one)
    ...
    COMMIT or ROLLBACK

    In that case, we don't want to touch the coordinates which
    correspond to the beginning of the transaction.  Starting from
    5.0.0, there also are some rotates from the slave itself, in the
    relay log, which shall not change the group positions.
  */
  if ((server_id != ::server_id || rli->replicate_same_server_id) &&
      !is_relay_log_event() &&
      ((!rli->is_parallel_exec() && !rli->is_in_group()) ||
       rli->mts_group_status != Relay_log_info::MTS_IN_GROUP))
  {
    if (rli->is_parallel_exec())
    {
      /*
        Rotate events are special events that are handled as a
        synchronization point. For that reason, the checkpoint
        routine is being called here.
      */
      if ((error= mts_checkpoint_routine(rli, 0, false,
                                         true/*need_data_lock=true*/)))
        goto err;
    }

    mysql_mutex_lock(&rli->data_lock);
    DBUG_PRINT("info", ("old group_master_log_name: '%s'  "
                        "old group_master_log_pos: %lu",
                        rli->get_group_master_log_name(),
                        (ulong) rli->get_group_master_log_pos()));

    memcpy((void *)rli->get_group_master_log_name(),
           new_log_ident, ident_len + 1);
    rli->notify_group_master_log_name_update();
    if ((error= rli->inc_group_relay_log_pos(pos,
                                             false/*need_data_lock=false*/)))
    {
      mysql_mutex_unlock(&rli->data_lock);
      goto err;
    }

    DBUG_PRINT("info", ("new group_master_log_name: '%s'  "
                        "new group_master_log_pos: %lu",
                        rli->get_group_master_log_name(),
                        (ulong) rli->get_group_master_log_pos()));
    mysql_mutex_unlock(&rli->data_lock);
    if (rli->is_parallel_exec())
      rli->reset_notified_checkpoint(0, when.tv_sec + (time_t) exec_time,
                                     true/*need_data_lock=true*/);

    /*
      Reset thd->variables.option_bits and sql_mode etc, because this could be the signal of
      a master's downgrade from 5.0 to 4.0.
      However, no need to reset rli_description_event: indeed, if the next
      master is 5.0 (even 5.0.1) we will soon get a Format_desc; if the next
      master is 4.0 then the events are in the slave's format (conversion).
    */
    set_slave_thread_options(thd);
    set_slave_thread_default_charset(thd, rli);
    thd->variables.sql_mode= global_system_variables.sql_mode;
    thd->variables.auto_increment_increment=
      thd->variables.auto_increment_offset= 1;
  }
  else
    rli->inc_event_relay_log_pos();

err:
  DBUG_RETURN(error);
}


Log_event::enum_skip_reason
Rotate_log_event::do_shall_skip(Relay_log_info *rli)
{
  enum_skip_reason reason= Log_event::do_shall_skip(rli);

  switch (reason) {
  case Log_event::EVENT_SKIP_NOT:
  case Log_event::EVENT_SKIP_COUNT:
    return Log_event::EVENT_SKIP_NOT;

  case Log_event::EVENT_SKIP_IGNORE:
    return Log_event::EVENT_SKIP_IGNORE;
  }
  DBUG_ASSERT(0);
  return Log_event::EVENT_SKIP_NOT;             // To keep compiler happy
}

#endif


/**************************************************************************
	Intvar_log_event methods
**************************************************************************/

/*
  Intvar_log_event::pack_info()
*/

#if defined(HAVE_REPLICATION) && !defined(MYSQL_CLIENT)
int Intvar_log_event::pack_info(Protocol *protocol)
{
  char buf[256], *pos;
  pos= strmake(buf, get_var_type_name(), sizeof(buf)-23);
  *pos++= '=';
  pos= longlong10_to_str(val, pos, -10);
  protocol->store(buf, (uint) (pos-buf), &my_charset_bin);
  return 0;
}
#endif


/*
  Intvar_log_event::Intvar_log_event()
*/

Intvar_log_event::Intvar_log_event(const char* buf,
                                   const Format_description_log_event* description_event)
  :Log_event(buf, description_event)
{
  /* The Post-Header is empty. The Varible Data part begins immediately. */
  buf+= description_event->common_header_len +
    description_event->post_header_len[INTVAR_EVENT-1];
  type= buf[I_TYPE_OFFSET];
  val= uint8korr(buf+I_VAL_OFFSET);
}


/*
  Intvar_log_event::get_var_type_name()
*/

const char* Intvar_log_event::get_var_type_name()
{
  switch(type) {
  case LAST_INSERT_ID_EVENT: return "LAST_INSERT_ID";
  case INSERT_ID_EVENT: return "INSERT_ID";
  default: /* impossible */ return "UNKNOWN";
  }
}


/*
  Intvar_log_event::write()
*/

#ifndef MYSQL_CLIENT
bool Intvar_log_event::write(IO_CACHE* file)
{
  uchar buf[9];
  buf[I_TYPE_OFFSET]= (uchar) type;
  int8store(buf + I_VAL_OFFSET, val);
  return (write_header(file, sizeof(buf)) ||
          wrapper_my_b_safe_write(file, buf, sizeof(buf)) ||
	  write_footer(file));
}
#endif


/*
  Intvar_log_event::print()
*/

#ifdef MYSQL_CLIENT
void Intvar_log_event::print(FILE* file, PRINT_EVENT_INFO* print_event_info)
{
  char llbuff[22];
  const char *msg;
  LINT_INIT(msg);
  IO_CACHE *const head= &print_event_info->head_cache;

  if (!print_event_info->short_form)
  {
    print_header(head, print_event_info, FALSE);
    my_b_printf(head, "\tIntvar\n");
  }

  my_b_printf(head, "SET ");
  switch (type) {
  case LAST_INSERT_ID_EVENT:
    msg="LAST_INSERT_ID";
    break;
  case INSERT_ID_EVENT:
    msg="INSERT_ID";
    break;
  case INVALID_INT_EVENT:
  default: // cannot happen
    msg="INVALID_INT";
    break;
  }
  my_b_printf(head, "%s=%s%s\n",
              msg, llstr(val,llbuff), print_event_info->delimiter);
}
#endif


#if defined(HAVE_REPLICATION)&& !defined(MYSQL_CLIENT)

/*
  Intvar_log_event::do_apply_event()
*/

int Intvar_log_event::do_apply_event(Relay_log_info const *rli)
{
  /*
    We are now in a statement until the associated query log event has
    been processed.
   */
  const_cast<Relay_log_info*>(rli)->set_flag(Relay_log_info::IN_STMT);

  if (rli->deferred_events_collecting)
    return rli->deferred_events->add(this);

  switch (type) {
  case LAST_INSERT_ID_EVENT:
    thd->first_successful_insert_id_in_prev_stmt= val;
    break;
  case INSERT_ID_EVENT:
    thd->force_one_auto_inc_interval(val);
    break;
  }
  return 0;
}

int Intvar_log_event::do_update_pos(Relay_log_info *rli)
{
  rli->inc_event_relay_log_pos();
  return 0;
}


Log_event::enum_skip_reason
Intvar_log_event::do_shall_skip(Relay_log_info *rli)
{
  /*
    It is a common error to set the slave skip counter to 1 instead of
    2 when recovering from an insert which used a auto increment,
    rand, or user var.  Therefore, if the slave skip counter is 1, we
    just say that this event should be skipped by ignoring it, meaning
    that we do not change the value of the slave skip counter since it
    will be decreased by the following insert event.
  */
  return continue_group(rli);
}

#endif


/**************************************************************************
  Rand_log_event methods
**************************************************************************/

#if defined(HAVE_REPLICATION) && !defined(MYSQL_CLIENT)
int Rand_log_event::pack_info(Protocol *protocol)
{
  char buf1[256], *pos;
  pos= strmov(buf1,"rand_seed1=");
  pos= int10_to_str((long) seed1, pos, 10);
  pos= strmov(pos, ",rand_seed2=");
  pos= int10_to_str((long) seed2, pos, 10);
  protocol->store(buf1, (uint) (pos-buf1), &my_charset_bin);
  return 0;
}
#endif


Rand_log_event::Rand_log_event(const char* buf,
                               const Format_description_log_event* description_event)
  :Log_event(buf, description_event)
{
  /* The Post-Header is empty. The Variable Data part begins immediately. */
  buf+= description_event->common_header_len +
    description_event->post_header_len[RAND_EVENT-1];
  seed1= uint8korr(buf+RAND_SEED1_OFFSET);
  seed2= uint8korr(buf+RAND_SEED2_OFFSET);
}


#ifndef MYSQL_CLIENT
bool Rand_log_event::write(IO_CACHE* file)
{
  uchar buf[16];
  int8store(buf + RAND_SEED1_OFFSET, seed1);
  int8store(buf + RAND_SEED2_OFFSET, seed2);
  return (write_header(file, sizeof(buf)) ||
          wrapper_my_b_safe_write(file, buf, sizeof(buf)) ||
	  write_footer(file));
}
#endif


#ifdef MYSQL_CLIENT
void Rand_log_event::print(FILE* file, PRINT_EVENT_INFO* print_event_info)
{
  IO_CACHE *const head= &print_event_info->head_cache;

  char llbuff[22],llbuff2[22];
  if (!print_event_info->short_form)
  {
    print_header(head, print_event_info, FALSE);
    my_b_printf(head, "\tRand\n");
  }
  my_b_printf(head, "SET @@RAND_SEED1=%s, @@RAND_SEED2=%s%s\n",
              llstr(seed1, llbuff),llstr(seed2, llbuff2),
              print_event_info->delimiter);
}
#endif /* MYSQL_CLIENT */


#if defined(HAVE_REPLICATION) && !defined(MYSQL_CLIENT)
int Rand_log_event::do_apply_event(Relay_log_info const *rli)
{
  /*
    We are now in a statement until the associated query log event has
    been processed.
   */
  const_cast<Relay_log_info*>(rli)->set_flag(Relay_log_info::IN_STMT);

  if (rli->deferred_events_collecting)
    return rli->deferred_events->add(this);

  thd->rand.seed1= (ulong) seed1;
  thd->rand.seed2= (ulong) seed2;
  return 0;
}

int Rand_log_event::do_update_pos(Relay_log_info *rli)
{
  rli->inc_event_relay_log_pos();
  return 0;
}


Log_event::enum_skip_reason
Rand_log_event::do_shall_skip(Relay_log_info *rli)
{
  /*
    It is a common error to set the slave skip counter to 1 instead of
    2 when recovering from an insert which used a auto increment,
    rand, or user var.  Therefore, if the slave skip counter is 1, we
    just say that this event should be skipped by ignoring it, meaning
    that we do not change the value of the slave skip counter since it
    will be decreased by the following insert event.
  */
  return continue_group(rli);
}

/**
   Exec deferred Int-, Rand- and User- var events prefixing
   a Query-log-event event.

   @param thd THD handle

   @return false on success, true if a failure in an event applying occurred.
*/
bool slave_execute_deferred_events(THD *thd)
{
  bool res= false;
  Relay_log_info *rli= thd->rli_slave;

  DBUG_ASSERT(rli && (!rli->deferred_events_collecting || rli->deferred_events));

  if (!rli->deferred_events_collecting || rli->deferred_events->is_empty())
    return res;

  res= rli->deferred_events->execute(rli);

  return res;
}

#endif /* !MYSQL_CLIENT */


/**************************************************************************
  Xid_log_event methods
**************************************************************************/

#if defined(HAVE_REPLICATION) && !defined(MYSQL_CLIENT)
int Xid_log_event::pack_info(Protocol *protocol)
{
  char buf[128], *pos;
  pos= strmov(buf, "COMMIT /* xid=");
  pos= longlong10_to_str(xid, pos, 10);
  pos= strmov(pos, " */");
  protocol->store(buf, (uint) (pos-buf), &my_charset_bin);
  return 0;
}
#endif

/**
  @note
  It's ok not to use int8store here,
  as long as xid_t::set(ulonglong) and
  xid_t::get_my_xid doesn't do it either.
  We don't care about actual values of xids as long as
  identical numbers compare identically
*/

Xid_log_event::
Xid_log_event(const char* buf,
              const Format_description_log_event *description_event)
  :Log_event(buf, description_event)
{
  /* The Post-Header is empty. The Variable Data part begins immediately. */
  buf+= description_event->common_header_len +
    description_event->post_header_len[XID_EVENT-1];
  memcpy((char*) &xid, buf, sizeof(xid));
}


#ifndef MYSQL_CLIENT
bool Xid_log_event::write(IO_CACHE* file)
{
  DBUG_EXECUTE_IF("do_not_write_xid", return 0;);
  return (write_header(file, sizeof(xid)) ||
	  wrapper_my_b_safe_write(file, (uchar*) &xid, sizeof(xid)) ||
	  write_footer(file));
}
#endif


#ifdef MYSQL_CLIENT
void Xid_log_event::print(FILE* file, PRINT_EVENT_INFO* print_event_info)
{
  IO_CACHE *const head= &print_event_info->head_cache;

  if (!print_event_info->short_form)
  {
    char buf[64];
    longlong10_to_str(xid, buf, 10);

    print_header(head, print_event_info, FALSE);
    my_b_printf(head, "\tXid = %s\n", buf);
  }
  my_b_printf(head, "COMMIT%s\n", print_event_info->delimiter);
}
#endif /* MYSQL_CLIENT */


#if defined(HAVE_REPLICATION) && !defined(MYSQL_CLIENT)
/**
   The methods combines few commit actions to make it useable
   as in the single- so multi- threaded case.

   @param  thd    a pointer to THD handle
   @return false  as success and
           true   as an error 
*/

bool Xid_log_event::do_commit(THD *thd)
{
  DBUG_EXECUTE_IF("dbug.reached_commit",
                  {DBUG_SET("+d,dbug.enabled_commit");});
  bool error= trans_commit(thd); /* Automatically rolls back on error. */
  DBUG_EXECUTE_IF("crash_after_apply", 
                  sql_print_information("Crashing crash_after_apply.");
                  DBUG_SUICIDE(););
  thd->mdl_context.release_transactional_locks();

  if (thd->variables.gtid_next.type == GTID_GROUP &&
      thd->owned_gtid.sidno != 0)
  {
    // GTID logging and cleanup runs regardless of the current res
    error |= gtid_empty_group_log_and_cleanup(thd);
  }

  /*
    Increment the global status commit count variable
  */
  if (!error)
    status_var_increment(thd->status_var.com_stat[SQLCOM_COMMIT]);

  return error;
}

/**
   Worker commits Xid transaction and in case of its transactional
   info table marks the current group as done in the Coordnator's 
   Group Assigned Queue.

   @return zero as success or non-zero as an error 
*/
int Xid_log_event::do_apply_event_worker(Slave_worker *w)
{
  int error= 0;
  Slave_committed_queue *coordinator_gaq= w->c_rli->gaq;

  /* For a slave Xid_log_event is COMMIT */
  general_log_print(thd, COM_QUERY,
                    "COMMIT /* implicit, from Xid_log_event */");

  DBUG_PRINT("mts", ("do_apply group master %s %llu  group relay %s %llu event %s %llu.",
                     w->get_group_master_log_name(),
                     w->get_group_master_log_pos(),
                     w->get_group_relay_log_name(),
                     w->get_group_relay_log_pos(),
                     w->get_event_relay_log_name(),
                     w->get_event_relay_log_pos()));

  DBUG_EXECUTE_IF("crash_before_update_pos",
                  sql_print_information("Crashing crash_before_update_pos.");
                  DBUG_SUICIDE(););

  ulong gaq_idx= mts_group_idx;
  Slave_job_group *ptr_group= coordinator_gaq->get_job_group(gaq_idx);

  if ((error= w->commit_positions(this, ptr_group,
                                  w->c_rli->is_transactional())))
    goto err;

  DBUG_PRINT("mts", ("do_apply group master %s %llu  group relay %s %llu event %s %llu.",
                     w->get_group_master_log_name(),
                     w->get_group_master_log_pos(),
                     w->get_group_relay_log_name(),
                     w->get_group_relay_log_pos(),
                     w->get_event_relay_log_name(),
                     w->get_event_relay_log_pos()));

  DBUG_EXECUTE_IF("crash_after_update_pos_before_apply",
                  sql_print_information("Crashing crash_after_update_pos_before_apply.");
                  DBUG_SUICIDE(););

  error= do_commit(thd);
err:
  return error;
}

int Xid_log_event::do_apply_event(Relay_log_info const *rli)
{
  int error= 0;
  lex_start(thd);
  mysql_reset_thd_for_next_command(thd);
  Relay_log_info *rli_ptr= const_cast<Relay_log_info *>(rli);

  /* For a slave Xid_log_event is COMMIT */
  general_log_print(thd, COM_QUERY,
                    "COMMIT /* implicit, from Xid_log_event */");

  mysql_mutex_lock(&rli_ptr->data_lock);

  DBUG_PRINT("info", ("do_apply group master %s %llu  group relay %s %llu event %s %llu\n",
    rli_ptr->get_group_master_log_name(),
    rli_ptr->get_group_master_log_pos(),
    rli_ptr->get_group_relay_log_name(),
    rli_ptr->get_group_relay_log_pos(),
    rli_ptr->get_event_relay_log_name(),
    rli_ptr->get_event_relay_log_pos()));

  DBUG_EXECUTE_IF("crash_before_update_pos",
                  sql_print_information("Crashing crash_before_update_pos.");
                  DBUG_SUICIDE(););

  /*
    We need to update the positions in here to make it transactional.  
  */
  rli_ptr->inc_event_relay_log_pos();
  rli_ptr->set_group_relay_log_pos(rli_ptr->get_event_relay_log_pos());
  rli_ptr->set_group_relay_log_name(rli_ptr->get_event_relay_log_name());

  rli_ptr->notify_group_relay_log_name_update();

  if (log_pos) // 3.23 binlogs don't have log_posx
    rli_ptr->set_group_master_log_pos(log_pos);
  
  if ((error= rli_ptr->flush_info(rli_ptr->is_transactional())))
    goto err;

  DBUG_PRINT("info", ("do_apply group master %s %llu  group relay %s %llu event %s %llu\n",
    rli_ptr->get_group_master_log_name(),
    rli_ptr->get_group_master_log_pos(),
    rli_ptr->get_group_relay_log_name(),
    rli_ptr->get_group_relay_log_pos(),
    rli_ptr->get_event_relay_log_name(),
    rli_ptr->get_event_relay_log_pos()));

  DBUG_EXECUTE_IF("crash_after_update_pos_before_apply",
                  sql_print_information("Crashing crash_after_update_pos_before_apply.");
                  DBUG_SUICIDE(););

  /**
    Commit operation expects the global transaction state variable 'xa_state'to
    be set to 'XA_NOTR'. In order to simulate commit failure we set
    the 'xa_state' to 'XA_IDLE' so that the commit reports 'ER_XAER_RMFAIL'
    error.
   */
  DBUG_EXECUTE_IF("simulate_commit_failure",
                  {
                  thd->transaction.xid_state.xa_state = XA_IDLE;
                  });
  error= do_commit(thd);
  if(error)
    rli->report(ERROR_LEVEL, thd->get_stmt_da()->sql_errno(),
                "Error in Xid_log_event: Commit could not be completed, '%s'",
                thd->get_stmt_da()->message());
err:
  mysql_cond_broadcast(&rli_ptr->data_cond);
  mysql_mutex_unlock(&rli_ptr->data_lock);

  return error;
}

Log_event::enum_skip_reason
Xid_log_event::do_shall_skip(Relay_log_info *rli)
{
  DBUG_ENTER("Xid_log_event::do_shall_skip");
  if (rli->slave_skip_counter > 0) {
    thd->variables.option_bits&= ~OPTION_BEGIN;
    DBUG_RETURN(Log_event::EVENT_SKIP_COUNT);
  }
  DBUG_RETURN(Log_event::do_shall_skip(rli));
}
#endif /* !MYSQL_CLIENT */


/**************************************************************************
  User_var_log_event methods
**************************************************************************/

#if defined(HAVE_REPLICATION) && !defined(MYSQL_CLIENT)
int User_var_log_event::pack_info(Protocol* protocol)
{
  char *buf= 0;
  char quoted_id[1 + FN_REFLEN * 2 + 2];// quoted identifier
  int id_len= my_strmov_quoted_identifier(this->thd, quoted_id, name, name_len);
  quoted_id[id_len]= '\0';
  uint val_offset= 2 + id_len;
  uint event_len= val_offset;

  if (is_null)
  {
    if (!(buf= (char*) my_malloc(val_offset + 5, MYF(MY_WME))))
      return 1;
    strmov(buf + val_offset, "NULL");
    event_len= val_offset + 4;
  }
  else
  {
    switch (type) {
    case REAL_RESULT:
      double real_val;
      float8get(real_val, val);
      if (!(buf= (char*) my_malloc(val_offset + MY_GCVT_MAX_FIELD_WIDTH + 1,
                                   MYF(MY_WME))))
        return 1;
      event_len+= my_gcvt(real_val, MY_GCVT_ARG_DOUBLE, MY_GCVT_MAX_FIELD_WIDTH,
                          buf + val_offset, NULL);
      break;
    case INT_RESULT:
      if (!(buf= (char*) my_malloc(val_offset + 22, MYF(MY_WME))))
        return 1;
      event_len= longlong10_to_str(uint8korr(val), buf + val_offset, 
                                   ((flags & User_var_log_event::UNSIGNED_F) ? 
                                    10 : -10))-buf;
      break;
    case DECIMAL_RESULT:
    {
      if (!(buf= (char*) my_malloc(val_offset + DECIMAL_MAX_STR_LENGTH + 1,
                                   MYF(MY_WME))))
        return 1;
      String str(buf+val_offset, DECIMAL_MAX_STR_LENGTH + 1, &my_charset_bin);
      my_decimal dec;
      binary2my_decimal(E_DEC_FATAL_ERROR, (uchar*) (val+2), &dec, val[0],
                        val[1]);
      my_decimal2string(E_DEC_FATAL_ERROR, &dec, 0, 0, 0, &str);
      event_len= str.length() + val_offset;
      break;
    } 
    case STRING_RESULT:
      /* 15 is for 'COLLATE' and other chars */
      buf= (char*) my_malloc(event_len+val_len*2+1+2*MY_CS_NAME_SIZE+15,
                             MYF(MY_WME));
      CHARSET_INFO *cs;
      if (!buf)
        return 1;
      if (!(cs= get_charset(charset_number, MYF(0))))
      {
        strmov(buf+val_offset, "???");
        event_len+= 3;
      }
      else
      {
        char *p= strxmov(buf + val_offset, "_", cs->csname, " ", NullS);
        p= str_to_hex(p, val, val_len);
        p= strxmov(p, " COLLATE ", cs->name, NullS);
        event_len= p-buf;
      }
      break;
    case ROW_RESULT:
    default:
      DBUG_ASSERT(1);
      return 1;
    }
  }
  buf[0]= '@';
  memcpy(buf + 1, quoted_id, id_len);
  buf[1 + id_len]= '=';
  protocol->store(buf, event_len, &my_charset_bin);
  my_free(buf);
  return 0;
}
#endif /* !MYSQL_CLIENT */


User_var_log_event::
User_var_log_event(const char* buf, uint event_len,
                   const Format_description_log_event* description_event)
  :Log_event(buf, description_event)
#ifndef MYSQL_CLIENT
  , deferred(false), query_id(0)
#endif
{
  bool error= false;
  const char* buf_start= buf;
  /* The Post-Header is empty. The Variable Data part begins immediately. */
  const char *start= buf;
  buf+= description_event->common_header_len +
    description_event->post_header_len[USER_VAR_EVENT-1];
  name_len= uint4korr(buf);
  name= (char *) buf + UV_NAME_LEN_SIZE;

  /*
    We don't know yet is_null value, so we must assume that name_len
    may have the bigger value possible, is_null= True and there is no
    payload for val, or even that name_len is 0.
  */
  if (!valid_buffer_range<uint>(name_len, buf_start, name,
                                event_len - UV_VAL_IS_NULL))
  {
    error= true;
    goto err;
  }

  buf+= UV_NAME_LEN_SIZE + name_len;
  is_null= (bool) *buf;
  flags= User_var_log_event::UNDEF_F;    // defaults to UNDEF_F
  if (is_null)
  {
    type= STRING_RESULT;
    charset_number= my_charset_bin.number;
    val_len= 0;
    val= 0;  
  }
  else
  {
    if (!valid_buffer_range<uint>(UV_VAL_IS_NULL + UV_VAL_TYPE_SIZE
                                  + UV_CHARSET_NUMBER_SIZE + UV_VAL_LEN_SIZE,
                                  buf_start, buf, event_len))
    {
      error= true;
      goto err;
    }

    type= (Item_result) buf[UV_VAL_IS_NULL];
    charset_number= uint4korr(buf + UV_VAL_IS_NULL + UV_VAL_TYPE_SIZE);
    val_len= uint4korr(buf + UV_VAL_IS_NULL + UV_VAL_TYPE_SIZE +
                       UV_CHARSET_NUMBER_SIZE);
    val= (char *) (buf + UV_VAL_IS_NULL + UV_VAL_TYPE_SIZE +
                   UV_CHARSET_NUMBER_SIZE + UV_VAL_LEN_SIZE);

    if (!valid_buffer_range<uint>(val_len, buf_start, val, event_len))
    {
      error= true;
      goto err;
    }

    /**
      We need to check if this is from an old server
      that did not pack information for flags.
      We do this by checking if there are extra bytes
      after the packed value. If there are we take the
      extra byte and it's value is assumed to contain
      the flags value.

      Old events will not have this extra byte, thence,
      we keep the flags set to UNDEF_F.
    */
    uint bytes_read= ((val + val_len) - start);
#ifndef DBUG_OFF
    bool old_pre_checksum_fd= description_event->is_version_before_checksum();
#endif
    DBUG_ASSERT((bytes_read == data_written -
                 (old_pre_checksum_fd ||
                  (description_event->checksum_alg ==
                   BINLOG_CHECKSUM_ALG_OFF)) ?
                 0 : BINLOG_CHECKSUM_LEN)
                ||
                (bytes_read == data_written -1 -
                 (old_pre_checksum_fd ||
                  (description_event->checksum_alg ==
                   BINLOG_CHECKSUM_ALG_OFF)) ?
                 0 : BINLOG_CHECKSUM_LEN));
    if ((data_written - bytes_read) > 0)
    {
      flags= (uint) *(buf + UV_VAL_IS_NULL + UV_VAL_TYPE_SIZE +
                    UV_CHARSET_NUMBER_SIZE + UV_VAL_LEN_SIZE +
                    val_len);
    }
  }

err:
  if (error)
    name= 0;
}


#ifndef MYSQL_CLIENT
bool User_var_log_event::write(IO_CACHE* file)
{
  char buf[UV_NAME_LEN_SIZE];
  char buf1[UV_VAL_IS_NULL + UV_VAL_TYPE_SIZE + 
	    UV_CHARSET_NUMBER_SIZE + UV_VAL_LEN_SIZE];
  uchar buf2[MY_MAX(8, DECIMAL_MAX_FIELD_SIZE + 2)], *pos= buf2;
  uint unsigned_len= 0;
  uint buf1_length;
  ulong event_length;

  int4store(buf, name_len);
  
  if ((buf1[0]= is_null))
  {
    buf1_length= 1;
    val_len= 0;                                 // Length of 'pos'
  }    
  else
  {
    buf1[1]= type;
    int4store(buf1 + 2, charset_number);

    switch (type) {
    case REAL_RESULT:
      float8store(buf2, *(double*) val);
      break;
    case INT_RESULT:
      int8store(buf2, *(longlong*) val);
      unsigned_len= 1;
      break;
    case DECIMAL_RESULT:
    {
      my_decimal *dec= (my_decimal *)val;
      dec->fix_buffer_pointer();
      buf2[0]= (char)(dec->intg + dec->frac);
      buf2[1]= (char)dec->frac;
      decimal2bin((decimal_t*)val, buf2+2, buf2[0], buf2[1]);
      val_len= decimal_bin_size(buf2[0], buf2[1]) + 2;
      break;
    }
    case STRING_RESULT:
      pos= (uchar*) val;
      break;
    case ROW_RESULT:
    default:
      DBUG_ASSERT(1);
      return 0;
    }
    int4store(buf1 + 2 + UV_CHARSET_NUMBER_SIZE, val_len);
    buf1_length= 10;
  }

  /* Length of the whole event */
  event_length= sizeof(buf)+ name_len + buf1_length + val_len + unsigned_len;

  return (write_header(file, event_length) ||
          wrapper_my_b_safe_write(file, (uchar*) buf, sizeof(buf))   ||
	  wrapper_my_b_safe_write(file, (uchar*) name, name_len)     ||
	  wrapper_my_b_safe_write(file, (uchar*) buf1, buf1_length) ||
	  wrapper_my_b_safe_write(file, pos, val_len) ||
          wrapper_my_b_safe_write(file, &flags, unsigned_len) ||
	  write_footer(file));
}
#endif


/*
  User_var_log_event::print()
*/

#ifdef MYSQL_CLIENT
void User_var_log_event::print(FILE* file, PRINT_EVENT_INFO* print_event_info)
{
  IO_CACHE *const head= &print_event_info->head_cache;
  char quoted_id[1 + NAME_LEN * 2 + 2];// quoted length of the identifier
  char name_id[NAME_LEN];
  int quoted_len= 0;

  if (!print_event_info->short_form)
  {
    print_header(head, print_event_info, FALSE);
    my_b_printf(head, "\tUser_var\n");
  }
  strmov(name_id, name);
  name_id[name_len]= '\0';
  my_b_printf(head, "SET @");
  quoted_len= my_strmov_quoted_identifier((char *) quoted_id,
                                          (const char *) name_id);
  quoted_id[quoted_len]= '\0';
  my_b_write(head, (uchar*) quoted_id, quoted_len);

  if (is_null)
  {
    my_b_printf(head, ":=NULL%s\n", print_event_info->delimiter);
  }
  else
  {
    switch (type) {
    case REAL_RESULT:
      double real_val;
      char real_buf[FMT_G_BUFSIZE(14)];
      float8get(real_val, val);
      sprintf(real_buf, "%.14g", real_val);
      my_b_printf(head, ":=%s%s\n", real_buf, print_event_info->delimiter);
      break;
    case INT_RESULT:
      char int_buf[22];
      longlong10_to_str(uint8korr(val), int_buf, 
                        ((flags & User_var_log_event::UNSIGNED_F) ? 10 : -10));
      my_b_printf(head, ":=%s%s\n", int_buf, print_event_info->delimiter);
      break;
    case DECIMAL_RESULT:
    {
      char str_buf[200];
      int str_len= sizeof(str_buf) - 1;
      int precision= (int)val[0];
      int scale= (int)val[1];
      decimal_digit_t dec_buf[10];
      decimal_t dec;
      dec.len= 10;
      dec.buf= dec_buf;

      bin2decimal((uchar*) val+2, &dec, precision, scale);
      decimal2string(&dec, str_buf, &str_len, 0, 0, 0);
      str_buf[str_len]= 0;
      my_b_printf(head, ":=%s%s\n", str_buf, print_event_info->delimiter);
      break;
    }
    case STRING_RESULT:
    {
      /*
        Let's express the string in hex. That's the most robust way. If we
        print it in character form instead, we need to escape it with
        character_set_client which we don't know (we will know it in 5.0, but
        in 4.1 we don't know it easily when we are printing
        User_var_log_event). Explanation why we would need to bother with
        character_set_client (quoting Bar):
        > Note, the parser doesn't switch to another unescaping mode after
        > it has met a character set introducer.
        > For example, if an SJIS client says something like:
        > SET @a= _ucs2 \0a\0b'
        > the string constant is still unescaped according to SJIS, not
        > according to UCS2.
      */
      char *hex_str;
      CHARSET_INFO *cs;

      hex_str= (char *)my_malloc(2*val_len+1+2,MYF(MY_WME)); // 2 hex digits / byte
      if (!hex_str)
        return;
      str_to_hex(hex_str, val, val_len);
      /*
        For proper behaviour when mysqlbinlog|mysql, we need to explicitely
        specify the variable's collation. It will however cause problems when
        people want to mysqlbinlog|mysql into another server not supporting the
        character set. But there's not much to do about this and it's unlikely.
      */
      if (!(cs= get_charset(charset_number, MYF(0))))
        /*
          Generate an unusable command (=> syntax error) is probably the best
          thing we can do here.
        */
        my_b_printf(head, ":=???%s\n", print_event_info->delimiter);
      else
        my_b_printf(head, ":=_%s %s COLLATE `%s`%s\n",
                    cs->csname, hex_str, cs->name,
                    print_event_info->delimiter);
      my_free(hex_str);
    }
      break;
    case ROW_RESULT:
    default:
      DBUG_ASSERT(1);
      return;
    }
  }
}
#endif


/*
  User_var_log_event::do_apply_event()
*/

#if defined(HAVE_REPLICATION) && !defined(MYSQL_CLIENT)
int User_var_log_event::do_apply_event(Relay_log_info const *rli)
{
  Item *it= 0;
  CHARSET_INFO *charset;
  query_id_t sav_query_id= 0; /* memorize orig id when deferred applying */

  if (rli->deferred_events_collecting)
  {
    set_deferred(current_thd->query_id);
    return rli->deferred_events->add(this);
  } else if (is_deferred())
  {
    sav_query_id= current_thd->query_id;
    current_thd->query_id= query_id; /* recreating original time context */
  }

  if (!(charset= get_charset(charset_number, MYF(MY_WME))))
    return 1;
  double real_val;
  longlong int_val;

  /*
    We are now in a statement until the associated query log event has
    been processed.
   */
  const_cast<Relay_log_info*>(rli)->set_flag(Relay_log_info::IN_STMT);

  if (is_null)
  {
    it= new Item_null();
  }
  else
  {
    switch (type) {
    case REAL_RESULT:
      float8get(real_val, val);
      it= new Item_float(real_val, 0);
      val= (char*) &real_val;		// Pointer to value in native format
      val_len= 8;
      break;
    case INT_RESULT:
      int_val= (longlong) uint8korr(val);
      it= new Item_int(int_val);
      val= (char*) &int_val;		// Pointer to value in native format
      val_len= 8;
      break;
    case DECIMAL_RESULT:
    {
      Item_decimal *dec= new Item_decimal((uchar*) val+2, val[0], val[1]);
      it= dec;
      val= (char *)dec->val_decimal(NULL);
      val_len= sizeof(my_decimal);
      break;
    }
    case STRING_RESULT:
      it= new Item_string(val, val_len, charset);
      break;
    case ROW_RESULT:
    default:
      DBUG_ASSERT(1);
      return 0;
    }
  }
  Item_func_set_user_var *e=
    new Item_func_set_user_var(Name_string(name, name_len, false), it, false);
  /*
    Item_func_set_user_var can't substitute something else on its place =>
    0 can be passed as last argument (reference on item)

    Fix_fields() can fail, in which case a call of update_hash() might
    crash the server, so if fix fields fails, we just return with an
    error.
  */
  if (e->fix_fields(thd, 0))
    return 1;

  /*
    A variable can just be considered as a table with
    a single record and with a single column. Thus, like
    a column value, it could always have IMPLICIT derivation.
   */
  e->update_hash(val, val_len, type, charset, DERIVATION_IMPLICIT,
                 (flags & User_var_log_event::UNSIGNED_F));
  if (!is_deferred())
    free_root(thd->mem_root, 0);
  else
    current_thd->query_id= sav_query_id; /* restore current query's context */

  return 0;
}

int User_var_log_event::do_update_pos(Relay_log_info *rli)
{
  rli->inc_event_relay_log_pos();
  return 0;
}

Log_event::enum_skip_reason
User_var_log_event::do_shall_skip(Relay_log_info *rli)
{
  /*
    It is a common error to set the slave skip counter to 1 instead
    of 2 when recovering from an insert which used a auto increment,
    rand, or user var.  Therefore, if the slave skip counter is 1, we
    just say that this event should be skipped by ignoring it, meaning
    that we do not change the value of the slave skip counter since it
    will be decreased by the following insert event.
  */
  return continue_group(rli);
}
#endif /* !MYSQL_CLIENT */


/**************************************************************************
  Unknown_log_event methods
**************************************************************************/

#ifdef HAVE_REPLICATION
#ifdef MYSQL_CLIENT
void Unknown_log_event::print(FILE* file_arg, PRINT_EVENT_INFO* print_event_info)
{
  if (print_event_info->short_form)
    return;
  print_header(&print_event_info->head_cache, print_event_info, FALSE);
  my_b_printf(&print_event_info->head_cache, "\n# %s", "Unknown event\n");
}
#endif  

/**************************************************************************
	Stop_log_event methods
**************************************************************************/

/*
  Stop_log_event::print()
*/

#ifdef MYSQL_CLIENT
void Stop_log_event::print(FILE* file, PRINT_EVENT_INFO* print_event_info)
{
  if (print_event_info->short_form)
    return;

  print_header(&print_event_info->head_cache, print_event_info, FALSE);
  my_b_printf(&print_event_info->head_cache, "\tStop\n");
}
#endif /* MYSQL_CLIENT */


#ifndef MYSQL_CLIENT
/*
  The master stopped.  We used to clean up all temporary tables but
  this is useless as, as the master has shut down properly, it has
  written all DROP TEMPORARY TABLE (prepared statements' deletion is
  TODO only when we binlog prep stmts).  We used to clean up
  slave_load_tmpdir, but this is useless as it has been cleared at the
  end of LOAD DATA INFILE.  So we have nothing to do here.  The place
  were we must do this cleaning is in
  Start_log_event_v3::do_apply_event(), not here. Because if we come
  here, the master was sane.

  This must only be called from the Slave SQL thread, since it calls
  flush_relay_log_info().
*/
int Stop_log_event::do_update_pos(Relay_log_info *rli)
{
  int error_inc= 0;
  int error_flush= 0;
  /*
    We do not want to update master_log pos because we get a rotate event
    before stop, so by now group_master_log_name is set to the next log.
    If we updated it, we will have incorrect master coordinates and this
    could give false triggers in MASTER_POS_WAIT() that we have reached
    the target position when in fact we have not.
    The group position is always unchanged in MTS mode because the event
    is never executed so can't be scheduled to a Worker.
  */
  if ((thd->variables.option_bits & OPTION_BEGIN) || rli->is_parallel_exec())
    rli->inc_event_relay_log_pos();
  else
  {
    error_inc= rli->inc_group_relay_log_pos(0, true/*need_data_lock=true*/);
    error_flush= rli->flush_info(TRUE);
  }
  return (error_inc || error_flush);
}

#endif /* !MYSQL_CLIENT */
#endif /* HAVE_REPLICATION */


/**************************************************************************
	Create_file_log_event methods
**************************************************************************/

/*
  Create_file_log_event ctor
*/

#ifndef MYSQL_CLIENT
Create_file_log_event::
Create_file_log_event(THD* thd_arg, sql_exchange* ex,
		      const char* db_arg, const char* table_name_arg,
                      List<Item>& fields_arg,
                      bool is_concurrent_arg,
                      enum enum_duplicates handle_dup,
                      bool ignore,
		      uchar* block_arg, uint block_len_arg, bool using_trans)
  :Load_log_event(thd_arg, ex, db_arg, table_name_arg, fields_arg,
                  is_concurrent_arg,
                  handle_dup, ignore, using_trans),
   fake_base(0), block(block_arg), event_buf(0), block_len(block_len_arg),
   file_id(thd_arg->file_id = mysql_bin_log.next_file_id())
{
  DBUG_ENTER("Create_file_log_event");
  sql_ex.force_new_format();
  DBUG_VOID_RETURN;
}


/*
  Create_file_log_event::write_data_body()
*/

bool Create_file_log_event::write_data_body(IO_CACHE* file)
{
  bool res;
  if ((res= Load_log_event::write_data_body(file)) || fake_base)
    return res;
  return (my_b_safe_write(file, (uchar*) "", 1) ||
          my_b_safe_write(file, (uchar*) block, block_len));
}


/*
  Create_file_log_event::write_data_header()
*/

bool Create_file_log_event::write_data_header(IO_CACHE* file)
{
  bool res;
  uchar buf[CREATE_FILE_HEADER_LEN];
  if ((res= Load_log_event::write_data_header(file)) || fake_base)
    return res;
  int4store(buf + CF_FILE_ID_OFFSET, file_id);
  return my_b_safe_write(file, buf, CREATE_FILE_HEADER_LEN) != 0;
}


/*
  Create_file_log_event::write_base()
*/

bool Create_file_log_event::write_base(IO_CACHE* file)
{
  bool res;
  fake_base= 1;                                 // pretend we are Load event
  res= write(file);
  fake_base= 0;
  return res;
}

#endif /* !MYSQL_CLIENT */

/*
  Create_file_log_event ctor
*/

Create_file_log_event::Create_file_log_event(const char* buf, uint len,
                                             const Format_description_log_event* description_event)
  :Load_log_event(buf,0,description_event),fake_base(0),block(0),inited_from_old(0)
{
  DBUG_ENTER("Create_file_log_event::Create_file_log_event(char*,...)");
  uint block_offset;
  uint header_len= description_event->common_header_len;
  uint8 load_header_len= description_event->post_header_len[LOAD_EVENT-1];
  uint8 create_file_header_len= description_event->post_header_len[CREATE_FILE_EVENT-1];
  if (!(event_buf= (char*) my_memdup(buf, len, MYF(MY_WME))) ||
      copy_log_event(event_buf,len,
                     ((buf[EVENT_TYPE_OFFSET] == LOAD_EVENT) ?
                      load_header_len + header_len :
                      (fake_base ? (header_len+load_header_len) :
                       (header_len+load_header_len) +
                       create_file_header_len)),
                     description_event))
    DBUG_VOID_RETURN;
  if (description_event->binlog_version!=1)
  {
    file_id= uint4korr(buf + 
                       header_len +
		       load_header_len + CF_FILE_ID_OFFSET);
    /*
      Note that it's ok to use get_data_size() below, because it is computed
      with values we have already read from this event (because we called
      copy_log_event()); we are not using slave's format info to decode
      master's format, we are really using master's format info.
      Anyway, both formats should be identical (except the common_header_len)
      as these Load events are not changed between 4.0 and 5.0 (as logging of
      LOAD DATA INFILE does not use Load_log_event in 5.0).

      The + 1 is for \0 terminating fname  
    */
    block_offset= (description_event->common_header_len +
                   Load_log_event::get_data_size() +
                   create_file_header_len + 1);
    if (len < block_offset)
      DBUG_VOID_RETURN;
    block = (uchar*)buf + block_offset;
    block_len = len - block_offset;
  }
  else
  {
    sql_ex.force_new_format();
    inited_from_old = 1;
  }
  DBUG_VOID_RETURN;
}


/*
  Create_file_log_event::print()
*/

#ifdef MYSQL_CLIENT
void Create_file_log_event::print(FILE* file, PRINT_EVENT_INFO* print_event_info,
				  bool enable_local)
{
  if (print_event_info->short_form)
  {
    if (enable_local && check_fname_outside_temp_buf())
      Load_log_event::print(file, print_event_info);
    return;
  }

  if (enable_local)
  {
    Load_log_event::print(file, print_event_info,
			  !check_fname_outside_temp_buf());
    /**
      reduce the size of io cache so that the write function is called
      for every call to my_b_printf().
     */
    DBUG_EXECUTE_IF ("simulate_create_event_write_error",
                     {(&print_event_info->head_cache)->write_pos=
                     (&print_event_info->head_cache)->write_end;
                     DBUG_SET("+d,simulate_file_write_error");});
    /* 
       That one is for "file_id: etc" below: in mysqlbinlog we want the #, in
       SHOW BINLOG EVENTS we don't.
    */
    my_b_printf(&print_event_info->head_cache, "#");
  }

  my_b_printf(&print_event_info->head_cache,
              " file_id: %d  block_len: %d\n", file_id, block_len);
}


void Create_file_log_event::print(FILE* file, PRINT_EVENT_INFO* print_event_info)
{
  print(file, print_event_info, 0);
}
#endif /* MYSQL_CLIENT */


/*
  Create_file_log_event::pack_info()
*/

#if defined(HAVE_REPLICATION) && !defined(MYSQL_CLIENT)
int Create_file_log_event::pack_info(Protocol *protocol)
{
  char buf[NAME_LEN*2 + 30 + 21*2], *pos;
  pos= strmov(buf, "db=");
  memcpy(pos, db, db_len);
  pos= strmov(pos + db_len, ";table=");
  memcpy(pos, table_name, table_name_len);
  pos= strmov(pos + table_name_len, ";file_id=");
  pos= int10_to_str((long) file_id, pos, 10);
  pos= strmov(pos, ";block_len=");
  pos= int10_to_str((long) block_len, pos, 10);
  protocol->store(buf, (uint) (pos-buf), &my_charset_bin);
  return 0;
}
#endif /* defined(HAVE_REPLICATION) && !defined(MYSQL_CLIENT) */


/**
  Create_file_log_event::do_apply_event()
  Constructor for Create_file_log_event to intantiate an event
  from the relay log on the slave.

  @retval
    0           Success
  @retval
    1           Failure
*/

#if defined(HAVE_REPLICATION) && !defined(MYSQL_CLIENT)
int Create_file_log_event::do_apply_event(Relay_log_info const *rli)
{
  char fname_buf[FN_REFLEN+TEMP_FILE_MAX_LEN];
  char *ext;
  int fd = -1;
  IO_CACHE file;
  int error = 1;

  lex_start(thd);
  mysql_reset_thd_for_next_command(thd);
  THD_STAGE_INFO(thd, stage_making_temp_file_create_before_load_data);
  memset(&file, 0, sizeof(file));
  ext= slave_load_file_stem(fname_buf, file_id, server_id, ".info");
  /* old copy may exist already */
  mysql_file_delete(key_file_log_event_info, fname_buf, MYF(0));
  /**
    To simulate file creation failure, convert the file name to a
    directory by appending a "/" to the file name.
   */
  DBUG_EXECUTE_IF("simulate_file_create_error_create_log_event",
                  {
                  strcat(fname_buf,"/");
                  });
  if ((fd= mysql_file_create(key_file_log_event_info,
                             fname_buf, CREATE_MODE,
                             O_WRONLY | O_BINARY | O_EXCL | O_NOFOLLOW,
                             MYF(MY_WME))) < 0 ||
      init_io_cache(&file, fd, IO_SIZE, WRITE_CACHE, (my_off_t)0, 0,
		    MYF(MY_WME|MY_NABP)))
  {
    rli->report(ERROR_LEVEL, thd->get_stmt_da()->sql_errno(),
                "Error in Create_file event: could not open file '%s'",
                fname_buf);
    goto err;
  }
  
  // a trick to avoid allocating another buffer
  fname= fname_buf;
  fname_len= (uint) (strmov(ext, ".data") - fname);
  if (write_base(&file))
  {
    strmov(ext, ".info"); // to have it right in the error message
    rli->report(ERROR_LEVEL, my_errno,
                "Error in Create_file event: could not write to file '%s'",
                fname_buf);
    goto err;
  }
  end_io_cache(&file);
  mysql_file_close(fd, MYF(0));
  
  // fname_buf now already has .data, not .info, because we did our trick
  /* old copy may exist already */
  mysql_file_delete(key_file_log_event_data, fname_buf, MYF(0));
  if ((fd= mysql_file_create(key_file_log_event_data,
                             fname_buf, CREATE_MODE,
                             O_WRONLY | O_BINARY | O_EXCL | O_NOFOLLOW,
                             MYF(MY_WME))) < 0)
  {
    rli->report(ERROR_LEVEL, my_errno,
                "Error in Create_file event: could not open file '%s'",
                fname_buf);
    goto err;
  }
  /**
    To simulate file write failure,close the file before the write operation.
    Write will fail with an error reporting file is UNOPENED. 
   */
  DBUG_EXECUTE_IF("simulate_file_write_error_create_log_event",
                  {
                  mysql_file_close(fd, MYF(0));
                  });
  if (mysql_file_write(fd, (uchar*) block, block_len, MYF(MY_WME+MY_NABP)))
  {
    rli->report(ERROR_LEVEL, thd->get_stmt_da()->sql_errno(),
                "Error in Create_file event: write to '%s' failed",
                fname_buf);
    goto err;
  }
  error=0;					// Everything is ok

err:
  if (error)
    end_io_cache(&file);
  if (fd >= 0)
    mysql_file_close(fd, MYF(0));
  return error != 0;
}
#endif /* defined(HAVE_REPLICATION) && !defined(MYSQL_CLIENT) */


/**************************************************************************
	Append_block_log_event methods
**************************************************************************/

/*
  Append_block_log_event ctor
*/

#ifndef MYSQL_CLIENT  
Append_block_log_event::Append_block_log_event(THD *thd_arg,
                                               const char *db_arg,
					       uchar *block_arg,
					       uint block_len_arg,
					       bool using_trans)
  :Log_event(thd_arg, 0,
             using_trans ? Log_event::EVENT_TRANSACTIONAL_CACHE :
                           Log_event::EVENT_STMT_CACHE,
             Log_event::EVENT_NORMAL_LOGGING),
   block(block_arg),
   block_len(block_len_arg), file_id(thd_arg->file_id), db(db_arg)
{
}
#endif


/*
  Append_block_log_event ctor
*/

Append_block_log_event::Append_block_log_event(const char* buf, uint len,
                                               const Format_description_log_event* description_event)
  :Log_event(buf, description_event),block(0)
{
  DBUG_ENTER("Append_block_log_event::Append_block_log_event(char*,...)");
  uint8 common_header_len= description_event->common_header_len; 
  uint8 append_block_header_len=
    description_event->post_header_len[APPEND_BLOCK_EVENT-1];
  uint total_header_len= common_header_len+append_block_header_len;
  if (len < total_header_len)
    DBUG_VOID_RETURN;
  file_id= uint4korr(buf + common_header_len + AB_FILE_ID_OFFSET);
  block= (uchar*)buf + total_header_len;
  block_len= len - total_header_len;
  DBUG_VOID_RETURN;
}


/*
  Append_block_log_event::write()
*/

#ifndef MYSQL_CLIENT
bool Append_block_log_event::write(IO_CACHE* file)
{
  uchar buf[APPEND_BLOCK_HEADER_LEN];
  int4store(buf + AB_FILE_ID_OFFSET, file_id);
  return (write_header(file, APPEND_BLOCK_HEADER_LEN + block_len) ||
          wrapper_my_b_safe_write(file, buf, APPEND_BLOCK_HEADER_LEN) ||
	  wrapper_my_b_safe_write(file, (uchar*) block, block_len) ||
	  write_footer(file));
}
#endif


/*
  Append_block_log_event::print()
*/

#ifdef MYSQL_CLIENT  
void Append_block_log_event::print(FILE* file,
				   PRINT_EVENT_INFO* print_event_info)
{
  if (print_event_info->short_form)
    return;
  print_header(&print_event_info->head_cache, print_event_info, FALSE);
  my_b_printf(&print_event_info->head_cache,
              "\n#%s: file_id: %d  block_len: %d\n",
              get_type_str(), file_id, block_len);
}
#endif /* MYSQL_CLIENT */


/*
  Append_block_log_event::pack_info()
*/

#if defined(HAVE_REPLICATION) && !defined(MYSQL_CLIENT)
int Append_block_log_event::pack_info(Protocol *protocol)
{
  char buf[256];
  size_t length;
  length= my_snprintf(buf, sizeof(buf), ";file_id=%u;block_len=%u",
                      file_id, block_len);
  protocol->store(buf, length, &my_charset_bin);
  return 0;
}


/*
  Append_block_log_event::get_create_or_append()
*/

int Append_block_log_event::get_create_or_append() const
{
  return 0; /* append to the file, fail if not exists */
}

/*
  Append_block_log_event::do_apply_event()
*/

int Append_block_log_event::do_apply_event(Relay_log_info const *rli)
{
  char fname[FN_REFLEN+TEMP_FILE_MAX_LEN];
  int fd;
  int error = 1;
  DBUG_ENTER("Append_block_log_event::do_apply_event");

  THD_STAGE_INFO(thd, stage_making_temp_file_append_before_load_data);
  slave_load_file_stem(fname, file_id, server_id, ".data");
  if (get_create_or_append())
  {
    /*
      Usually lex_start() is called by mysql_parse(), but we need it here
      as the present method does not call mysql_parse().
    */
    lex_start(thd);
    mysql_reset_thd_for_next_command(thd);
    /* old copy may exist already */
    mysql_file_delete(key_file_log_event_data, fname, MYF(0));
    if ((fd= mysql_file_create(key_file_log_event_data,
                               fname, CREATE_MODE,
                               O_WRONLY | O_BINARY | O_EXCL | O_NOFOLLOW,
                               MYF(MY_WME))) < 0)
    {
      rli->report(ERROR_LEVEL, my_errno,
                  "Error in %s event: could not create file '%s'",
                  get_type_str(), fname);
      goto err;
    }
  }
  else if ((fd= mysql_file_open(key_file_log_event_data,
                                fname,
                                O_WRONLY | O_APPEND | O_BINARY | O_NOFOLLOW,
                                MYF(MY_WME))) < 0)
  {
    rli->report(ERROR_LEVEL, my_errno,
                "Error in %s event: could not open file '%s'",
                get_type_str(), fname);
    goto err;
  }

  DBUG_EXECUTE_IF("remove_slave_load_file_before_write",
                  {
                    my_delete_allow_opened(fname, MYF(0));
                  });

  if (mysql_file_write(fd, (uchar*) block, block_len, MYF(MY_WME+MY_NABP)))
  {
    rli->report(ERROR_LEVEL, my_errno,
                "Error in %s event: write to '%s' failed",
                get_type_str(), fname);
    goto err;
  }
  error=0;

err:
  if (fd >= 0)
    mysql_file_close(fd, MYF(0));
  DBUG_RETURN(error);
}
#endif


/**************************************************************************
	Delete_file_log_event methods
**************************************************************************/

/*
  Delete_file_log_event ctor
*/

#ifndef MYSQL_CLIENT
Delete_file_log_event::Delete_file_log_event(THD *thd_arg, const char* db_arg,
					     bool using_trans)
  :Log_event(thd_arg, 0, 
             using_trans ? Log_event::EVENT_TRANSACTIONAL_CACHE :
                           Log_event::EVENT_STMT_CACHE,
             Log_event::EVENT_NORMAL_LOGGING),
  file_id(thd_arg->file_id), db(db_arg)
{
}
#endif

/*
  Delete_file_log_event ctor
*/

Delete_file_log_event::Delete_file_log_event(const char* buf, uint len,
                                             const Format_description_log_event* description_event)
  :Log_event(buf, description_event),file_id(0)
{
  uint8 common_header_len= description_event->common_header_len;
  uint8 delete_file_header_len= description_event->post_header_len[DELETE_FILE_EVENT-1];
  if (len < (uint)(common_header_len + delete_file_header_len))
    return;
  file_id= uint4korr(buf + common_header_len + DF_FILE_ID_OFFSET);
}


/*
  Delete_file_log_event::write()
*/

#ifndef MYSQL_CLIENT
bool Delete_file_log_event::write(IO_CACHE* file)
{
 uchar buf[DELETE_FILE_HEADER_LEN];
 int4store(buf + DF_FILE_ID_OFFSET, file_id);
 return (write_header(file, sizeof(buf)) ||
         wrapper_my_b_safe_write(file, buf, sizeof(buf)) ||
	 write_footer(file));
}
#endif


/*
  Delete_file_log_event::print()
*/

#ifdef MYSQL_CLIENT  
void Delete_file_log_event::print(FILE* file,
				  PRINT_EVENT_INFO* print_event_info)
{
  if (print_event_info->short_form)
    return;
  print_header(&print_event_info->head_cache, print_event_info, FALSE);
  my_b_printf(&print_event_info->head_cache,
              "\n#Delete_file: file_id=%u\n", file_id);
}
#endif /* MYSQL_CLIENT */

/*
  Delete_file_log_event::pack_info()
*/

#if defined(HAVE_REPLICATION) && !defined(MYSQL_CLIENT)
int Delete_file_log_event::pack_info(Protocol *protocol)
{
  char buf[64];
  size_t length;
  length= my_snprintf(buf, sizeof(buf), ";file_id=%u", (uint) file_id);
  protocol->store(buf, length, &my_charset_bin);
  return 0;
}
#endif

/*
  Delete_file_log_event::do_apply_event()
*/

#if defined(HAVE_REPLICATION) && !defined(MYSQL_CLIENT)
int Delete_file_log_event::do_apply_event(Relay_log_info const *rli)
{
  char fname[FN_REFLEN+TEMP_FILE_MAX_LEN];
  lex_start(thd);
  mysql_reset_thd_for_next_command(thd);
  char *ext= slave_load_file_stem(fname, file_id, server_id, ".data");
  mysql_file_delete(key_file_log_event_data, fname, MYF(MY_WME));
  strmov(ext, ".info");
  mysql_file_delete(key_file_log_event_info, fname, MYF(MY_WME));
  return 0;
}
#endif /* defined(HAVE_REPLICATION) && !defined(MYSQL_CLIENT) */


/**************************************************************************
	Execute_load_log_event methods
**************************************************************************/

/*
  Execute_load_log_event ctor
*/

#ifndef MYSQL_CLIENT  
Execute_load_log_event::Execute_load_log_event(THD *thd_arg,
                                               const char* db_arg,
					       bool using_trans)
  :Log_event(thd_arg, 0,
             using_trans ? Log_event::EVENT_TRANSACTIONAL_CACHE :
                           Log_event::EVENT_STMT_CACHE,
             Log_event::EVENT_NORMAL_LOGGING),
  file_id(thd_arg->file_id), db(db_arg)
{
}
#endif
  

/*
  Execute_load_log_event ctor
*/

Execute_load_log_event::Execute_load_log_event(const char* buf, uint len,
                                               const Format_description_log_event* description_event)
  :Log_event(buf, description_event), file_id(0)
{
  uint8 common_header_len= description_event->common_header_len;
  uint8 exec_load_header_len= description_event->post_header_len[EXEC_LOAD_EVENT-1];
  if (len < (uint)(common_header_len+exec_load_header_len))
    return;
  file_id= uint4korr(buf + common_header_len + EL_FILE_ID_OFFSET);
}


/*
  Execute_load_log_event::write()
*/

#ifndef MYSQL_CLIENT
bool Execute_load_log_event::write(IO_CACHE* file)
{
  uchar buf[EXEC_LOAD_HEADER_LEN];
  int4store(buf + EL_FILE_ID_OFFSET, file_id);
  return (write_header(file, sizeof(buf)) || 
          wrapper_my_b_safe_write(file, buf, sizeof(buf)) ||
	  write_footer(file));
}
#endif


/*
  Execute_load_log_event::print()
*/

#ifdef MYSQL_CLIENT  
void Execute_load_log_event::print(FILE* file,
				   PRINT_EVENT_INFO* print_event_info)
{
  if (print_event_info->short_form)
    return;
  print_header(&print_event_info->head_cache, print_event_info, FALSE);
  my_b_printf(&print_event_info->head_cache, "\n#Exec_load: file_id=%d\n",
              file_id);
}
#endif

/*
  Execute_load_log_event::pack_info()
*/

#if defined(HAVE_REPLICATION) && !defined(MYSQL_CLIENT)
int Execute_load_log_event::pack_info(Protocol *protocol)
{
  char buf[64];
  size_t length;
  length= my_snprintf(buf, sizeof(buf), ";file_id=%u", (uint) file_id);
  protocol->store(buf, length, &my_charset_bin);
  return 0;
}


/*
  Execute_load_log_event::do_apply_event()
*/

int Execute_load_log_event::do_apply_event(Relay_log_info const *rli)
{
  char fname[FN_REFLEN+TEMP_FILE_MAX_LEN];
  char *ext;
  int fd;
  int error= 1;
  IO_CACHE file;
  Load_log_event *lev= 0;

  lex_start(thd);
  mysql_reset_thd_for_next_command(thd);
  ext= slave_load_file_stem(fname, file_id, server_id, ".info");
  /**
    To simulate file open failure, convert the file name to a
    directory by appending a "/" to the file name. File open
    will fail with an error reporting it is not a directory.
   */
  DBUG_EXECUTE_IF("simulate_file_open_error_exec_event",
                  {
                  strcat(fname,"/");
                  });
  if ((fd= mysql_file_open(key_file_log_event_info,
                           fname, O_RDONLY | O_BINARY | O_NOFOLLOW,
                           MYF(MY_WME))) < 0 ||
      init_io_cache(&file, fd, IO_SIZE, READ_CACHE, (my_off_t)0, 0,
		    MYF(MY_WME|MY_NABP)))
  {
    rli->report(ERROR_LEVEL, thd->get_stmt_da()->sql_errno(),
                "Error in Exec_load event: could not open file '%s'",
                fname);
    goto err;
  }
  if (!(lev= (Load_log_event*)
        Log_event::read_log_event(&file,
                                  (mysql_mutex_t*) 0,
                                  rli->get_rli_description_event(),
                                  opt_slave_sql_verify_checksum)) ||
      lev->get_type_code() != NEW_LOAD_EVENT)
  {
    rli->report(ERROR_LEVEL, 0, "Error in Exec_load event: "
                    "file '%s' appears corrupted", fname);
    goto err;
  }
  lev->thd = thd;
  /*
    lev->do_apply_event should use rli only for errors i.e. should
    not advance rli's position.

    lev->do_apply_event is the place where the table is loaded (it
    calls mysql_load()).
  */
  const_cast<Relay_log_info*>(rli)->set_future_group_master_log_pos(log_pos);
  if (lev->do_apply_event(0,rli,1)) 
  {
    /*
      We want to indicate the name of the file that could not be loaded
      (SQL_LOADxxx).
      But as we are here we are sure the error is in rli->last_slave_error and
      rli->last_slave_errno (example of error: duplicate entry for key), so we
      don't want to overwrite it with the filename.
      What we want instead is add the filename to the current error message.
    */
    char *tmp= my_strdup(rli->last_error().message, MYF(MY_WME));
    if (tmp)
    {
      rli->report(ERROR_LEVEL, rli->last_error().number,
                  "%s. Failed executing load from '%s'", tmp, fname);
      my_free(tmp);
    }
    goto err;
  }
  /*
    We have an open file descriptor to the .info file; we need to close it
    or Windows will refuse to delete the file in mysql_file_delete().
  */
  if (fd >= 0)
  {
    mysql_file_close(fd, MYF(0));
    end_io_cache(&file);
    fd= -1;
  }
  mysql_file_delete(key_file_log_event_info, fname, MYF(MY_WME));
  memcpy(ext, ".data", 6);
  mysql_file_delete(key_file_log_event_data, fname, MYF(MY_WME));
  error = 0;

err:
  delete lev;
  if (fd >= 0)
  {
    mysql_file_close(fd, MYF(0));
    end_io_cache(&file);
  }
  return error;
}

#endif /* defined(HAVE_REPLICATION) && !defined(MYSQL_CLIENT) */


/**************************************************************************
	Begin_load_query_log_event methods
**************************************************************************/

#ifndef MYSQL_CLIENT
Begin_load_query_log_event::
Begin_load_query_log_event(THD* thd_arg, const char* db_arg, uchar* block_arg,
                           uint block_len_arg, bool using_trans)
  :Append_block_log_event(thd_arg, db_arg, block_arg, block_len_arg,
                          using_trans)
{
   file_id= thd_arg->file_id= mysql_bin_log.next_file_id();
}
#endif


Begin_load_query_log_event::
Begin_load_query_log_event(const char* buf, uint len,
                           const Format_description_log_event* desc_event)
  :Append_block_log_event(buf, len, desc_event)
{
}


#if defined( HAVE_REPLICATION) && !defined(MYSQL_CLIENT)
int Begin_load_query_log_event::get_create_or_append() const
{
  return 1; /* create the file */
}
#endif /* defined( HAVE_REPLICATION) && !defined(MYSQL_CLIENT) */


#if !defined(MYSQL_CLIENT) && defined(HAVE_REPLICATION)
Log_event::enum_skip_reason
Begin_load_query_log_event::do_shall_skip(Relay_log_info *rli)
{
  /*
    If the slave skip counter is 1, then we should not start executing
    on the next event.
  */
  return continue_group(rli);
}
#endif


/**************************************************************************
	Execute_load_query_log_event methods
**************************************************************************/


#ifndef MYSQL_CLIENT
Execute_load_query_log_event::
Execute_load_query_log_event(THD *thd_arg, const char* query_arg,
                             ulong query_length_arg, uint fn_pos_start_arg,
                             uint fn_pos_end_arg,
                             enum_load_dup_handling dup_handling_arg,
                             bool using_trans, bool immediate, bool suppress_use,
                             int errcode):
  Query_log_event(thd_arg, query_arg, query_length_arg, using_trans, immediate,
                  suppress_use, errcode),
  file_id(thd_arg->file_id), fn_pos_start(fn_pos_start_arg),
  fn_pos_end(fn_pos_end_arg), dup_handling(dup_handling_arg)
{
}
#endif /* !MYSQL_CLIENT */


Execute_load_query_log_event::
Execute_load_query_log_event(const char* buf, uint event_len,
                             const Format_description_log_event* desc_event):
  Query_log_event(buf, event_len, desc_event, EXECUTE_LOAD_QUERY_EVENT),
  file_id(0), fn_pos_start(0), fn_pos_end(0)
{
  if (!Query_log_event::is_valid())
    return;

  buf+= desc_event->common_header_len;

  fn_pos_start= uint4korr(buf + ELQ_FN_POS_START_OFFSET);
  fn_pos_end= uint4korr(buf + ELQ_FN_POS_END_OFFSET);
  dup_handling= (enum_load_dup_handling)(*(buf + ELQ_DUP_HANDLING_OFFSET));

  if (fn_pos_start > q_len || fn_pos_end > q_len ||
      dup_handling > LOAD_DUP_REPLACE)
    return;

  file_id= uint4korr(buf + ELQ_FILE_ID_OFFSET);
}


ulong Execute_load_query_log_event::get_post_header_size_for_derived()
{
  return EXECUTE_LOAD_QUERY_EXTRA_HEADER_LEN;
}


#ifndef MYSQL_CLIENT
bool
Execute_load_query_log_event::write_post_header_for_derived(IO_CACHE* file)
{
  uchar buf[EXECUTE_LOAD_QUERY_EXTRA_HEADER_LEN];
  int4store(buf, file_id);
  int4store(buf + 4, fn_pos_start);
  int4store(buf + 4 + 4, fn_pos_end);
  *(buf + 4 + 4 + 4)= (uchar) dup_handling;
  return wrapper_my_b_safe_write(file, buf, EXECUTE_LOAD_QUERY_EXTRA_HEADER_LEN);
}
#endif


#ifdef MYSQL_CLIENT
void Execute_load_query_log_event::print(FILE* file,
                                         PRINT_EVENT_INFO* print_event_info)
{
  print(file, print_event_info, 0);
}

/**
  Prints the query as LOAD DATA LOCAL and with rewritten filename.
*/
void Execute_load_query_log_event::print(FILE* file,
                                         PRINT_EVENT_INFO* print_event_info,
                                         const char *local_fname)
{
  IO_CACHE *const head= &print_event_info->head_cache;

  print_query_header(head, print_event_info);
  /**
    reduce the size of io cache so that the write function is called
    for every call to my_b_printf().
   */
  DBUG_EXECUTE_IF ("simulate_execute_event_write_error",
                   {head->write_pos= head->write_end;
                   DBUG_SET("+d,simulate_file_write_error");});

  if (local_fname)
  {
    my_b_write(head, (uchar*) query, fn_pos_start);
    my_b_printf(head, " LOCAL INFILE \'");
    my_b_printf(head, "%s", local_fname);
    my_b_printf(head, "\'");
    if (dup_handling == LOAD_DUP_REPLACE)
      my_b_printf(head, " REPLACE");
    my_b_printf(head, " INTO");
    my_b_write(head, (uchar*) query + fn_pos_end, q_len-fn_pos_end);
    my_b_printf(head, "\n%s\n", print_event_info->delimiter);
  }
  else
  {
    my_b_write(head, (uchar*) query, q_len);
    my_b_printf(head, "\n%s\n", print_event_info->delimiter);
  }

  if (!print_event_info->short_form)
    my_b_printf(head, "# file_id: %d \n", file_id);
}
#endif


#if defined(HAVE_REPLICATION) && !defined(MYSQL_CLIENT)
int Execute_load_query_log_event::pack_info(Protocol *protocol)
{
  char *buf, *pos;
  if (!(buf= (char*) my_malloc(9 + (db_len * 2) + 2 + q_len + 10 + 21,
                               MYF(MY_WME))))
    return 1;
  pos= buf;
  if (db && db_len)
  {
    /*
      Statically allocates room to store '\0' and an identifier
      that may have NAME_LEN * 2 due to quoting and there are
      two quoting characters that wrap them.
    */
    char quoted_db[1 + NAME_LEN * 2 + 2];// quoted length of the identifier
    size_t size= 0;
    size= my_strmov_quoted_identifier(this->thd, quoted_db, db, 0);
    pos= strmov(buf, "use ");
    memcpy(pos, quoted_db, size);
    pos= strmov(pos + size, "; ");
  }
  if (query && q_len)
  {
    memcpy(pos, query, q_len);
    pos+= q_len;
  }
  pos= strmov(pos, " ;file_id=");
  pos= int10_to_str((long) file_id, pos, 10);
  protocol->store(buf, pos-buf, &my_charset_bin);
  my_free(buf);
  return 0;
}


int
Execute_load_query_log_event::do_apply_event(Relay_log_info const *rli)
{
  char *p;
  char *buf;
  char *fname;
  char *fname_end;
  int error;

  buf= (char*) my_malloc(q_len + 1 - (fn_pos_end - fn_pos_start) +
                         (FN_REFLEN + TEMP_FILE_MAX_LEN) + 10 + 8 + 5, MYF(MY_WME));

  DBUG_EXECUTE_IF("LOAD_DATA_INFILE_has_fatal_error", my_free(buf); buf= NULL;);

  /* Replace filename and LOCAL keyword in query before executing it */
  if (buf == NULL)
  {
    rli->report(ERROR_LEVEL, ER_SLAVE_FATAL_ERROR,
                ER(ER_SLAVE_FATAL_ERROR), "Not enough memory");
    return 1;
  }

  p= buf;
  memcpy(p, query, fn_pos_start);
  p+= fn_pos_start;
  fname= (p= strmake(p, STRING_WITH_LEN(" INFILE \'")));
  p= slave_load_file_stem(p, file_id, server_id, ".data");
  fname_end= p= strend(p);                      // Safer than p=p+5
  *(p++)='\'';
  switch (dup_handling) {
  case LOAD_DUP_IGNORE:
    p= strmake(p, STRING_WITH_LEN(" IGNORE"));
    break;
  case LOAD_DUP_REPLACE:
    p= strmake(p, STRING_WITH_LEN(" REPLACE"));
    break;
  default:
    /* Ordinary load data */
    break;
  }
  p= strmake(p, STRING_WITH_LEN(" INTO "));
  p= strmake(p, query+fn_pos_end, q_len-fn_pos_end);

  error= Query_log_event::do_apply_event(rli, buf, p-buf);

  /* Forging file name for deletion in same buffer */
  *fname_end= 0;

  /*
    If there was an error the slave is going to stop, leave the
    file so that we can re-execute this event at START SLAVE.
  */
  if (!error)
    mysql_file_delete(key_file_log_event_data, fname, MYF(MY_WME));

  my_free(buf);
  return error;
}
#endif


/**************************************************************************
	sql_ex_info methods
**************************************************************************/

/*
  sql_ex_info::write_data()
*/

bool sql_ex_info::write_data(IO_CACHE* file)
{
  if (new_format())
  {
    return (write_str_at_most_255_bytes(file, field_term, (uint) field_term_len) ||
	    write_str_at_most_255_bytes(file, enclosed,   (uint) enclosed_len) ||
	    write_str_at_most_255_bytes(file, line_term,  (uint) line_term_len) ||
	    write_str_at_most_255_bytes(file, line_start, (uint) line_start_len) ||
	    write_str_at_most_255_bytes(file, escaped,    (uint) escaped_len) ||
	    my_b_safe_write(file,(uchar*) &opt_flags,1));
  }
  else
  {
    /**
      @todo This is sensitive to field padding. We should write a
      char[7], not an old_sql_ex. /sven
    */
    old_sql_ex old_ex;
    old_ex.field_term= *field_term;
    old_ex.enclosed=   *enclosed;
    old_ex.line_term=  *line_term;
    old_ex.line_start= *line_start;
    old_ex.escaped=    *escaped;
    old_ex.opt_flags=  opt_flags;
    old_ex.empty_flags=empty_flags;
    return my_b_safe_write(file, (uchar*) &old_ex, sizeof(old_ex)) != 0;
  }
}


/*
  sql_ex_info::init()
*/

const char *sql_ex_info::init(const char *buf, const char *buf_end,
                              bool use_new_format)
{
  cached_new_format = use_new_format;
  if (use_new_format)
  {
    empty_flags=0;
    /*
      The code below assumes that buf will not disappear from
      under our feet during the lifetime of the event. This assumption
      holds true in the slave thread if the log is in new format, but is not
      the case when we have old format because we will be reusing net buffer
      to read the actual file before we write out the Create_file event.
    */
    if (read_str_at_most_255_bytes(&buf, buf_end, &field_term, &field_term_len) ||
        read_str_at_most_255_bytes(&buf, buf_end, &enclosed,   &enclosed_len) ||
        read_str_at_most_255_bytes(&buf, buf_end, &line_term,  &line_term_len) ||
        read_str_at_most_255_bytes(&buf, buf_end, &line_start, &line_start_len) ||
        read_str_at_most_255_bytes(&buf, buf_end, &escaped,    &escaped_len))
      return 0;
    opt_flags = *buf++;
  }
  else
  {
    field_term_len= enclosed_len= line_term_len= line_start_len= escaped_len=1;
    field_term = buf++;			// Use first byte in string
    enclosed=	 buf++;
    line_term=   buf++;
    line_start=  buf++;
    escaped=     buf++;
    opt_flags =  *buf++;
    empty_flags= *buf++;
    if (empty_flags & FIELD_TERM_EMPTY)
      field_term_len=0;
    if (empty_flags & ENCLOSED_EMPTY)
      enclosed_len=0;
    if (empty_flags & LINE_TERM_EMPTY)
      line_term_len=0;
    if (empty_flags & LINE_START_EMPTY)
      line_start_len=0;
    if (empty_flags & ESCAPED_EMPTY)
      escaped_len=0;
  }
  return buf;
}

#ifndef DBUG_OFF
#ifndef MYSQL_CLIENT
static uchar dbug_extra_row_data_val= 0;

/**
   set_extra_data

   Called during self-test to generate various
   self-consistent binlog row event extra
   thread data structures which can be checked
   when reading the binlog.

   @param arr  Buffer to use
*/
const uchar* set_extra_data(uchar* arr)
{
  uchar val= (dbug_extra_row_data_val++) %
    (EXTRA_ROW_INFO_MAX_PAYLOAD + 1); /* 0 .. MAX_PAYLOAD + 1 */
  arr[EXTRA_ROW_INFO_LEN_OFFSET]= val + EXTRA_ROW_INFO_HDR_BYTES;
  arr[EXTRA_ROW_INFO_FORMAT_OFFSET]= val;
  for (uchar i=0; i<val; i++)
    arr[EXTRA_ROW_INFO_HDR_BYTES+i]= val;

  return arr;
}

#endif // #ifndef MYSQL_CLIENT

/**
   check_extra_data

   Called during self-test to check that
   binlog row event extra data is self-
   consistent as defined by the set_extra_data
   function above.

   Will assert(false) if not.

   @param extra_row_data
*/
void check_extra_data(uchar* extra_row_data)
{
  assert(extra_row_data);
  uint16 len= extra_row_data[EXTRA_ROW_INFO_LEN_OFFSET];
  uint8 val= len - EXTRA_ROW_INFO_HDR_BYTES;
  assert(extra_row_data[EXTRA_ROW_INFO_FORMAT_OFFSET] == val);
  for (uint16 i= 0; i < val; i++)
  {
    assert(extra_row_data[EXTRA_ROW_INFO_HDR_BYTES + i] == val);
  }
}

#endif  // #ifndef DBUG_OFF

/**************************************************************************
	Rows_log_event member functions
**************************************************************************/

#ifndef MYSQL_CLIENT
Rows_log_event::Rows_log_event(THD *thd_arg, TABLE *tbl_arg, const Table_id& tid,
                               MY_BITMAP const *cols, bool using_trans,
                               Log_event_type event_type,
                               const uchar* extra_row_info)
  : Log_event(thd_arg, 0,
             using_trans ? Log_event::EVENT_TRANSACTIONAL_CACHE :
                           Log_event::EVENT_STMT_CACHE,
             Log_event::EVENT_NORMAL_LOGGING),
    m_row_count(0),
    m_table(tbl_arg),
    m_table_id(tid),
    m_width(tbl_arg ? tbl_arg->s->fields : 1),
    m_rows_buf(0), m_rows_cur(0), m_rows_end(0), m_flags(0),
    m_type(event_type), m_extra_row_data(0)
#ifdef HAVE_REPLICATION
    , m_curr_row(NULL), m_curr_row_end(NULL), m_key(NULL), last_hashed_key(NULL)
#endif
{
  DBUG_ASSERT(tbl_arg && tbl_arg->s && tid.is_valid());

  if (thd_arg->variables.option_bits & OPTION_NO_FOREIGN_KEY_CHECKS)
      set_flags(NO_FOREIGN_KEY_CHECKS_F);
  if (thd_arg->variables.option_bits & OPTION_RELAXED_UNIQUE_CHECKS)
      set_flags(RELAXED_UNIQUE_CHECKS_F);
#ifndef DBUG_OFF
  uchar extra_data[255];
  DBUG_EXECUTE_IF("extra_row_data_set",
                  /* Set extra row data to a known value */
                  extra_row_info = set_extra_data(extra_data););
#endif
  if (extra_row_info)
  {
    /* Copy Extra data from thd into new event */
    uint8 extra_data_len= extra_row_info[EXTRA_ROW_INFO_LEN_OFFSET];
    assert(extra_data_len >= EXTRA_ROW_INFO_HDR_BYTES);

    m_extra_row_data= (uchar*) my_malloc(extra_data_len, MYF(MY_WME));

    if (likely(m_extra_row_data != NULL))
    {
      memcpy(m_extra_row_data, extra_row_info,
             extra_data_len);
    }
  }

  /* if bitmap_init fails, caught in is_valid() */
  if (likely(!bitmap_init(&m_cols,
                          m_width <= sizeof(m_bitbuf)*8 ? m_bitbuf : NULL,
                          m_width,
                          false)))
  {
    /* Cols can be zero if this is a dummy binrows event */
    if (likely(cols != NULL))
    {
      memcpy(m_cols.bitmap, cols->bitmap, no_bytes_in_map(cols));
      create_last_word_mask(&m_cols);
    }
  }
  else
  {
    // Needed because bitmap_init() does not set it to null on failure
    m_cols.bitmap= 0;
  }
}
#endif

Rows_log_event::Rows_log_event(const char *buf, uint event_len,
                               const Format_description_log_event
                               *description_event)
  : Log_event(buf, description_event),
    m_row_count(0),
#ifndef MYSQL_CLIENT
    m_table(NULL),
#endif
    m_table_id(0), m_rows_buf(0), m_rows_cur(0), m_rows_end(0),
    m_extra_row_data(0)
#if !defined(MYSQL_CLIENT) && defined(HAVE_REPLICATION)
    , m_curr_row(NULL), m_curr_row_end(NULL), m_key(NULL), last_hashed_key(NULL)
#endif
{
  DBUG_ENTER("Rows_log_event::Rows_log_event(const char*,...)");
  uint8 const common_header_len= description_event->common_header_len;
  Log_event_type event_type= (Log_event_type) buf[EVENT_TYPE_OFFSET];
  m_type= event_type;
  
  uint8 const post_header_len= description_event->post_header_len[event_type-1];

  DBUG_PRINT("enter",("event_len: %u  common_header_len: %d  "
		      "post_header_len: %d",
		      event_len, common_header_len,
		      post_header_len));

  const char *post_start= buf + common_header_len;
  post_start+= RW_MAPID_OFFSET;
  if (post_header_len == 6)
  {
    /* Master is of an intermediate source tree before 5.1.4. Id is 4 bytes */
    m_table_id= uint4korr(post_start);
    post_start+= 4;
  }
  else
  {
    m_table_id= uint6korr(post_start);
    post_start+= RW_FLAGS_OFFSET;
  }

  m_flags= uint2korr(post_start);
  post_start+= 2;

  uint16 var_header_len= 0;
  if (post_header_len == ROWS_HEADER_LEN_V2)
  {
    /*
      Have variable length header, check length,
      which includes length bytes
    */
    var_header_len= uint2korr(post_start);
    assert(var_header_len >= 2);
    var_header_len-= 2;

    /* Iterate over var-len header, extracting 'chunks' */
    const char* start= post_start + 2;
    const char* end= start + var_header_len;
    for (const char* pos= start; pos < end;)
    {
      switch(*pos++)
      {
      case RW_V_EXTRAINFO_TAG:
      {
        /* Have an 'extra info' section, read it in */
        assert((end - pos) >= EXTRA_ROW_INFO_HDR_BYTES);
        uint8 infoLen= pos[EXTRA_ROW_INFO_LEN_OFFSET];
        assert((end - pos) >= infoLen);
        /* Just store/use the first tag of this type, skip others */
        if (likely(!m_extra_row_data))
        {
          m_extra_row_data= (uchar*) my_malloc(infoLen,
                                               MYF(MY_WME));
          if (likely(m_extra_row_data != NULL))
          {
            memcpy(m_extra_row_data, pos, infoLen);
          }
          DBUG_EXECUTE_IF("extra_row_data_check",
                          /* Check extra data has expected value */
                          check_extra_data(m_extra_row_data););
        }
        pos+= infoLen;
        break;
      }
      default:
        /* Unknown code, we will not understand anything further here */
        pos= end; /* Break loop */
      }
    }
  }

  uchar const *const var_start=
    (const uchar *)buf + common_header_len + post_header_len + var_header_len;
  uchar const *const ptr_width= var_start;
  uchar *ptr_after_width= (uchar*) ptr_width;
  DBUG_PRINT("debug", ("Reading from %p", ptr_after_width));
  m_width = net_field_length(&ptr_after_width);
  DBUG_PRINT("debug", ("m_width=%lu", m_width));
  /* if bitmap_init fails, catched in is_valid() */
  if (likely(!bitmap_init(&m_cols,
                          m_width <= sizeof(m_bitbuf)*8 ? m_bitbuf : NULL,
                          m_width,
                          false)))
  {
    DBUG_PRINT("debug", ("Reading from %p", ptr_after_width));
    memcpy(m_cols.bitmap, ptr_after_width, (m_width + 7) / 8);
    create_last_word_mask(&m_cols);
    ptr_after_width+= (m_width + 7) / 8;
    DBUG_DUMP("m_cols", (uchar*) m_cols.bitmap, no_bytes_in_map(&m_cols));
  }
  else
  {
    // Needed because bitmap_init() does not set it to null on failure
    m_cols.bitmap= NULL;
    DBUG_VOID_RETURN;
  }

  m_cols_ai.bitmap= m_cols.bitmap; /* See explanation in is_valid() */

  if ((event_type == UPDATE_ROWS_EVENT) ||
      (event_type == UPDATE_ROWS_EVENT_V1))
  {
    DBUG_PRINT("debug", ("Reading from %p", ptr_after_width));

    /* if bitmap_init fails, caught in is_valid() */
    if (likely(!bitmap_init(&m_cols_ai,
                            m_width <= sizeof(m_bitbuf_ai)*8 ? m_bitbuf_ai : NULL,
                            m_width,
                            false)))
    {
      DBUG_PRINT("debug", ("Reading from %p", ptr_after_width));
      memcpy(m_cols_ai.bitmap, ptr_after_width, (m_width + 7) / 8);
      create_last_word_mask(&m_cols_ai);
      ptr_after_width+= (m_width + 7) / 8;
      DBUG_DUMP("m_cols_ai", (uchar*) m_cols_ai.bitmap,
                no_bytes_in_map(&m_cols_ai));
    }
    else
    {
      // Needed because bitmap_init() does not set it to null on failure
      m_cols_ai.bitmap= 0;
      DBUG_VOID_RETURN;
    }
  }

  const uchar* const ptr_rows_data= (const uchar*) ptr_after_width;

  size_t const data_size= event_len - (ptr_rows_data - (const uchar *) buf);
  DBUG_PRINT("info",("m_table_id: %llu  m_flags: %d  m_width: %lu  data_size: %lu",
                     m_table_id.id(), m_flags, m_width, (ulong) data_size));

  // Allocate one extra byte, in case we have to do uint3korr!
  m_rows_buf= (uchar*) my_malloc(data_size + 1, MYF(MY_WME)); // didrik
  if (likely((bool)m_rows_buf))
  {
#if !defined(MYSQL_CLIENT) && defined(HAVE_REPLICATION)
    m_curr_row= m_rows_buf;
#endif
    m_rows_end= m_rows_buf + data_size;
    m_rows_cur= m_rows_end;
    memcpy(m_rows_buf, ptr_rows_data, data_size);
  }
  else
    m_cols.bitmap= 0; // to not free it

  DBUG_VOID_RETURN;
}

Rows_log_event::~Rows_log_event()
{
  if (m_cols.bitmap == m_bitbuf) // no my_malloc happened
    m_cols.bitmap= 0; // so no my_free in bitmap_free
  bitmap_free(&m_cols); // To pair with bitmap_init().
  my_free(m_rows_buf);
  my_free(m_extra_row_data);
}

int Rows_log_event::get_data_size()
{
  int const general_type_code= get_general_type_code();

  uchar buf[sizeof(m_width) + 1];
  uchar *end= net_store_length(buf, m_width);

  DBUG_EXECUTE_IF("old_row_based_repl_4_byte_map_id_master",
                  return 6 + no_bytes_in_map(&m_cols) + (end - buf) +
                  (general_type_code == UPDATE_ROWS_EVENT ? no_bytes_in_map(&m_cols_ai) : 0) +
                  (m_rows_cur - m_rows_buf););

  int data_size= 0;
  bool is_v2_event= get_type_code() > DELETE_ROWS_EVENT_V1;
  if (is_v2_event)
  {
    data_size= ROWS_HEADER_LEN_V2 +
      (m_extra_row_data ?
       RW_V_TAG_LEN + m_extra_row_data[EXTRA_ROW_INFO_LEN_OFFSET]:
       0);
  }
  else
  {
    data_size= ROWS_HEADER_LEN_V1;
  }
  data_size+= no_bytes_in_map(&m_cols);
  data_size+= (uint) (end - buf);

  if (general_type_code == UPDATE_ROWS_EVENT)
    data_size+= no_bytes_in_map(&m_cols_ai);

  data_size+= (uint) (m_rows_cur - m_rows_buf);
  return data_size; 
}


#ifndef MYSQL_CLIENT
int Rows_log_event::do_add_row_data(uchar *row_data, size_t length)
{
  /*
    When the table has a primary key, we would probably want, by default, to
    log only the primary key value instead of the entire "before image". This
    would save binlog space. TODO
  */
  DBUG_ENTER("Rows_log_event::do_add_row_data");
  DBUG_PRINT("enter", ("row_data: 0x%lx  length: %lu", (ulong) row_data,
                       (ulong) length));

  /*
    If length is zero, there is nothing to write, so we just
    return. Note that this is not an optimization, since calling
    realloc() with size 0 means free().
   */
  if (length == 0)
  {
    m_row_count++;
    DBUG_RETURN(0);
  }

  /*
    Don't print debug messages when running valgrind since they can
    trigger false warnings.
   */
#ifndef HAVE_purify
  DBUG_DUMP("row_data", row_data, min<size_t>(length, 32));
#endif

  DBUG_ASSERT(m_rows_buf <= m_rows_cur);
  DBUG_ASSERT(!m_rows_buf || (m_rows_end && m_rows_buf < m_rows_end));
  DBUG_ASSERT(m_rows_cur <= m_rows_end);

  /* The cast will always work since m_rows_cur <= m_rows_end */
  if (static_cast<size_t>(m_rows_end - m_rows_cur) <= length)
  {
    size_t const block_size= 1024;
    my_ptrdiff_t const cur_size= m_rows_cur - m_rows_buf;
    my_ptrdiff_t const new_alloc= 
        block_size * ((cur_size + length + block_size - 1) / block_size);

    // Allocate one extra byte, in case we have to do uint3korr!
    uchar* const new_buf=
      (uchar*)my_realloc((uchar*)m_rows_buf, (uint) new_alloc + 1,
                         MYF(MY_ALLOW_ZERO_PTR|MY_WME));
    if (unlikely(!new_buf))
      DBUG_RETURN(HA_ERR_OUT_OF_MEM);

    /* If the memory moved, we need to move the pointers */
    if (new_buf != m_rows_buf)
    {
      m_rows_buf= new_buf;
      m_rows_cur= m_rows_buf + cur_size;
    }

    /*
       The end pointer should always be changed to point to the end of
       the allocated memory.
    */
    m_rows_end= m_rows_buf + new_alloc;
  }

  DBUG_ASSERT(m_rows_cur + length <= m_rows_end);
  memcpy(m_rows_cur, row_data, length);
  m_rows_cur+= length;
  m_row_count++;
  DBUG_RETURN(0);
}
#endif

#if !defined(MYSQL_CLIENT) && defined(HAVE_REPLICATION)

/**
  Checks if any of the columns in the given table is
  signaled in the bitmap.

  For each column in the given table checks if it is
  signaled in the bitmap. This is most useful when deciding
  whether a before image (BI) can be used or not for
  searching a row. If no column is signaled, then the
  image cannot be used for searching a record (regardless
  of using position(), index scan or table scan). Here is
  an example:

  MASTER> SET @@binlog_row_image='MINIMAL';
  MASTER> CREATE TABLE t1 (a int, b int, c int, primary key(c));
  SLAVE>  CREATE TABLE t1 (a int, b int);
  MASTER> INSERT INTO t1 VALUES (1,2,3);
  MASTER> UPDATE t1 SET a=2 WHERE b=2;

  For the update statement only the PK (column c) is
  logged in the before image (BI). As such, given that
  the slave has no column c, it will not be able to
  find the row, because BI has no values for the columns
  the slave knows about (column a and b).

  @param table   the table reference on the slave.
  @param cols the bitmap signaling columns available in
                 the BI.

  @return TRUE if BI contains usable colums for searching,
          FALSE otherwise.
*/
static
my_bool is_any_column_signaled_for_table(TABLE *table, MY_BITMAP *cols)
{
  DBUG_ENTER("is_any_column_signaled_for_table");

  for (Field **ptr= table->field ;
       *ptr && ((*ptr)->field_index < cols->n_bits);
       ptr++)
  {
    if (bitmap_is_set(cols, (*ptr)->field_index))
      DBUG_RETURN(TRUE);
  }

  DBUG_RETURN (FALSE);
}

/**
  Checks if the fields in the given key are signaled in
  the bitmap.

  Validates whether the before image is usable for the
  given key. It can be the case that the before image
  does not contain values for the key (eg, master was
  using 'minimal' option for image logging and slave has
  different index structure on the table). Here is an
  example:

  MASTER> SET @@binlog_row_image='MINIMAL';
  MASTER> CREATE TABLE t1 (a int, b int, c int, primary key(c));
  SLAVE> CREATE TABLE t1 (a int, b int, c int, key(a,c));
  MASTER> INSERT INTO t1 VALUES (1,2,3);
  MASTER> UPDATE t1 SET a=2 WHERE b=2;

  When finding the row on the slave, one cannot use the
  index (a,c) to search for the row, because there is only
  data in the before image for column c. This function
  checks the fields needed for a given key and searches
  the bitmap to see if all the fields required are
  signaled.

  @param keyinfo  reference to key.
  @param cols     the bitmap signaling which columns
                  have available data.

  @return TRUE if all fields are signaled in the bitmap
          for the given key, FALSE otherwise.
*/
static
my_bool are_all_columns_signaled_for_key(KEY *keyinfo, MY_BITMAP *cols)
{
  DBUG_ENTER("are_all_columns_signaled_for_key");

  for (uint i=0 ; i < keyinfo->user_defined_key_parts ;i++)
  {
    uint fieldnr= keyinfo->key_part[i].fieldnr - 1;
    if (fieldnr >= cols->n_bits ||
        !bitmap_is_set(cols, fieldnr))
      DBUG_RETURN(FALSE);
  }

  DBUG_RETURN(TRUE);
}

/**
  Searches the table for a given key that can be used
  according to the existing values, ie, columns set
  in the bitmap.

  The caller can specify which type of key to find by
  setting the following flags in the key_type parameter:

    - PRI_KEY_FLAG
      Returns the primary key.

    - UNIQUE_KEY_FLAG
      Returns a unique key (flagged with HA_NOSAME)

    - MULTIPLE_KEY_FLAG
      Returns a key that is not unique (flagged with HA_NOSAME
      and without HA_NULL_PART_KEY) nor PK.

  The above flags can be used together, in which case, the
  search is conducted in the above listed order. Eg, the
  following flag:

    (PRI_KEY_FLAG | UNIQUE_KEY_FLAG | MULTIPLE_KEY_FLAG)

  means that a primary key is returned if it is suitable. If
  not then the unique keys are searched. If no unique key is
  suitable, then the keys are searched. Finally, if no key
  is suitable, MAX_KEY is returned.

  @param table    reference to the table.
  @param bi_cols  a bitmap that filters out columns that should
                  not be considered while searching the key.
                  Columns that should be considered are set.
  @param key_type the type of key to search for.

  @return MAX_KEY if no key, according to the key_type specified
          is suitable. Returns the key otherwise.

*/
static
uint
search_key_in_table(TABLE *table, MY_BITMAP *bi_cols, uint key_type)
{
  DBUG_ENTER("search_key_in_table");

  KEY *keyinfo;
  uint res= MAX_KEY;
  uint key;

  if (key_type & PRI_KEY_FLAG &&
      (table->s->primary_key < MAX_KEY))
  {
    DBUG_PRINT("debug", ("Searching for PK"));
    keyinfo= table->s->key_info + (uint) table->s->primary_key;
    if (are_all_columns_signaled_for_key(keyinfo, bi_cols))
      DBUG_RETURN(table->s->primary_key);
  }

  DBUG_PRINT("debug", ("Unique keys count: %u", table->s->uniques));

  if (key_type & UNIQUE_KEY_FLAG && table->s->uniques)
  {
    DBUG_PRINT("debug", ("Searching for UK"));
    for (key=0,keyinfo= table->key_info ;
         (key < table->s->keys) && (res == MAX_KEY);
         key++,keyinfo++)
    {
      /*
        - Unique keys cannot be disabled, thence we skip the check.
        - Skip unique keys with nullable parts
        - Skip primary keys
      */
      if (!((keyinfo->flags & (HA_NOSAME | HA_NULL_PART_KEY)) == HA_NOSAME) ||
          (key == table->s->primary_key))
        continue;
      res= are_all_columns_signaled_for_key(keyinfo, bi_cols) ?
           key : MAX_KEY;

      if (res < MAX_KEY)
        DBUG_RETURN(res);
    }
    DBUG_PRINT("debug", ("UK has NULLABLE parts or not all columns signaled."));
  }

  if (key_type & MULTIPLE_KEY_FLAG && table->s->keys)
  {
    DBUG_PRINT("debug", ("Searching for K."));
    for (key=0,keyinfo= table->key_info ;
         (key < table->s->keys) && (res == MAX_KEY);
         key++,keyinfo++)
    {
      /*
        - Skip innactive keys
        - Skip unique keys without nullable parts
        - Skip indices that do not support ha_index_next() e.g. full-text
        - Skip primary keys
      */
      if (!(table->s->keys_in_use.is_set(key)) ||
          ((keyinfo->flags & (HA_NOSAME | HA_NULL_PART_KEY)) == HA_NOSAME) ||
          !(table->file->index_flags(key, 0, true) & HA_READ_NEXT) ||
          (key == table->s->primary_key))
        continue;

      res= are_all_columns_signaled_for_key(keyinfo, bi_cols) ?
           key : MAX_KEY;

      if (res < MAX_KEY)
        DBUG_RETURN(res);
    }
    DBUG_PRINT("debug", ("Not all columns signaled for K."));
  }

  DBUG_RETURN(res);
}

void
Rows_log_event::decide_row_lookup_algorithm_and_key()
{

  DBUG_ENTER("decide_row_lookup_algorithm_and_key");

  /*
    Decision table:
    - I  --> Index scan / search
    - T  --> Table scan
    - Hi --> Hash over index
    - Ht --> Hash over the entire table

    |--------------+-----------+------+------+------|
    | Index\Option | I , T , H | I, T | I, H | T, H |
    |--------------+-----------+------+------+------|
    | PK / UK      | I         | I    | I    | Hi   |
    | K            | Hi        | I    | Hi   | Hi   |
    | No Index     | Ht        | T    | Ht   | Ht   |
    |--------------+-----------+------+------+------|

  */

  TABLE *table= this->m_table;
  uint event_type= this->get_general_type_code();
  MY_BITMAP *cols= &this->m_cols;
  this->m_rows_lookup_algorithm= ROW_LOOKUP_NOT_NEEDED;
  this->m_key_index= MAX_KEY;

  if (event_type == WRITE_ROWS_EVENT)  // row lookup not needed
    DBUG_VOID_RETURN;

  if (!(slave_rows_search_algorithms_options & SLAVE_ROWS_INDEX_SCAN))
    goto TABLE_OR_INDEX_HASH_SCAN;

  /* PK or UK => use LOOKUP_INDEX_SCAN */
  this->m_key_index= search_key_in_table(table, cols, (PRI_KEY_FLAG | UNIQUE_KEY_FLAG));
  if (this->m_key_index != MAX_KEY)
  {
    DBUG_PRINT("info", ("decide_row_lookup_algorithm_and_key: decided - INDEX_SCAN"));
    this->m_rows_lookup_algorithm= ROW_LOOKUP_INDEX_SCAN;
    goto end;
  }

TABLE_OR_INDEX_HASH_SCAN:

  /*
     NOTE: Engines like Blackhole cannot use HASH_SCAN, because
           they do not syncronize reads .
   */
  if (!(slave_rows_search_algorithms_options & SLAVE_ROWS_HASH_SCAN) ||
      (table->file->ha_table_flags() & HA_READ_OUT_OF_SYNC))
    goto TABLE_OR_INDEX_FULL_SCAN;

  /* search for a key to see if we can narrow the lookup domain further. */
  this->m_key_index= search_key_in_table(table, cols, (PRI_KEY_FLAG | UNIQUE_KEY_FLAG | MULTIPLE_KEY_FLAG));
  this->m_rows_lookup_algorithm= ROW_LOOKUP_HASH_SCAN;
  DBUG_PRINT("info", ("decide_row_lookup_algorithm_and_key: decided - HASH_SCAN"));
  goto end;

TABLE_OR_INDEX_FULL_SCAN:

  this->m_key_index= MAX_KEY;

  /* If we can use an index, try to narrow the scan a bit further. */
  if (slave_rows_search_algorithms_options & SLAVE_ROWS_INDEX_SCAN)
    this->m_key_index= search_key_in_table(table, cols, (PRI_KEY_FLAG | UNIQUE_KEY_FLAG | MULTIPLE_KEY_FLAG));

  if (this->m_key_index != MAX_KEY)
  {
    DBUG_PRINT("info", ("decide_row_lookup_algorithm_and_key: decided - INDEX_SCAN"));
    this->m_rows_lookup_algorithm= ROW_LOOKUP_INDEX_SCAN;
  }
  else
  {
    DBUG_PRINT("info", ("decide_row_lookup_algorithm_and_key: decided - TABLE_SCAN"));
    this->m_rows_lookup_algorithm= ROW_LOOKUP_TABLE_SCAN;
  }

end:
#ifndef DBUG_OFF
  const char* s= ((m_rows_lookup_algorithm == Rows_log_event::ROW_LOOKUP_TABLE_SCAN) ? "TABLE_SCAN" :
                  ((m_rows_lookup_algorithm == Rows_log_event::ROW_LOOKUP_HASH_SCAN) ? "HASH_SCAN" :
                   "INDEX_SCAN"));

  // only for testing purposes
  slave_rows_last_search_algorithm_used= m_rows_lookup_algorithm;
  DBUG_PRINT("debug", ("Row lookup method: %s", s));
#endif

  DBUG_VOID_RETURN;
}

/*
  Encapsulates the  operations to be done before applying
  row events for update and delete.

  @ret value error code
             0 success
*/
int
Rows_log_event::row_operations_scan_and_key_setup()
{
  int error= 0;
  DBUG_ENTER("Row_log_event::row_operations_scan_and_key_setup");

  /*
     Prepare memory structures for search operations. If
     search is performed:

     1. using hash search => initialize the hash
     2. using key => decide on key to use and allocate mem structures
     3. using table scan => do nothing
   */
  decide_row_lookup_algorithm_and_key();

  switch (m_rows_lookup_algorithm)
  {
  case ROW_LOOKUP_HASH_SCAN:
    {
      if (m_hash.init())
        error= HA_ERR_OUT_OF_MEM;
      goto err;
    }
  case ROW_LOOKUP_INDEX_SCAN:
    {
      DBUG_ASSERT (m_key_index < MAX_KEY);
      // Allocate buffer for key searches
      m_key= (uchar*)my_malloc(MAX_KEY_LENGTH, MYF(MY_WME));
      if (!m_key)
        error= HA_ERR_OUT_OF_MEM;
      goto err;
    }
  case ROW_LOOKUP_TABLE_SCAN:
  default: break;
  }
err:
  DBUG_RETURN(error);
}

/*
  Encapsulates the  operations to be done after applying
  row events for update and delete.

  @ret value error code
             0 success
*/

int
Rows_log_event::row_operations_scan_and_key_teardown(int error)
{
  DBUG_ENTER("Rows_log_event::row_operations_scan_and_key_teardown");

  DBUG_ASSERT(!m_table->file->inited);
  switch (m_rows_lookup_algorithm)
  {
  case ROW_LOOKUP_HASH_SCAN:
    {
      m_hash.deinit(); // we don't need the hash anymore.
      goto err;
    }

  case ROW_LOOKUP_INDEX_SCAN:
    {
      if (m_table->s->keys > 0)
      {
        my_free(m_key); // Free for multi_malloc
        m_key= NULL;
        m_key_index= MAX_KEY;
      }
     goto err;
    }

  case ROW_LOOKUP_TABLE_SCAN:
  default: break;
  }

err:
  m_rows_lookup_algorithm= ROW_LOOKUP_UNDEFINED;
  DBUG_RETURN(error);
}

/*
  Compares table->record[0] and table->record[1]

  Returns TRUE if different.
*/
static bool record_compare(TABLE *table, MY_BITMAP *cols)
{
  DBUG_ENTER("record_compare");

  /*
    Need to set the X bit and the filler bits in both records since
    there are engines that do not set it correctly.

    In addition, since MyISAM checks that one hasn't tampered with the
    record, it is necessary to restore the old bytes into the record
    after doing the comparison.

    TODO[record format ndb]: Remove it once NDB returns correct
    records. Check that the other engines also return correct records.
   */

  DBUG_DUMP("record[0]", table->record[0], table->s->reclength);
  DBUG_DUMP("record[1]", table->record[1], table->s->reclength);

  bool result= false;
  uchar saved_x[2]= {0, 0}, saved_filler[2]= {0, 0};

  if (table->s->null_bytes > 0)
  {
    for (int i = 0 ; i < 2 ; ++i)
    {
      /*
        If we have an X bit then we need to take care of it.
      */
      if (!(table->s->db_options_in_use & HA_OPTION_PACK_RECORD))
      {
        saved_x[i]= table->record[i][0];
        table->record[i][0]|= 1U;
      }

      /*
         If (last_null_bit_pos == 0 && null_bytes > 1), then:

         X bit (if any) + N nullable fields + M Field_bit fields = 8 bits

         Ie, the entire byte is used.
      */
      if (table->s->last_null_bit_pos > 0)
      {
        saved_filler[i]= table->record[i][table->s->null_bytes - 1];
        table->record[i][table->s->null_bytes - 1]|=
          256U - (1U << table->s->last_null_bit_pos);
      }
    }
  }

  /**
    Compare full record only if:
    - there are no blob fields (otherwise we would also need
      to compare blobs contents as well);
    - there are no varchar fields (otherwise we would also need
      to compare varchar contents as well);
    - there are no null fields, otherwise NULLed fields
      contents (i.e., the don't care bytes) may show arbitrary
      values, depending on how each engine handles internally.
    - if all the bitmap is set (both are full rows)
    */
  if ((table->s->blob_fields +
       table->s->varchar_fields +
       table->s->null_fields) == 0 &&
      bitmap_is_set_all(cols))
  {
    result= cmp_record(table,record[1]);
  }

  /*
    Fallback to field-by-field comparison:
    1. start by checking if the field is signaled:
    2. if it is, first compare the null bit if the field is nullable
    3. then compare the contents of the field, if it is not
       set to null
   */
  else
  {
    for (Field **ptr=table->field ;
         *ptr && ((*ptr)->field_index < cols->n_bits) && !result;
         ptr++)
    {
      Field *field= *ptr;
      if (bitmap_is_set(cols, field->field_index))
      {
        /* compare null bit */
        if (field->is_null() != field->is_null_in_record(table->record[1]))
          result= true;

        /* compare content, only if fields are not set to NULL */
        else if (!field->is_null())
          result= field->cmp_binary_offset(table->s->rec_buff_length);
      }
    }
  }

  /*
    Restore the saved bytes.

    TODO[record format ndb]: Remove this code once NDB returns the
    correct record format.
  */
  if (table->s->null_bytes > 0)
  {
    for (int i = 0 ; i < 2 ; ++i)
    {
      if (!(table->s->db_options_in_use & HA_OPTION_PACK_RECORD))
        table->record[i][0]= saved_x[i];

      if (table->s->last_null_bit_pos)
        table->record[i][table->s->null_bytes - 1]= saved_filler[i];
    }
  }

  DBUG_RETURN(result);
}

void Rows_log_event::do_post_row_operations(Relay_log_info const *rli, int error)
{

  /*
    If m_curr_row_end  was not set during event execution (e.g., because
    of errors) we can't proceed to the next row. If the error is transient
    (i.e., error==0 at this point) we must call unpack_current_row() to set
    m_curr_row_end.
  */

  DBUG_PRINT("info", ("curr_row: 0x%lu; curr_row_end: 0x%lu; rows_end: 0x%lu",
                      (ulong) m_curr_row, (ulong) m_curr_row_end, (ulong) m_rows_end));

  if (!m_curr_row_end && !error)
  {
    error= unpack_current_row(rli, &m_cols);
  }

  // at this moment m_curr_row_end should be set
  DBUG_ASSERT(error || m_curr_row_end != NULL);
  DBUG_ASSERT(error || m_curr_row <= m_curr_row_end);
  DBUG_ASSERT(error || m_curr_row_end <= m_rows_end);

  m_curr_row= m_curr_row_end;

  if (error == 0 && !m_table->file->has_transactions())
  {
    thd->transaction.all.set_unsafe_rollback_flags(TRUE);
    thd->transaction.stmt.set_unsafe_rollback_flags(TRUE);
  }
}

int Rows_log_event::handle_idempotent_and_ignored_errors(Relay_log_info const *rli, int *err)
{
  int error= *err;
  if (error)
  {
    int actual_error= convert_handler_error(error, thd, m_table);
    bool idempotent_error= (idempotent_error_code(error) &&
                           (slave_exec_mode == SLAVE_EXEC_MODE_IDEMPOTENT));
    bool ignored_error= (idempotent_error == 0 ?
                         ignored_error_code(actual_error) : 0);

    if (idempotent_error || ignored_error)
    {
      if ( (idempotent_error && log_warnings) || 
		(ignored_error && log_warnings > 1) )
        slave_rows_error_report(WARNING_LEVEL, error, rli, thd, m_table,
                                get_type_str(),
                                const_cast<Relay_log_info*>(rli)->get_rpl_log_name(),
                                (ulong) log_pos);
      thd->get_stmt_da()->clear_warning_info(thd->query_id);
      clear_all_errors(thd, const_cast<Relay_log_info*>(rli));
      *err= 0;
      if (idempotent_error == 0)
        return ignored_error;
    }
  }

  return *err;
}

int Rows_log_event::do_apply_row(Relay_log_info const *rli)
{
  DBUG_ENTER("Rows_log_event::do_apply_row");

  int error= 0;

  /* in_use can have been set to NULL in close_tables_for_reopen */
  THD* old_thd= m_table->in_use;
  if (!m_table->in_use)
    m_table->in_use= thd;

  error= do_exec_row(rli);

  if(error)
  {
    DBUG_PRINT("info", ("error: %s", HA_ERR(error)));
    DBUG_ASSERT(error != HA_ERR_RECORD_DELETED);
  }

  m_table->in_use = old_thd;

  DBUG_RETURN(error);
}

/**
   Does the cleanup
     -  deallocates all the elements in m_distinct_key_list if any
     -  closes the index if opened by open_record_scan
     -  closes the table if opened for scanning.
*/
int
Rows_log_event::close_record_scan()
{
  DBUG_ENTER("Rows_log_event::close_record_scan");
  int error= 0;

  // if there is something to actually close
  if (m_key_index < MAX_KEY)
  {
    if (m_table->file->inited)
      error= m_table->file->ha_index_end();

    if(m_rows_lookup_algorithm == ROW_LOOKUP_HASH_SCAN)
    {
      uchar *key_val;
      /* free the allocated memory for each key values */
      List_iterator_fast<uchar> it(m_distinct_key_list);
      while((key_val= it++) && (key_val))
        my_free(key_val);
    }
  }
  else if (m_table->file->inited)
    error= m_table->file->ha_rnd_end();

  DBUG_RETURN(error);
}

/**
  Fetches next row. If it is a HASH_SCAN over an index, it populates
  table->record[0] with the next row corresponding to the index. If
  the indexes are in non-contigous ranges it fetches record corresponding
  to the key value in the next range.

  @parms: bool first_read : signifying if this is the first time we are reading a row
          over an index.
  @return_value: -  error code when there are no more reeords to be fetched or some other
                    error occured,
                 -  0 otherwise.
*/
int
Rows_log_event::next_record_scan(bool first_read)
{
  DBUG_ENTER("Rows_log_event::next_record_scan");
  DBUG_ASSERT(m_table->file->inited);
  TABLE *table= m_table;
  int error= 0;

  if (m_key_index >= MAX_KEY)
    error= table->file->ha_rnd_next(table->record[0]);
  else
  {
    KEY *keyinfo= m_table->key_info + m_key_index;
    /*
      We need to set the null bytes to ensure that the filler bit are
      all set when returning.  There are storage engines that just set
      the necessary bits on the bytes and don't set the filler bits
      correctly.
    */
    if (table->s->null_bytes > 0)
      table->record[0][table->s->null_bytes - 1]|=
        256U - (1U << table->s->last_null_bit_pos);

    if (!first_read)
    {
      /*
        if we fail to fetch next record corresponding to an index value, we
        move to the next key value. If we are out of key values as well an error
        will be returned.
       */
      error= table->file->ha_index_next(table->record[0]);
      if(m_rows_lookup_algorithm == ROW_LOOKUP_HASH_SCAN)
        /*
          if we are out of rows for this particular key value
          or we have jumped to the next key value, we reposition the
          marker according to the next key value that we have in the
          list.
         */
        if ((error) ||
            (key_cmp(keyinfo->key_part, m_key, keyinfo->key_length) != 0))
        {
          if ((m_key= m_itr++))
            first_read= true;
          else
            error= HA_ERR_KEY_NOT_FOUND;
        }
    }

    if (first_read)
      if ((error= table->file->ha_index_read_map(table->record[0], m_key,
                                                 HA_WHOLE_KEY,
                                                 HA_READ_KEY_EXACT)))
      {
        DBUG_PRINT("info",("no record matching the key found in the table"));
        if (error == HA_ERR_RECORD_DELETED)
          error= HA_ERR_KEY_NOT_FOUND;
      }
  }

  DBUG_RETURN(error);
}

/**
  Initializes scanning of rows. Opens an index and initializes an iterator
  over a list of distinct keys (m_distinct_key_list) if it is a HASH_SCAN
  over an index or the table if its a HASH_SCAN over the table.
*/
int
Rows_log_event::open_record_scan()
{
  int error= 0;
  TABLE *table= m_table;
  DBUG_ENTER("Rows_log_event::open_record_scan");

  if (m_key_index < MAX_KEY )
  {
    KEY *keyinfo= m_table->key_info + m_key_index;
    if(m_rows_lookup_algorithm == ROW_LOOKUP_HASH_SCAN)
    {
      /* initialize the iterator over the list of distinct keys that we have */
      m_itr.init(m_distinct_key_list);

      /* get the first element from the list of keys and increment the
         iterator
       */
      m_key= m_itr++;
    }
    else {
      /* this is an INDEX_SCAN we need to store the key in m_key */
      DBUG_ASSERT((m_rows_lookup_algorithm == ROW_LOOKUP_INDEX_SCAN) && m_key);
      key_copy(m_key, m_table->record[0], keyinfo, 0);
    }

    /*
      Save copy of the record in table->record[1]. It might be needed
      later if linear search is used to find exact match.
     */
    store_record(table,record[1]);

    DBUG_PRINT("info",("locating record using a key (index_read)"));

    /* The m_key_index'th key is active and usable: search the table using the index */
    if (!table->file->inited && (error= table->file->ha_index_init(m_key_index, FALSE)))
    {
      DBUG_PRINT("info",("ha_index_init returns error %d",error));
      goto end;
    }

    /*
      Don't print debug messages when running valgrind since they can
      trigger false warnings.
     */
#ifndef HAVE_purify
    DBUG_DUMP("key data", m_key, keyinfo->key_length);
#endif
  }
  else
  {
    if ((error= table->file->ha_rnd_init(1)))
    {
      DBUG_PRINT("info",("error initializing table scan"
          " (ha_rnd_init returns %d)",error));
      table->file->print_error(error, MYF(0));
    }
  }

end:
  DBUG_RETURN(error);
}

/**
  Populates the m_distinct_key_list with unique keys to be modified
  during HASH_SCAN over keys.
  @return_value -0 success
                -Err_code
*/
int
Rows_log_event::add_key_to_distinct_keyset()
{
  int error= 0;
  bool distinct= true;
  DBUG_ENTER("Rows_log_event::add_key_to_distinct_keyset");
  DBUG_ASSERT(m_key_index < MAX_KEY);
  KEY *cur_key_info= m_table->key_info + m_key_index;

  if ((last_hashed_key))
    distinct= key_cmp(cur_key_info->key_part, last_hashed_key,
                      cur_key_info->key_length);

  if (distinct)
  {
    uchar *cur_key= (uchar *)my_malloc(cur_key_info->key_length,
                                       MYF(MY_WME));
    if (!cur_key )
    {
      error= HA_ERR_OUT_OF_MEM;
      goto err;
    }
    m_distinct_key_list.push_back(cur_key);
    last_hashed_key= cur_key;
    key_copy(cur_key, m_table->record[0], cur_key_info, 0);
  }

err:
  DBUG_RETURN(error);
}


int Rows_log_event::do_index_scan_and_update(Relay_log_info const *rli)
{
  DBUG_ENTER("Rows_log_event::do_index_scan_and_update");
  DBUG_ASSERT(m_table && m_table->in_use != NULL);

  KEY *keyinfo= NULL;
  TABLE *table= m_table;
  int error= 0;
  const uchar *saved_m_curr_row= m_curr_row;

  /*
    rpl_row_tabledefs.test specifies that
    if the extra field on the slave does not have a default value
    and this is okay with Delete or Update events.
    Todo: fix wl3228 hld that requires defaults for all types of events
  */

  prepare_record(table, &m_cols, FALSE);
  if ((error= unpack_current_row(rli, &m_cols)))
    goto end;

  // Temporary fix to find out why it fails [/Matz]
  memcpy(m_table->read_set->bitmap, m_cols.bitmap, (m_table->read_set->n_bits + 7) / 8);

  /*
    Trying to do an index scan without a usable key
    This is a valid state because we allow the user
    to set Slave_rows_search_algorithm= 'INDEX_SCAN'.

    Therefore on tables with no indexes we will end
    up here.
   */
  if (m_key_index >= MAX_KEY)
  {
    error= HA_ERR_END_OF_FILE;
    goto end;
  }

#ifndef DBUG_OFF
  DBUG_PRINT("info",("looking for the following record"));
  DBUG_DUMP("record[0]", table->record[0], table->s->reclength);
#endif

  if (m_key_index != m_table->s->primary_key)
    /* we dont have a PK, or PK is not usable */
    goto INDEX_SCAN;

  if ((table->file->ha_table_flags() & HA_READ_BEFORE_WRITE_REMOVAL))
  {
    /*
      Read removal is possible since the engine supports write without
      previous read using full primary key
    */
    DBUG_PRINT("info", ("using read before write removal"));
    DBUG_ASSERT(m_key_index == m_table->s->primary_key);

    /*
      Tell the handler to ignore if key exists or not, since it's
      not yet known if the key does exist(when using rbwr)
    */
    table->file->extra(HA_EXTRA_IGNORE_NO_KEY);

    goto end;
  }

  if ((table->file->ha_table_flags() & HA_PRIMARY_KEY_REQUIRED_FOR_POSITION))
  {
    /*
      Use a more efficient method to fetch the record given by
      table->record[0] if the engine allows it.  We first compute a
      row reference using the position() member function (it will be
      stored in table->file->ref) and then use rnd_pos() to position
      the "cursor" (i.e., record[0] in this case) at the correct row.

      TODO: Check that the correct record has been fetched by
      comparing it with the original record. Take into account that the
      record on the master and slave can be of different
      length. Something along these lines should work:

      ADD>>>  store_record(table,record[1]);
              int error= table->file->rnd_pos(table->record[0], table->file->ref);
      ADD>>>  DBUG_ASSERT(memcmp(table->record[1], table->record[0],
                                 table->s->reclength) == 0);

    */

    DBUG_PRINT("info",("locating record using primary key (position)"));
    if (table->file->inited && (error= table->file->ha_index_end()))
      goto end;

    if ((error= table->file->ha_rnd_init(FALSE)))
      goto end;

    error= table->file->rnd_pos_by_record(table->record[0]);

    table->file->ha_rnd_end();
    if (error)
    {
      DBUG_PRINT("info",("rnd_pos returns error %d",error));
      if (error == HA_ERR_RECORD_DELETED)
        error= HA_ERR_KEY_NOT_FOUND;
    }

    goto end;
  }

  // We can't use position() - try other methods.

INDEX_SCAN:

  /* Use the m_key_index'th key */
  keyinfo= table->key_info + m_key_index;

  if ((error= open_record_scan()))
    goto end;

  error= next_record_scan(true);
  if (error)
  {
    DBUG_PRINT("info",("no record matching the key found in the table"));
    if (error == HA_ERR_RECORD_DELETED)
      error= HA_ERR_KEY_NOT_FOUND;
    goto end;
  }


  /*
    Don't print debug messages when running valgrind since they can
    trigger false warnings.
   */
#ifndef HAVE_purify
  DBUG_PRINT("info",("found first matching record"));
  DBUG_DUMP("record[0]", table->record[0], table->s->reclength);
#endif
  /*
    Below is a minor "optimization".  If the key (i.e., key number
    0) has the HA_NOSAME flag set, we know that we have found the
    correct record (since there can be no duplicates); otherwise, we
    have to compare the record with the one found to see if it is
    the correct one.

    CAVEAT! This behaviour is essential for the replication of,
    e.g., the mysql.proc table since the correct record *shall* be
    found using the primary key *only*.  There shall be no
    comparison of non-PK columns to decide if the correct record is
    found.  I can see no scenario where it would be incorrect to
    chose the row to change only using a PK or an UNNI.
  */
  if (keyinfo->flags & HA_NOSAME || m_key_index == table->s->primary_key)
  {
    /* Unique does not have non nullable part */
    if (!(keyinfo->flags & (HA_NULL_PART_KEY)))
      goto end;  // record found
    else
    {
      /*
        Unique has nullable part. We need to check if there is any field in the
        BI image that is null and part of UNNI.
      */
      bool null_found= FALSE;
      for (uint i=0; i < keyinfo->user_defined_key_parts && !null_found; i++)
      {
        uint fieldnr= keyinfo->key_part[i].fieldnr - 1;
        Field **f= table->field+fieldnr;
        null_found= (*f)->is_null();
      }

      if (!null_found)
        goto end;           // record found

      /* else fall through to index scan */
    }
  }

  /*
    In case key is not unique, we still have to iterate over records found
    and find the one which is identical to the row given. A copy of the
    record we are looking for is stored in record[1].
   */
  DBUG_PRINT("info",("non-unique index, scanning it to find matching record"));

  while (record_compare(table, &m_cols))
  {
    while((error= next_record_scan(false)))
    {
      /* We just skip records that has already been deleted */
      if (error == HA_ERR_RECORD_DELETED)
        continue;
      DBUG_PRINT("info",("no record matching the given row found"));
      goto end;
    }
  }

end:

  DBUG_ASSERT(error != HA_ERR_RECORD_DELETED);

  if (error && error != HA_ERR_RECORD_DELETED)
    table->file->print_error(error, MYF(0));
  else
    error= do_apply_row(rli);

  if (!error)
    error= close_record_scan();  
  else
    /* 
      we are already with errors. Keep the error code and 
      try to close the scan anyway.
    */
    (void) close_record_scan(); 

  if ((get_general_type_code() == UPDATE_ROWS_EVENT) &&
      (saved_m_curr_row == m_curr_row))
  {
    /* we need to unpack the AI so that positions get updated */
    m_curr_row= m_curr_row_end;
    unpack_current_row(rli, &m_cols);
  }
  table->default_column_bitmaps();
  DBUG_RETURN(error);

}

int Rows_log_event::do_hash_row(Relay_log_info const *rli)
{
  DBUG_ENTER("Rows_log_event::do_hash_row");
  DBUG_ASSERT(m_table && m_table->in_use != NULL);
  int error= 0;

  /* create an empty entry to add to the hash table */
  HASH_ROW_ENTRY* entry= m_hash.make_entry();

  /* Prepare the record, unpack and save positions. */
  entry->positions->bi_start= m_curr_row;        // save the bi start pos
  prepare_record(m_table, &m_cols, false);
  if ((error= unpack_current_row(rli, &m_cols)))
    goto end;
  entry->positions->bi_ends= m_curr_row_end;    // save the bi end pos

  /*
    Now that m_table->record[0] is filled in, we can add the entry
    to the hash table. Note that the put operation calculates the
    key based on record[0] contents (including BLOB fields).
   */
  m_hash.put(m_table, &m_cols, entry);

  if (m_key_index < MAX_KEY)
    add_key_to_distinct_keyset();

  /*
    We need to unpack the AI to advance the positions, so we
    know when we have reached m_rows_end and that we do not
    unpack the AI in the next iteration as if it was a BI.
  */
  if (get_general_type_code() == UPDATE_ROWS_EVENT)
  {
    /* Save a copy of the BI. */
    store_record(m_table, record[1]);

     /*
      This is the situation after hashing the BI:

      ===|=== before image ====|=== after image ===|===
         ^                     ^
         m_curr_row            m_curr_row_end
    */

    /* Set the position to the start of the record to be unpacked. */
    m_curr_row= m_curr_row_end;

    /* We shouldn't need this, but lets not leave loose ends */
    prepare_record(m_table, &m_cols, false);
    error= unpack_current_row(rli, &m_cols_ai);

    /*
      This is the situation after unpacking the AI:

      ===|=== before image ====|=== after image ===|===
                               ^                   ^
                               m_curr_row          m_curr_row_end
    */

    /* Restore back the copy of the BI. */
    restore_record(m_table, record[1]);
  }

end:
  DBUG_RETURN(error);
}

int Rows_log_event::do_scan_and_update(Relay_log_info const *rli)
{
  DBUG_ENTER("Rows_log_event::do_scan_and_update");
  DBUG_ASSERT(m_table && m_table->in_use != NULL);
  DBUG_ASSERT(m_hash.is_empty() == false);
  TABLE *table= m_table;
  int error= 0;
  const uchar *saved_last_m_curr_row= NULL;
  const uchar *saved_last_m_curr_row_end= NULL;
  /* create an empty entry to add to the hash table */
  HASH_ROW_ENTRY* entry= NULL;
  int idempotent_errors= 0;
  int i= 0;

  saved_last_m_curr_row=m_curr_row;
  saved_last_m_curr_row_end=m_curr_row_end;

  DBUG_PRINT("info",("Hash was populated with %d records!", m_hash.size()));

  /* open table or index depending on whether we have set m_key_index or not. */
  if ((error= open_record_scan()))
    goto err;

  /*
     Scan the table only once and compare against entries in hash.
     When a match is found, apply the changes.
   */
  do
  {
    /* get the next record from the table */
    error= next_record_scan(i == 0);
    i++;

    if(error)
      DBUG_PRINT("info", ("error: %s", HA_ERR(error)));
    switch (error) {
      case 0:
      {
        entry= m_hash.get(table, &m_cols);
        store_record(table, record[1]);

        /**
           If there are collisions we need to be sure that this is
           indeed the record we want.  Loop through all records for
           the given key and explicitly compare them against the
           record we got from the storage engine.
         */
        while(entry)
        {
          m_curr_row= entry->positions->bi_start;
          m_curr_row_end= entry->positions->bi_ends;

          prepare_record(table, &m_cols, false);
          if ((error= unpack_current_row(rli, &m_cols)))
            goto close_table;

          if (record_compare(table, &m_cols))
            m_hash.next(&entry);
          else
            break;   // we found a match
        }

        /**
           We found the entry we needed, just apply the changes.
         */
        if (entry)
        {
          // just to be safe, copy the record from the SE to table->record[0]
          restore_record(table, record[1]);

          /**
             At this point, both table->record[0] and
             table->record[1] have the SE row that matched the one
             in the hash table.

             Thence if this is a DELETE we wouldn't need to mess
             around with positions anymore, but since this can be an
             update, we need to provide positions so that AI is
             unpacked correctly to table->record[0] in UPDATE
             implementation of do_exec_row().
          */
          m_curr_row= entry->positions->bi_start;
          m_curr_row_end= entry->positions->bi_ends;

          /* we don't need this entry anymore, just delete it */
          if ((error= m_hash.del(entry)))
            goto err;

          if ((error= do_apply_row(rli)))
          {
            if (handle_idempotent_and_ignored_errors(rli, &error))
              goto close_table;

            do_post_row_operations(rli, error);
          }
        }
      }
      break;

      case HA_ERR_RECORD_DELETED:
        // get next
        continue;

      case HA_ERR_KEY_NOT_FOUND:
        /* If the slave exec mode is idempotent or the error is
            skipped error, then don't break */
        if (handle_idempotent_and_ignored_errors(rli, &error))
          goto close_table;
        idempotent_errors++;
        continue;

      case HA_ERR_END_OF_FILE:
      default:
        // exception (hash is not empty and we have reached EOF or
        // other error happened)
        goto close_table;
    }
  }
 /**
   if the slave_exec_mode is set to Idempotent, we cannot expect the hash to
   be empty. In such cases we count the number of idempotent errors and check
   if it is equal to or greater than the number of rows left in the hash.
  */
  while (((idempotent_errors < m_hash.size()) && !m_hash.is_empty()) &&
         (!error || (error == HA_ERR_RECORD_DELETED)));

close_table:
  if (error == HA_ERR_RECORD_DELETED)
    error= 0;

  if (error)
  {
    table->file->print_error(error, MYF(0));
    DBUG_PRINT("info", ("Failed to get next record"
                        " (ha_rnd_next returns %d)",error));
    /*
      we are already with errors. Keep the error code and
      try to close the scan anyway.
    */
    (void) close_record_scan();
  }
  else
    error= close_record_scan();

  DBUG_ASSERT((m_hash.is_empty() && !error) ||
              (!m_hash.is_empty() &&
               ((error) || (idempotent_errors >= m_hash.size()))));

err:

  if ((m_hash.is_empty() && !error) || (idempotent_errors >= m_hash.size()))
  {
    /**
       Reset the last positions, because the positions are lost while
       handling entries in the hash.
     */
    m_curr_row= saved_last_m_curr_row;
    m_curr_row_end= saved_last_m_curr_row_end;
  }

  DBUG_RETURN(error);
}

int Rows_log_event::do_hash_scan_and_update(Relay_log_info const *rli)
{
  DBUG_ENTER("Rows_log_event::do_hash_scan_and_update");
  DBUG_ASSERT(m_table && m_table->in_use != NULL);

  // HASHING PART

  /* unpack the BI (and AI, if it exists) and add it to the hash map. */
  if (int error= this->do_hash_row(rli))
    DBUG_RETURN(error);

  /* We have not yet hashed all rows in the buffer. Do not proceed to the SCAN part. */
  if (m_curr_row_end < m_rows_end)
    DBUG_RETURN (0);

  DBUG_PRINT("info",("Hash was populated with %d records!", m_hash.size()));
  DBUG_ASSERT(m_curr_row_end == m_rows_end);

  // SCANNING & UPDATE PART

  DBUG_RETURN(this->do_scan_and_update(rli));
}

int Rows_log_event::do_table_scan_and_update(Relay_log_info const *rli)
{
  int error= 0;
  const uchar* saved_m_curr_row= m_curr_row;
  TABLE* table= m_table;

  DBUG_ENTER("Rows_log_event::do_table_scan_and_update");
  DBUG_ASSERT(m_curr_row != m_rows_end);
  DBUG_PRINT("info",("locating record using table scan (ha_rnd_next)"));

  saved_m_curr_row= m_curr_row;

  /** unpack the before image */
  prepare_record(table, &m_cols, FALSE);
  if (!(error= unpack_current_row(rli, &m_cols)))
  {
    // Temporary fix to find out why it fails [/Matz]
    memcpy(m_table->read_set->bitmap, m_cols.bitmap, (m_table->read_set->n_bits + 7) / 8);

    /** save a copy so that we can compare against it later */
    store_record(m_table, record[1]);

    int restart_count= 0; // Number of times scanning has restarted from top

    if ((error= m_table->file->ha_rnd_init(1)))
    {
      DBUG_PRINT("info",("error initializing table scan"
                         " (ha_rnd_init returns %d)",error));
      goto end;
    }

    /* Continue until we find the right record or have made a full loop */
    do
    {
      error= m_table->file->ha_rnd_next(m_table->record[0]);
      if (error)
        DBUG_PRINT("info", ("error: %s", HA_ERR(error)));
      switch (error) {
      case HA_ERR_END_OF_FILE:
        // restart scan from top
        if (++restart_count < 2)
          error= m_table->file->ha_rnd_init(1);
        break;

      case HA_ERR_RECORD_DELETED:
        // fetch next
      case 0:
        // we're good, check if record matches
        break;

      default:
        // exception
        goto end;
      }
    }
    while ((error == HA_ERR_END_OF_FILE && restart_count < 2) ||
           (error == HA_ERR_RECORD_DELETED) ||
           (!error && record_compare(m_table, &m_cols)));
  }

end:

  DBUG_ASSERT(error != HA_ERR_RECORD_DELETED);

  /* either we report error or apply the changes */
  if (error && error != HA_ERR_RECORD_DELETED)
  {
    DBUG_PRINT("info", ("Failed to get next record"
                        " (ha_rnd_next returns %d)",error));
    m_table->file->print_error(error, MYF(0));
  }
  else
    error= do_apply_row(rli);


  if (!error)
    error= close_record_scan();  
  else
    /* 
      we are already with errors. Keep the error code and 
      try to close the scan anyway.
    */
    (void) close_record_scan(); 

  if ((get_general_type_code() == UPDATE_ROWS_EVENT) &&
      (saved_m_curr_row == m_curr_row)) // we need to unpack the AI
  {
    m_curr_row= m_curr_row_end;
    unpack_current_row(rli, &m_cols);
  }

  table->default_column_bitmaps();
  DBUG_RETURN(error);
}

int Rows_log_event::do_apply_event(Relay_log_info const *rli)
{
  DBUG_ENTER("Rows_log_event::do_apply_event(Relay_log_info*)");
  int error= 0;

  if (opt_bin_log)
  {
    enum_gtid_statement_status state= gtid_pre_statement_checks(thd);
    if (state == GTID_STATEMENT_CANCEL)
      // error has already been printed; don't print anything more here
      DBUG_RETURN(-1);
    else if (state == GTID_STATEMENT_SKIP)
      DBUG_RETURN(0);
  }

  /*
    'thd' has been set by exec_relay_log_event(), just before calling
    do_apply_event(). We still check here to prevent future coding
    errors.
  */
  DBUG_ASSERT(rli->info_thd == thd);

  /*
    If there is no locks taken, this is the first binrow event seen
    after the table map events.  We should then lock all the tables
    used in the transaction and proceed with execution of the actual
    event.
  */
  if (!thd->lock)
  {
    /*
      Lock_tables() reads the contents of thd->lex, so they must be
      initialized.

      We also call the mysql_reset_thd_for_next_command(), since this
      is the logical start of the next "statement". Note that this
      call might reset the value of current_stmt_binlog_format, so
      we need to do any changes to that value after this function.
    */
    lex_start(thd);
    mysql_reset_thd_for_next_command(thd);
    /*
      The current statement is just about to begin and 
      has not yet modified anything. Note, all.modified is reset
      by mysql_reset_thd_for_next_command.
    */
    thd->transaction.stmt.reset_unsafe_rollback_flags();
    /*
      This is a row injection, so we flag the "statement" as
      such. Note that this code is called both when the slave does row
      injections and when the BINLOG statement is used to do row
      injections.
    */
    thd->lex->set_stmt_row_injection();

    /*
      There are a few flags that are replicated with each row event.
      Make sure to set/clear them before executing the main body of
      the event.
    */
    if (get_flags(NO_FOREIGN_KEY_CHECKS_F))
        thd->variables.option_bits|= OPTION_NO_FOREIGN_KEY_CHECKS;
    else
        thd->variables.option_bits&= ~OPTION_NO_FOREIGN_KEY_CHECKS;

    if (get_flags(RELAXED_UNIQUE_CHECKS_F))
        thd->variables.option_bits|= OPTION_RELAXED_UNIQUE_CHECKS;
    else
        thd->variables.option_bits&= ~OPTION_RELAXED_UNIQUE_CHECKS;

    thd->binlog_row_event_extra_data = m_extra_row_data;

    /* A small test to verify that objects have consistent types */
    DBUG_ASSERT(sizeof(thd->variables.option_bits) == sizeof(OPTION_RELAXED_UNIQUE_CHECKS));

    if (open_and_lock_tables(thd, rli->tables_to_lock, FALSE, 0))
    {
      uint actual_error= thd->get_stmt_da()->sql_errno();
      if (thd->is_slave_error || thd->is_fatal_error)
      {
        /*
          Error reporting borrowed from Query_log_event with many excessive
          simplifications. 
          We should not honour --slave-skip-errors at this point as we are
          having severe errors which should not be skiped.
        */
        rli->report(ERROR_LEVEL, actual_error,
                    "Error executing row event: '%s'",
                    (actual_error ? thd->get_stmt_da()->message() :
                     "unexpected success or fatal error"));
        thd->is_slave_error= 1;
      }
      const_cast<Relay_log_info*>(rli)->slave_close_thread_tables(thd);
      DBUG_RETURN(actual_error);
    }

    /*
      When the open and locking succeeded, we check all tables to
      ensure that they still have the correct type.

      We can use a down cast here since we know that every table added
      to the tables_to_lock is a RPL_TABLE_LIST.
    */

    {
      DBUG_PRINT("debug", ("Checking compability of tables to lock - tables_to_lock: %p",
                           rli->tables_to_lock));

      /**
        When using RBR and MyISAM MERGE tables the base tables that make
        up the MERGE table can be appended to the list of tables to lock.
  
        Thus, we just check compatibility for those that tables that have
        a correspondent table map event (ie, those that are actually going
        to be accessed while applying the event). That's why the loop stops
        at rli->tables_to_lock_count .

        NOTE: The base tables are added here are removed when 
              close_thread_tables is called.
       */
      RPL_TABLE_LIST *ptr= rli->tables_to_lock;
      for (uint i= 0 ; ptr && (i < rli->tables_to_lock_count);
           ptr= static_cast<RPL_TABLE_LIST*>(ptr->next_global), i++)
      {
        DBUG_ASSERT(ptr->m_tabledef_valid);
        TABLE *conv_table;
        if (!ptr->m_tabledef.compatible_with(thd, const_cast<Relay_log_info*>(rli),
                                             ptr->table, &conv_table))
        {
          DBUG_PRINT("debug", ("Table: %s.%s is not compatible with master",
                               ptr->table->s->db.str,
                               ptr->table->s->table_name.str));
          /*
            We should not honour --slave-skip-errors at this point as we are
            having severe errors which should not be skiped.
          */
          thd->is_slave_error= 1;
          const_cast<Relay_log_info*>(rli)->slave_close_thread_tables(thd);
          DBUG_RETURN(ERR_BAD_TABLE_DEF);
        }
        DBUG_PRINT("debug", ("Table: %s.%s is compatible with master"
                             " - conv_table: %p",
                             ptr->table->s->db.str,
                             ptr->table->s->table_name.str, conv_table));
        ptr->m_conv_table= conv_table;
      }
    }

    /*
      ... and then we add all the tables to the table map and but keep
      them in the tables to lock list.

      We also invalidate the query cache for all the tables, since
      they will now be changed.

      TODO [/Matz]: Maybe the query cache should not be invalidated
      here? It might be that a table is not changed, even though it
      was locked for the statement.  We do know that each
      Rows_log_event contain at least one row, so after processing one
      Rows_log_event, we can invalidate the query cache for the
      associated table.
     */
    TABLE_LIST *ptr= rli->tables_to_lock;
    for (uint i=0 ;  ptr && (i < rli->tables_to_lock_count); ptr= ptr->next_global, i++)
      const_cast<Relay_log_info*>(rli)->m_table_map.set_table(ptr->table_id, ptr->table);

#ifdef HAVE_QUERY_CACHE
    query_cache.invalidate_locked_for_write(rli->tables_to_lock);
#endif
  }

  TABLE* 
    table= 
    m_table= const_cast<Relay_log_info*>(rli)->m_table_map.get_table(m_table_id);

  DBUG_PRINT("debug", ("m_table: 0x%lx, m_table_id: %llu", (ulong) m_table,
                       m_table_id.id()));

  if (table)
  {
    /*
      table == NULL means that this table should not be replicated
      (this was set up by Table_map_log_event::do_apply_event()
      which tested replicate-* rules).
    */

    /*
      It's not needed to set_time() but
      1) it continues the property that "Time" in SHOW PROCESSLIST shows how
      much slave is behind
      2) it will be needed when we allow replication from a table with no
      TIMESTAMP column to a table with one.
      So we call set_time(), like in SBR. Presently it changes nothing.
    */
    thd->set_time(&when);

    thd->binlog_row_event_extra_data = m_extra_row_data;

    /*
      Now we are in a statement and will stay in a statement until we
      see a STMT_END_F.

      We set this flag here, before actually applying any rows, in
      case the SQL thread is stopped and we need to detect that we're
      inside a statement and halting abruptly might cause problems
      when restarting.
     */
    const_cast<Relay_log_info*>(rli)->set_flag(Relay_log_info::IN_STMT);

     if ( m_width == table->s->fields && bitmap_is_set_all(&m_cols))
      set_flags(COMPLETE_ROWS_F);

    /*
      Set tables write and read sets.

      Read_set contains all slave columns (in case we are going to fetch
      a complete record from slave)

      Write_set equals the m_cols bitmap sent from master but it can be
      longer if slave has extra columns.
     */

    DBUG_PRINT_BITSET("debug", "Setting table's read_set from: %s", &m_cols);

    bitmap_set_all(table->read_set);
    if (get_general_type_code() == DELETE_ROWS_EVENT ||
        get_general_type_code() == UPDATE_ROWS_EVENT)
        bitmap_intersect(table->read_set,&m_cols);

    bitmap_set_all(table->write_set);

    /* WRITE ROWS EVENTS store the bitmap in m_cols instead of m_cols_ai */
    MY_BITMAP *after_image= ((get_general_type_code() == UPDATE_ROWS_EVENT) ?
                             &m_cols_ai : &m_cols);
    bitmap_intersect(table->write_set, after_image);

    this->slave_exec_mode= slave_exec_mode_options; // fix the mode

    // Do event specific preparations
    error= do_before_row_operations(rli);

    /*
      Bug#56662 Assertion failed: next_insert_id == 0, file handler.cc
      Don't allow generation of auto_increment value when processing
      rows event by setting 'MODE_NO_AUTO_VALUE_ON_ZERO'.
    */
    ulong saved_sql_mode= thd->variables.sql_mode;
    thd->variables.sql_mode= MODE_NO_AUTO_VALUE_ON_ZERO;

    // row processing loop

    /*
      set the initial time of this ROWS statement if it was not done
      before in some other ROWS event.
     */
    const_cast<Relay_log_info*>(rli)->set_row_stmt_start_timestamp();

    const uchar *saved_m_curr_row= m_curr_row;

    int (Rows_log_event::*do_apply_row_ptr)(Relay_log_info const *)= NULL;

    /**
       Skip update rows events that don't have data for this slave's
       table.
     */
    if ((get_general_type_code() == UPDATE_ROWS_EVENT) &&
        !is_any_column_signaled_for_table(table, &m_cols_ai))
      goto AFTER_MAIN_EXEC_ROW_LOOP;

    /**
       If there are no columns marked in the read_set for this table,
       that means that we cannot lookup any row using the available BI
       in the binarr log. Thence, we immediatly raise an error:
       HA_ERR_END_OF_FILE.
     */

    if ((m_rows_lookup_algorithm != ROW_LOOKUP_NOT_NEEDED) &&
        !is_any_column_signaled_for_table(table, &m_cols))
    {
      error= HA_ERR_END_OF_FILE;
      goto AFTER_MAIN_EXEC_ROW_LOOP;
    }
    switch (m_rows_lookup_algorithm)
    {
      case ROW_LOOKUP_HASH_SCAN:
        do_apply_row_ptr= &Rows_log_event::do_hash_scan_and_update;
        break;

      case ROW_LOOKUP_INDEX_SCAN:
        do_apply_row_ptr= &Rows_log_event::do_index_scan_and_update;
        break;

      case ROW_LOOKUP_TABLE_SCAN:
        do_apply_row_ptr= &Rows_log_event::do_table_scan_and_update;
        break;

      case ROW_LOOKUP_NOT_NEEDED:
        DBUG_ASSERT(get_general_type_code() == WRITE_ROWS_EVENT);

        /* No need to scan for rows, just apply it */
        do_apply_row_ptr= &Rows_log_event::do_apply_row;
        break;

      default:
        DBUG_ASSERT(0);
        error= 1;
        goto AFTER_MAIN_EXEC_ROW_LOOP;
        break;
    }

    do {

      error= (this->*do_apply_row_ptr)(rli);

      if (handle_idempotent_and_ignored_errors(rli, &error))
        break;

      /* this advances m_curr_row */
      do_post_row_operations(rli, error);

    } while (!error && (m_curr_row != m_rows_end));

AFTER_MAIN_EXEC_ROW_LOOP:

    if (saved_m_curr_row != m_curr_row && !table->file->has_transactions())
    {
      /*
        Usually, the trans_commit_stmt() propagates unsafe_rollback_flags
        from statement to transaction level. However, we cannot rely on
        this when row format is in use as several events can be processed
        before calling this function. This happens because it is called
        only when the latest event generated by a statement is processed.

        There are however upper level functions that execute per event
        and check transaction's status. So if the unsafe_rollback_flags
        are not propagated here, this can lead to errors.

        For example, a transaction that updates non-transactional tables
        may be stopped in the middle thus leading to inconsistencies
        after a restart.
      */
      thd->transaction.stmt.mark_modified_non_trans_table();
      thd->transaction.merge_unsafe_rollback_flags();
    }

    /*
      Restore the sql_mode after the rows event is processed.
    */
    thd->variables.sql_mode= saved_sql_mode;

    {/*
         The following failure injecion works in cooperation with tests
         setting @@global.debug= 'd,stop_slave_middle_group'.
         The sql thread receives the killed status and will proceed
         to shutdown trying to finish incomplete events group.
     */
      DBUG_EXECUTE_IF("stop_slave_middle_group",
                      if (thd->transaction.all.cannot_safely_rollback())
                        const_cast<Relay_log_info*>(rli)->abort_slave= 1;);
    }

    if ((error= do_after_row_operations(rli, error)) &&
        ignored_error_code(convert_handler_error(error, thd, table)))
    {

      if (log_warnings > 1)
        slave_rows_error_report(WARNING_LEVEL, error, rli, thd, table,
                                get_type_str(),
                                const_cast<Relay_log_info*>(rli)->get_rpl_log_name(),
                                (ulong) log_pos);
      thd->get_stmt_da()->clear_warning_info(thd->query_id);
      clear_all_errors(thd, const_cast<Relay_log_info*>(rli));
      error= 0;
    }
  } // if (table)

  if (error)
  {
    slave_rows_error_report(ERROR_LEVEL, error, rli, thd, table,
                             get_type_str(),
                             const_cast<Relay_log_info*>(rli)->get_rpl_log_name(),
                             (ulong) log_pos);
    /*
      @todo We should probably not call
      reset_current_stmt_binlog_format_row() from here.

      Note: this applies to log_event_old.cc too.
      /Sven
    */
    thd->reset_current_stmt_binlog_format_row();
    thd->is_slave_error= 1;
    DBUG_RETURN(error);
  }

  if (get_flags(STMT_END_F) && (error= rows_event_stmt_cleanup(rli, thd)))
    slave_rows_error_report(ERROR_LEVEL,
                            thd->is_error() ? 0 : error,
                            rli, thd, table,
                            get_type_str(),
                            const_cast<Relay_log_info*>(rli)->get_rpl_log_name(),
                            (ulong) log_pos);
  DBUG_RETURN(error);
}

Log_event::enum_skip_reason
Rows_log_event::do_shall_skip(Relay_log_info *rli)
{
  /*
    If the slave skip counter is 1 and this event does not end a
    statement, then we should not start executing on the next event.
    Otherwise, we defer the decision to the normal skipping logic.
  */
  if (rli->slave_skip_counter == 1 && !get_flags(STMT_END_F))
    return Log_event::EVENT_SKIP_IGNORE;
  else
    return Log_event::do_shall_skip(rli);
}

/**
   The function is called at Rows_log_event statement commit time,
   normally from Rows_log_event::do_update_pos() and possibly from
   Query_log_event::do_apply_event() of the COMMIT.
   The function commits the last statement for engines, binlog and
   releases resources have been allocated for the statement.

   @retval  0         Ok.
   @retval  non-zero  Error at the commit.
 */

static int rows_event_stmt_cleanup(Relay_log_info const *rli, THD * thd)
{
  int error;
  {
    /*
      This is the end of a statement or transaction, so close (and
      unlock) the tables we opened when processing the
      Table_map_log_event starting the statement.

      OBSERVER.  This will clear *all* mappings, not only those that
      are open for the table. There is not good handle for on-close
      actions for tables.

      NOTE. Even if we have no table ('table' == 0) we still need to be
      here, so that we increase the group relay log position. If we didn't, we
      could have a group relay log position which lags behind "forever"
      (assume the last master's transaction is ignored by the slave because of
      replicate-ignore rules).
    */
    error= thd->binlog_flush_pending_rows_event(TRUE);

    /*
      If this event is not in a transaction, the call below will, if some
      transactional storage engines are involved, commit the statement into
      them and flush the pending event to binlog.
      If this event is in a transaction, the call will do nothing, but a
      Xid_log_event will come next which will, if some transactional engines
      are involved, commit the transaction and flush the pending event to the
      binlog.
      If there was a deadlock the transaction should have been rolled back
      already. So there should be no need to rollback the transaction.
    */
    DBUG_ASSERT(! thd->transaction_rollback_request);
    error|= (error ? trans_rollback_stmt(thd) : trans_commit_stmt(thd));

    /*
      Now what if this is not a transactional engine? we still need to
      flush the pending event to the binlog; we did it with
      thd->binlog_flush_pending_rows_event(). Note that we imitate
      what is done for real queries: a call to
      ha_autocommit_or_rollback() (sometimes only if involves a
      transactional engine), and a call to be sure to have the pending
      event flushed.
    */

    /*
      @todo We should probably not call
      reset_current_stmt_binlog_format_row() from here.

      Note: this applies to log_event_old.cc too

      Btw, the previous comment about transactional engines does not
      seem related to anything that happens here.
      /Sven
    */
    thd->reset_current_stmt_binlog_format_row();

    const_cast<Relay_log_info*>(rli)->cleanup_context(thd, 0);
  }
  return error;
}

/**
   The method either increments the relay log position or
   commits the current statement and increments the master group
   possition if the event is STMT_END_F flagged and
   the statement corresponds to the autocommit query (i.e replicated
   without wrapping in BEGIN/COMMIT)

   @retval 0         Success
   @retval non-zero  Error in the statement commit
 */
int
Rows_log_event::do_update_pos(Relay_log_info *rli)
{
  DBUG_ENTER("Rows_log_event::do_update_pos");
  int error= 0;

  DBUG_PRINT("info", ("flags: %s",
                      get_flags(STMT_END_F) ? "STMT_END_F " : ""));

  /* Worker does not execute binlog update position logics */
  DBUG_ASSERT(!is_mts_worker(rli->info_thd));

  if (get_flags(STMT_END_F))
  {
    /*
      Indicate that a statement is finished.
      Step the group log position if we are not in a transaction,
      otherwise increase the event log position.
    */
    error= rli->stmt_done(log_pos);
  }
  else
  {
    rli->inc_event_relay_log_pos();
  }

  DBUG_RETURN(error);
}

#endif /* !defined(MYSQL_CLIENT) && defined(HAVE_REPLICATION) */

#ifndef MYSQL_CLIENT
bool Rows_log_event::write_data_header(IO_CACHE *file)
{
  uchar buf[ROWS_HEADER_LEN_V2];	// No need to init the buffer
  DBUG_ASSERT(m_table_id.is_valid());
  DBUG_EXECUTE_IF("old_row_based_repl_4_byte_map_id_master",
                  {
                    int4store(buf + 0, (ulong) m_table_id.id());
                    int2store(buf + 4, m_flags);
                    return (wrapper_my_b_safe_write(file, buf, 6));
                  });
  int6store(buf + RW_MAPID_OFFSET, m_table_id.id());
  int2store(buf + RW_FLAGS_OFFSET, m_flags);
  int rc = 0;
  if (likely(!log_bin_use_v1_row_events))
  {
    /*
       v2 event, with variable header portion.
       Determine length of variable header payload
    */
    uint16 vhlen= 2;
    uint16 vhpayloadlen= 0;
    uint16 extra_data_len= 0;
    if (m_extra_row_data)
    {
      extra_data_len= m_extra_row_data[EXTRA_ROW_INFO_LEN_OFFSET];
      vhpayloadlen= RW_V_TAG_LEN + extra_data_len;
    }

    /* Var-size header len includes len itself */
    int2store(buf + RW_VHLEN_OFFSET, vhlen + vhpayloadlen);
    rc= wrapper_my_b_safe_write(file, buf, ROWS_HEADER_LEN_V2);

    /* Write var-sized payload, if any */
    if ((vhpayloadlen > 0) &&
        (rc == 0))
    {
      /* Add tag and extra row info */
      uchar type_code= RW_V_EXTRAINFO_TAG;
      rc= wrapper_my_b_safe_write(file, &type_code, RW_V_TAG_LEN);
      if (rc==0)
        rc= wrapper_my_b_safe_write(file, m_extra_row_data, extra_data_len);
    }
  }
  else
  {
    rc= wrapper_my_b_safe_write(file, buf, ROWS_HEADER_LEN_V1);
  }

  return (rc != 0);
}

bool Rows_log_event::write_data_body(IO_CACHE*file)
{
  /*
     Note that this should be the number of *bits*, not the number of
     bytes.
  */
  uchar sbuf[sizeof(m_width) + 1];
  my_ptrdiff_t const data_size= m_rows_cur - m_rows_buf;
  bool res= false;
  uchar *const sbuf_end= net_store_length(sbuf, (size_t) m_width);
  DBUG_ASSERT(static_cast<size_t>(sbuf_end - sbuf) <= sizeof(sbuf));

  DBUG_DUMP("m_width", sbuf, (size_t) (sbuf_end - sbuf));
  res= res || wrapper_my_b_safe_write(file, sbuf, (size_t) (sbuf_end - sbuf));

  DBUG_DUMP("m_cols", (uchar*) m_cols.bitmap, no_bytes_in_map(&m_cols));
  res= res || wrapper_my_b_safe_write(file, (uchar*) m_cols.bitmap,
                              no_bytes_in_map(&m_cols));
  /*
    TODO[refactor write]: Remove the "down cast" here (and elsewhere).
   */
  if (get_general_type_code() == UPDATE_ROWS_EVENT)
  {
    DBUG_DUMP("m_cols_ai", (uchar*) m_cols_ai.bitmap,
              no_bytes_in_map(&m_cols_ai));
    res= res || wrapper_my_b_safe_write(file, (uchar*) m_cols_ai.bitmap,
                                no_bytes_in_map(&m_cols_ai));
  }
  DBUG_DUMP("rows", m_rows_buf, data_size);
  res= res || wrapper_my_b_safe_write(file, m_rows_buf, (size_t) data_size);

  return res;

}
#endif

#if defined(HAVE_REPLICATION) && !defined(MYSQL_CLIENT)
int Rows_log_event::pack_info(Protocol *protocol)
{
  char buf[256];
  char const *const flagstr=
    get_flags(STMT_END_F) ? " flags: STMT_END_F" : "";
  size_t bytes= my_snprintf(buf, sizeof(buf),
                            "table_id: %llu%s", m_table_id.id(), flagstr);
  protocol->store(buf, bytes, &my_charset_bin);
  return 0;
}
#endif

#ifdef MYSQL_CLIENT
void Rows_log_event::print_helper(FILE *file,
                                  PRINT_EVENT_INFO *print_event_info,
                                  char const *const name)
{
  IO_CACHE *const head= &print_event_info->head_cache;
  IO_CACHE *const body= &print_event_info->body_cache;
  if (!print_event_info->short_form)
  {
    bool const last_stmt_event= get_flags(STMT_END_F);
    print_header(head, print_event_info, !last_stmt_event);
    my_b_printf(head, "\t%s: table id %llu%s\n",
                name, m_table_id.id(),
                last_stmt_event ? " flags: STMT_END_F" : "");
    print_base64(body, print_event_info, !last_stmt_event);
  }
}
#endif

/**************************************************************************
	Table_map_log_event member functions and support functions
**************************************************************************/

/**
  @page How replication of field metadata works.
  
  When a table map is created, the master first calls 
  Table_map_log_event::save_field_metadata() which calculates how many 
  values will be in the field metadata. Only those fields that require the 
  extra data are added. The method also loops through all of the fields in 
  the table calling the method Field::save_field_metadata() which returns the
  values for the field that will be saved in the metadata and replicated to
  the slave. Once all fields have been processed, the table map is written to
  the binlog adding the size of the field metadata and the field metadata to
  the end of the body of the table map.

  When a table map is read on the slave, the field metadata is read from the 
  table map and passed to the table_def class constructor which saves the 
  field metadata from the table map into an array based on the type of the 
  field. Field metadata values not present (those fields that do not use extra 
  data) in the table map are initialized as zero (0). The array size is the 
  same as the columns for the table on the slave.

  Additionally, values saved for field metadata on the master are saved as a 
  string of bytes (uchar) in the binlog. A field may require 1 or more bytes
  to store the information. In cases where values require multiple bytes 
  (e.g. values > 255), the endian-safe methods are used to properly encode 
  the values on the master and decode them on the slave. When the field
  metadata values are captured on the slave, they are stored in an array of
  type uint16. This allows the least number of casts to prevent casting bugs
  when the field metadata is used in comparisons of field attributes. When
  the field metadata is used for calculating addresses in pointer math, the
  type used is uint32. 
*/

#if !defined(MYSQL_CLIENT)
/**
  Save the field metadata based on the real_type of the field.
  The metadata saved depends on the type of the field. Some fields
  store a single byte for pack_length() while others store two bytes
  for field_length (max length).
  
  @retval  0  Ok.

  @todo
  We may want to consider changing the encoding of the information.
  Currently, the code attempts to minimize the number of bytes written to 
  the tablemap. There are at least two other alternatives; 1) using 
  net_store_length() to store the data allowing it to choose the number of
  bytes that are appropriate thereby making the code much easier to 
  maintain (only 1 place to change the encoding), or 2) use a fixed number
  of bytes for each field. The problem with option 1 is that net_store_length()
  will use one byte if the value < 251, but 3 bytes if it is > 250. Thus,
  for fields like CHAR which can be no larger than 255 characters, the method
  will use 3 bytes when the value is > 250. Further, every value that is
  encoded using 2 parts (e.g., pack_length, field_length) will be numerically
  > 250 therefore will use 3 bytes for eah value. The problem with option 2
  is less wasteful for space but does waste 1 byte for every field that does
  not encode 2 parts. 
*/
int Table_map_log_event::save_field_metadata()
{
  DBUG_ENTER("Table_map_log_event::save_field_metadata");
  int index= 0;
  for (unsigned int i= 0 ; i < m_table->s->fields ; i++)
  {
    DBUG_PRINT("debug", ("field_type: %d", m_coltype[i]));
    index+= m_table->s->field[i]->save_field_metadata(&m_field_metadata[index]);
  }
  DBUG_RETURN(index);
}
#endif /* !defined(MYSQL_CLIENT) */

/*
  Constructor used to build an event for writing to the binary log.
  Mats says tbl->s lives longer than this event so it's ok to copy pointers
  (tbl->s->db etc) and not pointer content.
 */
#if !defined(MYSQL_CLIENT)
Table_map_log_event::Table_map_log_event(THD *thd, TABLE *tbl,
                                         const Table_id& tid,
                                         bool using_trans)
  : Log_event(thd, 0,
              using_trans ? Log_event::EVENT_TRANSACTIONAL_CACHE :
                            Log_event::EVENT_STMT_CACHE,
              Log_event::EVENT_NORMAL_LOGGING),
    m_table(tbl),
    m_dbnam(tbl->s->db.str),
    m_dblen(m_dbnam ? tbl->s->db.length : 0),
    m_tblnam(tbl->s->table_name.str),
    m_tbllen(tbl->s->table_name.length),
    m_colcnt(tbl->s->fields),
    m_memory(NULL),
    m_table_id(tid),
    m_flags(TM_BIT_LEN_EXACT_F),
    m_data_size(0),
    m_field_metadata(0),
    m_field_metadata_size(0),
    m_null_bits(0),
    m_meta_memory(NULL)
{
  uchar cbuf[sizeof(m_colcnt) + 1];
  uchar *cbuf_end;
  DBUG_ASSERT(m_table_id.is_valid());
  /*
    In TABLE_SHARE, "db" and "table_name" are 0-terminated (see this comment in
    table.cc / alloc_table_share():
      Use the fact the key is db/0/table_name/0
    As we rely on this let's assert it.
  */
  DBUG_ASSERT((tbl->s->db.str == 0) ||
              (tbl->s->db.str[tbl->s->db.length] == 0));
  DBUG_ASSERT(tbl->s->table_name.str[tbl->s->table_name.length] == 0);


  m_data_size=  TABLE_MAP_HEADER_LEN;
  DBUG_EXECUTE_IF("old_row_based_repl_4_byte_map_id_master", m_data_size= 6;);
  m_data_size+= m_dblen + 2;	// Include length and terminating \0
  m_data_size+= m_tbllen + 2;	// Include length and terminating \0
  cbuf_end= net_store_length(cbuf, (size_t) m_colcnt);
  DBUG_ASSERT(static_cast<size_t>(cbuf_end - cbuf) <= sizeof(cbuf));
  m_data_size+= (cbuf_end - cbuf) + m_colcnt;	// COLCNT and column types

  /* If malloc fails, caught in is_valid() */
  if ((m_memory= (uchar*) my_malloc(m_colcnt, MYF(MY_WME))))
  {
    m_coltype= reinterpret_cast<uchar*>(m_memory);
    for (unsigned int i= 0 ; i < m_table->s->fields ; ++i)
      m_coltype[i]= m_table->field[i]->binlog_type();
  }

  /*
    Calculate a bitmap for the results of maybe_null() for all columns.
    The bitmap is used to determine when there is a column from the master
    that is not on the slave and is null and thus not in the row data during
    replication.
  */
  uint num_null_bytes= (m_table->s->fields + 7) / 8;
  m_data_size+= num_null_bytes;
  m_meta_memory= (uchar *)my_multi_malloc(MYF(MY_WME),
                                 &m_null_bits, num_null_bytes,
                                 &m_field_metadata, (m_colcnt * 2),
                                 NULL);

  memset(m_field_metadata, 0, (m_colcnt * 2));

  /*
    Create an array for the field metadata and store it.
  */
  m_field_metadata_size= save_field_metadata();
  DBUG_ASSERT(m_field_metadata_size <= (m_colcnt * 2));

  /*
    Now set the size of the data to the size of the field metadata array
    plus one or three bytes (see pack.c:net_store_length) for number of 
    elements in the field metadata array.
  */
  if (m_field_metadata_size < 251)
    m_data_size+= m_field_metadata_size + 1; 
  else
    m_data_size+= m_field_metadata_size + 3; 

  memset(m_null_bits, 0, num_null_bytes);
  for (unsigned int i= 0 ; i < m_table->s->fields ; ++i)
    if (m_table->field[i]->maybe_null())
      m_null_bits[(i / 8)]+= 1 << (i % 8);
  /*
    Marking event to require sequential execution in MTS
    if the query might have updated FK-referenced db.
    Unlike Query_log_event where this fact is encoded through 
    the accessed db list in the Table_map case m_flags is exploited.
  */
  uchar dbs= thd->get_binlog_accessed_db_names() ?
    thd->get_binlog_accessed_db_names()->elements : 0;
  if (dbs == 1)
  {
    char *db_name= thd->get_binlog_accessed_db_names()->head();
    if (!strcmp(db_name, ""))
      m_flags |= TM_REFERRED_FK_DB_F;
  }
}
#endif /* !defined(MYSQL_CLIENT) */

/*
  Constructor used by slave to read the event from the binary log.
 */
#if defined(HAVE_REPLICATION)
Table_map_log_event::Table_map_log_event(const char *buf, uint event_len,
                                         const Format_description_log_event
                                         *description_event)

  : Log_event(buf, description_event),
#ifndef MYSQL_CLIENT
    m_table(NULL),
#endif
    m_dbnam(NULL), m_dblen(0), m_tblnam(NULL), m_tbllen(0),
    m_colcnt(0), m_coltype(0),
    m_memory(NULL), m_table_id(ULONGLONG_MAX), m_flags(0),
    m_data_size(0), m_field_metadata(0), m_field_metadata_size(0),
    m_null_bits(0), m_meta_memory(NULL)
{
  unsigned int bytes_read= 0;
  DBUG_ENTER("Table_map_log_event::Table_map_log_event(const char*,uint,...)");

  uint8 common_header_len= description_event->common_header_len;
  uint8 post_header_len= description_event->post_header_len[TABLE_MAP_EVENT-1];
  DBUG_PRINT("info",("event_len: %u  common_header_len: %d  post_header_len: %d",
                     event_len, common_header_len, post_header_len));

  /*
    Don't print debug messages when running valgrind since they can
    trigger false warnings.
   */
#ifndef HAVE_purify
  DBUG_DUMP("event buffer", (uchar*) buf, event_len);
#endif

  /* Read the post-header */
  const char *post_start= buf + common_header_len;

  post_start+= TM_MAPID_OFFSET;
  if (post_header_len == 6)
  {
    /* Master is of an intermediate source tree before 5.1.4. Id is 4 bytes */
    m_table_id= uint4korr(post_start);
    post_start+= 4;
  }
  else
  {
    DBUG_ASSERT(post_header_len == TABLE_MAP_HEADER_LEN);
    m_table_id= uint6korr(post_start);
    post_start+= TM_FLAGS_OFFSET;
  }

  m_flags= uint2korr(post_start);

  /* Read the variable part of the event */
  const char *const vpart= buf + common_header_len + post_header_len;

  /* Extract the length of the various parts from the buffer */
  uchar const *const ptr_dblen= (uchar const*)vpart + 0;
  m_dblen= *(uchar*) ptr_dblen;

  /* Length of database name + counter + terminating null */
  uchar const *const ptr_tbllen= ptr_dblen + m_dblen + 2;
  m_tbllen= *(uchar*) ptr_tbllen;

  /* Length of table name + counter + terminating null */
  uchar const *const ptr_colcnt= ptr_tbllen + m_tbllen + 2;
  uchar *ptr_after_colcnt= (uchar*) ptr_colcnt;
  m_colcnt= net_field_length(&ptr_after_colcnt);

  DBUG_PRINT("info",("m_dblen: %lu  off: %ld  m_tbllen: %lu  off: %ld  m_colcnt: %lu  off: %ld",
                     (ulong) m_dblen, (long) (ptr_dblen-(const uchar*)vpart), 
                     (ulong) m_tbllen, (long) (ptr_tbllen-(const uchar*)vpart),
                     m_colcnt, (long) (ptr_colcnt-(const uchar*)vpart)));

  /* Allocate mem for all fields in one go. If fails, caught in is_valid() */
  m_memory= (uchar*) my_multi_malloc(MYF(MY_WME),
                                     &m_dbnam, (uint) m_dblen + 1,
                                     &m_tblnam, (uint) m_tbllen + 1,
                                     &m_coltype, (uint) m_colcnt,
                                     NullS);

  if (m_memory)
  {
    /* Copy the different parts into their memory */
    strncpy(const_cast<char*>(m_dbnam), (const char*)ptr_dblen  + 1, m_dblen + 1);
    strncpy(const_cast<char*>(m_tblnam), (const char*)ptr_tbllen + 1, m_tbllen + 1);
    memcpy(m_coltype, ptr_after_colcnt, m_colcnt);

    ptr_after_colcnt= ptr_after_colcnt + m_colcnt;
    bytes_read= (uint) (ptr_after_colcnt - (uchar *)buf);
    DBUG_PRINT("info", ("Bytes read: %d.\n", bytes_read));
    if (bytes_read < event_len)
    {
      m_field_metadata_size= net_field_length(&ptr_after_colcnt);
      DBUG_ASSERT(m_field_metadata_size <= (m_colcnt * 2));
      uint num_null_bytes= (m_colcnt + 7) / 8;
      m_meta_memory= (uchar *)my_multi_malloc(MYF(MY_WME),
                                     &m_null_bits, num_null_bytes,
                                     &m_field_metadata, m_field_metadata_size,
                                     NULL);
      memcpy(m_field_metadata, ptr_after_colcnt, m_field_metadata_size);
      ptr_after_colcnt= (uchar*)ptr_after_colcnt + m_field_metadata_size;
      memcpy(m_null_bits, ptr_after_colcnt, num_null_bytes);
    }
  }

  DBUG_VOID_RETURN;
}
#endif

Table_map_log_event::~Table_map_log_event()
{
  my_free(m_meta_memory);
  my_free(m_memory);
}

/*
  Return value is an error code, one of:

      -1     Failure to open table   [from open_tables()]
       0     Success
       1     No room for more tables [from set_table()]
       2     Out of memory           [from set_table()]
       3     Wrong table definition
       4     Daisy-chaining RBR with SBR not possible
 */

#if !defined(MYSQL_CLIENT) && defined(HAVE_REPLICATION)

enum enum_tbl_map_status
{
  /* no duplicate identifier found */
  OK_TO_PROCESS= 0,

  /* this table map must be filtered out */
  FILTERED_OUT= 1,

  /* identifier mapping table with different properties */
  SAME_ID_MAPPING_DIFFERENT_TABLE= 2,
  
  /* a duplicate identifier was found mapping the same table */
  SAME_ID_MAPPING_SAME_TABLE= 3
};

/*
  Checks if this table map event should be processed or not. First
  it checks the filtering rules, and then looks for duplicate identifiers
  in the existing list of rli->tables_to_lock.

  It checks that there hasn't been any corruption by verifying that there
  are no duplicate entries with different properties.

  In some cases, some binary logs could get corrupted, showing several
  tables mapped to the same table_id, 0 (see: BUG#56226). Thus we do this
  early sanity check for such cases and avoid that the server crashes 
  later.

  In some corner cases, the master logs duplicate table map events, i.e.,
  same id, same database name, same table name (see: BUG#37137). This is
  different from the above as it's the same table that is mapped again 
  to the same identifier. Thus we cannot just check for same ids and 
  assume that the event is corrupted we need to check every property. 

  NOTE: in the event that BUG#37137 ever gets fixed, this extra check 
        will still be valid because we would need to support old binary 
        logs anyway.

  @param rli The relay log info reference.
  @param table_list A list element containing the table to check against.
  @return OK_TO_PROCESS 
            if there was no identifier already in rli->tables_to_lock 
            
          FILTERED_OUT
            if the event is filtered according to the filtering rules

          SAME_ID_MAPPING_DIFFERENT_TABLE 
            if the same identifier already maps a different table in 
            rli->tables_to_lock

          SAME_ID_MAPPING_SAME_TABLE 
            if the same identifier already maps the same table in 
            rli->tables_to_lock.
*/
static enum_tbl_map_status
check_table_map(Relay_log_info const *rli, RPL_TABLE_LIST *table_list)
{
  DBUG_ENTER("check_table_map");
  enum_tbl_map_status res= OK_TO_PROCESS;

  if (rli->info_thd->slave_thread /* filtering is for slave only */ &&
      (!rpl_filter->db_ok(table_list->db) ||
       (rpl_filter->is_on() && !rpl_filter->tables_ok("", table_list))))
    res= FILTERED_OUT;
  else
  {
    RPL_TABLE_LIST *ptr= static_cast<RPL_TABLE_LIST*>(rli->tables_to_lock);
    for(uint i=0 ; ptr && (i< rli->tables_to_lock_count); 
        ptr= static_cast<RPL_TABLE_LIST*>(ptr->next_local), i++)
    {
      if (ptr->table_id == table_list->table_id)
      {

        if (strcmp(ptr->db, table_list->db) || 
            strcmp(ptr->alias, table_list->table_name) || 
            ptr->lock_type != TL_WRITE) // the ::do_apply_event always sets TL_WRITE
          res= SAME_ID_MAPPING_DIFFERENT_TABLE;
        else
          res= SAME_ID_MAPPING_SAME_TABLE;

        break;
      }
    }
  }

  DBUG_PRINT("debug", ("check of table map ended up with: %u", res));

  DBUG_RETURN(res);
}

int Table_map_log_event::do_apply_event(Relay_log_info const *rli)
{
  RPL_TABLE_LIST *table_list;
  char *db_mem, *tname_mem, *ptr;
  size_t dummy_len;
  void *memory;
  DBUG_ENTER("Table_map_log_event::do_apply_event(Relay_log_info*)");
  DBUG_ASSERT(rli->info_thd == thd);

  /* Step the query id to mark what columns that are actually used. */
  thd->set_query_id(next_query_id());

  if (!(memory= my_multi_malloc(MYF(MY_WME),
                                &table_list, (uint) sizeof(RPL_TABLE_LIST),
                                &db_mem, (uint) NAME_LEN + 1,
                                &tname_mem, (uint) NAME_LEN + 1,
                                NullS)))
    DBUG_RETURN(HA_ERR_OUT_OF_MEM);

  strmov(db_mem, m_dbnam);
  strmov(tname_mem, m_tblnam);

  if (lower_case_table_names == 1)
  {
    my_casedn_str(system_charset_info, db_mem);
    my_casedn_str(system_charset_info, tname_mem);
  }

  /* rewrite rules changed the database */
  if (((ptr= (char*) rpl_filter->get_rewrite_db(db_mem, &dummy_len)) != db_mem))
    strmov(db_mem, ptr);

  table_list->init_one_table(db_mem, strlen(db_mem),
                             tname_mem, strlen(tname_mem),
                             tname_mem, TL_WRITE);

  table_list->table_id=
    DBUG_EVALUATE_IF("inject_tblmap_same_id_maps_diff_table", 0, m_table_id.id());
  table_list->updating= 1;
  table_list->required_type= FRMTYPE_TABLE;
  DBUG_PRINT("debug", ("table: %s is mapped to %llu", table_list->table_name,
                       table_list->table_id.id()));

  enum_tbl_map_status tblmap_status= check_table_map(rli, table_list);
  if (tblmap_status == OK_TO_PROCESS)
  {
    DBUG_ASSERT(thd->lex->query_tables != table_list);

    /*
      Use placement new to construct the table_def instance in the
      memory allocated for it inside table_list.

      The memory allocated by the table_def structure (i.e., not the
      memory allocated *for* the table_def structure) is released
      inside Relay_log_info::clear_tables_to_lock() by calling the
      table_def destructor explicitly.
    */
    new (&table_list->m_tabledef)
      table_def(m_coltype, m_colcnt,
                m_field_metadata, m_field_metadata_size,
                m_null_bits, m_flags);
    table_list->m_tabledef_valid= TRUE;
    table_list->m_conv_table= NULL;
    table_list->open_type= OT_BASE_ONLY;

    /*
      We record in the slave's information that the table should be
      locked by linking the table into the list of tables to lock.
    */
    table_list->next_global= table_list->next_local= rli->tables_to_lock;
    const_cast<Relay_log_info*>(rli)->tables_to_lock= table_list;
    const_cast<Relay_log_info*>(rli)->tables_to_lock_count++;
    /* 'memory' is freed in clear_tables_to_lock */
  }
  else  // FILTERED_OUT, SAME_ID_MAPPING_*
  {
    /*
      If mapped already but with different properties, we raise an
      error.
      If mapped already but with same properties we skip the event.
      If filtered out we skip the event.

      In all three cases, we need to free the memory previously 
      allocated.
     */
    if (tblmap_status == SAME_ID_MAPPING_DIFFERENT_TABLE)
    {
      /*
        Something bad has happened. We need to stop the slave as strange things
        could happen if we proceed: slave crash, wrong table being updated, ...
        As a consequence we push an error in this case.
       */

      char buf[256];

      my_snprintf(buf, sizeof(buf), 
                  "Found table map event mapping table id %llu which "
                  "was already mapped but with different settings.",
                  table_list->table_id.id());

      if (thd->slave_thread)
        rli->report(ERROR_LEVEL, ER_SLAVE_FATAL_ERROR, 
                    ER(ER_SLAVE_FATAL_ERROR), buf);
      else
        /* 
          For the cases in which a 'BINLOG' statement is set to 
          execute in a user session 
         */
        my_printf_error(ER_SLAVE_FATAL_ERROR, ER(ER_SLAVE_FATAL_ERROR), 
                        MYF(0), buf);
    } 
    
    my_free(memory);
  }

  DBUG_RETURN(tblmap_status == SAME_ID_MAPPING_DIFFERENT_TABLE);
}

Log_event::enum_skip_reason
Table_map_log_event::do_shall_skip(Relay_log_info *rli)
{
  /*
    If the slave skip counter is 1, then we should not start executing
    on the next event.
  */
  return continue_group(rli);
}

int Table_map_log_event::do_update_pos(Relay_log_info *rli)
{
  rli->inc_event_relay_log_pos();
  return 0;
}

#endif /* !defined(MYSQL_CLIENT) && defined(HAVE_REPLICATION) */

#ifndef MYSQL_CLIENT
bool Table_map_log_event::write_data_header(IO_CACHE *file)
{
  DBUG_ASSERT(m_table_id.is_valid());
  uchar buf[TABLE_MAP_HEADER_LEN];
  DBUG_EXECUTE_IF("old_row_based_repl_4_byte_map_id_master",
                  {
                    int4store(buf + 0, m_table_id.id());
                    int2store(buf + 4, m_flags);
                    return (wrapper_my_b_safe_write(file, buf, 6));
                  });
  int6store(buf + TM_MAPID_OFFSET, m_table_id.id());
  int2store(buf + TM_FLAGS_OFFSET, m_flags);
  return (wrapper_my_b_safe_write(file, buf, TABLE_MAP_HEADER_LEN));
}

bool Table_map_log_event::write_data_body(IO_CACHE *file)
{
  DBUG_ASSERT(m_dbnam != NULL);
  DBUG_ASSERT(m_tblnam != NULL);
  /* We use only one byte per length for storage in event: */
  DBUG_ASSERT(m_dblen < 128);
  DBUG_ASSERT(m_tbllen < 128);

  uchar const dbuf[]= { (uchar) m_dblen };
  uchar const tbuf[]= { (uchar) m_tbllen };

  uchar cbuf[sizeof(m_colcnt) + 1];
  uchar *const cbuf_end= net_store_length(cbuf, (size_t) m_colcnt);
  DBUG_ASSERT(static_cast<size_t>(cbuf_end - cbuf) <= sizeof(cbuf));

  /*
    Store the size of the field metadata.
  */
  uchar mbuf[sizeof(m_field_metadata_size)];
  uchar *const mbuf_end= net_store_length(mbuf, m_field_metadata_size);

  return (wrapper_my_b_safe_write(file, dbuf,      sizeof(dbuf)) ||
          wrapper_my_b_safe_write(file, (const uchar*)m_dbnam,   m_dblen+1) ||
          wrapper_my_b_safe_write(file, tbuf,      sizeof(tbuf)) ||
          wrapper_my_b_safe_write(file, (const uchar*)m_tblnam,  m_tbllen+1) ||
          wrapper_my_b_safe_write(file, cbuf, (size_t) (cbuf_end - cbuf)) ||
          wrapper_my_b_safe_write(file, m_coltype, m_colcnt) ||
          wrapper_my_b_safe_write(file, mbuf, (size_t) (mbuf_end - mbuf)) ||
          wrapper_my_b_safe_write(file, m_field_metadata, m_field_metadata_size),
          wrapper_my_b_safe_write(file, m_null_bits, (m_colcnt + 7) / 8));
 }
#endif

#if defined(HAVE_REPLICATION) && !defined(MYSQL_CLIENT)

/*
  Print some useful information for the SHOW BINARY LOG information
  field.
 */

#if defined(HAVE_REPLICATION) && !defined(MYSQL_CLIENT)
int Table_map_log_event::pack_info(Protocol *protocol)
{
  char buf[256];
  size_t bytes= my_snprintf(buf, sizeof(buf),
                            "table_id: %llu (%s.%s)",
                            m_table_id.id(), m_dbnam, m_tblnam);
  protocol->store(buf, bytes, &my_charset_bin);
  return 0;
}
#endif


#endif


#ifdef MYSQL_CLIENT
void Table_map_log_event::print(FILE *, PRINT_EVENT_INFO *print_event_info)
{
  if (!print_event_info->short_form)
  {
    print_header(&print_event_info->head_cache, print_event_info, TRUE);
    my_b_printf(&print_event_info->head_cache,
                "\tTable_map: `%s`.`%s` mapped to number %llu\n",
                m_dbnam, m_tblnam, m_table_id.id());
    print_base64(&print_event_info->body_cache, print_event_info, TRUE);
  }
}
#endif

/**************************************************************************
	Write_rows_log_event member functions
**************************************************************************/

/*
  Constructor used to build an event for writing to the binary log.
 */
#if !defined(MYSQL_CLIENT)
Write_rows_log_event::Write_rows_log_event(THD *thd_arg, TABLE *tbl_arg,
                                           const Table_id& tid_arg,
                                           bool is_transactional,
                                           const uchar* extra_row_info)
  : Rows_log_event(thd_arg, tbl_arg, tid_arg, tbl_arg->write_set, is_transactional,
                   log_bin_use_v1_row_events?
                   WRITE_ROWS_EVENT_V1:
                   WRITE_ROWS_EVENT,
                   extra_row_info)
{
}
#endif

/*
  Constructor used by slave to read the event from the binary log.
 */
#ifdef HAVE_REPLICATION
Write_rows_log_event::Write_rows_log_event(const char *buf, uint event_len,
                                           const Format_description_log_event
                                           *description_event)
: Rows_log_event(buf, event_len, description_event)
{
}
#endif

#if !defined(MYSQL_CLIENT) && defined(HAVE_REPLICATION)
int 
Write_rows_log_event::do_before_row_operations(const Slave_reporting_capability *const)
{
  int error= 0;

  /*
    Increment the global status insert count variable
  */
  if (get_flags(STMT_END_F))
    status_var_increment(thd->status_var.com_stat[SQLCOM_INSERT]);

  /**
     todo: to introduce a property for the event (handler?) which forces
     applying the event in the replace (idempotent) fashion.
  */
  if ((slave_exec_mode == SLAVE_EXEC_MODE_IDEMPOTENT) ||
      (m_table->s->db_type()->db_type == DB_TYPE_NDBCLUSTER))
  {
    /*
      We are using REPLACE semantics and not INSERT IGNORE semantics
      when writing rows, that is: new rows replace old rows.  We need to
      inform the storage engine that it should use this behaviour.
    */
    
    /* Tell the storage engine that we are using REPLACE semantics. */
    thd->lex->duplicates= DUP_REPLACE;
    
    /*
      Pretend we're executing a REPLACE command: this is needed for
      InnoDB and NDB Cluster since they are not (properly) checking the
      lex->duplicates flag.
    */
    thd->lex->sql_command= SQLCOM_REPLACE;
    /* 
       Do not raise the error flag in case of hitting to an unique attribute
    */
    m_table->file->extra(HA_EXTRA_IGNORE_DUP_KEY);
    /* 
       NDB specific: update from ndb master wrapped as Write_rows
       so that the event should be applied to replace slave's row
    */
    m_table->file->extra(HA_EXTRA_WRITE_CAN_REPLACE);
    /* 
       NDB specific: if update from ndb master wrapped as Write_rows
       does not find the row it's assumed idempotent binlog applying
       is taking place; don't raise the error.
    */
    m_table->file->extra(HA_EXTRA_IGNORE_NO_KEY);
    /*
      TODO: the cluster team (Tomas?) says that it's better if the engine knows
      how many rows are going to be inserted, then it can allocate needed memory
      from the start.
    */
  }

 
  /* Honor next number column if present */
  m_table->next_number_field= m_table->found_next_number_field;
  /*
   * Fixed Bug#45999, In RBR, Store engine of Slave auto-generates new
   * sequence numbers for auto_increment fields if the values of them are 0.
   * If generateing a sequence number is decided by the values of
   * table->auto_increment_field_not_null and SQL_MODE(if includes
   * MODE_NO_AUTO_VALUE_ON_ZERO) in update_auto_increment function.
   * SQL_MODE of slave sql thread is always consistency with master's.
   * In RBR, auto_increment fields never are NULL.
   */
  m_table->auto_increment_field_not_null= TRUE;

  /**
     Sets it to ROW_LOOKUP_NOT_NEEDED.
   */
  decide_row_lookup_algorithm_and_key();
  DBUG_ASSERT(m_rows_lookup_algorithm==ROW_LOOKUP_NOT_NEEDED);
  return error;
}

int 
Write_rows_log_event::do_after_row_operations(const Slave_reporting_capability *const,
                                              int error)
{
  int local_error= 0;
  m_table->next_number_field=0;
  m_table->auto_increment_field_not_null= FALSE;
  if ((slave_exec_mode == SLAVE_EXEC_MODE_IDEMPOTENT) ||
      m_table->s->db_type()->db_type == DB_TYPE_NDBCLUSTER)
  {
    m_table->file->extra(HA_EXTRA_NO_IGNORE_DUP_KEY);
    m_table->file->extra(HA_EXTRA_WRITE_CANNOT_REPLACE);
    /*
      resetting the extra with 
      table->file->extra(HA_EXTRA_NO_IGNORE_NO_KEY); 
      fires bug#27077
      explanation: file->reset() performs this duty
      ultimately. Still todo: fix
    */
  }
  if ((local_error= m_table->file->ha_end_bulk_insert()))
  {
    m_table->file->print_error(local_error, MYF(0));
  }

  m_rows_lookup_algorithm= ROW_LOOKUP_UNDEFINED;

  return error? error : local_error;
}

#if !defined(MYSQL_CLIENT) && defined(HAVE_REPLICATION)

/*
  Check if there are more UNIQUE keys after the given key.
*/
static int
last_uniq_key(TABLE *table, uint keyno)
{
  while (++keyno < table->s->keys)
    if (table->key_info[keyno].flags & HA_NOSAME)
      return 0;
  return 1;
}

/**
   Check if an error is a duplicate key error.

   This function is used to check if an error code is one of the
   duplicate key error, i.e., and error code for which it is sensible
   to do a <code>get_dup_key()</code> to retrieve the duplicate key.

   @param errcode The error code to check.

   @return <code>true</code> if the error code is such that
   <code>get_dup_key()</code> will return true, <code>false</code>
   otherwise.
 */
bool
is_duplicate_key_error(int errcode)
{
  switch (errcode)
  {
  case HA_ERR_FOUND_DUPP_KEY:
  case HA_ERR_FOUND_DUPP_UNIQUE:
    return true;
  }
  return false;
}

/**
  Write the current row into event's table.

  The row is located in the row buffer, pointed by @c m_curr_row member.
  Number of columns of the row is stored in @c m_width member (it can be 
  different from the number of columns in the table to which we insert). 
  Bitmap @c m_cols indicates which columns are present in the row. It is assumed 
  that event's table is already open and pointed by @c m_table.

  If the same record already exists in the table it can be either overwritten 
  or an error is reported depending on the value of @c overwrite flag 
  (error reporting not yet implemented). Note that the matching record can be
  different from the row we insert if we use primary keys to identify records in
  the table.

  The row to be inserted can contain values only for selected columns. The 
  missing columns are filled with default values using @c prepare_record() 
  function. If a matching record is found in the table and @c overwritte is
  true, the missing columns are taken from it.

  @param  rli   Relay log info (needed for row unpacking).
  @param  overwrite  
                Shall we overwrite if the row already exists or signal 
                error (currently ignored).

  @returns Error code on failure, 0 on success.

  This method, if successful, sets @c m_curr_row_end pointer to point at the
  next row in the rows buffer. This is done when unpacking the row to be 
  inserted.

  @note If a matching record is found, it is either updated using 
  @c ha_update_row() or first deleted and then new record written.
*/ 

int
Write_rows_log_event::write_row(const Relay_log_info *const rli,
                                const bool overwrite)
{
  DBUG_ENTER("write_row");
  DBUG_ASSERT(m_table != NULL && thd != NULL);

  TABLE *table= m_table;  // pointer to event's table
  int error;
  int UNINIT_VAR(keynum);
  auto_afree_ptr<char> key(NULL);

  prepare_record(table, &m_cols,
                 table->file->ht->db_type != DB_TYPE_NDBCLUSTER);

  /* unpack row into table->record[0] */
  if ((error= unpack_current_row(rli, &m_cols)))
    DBUG_RETURN(error);

  if (m_curr_row == m_rows_buf)
  {
    /* this is the first row to be inserted, we estimate the rows with
       the size of the first row and use that value to initialize
       storage engine for bulk insertion */
    DBUG_ASSERT(!(m_curr_row > m_curr_row_end));
    ulong estimated_rows= 0;
    if (m_curr_row < m_curr_row_end)
      estimated_rows= (m_rows_end - m_curr_row) / (m_curr_row_end - m_curr_row);
    else if (m_curr_row == m_curr_row_end)
      estimated_rows= 1;

    m_table->file->ha_start_bulk_insert(estimated_rows);
  }
  
  
#ifndef DBUG_OFF
  DBUG_DUMP("record[0]", table->record[0], table->s->reclength);
  DBUG_PRINT_BITSET("debug", "write_set = %s", table->write_set);
  DBUG_PRINT_BITSET("debug", "read_set = %s", table->read_set);
#endif

  /* 
    Try to write record. If a corresponding record already exists in the table,
    we try to change it using ha_update_row() if possible. Otherwise we delete
    it and repeat the whole process again. 

    TODO: Add safety measures against infinite looping. 
   */

  m_table->mark_columns_per_binlog_row_image();

  while ((error= table->file->ha_write_row(table->record[0])))
  {
    if (error == HA_ERR_LOCK_DEADLOCK ||
        error == HA_ERR_LOCK_WAIT_TIMEOUT ||
        (keynum= table->file->get_dup_key(error)) < 0 ||
        !overwrite)
    {
      DBUG_PRINT("info",("get_dup_key returns %d)", keynum));
      /*
        Deadlock, waiting for lock or just an error from the handler
        such as HA_ERR_FOUND_DUPP_KEY when overwrite is false.
        Retrieval of the duplicate key number may fail
        - either because the error was not "duplicate key" error
        - or because the information which key is not available
      */
      table->file->print_error(error, MYF(0));
      goto error;
    }
    /*
       We need to retrieve the old row into record[1] to be able to
       either update or delete the offending record.  We either:

       - use ha_rnd_pos() with a row-id (available as dupp_row) to the
         offending row, if that is possible (MyISAM and Blackhole), or else

       - use ha_index_read_idx_map() with the key that is duplicated, to
         retrieve the offending row.
     */
    if (table->file->ha_table_flags() & HA_DUPLICATE_POS)
    {
      DBUG_PRINT("info",("Locating offending record using ha_rnd_pos()"));

      if (table->file->inited && (error= table->file->ha_index_end()))
      {
        table->file->print_error(error, MYF(0));
        goto error;
      }
      if ((error= table->file->ha_rnd_init(FALSE)))
      {
        table->file->print_error(error, MYF(0));
        goto error;
      }

      error= table->file->ha_rnd_pos(table->record[1], table->file->dup_ref);

      table->file->ha_rnd_end();
      if (error)
      {
        DBUG_PRINT("info",("ha_rnd_pos() returns error %d",error));
        if (error == HA_ERR_RECORD_DELETED)
          error= HA_ERR_KEY_NOT_FOUND;
        table->file->print_error(error, MYF(0));
        goto error;
      }
    }
    else
    {
      DBUG_PRINT("info",("Locating offending record using index_read_idx()"));

      if (table->file->extra(HA_EXTRA_FLUSH_CACHE))
      {
        DBUG_PRINT("info",("Error when setting HA_EXTRA_FLUSH_CACHE"));
        error= my_errno;
        goto error;
      }

      if (key.get() == NULL)
      {
        key.assign(static_cast<char*>(my_alloca(table->s->max_unique_length)));
        if (key.get() == NULL)
        {
          DBUG_PRINT("info",("Can't allocate key buffer"));
          error= ENOMEM;
          goto error;
        }
      }

      key_copy((uchar*)key.get(), table->record[0], table->key_info + keynum,
               0);
      error= table->file->ha_index_read_idx_map(table->record[1], keynum,
                                                (const uchar*)key.get(),
                                                HA_WHOLE_KEY,
                                                HA_READ_KEY_EXACT);
      if (error)
      {
        DBUG_PRINT("info",("ha_index_read_idx_map() returns %s", HA_ERR(error)));
        if (error == HA_ERR_RECORD_DELETED)
          error= HA_ERR_KEY_NOT_FOUND;
        table->file->print_error(error, MYF(0));
        goto error;
      }
    }

    /*
       Now, record[1] should contain the offending row.  That
       will enable us to update it or, alternatively, delete it (so
       that we can insert the new row afterwards).
     */

    /*
      If row is incomplete we will use the record found to fill
      missing columns.
    */
    if (!get_flags(COMPLETE_ROWS_F))
    {
      restore_record(table,record[1]);
      error= unpack_current_row(rli, &m_cols);
    }

#ifndef DBUG_OFF
    DBUG_PRINT("debug",("preparing for update: before and after image"));
    DBUG_DUMP("record[1] (before)", table->record[1], table->s->reclength);
    DBUG_DUMP("record[0] (after)", table->record[0], table->s->reclength);
#endif

    /*
       REPLACE is defined as either INSERT or DELETE + INSERT.  If
       possible, we can replace it with an UPDATE, but that will not
       work on InnoDB if FOREIGN KEY checks are necessary.

       I (Matz) am not sure of the reason for the last_uniq_key()
       check as, but I'm guessing that it's something along the
       following lines.

       Suppose that we got the duplicate key to be a key that is not
       the last unique key for the table and we perform an update:
       then there might be another key for which the unique check will
       fail, so we're better off just deleting the row and inserting
       the correct row.
     */
    if (last_uniq_key(table, keynum) &&
        !table->file->referenced_by_foreign_key())
    {
      DBUG_PRINT("info",("Updating row using ha_update_row()"));
      error=table->file->ha_update_row(table->record[1],
                                       table->record[0]);
      switch (error) {
                
      case HA_ERR_RECORD_IS_THE_SAME:
        DBUG_PRINT("info",("ignoring HA_ERR_RECORD_IS_THE_SAME error from"
                           " ha_update_row()"));
        error= 0;
      
      case 0:
        break;
        
      default:    
        DBUG_PRINT("info",("ha_update_row() returns error %d",error));
        table->file->print_error(error, MYF(0));
      }
      
      goto error;
    }
    else
    {
      DBUG_PRINT("info",("Deleting offending row and trying to write new one again"));
      if ((error= table->file->ha_delete_row(table->record[1])))
      {
        DBUG_PRINT("info",("ha_delete_row() returns error %d",error));
        table->file->print_error(error, MYF(0));
        goto error;
      }
      /* Will retry ha_write_row() with the offending row removed. */
    }
  }

error:
  m_table->default_column_bitmaps();
  DBUG_RETURN(error);
}

#endif

int
Write_rows_log_event::do_exec_row(const Relay_log_info *const rli)
{
  DBUG_ASSERT(m_table != NULL);
  int error= write_row(rli, slave_exec_mode == SLAVE_EXEC_MODE_IDEMPOTENT);

  if (error && !thd->is_error())
  {
    DBUG_ASSERT(0);
    my_error(ER_UNKNOWN_ERROR, MYF(0));
  }

  return error;
}

#endif /* !defined(MYSQL_CLIENT) && defined(HAVE_REPLICATION) */

#ifdef MYSQL_CLIENT
void Write_rows_log_event::print(FILE *file, PRINT_EVENT_INFO* print_event_info)
{
  DBUG_EXECUTE_IF("simulate_cache_read_error",
                  {DBUG_SET("+d,simulate_my_b_fill_error");});
  Rows_log_event::print_helper(file, print_event_info, "Write_rows");
}
#endif

/**************************************************************************
	Delete_rows_log_event member functions
**************************************************************************/

/*
  Constructor used to build an event for writing to the binary log.
 */

#ifndef MYSQL_CLIENT
Delete_rows_log_event::Delete_rows_log_event(THD *thd_arg, TABLE *tbl_arg,
                                             const Table_id& tid,
                                             bool is_transactional,
                                             const uchar* extra_row_info)
  : Rows_log_event(thd_arg, tbl_arg, tid, tbl_arg->read_set, is_transactional,
                   log_bin_use_v1_row_events?
                   DELETE_ROWS_EVENT_V1:
                   DELETE_ROWS_EVENT,
                   extra_row_info)
{
}
#endif /* #if !defined(MYSQL_CLIENT) */

/*
  Constructor used by slave to read the event from the binary log.
 */
#ifdef HAVE_REPLICATION
Delete_rows_log_event::Delete_rows_log_event(const char *buf, uint event_len,
                                             const Format_description_log_event
                                             *description_event)
  : Rows_log_event(buf, event_len, description_event)
{
}
#endif

#if !defined(MYSQL_CLIENT) && defined(HAVE_REPLICATION)

int
Delete_rows_log_event::do_before_row_operations(const Slave_reporting_capability *const)
{
  int error= 0;
  DBUG_ENTER("Delete_rows_log_event::do_before_row_operations");
  /*
    Increment the global status delete count variable
   */
  if (get_flags(STMT_END_F))
    status_var_increment(thd->status_var.com_stat[SQLCOM_DELETE]);  
  error= row_operations_scan_and_key_setup();
  DBUG_RETURN(error);

}

int
Delete_rows_log_event::do_after_row_operations(const Slave_reporting_capability *const,
                                               int error)
{
  DBUG_ENTER("Delete_rows_log_event::do_after_row_operations");
  error= row_operations_scan_and_key_teardown(error);
  DBUG_RETURN(error);
}

int Delete_rows_log_event::do_exec_row(const Relay_log_info *const rli)
{
  int error;
  DBUG_ASSERT(m_table != NULL);
  /* m_table->record[0] contains the BI */
  m_table->mark_columns_per_binlog_row_image();
  error= m_table->file->ha_delete_row(m_table->record[0]);
  m_table->default_column_bitmaps();
  return error;
}

#endif /* !defined(MYSQL_CLIENT) && defined(HAVE_REPLICATION) */

#ifdef MYSQL_CLIENT
void Delete_rows_log_event::print(FILE *file,
                                  PRINT_EVENT_INFO* print_event_info)
{
  Rows_log_event::print_helper(file, print_event_info, "Delete_rows");
}
#endif


/**************************************************************************
	Update_rows_log_event member functions
**************************************************************************/

/*
  Constructor used to build an event for writing to the binary log.
 */
#if !defined(MYSQL_CLIENT)
Update_rows_log_event::Update_rows_log_event(THD *thd_arg, TABLE *tbl_arg,
                                             const Table_id& tid,
                                             bool is_transactional,
                                             const uchar* extra_row_info)
: Rows_log_event(thd_arg, tbl_arg, tid, tbl_arg->read_set, is_transactional,
                 log_bin_use_v1_row_events?
                 UPDATE_ROWS_EVENT_V1:
                 UPDATE_ROWS_EVENT,
                 extra_row_info)
{
  init(tbl_arg->write_set);
}

void Update_rows_log_event::init(MY_BITMAP const *cols)
{
  /* if bitmap_init fails, caught in is_valid() */
  if (likely(!bitmap_init(&m_cols_ai,
                          m_width <= sizeof(m_bitbuf_ai)*8 ? m_bitbuf_ai : NULL,
                          m_width,
                          false)))
  {
    /* Cols can be zero if this is a dummy binrows event */
    if (likely(cols != NULL))
    {
      memcpy(m_cols_ai.bitmap, cols->bitmap, no_bytes_in_map(cols));
      create_last_word_mask(&m_cols_ai);
    }
  }
}
#endif /* !defined(MYSQL_CLIENT) */


Update_rows_log_event::~Update_rows_log_event()
{
  if (m_cols_ai.bitmap == m_bitbuf_ai) // no my_malloc happened
    m_cols_ai.bitmap= 0; // so no my_free in bitmap_free
  bitmap_free(&m_cols_ai); // To pair with bitmap_init().
}


/*
  Constructor used by slave to read the event from the binary log.
 */
#ifdef HAVE_REPLICATION
Update_rows_log_event::Update_rows_log_event(const char *buf, uint event_len,
                                             const
                                             Format_description_log_event
                                             *description_event)
  : Rows_log_event(buf, event_len, description_event)
{
}
#endif

#if !defined(MYSQL_CLIENT) && defined(HAVE_REPLICATION)

int
Update_rows_log_event::do_before_row_operations(const Slave_reporting_capability *const)
{
  int error= 0;
  DBUG_ENTER("Update_rows_log_event::do_before_row_operations");
  /*
    Increment the global status update count variable
  */
  if (get_flags(STMT_END_F))
    status_var_increment(thd->status_var.com_stat[SQLCOM_UPDATE]);
  error= row_operations_scan_and_key_setup();
  DBUG_RETURN(error);

}

int
Update_rows_log_event::do_after_row_operations(const Slave_reporting_capability *const,
                                               int error)
{
  DBUG_ENTER("Update_rows_log_event::do_after_row_operations");
  error= row_operations_scan_and_key_teardown(error);
  DBUG_RETURN(error);
}

int
Update_rows_log_event::do_exec_row(const Relay_log_info *const rli)
{
  DBUG_ASSERT(m_table != NULL);
  int error= 0;

  /*
    This is the situation after locating BI:

    ===|=== before image ====|=== after image ===|===
       ^                     ^
       m_curr_row            m_curr_row_end

    BI found in the table is stored in record[0]. We copy it to record[1]
    and unpack AI to record[0].
   */

  store_record(m_table,record[1]);

  m_curr_row= m_curr_row_end;
  /* this also updates m_curr_row_end */
  if ((error= unpack_current_row(rli, &m_cols_ai)))
    return error;

  /*
    Now we have the right row to update.  The old row (the one we're
    looking for) is in record[1] and the new row is in record[0].
  */
#ifndef HAVE_purify
  /*
    Don't print debug messages when running valgrind since they can
    trigger false warnings.
   */
  DBUG_PRINT("info",("Updating row in table"));
  DBUG_DUMP("old record", m_table->record[1], m_table->s->reclength);
  DBUG_DUMP("new values", m_table->record[0], m_table->s->reclength);
#endif

  // Temporary fix to find out why it fails [/Matz]
  memcpy(m_table->read_set->bitmap, m_cols.bitmap, (m_table->read_set->n_bits + 7) / 8);
  memcpy(m_table->write_set->bitmap, m_cols_ai.bitmap, (m_table->write_set->n_bits + 7) / 8);

  m_table->mark_columns_per_binlog_row_image();
  error= m_table->file->ha_update_row(m_table->record[1], m_table->record[0]);
  if (error == HA_ERR_RECORD_IS_THE_SAME)
    error= 0;
  m_table->default_column_bitmaps();

  return error;
}

#endif /* !defined(MYSQL_CLIENT) && defined(HAVE_REPLICATION) */

#ifdef MYSQL_CLIENT
void Update_rows_log_event::print(FILE *file,
				  PRINT_EVENT_INFO* print_event_info)
{
  Rows_log_event::print_helper(file, print_event_info, "Update_rows");
}
#endif


Incident_log_event::Incident_log_event(const char *buf, uint event_len,
                                       const Format_description_log_event *descr_event)
  : Log_event(buf, descr_event)
{
  DBUG_ENTER("Incident_log_event::Incident_log_event");
  uint8 const common_header_len=
    descr_event->common_header_len;
  uint8 const post_header_len=
    descr_event->post_header_len[INCIDENT_EVENT-1];

  DBUG_PRINT("info",("event_len: %u; common_header_len: %d; post_header_len: %d",
                     event_len, common_header_len, post_header_len));

  m_message.str= NULL;
  m_message.length= 0;
  int incident_number= uint2korr(buf + common_header_len);
  if (incident_number >= INCIDENT_COUNT ||
      incident_number <= INCIDENT_NONE)
  {
    // If the incident is not recognized, this binlog event is
    // invalid.  If we set incident_number to INCIDENT_NONE, the
    // invalidity will be detected by is_valid().
    m_incident= INCIDENT_NONE;
    DBUG_VOID_RETURN;
  }
  m_incident= static_cast<Incident>(incident_number);
  char const *ptr= buf + common_header_len + post_header_len;
  char const *const str_end= buf + event_len;
  uint8 len= 0;                   // Assignment to keep compiler happy
  const char *str= NULL;          // Assignment to keep compiler happy
  read_str_at_most_255_bytes(&ptr, str_end, &str, &len);
  if (!(m_message.str= (char*) my_malloc(len+1, MYF(MY_WME))))
  {
    /* Mark this event invalid */
    m_incident= INCIDENT_NONE;
    DBUG_VOID_RETURN;
  }
  strmake(m_message.str, str, len);
  m_message.length= len;
  DBUG_PRINT("info", ("m_incident: %d", m_incident));
  DBUG_VOID_RETURN;
}


Incident_log_event::~Incident_log_event()
{
  if (m_message.str)
    my_free(m_message.str);
}


const char *
Incident_log_event::description() const
{
  static const char *const description[]= {
    "NOTHING",                                  // Not used
    "LOST_EVENTS"
  };

  DBUG_PRINT("info", ("m_incident: %d", m_incident));

  return description[m_incident];
}


#ifndef MYSQL_CLIENT
int Incident_log_event::pack_info(Protocol *protocol)
{
  char buf[256];
  size_t bytes;
  if (m_message.length > 0)
    bytes= my_snprintf(buf, sizeof(buf), "#%d (%s)",
                       m_incident, description());
  else
    bytes= my_snprintf(buf, sizeof(buf), "#%d (%s): %s",
                       m_incident, description(), m_message.str);
  protocol->store(buf, bytes, &my_charset_bin);
  return 0;
}
#endif


#ifdef MYSQL_CLIENT
void
Incident_log_event::print(FILE *file,
                          PRINT_EVENT_INFO *print_event_info)
{
  if (print_event_info->short_form)
    return;

  print_header(&print_event_info->head_cache, print_event_info, FALSE);
  my_b_printf(&print_event_info->head_cache,
              "\n# Incident: %s\nRELOAD DATABASE; # Shall generate syntax error\n",
              description());
}
#endif

#if defined(HAVE_REPLICATION) && !defined(MYSQL_CLIENT)
int
Incident_log_event::do_apply_event(Relay_log_info const *rli)
{
  DBUG_ENTER("Incident_log_event::do_apply_event");

  if (ignored_error_code(ER_SLAVE_INCIDENT))
  {
    DBUG_PRINT("info", ("Ignoring Incident"));
    DBUG_RETURN(0);
  }
   
  rli->report(ERROR_LEVEL, ER_SLAVE_INCIDENT,
              ER(ER_SLAVE_INCIDENT),
              description(),
              m_message.length > 0 ? m_message.str : "<none>");
  DBUG_RETURN(1);
}
#endif

bool
Incident_log_event::write_data_header(IO_CACHE *file)
{
  DBUG_ENTER("Incident_log_event::write_data_header");
  DBUG_PRINT("enter", ("m_incident: %d", m_incident));
  uchar buf[sizeof(int16)];
  int2store(buf, (int16) m_incident);
#ifndef MYSQL_CLIENT
  DBUG_RETURN(wrapper_my_b_safe_write(file, buf, sizeof(buf)));
#else
   DBUG_RETURN(my_b_safe_write(file, buf, sizeof(buf)));
#endif
}

bool
Incident_log_event::write_data_body(IO_CACHE *file)
{
  uchar tmp[1];
  DBUG_ENTER("Incident_log_event::write_data_body");
  tmp[0]= (uchar) m_message.length;
  crc= my_checksum(crc, (uchar*) tmp, 1);
  if (m_message.length > 0)
  {
    crc= my_checksum(crc, (uchar*) m_message.str, m_message.length);
    // todo: report a bug on write_str accepts uint but treats it as uchar
  }
  DBUG_RETURN(write_str_at_most_255_bytes(file, m_message.str, (uint) m_message.length));
}


Ignorable_log_event::Ignorable_log_event(const char *buf,
                                         const Format_description_log_event *descr_event)
  : Log_event(buf, descr_event)
{
  DBUG_ENTER("Ignorable_log_event::Ignorable_log_event");
  DBUG_VOID_RETURN;
}

Ignorable_log_event::~Ignorable_log_event()
{
}

#ifndef MYSQL_CLIENT
/* Pack info for its unrecognized ignorable event */
int Ignorable_log_event::pack_info(Protocol *protocol)
{
  char buf[256];
  size_t bytes;
  bytes= my_snprintf(buf, sizeof(buf), "# Unrecognized ignorable event");
  protocol->store(buf, bytes, &my_charset_bin);
  return 0;
}
#endif

#ifdef MYSQL_CLIENT
/* Print for its unrecognized ignorable event */
void
Ignorable_log_event::print(FILE *file,
                           PRINT_EVENT_INFO *print_event_info)
{
  if (print_event_info->short_form)
    return;

  print_header(&print_event_info->head_cache, print_event_info, FALSE);
  my_b_printf(&print_event_info->head_cache, "\tIgnorable\n");
  my_b_printf(&print_event_info->head_cache,
              "# Unrecognized ignorable event\n");
}
#endif


Rows_query_log_event::Rows_query_log_event(const char *buf, uint event_len,
                                           const Format_description_log_event *descr_event)
  : Ignorable_log_event(buf, descr_event)
{
  DBUG_ENTER("Rows_query_log_event::Rows_query_log_event");
  uint8 const common_header_len=
    descr_event->common_header_len;
  uint8 const post_header_len=
    descr_event->post_header_len[ROWS_QUERY_LOG_EVENT-1];

  DBUG_PRINT("info",("event_len: %u; common_header_len: %d; post_header_len: %d",
                     event_len, common_header_len, post_header_len));

  /*
   m_rows_query length is stored using only one byte, but that length is
   ignored and the complete query is read.
  */
  int offset= common_header_len + post_header_len + 1;
  int len= event_len - offset;
  if (!(m_rows_query= (char*) my_malloc(len+1, MYF(MY_WME))))
    return;
  strmake(m_rows_query, buf + offset, len);
  DBUG_PRINT("info", ("m_rows_query: %s", m_rows_query));
  DBUG_VOID_RETURN;
}

Rows_query_log_event::~Rows_query_log_event()
{
  my_free(m_rows_query);
}

#ifndef MYSQL_CLIENT
int Rows_query_log_event::pack_info(Protocol *protocol)
{
  char *buf;
  size_t bytes;
  ulong len= sizeof("# ") + (ulong) strlen(m_rows_query);
  if (!(buf= (char*) my_malloc(len, MYF(MY_WME))))
    return 1;
  bytes= my_snprintf(buf, len, "# %s", m_rows_query);
  protocol->store(buf, bytes, &my_charset_bin);
  my_free(buf);
  return 0;
}
#endif

#ifdef MYSQL_CLIENT
void
Rows_query_log_event::print(FILE *file,
                            PRINT_EVENT_INFO *print_event_info)
{
  if (!print_event_info->short_form && print_event_info->verbose > 1)
  {
    IO_CACHE *const head= &print_event_info->head_cache;
    IO_CACHE *const body= &print_event_info->body_cache;
    char *token= NULL, *saveptr= NULL;
    char *rows_query_copy= NULL;
    if (!(rows_query_copy= my_strdup(m_rows_query, MYF(MY_WME))))
      return;

    print_header(head, print_event_info, FALSE);
    my_b_printf(head, "\tRows_query\n");
    /*
      Prefix every line of a multi-line query with '#' to prevent the
      statement from being executed when binary log will be processed
      using 'mysqlbinlog --verbose --verbose'.
    */
    for (token= strtok_r(rows_query_copy, "\n", &saveptr); token;
         token= strtok_r(NULL, "\n", &saveptr))
      my_b_printf(head, "# %s\n", token);
    my_free(rows_query_copy);
    print_base64(body, print_event_info, true);
  }
}
#endif

bool
Rows_query_log_event::write_data_body(IO_CACHE *file)
{
  DBUG_ENTER("Rows_query_log_event::write_data_body");
  /*
   m_rows_query length will be stored using only one byte, but on read
   that length will be ignored and the complete query will be read.
  */
  DBUG_RETURN(write_str_at_most_255_bytes(file, m_rows_query,
              (uint) strlen(m_rows_query)));
}

#if defined(MYSQL_SERVER) && defined(HAVE_REPLICATION)
int Rows_query_log_event::do_apply_event(Relay_log_info const *rli)
{
  DBUG_ENTER("Rows_query_log_event::do_apply_event");
  DBUG_ASSERT(rli->info_thd == thd);
  /* Set query for writing Rows_query log event into binlog later.*/
  thd->set_query(m_rows_query, (uint32) strlen(m_rows_query));

  DBUG_ASSERT(rli->rows_query_ev == NULL);

  const_cast<Relay_log_info*>(rli)->rows_query_ev= this;

  DBUG_RETURN(0);
}
#endif


const char *Gtid_log_event::SET_STRING_PREFIX= "SET @@SESSION.GTID_NEXT= '";


Gtid_log_event::Gtid_log_event(const char *buffer, uint event_len,
                               const Format_description_log_event *descr_event)
  : Log_event(buffer, descr_event)
{
  DBUG_ENTER("Gtid_log_event::Gtid_log_event(const char *, uint, const Format_description_log_event *");
  uint8 const common_header_len=
    descr_event->common_header_len;

#ifndef DBUG_OFF
  uint8 const post_header_len=
    buffer[EVENT_TYPE_OFFSET] == ANONYMOUS_GTID_LOG_EVENT ?
    descr_event->post_header_len[ANONYMOUS_GTID_LOG_EVENT - 1] :
    descr_event->post_header_len[GTID_LOG_EVENT - 1];
  DBUG_PRINT("info",("event_len: %u; common_header_len: %d; post_header_len: %d",
                     event_len, common_header_len, post_header_len));
#endif

  char const *ptr_buffer= buffer + common_header_len;

  spec.type= buffer[EVENT_TYPE_OFFSET] == ANONYMOUS_GTID_LOG_EVENT ? 
    ANONYMOUS_GROUP : GTID_GROUP;

  commit_flag= *ptr_buffer != 0;
  ptr_buffer+= ENCODED_FLAG_LENGTH;

  sid.copy_from((uchar *)ptr_buffer);
  ptr_buffer+= ENCODED_SID_LENGTH;

  // SIDNO is only generated if needed, in get_sidno().
  spec.gtid.sidno= -1;

  spec.gtid.gno= uint8korr(ptr_buffer);
  ptr_buffer+= ENCODED_GNO_LENGTH;

  DBUG_VOID_RETURN;
}

#ifndef MYSQL_CLIENT
Gtid_log_event::Gtid_log_event(THD* thd_arg, bool using_trans,
                               const Gtid_specification *spec_arg)
: Log_event(thd_arg, thd_arg->variables.gtid_next.type == ANONYMOUS_GROUP ?
            LOG_EVENT_IGNORABLE_F : 0,
            using_trans ? Log_event::EVENT_TRANSACTIONAL_CACHE :
            Log_event::EVENT_STMT_CACHE, Log_event::EVENT_NORMAL_LOGGING),
  commit_flag(true)
{
  DBUG_ENTER("Gtid_log_event::Gtid_log_event(THD *)");
  spec= spec_arg ? *spec_arg : thd_arg->variables.gtid_next;
  if (spec.type == GTID_GROUP)
  {
    global_sid_lock->rdlock();
    sid= global_sid_map->sidno_to_sid(spec.gtid.sidno);
    global_sid_lock->unlock();
  }
  else
    sid.clear();
#ifndef DBUG_OFF
  char buf[MAX_SET_STRING_LENGTH + 1];
  to_string(buf);
  DBUG_PRINT("info", ("%s", buf));
#endif
  DBUG_VOID_RETURN;
}
#endif

#ifndef MYSQL_CLIENT
int Gtid_log_event::pack_info(Protocol *protocol)
{
  char buffer[MAX_SET_STRING_LENGTH + 1];
  size_t len= to_string(buffer);
  protocol->store(buffer, len, &my_charset_bin);
  return 0;
}
#endif

size_t Gtid_log_event::to_string(char *buf) const
{
  char *p= buf;
  DBUG_ASSERT(strlen(SET_STRING_PREFIX) == SET_STRING_PREFIX_LENGTH);
  strcpy(p, SET_STRING_PREFIX);
  p+= SET_STRING_PREFIX_LENGTH;
  p+= spec.to_string(&sid, p);
  *p++= '\'';
  *p= '\0';
  return p - buf;
}

#ifdef MYSQL_CLIENT
void
Gtid_log_event::print(FILE *file, PRINT_EVENT_INFO *print_event_info)
{
  char buffer[MAX_SET_STRING_LENGTH + 1];
  IO_CACHE *const head= &print_event_info->head_cache;
  if (!print_event_info->short_form)
  {
    print_header(head, print_event_info, FALSE);
    my_b_printf(head, "\tGTID [commit=%s]\n", commit_flag ? "yes" : "no");
  }
  to_string(buffer);
  my_b_printf(head, "%s%s\n", buffer, print_event_info->delimiter);
}
#endif

#ifdef MYSQL_SERVER
bool Gtid_log_event::write_data_header(IO_CACHE *file)
{
  DBUG_ENTER("Gtid_log_event::write_data_header");
  char buffer[POST_HEADER_LENGTH];
  char* ptr_buffer= buffer;

  *ptr_buffer= commit_flag ? 1 : 0;
  ptr_buffer+= ENCODED_FLAG_LENGTH;

#ifndef DBUG_OFF
  char buf[rpl_sid::TEXT_LENGTH + 1];
  sid.to_string(buf);
  DBUG_PRINT("info", ("sid=%s sidno=%d gno=%lld",
                      buf, spec.gtid.sidno, spec.gtid.gno));
#endif

  sid.copy_to((uchar *)ptr_buffer);
  ptr_buffer+= ENCODED_SID_LENGTH;

  int8store(ptr_buffer, spec.gtid.gno);
  ptr_buffer+= ENCODED_GNO_LENGTH;

  DBUG_ASSERT(ptr_buffer == (buffer + sizeof(buffer)));
  DBUG_RETURN(wrapper_my_b_safe_write(file, (uchar *) buffer, sizeof(buffer)));
}
#endif // MYSQL_SERVER

#if defined(MYSQL_SERVER) && defined(HAVE_REPLICATION)
int Gtid_log_event::do_apply_event(Relay_log_info const *rli)
{
  DBUG_ENTER("Gtid_log_event::do_apply_event");
  DBUG_ASSERT(rli->info_thd == thd);

  // Gtid_log_events should be filtered out at earlier stages if gtid_mode == 0
  DBUG_ASSERT(gtid_mode > 0);

  rpl_sidno sidno= get_sidno(true);
  if (sidno < 0)
    DBUG_RETURN(1); // out of memory
  if (thd->owned_gtid.sidno)
  {
    gtid_rollback(thd);
  }
  thd->variables.gtid_next.set(sidno, spec.gtid.gno);
  DBUG_PRINT("info", ("setting gtid_next=%d:%lld",
                      sidno, spec.gtid.gno));

  if (gtid_acquire_ownership_single(thd))
    DBUG_RETURN(1);

  DBUG_RETURN(0);
}

int Gtid_log_event::do_update_pos(Relay_log_info *rli)
{
  /*
    This event does not increment group positions. This means
    that if there is a failure after it has been processed,
    it will be automatically re-executed.
  */
  rli->inc_event_relay_log_pos();
  DBUG_EXECUTE_IF("crash_after_update_pos_gtid",
                  sql_print_information("Crashing crash_after_update_pos_gtid.");
                  DBUG_SUICIDE(););
  return 0;
}
#endif

Previous_gtids_log_event::Previous_gtids_log_event(
  const char *buffer, uint event_len,
  const Format_description_log_event *descr_event)
  : Log_event(buffer, descr_event)
{
  DBUG_ENTER("Previous_gtids_log_event::Previous_gtids_log_event");
  uint8 const common_header_len=
    descr_event->common_header_len;
  uint8 const post_header_len=
    descr_event->post_header_len[PREVIOUS_GTIDS_LOG_EVENT - 1];

  DBUG_PRINT("info",("event_len: %u; common_header_len: %d; post_header_len: %d",
                     event_len, common_header_len, post_header_len));

  buf= (const uchar *)buffer + common_header_len + post_header_len;
  buf_size= (const uchar *)buffer + event_len - buf;
  DBUG_PRINT("info", ("data size of the event: %d", buf_size));
  DBUG_VOID_RETURN;
}

#ifndef MYSQL_CLIENT
Previous_gtids_log_event::Previous_gtids_log_event(const Gtid_set *set)
: Log_event(Log_event::EVENT_NO_CACHE,
            Log_event::EVENT_IMMEDIATE_LOGGING)
{
  DBUG_ENTER("Previous_gtids_log_event::Previous_gtids_log_event(THD *, const Gtid_set *)");
  global_sid_lock->assert_some_lock();
  buf_size= set->get_encoded_length();
  uchar *buffer= (uchar *) my_malloc(buf_size, MYF(MY_WME));
  if (buffer != NULL)
  {
    set->encode(buffer);
    register_temp_buf((char *)buffer);
  }
  this->buf= buffer;
  // if buf == NULL, is_valid will return false
  DBUG_VOID_RETURN;
}
#endif

#ifndef MYSQL_CLIENT
int Previous_gtids_log_event::pack_info(Protocol *protocol)
{
  size_t length= 0;
  global_sid_lock->rdlock();
  char *str= get_str(&length, &Gtid_set::default_string_format);
  global_sid_lock->unlock();
  if (str == NULL)
    return 1;
  protocol->store(str, length, &my_charset_bin);
  my_free(str);
  return 0;
}
#endif

#ifdef MYSQL_CLIENT
void Previous_gtids_log_event::print(FILE *file,
                                     PRINT_EVENT_INFO *print_event_info)
{
  IO_CACHE *const head= &print_event_info->head_cache;

  global_sid_lock->rdlock();
  char *str= get_str(NULL, &Gtid_set::commented_string_format);
  global_sid_lock->unlock();
  if (str != NULL)
  {
    if (!print_event_info->short_form)
    {
      print_header(head, print_event_info, FALSE);
      my_b_printf(head, "\tPrevious-GTIDs\n");
    }
    my_b_printf(head, "%s\n", str);
    my_free(str);
  }
}
#endif

int Previous_gtids_log_event::add_to_set(Gtid_set *target) const
{
  DBUG_ENTER("Previous_gtids_log_event::add_to_set(Gtid_set *)");
  size_t end_pos= 0;
  size_t add_size= DBUG_EVALUATE_IF("gtid_has_extra_data", 10, 0);
  /* Silently ignore additional unknown data at the end of the encoding */
  PROPAGATE_REPORTED_ERROR_INT(target->add_gtid_encoding(buf,
                                                         buf_size + add_size,
                                                         &end_pos));
  DBUG_ASSERT(end_pos <= (size_t) buf_size);
  DBUG_RETURN(0);
}

char *Previous_gtids_log_event::get_str(
  size_t *length_p, const Gtid_set::String_format *string_format) const
{
  DBUG_ENTER("Previous_gtids_log_event::get_str(size_t *)");
  Sid_map sid_map(NULL);
  Gtid_set set(&sid_map, NULL);
  DBUG_PRINT("info", ("temp_buf=%p buf=%p", temp_buf, buf));
  if (set.add_gtid_encoding(buf, buf_size) != RETURN_STATUS_OK)
    DBUG_RETURN(NULL);
  set.dbug_print("set");
  size_t length= set.get_string_length(string_format);
  DBUG_PRINT("info", ("string length= %lu", (ulong) length));
  char* str= (char *)my_malloc(length + 1, MYF(MY_WME));
  if (str != NULL)
  {
    set.to_string(str, string_format);
    if (length_p != NULL)
      *length_p= length;
  }
  DBUG_RETURN(str);
}

#ifndef MYSQL_CLIENT
bool Previous_gtids_log_event::write_data_body(IO_CACHE *file)
{
  DBUG_ENTER("Previous_gtids_log_event::write_data_body");
  DBUG_PRINT("info", ("size=%d", buf_size));
  bool ret= wrapper_my_b_safe_write(file, buf, buf_size);
  DBUG_RETURN(ret);
}
#endif

#if defined(MYSQL_SERVER) && defined(HAVE_REPLICATION)
int Previous_gtids_log_event::do_update_pos(Relay_log_info *rli)
{
  rli->inc_event_relay_log_pos();
  return 0;
}
#endif


#ifdef MYSQL_CLIENT
/**
  The default values for these variables should be values that are
  *incorrect*, i.e., values that cannot occur in an event.  This way,
  they will always be printed for the first event.
*/
st_print_event_info::st_print_event_info()
  :flags2_inited(0), sql_mode_inited(0), sql_mode(0),
   auto_increment_increment(0),auto_increment_offset(0), charset_inited(0),
   lc_time_names_number(~0),
   charset_database_number(ILLEGAL_CHARSET_INFO_NUMBER),
   thread_id(0), thread_id_printed(false),
   base64_output_mode(BASE64_OUTPUT_UNSPEC), printed_fd_event(FALSE),
   have_unflushed_events(FALSE), skipped_event_in_transaction(false)
{
  /*
    Currently we only use static PRINT_EVENT_INFO objects, so zeroed at
    program's startup, but these explicit memset() is for the day someone
    creates dynamic instances.
  */
  memset(db, 0, sizeof(db));
  memset(charset, 0, sizeof(charset));
  memset(time_zone_str, 0, sizeof(time_zone_str));
  delimiter[0]= ';';
  delimiter[1]= 0;
  myf const flags = MYF(MY_WME | MY_NABP);
  open_cached_file(&head_cache, NULL, NULL, 0, flags);
  open_cached_file(&body_cache, NULL, NULL, 0, flags);
}
#endif


#if defined(HAVE_REPLICATION) && !defined(MYSQL_CLIENT)
Heartbeat_log_event::Heartbeat_log_event(const char* buf, uint event_len,
                    const Format_description_log_event* description_event)
  :Log_event(buf, description_event)
{
  uint8 header_size= description_event->common_header_len;
  ident_len = event_len - header_size;
  set_if_smaller(ident_len,FN_REFLEN-1);
  log_ident= buf + header_size;
}
#endif

#ifdef MYSQL_SERVER
/*
  This is a utility function that adds a quoted identifier into the a buffer.
  This also escapes any existance of the quote string inside the identifier.

  SYNOPSIS
    my_strmov_quoted_identifier
    thd                   thread handler
    buffer                target buffer
    identifier            the identifier to be quoted
    length                length of the identifier
*/
size_t my_strmov_quoted_identifier(THD* thd, char *buffer,
                                   const char* identifier,
                                   uint length)
{
  int q= thd ? get_quote_char_for_identifier(thd, identifier, length) : '`';
  return my_strmov_quoted_identifier_helper(q, buffer, identifier, length);
}
#else
size_t my_strmov_quoted_identifier(char *buffer,  const char* identifier)
{
  int q= '`';
  return my_strmov_quoted_identifier_helper(q, buffer, identifier, 0);
}

#endif

size_t my_strmov_quoted_identifier_helper(int q, char *buffer,
                                          const char* identifier,
                                          uint length)
{
  size_t written= 0;
  char quote_char;
  uint id_length= (length) ? length : strlen(identifier);

  if (q == EOF)
  {
    (void) strncpy(buffer, identifier, id_length);
    return id_length;
  }
  quote_char= (char) q;
  *buffer++= quote_char;
  written++;
  while (id_length--)
  {
    if (*identifier == quote_char)
    {
      *buffer++= quote_char;
      written++;
    }
    *buffer++= *identifier++;
    written++;
  }
  *buffer++= quote_char;
  return ++written;
}
<|MERGE_RESOLUTION|>--- conflicted
+++ resolved
@@ -2280,10 +2280,7 @@
     }
     else
     {
-<<<<<<< HEAD
       my_b_printf(file, "###   @%d=", static_cast<int>(i + 1));
-=======
-      my_b_printf(file, "###   @%d=", i + 1);
       size_t fsize= td->calc_field_size((uint)i, (uchar*) value);
       if (value + fsize > m_rows_end)
       {
@@ -2292,7 +2289,6 @@
         value+= fsize;
         return 0;
       }
->>>>>>> b0a5086c
       size_t size= log_event_print_value(file, value,
                                          td->type(i), td->field_metadata(i),
                                          typestr, sizeof(typestr));
