/*
   Copyright (c) 2000, 2018, Oracle and/or its affiliates. All rights reserved.

   This program is free software; you can redistribute it and/or modify
   it under the terms of the GNU General Public License as published by
   the Free Software Foundation; version 2 of the License.

   This program is distributed in the hope that it will be useful,
   but WITHOUT ANY WARRANTY; without even the implied warranty of
   MERCHANTABILITY or FITNESS FOR A PARTICULAR PURPOSE.  See the
   GNU General Public License for more details.

   You should have received a copy of the GNU General Public License
   along with this program; if not, write to the Free Software
   Foundation, Inc., 51 Franklin St, Fifth Floor, Boston, MA 02110-1301  USA */

#include "log_event.h"

#include "base64.h"            // base64_encode
#include "binary_log_funcs.h"  // my_timestamp_binary_length

#ifndef MYSQL_CLIENT
#include "debug_sync.h"        // debug_sync_set_action
#include "my_dir.h"            // my_dir
#include "log.h"               // Log_throttle
#include "rpl_mts_submode.h"   // Mts_submode
#include "rpl_rli.h"           // Relay_log_info
#include "rpl_rli_pdb.h"       // Slave_job_group
#include "rpl_slave.h"         // use_slave_mask
#include "sql_base.h"          // close_thread_tables
#include "sql_cache.h"         // QUERY_CACHE_FLAGS_SIZE
#include "sql_db.h"            // load_db_opt_by_name
#include "sql_load.h"          // mysql_load
#include "sql_locale.h"        // my_locale_by_number
#include "sql_parse.h"         // mysql_test_parse_for_slave
#include "sql_show.h"          // append_identifier
#include "transaction.h"       // trans_rollback_stmt
#include "tztime.h"            // Time_zone
#include "rpl_msr.h"           // channel_map
#include "binary_log.h"        // binary_log

#include "pfs_file_provider.h"
#include "mysql/psi/mysql_file.h"

#include <mysql/psi/mysql_statement.h>
#include "transaction_info.h"
#include "sql_class.h"
#include "mysql/psi/mysql_transaction.h"
#include "sql_plugin.h" // plugin_foreach
#define window_size Log_throttle::LOG_THROTTLE_WINDOW_SIZE
Error_log_throttle
slave_ignored_err_throttle(window_size,
                           sql_print_information,
                           "Error log throttle: %lu time(s) Error_code: 1237"
                           " \"Slave SQL thread ignored the query because of"
                           " replicate-*-table rules\" got suppressed.");
#endif /* MYSQL_CLIENT */

#include <base64.h>
#include <my_bitmap.h>
#include <map>
#include "rpl_utility.h"
/* This is necessary for the List manipuation */
#include "sql_list.h"                           /* I_List */
#include "hash.h"
#include "sql_digest.h"
#include "rpl_gtid.h"
#include "xa_aux.h"

PSI_memory_key key_memory_log_event;
PSI_memory_key key_memory_Incident_log_event_message;
PSI_memory_key key_memory_Rows_query_log_event_rows_query;

using std::min;
using std::max;

/**
  BINLOG_CHECKSUM variable.
*/
const char *binlog_checksum_type_names[]= {
  "NONE",
  "CRC32",
  NullS
};

unsigned int binlog_checksum_type_length[]= {
  sizeof("NONE") - 1,
  sizeof("CRC32") - 1,
  0
};

TYPELIB binlog_checksum_typelib=
{
  array_elements(binlog_checksum_type_names) - 1, "",
  binlog_checksum_type_names,
  binlog_checksum_type_length
};


#define log_cs	&my_charset_latin1

/*
  Size of buffer for printing a double in format %.<PREC>g

  optional '-' + optional zero + '.'  + PREC digits + 'e' + sign +
  exponent digits + '\0'
*/
#define FMT_G_BUFSIZE(PREC) (3 + (PREC) + 5 + 1)

#if !defined(MYSQL_CLIENT) && defined(HAVE_REPLICATION)
static int rows_event_stmt_cleanup(Relay_log_info const *rli, THD* thd);

static const char *HA_ERR(int i)
{
  /* 
    This function should only be called in case of an error
    was detected 
   */
  DBUG_ASSERT(i != 0);
  switch (i) {
  case HA_ERR_KEY_NOT_FOUND: return "HA_ERR_KEY_NOT_FOUND";
  case HA_ERR_FOUND_DUPP_KEY: return "HA_ERR_FOUND_DUPP_KEY";
  case HA_ERR_RECORD_CHANGED: return "HA_ERR_RECORD_CHANGED";
  case HA_ERR_WRONG_INDEX: return "HA_ERR_WRONG_INDEX";
  case HA_ERR_CRASHED: return "HA_ERR_CRASHED";
  case HA_ERR_WRONG_IN_RECORD: return "HA_ERR_WRONG_IN_RECORD";
  case HA_ERR_OUT_OF_MEM: return "HA_ERR_OUT_OF_MEM";
  case HA_ERR_NOT_A_TABLE: return "HA_ERR_NOT_A_TABLE";
  case HA_ERR_WRONG_COMMAND: return "HA_ERR_WRONG_COMMAND";
  case HA_ERR_OLD_FILE: return "HA_ERR_OLD_FILE";
  case HA_ERR_NO_ACTIVE_RECORD: return "HA_ERR_NO_ACTIVE_RECORD";
  case HA_ERR_RECORD_DELETED: return "HA_ERR_RECORD_DELETED";
  case HA_ERR_RECORD_FILE_FULL: return "HA_ERR_RECORD_FILE_FULL";
  case HA_ERR_INDEX_FILE_FULL: return "HA_ERR_INDEX_FILE_FULL";
  case HA_ERR_END_OF_FILE: return "HA_ERR_END_OF_FILE";
  case HA_ERR_UNSUPPORTED: return "HA_ERR_UNSUPPORTED";
  case HA_ERR_TOO_BIG_ROW: return "HA_ERR_TOO_BIG_ROW";
  case HA_WRONG_CREATE_OPTION: return "HA_WRONG_CREATE_OPTION";
  case HA_ERR_FOUND_DUPP_UNIQUE: return "HA_ERR_FOUND_DUPP_UNIQUE";
  case HA_ERR_UNKNOWN_CHARSET: return "HA_ERR_UNKNOWN_CHARSET";
  case HA_ERR_WRONG_MRG_TABLE_DEF: return "HA_ERR_WRONG_MRG_TABLE_DEF";
  case HA_ERR_CRASHED_ON_REPAIR: return "HA_ERR_CRASHED_ON_REPAIR";
  case HA_ERR_CRASHED_ON_USAGE: return "HA_ERR_CRASHED_ON_USAGE";
  case HA_ERR_LOCK_WAIT_TIMEOUT: return "HA_ERR_LOCK_WAIT_TIMEOUT";
  case HA_ERR_LOCK_TABLE_FULL: return "HA_ERR_LOCK_TABLE_FULL";
  case HA_ERR_READ_ONLY_TRANSACTION: return "HA_ERR_READ_ONLY_TRANSACTION";
  case HA_ERR_LOCK_DEADLOCK: return "HA_ERR_LOCK_DEADLOCK";
  case HA_ERR_CANNOT_ADD_FOREIGN: return "HA_ERR_CANNOT_ADD_FOREIGN";
  case HA_ERR_NO_REFERENCED_ROW: return "HA_ERR_NO_REFERENCED_ROW";
  case HA_ERR_ROW_IS_REFERENCED: return "HA_ERR_ROW_IS_REFERENCED";
  case HA_ERR_NO_SAVEPOINT: return "HA_ERR_NO_SAVEPOINT";
  case HA_ERR_NON_UNIQUE_BLOCK_SIZE: return "HA_ERR_NON_UNIQUE_BLOCK_SIZE";
  case HA_ERR_NO_SUCH_TABLE: return "HA_ERR_NO_SUCH_TABLE";
  case HA_ERR_TABLE_EXIST: return "HA_ERR_TABLE_EXIST";
  case HA_ERR_NO_CONNECTION: return "HA_ERR_NO_CONNECTION";
  case HA_ERR_NULL_IN_SPATIAL: return "HA_ERR_NULL_IN_SPATIAL";
  case HA_ERR_TABLE_DEF_CHANGED: return "HA_ERR_TABLE_DEF_CHANGED";
  case HA_ERR_NO_PARTITION_FOUND: return "HA_ERR_NO_PARTITION_FOUND";
  case HA_ERR_RBR_LOGGING_FAILED: return "HA_ERR_RBR_LOGGING_FAILED";
  case HA_ERR_DROP_INDEX_FK: return "HA_ERR_DROP_INDEX_FK";
  case HA_ERR_FOREIGN_DUPLICATE_KEY: return "HA_ERR_FOREIGN_DUPLICATE_KEY";
  case HA_ERR_TABLE_NEEDS_UPGRADE: return "HA_ERR_TABLE_NEEDS_UPGRADE";
  case HA_ERR_TABLE_READONLY: return "HA_ERR_TABLE_READONLY";
  case HA_ERR_AUTOINC_READ_FAILED: return "HA_ERR_AUTOINC_READ_FAILED";
  case HA_ERR_AUTOINC_ERANGE: return "HA_ERR_AUTOINC_ERANGE";
  case HA_ERR_GENERIC: return "HA_ERR_GENERIC";
  case HA_ERR_RECORD_IS_THE_SAME: return "HA_ERR_RECORD_IS_THE_SAME";
  case HA_ERR_LOGGING_IMPOSSIBLE: return "HA_ERR_LOGGING_IMPOSSIBLE";
  case HA_ERR_CORRUPT_EVENT: return "HA_ERR_CORRUPT_EVENT";
  case HA_ERR_ROWS_EVENT_APPLY : return "HA_ERR_ROWS_EVENT_APPLY";
  case HA_ERR_FK_DEPTH_EXCEEDED : return "HA_ERR_FK_DEPTH_EXCEEDED";
  case HA_ERR_INNODB_READ_ONLY: return "HA_ERR_INNODB_READ_ONLY";
  case HA_ERR_COMPUTE_FAILED: return "HA_ERR_COMPUTE_FAILED";
  }
  return "No Error!";
}

/**
   Error reporting facility for Rows_log_event::do_apply_event

   @param level     error, warning or info
   @param ha_error  HA_ERR_ code
   @param rli       pointer to the active Relay_log_info instance
   @param thd       pointer to the slave thread's thd
   @param table     pointer to the event's table object
   @param type      the type of the event
   @param log_name  the master binlog file name
   @param pos       the master binlog file pos (the next after the event)

*/
static void inline slave_rows_error_report(enum loglevel level, int ha_error,
                                           Relay_log_info const *rli, THD *thd,
                                           TABLE *table, const char * type,
                                           const char *log_name, ulong pos)
{
  const char *handler_error= (ha_error ? HA_ERR(ha_error) : NULL);
  bool is_group_replication_applier_channel=
    channel_map.is_group_replication_channel_name((const_cast<Relay_log_info *>(rli))->get_channel(), true);
  char buff[MAX_SLAVE_ERRMSG], *slider;
  const char *buff_end= buff + sizeof(buff);
  size_t len;
  Diagnostics_area::Sql_condition_iterator it=
    thd->get_stmt_da()->sql_conditions();
  const Sql_condition *err;
  buff[0]= 0;

  for (err= it++, slider= buff; err && slider < buff_end - 1;
       slider += len, err= it++)
  {
    len= my_snprintf(slider, buff_end - slider,
                     " %s, Error_code: %d;", err->message_text(),
                     err->mysql_errno());
  }
  if (is_group_replication_applier_channel)
  {
    if (ha_error != 0)
    {
      rli->report(level, thd->is_error() ? thd->get_stmt_da()->mysql_errno() :
                  ER_UNKNOWN_ERROR, "Could not execute %s event on table %s.%s;"
                  "%s handler error %s",
                  type, table->s->db.str, table->s->table_name.str,
                  buff, handler_error == NULL ? "<unknown>" : handler_error);
    }
    else
    {
      rli->report(level, thd->is_error() ? thd->get_stmt_da()->mysql_errno() :
                  ER_UNKNOWN_ERROR, "Could not execute %s event on table %s.%s;"
                  "%s", type, table->s->db.str, table->s->table_name.str,
                  buff);
    }
  }
  else
  {
    if (ha_error != 0)
    {
      rli->report(level, thd->is_error() ? thd->get_stmt_da()->mysql_errno() :
                  ER_UNKNOWN_ERROR, "Could not execute %s event on table %s.%s;"
                  "%s handler error %s; "
                  "the event's master log %s, end_log_pos %lu",
                  type, table->s->db.str, table->s->table_name.str,
                  buff, handler_error == NULL ? "<unknown>" : handler_error,
                  log_name, pos);
    }
    else
    {
      rli->report(level, thd->is_error() ? thd->get_stmt_da()->mysql_errno() :
                  ER_UNKNOWN_ERROR, "Could not execute %s event on table %s.%s;"
                  "%s the event's master log %s, end_log_pos %lu",
                  type, table->s->db.str, table->s->table_name.str,
                  buff, log_name, pos);
    }
  }
}

static void set_thd_db(THD *thd, const char *db, size_t db_len)
{
  char lcase_db_buf[NAME_LEN +1]; 
  LEX_CSTRING new_db;
  new_db.length= db_len;
  if (lower_case_table_names)
  {
    my_stpcpy(lcase_db_buf, db); 
    my_casedn_str(system_charset_info, lcase_db_buf);
    new_db.str= lcase_db_buf;
  }
  else 
    new_db.str= (char*) db;

  new_db.str= (char*) rpl_filter->get_rewrite_db(new_db.str,
                                                 &new_db.length);
  thd->set_db(new_db);
}

#endif


/*
  pretty_print_str()
*/

#ifdef MYSQL_CLIENT
static void pretty_print_str(IO_CACHE* cache, const char* str, size_t len)
{
  const char* end = str + len;
  my_b_printf(cache, "\'");
  while (str < end)
  {
    char c;
    switch ((c=*str++)) {
    case '\n': my_b_printf(cache, "\\n"); break;
    case '\r': my_b_printf(cache, "\\r"); break;
    case '\\': my_b_printf(cache, "\\\\"); break;
    case '\b': my_b_printf(cache, "\\b"); break;
    case '\t': my_b_printf(cache, "\\t"); break;
    case '\'': my_b_printf(cache, "\\'"); break;
    case 0   : my_b_printf(cache, "\\0"); break;
    default:
      my_b_printf(cache, "%c", c);
      break;
    }
  }
  my_b_printf(cache, "\'");
}
#endif /* MYSQL_CLIENT */

#if defined(HAVE_REPLICATION) && !defined(MYSQL_CLIENT)

static void clear_all_errors(THD *thd, Relay_log_info *rli)
{
  thd->is_slave_error = 0;
  thd->clear_error();
  rli->clear_error();
  if (rli->workers_array_initialized)
  {
    for(size_t i= 0; i < rli->get_worker_count(); i++)
    {
      rli->get_worker(i)->clear_error();
    }
  }
}

inline int idempotent_error_code(int err_code)
{
  int ret= 0;

  switch (err_code)
  {
    case 0:
      ret= 1;
    break;
    /*
      The following list of "idempotent" errors
      means that an error from the list might happen
      because of idempotent (more than once)
      applying of a binlog file.
      Notice, that binlog has a  ddl operation its
      second applying may cause

      case HA_ERR_TABLE_DEF_CHANGED:
      case HA_ERR_CANNOT_ADD_FOREIGN:

      which are not included into to the list.

      Note that HA_ERR_RECORD_DELETED is not in the list since
      do_exec_row() should not return that error code.
    */
    case HA_ERR_RECORD_CHANGED:
    case HA_ERR_KEY_NOT_FOUND:
    case HA_ERR_END_OF_FILE:
    case HA_ERR_FOUND_DUPP_KEY:
    case HA_ERR_FOUND_DUPP_UNIQUE:
    case HA_ERR_FOREIGN_DUPLICATE_KEY:
    case HA_ERR_NO_REFERENCED_ROW:
    case HA_ERR_ROW_IS_REFERENCED:
      ret= 1;
    break;
    default:
      ret= 0;
    break;
  }
  return (ret);
}

/**
  Ignore error code specified on command line.
*/

int ignored_error_code(int err_code)
{
  return ((err_code == ER_SLAVE_IGNORED_TABLE) ||
          (use_slave_mask && bitmap_is_set(&slave_error_mask, err_code)));
}

/*
  This function converts an engine's error to a server error.
   
  If the thread does not have an error already reported, it tries to 
  define it by calling the engine's method print_error. However, if a 
  mapping is not found, it uses the ER_UNKNOWN_ERROR and prints out a 
  warning message.
*/ 
int convert_handler_error(int error, THD* thd, TABLE *table)
{
  uint actual_error= (thd->is_error() ? thd->get_stmt_da()->mysql_errno() :
                           0);

  if (actual_error == 0)
  {
    table->file->print_error(error, MYF(0));
    actual_error= (thd->is_error() ? thd->get_stmt_da()->mysql_errno() :
                        ER_UNKNOWN_ERROR);
    if (actual_error == ER_UNKNOWN_ERROR)
      sql_print_warning("Unknown error detected %d in handler", error);
  }

  return (actual_error);
}

inline bool concurrency_error_code(int error)
{
  switch (error)
  {
  case ER_LOCK_WAIT_TIMEOUT:
  case ER_LOCK_DEADLOCK:
  case ER_XA_RBDEADLOCK:
    return TRUE;
  default: 
    return (FALSE);
  }
}

inline bool unexpected_error_code(int unexpected_error)
{
  switch (unexpected_error) 
  {
  case ER_NET_READ_ERROR:
  case ER_NET_ERROR_ON_WRITE:
  case ER_QUERY_INTERRUPTED:
  case ER_SERVER_SHUTDOWN:
  case ER_NEW_ABORTING_CONNECTION:
    return(TRUE);
  default:
    return(FALSE);
  }
}

/*
  pretty_print_str()
*/

static char *pretty_print_str(char *packet, const char *str, size_t len)
{
  const char *end= str + len;
  char *pos= packet;
  *pos++= '\'';
  while (str < end)
  {
    char c;
    switch ((c=*str++)) {
    case '\n': *pos++= '\\'; *pos++= 'n'; break;
    case '\r': *pos++= '\\'; *pos++= 'r'; break;
    case '\\': *pos++= '\\'; *pos++= '\\'; break;
    case '\b': *pos++= '\\'; *pos++= 'b'; break;
    case '\t': *pos++= '\\'; *pos++= 't'; break;
    case '\'': *pos++= '\\'; *pos++= '\''; break;
    case 0   : *pos++= '\\'; *pos++= '0'; break;
    default:
      *pos++= c;
      break;
    }
  }
  *pos++= '\'';
  return pos;
}
#endif /* !MYSQL_CLIENT */


#if defined(HAVE_REPLICATION) && !defined(MYSQL_CLIENT)

/**
  Creates a temporary name for load data infile:.

  @param buf		      Store new filename here
  @param file_id	      File_id (part of file name)
  @param event_server_id     Event_id (part of file name)
  @param ext		      Extension for file name

  @return
    Pointer to start of extension
*/

static char *slave_load_file_stem(char *buf, uint file_id,
                                  int event_server_id, const char *ext)
{
  char *res;
  fn_format(buf,PREFIX_SQL_LOAD,slave_load_tmpdir, "", MY_UNPACK_FILENAME);
  to_unix_path(buf);

  buf= strend(buf);
  int appended_length= sprintf(buf, "%s-%d-", server_uuid, event_server_id);
  buf+= appended_length;
  res= int10_to_str(file_id, buf, 10);
  my_stpcpy(res, ext);                             // Add extension last
  return res;                                   // Pointer to extension
}
#endif


#if defined(HAVE_REPLICATION) && !defined(MYSQL_CLIENT)

/**
  Delete all temporary files used for SQL_LOAD.
*/

static void cleanup_load_tmpdir()
{
  MY_DIR *dirp;
  FILEINFO *file;
  uint i;
  char fname[FN_REFLEN], prefbuf[TEMP_FILE_MAX_LEN], *p;

  if (!(dirp=my_dir(slave_load_tmpdir,MYF(0))))
    return;

  /* 
     When we are deleting temporary files, we should only remove
     the files associated with the server id of our server.
     We don't use event_server_id here because since we've disabled
     direct binlogging of Create_file/Append_file/Exec_load events
     we cannot meet Start_log event in the middle of events from one 
     LOAD DATA.
  */
  p= strmake(prefbuf, STRING_WITH_LEN(PREFIX_SQL_LOAD));
  sprintf(p,"%s-",server_uuid);

  for (i=0 ; i < dirp->number_off_files; i++)
  {
    file=dirp->dir_entry+i;
    if (is_prefix(file->name, prefbuf))
    {
      fn_format(fname,file->name,slave_load_tmpdir,"",MY_UNPACK_FILENAME);
      mysql_file_delete(key_file_misc, fname, MYF(0));
    }
  }

  my_dirend(dirp);
}
#endif


/*
  Stores string to IO_CACHE file.

  Writes str to file in the following format:
   1. Stores length using only one byte (255 maximum value);
   2. Stores complete str.
*/

static bool write_str_at_most_255_bytes(IO_CACHE *file, const char *str,
                                        uint length)
{
  uchar tmp[1];
  tmp[0]= (uchar) length;
  return (my_b_safe_write(file, tmp, sizeof(tmp)) ||
	  my_b_safe_write(file, (uchar*) str, length));
}

/**
  Transforms a string into "" or its expression in 0x... form.
*/

char *str_to_hex(char *to, const char *from, size_t len)
{
  if (len)
  {
    *to++= '0';
    *to++= 'x';
    to= octet2hex(to, from, len);
  }
  else
    to= my_stpcpy(to, "\"\"");
  return to;                               // pointer to end 0 of 'to'
}

#ifndef MYSQL_CLIENT

/**
  Append a version of the 'from' string suitable for use in a query to
  the 'to' string.  To generate a correct escaping, the character set
  information in 'csinfo' is used.
*/

int
append_query_string(THD *thd, const CHARSET_INFO *csinfo,
                    String const *from, String *to)
{
  char *beg, *ptr;
  size_t const orig_len= to->length();
  if (to->reserve(orig_len + from->length()*2+3))
    return 1;

  beg= to->c_ptr_quick() + to->length();
  ptr= beg;
  if (csinfo->escape_with_backslash_is_dangerous)
    ptr= str_to_hex(ptr, from->ptr(), from->length());
  else
  {
    *ptr++= '\'';
    if (!(thd->variables.sql_mode & MODE_NO_BACKSLASH_ESCAPES))
    {
      ptr+= escape_string_for_mysql(csinfo, ptr, 0,
                                    from->ptr(), from->length());
    }
    else
    {
      const char *frm_str= from->ptr();

      for (; frm_str < (from->ptr() + from->length()); frm_str++)
      {
        /* Using '' way to represent "'" */
        if (*frm_str == '\'')
          *ptr++= *frm_str;

        *ptr++= *frm_str;
      }
    }

    *ptr++= '\'';
  }
  to->length(orig_len + ptr - beg);
  return 0;
}
#endif


/**
  Prints a "session_var=value" string. Used by mysqlbinlog to print some SET
  commands just before it prints a query.
*/

#ifdef MYSQL_CLIENT

static void print_set_option(IO_CACHE* file, uint32 bits_changed,
                             uint32 option, uint32 flags, const char* name,
                             bool* need_comma)
{
  if (bits_changed & option)
  {
    if (*need_comma)
      my_b_printf(file,", ");
    my_b_printf(file,"%s=%d", name, MY_TEST(flags & option));
    *need_comma= 1;
  }
}
#endif
/**************************************************************************
	Log_event methods (= the parent class of all events)
**************************************************************************/

/**
  @return
  returns the human readable name of the event's type
*/

const char* Log_event::get_type_str(Log_event_type type)
{
  switch(type) {
  case binary_log::START_EVENT_V3:  return "Start_v3";
  case binary_log::STOP_EVENT:   return "Stop";
  case binary_log::QUERY_EVENT:  return "Query";
  case binary_log::ROTATE_EVENT: return "Rotate";
  case binary_log::INTVAR_EVENT: return "Intvar";
  case binary_log::LOAD_EVENT:   return "Load";
  case binary_log::NEW_LOAD_EVENT:   return "New_load";
  case binary_log::CREATE_FILE_EVENT: return "Create_file";
  case binary_log::APPEND_BLOCK_EVENT: return "Append_block";
  case binary_log::DELETE_FILE_EVENT: return "Delete_file";
  case binary_log::EXEC_LOAD_EVENT: return "Exec_load";
  case binary_log::RAND_EVENT: return "RAND";
  case binary_log::XID_EVENT: return "Xid";
  case binary_log::USER_VAR_EVENT: return "User var";
  case binary_log::FORMAT_DESCRIPTION_EVENT: return "Format_desc";
  case binary_log::TABLE_MAP_EVENT: return "Table_map";
  case binary_log::PRE_GA_WRITE_ROWS_EVENT: return "Write_rows_event_old";
  case binary_log::PRE_GA_UPDATE_ROWS_EVENT: return "Update_rows_event_old";
  case binary_log::PRE_GA_DELETE_ROWS_EVENT: return "Delete_rows_event_old";
  case binary_log::WRITE_ROWS_EVENT_V1: return "Write_rows_v1";
  case binary_log::UPDATE_ROWS_EVENT_V1: return "Update_rows_v1";
  case binary_log::DELETE_ROWS_EVENT_V1: return "Delete_rows_v1";
  case binary_log::BEGIN_LOAD_QUERY_EVENT: return "Begin_load_query";
  case binary_log::EXECUTE_LOAD_QUERY_EVENT: return "Execute_load_query";
  case binary_log::INCIDENT_EVENT: return "Incident";
  case binary_log::IGNORABLE_LOG_EVENT: return "Ignorable";
  case binary_log::ROWS_QUERY_LOG_EVENT: return "Rows_query";
  case binary_log::WRITE_ROWS_EVENT: return "Write_rows";
  case binary_log::UPDATE_ROWS_EVENT: return "Update_rows";
  case binary_log::DELETE_ROWS_EVENT: return "Delete_rows";
  case binary_log::GTID_LOG_EVENT: return "Gtid";
  case binary_log::ANONYMOUS_GTID_LOG_EVENT: return "Anonymous_Gtid";
  case binary_log::PREVIOUS_GTIDS_LOG_EVENT: return "Previous_gtids";
  case binary_log::HEARTBEAT_LOG_EVENT: return "Heartbeat";
  case binary_log::TRANSACTION_CONTEXT_EVENT: return "Transaction_context";
  case binary_log::VIEW_CHANGE_EVENT: return "View_change";
  case binary_log::XA_PREPARE_LOG_EVENT: return "XA_prepare";
  default: return "Unknown";                            /* impossible */
  }
}

const char* Log_event::get_type_str()
{
  return get_type_str(get_type_code());
}


/*
  Log_event::Log_event()
*/

#ifndef MYSQL_CLIENT
Log_event::Log_event(THD* thd_arg, uint16 flags_arg,
                     enum_event_cache_type cache_type_arg,
                     enum_event_logging_type logging_type_arg,
                     Log_event_header *header, Log_event_footer *footer)
  : is_valid_param(false), temp_buf(0), exec_time(0),
    event_cache_type(cache_type_arg), event_logging_type(logging_type_arg),
    crc(0), common_header(header), common_footer(footer), thd(thd_arg)
{
  server_id= thd->server_id;
  common_header->unmasked_server_id= server_id;
  common_header->when= thd->start_time;
  common_header->log_pos= 0;
  common_header->flags= flags_arg;
}

/**
  This minimal constructor is for when you are not even sure that there
  is a valid THD. For example in the server when we are shutting down or
  flushing logs after receiving a SIGHUP (then we must write a Rotate to
  the binlog but we have no THD, so we need this minimal constructor).
*/

Log_event::Log_event(Log_event_header* header, Log_event_footer *footer,
                     enum_event_cache_type cache_type_arg,
                     enum_event_logging_type logging_type_arg)
  : is_valid_param(false), temp_buf(0), exec_time(0), event_cache_type(cache_type_arg),
   event_logging_type(logging_type_arg), crc(0), common_header(header),
   common_footer(footer), thd(0)
{
  server_id=	::server_id;
  common_header->unmasked_server_id= server_id;
}
#endif /* !MYSQL_CLIENT */


/*
  Log_event::Log_event()
*/

Log_event::Log_event(Log_event_header *header,
                     Log_event_footer *footer)
  : is_valid_param(false), temp_buf(0), exec_time(0),
    event_cache_type(EVENT_INVALID_CACHE),
    event_logging_type(EVENT_INVALID_LOGGING),
    crc(0), common_header(header), common_footer(footer)
{
#ifndef MYSQL_CLIENT
  thd= 0;
#endif
  /*
     Mask out any irrelevant parts of the server_id
  */
#ifdef HAVE_REPLICATION
  server_id = common_header->unmasked_server_id & opt_server_id_mask;
#else
  server_id = common_header->unmasked_server_id;
#endif
}

/*
  This method is not on header file to avoid using key_memory_log_event
  outside log_event.cc, allowing header file to be included on plugins.
*/
void* Log_event::operator new(size_t size)
{
  return my_malloc(key_memory_log_event, size, MYF(MY_WME|MY_FAE));
}

#ifndef MYSQL_CLIENT
#ifdef HAVE_REPLICATION
inline int Log_event::do_apply_event_worker(Slave_worker *w)
{
  DBUG_EXECUTE_IF("crash_in_a_worker",
                  {
                    /* we will crash a worker after waiting for
                    2 seconds to make sure that other transactions are
                    scheduled and completed */
                    if (w->id == 2)
                    {
                      DBUG_SET("-d,crash_in_a_worker");
                      my_sleep(2000000);
                      DBUG_SUICIDE();
                    }
                  });
  return do_apply_event(w);
}

int Log_event::do_update_pos(Relay_log_info *rli)
{
  int error= 0;
  DBUG_ASSERT(!rli->belongs_to_client());
  /*
    rli is null when (as far as I (Guilhem) know) the caller is
    Load_log_event::do_apply_event *and* that one is called from
    Execute_load_log_event::do_apply_event.  In this case, we don't
    do anything here ; Execute_load_log_event::do_apply_event will
    call Log_event::do_apply_event again later with the proper rli.
    Strictly speaking, if we were sure that rli is null only in the
    case discussed above, 'if (rli)' is useless here.  But as we are
    not 100% sure, keep it for now.

    Matz: I don't think we will need this check with this refactoring.
  */

  DBUG_ASSERT(!is_mts_worker(rli->info_thd));

  if (rli)
    error= rli->stmt_done(common_header->log_pos);
  return error;
}


Log_event::enum_skip_reason
Log_event::do_shall_skip(Relay_log_info *rli)
{
  /*
    The logic for slave_skip_counter is as follows:

    - Events that are skipped because they have the same server_id as
      the slave do not decrease slave_skip_counter.

    - Other events (that pass the server_id test) will decrease
      slave_skip_counter.

    - Except in one case: if slave_skip_counter==1, it will only
      decrease to 0 if we are at a so-called group boundary. Here, a
      group is defined as the range of events that represent a single
      transaction in the relay log: see comment for is_in_group in
      rpl_rli.h for a definition.

    The difficult part to implement is the logic to avoid decreasing
    the counter to 0.  Given that groups have the form described in
    is_in_group in rpl_rli.h, we implement the logic as follows:

    - Gtid, Rand, User_var, Int_var will never decrease the counter to
      0.

    - BEGIN will set thd->variables.option_bits & OPTION_BEGIN and
      COMMIT/Xid will clear it.  This happens regardless of whether
      the BEGIN/COMMIT/Xid is skipped itself.

    - Other events will decrease the counter unless OPTION_BEGIN is
      set.
  */
  DBUG_PRINT("info", ("ev->server_id=%lu, ::server_id=%lu,"
                      " rli->replicate_same_server_id=%d,"
                      " rli->slave_skip_counter=%d",
                      (ulong) server_id, (ulong) ::server_id,
                      rli->replicate_same_server_id,
                      rli->slave_skip_counter));
  if ((server_id == ::server_id && !rli->replicate_same_server_id) ||
      (rli->slave_skip_counter == 1 && rli->is_in_group()))
    return EVENT_SKIP_IGNORE;
  else if (rli->slave_skip_counter > 0)
    return EVENT_SKIP_COUNT;
  else
    return EVENT_SKIP_NOT;
}


/*
  Log_event::pack_info()
*/

int Log_event::pack_info(Protocol *protocol)
{
  protocol->store("", &my_charset_bin);
  return 0;
}


/**
  Only called by SHOW BINLOG EVENTS
*/
int Log_event::net_send(Protocol *protocol, const char* log_name, my_off_t pos)
{
  const char *p= strrchr(log_name, FN_LIBCHAR);
  const char *event_type;
  if (p)
    log_name = p + 1;

  protocol->start_row();
  protocol->store(log_name, &my_charset_bin);
  protocol->store((ulonglong) pos);
  event_type = get_type_str();
  protocol->store(event_type, strlen(event_type), &my_charset_bin);
  protocol->store((uint32) server_id);
  protocol->store((ulonglong) common_header->log_pos);
  if (pack_info(protocol))
    return 1;
  return protocol->end_row();
}
#endif /* HAVE_REPLICATION */


/**
  init_show_field_list() prepares the column names and types for the
  output of SHOW BINLOG EVENTS; it is used only by SHOW BINLOG
  EVENTS.
*/

void Log_event::init_show_field_list(List<Item>* field_list)
{
  field_list->push_back(new Item_empty_string("Log_name", 20));
  field_list->push_back(new Item_return_int("Pos", MY_INT32_NUM_DECIMAL_DIGITS,
					    MYSQL_TYPE_LONGLONG));
  field_list->push_back(new Item_empty_string("Event_type", 20));
  field_list->push_back(new Item_return_int("Server_id", 10,
					    MYSQL_TYPE_LONG));
  field_list->push_back(new Item_return_int("End_log_pos",
                                            MY_INT32_NUM_DECIMAL_DIGITS,
					    MYSQL_TYPE_LONGLONG));
  field_list->push_back(new Item_empty_string("Info", 20));
}

/**
   A decider of whether to trigger checksum computation or not.
   To be invoked in Log_event::write() stack.
   The decision is positive 

    S,M) if it's been marked for checksumming with @c checksum_alg
    
    M) otherwise, if @@global.binlog_checksum is not NONE and the event is 
       directly written to the binlog file.
       The to-be-cached event decides at @c write_cache() time.

   Otherwise the decision is negative.

   @note   A side effect of the method is altering Log_event::checksum_alg
           it the latter was undefined at calling.

   @return true (positive) or false (negative)
*/
my_bool Log_event::need_checksum()
{
  DBUG_ENTER("Log_event::need_checksum");
  my_bool ret= FALSE;
  /* 
     few callers of Log_event::write 
     (incl FD::write, FD constructing code on the slave side, Rotate relay log
     and Stop event) 
     provides their checksum alg preference through Log_event::checksum_alg.
  */
  if (common_footer->checksum_alg != binary_log::BINLOG_CHECKSUM_ALG_UNDEF)
    ret= (common_footer->checksum_alg != binary_log::BINLOG_CHECKSUM_ALG_OFF);
  else if (binlog_checksum_options != binary_log::BINLOG_CHECKSUM_ALG_OFF &&
           event_cache_type == Log_event::EVENT_NO_CACHE)
    ret= (binlog_checksum_options != 0);
  else
    ret= FALSE;

  /*
    FD calls the methods before data_written has been calculated.
    The following invariant claims if the current is not the first
    call (and therefore data_written is not zero) then `ret' must be
    TRUE. It may not be null because FD is always checksummed.
  */

  DBUG_ASSERT(get_type_code() != binary_log::FORMAT_DESCRIPTION_EVENT || ret ||
              common_header->data_written == 0);

  if (common_footer->checksum_alg == binary_log::BINLOG_CHECKSUM_ALG_UNDEF)
    common_footer->checksum_alg= ret ? // calculated value stored
      static_cast<enum_binlog_checksum_alg>(binlog_checksum_options) :
      binary_log::BINLOG_CHECKSUM_ALG_OFF;

  DBUG_ASSERT(!ret ||
              ((common_footer->checksum_alg ==
                static_cast<enum_binlog_checksum_alg>(binlog_checksum_options) ||
               /*
                  Stop event closes the relay-log and its checksum alg
                  preference is set by the caller can be different
                  from the server's binlog_checksum_options.
               */
               get_type_code() == binary_log::STOP_EVENT ||
               /*
                  Rotate:s can be checksummed regardless of the server's
                  binlog_checksum_options. That applies to both
                  the local RL's Rotate and the master's Rotate
                  which IO thread instantiates via queue_binlog_ver_3_event.
               */
               get_type_code() == binary_log::ROTATE_EVENT ||
               /*
                  The previous event has its checksum option defined
                  according to the format description event.
               */
               get_type_code() == binary_log::PREVIOUS_GTIDS_LOG_EVENT ||
               /* FD is always checksummed */
               get_type_code() == binary_log::FORMAT_DESCRIPTION_EVENT) &&
               common_footer->checksum_alg != binary_log::BINLOG_CHECKSUM_ALG_OFF));

  DBUG_ASSERT(common_footer->checksum_alg != binary_log::BINLOG_CHECKSUM_ALG_UNDEF);
  DBUG_ASSERT(((get_type_code() != binary_log::ROTATE_EVENT &&
                get_type_code() != binary_log::STOP_EVENT) ||
                get_type_code() != binary_log::FORMAT_DESCRIPTION_EVENT) ||
              event_cache_type == Log_event::EVENT_NO_CACHE);

  DBUG_RETURN(ret);
}

bool Log_event::wrapper_my_b_safe_write(IO_CACHE* file, const uchar* buf, size_t size)
{
  DBUG_EXECUTE_IF("simulate_temp_file_write_error",
                  {
                    file->write_pos=file->write_end;
                    DBUG_SET("+d,simulate_file_write_error");
                  });
  if (need_checksum() && size != 0)
    crc= checksum_crc32(crc, buf, size);
  bool ret = my_b_safe_write(file, buf, size);
  DBUG_EXECUTE_IF("simulate_temp_file_write_error",
                  {
                    DBUG_SET("-d,simulate_file_write_error");
                  });
  return ret;
}

bool Log_event::write_footer(IO_CACHE* file) 
{
  /*
     footer contains the checksum-algorithm descriptor 
     followed by the checksum value
  */
  if (need_checksum())
  {
    uchar buf[BINLOG_CHECKSUM_LEN];
    int4store(buf, crc);
    return (my_b_safe_write(file, (uchar*) buf, sizeof(buf)));
  }
  return 0;
}


uint32 Log_event::write_header_to_memory(uchar *buf)
{
  // Query start time
  ulong timestamp= (ulong) get_time();

#ifndef DBUG_OFF
  if (DBUG_EVALUATE_IF("inc_event_time_by_1_hour",1,0)  &&
      DBUG_EVALUATE_IF("dec_event_time_by_1_hour",1,0))
  {
    /**
      This assertion guarantees that these debug flags are not
      used at the same time (they would cancel each other).
    */
    DBUG_ASSERT(0);
  }
  else
  {
    DBUG_EXECUTE_IF("inc_event_time_by_1_hour", timestamp= timestamp + 3600;);
    DBUG_EXECUTE_IF("dec_event_time_by_1_hour", timestamp= timestamp - 3600;);
  }
#endif

  /*
    Header will be of size LOG_EVENT_HEADER_LEN for all events, except for
    FORMAT_DESCRIPTION_EVENT and ROTATE_EVENT, where it will be
    LOG_EVENT_MINIMAL_HEADER_LEN (remember these 2 have a frozen header,
    because we read them before knowing the format).
  */

  int4store(buf, timestamp);
  buf[EVENT_TYPE_OFFSET]= get_type_code();
  int4store(buf + SERVER_ID_OFFSET, server_id);
  int4store(buf + EVENT_LEN_OFFSET,
            static_cast<uint32>(common_header->data_written));
  int4store(buf + LOG_POS_OFFSET,
            static_cast<uint32>(common_header->log_pos));
  int2store(buf + FLAGS_OFFSET, common_header->flags);

  return LOG_EVENT_HEADER_LEN;
}


bool Log_event::write_header(IO_CACHE* file, size_t event_data_length)
{
  uchar header[LOG_EVENT_HEADER_LEN];
  bool ret;
  DBUG_ENTER("Log_event::write_header");

  /* Store number of bytes that will be written by this event */
  common_header->data_written= event_data_length + sizeof(header);

  if (need_checksum())
  {
    crc= checksum_crc32(0L, NULL, 0);
    common_header->data_written += BINLOG_CHECKSUM_LEN;
  }

  /*
    log_pos != 0 if this is relay-log event. In this case we should not
    change the position
  */

  if (is_artificial_event())
  {
    /*
      Artificial events are automatically generated and do not exist
      in master's binary log, so log_pos should be set to 0.
    */
    common_header->log_pos= 0;
  }
  else  if (!common_header->log_pos)
  {
    /*
      Calculate position of end of event

      Note that with a SEQ_READ_APPEND cache, my_b_tell() does not
      work well.  So this will give slightly wrong positions for the
      Format_desc/Rotate/Stop events which the slave writes to its
      relay log. For example, the initial Format_desc will have
      end_log_pos=91 instead of 95. Because after writing the first 4
      bytes of the relay log, my_b_tell() still reports 0. Because
      my_b_append() does not update the counter which my_b_tell()
      later uses (one should probably use my_b_append_tell() to work
      around this).  To get right positions even when writing to the
      relay log, we use the (new) my_b_safe_tell().

      Note that this raises a question on the correctness of all these
      DBUG_ASSERT(my_b_tell()=rli->event_relay_log_pos).

      If in a transaction, the log_pos which we calculate below is not
      very good (because then my_b_safe_tell() returns start position
      of the BEGIN, so it's like the statement was at the BEGIN's
      place), but it's not a very serious problem (as the slave, when
      it is in a transaction, does not take those end_log_pos into
      account (as it calls inc_event_relay_log_pos()). To be fixed
      later, so that it looks less strange. But not bug.
    */

    common_header->log_pos= my_b_safe_tell(file) + common_header->data_written;
  }

  write_header_to_memory(header);

  ret= my_b_safe_write(file, header, LOG_EVENT_HEADER_LEN);

  /*
    Update the checksum.

    In case this is a Format_description_log_event, we need to clear
    the LOG_EVENT_BINLOG_IN_USE_F flag before computing the checksum,
    since the flag will be cleared when the binlog is closed.  On
    verification, the flag is dropped before computing the checksum
    too.
  */
  if (need_checksum() &&
      (common_header->flags & LOG_EVENT_BINLOG_IN_USE_F) != 0)
  {
    common_header->flags &= ~LOG_EVENT_BINLOG_IN_USE_F;
    int2store(header + FLAGS_OFFSET, common_header->flags);
  }
  crc= my_checksum(crc, header, LOG_EVENT_HEADER_LEN);

  DBUG_RETURN( ret);
}


/**
  This needn't be format-tolerant, because we only read
  LOG_EVENT_MINIMAL_HEADER_LEN (we just want to read the event's length).

  The caller should allocate the packet buffer before calling this function.
*/

int Log_event::read_log_event(IO_CACHE* file, String* packet,
                              mysql_mutex_t* log_lock,
                              enum_binlog_checksum_alg checksum_alg_arg,
                              const char *log_file_name_arg,
                              bool* is_binlog_active,
                              char *event_header)
{

  ulong data_len;
  int result=0;
  char local_buf[LOG_EVENT_MINIMAL_HEADER_LEN];
  char *buf= event_header != NULL ? event_header : local_buf;
  uchar ev_offset= packet->length();
  DBUG_ENTER("Log_event::read_log_event(IO_CACHE *, String *, mysql_mutex_t, uint8)");

  if (log_lock)
    mysql_mutex_lock(log_lock);

  if (log_file_name_arg)
    *is_binlog_active= mysql_bin_log.is_active(log_file_name_arg);

  /* If the event header wasn't passed, we need to read it. */
  if (buf == local_buf)
  {
    if (my_b_read(file, (uchar*) buf, LOG_EVENT_MINIMAL_HEADER_LEN))
    {
      /*
        If the read hits eof, we must report it as eof so the caller
        will know it can go into cond_wait to be woken up on the next
        update to the log.
      */
      DBUG_PRINT("error",("my_b_read failed. file->error: %d", file->error));
      if (!file->error)
        result= LOG_READ_EOF;
      else
        result= (file->error > 0 ? LOG_READ_TRUNC : LOG_READ_IO);
      goto end;
    }
  }
  else
    DBUG_PRINT("info",("Skipped reading the event header. Using the provided one."));

  data_len= uint4korr(buf + EVENT_LEN_OFFSET);
  if (data_len < LOG_EVENT_MINIMAL_HEADER_LEN ||
      data_len > max(current_thd->variables.max_allowed_packet,
                     opt_binlog_rows_event_max_size + MAX_LOG_EVENT_HEADER))
  {
    DBUG_PRINT("error",("data_len is out of bounds. data_len: %lu", data_len));
    result= ((data_len < LOG_EVENT_MINIMAL_HEADER_LEN) ? LOG_READ_BOGUS :
	     LOG_READ_TOO_LARGE);
    goto end;
  }

  /*
    If the event header wasn't passed, the caller doesn't know the event size
    yet, so the packet size may not have enough space to load the entire
    event. We need to adjust the packet size here since the call to my_b_read()
    below expects the buffer to be allocated.
  */
  if (buf == local_buf)
  {
    ulong new_alloc_len= packet->length() + data_len;
    if (new_alloc_len > packet->alloced_length() &&
        packet->mem_realloc(new_alloc_len))
    {
      /* Failed to allocate packet */
      result= LOG_READ_MEM;
      goto end;
    }
  }

  /* Check packet buffer size and append the log event header to it */
  if (packet->alloced_length() - packet->length() < data_len ||
      packet->append(buf, LOG_EVENT_MINIMAL_HEADER_LEN))
  {
    DBUG_PRINT("info", ("first packet->append failed (out of memory)"));
    /* Failed to allocate packet */
    result= LOG_READ_MEM;
    goto end;
  }
  data_len-= LOG_EVENT_MINIMAL_HEADER_LEN;
  if (data_len)
  {
    /*
      Append rest of event, read directly from file into packet.

      We are avoiding to call packet->append(IO_CACHE, size_t) at this point
      because the String::append logic will call String::mem_realloc() that
      might resize the buffer (changing its pointer) in order to reserve a
      space for a trailing '\0' that we don't need.
    */
    char *event_data_buffer= const_cast<char*>(packet->ptr() +
                                               packet->length());
    result= my_b_read(file,
                      reinterpret_cast<uchar*>(event_data_buffer),
                      data_len);
    if (result)
    {
      /*
        Fatal error occured when appending rest of the event
        to packet, possible failures:
	1. EOF occured when reading from file, it's really an error
           as data_len is >=0 there's supposed to be more bytes available.
           file->error will have been set to number of bytes left to read
        2. Read was interrupted, file->error would normally be set to -1
        3. Failed to allocate memory for packet, my_errno
           will be ENOMEM(file->error shuold be 0, but since the
           memory allocation occurs before the call to read it might
           be uninitialized)
      */
      DBUG_PRINT("info", ("second packet->append failed (out of memory)"));
      result= (my_errno() == ENOMEM ? LOG_READ_MEM :
               (file->error >= 0 ? LOG_READ_TRUNC: LOG_READ_IO));
      goto end;
    }
    else
    {
      packet->length(packet->length() + data_len);
      /*
        Corrupt the event for Dump thread.
        We also need to exclude Previous_gtids_log_event and Gtid_log_event
        events from injected corruption to allow dump thread to move forward
        on binary log until the missing transactions from slave when
        MASTER_AUTO_POSITION= 1.
      */
      DBUG_EXECUTE_IF("corrupt_read_log_event",
	uchar *debug_event_buf_c = (uchar*) packet->ptr() + ev_offset;
        if (debug_event_buf_c[EVENT_TYPE_OFFSET] != binary_log::FORMAT_DESCRIPTION_EVENT &&
            debug_event_buf_c[EVENT_TYPE_OFFSET] != binary_log::PREVIOUS_GTIDS_LOG_EVENT &&
            debug_event_buf_c[EVENT_TYPE_OFFSET] != binary_log::GTID_LOG_EVENT)
        {
          int debug_cor_pos = rand() % (data_len + LOG_EVENT_MINIMAL_HEADER_LEN -
                              BINLOG_CHECKSUM_LEN);
          debug_event_buf_c[debug_cor_pos] =~ debug_event_buf_c[debug_cor_pos];
          DBUG_PRINT("info", ("Corrupt the event at Log_event::read_log_event: byte on position %d", debug_cor_pos));
	}
      );
      /*
        CRC verification of the Dump thread
      */
      binary_log_debug::debug_checksum_test=
        DBUG_EVALUATE_IF("simulate_checksum_test_failure", true, false);

      if (opt_master_verify_checksum &&
        Log_event_footer::event_checksum_test((uchar*)packet->ptr() + ev_offset,
                                              data_len + LOG_EVENT_MINIMAL_HEADER_LEN,
                                              checksum_alg_arg))
      {
        DBUG_PRINT("info", ("checksum test failed"));
        result= LOG_READ_CHECKSUM_FAILURE;
        goto end;
      }
    }
  }

end:
  if (log_lock)
    mysql_mutex_unlock(log_lock);
  DBUG_PRINT("info", ("read_log_event returns %d", result));
  DBUG_RETURN(result);
}
#endif /* !MYSQL_CLIENT */

#ifndef MYSQL_CLIENT
#define UNLOCK_MUTEX if (log_lock) mysql_mutex_unlock(log_lock);
#define LOCK_MUTEX if (log_lock) mysql_mutex_lock(log_lock);
#else
#define UNLOCK_MUTEX
#define LOCK_MUTEX
#endif

#ifndef MYSQL_CLIENT
/**
  @note
    Allocates memory;  The caller is responsible for clean-up.
*/
Log_event* Log_event::read_log_event(IO_CACHE* file,
                                     mysql_mutex_t* log_lock,
                                     const Format_description_log_event
                                     *description_event,
                                     my_bool crc_check)
#else
Log_event* Log_event::read_log_event(IO_CACHE* file,
                                     const Format_description_log_event
                                     *description_event,
                                     my_bool crc_check,
                                     read_log_event_filter_function f)
#endif
{
  DBUG_ENTER("Log_event::read_log_event(IO_CACHE *[, mysql_mutex_t *], Format_description_log_event *, my_bool)");
  DBUG_ASSERT(description_event != 0);
  char head[LOG_EVENT_MINIMAL_HEADER_LEN];
  /*
    First we only want to read at most LOG_EVENT_MINIMAL_HEADER_LEN, just to
    check the event for sanity and to know its length; no need to really parse
    it. We say "at most" because this could be a 3.23 master, which has header
    of 13 bytes, whereas LOG_EVENT_MINIMAL_HEADER_LEN is 19 bytes (it's
    "minimal" over the set {MySQL >=4.0}).
  */
  uint header_size= min<uint>(description_event->common_header_len,
                              LOG_EVENT_MINIMAL_HEADER_LEN);

  LOCK_MUTEX;
  DBUG_PRINT("info", ("my_b_tell: %lu", (ulong) my_b_tell(file)));
  if (my_b_read(file, (uchar *) head, header_size))
  {
    DBUG_PRINT("info", ("Log_event::read_log_event(IO_CACHE*,Format_desc*) "
                        "failed in my_b_read((IO_CACHE*)%p, (uchar*)%p, %u)",
                        file, head, header_size));
    UNLOCK_MUTEX;
    /*
      No error here; it could be that we are at the file's end. However
      if the next my_b_read() fails (below), it will be an error as we
      were able to read the first bytes.
    */
    DBUG_RETURN(0);
  }
  ulong data_len = uint4korr(head + EVENT_LEN_OFFSET);
  char *buf= 0;
  const char *error= 0;
  Log_event *res=  0;
#if !defined(MYSQL_SERVER) && !defined(EMBEDDED_LIBRARY)
  ulong log_max_allowed_packet;
  mysql_get_option(NULL, MYSQL_OPT_MAX_ALLOWED_PACKET,
                   &log_max_allowed_packet);
#else
  THD *thd=current_thd;
  uint log_max_allowed_packet= thd ? slave_max_allowed_packet : ~0U;
#endif

  ulong const max_size=
    max<ulong>(log_max_allowed_packet,
               opt_binlog_rows_event_max_size + MAX_LOG_EVENT_HEADER);
  if (data_len > max_size)
  {
    error = "Event too big";
    goto err;
  }

  if (data_len < header_size)
  {
    error = "Event too small";
    goto err;
  }

  // some events use the extra byte to null-terminate strings
  if (!(buf = (char*) my_malloc(key_memory_log_event,
                                data_len+1, MYF(MY_WME))))
  {
    error = "Out of memory";
    goto err;
  }
  buf[data_len] = 0;
  memcpy(buf, head, header_size);
  if (my_b_read(file, (uchar*) buf + header_size, data_len - header_size))
  {
    error = "read error";
    goto err;
  }

#if defined(MYSQL_CLIENT)
  if (f && f(&buf, &data_len, description_event))
  {
    error = "Error applying filter while reading event";
    goto err;
  }
#endif
  if ((res= read_log_event(buf, data_len, &error, description_event, crc_check)))
    res->register_temp_buf(buf);

err:
  UNLOCK_MUTEX;
  if (!res)
  {
    DBUG_ASSERT(error != 0);
    sql_print_error("Error in Log_event::read_log_event(): "
                    "'%s', data_len: %lu, event_type: %d",
		    error,data_len,head[EVENT_TYPE_OFFSET]);
    my_free(buf);
    /*
      The SQL slave thread will check if file->error<0 to know
      if there was an I/O error. Even if there is no "low-level" I/O errors
      with 'file', any of the high-level above errors is worrying
      enough to stop the SQL thread now ; as we are skipping the current event,
      going on with reading and successfully executing other events can
      only corrupt the slave's databases. So stop.
      The file->error is also checked to record the position of
      the last valid event when master server recovers.
    */
    file->error= -1;
  }
  DBUG_RETURN(res);
}


/**
  Binlog format tolerance is in (buf, event_len, description_event)
  constructors.
*/

Log_event* Log_event::read_log_event(const char* buf, uint event_len,
				     const char **error,
                                     const Format_description_log_event *description_event,
                                     my_bool crc_check)
{
  Log_event* ev= NULL;
  enum_binlog_checksum_alg  alg;
  DBUG_ENTER("Log_event::read_log_event(char *, uint, char **, Format_description_log_event *, my_bool)");
  DBUG_ASSERT(description_event != 0);
  DBUG_PRINT("info", ("binlog_version: %d", description_event->binlog_version));
  DBUG_DUMP("data", (unsigned char*) buf, event_len);

  /* Check the integrity */
  if (event_len < EVENT_LEN_OFFSET ||
      event_len != uint4korr(buf+EVENT_LEN_OFFSET))
  {
    DBUG_PRINT("error", ("event_len=%u EVENT_LEN_OFFSET=%d "
                         "buf[EVENT_TYPE_OFFSET]=%d ENUM_END_EVENT=%d "
                         "uint4korr(buf+EVENT_LEN_OFFSET)=%d",
                         event_len, EVENT_LEN_OFFSET,
                         buf[EVENT_TYPE_OFFSET], binary_log::ENUM_END_EVENT,
                         uint4korr(buf+EVENT_LEN_OFFSET)));
    *error="Sanity check failed";		// Needed to free buffer
    DBUG_RETURN(NULL); // general sanity check - will fail on a partial read
  }

  uint event_type= buf[EVENT_TYPE_OFFSET];
  // all following START events in the current file are without checksum
  if (event_type == binary_log::START_EVENT_V3)
    (const_cast< Format_description_log_event *>(description_event))->
            common_footer->checksum_alg= binary_log::BINLOG_CHECKSUM_ALG_OFF;
  // Sanity check for Format description event
  if (event_type == binary_log::FORMAT_DESCRIPTION_EVENT)
  {
    if (event_len < LOG_EVENT_MINIMAL_HEADER_LEN +
        ST_COMMON_HEADER_LEN_OFFSET)
    {
      *error= "Found invalid Format description event in binary log";
      DBUG_RETURN(0);
    }
    uint tmp_header_len= buf[LOG_EVENT_MINIMAL_HEADER_LEN + ST_COMMON_HEADER_LEN_OFFSET];
    if (event_len < tmp_header_len + ST_SERVER_VER_OFFSET + ST_SERVER_VER_LEN)
    {
      *error= "Found invalid Format description event in binary log";
      DBUG_RETURN(0);
    }
  }
  /*
    CRC verification by SQL and Show-Binlog-Events master side.
    The caller has to provide @description_event->checksum_alg to
    be the last seen FD's (A) descriptor.
    If event is FD the descriptor is in it.
    Notice, FD of the binlog can be only in one instance and therefore
    Show-Binlog-Events executing master side thread needs just to know
    the only FD's (A) value -  whereas RL can contain more.
    In the RL case, the alg is kept in FD_e (@description_event) which is reset 
    to the newer read-out event after its execution with possibly new alg descriptor.
    Therefore in a typical sequence of RL:
    {FD_s^0, FD_m, E_m^1} E_m^1 
    will be verified with (A) of FD_m.

    See legends definition on MYSQL_BIN_LOG::relay_log_checksum_alg docs
    lines (log.h).

    Notice, a pre-checksum FD version forces alg := BINLOG_CHECKSUM_ALG_UNDEF.
  */
  alg= (event_type != binary_log::FORMAT_DESCRIPTION_EVENT) ?
       description_event->common_footer->checksum_alg :
       Log_event_footer::get_checksum_alg(buf, event_len);
  // Emulate the corruption during reading an event
  DBUG_EXECUTE_IF("corrupt_read_log_event_char",
    if (event_type != binary_log::FORMAT_DESCRIPTION_EVENT)
    {
      char *debug_event_buf_c = (char *)buf;
      int debug_cor_pos = rand() % (event_len - BINLOG_CHECKSUM_LEN);
      debug_event_buf_c[debug_cor_pos] =~ debug_event_buf_c[debug_cor_pos];
      DBUG_PRINT("info", ("Corrupt the event at Log_event::read_log_event(char*,...): byte on position %d", debug_cor_pos));
      DBUG_SET("");
    }
  );

#ifndef DBUG_OFF
  binary_log_debug::debug_checksum_test=
    DBUG_EVALUATE_IF("simulate_checksum_test_failure", true, false);
#endif
  if (crc_check &&
      Log_event_footer::event_checksum_test((uchar *) buf, event_len, alg) &&
      /* Skip the crc check when simulating an unknown ignorable log event. */
      !DBUG_EVALUATE_IF("simulate_unknown_ignorable_log_event", 1, 0))
  {
    *error= "Event crc check failed! Most likely there is event corruption.";
#ifdef MYSQL_CLIENT
    if (force_opt)
    {
      ev= new Unknown_log_event(buf, description_event);
      DBUG_RETURN(ev);
    }
#endif
    DBUG_RETURN(NULL);
  }

  if (event_type > description_event->number_of_event_types &&
      event_type != binary_log::FORMAT_DESCRIPTION_EVENT &&
      /*
        Skip the event type check when simulating an
        unknown ignorable log event.
      */
      !DBUG_EVALUATE_IF("simulate_unknown_ignorable_log_event", 1, 0))
  {
    /*
      It is unsafe to use the description_event if its post_header_len
      array does not include the event type.
    */
    DBUG_PRINT("error", ("event type %d found, but the current "
                         "Format_description_log_event supports only %d event "
                         "types", event_type,
                         description_event->number_of_event_types));
    ev= NULL;
  }
  else
  {
    /*
      In some previuos versions (see comment in
      Format_description_log_event::Format_description_log_event(char*,...)),
      event types were assigned different id numbers than in the
      present version. In order to replicate from such versions to the
      present version, we must map those event type id's to our event
      type id's.  The mapping is done with the event_type_permutation
      array, which was set up when the Format_description_log_event
      was read.
    */
    if (description_event->event_type_permutation)
    {
      uint new_event_type;
      if (event_type >= EVENT_TYPE_PERMUTATION_NUM)
        /* Safe guard for read out of bounds of event_type_permutation. */
        new_event_type= binary_log::UNKNOWN_EVENT;
      else
        new_event_type= description_event->event_type_permutation[event_type];

      DBUG_PRINT("info", ("converting event type %d to %d (%s)",
                 event_type, new_event_type,
                 get_type_str((Log_event_type)new_event_type)));
      event_type= new_event_type;
    }

    if (alg != binary_log::BINLOG_CHECKSUM_ALG_UNDEF &&
        (event_type == binary_log::FORMAT_DESCRIPTION_EVENT ||
         alg != binary_log::BINLOG_CHECKSUM_ALG_OFF))
      event_len= event_len - BINLOG_CHECKSUM_LEN;

    switch(event_type) {
    case binary_log::QUERY_EVENT:
#ifndef DBUG_OFF
      binary_log_debug::debug_query_mts_corrupt_db_names=
        DBUG_EVALUATE_IF("query_log_event_mts_corrupt_db_names", true, false);
#endif
      ev  = new Query_log_event(buf, event_len, description_event,
                                binary_log::QUERY_EVENT);
      break;
    case binary_log::LOAD_EVENT:
    case binary_log::NEW_LOAD_EVENT:
#ifndef DBUG_OFF
      binary_log_debug::debug_simulate_invalid_address=
        DBUG_EVALUATE_IF("simulate_invalid_address", true, false);
#endif
      ev = new Load_log_event(buf, event_len, description_event);
      break;
    case binary_log::ROTATE_EVENT:
      ev = new Rotate_log_event(buf, event_len, description_event);
      break;
    case binary_log::CREATE_FILE_EVENT:
#ifndef DBUG_OFF
      binary_log_debug::debug_simulate_invalid_address=
        DBUG_EVALUATE_IF("simulate_invalid_address", true, false);
#endif
      ev = new Create_file_log_event(buf, event_len, description_event);
      break;
    case binary_log::APPEND_BLOCK_EVENT:
      ev = new Append_block_log_event(buf, event_len, description_event);
      break;
    case binary_log::DELETE_FILE_EVENT:
      ev = new Delete_file_log_event(buf, event_len, description_event);
      break;
    case binary_log::EXEC_LOAD_EVENT:
      ev = new Execute_load_log_event(buf, event_len, description_event);
      break;
    case binary_log::START_EVENT_V3: /* this is sent only by MySQL <=4.x */
      ev = new Start_log_event_v3(buf, event_len, description_event);
      break;
    case binary_log::STOP_EVENT:
      ev = new Stop_log_event(buf, description_event);
      break;
    case binary_log::INTVAR_EVENT:
      ev = new Intvar_log_event(buf, description_event);
      break;
    case binary_log::XID_EVENT:
      ev = new Xid_log_event(buf, description_event);
      break;
    case binary_log::RAND_EVENT:
      ev = new Rand_log_event(buf, description_event);
      break;
    case binary_log::USER_VAR_EVENT:
      ev = new User_var_log_event(buf, event_len, description_event);
      break;
    case binary_log::FORMAT_DESCRIPTION_EVENT:
      ev = new Format_description_log_event(buf, event_len, description_event);
      break;
#if defined(HAVE_REPLICATION)
    case binary_log::PRE_GA_WRITE_ROWS_EVENT:
      ev = new Write_rows_log_event_old(buf, event_len, description_event);
      break;
    case binary_log::PRE_GA_UPDATE_ROWS_EVENT:
      ev = new Update_rows_log_event_old(buf, event_len, description_event);
      break;
    case binary_log::PRE_GA_DELETE_ROWS_EVENT:
      ev = new Delete_rows_log_event_old(buf, event_len, description_event);
      break;
    case binary_log::WRITE_ROWS_EVENT_V1:
      if (!(description_event->post_header_len.empty()))
        ev = new Write_rows_log_event(buf, event_len, description_event);
      break;
    case binary_log::UPDATE_ROWS_EVENT_V1:
      if (!(description_event->post_header_len.empty()))
        ev = new Update_rows_log_event(buf, event_len, description_event);
      break;
    case binary_log::DELETE_ROWS_EVENT_V1:
      if (!(description_event->post_header_len.empty()))
        ev = new Delete_rows_log_event(buf, event_len, description_event);
      break;
    case binary_log::TABLE_MAP_EVENT:
      if (!(description_event->post_header_len.empty()))
        ev = new Table_map_log_event(buf, event_len, description_event);
      break;
#endif
    case binary_log::BEGIN_LOAD_QUERY_EVENT:
      ev = new Begin_load_query_log_event(buf, event_len, description_event);
      break;
    case binary_log::EXECUTE_LOAD_QUERY_EVENT:
      ev= new Execute_load_query_log_event(buf, event_len, description_event);
      break;
    case binary_log::INCIDENT_EVENT:
      ev = new Incident_log_event(buf, event_len, description_event);
      break;
    case binary_log::ROWS_QUERY_LOG_EVENT:
      ev= new Rows_query_log_event(buf, event_len, description_event);
      break;
    case binary_log::GTID_LOG_EVENT:
    case binary_log::ANONYMOUS_GTID_LOG_EVENT:
      ev= new Gtid_log_event(buf, event_len, description_event);
      break;
    case binary_log::PREVIOUS_GTIDS_LOG_EVENT:
      ev= new Previous_gtids_log_event(buf, event_len, description_event);
      break;
#if defined(HAVE_REPLICATION)
    case binary_log::WRITE_ROWS_EVENT:
      ev = new Write_rows_log_event(buf, event_len, description_event);
      break;
    case binary_log::UPDATE_ROWS_EVENT:
      ev = new Update_rows_log_event(buf, event_len, description_event);
      break;
    case binary_log::DELETE_ROWS_EVENT:
      ev = new Delete_rows_log_event(buf, event_len, description_event);
      break;
    case binary_log::TRANSACTION_CONTEXT_EVENT:
      ev = new Transaction_context_log_event(buf, event_len, description_event);
      break;
    case binary_log::VIEW_CHANGE_EVENT:
      ev = new View_change_log_event(buf, event_len, description_event);
      break;
#endif
    case binary_log::XA_PREPARE_LOG_EVENT:
      ev= new XA_prepare_log_event(buf, description_event);
      break;
    default:
      /*
        Create an object of Ignorable_log_event for unrecognized sub-class.
        So that SLAVE SQL THREAD will only update the position and continue.
      */
      if (uint2korr(buf + FLAGS_OFFSET) & LOG_EVENT_IGNORABLE_F)
      {
        ev= new Ignorable_log_event(buf, description_event);
      }
      else
      {
        DBUG_PRINT("error",("Unknown event code: %d",
                            (int) buf[EVENT_TYPE_OFFSET]));
        ev= NULL;
      }
      break;
    }
  }

  if (ev)
  {
    ev->common_footer->checksum_alg= alg;
    if (ev->common_footer->checksum_alg != binary_log::BINLOG_CHECKSUM_ALG_OFF &&
        ev->common_footer->checksum_alg != binary_log::BINLOG_CHECKSUM_ALG_UNDEF)
      ev->crc= uint4korr(buf + (event_len));
  }

  DBUG_PRINT("read_event", ("%s(type_code: %d; event_len: %d)",
                            ev ? ev->get_type_str() : "<unknown>",
                            buf[EVENT_TYPE_OFFSET],
                            event_len));
  /*
    is_valid is used for small event-specific sanity tests which are
    important; for example there are some my_malloc() in constructors
    (e.g. Query_log_event::Query_log_event(char*...)); when these
    my_malloc() fail we can't return an error out of the constructor
    (because constructor is "void") ; so instead we leave the pointer we
    wanted to allocate (e.g. 'query') to 0 and we test it and set the
    value of is_valid to true or false based on the test.
    Same for Format_description_log_event, member 'post_header_len'.

    SLAVE_EVENT is never used, so it should not be read ever.
  */
  if (!ev || !ev->is_valid() || (event_type == binary_log::SLAVE_EVENT))
  {
    DBUG_PRINT("error",("Found invalid event in binary log"));
    delete ev;
#ifdef MYSQL_CLIENT
    if (!force_opt) /* then mysqlbinlog dies */
    {
      *error= "Found invalid event in binary log";
      DBUG_RETURN(0);
    }
    ev= new Unknown_log_event(buf, description_event);
#else
    *error= "Found invalid event in binary log";
    DBUG_RETURN(0);
#endif
  }
  DBUG_RETURN(ev);  
}

#ifdef MYSQL_CLIENT

/*
  Log_event::print_header()
*/

void Log_event::print_header(IO_CACHE* file,
                             PRINT_EVENT_INFO* print_event_info,
                             bool is_more MY_ATTRIBUTE((unused)))
{
  char llbuff[22];
  my_off_t hexdump_from= print_event_info->hexdump_from;
  DBUG_ENTER("Log_event::print_header");

  my_b_printf(file, "#");
  print_timestamp(file, NULL);
  my_b_printf(file, " server id %lu  end_log_pos %s ", (ulong) server_id,
              llstr(common_header->log_pos,llbuff));

  /* print the checksum */

  if (common_footer->checksum_alg != binary_log::BINLOG_CHECKSUM_ALG_OFF &&
      common_footer->checksum_alg != binary_log::BINLOG_CHECKSUM_ALG_UNDEF)
  {
    char checksum_buf[BINLOG_CHECKSUM_LEN * 2 + 4]; // to fit to "0x%lx "
    size_t const bytes_written=
      my_snprintf(checksum_buf, sizeof(checksum_buf), "0x%08lx ", (ulong) crc);
    my_b_printf(file, "%s ", get_type(&binlog_checksum_typelib,
                                      common_footer->checksum_alg));
    my_b_printf(file, checksum_buf, bytes_written);
  }

  /* mysqlbinlog --hexdump */
  if (print_event_info->hexdump_from)
  {
    my_b_printf(file, "\n");
    uchar *ptr= (uchar*)temp_buf;
    my_off_t size=
      uint4korr(ptr + EVENT_LEN_OFFSET) - LOG_EVENT_MINIMAL_HEADER_LEN;
    my_off_t i;

    /* Header len * 4 >= header len * (2 chars + space + extra space) */
    char *h, hex_string[49]= {0};
    char *c, char_string[16+1]= {0};

    /* Pretty-print event common header if header is exactly 19 bytes */
    if (print_event_info->common_header_len == LOG_EVENT_MINIMAL_HEADER_LEN)
    {
      char emit_buf[256];               // Enough for storing one line
      my_b_printf(file, "# Position  Timestamp   Type   Master ID        "
                  "Size      Master Pos    Flags \n");
      size_t const bytes_written=
        my_snprintf(emit_buf, sizeof(emit_buf),
                    "# %8.8lx %02x %02x %02x %02x   %02x   "
                    "%02x %02x %02x %02x   %02x %02x %02x %02x   "
                    "%02x %02x %02x %02x   %02x %02x\n",
                    (unsigned long) hexdump_from,
                    ptr[0], ptr[1], ptr[2], ptr[3], ptr[4], ptr[5], ptr[6],
                    ptr[7], ptr[8], ptr[9], ptr[10], ptr[11], ptr[12], ptr[13],
                    ptr[14], ptr[15], ptr[16], ptr[17], ptr[18]);
      DBUG_ASSERT(static_cast<size_t>(bytes_written) < sizeof(emit_buf));
      my_b_write(file, (uchar*) emit_buf, bytes_written);
      ptr += LOG_EVENT_MINIMAL_HEADER_LEN;
      hexdump_from += LOG_EVENT_MINIMAL_HEADER_LEN;
    }

    /* Rest of event (without common header) */
    for (i= 0, c= char_string, h=hex_string;
	 i < size;
	 i++, ptr++)
    {
      my_snprintf(h, 4, (i % 16 <= 7) ? "%02x " : " %02x", *ptr);
      h += 3;

      *c++= my_isalnum(&my_charset_bin, *ptr) ? *ptr : '.';

      if (i % 16 == 15)
      {
        /*
          my_b_printf() does not support full printf() formats, so we
          have to do it this way.

          TODO: Rewrite my_b_printf() to support full printf() syntax.
         */
        char emit_buf[256];
        size_t const bytes_written=
          my_snprintf(emit_buf, sizeof(emit_buf),
                      "# %8.8lx %-48.48s |%16s|\n",
                      (unsigned long) (hexdump_from + (i & 0xfffffff0)),
                      hex_string, char_string);
        DBUG_ASSERT(static_cast<size_t>(bytes_written) < sizeof(emit_buf));
	my_b_write(file, (uchar*) emit_buf, bytes_written);
	hex_string[0]= 0;
	char_string[0]= 0;
	c= char_string;
	h= hex_string;
      }
    }
    *c= '\0';
    DBUG_ASSERT(hex_string[48] == 0);
    
    if (hex_string[0])
    {
      char emit_buf[256];
      // Right-pad hex_string with spaces, up to 48 characters.
      memset(h, ' ', (sizeof(hex_string) -1) - (h - hex_string));
      size_t const bytes_written=
        my_snprintf(emit_buf, sizeof(emit_buf),
                    "# %8.8lx %-48.48s |%s|\n",
                    (unsigned long) (hexdump_from + (i & 0xfffffff0)),
                    hex_string, char_string);
      DBUG_ASSERT(static_cast<size_t>(bytes_written) < sizeof(emit_buf));
      my_b_write(file, (uchar*) emit_buf, bytes_written);
    }
    /*
      need a # to prefix the rest of printouts for example those of
      Rows_log_event::print_helper().
    */
    my_b_write(file, reinterpret_cast<const uchar*>("# "), 2);
  }
  DBUG_VOID_RETURN;
}


/**
  Prints a quoted string to io cache.
  Control characters are displayed as hex sequence, e.g. \x00
  
  @param[in] file              IO cache
  @param[in] prt               Pointer to string
  @param[in] length            String length
*/

static void
my_b_write_quoted(IO_CACHE *file, const uchar *ptr, uint length)
{
  const uchar *s;
  my_b_printf(file, "'");
  for (s= ptr; length > 0 ; s++, length--)
  {
    if (*s > 0x1F && *s != '\'' && *s != '\\')
      my_b_write(file, s, 1);
    else
    {
      uchar hex[10];
      size_t len= my_snprintf((char*) hex, sizeof(hex), "%s%02x", "\\x", *s);
      my_b_write(file, hex, len);
    }
  }
  my_b_printf(file, "'");
}

/**
  Prints a bit string to io cache in format  b'1010'.
  
  @param[in] file              IO cache
  @param[in] ptr               Pointer to string
  @param[in] nbits             Number of bits
*/
static void
my_b_write_bit(IO_CACHE *file, const uchar *ptr, uint nbits)
{
  uint bitnum, nbits8= ((nbits + 7) / 8) * 8, skip_bits= nbits8 - nbits;
  my_b_printf(file, "b'");
  for (bitnum= skip_bits ; bitnum < nbits8; bitnum++)
  {
    int is_set= (ptr[(bitnum) / 8] >> (7 - bitnum % 8))  & 0x01;
    my_b_write(file, (const uchar*) (is_set ? "1" : "0"), 1);
  }
  my_b_printf(file, "'");
}


/**
  Prints a packed string to io cache.
  The string consists of length packed to 1 or 2 bytes,
  followed by string data itself.
  
  @param[in] file              IO cache
  @param[in] ptr               Pointer to string
  @param[in] length            String size
  
  @retval   - number of bytes scanned.
*/
static size_t
my_b_write_quoted_with_length(IO_CACHE *file, const uchar *ptr, uint length)
{
  if (length < 256)
  {
    length= *ptr;
    my_b_write_quoted(file, ptr + 1, length);
    return length + 1;
  }
  else
  {
    length= uint2korr(ptr);
    my_b_write_quoted(file, ptr + 2, length);
    return length + 2;
  }
}


/**
  Prints a 32-bit number in both signed and unsigned representation
  
  @param[in] file              IO cache
  @param[in] sl                Signed number
  @param[in] ul                Unsigned number
*/
static void
my_b_write_sint32_and_uint32(IO_CACHE *file, int32 si, uint32 ui)
{
  my_b_printf(file, "%d", si);
  if (si < 0)
    my_b_printf(file, " (%u)", ui);
}


/**
  Print a packed value of the given SQL type into IO cache
  
  @param[in] file              IO cache
  @param[in] ptr               Pointer to string
  @param[in] type              Column type
  @param[in] meta              Column meta information
  @param[out] typestr          SQL type string buffer (for verbose output)
  @param[out] typestr_length   Size of typestr
  
  @retval   - number of bytes scanned from ptr.
*/
static size_t
log_event_print_value(IO_CACHE *file, const uchar *ptr,
                      uint type, uint meta,
                      char *typestr, size_t typestr_length)
{
  uint32 length= 0;

  if (type == MYSQL_TYPE_STRING)
  {
    if (meta >= 256)
    {
      uint byte0= meta >> 8;
      uint byte1= meta & 0xFF;
      
      if ((byte0 & 0x30) != 0x30)
      {
        /* a long CHAR() field: see #37426 */
        length= byte1 | (((byte0 & 0x30) ^ 0x30) << 4);
        type= byte0 | 0x30;
      }
      else
        length = meta & 0xFF;
    }
    else
      length= meta;
  }

  switch (type) {
  case MYSQL_TYPE_LONG:
    {
      my_snprintf(typestr, typestr_length, "INT");
      if(!ptr)
        return my_b_printf(file, "NULL");
      int32 si= sint4korr(ptr);
      uint32 ui= uint4korr(ptr);
      my_b_write_sint32_and_uint32(file, si, ui);
      return 4;
    }

  case MYSQL_TYPE_TINY:
    {
      my_snprintf(typestr, typestr_length, "TINYINT");
      if(!ptr)
        return my_b_printf(file, "NULL");
      my_b_write_sint32_and_uint32(file, (int) (signed char) *ptr,
                                  (uint) (unsigned char) *ptr);
      return 1;
    }

  case MYSQL_TYPE_SHORT:
    {
      my_snprintf(typestr, typestr_length, "SHORTINT");
      if(!ptr)
        return my_b_printf(file, "NULL");
      int32 si= (int32) sint2korr(ptr);
      uint32 ui= (uint32) uint2korr(ptr);
      my_b_write_sint32_and_uint32(file, si, ui);
      return 2;
    }
  
  case MYSQL_TYPE_INT24:
    {
      my_snprintf(typestr, typestr_length, "MEDIUMINT");
      if(!ptr)
        return my_b_printf(file, "NULL");
      int32 si= sint3korr(ptr);
      uint32 ui= uint3korr(ptr);
      my_b_write_sint32_and_uint32(file, si, ui);
      return 3;
    }

  case MYSQL_TYPE_LONGLONG:
    {
      my_snprintf(typestr, typestr_length, "LONGINT");
      if(!ptr)
        return my_b_printf(file, "NULL");
      char tmp[64];
      longlong si= sint8korr(ptr);
      longlong10_to_str(si, tmp, -10);
      my_b_printf(file, "%s", tmp);
      if (si < 0)
      {
        ulonglong ui= uint8korr(ptr);
        longlong10_to_str((longlong) ui, tmp, 10);
        my_b_printf(file, " (%s)", tmp);        
      }
      return 8;
    }

  case MYSQL_TYPE_NEWDECIMAL:
    {
      uint precision= meta >> 8;
      uint decimals= meta & 0xFF;
      my_snprintf(typestr, typestr_length, "DECIMAL(%d,%d)",
                  precision, decimals);
      if(!ptr)
        return my_b_printf(file, "NULL");
      uint bin_size= my_decimal_get_binary_size(precision, decimals);
      my_decimal dec;
      binary2my_decimal(E_DEC_FATAL_ERROR, (uchar*) ptr, &dec,
                        precision, decimals);
      int len= DECIMAL_MAX_STR_LENGTH;
      char buff[DECIMAL_MAX_STR_LENGTH + 1];
      decimal2string(&dec,buff,&len, 0, 0, 0);
      my_b_printf(file, "%s", buff);
      return bin_size;
    }

  case MYSQL_TYPE_FLOAT:
    {
      my_snprintf(typestr, typestr_length, "FLOAT");
      if(!ptr)
        return my_b_printf(file, "NULL");
      float fl;
      float4get(&fl, ptr);
      char tmp[320];
      sprintf(tmp, "%-20g", (double) fl);
      my_b_printf(file, "%s", tmp); /* my_snprintf doesn't support %-20g */
      return 4;
    }

  case MYSQL_TYPE_DOUBLE:
    {
      strcpy(typestr, "DOUBLE");
      if(!ptr)
        return my_b_printf(file, "NULL");
      double dbl;
      float8get(&dbl, ptr);
      char tmp[320];
      sprintf(tmp, "%-.20g", dbl); /* my_snprintf doesn't support %-20g */
      my_b_printf(file, "%s", tmp);
      return 8;
    }
  
  case MYSQL_TYPE_BIT:
    {
      /* Meta-data: bit_len, bytes_in_rec, 2 bytes */
      uint nbits= ((meta >> 8) * 8) + (meta & 0xFF);
      my_snprintf(typestr, typestr_length, "BIT(%d)", nbits);
      if(!ptr)
        return my_b_printf(file, "NULL");
      length= (nbits + 7) / 8;
      my_b_write_bit(file, ptr, nbits);
      return length;
    }

  case MYSQL_TYPE_TIMESTAMP:
    {
      my_snprintf(typestr, typestr_length, "TIMESTAMP");
      if(!ptr)
        return my_b_printf(file, "NULL");
      uint32 i32= uint4korr(ptr);
      my_b_printf(file, "%d", i32);
      return 4;
    }

  case MYSQL_TYPE_TIMESTAMP2:
    {
      my_snprintf(typestr, typestr_length, "TIMESTAMP(%d)", meta);
      if(!ptr)
        return my_b_printf(file, "NULL");
      char buf[MAX_DATE_STRING_REP_LENGTH];
      struct timeval tm;
      my_timestamp_from_binary(&tm, ptr, meta);
      int buflen= my_timeval_to_str(&tm, buf, meta);
      my_b_write(file, buf, buflen);
      return my_timestamp_binary_length(meta);
    }

  case MYSQL_TYPE_DATETIME:
    {
      my_snprintf(typestr, typestr_length, "DATETIME");
      if(!ptr)
        return my_b_printf(file, "NULL");
      size_t d, t;
      uint64 i64= uint8korr(ptr); /* YYYYMMDDhhmmss */
      d= static_cast<size_t>(i64 / 1000000);
      t= i64 % 1000000;
      my_b_printf(file, "%04d-%02d-%02d %02d:%02d:%02d",
                  static_cast<int>(d / 10000),
                  static_cast<int>(d % 10000) / 100,
                  static_cast<int>(d % 100),
                  static_cast<int>(t / 10000),
                  static_cast<int>(t % 10000) / 100,
                  static_cast<int>(t % 100));
      return 8;
    }

  case MYSQL_TYPE_DATETIME2:
    {
      my_snprintf(typestr, typestr_length, "DATETIME(%d)", meta);
      if(!ptr)
        return my_b_printf(file, "NULL");
      char buf[MAX_DATE_STRING_REP_LENGTH];
      MYSQL_TIME ltime;
      longlong packed= my_datetime_packed_from_binary(ptr, meta);
      TIME_from_longlong_datetime_packed(&ltime, packed);
      int buflen= my_datetime_to_str(&ltime, buf, meta);
      my_b_write_quoted(file, (uchar *) buf, buflen);
      return my_datetime_binary_length(meta);
    }

  case MYSQL_TYPE_TIME:
    {
      my_snprintf(typestr, typestr_length, "TIME");
      if(!ptr)
        return my_b_printf(file, "NULL");
      uint32 i32= uint3korr(ptr);
      my_b_printf(file, "'%02d:%02d:%02d'",
                  i32 / 10000, (i32 % 10000) / 100, i32 % 100);
      return 3;
    }

  case MYSQL_TYPE_TIME2:
    {
      my_snprintf(typestr, typestr_length, "TIME(%d)", meta);
      if(!ptr)
        return my_b_printf(file, "NULL");
      char buf[MAX_DATE_STRING_REP_LENGTH];
      MYSQL_TIME ltime;
      longlong packed= my_time_packed_from_binary(ptr, meta);
      TIME_from_longlong_time_packed(&ltime, packed);
      int buflen= my_time_to_str(&ltime, buf, meta);
      my_b_write_quoted(file, (uchar *) buf, buflen);
      return my_time_binary_length(meta);
    }

  case MYSQL_TYPE_NEWDATE:
    {
      my_snprintf(typestr, typestr_length, "DATE");
      if(!ptr)
        return my_b_printf(file, "NULL");
      uint32 tmp= uint3korr(ptr);
      int part;
      char buf[11];
      char *pos= &buf[10];  // start from '\0' to the beginning

      /* Copied from field.cc */
      *pos--=0;					// End NULL
      part=(int) (tmp & 31);
      *pos--= (char) ('0'+part%10);
      *pos--= (char) ('0'+part/10);
      *pos--= ':';
      part=(int) (tmp >> 5 & 15);
      *pos--= (char) ('0'+part%10);
      *pos--= (char) ('0'+part/10);
      *pos--= ':';
      part=(int) (tmp >> 9);
      *pos--= (char) ('0'+part%10); part/=10;
      *pos--= (char) ('0'+part%10); part/=10;
      *pos--= (char) ('0'+part%10); part/=10;
      *pos=   (char) ('0'+part);
      my_b_printf(file , "'%s'", buf);
      return 3;
    }

  case MYSQL_TYPE_YEAR:
    {
      my_snprintf(typestr, typestr_length, "YEAR");
      if(!ptr)
        return my_b_printf(file, "NULL");
      uint32 i32= *ptr;
      my_b_printf(file, "%04d", i32+ 1900);
      return 1;
    }
  
  case MYSQL_TYPE_ENUM:
    switch (meta & 0xFF) {
    case 1:
      my_snprintf(typestr, typestr_length, "ENUM(1 byte)");
      if(!ptr)
        return my_b_printf(file, "NULL");
      my_b_printf(file, "%d", (int) *ptr);
      return 1;
    case 2:
      {
        my_snprintf(typestr, typestr_length, "ENUM(2 bytes)");
        if(!ptr)
          return my_b_printf(file, "NULL");
        int32 i32= uint2korr(ptr);
        my_b_printf(file, "%d", i32);
        return 2;
      }
    default:
      my_b_printf(file, "!! Unknown ENUM packlen=%d", meta & 0xFF); 
      return 0;
    }
    break;
    
  case MYSQL_TYPE_SET:
    my_snprintf(typestr, typestr_length, "SET(%d bytes)", meta & 0xFF);
    if(!ptr)
      return my_b_printf(file, "NULL");
    my_b_write_bit(file, ptr , (meta & 0xFF) * 8);
    return meta & 0xFF;
  
  case MYSQL_TYPE_BLOB:
    switch (meta) {
    case 1:
      my_snprintf(typestr, typestr_length, "TINYBLOB/TINYTEXT");
      if(!ptr)
        return my_b_printf(file, "NULL");
      length= *ptr;
      my_b_write_quoted(file, ptr + 1, length);
      return length + 1;
    case 2:
      my_snprintf(typestr, typestr_length, "BLOB/TEXT");
      if(!ptr)
        return my_b_printf(file, "NULL");
      length= uint2korr(ptr);
      my_b_write_quoted(file, ptr + 2, length);
      return length + 2;
    case 3:
      my_snprintf(typestr, typestr_length, "MEDIUMBLOB/MEDIUMTEXT");
      if(!ptr)
        return my_b_printf(file, "NULL");
      length= uint3korr(ptr);
      my_b_write_quoted(file, ptr + 3, length);
      return length + 3;
    case 4:
      my_snprintf(typestr, typestr_length, "LONGBLOB/LONGTEXT");
      if(!ptr)
        return my_b_printf(file, "NULL");
      length= uint4korr(ptr);
      my_b_write_quoted(file, ptr + 4, length);
      return length + 4;
    default:
      my_b_printf(file, "!! Unknown BLOB packlen=%d", length);
      return 0;
    }

  case MYSQL_TYPE_VARCHAR:
  case MYSQL_TYPE_VAR_STRING:
    length= meta;
    my_snprintf(typestr, typestr_length, "VARSTRING(%d)", length);
    if(!ptr) 
      return my_b_printf(file, "NULL");
    return my_b_write_quoted_with_length(file, ptr, length);

  case MYSQL_TYPE_STRING:
    my_snprintf(typestr, typestr_length, "STRING(%d)", length);
    if(!ptr)
      return my_b_printf(file, "NULL");
    return my_b_write_quoted_with_length(file, ptr, length);

  case MYSQL_TYPE_JSON:
    my_snprintf(typestr, typestr_length, "JSON");
    if (!ptr)
      return my_b_printf(file, "NULL");
    length= uint2korr(ptr);
    my_b_write_quoted(file, ptr + meta, length);
    return length + meta;

  default:
    {
      char tmp[5];
      my_snprintf(tmp, sizeof(tmp), "%04x", meta);
      my_b_printf(file,
                  "!! Don't know how to handle column type=%d meta=%d (%s)",
                  type, meta, tmp);
    }
    break;
  }
  *typestr= 0;
  return 0;
}


/**
  Print a packed row into IO cache
  
  @param[in] file              IO cache
  @param[in] td                Table definition
  @param[in] print_event_into  Print parameters
  @param[in] cols_bitmap       Column bitmaps.
  @param[in] value             Pointer to packed row
  @param[in] prefix            Row's SQL clause ("SET", "WHERE", etc)
  
  @retval   - number of bytes scanned.
*/


size_t
Rows_log_event::print_verbose_one_row(IO_CACHE *file, table_def *td,
                                      PRINT_EVENT_INFO *print_event_info,
                                      MY_BITMAP *cols_bitmap,
                                      const uchar *value, const uchar *prefix)
{
  const uchar *value0= value;
  const uchar *null_bits= value;
  uint null_bit_index= 0;
  char typestr[64]= "";

  /*
    Skip metadata bytes which gives the information about nullabity of master
    columns. Master writes one bit for each affected column.
   */
  value+= (bitmap_bits_set(cols_bitmap) + 7) / 8;
  
  my_b_printf(file, "%s", prefix);
  
  for (size_t i= 0; i < td->size(); i ++)
  {
    int is_null= (null_bits[null_bit_index / 8] 
                  >> (null_bit_index % 8))  & 0x01;

    if (bitmap_is_set(cols_bitmap, i) == 0)
      continue;
    
    my_b_printf(file, "###   @%d=", static_cast<int>(i + 1));
    if (!is_null)
    {
      size_t fsize= td->calc_field_size((uint)i, (uchar*) value);
      if (value + fsize > m_rows_end)
      {
        my_b_printf(file, "***Corrupted replication event was detected."
                    " Not printing the value***\n");
        value+= fsize;
        return 0;
      }
    }
    size_t size= log_event_print_value(file,is_null? NULL: value,
                                         td->type(i), td->field_metadata(i),
                                         typestr, sizeof(typestr));
    if (!size)
      return 0;

    if(!is_null)
      value+= size;

    if (print_event_info->verbose > 1)
    {
      my_b_printf(file, " /* ");

      my_b_printf(file, "%s ", typestr);
      
      my_b_printf(file, "meta=%d nullable=%d is_null=%d ",
                  td->field_metadata(i),
                  td->maybe_null(i), is_null);
      my_b_printf(file, "*/");
    }
    
    my_b_printf(file, "\n");
    
    null_bit_index++;
  }
  return value - value0;
}


/**
  Print a row event into IO cache in human readable form (in SQL format)
  
  @param[in] file              IO cache
  @param[in] print_event_into  Print parameters
*/
void Rows_log_event::print_verbose(IO_CACHE *file,
                                   PRINT_EVENT_INFO *print_event_info)
{
  // Quoted length of the identifier can be twice the original length
  char quoted_db[1 + NAME_LEN * 2 + 2];
  char quoted_table[1 + NAME_LEN * 2 + 2];
  size_t quoted_db_len, quoted_table_len;
  Table_map_log_event *map;
  table_def *td;
  const char *sql_command, *sql_clause1, *sql_clause2;
  Log_event_type general_type_code= get_general_type_code();
  
  if (m_extra_row_data)
  {
    uint8 extra_data_len= m_extra_row_data[EXTRA_ROW_INFO_LEN_OFFSET];
    uint8 extra_payload_len= extra_data_len - EXTRA_ROW_INFO_HDR_BYTES;
    assert(extra_data_len >= EXTRA_ROW_INFO_HDR_BYTES);

    my_b_printf(file, "### Extra row data format: %u, len: %u :",
                m_extra_row_data[EXTRA_ROW_INFO_FORMAT_OFFSET],
                extra_payload_len);
    if (extra_payload_len)
    {
      /*
         Buffer for hex view of string, including '0x' prefix,
         2 hex chars / byte and trailing 0
      */
      const int buff_len= 2 + (256 * 2) + 1;
      char buff[buff_len];
      str_to_hex(buff, (const char*) &m_extra_row_data[EXTRA_ROW_INFO_HDR_BYTES],
                 extra_payload_len);
      my_b_printf(file, "%s", buff);
    }
    my_b_printf(file, "\n");
  }

  switch (general_type_code) {
  case binary_log::WRITE_ROWS_EVENT:
    sql_command= "INSERT INTO";
    sql_clause1= "### SET\n";
    sql_clause2= NULL;
    break;
  case binary_log::DELETE_ROWS_EVENT:
    sql_command= "DELETE FROM";
    sql_clause1= "### WHERE\n";
    sql_clause2= NULL;
    break;
  case binary_log::UPDATE_ROWS_EVENT:
    sql_command= "UPDATE";
    sql_clause1= "### WHERE\n";
    sql_clause2= "### SET\n";
    break;
  default:
    sql_command= sql_clause1= sql_clause2= NULL;
    DBUG_ASSERT(0); /* Not possible */
  }
  
  if (!(map= print_event_info->m_table_map.get_table(m_table_id)) ||
      !(td= map->create_table_def()))
  {
    char llbuff[22];
    my_b_printf(file, "### Row event for unknown table #%s",
                llstr(m_table_id, llbuff));
    return;
  }

  /* If the write rows event contained no values for the AI */
  if (((general_type_code == binary_log::WRITE_ROWS_EVENT) &&
      (m_rows_buf==m_rows_end)))
  {
    my_b_printf(file, "### INSERT INTO `%s`.`%s` VALUES ()\n", 
                      map->get_db_name(), map->get_table_name());
    goto end;
  }

  for (const uchar *value= m_rows_buf; value < m_rows_end; )
  {
    size_t length;
#ifdef MYSQL_SERVER
    quoted_db_len= my_strmov_quoted_identifier(this->thd, (char *) quoted_db,
                                        map->get_db_name(), 0);
    quoted_table_len= my_strmov_quoted_identifier(this->thd,
                                                  (char *) quoted_table,
                                                  map->get_table_name(), 0);
#else
    quoted_db_len= my_strmov_quoted_identifier((char *) quoted_db,
                                               map->get_db_name());
    quoted_table_len= my_strmov_quoted_identifier((char *) quoted_table,
                                          map->get_table_name());
#endif
    quoted_db[quoted_db_len]= '\0';
    quoted_table[quoted_table_len]= '\0';
    my_b_printf(file, "### %s %s.%s\n",
                      sql_command,
                      quoted_db, quoted_table);
    /* Print the first image */
    if (!(length= print_verbose_one_row(file, td, print_event_info,
                                  &m_cols, value,
                                  (const uchar*) sql_clause1)))
      goto end;
    value+= length;

    /* Print the second image (for UPDATE only) */
    if (sql_clause2)
    {
      if (!(length= print_verbose_one_row(file, td, print_event_info,
                                      &m_cols_ai, value,
                                      (const uchar*) sql_clause2)))
        goto end;
      value+= length;
    }
  }

end:
  delete td;
}

#ifdef MYSQL_CLIENT
void free_table_map_log_event(Table_map_log_event *event)
{
  delete event;
}
#endif

void Log_event::print_base64(IO_CACHE* file,
                             PRINT_EVENT_INFO* print_event_info,
                             bool more)
{
  const uchar *ptr= (const uchar *)temp_buf;
  uint32 size= uint4korr(ptr + EVENT_LEN_OFFSET);
  DBUG_ENTER("Log_event::print_base64");

  uint64 const tmp_str_sz= base64_needed_encoded_length((uint64) size);
  char *const tmp_str= (char *) my_malloc(key_memory_log_event,
                                          tmp_str_sz, MYF(MY_WME));
  if (!tmp_str) {
    fprintf(stderr, "\nError: Out of memory. "
            "Could not print correct binlog event.\n");
    DBUG_VOID_RETURN;
  }

  if (base64_encode(ptr, (size_t) size, tmp_str))
  {
    DBUG_ASSERT(0);
  }

  if (print_event_info->base64_output_mode != BASE64_OUTPUT_DECODE_ROWS)
  {
    if (my_b_tell(file) == 0)
      my_b_printf(file, "\nBINLOG '\n");

    my_b_printf(file, "%s\n", tmp_str);

    if (!more)
      my_b_printf(file, "'%s\n", print_event_info->delimiter);
  }
  
  if (print_event_info->verbose)
  {
    Rows_log_event *ev= NULL;
    Log_event_type et= (Log_event_type) ptr[EVENT_TYPE_OFFSET];

    if (common_footer->checksum_alg != binary_log::BINLOG_CHECKSUM_ALG_UNDEF &&
        common_footer->checksum_alg != binary_log::BINLOG_CHECKSUM_ALG_OFF)
      size-= BINLOG_CHECKSUM_LEN; // checksum is displayed through the header

    const Format_description_event fd_evt=
          Format_description_event(glob_description_event->binlog_version,
                                   server_version);
    switch(et)
    {
    case binary_log::TABLE_MAP_EVENT:
    {
      Table_map_log_event *map;
      map= new Table_map_log_event((const char*) ptr, size,
                                   &fd_evt);
      print_event_info->m_table_map.set_table(map->get_table_id(), map);
      break;
    }
    case binary_log::WRITE_ROWS_EVENT:
    case binary_log::WRITE_ROWS_EVENT_V1:
    {
      ev= new Write_rows_log_event((const char*) ptr, size,
                                   &fd_evt);
      break;
    }
    case binary_log::DELETE_ROWS_EVENT:
    case binary_log::DELETE_ROWS_EVENT_V1:
    {
      ev= new Delete_rows_log_event((const char*) ptr, size,
                                    &fd_evt);
      break;
    }
    case binary_log::UPDATE_ROWS_EVENT:
    case binary_log::UPDATE_ROWS_EVENT_V1:
    {
      ev= new Update_rows_log_event((const char*) ptr, size,
                                    &fd_evt);
      break;
    }
    default:
      break;
    }
    
    if (ev)
    {
      ev->print_verbose(&print_event_info->footer_cache, print_event_info);
      delete ev;
    }
  }
    
  my_free(tmp_str);
  DBUG_VOID_RETURN;
}


/*
  Log_event::print_timestamp()
*/

void Log_event::print_timestamp(IO_CACHE* file, time_t *ts)
{
  struct tm *res;
  /*
    In some Windows versions timeval.tv_sec is defined as "long",
    not as "time_t" and can be of a different size.
    Let's use a temporary time_t variable to execute localtime()
    with a correct argument type.
  */
  time_t ts_tmp= ts ? *ts : (ulong)common_header->when.tv_sec;
  DBUG_ENTER("Log_event::print_timestamp");
  struct tm tm_tmp;
  localtime_r(&ts_tmp, (res= &tm_tmp));
  my_b_printf(file,"%02d%02d%02d %2d:%02d:%02d",
              res->tm_year % 100,
              res->tm_mon+1,
              res->tm_mday,
              res->tm_hour,
              res->tm_min,
              res->tm_sec);
  DBUG_VOID_RETURN;
}

#endif /* MYSQL_CLIENT */


#if !defined(MYSQL_CLIENT) && defined(HAVE_REPLICATION)
inline Log_event::enum_skip_reason
Log_event::continue_group(Relay_log_info *rli)
{
  if (rli->slave_skip_counter == 1)
    return Log_event::EVENT_SKIP_IGNORE;
  return Log_event::do_shall_skip(rli);
}

/**
   @param end_group_sets_max_dbs  when true the group terminal event 
                          can carry partition info, see a note below.
   @return true  in cases the current event
                 carries partition data,
           false otherwise

   @note Some events combination may force to adjust partition info.
         In particular BEGIN, BEGIN_LOAD_QUERY_EVENT, COMMIT
         where none of the events holds partitioning data
         causes the sequential applying of the group through
         assigning OVER_MAX_DBS_IN_EVENT_MTS to mts_accessed_dbs
         of the group terminator (e.g COMMIT query) event.
*/
bool Log_event::contains_partition_info(bool end_group_sets_max_dbs)
{
  bool res;

  switch (get_type_code()) {
  case binary_log::TABLE_MAP_EVENT:
  case binary_log::EXECUTE_LOAD_QUERY_EVENT:
    res= true;

    break;

  case binary_log::QUERY_EVENT:
  {
    Query_log_event *qev= static_cast<Query_log_event*>(this);
    if ((ends_group() && end_group_sets_max_dbs) ||
        (qev->is_query_prefix_match(STRING_WITH_LEN("XA COMMIT")) ||
         qev->is_query_prefix_match(STRING_WITH_LEN("XA ROLLBACK"))))
    {
      res= true;
      qev->mts_accessed_dbs= OVER_MAX_DBS_IN_EVENT_MTS;
    }
    else
      res= (!ends_group() && !starts_group()) ? true : false;
    break;
  }
  default:
    res= false;
  }

  return res;
}
/*
  SYNOPSIS
    This function assigns a parent ID to the job group being scheduled in parallel.
    It also checks if we can schedule the new event in parallel with the previous ones
    being executed.

  @param        ev log event that has to be scheduled next.
  @param       rli Pointer to coordinato's relay log info.
  @return      true if error
               false otherwise
 */
bool schedule_next_event(Log_event* ev, Relay_log_info* rli)
{
  int error;
  // Check if we can schedule this event
  error= rli->current_mts_submode->schedule_next_event(rli, ev);
  switch (error)
  {
  case ER_MTS_CANT_PARALLEL:
    char llbuff[22];
    llstr(rli->get_event_relay_log_pos(), llbuff);
    my_error(ER_MTS_CANT_PARALLEL, MYF(0),
    ev->get_type_str(), rli->get_event_relay_log_name(), llbuff,
             "The master event is logically timestamped incorrectly.");
    return true;
  case ER_MTS_INCONSISTENT_DATA:
    /* Don't have to do anything. */
    return true;
  case -1:
    /* Unable to schedule: wait_for_last_committed_trx has failed */
    return true;
  default:
    return false;
  }
  /* Keep compiler happy */
  return false;
}


/**
   The method maps the event to a Worker and return a pointer to it.
   Sending the event to the Worker is done by the caller.

   Irrespective of the type of Group marking (DB partioned or BGC) the
   following holds true:

   - recognize the beginning of a group to allocate the group descriptor
     and queue it;
   - associate an event with a Worker (which also handles possible conflicts
     detection and waiting for their termination);
   - finalize the group assignement when the group closing event is met.

   When parallelization mode is BGC-based the partitioning info in the event
   is simply ignored. Thereby association with a Worker does not require
   Assigned Partition Hash of the partitioned method.
   This method is not interested in all the taxonomy of the event group
   property, what we care about is the boundaries of the group.

   As a part of the group, an event belongs to one of the following types:

   B - beginning of a group of events (BEGIN query_log_event)
   g - mini-group representative event containing the partition info
      (any Table_map, a Query_log_event)
   p - a mini-group internal event that *p*receeding its g-parent
      (int_, rand_, user_ var:s)
   r - a mini-group internal "regular" event that follows its g-parent
      (Delete, Update, Write -rows)
   T - terminator of the group (XID, COMMIT, ROLLBACK, auto-commit query)

   Only the first g-event computes the assigned Worker which once
   is determined remains to be for the rest of the group.
   That is the g-event solely carries partitioning info.
   For B-event the assigned Worker is NULL to indicate Coordinator
   has not yet decided. The same applies to p-event.

   Notice, these is a special group consisting of optionally multiple p-events
   terminating with a g-event.
   Such case is caused by old master binlog and a few corner-cases of
   the current master version (todo: to fix).

   In case of the event accesses more than OVER_MAX_DBS the method
   has to ensure sure previously assigned groups to all other workers are
   done.


   @note The function updates GAQ queue directly, updates APH hash
         plus relocates some temporary tables from Coordinator's list into
         involved entries of APH through @c map_db_to_worker.
         There's few memory allocations commented where to be freed.

   @return a pointer to the Worker struct or NULL.
*/

Slave_worker *Log_event::get_slave_worker(Relay_log_info *rli)
{
  Slave_job_group group= Slave_job_group(), *ptr_group= NULL;
  bool is_s_event;
  Slave_worker *ret_worker= NULL;
  char llbuff[22];
  Slave_committed_queue *gaq= rli->gaq;
  DBUG_ENTER("Log_event::get_slave_worker");

  /* checking partioning properties and perform corresponding actions */

  // Beginning of a group designated explicitly with BEGIN or GTID
  if ((is_s_event= starts_group()) || is_gtid_event(this) ||
      // or DDL:s or autocommit queries possibly associated with own p-events
      (!rli->curr_group_seen_begin && !rli->curr_group_seen_gtid &&
       /*
         the following is a special case of B-free still multi-event group like
         { p_1,p_2,...,p_k, g }.
         In that case either GAQ is empty (the very first group is being
         assigned) or the last assigned group index points at one of
         mapped-to-a-worker.
       */
       (gaq->empty() ||
        gaq->get_job_group(rli->gaq->assigned_group_index)->
        worker_id != MTS_WORKER_UNDEF)))
  {
    if (!rli->curr_group_seen_gtid && !rli->curr_group_seen_begin)
    {
      rli->mts_groups_assigned++;

      rli->curr_group_isolated= FALSE;
      group.reset(common_header->log_pos, rli->mts_groups_assigned);
      // the last occupied GAQ's array index
      gaq->assigned_group_index= gaq->en_queue(&group);
      DBUG_PRINT("info",("gaq_idx= %ld  gaq->size=%ld",
                         gaq->assigned_group_index,
                         gaq->size));
      DBUG_ASSERT(gaq->assigned_group_index != MTS_WORKER_UNDEF);
      DBUG_ASSERT(gaq->assigned_group_index < gaq->size);
      DBUG_ASSERT(gaq->get_job_group(rli->gaq->assigned_group_index)->
                  group_relay_log_name == NULL);
      DBUG_ASSERT(rli->last_assigned_worker == NULL ||
                  !is_mts_db_partitioned(rli));

      if (is_s_event || is_gtid_event(this))
      {
        Slave_job_item job_item= {this, rli->get_event_relay_log_number(),
                                  rli->get_event_start_pos()};
        // B-event is appended to the Deferred Array associated with GCAP
        rli->curr_group_da.push_back(job_item);

        DBUG_ASSERT(rli->curr_group_da.size() == 1);

        if (starts_group())
        {
          // mark the current group as started with explicit B-event
          rli->mts_end_group_sets_max_dbs= true;
          rli->curr_group_seen_begin= true;
        }

        if (is_gtid_event(this))
          // mark the current group as started with explicit Gtid-event
          rli->curr_group_seen_gtid= true;
        if (schedule_next_event(this, rli))
        {
          rli->abort_slave= 1;
          DBUG_RETURN(NULL);
        }
        DBUG_RETURN(ret_worker);
      }
    }
    else
    {
      /*
       The block is a result of not making GTID event as group starter.
       TODO: Make GITD event as B-event that is starts_group() to
       return true.
      */
      Slave_job_item job_item= {this, rli->get_event_relay_log_number(),
                                rli->get_event_relay_log_pos()};

      // B-event is appended to the Deferred Array associated with GCAP
      rli->curr_group_da.push_back(job_item);
      rli->curr_group_seen_begin= true;
      rli->mts_end_group_sets_max_dbs= true;
      if (!rli->curr_group_seen_gtid && schedule_next_event(this, rli))
      {
        rli->abort_slave= 1;
        DBUG_RETURN(NULL);
      }

      DBUG_ASSERT(rli->curr_group_da.size() == 2);
      DBUG_ASSERT(starts_group());
      DBUG_RETURN (ret_worker);
    }
    if (schedule_next_event(this, rli))
    {
      rli->abort_slave= 1;
      DBUG_RETURN(NULL);
    }
  }

  ptr_group= gaq->get_job_group(rli->gaq->assigned_group_index);
  if (!is_mts_db_partitioned(rli))
  {
    /* Get least occupied worker */
    ret_worker=
      rli->current_mts_submode->get_least_occupied_worker(rli, &rli->workers,
                                                          this);
    if (ret_worker == NULL)
    {
      /* get_least_occupied_worker may return NULL if the thread is killed */
      Slave_job_item job_item= {this, rli->get_event_relay_log_number(),
                                rli->get_event_start_pos()};
      rli->curr_group_da.push_back(job_item);

      DBUG_ASSERT(thd->killed);
      DBUG_RETURN(NULL);
    }
    ptr_group->worker_id= ret_worker->id;
  }
  else if (contains_partition_info(rli->mts_end_group_sets_max_dbs))
  {
    int i= 0;
    Mts_db_names mts_dbs;

    get_mts_dbs(&mts_dbs);
    /*
      Bug 12982188 - MTS: SBR ABORTS WITH ERROR 1742 ON LOAD DATA
      Logging on master can create a group with no events holding
      the partition info.
      The following assert proves there's the only reason
      for such group.
    */
#ifndef DBUG_OFF
    {
      bool empty_group_with_gtids= rli->curr_group_seen_begin &&
                                   rli->curr_group_seen_gtid &&
                                   ends_group();

      bool begin_load_query_event=
        ((rli->curr_group_da.size() == 3 && rli->curr_group_seen_gtid) ||
         (rli->curr_group_da.size() == 2 && !rli->curr_group_seen_gtid)) &&
        (rli->curr_group_da.back().data->
         get_type_code() == binary_log::BEGIN_LOAD_QUERY_EVENT);

      bool delete_file_event=
        ((rli->curr_group_da.size() == 4 && rli->curr_group_seen_gtid) ||
         (rli->curr_group_da.size() == 3 && !rli->curr_group_seen_gtid)) &&
        (rli->curr_group_da.back().data->
         get_type_code() == binary_log::DELETE_FILE_EVENT);

      DBUG_ASSERT((!ends_group() ||
                   (get_type_code() == binary_log::QUERY_EVENT &&
                    static_cast<Query_log_event*>(this)->
                    is_query_prefix_match(STRING_WITH_LEN("XA ROLLBACK")))) ||
                  empty_group_with_gtids ||
                  (rli->mts_end_group_sets_max_dbs &&
                   (begin_load_query_event || delete_file_event)));
    }
#endif

    // partioning info is found which drops the flag
    rli->mts_end_group_sets_max_dbs= false;
    ret_worker= rli->last_assigned_worker;
    if (mts_dbs.num == OVER_MAX_DBS_IN_EVENT_MTS)
    {
      // Worker with id 0 to handle serial execution
      if (!ret_worker)
        ret_worker= rli->workers.at(0);
      // No need to know a possible error out of synchronization call.
      (void) rli->current_mts_submode->
        wait_for_workers_to_finish(rli, ret_worker);
      /*
        this marking is transferred further into T-event of the current group.
      */
      rli->curr_group_isolated= TRUE;
    }

    /* One run of the loop in the case of over-max-db:s */
    for (i= 0; i < ((mts_dbs.num != OVER_MAX_DBS_IN_EVENT_MTS) ? mts_dbs.num : 1);
         i++)
    {
      /*
        The over max db:s case handled through passing to map_db_to_worker
        such "all" db as encoded as  the "" empty string.
        Note, the empty string is allocated in a large buffer
        to satisfy hashcmp() implementation.
      */
      const char all_db[NAME_LEN]= {0};
      if (!(ret_worker=
            map_db_to_worker(mts_dbs.num == OVER_MAX_DBS_IN_EVENT_MTS ?
                             all_db : mts_dbs.name[i], rli,
                             &mts_assigned_partitions[i],
                             /*
                               todo: optimize it. Although pure
                               rows- event load in insensetive to the flag value
                             */
                             TRUE,
                             ret_worker)))
      {
        llstr(rli->get_event_relay_log_pos(), llbuff);
        my_error(ER_MTS_CANT_PARALLEL, MYF(0),
                 get_type_str(), rli->get_event_relay_log_name(), llbuff,
                 "could not distribute the event to a Worker");
        DBUG_RETURN(ret_worker);
      }
      // all temporary tables are transferred from Coordinator in over-max case
      DBUG_ASSERT(mts_dbs.num != OVER_MAX_DBS_IN_EVENT_MTS || !thd->temporary_tables);
      DBUG_ASSERT(!strcmp(mts_assigned_partitions[i]->db,
                          mts_dbs.num != OVER_MAX_DBS_IN_EVENT_MTS ?
                          mts_dbs.name[i] : all_db));
      DBUG_ASSERT(ret_worker == mts_assigned_partitions[i]->worker);
      DBUG_ASSERT(mts_assigned_partitions[i]->usage >= 0);
    }

    if ((ptr_group= gaq->get_job_group(rli->gaq->assigned_group_index))->
        worker_id == MTS_WORKER_UNDEF)
    {
      ptr_group->worker_id= ret_worker->id;

      DBUG_ASSERT(ptr_group->group_relay_log_name == NULL);
    }

    DBUG_ASSERT(i == mts_dbs.num || mts_dbs.num == OVER_MAX_DBS_IN_EVENT_MTS);
  }
  else
  {
    // a mini-group internal "regular" event
    if (rli->last_assigned_worker)
    {
      ret_worker= rli->last_assigned_worker;

      DBUG_ASSERT(rli->curr_group_assigned_parts.size() > 0 ||
                  ret_worker->id == 0);
    }
    else // int_, rand_, user_ var:s, load-data events
    {

      if (!(get_type_code() == binary_log::INTVAR_EVENT ||
            get_type_code() == binary_log::RAND_EVENT ||
            get_type_code() == binary_log::USER_VAR_EVENT ||
            get_type_code() == binary_log::BEGIN_LOAD_QUERY_EVENT ||
            get_type_code() == binary_log::APPEND_BLOCK_EVENT ||
            get_type_code() == binary_log::DELETE_FILE_EVENT ||
            is_ignorable_event()))
      {
        DBUG_ASSERT(!ret_worker);

        llstr(rli->get_event_relay_log_pos(), llbuff);
        my_error(ER_MTS_CANT_PARALLEL, MYF(0),
                 get_type_str(), rli->get_event_relay_log_name(), llbuff,
                 "the event is a part of a group that is unsupported in "
                 "the parallel execution mode");

        DBUG_RETURN(ret_worker);
      }
      /*
        In the logical clock scheduler any internal gets scheduled directly.
        That is Int_var, @User_var and Rand bypass the deferred array.
        Their association with relay-log physical coordinates is provided
        by the same mechanism that applies to a regular event.
      */
      Slave_job_item job_item= {this, rli->get_event_relay_log_number(),
                                rli->get_event_start_pos()};
      rli->curr_group_da.push_back(job_item);

      DBUG_ASSERT(!ret_worker);
      DBUG_RETURN (ret_worker);
    }
  }

  DBUG_ASSERT(ret_worker);
  // T-event: Commit, Xid, a DDL query or dml query of B-less group.4

  /*
    Preparing event physical coordinates info for Worker before any
    event got scheduled so when Worker error-stopped at the first
    event it would be aware of where exactly in the event stream.
  */
  if (!ret_worker->master_log_change_notified)
  {
    if (!ptr_group)
      ptr_group= gaq->get_job_group(rli->gaq->assigned_group_index);
    ptr_group->group_master_log_name=
      my_strdup(key_memory_log_event, rli->get_group_master_log_name(), MYF(MY_WME));
    ret_worker->master_log_change_notified= true;

    DBUG_ASSERT(!ptr_group->notified);
#ifndef DBUG_OFF
    ptr_group->notified= true;
#endif
  }

  /* Notify the worker about new FD */
  if (!ret_worker->fd_change_notified)
  {
    if (!ptr_group)
      ptr_group= gaq->get_job_group(rli->gaq->assigned_group_index);
    /*
      Increment the usage counter on behalf of Worker.
      This avoids inadvertent FD deletion in a race case where Coordinator
      would install a next new FD before Worker has noticed the previous one.
    */
    rli->get_rli_description_event()->usage_counter.atomic_add(1);
    ptr_group->new_fd_event= rli->get_rli_description_event();
    ret_worker->fd_change_notified= true;
  }

  if (ends_group() ||
      (!rli->curr_group_seen_begin &&
       (get_type_code() == binary_log::QUERY_EVENT ||
        /*
          When applying an old binary log without Gtid_log_event and
          Anonymous_gtid_log_event, the logic of multi-threaded slave
          still need to require that an event (for example, Query_log_event,
          User_var_log_event, Intvar_log_event, and Rand_log_event) that
          appeared outside of BEGIN...COMMIT was treated as a transaction
          of its own. This was just a technicality in the code and did not
          cause a problem, since the event and the following Query_log_event
          would both be assigned to dedicated worker 0.
        */
        !rli->curr_group_seen_gtid)))
  {
    rli->mts_group_status= Relay_log_info::MTS_END_GROUP;
    if (rli->curr_group_isolated)
      set_mts_isolate_group();
    if (!ptr_group)
      ptr_group= gaq->get_job_group(rli->gaq->assigned_group_index);

    DBUG_ASSERT(ret_worker != NULL);

    /*
      The following two blocks are executed if the worker has not been
      notified about new relay-log or a new checkpoints.
      Relay-log string is freed by Coordinator, Worker deallocates
      strings in the checkpoint block.
      However if the worker exits earlier reclaiming for both happens anyway at
      GAQ delete.
    */
    if (!ret_worker->relay_log_change_notified)
    {
      /*
        Prior this event, C rotated the relay log to drop each
        Worker's notified flag. Now group terminating event initiates
        the new relay-log (where the current event is from) name
        delivery to Worker that will receive it in commit_positions().
      */
      DBUG_ASSERT(ptr_group->group_relay_log_name == NULL);

      ptr_group->group_relay_log_name= (char *)
        my_malloc(key_memory_log_event,
                  strlen(rli->
                         get_group_relay_log_name()) + 1, MYF(MY_WME));
      strcpy(ptr_group->group_relay_log_name,
             rli->get_event_relay_log_name());

      DBUG_ASSERT(ptr_group->group_relay_log_name != NULL);

      ret_worker->relay_log_change_notified= TRUE;
    }

    if (!ret_worker->checkpoint_notified)
    {
      if (!ptr_group)
        ptr_group= gaq->get_job_group(rli->gaq->assigned_group_index);
      ptr_group->checkpoint_log_name=
        my_strdup(key_memory_log_event, rli->get_group_master_log_name(), MYF(MY_WME));
      ptr_group->checkpoint_log_pos= rli->get_group_master_log_pos();
      ptr_group->checkpoint_relay_log_name=
        my_strdup(key_memory_log_event, rli->get_group_relay_log_name(), MYF(MY_WME));
      ptr_group->checkpoint_relay_log_pos= rli->get_group_relay_log_pos();
      ptr_group->shifted= ret_worker->bitmap_shifted;
      ret_worker->bitmap_shifted= 0;
      ret_worker->checkpoint_notified= TRUE;
    }
    ptr_group->checkpoint_seqno= rli->checkpoint_seqno;
    ptr_group->ts= common_header->when.tv_sec + (time_t) exec_time; // Seconds_behind_master related
    rli->checkpoint_seqno++;
    /*
      Coordinator should not use the main memroot however its not
      reset elsewhere either, so let's do it safe way.
      The main mem root is also reset by the SQL thread in at the end
      of applying which Coordinator does not do in this case.
      That concludes the memroot reset can't harm anything in SQL thread roles
      after Coordinator has finished its current scheduling.
    */
    free_root(thd->mem_root,MYF(MY_KEEP_PREALLOC));

#ifndef DBUG_OFF
    w_rr++;
#endif

  }

  DBUG_RETURN (ret_worker);
}


int Log_event::apply_gtid_event(Relay_log_info *rli)
{
  DBUG_ENTER("LOG_EVENT:apply_gtid_event");

  int error= 0;
  if (rli->curr_group_da.size() < 1)
    DBUG_RETURN(1);

  Log_event* ev= rli->curr_group_da[0].data;
  DBUG_ASSERT(ev->get_type_code() == binary_log::GTID_LOG_EVENT ||
              ev->get_type_code() ==
              binary_log::ANONYMOUS_GTID_LOG_EVENT);

  error= ev->do_apply_event(rli);
  /* Clean up */
  delete ev;
  rli->curr_group_da.clear();
  rli->curr_group_seen_gtid= false;
  /*
    Removes the job from the (G)lobal (A)ssigned (Q)ueue after
    applying it.
  */
  DBUG_ASSERT(rli->gaq->len > 0);
  Slave_job_group g= Slave_job_group();
  rli->gaq->de_tail(&g);
  /*
    The rli->mts_groups_assigned is increased when adding the slave job
    generated for the gtid into the (G)lobal (A)ssigned (Q)ueue. So we
    decrease it here.
  */
  rli->mts_groups_assigned--;

  DBUG_RETURN(error);
}


/**
   Scheduling event to execute in parallel or execute it directly.
   In MTS case the event gets associated with either Coordinator or a
   Worker.  A special case of the association is NULL when the Worker
   can't be decided yet.  In the single threaded sequential mode the
   event maps to SQL thread rli.

   @note in case of MTS failure Coordinator destroys all gathered
         deferred events.

   @return 0 as success, otherwise a failure.
*/
int Log_event::apply_event(Relay_log_info *rli)
{
  DBUG_ENTER("LOG_EVENT:apply_event");
  DBUG_PRINT("info", ("event_type=%s", get_type_str()));
  bool parallel= FALSE;
  enum enum_mts_event_exec_mode actual_exec_mode= EVENT_EXEC_PARALLEL;
  THD *rli_thd= rli->info_thd;

  worker= rli;

  if (rli->is_mts_recovery())
  {
    bool skip=
      bitmap_is_set(&rli->recovery_groups, rli->mts_recovery_index) &&
      (get_mts_execution_mode(::server_id,
                              rli->mts_group_status ==
                              Relay_log_info::MTS_IN_GROUP,
                              rli->current_mts_submode->get_type() ==
                              MTS_PARALLEL_TYPE_DB_NAME)
       == EVENT_EXEC_PARALLEL);
    if (skip)
    {
      DBUG_RETURN(0);
    }
    else
    {
      DBUG_RETURN(do_apply_event(rli));
    }
  }

  if (!(parallel= rli->is_parallel_exec()) ||
      ((actual_exec_mode=
        get_mts_execution_mode(::server_id,
                               rli->mts_group_status ==
                               Relay_log_info::MTS_IN_GROUP,
                               rli->current_mts_submode->get_type() ==
                               MTS_PARALLEL_TYPE_DB_NAME))
       != EVENT_EXEC_PARALLEL))
  {
    if (parallel)
    {
      /*
         There are two classes of events that Coordinator executes
         itself. One e.g the master Rotate requires all Workers to finish up
         their assignments. The other async class, e.g the slave Rotate,
         can't have this such synchronization because Worker might be waiting
         for terminal events to finish.
      */

      if (actual_exec_mode != EVENT_EXEC_ASYNC)
      {
        /*
          this  event does not split the current group but is indeed
          a separator beetwen two master's binlog therefore requiring
          Workers to sync.
        */
        if (rli->curr_group_da.size() > 0 &&
            is_mts_db_partitioned(rli) &&
            get_type_code() != binary_log::INCIDENT_EVENT)
        {
          char llbuff[22];
          /*
             Possible reason is a old version binlog sequential event
             wrappped with BEGIN/COMMIT or preceeded by User|Int|Random- var.
             MTS has to stop to suggest restart in the permanent sequential mode.
          */
          llstr(rli->get_event_relay_log_pos(), llbuff);
          my_error(ER_MTS_CANT_PARALLEL, MYF(0),
                   get_type_str(), rli->get_event_relay_log_name(), llbuff,
                   "possible malformed group of events from an old master");

          /* Coordinator cant continue, it marks MTS group status accordingly */
          rli->mts_group_status= Relay_log_info::MTS_KILLED_GROUP;

          goto err;
        }

        if (get_type_code() == binary_log::INCIDENT_EVENT &&
            rli->curr_group_da.size() > 0 &&
            rli->current_mts_submode->get_type() ==
            MTS_PARALLEL_TYPE_LOGICAL_CLOCK)
        {
#ifndef DBUG_OFF
          DBUG_ASSERT(rli->curr_group_da.size() == 1);
          Log_event* ev= rli->curr_group_da[0].data;
          DBUG_ASSERT(ev->get_type_code() == binary_log::GTID_LOG_EVENT ||
                      ev->get_type_code() ==
                      binary_log::ANONYMOUS_GTID_LOG_EVENT);
#endif
          /*
            With MTS logical clock mode, when coordinator is applying an
            incident event, it must withdraw delegated_job increased by
            the incident's GTID before waiting for workers to finish.
            So that it can exit from mts_checkpoint_routine.
          */
          ((Mts_submode_logical_clock*)rli->current_mts_submode)->
            withdraw_delegated_job();
        }
        /*
          Marking sure the event will be executed in sequential mode.
        */
        if (rli->current_mts_submode->wait_for_workers_to_finish(rli) == -1)
        {
          // handle synchronization error
          rli->report(WARNING_LEVEL, 0,
                      "Slave worker thread has failed to apply an event. As a "
                      "consequence, the coordinator thread is stopping "
                      "execution.");
          DBUG_RETURN(-1);
        }
        /*
          Given not in-group mark the event handler can invoke checkpoint
          update routine in the following course.
        */
        DBUG_ASSERT(rli->mts_group_status == Relay_log_info::MTS_NOT_IN_GROUP
                    || !is_mts_db_partitioned(rli));

        if (get_type_code() == binary_log::INCIDENT_EVENT &&
            rli->curr_group_da.size() > 0)
        {
          DBUG_ASSERT(rli->curr_group_da.size() == 1);
          /*
            When MTS is enabled, the incident event must be applied by the
            coordinator. So the coordinator applies its GTID right before
            applying the incident event..
          */
          int error= apply_gtid_event(rli);
          if (error)
            DBUG_RETURN(-1);
        }

#ifndef DBUG_OFF
        /* all Workers are idle as done through wait_for_workers_to_finish */
        for (uint k= 0; k < rli->curr_group_da.size(); k++)
        {
          DBUG_ASSERT(!(rli->workers[k]->usage_partition));
          DBUG_ASSERT(!(rli->workers[k]->jobs.len));
        }
#endif
      }
      else
      {
        DBUG_ASSERT(actual_exec_mode == EVENT_EXEC_ASYNC);
      }
    }
    DBUG_RETURN(do_apply_event(rli));
  }

  DBUG_ASSERT(actual_exec_mode == EVENT_EXEC_PARALLEL);
  DBUG_ASSERT(!(rli->curr_group_seen_begin && ends_group()) ||
              /*
                This is an empty group being processed due to gtids.
              */
              (rli->curr_group_seen_begin && rli->curr_group_seen_gtid
              && ends_group()) || is_mts_db_partitioned(rli) ||
              rli->last_assigned_worker ||
              /*
                Begin_load_query can be logged w/o db info and within
                Begin/Commit. That's a pattern forcing sequential
                applying of LOAD-DATA.
              */
              (rli->curr_group_da.back().data->
               get_type_code() == binary_log::BEGIN_LOAD_QUERY_EVENT) ||
              /*
                Delete_file can also be logged w/o db info and within
                Begin/Commit. That's a pattern forcing sequential
                applying of LOAD-DATA.
              */
              (rli->curr_group_da.back().data->
               get_type_code() == binary_log::DELETE_FILE_EVENT));

  worker= NULL;
  rli->mts_group_status= Relay_log_info::MTS_IN_GROUP;

  worker= (Relay_log_info*)
    (rli->last_assigned_worker= get_slave_worker(rli));

#ifndef DBUG_OFF
  if (rli->last_assigned_worker)
    DBUG_PRINT("mts", ("Assigning job to worker %lu",
               rli->last_assigned_worker->id));
#endif

err:
  if (rli_thd->is_error() || (!worker && rli->abort_slave))
  {
    DBUG_ASSERT(!worker);

    /*
      Destroy all deferred buffered events but the current prior to exit.
      The current one will be deleted as an event never destined/assigned
      to any Worker in Coordinator's regular execution path.
    */
    for (uint k= 0; k < rli->curr_group_da.size(); k++)
    {
      Log_event *ev_buf= rli->curr_group_da[k].data;
      if (this != ev_buf)
        delete ev_buf;
    }
    rli->curr_group_da.clear();
  }
  else
  {
    DBUG_ASSERT(worker || rli->curr_group_assigned_parts.size() == 0);
  }

  DBUG_RETURN((!(rli_thd->is_error() || (!worker && rli->abort_slave)) ||
               DBUG_EVALUATE_IF("fault_injection_get_slave_worker", 1, 0)) ?
              0 : -1);
}

#endif

/**************************************************************************
	Query_log_event methods
**************************************************************************/

#if defined(HAVE_REPLICATION) && !defined(MYSQL_CLIENT)

/**
  This (which is used only for SHOW BINLOG EVENTS) could be updated to
  print SET @@session_var=. But this is not urgent, as SHOW BINLOG EVENTS is
  only an information, it does not produce suitable queries to replay (for
  example it does not print LOAD DATA INFILE).
  @todo
    show the catalog ??
*/

int Query_log_event::pack_info(Protocol *protocol)
{
  // TODO: show the catalog ??
  String str_buf;
  // Add use `DB` to the string if required
  if (!(common_header->flags & LOG_EVENT_SUPPRESS_USE_F)
      && db && db_len)
  {
    str_buf.append("use ");
    append_identifier(this->thd, &str_buf, db, db_len);
    str_buf.append("; ");
  }
  // Add the query to the string
  if (query && q_len)
    str_buf.append(query);
 // persist the buffer in protocol
  protocol->store(str_buf.ptr(), str_buf.length(), &my_charset_bin);
  return 0;
}
#endif

#ifndef MYSQL_CLIENT

/**
  Utility function for the next method (Query_log_event::write()) .
*/
static void write_str_with_code_and_len(uchar **dst, const char *src,
                                        size_t len, uint code)
{
  /*
    only 1 byte to store the length of catalog, so it should not
    surpass 255
  */
  DBUG_ASSERT(len <= 255);
  DBUG_ASSERT(src);
  *((*dst)++)= code;
  *((*dst)++)= (uchar) len;
  memmove(*dst, src, len);
  (*dst)+= len;
}


/**
  Query_log_event::write().

  @note
    In this event we have to modify the header to have the correct
    EVENT_LEN_OFFSET as we don't yet know how many status variables we
    will print!
*/

bool Query_log_event::write(IO_CACHE* file)
{
  uchar buf[Binary_log_event::QUERY_HEADER_LEN + MAX_SIZE_LOG_EVENT_STATUS];
  uchar *start, *start_of_status;
  size_t event_length;

  if (!query)
    return 1;                                   // Something wrong with event

  /*
    We want to store the thread id:
    (- as an information for the user when he reads the binlog)
    - if the query uses temporary table: for the slave SQL thread to know to
    which master connection the temp table belongs.
    Now imagine we (write()) are called by the slave SQL thread (we are
    logging a query executed by this thread; the slave runs with
    --log-slave-updates). Then this query will be logged with
    thread_id=the_thread_id_of_the_SQL_thread. Imagine that 2 temp tables of
    the same name were created simultaneously on the master (in the masters
    binlog you have
    CREATE TEMPORARY TABLE t; (thread 1)
    CREATE TEMPORARY TABLE t; (thread 2)
    ...)
    then in the slave's binlog there will be
    CREATE TEMPORARY TABLE t; (thread_id_of_the_slave_SQL_thread)
    CREATE TEMPORARY TABLE t; (thread_id_of_the_slave_SQL_thread)
    which is bad (same thread id!).

    To avoid this, we log the thread's thread id EXCEPT for the SQL
    slave thread for which we log the original (master's) thread id.
    Now this moves the bug: what happens if the thread id on the
    master was 10 and when the slave replicates the query, a
    connection number 10 is opened by a normal client on the slave,
    and updates a temp table of the same name? We get a problem
    again. To avoid this, in the handling of temp tables (sql_base.cc)
    we use thread_id AND server_id.  TODO when this is merged into
    4.1: in 4.1, slave_proxy_id has been renamed to pseudo_thread_id
    and is a session variable: that's to make mysqlbinlog work with
    temp tables. We probably need to introduce

    SET PSEUDO_SERVER_ID
    for mysqlbinlog in 4.1. mysqlbinlog would print:
    SET PSEUDO_SERVER_ID=
    SET PSEUDO_THREAD_ID=
    for each query using temp tables.
  */
  int4store(buf + Q_THREAD_ID_OFFSET, slave_proxy_id);
  int4store(buf + Q_EXEC_TIME_OFFSET, exec_time);
  buf[Q_DB_LEN_OFFSET] = (char) db_len;
  int2store(buf + Q_ERR_CODE_OFFSET, error_code);

  /*
    You MUST always write status vars in increasing order of code. This
    guarantees that a slightly older slave will be able to parse those he
    knows.
  */
  start_of_status= start= buf+Binary_log_event::QUERY_HEADER_LEN;
  if (flags2_inited)
  {
    *start++= Q_FLAGS2_CODE;
    int4store(start, flags2);
    start+= 4;
  }
  if (sql_mode_inited)
  {
    *start++= Q_SQL_MODE_CODE;
    int8store(start, sql_mode);
    start+= 8;
  }
  if (catalog_len) // i.e. this var is inited (false for 4.0 events)
  {
    write_str_with_code_and_len(&start,
                                catalog, catalog_len, Q_CATALOG_NZ_CODE);
    /*
      In 5.0.x where x<4 masters we used to store the end zero here. This was
      a waste of one byte so we don't do it in x>=4 masters. We change code to
      Q_CATALOG_NZ_CODE, because re-using the old code would make x<4 slaves
      of this x>=4 master segfault (expecting a zero when there is
      none). Remaining compatibility problems are: the older slave will not
      find the catalog; but it is will not crash, and it's not an issue
      that it does not find the catalog as catalogs were not used in these
      older MySQL versions (we store it in binlog and read it from relay log
      but do nothing useful with it). What is an issue is that the older slave
      will stop processing the Q_* blocks (and jumps to the db/query) as soon
      as it sees unknown Q_CATALOG_NZ_CODE; so it will not be able to read
      Q_AUTO_INCREMENT*, Q_CHARSET and so replication will fail silently in
      various ways. Documented that you should not mix alpha/beta versions if
      they are not exactly the same version, with example of 5.0.3->5.0.2 and
      5.0.4->5.0.3. If replication is from older to new, the new will
      recognize Q_CATALOG_CODE and have no problem.
    */
  }
  if (auto_increment_increment != 1 || auto_increment_offset != 1)
  {
    *start++= Q_AUTO_INCREMENT;
    int2store(start, static_cast<uint16>(auto_increment_increment));
    int2store(start+2, static_cast<uint16>(auto_increment_offset));
    start+= 4;
  }
  if (charset_inited)
  {
    *start++= Q_CHARSET_CODE;
    memcpy(start, charset, 6);
    start+= 6;
  }
  if (time_zone_len)
  {
    /* In the TZ sys table, column Name is of length 64 so this should be ok */
    DBUG_ASSERT(time_zone_len <= MAX_TIME_ZONE_NAME_LENGTH);
    write_str_with_code_and_len(&start,
                                time_zone_str, time_zone_len, Q_TIME_ZONE_CODE);
  }
  if (lc_time_names_number)
  {
    DBUG_ASSERT(lc_time_names_number <= 0xFF);
    *start++= Q_LC_TIME_NAMES_CODE;
    int2store(start, lc_time_names_number);
    start+= 2;
  }
  if (charset_database_number)
  {
    DBUG_ASSERT(charset_database_number <= 0xFF);
    *start++= Q_CHARSET_DATABASE_CODE;
    int2store(start, charset_database_number);
    start+= 2;
  }
  if (table_map_for_update)
  {
    *start++= Q_TABLE_MAP_FOR_UPDATE_CODE;
    int8store(start, table_map_for_update);
    start+= 8;
  }
  if (master_data_written != 0)
  {
    /*
      Q_MASTER_DATA_WRITTEN_CODE only exists in relay logs where the master
      has binlog_version<4 and the slave has binlog_version=4. See comment
      for master_data_written in log_event.h for details.
    */
    *start++= Q_MASTER_DATA_WRITTEN_CODE;
    int4store(start, static_cast<uint32>(master_data_written));
    start+= 4;
  }

  if (thd && thd->need_binlog_invoker())
  {
    LEX_CSTRING invoker_user;
    LEX_CSTRING invoker_host;
    memset(&invoker_user, 0, sizeof(invoker_user));
    memset(&invoker_host, 0, sizeof(invoker_host));

    if (thd->slave_thread && thd->has_invoker())
    {
      /* user will be null, if master is older than this patch */
      invoker_user= thd->get_invoker_user();
      invoker_host= thd->get_invoker_host();
    }
    else
    {
      Security_context *ctx= thd->security_context();
      LEX_CSTRING priv_user= ctx->priv_user();
      LEX_CSTRING priv_host= ctx->priv_host();

      invoker_user.length= priv_user.length;
      invoker_user.str= (char *) priv_user.str;
      if (priv_host.str[0] != '\0')
      {
        invoker_host.str= (char *) priv_host.str;
        invoker_host.length= priv_host.length;
      }
    }

    *start++= Q_INVOKER;

    /*
      Store user length and user. The max length of use is 16, so 1 byte is
      enough to store the user's length.
     */
    *start++= (uchar)invoker_user.length;
    memcpy(start, invoker_user.str, invoker_user.length);
    start+= invoker_user.length;

    /*
      Store host length and host. The max length of host is 60, so 1 byte is
      enough to store the host's length.
     */
    *start++= (uchar)invoker_host.length;
    memcpy(start, invoker_host.str, invoker_host.length);
    start+= invoker_host.length;
  }

  if (thd && thd->get_binlog_accessed_db_names() != NULL)
  {
    uchar dbs;
    *start++= Q_UPDATED_DB_NAMES;

    compile_time_assert(MAX_DBS_IN_EVENT_MTS <= OVER_MAX_DBS_IN_EVENT_MTS);

    /* 
       In case of the number of db:s exceeds MAX_DBS_IN_EVENT_MTS
       no db:s is written and event will require the sequential applying on slave.
    */
    dbs=
      (thd->get_binlog_accessed_db_names()->elements <= MAX_DBS_IN_EVENT_MTS) ?
      thd->get_binlog_accessed_db_names()->elements : OVER_MAX_DBS_IN_EVENT_MTS;

    DBUG_ASSERT(dbs != 0);

    if (dbs <= MAX_DBS_IN_EVENT_MTS)
    {
      List_iterator_fast<char> it(*thd->get_binlog_accessed_db_names());
      char *db_name= it++;
      /* 
         the single "" db in the acccessed db list corresponds to the same as
         exceeds MAX_DBS_IN_EVENT_MTS case, so dbs is set to the over-max.
      */
      if (dbs == 1 && !strcmp(db_name, ""))
        dbs= OVER_MAX_DBS_IN_EVENT_MTS;
      *start++= dbs;
      if (dbs != OVER_MAX_DBS_IN_EVENT_MTS)
        do
        {
          strcpy((char*) start, db_name);
          start += strlen(db_name) + 1;
        } while ((db_name= it++));
    }
    else
    {
      *start++= dbs;
    }
  }

  if (thd && thd->query_start_usec_used)
  {
    *start++= Q_MICROSECONDS;
    get_time();
    int3store(start, common_header->when.tv_usec);
    start+= 3;
  }

  if (thd && thd->binlog_need_explicit_defaults_ts == true)
  {
    *start++= Q_EXPLICIT_DEFAULTS_FOR_TIMESTAMP;
    *start++= thd->variables.explicit_defaults_for_timestamp;
  }
  /*
    NOTE: When adding new status vars, please don't forget to update
    the MAX_SIZE_LOG_EVENT_STATUS in log_event.h

    Here there could be code like
    if (command-line-option-which-says-"log_this_variable" && inited)
    {
    *start++= Q_THIS_VARIABLE_CODE;
    int4store(start, this_variable);
    start+= 4;
    }
  */

  /* Store length of status variables */
  status_vars_len= (uint) (start-start_of_status);
  DBUG_ASSERT(status_vars_len <= MAX_SIZE_LOG_EVENT_STATUS);
  int2store(buf + Q_STATUS_VARS_LEN_OFFSET, status_vars_len);

  /*
    Calculate length of whole event
    The "1" below is the \0 in the db's length
  */
  event_length= (uint) (start-buf) + get_post_header_size_for_derived() + db_len + 1 + q_len;

  return (write_header(file, event_length) ||
          wrapper_my_b_safe_write(file, (uchar*) buf, Binary_log_event::QUERY_HEADER_LEN) ||
          write_post_header_for_derived(file) ||
          wrapper_my_b_safe_write(file, start_of_status,
                          (uint) (start-start_of_status)) ||
          wrapper_my_b_safe_write(file, db ? (uchar*) db : (uchar*)"", db_len + 1) ||
          wrapper_my_b_safe_write(file, (uchar*) query, q_len) ||
	  write_footer(file)) ? 1 : 0;
}


/**
  The simplest constructor that could possibly work.  This is used for
  creating static objects that have a special meaning and are invisible
  to the log.
*/
Query_log_event::Query_log_event()
  : binary_log::Query_event(),
    Log_event(header(), footer()),
    data_buf(NULL)
{}

/**
  Creates a Query Log Event.

  @param thd_arg      Thread handle
  @param query_arg    Array of char representing the query
  @param query_length Size of the 'query_arg' array
  @param using_trans  Indicates that there are transactional changes.
  @param immediate    After being written to the binary log, the event
                      must be flushed immediately. This indirectly implies
                      the stmt-cache.
  @param suppress_use Suppress the generation of 'USE' statements
  @param errcode      The error code of the query
  @param ignore       Ignore user's statement, i.e. lex information, while
                      deciding which cache must be used.
*/
Query_log_event::Query_log_event(THD* thd_arg, const char* query_arg,
				 size_t query_length, bool using_trans,
				 bool immediate, bool suppress_use,
                                 int errcode, bool ignore_cmd_internals)

: binary_log::Query_event(query_arg,
                          thd_arg->catalog().str,
                          thd_arg->db().str,
                          query_length,
                          thd_arg->thread_id(),
                          thd_arg->variables.sql_mode,
                          thd_arg->variables.auto_increment_increment,
                          thd_arg->variables.auto_increment_offset,
                          thd_arg->variables.lc_time_names->number,
                          (ulonglong)thd_arg->table_map_for_update,
                          errcode,
                          thd_arg->db().str ? strlen(thd_arg->db().str) : 0,
                          thd_arg->catalog().str ? strlen(thd_arg->catalog().str) : 0),
  Log_event(thd_arg,
            (thd_arg->thread_specific_used ? LOG_EVENT_THREAD_SPECIFIC_F :
             0) |
            (suppress_use ? LOG_EVENT_SUPPRESS_USE_F : 0),
            using_trans ? Log_event::EVENT_TRANSACTIONAL_CACHE :
                          Log_event::EVENT_STMT_CACHE,
            Log_event::EVENT_NORMAL_LOGGING,
            header(), footer()),
  data_buf(0)
{
  DBUG_EXECUTE_IF("debug_lock_before_query_log_event",
                  DBUG_SYNC_POINT("debug_lock.before_query_log_event", 10););

  /* save the original thread id; we already know the server id */
  slave_proxy_id= thd_arg->variables.pseudo_thread_id;
  if (query != 0)
    is_valid_param= true;
  /*
  exec_time calculation has changed to use the same method that is used
  to fill out "thd_arg->start_time"
  */

  struct timeval end_time;
  ulonglong micro_end_time= my_micro_time();
  my_micro_time_to_timeval(micro_end_time, &end_time);

  exec_time= end_time.tv_sec - thd_arg->start_time.tv_sec;

  /**
    @todo this means that if we have no catalog, then it is replicated
    as an existing catalog of length zero. is that safe? /sven
  */
  catalog_len = (catalog) ? strlen(catalog) : 0;
  /* status_vars_len is set just before writing the event */
  db_len = (db) ? strlen(db) : 0;
  if (thd_arg->variables.collation_database != thd_arg->db_charset)
    charset_database_number= thd_arg->variables.collation_database->number;
  
  /*
    We only replicate over the bits of flags2 that we need: the rest
    are masked out by "& OPTIONS_WRITTEN_TO_BINLOG".

    We also force AUTOCOMMIT=1.  Rationale (cf. BUG#29288): After
    fixing BUG#26395, we always write BEGIN and COMMIT around all
    transactions (even single statements in autocommit mode).  This is
    so that replication from non-transactional to transactional table
    and error recovery from XA to non-XA table should work as
    expected.  The BEGIN/COMMIT are added in log.cc. However, there is
    one exception: MyISAM bypasses log.cc and writes directly to the
    binlog.  So if autocommit is off, master has MyISAM, and slave has
    a transactional engine, then the slave will just see one long
    never-ending transaction.  The only way to bypass explicit
    BEGIN/COMMIT in the binlog is by using a non-transactional table.
    So setting AUTOCOMMIT=1 will make this work as expected.

    Note: explicitly replicate AUTOCOMMIT=1 from master. We do not
    assume AUTOCOMMIT=1 on slave; the slave still reads the state of
    the autocommit flag as written by the master to the binlog. This
    behavior may change after WL#4162 has been implemented.
  */
  flags2= (uint32) (thd_arg->variables.option_bits &
                    (OPTIONS_WRITTEN_TO_BIN_LOG & ~OPTION_NOT_AUTOCOMMIT));
  DBUG_ASSERT(thd_arg->variables.character_set_client->number < 256*256);
  DBUG_ASSERT(thd_arg->variables.collation_connection->number < 256*256);
  DBUG_ASSERT(thd_arg->variables.collation_server->number < 256*256);
  DBUG_ASSERT(thd_arg->variables.character_set_client->mbminlen == 1);
  int2store(charset, thd_arg->variables.character_set_client->number);
  int2store(charset+2, thd_arg->variables.collation_connection->number);
  int2store(charset+4, thd_arg->variables.collation_server->number);
  if (thd_arg->time_zone_used)
  {
    /*
      Note that our event becomes dependent on the Time_zone object
      representing the time zone. Fortunately such objects are never deleted
      or changed during mysqld's lifetime.
    */
    time_zone_len= thd_arg->variables.time_zone->get_name()->length();
    time_zone_str= thd_arg->variables.time_zone->get_name()->ptr();
  }
  else
    time_zone_len= 0;

  /*
    In what follows, we define in which cache, trx-cache or stmt-cache,
    this Query Log Event will be written to.

    If ignore_cmd_internals is defined, we rely on the is_trans flag to
    choose the cache and this is done in the base class Log_event. False
    means that the stmt-cache will be used and upon statement commit/rollback
    the cache will be flushed to disk. True means that the trx-cache will
    be used and upon transaction commit/rollback the cache will be flushed
    to disk.

    If set immediate cache is defined, for convenience, we automatically
    use the stmt-cache. This mean that the statement will be written
    to the stmt-cache and immediately flushed to disk without waiting
    for a commit/rollback notification.

    For example, the cluster/ndb captures a request to execute a DDL
    statement and synchronously propagate it to all available MySQL
    servers. Unfortunately, the current protocol assumes that the
    generated events are immediately written to diks and does not check
    for commit/rollback.

    Upon dropping a connection, DDLs (i.e. DROP TEMPORARY TABLE) are
    generated and in this case the statements have the immediate flag
    set because there is no commit/rollback.

    If the immediate flag is not set, the decision on the cache is based
    on the current statement and the flag is_trans, which indicates if
    a transactional engine was updated. 

    Statements are classifed as row producers (i.e. can_generate_row_events())
    or non-row producers. Non-row producers, DDL in general, are treated
    as the immediate flag was set and for convenience are written to the
    stmt-cache and immediately flushed to disk. 

    Row producers are handled in general according to the is_trans flag.
    False means that the stmt-cache will be used and upon statement
    commit/rollback the cache will be flushed to disk. True means that the
    trx-cache will be used and upon transaction commit/rollback the cache
    will be flushed to disk.

    Unfortunately, there are exceptions to this non-row and row producer
    rules:

      . The SAVEPOINT, ROLLBACK TO SAVEPOINT, RELEASE SAVEPOINT does not
        have the flag is_trans set because there is no updated engine but
        must be written to the trx-cache.

      . SET If auto-commit is on, it must not go through a cache.

      . CREATE TABLE is classfied as non-row producer but CREATE TEMPORARY
        must be handled as row producer.

      . DROP TABLE is classfied as non-row producer but DROP TEMPORARY
        must be handled as row producer.

    Finally, some statements that does not have the flag is_trans set may
    be written to the trx-cache based on the following criteria:

      . updated both a transactional and a non-transactional engine (i.e.
        stmt_has_updated_trans_table()).

      . accessed both a transactional and a non-transactional engine and
        is classified as unsafe (i.e. is_mixed_stmt_unsafe()).

      . is executed within a transaction and previously a transactional
        engine was updated and the flag binlog_direct_non_trans_update
        is set.
  */
  if (ignore_cmd_internals)
    return;

  /*
    TRUE defines that the trx-cache must be used.
  */
  bool cmd_can_generate_row_events= FALSE;
  /*
    TRUE defines that the trx-cache must be used.
  */
  bool cmd_must_go_to_trx_cache= FALSE;
   
  LEX *lex= thd->lex;
  if (!immediate)
  {
    switch (lex->sql_command)
    {
      case SQLCOM_DROP_TABLE:
        cmd_can_generate_row_events= lex->drop_temporary &&
                                     thd->in_multi_stmt_transaction_mode();
      break;
      case SQLCOM_CREATE_TABLE:
        cmd_must_go_to_trx_cache= lex->select_lex->item_list.elements &&
                                  thd->is_current_stmt_binlog_format_row();
        cmd_can_generate_row_events= 
          ((lex->create_info.options & HA_LEX_CREATE_TMP_TABLE) &&
            thd->in_multi_stmt_transaction_mode()) || cmd_must_go_to_trx_cache;
        break;
      case SQLCOM_SET_OPTION:
        if (lex->autocommit)
          cmd_can_generate_row_events= cmd_must_go_to_trx_cache= FALSE;
        else
          cmd_can_generate_row_events= TRUE;
        break;
      case SQLCOM_RELEASE_SAVEPOINT:
      case SQLCOM_ROLLBACK_TO_SAVEPOINT:
      case SQLCOM_SAVEPOINT:
      case SQLCOM_XA_PREPARE:
        cmd_can_generate_row_events= cmd_must_go_to_trx_cache= TRUE;
        break;
      default:
        cmd_can_generate_row_events=
          sqlcom_can_generate_row_events(thd->lex->sql_command);
        break;
    }
  }
  
  if (cmd_can_generate_row_events)
  {
    cmd_must_go_to_trx_cache= cmd_must_go_to_trx_cache || using_trans;
    if (cmd_must_go_to_trx_cache ||
        stmt_has_updated_trans_table(thd->get_transaction()->ha_trx_info(Transaction_ctx::STMT)) ||
        thd->lex->is_mixed_stmt_unsafe(thd->in_multi_stmt_transaction_mode(),
                                       thd->variables.binlog_direct_non_trans_update,
                                       trans_has_updated_trans_table(thd),
                                       thd->tx_isolation) ||
        (!thd->variables.binlog_direct_non_trans_update && trans_has_updated_trans_table(thd)))
    {
      event_logging_type= Log_event::EVENT_NORMAL_LOGGING; 
      event_cache_type= Log_event::EVENT_TRANSACTIONAL_CACHE;
    }
    else
    {
      event_logging_type= Log_event::EVENT_NORMAL_LOGGING; 
      event_cache_type= Log_event::EVENT_STMT_CACHE;
    }
  }
  else
  {
    event_logging_type= Log_event::EVENT_IMMEDIATE_LOGGING;
    event_cache_type= Log_event::EVENT_STMT_CACHE;
  }

  DBUG_ASSERT(event_cache_type != Log_event::EVENT_INVALID_CACHE);
  DBUG_ASSERT(event_logging_type != Log_event::EVENT_INVALID_LOGGING);
  DBUG_PRINT("info",("Query_log_event has flags2: %lu  sql_mode: %llu",
                     (ulong) flags2, (ulonglong) sql_mode));
}
#endif /* MYSQL_CLIENT */


/**
  This is used by the SQL slave thread to prepare the event before execution.
*/
Query_log_event::Query_log_event(const char* buf, uint event_len,
                                 const Format_description_event
                                 *description_event,
                                 Log_event_type event_type)
  :binary_log::Query_event(buf, event_len, description_event, event_type),
   Log_event(header(), footer())
{
  DBUG_ENTER("Query_log_event::Query_log_event(char*,...)");
  slave_proxy_id= thread_id;
  exec_time= query_exec_time;

  ulong buf_len= catalog_len + 1 +
                  time_zone_len + 1 +
                  user_len + 1 +
                  host_len + 1 +
                  data_len + 1;
#if !defined(MYSQL_CLIENT)
  buf_len+= sizeof(size_t)/*for db_len */ + db_len + 1 + QUERY_CACHE_FLAGS_SIZE;
#endif

  if (!(data_buf = (Log_event_header::Byte*) my_malloc(key_memory_log_event,
                                                       buf_len, MYF(MY_WME))))
    DBUG_VOID_RETURN;
  /*
    The data buffer is used by the slave SQL thread while applying
    the event. The catalog, time_zone)str, user, host, db, query
    are pointers to this data_buf. The function call below, points these
    const pointers to the data buffer.
  */
  if (!(fill_data_buf(data_buf, buf_len)))
    DBUG_VOID_RETURN;

  if (query != 0 && q_len > 0)
    is_valid_param= true;

  /**
    The buffer contains the following:
    +--------+-----------+------+------+---------+----+-------+
    | catlog | time_zone | user | host | db name | \0 | Query |
    +--------+-----------+------+------+---------+----+-------+

    To support the query cache we append the following buffer to the above
    +-------+----------------------------------------+-------+
    |db len | uninitiatlized space of size of db len | FLAGS |
    +-------+----------------------------------------+-------+

    The area of buffer starting from Query field all the way to the end belongs
    to the Query buffer and its structure is described in alloc_query() in
    sql_parse.cc

    We append the db length at the end of the buffer. This will be used by
    Query_cache::send_result_to_client() in case the query cache is On.
   */
#if !defined(MYSQL_CLIENT)
  size_t db_length= db_len;
  memcpy(data_buf + query_data_written, &db_length, sizeof(size_t));
#endif
  DBUG_VOID_RETURN;
}


#ifdef MYSQL_CLIENT
/**
  Query_log_event::print().

  @todo
    print the catalog ??
*/
void Query_log_event::print_query_header(IO_CACHE* file,
					 PRINT_EVENT_INFO* print_event_info)
{
  // TODO: print the catalog ??
  char buff[48], *end;  // Enough for "SET TIMESTAMP=1305535348.123456"
  char quoted_id[1+ 2*FN_REFLEN+ 2];
  size_t quoted_len= 0;
  bool different_db= true;
  uint32 tmp;

  if (!print_event_info->short_form)
  {
    print_header(file, print_event_info, FALSE);
    my_b_printf(file, "\t%s\tthread_id=%lu\texec_time=%lu\terror_code=%d\n",
                get_type_str(), (ulong) thread_id, (ulong) exec_time,
                error_code);
  }

  if ((common_header->flags & LOG_EVENT_SUPPRESS_USE_F))
  {
    if (!is_trans_keyword())
      print_event_info->db[0]= '\0';
  }
  else if (db)
  {
#ifdef MYSQL_SERVER
    quoted_len= my_strmov_quoted_identifier(this->thd, (char*)quoted_id, db, 0);
#else
    quoted_len= my_strmov_quoted_identifier((char*)quoted_id, db);
#endif
    quoted_id[quoted_len]= '\0';
    different_db= memcmp(print_event_info->db, db, db_len + 1);
    if (different_db)
      memcpy(print_event_info->db, db, db_len + 1);
    if (db[0] && different_db) 
      my_b_printf(file, "use %s%s\n", quoted_id, print_event_info->delimiter);
  }

  end= int10_to_str((long)common_header->when.tv_sec,
                    my_stpcpy(buff,"SET TIMESTAMP="),10);
  if (common_header->when.tv_usec)
    end+= sprintf(end, ".%06d", (int) common_header->when.tv_usec);
  end= my_stpcpy(end, print_event_info->delimiter);
  *end++='\n';
  DBUG_ASSERT(end < buff + sizeof(buff));
  my_b_write(file, (uchar*) buff, (uint) (end-buff));
  if ((!print_event_info->thread_id_printed ||
       ((common_header->flags & LOG_EVENT_THREAD_SPECIFIC_F) &&
        thread_id != print_event_info->thread_id)))
  {
    // If --short-form, print deterministic value instead of pseudo_thread_id.
    my_b_printf(file,"SET @@session.pseudo_thread_id=%lu%s\n",
                short_form ? 999999999 : (ulong)thread_id,
                print_event_info->delimiter);
    print_event_info->thread_id= thread_id;
    print_event_info->thread_id_printed= 1;
  }

  /*
    If flags2_inited==0, this is an event from 3.23 or 4.0; nothing to
    print (remember we don't produce mixed relay logs so there cannot be
    5.0 events before that one so there is nothing to reset).
  */
  if (likely(flags2_inited)) /* likely as this will mainly read 5.0 logs */
  {
    /* tmp is a bitmask of bits which have changed. */
    if (likely(print_event_info->flags2_inited)) 
      /* All bits which have changed */
      tmp= (print_event_info->flags2) ^ flags2;
    else /* that's the first Query event we read */
    {
      print_event_info->flags2_inited= 1;
      tmp= ~((uint32)0); /* all bits have changed */
    }

    if (unlikely(tmp)) /* some bits have changed */
    {
      bool need_comma= 0;
      my_b_printf(file, "SET ");
      print_set_option(file, tmp, OPTION_NO_FOREIGN_KEY_CHECKS, ~flags2,
                       "@@session.foreign_key_checks", &need_comma);
      print_set_option(file, tmp, OPTION_AUTO_IS_NULL, flags2,
                       "@@session.sql_auto_is_null", &need_comma);
      print_set_option(file, tmp, OPTION_RELAXED_UNIQUE_CHECKS, ~flags2,
                       "@@session.unique_checks", &need_comma);
      print_set_option(file, tmp, OPTION_NOT_AUTOCOMMIT, ~flags2,
                       "@@session.autocommit", &need_comma);
      my_b_printf(file,"%s\n", print_event_info->delimiter);
      print_event_info->flags2= flags2;
    }
  }

  /*
    Now the session variables;
    it's more efficient to pass SQL_MODE as a number instead of a
    comma-separated list.
    FOREIGN_KEY_CHECKS, SQL_AUTO_IS_NULL, UNIQUE_CHECKS are session-only
    variables (they have no global version; they're not listed in
    sql_class.h), The tests below work for pure binlogs or pure relay
    logs. Won't work for mixed relay logs but we don't create mixed
    relay logs (that is, there is no relay log with a format change
    except within the 3 first events, which mysqlbinlog handles
    gracefully). So this code should always be good.
  */

  if (likely(sql_mode_inited) &&
      (unlikely(print_event_info->sql_mode != sql_mode ||
                !print_event_info->sql_mode_inited)))
  {
    my_b_printf(file,"SET @@session.sql_mode=%lu%s\n",
                (ulong)sql_mode, print_event_info->delimiter);
    print_event_info->sql_mode= sql_mode;
    print_event_info->sql_mode_inited= 1;
  }
  if (print_event_info->auto_increment_increment != auto_increment_increment ||
      print_event_info->auto_increment_offset != auto_increment_offset)
  {
    my_b_printf(file,"SET @@session.auto_increment_increment=%u, @@session.auto_increment_offset=%u%s\n",
                auto_increment_increment,auto_increment_offset,
                print_event_info->delimiter);
    print_event_info->auto_increment_increment= auto_increment_increment;
    print_event_info->auto_increment_offset=    auto_increment_offset;
  }

  /* TODO: print the catalog when we feature SET CATALOG */

  if (likely(charset_inited) &&
      (unlikely(!print_event_info->charset_inited ||
                memcmp(print_event_info->charset, charset, 6))))
  {
    char *charset_p= charset; // Avoid type-punning warning.
    CHARSET_INFO *cs_info= get_charset(uint2korr(charset_p), MYF(MY_WME));
    if (cs_info)
    {
      /* for mysql client */
      my_b_printf(file, "/*!\\C %s */%s\n",
                  cs_info->csname, print_event_info->delimiter);
    }
    my_b_printf(file,"SET "
                "@@session.character_set_client=%d,"
                "@@session.collation_connection=%d,"
                "@@session.collation_server=%d"
                "%s\n",
                uint2korr(charset_p),
                uint2korr(charset+2),
                uint2korr(charset+4),
                print_event_info->delimiter);
    memcpy(print_event_info->charset, charset, 6);
    print_event_info->charset_inited= 1;
  }
  if (time_zone_len)
  {
    if (memcmp(print_event_info->time_zone_str,
               time_zone_str, time_zone_len+1))
    {
      my_b_printf(file,"SET @@session.time_zone='%s'%s\n",
                  time_zone_str, print_event_info->delimiter);
      memcpy(print_event_info->time_zone_str, time_zone_str, time_zone_len+1);
    }
  }
  if (lc_time_names_number != print_event_info->lc_time_names_number)
  {
    my_b_printf(file, "SET @@session.lc_time_names=%d%s\n",
                lc_time_names_number, print_event_info->delimiter);
    print_event_info->lc_time_names_number= lc_time_names_number;
  }
  if (charset_database_number != print_event_info->charset_database_number)
  {
    if (charset_database_number)
      my_b_printf(file, "SET @@session.collation_database=%d%s\n",
                  charset_database_number, print_event_info->delimiter);
    else
      my_b_printf(file, "SET @@session.collation_database=DEFAULT%s\n",
                  print_event_info->delimiter);
    print_event_info->charset_database_number= charset_database_number;
  }
  if (explicit_defaults_ts != TERNARY_UNSET)
    my_b_printf(file, "SET @@session.explicit_defaults_for_timestamp=%d%s\n",
                explicit_defaults_ts == TERNARY_OFF? 0 : 1,
                print_event_info->delimiter);
}


void Query_log_event::print(FILE* file, PRINT_EVENT_INFO* print_event_info)
{
  IO_CACHE *const head= &print_event_info->head_cache;

  /**
    reduce the size of io cache so that the write function is called
    for every call to my_b_write().
   */
  DBUG_EXECUTE_IF ("simulate_file_write_error",
                   {head->write_pos= head->write_end- 500;});
  print_query_header(head, print_event_info);
  my_b_write(head, (uchar*) query, q_len);
  my_b_printf(head, "\n%s\n", print_event_info->delimiter);
}
#endif /* MYSQL_CLIENT */

#if defined(HAVE_REPLICATION) && !defined(MYSQL_CLIENT)

/**
   Associating slave Worker thread to a subset of temporary tables.

   @param thd_arg THD instance pointer
   @param rli     Relay_log_info of the worker
*/
void Query_log_event::attach_temp_tables_worker(THD *thd_arg,
                                                const Relay_log_info* rli)
{
  rli->current_mts_submode->attach_temp_tables(thd_arg, rli, this);
}

/**
   Dissociating slave Worker thread from its thd->temporary_tables
   to possibly update the involved entries of db-to-worker hash
   with new values of temporary_tables.

   @param thd_arg THD instance pointer
   @param rli     relay log info of the worker thread
*/
void Query_log_event::detach_temp_tables_worker(THD *thd_arg,
                                                const Relay_log_info *rli)
{
  rli->current_mts_submode->detach_temp_tables(thd_arg, rli, this);
}

/*
  Query_log_event::do_apply_event()
*/
int Query_log_event::do_apply_event(Relay_log_info const *rli)
{
  return do_apply_event(rli, query, q_len);
}

/*
  is_silent_error

  Return true if the thread has an error which should be
  handled silently
*/
  
static bool is_silent_error(THD* thd)
{
  DBUG_ENTER("is_silent_error");
  Diagnostics_area::Sql_condition_iterator it=
    thd->get_stmt_da()->sql_conditions();
  const Sql_condition *err;
  while ((err= it++))
  {
    DBUG_PRINT("info", ("has condition %d %s", err->mysql_errno(),
                        err->message_text()));
    switch (err->mysql_errno())
    {
    case ER_SLAVE_SILENT_RETRY_TRANSACTION:
    {
      DBUG_RETURN(true);
    }
    default:
      break;
    }
  }
  DBUG_RETURN(false);
}

/**
  @todo
  Compare the values of "affected rows" around here. Something
  like:
  @code
     if ((uint32) affected_in_event != (uint32) affected_on_slave)
     {
     sql_print_error("Slave: did not get the expected number of affected \
     rows running query from master - expected %d, got %d (this numbers \
     should have matched modulo 4294967296).", 0, ...);
     thd->query_error = 1;
     }
  @endcode
  We may also want an option to tell the slave to ignore "affected"
  mismatch. This mismatch could be implemented with a new ER_ code, and
  to ignore it you would use --slave-skip-errors...
*/
int Query_log_event::do_apply_event(Relay_log_info const *rli,
                                      const char *query_arg, size_t q_len_arg)
{
  DBUG_ENTER("Query_log_event::do_apply_event");
  int expected_error,actual_error= 0;
  HA_CREATE_INFO db_options;

  DBUG_PRINT("info", ("query=%s, q_len_arg=%lu",
                      query, static_cast<unsigned long>(q_len_arg)));

  /*
    Colleagues: please never free(thd->catalog) in MySQL. This would
    lead to bugs as here thd->catalog is a part of an alloced block,
    not an entire alloced block (see
    Query_log_event::do_apply_event()). Same for thd->db().str.  Thank
    you.
  */

  if (catalog_len)
  {
    LEX_CSTRING catalog_lex_cstr= { catalog, catalog_len};
    thd->set_catalog(catalog_lex_cstr);
  }
  else
    thd->set_catalog(EMPTY_CSTR);

  size_t valid_len;
  bool len_error;
  bool is_invalid_db_name= validate_string(system_charset_info, db, db_len,
                                           &valid_len, &len_error);

  DBUG_PRINT("debug",("is_invalid_db_name= %s, valid_len=%zu, len_error=%s",
                      is_invalid_db_name ? "true" : "false",
                      valid_len,
                      len_error ? "true" : "false"));

  if (is_invalid_db_name || len_error)
  {
    rli->report(ERROR_LEVEL, ER_SLAVE_FATAL_ERROR,
                ER_THD(thd, ER_SLAVE_FATAL_ERROR),
                "Invalid database name in Query event.");
    thd->is_slave_error= true;
    goto end;
  }

  set_thd_db(thd, db, db_len);

  /*
    Setting the character set and collation of the current database thd->db.
   */
  load_db_opt_by_name(thd, thd->db().str, &db_options);
  if (db_options.default_table_charset)
    thd->db_charset= db_options.default_table_charset;
  thd->variables.auto_increment_increment= auto_increment_increment;
  thd->variables.auto_increment_offset=    auto_increment_offset;
  if (explicit_defaults_ts != TERNARY_UNSET)
    thd->variables.explicit_defaults_for_timestamp=
      explicit_defaults_ts == TERNARY_OFF? 0 : 1;

  /*
    todo: such cleanup should not be specific to Query event and therefore
          is preferable at a common with other event pre-execution point
  */
  clear_all_errors(thd, const_cast<Relay_log_info*>(rli));
  if (strcmp("COMMIT", query) == 0 && rli->tables_to_lock != NULL)
  {
    /*
      Cleaning-up the last statement context:
      the terminal event of the current statement flagged with
      STMT_END_F got filtered out in ndb circular replication.
    */
    int error;
    char llbuff[22];
    if ((error= rows_event_stmt_cleanup(const_cast<Relay_log_info*>(rli), thd)))
    {
      const_cast<Relay_log_info*>(rli)->report(ERROR_LEVEL, error,
                  "Error in cleaning up after an event preceding the commit; "
                  "the group log file/position: %s %s",
                  const_cast<Relay_log_info*>(rli)->get_group_master_log_name(),
                  llstr(const_cast<Relay_log_info*>(rli)->get_group_master_log_pos(),
                        llbuff));
    }
    /*
      Executing a part of rli->stmt_done() logics that does not deal
      with group position change. The part is redundant now but is 
      future-change-proof addon, e.g if COMMIT handling will start checking
      invariants like IN_STMT flag must be off at committing the transaction.
    */
    const_cast<Relay_log_info*>(rli)->inc_event_relay_log_pos();
    const_cast<Relay_log_info*>(rli)->clear_flag(Relay_log_info::IN_STMT);
  }
  else
  {
    const_cast<Relay_log_info*>(rli)->slave_close_thread_tables(thd);
  }

  {
    thd->set_time(&(common_header->when));
    thd->set_query(query_arg, q_len_arg);
    thd->set_query_id(next_query_id());
    thd->variables.pseudo_thread_id= thread_id;		// for temp tables
    attach_temp_tables_worker(thd, rli);
    DBUG_PRINT("query",("%s", thd->query().str));

    if (ignored_error_code((expected_error= error_code)) ||
	!unexpected_error_code(expected_error))
    {
      if (flags2_inited)
        /*
          all bits of thd->variables.option_bits which are 1 in OPTIONS_WRITTEN_TO_BIN_LOG
          must take their value from flags2.
        */
        thd->variables.option_bits= flags2|(thd->variables.option_bits & ~OPTIONS_WRITTEN_TO_BIN_LOG);
      /*
        else, we are in a 3.23/4.0 binlog; we previously received a
        Rotate_log_event which reset thd->variables.option_bits and sql_mode etc, so
        nothing to do.
      */
      /*
        We do not replicate MODE_NO_DIR_IN_CREATE. That is, if the master is a
        slave which runs with SQL_MODE=MODE_NO_DIR_IN_CREATE, this should not
        force us to ignore the dir too. Imagine you are a ring of machines, and
        one has a disk problem so that you temporarily need
        MODE_NO_DIR_IN_CREATE on this machine; you don't want it to propagate
        elsewhere (you don't want all slaves to start ignoring the dirs).
      */
      if (sql_mode_inited)
        thd->variables.sql_mode=
          (sql_mode_t) ((thd->variables.sql_mode & MODE_NO_DIR_IN_CREATE) |
                       (sql_mode & ~(ulonglong) MODE_NO_DIR_IN_CREATE));
      if (charset_inited)
      {
        if (rli->cached_charset_compare(charset))
        {
          char *charset_p= charset; // Avoid type-punning warning.
          /* Verify that we support the charsets found in the event. */
          if (!(thd->variables.character_set_client=
                get_charset(uint2korr(charset_p), MYF(MY_WME))) ||
              !(thd->variables.collation_connection=
                get_charset(uint2korr(charset+2), MYF(MY_WME))) ||
              !(thd->variables.collation_server=
                get_charset(uint2korr(charset+4), MYF(MY_WME))))
          {
            /*
              We updated the thd->variables with nonsensical values (0). Let's
              set them to something safe (i.e. which avoids crash), and we'll
              stop with EE_UNKNOWN_CHARSET in compare_errors (unless set to
              ignore this error).
            */
            set_slave_thread_default_charset(thd, rli);
            goto compare_errors;
          }
          thd->update_charset(); // for the charset change to take effect
          /*
            We cannot ask for parsing a statement using a character set
            without state_maps (parser internal data).
          */
          if (!thd->variables.character_set_client->state_maps)
          {
            rli->report(ERROR_LEVEL, ER_SLAVE_FATAL_ERROR,
                        ER_THD(thd, ER_SLAVE_FATAL_ERROR),
                        "character_set cannot be parsed");
            thd->is_slave_error= true;
            goto end;
          }
          /*
            Reset thd->query_string.cs to the newly set value.
            Note, there is a small flaw here. For a very short time frame
            if the new charset is different from the old charset and
            if another thread executes "SHOW PROCESSLIST" after
            the above thd->set_query() and before this thd->set_query(),
            and if the current query has some non-ASCII characters,
            the another thread may see some '?' marks in the PROCESSLIST
            result. This should be acceptable now. This is a reminder
            to fix this if any refactoring happens here sometime.
          */
          thd->set_query(query_arg, q_len_arg);
        }
      }
      if (time_zone_len)
      {
        String tmp(time_zone_str, time_zone_len, &my_charset_bin);
        if (!(thd->variables.time_zone= my_tz_find(thd, &tmp)))
        {
          my_error(ER_UNKNOWN_TIME_ZONE, MYF(0), tmp.c_ptr());
          thd->variables.time_zone= global_system_variables.time_zone;
          goto compare_errors;
        }
      }
      if (lc_time_names_number)
      {
        if (!(thd->variables.lc_time_names=
              my_locale_by_number(lc_time_names_number)))
        {
          my_printf_error(ER_UNKNOWN_ERROR,
                      "Unknown locale: '%d'", MYF(0), lc_time_names_number);
          thd->variables.lc_time_names= &my_locale_en_US;
          goto compare_errors;
        }
      }
      else
        thd->variables.lc_time_names= &my_locale_en_US;
      if (charset_database_number)
      {
        CHARSET_INFO *cs;
        if (!(cs= get_charset(charset_database_number, MYF(0))))
        {
          char buf[20];
          int10_to_str((int) charset_database_number, buf, -10);
          my_error(ER_UNKNOWN_COLLATION, MYF(0), buf);
          goto compare_errors;
        }
        thd->variables.collation_database= cs;
      }
      else
        thd->variables.collation_database= thd->db_charset;

      thd->table_map_for_update= (table_map)table_map_for_update;

      LEX_STRING user_lex= LEX_STRING();
      LEX_STRING host_lex= LEX_STRING();
      if (user)
      {
        user_lex.str= const_cast<char*>(user);
        user_lex.length= strlen(user);
      }
      if (host)
      {
        host_lex.str= const_cast<char*>(host);
        host_lex.length= strlen(host);
      }
      thd->set_invoker(&user_lex, &host_lex);
      /*
        Flag if we need to rollback the statement transaction on
        slave if it by chance succeeds.
        If we expected a non-zero error code and get nothing and,
        it is a concurrency issue or ignorable issue, effects
        of the statement should be rolled back.
      */
      if (expected_error &&
          (ignored_error_code(expected_error) ||
           concurrency_error_code(expected_error)))
      {
        thd->variables.option_bits|= OPTION_MASTER_SQL_ERROR;
      }
      /* Execute the query (note that we bypass dispatch_command()) */
      Parser_state parser_state;
      if (!parser_state.init(thd, thd->query().str, thd->query().length))
      {
        DBUG_ASSERT(thd->m_digest == NULL);
        thd->m_digest= & thd->m_digest_state;
        DBUG_ASSERT(thd->m_statement_psi == NULL);
        thd->m_statement_psi= MYSQL_START_STATEMENT(&thd->m_statement_state,
                                                    stmt_info_rpl.m_key,
                                                    thd->db().str,
                                                    thd->db().length,
                                                    thd->charset(), NULL);
        THD_STAGE_INFO(thd, stage_starting);

        if (thd->m_digest != NULL)
          thd->m_digest->reset(thd->m_token_array, max_digest_length);

        mysql_parse(thd, &parser_state);

        /*
          Transaction isolation level of pure row based replicated transactions
          can be optimized to ISO_READ_COMMITTED by the applier when applying
          the Gtid_log_event.

          If we are applying a statement other than transaction control ones
          after having optimized the transactions isolation level, we must warn
          about the non-standard situation we have found.
        */
        if (is_sbr_logging_format() &&
            thd->variables.tx_isolation > ISO_READ_COMMITTED &&
            thd->tx_isolation == ISO_READ_COMMITTED)
        {
          String message;
          message.append("The isolation level for the current transaction "
                         "was changed to READ_COMMITTED based on the "
                         "assumption that it had only row events and was "
                         "not mixed with statements. "
                         "However, an unexpected statement was found in "
                         "the middle of the transaction."
                         "Query: '");
          message.append(thd->query().str);
          message.append("'");
          rli->report(ERROR_LEVEL, ER_SLAVE_FATAL_ERROR,
                      ER_THD(thd, ER_SLAVE_FATAL_ERROR),
                      message.c_ptr());
          thd->is_slave_error= true;
          goto end;
        }

        /* Finalize server status flags after executing a statement. */
        thd->update_server_status();
        log_slow_statement(thd);
      }

      thd->variables.option_bits&= ~OPTION_MASTER_SQL_ERROR;

      /*
        Resetting the enable_slow_log thd variable.

        We need to reset it back to the opt_log_slow_slave_statements
        value after the statement execution (and slow logging
        is done). It might have changed if the statement was an
        admin statement (in which case, down in mysql_parse execution
        thd->enable_slow_log is set to the value of
        opt_log_slow_admin_statements).
      */
      thd->enable_slow_log= opt_log_slow_slave_statements;
    }
    else
    {
      /*
        The query got a really bad error on the master (thread killed etc),
        which could be inconsistent. Parse it to test the table names: if the
        replicate-*-do|ignore-table rules say "this query must be ignored" then
        we exit gracefully; otherwise we warn about the bad error and tell DBA
        to check/fix it.
      */
      if (mysql_test_parse_for_slave(thd))
        clear_all_errors(thd, const_cast<Relay_log_info*>(rli)); /* Can ignore query */
      else
      {
        rli->report(ERROR_LEVEL, ER_ERROR_ON_MASTER, ER(ER_ERROR_ON_MASTER),
                    expected_error, thd->query().str);
        thd->is_slave_error= 1;
      }
      goto end;
    }

    /* If the query was not ignored, it is printed to the general log */
    if (!thd->is_error() ||
        thd->get_stmt_da()->mysql_errno() != ER_SLAVE_IGNORED_TABLE)
    {
      /* log the rewritten query if the query was rewritten 
         and the option to log raw was not set.
        
         There is an assumption here. We assume that query log
         events can never have multi-statement queries, thus the
         parsed statement is the same as the raw one.
       */
      if (opt_general_log_raw || thd->rewritten_query.length() == 0)
        query_logger.general_log_write(thd, COM_QUERY, thd->query().str,
                                       thd->query().length);
      else
        query_logger.general_log_write(thd, COM_QUERY,
                                       thd->rewritten_query.c_ptr_safe(),
                                       thd->rewritten_query.length());
    }

compare_errors:
    /* Parser errors shall be ignored when (GTID) skipping statements */
    if (thd->is_error() &&
        thd->get_stmt_da()->mysql_errno() == ER_PARSE_ERROR &&
        gtid_pre_statement_checks(thd) == GTID_STATEMENT_SKIP)
    {
      thd->get_stmt_da()->reset_diagnostics_area();
    }
    /*
      In the slave thread, we may sometimes execute some DROP / * 40005
      TEMPORARY * / TABLE that come from parts of binlogs (likely if we
      use RESET SLAVE or CHANGE MASTER TO), while the temporary table
      has already been dropped. To ignore such irrelevant "table does
      not exist errors", we silently clear the error if TEMPORARY was used.
    */
    if (thd->lex->sql_command == SQLCOM_DROP_TABLE &&
        thd->lex->drop_temporary &&
        thd->is_error() &&
        thd->get_stmt_da()->mysql_errno() == ER_BAD_TABLE_ERROR &&
        !expected_error)
      thd->get_stmt_da()->reset_diagnostics_area();
    /*
      If we expected a non-zero error code, and we don't get the same error
      code, and it should be ignored or is related to a concurrency issue.
    */
    actual_error= thd->is_error() ? thd->get_stmt_da()->mysql_errno() : 0;
    DBUG_PRINT("info",("expected_error: %d  sql_errno: %d",
                       expected_error, actual_error));

    /*
      If a statement with expected error is received on slave and if the
      statement is not filtered on the slave, only then compare the expected
      error with the actual error that happened on slave.
    */
    if ((expected_error && rpl_filter->db_ok(thd->db().str) &&
         expected_error != actual_error &&
         !concurrency_error_code(expected_error)) &&
        !ignored_error_code(actual_error) &&
        !ignored_error_code(expected_error))
    {
      if (!ignored_error_code(ER_INCONSISTENT_ERROR))
      {
        rli->report(ERROR_LEVEL, ER_INCONSISTENT_ERROR,
                    ER(ER_INCONSISTENT_ERROR),
                    ER_THD(thd, expected_error), expected_error,
                    (actual_error ?
                     thd->get_stmt_da()->message_text() :
                     "no error"),
                    actual_error, print_slave_db_safe(db), query_arg);
        thd->is_slave_error= 1;
      }
      else
      {
        rli->report(INFORMATION_LEVEL, actual_error,
                    "The actual error and expected error on slave are"
                    " different that will result in ER_INCONSISTENT_ERROR but"
                    " that is passed as an argument to slave_skip_errors so no"
                    " error is thrown. "
                    "The expected error was %s with, Error_code: %d. "
                    "The actual error is %s with ",
                    ER(expected_error), expected_error,
                    thd->get_stmt_da()->message_text());
        clear_all_errors(thd, const_cast<Relay_log_info*>(rli));
      }
    }
    /*
      If we get the same error code as expected and it is not a concurrency
      issue, or should be ignored.
    */
    else if ((expected_error == actual_error &&
              !concurrency_error_code(expected_error)) ||
             ignored_error_code(actual_error))
    {
      DBUG_PRINT("info",("error ignored"));
      if (actual_error && ignored_error_code(actual_error))
      {
        if (actual_error == ER_SLAVE_IGNORED_TABLE)
        {
          if (!slave_ignored_err_throttle.log())
            rli->report(INFORMATION_LEVEL, actual_error,
                        "Could not execute %s event. Detailed error: %s;"
                        " Error log throttle is enabled. This error will not be"
                        " displayed for next %lu secs. It will be suppressed",
                        get_type_str(), thd->get_stmt_da()->message_text(),
                        (window_size / 1000000));
        }
        else
          rli->report(INFORMATION_LEVEL, actual_error,
                      "Could not execute %s event. Detailed error: %s;",
                      get_type_str(), thd->get_stmt_da()->message_text());
      }
      clear_all_errors(thd, const_cast<Relay_log_info*>(rli));
      thd->killed= THD::NOT_KILLED;
    }
    /*
      Other cases: mostly we expected no error and get one.
    */
    else if (thd->is_slave_error || thd->is_fatal_error)
    {
      if (!is_silent_error(thd))
      {
        rli->report(ERROR_LEVEL, actual_error,
                    "Error '%s' on query. Default database: '%s'. Query: '%s'",
                    (actual_error ?
                     thd->get_stmt_da()->message_text() :
                     "unexpected success or fatal error"),
                    print_slave_db_safe(thd->db().str), query_arg);
      }
      thd->is_slave_error= 1;
    }

    /*
      TODO: compare the values of "affected rows" around here. Something
      like:
      if ((uint32) affected_in_event != (uint32) affected_on_slave)
      {
      sql_print_error("Slave: did not get the expected number of affected \
      rows running query from master - expected %d, got %d (this numbers \
      should have matched modulo 4294967296).", 0, ...);
      thd->is_slave_error = 1;
      }
      We may also want an option to tell the slave to ignore "affected"
      mismatch. This mismatch could be implemented with a new ER_ code, and
      to ignore it you would use --slave-skip-errors...

      To do the comparison we need to know the value of "affected" which the
      above mysql_parse() computed. And we need to know the value of
      "affected" in the master's binlog. Both will be implemented later. The
      important thing is that we now have the format ready to log the values
      of "affected" in the binlog. So we can release 5.0.0 before effectively
      logging "affected" and effectively comparing it.
    */
  } /* End of if (db_ok(... */

  {
    /**
      The following failure injecion works in cooperation with tests
      setting @@global.debug= 'd,stop_slave_middle_group'.
      The sql thread receives the killed status and will proceed
      to shutdown trying to finish incomplete events group.
    */

    // TODO: address the middle-group killing in MTS case

    DBUG_EXECUTE_IF("stop_slave_middle_group",
                    if (strcmp("COMMIT", query) != 0 &&
                        strcmp("BEGIN", query) != 0)
                    {
                      if (thd->get_transaction()->cannot_safely_rollback(
                          Transaction_ctx::SESSION))
                        const_cast<Relay_log_info*>(rli)->abort_slave= 1;
                    };);
  }

end:

  if (thd->temporary_tables)
    detach_temp_tables_worker(thd, rli);
  /*
    Probably we have set thd->query, thd->db, thd->catalog to point to places
    in the data_buf of this event. Now the event is going to be deleted
    probably, so data_buf will be freed, so the thd->... listed above will be
    pointers to freed memory.
    So we must set them to 0, so that those bad pointers values are not later
    used. Note that "cleanup" queries like automatic DROP TEMPORARY TABLE
    don't suffer from these assignments to 0 as DROP TEMPORARY
    TABLE uses the db.table syntax.
  */
  thd->set_catalog(NULL_CSTR);
  thd->set_db(NULL_CSTR);                 /* will free the current database */
  thd->reset_query();
  thd->lex->sql_command= SQLCOM_END;
  DBUG_PRINT("info", ("end: query= 0"));

  /* Mark the statement completed. */
  MYSQL_END_STATEMENT(thd->m_statement_psi, thd->get_stmt_da());
  thd->m_statement_psi= NULL;
  thd->m_digest= NULL;

  /*
    As a disk space optimization, future masters will not log an event for
    LAST_INSERT_ID() if that function returned 0 (and thus they will be able
    to replace the THD::stmt_depends_on_first_successful_insert_id_in_prev_stmt
    variable by (THD->first_successful_insert_id_in_prev_stmt > 0) ; with the
    resetting below we are ready to support that.
  */
  thd->first_successful_insert_id_in_prev_stmt_for_binlog= 0;
  thd->first_successful_insert_id_in_prev_stmt= 0;
  thd->stmt_depends_on_first_successful_insert_id_in_prev_stmt= 0;
  free_root(thd->mem_root,MYF(MY_KEEP_PREALLOC));
  DBUG_RETURN(thd->is_slave_error);
}

int Query_log_event::do_update_pos(Relay_log_info *rli)
{
  int ret= Log_event::do_update_pos(rli);

  DBUG_EXECUTE_IF("crash_after_commit_and_update_pos",
       if (!strcmp("COMMIT", query))
       {
         sql_print_information("Crashing crash_after_commit_and_update_pos.");
         rli->flush_info(true);
         ha_flush_logs(0); 
         DBUG_SUICIDE();
       }
  );
  
  return ret;
}


Log_event::enum_skip_reason
Query_log_event::do_shall_skip(Relay_log_info *rli)
{
  DBUG_ENTER("Query_log_event::do_shall_skip");
  DBUG_PRINT("debug", ("query: %s; q_len: %d", query, static_cast<int>(q_len)));
  DBUG_ASSERT(query && q_len > 0);

  if (rli->slave_skip_counter > 0)
  {
    if (strcmp("BEGIN", query) == 0)
    {
      thd->variables.option_bits|= OPTION_BEGIN;
      DBUG_RETURN(Log_event::continue_group(rli));
    }

    if (strcmp("COMMIT", query) == 0 || strcmp("ROLLBACK", query) == 0)
    {
      thd->variables.option_bits&= ~OPTION_BEGIN;
      DBUG_RETURN(Log_event::EVENT_SKIP_COUNT);
    }
  }
  Log_event::enum_skip_reason ret= Log_event::do_shall_skip(rli);
  DBUG_RETURN(ret);
}

#endif

/**
   Return the query string pointer (and its size) from a Query log event
   using only the event buffer (we don't instantiate a Query_log_event
   object for this).

   @param buf               Pointer to the event buffer.
   @param length            The size of the event buffer.
   @param description_event The description event of the master which logged
                            the event.
   @param[out] query        The pointer to receive the query pointer.

   @return                  The size of the query.
*/
size_t Query_log_event::get_query(const char *buf, size_t length,
                                  const Format_description_log_event *fd_event,
                                  char** query)
{
  DBUG_ASSERT((Log_event_type)buf[EVENT_TYPE_OFFSET] ==
              binary_log::QUERY_EVENT);

  char db_len;                                  /* size of db name */
  uint status_vars_len= 0;                      /* size of status_vars */
  size_t qlen;                                  /* size of the query */
  int checksum_size= 0;                         /* size of trailing checksum */
  const char *end_of_query;

  uint common_header_len= fd_event->common_header_len;
  uint query_header_len= fd_event->post_header_len[binary_log::QUERY_EVENT-1];

  /* Error if the event content is too small */
  if (length < (common_header_len + query_header_len))
    goto err;

  /* Skip the header */
  buf+= common_header_len;

  /* Check if there are status variables in the event */
  if ((query_header_len - QUERY_HEADER_MINIMAL_LEN) > 0)
  {
    status_vars_len= uint2korr(buf + Q_STATUS_VARS_LEN_OFFSET);
  }

  /* Check if the event has trailing checksum */
  if (fd_event->common_footer->checksum_alg != binary_log::BINLOG_CHECKSUM_ALG_OFF)
    checksum_size= 4;

  db_len= (uchar)buf[Q_DB_LEN_OFFSET];

  /* Error if the event content is too small */
  if (length < (common_header_len + query_header_len +
                db_len + 1 + status_vars_len + checksum_size))
    goto err;

  *query= (char *)buf + query_header_len + db_len + 1 + status_vars_len;

  /* Calculate the query length */
  end_of_query= buf + (length - common_header_len) - /* we skipped the header */
                checksum_size;
  qlen= end_of_query - *query;
  return qlen;

err:
  *query= NULL;
  return 0;
}


/**************************************************************************
	Start_log_event_v3 methods
**************************************************************************/
#ifndef MYSQL_CLIENT
Start_log_event_v3::Start_log_event_v3()
  : binary_log::Start_event_v3(),
    Log_event(header(), footer(), Log_event::EVENT_INVALID_CACHE,
              Log_event::EVENT_INVALID_LOGGING)
{
  is_valid_param= true;
}
#endif

/*
  Start_log_event_v3::pack_info()
*/

#if defined(HAVE_REPLICATION) && !defined(MYSQL_CLIENT)
int Start_log_event_v3::pack_info(Protocol *protocol)
{
  char buf[12 + ST_SERVER_VER_LEN + 14 + 22], *pos;
  pos= my_stpcpy(buf, "Server ver: ");
  pos= my_stpcpy(pos, server_version);
  pos= my_stpcpy(pos, ", Binlog ver: ");
  pos= int10_to_str(binlog_version, pos, 10);
  protocol->store(buf, (uint) (pos-buf), &my_charset_bin);
  return 0;
}
#endif


/*
  Start_log_event_v3::print()
*/

#ifdef MYSQL_CLIENT
void Start_log_event_v3::print(FILE* file, PRINT_EVENT_INFO* print_event_info)
{
  DBUG_ENTER("Start_log_event_v3::print");

  IO_CACHE *const head= &print_event_info->head_cache;

  if (!print_event_info->short_form)
  {
    print_header(head, print_event_info, FALSE);
    my_b_printf(head, "\tStart: binlog v %d, server v %s created ",
                binlog_version, server_version);
    print_timestamp(head, NULL);
    if (created)
      my_b_printf(head," at startup");
    my_b_printf(head, "\n");
    if (common_header->flags & LOG_EVENT_BINLOG_IN_USE_F)
      my_b_printf(head, "# Warning: this binlog is either in use or was not "
                  "closed properly.\n");
  }

  if (is_relay_log_event())
  {
    my_b_printf(head, "# This Format_description_event appears in a relay log "
                "and was generated by the slave thread.\n");
    DBUG_VOID_RETURN;
  }

  if (!is_artificial_event() && created)
  {
#ifdef WHEN_WE_HAVE_THE_RESET_CONNECTION_SQL_COMMAND
    /*
      This is for mysqlbinlog: like in replication, we want to delete the stale
      tmp files left by an unclean shutdown of mysqld (temporary tables)
      and rollback unfinished transaction.
      Probably this can be done with RESET CONNECTION (syntax to be defined).
    */
    my_b_printf(head,"RESET CONNECTION%s\n", print_event_info->delimiter);
#else
    my_b_printf(head,"ROLLBACK%s\n", print_event_info->delimiter);
#endif
  }
  if (temp_buf &&
      print_event_info->base64_output_mode != BASE64_OUTPUT_NEVER &&
      !print_event_info->short_form)
  {
    if (print_event_info->base64_output_mode != BASE64_OUTPUT_DECODE_ROWS)
      my_b_printf(head, "BINLOG '\n");
    print_base64(head, print_event_info, FALSE);
    print_event_info->printed_fd_event= TRUE;

    /*
      If --skip-gtids is given, the server when it replays the output
      should generate a new GTID if gtid_mode=ON.  However, when the
      server reads the base64-encoded Format_description_log_event, it
      will cleverly detect that this is a binlog to be replayed, and
      act a little bit like the replication thread, in the following
      sense: if the thread does not see any 'SET GTID_NEXT' statement,
      it will assume the binlog was created by an old server and try
      to preserve transactions as anonymous.  This is the opposite of
      what we want when passing the --skip-gtids flag, so therefore we
      output the following statement.

      The behavior where the client preserves transactions following a
      Format_description_log_event as anonymous was introduced in
      5.6.16.
    */
    if (print_event_info->skip_gtids)
      my_b_printf(head, "/*!50616 SET @@SESSION.GTID_NEXT='AUTOMATIC'*/%s\n",
                  print_event_info->delimiter);
  }
  DBUG_VOID_RETURN;
}
#endif /* MYSQL_CLIENT */

/*
  Start_log_event_v3::Start_log_event_v3()
*/

Start_log_event_v3::Start_log_event_v3(const char* buf, uint event_len,
                                       const Format_description_event
                                       *description_event)
: binary_log::Start_event_v3(buf, event_len, description_event),
  Log_event(header(), footer())
{
  is_valid_param= server_version[0] != 0;
  if (event_len < (uint)description_event->common_header_len +
      ST_COMMON_HEADER_LEN_OFFSET)
  {
    server_version[0]= 0;
    return;
  }
  buf+= description_event->common_header_len;
  binlog_version= uint2korr(buf+ST_BINLOG_VER_OFFSET);
  memcpy(server_version, buf+ST_SERVER_VER_OFFSET,
	 ST_SERVER_VER_LEN);
  // prevent overrun if log is corrupted on disk
  server_version[ST_SERVER_VER_LEN-1]= 0;
  created= uint4korr(buf+ST_CREATED_OFFSET);
  dont_set_created= 1;
}


/*
  Start_log_event_v3::write()
*/

#ifndef MYSQL_CLIENT
bool Start_log_event_v3::write(IO_CACHE* file)
{
  char buff[Binary_log_event::START_V3_HEADER_LEN];
  int2store(buff + ST_BINLOG_VER_OFFSET,binlog_version);
  memcpy(buff + ST_SERVER_VER_OFFSET,server_version,ST_SERVER_VER_LEN);
  if (!dont_set_created)
    created= get_time();
  int4store(buff + ST_CREATED_OFFSET, static_cast<uint32>(created));
  return (write_header(file, sizeof(buff)) ||
          wrapper_my_b_safe_write(file, (uchar*) buff, sizeof(buff)) ||
	  write_footer(file));
}
#endif


#if defined(HAVE_REPLICATION) && !defined(MYSQL_CLIENT)

/**
  Start_log_event_v3::do_apply_event() .
  The master started

    IMPLEMENTATION
    - To handle the case where the master died without having time to write
    DROP TEMPORARY TABLE, DO RELEASE_LOCK (prepared statements' deletion is
    TODO), we clean up all temporary tables that we got, if we are sure we
    can (see below).

  @todo
    - Remove all active user locks.
    Guilhem 2003-06: this is true but not urgent: the worst it can cause is
    the use of a bit of memory for a user lock which will not be used
    anymore. If the user lock is later used, the old one will be released. In
    other words, no deadlock problem.
*/

int Start_log_event_v3::do_apply_event(Relay_log_info const *rli)
{
  DBUG_ENTER("Start_log_event_v3::do_apply_event");
  int error= 0;
  switch (binlog_version)
  {
  case 3:
  case 4:
    /*
      This can either be 4.x (then a Start_log_event_v3 is only at master
      startup so we are sure the master has restarted and cleared his temp
      tables; the event always has 'created'>0) or 5.0 (then we have to test
      'created').
    */
    if (created)
    {
      error= close_temporary_tables(thd);
      cleanup_load_tmpdir();
    }
    else
    {
      /*
        Set all temporary tables thread references to the current thread
        as they may point to the "old" SQL slave thread in case of its
        restart.
      */
      TABLE *table;
      for (table= thd->temporary_tables; table; table= table->next)
        table->in_use= thd;
    }
    break;

    /*
       Now the older formats; in that case load_tmpdir is cleaned up by the I/O
       thread.
    */
  case 1:
    if (strncmp(rli->get_rli_description_event()->server_version,
                "3.23.57",7) >= 0 && created)
    {
      /*
        Can distinguish, based on the value of 'created': this event was
        generated at master startup.
      */
      error= close_temporary_tables(thd);
    }
    /*
      Otherwise, can't distinguish a Start_log_event generated at
      master startup and one generated by master FLUSH LOGS, so cannot
      be sure temp tables have to be dropped. So do nothing.
    */
    break;
  default:
    /*
      This case is not expected. It can be either an event corruption or an
      unsupported binary log version.
    */
    rli->report(ERROR_LEVEL, ER_SLAVE_FATAL_ERROR,
                ER_THD(thd, ER_SLAVE_FATAL_ERROR),
                "Binlog version not supported");
    DBUG_RETURN(1);
  }
  DBUG_RETURN(error);
}
#endif /* defined(HAVE_REPLICATION) && !defined(MYSQL_CLIENT) */

/***************************************************************************
       Format_description_log_event methods
****************************************************************************/

/**
  Format_description_log_event 1st ctor.

    Ctor. Can be used to create the event to write to the binary log (when the
    server starts or when FLUSH LOGS), or to create artificial events to parse
    binlogs from MySQL 3.23 or 4.x.
    When in a client, only the 2nd use is possible.

  @param binlog_version         the binlog version for which we want to build
                                an event. Can be 1 (=MySQL 3.23), 3 (=4.0.x
                                x>=2 and 4.1) or 4 (MySQL 5.0). Note that the
                                old 4.0 (binlog version 2) is not supported;
                                it should not be used for replication with
                                5.0.
  @param server_ver             a string containing the server version.
*/

Format_description_log_event::
Format_description_log_event(uint8_t binlog_ver, const char* server_ver)
: binary_log::Start_event_v3(binary_log::FORMAT_DESCRIPTION_EVENT),
  Format_description_event(binlog_ver,  (binlog_ver <= 3 || server_ver != 0) ?
                           server_ver : ::server_version)
{
  is_valid_param= header_is_valid() && version_is_valid();
  common_header->type_code= binary_log::FORMAT_DESCRIPTION_EVENT;
  /*
   We here have the possibility to simulate a master before we changed
   the table map id to be stored in 6 bytes: when it was stored in 4
   bytes (=> post_header_len was 6). This is used to test backward
   compatibility.
   This code can be removed after a few months (today is Dec 21st 2005),
   when we know that the 4-byte masters are not deployed anymore (check
   with Tomas Ulin first!), and the accompanying test (rpl_row_4_bytes)
   too.
  */
  DBUG_EXECUTE_IF("old_row_based_repl_4_byte_map_id_master",
                  post_header_len[binary_log::TABLE_MAP_EVENT-1]=
                  post_header_len[binary_log::WRITE_ROWS_EVENT_V1-1]=
                  post_header_len[binary_log::UPDATE_ROWS_EVENT_V1-1]=
                  post_header_len[binary_log::DELETE_ROWS_EVENT_V1-1]= 6;);
}


/**
  The problem with this constructor is that the fixed header may have a
  length different from this version, but we don't know this length as we
  have not read the Format_description_log_event which says it, yet. This
  length is in the post-header of the event, but we don't know where the
  post-header starts.

  So this type of event HAS to:
  - either have the header's length at the beginning (in the header, at a
  fixed position which will never be changed), not in the post-header. That
  would make the header be "shifted" compared to other events.
  - or have a header of size LOG_EVENT_MINIMAL_HEADER_LEN (19), in all future
  versions, so that we know for sure.

  I (Guilhem) chose the 2nd solution. Rotate has the same constraint (because
  it is sent before Format_description_log_event).
*/

Format_description_log_event::
Format_description_log_event(const char* buf, uint event_len,
                             const Format_description_event
                             *description_event)
  : binary_log::Start_event_v3(buf, event_len, description_event),
    Format_description_event(buf, event_len, description_event),
    Start_log_event_v3(buf, event_len, description_event)
{
  is_valid_param= header_is_valid() && version_is_valid();
  common_header->type_code= binary_log::FORMAT_DESCRIPTION_EVENT;

  /*
   We here have the possibility to simulate a master of before we changed
   the table map id to be stored in 6 bytes: when it was stored in 4
   bytes (=> post_header_len was 6). This is used to test backward
   compatibility.
 */
  DBUG_EXECUTE_IF("old_row_based_repl_4_byte_map_id_master",
                  post_header_len[binary_log::TABLE_MAP_EVENT-1]=
                  post_header_len[binary_log::WRITE_ROWS_EVENT_V1-1]=
                  post_header_len[binary_log::UPDATE_ROWS_EVENT_V1-1]=
                  post_header_len[binary_log::DELETE_ROWS_EVENT_V1-1]= 6;);
}

#ifndef MYSQL_CLIENT
bool Format_description_log_event::write(IO_CACHE* file)
{
  bool ret;
  bool no_checksum;
  /*
    We don't call Start_log_event_v3::write() because this would make 2
    my_b_safe_write().
  */
  uchar buff[Binary_log_event::FORMAT_DESCRIPTION_HEADER_LEN +
             BINLOG_CHECKSUM_ALG_DESC_LEN];
  size_t rec_size= sizeof(buff);
  int2store(buff + ST_BINLOG_VER_OFFSET,binlog_version);
  memcpy((char*) buff + ST_SERVER_VER_OFFSET,server_version,ST_SERVER_VER_LEN);
  if (!dont_set_created)
    created= get_time();
  int4store(buff + ST_CREATED_OFFSET, static_cast<uint32>(created));
  buff[ST_COMMON_HEADER_LEN_OFFSET]= LOG_EVENT_HEADER_LEN;
  memcpy((char*) buff+ST_COMMON_HEADER_LEN_OFFSET + 1,  &post_header_len.front(),
         Binary_log_event::LOG_EVENT_TYPES);
  /*
    if checksum is requested
    record the checksum-algorithm descriptor next to
    post_header_len vector which will be followed by the checksum value.
    Master is supposed to trigger checksum computing by binlog_checksum_options,
    slave does it via marking the event according to
    FD_queue checksum_alg value.
  */
  compile_time_assert(sizeof(BINLOG_CHECKSUM_ALG_DESC_LEN == 1));
#ifndef DBUG_OFF
  common_header->data_written= 0; // to prepare for need_checksum assert
#endif
  buff[Binary_log_event::FORMAT_DESCRIPTION_HEADER_LEN]= need_checksum() ?
    (uint8) common_footer->checksum_alg :
     (uint8) binary_log::BINLOG_CHECKSUM_ALG_OFF;
  /*
     FD of checksum-aware server is always checksum-equipped, (V) is in,
     regardless of @@global.binlog_checksum policy.
     Thereby a combination of (A) == 0, (V) != 0 means
     it's the checksum-aware server's FD event that heads checksum-free binlog
     file.
     Here 0 stands for checksumming OFF to evaluate (V) as 0 is that case.
     A combination of (A) != 0, (V) != 0 denotes FD of the checksum-aware server
     heading the checksummed binlog.
     (A), (V) presence in FD of the checksum-aware server makes the event
     1 + 4 bytes bigger comparing to the former FD.
  */

  if ((no_checksum= (common_footer->checksum_alg ==
                     binary_log::BINLOG_CHECKSUM_ALG_OFF)))
  {
    // Forcing (V) room to fill anyway
    common_footer->checksum_alg= binary_log::BINLOG_CHECKSUM_ALG_CRC32;
  }
  ret= (write_header(file, rec_size) ||
        wrapper_my_b_safe_write(file, buff, rec_size) ||
        write_footer(file));
  if (no_checksum)
    common_footer->checksum_alg= binary_log::BINLOG_CHECKSUM_ALG_OFF;
  return ret;
}
#endif

#if defined(HAVE_REPLICATION) && !defined(MYSQL_CLIENT)
int Format_description_log_event::do_apply_event(Relay_log_info const *rli)
{
  int ret= 0;
  DBUG_ENTER("Format_description_log_event::do_apply_event");

  /*
    As a transaction NEVER spans on 2 or more binlogs:
    if we have an active transaction at this point, the master died
    while writing the transaction to the binary log, i.e. while
    flushing the binlog cache to the binlog. XA guarantees that master has
    rolled back. So we roll back.
    Note: this event could be sent by the master to inform us of the
    format of its binlog; in other words maybe it is not at its
    original place when it comes to us; we'll know this by checking
    log_pos ("artificial" events have log_pos == 0).
  */
  if (!thd->rli_fake && !is_artificial_event() && created &&
      thd->get_transaction()->is_active(Transaction_ctx::SESSION))
  {
    /* This is not an error (XA is safe), just an information */
    rli->report(INFORMATION_LEVEL, 0,
                "Rolling back unfinished transaction (no COMMIT "
                "or ROLLBACK in relay log). A probable cause is that "
                "the master died while writing the transaction to "
                "its binary log, thus rolled back too."); 
    const_cast<Relay_log_info*>(rli)->cleanup_context(thd, 1);
  }

  /*
    If this event comes from ourselves, there is no cleaning task to
    perform, we don't call Start_log_event_v3::do_apply_event()
    (this was just to update the log's description event).
  */
  if (server_id != (uint32) ::server_id)
  {
    /*
      If the event was not requested by the slave i.e. the master sent
      it while the slave asked for a position >4, the event will make
      rli->group_master_log_pos advance. Say that the slave asked for
      position 1000, and the Format_desc event's end is 96. Then in
      the beginning of replication rli->group_master_log_pos will be
      0, then 96, then jump to first really asked event (which is
      >96). So this is ok.
    */
    ret= Start_log_event_v3::do_apply_event(rli);
  }

  if (!ret)
  {
    /* Save the information describing this binlog */
    const_cast<Relay_log_info *>(rli)->set_rli_description_event(this);
  }

  DBUG_RETURN(ret);
}

int Format_description_log_event::do_update_pos(Relay_log_info *rli)
{
  if (server_id == (uint32) ::server_id)
  {
    /*
      We only increase the relay log position if we are skipping
      events and do not touch any group_* variables, nor flush the
      relay log info.  If there is a crash, we will have to re-skip
      the events again, but that is a minor issue.

      If we do not skip stepping the group log position (and the
      server id was changed when restarting the server), it might well
      be that we start executing at a position that is invalid, e.g.,
      at a Rows_log_event or a Query_log_event preceeded by a
      Intvar_log_event instead of starting at a Table_map_log_event or
      the Intvar_log_event respectively.
     */
    rli->inc_event_relay_log_pos();
    return 0;
  }
  else
  {
    return Log_event::do_update_pos(rli);
  }
}

Log_event::enum_skip_reason
Format_description_log_event::do_shall_skip(Relay_log_info *rli)
{
  return Log_event::EVENT_SKIP_NOT;
}

#endif



  /**************************************************************************
        Load_log_event methods
   General note about Load_log_event: the binlogging of LOAD DATA INFILE is
   going to be changed in 5.0 (or maybe in 5.1; not decided yet).
   However, the 5.0 slave could still have to read such events (from a 4.x
   master), convert them (which just means maybe expand the header, when 5.0
   servers have a UID in events) (remember that whatever is after the header
   will be like in 4.x, as this event's format is not modified in 5.0 as we
   will use new types of events to log the new LOAD DATA INFILE features).
   To be able to read/convert, we just need to not assume that the common
   header is of length LOG_EVENT_HEADER_LEN (we must use the description
   event).
   Note that I (Guilhem) manually tested replication of a big LOAD DATA INFILE
   between 3.23 and 5.0, and between 4.0 and 5.0, and it works fine (and the
   positions displayed in SHOW SLAVE STATUS then are fine too).
  **************************************************************************/

#if defined(HAVE_REPLICATION) && !defined(MYSQL_CLIENT)
uint Load_log_event::get_query_buffer_length()
{
  return
    //the DB name may double if we escape the quote character
    5 + 2*db_len + 3 +
    18 + fname_len*4 + 2 +                    // "LOAD DATA INFILE 'file''"
    11 +                                    // "CONCURRENT "
    7 +					    // LOCAL
    9 +                                     // " REPLACE or IGNORE "
    13 + table_name_len*2 +                 // "INTO TABLE `table`"
    21 + sql_ex.data_info.field_term_len*4 + 2 +
                                            // " FIELDS TERMINATED BY 'str'"
    23 + sql_ex.data_info.enclosed_len*4 + 2 +
                                            // " OPTIONALLY ENCLOSED BY 'str'"
    12 + sql_ex.data_info.escaped_len*4 + 2 +         // " ESCAPED BY 'str'"
    21 + sql_ex.data_info.line_term_len*4 + 2 +
                                            // " LINES TERMINATED BY 'str'"
    19 + sql_ex.data_info.line_start_len*4 + 2 +
                                            // " LINES STARTING BY 'str'"
    15 + 22 +                               // " IGNORE xxx  LINES"
    3 + (num_fields-1)*2 + field_block_len; // " (field1, field2, ...)"
}


void Load_log_event::print_query(bool need_db, const char *cs, char *buf,
                                 char **end, char **fn_start, char **fn_end)
{
  char quoted_id[1 + NAME_LEN * 2 + 2];//quoted  length
  size_t  quoted_id_len= 0;
  char *pos= buf;

  if (need_db && db && db_len)
  {
    pos= my_stpcpy(pos, "use ");
#ifdef MYSQL_SERVER
    quoted_id_len= my_strmov_quoted_identifier(this->thd, (char *) quoted_id,
                                               db, 0);
#else
    quoted_id_len= my_strmov_quoted_identifier((char *) quoted_id, db);
#endif
    quoted_id[quoted_id_len]= '\0';
    pos= my_stpcpy(pos, quoted_id);
    pos= my_stpcpy(pos, "; ");
  }

  pos= my_stpcpy(pos, "LOAD DATA ");

  if (is_concurrent)
    pos= my_stpcpy(pos, "CONCURRENT ");

  if (fn_start)
    *fn_start= pos;

  if (check_fname_outside_temp_buf())
    pos= my_stpcpy(pos, "LOCAL ");
  pos= my_stpcpy(pos, "INFILE ");
  pos= pretty_print_str(pos, fname, fname_len);
  pos= my_stpcpy(pos, " ");

  if (sql_ex.data_info.opt_flags & REPLACE_FLAG)
    pos= my_stpcpy(pos, "REPLACE ");
  else if (sql_ex.data_info.opt_flags & IGNORE_FLAG)
    pos= my_stpcpy(pos, "IGNORE ");

  pos= my_stpcpy(pos ,"INTO");

  if (fn_end)
    *fn_end= pos;

  pos= my_stpcpy(pos ," TABLE ");
  memcpy(pos, table_name, table_name_len);
  pos+= table_name_len;

  if (cs != NULL)
  {
    pos= my_stpcpy(pos ," CHARACTER SET ");
    pos= my_stpcpy(pos ,  cs);
  }

  /* We have to create all optional fields as the default is not empty */
  pos= my_stpcpy(pos, " FIELDS TERMINATED BY ");
  pos= pretty_print_str(pos, sql_ex.data_info.field_term,
                        sql_ex.data_info.field_term_len);
  if (sql_ex.data_info.opt_flags & OPT_ENCLOSED_FLAG)
    pos= my_stpcpy(pos, " OPTIONALLY ");
  pos= my_stpcpy(pos, " ENCLOSED BY ");
  pos= pretty_print_str(pos, sql_ex.data_info.enclosed,
                        sql_ex.data_info.enclosed_len);

  pos= my_stpcpy(pos, " ESCAPED BY ");
  pos= pretty_print_str(pos, sql_ex.data_info.escaped,
                        sql_ex.data_info.escaped_len);

  pos= my_stpcpy(pos, " LINES TERMINATED BY ");
  pos= pretty_print_str(pos, sql_ex.data_info.line_term,
                        sql_ex.data_info.line_term_len);
  if (sql_ex.data_info.line_start_len)
  {
    pos= my_stpcpy(pos, " STARTING BY ");
    pos= pretty_print_str(pos, sql_ex.data_info.line_start,
                          sql_ex.data_info.line_start_len);
  }

  if ((long) skip_lines > 0)
  {
    pos= my_stpcpy(pos, " IGNORE ");
    pos= longlong10_to_str((longlong) skip_lines, pos, 10);
    pos= my_stpcpy(pos," LINES ");    
  }

  if (num_fields)
  {
    uint i;
    const char *field= fields;
    pos= my_stpcpy(pos, " (");
    for (i = 0; i < num_fields; i++)
    {
      if (i)
      {
        *pos++= ' ';
        *pos++= ',';
      }
      quoted_id_len= my_strmov_quoted_identifier(this->thd, quoted_id, field,
                                                 0);
      memcpy(pos, quoted_id, quoted_id_len-1);
    }
    *pos++= ')';
  }

  *end= pos;
}


int Load_log_event::pack_info(Protocol *protocol)
{
  char *buf, *end;

  if (!(buf= (char*) my_malloc(key_memory_log_event,
                               get_query_buffer_length(), MYF(MY_WME))))
    return 1;
  print_query(TRUE, NULL, buf, &end, 0, 0);
  protocol->store(buf, end-buf, &my_charset_bin);
  my_free(buf);
  return 0;
}
#endif /* defined(HAVE_REPLICATION) && !defined(MYSQL_CLIENT) */


#ifndef MYSQL_CLIENT

/*
  Load_log_event::write_data_header()
*/

bool Load_log_event::write_data_header(IO_CACHE* file)
{
  char buf[Binary_log_event::LOAD_HEADER_LEN];
  int4store(buf + L_THREAD_ID_OFFSET, slave_proxy_id);
  int4store(buf + L_EXEC_TIME_OFFSET, exec_time);
  int4store(buf + L_SKIP_LINES_OFFSET, skip_lines);
  buf[L_TBL_LEN_OFFSET] = (char)table_name_len;
  buf[L_DB_LEN_OFFSET] = (char)db_len;
  int4store(buf + L_NUM_FIELDS_OFFSET, num_fields);
  return my_b_safe_write(file, (uchar*)buf, Binary_log_event::LOAD_HEADER_LEN) != 0;
}


/*
  Load_log_event::write_data_body()
*/

bool Load_log_event::write_data_body(IO_CACHE* file)
{
  if (sql_ex.write_data(file))
    return 1;
  if (num_fields && fields && field_lens)
  {
    if (my_b_safe_write(file, (uchar*)field_lens, num_fields) ||
	my_b_safe_write(file, (uchar*)fields, field_block_len))
      return 1;
  }
  return (my_b_safe_write(file, (uchar*)table_name, table_name_len + 1) ||
	  my_b_safe_write(file, (uchar*)db, db_len + 1) ||
	  my_b_safe_write(file, (uchar*)fname, fname_len));
}


/*
  Load_log_event::Load_log_event()
*/

Load_log_event::Load_log_event(THD *thd_arg, sql_exchange *ex,
			       const char *db_arg, const char *table_name_arg,
			       List<Item> &fields_arg,
                               bool is_concurrent_arg,
			       enum enum_duplicates handle_dup,
			       bool ignore, bool using_trans)
  : binary_log::Load_event(),
   Log_event(thd_arg,
             thd_arg->thread_specific_used ? LOG_EVENT_THREAD_SPECIFIC_F : 0,
             using_trans ? Log_event::EVENT_TRANSACTIONAL_CACHE :
                           Log_event::EVENT_STMT_CACHE,
             Log_event::EVENT_NORMAL_LOGGING,
             header(), footer())
{
  thread_id= thd_arg->thread_id();
  slave_proxy_id= thd_arg->variables.pseudo_thread_id;
  table_name= table_name_arg ? table_name_arg : "";
  db= db_arg;
  fname= ex->file_name;
  local_fname= FALSE;
  is_concurrent= is_concurrent_arg;

  /*
  exec_time calculation has changed to use the same method that is used
  to fill out "thd_arg->start_time"
  */

  struct timeval end_time;
  ulonglong micro_end_time= my_micro_time();
  my_micro_time_to_timeval(micro_end_time, &end_time);

  exec_time= end_time.tv_sec - thd_arg->start_time.tv_sec;

  /* db can never be a zero pointer in 4.0 */
  db_len = strlen(db);
  table_name_len =  strlen(table_name);
  fname_len = (fname) ?  strlen(fname) : 0;
  sql_ex.data_info.field_term = ex->field.field_term->ptr();
  sql_ex.data_info.field_term_len = (uint8) ex->field.field_term->length();
  sql_ex.data_info.enclosed = ex->field.enclosed->ptr();
  sql_ex.data_info.enclosed_len = (uint8) ex->field.enclosed->length();
  sql_ex.data_info.line_term = ex->line.line_term->ptr();
  sql_ex.data_info.line_term_len = (uint8) ex->line.line_term->length();
  sql_ex.data_info.line_start = ex->line.line_start->ptr();
  sql_ex.data_info.line_start_len = (uint8) ex->line.line_start->length();
  sql_ex.data_info.escaped = (char*) ex->field.escaped->ptr();
  sql_ex.data_info.escaped_len = (uint8) ex->field.escaped->length();
  sql_ex.data_info.opt_flags = 0;
  sql_ex.data_info.cached_new_format = -1;

  if (ex->dumpfile)
    sql_ex.data_info.opt_flags|= DUMPFILE_FLAG;
  if (ex->field.opt_enclosed)
    sql_ex.data_info.opt_flags|= OPT_ENCLOSED_FLAG;

  sql_ex.data_info.empty_flags= 0;

  switch (handle_dup) {
  case DUP_REPLACE:
    sql_ex.data_info.opt_flags|= REPLACE_FLAG;
    break;
  case DUP_UPDATE:				// Impossible here
  case DUP_ERROR:
    break;
  }
  if (ignore)
    sql_ex.data_info.opt_flags|= IGNORE_FLAG;

  if (!ex->field.field_term->length())
    sql_ex.data_info.empty_flags |= FIELD_TERM_EMPTY;
  if (!ex->field.enclosed->length())
    sql_ex.data_info.empty_flags |= ENCLOSED_EMPTY;
  if (!ex->line.line_term->length())
    sql_ex.data_info.empty_flags |= LINE_TERM_EMPTY;
  if (!ex->line.line_start->length())
    sql_ex.data_info.empty_flags |= LINE_START_EMPTY;
  if (!ex->field.escaped->length())
    sql_ex.data_info.empty_flags |= ESCAPED_EMPTY;

  skip_lines = ex->skip_lines;

  List_iterator<Item> li(fields_arg);
  field_lens_buf.length(0);
  fields_buf.length(0);
  Item* item;
  while ((item = li++))
  {
    num_fields++;
    uchar len= (uchar) item->item_name.length();
    field_block_len += len + 1;
    fields_buf.append(item->item_name.ptr(), len + 1);
    field_lens_buf.append((char*)&len, 1);
  }

  field_lens = (const uchar*)field_lens_buf.ptr();
  fields = fields_buf.ptr();
  if (table_name != 0)
    is_valid_param= true;

  if (sql_ex.data_info.new_format())
    common_header->type_code= binary_log::NEW_LOAD_EVENT;
  else
    common_header->type_code= binary_log::LOAD_EVENT;
}
#endif /* !MYSQL_CLIENT */


/**
  @note
    The caller must do buf[event_len] = 0 before he starts using the
    constructed event.
*/
Load_log_event::Load_log_event(const char *buf, uint event_len,
                               const Format_description_event *description_event)
: binary_log::Load_event(buf, event_len, description_event),
  Log_event(header(), footer())
{
  DBUG_ENTER("Load_log_event");
  if (table_name != 0)
    is_valid_param= true;
  thread_id= slave_proxy_id;
  if (event_len)
  {
    /**
      We need to set exec_time here, which is ued to calcutate seconds behind
      master on the slave.
    */
    exec_time= load_exec_time;
    /*
      I (Guilhem) manually tested replication of LOAD DATA INFILE for 3.23->5.0,
      4.0->5.0 and 5.0->5.0 and it works.
    */
    sql_ex.data_info= sql_ex_data;
  }
  if (sql_ex.data_info.new_format())
    common_header->type_code= binary_log::NEW_LOAD_EVENT;
  else
    common_header->type_code= binary_log::LOAD_EVENT;
  DBUG_VOID_RETURN;
}


/*
  Load_log_event::print()
*/

#ifdef MYSQL_CLIENT
void Load_log_event::print(FILE* file, PRINT_EVENT_INFO* print_event_info)
{
  print(file, print_event_info, 0);
}


void Load_log_event::print(FILE* file_arg, PRINT_EVENT_INFO* print_event_info,
			   bool commented)
{
  IO_CACHE *const head= &print_event_info->head_cache;
  size_t id_len= 0;
  char str_buf[1 + 2*FN_REFLEN + 2];

  DBUG_ENTER("Load_log_event::print");
  if (!print_event_info->short_form)
  {
    print_header(head, print_event_info, FALSE);
    my_b_printf(head, "\tQuery\tthread_id=%u\texec_time=%ld\n",
                thread_id, exec_time);
  }

  bool different_db= 1;
  if (db)
  {
    /*
      If the database is different from the one of the previous statement, we
      need to print the "use" command, and we update the last_db.
      But if commented, the "use" is going to be commented so we should not
      update the last_db.
    */
    if ((different_db= memcmp(print_event_info->db, db, db_len + 1)) &&
        !commented)
      memcpy(print_event_info->db, db, db_len + 1);
  }
  
  if (db && db[0] && different_db)
  {
#ifdef MYSQL_SERVER
    id_len= my_strmov_quoted_identifier(this->thd, str_buf, db, 0);
#else
    id_len= my_strmov_quoted_identifier(str_buf, db);
#endif
    str_buf[id_len]= '\0';
    my_b_printf(head, "%suse %s%s\n",
                commented ? "# " : "", str_buf, print_event_info->delimiter);
  }
  if (common_header->flags & LOG_EVENT_THREAD_SPECIFIC_F)
    my_b_printf(head,"%sSET @@session.pseudo_thread_id=%lu%s\n",
            commented ? "# " : "", (ulong)thread_id,
            print_event_info->delimiter);
  my_b_printf(head, "%sLOAD DATA ",
              commented ? "# " : "");
  if (check_fname_outside_temp_buf())
    my_b_printf(head, "LOCAL ");
  my_b_printf(head, "INFILE '%-*s' ", static_cast<int>(fname_len), fname);

  if (sql_ex.data_info.opt_flags & REPLACE_FLAG)
    my_b_printf(head,"REPLACE ");
  else if (sql_ex.data_info.opt_flags & IGNORE_FLAG)
    my_b_printf(head,"IGNORE ");

#ifdef MYSQL_SERVER
    id_len= my_strmov_quoted_identifier(this->thd, str_buf, table_name, 0);
#else
    id_len= my_strmov_quoted_identifier(str_buf, table_name);
#endif
  str_buf[id_len]= '\0';
  my_b_printf(head, "INTO TABLE %s", str_buf);

  my_b_printf(head, " FIELDS TERMINATED BY ");
  pretty_print_str(head, sql_ex.data_info.field_term,
                   sql_ex.data_info.field_term_len);

  if (sql_ex.data_info.opt_flags & OPT_ENCLOSED_FLAG)
    my_b_printf(head," OPTIONALLY ");
  my_b_printf(head, " ENCLOSED BY ");
  pretty_print_str(head, sql_ex.data_info.enclosed,
                   sql_ex.data_info.enclosed_len);

  my_b_printf(head, " ESCAPED BY ");
  pretty_print_str(head, sql_ex.data_info.escaped,
                   sql_ex.data_info.escaped_len);

  my_b_printf(head," LINES TERMINATED BY ");
  pretty_print_str(head, sql_ex.data_info.line_term,
                   sql_ex.data_info.line_term_len);


  if (sql_ex.data_info.line_start)
  {
    my_b_printf(head," STARTING BY ");
    pretty_print_str(head, sql_ex.data_info.line_start,
                     sql_ex.data_info.line_start_len);
  }
  if ((long) skip_lines > 0)
    my_b_printf(head, " IGNORE %ld LINES", (long) skip_lines);

  if (num_fields)
  {
    uint i;
    const char* field = fields;
    my_b_printf(head, " (");
    for (i = 0; i < num_fields; i++)
    {
      if (i)
        my_b_printf(head, ",");
      id_len= my_strmov_quoted_identifier((char *) str_buf, field);
      str_buf[id_len]= '\0';
      my_b_printf(head, "%s", str_buf);

      field += field_lens[i]  + 1;
    }
    my_b_printf(head, ")");
  }

  my_b_printf(head, "%s\n", print_event_info->delimiter);
  DBUG_VOID_RETURN;
}
#endif /* MYSQL_CLIENT */

#ifndef MYSQL_CLIENT

/**
  Load_log_event::set_fields()

  @note
    This function can not use the member variable 
    for the database, since LOAD DATA INFILE on the slave
    can be for a different database than the current one.
    This is the reason for the affected_db argument to this method.
*/

void Load_log_event::set_fields(const char* affected_db, 
				List<Item> &field_list,
                                Name_resolution_context *context)
{
  uint i;
  const char* field = fields;
  for (i= 0; i < num_fields; i++)
  {
    field_list.push_back(new Item_field(context,
                                        affected_db, table_name, field));
    field+= field_lens[i]  + 1;
  }
}
#endif /* !MYSQL_CLIENT */


#if defined(HAVE_REPLICATION) && !defined(MYSQL_CLIENT)
/**
  Does the data loading job when executing a LOAD DATA on the slave.

  @param net
  @param rli
  @param use_rli_only_for_errors     If set to 1, rli is provided to
                                     Load_log_event::exec_event only for this
                                     function to have rli->get_rpl_log_name and
                                     rli->last_slave_error, both being used by
                                     error reports.  If set to 0, rli is provided
                                     for full use, i.e. for error reports and
                                     position advancing.

  @todo
    fix this; this can be done by testing rules in
    Create_file_log_event::exec_event() and then discarding Append_block and
    al.
  @todo
    this is a bug - this needs to be moved to the I/O thread

  @retval
    0           Success
  @retval
    1           Failure
*/

int Load_log_event::do_apply_event(NET* net, Relay_log_info const *rli,
                                   bool use_rli_only_for_errors)
{
  DBUG_ASSERT(thd->query().str == NULL);
  thd->reset_query();                    // Should not be needed
  set_thd_db(thd, db, db_len);
  thd->is_slave_error= 0;
  clear_all_errors(thd, const_cast<Relay_log_info*>(rli));

  /* see Query_log_event::do_apply_event() and BUG#13360 */
  DBUG_ASSERT(!rli->m_table_map.count());
  /*
    Usually lex_start() is called by mysql_parse(), but we need it here
    as the present method does not call mysql_parse().
  */
  lex_start(thd);
  thd->lex->local_file= local_fname;
  mysql_reset_thd_for_next_command(thd);

  /*
    It is possible that the thread does not hold anonymous GTID
    ownership here, e.g. in case this is the first event of a relay
    log.
  */
  gtid_reacquire_ownership_if_anonymous(thd);

   /*
    We test replicate_*_db rules. Note that we have already prepared
    the file to load, even if we are going to ignore and delete it
    now. So it is possible that we did a lot of disk writes for
    nothing. In other words, a big LOAD DATA INFILE on the master will
    still consume a lot of space on the slave (space in the relay log
    + space of temp files: twice the space of the file to load...)
    even if it will finally be ignored.  TODO: fix this; this can be
    done by testing rules in Create_file_log_event::do_apply_event()
    and then discarding Append_block and al. Another way is do the
    filtering in the I/O thread (more efficient: no disk writes at
    all).
  */
  if (rpl_filter->db_ok(thd->db().str))
  {
    thd->set_time(&(common_header->when));
    thd->set_query_id(next_query_id());
    DBUG_ASSERT(!thd->get_stmt_da()->is_set());

    TABLE_LIST tables;
    char table_buf[NAME_LEN + 1];
    my_stpcpy(table_buf, table_name);
    if (lower_case_table_names)
      my_casedn_str(system_charset_info, table_buf);
    tables.init_one_table(thd->strmake(thd->db().str, thd->db().length),
                          thd->db().length,
                          table_buf, strlen(table_buf),
                          table_buf, TL_WRITE);
    tables.updating= 1;

    // the table will be opened in mysql_load    
    if (rpl_filter->is_on() && !rpl_filter->tables_ok(thd->db().str, &tables))
    {
      // TODO: this is a bug - this needs to be moved to the I/O thread
      if (net)
        skip_load_data_infile(net);
    }
    else
    {
      char llbuff[22];
      char *end;
      enum enum_duplicates handle_dup;
      char *load_data_query;

      /*
        Forge LOAD DATA INFILE query which will be used in SHOW PROCESS LIST
        and written to slave's binlog if binlogging is on.
      */
      if (!(load_data_query= (char *)thd->alloc(get_query_buffer_length() + 1)))
      {
        /*
          This will set thd->fatal_error in case of OOM. So we surely will notice
          that something is wrong.
        */
        goto error;
      }

      print_query(FALSE, NULL, load_data_query, &end, NULL, NULL);
      *end= 0;
      thd->set_query(load_data_query, static_cast<size_t>(end - load_data_query));

      if (sql_ex.data_info.opt_flags & REPLACE_FLAG)
        handle_dup= DUP_REPLACE;
      else if (sql_ex.data_info.opt_flags & IGNORE_FLAG)
      {
        thd->lex->set_ignore(true);
        handle_dup= DUP_ERROR;
      }
      else
      {
        /*
          When replication is running fine, if it was DUP_ERROR on the
          master then we could choose IGNORE here, because if DUP_ERROR
          suceeded on master, and data is identical on the master and slave,
          then there should be no uniqueness errors on slave, so IGNORE is
          the same as DUP_ERROR. But in the unlikely case of uniqueness errors
          (because the data on the master and slave happen to be different
          (user error or bug), we want LOAD DATA to print an error message on
          the slave to discover the problem.

          If reading from net (a 3.23 master), mysql_load() will change this
          to IGNORE.
        */
        handle_dup= DUP_ERROR;
      }
      /*
        We need to set thd->lex->sql_command and thd->lex->duplicates
        since InnoDB tests these variables to decide if this is a LOAD
        DATA ... REPLACE INTO ... statement even though mysql_parse()
        is not called.  This is not needed in 5.0 since there the LOAD
        DATA ... statement is replicated using mysql_parse(), which
        sets the thd->lex fields correctly.
      */
      thd->lex->sql_command= SQLCOM_LOAD;
      thd->lex->duplicates= handle_dup;

      sql_exchange ex((char*)fname, sql_ex.data_info.opt_flags & DUMPFILE_FLAG);
      String field_term(sql_ex.data_info.field_term,
                        sql_ex.data_info.field_term_len,log_cs);
      String enclosed(sql_ex.data_info.enclosed,
                      sql_ex.data_info.enclosed_len,log_cs);
      String line_term(sql_ex.data_info.line_term,
                       sql_ex.data_info.line_term_len,log_cs);
      String line_start(sql_ex.data_info.line_start,
                        sql_ex.data_info.line_start_len,log_cs);
      String escaped(sql_ex.data_info.escaped,
                     sql_ex.data_info.escaped_len, log_cs);
      const String empty_str("", 0, log_cs);
      ex.field.field_term= &field_term;
      ex.field.enclosed= &enclosed;
      ex.line.line_term= &line_term;
      ex.line.line_start= &line_start;
      ex.field.escaped= &escaped;

      ex.field.opt_enclosed= (sql_ex.data_info.opt_flags & OPT_ENCLOSED_FLAG);
      if (sql_ex.data_info.empty_flags & FIELD_TERM_EMPTY)
        ex.field.field_term= &empty_str;

      ex.skip_lines= skip_lines;
      List<Item> field_list;
      thd->lex->select_lex->context.resolve_in_table_list_only(&tables);
      set_fields(tables.db, field_list, &thd->lex->select_lex->context);
      thd->variables.pseudo_thread_id= thread_id;
      if (net)
      {
        // mysql_load will use thd->net to read the file
        thd->get_protocol_classic()->set_vio(net->vio);
        // Make sure the client does not get confused about the packet sequence
        thd->get_protocol_classic()->set_pkt_nr(net->pkt_nr);
      }
      /*
        It is safe to use tmp_list twice because we are not going to
        update it inside mysql_load().
      */
      List<Item> tmp_list;
      /*
        Prepare column privilege check for LOAD statement.
        This is necessary because the replication code for LOAD bypasses
        regular privilege checking, which is done by check_one_table_access()
        in regular code path.
        We can assign INSERT privileges to the table since the slave thread
        operates with all privileges.
      */
      tables.set_privileges(INSERT_ACL);
      tables.set_want_privilege(INSERT_ACL);

      if (open_temporary_tables(thd, &tables) ||
          mysql_load(thd, &ex, &tables, field_list, tmp_list, tmp_list,
                     handle_dup, net != 0))
        thd->is_slave_error= 1;
      if (thd->cuted_fields)
      {
        /* log_pos is the position of the LOAD event in the master log */
        sql_print_warning("Slave: load data infile on table '%s' at "
                          "log position %s in log '%s' produced %ld "
                          "warning(s). Default database: '%s'",
                          (char*) table_name,
                          llstr(common_header->log_pos,llbuff),
                          const_cast<Relay_log_info*>(rli)->get_rpl_log_name(),
                          (ulong) thd->cuted_fields,
                          print_slave_db_safe(thd->db().str));
      }
      if (net)
      {
        net->pkt_nr= thd->get_protocol_classic()->get_pkt_nr();
      }
    }
  }
  else
  {
    /*
      We will just ask the master to send us /dev/null if we do not
      want to load the data.
      TODO: this a bug - needs to be done in I/O thread
    */
    if (net)
      skip_load_data_infile(net);
  }

error:
  thd->get_protocol_classic()->set_vio(NULL);
  const char *remember_db= thd->db().str;
  thd->set_catalog(NULL_CSTR);
  thd->set_db(NULL_CSTR);                   /* will free the current database */
  thd->reset_query();
  thd->get_stmt_da()->set_overwrite_status(true);
  thd->is_error() ? trans_rollback_stmt(thd) : trans_commit_stmt(thd);
  thd->get_stmt_da()->set_overwrite_status(false);
  close_thread_tables(thd);
  /*
    - If transaction rollback was requested due to deadlock
      perform it and release metadata locks.
    - If inside a multi-statement transaction,
    defer the release of metadata locks until the current
    transaction is either committed or rolled back. This prevents
    other statements from modifying the table for the entire
    duration of this transaction.  This provides commit ordering
    and guarantees serializability across multiple transactions.
    - If in autocommit mode, or outside a transactional context,
    automatically release metadata locks of the current statement.
  */
  if (thd->transaction_rollback_request)
  {
    trans_rollback_implicit(thd);
    thd->mdl_context.release_transactional_locks();
  }
  else if (! thd->in_multi_stmt_transaction_mode())
    thd->mdl_context.release_transactional_locks();
  else
    thd->mdl_context.release_statement_locks();

  DBUG_EXECUTE_IF("LOAD_DATA_INFILE_has_fatal_error",
                  thd->is_slave_error= 0; thd->is_fatal_error= 1;);

  if (thd->is_slave_error)
  {
    /* this err/sql_errno code is copy-paste from net_send_error() */
    const char *err;
    int sql_errno;
    if (thd->is_error())
    {
      err= thd->get_stmt_da()->message_text();
      sql_errno= thd->get_stmt_da()->mysql_errno();
    }
    else
    {
      sql_errno=ER_UNKNOWN_ERROR;
      err=ER(sql_errno);       
    }
    rli->report(ERROR_LEVEL, sql_errno,"\
Error '%s' running LOAD DATA INFILE on table '%s'. Default database: '%s'",
                    err, (char*)table_name, print_slave_db_safe(remember_db));
    free_root(thd->mem_root,MYF(MY_KEEP_PREALLOC));
    return 1;
  }
  free_root(thd->mem_root,MYF(MY_KEEP_PREALLOC));

  if (thd->is_fatal_error)
  {
    char buf[256];
    my_snprintf(buf, sizeof(buf),
                "Running LOAD DATA INFILE on table '%-.64s'."
                " Default database: '%-.64s'",
                (char*)table_name,
                print_slave_db_safe(remember_db));

    rli->report(ERROR_LEVEL, ER_SLAVE_FATAL_ERROR,
                ER(ER_SLAVE_FATAL_ERROR), buf);
    return 1;
  }

  return ( use_rli_only_for_errors ? 0 : Log_event::do_apply_event(rli) ); 
}
#endif


/**************************************************************************
  Rotate_log_event methods
**************************************************************************/

/*
  Rotate_log_event::pack_info()
*/

#if defined(HAVE_REPLICATION) && !defined(MYSQL_CLIENT)
int Rotate_log_event::pack_info(Protocol *protocol)
{
  char buf1[256], buf[22];
  String tmp(buf1, sizeof(buf1), log_cs);
  tmp.length(0);
  tmp.append(new_log_ident, ident_len);
  tmp.append(STRING_WITH_LEN(";pos="));
  tmp.append(llstr(pos,buf));
  protocol->store(tmp.ptr(), tmp.length(), &my_charset_bin);
  return 0;
}
#endif


/*
  Rotate_log_event::print()
*/

#ifdef MYSQL_CLIENT
void Rotate_log_event::print(FILE* file, PRINT_EVENT_INFO* print_event_info)
{
  char buf[22];
  IO_CACHE *const head= &print_event_info->head_cache;

  if (print_event_info->short_form)
    return;
  print_header(head, print_event_info, FALSE);
  my_b_printf(head, "\tRotate to ");
  if (new_log_ident)
    my_b_write(head, (uchar*) new_log_ident, (uint)ident_len);
  my_b_printf(head, "  pos: %s\n", llstr(pos, buf));
}
#endif /* MYSQL_CLIENT */



/*
  Rotate_log_event::Rotate_log_event() (2 constructors)
*/


#ifndef MYSQL_CLIENT
Rotate_log_event::Rotate_log_event(const char* new_log_ident_arg,
                                   size_t ident_len_arg, ulonglong pos_arg,
                                   uint flags_arg)
: binary_log::Rotate_event(new_log_ident_arg, ident_len_arg, flags_arg, pos_arg),
  Log_event(header(), footer(),
            Log_event::EVENT_NO_CACHE, Log_event::EVENT_IMMEDIATE_LOGGING)
{
#ifndef DBUG_OFF
  DBUG_ENTER("Rotate_log_event::Rotate_log_event(...,flags)");
#endif
  new_log_ident= new_log_ident_arg;
  pos= pos_arg;
  ident_len= ident_len_arg ?
             ident_len_arg : (uint) strlen(new_log_ident_arg);
  flags= flags_arg;

#ifndef DBUG_OFF
  char buff[22];
  DBUG_PRINT("enter",("new_log_ident: %s  pos: %s  flags: %lu", new_log_ident_arg,
                      llstr(pos_arg, buff), (ulong) flags));
#endif
  if (flags & DUP_NAME)
    new_log_ident= my_strndup(key_memory_log_event,
                              new_log_ident_arg, ident_len, MYF(MY_WME));
  if (new_log_ident != 0)
    is_valid_param= true;
  if (flags & RELAY_LOG)
    set_relay_log_event();
  DBUG_VOID_RETURN;
}
#endif


Rotate_log_event::Rotate_log_event(const char* buf, uint event_len,
                                   const Format_description_event* description_event)
: binary_log::Rotate_event(buf, event_len, description_event),
  Log_event(header(), footer())
{
  DBUG_ENTER("Rotate_log_event::Rotate_log_event(char*,...)");

  if (new_log_ident != 0)
    is_valid_param= true;
  DBUG_PRINT("debug", ("new_log_ident: '%s'", new_log_ident));
  DBUG_VOID_RETURN;
}


/*
  Rotate_log_event::write()
*/

#ifndef MYSQL_CLIENT
bool Rotate_log_event::write(IO_CACHE* file)
{
  char buf[Binary_log_event::ROTATE_HEADER_LEN];
  int8store(buf + R_POS_OFFSET, pos);
  return (write_header(file, Binary_log_event::ROTATE_HEADER_LEN + ident_len) || 
          wrapper_my_b_safe_write(file, (uchar*) buf, Binary_log_event::ROTATE_HEADER_LEN) ||
          wrapper_my_b_safe_write(file, (uchar*) new_log_ident,
                                     (uint) ident_len) ||
          write_footer(file));
}
#endif


#if defined(HAVE_REPLICATION) && !defined(MYSQL_CLIENT)

/*
  Got a rotate log event from the master.

  This is mainly used so that we can later figure out the logname and
  position for the master.

  We can't rotate the slave's BINlog as this will cause infinitive rotations
  in a A -> B -> A setup.
  The NOTES below is a wrong comment which will disappear when 4.1 is merged.

  This must only be called from the Slave SQL thread, since it calls
  flush_relay_log_info().

  @retval
    0	ok
*/
int Rotate_log_event::do_update_pos(Relay_log_info *rli)
{
  int error= 0;
  DBUG_ENTER("Rotate_log_event::do_update_pos");
#ifndef DBUG_OFF
  char buf[32];
#endif

  DBUG_PRINT("info", ("server_id=%lu; ::server_id=%lu",
                      (ulong) this->server_id, (ulong) ::server_id));
  DBUG_PRINT("info", ("new_log_ident: %s", this->new_log_ident));
  DBUG_PRINT("info", ("pos: %s", llstr(this->pos, buf)));

  /*
    If we are in a transaction or in a group: the only normal case is
    when the I/O thread was copying a big transaction, then it was
    stopped and restarted: we have this in the relay log:

    BEGIN
    ...
    ROTATE (a fake one)
    ...
    COMMIT or ROLLBACK

    In that case, we don't want to touch the coordinates which
    correspond to the beginning of the transaction.  Starting from
    5.0.0, there also are some rotates from the slave itself, in the
    relay log, which shall not change the group positions.
  */

  /*
    The way we check if SQL thread is currently in a group is different
    for STS and MTS.
  */
  bool in_group = rli->is_parallel_exec() ?
    (rli->mts_group_status == Relay_log_info::MTS_IN_GROUP) :
    rli->is_in_group();

  if ((server_id != ::server_id || rli->replicate_same_server_id) &&
      !is_relay_log_event() &&
      !in_group)
  {
    if (!is_mts_db_partitioned(rli) && server_id != ::server_id)
    {
      // force the coordinator to start a new binlog segment.
      static_cast<Mts_submode_logical_clock*>
        (rli->current_mts_submode)->start_new_group();
    }
    if (rli->is_parallel_exec())
    {
      /*
        Rotate events are special events that are handled as a
        synchronization point. For that reason, the checkpoint
        routine is being called here.
      */
      if ((error= mts_checkpoint_routine(rli, 0, false,
                                         true/*need_data_lock=true*/)))
        goto err;
    }

    mysql_mutex_lock(&rli->data_lock);
    DBUG_PRINT("info", ("old group_master_log_name: '%s'  "
                        "old group_master_log_pos: %lu",
                        rli->get_group_master_log_name(),
                        (ulong) rli->get_group_master_log_pos()));

    memcpy((void *)rli->get_group_master_log_name(),
           new_log_ident, ident_len + 1);
    rli->notify_group_master_log_name_update();
    if ((error= rli->inc_group_relay_log_pos(pos,
                                             false/*need_data_lock=false*/)))
    {
      mysql_mutex_unlock(&rli->data_lock);
      goto err;
    }

    DBUG_PRINT("info", ("new group_master_log_name: '%s'  "
                        "new group_master_log_pos: %lu",
                        rli->get_group_master_log_name(),
                        (ulong) rli->get_group_master_log_pos()));
    mysql_mutex_unlock(&rli->data_lock);
    if (rli->is_parallel_exec())
    {
      bool real_event= server_id && !is_artificial_event();
      rli->reset_notified_checkpoint(0,
                                     real_event ?
                                     common_header->when.tv_sec +
                                     (time_t) exec_time : 0,
                                     true/*need_data_lock=true*/,
                                     real_event? true : false);
    }

    /*
      Reset thd->variables.option_bits and sql_mode etc, because this could be the signal of
      a master's downgrade from 5.0 to 4.0.
      However, no need to reset rli_description_event: indeed, if the next
      master is 5.0 (even 5.0.1) we will soon get a Format_desc; if the next
      master is 4.0 then the events are in the slave's format (conversion).
    */
    set_slave_thread_options(thd);
    set_slave_thread_default_charset(thd, rli);
    thd->variables.sql_mode= global_system_variables.sql_mode;
    thd->variables.auto_increment_increment=
      thd->variables.auto_increment_offset= 1;
    /*
      Rotate_log_events are generated on Slaves with server_id=0
      for all the ignored events, so that the positions in the repository
      is updated properly even for ignored events.

      This kind of Rotate_log_event is generated when

        1) the event is generated on the same host and reached due
           to circular replication (server_id == ::server_id)

        2) the event is from the host which is listed in ignore_server_ids

        3) IO thread is receiving HEARTBEAT event from the master

        4) IO thread is receiving PREVIOUS_GTID_LOG_EVENT from the master.

      We have to free thd's mem_root here after we update the positions
      in the repository table. Otherwise, imagine a situation where
      Slave is keep getting ignored events only and no other (non-ignored)
      events from the Master, Slave never executes free_root (that generally
      happens from Query_log_event::do_apply_event or
      Rows_log_event::do_apply_event when they find end of the group event).
    */
    if (server_id == 0)
      free_root(thd->mem_root, MYF(MY_KEEP_PREALLOC));
  }
  else
    rli->inc_event_relay_log_pos();

err:
  DBUG_RETURN(error);
}


Log_event::enum_skip_reason
Rotate_log_event::do_shall_skip(Relay_log_info *rli)
{
  enum_skip_reason reason= Log_event::do_shall_skip(rli);

  switch (reason) {
  case Log_event::EVENT_SKIP_NOT:
  case Log_event::EVENT_SKIP_COUNT:
    return Log_event::EVENT_SKIP_NOT;

  case Log_event::EVENT_SKIP_IGNORE:
    return Log_event::EVENT_SKIP_IGNORE;
  }
  DBUG_ASSERT(0);
  return Log_event::EVENT_SKIP_NOT;             // To keep compiler happy
}

#endif


/**************************************************************************
	Intvar_log_event methods
**************************************************************************/

/*
  Intvar_log_event::pack_info()
*/

#if defined(HAVE_REPLICATION) && !defined(MYSQL_CLIENT)
int Intvar_log_event::pack_info(Protocol *protocol)
{
  char buf[256], *pos;
  pos= strmake(buf, (get_var_type_string()).c_str(), sizeof(buf)-23);
  *pos++= '=';
  pos= longlong10_to_str(val, pos, -10);
  protocol->store(buf, (uint) (pos-buf), &my_charset_bin);
  return 0;
}
#endif


/*
  Intvar_log_event::Intvar_log_event()
*/
Intvar_log_event::Intvar_log_event(const char* buf,
                                   const Format_description_event*
                                   description_event)
: binary_log::Intvar_event(buf, description_event),
  Log_event(header(), footer())
{
  is_valid_param= true;
}

/*
  Intvar_log_event::write()
*/

#ifndef MYSQL_CLIENT
bool Intvar_log_event::write(IO_CACHE* file)
{
  uchar buf[9];
  buf[I_TYPE_OFFSET]= (uchar) type;
  int8store(buf + I_VAL_OFFSET, val);
  return (write_header(file, sizeof(buf)) ||
          wrapper_my_b_safe_write(file, buf, sizeof(buf)) ||
          write_footer(file));
}
#endif


/*
  Intvar_log_event::print()
*/

#ifdef MYSQL_CLIENT
void Intvar_log_event::print(FILE* file, PRINT_EVENT_INFO* print_event_info)
{
  char llbuff[22];
  const char *msg= NULL;
  IO_CACHE *const head= &print_event_info->head_cache;

  if (!print_event_info->short_form)
  {
    print_header(head, print_event_info, FALSE);
    my_b_printf(head, "\tIntvar\n");
  }

  my_b_printf(head, "SET ");
  switch (type) {
  case LAST_INSERT_ID_EVENT:
    msg="LAST_INSERT_ID";
    break;
  case INSERT_ID_EVENT:
    msg="INSERT_ID";
    break;
  case INVALID_INT_EVENT:
  default: // cannot happen
    msg="INVALID_INT";
    break;
  }
  my_b_printf(head, "%s=%s%s\n",
              msg, llstr(val,llbuff), print_event_info->delimiter);
}
#endif


#if defined(HAVE_REPLICATION)&& !defined(MYSQL_CLIENT)

/*
  Intvar_log_event::do_apply_event()
*/

int Intvar_log_event::do_apply_event(Relay_log_info const *rli)
{
  /*
    We are now in a statement until the associated query log event has
    been processed.
   */
  const_cast<Relay_log_info*>(rli)->set_flag(Relay_log_info::IN_STMT);

  if (rli->deferred_events_collecting)
    return rli->deferred_events->add(this);

  switch (type) {
  case LAST_INSERT_ID_EVENT:
    thd->first_successful_insert_id_in_prev_stmt= val;
    thd->substitute_null_with_insert_id= TRUE;
    break;
  case INSERT_ID_EVENT:
    thd->force_one_auto_inc_interval(val);
    break;
  }
  return 0;
}

int Intvar_log_event::do_update_pos(Relay_log_info *rli)
{
  rli->inc_event_relay_log_pos();
  return 0;
}


Log_event::enum_skip_reason
Intvar_log_event::do_shall_skip(Relay_log_info *rli)
{
  /*
    It is a common error to set the slave skip counter to 1 instead of
    2 when recovering from an insert which used a auto increment,
    rand, or user var.  Therefore, if the slave skip counter is 1, we
    just say that this event should be skipped by ignoring it, meaning
    that we do not change the value of the slave skip counter since it
    will be decreased by the following insert event.
  */
  return continue_group(rli);
}

#endif


/**************************************************************************
  Rand_log_event methods
**************************************************************************/

#if defined(HAVE_REPLICATION) && !defined(MYSQL_CLIENT)
int Rand_log_event::pack_info(Protocol *protocol)
{
  char buf1[256], *pos;
  pos= my_stpcpy(buf1,"rand_seed1=");
  pos= int10_to_str((long) seed1, pos, 10);
  pos= my_stpcpy(pos, ",rand_seed2=");
  pos= int10_to_str((long) seed2, pos, 10);
  protocol->store(buf1, (uint) (pos-buf1), &my_charset_bin);
  return 0;
}
#endif


Rand_log_event::Rand_log_event(const char* buf,
                               const Format_description_event* description_event)
  : binary_log::Rand_event(buf, description_event),
    Log_event(header(), footer())
{
  is_valid_param= true;
}


#ifndef MYSQL_CLIENT
bool Rand_log_event::write(IO_CACHE* file)
{
  uchar buf[16];
  int8store(buf + RAND_SEED1_OFFSET, seed1);
  int8store(buf + RAND_SEED2_OFFSET, seed2);
  return (write_header(file, sizeof(buf)) ||
          wrapper_my_b_safe_write(file, buf, sizeof(buf)) ||
	  write_footer(file));
}
#endif


#ifdef MYSQL_CLIENT
void Rand_log_event::print(FILE* file, PRINT_EVENT_INFO* print_event_info)
{
  IO_CACHE *const head= &print_event_info->head_cache;

  char llbuff[22],llbuff2[22];
  if (!print_event_info->short_form)
  {
    print_header(head, print_event_info, FALSE);
    my_b_printf(head, "\tRand\n");
  }
  my_b_printf(head, "SET @@RAND_SEED1=%s, @@RAND_SEED2=%s%s\n",
              llstr(seed1, llbuff),llstr(seed2, llbuff2),
              print_event_info->delimiter);
}
#endif /* MYSQL_CLIENT */


#if defined(HAVE_REPLICATION) && !defined(MYSQL_CLIENT)
int Rand_log_event::do_apply_event(Relay_log_info const *rli)
{
  /*
    We are now in a statement until the associated query log event has
    been processed.
   */
  const_cast<Relay_log_info*>(rli)->set_flag(Relay_log_info::IN_STMT);

  if (rli->deferred_events_collecting)
    return rli->deferred_events->add(this);

  thd->rand.seed1= (ulong) seed1;
  thd->rand.seed2= (ulong) seed2;
  return 0;
}

int Rand_log_event::do_update_pos(Relay_log_info *rli)
{
  rli->inc_event_relay_log_pos();
  return 0;
}


Log_event::enum_skip_reason
Rand_log_event::do_shall_skip(Relay_log_info *rli)
{
  /*
    It is a common error to set the slave skip counter to 1 instead of
    2 when recovering from an insert which used a auto increment,
    rand, or user var.  Therefore, if the slave skip counter is 1, we
    just say that this event should be skipped by ignoring it, meaning
    that we do not change the value of the slave skip counter since it
    will be decreased by the following insert event.
  */
  return continue_group(rli);
}

/**
   Exec deferred Int-, Rand- and User- var events prefixing
   a Query-log-event event.

   @param thd THD handle

   @return false on success, true if a failure in an event applying occurred.
*/
bool slave_execute_deferred_events(THD *thd)
{
  bool res= false;
  Relay_log_info *rli= thd->rli_slave;

  DBUG_ASSERT(rli && (!rli->deferred_events_collecting || rli->deferred_events));

  if (!rli->deferred_events_collecting || rli->deferred_events->is_empty())
    return res;

  res= rli->deferred_events->execute(rli);
  rli->deferred_events->rewind();
  return res;
}

#endif /* !MYSQL_CLIENT */


/**************************************************************************
  Xid_log_event methods
**************************************************************************/

#if defined(HAVE_REPLICATION) && !defined(MYSQL_CLIENT)
int Xid_log_event::pack_info(Protocol *protocol)
{
  char buf[128], *pos;
  pos= my_stpcpy(buf, "COMMIT /* xid=");
  pos= longlong10_to_str(xid, pos, 10);
  pos= my_stpcpy(pos, " */");
  protocol->store(buf, (uint) (pos-buf), &my_charset_bin);
  return 0;
}
#endif

Xid_log_event::
Xid_log_event(const char* buf,
              const Format_description_event *description_event)
  : binary_log::Xid_event(buf, description_event),
    Xid_apply_log_event(buf, description_event, header(), footer())
{
  is_valid_param= true;
}

#ifndef MYSQL_CLIENT
bool Xid_log_event::write(IO_CACHE* file)
{
  DBUG_EXECUTE_IF("do_not_write_xid", return 0;);
  return (write_header(file, sizeof(xid)) ||
	  wrapper_my_b_safe_write(file, (uchar*) &xid, sizeof(xid)) ||
	  write_footer(file));
}
#endif


#ifdef MYSQL_CLIENT
void Xid_log_event::print(FILE* file, PRINT_EVENT_INFO* print_event_info)
{
  IO_CACHE *const head= &print_event_info->head_cache;

  if (!print_event_info->short_form)
  {
    char buf[64];
    longlong10_to_str(xid, buf, 10);

    print_header(head, print_event_info, FALSE);
    my_b_printf(head, "\tXid = %s\n", buf);
  }
  my_b_printf(head, "COMMIT%s\n", print_event_info->delimiter);
}
#endif /* MYSQL_CLIENT */


#if defined(HAVE_REPLICATION) && !defined(MYSQL_CLIENT)
/**
   The methods combines few commit actions to make it useable
   as in the single- so multi- threaded case.

   @param  thd_arg a pointer to THD handle
   @return false  as success and
           true   as an error 
*/

bool Xid_log_event::do_commit(THD *thd_arg)
{
  DBUG_EXECUTE_IF("dbug.reached_commit",
                  {DBUG_SET("+d,dbug.enabled_commit");});
  bool error= trans_commit(thd_arg); /* Automatically rolls back on error. */
  DBUG_EXECUTE_IF("crash_after_apply", 
                  sql_print_information("Crashing crash_after_apply.");
                  DBUG_SUICIDE(););
  thd_arg->mdl_context.release_transactional_locks();

  error |= mysql_bin_log.gtid_end_transaction(thd_arg);

  /*
    The parser executing a SQLCOM_COMMIT or SQLCOM_ROLLBACK will reset the
    tx isolation level and access mode when the statement is finishing a
    transaction.

    For replicated workload, when dealing with pure transactional workloads,
    there will be no QUERY(COMMIT) finishing a transaction, but a
    Xid_log_event instead.

    So, if the slave applier changed the current transaction isolation level,
    it needs to be restored to the session default value once the current
    transaction has been committed.
  */
  trans_reset_one_shot_chistics(thd);

  /*
    Increment the global status commit count variable
  */
  if (!error)
    thd_arg->status_var.com_stat[SQLCOM_COMMIT]++;

  return error;
}

/**
   Worker commits Xid transaction and in case of its transactional
   info table marks the current group as done in the Coordnator's
   Group Assigned Queue.

   @return zero as success or non-zero as an error
*/
int Xid_apply_log_event::do_apply_event_worker(Slave_worker *w)
{
  int error= 0;
  bool skipped_commit_pos= true;

  lex_start(thd);
  mysql_reset_thd_for_next_command(thd);
  Slave_committed_queue *coordinator_gaq= w->c_rli->gaq;

  /* For a slave Xid_log_event is COMMIT */
  query_logger.general_log_print(thd, COM_QUERY,
                                 "COMMIT /* implicit, from Xid_log_event */");

  DBUG_PRINT("mts", ("do_apply group master %s %llu  group relay %s %llu event %s %llu.",
                     w->get_group_master_log_name(),
                     w->get_group_master_log_pos(),
                     w->get_group_relay_log_name(),
                     w->get_group_relay_log_pos(),
                     w->get_event_relay_log_name(),
                     w->get_event_relay_log_pos()));

  DBUG_EXECUTE_IF("crash_before_update_pos",
                  sql_print_information("Crashing crash_before_update_pos.");
                  DBUG_SUICIDE(););

  ulong gaq_idx= mts_group_idx;
  Slave_job_group *ptr_group= coordinator_gaq->get_job_group(gaq_idx);

  if (!thd->get_transaction()->xid_state()->check_in_xa(false) &&
      w->is_transactional())
  {
    /*
      Regular (not XA) transaction updates the transactional info table
      along with the main transaction. Otherwise, the local flag turned
      and given its value the info table is updated after do_commit.
      todo: the flag won't be need upon the full xa crash-safety bug76233
            gets fixed.
    */
    skipped_commit_pos= false;
    if ((error= w->commit_positions(this, ptr_group,
                                    w->is_transactional())))
      goto err;
  }

  DBUG_PRINT("mts", ("do_apply group master %s %llu  group relay %s %llu event %s %llu.",
                     w->get_group_master_log_name(),
                     w->get_group_master_log_pos(),
                     w->get_group_relay_log_name(),
                     w->get_group_relay_log_pos(),
                     w->get_event_relay_log_name(),
                     w->get_event_relay_log_pos()));

  DBUG_EXECUTE_IF("crash_after_update_pos_before_apply",
                  sql_print_information("Crashing crash_after_update_pos_before_apply.");
                  DBUG_SUICIDE(););

  error= do_commit(thd);
  if (error)
  {
    if (!skipped_commit_pos)
      w->rollback_positions(ptr_group);
  }
  else if (skipped_commit_pos)
    error= w->commit_positions(this, ptr_group,
                               w->is_transactional());
err:
  return error;
}

int Xid_apply_log_event::do_apply_event(Relay_log_info const *rli)
{
  DBUG_ENTER("Xid_log_event::do_apply_event");
  int error= 0;
  char saved_group_master_log_name[FN_REFLEN];
  char saved_group_relay_log_name[FN_REFLEN];
  volatile my_off_t saved_group_master_log_pos;
  volatile my_off_t saved_group_relay_log_pos;

  char new_group_master_log_name[FN_REFLEN];
  char new_group_relay_log_name[FN_REFLEN];
  volatile my_off_t new_group_master_log_pos;
  volatile my_off_t new_group_relay_log_pos;

  lex_start(thd);
  mysql_reset_thd_for_next_command(thd);
  /*
    Anonymous GTID ownership may be released here if the last
    statement before XID updated a non-transactional table and was
    written to the binary log as a separate transaction (either
    because binlog_format=row or because
    binlog_direct_non_transactional_updates=1).  So we need to
    re-acquire anonymous ownership.
  */
  gtid_reacquire_ownership_if_anonymous(thd);
  Relay_log_info *rli_ptr= const_cast<Relay_log_info *>(rli);

  /* For a slave Xid_log_event is COMMIT */
  query_logger.general_log_print(thd, COM_QUERY,
                                 "COMMIT /* implicit, from Xid_log_event */");

  mysql_mutex_lock(&rli_ptr->data_lock);

  /*
    Save the rli positions. We need them to temporarily reset the positions
    just before the commit.
   */
  strmake(saved_group_master_log_name, rli_ptr->get_group_master_log_name(),
          FN_REFLEN - 1);
  saved_group_master_log_pos= rli_ptr->get_group_master_log_pos();
  strmake(saved_group_relay_log_name, rli_ptr->get_group_relay_log_name(),
          FN_REFLEN - 1);
  saved_group_relay_log_pos= rli_ptr->get_group_relay_log_pos();

  DBUG_PRINT("info", ("do_apply group master %s %llu  group relay %s %llu event %s %llu\n",
    rli_ptr->get_group_master_log_name(),
    rli_ptr->get_group_master_log_pos(),
    rli_ptr->get_group_relay_log_name(),
    rli_ptr->get_group_relay_log_pos(),
    rli_ptr->get_event_relay_log_name(),
    rli_ptr->get_event_relay_log_pos()));

  DBUG_EXECUTE_IF("crash_before_update_pos",
                  sql_print_information("Crashing crash_before_update_pos.");
                  DBUG_SUICIDE(););

  /*
    We need to update the positions in here to make it transactional.  
  */
  rli_ptr->inc_event_relay_log_pos();
  rli_ptr->set_group_relay_log_pos(rli_ptr->get_event_relay_log_pos());
  rli_ptr->set_group_relay_log_name(rli_ptr->get_event_relay_log_name());

  rli_ptr->notify_group_relay_log_name_update();

  if (common_header->log_pos) // 3.23 binlogs don't have log_posx
    rli_ptr->set_group_master_log_pos(common_header->log_pos);

  /*
    rli repository being transactional means replication is crash safe.
    Positions are written into transactional tables ahead of commit and the
    changes are made permanent during commit.
    XA transactional does not actually commit so has to defer its flush_info().
   */
  if (!thd->get_transaction()->xid_state()->check_in_xa(false) &&
      rli_ptr->is_transactional())
  {
    if ((error= rli_ptr->flush_info(true)))
      goto err;
  }

  DBUG_PRINT("info", ("do_apply group master %s %llu  group relay %s %llu event %s %llu\n",
                      rli_ptr->get_group_master_log_name(),
                      rli_ptr->get_group_master_log_pos(),
                      rli_ptr->get_group_relay_log_name(),
                      rli_ptr->get_group_relay_log_pos(),
                      rli_ptr->get_event_relay_log_name(),
                      rli_ptr->get_event_relay_log_pos()));

  DBUG_EXECUTE_IF("crash_after_update_pos_before_apply",
                  sql_print_information("Crashing crash_after_update_pos_before_apply.");
                  DBUG_SUICIDE(););

  /**
    Commit operation expects the global transaction state variable 'xa_state'to
    be set to 'XA_NOTR'. In order to simulate commit failure we set
    the 'xa_state' to 'XA_IDLE' so that the commit reports 'ER_XAER_RMFAIL'
    error.
   */
  DBUG_EXECUTE_IF("simulate_commit_failure",
                  {
                    thd->get_transaction()->xid_state()->set_state(
                        XID_STATE::XA_IDLE);
                  });

  /*
    Save the new rli positions. These positions will be set back to group*
    positions on successful completion of the commit operation.
   */
  strmake(new_group_master_log_name, rli_ptr->get_group_master_log_name(),
          FN_REFLEN - 1);
  new_group_master_log_pos= rli_ptr->get_group_master_log_pos();
  strmake(new_group_relay_log_name, rli_ptr->get_group_relay_log_name(),
          FN_REFLEN - 1);
  new_group_relay_log_pos= rli_ptr->get_group_relay_log_pos();
  /*
    Rollback positions in memory just before commit. Position values will be
    reset to their new values only on successful commit operation.
   */
  rli_ptr->set_group_master_log_name(saved_group_master_log_name);
  rli_ptr->notify_group_master_log_name_update();
  rli_ptr->set_group_master_log_pos(saved_group_master_log_pos);
  rli_ptr->set_group_relay_log_name(saved_group_relay_log_name);
  rli_ptr->notify_group_relay_log_name_update();
  rli_ptr->set_group_relay_log_pos(saved_group_relay_log_pos);

  DBUG_PRINT("info", ("Rolling back to group master %s %llu  group relay %s"
                      " %llu\n", rli_ptr->get_group_master_log_name(),
                      rli_ptr->get_group_master_log_pos(),
                      rli_ptr->get_group_relay_log_name(),
                      rli_ptr->get_group_relay_log_pos()));
  mysql_mutex_unlock(&rli_ptr->data_lock);
  error= do_commit(thd);
  mysql_mutex_lock(&rli_ptr->data_lock);
  if (error)
  {
    rli->report(ERROR_LEVEL, thd->get_stmt_da()->mysql_errno(),
                "Error in Xid_log_event: Commit could not be completed, '%s'",
                thd->get_stmt_da()->message_text());
  }
  else
  {
    DBUG_EXECUTE_IF("crash_after_commit_before_update_pos",
                    sql_print_information("Crashing "
                                          "crash_after_commit_before_update_pos.");
                    DBUG_SUICIDE(););
    /* Update positions on successful commit */
    rli_ptr->set_group_master_log_name(new_group_master_log_name);
    rli_ptr->notify_group_master_log_name_update();
    rli_ptr->set_group_master_log_pos(new_group_master_log_pos);
    rli_ptr->set_group_relay_log_name(new_group_relay_log_name);
    rli_ptr->notify_group_relay_log_name_update();
    rli_ptr->set_group_relay_log_pos(new_group_relay_log_pos);

    DBUG_PRINT("info", ("Updating positions on succesful commit to group master"
                        " %s %llu  group relay %s %llu\n",
                        rli_ptr->get_group_master_log_name(),
                        rli_ptr->get_group_master_log_pos(),
                        rli_ptr->get_group_relay_log_name(),
                        rli_ptr->get_group_relay_log_pos()));

    /*
      For transactional repository the positions are flushed ahead of commit.
      Where as for non transactional rli repository the positions are flushed
      only on succesful commit.
     */
    if (!rli_ptr->is_transactional())
      rli_ptr->flush_info(false);
  }
err:
  mysql_cond_broadcast(&rli_ptr->data_cond);
  mysql_mutex_unlock(&rli_ptr->data_lock);

  DBUG_RETURN(error);
}

Log_event::enum_skip_reason
Xid_apply_log_event::do_shall_skip(Relay_log_info *rli)
{
  DBUG_ENTER("Xid_log_event::do_shall_skip");
  if (rli->slave_skip_counter > 0) {
    thd->variables.option_bits&= ~OPTION_BEGIN;
    DBUG_RETURN(Log_event::EVENT_SKIP_COUNT);
  }
  DBUG_RETURN(Log_event::do_shall_skip(rli));
}
#endif /* !MYSQL_CLIENT */

/**************************************************************************
  XA_prepare_log_event methods
**************************************************************************/

#if defined(HAVE_REPLICATION) && !defined(MYSQL_CLIENT)
int XA_prepare_log_event::pack_info(Protocol *protocol)
{
  char buf[ser_buf_size];
  char query[sizeof("XA COMMIT ONE PHASE") + 1 + sizeof(buf)];

  /* RHS of the following assert is unknown to client sources */
  compile_time_assert(ser_buf_size == XID::ser_buf_size);
  serialize_xid(buf, my_xid.formatID, my_xid.gtrid_length,
                my_xid.bqual_length, my_xid.data);
  sprintf(query,
          (one_phase ? "XA COMMIT %s ONE PHASE" :  "XA PREPARE %s"),
          buf);

  protocol->store(query, strlen(query), &my_charset_bin);
  return 0;
}
#endif


#ifndef MYSQL_CLIENT
bool XA_prepare_log_event::write(IO_CACHE* file)
{
  uint8 one_byte= one_phase;
  uchar buf_f[4];
  uchar buf_g[4];
  uchar buf_b[4];
  int4store(buf_f, static_cast<XID*>(xid)->get_format_id());
  int4store(buf_g, static_cast<XID*>(xid)->get_gtrid_length());
  int4store(buf_b, static_cast<XID*>(xid)->get_bqual_length());

  DBUG_ASSERT(xid_bufs_size == sizeof(buf_f) + sizeof(buf_g) + sizeof(buf_b));

  return write_header(file, sizeof(one_byte) + xid_bufs_size +
                      static_cast<XID*>(xid)->get_gtrid_length() +
                      static_cast<XID*>(xid)->get_bqual_length())
    ||
    wrapper_my_b_safe_write(file, &one_byte, sizeof(one_byte)) ||
    wrapper_my_b_safe_write(file, buf_f, sizeof(buf_f)) ||
    wrapper_my_b_safe_write(file, buf_g, sizeof(buf_g)) ||
    wrapper_my_b_safe_write(file, buf_b, sizeof(buf_b)) ||
    wrapper_my_b_safe_write(file, (uchar*) static_cast<XID*>(xid)->get_data(),
                            static_cast<XID*>(xid)->get_gtrid_length() +
                            static_cast<XID*>(xid)->get_bqual_length()) ||
    write_footer(file);
}
#endif


#ifdef MYSQL_CLIENT
void XA_prepare_log_event::print(FILE* file, PRINT_EVENT_INFO* print_event_info)
{
  IO_CACHE *const head= &print_event_info->head_cache;
  char buf[ser_buf_size];

  print_header(head, print_event_info, FALSE);
  serialize_xid(buf, my_xid.formatID, my_xid.gtrid_length,
                        my_xid.bqual_length, my_xid.data);
  my_b_printf(head, "\tXA PREPARE %s\n", buf);
  my_b_printf(head, one_phase ? "XA COMMIT %s ONE PHASE\n%s\n" : "XA PREPARE %s\n%s\n",
              buf, print_event_info->delimiter);
}
#endif /* MYSQL_CLIENT */

#if defined(HAVE_REPLICATION) && !defined(MYSQL_CLIENT)

/**
  Differs from Xid_log_event::do_commit in that it carries out
  XA prepare (not the commit).
  It also can commit on one phase when the event's member @c one_phase
  set to true.

  @param  thd    a pointer to THD handle
  @return false  as success and
          true   as an error
*/

bool XA_prepare_log_event::do_commit(THD *thd)
{
  bool error= false;
  xid_t xid;

  enum_gtid_statement_status state= gtid_pre_statement_checks(thd);
  if (state == GTID_STATEMENT_EXECUTE)
  {
    if (gtid_pre_statement_post_implicit_commit_checks(thd))
      state= GTID_STATEMENT_CANCEL;
  }
  if (state == GTID_STATEMENT_CANCEL)
  {
    uint error= thd->get_stmt_da()->mysql_errno();
    DBUG_ASSERT(error != 0);
    thd->rli_slave->report(ERROR_LEVEL, error,
                           "Error executing XA PREPARE event: '%s'",
                           thd->get_stmt_da()->message_text());
    thd->is_slave_error= 1;
    return true;
  }
  else if (state == GTID_STATEMENT_SKIP)
    return false;

  xid.set(my_xid.formatID,
          my_xid.data, my_xid.gtrid_length,
          my_xid.data + my_xid.gtrid_length, my_xid.bqual_length);
  if (!one_phase)
  {
    /*
      This is XA-prepare branch.
    */
    thd->lex->sql_command= SQLCOM_XA_PREPARE;
    thd->lex->m_sql_cmd= new Sql_cmd_xa_prepare(&xid);
    error= thd->lex->m_sql_cmd->execute(thd);
  }
  else
  {
    thd->lex->sql_command= SQLCOM_XA_COMMIT;
    thd->lex->m_sql_cmd= new Sql_cmd_xa_commit(&xid, XA_ONE_PHASE);
    error= thd->lex->m_sql_cmd->execute(thd);
  }
  error|= mysql_bin_log.gtid_end_transaction(thd);

  return error;
}
#endif


/**************************************************************************
  User_var_log_event methods
**************************************************************************/

#if defined(HAVE_REPLICATION) && !defined(MYSQL_CLIENT)
int User_var_log_event::pack_info(Protocol* protocol)
{
  char *buf= 0;
  char quoted_id[1 + FN_REFLEN * 2 + 2];// quoted identifier
  size_t id_len= my_strmov_quoted_identifier(this->thd, quoted_id, name, name_len);
  quoted_id[id_len]= '\0';
  size_t val_offset= 2 + id_len;
  size_t event_len= val_offset;

  if (is_null)
  {
    if (!(buf= (char*) my_malloc(key_memory_log_event,
                                 val_offset + 5, MYF(MY_WME))))
      return 1;
    my_stpcpy(buf + val_offset, "NULL");
    event_len= val_offset + 4;
  }
  else
  {
    switch (type) {
    case REAL_RESULT:
      double real_val;
      float8get(&real_val, val);
      if (!(buf= (char*) my_malloc(key_memory_log_event,
                                   val_offset + MY_GCVT_MAX_FIELD_WIDTH + 1,
                                   MYF(MY_WME))))
        return 1;
      event_len+= my_gcvt(real_val, MY_GCVT_ARG_DOUBLE, MY_GCVT_MAX_FIELD_WIDTH,
                          buf + val_offset, NULL);
      break;
    case INT_RESULT:
      if (!(buf= (char*) my_malloc(key_memory_log_event,
                                   val_offset + 22, MYF(MY_WME))))
        return 1;
      event_len= longlong10_to_str(uint8korr(val), buf + val_offset, 
                                   ((flags & User_var_log_event::UNSIGNED_F) ? 
                                    10 : -10))-buf;
      break;
    case DECIMAL_RESULT:
    {
      if (!(buf= (char*) my_malloc(key_memory_log_event,
                                   val_offset + DECIMAL_MAX_STR_LENGTH + 1,
                                   MYF(MY_WME))))
        return 1;
      String str(buf+val_offset, DECIMAL_MAX_STR_LENGTH + 1, &my_charset_bin);
      my_decimal dec;
      binary2my_decimal(E_DEC_FATAL_ERROR, (uchar*) (val+2), &dec, val[0],
                        val[1]);
      my_decimal2string(E_DEC_FATAL_ERROR, &dec, 0, 0, 0, &str);
      event_len= str.length() + val_offset;
      break;
    } 
    case STRING_RESULT:
      /* 15 is for 'COLLATE' and other chars */
      buf= (char*) my_malloc(key_memory_log_event,
                             event_len+val_len*2+1+2*MY_CS_NAME_SIZE+15,
                             MYF(MY_WME));
      CHARSET_INFO *cs;
      if (!buf)
        return 1;
      if (!(cs= get_charset(charset_number, MYF(0))))
      {
        my_stpcpy(buf+val_offset, "???");
        event_len+= 3;
      }
      else
      {
        char *p= strxmov(buf + val_offset, "_", cs->csname, " ", NullS);
        p= str_to_hex(p, val, val_len);
        p= strxmov(p, " COLLATE ", cs->name, NullS);
        event_len= p-buf;
      }
      break;
    case ROW_RESULT:
    default:
      DBUG_ASSERT(1);
      return 1;
    }
  }
  buf[0]= '@';
  memcpy(buf + 1, quoted_id, id_len);
  buf[1 + id_len]= '=';
  protocol->store(buf, event_len, &my_charset_bin);
  my_free(buf);
  return 0;
}
#endif /* !MYSQL_CLIENT */


User_var_log_event::
	User_var_log_event(const char* buf, uint event_len,
			   const Format_description_event* description_event)
  : binary_log::User_var_event(buf, event_len, description_event),
    Log_event(header(), footer())
#ifndef MYSQL_CLIENT
    ,deferred(false), query_id(0)
#endif
{
  if (name != 0)
    is_valid_param= true;
}


#ifndef MYSQL_CLIENT
bool User_var_log_event::write(IO_CACHE* file)
{
  char buf[UV_NAME_LEN_SIZE];
  char buf1[UV_VAL_IS_NULL + UV_VAL_TYPE_SIZE + 
	    UV_CHARSET_NUMBER_SIZE + UV_VAL_LEN_SIZE];
  uchar buf2[MY_MAX(8, DECIMAL_MAX_FIELD_SIZE + 2)], *pos= buf2;
  uint unsigned_len= 0;
  uint buf1_length;
  ulong event_length;

  int4store(buf, name_len);
  
  if ((buf1[0]= is_null))
  {
    buf1_length= 1;
    val_len= 0;                                 // Length of 'pos'
  }    
  else
  {
    buf1[1]= type;
    int4store(buf1 + 2, charset_number);

    switch (type) {
    case REAL_RESULT:
      float8store(buf2, *(double*) val);
      break;
    case INT_RESULT:
      int8store(buf2, *(longlong*) val);
      unsigned_len= 1;
      break;
    case DECIMAL_RESULT:
    {
      my_decimal *dec= (my_decimal *)val;
      dec->sanity_check();
      buf2[0]= (char)(dec->intg + dec->frac);
      buf2[1]= (char)dec->frac;
      decimal2bin(dec, buf2+2, buf2[0], buf2[1]);
      val_len= decimal_bin_size(buf2[0], buf2[1]) + 2;
      break;
    }
    case STRING_RESULT:
      pos= (uchar*) val;
      break;
    case ROW_RESULT:
    default:
      DBUG_ASSERT(1);
      return 0;
    }
    int4store(buf1 + 2 + UV_CHARSET_NUMBER_SIZE, val_len);
    buf1_length= 10;
  }

  /* Length of the whole event */
  event_length= sizeof(buf)+ name_len + buf1_length + val_len + unsigned_len;

  return (write_header(file, event_length) ||
          wrapper_my_b_safe_write(file, (uchar*) buf, sizeof(buf))   ||
	  wrapper_my_b_safe_write(file, (uchar*) name, name_len)     ||
	  wrapper_my_b_safe_write(file, (uchar*) buf1, buf1_length) ||
	  wrapper_my_b_safe_write(file, pos, val_len) ||
          wrapper_my_b_safe_write(file, &flags, unsigned_len) ||
	  write_footer(file));
}
#endif


/*
  User_var_log_event::print()
*/

#ifdef MYSQL_CLIENT
void User_var_log_event::print(FILE* file, PRINT_EVENT_INFO* print_event_info)
{
  IO_CACHE *const head= &print_event_info->head_cache;
  char quoted_id[1 + NAME_LEN * 2 + 2];// quoted length of the identifier
  char name_id[NAME_LEN];
  size_t quoted_len= 0;

  if (!print_event_info->short_form)
  {
    print_header(head, print_event_info, FALSE);
    my_b_printf(head, "\tUser_var\n");
  }
  my_stpcpy(name_id, name);
  name_id[name_len]= '\0';
  my_b_printf(head, "SET @");
  quoted_len= my_strmov_quoted_identifier((char *) quoted_id,
                                          (const char *) name_id);
  quoted_id[quoted_len]= '\0';
  my_b_write(head, (uchar*) quoted_id, quoted_len);

  if (is_null)
  {
    my_b_printf(head, ":=NULL%s\n", print_event_info->delimiter);
  }
  else
  {
    switch (type) {
    case REAL_RESULT:
      double real_val;
      char real_buf[FMT_G_BUFSIZE(14)];
      float8get(&real_val, val);
      sprintf(real_buf, "%.14g", real_val);
      my_b_printf(head, ":=%s%s\n", real_buf, print_event_info->delimiter);
      break;
    case INT_RESULT:
      char int_buf[22];
      longlong10_to_str(uint8korr(val), int_buf, 
                        ((flags & User_var_log_event::UNSIGNED_F) ? 10 : -10));
      my_b_printf(head, ":=%s%s\n", int_buf, print_event_info->delimiter);
      break;
    case DECIMAL_RESULT:
    {
      char str_buf[200];
      int str_len= sizeof(str_buf) - 1;
      int precision= (int)val[0];
      int scale= (int)val[1];
      decimal_digit_t dec_buf[10];
      decimal_t dec;
      dec.len= 10;
      dec.buf= dec_buf;

      bin2decimal((uchar*) val+2, &dec, precision, scale);
      decimal2string(&dec, str_buf, &str_len, 0, 0, 0);
      str_buf[str_len]= 0;
      my_b_printf(head, ":=%s%s\n", str_buf, print_event_info->delimiter);
      break;
    }
    case STRING_RESULT:
    {
      /*
        Let's express the string in hex. That's the most robust way. If we
        print it in character form instead, we need to escape it with
        character_set_client which we don't know (we will know it in 5.0, but
        in 4.1 we don't know it easily when we are printing
        User_var_log_event). Explanation why we would need to bother with
        character_set_client (quoting Bar):
        > Note, the parser doesn't switch to another unescaping mode after
        > it has met a character set introducer.
        > For example, if an SJIS client says something like:
        > SET @a= _ucs2 \0a\0b'
        > the string constant is still unescaped according to SJIS, not
        > according to UCS2.
      */
      char *hex_str;
      CHARSET_INFO *cs;

      hex_str= (char *)my_malloc(key_memory_log_event,
                                 2*val_len+1+2,MYF(MY_WME)); // 2 hex digits / byte
      if (!hex_str)
        return;
      str_to_hex(hex_str, val, val_len);
      /*
        For proper behaviour when mysqlbinlog|mysql, we need to explicitely
        specify the variable's collation. It will however cause problems when
        people want to mysqlbinlog|mysql into another server not supporting the
        character set. But there's not much to do about this and it's unlikely.
      */
      if (!(cs= get_charset(charset_number, MYF(0))))
        /*
          Generate an unusable command (=> syntax error) is probably the best
          thing we can do here.
        */
        my_b_printf(head, ":=???%s\n", print_event_info->delimiter);
      else
        my_b_printf(head, ":=_%s %s COLLATE `%s`%s\n",
                    cs->csname, hex_str, cs->name,
                    print_event_info->delimiter);
      my_free(hex_str);
    }
      break;
    case ROW_RESULT:
    default:
      DBUG_ASSERT(1);
      return;
    }
  }
}
#endif


/*
  User_var_log_event::do_apply_event()
*/

#if defined(HAVE_REPLICATION) && !defined(MYSQL_CLIENT)
int User_var_log_event::do_apply_event(Relay_log_info const *rli)
{
  DBUG_ENTER("User_var_log_event::do_apply_event");
  Item *it= 0;
  CHARSET_INFO *charset;
  query_id_t sav_query_id= 0; /* memorize orig id when deferred applying */

  if (rli->deferred_events_collecting)
  {
    set_deferred(current_thd->query_id);
    int ret= rli->deferred_events->add(this);
    DBUG_RETURN(ret);
  }
  else if (is_deferred())
  {
    sav_query_id= current_thd->query_id;
    current_thd->query_id= query_id; /* recreating original time context */
  }

  if (!(charset= get_charset(charset_number, MYF(MY_WME))))
  {
    rli->report(ERROR_LEVEL, ER_SLAVE_FATAL_ERROR,
                ER_THD(thd, ER_SLAVE_FATAL_ERROR),
                "Invalid character set for User var event");
    DBUG_RETURN(1);
  }
  double real_val;
  longlong int_val;

  /*
    We are now in a statement until the associated query log event has
    been processed.
   */
  const_cast<Relay_log_info*>(rli)->set_flag(Relay_log_info::IN_STMT);

  if (is_null)
  {
    it= new Item_null();
  }
  else
  {
    switch (type) {
    case REAL_RESULT:
      if (val_len != 8)
      {
        rli->report(ERROR_LEVEL, ER_SLAVE_FATAL_ERROR,
                    ER_THD(thd, ER_SLAVE_FATAL_ERROR),
                    "Invalid variable length at User var event");
        DBUG_RETURN(1);
      }
      float8get(&real_val, val);
      it= new Item_float(real_val, 0);
      val= (char*) &real_val;		// Pointer to value in native format
      val_len= 8;
      break;
    case INT_RESULT:
      if (val_len != 8)
      {
        rli->report(ERROR_LEVEL, ER_SLAVE_FATAL_ERROR,
                    ER_THD(thd, ER_SLAVE_FATAL_ERROR),
                    "Invalid variable length at User var event");
        DBUG_RETURN(1);
      }
      int_val= (longlong) uint8korr(val);
      it= new Item_int(int_val);
      val= (char*) &int_val;		// Pointer to value in native format
      val_len= 8;
      break;
    case DECIMAL_RESULT:
    {
      if (val_len < 3)
      {
        rli->report(ERROR_LEVEL, ER_SLAVE_FATAL_ERROR,
                    ER_THD(thd, ER_SLAVE_FATAL_ERROR),
                    "Invalid variable length at User var event");
        DBUG_RETURN(1);
      }
      Item_decimal *dec= new Item_decimal((uchar*) val+2, val[0], val[1]);
      it= dec;
      val= (char *)dec->val_decimal(NULL);
      val_len= sizeof(my_decimal);
      break;
    }
    case STRING_RESULT:
      it= new Item_string(val, val_len, charset);
      break;
    case ROW_RESULT:
    default:
      DBUG_ASSERT(1);
      DBUG_RETURN(0);
    }
  }
  Item_func_set_user_var *e=
    new Item_func_set_user_var(Name_string(name, name_len, false), it, false);
  /*
    Item_func_set_user_var can't substitute something else on its place =>
    0 can be passed as last argument (reference on item)

    Fix_fields() can fail, in which case a call of update_hash() might
    crash the server, so if fix fields fails, we just return with an
    error.
  */
  if (e->fix_fields(thd, 0))
    DBUG_RETURN(1);

  /*
    A variable can just be considered as a table with
    a single record and with a single column. Thus, like
    a column value, it could always have IMPLICIT derivation.
   */
  e->update_hash(val, val_len, (Item_result)type, charset, DERIVATION_IMPLICIT,
                 (flags & binary_log::User_var_event::UNSIGNED_F));
  if (!is_deferred())
    free_root(thd->mem_root, 0);
  else
    current_thd->query_id= sav_query_id; /* restore current query's context */

  DBUG_RETURN(0);
}

int User_var_log_event::do_update_pos(Relay_log_info *rli)
{
  rli->inc_event_relay_log_pos();
  return 0;
}

Log_event::enum_skip_reason
User_var_log_event::do_shall_skip(Relay_log_info *rli)
{
  /*
    It is a common error to set the slave skip counter to 1 instead
    of 2 when recovering from an insert which used a auto increment,
    rand, or user var.  Therefore, if the slave skip counter is 1, we
    just say that this event should be skipped by ignoring it, meaning
    that we do not change the value of the slave skip counter since it
    will be decreased by the following insert event.
  */
  return continue_group(rli);
}
#endif /* !MYSQL_CLIENT */


/**************************************************************************
  Unknown_log_event methods
**************************************************************************/

#ifdef HAVE_REPLICATION
#ifdef MYSQL_CLIENT
void Unknown_log_event::print(FILE* file_arg, PRINT_EVENT_INFO* print_event_info)
{
  if (print_event_info->short_form)
    return;
  print_header(&print_event_info->head_cache, print_event_info, FALSE);
  my_b_printf(&print_event_info->head_cache, "\n# %s", "Unknown event\n");
}
#endif  

/**************************************************************************
	Stop_log_event methods
**************************************************************************/

/*
  Stop_log_event::print()
*/

#ifdef MYSQL_CLIENT
void Stop_log_event::print(FILE* file, PRINT_EVENT_INFO* print_event_info)
{
  if (print_event_info->short_form)
    return;

  print_header(&print_event_info->head_cache, print_event_info, FALSE);
  my_b_printf(&print_event_info->head_cache, "\tStop\n");
}
#endif /* MYSQL_CLIENT */


#ifndef MYSQL_CLIENT
/*
  The master stopped.  We used to clean up all temporary tables but
  this is useless as, as the master has shut down properly, it has
  written all DROP TEMPORARY TABLE (prepared statements' deletion is
  TODO only when we binlog prep stmts).  We used to clean up
  slave_load_tmpdir, but this is useless as it has been cleared at the
  end of LOAD DATA INFILE.  So we have nothing to do here.  The place
  were we must do this cleaning is in
  Start_log_event_v3::do_apply_event(), not here. Because if we come
  here, the master was sane.

  This must only be called from the Slave SQL thread, since it calls
  flush_relay_log_info().
*/
int Stop_log_event::do_update_pos(Relay_log_info *rli)
{
  int error_inc= 0;
  int error_flush= 0;
  /*
    We do not want to update master_log pos because we get a rotate event
    before stop, so by now group_master_log_name is set to the next log.
    If we updated it, we will have incorrect master coordinates and this
    could give false triggers in MASTER_POS_WAIT() that we have reached
    the target position when in fact we have not.
    The group position is always unchanged in MTS mode because the event
    is never executed so can't be scheduled to a Worker.
  */
  if ((thd->variables.option_bits & OPTION_BEGIN) || rli->is_parallel_exec())
    rli->inc_event_relay_log_pos();
  else
  {
    error_inc= rli->inc_group_relay_log_pos(0, true/*need_data_lock=true*/);
    error_flush= rli->flush_info(TRUE);
  }
  return (error_inc || error_flush);
}

#endif /* !MYSQL_CLIENT */
#endif /* HAVE_REPLICATION */


/**************************************************************************
	Create_file_log_event methods
**************************************************************************/

#ifndef MYSQL_CLIENT
/*
  Create_file_log_event::write_data_body()
*/

bool Create_file_log_event::write_data_body(IO_CACHE* file)
{
  bool res;
  if ((res= Load_log_event::write_data_body(file)) || fake_base)
    return res;
  return (my_b_safe_write(file, (uchar*) "", 1) ||
          my_b_safe_write(file, block, block_len));
}


/*
  Create_file_log_event::write_data_header()
*/

bool Create_file_log_event::write_data_header(IO_CACHE* file)
{
  bool res;
  uchar buf[Binary_log_event::CREATE_FILE_HEADER_LEN];
  if ((res= Load_log_event::write_data_header(file)) || fake_base)
    return res;
  int4store(buf + CF_FILE_ID_OFFSET, file_id);
  return my_b_safe_write(file, buf, Binary_log_event::CREATE_FILE_HEADER_LEN) != 0;
}


/*
  Create_file_log_event::write_base()
*/

bool Create_file_log_event::write_base(IO_CACHE* file)
{
  bool res;
  fake_base= 1;                                 // pretend we are Load event
  common_header->type_code= Load_log_event::get_type_code();
  DBUG_EXECUTE_IF("simulate_cache_write_failure",
                  {
                  res= TRUE;
                  my_error(ER_UNKNOWN_ERROR, MYF(0));
                  return res;
                  });
  res= write(file);
  fake_base= 0;
  common_header->type_code= binary_log::CREATE_FILE_EVENT;
  return res;
}

#endif /* !MYSQL_CLIENT */

/*
  Create_file_log_event ctor
*/

Create_file_log_event::
Create_file_log_event(const char* buf, uint len,
                      const Format_description_event* description_event)
 : binary_log::Load_event(buf, 0, description_event),
  Load_log_event(buf,0,description_event),
  binary_log::Create_file_event(buf, len, description_event)
{
  DBUG_ENTER("Create_file_log_event::Create_file_log_event(char*,...)");
  /**
    We need to set exec_time here, which is ued to calcutate seconds behind
    master on the slave.
  */
  exec_time= load_exec_time;
  sql_ex.data_info= sql_ex_data;
  if (inited_from_old || block != 0)
    is_valid_param= true;
  if (fake_base)
    common_header->type_code= Load_log_event::get_type_code();
  else
    common_header->type_code= binary_log::CREATE_FILE_EVENT;
  DBUG_VOID_RETURN;
}


/*
  Create_file_log_event::print()
*/

#ifdef MYSQL_CLIENT
void Create_file_log_event::print(FILE* file, PRINT_EVENT_INFO* print_event_info,
				  bool enable_local)
{
  if (print_event_info->short_form)
  {
    if (enable_local && check_fname_outside_temp_buf())
      Load_log_event::print(file, print_event_info);
    return;
  }

  if (enable_local)
  {
    Load_log_event::print(file, print_event_info,
			  !check_fname_outside_temp_buf());
    /**
      reduce the size of io cache so that the write function is called
      for every call to my_b_printf().
     */
    DBUG_EXECUTE_IF ("simulate_create_event_write_error",
                     {(&print_event_info->head_cache)->write_pos=
                     (&print_event_info->head_cache)->write_end;
                     DBUG_SET("+d,simulate_file_write_error");});
    /* 
       That one is for "file_id: etc" below: in mysqlbinlog we want the #, in
       SHOW BINLOG EVENTS we don't.
    */
    my_b_printf(&print_event_info->head_cache, "#");
  }

  my_b_printf(&print_event_info->head_cache,
              " file_id: %d  block_len: %d\n", file_id, block_len);
}


void Create_file_log_event::print(FILE* file, PRINT_EVENT_INFO* print_event_info)
{
  print(file, print_event_info, 0);
}
#endif /* MYSQL_CLIENT */


/*
  Create_file_log_event::pack_info()
*/

#if defined(HAVE_REPLICATION) && !defined(MYSQL_CLIENT)
int Create_file_log_event::pack_info(Protocol *protocol)
{
  char buf[NAME_LEN*2 + 30 + 21*2], *pos;
  pos= my_stpcpy(buf, "db=");
  memcpy(pos, db, db_len);
  pos= my_stpcpy(pos + db_len, ";table=");
  memcpy(pos, table_name, table_name_len);
  pos= my_stpcpy(pos + table_name_len, ";file_id=");
  pos= int10_to_str((long) file_id, pos, 10);
  pos= my_stpcpy(pos, ";block_len=");
  pos= int10_to_str((long) block_len, pos, 10);
  protocol->store(buf, (uint) (pos-buf), &my_charset_bin);
  return 0;
}
#endif /* defined(HAVE_REPLICATION) && !defined(MYSQL_CLIENT) */


/**
  Create_file_log_event::do_apply_event()
  Constructor for Create_file_log_event to intantiate an event
  from the relay log on the slave.

  @retval
    0           Success
  @retval
    1           Failure
*/

#if defined(HAVE_REPLICATION) && !defined(MYSQL_CLIENT)
int Create_file_log_event::do_apply_event(Relay_log_info const *rli)
{
  char fname_buf[FN_REFLEN+TEMP_FILE_MAX_LEN];
  char *ext;
  int fd = -1;
  IO_CACHE file;
  int error = 1;

  lex_start(thd);
  mysql_reset_thd_for_next_command(thd);
  THD_STAGE_INFO(thd, stage_making_temp_file_create_before_load_data);
  memset(&file, 0, sizeof(file));
  ext= slave_load_file_stem(fname_buf, file_id, server_id, ".info");
  /* old copy may exist already */
  mysql_file_delete(key_file_log_event_info, fname_buf, MYF(0));
  /**
    To simulate file creation failure, convert the file name to a
    directory by appending a "/" to the file name.
   */
  DBUG_EXECUTE_IF("simulate_file_create_error_create_log_event",
                  {
                  strcat(fname_buf,"/");
                  });
  if ((fd= mysql_file_create(key_file_log_event_info,
                             fname_buf, CREATE_MODE,
                             O_WRONLY | O_BINARY | O_EXCL | O_NOFOLLOW,
                             MYF(MY_WME))) < 0 ||
      init_io_cache(&file, fd, IO_SIZE, WRITE_CACHE, (my_off_t)0, 0,
		    MYF(MY_WME|MY_NABP)))
  {
    rli->report(ERROR_LEVEL, thd->get_stmt_da()->mysql_errno(),
                "Error in Create_file event: could not open file '%s', '%s'",
                fname_buf, thd->get_stmt_da()->message_text());
    goto err;
  }
  
  // a trick to avoid allocating another buffer
  fname= fname_buf;
  fname_len= (uint) (my_stpcpy(ext, ".data") - fname);
  if (write_base(&file))
  {
    my_stpcpy(ext, ".info"); // to have it right in the error message
    rli->report(ERROR_LEVEL, thd->get_stmt_da()->mysql_errno(),
                "Error in Create_file event: could not write to file '%s', '%s'",
                fname_buf, thd->get_stmt_da()->message_text());
    goto err;
  }
  end_io_cache(&file);
  mysql_file_close(fd, MYF(0));
  
  // fname_buf now already has .data, not .info, because we did our trick
  /* old copy may exist already */
  mysql_file_delete(key_file_log_event_data, fname_buf, MYF(0));
  DBUG_EXECUTE_IF("simulate_file_create_error_create_log_event_2",
                  {
                  strcat(fname_buf, "/");
                  });
  if ((fd= mysql_file_create(key_file_log_event_data,
                             fname_buf, CREATE_MODE,
                             O_WRONLY | O_BINARY | O_EXCL | O_NOFOLLOW,
                             MYF(MY_WME))) < 0)
  {
    rli->report(ERROR_LEVEL, thd->get_stmt_da()->mysql_errno(),
                "Error in Create_file event: could not open file '%s', '%s'",
                fname_buf, thd->get_stmt_da()->message_text());
    goto err;
  }
  /**
    To simulate file write failure,close the file before the write operation.
    Write will fail with an error reporting file is UNOPENED. 
   */
  DBUG_EXECUTE_IF("simulate_file_write_error_create_log_event",
                  {
                  mysql_file_close(fd, MYF(0));
                  });
  if (mysql_file_write(fd, block, block_len, MYF(MY_WME+MY_NABP)))
  {
    rli->report(ERROR_LEVEL, thd->get_stmt_da()->mysql_errno(),
                "Error in Create_file event: write to '%s' failed, '%s'",
                fname_buf, thd->get_stmt_da()->message_text());
    goto err;
  }
  error=0;					// Everything is ok

err:
  if (error)
  {
    end_io_cache(&file);
    /*
      Error occured. Delete .info and .data files if they are created.
    */
    my_stpcpy(ext,".info");
    mysql_file_delete(key_file_log_event_info, fname_buf, MYF(0));
    my_stpcpy(ext,".data");
    mysql_file_delete(key_file_log_event_data, fname_buf, MYF(0));
  }
  if (fd >= 0)
    mysql_file_close(fd, MYF(0));
  return error != 0;
}
#endif /* defined(HAVE_REPLICATION) && !defined(MYSQL_CLIENT) */


/**************************************************************************
	Append_block_log_event methods
**************************************************************************/

/*
  Append_block_log_event ctor
*/

#ifndef MYSQL_CLIENT  
Append_block_log_event::Append_block_log_event(THD *thd_arg,
                                               const char *db_arg,
					       uchar *block_arg,
					       uint block_len_arg,
					       bool using_trans)
  : binary_log::Append_block_event(db_arg, block_arg, block_len_arg, thd_arg->file_id),
    Log_event(thd_arg, 0,
              using_trans ? Log_event::EVENT_TRANSACTIONAL_CACHE :
                            Log_event::EVENT_STMT_CACHE,
              Log_event::EVENT_NORMAL_LOGGING,
              header(), footer())
{
  if (block != 0)
    is_valid_param= true;
}
#endif


/*
  Append_block_log_event ctor
*/

Append_block_log_event::Append_block_log_event(const char* buf, uint len,
                                               const Format_description_event*
                                               description_event)
  : binary_log::Append_block_event(buf, len, description_event),
    Log_event(header(), footer())
{

  DBUG_ENTER("Append_block_log_event::Append_block_log_event(char*,...)");
  if (block != 0)
    is_valid_param= true;
  DBUG_VOID_RETURN;
}


/*
  Append_block_log_event::write()
*/

#ifndef MYSQL_CLIENT
bool Append_block_log_event::write(IO_CACHE* file)
{
  uchar buf[Binary_log_event::APPEND_BLOCK_HEADER_LEN];
  int4store(buf + AB_FILE_ID_OFFSET, file_id);
  return (write_header(file, Binary_log_event::APPEND_BLOCK_HEADER_LEN +
                       block_len) ||
          wrapper_my_b_safe_write(file, buf,
                                  Binary_log_event::APPEND_BLOCK_HEADER_LEN) ||
	  wrapper_my_b_safe_write(file, block, block_len) ||
	  write_footer(file));
}
#endif


/*
  Append_block_log_event::print()
*/

#ifdef MYSQL_CLIENT  
void Append_block_log_event::print(FILE* file,
				   PRINT_EVENT_INFO* print_event_info)
{
  if (print_event_info->short_form)
    return;
  print_header(&print_event_info->head_cache, print_event_info, FALSE);
  my_b_printf(&print_event_info->head_cache,
              "\n#%s: file_id: %d  block_len: %d\n",
              get_type_str(), file_id, block_len);
}
#endif /* MYSQL_CLIENT */


/*
  Append_block_log_event::pack_info()
*/

#if defined(HAVE_REPLICATION) && !defined(MYSQL_CLIENT)
int Append_block_log_event::pack_info(Protocol *protocol)
{
  char buf[256];
  size_t length;
  length= my_snprintf(buf, sizeof(buf), ";file_id=%u;block_len=%u",
                      file_id, block_len);
  protocol->store(buf, length, &my_charset_bin);
  return 0;
}


/*
  Append_block_log_event::get_create_or_append()
*/

int Append_block_log_event::get_create_or_append() const
{
  return 0; /* append to the file, fail if not exists */
}

/*
  Append_block_log_event::do_apply_event()
*/

int Append_block_log_event::do_apply_event(Relay_log_info const *rli)
{
  char fname[FN_REFLEN+TEMP_FILE_MAX_LEN];
  int fd;
  int error = 1;
  DBUG_ENTER("Append_block_log_event::do_apply_event");

  THD_STAGE_INFO(thd, stage_making_temp_file_append_before_load_data);
  slave_load_file_stem(fname, file_id, server_id, ".data");
  if (get_create_or_append())
  {
    /*
      Usually lex_start() is called by mysql_parse(), but we need it here
      as the present method does not call mysql_parse().
    */
    lex_start(thd);
    mysql_reset_thd_for_next_command(thd);
    /* old copy may exist already */
    mysql_file_delete(key_file_log_event_data, fname, MYF(0));
    DBUG_EXECUTE_IF("simulate_file_create_error_Append_block_event",
                    {
                    strcat(fname, "/");
                    });
    if ((fd= mysql_file_create(key_file_log_event_data,
                               fname, CREATE_MODE,
                               O_WRONLY | O_BINARY | O_EXCL | O_NOFOLLOW,
                               MYF(MY_WME))) < 0)
    {
      rli->report(ERROR_LEVEL, thd->get_stmt_da()->mysql_errno(),
                  "Error in %s event: could not create file '%s', '%s'",
                  get_type_str(), fname, thd->get_stmt_da()->message_text());
      goto err;
    }
  }
  else if ((fd= mysql_file_open(key_file_log_event_data,
                                fname,
                                O_WRONLY | O_APPEND | O_BINARY | O_NOFOLLOW,
                                MYF(MY_WME))) < 0)
  {
    rli->report(ERROR_LEVEL, thd->get_stmt_da()->mysql_errno(),
                "Error in %s event: could not open file '%s', '%s'",
                get_type_str(), fname, thd->get_stmt_da()->message_text());
    goto err;
  }
  DBUG_EXECUTE_IF("remove_slave_load_file_before_write",
                  {
                    my_delete_allow_opened(fname, MYF(0));
                  });

  DBUG_EXECUTE_IF("simulate_file_write_error_Append_block_event",
                  {
                    mysql_file_close(fd, MYF(0));
                  });
  if (mysql_file_write(fd, block, block_len, MYF(MY_WME+MY_NABP)))
  {
    rli->report(ERROR_LEVEL, thd->get_stmt_da()->mysql_errno(),
                "Error in %s event: write to '%s' failed, '%s'",
                get_type_str(), fname, thd->get_stmt_da()->message_text());
    goto err;
  }
  error=0;

err:
  if (fd >= 0)
    mysql_file_close(fd, MYF(0));
  DBUG_RETURN(error);
}
#endif


/**************************************************************************
	Delete_file_log_event methods
**************************************************************************/

/*
  Delete_file_log_event ctor
*/

#ifndef MYSQL_CLIENT
Delete_file_log_event::Delete_file_log_event(THD *thd_arg, const char* db_arg,
					     bool using_trans)
  : binary_log::Delete_file_event(thd_arg->file_id, db_arg),
    Log_event(thd_arg, 0,
              using_trans ? Log_event::EVENT_TRANSACTIONAL_CACHE :
                            Log_event::EVENT_STMT_CACHE,
              Log_event::EVENT_NORMAL_LOGGING,
              header(), footer())
{
  if (file_id != 0)
    is_valid_param= true;
}
#endif

/*
  Delete_file_log_event ctor
*/

Delete_file_log_event::Delete_file_log_event(const char* buf, uint len,
                                             const Format_description_event*
                                             description_event)
  : binary_log::Delete_file_event(buf, len, description_event),
    Log_event(header(), footer())
{
  if (file_id != 0)
    is_valid_param= true;
}


/*
  Delete_file_log_event::write()
*/

#ifndef MYSQL_CLIENT
bool Delete_file_log_event::write(IO_CACHE* file)
{
 uchar buf[Binary_log_event::DELETE_FILE_HEADER_LEN];
 int4store(buf + DF_FILE_ID_OFFSET, file_id);
 return (write_header(file, sizeof(buf)) ||
         wrapper_my_b_safe_write(file, buf, sizeof(buf)) ||
	 write_footer(file));
}
#endif


/*
  Delete_file_log_event::print()
*/

#ifdef MYSQL_CLIENT  
void Delete_file_log_event::print(FILE* file,
				  PRINT_EVENT_INFO* print_event_info)
{
  if (print_event_info->short_form)
    return;
  print_header(&print_event_info->head_cache, print_event_info, FALSE);
  my_b_printf(&print_event_info->head_cache,
              "\n#Delete_file: file_id=%u\n", file_id);
}
#endif /* MYSQL_CLIENT */

/*
  Delete_file_log_event::pack_info()
*/

#if defined(HAVE_REPLICATION) && !defined(MYSQL_CLIENT)
int Delete_file_log_event::pack_info(Protocol *protocol)
{
  char buf[64];
  size_t length;
  length= my_snprintf(buf, sizeof(buf), ";file_id=%u", (uint) file_id);
  protocol->store(buf, length, &my_charset_bin);
  return 0;
}
#endif

/*
  Delete_file_log_event::do_apply_event()
*/

#if defined(HAVE_REPLICATION) && !defined(MYSQL_CLIENT)
int Delete_file_log_event::do_apply_event(Relay_log_info const *rli)
{
  char fname[FN_REFLEN+TEMP_FILE_MAX_LEN];
  lex_start(thd);
  mysql_reset_thd_for_next_command(thd);
  char *ext= slave_load_file_stem(fname, file_id, server_id, ".data");
  mysql_file_delete(key_file_log_event_data, fname, MYF(MY_WME));
  my_stpcpy(ext, ".info");
  mysql_file_delete(key_file_log_event_info, fname, MYF(MY_WME));
  return 0;
}
#endif /* defined(HAVE_REPLICATION) && !defined(MYSQL_CLIENT) */


/**************************************************************************
	Execute_load_log_event methods
**************************************************************************/

/*
  Execute_load_log_event ctor
*/

#ifndef MYSQL_CLIENT  
Execute_load_log_event::Execute_load_log_event(THD *thd_arg,
                                               const char* db_arg,
					       bool using_trans)
: binary_log::Execute_load_event(thd_arg->file_id, db_arg),
  Log_event(thd_arg, 0,
             using_trans ? Log_event::EVENT_TRANSACTIONAL_CACHE :
                           Log_event::EVENT_STMT_CACHE,
             Log_event::EVENT_NORMAL_LOGGING,
             header(), footer())
{
  if (file_id != 0)
    is_valid_param= true;
}
#endif
  

/*
  Execute_load_log_event ctor
*/

Execute_load_log_event::Execute_load_log_event(const char* buf, uint len,
                                               const Format_description_event*
                                               description_event)
: binary_log::Execute_load_event(buf, len, description_event),
  Log_event(header(), footer())
{
  if (file_id != 0)
    is_valid_param= true;
}


/*
  Execute_load_log_event::write()
*/

#ifndef MYSQL_CLIENT
bool Execute_load_log_event::write(IO_CACHE* file)
{
  uchar buf[Binary_log_event::EXEC_LOAD_HEADER_LEN];
  int4store(buf + EL_FILE_ID_OFFSET, file_id);
  return (write_header(file, sizeof(buf)) || 
          wrapper_my_b_safe_write(file, buf, sizeof(buf)) ||
	  write_footer(file));
}
#endif


/*
  Execute_load_log_event::print()
*/

#ifdef MYSQL_CLIENT  
void Execute_load_log_event::print(FILE* file,
				   PRINT_EVENT_INFO* print_event_info)
{
  if (print_event_info->short_form)
    return;
  print_header(&print_event_info->head_cache, print_event_info, FALSE);
  my_b_printf(&print_event_info->head_cache, "\n#Exec_load: file_id=%d\n",
              file_id);
}
#endif

/*
  Execute_load_log_event::pack_info()
*/

#if defined(HAVE_REPLICATION) && !defined(MYSQL_CLIENT)
int Execute_load_log_event::pack_info(Protocol *protocol)
{
  char buf[64];
  size_t length;
  length= my_snprintf(buf, sizeof(buf), ";file_id=%u", (uint) file_id);
  protocol->store(buf, length, &my_charset_bin);
  return 0;
}


/*
  Execute_load_log_event::do_apply_event()
*/

int Execute_load_log_event::do_apply_event(Relay_log_info const *rli)
{
  char fname[FN_REFLEN+TEMP_FILE_MAX_LEN];
  char *ext;
  int fd;
  int error= 1;
  IO_CACHE file;
  Load_log_event *lev= 0;

  lex_start(thd);
  mysql_reset_thd_for_next_command(thd);
  ext= slave_load_file_stem(fname, file_id, server_id, ".info");
  /**
    To simulate file open failure, convert the file name to a
    directory by appending a "/" to the file name. File open
    will fail with an error reporting it is not a directory.
   */
  DBUG_EXECUTE_IF("simulate_file_open_error_exec_event",
                  {
                  strcat(fname,"/");
                  });
  if ((fd= mysql_file_open(key_file_log_event_info,
                           fname, O_RDONLY | O_BINARY | O_NOFOLLOW,
                           MYF(MY_WME))) < 0 ||
      init_io_cache(&file, fd, IO_SIZE, READ_CACHE, (my_off_t)0, 0,
		    MYF(MY_WME|MY_NABP)))
  {
    rli->report(ERROR_LEVEL, thd->get_stmt_da()->mysql_errno(),
                "Error in Exec_load event: could not open file, '%s'",
                thd->get_stmt_da()->message_text());
    goto err;
  }
  if (!(lev= (Load_log_event*)
        Log_event::read_log_event(&file,
                                  (mysql_mutex_t*) 0,
                                  rli->get_rli_description_event(),
                                  opt_slave_sql_verify_checksum)) ||
      lev->get_type_code() != binary_log::NEW_LOAD_EVENT)
  {
    rli->report(ERROR_LEVEL, ER_FILE_CORRUPT, ER(ER_FILE_CORRUPT),
                fname);
    goto err;
  }
  lev->thd = thd;
  /*
    lev->do_apply_event should use rli only for errors.
    lev->do_apply_event is the place where the table is loaded (it
    calls mysql_load()).
  */
  if (lev->do_apply_event(0,rli,1))
  {
    /*
      We want to indicate the name of the file that could not be loaded
      (SQL_LOADxxx).
      But as we are here we are sure the error is in rli->last_slave_error and
      rli->last_slave_errno (example of error: duplicate entry for key), so we
      don't want to overwrite it with the filename.
      What we want instead is add the filename to the current error message.
    */
    char *tmp= my_strdup(key_memory_log_event,
                         rli->last_error().message, MYF(MY_WME));
    if (tmp)
    {
      rli->report(ERROR_LEVEL, rli->last_error().number,
                  "%s. Failed executing load from '%s'", tmp, fname);
      my_free(tmp);
    }
    goto err;
  }
  /*
    We have an open file descriptor to the .info file; we need to close it
    or Windows will refuse to delete the file in mysql_file_delete().
  */
  if (fd >= 0)
  {
    mysql_file_close(fd, MYF(0));
    end_io_cache(&file);
    fd= -1;
  }
  error = 0;

err:
  DBUG_EXECUTE_IF("simulate_file_open_error_exec_event",
                  {
                     my_stpcpy(ext, ".info");
                  });
  mysql_file_delete(key_file_log_event_info, fname, MYF(MY_WME));
  my_stpcpy(ext, ".data");
  mysql_file_delete(key_file_log_event_data, fname, MYF(MY_WME));
  delete lev;
  if (fd >= 0)
  {
    mysql_file_close(fd, MYF(0));
    end_io_cache(&file);
  }
  return error;
}

#endif /* defined(HAVE_REPLICATION) && !defined(MYSQL_CLIENT) */


/**************************************************************************
	Begin_load_query_log_event methods
**************************************************************************/

#ifndef MYSQL_CLIENT
Begin_load_query_log_event::
Begin_load_query_log_event(THD* thd_arg, const char* db_arg, uchar* block_arg,
                           uint block_len_arg, bool using_trans)
 : binary_log::Append_block_event(db_arg, block_arg, block_len_arg,
                                  thd_arg->file_id),
   Append_block_log_event(thd_arg, db_arg, block_arg, block_len_arg,
                          using_trans),
   binary_log::Begin_load_query_event()
{
  common_header->type_code= binary_log::BEGIN_LOAD_QUERY_EVENT;
  file_id= thd_arg->file_id= mysql_bin_log.next_file_id();
}
#endif


Begin_load_query_log_event::
Begin_load_query_log_event(const char* buf, uint len,
                           const Format_description_event* desc_event)
  : binary_log::Append_block_event(buf, len, desc_event),
    Append_block_log_event(buf, len, desc_event),
    binary_log::Begin_load_query_event(buf, len, desc_event)
{
}


#if defined( HAVE_REPLICATION) && !defined(MYSQL_CLIENT)
int Begin_load_query_log_event::get_create_or_append() const
{
  return 1; /* create the file */
}
#endif /* defined( HAVE_REPLICATION) && !defined(MYSQL_CLIENT) */


#if !defined(MYSQL_CLIENT) && defined(HAVE_REPLICATION)
Log_event::enum_skip_reason
Begin_load_query_log_event::do_shall_skip(Relay_log_info *rli)
{
  /*
    If the slave skip counter is 1, then we should not start executing
    on the next event.
  */
  return continue_group(rli);
}
#endif


/**************************************************************************
	Execute_load_query_log_event methods
**************************************************************************/


#ifndef MYSQL_CLIENT
Execute_load_query_log_event::
Execute_load_query_log_event(THD *thd_arg, const char* query_arg,
                             ulong query_length_arg, uint fn_pos_start_arg,
                             uint fn_pos_end_arg,
                             binary_log::enum_load_dup_handling dup_handling_arg,
                             bool using_trans, bool immediate, bool suppress_use,
                             int errcode)
: binary_log::Query_event(query_arg, thd_arg->catalog().str, thd_arg->db().str,
                          query_length_arg,
                          thd_arg->thread_id(), thd_arg->variables.sql_mode,
                          thd_arg->variables.auto_increment_increment,
                          thd_arg->variables.auto_increment_offset,
                          thd_arg->variables.lc_time_names->number,
                          (ulonglong)thd_arg->table_map_for_update,
                          errcode,
                          thd_arg->db().str ? strlen(thd_arg->db().str) : 0,
                          thd_arg->catalog().str ? strlen(thd_arg->catalog().str) : 0),
  Query_log_event(thd_arg, query_arg, query_length_arg, using_trans, immediate,
                  suppress_use, errcode),
  binary_log::Execute_load_query_event(thd_arg->file_id, fn_pos_start_arg,
                           fn_pos_end_arg, dup_handling_arg)
{
  if (Query_log_event::is_valid() && file_id != 0)
    is_valid_param= true;
  common_header->type_code= binary_log::EXECUTE_LOAD_QUERY_EVENT;
}
#endif /* !MYSQL_CLIENT */


Execute_load_query_log_event::
Execute_load_query_log_event(const char* buf, uint event_len,
                             const Format_description_event* desc_event)
  : binary_log::Query_event(buf, event_len, desc_event,
                            binary_log::EXECUTE_LOAD_QUERY_EVENT),
    Query_log_event(buf, event_len, desc_event,
                    binary_log::EXECUTE_LOAD_QUERY_EVENT),
    binary_log::Execute_load_query_event(buf, event_len, desc_event)
{
  if (!Query_log_event::is_valid())
  {
    //clear all the variables set in execute_load_query_event
    file_id= 0; fn_pos_start= 0; fn_pos_end= 0;
    dup_handling= binary_log::LOAD_DUP_ERROR;
  }
  if (Query_log_event::is_valid() && file_id != 0)
    is_valid_param= true;
}


ulong Execute_load_query_log_event::get_post_header_size_for_derived()
{
  return Binary_log_event::EXECUTE_LOAD_QUERY_EXTRA_HEADER_LEN;
}


#ifndef MYSQL_CLIENT
bool
Execute_load_query_log_event::write_post_header_for_derived(IO_CACHE* file)
{
  uchar buf[Binary_log_event::EXECUTE_LOAD_QUERY_EXTRA_HEADER_LEN];
  int4store(buf, file_id);
  int4store(buf + 4, fn_pos_start);
  int4store(buf + 4 + 4, fn_pos_end);
  *(buf + 4 + 4 + 4)= (uchar) dup_handling;
  return wrapper_my_b_safe_write(file, buf, Binary_log_event::EXECUTE_LOAD_QUERY_EXTRA_HEADER_LEN);
}
#endif


#ifdef MYSQL_CLIENT
void Execute_load_query_log_event::print(FILE* file,
                                         PRINT_EVENT_INFO* print_event_info)
{
  print(file, print_event_info, 0);
}

/**
  Prints the query as LOAD DATA LOCAL and with rewritten filename.
*/
void Execute_load_query_log_event::print(FILE* file,
                                         PRINT_EVENT_INFO* print_event_info,
                                         const char *local_fname)
{
  IO_CACHE *const head= &print_event_info->head_cache;

  print_query_header(head, print_event_info);
  /**
    reduce the size of io cache so that the write function is called
    for every call to my_b_printf().
   */
  DBUG_EXECUTE_IF ("simulate_execute_event_write_error",
                   {head->write_pos= head->write_end;
                   DBUG_SET("+d,simulate_file_write_error");});

  if (local_fname)
  {
    my_b_write(head, (uchar*) query, fn_pos_start);
    my_b_printf(head, " LOCAL INFILE ");
    pretty_print_str(head, local_fname, strlen(local_fname));

    if (dup_handling == binary_log::LOAD_DUP_REPLACE)
      my_b_printf(head, " REPLACE");
    my_b_printf(head, " INTO");
    my_b_write(head, (uchar*) query + fn_pos_end, q_len-fn_pos_end);
    my_b_printf(head, "\n%s\n", print_event_info->delimiter);
  }
  else
  {
    my_b_write(head, (uchar*) query, q_len);
    my_b_printf(head, "\n%s\n", print_event_info->delimiter);
  }

  if (!print_event_info->short_form)
    my_b_printf(head, "# file_id: %d \n", file_id);
}
#endif


#if defined(HAVE_REPLICATION) && !defined(MYSQL_CLIENT)
int Execute_load_query_log_event::pack_info(Protocol *protocol)
{
  char *buf, *pos;
  if (!(buf= (char*) my_malloc(key_memory_log_event,
                               9 + (db_len * 2) + 2 + q_len + 10 + 21,
                               MYF(MY_WME))))
    return 1;
  pos= buf;
  if (db && db_len)
  {
    /*
      Statically allocates room to store '\0' and an identifier
      that may have NAME_LEN * 2 due to quoting and there are
      two quoting characters that wrap them.
    */
    char quoted_db[1 + NAME_LEN * 2 + 2];// quoted length of the identifier
    size_t size= 0;
    size= my_strmov_quoted_identifier(this->thd, quoted_db, db, 0);
    pos= my_stpcpy(buf, "use ");
    memcpy(pos, quoted_db, size);
    pos= my_stpcpy(pos + size, "; ");
  }
  if (query && q_len)
  {
    memcpy(pos, query, q_len);
    pos+= q_len;
  }
  pos= my_stpcpy(pos, " ;file_id=");
  pos= int10_to_str((long) file_id, pos, 10);
  protocol->store(buf, pos-buf, &my_charset_bin);
  my_free(buf);
  return 0;
}


int
Execute_load_query_log_event::do_apply_event(Relay_log_info const *rli)
{
  char *p;
  char *buf;
  char *fname;
  char *fname_end;
  int error;

  buf= (char*) my_malloc(key_memory_log_event,
                         q_len + 1 - (fn_pos_end - fn_pos_start) +
                         (FN_REFLEN + TEMP_FILE_MAX_LEN) + 10 + 8 + 5, MYF(MY_WME));

  DBUG_EXECUTE_IF("LOAD_DATA_INFILE_has_fatal_error", my_free(buf); buf= NULL;);

  /* Replace filename and LOCAL keyword in query before executing it */
  if (buf == NULL)
  {
    rli->report(ERROR_LEVEL, ER_SLAVE_FATAL_ERROR,
                ER(ER_SLAVE_FATAL_ERROR), "Not enough memory");
    return 1;
  }

  p= buf;
  memcpy(p, query, fn_pos_start);
  p+= fn_pos_start;
  fname= (p= strmake(p, STRING_WITH_LEN(" INFILE \'")));
  p= slave_load_file_stem(p, file_id, server_id, ".data");
  fname_end= p= strend(p);                      // Safer than p=p+5
  *(p++)='\'';
  switch (dup_handling) {
  case binary_log::LOAD_DUP_IGNORE:
    p= strmake(p, STRING_WITH_LEN(" IGNORE"));
    break;
  case binary_log::LOAD_DUP_REPLACE:
    p= strmake(p, STRING_WITH_LEN(" REPLACE"));
    break;
  default:
    /* Ordinary load data */
    break;
  }
  p= strmake(p, STRING_WITH_LEN(" INTO "));
  p= strmake(p, query+fn_pos_end, q_len-fn_pos_end);

  error= Query_log_event::do_apply_event(rli, buf, p-buf);

  /* Forging file name for deletion in same buffer */
  *fname_end= 0;

  /*
    If there was an error the slave is going to stop, leave the
    file so that we can re-execute this event at START SLAVE.
  */
  if (!error)
    mysql_file_delete(key_file_log_event_data, fname, MYF(MY_WME));

  my_free(buf);
  return error;
}
#endif


/**************************************************************************
	sql_ex_info methods
**************************************************************************/

/*
  sql_ex_info::write_data()
*/

bool sql_ex_info::write_data(IO_CACHE* file)
{
  if (data_info.new_format())
  {
    return (write_str_at_most_255_bytes(file, data_info.field_term,
                                        (uint) data_info.field_term_len) ||
	    write_str_at_most_255_bytes(file, data_info.enclosed,
                                        (uint) data_info.enclosed_len) ||
	    write_str_at_most_255_bytes(file, data_info.line_term,
                                        (uint) data_info.line_term_len) ||
	    write_str_at_most_255_bytes(file, data_info.line_start,
                                        (uint) data_info.line_start_len) ||
	    write_str_at_most_255_bytes(file, data_info.escaped,
                                        (uint) data_info.escaped_len) ||
	    my_b_safe_write(file,(uchar*) &(data_info.opt_flags), 1));
  }
  else
  {
    /**
      @todo This is sensitive to field padding. We should write a
      char[7], not an old_sql_ex. /sven
    */
    binary_log::old_sql_ex old_ex;
    old_ex.field_term= *(data_info.field_term);
    old_ex.enclosed=   *(data_info.enclosed);
    old_ex.line_term=  *(data_info.line_term);
    old_ex.line_start= *(data_info.line_start);
    old_ex.escaped=    *(data_info.escaped);
    old_ex.opt_flags=  data_info.opt_flags;
    old_ex.empty_flags= data_info.empty_flags;
    return my_b_safe_write(file, (uchar*) &old_ex, sizeof(old_ex)) != 0;
  }
}


/**
  sql_ex_info::init()
  This method initializes the members of strcuture variable sql_ex_info,
  defined in a Load_log_event. The structure, initializes the sub struct
  data_info, with the subclause characters in a LOAD_DATA_INFILE query.

*/
const char *sql_ex_info::init(const char *buf, const char *buf_end,
                              bool use_new_format)
{
  return data_info.init(buf, buf_end, use_new_format);
}
#ifndef DBUG_OFF
#ifndef MYSQL_CLIENT
static uchar dbug_extra_row_data_val= 0;

/**
   set_extra_data

   Called during self-test to generate various
   self-consistent binlog row event extra
   thread data structures which can be checked
   when reading the binlog.

   @param arr  Buffer to use
*/
const uchar* set_extra_data(uchar* arr)
{
  uchar val= (dbug_extra_row_data_val++) %
    (EXTRA_ROW_INFO_MAX_PAYLOAD + 1); /* 0 .. MAX_PAYLOAD + 1 */
  arr[EXTRA_ROW_INFO_LEN_OFFSET]= val + EXTRA_ROW_INFO_HDR_BYTES;
  arr[EXTRA_ROW_INFO_FORMAT_OFFSET]= val;
  for (uchar i=0; i<val; i++)
    arr[EXTRA_ROW_INFO_HDR_BYTES+i]= val;

  return arr;
}

#endif // #ifndef MYSQL_CLIENT

/**
   check_extra_data

   Called during self-test to check that
   binlog row event extra data is self-
   consistent as defined by the set_extra_data
   function above.

   Will assert(false) if not.

   @param extra_row_data
*/
void check_extra_data(uchar* extra_row_data)
{
  assert(extra_row_data);
  uint16 len= extra_row_data[EXTRA_ROW_INFO_LEN_OFFSET];
  uint8 val= len - EXTRA_ROW_INFO_HDR_BYTES;
  assert(extra_row_data[EXTRA_ROW_INFO_FORMAT_OFFSET] == val);
  for (uint16 i= 0; i < val; i++)
  {
    assert(extra_row_data[EXTRA_ROW_INFO_HDR_BYTES + i] == val);
  }
}

#endif  // #ifndef DBUG_OFF

/**************************************************************************
	Rows_log_event member functions
**************************************************************************/

#ifndef MYSQL_CLIENT
Rows_log_event::Rows_log_event(THD *thd_arg, TABLE *tbl_arg, const Table_id& tid,
                               MY_BITMAP const *cols, bool using_trans,
                               Log_event_type event_type,
                               const uchar* extra_row_info)
 : binary_log::Rows_event(event_type),
   Log_event(thd_arg, 0,
             using_trans ? Log_event::EVENT_TRANSACTIONAL_CACHE :
                           Log_event::EVENT_STMT_CACHE,
             Log_event::EVENT_NORMAL_LOGGING,
             header(), footer())
#ifdef HAVE_REPLICATION
    , m_curr_row(NULL), m_curr_row_end(NULL), m_key(NULL), m_key_info(NULL),
    m_distinct_keys(Key_compare(&m_key_info)), m_distinct_key_spare_buf(NULL)
#endif
{
  common_header->type_code= m_type;
  m_row_count= 0;
  m_table_id= tid;
  m_width= tbl_arg ? tbl_arg->s->fields : 1;
  m_rows_buf= 0; m_rows_cur= 0; m_rows_end= 0; m_flags= 0;
  m_type= event_type; m_extra_row_data=0;

  DBUG_ASSERT(tbl_arg && tbl_arg->s && tid.is_valid());

  if (thd_arg->variables.option_bits & OPTION_NO_FOREIGN_KEY_CHECKS)
      set_flags(NO_FOREIGN_KEY_CHECKS_F);
  if (thd_arg->variables.option_bits & OPTION_RELAXED_UNIQUE_CHECKS)
      set_flags(RELAXED_UNIQUE_CHECKS_F);
#ifndef DBUG_OFF
  uchar extra_data[255];
  DBUG_EXECUTE_IF("extra_row_data_set",
                  /* Set extra row data to a known value */
                  extra_row_info = set_extra_data(extra_data););
#endif
  if (extra_row_info)
  {
    /* Copy Extra data from thd into new event */
    uint8 extra_data_len= extra_row_info[EXTRA_ROW_INFO_LEN_OFFSET];
    assert(extra_data_len >= EXTRA_ROW_INFO_HDR_BYTES);

    m_extra_row_data= (uchar*) my_malloc(key_memory_log_event,
                                         extra_data_len, MYF(MY_WME));

    if (likely(m_extra_row_data != NULL))
    {
      memcpy(m_extra_row_data, extra_row_info,
             extra_data_len);
    }
  }

  /* if bitmap_init fails, caught in is_valid() */
  if (likely(!bitmap_init(&m_cols,
                          m_width <= sizeof(m_bitbuf)*8 ? m_bitbuf : NULL,
                          m_width,
                          false)))
  {
    /* Cols can be zero if this is a dummy binrows event */
    if (likely(cols != NULL))
    {
      memcpy(m_cols.bitmap, cols->bitmap, no_bytes_in_map(cols));
      create_last_word_mask(&m_cols);
    }
  }
  else
  {
    // Needed because bitmap_init() does not set it to null on failure
    m_cols.bitmap= 0;
  }
  /*
   -Check that malloc() succeeded in allocating memory for the rows
    buffer and the COLS vector.
   -Checking that an Update_rows_log_event
    is valid is done while setting the Update_rows_log_event::is_valid
  */
  if (m_rows_buf && m_cols.bitmap)
    is_valid_param= true;
}
#endif

Rows_log_event::Rows_log_event(const char *buf, uint event_len,
                               const Format_description_event
                               *description_event)
: binary_log::Rows_event(buf, event_len, description_event),
  Log_event(header(), footer()),
  m_row_count(0),
#ifndef MYSQL_CLIENT
  m_table(NULL),
#endif
  m_rows_buf(0), m_rows_cur(0), m_rows_end(0)
#if !defined(MYSQL_CLIENT) && defined(HAVE_REPLICATION)
    , m_curr_row(NULL), m_curr_row_end(NULL), m_key(NULL), m_key_info(NULL),
    m_distinct_keys(Key_compare(&m_key_info)), m_distinct_key_spare_buf(NULL)
#endif
{
  DBUG_ENTER("Rows_log_event::Rows_log_event(const char*,...)");

  DBUG_ASSERT(header()->type_code == m_type);


  if (m_extra_row_data)
    DBUG_EXECUTE_IF("extra_row_data_check",
                    /* Check extra data has expected value */
                    check_extra_data(m_extra_row_data););


  /*
     m_cols and m_cols_ai are of the type MY_BITMAP, which are members of
     class Rows_log_event, and are used while applying the row events on
     the slave.
     The bitmap integer is initialized by copying the contents of the
     vector column_before_image for m_cols.bitamp, and vector
     column_after_image for m_cols_ai.bitmap. m_cols_ai is only initialized
     for UPDATE_ROWS_EVENTS, else it is equal to the before image.
  */
  memset(&m_cols, 0, sizeof(m_cols));
  /* if bitmap_init fails, is_valid will be set to false */
  if (likely(!bitmap_init(&m_cols,
                          m_width <= sizeof(m_bitbuf) * 8 ? m_bitbuf : NULL,
                          m_width,
                          false)))
  {
    if (!columns_before_image.empty())
    {
      memcpy(m_cols.bitmap, &columns_before_image[0], (m_width + 7) / 8);
      create_last_word_mask(&m_cols);
      DBUG_DUMP("m_cols", (uchar*) m_cols.bitmap, no_bytes_in_map(&m_cols));
    } //end if columns_before_image.empty()
    else
    m_cols.bitmap= NULL;
  }
  else
  {
    // Needed because bitmap_init() does not set it to null on failure
    m_cols.bitmap= NULL;
    DBUG_VOID_RETURN;
  }
  m_cols_ai.bitmap= m_cols.bitmap; //See explanation below while setting is_valid.

  if ((m_type == binary_log::UPDATE_ROWS_EVENT) ||
      (m_type == binary_log::UPDATE_ROWS_EVENT_V1))
  {
    /* if bitmap_init fails, is_valid will be set to false*/
    if (likely(!bitmap_init(&m_cols_ai,
                            m_width <= sizeof(m_bitbuf_ai) * 8 ?
                                        m_bitbuf_ai : NULL,
                            m_width,
                            false)))
    {
      if (!columns_after_image.empty())
      {
        memcpy(m_cols_ai.bitmap, &columns_after_image[0], (m_width + 7) / 8);
        create_last_word_mask(&m_cols_ai);
       DBUG_DUMP("m_cols_ai", (uchar*) m_cols_ai.bitmap,
                  no_bytes_in_map(&m_cols_ai));
      }
      else
        m_cols_ai.bitmap= NULL;
    }
    else
    {
      // Needed because bitmap_init() does not set it to null on failure
      m_cols_ai.bitmap= 0;
      DBUG_VOID_RETURN;
    }
  }


  /*
    m_rows_buf, m_cur_row and m_rows_end are pointers to the vector rows.
    m_rows_buf is the pointer to the first byte of first row in the event.
    m_curr_row points to current row being applied on the slave. Initially,
    this points to the same element as m_rows_buf in the vector.
    m_rows_end points to the last byte in the last row in the event.

    These pointers are used while applying the events on to the slave, and
    are not required for decoding.
  */
  if (likely(!row.empty()))
  {
    m_rows_buf= &row[0];
#if !defined(MYSQL_CLIENT) && defined(HAVE_REPLICATION)
    m_curr_row= m_rows_buf;
#endif
    m_rows_end= m_rows_buf + row.size() - 1;
    m_rows_cur= m_rows_end;
  }
  /*
    -Check that malloc() succeeded in allocating memory for the row
     buffer and the COLS vector.
    -Checking that an Update_rows_log_event
     is valid is done while setting the Update_rows_log_event::is_valid
  */
  if (m_rows_buf && m_cols.bitmap)
    is_valid_param= true;
  DBUG_VOID_RETURN;
}

Rows_log_event::~Rows_log_event()
{
  if (m_cols.bitmap)
  {
    if (m_cols.bitmap == m_bitbuf) // no my_malloc happened
      m_cols.bitmap= 0; // so no my_free in bitmap_free
    bitmap_free(&m_cols); // To pair with bitmap_init().
  }
}
size_t Rows_log_event::get_data_size()
{
  int const general_type_code= get_general_type_code();

  uchar buf[sizeof(m_width) + 1];
  uchar *end= net_store_length(buf, m_width);

  DBUG_EXECUTE_IF("old_row_based_repl_4_byte_map_id_master",
                  return 6 + no_bytes_in_map(&m_cols) + (end - buf) +
                  (general_type_code == binary_log::UPDATE_ROWS_EVENT ?
                                        no_bytes_in_map(&m_cols_ai) : 0) +
                  (m_rows_cur - m_rows_buf););

  int data_size= 0;
  bool is_v2_event= common_header->type_code > binary_log::DELETE_ROWS_EVENT_V1;
  if (is_v2_event)
  {
    data_size= Binary_log_event::ROWS_HEADER_LEN_V2 +
      (m_extra_row_data ?
       ROWS_V_TAG_LEN + m_extra_row_data[EXTRA_ROW_INFO_LEN_OFFSET]:
       0);
  }
  else
  {
    data_size= Binary_log_event::ROWS_HEADER_LEN_V1;
  }
  data_size+= no_bytes_in_map(&m_cols);
  data_size+= (uint) (end - buf);

  if (general_type_code == binary_log::UPDATE_ROWS_EVENT)
    data_size+= no_bytes_in_map(&m_cols_ai);

  data_size+= (uint) (m_rows_cur - m_rows_buf);
  return data_size; 
}


#ifndef MYSQL_CLIENT
int Rows_log_event::do_add_row_data(uchar *row_data, size_t length)
{
  /*
    When the table has a primary key, we would probably want, by default, to
    log only the primary key value instead of the entire "before image". This
    would save binlog space. TODO
  */
  DBUG_ENTER("Rows_log_event::do_add_row_data");
  DBUG_PRINT("enter", ("row_data: 0x%lx  length: %lu", (ulong) row_data,
                       (ulong) length));

  /*
    If length is zero, there is nothing to write, so we just
    return. Note that this is not an optimization, since calling
    realloc() with size 0 means free().
   */
  if (length == 0)
  {
    m_row_count++;
    DBUG_RETURN(0);
  }

  DBUG_DUMP("row_data", row_data, min<size_t>(length, 32));

  DBUG_ASSERT(m_rows_buf <= m_rows_cur);
  DBUG_ASSERT(!m_rows_buf || (m_rows_end && m_rows_buf < m_rows_end));
  DBUG_ASSERT(m_rows_cur <= m_rows_end);

  /* The cast will always work since m_rows_cur <= m_rows_end */
  if (static_cast<size_t>(m_rows_end - m_rows_cur) <= length)
  {
    size_t const block_size= 1024;
    ulong cur_size= m_rows_cur - m_rows_buf;
    DBUG_EXECUTE_IF("simulate_too_big_row_case1",
                     cur_size= UINT_MAX32 - (block_size * 10);
                     length= UINT_MAX32 - (block_size * 10););
    DBUG_EXECUTE_IF("simulate_too_big_row_case2",
                     cur_size= UINT_MAX32 - (block_size * 10);
                     length= block_size * 10;);
    DBUG_EXECUTE_IF("simulate_too_big_row_case3",
                     cur_size= block_size * 10;
                     length= UINT_MAX32 - (block_size * 10););
    DBUG_EXECUTE_IF("simulate_too_big_row_case4",
                     cur_size= UINT_MAX32 - (block_size * 10);
                     length= (block_size * 10) - block_size + 1;);
    ulong remaining_space= UINT_MAX32 - cur_size;
    /* Check that the new data fits within remaining space and we can add
       block_size without wrapping.
     */
    if (length > remaining_space ||
        ((length + block_size) > remaining_space))
    {
      sql_print_error("The row data is greater than 4GB, which is too big to "
                      "write to the binary log.");
      DBUG_RETURN(ER_BINLOG_ROW_LOGGING_FAILED);
    }
    const size_t new_alloc= 
        block_size * ((cur_size + length + block_size - 1) / block_size);
    if (new_alloc)
      row.resize(new_alloc);

    /* If the memory moved, we need to move the pointers */
    if (new_alloc && &row[0] != m_rows_buf)
    {
      m_rows_buf= &row[0];
      if (m_rows_buf && m_cols.bitmap)
        is_valid_param= true;
      m_rows_cur= m_rows_buf + cur_size;
    }

    /*
       The end pointer should always be changed to point to the end of
       the allocated memory.
    */
    m_rows_end= m_rows_buf + new_alloc;
  }

  DBUG_ASSERT(m_rows_cur + length <= m_rows_end);
  memcpy(m_rows_cur, row_data, length);
  m_rows_cur+= length;
  m_row_count++;
  DBUG_RETURN(0);
}
#endif

#if !defined(MYSQL_CLIENT) && defined(HAVE_REPLICATION)

/**
  Checks if any of the columns in the given table is
  signaled in the bitmap.

  For each column in the given table checks if it is
  signaled in the bitmap. This is most useful when deciding
  whether a before image (BI) can be used or not for
  searching a row. If no column is signaled, then the
  image cannot be used for searching a record (regardless
  of using position(), index scan or table scan). Here is
  an example:

  MASTER> SET @@binlog_row_image='MINIMAL';
  MASTER> CREATE TABLE t1 (a int, b int, c int, primary key(c));
  SLAVE>  CREATE TABLE t1 (a int, b int);
  MASTER> INSERT INTO t1 VALUES (1,2,3);
  MASTER> UPDATE t1 SET a=2 WHERE b=2;

  For the update statement only the PK (column c) is
  logged in the before image (BI). As such, given that
  the slave has no column c, it will not be able to
  find the row, because BI has no values for the columns
  the slave knows about (column a and b).

  @param table   the table reference on the slave.
  @param cols the bitmap signaling columns available in
                 the BI.

  @return TRUE if BI contains usable colums for searching,
          FALSE otherwise.
*/
static
my_bool is_any_column_signaled_for_table(TABLE *table, MY_BITMAP *cols)
{
  DBUG_ENTER("is_any_column_signaled_for_table");

  for (Field **ptr= table->field ;
       *ptr && ((*ptr)->field_index < cols->n_bits);
       ptr++)
  {
    if (bitmap_is_set(cols, (*ptr)->field_index))
      DBUG_RETURN(TRUE);
  }

  DBUG_RETURN (FALSE);
}

/**
  Checks if the fields in the given key are signaled in
  the bitmap.

  Validates whether the before image is usable for the
  given key. It can be the case that the before image
  does not contain values for the key (eg, master was
  using 'minimal' option for image logging and slave has
  different index structure on the table). Here is an
  example:

  MASTER> SET @@binlog_row_image='MINIMAL';
  MASTER> CREATE TABLE t1 (a int, b int, c int, primary key(c));
  SLAVE> CREATE TABLE t1 (a int, b int, c int, key(a,c));
  MASTER> INSERT INTO t1 VALUES (1,2,3);
  MASTER> UPDATE t1 SET a=2 WHERE b=2;

  When finding the row on the slave, one cannot use the
  index (a,c) to search for the row, because there is only
  data in the before image for column c. This function
  checks the fields needed for a given key and searches
  the bitmap to see if all the fields required are
  signaled.

  @param keyinfo  reference to key.
  @param cols     the bitmap signaling which columns
                  have available data.

  @return TRUE if all fields are signaled in the bitmap
          for the given key, FALSE otherwise.
*/
static
my_bool are_all_columns_signaled_for_key(KEY *keyinfo, MY_BITMAP *cols)
{
  DBUG_ENTER("are_all_columns_signaled_for_key");

  for (uint i=0 ; i < keyinfo->user_defined_key_parts ;i++)
  {
    uint fieldnr= keyinfo->key_part[i].fieldnr - 1;
    if (fieldnr >= cols->n_bits ||
        !bitmap_is_set(cols, fieldnr))
      DBUG_RETURN(FALSE);
  }

  DBUG_RETURN(TRUE);
}

/**
  Searches the table for a given key that can be used
  according to the existing values, ie, columns set
  in the bitmap.

  The caller can specify which type of key to find by
  setting the following flags in the key_type parameter:

    - PRI_KEY_FLAG
      Returns the primary key.

    - UNIQUE_KEY_FLAG
      Returns a unique key (flagged with HA_NOSAME)

    - MULTIPLE_KEY_FLAG
      Returns a key that is not unique (flagged with HA_NOSAME
      and without HA_NULL_PART_KEY) nor PK.

  The above flags can be used together, in which case, the
  search is conducted in the above listed order. Eg, the
  following flag:

    (PRI_KEY_FLAG | UNIQUE_KEY_FLAG | MULTIPLE_KEY_FLAG)

  means that a primary key is returned if it is suitable. If
  not then the unique keys are searched. If no unique key is
  suitable, then the keys are searched. Finally, if no key
  is suitable, MAX_KEY is returned.

  @param table    reference to the table.
  @param bi_cols  a bitmap that filters out columns that should
                  not be considered while searching the key.
                  Columns that should be considered are set.
  @param key_type the type of key to search for.

  @return MAX_KEY if no key, according to the key_type specified
          is suitable. Returns the key otherwise.

*/
static
uint
search_key_in_table(TABLE *table, MY_BITMAP *bi_cols, uint key_type)
{
  DBUG_ENTER("search_key_in_table");

  KEY *keyinfo;
  uint res= MAX_KEY;
  uint key;

  if (key_type & PRI_KEY_FLAG &&
      (table->s->primary_key < MAX_KEY))
  {
    DBUG_PRINT("debug", ("Searching for PK"));
    keyinfo= table->s->key_info + table->s->primary_key;
    if (are_all_columns_signaled_for_key(keyinfo, bi_cols))
      DBUG_RETURN(table->s->primary_key);
  }

  if (key_type & UNIQUE_KEY_FLAG)
  {
    DBUG_PRINT("debug", ("Searching for UK"));
    for (key=0,keyinfo= table->key_info ;
         (key < table->s->keys) && (res == MAX_KEY);
         key++,keyinfo++)
    {
      /*
        - Unique keys cannot be disabled, thence we skip the check.
        - Skip unique keys with nullable parts
        - Skip primary keys
      */
      if (!((keyinfo->flags & (HA_NOSAME | HA_NULL_PART_KEY)) == HA_NOSAME) ||
          (key == table->s->primary_key))
        continue;
      res= are_all_columns_signaled_for_key(keyinfo, bi_cols) ?
           key : MAX_KEY;

      if (res < MAX_KEY)
        DBUG_RETURN(res);
    }
    DBUG_PRINT("debug", ("UK has NULLABLE parts or not all columns signaled."));
  }

  if (key_type & MULTIPLE_KEY_FLAG && table->s->keys)
  {
    DBUG_PRINT("debug", ("Searching for K."));
    for (key=0,keyinfo= table->key_info ;
         (key < table->s->keys) && (res == MAX_KEY);
         key++,keyinfo++)
    {
      /*
        - Skip innactive keys
        - Skip unique keys without nullable parts
        - Skip indices that do not support ha_index_next() e.g. full-text
        - Skip primary keys
      */
      if (!(table->s->keys_in_use.is_set(key)) ||
          ((keyinfo->flags & (HA_NOSAME | HA_NULL_PART_KEY)) == HA_NOSAME) ||
          !(table->file->index_flags(key, 0, true) & HA_READ_NEXT) ||
          (key == table->s->primary_key))
        continue;

      res= are_all_columns_signaled_for_key(keyinfo, bi_cols) ?
           key : MAX_KEY;

      if (res < MAX_KEY)
        DBUG_RETURN(res);
    }
    DBUG_PRINT("debug", ("Not all columns signaled for K."));
  }

  DBUG_RETURN(res);
}

void
Rows_log_event::decide_row_lookup_algorithm_and_key()
{

  DBUG_ENTER("decide_row_lookup_algorithm_and_key");

  /*
    Decision table:
    - I  --> Index scan / search
    - T  --> Table scan
    - Hi --> Hash over index
    - Ht --> Hash over the entire table

    |--------------+-----------+------+------+------|
    | Index\Option | I , T , H | I, T | I, H | T, H |
    |--------------+-----------+------+------+------|
    | PK / UK      | I         | I    | I    | Hi   |
    | K            | Hi        | I    | Hi   | Hi   |
    | No Index     | Ht        | T    | Ht   | Ht   |
    |--------------+-----------+------+------+------|

  */

  TABLE *table= this->m_table;
  uint event_type= this->get_general_type_code();
  MY_BITMAP *cols= &this->m_cols;
  this->m_rows_lookup_algorithm= ROW_LOOKUP_NOT_NEEDED;
  this->m_key_index= MAX_KEY;
  this->m_key_info= NULL;

  if (event_type == binary_log::WRITE_ROWS_EVENT)  // row lookup not needed
    DBUG_VOID_RETURN;

  if (!(slave_rows_search_algorithms_options & SLAVE_ROWS_INDEX_SCAN))
    goto TABLE_OR_INDEX_HASH_SCAN;

  /* PK or UK => use LOOKUP_INDEX_SCAN */
  this->m_key_index= search_key_in_table(table, cols, (PRI_KEY_FLAG | UNIQUE_KEY_FLAG));
  if (this->m_key_index != MAX_KEY)
  {
    DBUG_PRINT("info", ("decide_row_lookup_algorithm_and_key: decided - INDEX_SCAN"));
    this->m_rows_lookup_algorithm= ROW_LOOKUP_INDEX_SCAN;
    goto end;
  }

TABLE_OR_INDEX_HASH_SCAN:

  /*
     NOTE: Engines like Blackhole cannot use HASH_SCAN, because
           they do not syncronize reads .
   */
  if (!(slave_rows_search_algorithms_options & SLAVE_ROWS_HASH_SCAN) ||
      (table->file->ha_table_flags() & HA_READ_OUT_OF_SYNC))
    goto TABLE_OR_INDEX_FULL_SCAN;

  /* search for a key to see if we can narrow the lookup domain further. */
  this->m_key_index= search_key_in_table(table, cols, (PRI_KEY_FLAG | UNIQUE_KEY_FLAG | MULTIPLE_KEY_FLAG));
  this->m_rows_lookup_algorithm= ROW_LOOKUP_HASH_SCAN;
  if (m_key_index < MAX_KEY)
    m_distinct_key_spare_buf= (uchar*) thd->alloc(table->key_info[m_key_index].key_length);
  DBUG_PRINT("info", ("decide_row_lookup_algorithm_and_key: decided - HASH_SCAN"));
  goto end;

TABLE_OR_INDEX_FULL_SCAN:

  this->m_key_index= MAX_KEY;

  /* If we can use an index, try to narrow the scan a bit further. */
  if (slave_rows_search_algorithms_options & SLAVE_ROWS_INDEX_SCAN)
    this->m_key_index= search_key_in_table(table, cols, (PRI_KEY_FLAG | UNIQUE_KEY_FLAG | MULTIPLE_KEY_FLAG));

  if (this->m_key_index != MAX_KEY)
  {
    DBUG_PRINT("info", ("decide_row_lookup_algorithm_and_key: decided - INDEX_SCAN"));
    this->m_rows_lookup_algorithm= ROW_LOOKUP_INDEX_SCAN;
  }
  else
  {
    DBUG_PRINT("info", ("decide_row_lookup_algorithm_and_key: decided - TABLE_SCAN"));
    this->m_rows_lookup_algorithm= ROW_LOOKUP_TABLE_SCAN;
  }

end:

  /* m_key_index is ready, set m_key_info now. */
  m_key_info= m_table->key_info + m_key_index;
  /*
    m_key_info will influence key comparison code in HASH_SCAN mode,
    so the m_distinct_keys set should still be empty.
  */
  DBUG_ASSERT(m_distinct_keys.empty());

#ifndef DBUG_OFF
  const char* s= ((m_rows_lookup_algorithm == Rows_log_event::ROW_LOOKUP_TABLE_SCAN) ? "TABLE_SCAN" :
                  ((m_rows_lookup_algorithm == Rows_log_event::ROW_LOOKUP_HASH_SCAN) ? "HASH_SCAN" :
                   "INDEX_SCAN"));

  // only for testing purposes
  slave_rows_last_search_algorithm_used= m_rows_lookup_algorithm;
  DBUG_PRINT("debug", ("Row lookup method: %s", s));
#endif

  DBUG_VOID_RETURN;
}

/*
  Encapsulates the  operations to be done before applying
  row events for update and delete.

  @ret value error code
             0 success
*/
int
Rows_log_event::row_operations_scan_and_key_setup()
{
  int error= 0;
  DBUG_ENTER("Row_log_event::row_operations_scan_and_key_setup");

  /*
     Prepare memory structures for search operations. If
     search is performed:

     1. using hash search => initialize the hash
     2. using key => decide on key to use and allocate mem structures
     3. using table scan => do nothing
   */
  decide_row_lookup_algorithm_and_key();

  switch (m_rows_lookup_algorithm)
  {
  case ROW_LOOKUP_HASH_SCAN:
    {
      if (m_hash.init())
        error= HA_ERR_OUT_OF_MEM;
      goto err;
    }
  case ROW_LOOKUP_INDEX_SCAN:
    {
      DBUG_ASSERT (m_key_index < MAX_KEY);
      // Allocate buffer for key searches
<<<<<<< HEAD
      m_key= (uchar*)my_malloc(key_memory_log_event,
                               MAX_KEY_LENGTH, MYF(MY_WME));
=======
      m_key= (uchar*)my_malloc(m_key_info->key_length, MYF(MY_WME));
>>>>>>> 1a76f0df
      if (!m_key)
        error= HA_ERR_OUT_OF_MEM;
      goto err;
    }
  case ROW_LOOKUP_TABLE_SCAN:
  default: break;
  }
err:
  DBUG_RETURN(error);
}

/*
  Encapsulates the  operations to be done after applying
  row events for update and delete.

  @ret value error code
             0 success
*/

int
Rows_log_event::row_operations_scan_and_key_teardown(int error)
{
  DBUG_ENTER("Rows_log_event::row_operations_scan_and_key_teardown");

  DBUG_ASSERT(!m_table->file->inited);
  switch (m_rows_lookup_algorithm)
  {
  case ROW_LOOKUP_HASH_SCAN:
    {
      m_hash.deinit(); // we don't need the hash anymore.
      goto err;
    }

  case ROW_LOOKUP_INDEX_SCAN:
    {
      if (m_table->s->keys > 0)
      {
        my_free(m_key); // Free for multi_malloc
        m_key= NULL;
        m_key_index= MAX_KEY;
        m_key_info= NULL;
      }
     goto err;
    }

  case ROW_LOOKUP_TABLE_SCAN:
  default: break;
  }

err:
  m_rows_lookup_algorithm= ROW_LOOKUP_UNDEFINED;
  DBUG_RETURN(error);
}

/*
  Compares table->record[0] and table->record[1]

  Returns TRUE if different.
*/
static bool record_compare(TABLE *table, MY_BITMAP *cols)
{
  DBUG_ENTER("record_compare");

  /*
    Need to set the X bit and the filler bits in both records since
    there are engines that do not set it correctly.

    In addition, since MyISAM checks that one hasn't tampered with the
    record, it is necessary to restore the old bytes into the record
    after doing the comparison.

    TODO[record format ndb]: Remove it once NDB returns correct
    records. Check that the other engines also return correct records.
   */

  DBUG_DUMP("record[0]", table->record[0], table->s->reclength);
  DBUG_DUMP("record[1]", table->record[1], table->s->reclength);

  bool result= false;
  uchar saved_x[2]= {0, 0}, saved_filler[2]= {0, 0};

  if (table->s->null_bytes > 0)
  {
    for (int i = 0 ; i < 2 ; ++i)
    {
      /*
        If we have an X bit then we need to take care of it.
      */
      if (!(table->s->db_options_in_use & HA_OPTION_PACK_RECORD))
      {
        saved_x[i]= table->record[i][0];
        table->record[i][0]|= 1U;
      }

      /*
         If (last_null_bit_pos == 0 && null_bytes > 1), then:

         X bit (if any) + N nullable fields + M Field_bit fields = 8 bits

         Ie, the entire byte is used.
      */
      if (table->s->last_null_bit_pos > 0)
      {
        saved_filler[i]= table->record[i][table->s->null_bytes - 1];
        table->record[i][table->s->null_bytes - 1]|=
          256U - (1U << table->s->last_null_bit_pos);
      }
    }
  }

  /**
    Compare full record only if:
    - there are no blob fields (otherwise we would also need
      to compare blobs contents as well);
    - there are no varchar fields (otherwise we would also need
      to compare varchar contents as well);
    - there are no null fields, otherwise NULLed fields
      contents (i.e., the don't care bytes) may show arbitrary
      values, depending on how each engine handles internally.
    - if all the bitmap is set (both are full rows)
    */
  if ((table->s->blob_fields +
       table->s->varchar_fields +
       table->s->null_fields) == 0 &&
      bitmap_is_set_all(cols))
  {
    result= cmp_record(table,record[1]);
  }

  /*
    Fallback to field-by-field comparison:
    1. start by checking if the field is signaled:
    2. if it is, first compare the null bit if the field is nullable
    3. then compare the contents of the field, if it is not
       set to null
   */
  else
  {
    for (Field **ptr=table->field ;
         *ptr && ((*ptr)->field_index < cols->n_bits) && !result;
         ptr++)
    {
      Field *field= *ptr;
      if (bitmap_is_set(cols, field->field_index) && !field->is_virtual_gcol())
      {
        /* compare null bit */
        if (field->is_null() != field->is_null_in_record(table->record[1]))
          result= true;

        /* compare content, only if fields are not set to NULL */
        else if (!field->is_null())
          result= field->cmp_binary_offset(table->s->rec_buff_length);
      }
    }
  }

  /*
    Restore the saved bytes.

    TODO[record format ndb]: Remove this code once NDB returns the
    correct record format.
  */
  if (table->s->null_bytes > 0)
  {
    for (int i = 0 ; i < 2 ; ++i)
    {
      if (!(table->s->db_options_in_use & HA_OPTION_PACK_RECORD))
        table->record[i][0]= saved_x[i];

      if (table->s->last_null_bit_pos)
        table->record[i][table->s->null_bytes - 1]= saved_filler[i];
    }
  }

  DBUG_RETURN(result);
}

void Rows_log_event::do_post_row_operations(Relay_log_info const *rli, int error)
{

  /*
    If m_curr_row_end  was not set during event execution (e.g., because
    of errors) we can't proceed to the next row. If the error is transient
    (i.e., error==0 at this point) we must call unpack_current_row() to set
    m_curr_row_end.
  */

  DBUG_PRINT("info", ("curr_row: 0x%lu; curr_row_end: 0x%lu; rows_end: 0x%lu",
                      (ulong) m_curr_row, (ulong) m_curr_row_end, (ulong) m_rows_end));

  if (!m_curr_row_end && !error)
  {
    const uchar *previous_m_curr_row= m_curr_row;
    error= unpack_current_row(rli, &m_cols);

    if (!error && previous_m_curr_row == m_curr_row)
    {
      error= 1;
    }
  }

  // at this moment m_curr_row_end should be set
  DBUG_ASSERT(error || m_curr_row_end != NULL);
  DBUG_ASSERT(error || m_curr_row <= m_curr_row_end);
  DBUG_ASSERT(error || m_curr_row_end <= m_rows_end);

  m_curr_row= m_curr_row_end;

  if (error == 0 && !m_table->file->has_transactions())
  {
    thd->get_transaction()->set_unsafe_rollback_flags(Transaction_ctx::SESSION,
                                                      TRUE);
    thd->get_transaction()->set_unsafe_rollback_flags(Transaction_ctx::STMT,
                                                      TRUE);
  }
}

int Rows_log_event::handle_idempotent_and_ignored_errors(Relay_log_info const *rli, int *err)
{
  int error= *err;
  if (error)
  {
    int actual_error= convert_handler_error(error, thd, m_table);
    bool idempotent_error= (idempotent_error_code(error) &&
                           (rbr_exec_mode == RBR_EXEC_MODE_IDEMPOTENT));
    bool ignored_error= (idempotent_error == 0 ?
                         ignored_error_code(actual_error) : 0);

    if (idempotent_error || ignored_error)
    {
      loglevel ll;
      if (idempotent_error)
        ll= WARNING_LEVEL;
      else
        ll= INFORMATION_LEVEL;
      slave_rows_error_report(ll, error, rli, thd, m_table,
                              get_type_str(),
                              const_cast<Relay_log_info*>(rli)->get_rpl_log_name(),
                              (ulong) common_header->log_pos);
      thd->get_stmt_da()->reset_condition_info(thd);
      clear_all_errors(thd, const_cast<Relay_log_info*>(rli));
      *err= 0;
      if (idempotent_error == 0)
        return ignored_error;
    }
  }

  return *err;
}

int Rows_log_event::do_apply_row(Relay_log_info const *rli)
{
  DBUG_ENTER("Rows_log_event::do_apply_row");

  int error= 0;

  /* in_use can have been set to NULL in close_tables_for_reopen */
  THD* old_thd= m_table->in_use;
  if (!m_table->in_use)
    m_table->in_use= thd;

  error= do_exec_row(rli);

  if(error)
  {
    DBUG_PRINT("info", ("error: %s", HA_ERR(error)));
    DBUG_ASSERT(error != HA_ERR_RECORD_DELETED);
  }

  m_table->in_use = old_thd;

  DBUG_RETURN(error);
}

/**
   Does the cleanup
     -  closes the index if opened by open_record_scan
     -  closes the table if opened for scanning.
*/
int
Rows_log_event::close_record_scan()
{
  DBUG_ENTER("Rows_log_event::close_record_scan");
  int error= 0;

  // if there is something to actually close
  if (m_key_index < MAX_KEY)
  {
    if (m_table->file->inited)
      error= m_table->file->ha_index_end();
  }
  else if (m_table->file->inited)
    error= m_table->file->ha_rnd_end();

  DBUG_RETURN(error);
}

/**
  Fetches next row. If it is a HASH_SCAN over an index, it populates
  table->record[0] with the next row corresponding to the index. If
  the indexes are in non-contigous ranges it fetches record corresponding
  to the key value in the next range.

  @parms: bool first_read : signifying if this is the first time we are reading a row
          over an index.
  @return_value: -  error code when there are no more reeords to be fetched or some other
                    error occured,
                 -  0 otherwise.
*/
int
Rows_log_event::next_record_scan(bool first_read)
{
  DBUG_ENTER("Rows_log_event::next_record_scan");
  DBUG_ASSERT(m_table->file->inited);
  TABLE *table= m_table;
  int error= 0;

  if (m_key_index >= MAX_KEY)
    error= table->file->ha_rnd_next(table->record[0]);
  else
  {
    /*
      We need to set the null bytes to ensure that the filler bit are
      all set when returning.  There are storage engines that just set
      the necessary bits on the bytes and don't set the filler bits
      correctly.
    */
    if (table->s->null_bytes > 0)
      table->record[0][table->s->null_bytes - 1]|=
        256U - (1U << table->s->last_null_bit_pos);

    if (!first_read)
    {
      /*
        if we fail to fetch next record corresponding to a key value, we
        move to the next key value. If we are out of key values as well an error
        will be returned.
       */
      error= table->file->ha_index_next_same(table->record[0], m_key,
                                             m_key_info->key_length);
      if(m_rows_lookup_algorithm == ROW_LOOKUP_HASH_SCAN)
      {
        /*
          if we are out of rows for this particular key value, we reposition the
          marker according to the next key value that we have in the list.
         */
        if (error)
        {
          if (m_itr != m_distinct_keys.end())
          {
            m_key= *m_itr;
            m_itr++;
            first_read= true;
          }
          else
            error= HA_ERR_KEY_NOT_FOUND;
        }
      }
    }

    if (first_read)
      if ((error= table->file->ha_index_read_map(table->record[0], m_key,
                                                 HA_WHOLE_KEY,
                                                 HA_READ_KEY_EXACT)))
      {
        DBUG_PRINT("info",("no record matching the key found in the table"));
        if (error == HA_ERR_RECORD_DELETED)
          error= HA_ERR_KEY_NOT_FOUND;
      }
  }

  DBUG_RETURN(error);
}

/**
  Initializes scanning of rows. Opens an index and initializes an iterator
  over a list of distinct keys (m_distinct_keys) if it is a HASH_SCAN
  over an index or the table if its a HASH_SCAN over the table.
*/
int
Rows_log_event::open_record_scan()
{
  int error= 0;
  TABLE *table= m_table;
  DBUG_ENTER("Rows_log_event::open_record_scan");

  if (m_key_index < MAX_KEY )
  {
    if(m_rows_lookup_algorithm == ROW_LOOKUP_HASH_SCAN)
    {
      /* initialize the iterator over the list of distinct keys that we have */
      m_itr= m_distinct_keys.begin();

      /* get the first element from the list of keys and increment the
         iterator
       */
      m_key= *m_itr;
      m_itr++;
    }
    else {
      /* this is an INDEX_SCAN we need to store the key in m_key */
      DBUG_ASSERT((m_rows_lookup_algorithm == ROW_LOOKUP_INDEX_SCAN) && m_key);
      key_copy(m_key, m_table->record[0], m_key_info, 0);
    }

    /*
      Save copy of the record in table->record[1]. It might be needed
      later if linear search is used to find exact match.
     */
    store_record(table,record[1]);

    DBUG_PRINT("info",("locating record using a key (index_read)"));

    /* The m_key_index'th key is active and usable: search the table using the index */
    if (!table->file->inited && (error= table->file->ha_index_init(m_key_index, FALSE)))
    {
      DBUG_PRINT("info",("ha_index_init returns error %d",error));
      goto end;
    }

    DBUG_DUMP("key data", m_key, m_key_info->key_length);
  }
  else
  {
    if ((error= table->file->ha_rnd_init(1)))
    {
      DBUG_PRINT("info",("error initializing table scan"
          " (ha_rnd_init returns %d)",error));
      table->file->print_error(error, MYF(0));
    }
  }

end:
  DBUG_RETURN(error);
}

/**
  Populates the m_distinct_keys with unique keys to be modified
  during HASH_SCAN over keys.
  @return_value -0 success
                -Err_code
*/
int
Rows_log_event::add_key_to_distinct_keyset()
{
  int error= 0;
  DBUG_ENTER("Rows_log_event::add_key_to_distinct_keyset");
  DBUG_ASSERT(m_key_index < MAX_KEY);
  key_copy(m_distinct_key_spare_buf, m_table->record[0], m_key_info, 0);
  std::pair<std::set<uchar *, Key_compare>::iterator,bool> ret=
    m_distinct_keys.insert(m_distinct_key_spare_buf);
  if (ret.second)
  {
    /* Insert is successful, so allocate a new buffer for next key */
    m_distinct_key_spare_buf= (uchar*) thd->alloc(m_key_info->key_length);
    if (!m_distinct_key_spare_buf)
    {
      error= HA_ERR_OUT_OF_MEM;
      goto err;
    }
  }

err:
  DBUG_RETURN(error);
}


int Rows_log_event::do_index_scan_and_update(Relay_log_info const *rli)
{
  DBUG_ENTER("Rows_log_event::do_index_scan_and_update");
  DBUG_ASSERT(m_table && m_table->in_use != NULL);

  int error= 0;
  const uchar *saved_m_curr_row= m_curr_row;

  /*
    rpl_row_tabledefs.test specifies that
    if the extra field on the slave does not have a default value
    and this is okay with Delete or Update events.
    Todo: fix wl3228 hld that requires defaults for all types of events
  */

  prepare_record(m_table, &m_cols, FALSE);
  if ((error= unpack_current_row(rli, &m_cols)))
    goto end;

  /*
    Trying to do an index scan without a usable key
    This is a valid state because we allow the user
    to set Slave_rows_search_algorithm= 'INDEX_SCAN'.

    Therefore on tables with no indexes we will end
    up here.
   */
  if (m_key_index >= MAX_KEY)
  {
    error= HA_ERR_END_OF_FILE;
    goto end;
  }

#ifndef DBUG_OFF
  DBUG_PRINT("info",("looking for the following record"));
  DBUG_DUMP("record[0]", m_table->record[0], m_table->s->reclength);
#endif

  if (m_key_index != m_table->s->primary_key)
    /* we dont have a PK, or PK is not usable */
    goto INDEX_SCAN;

  if ((m_table->file->ha_table_flags() & HA_READ_BEFORE_WRITE_REMOVAL))
  {
    /*
      Read removal is possible since the engine supports write without
      previous read using full primary key
    */
    DBUG_PRINT("info", ("using read before write removal"));
    DBUG_ASSERT(m_key_index == m_table->s->primary_key);

    /*
      Tell the handler to ignore if key exists or not, since it's
      not yet known if the key does exist(when using rbwr)
    */
    m_table->file->extra(HA_EXTRA_IGNORE_NO_KEY);

    goto end;
  }

  if ((m_table->file->ha_table_flags() & HA_PRIMARY_KEY_REQUIRED_FOR_POSITION))
  {
    /*
      Use a more efficient method to fetch the record given by
      table->record[0] if the engine allows it.  We first compute a
      row reference using the position() member function (it will be
      stored in table->file->ref) and then use rnd_pos() to position
      the "cursor" (i.e., record[0] in this case) at the correct row.

      TODO: Check that the correct record has been fetched by
      comparing it with the original record. Take into account that the
      record on the master and slave can be of different
      length. Something along these lines should work:

      ADD>>>  store_record(table,record[1]);
              int error= table->file->rnd_pos(table->record[0], table->file->ref);
      ADD>>>  DBUG_ASSERT(memcmp(table->record[1], table->record[0],
                                 table->s->reclength) == 0);

    */

    DBUG_PRINT("info",("locating record using primary key (position)"));
    if (m_table->file->inited && (error= m_table->file->ha_index_end()))
      goto end;

    error= m_table->file->rnd_pos_by_record(m_table->record[0]);
    if (error)
    {
      DBUG_PRINT("info",("rnd_pos returns error %d",error));
      if (error == HA_ERR_RECORD_DELETED)
        error= HA_ERR_KEY_NOT_FOUND;
    }

    goto end;
  }

  // We can't use position() - try other methods.

INDEX_SCAN:

  /* Use the m_key_index'th key */

  if ((error= open_record_scan()))
    goto end;

  error= next_record_scan(true);
  if (error)
  {
    DBUG_PRINT("info",("no record matching the key found in the table"));
    if (error == HA_ERR_RECORD_DELETED)
      error= HA_ERR_KEY_NOT_FOUND;
    goto end;
  }


  DBUG_PRINT("info",("found first matching record"));
  DBUG_DUMP("record[0]", m_table->record[0], m_table->s->reclength);
  /*
    Below is a minor "optimization".  If the key (i.e., key number
    0) has the HA_NOSAME flag set, we know that we have found the
    correct record (since there can be no duplicates); otherwise, we
    have to compare the record with the one found to see if it is
    the correct one.

    CAVEAT! This behaviour is essential for the replication of,
    e.g., the mysql.proc table since the correct record *shall* be
    found using the primary key *only*.  There shall be no
    comparison of non-PK columns to decide if the correct record is
    found.  I can see no scenario where it would be incorrect to
    chose the row to change only using a PK or an UNNI.
  */
  if (m_key_info->flags & HA_NOSAME || m_key_index == m_table->s->primary_key)
  {
    /* Unique does not have non nullable part */
    if (!(m_key_info->flags & (HA_NULL_PART_KEY)))
      goto end;  // record found
    else
    {
      /*
        Unique has nullable part. We need to check if there is any field in the
        BI image that is null and part of UNNI.
      */
      bool null_found= FALSE;
      for (uint i=0; i < m_key_info->user_defined_key_parts && !null_found; i++)
      {
        uint fieldnr= m_key_info->key_part[i].fieldnr - 1;
        Field **f= m_table->field+fieldnr;
        null_found= (*f)->is_null();
      }

      if (!null_found)
        goto end;           // record found

      /* else fall through to index scan */
    }
  }

  /*
    In case key is not unique, we still have to iterate over records found
    and find the one which is identical to the row given. A copy of the
    record we are looking for is stored in record[1].
   */
  DBUG_PRINT("info",("non-unique index, scanning it to find matching record"));

  while (record_compare(m_table, &m_cols))
  {
    while((error= next_record_scan(false)))
    {
      /* We just skip records that has already been deleted */
      if (error == HA_ERR_RECORD_DELETED)
        continue;
      DBUG_PRINT("info",("no record matching the given row found"));
      goto end;
    }
  }

end:

  DBUG_ASSERT(error != HA_ERR_RECORD_DELETED);

  if (error && error != HA_ERR_RECORD_DELETED)
    m_table->file->print_error(error, MYF(0));
  else
    error= do_apply_row(rli);

  if (!error)
    error= close_record_scan();  
  else
    /* 
      we are already with errors. Keep the error code and 
      try to close the scan anyway.
    */
    (void) close_record_scan(); 

  if ((get_general_type_code() == binary_log::UPDATE_ROWS_EVENT) &&
      (saved_m_curr_row == m_curr_row))
  {
    /* we need to unpack the AI so that positions get updated */
    m_curr_row= m_curr_row_end;
    unpack_current_row(rli, &m_cols_ai);
  }
  m_table->default_column_bitmaps();
  DBUG_RETURN(error);

}

int Rows_log_event::do_hash_row(Relay_log_info const *rli)
{
  DBUG_ENTER("Rows_log_event::do_hash_row");
  DBUG_ASSERT(m_table && m_table->in_use != NULL);
  int error= 0;

  /* create an empty entry to add to the hash table */
  HASH_ROW_ENTRY* entry= m_hash.make_entry();
  if (entry == NULL)
  {
    error= 1;
    goto end;
  }
  /* Prepare the record, unpack and save positions. */
  entry->positions->bi_start= m_curr_row;        // save the bi start pos
  prepare_record(m_table, &m_cols, false);
  if ((error= unpack_current_row(rli, &m_cols)))
    goto end;
  entry->positions->bi_ends= m_curr_row_end;    // save the bi end pos

  /*
    Now that m_table->record[0] is filled in, we can add the entry
    to the hash table. Note that the put operation calculates the
    key based on record[0] contents (including BLOB fields).
   */
  m_hash.put(m_table, &m_cols, entry);

  if (m_key_index < MAX_KEY)
    add_key_to_distinct_keyset();

  /*
    We need to unpack the AI to advance the positions, so we
    know when we have reached m_rows_end and that we do not
    unpack the AI in the next iteration as if it was a BI.
  */
  if (get_general_type_code() == binary_log::UPDATE_ROWS_EVENT)
  {
    /* Save a copy of the BI. */
    store_record(m_table, record[1]);

     /*
      This is the situation after hashing the BI:

      ===|=== before image ====|=== after image ===|===
         ^                     ^
         m_curr_row            m_curr_row_end
    */

    /* Set the position to the start of the record to be unpacked. */
    m_curr_row= m_curr_row_end;

    /* We shouldn't need this, but lets not leave loose ends */
    prepare_record(m_table, &m_cols, false);
    error= unpack_current_row(rli, &m_cols_ai);

    /*
      This is the situation after unpacking the AI:

      ===|=== before image ====|=== after image ===|===
                               ^                   ^
                               m_curr_row          m_curr_row_end
    */

    /* Restore back the copy of the BI. */
    restore_record(m_table, record[1]);
  }

end:
  DBUG_RETURN(error);
}

int Rows_log_event::do_scan_and_update(Relay_log_info const *rli)
{
  DBUG_ENTER("Rows_log_event::do_scan_and_update");
  DBUG_ASSERT(m_table && m_table->in_use != NULL);
  DBUG_ASSERT(m_hash.is_empty() == false);
  TABLE *table= m_table;
  int error= 0;
  const uchar *saved_last_m_curr_row= NULL;
  const uchar *saved_last_m_curr_row_end= NULL;
  /* create an empty entry to add to the hash table */
  HASH_ROW_ENTRY* entry= NULL;
  int idempotent_errors= 0;
  int i= 0;

  saved_last_m_curr_row=m_curr_row;
  saved_last_m_curr_row_end=m_curr_row_end;

  DBUG_PRINT("info",("Hash was populated with %d records!", m_hash.size()));

  /* open table or index depending on whether we have set m_key_index or not. */
  if ((error= open_record_scan()))
    goto err;

  /*
     Scan the table only once and compare against entries in hash.
     When a match is found, apply the changes.
   */
  do
  {
    /* get the next record from the table */
    error= next_record_scan(i == 0);
    i++;

    if(error)
      DBUG_PRINT("info", ("error: %s", HA_ERR(error)));
    switch (error) {
      case 0:
      {
        entry= m_hash.get(table, &m_cols);
        store_record(table, record[1]);

        /**
           If there are collisions we need to be sure that this is
           indeed the record we want.  Loop through all records for
           the given key and explicitly compare them against the
           record we got from the storage engine.
         */
        while(entry)
        {
          m_curr_row= entry->positions->bi_start;
          m_curr_row_end= entry->positions->bi_ends;

          prepare_record(table, &m_cols, false);
          if ((error= unpack_current_row(rli, &m_cols)))
            goto close_table;

          if (record_compare(table, &m_cols))
            m_hash.next(&entry);
          else
            break;   // we found a match
        }

        /**
           We found the entry we needed, just apply the changes.
         */
        if (entry)
        {
          // just to be safe, copy the record from the SE to table->record[0]
          restore_record(table, record[1]);

          /**
             At this point, both table->record[0] and
             table->record[1] have the SE row that matched the one
             in the hash table.

             Thence if this is a DELETE we wouldn't need to mess
             around with positions anymore, but since this can be an
             update, we need to provide positions so that AI is
             unpacked correctly to table->record[0] in UPDATE
             implementation of do_exec_row().
          */
          m_curr_row= entry->positions->bi_start;
          m_curr_row_end= entry->positions->bi_ends;

          /* we don't need this entry anymore, just delete it */
          if ((error= m_hash.del(entry)))
            goto err;

          if ((error= do_apply_row(rli)))
          {
            if (handle_idempotent_and_ignored_errors(rli, &error))
              goto close_table;

            do_post_row_operations(rli, error);
          }
        }
      }
      break;

      case HA_ERR_RECORD_DELETED:
        // get next
        continue;

      case HA_ERR_KEY_NOT_FOUND:
        /* If the slave exec mode is idempotent or the error is
            skipped error, then don't break */
        if (handle_idempotent_and_ignored_errors(rli, &error))
          goto close_table;
        idempotent_errors++;
        continue;

      case HA_ERR_END_OF_FILE:
      default:
        // exception (hash is not empty and we have reached EOF or
        // other error happened)
        goto close_table;
    }
  }
  /**
    if the rbr_exec_mode is set to Idempotent, we cannot expect the hash to
    be empty. In such cases we count the number of idempotent errors and check
    if it is equal to or greater than the number of rows left in the hash.
   */
  while (((idempotent_errors < m_hash.size()) && !m_hash.is_empty()) &&
         (!error || (error == HA_ERR_RECORD_DELETED)));

close_table:
  if (error == HA_ERR_RECORD_DELETED)
    error= 0;

  if (error)
  {
    table->file->print_error(error, MYF(0));
    DBUG_PRINT("info", ("Failed to get next record"
                        " (ha_rnd_next returns %d)",error));
    /*
      we are already with errors. Keep the error code and
      try to close the scan anyway.
    */
    (void) close_record_scan();
  }
  else
    error= close_record_scan();

  DBUG_ASSERT((m_hash.is_empty() && !error) ||
              (!m_hash.is_empty() &&
               ((error) || (idempotent_errors >= m_hash.size()))));

err:

  if ((m_hash.is_empty() && !error) || (idempotent_errors >= m_hash.size()))
  {
    /**
       Reset the last positions, because the positions are lost while
       handling entries in the hash.
     */
    m_curr_row= saved_last_m_curr_row;
    m_curr_row_end= saved_last_m_curr_row_end;
  }

  DBUG_RETURN(error);
}

int Rows_log_event::do_hash_scan_and_update(Relay_log_info const *rli)
{
  DBUG_ENTER("Rows_log_event::do_hash_scan_and_update");
  DBUG_ASSERT(m_table && m_table->in_use != NULL);

  // HASHING PART

  /* unpack the BI (and AI, if it exists) and add it to the hash map. */
  if (int error= this->do_hash_row(rli))
    DBUG_RETURN(error);

  /* We have not yet hashed all rows in the buffer. Do not proceed to the SCAN part. */
  if (m_curr_row_end < m_rows_end)
    DBUG_RETURN (0);

  DBUG_PRINT("info",("Hash was populated with %d records!", m_hash.size()));
  DBUG_ASSERT(m_curr_row_end == m_rows_end);

  // SCANNING & UPDATE PART

  DBUG_RETURN(this->do_scan_and_update(rli));
}

int Rows_log_event::do_table_scan_and_update(Relay_log_info const *rli)
{
  int error= 0;
  const uchar* saved_m_curr_row= m_curr_row;
  TABLE* table= m_table;

  DBUG_ENTER("Rows_log_event::do_table_scan_and_update");
  DBUG_ASSERT(m_curr_row != m_rows_end);
  DBUG_PRINT("info",("locating record using table scan (ha_rnd_next)"));

  saved_m_curr_row= m_curr_row;

  /** unpack the before image */
  prepare_record(table, &m_cols, FALSE);
  if (!(error= unpack_current_row(rli, &m_cols)))
  {
    /** save a copy so that we can compare against it later */
    store_record(m_table, record[1]);

    int restart_count= 0; // Number of times scanning has restarted from top

    if ((error= m_table->file->ha_rnd_init(1)))
    {
      DBUG_PRINT("info",("error initializing table scan"
                         " (ha_rnd_init returns %d)",error));
      goto end;
    }

    /* Continue until we find the right record or have made a full loop */
    do
    {
  restart_ha_rnd_next:
      error= m_table->file->ha_rnd_next(m_table->record[0]);
      if (error)
        DBUG_PRINT("info", ("error: %s", HA_ERR(error)));
      switch (error) {
      case HA_ERR_END_OF_FILE:
        // restart scan from top
        if (++restart_count < 2)
        {
          if ((error= m_table->file->ha_rnd_init(1)))
            goto end;
          goto restart_ha_rnd_next;
        }
        break;

      case HA_ERR_RECORD_DELETED:
        // fetch next
        goto restart_ha_rnd_next;
      case 0:
        // we're good, check if record matches
        break;

      default:
        // exception
        goto end;
      }
    }
    while (restart_count < 2 && record_compare(m_table, &m_cols));
  }

end:

  DBUG_ASSERT(error != HA_ERR_RECORD_DELETED);

  /* either we report error or apply the changes */
  if (error && error != HA_ERR_RECORD_DELETED)
  {
    DBUG_PRINT("info", ("Failed to get next record"
                        " (ha_rnd_next returns %d)",error));
    m_table->file->print_error(error, MYF(0));
  }
  else
    error= do_apply_row(rli);


  if (!error)
    error= close_record_scan();  
  else
    /* 
      we are already with errors. Keep the error code and 
      try to close the scan anyway.
    */
    (void) close_record_scan(); 

  if ((get_general_type_code() == binary_log::UPDATE_ROWS_EVENT) &&
      (saved_m_curr_row == m_curr_row)) // we need to unpack the AI
  {
    m_curr_row= m_curr_row_end;
    unpack_current_row(rli, &m_cols);
  }

  table->default_column_bitmaps();
  DBUG_RETURN(error);
}

int Rows_log_event::do_apply_event(Relay_log_info const *rli)
{
  DBUG_ENTER("Rows_log_event::do_apply_event(Relay_log_info*)");
  TABLE *table= NULL;
  int error= 0;

  /*
    'thd' has been set by exec_relay_log_event(), just before calling
    do_apply_event(). We still check here to prevent future coding
    errors.
  */
  DBUG_ASSERT(rli->info_thd == thd);

  /*
    If there is no locks taken, this is the first binrow event seen
    after the table map events.  We should then lock all the tables
    used in the transaction and proceed with execution of the actual
    event.
  */
  if (!thd->lock)
  {
    /*
      Lock_tables() reads the contents of thd->lex, so they must be
      initialized.

      We also call the mysql_reset_thd_for_next_command(), since this
      is the logical start of the next "statement". Note that this
      call might reset the value of current_stmt_binlog_format, so
      we need to do any changes to that value after this function.
    */
    lex_start(thd);
    mysql_reset_thd_for_next_command(thd);

    enum_gtid_statement_status state= gtid_pre_statement_checks(thd);
    if (state == GTID_STATEMENT_EXECUTE)
    {
      if (gtid_pre_statement_post_implicit_commit_checks(thd))
        state= GTID_STATEMENT_CANCEL;
    }

    if (state == GTID_STATEMENT_CANCEL)
    {
      uint error= thd->get_stmt_da()->mysql_errno();
      DBUG_ASSERT(error != 0);
      rli->report(ERROR_LEVEL, error,
                  "Error executing row event: '%s'",
                  thd->get_stmt_da()->message_text());
      thd->is_slave_error= 1;
      DBUG_RETURN(-1);
    }
    else if (state == GTID_STATEMENT_SKIP)
      goto end;

    /*
      The current statement is just about to begin and 
      has not yet modified anything. Note, all.modified is reset
      by mysql_reset_thd_for_next_command.
    */
    thd->get_transaction()->reset_unsafe_rollback_flags(Transaction_ctx::STMT);
    /*
      This is a row injection, so we flag the "statement" as
      such. Note that this code is called both when the slave does row
      injections and when the BINLOG statement is used to do row
      injections.
    */
    thd->lex->set_stmt_row_injection();

    /*
      There are a few flags that are replicated with each row event.
      Make sure to set/clear them before executing the main body of
      the event.
    */
    if (get_flags(NO_FOREIGN_KEY_CHECKS_F))
      thd->variables.option_bits|= OPTION_NO_FOREIGN_KEY_CHECKS;
    else
      thd->variables.option_bits&= ~OPTION_NO_FOREIGN_KEY_CHECKS;

    if (get_flags(RELAXED_UNIQUE_CHECKS_F))
      thd->variables.option_bits|= OPTION_RELAXED_UNIQUE_CHECKS;
    else
      thd->variables.option_bits&= ~OPTION_RELAXED_UNIQUE_CHECKS;

    thd->binlog_row_event_extra_data = m_extra_row_data;

    /* A small test to verify that objects have consistent types */
    DBUG_ASSERT(sizeof(thd->variables.option_bits) == sizeof(OPTION_RELAXED_UNIQUE_CHECKS));

    if (open_and_lock_tables(thd, rli->tables_to_lock, 0))
    {
      uint actual_error= thd->get_stmt_da()->mysql_errno();
      if (thd->is_slave_error || thd->is_fatal_error)
      {
        if (ignored_error_code(actual_error))
        {
          if (log_warnings > 1)
            rli->report(WARNING_LEVEL, actual_error,
                        "Error executing row event: '%s'",
                        (actual_error ? thd->get_stmt_da()->message_text() :
                         "unexpected success or fatal error"));
          thd->get_stmt_da()->reset_condition_info(thd);
          clear_all_errors(thd, const_cast<Relay_log_info*>(rli));
          error= 0;
          goto end;
        }
        else
        {
          rli->report(ERROR_LEVEL, actual_error,
                      "Error executing row event: '%s'",
                      (actual_error ? thd->get_stmt_da()->message_text() :
                       "unexpected success or fatal error"));
          thd->is_slave_error= 1;
          const_cast<Relay_log_info*>(rli)->slave_close_thread_tables(thd);
          DBUG_RETURN(actual_error);
        }
      }
    }

    /*
      When the open and locking succeeded, we check all tables to
      ensure that they still have the correct type.
    */

    {
      DBUG_PRINT("debug", ("Checking compability of tables to lock - tables_to_lock: %p",
                           rli->tables_to_lock));

      /**
        When using RBR and MyISAM MERGE tables the base tables that make
        up the MERGE table can be appended to the list of tables to lock.
  
        Thus, we just check compatibility for those that tables that have
        a correspondent table map event (ie, those that are actually going
        to be accessed while applying the event). That's why the loop stops
        at rli->tables_to_lock_count .

        NOTE: The base tables are added here are removed when 
              close_thread_tables is called.
       */
      TABLE_LIST *table_list_ptr= rli->tables_to_lock;
      for (uint i=0 ; table_list_ptr && (i < rli->tables_to_lock_count);
           table_list_ptr= table_list_ptr->next_global, i++)
      {
        /*
          Below if condition takes care of skipping base tables that
          make up the MERGE table (which are added by open_tables()
          call). They are added next to the merge table in the list.
          For eg: If RPL_TABLE_LIST is t3->t1->t2 (where t1 and t2
          are base tables for merge table 't3'), open_tables will modify
          the list by adding t1 and t2 again immediately after t3 in the
          list (*not at the end of the list*). New table_to_lock list will
          look like t3->t1'->t2'->t1->t2 (where t1' and t2' are TABLE_LIST
          objects added by open_tables() call). There is no flag(or logic) in
          open_tables() that can skip adding these base tables to the list.
          So the logic here should take care of skipping them.

          tables_to_lock_count logic will take care of skipping base tables
          that are added at the end of the list.
          For eg: If RPL_TABLE_LIST is t1->t2->t3, open_tables will modify
          the list into t1->t2->t3->t1'->t2'. t1' and t2' will be skipped
          because tables_to_lock_count logic in this for loop.
        */
        if (table_list_ptr->parent_l)
          continue;
        /*
          We can use a down cast here since we know that every table added
          to the tables_to_lock is a RPL_TABLE_LIST (or child table which is
          skipped above).
        */
        RPL_TABLE_LIST *ptr= static_cast<RPL_TABLE_LIST*>(table_list_ptr);
        DBUG_ASSERT(ptr->m_tabledef_valid);
        TABLE *conv_table;
        if (!ptr->m_tabledef.compatible_with(thd, const_cast<Relay_log_info*>(rli),
                                             ptr->table, &conv_table))
        {
          DBUG_PRINT("debug", ("Table: %s.%s is not compatible with master",
                               ptr->table->s->db.str,
                               ptr->table->s->table_name.str));
          if (thd->is_slave_error)
          {
            const_cast<Relay_log_info*>(rli)->slave_close_thread_tables(thd);
            DBUG_RETURN(ERR_BAD_TABLE_DEF);
          }
          else
          {
            thd->get_stmt_da()->reset_condition_info(thd);
            clear_all_errors(thd, const_cast<Relay_log_info*>(rli));
            error= 0;
            goto end;
          }
        }
        DBUG_PRINT("debug", ("Table: %s.%s is compatible with master"
                             " - conv_table: %p",
                             ptr->table->s->db.str,
                             ptr->table->s->table_name.str, conv_table));
        ptr->m_conv_table= conv_table;
      }
    }

    /*
      ... and then we add all the tables to the table map and but keep
      them in the tables to lock list.

      We also invalidate the query cache for all the tables, since
      they will now be changed.

      TODO [/Matz]: Maybe the query cache should not be invalidated
      here? It might be that a table is not changed, even though it
      was locked for the statement.  We do know that each
      Rows_log_event contain at least one row, so after processing one
      Rows_log_event, we can invalidate the query cache for the
      associated table.
     */
    TABLE_LIST *ptr= rli->tables_to_lock;
    for (uint i=0 ;  ptr && (i < rli->tables_to_lock_count); ptr= ptr->next_global, i++)
    {
      /*
        Please see comment in above 'for' loop to know the reason
        for this if condition
      */
      if (ptr->parent_l)
        continue;
      const_cast<Relay_log_info*>(rli)->m_table_map.set_table(ptr->table_id, ptr->table);
    }

    query_cache.invalidate_locked_for_write(rli->tables_to_lock);
  }

  table=
    m_table= const_cast<Relay_log_info*>(rli)->m_table_map.get_table(m_table_id);

  DBUG_PRINT("debug", ("m_table: 0x%lx, m_table_id: %llu", (ulong) m_table,
                       m_table_id.id()));

  /*
    A row event comprising of a P_S table
    - should not be replicated (i.e executed) by the slave SQL thread.
    - should not be executed by the client in the  form BINLOG '...' stmts.
  */
  if (table && table->s->table_category == TABLE_CATEGORY_PERFORMANCE)
    table= NULL;

  if (table)
  {
    /*
      table == NULL means that this table should not be replicated
      (this was set up by Table_map_log_event::do_apply_event()
      which tested replicate-* rules).
    */

    /*
      It's not needed to set_time() but
      1) it continues the property that "Time" in SHOW PROCESSLIST shows how
      much slave is behind
      2) it will be needed when we allow replication from a table with no
      TIMESTAMP column to a table with one.
      So we call set_time(), like in SBR. Presently it changes nothing.
    */
    thd->set_time(&(common_header->when));

    thd->binlog_row_event_extra_data = m_extra_row_data;

    /*
      Now we are in a statement and will stay in a statement until we
      see a STMT_END_F.

      We set this flag here, before actually applying any rows, in
      case the SQL thread is stopped and we need to detect that we're
      inside a statement and halting abruptly might cause problems
      when restarting.
     */
    const_cast<Relay_log_info*>(rli)->set_flag(Relay_log_info::IN_STMT);

     if ( m_width == table->s->fields && bitmap_is_set_all(&m_cols))
      set_flags(COMPLETE_ROWS_F);

    /*
      Set tables write and read sets.

      Read_set contains all slave columns (in case we are going to fetch
      a complete record from slave)

      Write_set equals the m_cols bitmap sent from master but it can be
      longer if slave has extra columns.
     */

    DBUG_PRINT_BITSET("debug", "Setting table's read_set from: %s", &m_cols);

    bitmap_set_all(table->read_set);
    if (get_general_type_code() == binary_log::DELETE_ROWS_EVENT ||
        get_general_type_code() == binary_log::UPDATE_ROWS_EVENT)
        bitmap_intersect(table->read_set,&m_cols);

    /*
      Call mark_generated_columns() to set read_set/write_set bits of the
      virtual generated columns as required in order to get these computed.
      This is needed since all columns need to have a value in the before
      image for the record when doing the update (some storage engines will
      use this for maintaining of secondary indexes). This call is required
      even for DELETE events to set write_set bit in order to satisfy
      ASSERTs in Field_*::store functions.

      binlog_prepare_row_image() function, which will be called from
      binlogging functions (binlog_update_row() and binlog_delete_row())
      will take care of removing these spurious fields required during
      execution but not needed for binlogging. In case of inserts, there
      are no spurious fields (all generated columns are required to be written
      into the binlog).
    */

    if (m_table->vfield)
      m_table->mark_generated_columns(get_general_type_code() == binary_log::UPDATE_ROWS_EVENT);

    bitmap_set_all(table->write_set);

    /* WRITE ROWS EVENTS store the bitmap in m_cols instead of m_cols_ai */
    MY_BITMAP *after_image= ((get_general_type_code() == binary_log::UPDATE_ROWS_EVENT) ?
                             &m_cols_ai : &m_cols);
    bitmap_intersect(table->write_set, after_image);

    if (thd->slave_thread) // set the mode for slave
      this->rbr_exec_mode= slave_exec_mode_options;
    else //set the mode for user thread
      this->rbr_exec_mode= thd->variables.rbr_exec_mode_options;

    // Do event specific preparations
    error= do_before_row_operations(rli);

    /*
      Bug#56662 Assertion failed: next_insert_id == 0, file handler.cc
      Don't allow generation of auto_increment value when processing
      rows event by setting 'MODE_NO_AUTO_VALUE_ON_ZERO'. The exception
      to this rule happens when the auto_inc column exists on some
      extra columns on the slave. In that case, do not force
      MODE_NO_AUTO_VALUE_ON_ZERO.
    */
    sql_mode_t saved_sql_mode= thd->variables.sql_mode;
    if (!is_auto_inc_in_extra_columns())
      thd->variables.sql_mode= MODE_NO_AUTO_VALUE_ON_ZERO;

    // row processing loop

    /*
      set the initial time of this ROWS statement if it was not done
      before in some other ROWS event.
     */
    const_cast<Relay_log_info*>(rli)->set_row_stmt_start_timestamp();

    const uchar *saved_m_curr_row= m_curr_row;

    int (Rows_log_event::*do_apply_row_ptr)(Relay_log_info const *)= NULL;

    /**
       Skip update rows events that don't have data for this slave's
       table.
     */
    if ((get_general_type_code() == binary_log::UPDATE_ROWS_EVENT) &&
        !is_any_column_signaled_for_table(table, &m_cols_ai))
      goto AFTER_MAIN_EXEC_ROW_LOOP;

    /**
       If there are no columns marked in the read_set for this table,
       that means that we cannot lookup any row using the available BI
       in the binarr log. Thence, we immediatly raise an error:
       HA_ERR_END_OF_FILE.
     */

    if ((m_rows_lookup_algorithm != ROW_LOOKUP_NOT_NEEDED) &&
        !is_any_column_signaled_for_table(table, &m_cols))
    {
      error= HA_ERR_END_OF_FILE;
      goto AFTER_MAIN_EXEC_ROW_LOOP;
    }
    switch (m_rows_lookup_algorithm)
    {
      case ROW_LOOKUP_HASH_SCAN:
        do_apply_row_ptr= &Rows_log_event::do_hash_scan_and_update;
        break;

      case ROW_LOOKUP_INDEX_SCAN:
        do_apply_row_ptr= &Rows_log_event::do_index_scan_and_update;
        break;

      case ROW_LOOKUP_TABLE_SCAN:
        do_apply_row_ptr= &Rows_log_event::do_table_scan_and_update;
        break;

      case ROW_LOOKUP_NOT_NEEDED:
        DBUG_ASSERT(get_general_type_code() == binary_log::WRITE_ROWS_EVENT);

        /* No need to scan for rows, just apply it */
        do_apply_row_ptr= &Rows_log_event::do_apply_row;
        break;

      default:
        DBUG_ASSERT(0);
        error= 1;
        goto AFTER_MAIN_EXEC_ROW_LOOP;
        break;
    }

    do {

      error= (this->*do_apply_row_ptr)(rli);

      if (handle_idempotent_and_ignored_errors(rli, &error))
        break;

      /* this advances m_curr_row */
      do_post_row_operations(rli, error);

    } while (!error && (m_curr_row != m_rows_end));

AFTER_MAIN_EXEC_ROW_LOOP:

    if (saved_m_curr_row != m_curr_row && !table->file->has_transactions())
    {
      /*
        Usually, the trans_commit_stmt() propagates unsafe_rollback_flags
        from statement to transaction level. However, we cannot rely on
        this when row format is in use as several events can be processed
        before calling this function. This happens because it is called
        only when the latest event generated by a statement is processed.

        There are however upper level functions that execute per event
        and check transaction's status. So if the unsafe_rollback_flags
        are not propagated here, this can lead to errors.

        For example, a transaction that updates non-transactional tables
        may be stopped in the middle thus leading to inconsistencies
        after a restart.
      */
      thd->get_transaction()->mark_modified_non_trans_table(
        Transaction_ctx::STMT);
      thd->get_transaction()->merge_unsafe_rollback_flags();
    }

    /*
      Restore the sql_mode after the rows event is processed.
    */
    thd->variables.sql_mode= saved_sql_mode;

    {/*
         The following failure injecion works in cooperation with tests
         setting @@global.debug= 'd,stop_slave_middle_group'.
         The sql thread receives the killed status and will proceed
         to shutdown trying to finish incomplete events group.
     */
      DBUG_EXECUTE_IF("stop_slave_middle_group",
                      if (thd->get_transaction()->cannot_safely_rollback(
                          Transaction_ctx::SESSION))
                        const_cast<Relay_log_info*>(rli)->abort_slave= 1;);
    }

    if ((error= do_after_row_operations(rli, error)) &&
        ignored_error_code(convert_handler_error(error, thd, table)))
    {
      slave_rows_error_report(INFORMATION_LEVEL, error, rli, thd, table,
                              get_type_str(),
                              const_cast<Relay_log_info*>(rli)->get_rpl_log_name(),
                              (ulong) common_header->log_pos);
      thd->get_stmt_da()->reset_condition_info(thd);
      clear_all_errors(thd, const_cast<Relay_log_info*>(rli));
      error= 0;
    }
  } // if (table)

  if (error)
  {
    slave_rows_error_report(ERROR_LEVEL, error, rli, thd, table,
                            get_type_str(),
                            const_cast<Relay_log_info*>(rli)->get_rpl_log_name(),
                            (ulong) common_header->log_pos);
    /*
      @todo We should probably not call
      reset_current_stmt_binlog_format_row() from here.

      Note: this applies to log_event_old.cc too.
      /Sven
    */
    thd->reset_current_stmt_binlog_format_row();
    thd->is_slave_error= 1;
    DBUG_RETURN(error);
  }

end:
  if (get_flags(STMT_END_F))
  {
    if((error= rows_event_stmt_cleanup(rli, thd)))
    {
      if (table)
        slave_rows_error_report(ERROR_LEVEL,
                                thd->is_error() ? 0 : error,
                                rli, thd, table,
                                get_type_str(),
                                const_cast<Relay_log_info*>(rli)->get_rpl_log_name(),
                                (ulong) common_header->log_pos);
      else
      {
        rli->report(ERROR_LEVEL,
                    thd->is_error() ? thd->get_stmt_da()->mysql_errno() : error,
                    "Error in cleaning up after an event of type:%s; %s; the group"
                    " log file/position: %s %lu", get_type_str(),
                    thd->is_error() ? thd->get_stmt_da()->message_text() :
                    "unexpected error",
                    const_cast<Relay_log_info*>(rli)->get_rpl_log_name(),
                    (ulong) common_header->log_pos);
      }
    }
   /* We are at end of the statement (STMT_END_F flag), lets clean
     the memory which was used from thd's mem_root now.
     This needs to be done only if we are here in SQL thread context.
     In other flow ( in case of a regular thread which can happen
     when the thread is applying BINLOG'...' row event) we should
     *not* try to free the memory here. It will be done latter
     in dispatch_command() after command execution is completed.
    */
   if (thd->slave_thread)
     free_root(thd->mem_root, MYF(MY_KEEP_PREALLOC));
  }
  DBUG_RETURN(error);
}

Log_event::enum_skip_reason
Rows_log_event::do_shall_skip(Relay_log_info *rli)
{
  /*
    If the slave skip counter is 1 and this event does not end a
    statement, then we should not start executing on the next event.
    Otherwise, we defer the decision to the normal skipping logic.
  */
  if (rli->slave_skip_counter == 1 && !get_flags(STMT_END_F))
    return Log_event::EVENT_SKIP_IGNORE;
  else
    return Log_event::do_shall_skip(rli);
}

/**
   The function is called at Rows_log_event statement commit time,
   normally from Rows_log_event::do_update_pos() and possibly from
   Query_log_event::do_apply_event() of the COMMIT.
   The function commits the last statement for engines, binlog and
   releases resources have been allocated for the statement.

   @retval  0         Ok.
   @retval  non-zero  Error at the commit.
 */

static int rows_event_stmt_cleanup(Relay_log_info const *rli, THD * thd)
{
  DBUG_EXECUTE_IF("simulate_rows_event_cleanup_failure",
                  {
                  my_error(ER_ERROR_DURING_COMMIT, MYF(0), 1);
                  return (1);
                  });
  int error;
  {
    /*
      This is the end of a statement or transaction, so close (and
      unlock) the tables we opened when processing the
      Table_map_log_event starting the statement.

      OBSERVER.  This will clear *all* mappings, not only those that
      are open for the table. There is not good handle for on-close
      actions for tables.

      NOTE. Even if we have no table ('table' == 0) we still need to be
      here, so that we increase the group relay log position. If we didn't, we
      could have a group relay log position which lags behind "forever"
      (assume the last master's transaction is ignored by the slave because of
      replicate-ignore rules).
    */
    error= thd->binlog_flush_pending_rows_event(TRUE);

    /*
      If this event is not in a transaction, the call below will, if some
      transactional storage engines are involved, commit the statement into
      them and flush the pending event to binlog.
      If this event is in a transaction, the call will do nothing, but a
      Xid_log_event will come next which will, if some transactional engines
      are involved, commit the transaction and flush the pending event to the
      binlog.
      If there was a deadlock the transaction should have been rolled back
      already. So there should be no need to rollback the transaction.
    */
    DBUG_ASSERT(! thd->transaction_rollback_request);
    error|= (error ? trans_rollback_stmt(thd) : trans_commit_stmt(thd));

    /*
      Now what if this is not a transactional engine? we still need to
      flush the pending event to the binlog; we did it with
      thd->binlog_flush_pending_rows_event(). Note that we imitate
      what is done for real queries: a call to
      ha_autocommit_or_rollback() (sometimes only if involves a
      transactional engine), and a call to be sure to have the pending
      event flushed.
    */

    /*
      @todo We should probably not call
      reset_current_stmt_binlog_format_row() from here.

      Note: this applies to log_event_old.cc too

      Btw, the previous comment about transactional engines does not
      seem related to anything that happens here.
      /Sven
    */
    thd->reset_current_stmt_binlog_format_row();

    const_cast<Relay_log_info*>(rli)->cleanup_context(thd, 0);

    /*
      Clean sql_command value
    */
    thd->lex->sql_command= SQLCOM_END;

  }
  return error;
}

/**
   The method either increments the relay log position or
   commits the current statement and increments the master group
   possition if the event is STMT_END_F flagged and
   the statement corresponds to the autocommit query (i.e replicated
   without wrapping in BEGIN/COMMIT)

   @retval 0         Success
   @retval non-zero  Error in the statement commit
 */
int
Rows_log_event::do_update_pos(Relay_log_info *rli)
{
  DBUG_ENTER("Rows_log_event::do_update_pos");
  int error= 0;

  DBUG_PRINT("info", ("flags: %s",
                      get_flags(STMT_END_F) ? "STMT_END_F " : ""));

  /* Worker does not execute binlog update position logics */
  DBUG_ASSERT(!is_mts_worker(rli->info_thd));

  if (get_flags(STMT_END_F))
  {
    /*
      Indicate that a statement is finished.
      Step the group log position if we are not in a transaction,
      otherwise increase the event log position.
    */
    error= rli->stmt_done(common_header->log_pos);
  }
  else
  {
    rli->inc_event_relay_log_pos();
  }

  DBUG_RETURN(error);
}

#endif /* !defined(MYSQL_CLIENT) && defined(HAVE_REPLICATION) */

#ifndef MYSQL_CLIENT
bool Rows_log_event::write_data_header(IO_CACHE *file)
{
  uchar buf[Binary_log_event::ROWS_HEADER_LEN_V2];	// No need to init the buffer
  DBUG_ASSERT(m_table_id.is_valid());
  DBUG_EXECUTE_IF("old_row_based_repl_4_byte_map_id_master",
                  {
                    int4store(buf + 0, (ulong) m_table_id.id());
                    int2store(buf + 4, m_flags);
                    return (wrapper_my_b_safe_write(file, buf, 6));
                  });
  int6store(buf + ROWS_MAPID_OFFSET, m_table_id.id());
  int2store(buf + ROWS_FLAGS_OFFSET, m_flags);
  int rc = 0;
  if (likely(!log_bin_use_v1_row_events))
  {
    /*
       v2 event, with variable header portion.
       Determine length of variable header payload
    */
    uint16 vhlen= 2;
    uint16 vhpayloadlen= 0;
    uint16 extra_data_len= 0;
    if (m_extra_row_data)
    {
      extra_data_len= m_extra_row_data[EXTRA_ROW_INFO_LEN_OFFSET];
      vhpayloadlen= ROWS_V_TAG_LEN + extra_data_len;
    }

    /* Var-size header len includes len itself */
    int2store(buf + ROWS_VHLEN_OFFSET, vhlen + vhpayloadlen);
    rc= wrapper_my_b_safe_write(file, buf, Binary_log_event::ROWS_HEADER_LEN_V2);

    /* Write var-sized payload, if any */
    if ((vhpayloadlen > 0) &&
        (rc == 0))
    {
      /* Add tag and extra row info */
      uchar type_code= ROWS_V_EXTRAINFO_TAG;
      rc= wrapper_my_b_safe_write(file, &type_code, ROWS_V_TAG_LEN);
      if (rc==0)
        rc= wrapper_my_b_safe_write(file, m_extra_row_data, extra_data_len);
    }
  }
  else
  {
    rc= wrapper_my_b_safe_write(file, buf, Binary_log_event::ROWS_HEADER_LEN_V1);
  }

  return (rc != 0);
}

bool Rows_log_event::write_data_body(IO_CACHE*file)
{
  /*
     Note that this should be the number of *bits*, not the number of
     bytes.
  */
  uchar sbuf[sizeof(m_width) + 1];
  my_ptrdiff_t const data_size= m_rows_cur - m_rows_buf;
  bool res= false;
  uchar *const sbuf_end= net_store_length(sbuf, (size_t) m_width);
  DBUG_ASSERT(static_cast<size_t>(sbuf_end - sbuf) <= sizeof(sbuf));

  DBUG_DUMP("m_width", sbuf, (size_t) (sbuf_end - sbuf));
  res= res || wrapper_my_b_safe_write(file, sbuf, (size_t) (sbuf_end - sbuf));

  DBUG_DUMP("m_cols", (uchar*) m_cols.bitmap, no_bytes_in_map(&m_cols));
  res= res || wrapper_my_b_safe_write(file, (uchar*) m_cols.bitmap,
                              no_bytes_in_map(&m_cols));
  /*
    TODO[refactor write]: Remove the "down cast" here (and elsewhere).
   */
  if (get_general_type_code() == binary_log::UPDATE_ROWS_EVENT)
  {
    DBUG_DUMP("m_cols_ai", (uchar*) m_cols_ai.bitmap,
              no_bytes_in_map(&m_cols_ai));
    res= res || wrapper_my_b_safe_write(file, (uchar*) m_cols_ai.bitmap,
                                no_bytes_in_map(&m_cols_ai));
  }
  DBUG_DUMP("rows", m_rows_buf, data_size);
  res= res || wrapper_my_b_safe_write(file, m_rows_buf, (size_t) data_size);

  return res;

}
#endif

#if defined(HAVE_REPLICATION) && !defined(MYSQL_CLIENT)
int Rows_log_event::pack_info(Protocol *protocol)
{
  char buf[256];
  char const *const flagstr=
    get_flags(STMT_END_F) ? " flags: STMT_END_F" : "";
  size_t bytes= my_snprintf(buf, sizeof(buf),
                            "table_id: %llu%s", m_table_id.id(), flagstr);
  protocol->store(buf, bytes, &my_charset_bin);
  return 0;
}
#endif

#ifdef MYSQL_CLIENT
void Rows_log_event::print_helper(FILE *file,
                                  PRINT_EVENT_INFO *print_event_info,
                                  char const *const name)
{
  IO_CACHE *const head= &print_event_info->head_cache;
  IO_CACHE *const body= &print_event_info->body_cache;
  if (!print_event_info->short_form)
  {
    bool const last_stmt_event= get_flags(STMT_END_F);
    print_header(head, print_event_info, !last_stmt_event);
    my_b_printf(head, "\t%s: table id %llu%s\n",
                name, m_table_id.id(),
                last_stmt_event ? " flags: STMT_END_F" : "");
    print_base64(body, print_event_info, !last_stmt_event);
  }
}
#endif

/**************************************************************************
	Table_map_log_event member functions and support functions
**************************************************************************/

/**
  @page How replication of field metadata works.
  
  When a table map is created, the master first calls 
  Table_map_log_event::save_field_metadata() which calculates how many 
  values will be in the field metadata. Only those fields that require the 
  extra data are added. The method also loops through all of the fields in 
  the table calling the method Field::save_field_metadata() which returns the
  values for the field that will be saved in the metadata and replicated to
  the slave. Once all fields have been processed, the table map is written to
  the binlog adding the size of the field metadata and the field metadata to
  the end of the body of the table map.

  When a table map is read on the slave, the field metadata is read from the 
  table map and passed to the table_def class constructor which saves the 
  field metadata from the table map into an array based on the type of the 
  field. Field metadata values not present (those fields that do not use extra 
  data) in the table map are initialized as zero (0). The array size is the 
  same as the columns for the table on the slave.

  Additionally, values saved for field metadata on the master are saved as a 
  string of bytes (uchar) in the binlog. A field may require 1 or more bytes
  to store the information. In cases where values require multiple bytes 
  (e.g. values > 255), the endian-safe methods are used to properly encode 
  the values on the master and decode them on the slave. When the field
  metadata values are captured on the slave, they are stored in an array of
  type uint16. This allows the least number of casts to prevent casting bugs
  when the field metadata is used in comparisons of field attributes. When
  the field metadata is used for calculating addresses in pointer math, the
  type used is uint32. 
*/

#if !defined(MYSQL_CLIENT)
/**
  Save the field metadata based on the real_type of the field.
  The metadata saved depends on the type of the field. Some fields
  store a single byte for pack_length() while others store two bytes
  for field_length (max length).
  
  @retval  0  Ok.

  @todo
  We may want to consider changing the encoding of the information.
  Currently, the code attempts to minimize the number of bytes written to 
  the tablemap. There are at least two other alternatives; 1) using 
  net_store_length() to store the data allowing it to choose the number of
  bytes that are appropriate thereby making the code much easier to 
  maintain (only 1 place to change the encoding), or 2) use a fixed number
  of bytes for each field. The problem with option 1 is that net_store_length()
  will use one byte if the value < 251, but 3 bytes if it is > 250. Thus,
  for fields like CHAR which can be no larger than 255 characters, the method
  will use 3 bytes when the value is > 250. Further, every value that is
  encoded using 2 parts (e.g., pack_length, field_length) will be numerically
  > 250 therefore will use 3 bytes for eah value. The problem with option 2
  is less wasteful for space but does waste 1 byte for every field that does
  not encode 2 parts. 
*/
int Table_map_log_event::save_field_metadata()
{
  DBUG_ENTER("Table_map_log_event::save_field_metadata");
  int index= 0;
  for (unsigned int i= 0; i < m_table->s->fields ; i++)
  {
    DBUG_PRINT("debug", ("field_type: %d", m_coltype[i]));
    index+= m_table->s->field[i]->save_field_metadata(&m_field_metadata[index]);
  }
  DBUG_RETURN(index);
}
#endif /* !defined(MYSQL_CLIENT) */

/*
  Constructor used to build an event for writing to the binary log.
  Mats says tbl->s lives longer than this event so it's ok to copy pointers
  (tbl->s->db etc) and not pointer content.
 */
#if !defined(MYSQL_CLIENT)
Table_map_log_event::Table_map_log_event(THD *thd_arg, TABLE *tbl,
                                         const Table_id& tid,
                                         bool using_trans)
  : binary_log::Table_map_event(tid, tbl->s->fields, (tbl->s->db.str),
                                ((tbl->s->db.str) ? tbl->s->db.length : 0),
                                (tbl->s->table_name.str),
                                (tbl->s->table_name.length)),
    Log_event(thd_arg, 0,
              using_trans ? Log_event::EVENT_TRANSACTIONAL_CACHE :
                            Log_event::EVENT_STMT_CACHE,
              Log_event::EVENT_NORMAL_LOGGING,
              header(), footer())
{
  common_header->type_code= binary_log::TABLE_MAP_EVENT;
  m_table= tbl;
  m_flags= TM_BIT_LEN_EXACT_F;

  uchar cbuf[sizeof(m_colcnt) + 1];
  uchar *cbuf_end;
  DBUG_ASSERT(m_table_id.is_valid());
  /*
    In TABLE_SHARE, "db" and "table_name" are 0-terminated (see this comment in
    table.cc / alloc_table_share():
      Use the fact the key is db/0/table_name/0
    As we rely on this let's assert it.
  */
  DBUG_ASSERT((tbl->s->db.str == 0) ||
              (tbl->s->db.str[tbl->s->db.length] == 0));
  DBUG_ASSERT(tbl->s->table_name.str[tbl->s->table_name.length] == 0);


  m_data_size=  Binary_log_event::TABLE_MAP_HEADER_LEN;
  DBUG_EXECUTE_IF("old_row_based_repl_4_byte_map_id_master", m_data_size= 6;);
  m_data_size+= m_dblen + 2;	// Include length and terminating \0
  m_data_size+= m_tbllen + 2;	// Include length and terminating \0
  cbuf_end= net_store_length(cbuf, (size_t) m_colcnt);
  DBUG_ASSERT(static_cast<size_t>(cbuf_end - cbuf) <= sizeof(cbuf));
  m_data_size+= (cbuf_end - cbuf) + m_colcnt;	// COLCNT and column types

  m_coltype= (uchar *)my_malloc(key_memory_log_event,
                                m_colcnt, MYF(MY_WME));

  DBUG_ASSERT(m_colcnt == m_table->s->fields);
  for (unsigned int i= 0; i < m_table->s->fields; ++i)
    m_coltype[i]= m_table->field[i]->binlog_type();


  /*
    Calculate a bitmap for the results of maybe_null() for all columns.
    The bitmap is used to determine when there is a column from the master
    that is not on the slave and is null and thus not in the row data during
    replication.
  */
  uint num_null_bytes= (m_table->s->fields + 7) / 8;
  m_data_size+= num_null_bytes;
  /*
    m_null_bits is a pointer indicating which columns can have a null value
    in a particular table.
  */
  m_null_bits= (uchar *)my_malloc(key_memory_log_event,
                                  num_null_bytes, MYF(MY_WME));

  m_field_metadata= (uchar*)my_malloc(key_memory_log_event,
                                      (m_colcnt * 2), MYF(MY_WME));
  memset(m_field_metadata, 0, (m_colcnt * 2));

  if (m_null_bits != NULL && m_field_metadata != NULL && m_coltype != NULL)
    is_valid_param= true;
  /*
    Create an array for the field metadata and store it.
  */
  m_field_metadata_size= save_field_metadata();
  DBUG_ASSERT(m_field_metadata_size <= (m_colcnt * 2));

  /*
    Now set the size of the data to the size of the field metadata array
    plus one or three bytes (see pack.c:net_store_length) for number of 
    elements in the field metadata array.
  */
  if (m_field_metadata_size < 251)
    m_data_size+= m_field_metadata_size + 1; 
  else
    m_data_size+= m_field_metadata_size + 3; 

  memset(m_null_bits, 0, num_null_bytes);
  for (unsigned int i= 0 ; i < m_table->s->fields ; ++i)
    if (m_table->field[i]->maybe_null())
      m_null_bits[(i / 8)]+= 1 << (i % 8);
  /*
    Marking event to require sequential execution in MTS
    if the query might have updated FK-referenced db.
    Unlike Query_log_event where this fact is encoded through 
    the accessed db list in the Table_map case m_flags is exploited.
  */
  uchar dbs= thd_arg->get_binlog_accessed_db_names() ?
    thd_arg->get_binlog_accessed_db_names()->elements : 0;
  if (dbs == 1)
  {
    char *db_name= thd_arg->get_binlog_accessed_db_names()->head();
    if (!strcmp(db_name, ""))
      m_flags |= TM_REFERRED_FK_DB_F;
  }
}
#endif /* !defined(MYSQL_CLIENT) */

/*
  Constructor used by slave to read the event from the binary log.
 */
#if defined(HAVE_REPLICATION)
Table_map_log_event::Table_map_log_event(const char *buf, uint event_len,
                                         const Format_description_event
                                         *description_event)

   : binary_log::Table_map_event(buf, event_len, description_event),
     Log_event(header(), footer())
#ifndef MYSQL_CLIENT
    ,m_table(NULL)
#endif
{
  DBUG_ENTER("Table_map_log_event::Table_map_log_event(const char*,uint,...)");
  if (m_null_bits != NULL && m_field_metadata != NULL && m_coltype != NULL)
    is_valid_param= true;
  DBUG_ASSERT(header()->type_code == binary_log::TABLE_MAP_EVENT);
  DBUG_VOID_RETURN;
}
#endif

Table_map_log_event::~Table_map_log_event()
{
  if(m_null_bits)
  {
    my_free(m_null_bits);
    m_null_bits= NULL;
  }
  if(m_field_metadata)
  {
    my_free(m_field_metadata);
    m_field_metadata= NULL;
  }
}

/*
  Return value is an error code, one of:

      -1     Failure to open table   [from open_tables()]
       0     Success
       1     No room for more tables [from set_table()]
       2     Out of memory           [from set_table()]
       3     Wrong table definition
       4     Daisy-chaining RBR with SBR not possible
 */

#if !defined(MYSQL_CLIENT) && defined(HAVE_REPLICATION)

enum enum_tbl_map_status
{
  /* no duplicate identifier found */
  OK_TO_PROCESS= 0,

  /* this table map must be filtered out */
  FILTERED_OUT= 1,

  /* identifier mapping table with different properties */
  SAME_ID_MAPPING_DIFFERENT_TABLE= 2,
  
  /* a duplicate identifier was found mapping the same table */
  SAME_ID_MAPPING_SAME_TABLE= 3,

  /*
    this table must be filtered out but found an active XA transaction. XA
    transactions shouldn't be used with replication filters, until disabling
    the XA read only optimization is a supported feature.
  */
  FILTERED_WITH_XA_ACTIVE = 4
};

/*
  Checks if this table map event should be processed or not. First
  it checks the filtering rules, and then looks for duplicate identifiers
  in the existing list of rli->tables_to_lock.

  It checks that there hasn't been any corruption by verifying that there
  are no duplicate entries with different properties.

  In some cases, some binary logs could get corrupted, showing several
  tables mapped to the same table_id, 0 (see: BUG#56226). Thus we do this
  early sanity check for such cases and avoid that the server crashes 
  later.

  In some corner cases, the master logs duplicate table map events, i.e.,
  same id, same database name, same table name (see: BUG#37137). This is
  different from the above as it's the same table that is mapped again 
  to the same identifier. Thus we cannot just check for same ids and 
  assume that the event is corrupted we need to check every property. 

  NOTE: in the event that BUG#37137 ever gets fixed, this extra check 
        will still be valid because we would need to support old binary 
        logs anyway.

  @param rli The relay log info reference.
  @param table_list A list element containing the table to check against.
  @return OK_TO_PROCESS 
            if there was no identifier already in rli->tables_to_lock 
            
          FILTERED_OUT
            if the event is filtered according to the filtering rules

          SAME_ID_MAPPING_DIFFERENT_TABLE 
            if the same identifier already maps a different table in 
            rli->tables_to_lock

          SAME_ID_MAPPING_SAME_TABLE 
            if the same identifier already maps the same table in 
            rli->tables_to_lock.
*/
static enum_tbl_map_status
check_table_map(Relay_log_info const *rli, RPL_TABLE_LIST *table_list)
{
  DBUG_ENTER("check_table_map");
  enum_tbl_map_status res= OK_TO_PROCESS;

  if (rli->info_thd->slave_thread /* filtering is for slave only */ &&
      (!rpl_filter->db_ok(table_list->db) ||
       (rpl_filter->is_on() && !rpl_filter->tables_ok("", table_list))))
    if (rli->info_thd->get_transaction()->xid_state()->has_state(
            XID_STATE::XA_ACTIVE))
      res = FILTERED_WITH_XA_ACTIVE;
    else
      res = FILTERED_OUT;
  else
  {
    RPL_TABLE_LIST *ptr= static_cast<RPL_TABLE_LIST*>(rli->tables_to_lock);
    for(uint i=0 ; ptr && (i< rli->tables_to_lock_count); 
        ptr= static_cast<RPL_TABLE_LIST*>(ptr->next_local), i++)
    {
      if (ptr->table_id == table_list->table_id)
      {

        if (strcmp(ptr->db, table_list->db) || 
            strcmp(ptr->alias, table_list->table_name) || 
            ptr->lock_type != TL_WRITE) // the ::do_apply_event always sets TL_WRITE
          res= SAME_ID_MAPPING_DIFFERENT_TABLE;
        else
          res= SAME_ID_MAPPING_SAME_TABLE;

        break;
      }
    }
  }

  DBUG_PRINT("debug", ("check of table map ended up with: %u", res));

  DBUG_RETURN(res);
}

int Table_map_log_event::do_apply_event(Relay_log_info const *rli)
{
  RPL_TABLE_LIST *table_list;
  char *db_mem, *tname_mem, *ptr;
  size_t dummy_len;
  void *memory;
  DBUG_ENTER("Table_map_log_event::do_apply_event(Relay_log_info*)");
  DBUG_ASSERT(rli->info_thd == thd);

  /* Step the query id to mark what columns that are actually used. */
  thd->set_query_id(next_query_id());

  if (!(memory= my_multi_malloc(key_memory_log_event,
                                MYF(MY_WME),
                                &table_list, sizeof(RPL_TABLE_LIST),
                                &db_mem, (uint) NAME_LEN + 1,
                                &tname_mem, (uint) NAME_LEN + 1,
                                NullS)))
    DBUG_RETURN(HA_ERR_OUT_OF_MEM);

  my_stpcpy(db_mem, m_dbnam.c_str());
  my_stpcpy(tname_mem, m_tblnam.c_str());

  if (lower_case_table_names)
  {
    my_casedn_str(system_charset_info, db_mem);
    my_casedn_str(system_charset_info, tname_mem);
  }

  /* rewrite rules changed the database */
  if (((ptr= (char*) rpl_filter->get_rewrite_db(db_mem, &dummy_len)) != db_mem))
    my_stpcpy(db_mem, ptr);

  table_list->init_one_table(db_mem, strlen(db_mem),
                             tname_mem, strlen(tname_mem),
                             tname_mem, TL_WRITE);

  table_list->table_id=
    DBUG_EVALUATE_IF("inject_tblmap_same_id_maps_diff_table", 0, m_table_id.id());
  table_list->updating= 1;
  table_list->required_type= FRMTYPE_TABLE;
  DBUG_PRINT("debug", ("table: %s is mapped to %llu", table_list->table_name,
                       table_list->table_id.id()));

  enum_tbl_map_status tblmap_status= check_table_map(rli, table_list);
  if (tblmap_status == OK_TO_PROCESS)
  {
    DBUG_ASSERT(thd->lex->query_tables != table_list);

    /*
      Use placement new to construct the table_def instance in the
      memory allocated for it inside table_list.

      The memory allocated by the table_def structure (i.e., not the
      memory allocated *for* the table_def structure) is released
      inside Relay_log_info::clear_tables_to_lock() by calling the
      table_def destructor explicitly.
    */
    new (&table_list->m_tabledef)
        table_def(m_coltype, m_colcnt,
                  m_field_metadata, m_field_metadata_size,
                  m_null_bits, m_flags);

    table_list->m_tabledef_valid= TRUE;
    table_list->m_conv_table= NULL;
    table_list->open_type= OT_BASE_ONLY;

    /*
      We record in the slave's information that the table should be
      locked by linking the table into the list of tables to lock.
    */
    table_list->next_global= table_list->next_local= rli->tables_to_lock;
    const_cast<Relay_log_info*>(rli)->tables_to_lock= table_list;
    const_cast<Relay_log_info*>(rli)->tables_to_lock_count++;
    /* 'memory' is freed in clear_tables_to_lock */
  }
  else  // FILTERED_OUT, SAME_ID_MAPPING_*
  {
    if (tblmap_status == FILTERED_WITH_XA_ACTIVE)
    {
      if (thd->slave_thread)
        rli->report(ERROR_LEVEL, ER_XA_REPLICATION_FILTERS,
                    "%s", ER_THD(thd, ER_XA_REPLICATION_FILTERS));
      else
        /*
          For the cases in which a 'BINLOG' statement is set to
          execute in a user session
         */
        my_printf_error(ER_XA_REPLICATION_FILTERS,
                        "%s", MYF(0), ER_THD(thd, ER_XA_REPLICATION_FILTERS));
    }
    /*
      If mapped already but with different properties, we raise an
      error.
      If mapped already but with same properties we skip the event.
      If filtered out we skip the event.

      In all three cases, we need to free the memory previously 
      allocated.
     */
    else if (tblmap_status == SAME_ID_MAPPING_DIFFERENT_TABLE)
    {
      /*
        Something bad has happened. We need to stop the slave as strange things
        could happen if we proceed: slave crash, wrong table being updated, ...
        As a consequence we push an error in this case.
       */

      char buf[256];

      my_snprintf(buf, sizeof(buf), 
                  "Found table map event mapping table id %llu which "
                  "was already mapped but with different settings.",
                  table_list->table_id.id());

      if (thd->slave_thread)
        rli->report(ERROR_LEVEL, ER_SLAVE_FATAL_ERROR, 
                    ER(ER_SLAVE_FATAL_ERROR), buf);
      else
        /* 
          For the cases in which a 'BINLOG' statement is set to 
          execute in a user session 
         */
        my_printf_error(ER_SLAVE_FATAL_ERROR, ER(ER_SLAVE_FATAL_ERROR), 
                        MYF(0), buf);
    } 
    
    my_free(memory);
  }

  DBUG_RETURN(tblmap_status == SAME_ID_MAPPING_DIFFERENT_TABLE);
}

Log_event::enum_skip_reason
Table_map_log_event::do_shall_skip(Relay_log_info *rli)
{
  /*
    If the slave skip counter is 1, then we should not start executing
    on the next event.
  */
  return continue_group(rli);
}

int Table_map_log_event::do_update_pos(Relay_log_info *rli)
{
  rli->inc_event_relay_log_pos();
  return 0;
}

#endif /* !defined(MYSQL_CLIENT) && defined(HAVE_REPLICATION) */

#ifndef MYSQL_CLIENT
bool Table_map_log_event::write_data_header(IO_CACHE *file)
{
  DBUG_ASSERT(m_table_id.is_valid());
  uchar buf[Binary_log_event::TABLE_MAP_HEADER_LEN];
  DBUG_EXECUTE_IF("old_row_based_repl_4_byte_map_id_master",
                  {
                    int4store(buf + 0, static_cast<uint32>(m_table_id.id()));
                    int2store(buf + 4, m_flags);
                    return (wrapper_my_b_safe_write(file, buf, 6));
                  });
  int6store(buf + TM_MAPID_OFFSET, m_table_id.id());
  int2store(buf + TM_FLAGS_OFFSET, m_flags);
  return (wrapper_my_b_safe_write(file, buf, Binary_log_event::TABLE_MAP_HEADER_LEN));
}

bool Table_map_log_event::write_data_body(IO_CACHE *file)
{
  DBUG_ASSERT(!m_dbnam.empty());
  DBUG_ASSERT(!m_tblnam.empty());
  /* We use only one byte per length for storage in event: */
  DBUG_ASSERT(m_dblen <= 128);
  DBUG_ASSERT(m_tbllen <= 128);

  uchar const dbuf[]= { (uchar) m_dblen };
  uchar const tbuf[]= { (uchar) m_tbllen };

  uchar cbuf[sizeof(m_colcnt) + 1];
  uchar *const cbuf_end= net_store_length(cbuf, (size_t) m_colcnt);
  DBUG_ASSERT(static_cast<size_t>(cbuf_end - cbuf) <= sizeof(cbuf));

  /*
    Store the size of the field metadata.
  */
  uchar mbuf[sizeof(m_field_metadata_size)];
  uchar *const mbuf_end= net_store_length(mbuf, m_field_metadata_size);

  return (wrapper_my_b_safe_write(file, dbuf, sizeof(dbuf)) ||
          wrapper_my_b_safe_write(file,
                                  (const uchar*)m_dbnam.c_str(),
                                  m_dblen+1) ||
          wrapper_my_b_safe_write(file, tbuf, sizeof(tbuf)) ||
          wrapper_my_b_safe_write(file,
                                 (const uchar*)m_tblnam.c_str(),
                                  m_tbllen+1) ||
          wrapper_my_b_safe_write(file, cbuf, (size_t) (cbuf_end - cbuf)) ||
          wrapper_my_b_safe_write(file, m_coltype, m_colcnt) ||
          wrapper_my_b_safe_write(file, mbuf, (size_t) (mbuf_end - mbuf)) ||
          wrapper_my_b_safe_write(file,
                                  m_field_metadata, m_field_metadata_size),
          wrapper_my_b_safe_write(file, m_null_bits, (m_colcnt + 7) / 8));
 }
#endif

#if defined(HAVE_REPLICATION) && !defined(MYSQL_CLIENT)

/*
  Print some useful information for the SHOW BINARY LOG information
  field.
 */

#if defined(HAVE_REPLICATION) && !defined(MYSQL_CLIENT)
int Table_map_log_event::pack_info(Protocol *protocol)
{
  char buf[256];
  size_t bytes= my_snprintf(buf, sizeof(buf),
                            "table_id: %llu (%s.%s)",
                            m_table_id.id(), m_dbnam.c_str(), m_tblnam.c_str());
  protocol->store(buf, bytes, &my_charset_bin);
  return 0;
}
#endif


#endif


#ifdef MYSQL_CLIENT
void Table_map_log_event::print(FILE *, PRINT_EVENT_INFO *print_event_info)
{
  if (!print_event_info->short_form)
  {
    print_header(&print_event_info->head_cache, print_event_info, TRUE);
    my_b_printf(&print_event_info->head_cache,
                "\tTable_map: `%s`.`%s` mapped to number %llu\n",
                m_dbnam.c_str(), m_tblnam.c_str(), m_table_id.id());
    print_base64(&print_event_info->body_cache, print_event_info, TRUE);
  }
}
#endif

/**************************************************************************
	Write_rows_log_event member functions
**************************************************************************/

/*
  Constructor used to build an event for writing to the binary log.
 */
#if !defined(MYSQL_CLIENT)
Write_rows_log_event::Write_rows_log_event(THD *thd_arg, TABLE *tbl_arg,
                                           const Table_id& tid_arg,
                                           bool is_transactional,
                                           const uchar* extra_row_info)
: binary_log::Rows_event(m_type),
  Rows_log_event(thd_arg, tbl_arg, tid_arg, tbl_arg->write_set, is_transactional,
                   log_bin_use_v1_row_events?
                   binary_log::WRITE_ROWS_EVENT_V1:
                   binary_log::WRITE_ROWS_EVENT,
                   extra_row_info)
{
  common_header->type_code= m_type;
}
#endif

/*
  Constructor used by slave to read the event from the binary log.
 */
#ifdef HAVE_REPLICATION
Write_rows_log_event::Write_rows_log_event(const char *buf, uint event_len,
                                           const Format_description_event
                                           *description_event)
: binary_log::Rows_event(buf, event_len, description_event),
  Rows_log_event(buf, event_len, description_event),
  binary_log::Write_rows_event(buf, event_len, description_event)
{
  DBUG_ASSERT(header()->type_code == m_type);
}
#endif

#if !defined(MYSQL_CLIENT) && defined(HAVE_REPLICATION)
int
Write_rows_log_event::do_before_row_operations(const Slave_reporting_capability *const)
{
  int error= 0;

  /*
    Increment the global status insert count variable
  */
  if (get_flags(STMT_END_F))
    thd->status_var.com_stat[SQLCOM_INSERT]++;

  /*
    Let storage engines treat this event as an INSERT command.

    Set 'sql_command' as SQLCOM_INSERT after the tables are locked.
    When locking the tables, it should be SQLCOM_END.
    THD::decide_logging_format which is called from "lock tables"
    assumes that row_events will have 'sql_command' as SQLCOM_END.
  */
  thd->lex->sql_command= SQLCOM_INSERT;

  /**
     todo: to introduce a property for the event (handler?) which forces
     applying the event in the replace (idempotent) fashion.
  */
  if ((rbr_exec_mode == RBR_EXEC_MODE_IDEMPOTENT) ||
      (m_table->s->db_type()->db_type == DB_TYPE_NDBCLUSTER))
  {
    /*
      We are using REPLACE semantics and not INSERT IGNORE semantics
      when writing rows, that is: new rows replace old rows.  We need to
      inform the storage engine that it should use this behaviour.
    */
    
    /* Tell the storage engine that we are using REPLACE semantics. */
    thd->lex->duplicates= DUP_REPLACE;
    
    /*
      Pretend we're executing a REPLACE command: this is needed for
      InnoDB and NDB Cluster since they are not (properly) checking the
      lex->duplicates flag.
    */
    thd->lex->sql_command= SQLCOM_REPLACE;
    /* 
       Do not raise the error flag in case of hitting to an unique attribute
    */
    m_table->file->extra(HA_EXTRA_IGNORE_DUP_KEY);
    /* 
       NDB specific: update from ndb master wrapped as Write_rows
       so that the event should be applied to replace slave's row
    */
    m_table->file->extra(HA_EXTRA_WRITE_CAN_REPLACE);
    /* 
       NDB specific: if update from ndb master wrapped as Write_rows
       does not find the row it's assumed idempotent binlog applying
       is taking place; don't raise the error.
    */
    m_table->file->extra(HA_EXTRA_IGNORE_NO_KEY);
    /*
      TODO: the cluster team (Tomas?) says that it's better if the engine knows
      how many rows are going to be inserted, then it can allocate needed memory
      from the start.
    */
  }

 
  /* Honor next number column if present */
  m_table->next_number_field= m_table->found_next_number_field;
  /*
   * Fixed Bug#45999, In RBR, Store engine of Slave auto-generates new
   * sequence numbers for auto_increment fields if the values of them are 0.
   * If generateing a sequence number is decided by the values of
   * table->auto_increment_field_not_null and SQL_MODE(if includes
   * MODE_NO_AUTO_VALUE_ON_ZERO) in update_auto_increment function.
   * SQL_MODE of slave sql thread is always consistency with master's.
   * In RBR, auto_increment fields never are NULL, except if the auto_inc
   * column exists only on the slave side (i.e., in an extra column
   * on the slave's table).
   */
  if (!is_auto_inc_in_extra_columns())
    m_table->auto_increment_field_not_null= TRUE;
  else
  {
    /*
      Here we have checked that there is an extra field
      on this server's table that has an auto_inc column.

      Mark that the auto_increment field is null and mark
      the read and write set bits.

      (There can only be one AUTO_INC column, it is always
       indexed and it cannot have a DEFAULT value).
    */
    m_table->auto_increment_field_not_null= FALSE;
    m_table->mark_auto_increment_column();
  }

  /**
     Sets it to ROW_LOOKUP_NOT_NEEDED.
   */
  decide_row_lookup_algorithm_and_key();
  DBUG_ASSERT(m_rows_lookup_algorithm==ROW_LOOKUP_NOT_NEEDED);

  return error;
}

int 
Write_rows_log_event::do_after_row_operations(const Slave_reporting_capability *const,
                                              int error)
{
  int local_error= 0;

  /**
    Clear the write_set bit for auto_inc field that only
    existed on the destination table as an extra column.
   */
  if (is_auto_inc_in_extra_columns())
  {
    bitmap_clear_bit(m_table->write_set, m_table->next_number_field->field_index);
    bitmap_clear_bit( m_table->read_set, m_table->next_number_field->field_index);

    if (get_flags(STMT_END_F))
      m_table->file->ha_release_auto_increment();
  }
  m_table->next_number_field=0;
  m_table->auto_increment_field_not_null= FALSE;
  if ((rbr_exec_mode == RBR_EXEC_MODE_IDEMPOTENT) ||
      m_table->s->db_type()->db_type == DB_TYPE_NDBCLUSTER)
  {
    m_table->file->extra(HA_EXTRA_NO_IGNORE_DUP_KEY);
    m_table->file->extra(HA_EXTRA_WRITE_CANNOT_REPLACE);
    /*
      resetting the extra with 
      table->file->extra(HA_EXTRA_NO_IGNORE_NO_KEY); 
      fires bug#27077
      explanation: file->reset() performs this duty
      ultimately. Still todo: fix
    */
  }
  if ((local_error= m_table->file->ha_end_bulk_insert()))
  {
    m_table->file->print_error(local_error, MYF(0));
  }

  m_rows_lookup_algorithm= ROW_LOOKUP_UNDEFINED;

  return error? error : local_error;
}

#if !defined(MYSQL_CLIENT) && defined(HAVE_REPLICATION)

/*
  Check if there are more UNIQUE keys after the given key.
*/
static int
last_uniq_key(TABLE *table, uint keyno)
{
  while (++keyno < table->s->keys)
    if (table->key_info[keyno].flags & HA_NOSAME)
      return 0;
  return 1;
}

/**
   Check if an error is a duplicate key error.

   This function is used to check if an error code is one of the
   duplicate key error, i.e., and error code for which it is sensible
   to do a <code>get_dup_key()</code> to retrieve the duplicate key.

   @param errcode The error code to check.

   @return <code>true</code> if the error code is such that
   <code>get_dup_key()</code> will return true, <code>false</code>
   otherwise.
 */
bool
is_duplicate_key_error(int errcode)
{
  switch (errcode)
  {
  case HA_ERR_FOUND_DUPP_KEY:
  case HA_ERR_FOUND_DUPP_UNIQUE:
    return true;
  }
  return false;
}

/**
  Write the current row into event's table.

  The row is located in the row buffer, pointed by @c m_curr_row member.
  Number of columns of the row is stored in @c m_width member (it can be 
  different from the number of columns in the table to which we insert). 
  Bitmap @c m_cols indicates which columns are present in the row. It is assumed 
  that event's table is already open and pointed by @c m_table.

  If the same record already exists in the table it can be either overwritten 
  or an error is reported depending on the value of @c overwrite flag 
  (error reporting not yet implemented). Note that the matching record can be
  different from the row we insert if we use primary keys to identify records in
  the table.

  The row to be inserted can contain values only for selected columns. The 
  missing columns are filled with default values using @c prepare_record() 
  function. If a matching record is found in the table and @c overwritte is
  true, the missing columns are taken from it.

  @param  rli   Relay log info (needed for row unpacking).
  @param  overwrite  
                Shall we overwrite if the row already exists or signal 
                error (currently ignored).

  @returns Error code on failure, 0 on success.

  This method, if successful, sets @c m_curr_row_end pointer to point at the
  next row in the rows buffer. This is done when unpacking the row to be 
  inserted.

  @note If a matching record is found, it is either updated using 
  @c ha_update_row() or first deleted and then new record written.
*/ 

int
Write_rows_log_event::write_row(const Relay_log_info *const rli,
                                const bool overwrite)
{
  DBUG_ENTER("write_row");
  DBUG_ASSERT(m_table != NULL && thd != NULL);

  TABLE *table= m_table;  // pointer to event's table
  int error;
  int keynum= 0;
  char* key= NULL;

  prepare_record(table, &m_cols,
                 table->file->ht->db_type != DB_TYPE_NDBCLUSTER);

  /* unpack row into table->record[0] */
  if ((error= unpack_current_row(rli, &m_cols)))
    DBUG_RETURN(error);

  /*
    When m_curr_row == m_curr_row_end, it means a row that contains nothing,
    so all the pointers shall be pointing to the same address, or else
    we have corrupt data and shall throw the error.
  */
  DBUG_PRINT("debug",("m_rows_buf= %p, m_rows_cur= %p, m_rows_end= %p",
                      m_rows_buf, m_rows_cur, m_rows_end));
  DBUG_PRINT("debug",("m_curr_row= %p, m_curr_row_end= %p",
                      m_curr_row, m_curr_row_end));
  if (m_curr_row == m_curr_row_end &&
      !((m_rows_buf == m_rows_cur) && (m_rows_cur == m_rows_end)))
  {
    my_error(ER_SLAVE_CORRUPT_EVENT, MYF(0));
    DBUG_RETURN(ER_SLAVE_CORRUPT_EVENT);
  }

  if (m_curr_row == m_rows_buf)
  {
    /* this is the first row to be inserted, we estimate the rows with
       the size of the first row and use that value to initialize
       storage engine for bulk insertion */
    DBUG_ASSERT(!(m_curr_row > m_curr_row_end));
    ulong estimated_rows= 0;
    if (m_curr_row < m_curr_row_end)
      estimated_rows= (m_rows_end - m_curr_row) / (m_curr_row_end - m_curr_row);
    else if (m_curr_row == m_curr_row_end)
      estimated_rows= 1;

    m_table->file->ha_start_bulk_insert(estimated_rows);
  }

  /*
    Explicitly set the auto_inc to null to make sure that
    it gets an auto_generated value.
  */
  if (is_auto_inc_in_extra_columns())
    m_table->next_number_field->set_null();
  
#ifndef DBUG_OFF
  DBUG_DUMP("record[0]", table->record[0], table->s->reclength);
  DBUG_PRINT_BITSET("debug", "write_set = %s", table->write_set);
  DBUG_PRINT_BITSET("debug", "read_set = %s", table->read_set);
#endif

  /* 
    Try to write record. If a corresponding record already exists in the table,
    we try to change it using ha_update_row() if possible. Otherwise we delete
    it and repeat the whole process again. 

    TODO: Add safety measures against infinite looping. 
   */

  m_table->mark_columns_per_binlog_row_image();

  while ((error= table->file->ha_write_row(table->record[0])))
  {
    if (error == HA_ERR_LOCK_DEADLOCK ||
        error == HA_ERR_LOCK_WAIT_TIMEOUT ||
        (keynum= table->file->get_dup_key(error)) < 0 ||
        !overwrite)
    {
      DBUG_PRINT("info",("get_dup_key returns %d)", keynum));
      /*
        Deadlock, waiting for lock or just an error from the handler
        such as HA_ERR_FOUND_DUPP_KEY when overwrite is false.
        Retrieval of the duplicate key number may fail
        - either because the error was not "duplicate key" error
        - or because the information which key is not available
      */
      table->file->print_error(error, MYF(0));
      goto error;
    }
    /*
      key index value is either valid in the range [0-MAX_KEY) or
      has value MAX_KEY as a marker for the case when no information
      about key can be found. In the last case we have to require
      that storage engine has the flag HA_DUPLICATE_POS turned on.
      If this invariant is false then DBUG_ASSERT will crash
      the server built in debug mode. For the server that was built
      without DEBUG we have additional check for the value of key index
      in the code below in order to report about error in any case.
    */
    DBUG_ASSERT(keynum != MAX_KEY ||
                (keynum == MAX_KEY &&
                 (table->file->ha_table_flags() & HA_DUPLICATE_POS)));
    /*
       We need to retrieve the old row into record[1] to be able to
       either update or delete the offending record.  We either:

       - use ha_rnd_pos() with a row-id (available as dupp_row) to the
         offending row, if that is possible (MyISAM and Blackhole), or else

       - use ha_index_read_idx_map() with the key that is duplicated, to
         retrieve the offending row.
     */
    if (table->file->ha_table_flags() & HA_DUPLICATE_POS)
    {
      DBUG_PRINT("info",("Locating offending record using ha_rnd_pos()"));

      if (table->file->inited && (error= table->file->ha_index_end()))
      {
        table->file->print_error(error, MYF(0));
        goto error;
      }
      if ((error= table->file->ha_rnd_init(FALSE)))
      {
        table->file->print_error(error, MYF(0));
        goto error;
      }

      error= table->file->ha_rnd_pos(table->record[1], table->file->dup_ref);

      table->file->ha_rnd_end();
      if (error)
      {
        DBUG_PRINT("info",("ha_rnd_pos() returns error %d",error));
        if (error == HA_ERR_RECORD_DELETED)
          error= HA_ERR_KEY_NOT_FOUND;
        table->file->print_error(error, MYF(0));
        goto error;
      }
    }
    else
    {
      DBUG_PRINT("info",("Locating offending record using index_read_idx()"));

      if (table->file->extra(HA_EXTRA_FLUSH_CACHE))
      {
        DBUG_PRINT("info",("Error when setting HA_EXTRA_FLUSH_CACHE"));
        error= my_errno();
        goto error;
      }

      if (key == NULL)
      {
        key= static_cast<char*>(my_alloca(table->s->max_unique_length));
        if (key == NULL)
        {
          DBUG_PRINT("info",("Can't allocate key buffer"));
          error= ENOMEM;
          goto error;
        }
      }

      if ((uint)keynum < MAX_KEY)
      {
        key_copy((uchar*)key, table->record[0], table->key_info + keynum,
                 0);
        error= table->file->ha_index_read_idx_map(table->record[1], keynum,
                                                  (const uchar*)key,
                                                  HA_WHOLE_KEY,
                                                  HA_READ_KEY_EXACT);
      }
      else
        /*
          For the server built in non-debug mode returns error if
          handler::get_dup_key() returned MAX_KEY as the value of key index.
        */
        error= HA_ERR_FOUND_DUPP_KEY;

      if (error)
      {
        DBUG_PRINT("info",("ha_index_read_idx_map() returns %s", HA_ERR(error)));
        if (error == HA_ERR_RECORD_DELETED)
          error= HA_ERR_KEY_NOT_FOUND;
        table->file->print_error(error, MYF(0));
        goto error;
      }
    }

    /*
       Now, record[1] should contain the offending row.  That
       will enable us to update it or, alternatively, delete it (so
       that we can insert the new row afterwards).
     */

    /*
      If row is incomplete we will use the record found to fill
      missing columns.
    */
    if (!get_flags(COMPLETE_ROWS_F))
    {
      restore_record(table,record[1]);
      error= unpack_current_row(rli, &m_cols);
    }

#ifndef DBUG_OFF
    DBUG_PRINT("debug",("preparing for update: before and after image"));
    DBUG_DUMP("record[1] (before)", table->record[1], table->s->reclength);
    DBUG_DUMP("record[0] (after)", table->record[0], table->s->reclength);
#endif

    /*
       REPLACE is defined as either INSERT or DELETE + INSERT.  If
       possible, we can replace it with an UPDATE, but that will not
       work on InnoDB if FOREIGN KEY checks are necessary.

       I (Matz) am not sure of the reason for the last_uniq_key()
       check as, but I'm guessing that it's something along the
       following lines.

       Suppose that we got the duplicate key to be a key that is not
       the last unique key for the table and we perform an update:
       then there might be another key for which the unique check will
       fail, so we're better off just deleting the row and inserting
       the correct row.
     */
    if (last_uniq_key(table, keynum) &&
        !table->file->referenced_by_foreign_key())
    {
      DBUG_PRINT("info",("Updating row using ha_update_row()"));
      error=table->file->ha_update_row(table->record[1],
                                       table->record[0]);
      switch (error) {
                
      case HA_ERR_RECORD_IS_THE_SAME:
        DBUG_PRINT("info",("ignoring HA_ERR_RECORD_IS_THE_SAME error from"
                           " ha_update_row()"));
        error= 0;
      
      case 0:
        break;
        
      default:    
        DBUG_PRINT("info",("ha_update_row() returns error %d",error));
        table->file->print_error(error, MYF(0));
      }
      
      goto error;
    }
    else
    {
      DBUG_PRINT("info",("Deleting offending row and trying to write new one again"));
      if ((error= table->file->ha_delete_row(table->record[1])))
      {
        DBUG_PRINT("info",("ha_delete_row() returns error %d",error));
        table->file->print_error(error, MYF(0));
        goto error;
      }
      /* Will retry ha_write_row() with the offending row removed. */
    }
  }

error:
  m_table->default_column_bitmaps();
  DBUG_RETURN(error);
}

#endif

int
Write_rows_log_event::do_exec_row(const Relay_log_info *const rli)
{
  DBUG_ASSERT(m_table != NULL);
  int error= write_row(rli, rbr_exec_mode == RBR_EXEC_MODE_IDEMPOTENT);

  if (error && !thd->is_error())
  {
    DBUG_ASSERT(0);
    my_error(ER_UNKNOWN_ERROR, MYF(0));
  }

  return error;
}

#endif /* !defined(MYSQL_CLIENT) && defined(HAVE_REPLICATION) */

#ifdef MYSQL_CLIENT
void Write_rows_log_event::print(FILE *file, PRINT_EVENT_INFO* print_event_info)
{
  DBUG_EXECUTE_IF("simulate_cache_read_error",
                  {DBUG_SET("+d,simulate_my_b_fill_error");});
  Rows_log_event::print_helper(file, print_event_info, "Write_rows");
}
#endif

/**************************************************************************
	Delete_rows_log_event member functions
**************************************************************************/

/*
  Constructor used to build an event for writing to the binary log.
 */

#ifndef MYSQL_CLIENT
Delete_rows_log_event::Delete_rows_log_event(THD *thd_arg, TABLE *tbl_arg,
                                             const Table_id& tid,
                                             bool is_transactional,
                                             const uchar* extra_row_info)
: binary_log::Rows_event(m_type),
  Rows_log_event(thd_arg, tbl_arg, tid, tbl_arg->read_set, is_transactional,
                 log_bin_use_v1_row_events?
                 binary_log::DELETE_ROWS_EVENT_V1:
                 binary_log::DELETE_ROWS_EVENT,
                 extra_row_info),
    binary_log::Delete_rows_event()
{
  common_header->type_code= m_type;
}
#endif /* #if !defined(MYSQL_CLIENT) */

/*
  Constructor used by slave to read the event from the binary log.
 */
#ifdef HAVE_REPLICATION
Delete_rows_log_event::Delete_rows_log_event(const char *buf, uint event_len,
                                             const Format_description_event
                                             *description_event)
: binary_log::Rows_event(buf, event_len, description_event),
  Rows_log_event(buf, event_len, description_event),
  binary_log::Delete_rows_event(buf, event_len, description_event)
{
  DBUG_ASSERT(header()->type_code == m_type);
}
#endif

#if !defined(MYSQL_CLIENT) && defined(HAVE_REPLICATION)

int
Delete_rows_log_event::do_before_row_operations(const Slave_reporting_capability *const)
{
  int error= 0;
  DBUG_ENTER("Delete_rows_log_event::do_before_row_operations");
  /*
    Increment the global status delete count variable
   */
  if (get_flags(STMT_END_F))
    thd->status_var.com_stat[SQLCOM_DELETE]++;

  /*
    Let storage engines treat this event as a DELETE command.

    Set 'sql_command' as SQLCOM_UPDATE after the tables are locked.
    When locking the tables, it should be SQLCOM_END.
    THD::decide_logging_format which is called from "lock tables"
    assumes that row_events will have 'sql_command' as SQLCOM_END.
  */
  thd->lex->sql_command= SQLCOM_DELETE;

  error= row_operations_scan_and_key_setup();
  DBUG_RETURN(error);

}

int
Delete_rows_log_event::do_after_row_operations(const Slave_reporting_capability *const,
                                               int error)
{
  DBUG_ENTER("Delete_rows_log_event::do_after_row_operations");
  error= row_operations_scan_and_key_teardown(error);
  DBUG_RETURN(error);
}

int Delete_rows_log_event::do_exec_row(const Relay_log_info *const rli)
{
  int error;
  DBUG_ASSERT(m_table != NULL);
  /* m_table->record[0] contains the BI */
  m_table->mark_columns_per_binlog_row_image();
  error= m_table->file->ha_delete_row(m_table->record[0]);
  m_table->default_column_bitmaps();
  return error;
}

#endif /* !defined(MYSQL_CLIENT) && defined(HAVE_REPLICATION) */

#ifdef MYSQL_CLIENT
void Delete_rows_log_event::print(FILE *file,
                                  PRINT_EVENT_INFO* print_event_info)
{
  Rows_log_event::print_helper(file, print_event_info, "Delete_rows");
}
#endif


/**************************************************************************
	Update_rows_log_event member functions
**************************************************************************/

/*
  Constructor used to build an event for writing to the binary log.
 */
#if !defined(MYSQL_CLIENT)
Update_rows_log_event::Update_rows_log_event(THD *thd_arg, TABLE *tbl_arg,
                                             const Table_id& tid,
                                             bool is_transactional,
                                             const uchar* extra_row_info)
: binary_log::Rows_event(m_type),
  Rows_log_event(thd_arg, tbl_arg, tid, tbl_arg->read_set, is_transactional,
                 log_bin_use_v1_row_events?
                 binary_log::UPDATE_ROWS_EVENT_V1:
                 binary_log::UPDATE_ROWS_EVENT,
                 extra_row_info)
{
  common_header->type_code= m_type;
  init(tbl_arg->write_set);
  if (Rows_log_event::is_valid() && m_cols_ai.bitmap)
    is_valid_param= true;
}

void Update_rows_log_event::init(MY_BITMAP const *cols)
{
  /* if bitmap_init fails, caught in is_valid() */
  if (likely(!bitmap_init(&m_cols_ai,
                          m_width <= sizeof(m_bitbuf_ai)*8 ? m_bitbuf_ai : NULL,
                          m_width,
                          false)))
  {
    /* Cols can be zero if this is a dummy binrows event */
    if (likely(cols != NULL))
    {
      memcpy(m_cols_ai.bitmap, cols->bitmap, no_bytes_in_map(cols));
      create_last_word_mask(&m_cols_ai);
    }
  }
}
#endif /* !defined(MYSQL_CLIENT) */


Update_rows_log_event::~Update_rows_log_event()
{
  if (m_cols_ai.bitmap) {
  if (m_cols_ai.bitmap == m_bitbuf_ai) // no my_malloc happened
    m_cols_ai.bitmap= 0; // so no my_free in bitmap_free
  bitmap_free(&m_cols_ai); // To pair with bitmap_init().
}
}


/*
  Constructor used by slave to read the event from the binary log.
 */
#ifdef HAVE_REPLICATION
Update_rows_log_event::Update_rows_log_event(const char *buf, uint event_len,
                                             const Format_description_event
                                             *description_event)
: binary_log::Rows_event(buf, event_len, description_event),
  Rows_log_event(buf, event_len, description_event),
  binary_log::Update_rows_event(buf, event_len, description_event)
{
  if (Rows_log_event::is_valid() && m_cols_ai.bitmap)
    is_valid_param= true;
  DBUG_ASSERT(header()->type_code== m_type);
}
#endif

#if !defined(MYSQL_CLIENT) && defined(HAVE_REPLICATION)

int
Update_rows_log_event::do_before_row_operations(const Slave_reporting_capability *const)
{
  int error= 0;
  DBUG_ENTER("Update_rows_log_event::do_before_row_operations");
  /*
    Increment the global status update count variable
  */
  if (get_flags(STMT_END_F))
    thd->status_var.com_stat[SQLCOM_UPDATE]++;

  /*
    Let storage engines treat this event as an UPDATE command.

    Set 'sql_command' as SQLCOM_UPDATE after the tables are locked.
    When locking the tables, it should be SQLCOM_END.
    THD::decide_logging_format which is called from "lock tables"
    assumes that row_events will have 'sql_command' as SQLCOM_END.
   */
  thd->lex->sql_command= SQLCOM_UPDATE;

  error= row_operations_scan_and_key_setup();
  DBUG_RETURN(error);

}

int
Update_rows_log_event::do_after_row_operations(const Slave_reporting_capability *const,
                                               int error)
{
  DBUG_ENTER("Update_rows_log_event::do_after_row_operations");
  error= row_operations_scan_and_key_teardown(error);
  DBUG_RETURN(error);
}

int
Update_rows_log_event::do_exec_row(const Relay_log_info *const rli)
{
  DBUG_ASSERT(m_table != NULL);
  int error= 0;

  /*
    This is the situation after locating BI:

    ===|=== before image ====|=== after image ===|===
       ^                     ^
       m_curr_row            m_curr_row_end

    BI found in the table is stored in record[0]. We copy it to record[1]
    and unpack AI to record[0].
   */

  store_record(m_table,record[1]);

  m_curr_row= m_curr_row_end;
  /* this also updates m_curr_row_end */
  if ((error= unpack_current_row(rli, &m_cols_ai)))
    return error;

  /*
    Now we have the right row to update.  The old row (the one we're
    looking for) is in record[1] and the new row is in record[0].
  */
  DBUG_PRINT("info",("Updating row in table"));
  DBUG_DUMP("old record", m_table->record[1], m_table->s->reclength);
  DBUG_DUMP("new values", m_table->record[0], m_table->s->reclength);

  m_table->mark_columns_per_binlog_row_image();
  error= m_table->file->ha_update_row(m_table->record[1], m_table->record[0]);
  if (error == HA_ERR_RECORD_IS_THE_SAME)
    error= 0;
  m_table->default_column_bitmaps();

  return error;
}

#endif /* !defined(MYSQL_CLIENT) && defined(HAVE_REPLICATION) */

#ifdef MYSQL_CLIENT
void Update_rows_log_event::print(FILE *file,
				  PRINT_EVENT_INFO* print_event_info)
{
  Rows_log_event::print_helper(file, print_event_info, "Update_rows");
}
#endif


Incident_log_event::
Incident_log_event(const char *buf, uint event_len,
                   const Format_description_event *description_event)
   : binary_log::Incident_event(buf, event_len, description_event),
     Log_event(header(), footer())
{
  DBUG_ENTER("Incident_log_event::Incident_log_event");
  if (incident > INCIDENT_NONE && incident < INCIDENT_COUNT)
    is_valid_param= true;
  DBUG_VOID_RETURN;
}


Incident_log_event::~Incident_log_event()
{
  if (message)
    bapi_free(message);
}


const char *
Incident_log_event::description() const
{
  static const char *const description[]= {
    "NOTHING",                                  // Not used
    "LOST_EVENTS"
  };

  DBUG_PRINT("info", ("incident: %d", incident));

  return description[incident];
}


#ifndef MYSQL_CLIENT
int Incident_log_event::pack_info(Protocol *protocol)
{
  char buf[256];
  size_t bytes;
  if (message_length > 0)
    bytes= my_snprintf(buf, sizeof(buf), "#%d (%s)",
                       incident, description());
  else
    bytes= my_snprintf(buf, sizeof(buf), "#%d (%s): %s",
                       incident, description(), message);
  protocol->store(buf, bytes, &my_charset_bin);
  return 0;
}
#endif


#ifdef MYSQL_CLIENT
void
Incident_log_event::print(FILE *file,
                          PRINT_EVENT_INFO *print_event_info)
{
  if (print_event_info->short_form)
    return;

  print_header(&print_event_info->head_cache, print_event_info, FALSE);
  my_b_printf(&print_event_info->head_cache,
              "\n# Incident: %s\nRELOAD DATABASE; # Shall generate syntax error\n",
              description());
}
#endif

#if defined(HAVE_REPLICATION) && !defined(MYSQL_CLIENT)
int
Incident_log_event::do_apply_event(Relay_log_info const *rli)
{
  DBUG_ENTER("Incident_log_event::do_apply_event");

  /*
    It is not necessary to do GTID related check if the error
    'ER_SLAVE_INCIDENT' is ignored.
  */
  if (ignored_error_code(ER_SLAVE_INCIDENT))
  {
    DBUG_PRINT("info", ("Ignoring Incident"));
    mysql_bin_log.gtid_end_transaction(thd);
    DBUG_RETURN(0);
  }

  enum_gtid_statement_status state= gtid_pre_statement_checks(thd);
  if (state == GTID_STATEMENT_EXECUTE)
  {
    if (gtid_pre_statement_post_implicit_commit_checks(thd))
      state= GTID_STATEMENT_CANCEL;
  }

  if (state == GTID_STATEMENT_CANCEL)
  {
    uint error= thd->get_stmt_da()->mysql_errno();
    DBUG_ASSERT(error != 0);
    rli->report(ERROR_LEVEL, error,
                "Error executing incident event: '%s'",
                thd->get_stmt_da()->message_text());
    thd->is_slave_error= 1;
    DBUG_RETURN(-1);
  }
  else if (state == GTID_STATEMENT_SKIP)
  {
    /*
      Make slave skip the Incident event through general commands of GTID
      i.e. 'set gtid_next=<GTID>; begin; commit;'.
    */
    DBUG_RETURN(0);
  }

  rli->report(ERROR_LEVEL, ER_SLAVE_INCIDENT,
              ER(ER_SLAVE_INCIDENT),
              description(),
              message_length > 0 ? message : "<none>");
  DBUG_RETURN(1);
}
#endif

bool
Incident_log_event::write_data_header(IO_CACHE *file)
{
  DBUG_ENTER("Incident_log_event::write_data_header");
  DBUG_PRINT("enter", ("incident: %d", incident));
  uchar buf[sizeof(int16)];
  int2store(buf, (int16) incident);
#ifndef MYSQL_CLIENT
  DBUG_RETURN(wrapper_my_b_safe_write(file, buf, sizeof(buf)));
#else
   DBUG_RETURN(my_b_safe_write(file, buf, sizeof(buf)));
#endif
}

bool
Incident_log_event::write_data_body(IO_CACHE *file)
{
  uchar tmp[1];
  DBUG_ENTER("Incident_log_event::write_data_body");
  tmp[0]= (uchar) message_length;
  crc= checksum_crc32(crc, (uchar*) tmp, 1);
  if (message_length > 0)
  {
    crc= checksum_crc32(crc, (uchar*) message, message_length);
    // todo: report a bug on write_str accepts uint but treats it as uchar
  }
  DBUG_RETURN(write_str_at_most_255_bytes(file, message, (uint) message_length));
}


Ignorable_log_event::Ignorable_log_event(const char *buf,
                                         const Format_description_event *descr_event)
  : binary_log::Ignorable_event(buf, descr_event),
    Log_event(header(), footer())
{
  DBUG_ENTER("Ignorable_log_event::Ignorable_log_event");

  is_valid_param= true;
  DBUG_VOID_RETURN;
}

Ignorable_log_event::~Ignorable_log_event()
{
}

#ifndef MYSQL_CLIENT
/* Pack info for its unrecognized ignorable event */
int Ignorable_log_event::pack_info(Protocol *protocol)
{
  char buf[256];
  size_t bytes;
  bytes= my_snprintf(buf, sizeof(buf), "# Unrecognized ignorable event");
  protocol->store(buf, bytes, &my_charset_bin);
  return 0;
}
#endif

#ifdef MYSQL_CLIENT
/* Print for its unrecognized ignorable event */
void
Ignorable_log_event::print(FILE *file,
                           PRINT_EVENT_INFO *print_event_info)
{
  if (print_event_info->short_form)
    return;

  print_header(&print_event_info->head_cache, print_event_info, FALSE);
  my_b_printf(&print_event_info->head_cache, "\tIgnorable\n");
  my_b_printf(&print_event_info->head_cache,
              "# Unrecognized ignorable event\n");
}
#endif


Rows_query_log_event::Rows_query_log_event(const char *buf, uint event_len,
                                           const Format_description_event
                                           *descr_event)
  : binary_log::Ignorable_event(buf, descr_event),
    Ignorable_log_event(buf, descr_event),
    binary_log::Rows_query_event(buf, event_len, descr_event)
{
  is_valid_param= (m_rows_query != NULL);
}

#ifndef MYSQL_CLIENT
int Rows_query_log_event::pack_info(Protocol *protocol)
{
  char *buf;
  size_t bytes;
  size_t len= sizeof("# ") + strlen(m_rows_query);
  if (!(buf= (char*) my_malloc(key_memory_log_event,
                               len, MYF(MY_WME))))
    return 1;
  bytes= my_snprintf(buf, len, "# %s", m_rows_query);
  protocol->store(buf, bytes, &my_charset_bin);
  my_free(buf);
  return 0;
}
#endif

#ifdef MYSQL_CLIENT
void
Rows_query_log_event::print(FILE *file,
                            PRINT_EVENT_INFO *print_event_info)
{
  if (!print_event_info->short_form && print_event_info->verbose > 1)
  {
    IO_CACHE *const head= &print_event_info->head_cache;
    IO_CACHE *const body= &print_event_info->body_cache;
    char *token= NULL, *saveptr= NULL;
    char *rows_query_copy= NULL;
    if (!(rows_query_copy= my_strdup(key_memory_log_event,
                                     m_rows_query, MYF(MY_WME))))
      return;

    print_header(head, print_event_info, FALSE);
    my_b_printf(head, "\tRows_query\n");
    /*
      Prefix every line of a multi-line query with '#' to prevent the
      statement from being executed when binary log will be processed
      using 'mysqlbinlog --verbose --verbose'.
    */
    for (token= my_strtok_r(rows_query_copy, "\n", &saveptr); token;
         token= my_strtok_r(NULL, "\n", &saveptr))
      my_b_printf(head, "# %s\n", token);
    my_free(rows_query_copy);
    print_base64(body, print_event_info, true);
  }
}
#endif

bool
Rows_query_log_event::write_data_body(IO_CACHE *file)
{
  DBUG_ENTER("Rows_query_log_event::write_data_body");
  /*
   m_rows_query length will be stored using only one byte, but on read
   that length will be ignored and the complete query will be read.
  */
  DBUG_RETURN(write_str_at_most_255_bytes(file, m_rows_query,
              strlen(m_rows_query)));
}

#if defined(MYSQL_SERVER) && defined(HAVE_REPLICATION)
int Rows_query_log_event::do_apply_event(Relay_log_info const *rli)
{
  DBUG_ENTER("Rows_query_log_event::do_apply_event");
  DBUG_ASSERT(rli->info_thd == thd);
  /* Set query for writing Rows_query log event into binlog later.*/
  thd->set_query(m_rows_query, strlen(m_rows_query));

  DBUG_ASSERT(rli->rows_query_ev == NULL);

  const_cast<Relay_log_info*>(rli)->rows_query_ev= this;
  /* Tell worker not to free the event */
  worker= NULL;
  DBUG_RETURN(0);
}
#endif


const char *Gtid_log_event::SET_STRING_PREFIX= "SET @@SESSION.GTID_NEXT= '";


Gtid_log_event::Gtid_log_event(const char *buffer, uint event_len,
                               const Format_description_event *description_event)
   : binary_log::Gtid_event(buffer, event_len, description_event),
     Log_event(header(), footer())
{
  DBUG_ENTER("Gtid_log_event::Gtid_log_event(const char *,"
             " uint, const Format_description_log_event *");

#ifndef DBUG_OFF
  uint8_t const common_header_len= description_event->common_header_len;
  uint8 const post_header_len=
    buffer[EVENT_TYPE_OFFSET] == binary_log::ANONYMOUS_GTID_LOG_EVENT ?
    description_event->post_header_len[binary_log::ANONYMOUS_GTID_LOG_EVENT - 1] :
    description_event->post_header_len[binary_log::GTID_LOG_EVENT - 1];
  DBUG_PRINT("info",
             ("event_len: %u; common_header_len: %d; post_header_len: %d",
              event_len, common_header_len, post_header_len));
#endif

  is_valid_param= true;
  spec.type= get_type_code() == binary_log::ANONYMOUS_GTID_LOG_EVENT ?
             ANONYMOUS_GROUP : GTID_GROUP;
  sid.copy_from((uchar *)Uuid_parent_struct.bytes);
  spec.gtid.sidno= gtid_info_struct.rpl_gtid_sidno;
  spec.gtid.gno= gtid_info_struct.rpl_gtid_gno;
  DBUG_VOID_RETURN;
}

#ifndef MYSQL_CLIENT
Gtid_log_event::Gtid_log_event(THD* thd_arg, bool using_trans,
                               int64 last_committed_arg,
                               int64 sequence_number_arg,
                               bool may_have_sbr_stmts_arg)
: binary_log::Gtid_event(last_committed_arg, sequence_number_arg,
                         may_have_sbr_stmts_arg),
  Log_event(thd_arg, thd_arg->variables.gtid_next.type == ANONYMOUS_GROUP ?
            LOG_EVENT_IGNORABLE_F : 0,
            using_trans ? Log_event::EVENT_TRANSACTIONAL_CACHE :
            Log_event::EVENT_STMT_CACHE, Log_event::EVENT_NORMAL_LOGGING,
            header(), footer())
{
  DBUG_ENTER("Gtid_log_event::Gtid_log_event(THD *)");
  if (thd->owned_gtid.sidno > 0)
  {
    spec.set(thd->owned_gtid);
    sid= thd->owned_sid;
  }
  else
  {
    DBUG_ASSERT(thd->owned_gtid.sidno == THD::OWNED_SIDNO_ANONYMOUS);
    spec.set_anonymous();
    spec.gtid.clear();
    sid.clear();
  }

  Log_event_type event_type= (spec.type == ANONYMOUS_GROUP ?
                              binary_log::ANONYMOUS_GTID_LOG_EVENT :
                              binary_log::GTID_LOG_EVENT);
  common_header->type_code= event_type;

#ifndef DBUG_OFF
  char buf[MAX_SET_STRING_LENGTH + 1];
  to_string(buf);
  DBUG_PRINT("info", ("%s", buf));
#endif
  is_valid_param= true;
  DBUG_VOID_RETURN;
}

Gtid_log_event::Gtid_log_event(uint32 server_id_arg, bool using_trans,
                               int64 last_committed_arg,
                               int64 sequence_number_arg,
                               bool may_have_sbr_stmts_arg,
                               const Gtid_specification spec_arg)
 : binary_log::Gtid_event(last_committed_arg, sequence_number_arg,
                          may_have_sbr_stmts_arg),
   Log_event(header(), footer(),
             using_trans ? Log_event::EVENT_TRANSACTIONAL_CACHE :
             Log_event::EVENT_STMT_CACHE, Log_event::EVENT_NORMAL_LOGGING)
{
  DBUG_ENTER("Gtid_log_event::Gtid_log_event(uint32, bool, int64, int64, const Gtid_specification)");
  server_id= server_id_arg;
  common_header->unmasked_server_id= server_id_arg;

  if (spec_arg.type == GTID_GROUP)
  {
    DBUG_ASSERT(spec_arg.gtid.sidno > 0 && spec_arg.gtid.gno > 0);
    spec.set(spec_arg.gtid);
    global_sid_lock->rdlock();
    sid= global_sid_map->sidno_to_sid(spec_arg.gtid.sidno);
    global_sid_lock->unlock();
  }
  else
  {
    DBUG_ASSERT(spec_arg.type == ANONYMOUS_GROUP);
    spec.set_anonymous();
    spec.gtid.clear();
    sid.clear();
    common_header->flags|= LOG_EVENT_IGNORABLE_F;
  }

  Log_event_type event_type= (spec.type == ANONYMOUS_GROUP ?
                              binary_log::ANONYMOUS_GTID_LOG_EVENT :
                              binary_log::GTID_LOG_EVENT);
  common_header->type_code= event_type;

#ifndef DBUG_OFF
  char buf[MAX_SET_STRING_LENGTH + 1];
  to_string(buf);
  DBUG_PRINT("info", ("%s", buf));
#endif
  is_valid_param= true;
  DBUG_VOID_RETURN;
}
#endif

#ifndef MYSQL_CLIENT
int Gtid_log_event::pack_info(Protocol *protocol)
{
  char buffer[MAX_SET_STRING_LENGTH + 1];
  size_t len= to_string(buffer);
  protocol->store(buffer, len, &my_charset_bin);
  return 0;
}
#endif

size_t Gtid_log_event::to_string(char *buf) const
{
  char *p= buf;
  DBUG_ASSERT(strlen(SET_STRING_PREFIX) == SET_STRING_PREFIX_LENGTH);
  strcpy(p, SET_STRING_PREFIX);
  p+= SET_STRING_PREFIX_LENGTH;
  p+= spec.to_string(&sid, p);
  *p++= '\'';
  *p= '\0';
  return p - buf;
}

#ifdef MYSQL_CLIENT
void
Gtid_log_event::print(FILE *file, PRINT_EVENT_INFO *print_event_info)
{
  char buffer[MAX_SET_STRING_LENGTH + 1];
  IO_CACHE *const head= &print_event_info->head_cache;
  if (!print_event_info->short_form)
  {
    print_header(head, print_event_info, FALSE);
    my_b_printf(head, "\t%s\tlast_committed=%llu\tsequence_number=%llu\t"
                "rbr_only=%s\n",
                get_type_code() == binary_log::GTID_LOG_EVENT ?
                "GTID" : "Anonymous_GTID",
                last_committed, sequence_number,
                may_have_sbr_stmts ? "no" : "yes");
  }

  /*
    The applier thread can always use "READ COMMITTED" isolation for
    transactions containing only RBR events (Table_map + Rows).

    This would prevent some deadlock issues because InnoDB doesn't
    acquire GAP locks in "READ COMMITTED" isolation level since
    MySQL 5.7.18.
  */
  if (!may_have_sbr_stmts)
  {
    my_b_printf(head,
                "/*!50718 SET TRANSACTION ISOLATION LEVEL "
                "READ COMMITTED*/%s\n",
                print_event_info->delimiter);
  }

  to_string(buffer);
  my_b_printf(head, "%s%s\n", buffer, print_event_info->delimiter);
}
#endif

#ifdef MYSQL_SERVER
uint32 Gtid_log_event::write_data_header_to_memory(uchar *buffer)
{
  DBUG_ENTER("Gtid_log_event::write_data_header_to_memory");
  uchar *ptr_buffer= buffer;

  /* Encode the GTID flags */
  uchar gtid_flags= 0;
  gtid_flags|= may_have_sbr_stmts ?
               binary_log::Gtid_event::FLAG_MAY_HAVE_SBR : 0;
  *ptr_buffer= gtid_flags;
  ptr_buffer+= ENCODED_FLAG_LENGTH;

#ifndef DBUG_OFF
  char buf[binary_log::Uuid::TEXT_LENGTH + 1];
  sid.to_string(buf);
  DBUG_PRINT("info", ("sid=%s sidno=%d gno=%lld",
                      buf, spec.gtid.sidno, spec.gtid.gno));
#endif

  sid.copy_to(ptr_buffer);
  ptr_buffer+= ENCODED_SID_LENGTH;

  int8store(ptr_buffer, spec.gtid.gno);
  ptr_buffer+= ENCODED_GNO_LENGTH;

  *ptr_buffer= LOGICAL_TIMESTAMP_TYPECODE;
  ptr_buffer+= LOGICAL_TIMESTAMP_TYPECODE_LENGTH;

  DBUG_ASSERT((sequence_number == 0 && last_committed == 0) ||
              (sequence_number > last_committed));
  DBUG_EXECUTE_IF("set_commit_parent_100",
                  { last_committed= max<int64>(sequence_number > 1 ? 1 : 0,
                                               sequence_number - 100); });
  DBUG_EXECUTE_IF("set_commit_parent_150",
                  { last_committed= max<int64>(sequence_number > 1 ? 1 : 0,
                                               sequence_number - 150); });
  DBUG_EXECUTE_IF("feign_commit_parent", { last_committed= sequence_number; });
  int8store(ptr_buffer, last_committed);
  int8store(ptr_buffer + 8, sequence_number);
  ptr_buffer+= LOGICAL_TIMESTAMP_LENGTH;

  DBUG_ASSERT(ptr_buffer == (buffer + POST_HEADER_LENGTH));

  DBUG_RETURN(POST_HEADER_LENGTH);
}

bool Gtid_log_event::write_data_header(IO_CACHE *file)
{
  DBUG_ENTER("Gtid_log_event::write_data_header");
  uchar buffer[POST_HEADER_LENGTH];
  write_data_header_to_memory(buffer);
  DBUG_RETURN(wrapper_my_b_safe_write(file, (uchar *) buffer,
                                      POST_HEADER_LENGTH));
}

#endif // MYSQL_SERVER

#if defined(MYSQL_SERVER) && defined(HAVE_REPLICATION)
int Gtid_log_event::do_apply_event(Relay_log_info const *rli)
{
  DBUG_ENTER("Gtid_log_event::do_apply_event");
  DBUG_ASSERT(rli->info_thd == thd);

  /*
    In rare cases it is possible that we already own a GTID (either
    ANONYMOUS or GTID_GROUP). This can happen if a transaction was truncated
    in the middle in the relay log and then next relay log begins with a
    Gtid_log_events without closing the transaction context from the previous
    relay log. In this case the only sensible thing to do is to discard the
    truncated transaction and move on.

    Note that when the applier is "GTID skipping" a transactions it
    owns nothing, but its gtid_next->type == GTID_GROUP.
  */
  const Gtid_specification *gtid_next= &thd->variables.gtid_next;
  if (!thd->owned_gtid.is_empty() ||
      (thd->owned_gtid.is_empty() && gtid_next->type == GTID_GROUP))
  {
    /*
      Slave will execute this code if a previous Gtid_log_event was applied
      but the GTID wasn't consumed yet (the transaction was not committed,
      nor rolled back, nor skipped).
      On a client session we cannot do consecutive SET GTID_NEXT without
      a COMMIT or a ROLLBACK in the middle.
      Applying this event without rolling back the current transaction may
      lead to problems, as a "BEGIN" event following this GTID will
      implicitly commit the "partial transaction" and will consume the
      GTID. If this "partial transaction" was left in the relay log by the
      IO thread restarting in the middle of a transaction, you could have
      the partial transaction being logged with the GTID on the slave,
      causing data corruption on replication.
    */
    if (thd->server_status & SERVER_STATUS_IN_TRANS)
    {
      /* This is not an error (XA is safe), just an information */
      rli->report(INFORMATION_LEVEL, 0,
                  "Rolling back unfinished transaction (no COMMIT "
                  "or ROLLBACK in relay log). A probable cause is partial "
                  "transaction left on relay log because of restarting IO "
                  "thread with auto-positioning protocol.");
      const_cast<Relay_log_info*>(rli)->cleanup_context(thd, 1);
    }
    gtid_state->update_on_rollback(thd);
  }

  global_sid_lock->rdlock();

  // make sure that sid has been converted to sidno
  if (spec.type == GTID_GROUP)
  {
    if (get_sidno(false) < 0)
    {
      global_sid_lock->unlock();
      DBUG_RETURN(1); // out of memory
    }
  }

  // set_gtid_next releases global_sid_lock
  if (set_gtid_next(thd, spec))
    // This can happen e.g. if gtid_mode is incompatible with spec.
    DBUG_RETURN(1);

  thd->set_currently_executing_gtid_for_slave_thread();

  /*
    If the current transaction contains no changes logged with SBR
    we can assume this transaction as a pure row based replicated one.

    Based on this assumption, we can set current transaction tx_isolation to
    READ COMMITTED in order to avoid concurrent transactions to be blocked by
    InnoDB gap locks.

    The session tx_isolation will be restored:
    - When the transaction finishes with QUERY(COMMIT|ROLLBACK),
      as the MySQL server does for ordinary user sessions;
    - When applying a Xid_log_event, after committing the transaction;
    - When applying a XA_prepare_log_event, after preparing the transaction;
    - When the applier needs to abort a transaction execution.

    Notice that when a transaction is being "gtid skipped", its statements are
    not actually executed (see mysql_execute_command()). So, the call to the
    function that would restore the tx_isolation after finishing the transaction
    may not happen.
  */
  if (DBUG_EVALUATE_IF("force_trx_as_rbr_only", true,
                       !may_have_sbr_stmts &&
                       thd->tx_isolation > ISO_READ_COMMITTED &&
                       gtid_pre_statement_checks(thd) != GTID_STATEMENT_SKIP))
  {
    DBUG_ASSERT(thd->get_transaction()->is_empty(Transaction_ctx::STMT));
    DBUG_ASSERT(thd->get_transaction()->is_empty(Transaction_ctx::SESSION));
    DBUG_ASSERT(!thd->lock);
    DBUG_PRINT("info", ("setting tx_isolation to READ COMMITTED"));
    set_tx_isolation(thd, ISO_READ_COMMITTED, true/*one_shot*/);
  }

  DBUG_RETURN(0);
}

int Gtid_log_event::do_update_pos(Relay_log_info *rli)
{
  /*
    This event does not increment group positions. This means
    that if there is a failure after it has been processed,
    it will be automatically re-executed.
  */
  rli->inc_event_relay_log_pos();
  DBUG_EXECUTE_IF("crash_after_update_pos_gtid",
                  sql_print_information("Crashing crash_after_update_pos_gtid.");
                  DBUG_SUICIDE(););
  return 0;
}

Log_event::enum_skip_reason Gtid_log_event::do_shall_skip(Relay_log_info *rli)
{
  return Log_event::continue_group(rli);
}
#endif

Previous_gtids_log_event::
Previous_gtids_log_event(const char *buf, uint event_len,
                         const Format_description_event *description_event)
: binary_log::Previous_gtids_event(buf, event_len, description_event),
  Log_event(header(), footer())
{
  DBUG_ENTER("Previous_gtids_log_event::Previous_gtids_log_event");
  if (buf != NULL)
    is_valid_param= true;
  DBUG_VOID_RETURN;
}

#ifndef MYSQL_CLIENT
Previous_gtids_log_event::Previous_gtids_log_event(const Gtid_set *set)
: binary_log::Previous_gtids_event(),
  Log_event(header(), footer(),
            Log_event::EVENT_NO_CACHE,
            Log_event::EVENT_IMMEDIATE_LOGGING)
{
  DBUG_ENTER("Previous_gtids_log_event::Previous_gtids_log_event(THD *, const Gtid_set *)");
  common_header->type_code= binary_log::PREVIOUS_GTIDS_LOG_EVENT;
  common_header->flags|= LOG_EVENT_IGNORABLE_F;
  global_sid_lock->assert_some_lock();
  buf_size= set->get_encoded_length();
  uchar *buffer= (uchar *) my_malloc(key_memory_log_event,
                                     buf_size, MYF(MY_WME));
  if (buffer != NULL)
  {
    set->encode(buffer);
    register_temp_buf((char *)buffer);
  }
  buf= buffer;
  // if buf is empty, is_valid will be false
  if(buf != 0)
    is_valid_param= true;
  DBUG_VOID_RETURN;
}
#endif

#ifndef MYSQL_CLIENT
int Previous_gtids_log_event::pack_info(Protocol *protocol)
{
  size_t length= 0;
  char *str= get_str(&length, &Gtid_set::default_string_format);
  if (str == NULL)
    return 1;
  protocol->store(str, length, &my_charset_bin);
  my_free(str);
  return 0;
}
#endif

#ifdef MYSQL_CLIENT
void Previous_gtids_log_event::print(FILE *file,
                                     PRINT_EVENT_INFO *print_event_info)
{
  IO_CACHE *const head= &print_event_info->head_cache;
  char *str= get_str(NULL, &Gtid_set::commented_string_format);
  if (str != NULL)
  {
    if (!print_event_info->short_form)
    {
      print_header(head, print_event_info, FALSE);
      my_b_printf(head, "\tPrevious-GTIDs\n");
    }
    my_b_printf(head, "%s\n", str);
    my_free(str);
  }
}
#endif

int Previous_gtids_log_event::add_to_set(Gtid_set *target) const
{
  DBUG_ENTER("Previous_gtids_log_event::add_to_set(Gtid_set *)");
  size_t end_pos= 0;
  size_t add_size= DBUG_EVALUATE_IF("gtid_has_extra_data", 10, 0);
  /* Silently ignore additional unknown data at the end of the encoding */
  PROPAGATE_REPORTED_ERROR_INT(target->add_gtid_encoding(buf,
                                                         buf_size + add_size,
                                                         &end_pos));
  DBUG_ASSERT(end_pos <= buf_size);
  DBUG_RETURN(0);
}

char *Previous_gtids_log_event::get_str(
  size_t *length_p, const Gtid_set::String_format *string_format) const
{
  DBUG_ENTER("Previous_gtids_log_event::get_str(size_t *, const Gtid_set::String_format *)");
  Sid_map sid_map(NULL);
  Gtid_set set(&sid_map, NULL);
  DBUG_PRINT("info", ("temp_buf=%p buf=%p", temp_buf, buf));
  if (set.add_gtid_encoding(buf, buf_size) != RETURN_STATUS_OK)
    DBUG_RETURN(NULL);
  set.dbug_print("set");
  size_t length= set.get_string_length(string_format);
  DBUG_PRINT("info", ("string length= %lu", (ulong) length));
  char* str= (char *)my_malloc(key_memory_log_event,
                               length + 1, MYF(MY_WME));
  if (str != NULL)
  {
    set.to_string(str, false/*need_lock*/, string_format);
    if (length_p != NULL)
      *length_p= length;
  }
  DBUG_RETURN(str);
}

#ifndef MYSQL_CLIENT
bool Previous_gtids_log_event::write_data_body(IO_CACHE *file)
{
  DBUG_ENTER("Previous_gtids_log_event::write_data_body");
  DBUG_PRINT("info", ("size=%d", static_cast<int>(buf_size)));
  bool ret= wrapper_my_b_safe_write(file, buf, buf_size);
  DBUG_RETURN(ret);
}
#endif

#if defined(MYSQL_SERVER) && defined(HAVE_REPLICATION)
int Previous_gtids_log_event::do_update_pos(Relay_log_info *rli)
{
  rli->inc_event_relay_log_pos();
  return 0;
}
#endif


/**************************************************************************
	Transaction_context_log_event methods
**************************************************************************/
#ifndef MYSQL_CLIENT
Transaction_context_log_event::
Transaction_context_log_event(const char *server_uuid_arg,
                              bool using_trans,
                              my_thread_id thread_id_arg,
                              bool is_gtid_specified_arg)
  : binary_log::Transaction_context_event(thread_id_arg,
                                          is_gtid_specified_arg),
    Log_event(header(), footer(),
              using_trans ? Log_event::EVENT_TRANSACTIONAL_CACHE :
              Log_event::EVENT_STMT_CACHE, Log_event::EVENT_NORMAL_LOGGING)
{
  DBUG_ENTER("Transaction_context_log_event::Transaction_context_log_event(THD *, const char *, ulonglong)");
  common_header->flags|= LOG_EVENT_IGNORABLE_F;
  server_uuid= NULL;
  sid_map= new Sid_map(NULL);
  snapshot_version= new Gtid_set(sid_map);

  /*
    Copy global_sid_map to a local copy to avoid the acquisition
    of the global_sid_lock for operations on top of this snapshot
    version.
    The Sid_map and Gtid_executed must be read under the protection
    of MYSQL_BIN_LOG.LOCK_commit to avoid race conditions between
    ordered commits in the storage engine and gtid_state update.
  */
  if (mysql_bin_log.get_gtid_executed(sid_map, snapshot_version))
    goto err;

  server_uuid= my_strdup(key_memory_log_event, server_uuid_arg, MYF(MY_WME));
  if (server_uuid == NULL)
    goto err;

  // These two fields are only populated on event decoding.
  // Encoding is done directly from snapshot_version field.
  encoded_snapshot_version= NULL;
  encoded_snapshot_version_length= 0;

  // Debug sync point for SQL threads.
  DBUG_EXECUTE_IF("debug.wait_after_set_snapshot_version_on_transaction_context_log_event",
                  {
                    const char act[]=
                        "now wait_for "
                        "signal.resume_after_set_snapshot_version_on_transaction_context_log_event";
                    DBUG_ASSERT(opt_debug_sync_timeout > 0);
                    DBUG_ASSERT(!debug_sync_set_action(current_thd,
                                                       STRING_WITH_LEN(act)));
                  };);

  is_valid_param= true;
  DBUG_VOID_RETURN;

err:
  is_valid_param= false;
  DBUG_VOID_RETURN;
}
#endif

Transaction_context_log_event::
Transaction_context_log_event(const char *buffer, uint event_len,
                              const Format_description_event *descr_event)
  : binary_log::Transaction_context_event(buffer, event_len, descr_event),
    Log_event(header(), footer())
{
  DBUG_ENTER("Transaction_context_log_event::Transaction_context_log_event (const char *, uint, const Format_description_event*)");
  common_header->flags|= LOG_EVENT_IGNORABLE_F;

  sid_map= new Sid_map(NULL);
  snapshot_version= new Gtid_set(sid_map);

  if (server_uuid == NULL || encoded_snapshot_version == NULL)
    goto err;

  is_valid_param= true;
  DBUG_VOID_RETURN;

err:
  is_valid_param= false;
  DBUG_VOID_RETURN;
}

Transaction_context_log_event::~Transaction_context_log_event()
{
  DBUG_ENTER("Transaction_context_log_event::~Transaction_context_log_event");
  if (server_uuid)
    my_free((void*)server_uuid);
  server_uuid= NULL;
  if (encoded_snapshot_version)
    my_free((void*) encoded_snapshot_version);
  encoded_snapshot_version= NULL;
  delete snapshot_version;
  delete sid_map;
  DBUG_VOID_RETURN;
}

size_t Transaction_context_log_event::to_string(char *buf, ulong len) const
{
  DBUG_ENTER("Transaction_context_log_event::to_string");
  DBUG_RETURN(my_snprintf(buf, len,
                          "server_uuid=%s\tthread_id=%lu",
                          server_uuid, thread_id));
}

#ifndef MYSQL_CLIENT
int Transaction_context_log_event::pack_info(Protocol *protocol)
{
  DBUG_ENTER("Transaction_context_log_event::pack_info");
  char buf[256];
  size_t bytes= to_string(buf, 256);
  protocol->store(buf, bytes, &my_charset_bin);
  DBUG_RETURN(0);
}
#endif

#ifdef MYSQL_CLIENT
void Transaction_context_log_event::print(FILE *file,
                                          PRINT_EVENT_INFO *print_event_info)
{
  DBUG_ENTER("Transaction_context_log_event::print");
  char buf[256];
  IO_CACHE *const head= &print_event_info->head_cache;

  if (!print_event_info->short_form)
  {
    to_string(buf, 256);
    print_header(head, print_event_info, FALSE);
    my_b_printf(head, "Transaction_context: %s\n", buf);
  }
  DBUG_VOID_RETURN;
}
#endif

#if defined(MYSQL_SERVER) && defined(HAVE_REPLICATION)
int Transaction_context_log_event::do_update_pos(Relay_log_info *rli)
{
  DBUG_ENTER("Transaction_context_log_event::do_update_pos");
  rli->inc_event_relay_log_pos();
  DBUG_RETURN(0);
}
#endif

size_t Transaction_context_log_event::get_data_size()
{
  DBUG_ENTER("Transaction_context_log_event::get_data_size");

  size_t size= Binary_log_event::TRANSACTION_CONTEXT_HEADER_LEN;
  size += strlen(server_uuid);
  size += get_snapshot_version_size();
  size += get_data_set_size(&write_set);
  size += get_data_set_size(&read_set);

  DBUG_RETURN(size);
}

#ifndef MYSQL_CLIENT
bool Transaction_context_log_event::write_data_header(IO_CACHE* file)
{
  DBUG_ENTER("Transaction_context_log_event::write_data_header");
  char buf[Binary_log_event::TRANSACTION_CONTEXT_HEADER_LEN];

  buf[ENCODED_SERVER_UUID_LEN_OFFSET] = (char) strlen(server_uuid);
  int4store(buf + ENCODED_THREAD_ID_OFFSET, thread_id);
  buf[ENCODED_GTID_SPECIFIED_OFFSET] = gtid_specified;
  int4store(buf + ENCODED_SNAPSHOT_VERSION_LEN_OFFSET, get_snapshot_version_size());
  int4store(buf + ENCODED_WRITE_SET_ITEMS_OFFSET, write_set.size());
  int4store(buf + ENCODED_READ_SET_ITEMS_OFFSET, read_set.size());
  DBUG_RETURN(wrapper_my_b_safe_write(file, (const uchar *) buf,
                                      Binary_log_event::TRANSACTION_CONTEXT_HEADER_LEN));
}

bool Transaction_context_log_event::write_data_body(IO_CACHE* file)
{
  DBUG_ENTER("Transaction_context_log_event::write_data_body");

  if (wrapper_my_b_safe_write(file,
                              (const uchar*) server_uuid,
                              strlen(server_uuid)) ||
      write_snapshot_version(file) ||
      write_data_set(file, &write_set) ||
      write_data_set(file, &read_set))
    DBUG_RETURN(true);

  DBUG_RETURN(false);
}

bool Transaction_context_log_event::write_snapshot_version(IO_CACHE* file)
{
  DBUG_ENTER("Transaction_context_log_event::write_snapshot_version");
  bool result= false;

  uint32 len= get_snapshot_version_size();
  uchar *buffer= (uchar *) my_malloc(key_memory_log_event,
                                     len, MYF(MY_WME));
  if (buffer == NULL)
    DBUG_RETURN(true);

  snapshot_version->encode(buffer);
  if (wrapper_my_b_safe_write(file, buffer, len))
    result= true;

  my_free(buffer);
  DBUG_RETURN(result);
}

bool Transaction_context_log_event::write_data_set(IO_CACHE* file,
                                                   std::list<const char*> *set)
{
  DBUG_ENTER("Transaction_context_log_event::write_data_set");
  for (std::list<const char*>::iterator it=set->begin();
       it != set->end();
       ++it)
  {
    char buf[ENCODED_READ_WRITE_SET_ITEM_LEN];
    const char* hash= *it;
    uint16 len= strlen(hash);

    int2store(buf, len);
    if (wrapper_my_b_safe_write(file,
                                (const uchar*) buf,
                                ENCODED_READ_WRITE_SET_ITEM_LEN) ||
        wrapper_my_b_safe_write(file, (const uchar*) hash, len))
      DBUG_RETURN(true);
  }

  DBUG_RETURN(false);
}
#endif

bool Transaction_context_log_event::read_snapshot_version()
{
  DBUG_ENTER("Transaction_context_log_event::read_snapshot_version");
  DBUG_ASSERT(snapshot_version->is_empty());

  global_sid_lock->wrlock();
  enum_return_status return_status= global_sid_map->copy(sid_map);
  global_sid_lock->unlock();
  if (return_status != RETURN_STATUS_OK)
    DBUG_RETURN(true);

  DBUG_RETURN(snapshot_version->add_gtid_encoding(encoded_snapshot_version,
                                                  encoded_snapshot_version_length)
                  != RETURN_STATUS_OK);
}

size_t Transaction_context_log_event::get_snapshot_version_size()
{
  DBUG_ENTER("Transaction_context_log_event::get_snapshot_version_size");
  size_t result= snapshot_version->get_encoded_length();
  DBUG_RETURN(result);
}

int Transaction_context_log_event::get_data_set_size(std::list<const char*> *set)
{
  DBUG_ENTER("Transaction_context_log_event::get_data_set_size");
  int size= 0;

  for (std::list<const char*>::iterator it=set->begin();
       it != set->end();
       ++it)
    size += ENCODED_READ_WRITE_SET_ITEM_LEN + strlen(*it);

  DBUG_RETURN(size);
}

void Transaction_context_log_event::add_write_set(const char *hash)
{
  DBUG_ENTER("Transaction_context_log_event::add_write_set");
  write_set.push_back(hash);
  DBUG_VOID_RETURN;
}

void Transaction_context_log_event::add_read_set(const char *hash)
{
  DBUG_ENTER("Transaction_context_log_event::add_read_set");
  read_set.push_back(hash);
  DBUG_VOID_RETURN;
}

/**************************************************************************
	View_change_log_event methods
**************************************************************************/

#ifndef MYSQL_CLIENT
View_change_log_event::View_change_log_event(char* raw_view_id)
  : binary_log::View_change_event(raw_view_id),
    Log_event(header(), footer(), Log_event::EVENT_TRANSACTIONAL_CACHE,
              Log_event::EVENT_NORMAL_LOGGING)
{
  DBUG_ENTER("View_change_log_event::View_change_log_event(char*)");
  common_header->flags|= LOG_EVENT_IGNORABLE_F;

  if (strlen(view_id) != 0)
    is_valid_param= true;

  DBUG_VOID_RETURN;
}
#endif

View_change_log_event::
View_change_log_event(const char *buffer,
                      uint event_len,
                      const Format_description_event *descr_event)
  : binary_log::View_change_event(buffer, event_len, descr_event),
    Log_event(header(), footer())
{
  DBUG_ENTER("View_change_log_event::View_change_log_event(const char *,"
             " uint, const Format_description_event*)");
  common_header->flags|= LOG_EVENT_IGNORABLE_F;

  if (strlen(view_id) != 0)
    is_valid_param= true;

  //Change the cache/logging types to allow writing to the binary log cache
  event_cache_type= EVENT_TRANSACTIONAL_CACHE;
  event_logging_type= EVENT_NORMAL_LOGGING;

  DBUG_VOID_RETURN;
}

View_change_log_event::~View_change_log_event()
{
  DBUG_ENTER("View_change_log_event::~View_change_log_event");
  certification_info.clear();
  DBUG_VOID_RETURN;
}

size_t View_change_log_event::get_data_size()
{
  DBUG_ENTER("View_change_log_event::get_data_size");

  size_t size= Binary_log_event::VIEW_CHANGE_HEADER_LEN;
  size+= get_size_data_map(&certification_info);

  DBUG_RETURN(size);
}

size_t
View_change_log_event::get_size_data_map(std::map<std::string, std::string> *map)
{
  DBUG_ENTER("View_change_log_event::get_size_data_map");
  size_t size= 0;

  std::map<std::string, std::string>::iterator iter;
  size+= (ENCODED_CERT_INFO_KEY_SIZE_LEN +
          ENCODED_CERT_INFO_VALUE_LEN) * map->size();
  for (iter= map->begin(); iter!= map->end(); iter++)
    size+= iter->first.length() + iter->second.length();

  DBUG_RETURN(size);
}

size_t View_change_log_event::to_string(char *buf, ulong len) const
{
  DBUG_ENTER("View_change_log_event::to_string");
  DBUG_RETURN(my_snprintf(buf, len, "view_id=%s", view_id));
}

#ifndef MYSQL_CLIENT
int View_change_log_event::pack_info(Protocol *protocol)
{
  DBUG_ENTER("View_change_log_event::pack_info");
  char buf[256];
  size_t bytes= to_string(buf, 256);
  protocol->store(buf, bytes, &my_charset_bin);
  DBUG_RETURN(0);
}
#endif

#ifdef MYSQL_CLIENT
void View_change_log_event::print(FILE *file,
                                  PRINT_EVENT_INFO *print_event_info)
{
  DBUG_ENTER("View_change_log_event::print");
  char buf[256];
  IO_CACHE *const head= &print_event_info->head_cache;

  if (!print_event_info->short_form)
  {
    to_string(buf, 256);
    print_header(head, print_event_info, FALSE);
    my_b_printf(head, "View_change_log_event: %s\n", buf);
  }
  DBUG_VOID_RETURN;
}
#endif

#if defined(MYSQL_SERVER) && defined(HAVE_REPLICATION)

int View_change_log_event::do_apply_event(Relay_log_info const *rli)
{
  enum_gtid_statement_status state= gtid_pre_statement_checks(thd);
  if (state == GTID_STATEMENT_SKIP)
    return 0;

  if (state == GTID_STATEMENT_CANCEL ||
         (state == GTID_STATEMENT_EXECUTE &&
          gtid_pre_statement_post_implicit_commit_checks(thd)))
  {
    uint error= thd->get_stmt_da()->mysql_errno();
    DBUG_ASSERT(error != 0);
    rli->report(ERROR_LEVEL, error,
                "Error executing View Change event: '%s'",
                thd->get_stmt_da()->message_text());
    thd->is_slave_error= 1;
    return -1;
  }

  if (!opt_bin_log)
  {
    return 0;
  }

  int error= mysql_bin_log.write_event(this);
  if (error)
    rli->report(ERROR_LEVEL, ER_SLAVE_FATAL_ERROR, ER(ER_SLAVE_FATAL_ERROR),
                "Could not write the VIEW CHANGE event in the binary log.");

  return (error);
}

int View_change_log_event::do_update_pos(Relay_log_info *rli)
{
  DBUG_ENTER("View_change_log_event::do_update_pos");
  rli->inc_event_relay_log_pos();
  DBUG_RETURN(0);
}
#endif

#ifndef MYSQL_CLIENT
bool View_change_log_event::write_data_header(IO_CACHE* file){
  DBUG_ENTER("View_change_log_event::write_data_header");
  char buf[Binary_log_event::VIEW_CHANGE_HEADER_LEN];

  memcpy(buf, view_id, ENCODED_VIEW_ID_MAX_LEN);
  int8store(buf + ENCODED_SEQ_NUMBER_OFFSET, seq_number);
  int4store(buf + ENCODED_CERT_INFO_SIZE_OFFSET, certification_info.size());
  DBUG_RETURN(wrapper_my_b_safe_write(file,(const uchar *) buf,
                                      Binary_log_event::VIEW_CHANGE_HEADER_LEN));
}

bool View_change_log_event::write_data_body(IO_CACHE* file){
  DBUG_ENTER("Transaction_context_log_event::write_data_body");

  if (write_data_map(file, &certification_info))
    DBUG_RETURN(true);

  DBUG_RETURN(false);
}

bool View_change_log_event::write_data_map(IO_CACHE* file,
                                           std::map<std::string, std::string> *map)
{
  DBUG_ENTER("View_change_log_event::write_data_set");
  bool result= false;

  std::map<std::string, std::string>::iterator iter;
  for (iter= map->begin(); iter!= map->end(); iter++)
  {
    uchar buf_key_len[ENCODED_CERT_INFO_KEY_SIZE_LEN];
    uint16 key_len= iter->first.length();
    int2store(buf_key_len, key_len);

    const char *key= iter->first.c_str();

    uchar buf_value_len[ENCODED_CERT_INFO_VALUE_LEN];
    uint32 value_len= iter->second.length();
    int4store(buf_value_len, value_len);

    const char *value= iter->second.c_str();

    if (wrapper_my_b_safe_write(file, buf_key_len,
                                ENCODED_CERT_INFO_KEY_SIZE_LEN) ||
        wrapper_my_b_safe_write(file, (const uchar*) key, key_len) ||
        wrapper_my_b_safe_write(file, buf_value_len,
                                ENCODED_CERT_INFO_VALUE_LEN) ||
        wrapper_my_b_safe_write(file, (const uchar*) value, value_len))
      DBUG_RETURN(result);
  }

  DBUG_RETURN(false);
}

#endif

/*
  Updates the certification info map.
*/
void
View_change_log_event::set_certification_info(std::map<std::string, std::string> *info)
{
  DBUG_ENTER("View_change_log_event::set_certification_database_snapshot");
  certification_info.clear();

  std::map<std::string, std::string>::iterator it;
  for(it= info->begin(); it != info->end(); ++it)
  {
    std::string key= it->first;
    std::string value= it->second;
    certification_info[key]= value;
  }

  DBUG_VOID_RETURN;
}


#ifdef MYSQL_CLIENT
/**
  The default values for these variables should be values that are
  *incorrect*, i.e., values that cannot occur in an event.  This way,
  they will always be printed for the first event.
*/
st_print_event_info::st_print_event_info()
  :flags2_inited(0), sql_mode_inited(0), sql_mode(0),
   auto_increment_increment(0),auto_increment_offset(0), charset_inited(0),
   lc_time_names_number(~0),
   charset_database_number(ILLEGAL_CHARSET_INFO_NUMBER),
   thread_id(0), thread_id_printed(false),
   base64_output_mode(BASE64_OUTPUT_UNSPEC), printed_fd_event(FALSE),
   have_unflushed_events(false), skipped_event_in_transaction(false)
{
  /*
    Currently we only use static PRINT_EVENT_INFO objects, so zeroed at
    program's startup, but these explicit memset() is for the day someone
    creates dynamic instances.
  */
  memset(db, 0, sizeof(db));
  memset(charset, 0, sizeof(charset));
  memset(time_zone_str, 0, sizeof(time_zone_str));
  delimiter[0]= ';';
  delimiter[1]= 0;
  myf const flags = MYF(MY_WME | MY_NABP);
  open_cached_file(&head_cache, NULL, NULL, 0, flags);
  open_cached_file(&body_cache, NULL, NULL, 0, flags);
  open_cached_file(&footer_cache, NULL, NULL, 0, flags);
}
#endif


#if defined(HAVE_REPLICATION) && !defined(MYSQL_CLIENT)
Heartbeat_log_event::Heartbeat_log_event(const char* buf, uint event_len,
                                         const Format_description_event*
                                         description_event)
  : binary_log::Heartbeat_event(buf, event_len, description_event),
    Log_event(header(), footer())
{
  if ((log_ident != NULL && header()->log_pos >= BIN_LOG_HEADER_SIZE))
    is_valid_param= true;
}
#endif

#ifdef MYSQL_SERVER
/*
  This is a utility function that adds a quoted identifier into the a buffer.
  This also escapes any existance of the quote string inside the identifier.

  SYNOPSIS
    my_strmov_quoted_identifier
    thd                   thread handler
    buffer                target buffer
    identifier            the identifier to be quoted
    length                length of the identifier
*/
size_t my_strmov_quoted_identifier(THD* thd, char *buffer,
                                   const char* identifier,
                                   size_t length)
{
  int q= thd ? get_quote_char_for_identifier(thd, identifier, length) : '`';
  return my_strmov_quoted_identifier_helper(q, buffer, identifier, length);
}
#else
size_t my_strmov_quoted_identifier(char *buffer,  const char* identifier)
{
  int q= '`';
  return my_strmov_quoted_identifier_helper(q, buffer, identifier, 0);
}

#endif

size_t my_strmov_quoted_identifier_helper(int q, char *buffer,
                                          const char* identifier,
                                          size_t length)
{
  size_t written= 0;
  char quote_char;
  size_t id_length= (length) ? length : strlen(identifier);

  if (q == EOF)
  {
    (void) strncpy(buffer, identifier, id_length);
    return id_length;
  }
  quote_char= (char) q;
  *buffer++= quote_char;
  written++;
  while (id_length--)
  {
    if (*identifier == quote_char)
    {
      *buffer++= quote_char;
      written++;
    }
    *buffer++= *identifier++;
    written++;
  }
  *buffer++= quote_char;
  return ++written;
}
<|MERGE_RESOLUTION|>--- conflicted
+++ resolved
@@ -9844,12 +9844,8 @@
     {
       DBUG_ASSERT (m_key_index < MAX_KEY);
       // Allocate buffer for key searches
-<<<<<<< HEAD
       m_key= (uchar*)my_malloc(key_memory_log_event,
-                               MAX_KEY_LENGTH, MYF(MY_WME));
-=======
-      m_key= (uchar*)my_malloc(m_key_info->key_length, MYF(MY_WME));
->>>>>>> 1a76f0df
+                               m_key_info->key_length, MYF(MY_WME));
       if (!m_key)
         error= HA_ERR_OUT_OF_MEM;
       goto err;
