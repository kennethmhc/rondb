--- conflicted
+++ resolved
@@ -122,85 +122,7 @@
 #endif
 #endif
 
-<<<<<<< HEAD
-/*
-  When a command is added here, be sure it's also added in mysqld.cc
-  in "struct show_var_st status_vars[]= {" ...
-
-  If the command returns a result set or is not allowed in stored
-  functions or triggers, please also make sure that
-  sp_get_flags_for_command (sp_head.cc) returns proper flags for the
-  added SQLCOM_.
-*/
-
-enum enum_sql_command {
-  SQLCOM_SELECT, SQLCOM_CREATE_TABLE, SQLCOM_CREATE_INDEX, SQLCOM_ALTER_TABLE,
-  SQLCOM_UPDATE, SQLCOM_INSERT, SQLCOM_INSERT_SELECT,
-  SQLCOM_DELETE, SQLCOM_TRUNCATE, SQLCOM_DROP_TABLE, SQLCOM_DROP_INDEX,
-
-  SQLCOM_SHOW_DATABASES, SQLCOM_SHOW_TABLES, SQLCOM_SHOW_FIELDS,
-  SQLCOM_SHOW_KEYS, SQLCOM_SHOW_VARIABLES, SQLCOM_SHOW_STATUS,
-  SQLCOM_SHOW_ENGINE_LOGS, SQLCOM_SHOW_ENGINE_STATUS, SQLCOM_SHOW_ENGINE_MUTEX,
-  SQLCOM_SHOW_PROCESSLIST, SQLCOM_SHOW_MASTER_STAT, SQLCOM_SHOW_SLAVE_STAT,
-  SQLCOM_SHOW_GRANTS, SQLCOM_SHOW_CREATE, SQLCOM_SHOW_CHARSETS,
-  SQLCOM_SHOW_COLLATIONS, SQLCOM_SHOW_CREATE_DB, SQLCOM_SHOW_TABLE_STATUS,
-  SQLCOM_SHOW_TRIGGERS,
-
-  SQLCOM_LOAD,SQLCOM_SET_OPTION,SQLCOM_LOCK_TABLES,SQLCOM_UNLOCK_TABLES,
-  SQLCOM_GRANT,
-  SQLCOM_CHANGE_DB, SQLCOM_CREATE_DB, SQLCOM_DROP_DB, SQLCOM_ALTER_DB,
-  SQLCOM_REPAIR, SQLCOM_REPLACE, SQLCOM_REPLACE_SELECT,
-  SQLCOM_CREATE_FUNCTION, SQLCOM_DROP_FUNCTION,
-  SQLCOM_REVOKE,SQLCOM_OPTIMIZE, SQLCOM_CHECK,
-  SQLCOM_ASSIGN_TO_KEYCACHE, SQLCOM_PRELOAD_KEYS,
-  SQLCOM_FLUSH, SQLCOM_KILL, SQLCOM_ANALYZE,
-  SQLCOM_ROLLBACK, SQLCOM_ROLLBACK_TO_SAVEPOINT,
-  SQLCOM_COMMIT, SQLCOM_SAVEPOINT, SQLCOM_RELEASE_SAVEPOINT,
-  SQLCOM_SLAVE_START, SQLCOM_SLAVE_STOP,
-  SQLCOM_BEGIN, SQLCOM_CHANGE_MASTER,
-  SQLCOM_RENAME_TABLE,
-  SQLCOM_RESET, SQLCOM_PURGE, SQLCOM_PURGE_BEFORE, SQLCOM_SHOW_BINLOGS,
-  SQLCOM_SHOW_OPEN_TABLES,
-  SQLCOM_HA_OPEN, SQLCOM_HA_CLOSE, SQLCOM_HA_READ,
-  SQLCOM_SHOW_SLAVE_HOSTS, SQLCOM_DELETE_MULTI, SQLCOM_UPDATE_MULTI,
-  SQLCOM_SHOW_BINLOG_EVENTS, SQLCOM_SHOW_NEW_MASTER, SQLCOM_DO,
-  SQLCOM_SHOW_WARNS, SQLCOM_EMPTY_QUERY, SQLCOM_SHOW_ERRORS,
-  SQLCOM_SHOW_STORAGE_ENGINES, SQLCOM_SHOW_PRIVILEGES,
-  SQLCOM_HELP, SQLCOM_CREATE_USER, SQLCOM_DROP_USER, SQLCOM_RENAME_USER,
-  SQLCOM_REVOKE_ALL, SQLCOM_CHECKSUM,
-  SQLCOM_CREATE_PROCEDURE, SQLCOM_CREATE_SPFUNCTION, SQLCOM_CALL,
-  SQLCOM_DROP_PROCEDURE, SQLCOM_ALTER_PROCEDURE,SQLCOM_ALTER_FUNCTION,
-  SQLCOM_SHOW_CREATE_PROC, SQLCOM_SHOW_CREATE_FUNC,
-  SQLCOM_SHOW_STATUS_PROC, SQLCOM_SHOW_STATUS_FUNC,
-  SQLCOM_PREPARE, SQLCOM_EXECUTE, SQLCOM_DEALLOCATE_PREPARE,
-  SQLCOM_CREATE_VIEW, SQLCOM_DROP_VIEW,
-  SQLCOM_CREATE_TRIGGER, SQLCOM_DROP_TRIGGER,
-  SQLCOM_XA_START, SQLCOM_XA_END, SQLCOM_XA_PREPARE,
-  SQLCOM_XA_COMMIT, SQLCOM_XA_ROLLBACK, SQLCOM_XA_RECOVER,
-  SQLCOM_SHOW_PROC_CODE, SQLCOM_SHOW_FUNC_CODE,
-  SQLCOM_ALTER_TABLESPACE,
-  SQLCOM_INSTALL_PLUGIN, SQLCOM_UNINSTALL_PLUGIN,
-  SQLCOM_SHOW_AUTHORS, SQLCOM_BINLOG_BASE64_EVENT,
-  SQLCOM_SHOW_PLUGINS,
-  SQLCOM_SHOW_CONTRIBUTORS,
-  SQLCOM_CREATE_SERVER, SQLCOM_DROP_SERVER, SQLCOM_ALTER_SERVER,
-  SQLCOM_CREATE_EVENT, SQLCOM_ALTER_EVENT, SQLCOM_DROP_EVENT,
-  SQLCOM_SHOW_CREATE_EVENT, SQLCOM_SHOW_EVENTS,
-  SQLCOM_SHOW_CREATE_TRIGGER,
-  SQLCOM_ALTER_DB_UPGRADE,
-  SQLCOM_SHOW_PROFILE, SQLCOM_SHOW_PROFILES,
-  SQLCOM_SIGNAL, SQLCOM_RESIGNAL,
-  SQLCOM_SHOW_RELAYLOG_EVENTS, 
-  /*
-    When a command is added here, be sure it's also added in mysqld.cc
-    in "struct show_var_st status_vars[]= {" ...
-  */
-  /* This should be the last !!! */
-  SQLCOM_END
-};
-=======
 #include "sql_cmd.h"
->>>>>>> adda25c7
 
 // describe/explain types
 #define DESCRIBE_NONE		0 // Not explain query
@@ -294,12 +216,8 @@
     changed variable or if it should be left at old value
    */
   enum {LEX_MI_UNCHANGED= 0, LEX_MI_DISABLE, LEX_MI_ENABLE}
-<<<<<<< HEAD
-    ssl, ssl_verify_server_cert, heartbeat_opt, repl_ignore_server_ids_opt;
-=======
     ssl, ssl_verify_server_cert, heartbeat_opt, repl_ignore_server_ids_opt, 
     retry_count_opt;
->>>>>>> adda25c7
   char *ssl_key, *ssl_cert, *ssl_ca, *ssl_capath, *ssl_cipher;
   char *relay_log_name;
   ulong relay_log_pos;
@@ -1323,7 +1241,6 @@
     DBUG_ASSERT((flags & ~BINLOG_STMT_UNSAFE_ALL_FLAGS) == 0);
     binlog_stmt_flags|= flags;
     DBUG_VOID_RETURN;
-<<<<<<< HEAD
   }
 
   /**
@@ -1338,22 +1255,6 @@
   }
 
   /**
-=======
-  }
-
-  /**
-    Return a binary combination of all unsafe warnings for the
-    statement.  If the statement has been marked as unsafe by the
-    'flag' member of enum_binlog_stmt_unsafe, then the return value
-    from this function has bit (1<<flag) set to 1.
-  */
-  inline uint32 get_stmt_unsafe_flags() const {
-    DBUG_ENTER("get_stmt_unsafe_flags");
-    DBUG_RETURN(binlog_stmt_flags & BINLOG_STMT_UNSAFE_ALL_FLAGS);
-  }
-
-  /**
->>>>>>> adda25c7
     Mark the current statement as safe; i.e., clear all bits in
     binlog_stmt_flags that correspond to elements of
     enum_binlog_stmt_unsafe.
@@ -2134,66 +2035,6 @@
   CHARSET_INFO *m_underscore_cs;
 };
 
-<<<<<<< HEAD
-/**
-  Abstract representation of a statement.
-  This class is an interface between the parser and the runtime.
-  The parser builds the appropriate sub classes of Sql_statement
-  to represent a SQL statement in the parsed tree.
-  The execute() method in the sub classes contain the runtime implementation.
-  Note that this interface is used for SQL statement recently implemented,
-  the code for older statements tend to load the LEX structure with more
-  attributes instead.
-  The recommended way to implement new statements is to sub-class
-  Sql_statement, as this improves code modularity (see the 'big switch' in
-  dispatch_command()), and decrease the total size of the LEX structure
-  (therefore saving memory in stored programs).
-*/
-class Sql_statement : public Sql_alloc
-{
-public:
-  /**
-    Execute this SQL statement.
-    @param thd the current thread.
-    @return 0 on success.
-  */
-  virtual bool execute(THD *thd) = 0;
-
-protected:
-  /**
-    Constructor.
-    @param lex the LEX structure that represents parts of this statement.
-  */
-  Sql_statement(LEX *lex)
-    : m_lex(lex)
-  {}
-
-  /** Destructor. */
-  virtual ~Sql_statement()
-  {
-    /*
-      Sql_statement objects are allocated in thd->mem_root.
-      In MySQL, the C++ destructor is never called, the underlying MEM_ROOT is
-      simply destroyed instead.
-      Do not rely on the destructor for any cleanup.
-    */
-    DBUG_ASSERT(FALSE);
-  }
-
-protected:
-  /**
-    The legacy LEX structure for this statement.
-    The LEX structure contains the existing properties of the parsed tree.
-    TODO: with time, attributes from LEX should move to sub classes of
-    Sql_statement, so that the parser only builds Sql_statement objects
-    with the minimum set of attributes, instead of a LEX structure that
-    contains the collection of every possible attribute.
-  */
-  LEX *m_lex;
-};
-
-=======
->>>>>>> adda25c7
 /* The state of the lex parsing. This is saved in the THD struct */
 
 struct LEX: public Query_tables_list
@@ -2295,11 +2136,7 @@
   */
   nesting_map allow_sum_func;
 
-<<<<<<< HEAD
-  Sql_statement *m_stmt;
-=======
   Sql_cmd *m_sql_cmd;
->>>>>>> adda25c7
 
   /*
     Usually `expr` rule of yacc is quite reused but some commands better
