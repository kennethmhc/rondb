/* Copyright (c) 2000, 2015, Oracle and/or its affiliates. All rights reserved.

   This program is free software; you can redistribute it and/or modify
   it under the terms of the GNU General Public License as published by
   the Free Software Foundation; version 2 of the License.

   This program is distributed in the hope that it will be useful,
   but WITHOUT ANY WARRANTY; without even the implied warranty of
   MERCHANTABILITY or FITNESS FOR A PARTICULAR PURPOSE.  See the
   GNU General Public License for more details.

   You should have received a copy of the GNU General Public License
   along with this program; if not, write to the Free Software
   Foundation, Inc., 51 Franklin St, Fifth Floor, Boston, MA 02110-1301  USA */

/**
  @defgroup GROUP_PARSER Parser
  @{
*/

#ifndef SQL_LEX_INCLUDED
#define SQL_LEX_INCLUDED

#include "my_global.h"
#include "mem_root_array.h"           // Mem_root_array
#include "prealloced_array.h"         // Prealloced_array
#include "thr_lock.h"                 // thr_lock_type
#include "violite.h"                  // SSL_type
#include "item.h"                     // Name_resolution_context
#include "item_subselect.h"           // chooser_compare_func_creator
#include "lex_symbol.h"               // LEX_SYMBOL
#include "parse_tree_node_base.h"     // enum_parsing_context
#include "query_options.h"            // OPTION_NO_CONST_TABLES
#include "sql_alloc.h"                // Sql_alloc
#include "sql_chars.h"
#include "sql_alter.h"                // Alter_info
#include "sql_connect.h"              // USER_RESOURCES
#include "sql_data_change.h"          // enum_duplicates
#include "sql_get_diagnostics.h"      // Diagnostics_information
#include "sql_servers.h"              // Server_options
#include "sql_signal.h"               // enum_condition_item_name
#include "table.h"                    // TABLE_LIST
#include "trigger_def.h"              // enum_trigger_action_time_type
#include "xa.h"                       // xa_option_words
#include "select_lex_visitor.h"
#include "parse_tree_hints.h"
#include <map>

#ifdef MYSQL_SERVER
#include "item_create.h"              // Cast_target
#include "sql_udf.h"                  // Item_udftype
#endif

/* YACC and LEX Definitions */

/* These may not be declared yet */
class sql_exchange;
class sp_head;
class sp_name;
class sp_instr;
class sp_pcontext;
class st_alter_tablespace;
class partition_info;
class Event_parse_data;
class set_var_base;
class sys_var;
class Item_func_match;
class File_parser;
class Key_part_spec;
class Query_result_interceptor;
class Item_func;
class Sql_cmd;
struct sql_digest_state;
class SELECT_LEX;

const size_t INITIAL_LEX_PLUGIN_LIST_SIZE = 16;
class Opt_hints_global;
class Opt_hints_qb;

#ifdef MYSQL_SERVER
/*
  There are 8 different type of table access so there is no more than
  combinations 2^8 = 256:

  . STMT_READS_TRANS_TABLE

  . STMT_READS_NON_TRANS_TABLE

  . STMT_READS_TEMP_TRANS_TABLE

  . STMT_READS_TEMP_NON_TRANS_TABLE

  . STMT_WRITES_TRANS_TABLE

  . STMT_WRITES_NON_TRANS_TABLE

  . STMT_WRITES_TEMP_TRANS_TABLE

  . STMT_WRITES_TEMP_NON_TRANS_TABLE

  The unsafe conditions for each combination is represented within a byte
  and stores the status of the option --binlog-direct-non-trans-updates,
  whether the trx-cache is empty or not, and whether the isolation level
  is lower than ISO_REPEATABLE_READ:

  . option (OFF/ON)
  . trx-cache (empty/not empty)
  . isolation (>= ISO_REPEATABLE_READ / < ISO_REPEATABLE_READ)

  bits 0 : . OFF, . empty, . >= ISO_REPEATABLE_READ
  bits 1 : . OFF, . empty, . < ISO_REPEATABLE_READ
  bits 2 : . OFF, . not empty, . >= ISO_REPEATABLE_READ
  bits 3 : . OFF, . not empty, . < ISO_REPEATABLE_READ
  bits 4 : . ON, . empty, . >= ISO_REPEATABLE_READ
  bits 5 : . ON, . empty, . < ISO_REPEATABLE_READ
  bits 6 : . ON, . not empty, . >= ISO_REPEATABLE_READ
  bits 7 : . ON, . not empty, . < ISO_REPEATABLE_READ
*/
extern uint binlog_unsafe_map[256];
/*
  Initializes the array with unsafe combinations and its respective
  conditions.
*/
void binlog_unsafe_map_init();
#endif

enum enum_yes_no_unknown
{
  TVL_YES, TVL_NO, TVL_UNKNOWN
};

enum keytype {
  KEYTYPE_PRIMARY,
  KEYTYPE_UNIQUE,
  KEYTYPE_MULTIPLE,
  KEYTYPE_FULLTEXT,
  KEYTYPE_SPATIAL,
  KEYTYPE_FOREIGN
};

enum enum_ha_read_modes { RFIRST, RNEXT, RPREV, RLAST, RKEY, RNEXT_SAME };

enum enum_filetype { FILETYPE_CSV, FILETYPE_XML };

enum fk_match_opt { FK_MATCH_UNDEF, FK_MATCH_FULL,
                    FK_MATCH_PARTIAL, FK_MATCH_SIMPLE};

enum fk_option { FK_OPTION_UNDEF, FK_OPTION_RESTRICT, FK_OPTION_CASCADE,
                 FK_OPTION_SET_NULL, FK_OPTION_NO_ACTION, FK_OPTION_DEFAULT};


/**
  used by the parser to store internal variable name
*/
struct sys_var_with_base
{
  sys_var *var;
  LEX_STRING base_name;
};


#define YYSTYPE_IS_DECLARED 1
union YYSTYPE;
typedef YYSTYPE *LEX_YYSTYPE;

// describe/explain types
#define DESCRIBE_NONE		0 // Not explain query
#define DESCRIBE_NORMAL		1

#ifdef MYSQL_SERVER

/*
  If we encounter a diagnostics statement (GET DIAGNOSTICS, or e.g.
  the old SHOW WARNINGS|ERRORS, or "diagnostics variables" such as
  @@warning_count | @@error_count, we'll set some hints so this
  information is not lost. DA_KEEP_UNSPECIFIED is used in LEX constructor to
  avoid leaving variables uninitialized.
 */
enum enum_keep_diagnostics
{
  DA_KEEP_NOTHING= 0,   /**< keep nothing */
  DA_KEEP_DIAGNOSTICS,  /**< keep the diagnostics area */
  DA_KEEP_COUNTS,       /**< keep \@warning_count / \@error_count */
  DA_KEEP_PARSE_ERROR,  /**< keep diagnostics area after parse error */
  DA_KEEP_UNSPECIFIED   /**< keep semantics is unspecified */
};

enum enum_sp_suid_behaviour
{
  SP_IS_DEFAULT_SUID= 0,
  SP_IS_NOT_SUID,
  SP_IS_SUID
};

enum enum_sp_data_access
{
  SP_DEFAULT_ACCESS= 0,
  SP_CONTAINS_SQL,
  SP_NO_SQL,
  SP_READS_SQL_DATA,
  SP_MODIFIES_SQL_DATA
};

/**
  enum_sp_type defines type codes of stored programs.

  Events have the SP_TYPE_PROCEDURE type code.

  @note these codes are used when dealing with the mysql.proc system table, so
  they must not be changed.

  @note the following macros were used previously for the same purpose. Now they
  are used for ACL only.
*/
enum enum_sp_type
{
  SP_TYPE_FUNCTION= 1,
  SP_TYPE_PROCEDURE,
  SP_TYPE_TRIGGER,
  SP_TYPE_EVENT
};

/*
  Values for the type enum. This reflects the order of the enum declaration
  in the CREATE TABLE command. These values are used to enumerate object types
  for the ACL statements.

  These values were also used for enumerating stored program types. However, now
  enum_sp_type should be used for that instead of them.
*/
#define TYPE_ENUM_FUNCTION  1
#define TYPE_ENUM_PROCEDURE 2
#define TYPE_ENUM_TRIGGER   3
#define TYPE_ENUM_PROXY     4

const LEX_STRING sp_data_access_name[]=
{
  { C_STRING_WITH_LEN("") },
  { C_STRING_WITH_LEN("CONTAINS SQL") },
  { C_STRING_WITH_LEN("NO SQL") },
  { C_STRING_WITH_LEN("READS SQL DATA") },
  { C_STRING_WITH_LEN("MODIFIES SQL DATA") }
};

#define DERIVED_SUBQUERY	1
#define DERIVED_VIEW		2

enum enum_view_create_mode
{
  VIEW_CREATE_NEW,		// check that there are not such VIEW/table
  VIEW_ALTER,			// check that VIEW .frm with such name exists
  VIEW_CREATE_OR_REPLACE	// check only that there are not such table
};

enum enum_drop_mode
{
  DROP_DEFAULT, // mode is not specified
  DROP_CASCADE, // CASCADE option
  DROP_RESTRICT // RESTRICT option
};

/* Options to add_table_to_list() */
#define TL_OPTION_UPDATING	1
#define TL_OPTION_FORCE_INDEX	2
#define TL_OPTION_IGNORE_LEAVES 4
#define TL_OPTION_ALIAS         8

/* Structure for db & table in sql_yacc */
extern LEX_CSTRING EMPTY_CSTR;
extern LEX_CSTRING NULL_CSTR;
extern char internal_table_name[2];

class Table_ident :public Sql_alloc
{
public:
  LEX_CSTRING db;
  LEX_CSTRING table;
  SELECT_LEX_UNIT *sel;
  Table_ident(Protocol *protocol, const LEX_CSTRING &db_arg,
              const LEX_CSTRING &table_arg, bool force);
  Table_ident(const LEX_CSTRING &db_arg, const LEX_CSTRING &table_arg)
    :db(db_arg), table(table_arg), sel(NULL)
  {}
  Table_ident(const LEX_CSTRING &table_arg)
    :table(table_arg), sel(NULL)
  {
    db= NULL_CSTR;
  }
  /*
    This constructor is used only for the case when we create a derived
    table. A derived table has no name and doesn't belong to any database.
    Later, if there was an alias specified for the table, it will be set
    by add_table_to_list.
  */
  Table_ident(SELECT_LEX_UNIT *s) : sel(s)
  {
    /* We must have a table name here as this is used with add_table_to_list */
    db= EMPTY_CSTR;                    /* a subject to casedn_str */
    table.str= internal_table_name;
    table.length=1;
  }
  // True if we can tell from syntax that this is an unnamed derived table.
  bool is_derived_table() const { return MY_TEST(sel); }
  void change_db(const char *db_name)
  {
    db.str= db_name;
    db.length= strlen(db_name);
  }
};


typedef List<Item> List_item;
typedef Mem_root_array<ORDER*, true> Group_list_ptrs;


/**
  Structure to hold parameters for CHANGE MASTER, START SLAVE, and STOP SLAVE.

  Remark: this should not be confused with Master_info (and perhaps
  would better be renamed to st_lex_replication_info).  Some fields,
  e.g., delay, are saved in Relay_log_info, not in Master_info.
*/
typedef struct st_lex_master_info
{
  /*
    The array of IGNORE_SERVER_IDS has a preallocation, and is not expected
    to grow to any significant size, so no instrumentation.
  */
  st_lex_master_info()
    : repl_ignore_server_ids(PSI_NOT_INSTRUMENTED)
  {
    initialize();
  }
  char *host, *user, *password, *log_file_name, *bind_addr;
  uint port, connect_retry;
  float heartbeat_period;
  int sql_delay;
  ulonglong pos;
  ulong server_id, retry_count;
  char *gtid;
  char* view_id;
  const char* channel;  // identifier similar to database name
  enum {UNTIL_SQL_BEFORE_GTIDS= 0, UNTIL_SQL_AFTER_GTIDS} gtid_until_condition;
  bool until_after_gaps;
  bool slave_until;
  bool for_channel;

  /*
    Enum is used for making it possible to detect if the user
    changed variable or if it should be left at old value
   */
  enum {LEX_MI_UNCHANGED= 0, LEX_MI_DISABLE, LEX_MI_ENABLE}
    ssl, ssl_verify_server_cert, heartbeat_opt, repl_ignore_server_ids_opt, 
    retry_count_opt, auto_position;
  char *ssl_key, *ssl_cert, *ssl_ca, *ssl_capath, *ssl_cipher;
  char *ssl_crl, *ssl_crlpath, *tls_version;
  char *relay_log_name;
  ulong relay_log_pos;
  Prealloced_array<ulong, 2, true> repl_ignore_server_ids;

  /// Initializes everything to zero/NULL/empty.
  void initialize();
  /// Sets all fields to their "unspecified" value.
  void set_unspecified();
private:
  // Not copyable or assignable.
  st_lex_master_info(const st_lex_master_info&);
  st_lex_master_info &operator=(const st_lex_master_info&);
} LEX_MASTER_INFO;

typedef struct st_lex_reset_slave
{
  bool all;
} LEX_RESET_SLAVE;

enum sub_select_type
{
  UNSPECIFIED_TYPE,UNION_TYPE, INTERSECT_TYPE,
  EXCEPT_TYPE, GLOBAL_OPTIONS_TYPE, DERIVED_TABLE_TYPE, OLAP_TYPE
};

enum olap_type 
{
  UNSPECIFIED_OLAP_TYPE, CUBE_TYPE, ROLLUP_TYPE
};

/* 
  String names used to print a statement with index hints.
  Keep in sync with index_hint_type.
*/
extern const char * index_hint_type_name[];
typedef uchar index_clause_map;

/*
  Bits in index_clause_map : one for each possible FOR clause in
  USE/FORCE/IGNORE INDEX index hint specification
*/
#define INDEX_HINT_MASK_JOIN  (1)
#define INDEX_HINT_MASK_GROUP (1 << 1)
#define INDEX_HINT_MASK_ORDER (1 << 2)

#define INDEX_HINT_MASK_ALL (INDEX_HINT_MASK_JOIN | INDEX_HINT_MASK_GROUP | \
                             INDEX_HINT_MASK_ORDER)

/* Single element of an USE/FORCE/IGNORE INDEX list specified as a SQL hint  */
class Index_hint : public Sql_alloc
{
public:
  /* The type of the hint : USE/FORCE/IGNORE */
  enum index_hint_type type;
  /* Where the hit applies to. A bitmask of INDEX_HINT_MASK_<place> values */
  index_clause_map clause;
  /* 
    The index name. Empty (str=NULL) name represents an empty list 
    USE INDEX () clause 
  */ 
  LEX_STRING key_name;

  Index_hint (const char *str, uint length)
  {
    key_name.str= const_cast<char *>(str);
    key_name.length= length;
  }

  void print(THD *thd, String *str);
}; 

/* 
  Class SELECT_LEX_UNIT represents a query expression.
  Class SELECT_LEX represents a query block.
  A query expression contains one or more query blocks (more than one means
  that we have a UNION query).
  These classes are connected as follows:
   Both classes have a master, a slave, a next and a prev field.
   For class SELECT_LEX, master and slave connect to objects of type
   SELECT_LEX_UNIT, whereas for class SELECT_LEX_UNIT, they connect
   to SELECT_LEX.
   master is pointer to outer node.
   slave is pointer to the first inner node

   neighbors are two SELECT_LEX or SELECT_LEX_UNIT objects on
   the same level.

   The structures are linked with the following pointers:
   - list of neighbors (next/prev) (prev of first element point to slave
     pointer of outer structure)
     - For SELECT_LEX, this is a list of query blocks.
     - For SELECT_LEX_UNIT, this is a list of subqueries.

   - pointer to outer node (master), which is
     If this is SELECT_LEX_UNIT
       - pointer to outer select_lex.
     If this is SELECT_LEX
       - pointer to outer SELECT_LEX_UNIT.

   - pointer to inner objects (slave), which is either:
     If this is an SELECT_LEX_UNIT:
       - first query block that belong to this query expression.
     If this is an SELECT_LEX
       - first query expression that belong to this query block (subqueries).

   - list of all SELECT_LEX objects (link_next/link_prev)
     This is to be used for things like derived tables creation, where we
     go through this list and create the derived tables.

   If query expression contain several query blocks (UNION now,
   INTERSECT etc later) then it has a special select_lex called
   fake_select_lex. It used for storing global parameters (like ORDER BY,
   LIMIT) and executing union.
   Subqueries used in global ORDER BY clause will be attached to this
   fake_select_lex, which will allow them to correctly resolve fields of
   the containing UNION and outer selects.

   For example for following query:

   select *
     from table1
     where table1.field IN (select * from table1_1_1 union
                            select * from table1_1_2)
     union
   select *
     from table2
     where table2.field=(select (select f1 from table2_1_1_1_1
                                   where table2_1_1_1_1.f2=table2_1_1.f3)
                           from table2_1_1
                           where table2_1_1.f1=table2.f2)
     union
   select * from table3;

   we will have following structure:

   select1: (select * from table1 ...)
   select2: (select * from table2 ...)
   select3: (select * from table3)
   select1.1.1: (select * from table1_1_1)
   ...

     main unit
     fake0
     select1 select2 select3
     |^^     |^
    s|||     ||master
    l|||     |+---------------------------------+
    a|||     +---------------------------------+|
    v|||master                         slave   ||
    e||+-------------------------+             ||
     V|            neighbor      |             V|
     unit1.1<+==================>unit1.2       unit2.1
     fake1.1
     select1.1.1 select 1.1.2    select1.2.1   select2.1.1
                                               |^
                                               ||
                                               V|
                                               unit2.1.1.1
                                               select2.1.1.1.1


   relation in main unit will be following:
   (bigger picture for:
      main unit
      fake0
      select1 select2 select3
   in the above picture)

         main unit
         |^^^^|fake_select_lex
         |||||+--------------------------------------------+
         ||||+--------------------------------------------+|
         |||+------------------------------+              ||
         ||+--------------+                |              ||
    slave||master         |                |              ||
         V|      neighbor |       neighbor |        master|V
         select1<========>select2<========>select3        fake0

    list of all select_lex will be following (as it will be constructed by
    parser):

    select1->select2->select3->select2.1.1->select 2.1.2->select2.1.1.1.1-+
                                                                          |
    +---------------------------------------------------------------------+
    |
    +->select1.1.1->select1.1.2

*/


struct LEX;
class THD;
class Query_result;
class JOIN;
class Query_result_union;

/**
  This class represents a query expression (one query block or
  several query blocks combined with UNION).
*/
class SELECT_LEX_UNIT: public Sql_alloc
{
  /**
    Intrusive double-linked list of all query expressions
    immediately contained within the same query block.
  */
  SELECT_LEX_UNIT *next;
  SELECT_LEX_UNIT **prev;

  /**
    The query block wherein this query expression is contained,
    NULL if the query block is the outer-most one.
  */
  SELECT_LEX *master;
  /// The first query block in this query expression.
  SELECT_LEX *slave;
private:
  /**
    Marker for subqueries in WHERE, HAVING, ORDER BY, GROUP BY and
    SELECT item lists.
    Must be read/written when holding LOCK_query_plan.

   See Item_subselect::explain_subquery_checker
  */
  enum_parsing_context explain_marker;

  bool prepared; ///< All query blocks in query expression are prepared
  bool optimized; ///< All query blocks in query expression are optimized
  bool executed; ///< Query expression has been executed

  TABLE_LIST result_table_list;
  Query_result_union *union_result;
  TABLE *table; /* temporary table using for appending UNION results */
  /// Object to which the result for this query expression is sent
  Query_result *m_query_result;

public:
  /**
    result of this query can't be cached, bit field, can be :
      UNCACHEABLE_DEPENDENT
      UNCACHEABLE_RAND
      UNCACHEABLE_SIDEEFFECT
  */
  uint8 uncacheable;

  explicit SELECT_LEX_UNIT(enum_parsing_context parsing_context);

  /// @return true for a query expression without UNION or multi-level ORDER
  bool is_simple() const { return !(is_union() || fake_select_lex); }

  /// Values for SELECT_LEX_UNIT::cleaned
  enum enum_clean_state
  {
    UC_DIRTY,     ///< Unit isn't cleaned
    UC_PART_CLEAN,///< Unit were cleaned, except JOIN and JOIN_TABs were
                  ///< kept for possible EXPLAIN
    UC_CLEAN      ///< Unit completely cleaned, all underlying JOINs were
                  ///< freed
  };
  enum_clean_state cleaned; ///< cleanliness state

  // list of fields which points to temporary table for union
  List<Item> item_list;
  /*
    list of types of items inside union (used for union & derived tables)
    
    Item_type_holders from which this list consist may have pointers to Field,
    pointers is valid only after preparing SELECTS of this unit and before
    any SELECT of this unit execution

    TODO:
    Possibly this member should be protected, and its direct use replaced
    by get_unit_column_types(). Check the places where it is used.
  */
  List<Item> types;
  /**
    Pointer to query block containing global parameters for query.
    Global parameters may include ORDER BY, LIMIT and OFFSET.

    If this is a union of multiple query blocks, the global parameters are
    stored in fake_select_lex. If the union doesn't use a temporary table,
    SELECT_LEX_UNIT::prepare() nulls out fake_select_lex, but saves a copy
    in saved_fake_select_lex in order to preserve the global parameters.

    If this is not a union, and the query expression has no multi-level
    ORDER BY/LIMIT, global parameters are in the single query block.

    @return query block containing the global parameters
  */
  inline SELECT_LEX *global_parameters() const
  {
    if (fake_select_lex != NULL)
      return fake_select_lex;
    else if (saved_fake_select_lex != NULL)
      return saved_fake_select_lex;
    return first_select();
  };
  /* LIMIT clause runtime counters */
  ha_rows select_limit_cnt, offset_limit_cnt;
  /// Points to subquery if this query expression is used in one, otherwise NULL
  Item_subselect *item;
  THD *thd;                   ///< Thread handler
  /**
    Helper query block for query expression with UNION or multi-level
    ORDER BY/LIMIT
  */
  SELECT_LEX *fake_select_lex;
  /**
    SELECT_LEX that stores LIMIT and OFFSET for UNION ALL when no
    fake_select_lex is used.
  */
  SELECT_LEX *saved_fake_select_lex;
  /// Points to last query block used by UNION DISTINCT query
  SELECT_LEX *union_distinct;

  /// @return true if query expression can be merged into an outer query
  bool is_mergeable() const;

  /// @return the query block this query expression belongs to as subquery
  SELECT_LEX* outer_select() const { return master; }

  /// @return the first query block inside this query expression
  SELECT_LEX* first_select() const { return slave; }

  /// @return the next query expression within same query block (next subquery)
  SELECT_LEX_UNIT* next_unit() const { return next; }

  /// @return the query result object in use for this query expression
  Query_result *query_result() const { return m_query_result; }

  /// Set new query result object for this query expression
  void set_query_result(Query_result *res) { m_query_result= res; }

  bool prepare(THD *thd, Query_result *result, ulonglong added_options,
               ulonglong removed_options);
  bool optimize(THD *thd);
  bool execute(THD *thd);
  bool explain(THD *ethd);
  bool cleanup(bool full);
  inline void unclean() { cleaned= UC_DIRTY; }
  void reinit_exec_mechanism();

  void print(String *str, enum_query_type query_type);
  bool accept(Select_lex_visitor *visitor);

  bool add_fake_select_lex(THD *thd);
  bool prepare_fake_select_lex(THD *thd);
  void set_prepared() { prepared= true; }
  void set_optimized() { optimized= true; }
  void set_executed() { executed= true; }
  void reset_executed() { executed= false; }
  bool is_prepared() const { return prepared; }
  bool is_optimized() const { return optimized; }
  bool is_executed() const { return executed; }
  bool change_query_result(Query_result_interceptor *result,
                           Query_result_interceptor *old_result);
  void set_limit(SELECT_LEX *values);
  void set_thd(THD *thd_arg) { thd= thd_arg; }

  inline bool is_union () const;
  bool union_needs_tmp_table();

  /// Include a query expression below a query block.
  void include_down(LEX *lex, SELECT_LEX *outer);

  /// Include a chain of query expressions below a query block.
  void include_chain(LEX *lex, SELECT_LEX *outer);

  /// Exclude this unit and immediately contained select_lex objects
  void exclude_level();

  /// Exclude subtree of current unit from tree of SELECTs
  void exclude_tree();

  /// Renumber query blocks of a query expression according to supplied LEX
  void renumber_selects(LEX *lex);

  friend class SELECT_LEX;

  List<Item> *get_unit_column_types();
  List<Item> *get_field_list();

  enum_parsing_context get_explain_marker() const;
  void set_explain_marker(enum_parsing_context m);
  void set_explain_marker_from(const SELECT_LEX_UNIT *u);

#ifndef DBUG_OFF
  /**
     Asserts that none of {this unit and its children units} is fully cleaned
     up.
  */
  void assert_not_fully_clean();
#else
  void assert_not_fully_clean() {}
#endif
  void invalidate();
  /*
    An exception: this is the only function that needs to adjust
    explain_marker.
  */
<<<<<<< HEAD
  friend bool mysql_make_view(THD *thd, TABLE_SHARE *share, TABLE_LIST *view_ref,
                     bool open_view_no_parse);

=======
  friend bool parse_view_definition(THD *thd, TABLE_LIST *view_ref);
>>>>>>> cf3d43d5
};

typedef Bounds_checked_array<Item*> Ref_ptr_array;

/**
  This class represents a query block, aka a query specification, which is
  a query consisting of a SELECT keyword, followed by a table list,
  optionally followed by a WHERE clause, a GROUP BY, etc.
*/
class SELECT_LEX: public Sql_alloc
{
public:
  /// @returns a slice of ref_pointer_array
  Ref_ptr_array ref_ptr_array_slice(size_t slice_num)
  {
    size_t slice_sz= ref_pointer_array.size() / 5U;
    DBUG_ASSERT(ref_pointer_array.size() % 5 == 0);
    DBUG_ASSERT(slice_num < 5U);
    return Ref_ptr_array(&ref_pointer_array[slice_num * slice_sz], slice_sz);
  }

  Item  *where_cond() const { return m_where_cond; }
  void   set_where_cond(Item *cond) { m_where_cond= cond; }
  Item **where_cond_ref() { return &m_where_cond; }
  Item  *having_cond() const { return m_having_cond; }
  void   set_having_cond(Item *cond) { m_having_cond= cond; }

  void set_query_result(Query_result *result) { m_query_result= result; }
  Query_result *query_result() const { return m_query_result; }
  bool change_query_result(Query_result_interceptor *new_result,
                           Query_result_interceptor *old_result);

  /// Set base options for a query block (and active options too)
  void set_base_options(ulonglong options_arg)
  {
    DBUG_EXECUTE_IF("no_const_tables", options_arg|= OPTION_NO_CONST_TABLES;);

    // Make sure we do not overwrite options by accident
    DBUG_ASSERT(m_base_options == 0 && m_active_options == 0);
    m_base_options= options_arg;
    m_active_options= options_arg;
  }

  /// Add base options to a query block, also update active options
  void add_base_options(ulonglong options)
  {
    DBUG_ASSERT(first_execution);
    m_base_options|= options;
    m_active_options|= options;
  }

  /**
    Remove base options from a query block.
    Active options are also updated, and we assume here that "extra" options
    cannot override removed base options.
  */
  void remove_base_options(ulonglong options)
  {
    DBUG_ASSERT(first_execution);
    m_base_options&= ~options;
    m_active_options&= ~options;
  }

  /// Make active options from base options, supplied options and environment:
  void make_active_options(ulonglong added_options, ulonglong removed_options);

  /// Adjust the active option set
  void add_active_options(ulonglong options)
  { m_active_options|= options; }

  /// @return the active query options
  ulonglong active_options() const { return m_active_options; }

private:
  /**
    Intrusive double-linked list of all query blocks within the same
    query expression.
  */
  SELECT_LEX *next;
  SELECT_LEX **prev;

  /// The query expression containing this query block.
  SELECT_LEX_UNIT *master;
  /// The first query expression contained within this query block.
  SELECT_LEX_UNIT *slave;

  /// Intrusive double-linked global list of query blocks.
  SELECT_LEX *link_next;
  SELECT_LEX **link_prev;

  /// Result of this query block
  Query_result *m_query_result;

  /**
    Options assigned from parsing and throughout resolving,
    should not be modified after resolving is done.
  */
  ulonglong m_base_options;
  /**
    Active options. Derived from base options, modifiers added during
    resolving and values from session variable option_bits. Since the latter
    may change, active options are refreshed per execution of a statement.
  */
  ulonglong m_active_options;

public:
  /**
    In sql_cache we store SQL_CACHE flag as specified by user to be
    able to restore SELECT statement from internal structures.
  */
  enum e_sql_cache { SQL_CACHE_UNSPECIFIED, SQL_NO_CACHE, SQL_CACHE };
  /// Query cache hint (should rather belong in LEX object?)
  e_sql_cache sql_cache;
  /**
    result of this query can't be cached, bit field, can be :
      UNCACHEABLE_DEPENDENT
      UNCACHEABLE_RAND
      UNCACHEABLE_SIDEEFFECT
  */
  uint8 uncacheable;

  /// Describes context of this query block (e.g if it is a derived table).
  enum sub_select_type linkage;
  bool no_table_names_allowed; ///< used for global order by
  /**
    Context for name resolution for all column references except columns
    from joined tables.
  */
  Name_resolution_context context;
  /**
    Pointer to first object in list of Name res context objects that have
    this query block as the base query block.
    Includes field "context" which is embedded in this query block.
  */
  Name_resolution_context *first_context;
  /**
    Three fields used by semi-join transformations to know when semi-join is
    possible, and in which condition tree the subquery predicate is located.
  */
  enum Resolve_place { RESOLVE_NONE, RESOLVE_JOIN_NEST, RESOLVE_CONDITION,
                       RESOLVE_HAVING, RESOLVE_SELECT_LIST };
  Resolve_place resolve_place; ///< Indicates part of query being resolved
  TABLE_LIST *resolve_nest;    ///< Used when resolving outer join condition
  /**
    Disables semi-join flattening when resolving a subtree in which flattening
    is not allowed. The flag should be true while resolving items that are not
    on the AND-top-level of a condition tree.
  */
  bool semijoin_disallowed;
  char *db;
private:
  /**
    Condition to be evaluated after all tables in a query block are joined.
    After all permanent transformations have been conducted by
    SELECT_LEX::prepare(), this condition is "frozen", any subsequent changes
    to it must be done with change_item_tree(), unless they only modify AND/OR
    items and use a copy created by SELECT_LEX::get_optimizable_conditions().
    Same is true for 'having_cond'.
  */
  Item *m_where_cond;

  /// Condition to be evaluated on grouped rows after grouping.
  Item *m_having_cond;

public:

  /**
    Saved values of the WHERE and HAVING clauses. Allowed values are: 
     - COND_UNDEF if the condition was not specified in the query or if it 
       has not been optimized yet
     - COND_TRUE if the condition is always true
     - COND_FALSE if the condition is impossible
     - COND_OK otherwise
  */
  Item::cond_result cond_value;
  Item::cond_result having_value;

  /// Reference to LEX that this query block belongs to
  LEX *parent_lex;
  /// Indicates whether this query block contains the WITH ROLLUP clause
  enum olap_type olap;
  /// List of tables in FROM clause - use TABLE_LIST::next_local to traverse
  SQL_I_List<TABLE_LIST>  table_list;

  /**
    GROUP BY clause.
    This list may be mutated during optimization (by remove_const()),
    so for prepared statements, we keep a copy of the ORDER.next pointers in
    group_list_ptrs, and re-establish the original list before each execution.
  */
  SQL_I_List<ORDER>       group_list;
  Group_list_ptrs        *group_list_ptrs;

  /**
    List of columns and expressions:
    SELECT: Columns and expressions in the SELECT list.
    UPDATE: Columns in the SET clause.
  */
  List<Item>          item_list;
  bool	              is_item_list_lookup;

  /// Number of GROUP BY expressions added to all_fields
  int hidden_group_field_count;

  List<Item> &fields_list; ///< hold field list
  List<Item> all_fields; ///< to store all expressions used in query
  /**
    Usually a pointer to ftfunc_list_alloc, but in UNION this is used to create
    fake select_lex that consolidates result fields of UNION
  */
  List<Item_func_match> *ftfunc_list;
  List<Item_func_match> ftfunc_list_alloc;
  /**
    After optimization it is pointer to corresponding JOIN. This member
    should be changed only when THD::LOCK_query_plan mutex is taken.
  */
  JOIN *join;
  /// join list of the top level
  List<TABLE_LIST> top_join_list;
  /// list for the currently parsed join
  List<TABLE_LIST> *join_list;
  /// table embedding the above list
  TABLE_LIST *embedding;
  /// List of semi-join nests generated for this query block
  List<TABLE_LIST> sj_nests;
  /**
    Points to first leaf table of query block. After setup_tables() is done,
    this is a list of base tables and derived tables. After derived tables
    processing is done, this is a list of base tables only.
    Use TABLE_LIST::next_leaf to traverse the list.
  */
  TABLE_LIST *leaf_tables;
  /// Number of leaf tables in this query block.
  uint leaf_table_count;
  /// Number of derived tables and views in this query block.
  uint derived_table_count;
  /// Number of materialized derived tables and views in this query block.
  uint materialized_derived_table_count;
  /**
    True if query block has semi-join nests merged into it. Notice that this
    is updated earlier than sj_nests, so check this if info is needed
    before the full resolver process is complete.
  */
  bool has_sj_nests;
  /// Number of partitioned tables
  uint partitioned_table_count;
  /**
    SELECT_LEX type enum
  */
  enum type_enum {
    SLT_NONE= 0,
    SLT_PRIMARY,
    SLT_SIMPLE,
    SLT_DERIVED,
    SLT_SUBQUERY,
    SLT_UNION,
    SLT_UNION_RESULT,
    SLT_MATERIALIZED,
  // Total:
    SLT_total ///< fake type, total number of all valid types
  // Don't insert new types below this line!
  };

  /**
    ORDER BY clause.
    This list may be mutated during optimization (by remove_const()),
    so for prepared statements, we keep a copy of the ORDER.next pointers in
    order_list_ptrs, and re-establish the original list before each execution.
  */
  SQL_I_List<ORDER> order_list;
  Group_list_ptrs *order_list_ptrs;

  /// LIMIT clause, NULL if no limit is given
  Item *select_limit;
  /// LIMIT ... OFFSET clause, NULL if no offset is given
  Item *offset_limit;

  /// The complete ref pointer array, with 5 slices (see class JOIN too)
  Ref_ptr_array ref_pointer_array;
  /// Slice 0 of array, with pointers to all expressions in all_fields
  Ref_ptr_array ref_ptrs;

  /**
    number of items in select_list and HAVING clause used to get number
    bigger then can be number of entries that will be added to all item
    list during split_sum_func
  */
  uint select_n_having_items;
  uint cond_count;    ///< number of arguments of and/or/xor in where/having/on
  uint between_count; ///< number of between predicates in where/having/on 
  uint max_equal_elems; ///< maximal number of elements in multiple equalities
  /**
    Number of fields used in select list or where clause of current select
    and all inner subselects.
  */
  uint select_n_where_fields;

  /// Parse context: indicates where the current expression is being parsed
  enum_parsing_context parsing_place;
  /// Parse context: is inside a set function if this is positive
  uint in_sum_expr;

  /**
    True if contains or aggregates set functions.
    @note this is wrong when a locally found set function is aggregated
    in an outer query block.
  */
  bool with_sum_func;
  /// Number of Item_sum-derived objects in this SELECT
  uint n_sum_items;
  /// Number of Item_sum-derived objects in children and descendant SELECTs
  uint n_child_sum_items;

  uint select_number; ///< Query block number (used for EXPLAIN)
  /**
    Nesting level of query block, outer-most query block has level 0,
    its subqueries have level 1, etc. @see also sql/item_sum.h.
  */
  int nest_level;
  /// Circular linked list of sum func in nested selects
  Item_sum *inner_sum_func_list;
  /**
    Number of wildcards used in the SELECT list. For example,
    SELECT *, t1.*, catalog.t2.* FROM t0, t1, t2;
    has 3 wildcards.
  */
  uint with_wild;
  bool  braces;   	///< SELECT ... UNION (SELECT ... ) <- this braces
  /// TRUE when having fix field called in processing of this query block
  bool having_fix_field;
  /// TRUE when GROUP BY fix field called in processing of this query block
  bool group_fix_field;
  /// List of references to fields referenced from inner query blocks
  List<Item_outer_ref> inner_refs_list;

  /// explicit LIMIT clause is used
  bool explicit_limit;
  /**
    HAVING clause contains subquery => we can't close tables before
    query processing end even if we use temporary table
  */
  bool subquery_in_having;
  /**
    This variable is required to ensure proper work of subqueries and
    stored procedures. Generally, one should use the states of
    Query_arena to determine if it's a statement prepare or first
    execution of a stored procedure. However, in case when there was an
    error during the first execution of a stored procedure, the SP body
    is not expelled from the SP cache. Therefore, a deeply nested
    subquery might be left unoptimized. So we need this per-subquery
    variable to inidicate the optimization/execution state of every
    subquery. Prepared statements work OK in that regard, as in
    case of an error during prepare the PS is not created.
  */
  bool first_execution;
  /// True when semi-join pull-out processing is complete 
  bool sj_pullout_done;
  /// exclude this query block from unique_table() check
  bool exclude_from_table_unique_test;
  /**
    This is a copy of the original JOIN USING list that comes from
    the parser. The parser :
      1. Sets the natural_join of the second TABLE_LIST in the join
         and the SELECT_LEX::prev_join_using.
      2. Makes a parent TABLE_LIST and sets its is_natural_join/
       join_using_fields members.
      3. Uses the wrapper TABLE_LIST as a table in the upper level.
    We cannot assign directly to join_using_fields in the parser because
    at stage (1.) the parent TABLE_LIST is not constructed yet and
    the assignment will override the JOIN USING fields of the lower level
    joins on the right.
  */
  List<String> *prev_join_using;
  /**
    The set of those tables whose fields are referenced in the select list of
    this select level.
  */
  table_map select_list_tables;
  table_map outer_join;       ///< Bitmap of all inner tables from outer joins

  /// Query-block-level hints, for this query block
  Opt_hints_qb *opt_hints_qb;


  /**
    @note the group_by and order_by lists below will probably be added to the
          constructor when the parser is converted into a true bottom-up design.
  */
  SELECT_LEX(TABLE_LIST *table_list, List<Item> *item_list,
                Item *where, Item *having, Item *limit, Item *offset
                //SQL_I_LIST<ORDER> *group_by, SQL_I_LIST<ORDER> order_by
                );

  SELECT_LEX_UNIT *master_unit() const { return master; }
  SELECT_LEX_UNIT *first_inner_unit() const { return slave; }
  SELECT_LEX *outer_select() const { return master->outer_select(); }
  SELECT_LEX *next_select() const { return next; }

  SELECT_LEX* last_select()
  {
    SELECT_LEX* mylast= this;
    for (; mylast->next_select(); mylast= mylast->next_select())
    {}
    return mylast;
  }

  SELECT_LEX *next_select_in_list() const { return link_next; }

  void mark_as_dependent(SELECT_LEX *last);

  /// @return true if query block is explicitly grouped (non-empty GROUP BY)
  bool is_explicitly_grouped() const { return group_list.elements > 0; }

  /**
    @return true if this query block is implicitly grouped, ie it is not
    explicitly grouped but contains references to set functions.
    The query will return max. 1 row (@see also is_single_grouped()).
  */
  bool is_implicitly_grouped() const
  { return m_agg_func_used && group_list.elements == 0; }

  /**
    @return true if this query block is implicitly grouped and returns exactly
    one row, which happens when it does not have a HAVING clause.
  */
  bool is_single_grouped() const
  {
    return m_agg_func_used &&
           group_list.elements == 0 &&
           m_having_cond == NULL;
  }

  /**
    @return true if this query block is explicitly or implicitly grouped.
    @note a query with DISTINCT is not considered to be aggregated.
    @note in standard SQL, a query with HAVING is defined as grouped, however
          MySQL allows HAVING without any aggregation to be the same as WHERE.
  */
  bool is_grouped() const
  { return group_list.elements > 0 || m_agg_func_used; }

  /// @return true if this query block contains DISTINCT at start of select list
  bool is_distinct() const
  { return active_options() & SELECT_DISTINCT; }

  /**
    @return true if this query block contains an ORDER BY clause.

    @note returns false if ORDER BY has been eliminated, e.g if the query
          can return max. 1 row.
  */
  bool is_ordered() const
  { return order_list.elements > 0; }

  /// @return true if this query block has a LIMIT clause
  bool has_limit() const
  { return select_limit != NULL; }

  /// @return true if query block references full-text functions
  bool has_ft_funcs() const
  { return ftfunc_list->elements > 0; }

  void invalidate();

  bool set_braces(bool value);
  uint get_in_sum_expr() const { return in_sum_expr; }

  bool add_item_to_list(THD *thd, Item *item);
  void add_group_to_list(ORDER *order);
  bool add_ftfunc_to_list(Item_func_match *func);
  void add_order_to_list(ORDER *order);
  TABLE_LIST* add_table_to_list(THD *thd, Table_ident *table,
				LEX_STRING *alias,
				ulong table_options,
				thr_lock_type flags= TL_UNLOCK,
                                enum_mdl_type mdl_type= MDL_SHARED_READ,
				List<Index_hint> *hints= 0,
                                List<String> *partition_names= 0,
                                LEX_STRING *option= 0);
  TABLE_LIST* get_table_list() const { return table_list.first; }
  bool init_nested_join(THD *thd);
  TABLE_LIST *end_nested_join(THD *thd);
  TABLE_LIST *nest_last_join(THD *thd);
  void add_joined_table(TABLE_LIST *table);
  TABLE_LIST *convert_right_join();
  List<Item>* get_item_list() { return &item_list; }

  // Check privileges for views that are merged into query block
  bool check_view_privileges(THD *thd,
                             ulong want_privilege_first,
                             ulong want_privilege_next);

  // Resolve and prepare information about tables for one query block
  bool setup_tables(THD *thd, TABLE_LIST *tables, bool select_insert);

  // Resolve derived table and view information for a query block
  bool resolve_derived(THD *thd, bool apply_semijoin);

  // Propagate exclusion from table uniqueness test into subqueries
  void propagate_unique_test_exclusion();

  // Add full-text function elements from a list into this query block
  bool add_ftfunc_list(List<Item_func_match> *ftfuncs);

  void set_lock_for_tables(thr_lock_type lock_type);
  inline void init_order()
  {
    DBUG_ASSERT(order_list.elements == 0);
    order_list.elements= 0;
    order_list.first= 0;
    order_list.next= &order_list.first;
  }
  /*
    This method created for reiniting LEX in mysql_admin_table() and can be
    used only if you are going remove all SELECT_LEX & units except belonger
    to LEX (LEX::unit & LEX::select, for other purposes use
    SELECT_LEX_UNIT::exclude_level()
  */
  void cut_subtree() { slave= 0; }
  bool test_limit();
  /**
    Get offset for LIMIT.

    Evaluate offset item if necessary.

    @return Number of rows to skip.
  */
  ha_rows get_offset();
  /**
   Get limit.

   Evaluate limit item if necessary.

   @return Limit of rows in result.
  */
  ha_rows get_limit();

  /// Assign a default name resolution object for this query block.
  bool set_context(Name_resolution_context *outer_context);

  bool setup_ref_array(THD *thd);
  void print(THD *thd, String *str, enum_query_type query_type);
  static void print_order(String *str,
                          ORDER *order,
                          enum_query_type query_type);
  void print_limit(THD *thd, String *str, enum_query_type query_type);
  void fix_prepare_information(THD *thd);

  bool accept(Select_lex_visitor *visitor);

  /**
    Cleanup this subtree (this SELECT_LEX and all nested SELECT_LEXes and
    SELECT_LEX_UNITs).
    @param full  if false only partial cleanup is done, JOINs and JOIN_TABs are
    kept to provide info for EXPLAIN CONNECTION; if true, complete cleanup is
    done, all JOINs are freed.
  */
  bool cleanup(bool full);
  /*
    Recursively cleanup the join of this select lex and of all nested
    select lexes. This is not a full cleanup.
  */
  void cleanup_all_joins();

  /* 
   Add a index hint to the tagged list of hints. The type and clause of the
   hint will be the current ones (set by set_index_hint()) 
  */
  bool add_index_hint (THD *thd, char *str, uint length);

  /* make a list to hold index hints */
  void alloc_index_hints (THD *thd);

  /// Return true if this query block is part of a UNION
  bool is_part_of_union() const { return master_unit()->is_union(); }

  /*
    For MODE_ONLY_FULL_GROUP_BY we need to know if
    this query block is the aggregation query of at least one aggregate
    function.
  */
  bool agg_func_used()      const { return m_agg_func_used; }

  void set_agg_func_used(bool val)      { m_agg_func_used= val; }

  /// Lookup for SELECT_LEX type
  type_enum type();

  /// Lookup for a type string
  const char *get_type_str(const THD *thd) { return type_str[type()]; }
  static const char *get_type_str(type_enum type) { return type_str[type]; }

  bool is_dependent() const { return uncacheable & UNCACHEABLE_DEPENDENT; }
  bool is_cacheable() const
  {
    return !uncacheable;
  }

  /// Include query block inside a query expression.
  void include_down(LEX *lex, SELECT_LEX_UNIT *outer);

  /// Include a query block next to another query block.
  void include_neighbour(LEX *lex, SELECT_LEX *before);

  /// Include query block inside a query expression, but do not link.
  void include_standalone(SELECT_LEX_UNIT *sel, SELECT_LEX **ref);

  /// Include query block into global list.
  void include_in_global(SELECT_LEX **plink);

  /// Include chain of query blocks into global list.
  void include_chain_in_global(SELECT_LEX **start);

  /// Renumber query blocks of contained query expressions
  void renumber(LEX *lex);

  /**
     Set pointer to corresponding JOIN object.
     The function sets the pointer only after acquiring THD::LOCK_query_plan
     mutex. This is needed to avoid races when EXPLAIN FOR CONNECTION is used.
  */
  void set_join(JOIN *join_arg);
  /**
    Does permanent transformations which are local to a query block (which do
    not merge it to another block).
  */
  bool apply_local_transforms(THD *thd, bool prune);

  bool get_optimizable_conditions(THD *thd,
                                  Item **new_where, Item **new_having);

  bool validate_outermost_option(LEX *lex, const char *wrong_option) const;
  bool validate_base_options(LEX *lex, ulonglong options) const;

private:
  // Delete unused columns from merged derived tables
  void delete_unused_merged_columns(List<TABLE_LIST> *tables);

  bool m_agg_func_used;

  /// Helper for fix_prepare_information()
  void fix_prepare_information_for_order(THD *thd,
                                         SQL_I_List<ORDER> *list,
                                         Group_list_ptrs **list_ptrs);
  static const char *type_str[SLT_total];

  friend class SELECT_LEX_UNIT;

  bool record_join_nest_info(List<TABLE_LIST> *tables);
  bool simplify_joins(THD *thd,
                      List<TABLE_LIST> *join_list,
                      bool top, bool in_sj,
                      Item **new_conds,
                      uint *changelog= NULL);
  /// Merge derived table into query block
public:
  bool merge_derived(THD *thd, TABLE_LIST *derived_table);
private:
  bool convert_subquery_to_semijoin(Item_exists_subselect *subq_pred);
  void remap_tables(THD *thd);
  bool resolve_subquery(THD *thd);
  bool resolve_rollup(THD *thd);
  bool change_group_ref(THD *thd, Item_func *expr, bool *changed);
  bool flatten_subqueries();
  bool setup_wild(THD *thd);
  bool setup_order_final(THD *thd, int hidden_order_field_count);
  bool setup_group(THD *thd);
  void remove_redundant_subquery_clauses(THD *thd,
                                         int hidden_group_field_count,
                                         int hidden_order_field_count);
  void repoint_contexts_of_join_nests(List<TABLE_LIST> join_list);
  void empty_order_list(int hidden_order_field_count);
  bool setup_join_cond(THD *thd, List<TABLE_LIST> *tables, bool in_update);

  /**
    Pointer to collection of subqueries candidate for semijoin
    conversion.
    Template parameter is "true": no need to run DTORs on pointers.
  */
  Mem_root_array<Item_exists_subselect*, true> *sj_candidates;
public:
  bool fix_inner_refs(THD *thd);
  bool setup_conds(THD *thd);
  bool prepare(THD *thd);
  bool optimize(THD *thd);
  void reset_nj_counters(List<TABLE_LIST> *join_list= NULL);
  bool check_only_full_group_by(THD *thd);

  /// Merge name resolution context objects of a subquery into its parent
  void merge_contexts(SELECT_LEX *inner);

  /**
    Returns which subquery execution strategies can be used for this query block.

    @param thd  Pointer to THD object for session.
                Used to access optimizer_switch

    @retval EXEC_MATERIALIZATION  Subquery Materialization should be used
    @retval EXEC_EXISTS           In-to-exists execution should be used
    @retval EXEC_EXISTS_OR_MAT    A cost-based decision should be made
  */
  Item_exists_subselect::enum_exec_method subquery_strategy(THD *thd) const;

  /**
    Returns whether semi-join is enabled for this query block

    @see @c Opt_hints_qb::semijoin_enabled for details on how hints
    affect this decision.  If there are no hints for this query block,
    optimizer_switch setting determines whether semi-join is used.

    @param thd  Pointer to THD object for session.
                Used to access optimizer_switch

    @return true if semijoin is enabled,
            false otherwise
  */
  bool semijoin_enabled(THD *thd) const;
  /**
    Update available semijoin strategies for semijoin nests.

    Available semijoin strategies needs to be updated on every execution since
    optimizer_switch setting may have changed.

    @param thd  Pointer to THD object for session.
                Used to access optimizer_switch
  */
  void update_semijoin_strategies(THD *thd);

  /**
    Add item to the hidden part of select list

    @param item  item to add

    @return Pointer to ref_ptr for the added item
  */
  Item **add_hidden_item(Item *item);
};
typedef class SELECT_LEX SELECT_LEX;

inline bool SELECT_LEX_UNIT::is_union() const
{ 
  return first_select()->next_select() && 
         first_select()->next_select()->linkage == UNION_TYPE;
}

#ifdef MYSQL_SERVER

struct Cast_type
{
  Cast_target target;
  const CHARSET_INFO *charset;
  ulong type_flags;
  const char *length;
  const char *dec;
};


struct Limit_options
{
  Item *limit;
  Item *opt_offset;
  /*
    true for "LIMIT offset,limit" and false for "LIMIT limit OFFSET offset"
  */
  bool is_offset_first;
};


struct Query_options {
  ulonglong query_spec_options;
  enum SELECT_LEX::e_sql_cache sql_cache;

  bool merge(const Query_options &a, const Query_options &b);
  bool save_to(Parse_context *);
};


/**
  Argument values for PROCEDURE ANALYSE(...)
*/

struct Proc_analyse_params
{
  uint max_tree_elements; //< maximum number of distinct values per column
  uint max_treemem; //< maximum amount of memory to allocate per column

  static const uint default_max_tree_elements= 256;
  static const uint default_max_treemem= 8192;
};


struct Select_lock_type
{
  bool is_set;
  thr_lock_type lock_type;
  bool is_safe_to_cache_query;
};


/**
  Helper for the sql_exchange class
*/

struct Line_separators
{
  const String *line_term;
  const String *line_start;

  void cleanup() { line_term= line_start= NULL; }
  void merge_line_separators(const Line_separators &s)
  {
    if (s.line_term != NULL)
      line_term= s.line_term;
    if (s.line_start != NULL)
      line_start= s.line_start;
  }
};


/**
  Helper for the sql_exchange class
*/

struct Field_separators
{
  const String *field_term;
  const String *escaped;
  const String *enclosed;
  bool opt_enclosed;
  
  void cleanup()
  {
    field_term= escaped= enclosed= NULL;
    opt_enclosed= false;
  }
  void merge_field_separators(const Field_separators &s)
  {
    if (s.field_term != NULL)
      field_term= s.field_term;
    if (s.escaped != NULL)
      escaped= s.escaped;
    if (s.enclosed != NULL)
      enclosed= s.enclosed;
    // TODO: a bug?
    // OPTIONALLY ENCLOSED BY x ENCLOSED BY y == OPTIONALLY ENCLOSED BY y
    if (s.opt_enclosed)
      opt_enclosed= s.opt_enclosed;
  }
};


enum delete_option_enum {
  DELETE_QUICK        = 1 << 0,
  DELETE_LOW_PRIORITY = 1 << 1,
  DELETE_IGNORE       = 1 << 2
};


union YYSTYPE {
  /*
    Hint parser section (sql_hints.yy)
  */
  opt_hints_enum hint_type;
  LEX_CSTRING hint_string;
  class PT_hint *hint;
  class PT_hint_list *hint_list;
  Hint_param_index_list hint_param_index_list;
  Hint_param_table hint_param_table;
  Hint_param_table_list hint_param_table_list;

  /*
    Main parser section (sql_yacc.yy)
  */
  int  num;
  ulong ulong_num;
  ulonglong ulonglong_number;
  longlong longlong_number;
  LEX_STRING lex_str;
  LEX_STRING *lex_str_ptr;
  LEX_SYMBOL symbol;
  Table_ident *table;
  char *simple_string;
  Item *item;
  Item_num *item_num;
  List<Item> *item_list;
  List<String> *string_list;
  String *string;
  Key_part_spec *key_part;
  TABLE_LIST *table_list;
  udf_func *udf;
  LEX_USER *lex_user;
  struct sys_var_with_base variable;
  enum enum_var_type var_type;
  keytype key_type;
  enum ha_key_alg key_alg;
  handlerton *db_type;
  enum row_type row_type;
  enum ha_rkey_function ha_rkey_mode;
  enum enum_ha_read_modes ha_read_mode;
  enum enum_tx_isolation tx_isolation;
  const char *c_str;
  struct
  {
    const CHARSET_INFO *charset;
    ulong type_flags;
  } charset_with_flags;
  struct
  {
    const char *length;
    const char *dec;
  } precision;
  struct Cast_type cast_type;
  enum Item_udftype udf_type;
  const CHARSET_INFO *charset;
  thr_lock_type lock_type;
  interval_type interval, interval_time_st;
  timestamp_type date_time_type;
  SELECT_LEX *select_lex;
  chooser_compare_func_creator boolfunc2creator;
  class sp_condition_value *spcondvalue;
  struct { int vars, conds, hndlrs, curs; } spblock;
  sp_name *spname;
  LEX *lex;
  sp_head *sphead;
  struct p_elem_val *p_elem_value;
  enum index_hint_type index_hint;
  enum enum_filetype filetype;
  enum fk_option m_fk_option;
  enum enum_yes_no_unknown m_yes_no_unk;
  enum_condition_item_name da_condition_item_name;
  Diagnostics_information::Which_area diag_area;
  Diagnostics_information *diag_info;
  Statement_information_item *stmt_info_item;
  Statement_information_item::Name stmt_info_item_name;
  List<Statement_information_item> *stmt_info_list;
  Condition_information_item *cond_info_item;
  Condition_information_item::Name cond_info_item_name;
  List<Condition_information_item> *cond_info_list;
  bool is_not_empty;
  Set_signal_information *signal_item_list;
  enum enum_trigger_order_type trigger_action_order_type;
  struct
  {
    enum enum_trigger_order_type ordering_clause;
    LEX_STRING anchor_trigger_name;
  } trg_characteristics;
  class Index_hint *key_usage_element;
  List<Index_hint> *key_usage_list;
  class PT_subselect *subselect;
  class PT_item_list *item_list2;
  class PT_order_expr *order_expr;
  class PT_order_list *order_list;
  struct Limit_options limit_options;
  Query_options select_options;
  class PT_limit_clause *limit_clause;
  Parse_tree_node *node;
  class PT_select_part2_derived *select_part2_derived;
  enum olap_type olap_type;
  class PT_group *group;
  class PT_order *order;
  struct Proc_analyse_params procedure_analyse_params;
  class PT_procedure_analyse *procedure_analyse;
  Select_lock_type select_lock_type;
  class PT_union_order_or_limit *union_order_or_limit;
  class PT_table_expression *table_expression;
  class PT_table_list *table_list2;
  class PT_join_table_list *join_table_list;
  class PT_select_paren_derived *select_paren_derived;
  class PT_select_lex *select_lex2;
  class PT_internal_variable_name *internal_variable_name;
  class PT_option_value_following_option_type *option_value_following_option_type;
  class PT_option_value_no_option_type *option_value_no_option_type;
  class PT_option_value_list_head *option_value_list;
  class PT_start_option_value_list *start_option_value_list;
  class PT_transaction_access_mode *transaction_access_mode;
  class PT_isolation_level *isolation_level;
  class PT_transaction_characteristics *transaction_characteristics;
  class PT_start_option_value_list_following_option_type
    *start_option_value_list_following_option_type;
  class PT_set *set;
  class PT_union_list *union_list;
  Line_separators line_separators;
  Field_separators field_separators;
  class PT_into_destination *into_destination;
  class PT_select_var *select_var_ident;
  class PT_select_var_list *select_var_list;
  class PT_select_options_and_item_list *select_options_and_item_list;
  class PT_select_part2 *select_part2;
  class PT_table_reference_list *table_reference_list;
  class PT_select_paren *select_paren;
  class PT_select_init *select_init;
  class PT_select_init2 *select_init2;
  class PT_select *select;
  class Item_param *param_marker;
  class PTI_text_literal *text_literal;
  XID *xid;
  enum xa_option_words xa_option_type;
  struct {
    Item *column;
    Item *value;
  } column_value_pair;
  struct {
    class PT_item_list *column_list;
    class PT_item_list *value_list;
  } column_value_list_pair;
  struct {
    class PT_item_list *column_list;
    class PT_insert_values_list *row_value_list;
  } column_row_value_list_pair;
  struct {
    class PT_item_list *column_list;
    class PT_insert_query_expression *insert_query_expression;
  } insert_from_subquery;
  class PT_create_select *create_select;
  class PT_insert_values_list *values_list;
  class PT_insert_query_expression *insert_query_expression;
  class PT_statement *statement;
  class Table_ident *table_ident;
  Mem_root_array_YY<Table_ident *> table_ident_list;
  delete_option_enum opt_delete_option;
  class PT_hint_list *optimizer_hints;
};

#endif


/**
  Utility RAII class to save/modify/restore the
  semijoin_disallowed flag.
*/
class Disable_semijoin_flattening
{
public:
  Disable_semijoin_flattening(SELECT_LEX *select_ptr, bool apply)
    : select(NULL), saved_value()
  {
    if (select_ptr && apply)
    {
      select= select_ptr;
      saved_value= select->semijoin_disallowed;
      select->semijoin_disallowed= true;
    }
  }
  ~Disable_semijoin_flattening()
  {
    if (select)
      select->semijoin_disallowed= saved_value;
  }
private:
  SELECT_LEX *select;
  bool saved_value;
};


typedef struct struct_slave_connection
{
  char *user;
  char *password;
  char *plugin_auth;
  char *plugin_dir;

  void reset();
} LEX_SLAVE_CONNECTION;

struct st_sp_chistics
{
  LEX_STRING comment;
  enum enum_sp_suid_behaviour suid;
  bool detistic;
  enum enum_sp_data_access daccess;
};

extern const LEX_STRING null_lex_str;
extern const LEX_STRING empty_lex_str;

struct st_trg_chistics
{
  enum enum_trigger_action_time_type action_time;
  enum enum_trigger_event_type event;

  /**
    FOLLOWS or PRECEDES as specified in the CREATE TRIGGER statement.
  */
  enum enum_trigger_order_type ordering_clause;

  /**
    Trigger name referenced in the FOLLOWS/PRECEDES clause of the CREATE TRIGGER
    statement.
  */
  LEX_STRING anchor_trigger_name;
};

extern sys_var *trg_new_row_fake_var;

class Sroutine_hash_entry;

/*
  Class representing list of all tables used by statement and other
  information which is necessary for opening and locking its tables,
  like SQL command for this statement.

  Also contains information about stored functions used by statement
  since during its execution we may have to add all tables used by its
  stored functions/triggers to this list in order to pre-open and lock
  them.

  Also used by LEX::reset_n_backup/restore_backup_query_tables_list()
  methods to save and restore this information.
*/

class Query_tables_list
{
public:
  /**
    SQL command for this statement. Part of this class since the
    process of opening and locking tables for the statement needs
    this information to determine correct type of lock for some of
    the tables.
  */
  enum_sql_command sql_command;
  /* Global list of all tables used by this statement */
  TABLE_LIST *query_tables;
  /* Pointer to next_global member of last element in the previous list. */
  TABLE_LIST **query_tables_last;
  /*
    If non-0 then indicates that query requires prelocking and points to
    next_global member of last own element in query table list (i.e. last
    table which was not added to it as part of preparation to prelocking).
    0 - indicates that this query does not need prelocking.
  */
  TABLE_LIST **query_tables_own_last;
  /*
    Set of stored routines called by statement.
    (Note that we use lazy-initialization for this hash).
  */
  enum { START_SROUTINES_HASH_SIZE= 16 };
  HASH sroutines;
  /*
    List linking elements of 'sroutines' set. Allows you to add new elements
    to this set as you iterate through the list of existing elements.
    'sroutines_list_own_last' is pointer to ::next member of last element of
    this list which represents routine which is explicitly used by query.
    'sroutines_list_own_elements' number of explicitly used routines.
    We use these two members for restoring of 'sroutines_list' to the state
    in which it was right after query parsing.
  */
  SQL_I_List<Sroutine_hash_entry> sroutines_list;
  Sroutine_hash_entry **sroutines_list_own_last;
  uint sroutines_list_own_elements;

  /**
    Locking state of tables in this particular statement.

    If we under LOCK TABLES or in prelocked mode we consider tables
    for the statement to be "locked" if there was a call to lock_tables()
    (which called handler::start_stmt()) for tables of this statement
    and there was no matching close_thread_tables() call.

    As result this state may differ significantly from one represented
    by Open_tables_state::lock/locked_tables_mode more, which are always
    "on" under LOCK TABLES or in prelocked mode.
  */
  enum enum_lock_tables_state {
    LTS_NOT_LOCKED = 0,
    LTS_LOCKED
  };
  enum_lock_tables_state lock_tables_state;
  bool is_query_tables_locked()
  {
    return (lock_tables_state == LTS_LOCKED);
  }

  /**
    Number of tables which were open by open_tables() and to be locked
    by lock_tables().
    Note that we set this member only in some cases, when this value
    needs to be passed from open_tables() to lock_tables() which are
    separated by some amount of code.
  */
  uint table_count;

  /*
    These constructor and destructor serve for creation/destruction
    of Query_tables_list instances which are used as backup storage.
  */
  Query_tables_list() {}
  ~Query_tables_list() {}

  /* Initializes (or resets) Query_tables_list object for "real" use. */
  void reset_query_tables_list(bool init);
  void destroy_query_tables_list();
  void set_query_tables_list(Query_tables_list *state)
  {
    *this= *state;
  }

  /*
    Direct addition to the list of query tables.
    If you are using this function, you must ensure that the table
    object, in particular table->db member, is initialized.
  */
  void add_to_query_tables(TABLE_LIST *table)
  {
    *(table->prev_global= query_tables_last)= table;
    query_tables_last= &table->next_global;
  }
  bool requires_prelocking()
  {
    return MY_TEST(query_tables_own_last);
  }
  void mark_as_requiring_prelocking(TABLE_LIST **tables_own_last)
  {
    query_tables_own_last= tables_own_last;
  }
  /* Return pointer to first not-own table in query-tables or 0 */
  TABLE_LIST* first_not_own_table()
  {
    return ( query_tables_own_last ? *query_tables_own_last : 0);
  }
  void chop_off_not_own_tables()
  {
    if (query_tables_own_last)
    {
      *query_tables_own_last= 0;
      query_tables_last= query_tables_own_last;
      query_tables_own_last= 0;
    }
  }

  /** Return a pointer to the last element in query table list. */
  TABLE_LIST *last_table()
  {
    /* Don't use offsetof() macro in order to avoid warnings. */
    return query_tables ?
           (TABLE_LIST*) ((char*) query_tables_last -
                          ((char*) &(query_tables->next_global) -
                           (char*) query_tables)) :
           0;
  }

  /**
    All types of unsafe statements.

    @note The int values of the enum elements are used to point to
    bits in two bitmaps in two different places:

    - Query_tables_list::binlog_stmt_flags
    - THD::binlog_unsafe_warning_flags
    
    Hence in practice this is not an enum at all, but a map from
    symbols to bit indexes.

    The ordering of elements in this enum must correspond to the order of
    elements in the array binlog_stmt_unsafe_errcode.
  */
  enum enum_binlog_stmt_unsafe {
    /**
      SELECT..LIMIT is unsafe because the set of rows returned cannot
      be predicted.
    */
    BINLOG_STMT_UNSAFE_LIMIT= 0,
    /**
      Access to log tables is unsafe because slave and master probably
      log different things.
    */
    BINLOG_STMT_UNSAFE_SYSTEM_TABLE,
    /**
      Inserting into an autoincrement column in a stored routine is unsafe.
      Even with just one autoincrement column, if the routine is invoked more than 
      once slave is not guaranteed to execute the statement graph same way as 
      the master.
      And since it's impossible to estimate how many times a routine can be invoked at 
      the query pre-execution phase (see lock_tables), the statement is marked
      pessimistically unsafe. 
    */
    BINLOG_STMT_UNSAFE_AUTOINC_COLUMNS,
    /**
      Using a UDF (user-defined function) is unsafe.
    */
    BINLOG_STMT_UNSAFE_UDF,
    /**
      Using most system variables is unsafe, because slave may run
      with different options than master.
    */
    BINLOG_STMT_UNSAFE_SYSTEM_VARIABLE,
    /**
      Using some functions is unsafe (e.g., UUID).
    */
    BINLOG_STMT_UNSAFE_SYSTEM_FUNCTION,

    /**
      Mixing transactional and non-transactional statements are unsafe if
      non-transactional reads or writes are occur after transactional
      reads or writes inside a transaction.
    */
    BINLOG_STMT_UNSAFE_NONTRANS_AFTER_TRANS,

    /**
      Mixing self-logging and non-self-logging engines in a statement
      is unsafe.
    */
    BINLOG_STMT_UNSAFE_MULTIPLE_ENGINES_AND_SELF_LOGGING_ENGINE,

    /**
      Statements that read from both transactional and non-transactional
      tables and write to any of them are unsafe.
    */
    BINLOG_STMT_UNSAFE_MIXED_STATEMENT,

    /**
      INSERT...IGNORE SELECT is unsafe because which rows are ignored depends
      on the order that rows are retrieved by SELECT. This order cannot be
      predicted and may differ on master and the slave.
    */
    BINLOG_STMT_UNSAFE_INSERT_IGNORE_SELECT,

    /**
      INSERT...SELECT...UPDATE is unsafe because which rows are updated depends
      on the order that rows are retrieved by SELECT. This order cannot be
      predicted and may differ on master and the slave.
    */
    BINLOG_STMT_UNSAFE_INSERT_SELECT_UPDATE,

    /**
     Query that writes to a table with auto_inc column after selecting from 
     other tables are unsafe as the order in which the rows are retrieved by
     select may differ on master and slave.
    */
    BINLOG_STMT_UNSAFE_WRITE_AUTOINC_SELECT,

    /**
      INSERT...REPLACE SELECT is unsafe because which rows are replaced depends
      on the order that rows are retrieved by SELECT. This order cannot be
      predicted and may differ on master and the slave.
    */
    BINLOG_STMT_UNSAFE_REPLACE_SELECT,

    /**
      CREATE TABLE... IGNORE... SELECT is unsafe because which rows are ignored
      depends on the order that rows are retrieved by SELECT. This order cannot
      be predicted and may differ on master and the slave.
    */
    BINLOG_STMT_UNSAFE_CREATE_IGNORE_SELECT,

    /**
      CREATE TABLE...REPLACE... SELECT is unsafe because which rows are replaced
      depends on the order that rows are retrieved from SELECT. This order
      cannot be predicted and may differ on master and the slave
    */
    BINLOG_STMT_UNSAFE_CREATE_REPLACE_SELECT,

    /**
      CREATE TABLE...SELECT on a table with auto-increment column is unsafe
      because which rows are replaced depends on the order that rows are
      retrieved from SELECT. This order cannot be predicted and may differ on
      master and the slave
    */
    BINLOG_STMT_UNSAFE_CREATE_SELECT_AUTOINC,

    /**
      UPDATE...IGNORE is unsafe because which rows are ignored depends on the
      order that rows are updated. This order cannot be predicted and may differ
      on master and the slave.
    */
    BINLOG_STMT_UNSAFE_UPDATE_IGNORE,

    /**
      INSERT... ON DUPLICATE KEY UPDATE on a table with more than one
      UNIQUE KEYS  is unsafe.
    */
    BINLOG_STMT_UNSAFE_INSERT_TWO_KEYS,

    /**
       INSERT into auto-inc field which is not the first part in composed
       primary key.
    */
    BINLOG_STMT_UNSAFE_AUTOINC_NOT_FIRST,

    /**
       Using a plugin is unsafe.
    */
    BINLOG_STMT_UNSAFE_FULLTEXT_PLUGIN,

    /* The last element of this enumeration type. */
    BINLOG_STMT_UNSAFE_COUNT
  };
  /**
    This has all flags from 0 (inclusive) to BINLOG_STMT_FLAG_COUNT
    (exclusive) set.
  */
  static const int BINLOG_STMT_UNSAFE_ALL_FLAGS=
    ((1 << BINLOG_STMT_UNSAFE_COUNT) - 1);

  /**
    Maps elements of enum_binlog_stmt_unsafe to error codes.
  */
  static const int binlog_stmt_unsafe_errcode[BINLOG_STMT_UNSAFE_COUNT];

  /**
    Determine if this statement is marked as unsafe.

    @retval 0 if the statement is not marked as unsafe.
    @retval nonzero if the statement is marked as unsafe.
  */
  inline bool is_stmt_unsafe() const {
    return get_stmt_unsafe_flags() != 0;
  }

  inline bool is_stmt_unsafe(enum_binlog_stmt_unsafe unsafe)
  {
    return binlog_stmt_flags & (1 << unsafe);
  }

  /**
    Flag the current (top-level) statement as unsafe.
    The flag will be reset after the statement has finished.

    @param unsafe_type The type of unsafety: one of the @c
    BINLOG_STMT_FLAG_UNSAFE_* flags in @c enum_binlog_stmt_flag.
  */
  inline void set_stmt_unsafe(enum_binlog_stmt_unsafe unsafe_type) {
    DBUG_ENTER("set_stmt_unsafe");
    DBUG_ASSERT(unsafe_type >= 0 && unsafe_type < BINLOG_STMT_UNSAFE_COUNT);
    binlog_stmt_flags|= (1U << unsafe_type);
    DBUG_VOID_RETURN;
  }

  /**
    Set the bits of binlog_stmt_flags determining the type of
    unsafeness of the current statement.  No existing bits will be
    cleared, but new bits may be set.

    @param flags A binary combination of zero or more bits, (1<<flag)
    where flag is a member of enum_binlog_stmt_unsafe.
  */
  inline void set_stmt_unsafe_flags(uint32 flags) {
    DBUG_ENTER("set_stmt_unsafe_flags");
    DBUG_ASSERT((flags & ~BINLOG_STMT_UNSAFE_ALL_FLAGS) == 0);
    binlog_stmt_flags|= flags;
    DBUG_VOID_RETURN;
  }

  /**
    Return a binary combination of all unsafe warnings for the
    statement.  If the statement has been marked as unsafe by the
    'flag' member of enum_binlog_stmt_unsafe, then the return value
    from this function has bit (1<<flag) set to 1.
  */
  inline uint32 get_stmt_unsafe_flags() const {
    DBUG_ENTER("get_stmt_unsafe_flags");
    DBUG_RETURN(binlog_stmt_flags & BINLOG_STMT_UNSAFE_ALL_FLAGS);
  }

  /**
    Mark the current statement as safe; i.e., clear all bits in
    binlog_stmt_flags that correspond to elements of
    enum_binlog_stmt_unsafe.
  */
  inline void clear_stmt_unsafe() {
    DBUG_ENTER("clear_stmt_unsafe");
    binlog_stmt_flags&= ~BINLOG_STMT_UNSAFE_ALL_FLAGS;
    DBUG_VOID_RETURN;
  }

  /**
    Determine if this statement is a row injection.

    @retval 0 if the statement is not a row injection
    @retval nonzero if the statement is a row injection
  */
  inline bool is_stmt_row_injection() const {
    return binlog_stmt_flags &
      (1U << (BINLOG_STMT_UNSAFE_COUNT + BINLOG_STMT_TYPE_ROW_INJECTION));
  }

  /**
    Flag the statement as a row injection.  A row injection is either
    a BINLOG statement, or a row event in the relay log executed by
    the slave SQL thread.
  */
  inline void set_stmt_row_injection() {
    DBUG_ENTER("set_stmt_row_injection");
    binlog_stmt_flags|=
      (1U << (BINLOG_STMT_UNSAFE_COUNT + BINLOG_STMT_TYPE_ROW_INJECTION));
    DBUG_VOID_RETURN;
  }

  enum enum_stmt_accessed_table
  {
    /*
       If a transactional table is about to be read. Note that
       a write implies a read.
    */
    STMT_READS_TRANS_TABLE= 0,
    /*
       If a non-transactional table is about to be read. Note that
       a write implies a read.
    */
    STMT_READS_NON_TRANS_TABLE,
    /*
       If a temporary transactional table is about to be read. Note
       that a write implies a read.
    */
    STMT_READS_TEMP_TRANS_TABLE,
    /*
       If a temporary non-transactional table is about to be read. Note
      that a write implies a read.
    */
    STMT_READS_TEMP_NON_TRANS_TABLE,
    /*
       If a transactional table is about to be updated.
    */
    STMT_WRITES_TRANS_TABLE,
    /*
       If a non-transactional table is about to be updated.
    */
    STMT_WRITES_NON_TRANS_TABLE,
    /*
       If a temporary transactional table is about to be updated.
    */
    STMT_WRITES_TEMP_TRANS_TABLE,
    /*
       If a temporary non-transactional table is about to be updated.
    */
    STMT_WRITES_TEMP_NON_TRANS_TABLE,
    /*
      The last element of the enumeration. Please, if necessary add
      anything before this.
    */
    STMT_ACCESS_TABLE_COUNT
  };

#ifndef DBUG_OFF
  static inline const char *stmt_accessed_table_string(enum_stmt_accessed_table accessed_table)
  {
    switch (accessed_table)
    {
      case STMT_READS_TRANS_TABLE:
         return "STMT_READS_TRANS_TABLE";
      break;
      case STMT_READS_NON_TRANS_TABLE:
        return "STMT_READS_NON_TRANS_TABLE";
      break;
      case STMT_READS_TEMP_TRANS_TABLE:
        return "STMT_READS_TEMP_TRANS_TABLE";
      break;
      case STMT_READS_TEMP_NON_TRANS_TABLE:
        return "STMT_READS_TEMP_NON_TRANS_TABLE";
      break;  
      case STMT_WRITES_TRANS_TABLE:
        return "STMT_WRITES_TRANS_TABLE";
      break;
      case STMT_WRITES_NON_TRANS_TABLE:
        return "STMT_WRITES_NON_TRANS_TABLE";
      break;
      case STMT_WRITES_TEMP_TRANS_TABLE:
        return "STMT_WRITES_TEMP_TRANS_TABLE";
      break;
      case STMT_WRITES_TEMP_NON_TRANS_TABLE:
        return "STMT_WRITES_TEMP_NON_TRANS_TABLE";
      break;
      case STMT_ACCESS_TABLE_COUNT:
      default:
        DBUG_ASSERT(0);
      break;
    }
    MY_ASSERT_UNREACHABLE();
    return "";
  }
#endif  /* DBUG */
               
  #define BINLOG_DIRECT_ON 0xF0    /* unsafe when
                                      --binlog-direct-non-trans-updates
                                      is ON */

  #define BINLOG_DIRECT_OFF 0xF    /* unsafe when
                                      --binlog-direct-non-trans-updates
                                      is OFF */

  #define TRX_CACHE_EMPTY 0x33     /* unsafe when trx-cache is empty */

  #define TRX_CACHE_NOT_EMPTY 0xCC /* unsafe when trx-cache is not empty */

  #define IL_LT_REPEATABLE 0xAA    /* unsafe when < ISO_REPEATABLE_READ */

  #define IL_GTE_REPEATABLE 0x55   /* unsafe when >= ISO_REPEATABLE_READ */
  
  /**
    Sets the type of table that is about to be accessed while executing a
    statement.

    @param accessed_table Enumeration type that defines the type of table,
                           e.g. temporary, transactional, non-transactional.
  */
  inline void set_stmt_accessed_table(enum_stmt_accessed_table accessed_table)
  {
    DBUG_ENTER("LEX::set_stmt_accessed_table");

    DBUG_ASSERT(accessed_table >= 0 && accessed_table < STMT_ACCESS_TABLE_COUNT);
    stmt_accessed_table_flag |= (1U << accessed_table);

    DBUG_VOID_RETURN;
  }

  /**
    Checks if a type of table is about to be accessed while executing a
    statement.

    @param accessed_table Enumeration type that defines the type of table,
           e.g. temporary, transactional, non-transactional.

    @return
      @retval TRUE  if the type of the table is about to be accessed
      @retval FALSE otherwise
  */
  inline bool stmt_accessed_table(enum_stmt_accessed_table accessed_table)
  {
    DBUG_ENTER("LEX::stmt_accessed_table");

    DBUG_ASSERT(accessed_table >= 0 && accessed_table < STMT_ACCESS_TABLE_COUNT);

    DBUG_RETURN((stmt_accessed_table_flag & (1U << accessed_table)) != 0);
  }

  /*
    Checks if a mixed statement is unsafe.

    
    @param in_multi_stmt_transaction_mode defines if there is an on-going
           multi-transactional statement.
    @param binlog_direct defines if --binlog-direct-non-trans-updates is
           active.
    @param trx_cache_is_not_empty defines if the trx-cache is empty or not.
    @param trx_isolation defines the isolation level.
 
    @return
      @retval TRUE if the mixed statement is unsafe
      @retval FALSE otherwise
  */
  inline bool is_mixed_stmt_unsafe(bool in_multi_stmt_transaction_mode,
                                   bool binlog_direct,
                                   bool trx_cache_is_not_empty,
                                   uint tx_isolation)
  {
    bool unsafe= FALSE;

    if (in_multi_stmt_transaction_mode)
    {
       uint condition=
         (binlog_direct ? BINLOG_DIRECT_ON : BINLOG_DIRECT_OFF) &
         (trx_cache_is_not_empty ? TRX_CACHE_NOT_EMPTY : TRX_CACHE_EMPTY) &
         (tx_isolation >= ISO_REPEATABLE_READ ? IL_GTE_REPEATABLE : IL_LT_REPEATABLE);

      unsafe= (binlog_unsafe_map[stmt_accessed_table_flag] & condition);

#if !defined(DBUG_OFF)
      DBUG_PRINT("LEX::is_mixed_stmt_unsafe", ("RESULT %02X %02X %02X\n", condition,
              binlog_unsafe_map[stmt_accessed_table_flag],
              (binlog_unsafe_map[stmt_accessed_table_flag] & condition)));
 
      int type_in= 0;
      for (; type_in < STMT_ACCESS_TABLE_COUNT; type_in++)
      {
        if (stmt_accessed_table((enum_stmt_accessed_table) type_in))
          DBUG_PRINT("LEX::is_mixed_stmt_unsafe", ("ACCESSED %s ",
                  stmt_accessed_table_string((enum_stmt_accessed_table) type_in)));
      }
#endif
    }

    if (stmt_accessed_table(STMT_WRITES_NON_TRANS_TABLE) &&
      stmt_accessed_table(STMT_READS_TRANS_TABLE) &&
      tx_isolation < ISO_REPEATABLE_READ)
      unsafe= TRUE;
    else if (stmt_accessed_table(STMT_WRITES_TEMP_NON_TRANS_TABLE) &&
      stmt_accessed_table(STMT_READS_TRANS_TABLE) &&
      tx_isolation < ISO_REPEATABLE_READ)
      unsafe= TRUE;

    return(unsafe);
  }

  /**
    true if the parsed tree contains references to stored procedures
    or functions, false otherwise
  */
  bool uses_stored_routines() const
  { return sroutines_list.elements != 0; }

  void set_using_match() { using_match= TRUE; }
  bool get_using_match() { return using_match; }
private:

  /**
    Enumeration listing special types of statements.

    Currently, the only possible type is ROW_INJECTION.
  */
  enum enum_binlog_stmt_type {
    /**
      The statement is a row injection (i.e., either a BINLOG
      statement or a row event executed by the slave SQL thread).
    */
    BINLOG_STMT_TYPE_ROW_INJECTION = 0,

    /** The last element of this enumeration type. */
    BINLOG_STMT_TYPE_COUNT
  };

  /**
    Bit field indicating the type of statement.

    There are two groups of bits:

    - The low BINLOG_STMT_UNSAFE_COUNT bits indicate the types of
      unsafeness that the current statement has.

    - The next BINLOG_STMT_TYPE_COUNT bits indicate if the statement
      is of some special type.

    This must be a member of LEX, not of THD: each stored procedure
    needs to remember its unsafeness state between calls and each
    stored procedure has its own LEX object (but no own THD object).
  */
  uint32 binlog_stmt_flags;

  /**
    Bit field that determines the type of tables that are about to be
    be accessed while executing a statement.
  */
  uint32 stmt_accessed_table_flag;

  /**
     It will be set TRUE if 'MATCH () AGAINST' is used in the statement.
  */
  bool using_match;
};


/*
  st_parsing_options contains the flags for constructions that are
  allowed in the current statement.
*/

struct st_parsing_options
{
  bool allows_variable;
  bool allows_select_into;
  bool allows_select_procedure;

  st_parsing_options() { reset(); }
  void reset();
};


/**
  The state of the lexical parser, when parsing comments.
*/
enum enum_comment_state
{
  /**
    Not parsing comments.
  */
  NO_COMMENT,

  /**
    Parsing comments that need to be preserved.
    (Copy '/' '*' and '*' '/' sequences to the preprocessed buffer.)
    Typically, these are user comments '/' '*' ... '*' '/'.
  */
  PRESERVE_COMMENT,

  /**
    Parsing comments that need to be discarded.
    (Don't copy '/' '*' '!' and '*' '/' sequences to the preprocessed buffer.)
    Typically, these are special comments '/' '*' '!' ... '*' '/',
    or '/' '*' '!' 'M' 'M' 'm' 'm' 'm' ... '*' '/', where the comment
    markers should not be expanded.
  */
  DISCARD_COMMENT
};


/**
  This class represents the character input stream consumed during lexical
  analysis.

  In addition to consuming the input stream, this class performs some comment
  pre processing, by filtering out out-of-bound special text from the query
  input stream.

  Two buffers, with pointers inside each, are maintained in parallel. The
  'raw' buffer is the original query text, which may contain out-of-bound
  comments. The 'cpp' (for comments pre processor) is the pre-processed buffer
  that contains only the query text that should be seen once out-of-bound data
  is removed.
*/

class Lex_input_stream
{
public:

  /**
     Object initializer. Must be called before usage.

     @retval FALSE OK
     @retval TRUE  Error
  */
  bool init(THD *thd, const char *buff, size_t length);

  void reset(const char *buff, size_t length);

  /**
    Set the echo mode.

    When echo is true, characters parsed from the raw input stream are
    preserved. When false, characters parsed are silently ignored.
    @param echo the echo mode.
  */
  void set_echo(bool echo)
  {
    m_echo= echo;
  }

  void save_in_comment_state()
  {
    m_echo_saved= m_echo;
    in_comment_saved= in_comment;
  }

  void restore_in_comment_state()
  {
    m_echo= m_echo_saved;
    in_comment= in_comment_saved;
  }

  /**
    Skip binary from the input stream.
    @param n number of bytes to accept.
  */
  void skip_binary(int n)
  {
    DBUG_ASSERT(m_ptr + n <= m_end_of_query);
    if (m_echo)
    {
      memcpy(m_cpp_ptr, m_ptr, n);
      m_cpp_ptr += n;
    }
    m_ptr += n;
  }

  /**
    Get a character, and advance in the stream.
    @return the next character to parse.
  */
  unsigned char yyGet()
  {
    DBUG_ASSERT(m_ptr <= m_end_of_query);
    char c= *m_ptr++;
    if (m_echo)
      *m_cpp_ptr++ = c;
    return c;
  }

  /**
    Get the last character accepted.
    @return the last character accepted.
  */
  unsigned char yyGetLast()
  {
    return m_ptr[-1];
  }

  /**
    Look at the next character to parse, but do not accept it.
  */
  unsigned char yyPeek()
  {
    DBUG_ASSERT(m_ptr <= m_end_of_query);
    return m_ptr[0];
  }

  /**
    Look ahead at some character to parse.
    @param n offset of the character to look up
  */
  unsigned char yyPeekn(int n)
  {
    DBUG_ASSERT(m_ptr + n <= m_end_of_query);
    return m_ptr[n];
  }

  /**
    Cancel the effect of the last yyGet() or yySkip().
    Note that the echo mode should not change between calls to yyGet / yySkip
    and yyUnget. The caller is responsible for ensuring that.
  */
  void yyUnget()
  {
    m_ptr--;
    if (m_echo)
      m_cpp_ptr--;
  }

  /**
    Accept a character, by advancing the input stream.
  */
  void yySkip()
  {
    DBUG_ASSERT(m_ptr <= m_end_of_query);
    if (m_echo)
      *m_cpp_ptr++ = *m_ptr++;
    else
      m_ptr++;
  }

  /**
    Accept multiple characters at once.
    @param n the number of characters to accept.
  */
  void yySkipn(int n)
  {
    DBUG_ASSERT(m_ptr + n <= m_end_of_query);
    if (m_echo)
    {
      memcpy(m_cpp_ptr, m_ptr, n);
      m_cpp_ptr += n;
    }
    m_ptr += n;
  }

  /**
    Puts a character back into the stream, canceling
    the effect of the last yyGet() or yySkip().
    Note that the echo mode should not change between calls
    to unput, get, or skip from the stream.
  */
  char *yyUnput(char ch)
  {
    *--m_ptr= ch;
    if (m_echo)
      m_cpp_ptr--;
    return m_ptr;
  }

  /**
    Inject a character into the pre-processed stream.

    Note, this function is used to inject a space instead of multi-character
    C-comment. Thus there is no boundary checks here (basically, we replace
    N-chars by 1-char here).
  */
  char *cpp_inject(char ch)
  {
    *m_cpp_ptr= ch;
    return ++m_cpp_ptr;
  }

  /**
    End of file indicator for the query text to parse.
    @return true if there are no more characters to parse
  */
  bool eof()
  {
    return (m_ptr >= m_end_of_query);
  }

  /**
    End of file indicator for the query text to parse.
    @param n number of characters expected
    @return true if there are less than n characters to parse
  */
  bool eof(int n)
  {
    return ((m_ptr + n) >= m_end_of_query);
  }

  /** Get the raw query buffer. */
  const char *get_buf()
  {
    return m_buf;
  }

  /** Get the pre-processed query buffer. */
  const char *get_cpp_buf()
  {
    return m_cpp_buf;
  }

  /** Get the end of the raw query buffer. */
  const char *get_end_of_query()
  {
    return m_end_of_query;
  }

  /** Mark the stream position as the start of a new token. */
  void start_token()
  {
    m_tok_start= m_ptr;
    m_tok_end= m_ptr;

    m_cpp_tok_start= m_cpp_ptr;
    m_cpp_tok_end= m_cpp_ptr;
  }

  /**
    Adjust the starting position of the current token.
    This is used to compensate for starting whitespace.
  */
  void restart_token()
  {
    m_tok_start= m_ptr;
    m_cpp_tok_start= m_cpp_ptr;
  }

  /** Get the token start position, in the raw buffer. */
  const char *get_tok_start()
  {
    return m_tok_start;
  }

  /** Get the token start position, in the pre-processed buffer. */
  const char *get_cpp_tok_start()
  {
    return m_cpp_tok_start;
  }

  /** Get the token end position, in the raw buffer. */
  const char *get_tok_end()
  {
    return m_tok_end;
  }

  /** Get the token end position, in the pre-processed buffer. */
  const char *get_cpp_tok_end()
  {
    return m_cpp_tok_end;
  }

  /** Get the current stream pointer, in the raw buffer. */
  const char *get_ptr()
  {
    return m_ptr;
  }

  /** Get the current stream pointer, in the pre-processed buffer. */
  const char *get_cpp_ptr()
  {
    return m_cpp_ptr;
  }

  /** Get the length of the current token, in the raw buffer. */
  uint yyLength()
  {
    /*
      The assumption is that the lexical analyser is always 1 character ahead,
      which the -1 account for.
    */
    DBUG_ASSERT(m_ptr > m_tok_start);
    return (uint) ((m_ptr - m_tok_start) - 1);
  }
   
  /** Get the utf8-body string. */
  const char *get_body_utf8_str()
  {
    return m_body_utf8;
  }

  /** Get the utf8-body length. */
  uint get_body_utf8_length()
  {
    return (uint) (m_body_utf8_ptr - m_body_utf8);
  }

  void body_utf8_start(THD *thd, const char *begin_ptr);
  void body_utf8_append(const char *ptr);
  void body_utf8_append(const char *ptr, const char *end_ptr);
  void body_utf8_append_literal(THD *thd,
                                const LEX_STRING *txt,
                                const CHARSET_INFO *txt_cs,
                                const char *end_ptr);

  uint get_lineno(const char *raw_ptr);

  /** Current thread. */
  THD *m_thd;

  /** Current line number. */
  uint yylineno;

  /** Length of the last token parsed. */
  uint yytoklen;

  /** Interface with bison, value of the last token parsed. */
  LEX_YYSTYPE yylval;

  /**
    LALR(2) resolution, look ahead token.
    Value of the next token to return, if any,
    or -1, if no token was parsed in advance.
    Note: 0 is a legal token, and represents YYEOF.
  */
  int lookahead_token;

  /** LALR(2) resolution, value of the look ahead token.*/
  LEX_YYSTYPE lookahead_yylval;

  /// Skip adding of the current token's digest since it is already added
  ///
  /// Usually we calculate a digest token by token at the top-level function
  /// of the lexer: MYSQLlex(). However, some complex ("hintable") tokens break
  /// that data flow: for example, the `SELECT /*+ HINT(t) */` is the single
  /// token from the main parser's point of view, and we add the "SELECT"
  /// keyword to the digest buffer right after the lex_one_token() call,
  /// but the "/*+ HINT(t) */" is a sequence of separate tokens from the hint
  /// parser's point of view, and we add those tokens to the digest buffer
  /// *inside* the lex_one_token() call. Thus, the usual data flow adds
  /// tokens from the "/*+ HINT(t) */" string first, and only than it appends
  /// the "SELECT" keyword token to that stream: "/*+ HINT(t) */ SELECT".
  /// This is not acceptable, since we use the digest buffer to restore
  /// query strings in their normalized forms, so the order of added tokens is
  /// important. Thus, we add tokens of "hintable" keywords to a digest buffer
  /// right in the hint parser and skip adding of them at the caller with the
  /// help of skip_digest flag.
  bool skip_digest;

  void add_digest_token(uint token, LEX_YYSTYPE yylval);

  void reduce_digest_token(uint token_left, uint token_right);

  const CHARSET_INFO *query_charset;

private:
  /** Pointer to the current position in the raw input stream. */
  char *m_ptr;

  /** Starting position of the last token parsed, in the raw buffer. */
  const char *m_tok_start;

  /** Ending position of the previous token parsed, in the raw buffer. */
  const char *m_tok_end;

  /** End of the query text in the input stream, in the raw buffer. */
  const char *m_end_of_query;

  /** Begining of the query text in the input stream, in the raw buffer. */
  const char *m_buf;

  /** Length of the raw buffer. */
  size_t m_buf_length;

  /** Echo the parsed stream to the pre-processed buffer. */
  bool m_echo;
  bool m_echo_saved;

  /** Pre-processed buffer. */
  char *m_cpp_buf;

  /** Pointer to the current position in the pre-processed input stream. */
  char *m_cpp_ptr;

  /**
    Starting position of the last token parsed,
    in the pre-processed buffer.
  */
  const char *m_cpp_tok_start;

  /**
    Ending position of the previous token parsed,
    in the pre-processed buffer.
  */
  const char *m_cpp_tok_end;

  /** UTF8-body buffer created during parsing. */
  char *m_body_utf8;

  /** Pointer to the current position in the UTF8-body buffer. */
  char *m_body_utf8_ptr;

  /**
    Position in the pre-processed buffer. The query from m_cpp_buf to
    m_cpp_utf_processed_ptr is converted to UTF8-body.
  */
  const char *m_cpp_utf8_processed_ptr;

public:

  /** Current state of the lexical analyser. */
  enum my_lex_states next_state;

  /**
    Position of ';' in the stream, to delimit multiple queries.
    This delimiter is in the raw buffer.
  */
  const char *found_semicolon;

  /** Token character bitmaps, to detect 7bit strings. */
  uchar tok_bitmap;

  /** SQL_MODE = IGNORE_SPACE. */
  bool ignore_space;

  /**
    TRUE if we're parsing a prepared statement: in this mode
    we should allow placeholders.
  */
  bool stmt_prepare_mode;
  /**
    TRUE if we should allow multi-statements.
  */
  bool multi_statements;

  /** State of the lexical analyser for comments. */
  enum_comment_state in_comment;
  enum_comment_state in_comment_saved;

  /**
    Starting position of the TEXT_STRING or IDENT in the pre-processed
    buffer.

    NOTE: this member must be used within MYSQLlex() function only.
  */
  const char *m_cpp_text_start;

  /**
    Ending position of the TEXT_STRING or IDENT in the pre-processed
    buffer.

    NOTE: this member must be used within MYSQLlex() function only.
    */
  const char *m_cpp_text_end;

  /**
    Character set specified by the character-set-introducer.

    NOTE: this member must be used within MYSQLlex() function only.
  */
  CHARSET_INFO *m_underscore_cs;

  /**
    Current statement digest instrumentation. 
  */
  sql_digest_state* m_digest;

  bool text_string_is_7bit() const { return !(tok_bitmap & 0x80); }
};


class LEX_COLUMN : public Sql_alloc
{
public:
  String column;
  uint rights;
  LEX_COLUMN (const String& x,const  uint& y ): column (x),rights (y) {}
};


/* The state of the lex parsing. This is saved in the THD struct */

struct LEX: public Query_tables_list
{
  friend bool lex_start(THD *thd);

  SELECT_LEX_UNIT *unit;                 ///< Outer-most query expression
  /// @todo: select_lex can be replaced with unit->first-select()
  SELECT_LEX *select_lex;                ///< First query block
  SELECT_LEX *all_selects_list;          ///< List of all query blocks
private:
  /* current SELECT_LEX in parsing */
  SELECT_LEX *m_current_select;

public:
  inline SELECT_LEX *current_select() { return m_current_select; }

  /*
    We want to keep current_thd out of header files, so the debug assert 
    is moved to the .cc file.
  */
  void assert_ok_set_current_select();
  inline void set_current_select(SELECT_LEX *select)
  {
#ifndef DBUG_OFF
    assert_ok_set_current_select();
#endif
    m_current_select= select;
  }
  /// @return true if this is an EXPLAIN statement
  bool is_explain() const { return describe; }
  char *length,*dec,*change;
  LEX_STRING name;
  char *help_arg;
  char* to_log;                                 /* For PURGE MASTER LOGS TO */
  char* x509_subject,*x509_issuer,*ssl_cipher;
  String *wild;
  sql_exchange *exchange;
  Query_result *result;
  Item *default_value, *on_update_value;
  LEX_STRING comment, ident;
  LEX_USER *grant_user;
  LEX_ALTER alter_password;
  THD *thd;
  Generated_column *gcol_info;

  /* Optimizer hints */
  Opt_hints_global *opt_hints_global;

  /* maintain a list of used plugins for this LEX */
  typedef Prealloced_array<plugin_ref,
    INITIAL_LEX_PLUGIN_LIST_SIZE, true> Plugins_array;
  Plugins_array plugins;

  const CHARSET_INFO *charset;

  /// Table being inserted into (may be a view)
  TABLE_LIST *insert_table;
  /// Leaf table being inserted into (always a base table)
  TABLE_LIST *insert_table_leaf;

  /** SELECT of CREATE VIEW statement */
  LEX_STRING create_view_select;

  /** Start of 'ON table', in trigger statements.  */
  const char* raw_trg_on_table_name_begin;
  /** End of 'ON table', in trigger statements. */
  const char* raw_trg_on_table_name_end;

  /** Start of clause FOLLOWS/PRECEDES. */
  const char* trg_ordering_clause_begin;
  /** End (a char after the end) of clause FOLLOWS/PRECEDES. */
  const char* trg_ordering_clause_end;

  /* Partition info structure filled in by PARTITION BY parse part */
  partition_info *part_info;

  /*
    The definer of the object being created (view, trigger, stored routine).
    I.e. the value of DEFINER clause.
  */
  LEX_USER *definer;

  List<Key_part_spec> col_list;
  List<Key_part_spec> ref_list;
  List<String>	      interval_list;
  List<LEX_USER>      users_list;
  List<LEX_COLUMN>    columns;

  ulonglong           bulk_insert_row_cnt;

  // LOAD statement-specific fields:

  List<Item>          load_field_list;
  List<Item>          load_update_list;
  List<Item>          load_value_list;
  /*
    A list of strings is maintained to store the SET clause command user strings
    which are specified in load data operation.  This list will be used
    during the reconstruction of "load data" statement at the time of writing
    to binary log.
  */
  List<String>        load_set_str_list;

  // PURGE statement-specific fields:
  List<Item>          purge_value_list;

  // KILL statement-specific fields:
  List<Item>          kill_value_list;

  // CALL statement-specific fields:
  List<Item>          call_value_list;

  // HANDLER statement-specific fields:
  List<Item>          *handler_insert_list;

  // other stuff:
  List<set_var_base>  var_list;
  List<Item_func_set_user_var> set_var_list; // in-query assignment list
  List<Item_param>    param_list;
  List<LEX_STRING>    view_list; // view list (list of field names in view)

  void insert_values_map(Field *f1, Field *f2)
  {
    if (!insert_update_values_map)
      insert_update_values_map= new std::map<Field*, Field*>;
    insert_update_values_map->insert(std::make_pair(f1, f2));
  }
  void clear_values_map()
  {
    if (insert_update_values_map)
    {
      insert_update_values_map->clear();
      delete insert_update_values_map;
      insert_update_values_map= NULL;
    }
  }
  bool has_values_map() const
  {
    return insert_update_values_map != NULL;
  }
  std::map<Field *, Field *>::iterator begin_values_map()
  {
    return insert_update_values_map->begin();
  }
  std::map<Field *, Field *>::iterator end_values_map()
  {
    return insert_update_values_map->end();
  }

private:
  /*
    With Visual Studio, an std::map will always allocate two small objects
    on the heap. Sometimes we put LEX objects in a MEM_ROOT, and never run
    the LEX DTOR. To avoid memory leaks, put this std::map on the heap,
    and call clear_values_map() in lex_end()
   */
  std::map<Field *,Field *> *insert_update_values_map;
public:

  /*
    A stack of name resolution contexts for the query. This stack is used
    at parse time to set local name resolution contexts for various parts
    of a query. For example, in a JOIN ... ON (some_condition) clause the
    Items in 'some_condition' must be resolved only against the operands
    of the the join, and not against the whole clause. Similarly, Items in
    subqueries should be resolved against the subqueries (and outer queries).
    The stack is used in the following way: when the parser detects that
    all Items in some clause need a local context, it creates a new context
    and pushes it on the stack. All newly created Items always store the
    top-most context in the stack. Once the parser leaves the clause that
    required a local context, the parser pops the top-most context.
  */
  List<Name_resolution_context> context_stack;

  /**
    Argument values for PROCEDURE ANALYSE(); is NULL for other queries
  */
  Proc_analyse_params *proc_analyse;
  SQL_I_List<TABLE_LIST> auxiliary_table_list, save_list;
  Create_field	      *last_field;
  Item_sum *in_sum_func;
  udf_func udf;
  HA_CHECK_OPT   check_opt;			// check/repair options
  HA_CREATE_INFO create_info;
  KEY_CREATE_INFO key_create_info;
  LEX_MASTER_INFO mi;				// used by CHANGE MASTER
  LEX_SLAVE_CONNECTION slave_connection;
  Server_options server_options;
  USER_RESOURCES mqh;
  LEX_RESET_SLAVE reset_slave_info;
  ulong type;
  /*
    This variable is used in post-parse stage to declare that sum-functions,
    or functions which have sense only if GROUP BY is present, are allowed.
    For example in a query
    SELECT ... FROM ...WHERE MIN(i) == 1 GROUP BY ... HAVING MIN(i) > 2
    MIN(i) in the WHERE clause is not allowed in the opposite to MIN(i)
    in the HAVING clause. Due to possible nesting of select construct
    the variable can contain 0 or 1 for each nest level.
  */
  nesting_map allow_sum_func;

  Sql_cmd *m_sql_cmd;

  /*
    Usually `expr` rule of yacc is quite reused but some commands better
    not support subqueries which comes standard with this rule, like
    KILL, HA_READ, CREATE/ALTER EVENT etc. Set this to `false` to get
    syntax error back.
  */
  bool expr_allows_subselect;
  /*
    A special command "PARSE_VCOL_EXPR" is defined for the parser
    to translate an expression statement of a generated column
    (stored in the *.frm file as a string) into an Item object.
    The following flag is used to prevent other applications to use
    this command.
  */
  bool parse_gcol_expr;

  enum SSL_type ssl_type;			/* defined in violite.h */
  enum enum_duplicates duplicates;
  enum enum_tx_isolation tx_isolation;
  enum enum_var_type option_type;
  enum enum_view_create_mode create_view_mode;
  enum enum_drop_mode drop_mode;

  /// QUERY ID for SHOW PROFILE and EXPLAIN CONNECTION
  my_thread_id query_id;
  uint profile_options;
  uint uint_geom_type;
  uint grant, grant_tot_col, which_columns;
  enum fk_match_opt fk_match_option;
  enum fk_option fk_update_opt;
  enum fk_option fk_delete_opt;
  uint slave_thd_opt, start_transaction_opt;
  int select_number;                     ///< Number of query block (by EXPLAIN)
  uint8 describe;
  /*
    A flag that indicates what kinds of derived tables are present in the
    query (0 if no derived tables, otherwise a combination of flags
    DERIVED_SUBQUERY and DERIVED_VIEW).
  */
  uint8 derived_tables;
  uint8 create_view_algorithm;
  uint8 create_view_check;
  uint8 context_analysis_only;
  bool drop_if_exists, drop_temporary, local_file;
  bool autocommit;
  bool verbose, no_write_to_binlog;

  enum enum_yes_no_unknown tx_chain, tx_release;
  bool safe_to_cache_query;
  bool subqueries;
private:
  bool ignore;
public:
  bool is_ignore() const { return ignore; }
  void set_ignore(bool ignore_param) { ignore= ignore_param; }
  st_parsing_options parsing_options;
  Alter_info alter_info;
  /*
    For CREATE TABLE statement last element of table list which is not
    part of SELECT or LIKE part (i.e. either element for table we are
    creating or last of tables referenced by foreign keys).
  */
  TABLE_LIST *create_last_non_select_table;
  /* Prepared statements SQL syntax:*/
  LEX_CSTRING prepared_stmt_name; /* Statement name (in all queries) */
  /*
    Prepared statement query text or name of variable that holds the
    prepared statement (in PREPARE ... queries)
  */
  LEX_STRING prepared_stmt_code;
  /* If true, prepared_stmt_code is a name of variable that holds the query */
  bool prepared_stmt_code_is_varref;
  /* Names of user variables holding parameters (in EXECUTE) */
  List<LEX_STRING> prepared_stmt_params;
  sp_head *sphead;
  sp_name *spname;
  bool sp_lex_in_use;	/* Keep track on lex usage in SPs for error handling */
  bool all_privileges;
  bool proxy_priv;
  bool contains_plaintext_password;
  enum_keep_diagnostics keep_diagnostics;

private:
  bool m_broken; ///< see mark_broken()
  /// Current SP parsing context.
  /// @see also sp_head::m_root_parsing_ctx.
  sp_pcontext *sp_current_parsing_ctx;

public:

  bool is_broken() const { return m_broken; }
  /**
     Certain permanent transformations (like in2exists), if they fail, may
     leave the LEX in an inconsistent state. They should call the
     following function, so that this LEX is not reused by another execution.

     @todo If lex_start () were a member function of LEX, the "broken"
     argument could always be "true" and thus could be removed.
  */
  void mark_broken(bool broken= true)
  {
    if (broken)
    {
      /*
        "OPEN <cursor>" cannot be re-prepared if the cursor uses no tables
        ("SELECT FROM DUAL"). Indeed in that case cursor_query is left empty
        in constructions of sp_instr_cpush, and thus
        sp_lex_instr::parse_expr() cannot re-prepare. So we mark the statement
        as broken only if tables are used.
      */
      if (is_metadata_used())
        m_broken= true;
    }
    else
      m_broken= false;
  }

  sp_pcontext *get_sp_current_parsing_ctx()
  { return sp_current_parsing_ctx; }

  void set_sp_current_parsing_ctx(sp_pcontext *ctx)
  { sp_current_parsing_ctx= ctx; }

  /// Check if the current statement uses meta-data (uses a table or a stored
  /// routine).
  bool is_metadata_used() const
  { return query_tables != NULL || sroutines.records > 0; }

public:
  st_sp_chistics sp_chistics;

  Event_parse_data *event_parse_data;

  bool only_view;       /* used for SHOW CREATE TABLE/VIEW */
  /*
    view created to be run from definer (standard behaviour)
  */
  uint8 create_view_suid;

  /**
    Intended to point to the next word after DEFINER-clause in the
    following statements:

      - CREATE TRIGGER (points to "TRIGGER");
      - CREATE PROCEDURE (points to "PROCEDURE");
      - CREATE FUNCTION (points to "FUNCTION" or "AGGREGATE");
      - CREATE EVENT (points to "EVENT")

    This pointer is required to add possibly omitted DEFINER-clause to the
    DDL-statement before dumping it to the binlog.
  */
  const char *stmt_definition_begin;
  const char *stmt_definition_end;

  /**
    During name resolution search only in the table list given by 
    Name_resolution_context::first_name_resolution_table and
    Name_resolution_context::last_name_resolution_table
    (see Item_field::fix_fields()). 
  */
  bool use_only_table_context;

  /*
    Reference to a struct that contains information in various commands
    to add/create/drop/change table spaces.
  */
  st_alter_tablespace *alter_tablespace_info;
  
  bool is_lex_started; /* If lex_start() did run. For debugging. */
  /// Set to true while resolving values in ON DUPLICATE KEY UPDATE clause
  bool in_update_value_clause;

  /*
    The set of those tables whose fields are referenced in all subqueries
    of the query.
    TODO: possibly this it is incorrect to have used tables in LEX because
    with subquery, it is not clear what does the field mean. To fix this
    we should aggregate used tables information for selected expressions
    into the select_lex.
  */
  table_map  used_tables;

  class Explain_format *explain_format;

  // Maximum execution time for a statement.
  ulong max_execution_time;
  /*
    To flag the current statement as dependent for binary logging
    on explicit_defaults_for_timestamp
  */
  bool binlog_need_explicit_defaults_ts;
  LEX();

  virtual ~LEX();

  /// Reset query context to initial state
  void reset();

  /// Create an empty query block within this LEX object.
  SELECT_LEX *new_empty_query_block();

  /// Create query expression object that contains one query block.
  SELECT_LEX *new_query(SELECT_LEX *curr_select);

  /// Create query block and attach it to the current query expression.
  SELECT_LEX *new_union_query(SELECT_LEX *curr_select, bool distinct);

  /// Create top-level query expression and query block.
  bool new_top_level_query();

  /// Create query expression and query block in existing memory objects.
  void new_static_query(SELECT_LEX_UNIT *sel_unit, SELECT_LEX *select);

  inline bool is_ps_or_view_context_analysis()
  {
    return (context_analysis_only &
            (CONTEXT_ANALYSIS_ONLY_PREPARE |
             CONTEXT_ANALYSIS_ONLY_VIEW));
  }

  /**
    Set the current query as uncacheable.

    @param cause why this query is uncacheable.

    @details
    All query blocks representing subqueries, from the current one up to
    the outer-most one, but excluding the main query block, are also set
    as uncacheable.
  */
  void set_uncacheable(SELECT_LEX *curr_select, uint8 cause)
  {
    safe_to_cache_query= false;

    if (m_current_select == NULL)
      return;
    SELECT_LEX *sl;
    SELECT_LEX_UNIT *un;
    for (sl= curr_select, un= sl->master_unit();
	 un != unit;
	 sl= sl->outer_select(), un= sl->master_unit())
    {
      sl->uncacheable|= cause;
      un->uncacheable|= cause;
    }
  }
  void set_trg_event_type_for_tables();

  TABLE_LIST *unlink_first_table(bool *link_to_local);
  void link_first_table_back(TABLE_LIST *first, bool link_to_local);
  void first_lists_tables_same();

  bool can_use_merged();
  bool can_not_use_merged();
  bool only_view_structure();
  bool need_correct_ident();
  /*
    Is this update command where 'WHITH CHECK OPTION' clause is important

    SYNOPSIS
      LEX::which_check_option_applicable()

    RETURN
      TRUE   have to take 'WHITH CHECK OPTION' clause into account
      FALSE  'WHITH CHECK OPTION' clause do not need
  */
  inline bool which_check_option_applicable()
  {
    switch (sql_command) {
    case SQLCOM_UPDATE:
    case SQLCOM_UPDATE_MULTI:
    case SQLCOM_INSERT:
    case SQLCOM_INSERT_SELECT:
    case SQLCOM_REPLACE:
    case SQLCOM_REPLACE_SELECT:
    case SQLCOM_LOAD:
      return TRUE;
    default:
      return FALSE;
    }
  }

  void cleanup_after_one_table_open();

  bool push_context(Name_resolution_context *context)
  {
    return context_stack.push_front(context);
  }

  void pop_context()
  {
    context_stack.pop();
  }

  bool copy_db_to(char **p_db, size_t *p_db_length) const;

  Name_resolution_context *current_context()
  {
    return context_stack.head();
  }
  /*
    Restore the LEX and THD in case of a parse error.
  */
  static void cleanup_lex_after_parse_error(THD *thd);

  void reset_n_backup_query_tables_list(Query_tables_list *backup);
  void restore_backup_query_tables_list(Query_tables_list *backup);

  bool table_or_sp_used();
  bool is_partition_management() const;

  /**
    @brief check if the statement is a single-level join
    @return result of the check
      @retval TRUE  The statement doesn't contain subqueries, unions and 
                    stored procedure calls.
      @retval FALSE There are subqueries, UNIONs or stored procedure calls.
  */
  bool is_single_level_stmt() 
  { 
    /* 
      This check exploits the fact that the last added to all_select_list is
      on its top. So select_lex (as the first added) will be at the tail 
      of the list.
    */ 
    if (select_lex == all_selects_list && !sroutines.records)
    {
      DBUG_ASSERT(!all_selects_list->next_select_in_list());
      return TRUE;
    }
    return FALSE;
  }

  bool accept(Select_lex_visitor *visitor);

};


/**
  The internal state of the syntax parser.
  This object is only available during parsing,
  and is private to the syntax parser implementation (sql_yacc.yy).
*/
class Yacc_state
{
public:
  Yacc_state()
  {
    reset();
  }

  void reset()
  {
    yacc_yyss= NULL;
    yacc_yyvs= NULL;
    yacc_yyls= NULL;
    m_lock_type= TL_READ_DEFAULT;
    m_mdl_type= MDL_SHARED_READ;
    m_ha_rkey_mode= HA_READ_KEY_EXACT;
  }

  ~Yacc_state();

  /**
    Reset part of the state which needs resetting before parsing
    substatement.
  */
  void reset_before_substatement()
  {
    m_lock_type= TL_READ_DEFAULT;
    m_mdl_type= MDL_SHARED_READ;
    m_ha_rkey_mode= HA_READ_KEY_EXACT; /* Let us be future-proof. */
  }

  /**
    Bison internal state stack, yyss, when dynamically allocated using
    my_yyoverflow().
  */
  uchar *yacc_yyss;

  /**
    Bison internal semantic value stack, yyvs, when dynamically allocated using
    my_yyoverflow().
  */
  uchar *yacc_yyvs;

  /**
    Bison internal location value stack, yyls, when dynamically allocated using
    my_yyoverflow().
  */
  uchar *yacc_yyls;

  /**
    Type of lock to be used for tables being added to the statement's
    table list in table_factor, table_alias_ref, single_multi and
    table_wild_one rules.
    Statements which use these rules but require lock type different
    from one specified by this member have to override it by using
    SELECT_LEX::set_lock_for_tables() method.

    The default value of this member is TL_READ_DEFAULT. The only two
    cases in which we change it are:
    - When parsing SELECT HIGH_PRIORITY.
    - Rule for DELETE. In which we use this member to pass information
      about type of lock from delete to single_multi part of rule.

    We should try to avoid introducing new use cases as we would like
    to get rid of this member eventually.
  */
  thr_lock_type m_lock_type;

  /**
    The type of requested metadata lock for tables added to
    the statement table list.
  */
  enum_mdl_type m_mdl_type;

  /** Type of condition for key in HANDLER READ statement. */
  enum ha_rkey_function m_ha_rkey_mode;

  /*
    TODO: move more attributes from the LEX structure here.
  */
};

/**
  Input parameters to the parser.
*/
struct Parser_input
{
  bool m_compute_digest;

  Parser_input()
    : m_compute_digest(false)
  {}
};

/**
  Internal state of the parser.
  The complete state consist of:
  - input parameters that control the parser behavior
  - state data used during lexical parsing,
  - state data used during syntactic parsing.
*/
class Parser_state
{
public:
  Parser_state() :
    m_input(), m_lip(), m_yacc(), m_comment(false)
  {}

  /**
     Object initializer. Must be called before usage.

     @retval FALSE OK
     @retval TRUE  Error
  */
  bool init(THD *thd, const char *buff, size_t length)
  {
    return m_lip.init(thd, buff, length);
  }

  void reset(const char *found_semicolon, size_t length)
  {
    m_lip.reset(found_semicolon, length);
    m_yacc.reset();
  }

  /// Signal that the current query has a comment
  void add_comment()
  {
     m_comment= true;
  }
  /// Check whether the current query has a comment
  bool has_comment() const
  {
    return m_comment;
  }

public:
  Parser_input m_input;
  Lex_input_stream m_lip;
  Yacc_state m_yacc;
  /**
    Current performance digest instrumentation. 
  */
  PSI_digest_locker* m_digest_psi;

private:
  bool m_comment;                ///< True if current query contains comments
};

extern sql_digest_state *
digest_add_token(sql_digest_state *state, uint token, LEX_YYSTYPE yylval);

extern sql_digest_state *
digest_reduce_token(sql_digest_state *state, uint token_left, uint token_right);

struct st_lex_local: public LEX
{
  static void *operator new(size_t size) throw()
  {
    return sql_alloc(size);
  }
  static void *operator new(size_t size, MEM_ROOT *mem_root) throw()
  {
    return alloc_root(mem_root, size);
  }
  static void operator delete(void *ptr,size_t size)
  { TRASH(ptr, size); }
  static void operator delete(void *ptr, MEM_ROOT *mem_root)
  { /* Never called */ }
};

extern bool lex_init(void);
extern void lex_free(void);
extern bool lex_start(THD *thd);
extern void lex_end(LEX *lex);
extern int MYSQLlex(union YYSTYPE *yylval, struct YYLTYPE *yylloc,
                    class THD *thd);

extern void trim_whitespace(const CHARSET_INFO *cs, LEX_STRING *str);

extern bool is_lex_native_function(const LEX_STRING *name);

bool is_keyword(const char *name, size_t len);
bool db_is_default_db(const char *db, size_t db_len, const THD *thd);

/**
  @} (End of group GROUP_PARSER)
*/

#endif /* MYSQL_SERVER */
#endif /* SQL_LEX_INCLUDED */<|MERGE_RESOLUTION|>--- conflicted
+++ resolved
@@ -754,13 +754,7 @@
     An exception: this is the only function that needs to adjust
     explain_marker.
   */
-<<<<<<< HEAD
-  friend bool mysql_make_view(THD *thd, TABLE_SHARE *share, TABLE_LIST *view_ref,
-                     bool open_view_no_parse);
-
-=======
   friend bool parse_view_definition(THD *thd, TABLE_LIST *view_ref);
->>>>>>> cf3d43d5
 };
 
 typedef Bounds_checked_array<Item*> Ref_ptr_array;
