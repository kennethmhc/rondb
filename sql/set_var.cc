--- conflicted
+++ resolved
@@ -620,41 +620,15 @@
 
 sys_var_thd_bool  sys_keep_files_on_create(&vars, "keep_files_on_create", 
                                            &SV::keep_files_on_create);
-/* Read only variables */
-
-<<<<<<< HEAD
-static sys_var_have_variable sys_have_compress(&vars, "have_compress", &have_compress);
-static sys_var_have_variable sys_have_crypt(&vars, "have_crypt", &have_crypt);
-static sys_var_have_plugin sys_have_csv(&vars, "have_csv", C_STRING_WITH_LEN("csv"), MYSQL_STORAGE_ENGINE_PLUGIN);
-static sys_var_have_variable sys_have_dlopen(&vars, "have_dynamic_loading", &have_dlopen);
-static sys_var_have_variable sys_have_geometry(&vars, "have_geometry", &have_geometry);
-static sys_var_have_plugin sys_have_innodb(&vars, "have_innodb", C_STRING_WITH_LEN("innodb"), MYSQL_STORAGE_ENGINE_PLUGIN);
-static sys_var_have_plugin sys_have_ndbcluster(&vars, "have_ndbcluster", C_STRING_WITH_LEN("ndbcluster"), MYSQL_STORAGE_ENGINE_PLUGIN);
-static sys_var_have_variable sys_have_openssl(&vars, "have_openssl", &have_ssl);
-static sys_var_have_variable sys_have_ssl(&vars, "have_ssl", &have_ssl);
-static sys_var_have_plugin sys_have_partition_db(&vars, "have_partitioning", C_STRING_WITH_LEN("partition"), MYSQL_STORAGE_ENGINE_PLUGIN);
-static sys_var_have_variable sys_have_query_cache(&vars, "have_query_cache",
-                                           &have_query_cache);
-static sys_var_have_variable sys_have_rtree_keys(&vars, "have_rtree_keys", &have_rtree_keys);
-static sys_var_have_variable sys_have_symlink(&vars, "have_symlink", &have_symlink);
-/* Global read-only variable describing server license */
-static sys_var_const_str	sys_license(&vars, "license", STRINGIFY_ARG(LICENSE));
-/* Global variables which enable|disable logging */
-static sys_var_log_state sys_var_general_log(&vars, "general_log", &opt_log,
-                                      QUERY_LOG_GENERAL);
-static sys_var_log_state sys_var_slow_query_log(&vars, "slow_query_log", &opt_slow_log,
-                                         QUERY_LOG_SLOW);
-sys_var_str sys_var_general_log_path(&vars, "general_log_file", sys_check_log_path,
-				     sys_update_general_log_path,
-				     sys_default_general_log_path,
-				     opt_logname);
-sys_var_str sys_var_slow_log_path(&vars, "slow_query_log_file", sys_check_log_path,
-				  sys_update_slow_log_path, 
-				  sys_default_slow_log_path,
-				  opt_slow_logname);
-static sys_var_log_output sys_var_log_output_state(&vars, "log_output", &log_output_options,
-					    &log_output_typelib, 0);
-=======
+
+/*
+  List of all variables for initialisation and storage in hash
+  This is sorted in alphabetical order to make it easy to add new variables
+
+  If the variable is not in this list, it can't be changed with
+  SET variable_name=
+*/
+
 sys_var *sys_variables[]=
 {
   &sys_auto_is_null,
@@ -856,7 +830,6 @@
   &sys_updatable_views_with_limit,
   &sys_warning_count
 };
->>>>>>> 93fd4e20
 
 
 /*
