--- conflicted
+++ resolved
@@ -1550,10 +1550,15 @@
     trans->ha_list= 0;
     trans->no_2pc=0;
     trans->rw_ha_count= 0;
-    if (all && thd->transaction_rollback_request &&
-        thd->transaction.xid_state.xa_state != XA_NOTR)
-      thd->transaction.xid_state.rm_error= thd->get_stmt_da()->sql_errno();
-  }
+  }
+
+  /*
+    Thanks to possibility of MDL deadlock rollback request can come even if
+    transaction hasn't been started in any transactional storage engine.
+  */
+  if (all && thd->transaction_rollback_request &&
+      thd->transaction.xid_state.xa_state != XA_NOTR)
+    thd->transaction.xid_state.rm_error= thd->get_stmt_da()->sql_errno();
 
   (void) RUN_HOOK(transaction, after_rollback, (thd, all));
   return error;
@@ -1606,34 +1611,6 @@
   if (tc_log)
     tc_log->rollback(thd, all);
 
-<<<<<<< HEAD
-=======
-    for (; ha_info; ha_info= ha_info_next)
-    {
-      int err;
-      handlerton *ht= ha_info->ht();
-      if ((err= ht->rollback(ht, thd, all)))
-      { // cannot happen
-        my_error(ER_ERROR_DURING_ROLLBACK, MYF(0), err);
-        error=1;
-      }
-      status_var_increment(thd->status_var.ha_rollback_count);
-      ha_info_next= ha_info->next();
-      ha_info->reset(); /* keep it conveniently zero-filled */
-    }
-    trans->ha_list= 0;
-    trans->no_2pc=0;
-  }
-
-  /*
-    Thanks to possibility of MDL deadlock rollback request can come even if
-    transaction hasn't been started in any transactional storage engine.
-  */
-  if (is_real_trans && thd->transaction_rollback_request &&
-      thd->transaction.xid_state.xa_state != XA_NOTR)
-    thd->transaction.xid_state.rm_error= thd->stmt_da->sql_errno();
-
->>>>>>> b07ec61f
   /* Always cleanup. Even if nht==0. There may be savepoints. */
   if (is_real_trans)
     thd->transaction.cleanup();
