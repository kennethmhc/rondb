/* Copyright (c) 2007, 2013, Oracle and/or its affiliates. All rights reserved.

   This program is free software; you can redistribute it and/or modify
   it under the terms of the GNU General Public License as published by
   the Free Software Foundation; version 2 of the License.

   This program is distributed in the hope that it will be useful,
   but WITHOUT ANY WARRANTY; without even the implied warranty of
   MERCHANTABILITY or FITNESS FOR A PARTICULAR PURPOSE.  See the
   GNU General Public License for more details.

   You should have received a copy of the GNU General Public License
   along with this program; if not, write to the Free Software Foundation,
   51 Franklin Street, Suite 500, Boston, MA 02110-1335 USA */

#include "sql_priv.h"
#include "rpl_reporting.h"
#include "log.h" // sql_print_error, sql_print_warning,
                 // sql_print_information
#include "rpl_slave.h"

Slave_reporting_capability::Slave_reporting_capability(char const *thread_name)
  : m_thread_name(thread_name)
{
  mysql_mutex_init(key_mutex_slave_reporting_capability_err_lock,
                   &err_lock, MY_MUTEX_INIT_FAST);
}

#if !defined(EMBEDDED_LIBRARY)
/**
  Check if the current error is of temporary nature or not.
  Some errors are temporary in nature, such as
  ER_LOCK_DEADLOCK and ER_LOCK_WAIT_TIMEOUT.  Ndb also signals
  that the error is temporary by pushing a warning with the error code
  ER_GET_TEMPORARY_ERRMSG, if the originating error is temporary.

  @param      thd  a THD instance, typically of the slave SQL thread's.
  @error_arg  the error code for assessment. 
              defaults to zero which makes the function check the top
              of the reported errors stack.
  @silent     bool indicating whether the error should be silently handled.

  @return 1 as the positive and 0 as the negative verdict
*/
int Slave_reporting_capability::has_temporary_error(THD *thd, 
                                                    uint error_arg, bool* silent) const
{
  uint error;
  DBUG_ENTER("has_temporary_error");

  DBUG_EXECUTE_IF("all_errors_are_temporary_errors",
                  if (thd->get_stmt_da()->is_error())
                  {
                    thd->clear_error();
                    my_error(ER_LOCK_DEADLOCK, MYF(0));
                  });

  /*
    The state of the slave thread can't be regarded as
    experiencing a temporary failure in cases of @c is_slave_error was set TRUE,
    or if there is no message in THD, we can't say if it's a temporary
    error or not. This is currently the case for Incident_log_event,
    which sets no message.
  */
  if (thd->is_fatal_error || !thd->is_error())
    DBUG_RETURN(0);

  error= (error_arg == 0)? thd->get_stmt_da()->sql_errno() : error_arg;

  /*
    Temporary error codes:
    currently, InnoDB deadlock detected by InnoDB or lock
    wait timeout (innodb_lock_wait_timeout exceeded).
    Notice, the temporary error requires slave_trans_retries != 0)
  */
  if (slave_trans_retries &&
      (error == ER_LOCK_DEADLOCK || error == ER_LOCK_WAIT_TIMEOUT))
    DBUG_RETURN(1);

  /*
    currently temporary error set in ndbcluster
  */
  Diagnostics_area::Sql_condition_iterator it=
    thd->get_stmt_da()->sql_conditions();
  const Sql_condition *err;
  while ((err= it++))
  {
    DBUG_PRINT("info", ("has condition %d %s", err->get_sql_errno(),
                        err->get_message_text()));
    switch (err->get_sql_errno())
    {
    case ER_GET_TEMPORARY_ERRMSG:
      DBUG_RETURN(1);
    case ER_SLAVE_SILENT_RETRY_TRANSACTION:
    {
      if (silent != NULL)
        *silent= true;
      DBUG_RETURN(1);
    }
    default:
      break;
    }
  }
  DBUG_RETURN(0);
}
#endif // EMBEDDED_LIBRARY


void
Slave_reporting_capability::report(loglevel level, int err_code,
                                   const char *msg, ...) const
{
  va_list args;
  va_start(args, msg);
  do_report(level, err_code, msg, args);
  va_end(args);
}

void
Slave_reporting_capability::va_report(loglevel level, int err_code,
                                      const char *prefix_msg,
                                      const char *msg, va_list args) const
{
#if !defined(EMBEDDED_LIBRARY)
  THD *thd= current_thd;
  void (*report_function)(const char *, ...);
  char buff[MAX_SLAVE_ERRMSG];
  char *pbuff= buff;
  char *curr_buff;
  uint pbuffsize= sizeof(buff);

  if (thd && level == ERROR_LEVEL && has_temporary_error(thd, err_code) &&
      !thd->transaction.all.cannot_safely_rollback())
    level= WARNING_LEVEL;

  mysql_mutex_lock(&err_lock);
  switch (level)
  {
  case ERROR_LEVEL:
    /*
      It's an error, it must be reported in Last_error and Last_errno in SHOW
      SLAVE STATUS.
    */
    pbuff= m_last_error.message;
    pbuffsize= sizeof(m_last_error.message);
    m_last_error.number = err_code;
    m_last_error.update_timestamp();
    report_function= sql_print_error;
    break;
  case WARNING_LEVEL:
    report_function= log_warnings?
      sql_print_warning : NULL;
    break;
  case INFORMATION_LEVEL:
    report_function= log_warnings?
      sql_print_information : NULL;
    break;
  default:
    DBUG_ASSERT(0);                            // should not come here
    return;          // don't crash production builds, just do nothing
  }
  curr_buff= pbuff;
  if (prefix_msg)
<<<<<<< HEAD
    curr_buff += sprintf(curr_buff, "%s; ", prefix_msg);
  my_vsnprintf(curr_buff, pbuffsize, msg, args);
=======
    curr_buff += my_snprintf(curr_buff, pbuffsize, "%s; ", prefix_msg);
  my_vsnprintf(curr_buff, pbuffsize - (curr_buff - pbuff), msg, args);
>>>>>>> 7dea09e9

  mysql_mutex_unlock(&err_lock);

  /* If the msg string ends with '.', do not add a ',' it would be ugly */
  if (report_function)
    report_function("Slave %s: %s%s Error_code: %d",
                    m_thread_name, pbuff,
                    (curr_buff[0] && *(strend(curr_buff)-1) == '.') ? "" : ",",
                    err_code);
<<<<<<< HEAD
#endif  
=======
#endif
>>>>>>> 7dea09e9
}

Slave_reporting_capability::~Slave_reporting_capability()
{
  mysql_mutex_destroy(&err_lock);
}<|MERGE_RESOLUTION|>--- conflicted
+++ resolved
@@ -161,13 +161,8 @@
   }
   curr_buff= pbuff;
   if (prefix_msg)
-<<<<<<< HEAD
-    curr_buff += sprintf(curr_buff, "%s; ", prefix_msg);
-  my_vsnprintf(curr_buff, pbuffsize, msg, args);
-=======
     curr_buff += my_snprintf(curr_buff, pbuffsize, "%s; ", prefix_msg);
   my_vsnprintf(curr_buff, pbuffsize - (curr_buff - pbuff), msg, args);
->>>>>>> 7dea09e9
 
   mysql_mutex_unlock(&err_lock);
 
@@ -177,11 +172,7 @@
                     m_thread_name, pbuff,
                     (curr_buff[0] && *(strend(curr_buff)-1) == '.') ? "" : ",",
                     err_code);
-<<<<<<< HEAD
-#endif  
-=======
 #endif
->>>>>>> 7dea09e9
 }
 
 Slave_reporting_capability::~Slave_reporting_capability()
