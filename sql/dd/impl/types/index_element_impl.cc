/* Copyright (c) 2014, 2018, Oracle and/or its affiliates. All rights reserved.

   This program is free software; you can redistribute it and/or modify
   it under the terms of the GNU General Public License, version 2.0,
   as published by the Free Software Foundation.

   This program is also distributed with certain software (including
   but not limited to OpenSSL) that is licensed under separate terms,
   as designated in a particular file or component or in included license
   documentation.  The authors of MySQL hereby grant you an additional
   permission to link the program and your derivative works with the
   separately licensed software that they have included with MySQL.

   This program is distributed in the hope that it will be useful,
   but WITHOUT ANY WARRANTY; without even the implied warranty of
   MERCHANTABILITY or FITNESS FOR A PARTICULAR PURPOSE.  See the
   GNU General Public License, version 2.0, for more details.

   You should have received a copy of the GNU General Public License
   along with this program; if not, write to the Free Software
   Foundation, Inc., 51 Franklin St, Fifth Floor, Boston, MA 02110-1301  USA */

#include "sql/dd/impl/types/index_element_impl.h"

#include <ostream>

#include "my_rapidjson_size_t.h"  // IWYU pragma: keep

#include <rapidjson/document.h>
#include <rapidjson/prettywriter.h>

#include "binary_log_types.h"
#include "m_string.h"
#include "my_inttypes.h"
#include "my_sys.h"
#include "mysqld_error.h"                           // ER_*
#include "sql/dd/impl/raw/raw_record.h"             // Raw_record
#include "sql/dd/impl/sdi_impl.h"                   // sdi read/write functions
#include "sql/dd/impl/tables/index_column_usage.h"  // Index_column_usage
#include "sql/dd/impl/transaction_impl.h"  // Open_dictionary_tables_ctx
#include "sql/dd/impl/types/table_impl.h"  // Table_impl
#include "sql/dd/types/column.h"           // Column
#include "sql/dd/types/object_table.h"
#include "sql/dd/types/weak_object.h"
#include "sql/dd_table_share.h"  // dd_get_old_field_type()
#include "sql/field.h"

namespace dd {
class Object_key;
class Sdi_rcontext;
class Sdi_wcontext;
class Entity_object_impl;
}  // namespace dd

using dd::tables::Index_column_usage;

namespace dd {

///////////////////////////////////////////////////////////////////////////
// Index_element_impl implementation.
///////////////////////////////////////////////////////////////////////////

bool Index_element_impl::validate() const {
  if (!m_index) {
    my_error(ER_INVALID_DD_OBJECT, MYF(0), DD_table::instance().name().c_str(),
             "No index object associated with this element.");
    return true;
  }

  return false;
}

///////////////////////////////////////////////////////////////////////////

bool Index_element_impl::restore_attributes(const Raw_record &r) {
  // Must resolve ambiguity by static cast.
  if (check_parent_consistency(
          static_cast<Entity_object_impl *>(m_index),
          r.read_ref_id(Index_column_usage::FIELD_INDEX_ID)))
    return true;

  m_ordinal_position = r.read_uint(Index_column_usage::FIELD_ORDINAL_POSITION);

  m_order =
      (enum_index_element_order)r.read_int(Index_column_usage::FIELD_ORDER);

  m_column = m_index->table_impl().get_column(
      r.read_ref_id(Index_column_usage::FIELD_COLUMN_ID));

  m_length = r.read_uint(Index_column_usage::FIELD_LENGTH, (uint)-1);

  m_hidden = r.read_bool(Index_column_usage::FIELD_HIDDEN);

  return (m_column == NULL);
}

///////////////////////////////////////////////////////////////////////////

bool Index_element_impl::store_attributes(Raw_record *r) {
  //
  // Special cases dealing with NULL values for nullable fields
  //  - store NULL if length is not set.
  //

  return r->store(Index_column_usage::FIELD_INDEX_ID, m_index->id()) ||
         r->store(Index_column_usage::FIELD_ORDINAL_POSITION,
                  m_ordinal_position) ||
         r->store(Index_column_usage::FIELD_COLUMN_ID, m_column->id()) ||
         r->store(Index_column_usage::FIELD_LENGTH, m_length,
                  m_length == (uint)-1) ||
         r->store(Index_column_usage::FIELD_HIDDEN, m_hidden) ||
         r->store(Index_column_usage::FIELD_ORDER, m_order);
}

///////////////////////////////////////////////////////////////////////////

static_assert(
    Index_column_usage::FIELD_HIDDEN == 5,
    "Index_column_usage definition has changed, review (de)ser memfuns!");
void Index_element_impl::serialize(Sdi_wcontext *, Sdi_writer *w) const {
  w->StartObject();
  write(w, m_ordinal_position, STRING_WITH_LEN("ordinal_position"));
  write(w, m_length, STRING_WITH_LEN("length"));
  write_enum(w, m_order, STRING_WITH_LEN("order"));
  write_opx_reference(w, m_column, STRING_WITH_LEN("column_opx"));
  w->EndObject();
}

///////////////////////////////////////////////////////////////////////////

bool Index_element_impl::deserialize(Sdi_rcontext *rctx, const RJ_Value &val) {
  read(&m_ordinal_position, val, "ordinal_position");
  read(&m_length, val, "length");
  read_enum(&m_order, val, "order");
  read_opx_reference(rctx, &m_column, val, "column_opx");
  return false;
}

///////////////////////////////////////////////////////////////////////////

void Index_element_impl::debug_print(String_type &outb) const {
  dd::Stringstream_type ss;
  ss << "INDEX ELEMENT OBJECT: { "
     << "m_index: {OID: " << m_index->id() << "}; "
     << "m_column_id: {OID: " << m_column->id() << "}; "
     << "m_ordinal_position: " << m_ordinal_position << "; "
     << "m_length: " << m_length << "; "
     << "m_order: " << m_order << "; "
     << "m_hidden: " << m_hidden;

  ss << " }";

  outb = ss.str();
}

///////////////////////////////////////////////////////////////////////////

Object_key *Index_element_impl::create_primary_key() const {
  return Index_column_usage::create_primary_key(m_index->id(),
                                                m_ordinal_position);
}

bool Index_element_impl::has_new_primary_key() const {
  return m_index->has_new_primary_key();
}

///////////////////////////////////////////////////////////////////////////

/**
  Check if index element represents prefix key part on the column.

  @note This function is in sync with how we evaluate HA_PART_KEY_SEG.
        As result it returns funny results for BLOB/GIS types.
*/

bool Index_element_impl::is_prefix() const {
  uint interval_parts;
  const Column &col = column();
  enum_field_types field_type = dd_get_old_field_type(col.type());

  if (field_type == MYSQL_TYPE_ENUM || field_type == MYSQL_TYPE_SET)
    interval_parts = col.elements_count();
  else
    interval_parts = 0;

  return calc_key_length(field_type, col.char_length(), col.numeric_scale(),
                         col.is_unsigned(), interval_parts) != length();
}

///////////////////////////////////////////////////////////////////////////

Index_element_impl *Index_element_impl::clone(const Index_element_impl &other,
<<<<<<< HEAD
                                              Index_impl *index)
{
  Column *dstcol =
      (*index->table_impl().columns())[other.column().ordinal_position() - 1];
=======
                                              Index_impl *index) {
  Column *dstcol =
      (*index->table_impl().columns())[other.column().ordinal_position() - 1];
  DBUG_ASSERT(dstcol->ordinal_position() == other.column().ordinal_position() &&
              dstcol->name() == other.column().name());
>>>>>>> f002bcee
  return new Index_element_impl(other, index, dstcol);
}

Index_element_impl::Index_element_impl(const Index_element_impl &src,
                                       Index_impl *parent, Column *column)
    : Weak_object(src),
      m_ordinal_position(src.m_ordinal_position),
      m_length(src.m_length),
      m_order(src.m_order),
      m_hidden(src.m_hidden),
      m_index(parent),
      m_column(column) {}

///////////////////////////////////////////////////////////////////////////

const Object_table &Index_element_impl::object_table() const {
  return DD_table::instance();
}

///////////////////////////////////////////////////////////////////////////

void Index_element_impl::register_tables(Open_dictionary_tables_ctx *otx) {
  otx->add_table<Index_column_usage>();
}

///////////////////////////////////////////////////////////////////////////

}  // namespace dd<|MERGE_RESOLUTION|>--- conflicted
+++ resolved
@@ -190,18 +190,11 @@
 ///////////////////////////////////////////////////////////////////////////
 
 Index_element_impl *Index_element_impl::clone(const Index_element_impl &other,
-<<<<<<< HEAD
-                                              Index_impl *index)
-{
-  Column *dstcol =
-      (*index->table_impl().columns())[other.column().ordinal_position() - 1];
-=======
                                               Index_impl *index) {
   Column *dstcol =
       (*index->table_impl().columns())[other.column().ordinal_position() - 1];
   DBUG_ASSERT(dstcol->ordinal_position() == other.column().ordinal_position() &&
               dstcol->name() == other.column().name());
->>>>>>> f002bcee
   return new Index_element_impl(other, index, dstcol);
 }
 
