--- conflicted
+++ resolved
@@ -28,7 +28,6 @@
 automl.egg-info/
 _userconf.sh
 scalability_jobs_*
-<<<<<<< HEAD
 
 # Cache files for ccls / clangd
 .ccls-cache/
@@ -38,9 +37,7 @@
 
 # build
 build
-=======
 # Configuration files for Eclipse
 .cproject
 .project
-.settings/
->>>>>>> 40072376
+.settings/