<<<<<<< HEAD
#!/usr/bin/env perl
=======
#!@PERL_PATH@
>>>>>>> 38f8a757

# Copyright (c) 2000, 2017, Oracle and/or its affiliates. All rights reserved.
#
# This program is free software; you can redistribute it and/or
# modify it under the terms of the GNU Library General Public
# License as published by the Free Software Foundation; version 2
# of the License.
#
# This program is distributed in the hope that it will be useful,
# but WITHOUT ANY WARRANTY; without even the implied warranty of
# MERCHANTABILITY or FITNESS FOR A PARTICULAR PURPOSE.  See the GNU
# Library General Public License for more details.
#
# You should have received a copy of the GNU Library General Public
# License along with this library; if not, write to the Free
# Software Foundation, Inc., 51 Franklin St, Fifth Floor, Boston,
# MA 02110-1301, USA

# mysqldumpslow - parse and summarize the MySQL slow query log

# Original version by Tim Bunce, sometime in 2000.
# Further changes by Tim Bunce, 8th March 2001.
# Handling of strings with \ and double '' by Monty 11 Aug 2001.

use strict;
use Getopt::Long;

# t=time, l=lock time, r=rows
# at, al, and ar are the corresponding averages

my %opt = (
    s => 'at',
    h => '*',
);

GetOptions(\%opt,
    'v|verbose+',# verbose
    'help+',	# write usage info
    'd|debug+',	# debug
    's=s',	# what to sort by (al, at, ar, c, t, l, r)
    'r!',	# reverse the sort order (largest last instead of first)
    't=i',	# just show the top n queries
    'a!',	# don't abstract all numbers to N and strings to 'S'
    'n=i',	# abstract numbers with at least n digits within names
    'g=s',	# grep: only consider stmts that include this string
    'h=s',	# hostname of db server for *-slow.log filename (can be wildcard)
    'i=s',	# name of server instance (if using mysql.server startup script)
    'l!',	# don't subtract lock time from total time
) or usage("bad option");

$opt{'help'} and usage();

unless (@ARGV) {
    my $defaults   = `my_print_defaults mysqld`;
    my $basedir = ($defaults =~ m/--basedir=(.*)/)[0]
	or die "Can't determine basedir from 'my_print_defaults mysqld' output: $defaults";
    warn "basedir=$basedir\n" if $opt{v};

    my $datadir = ($defaults =~ m/--datadir=(.*)/)[0];
    my $slowlog = ($defaults =~ m/--slow-query-log-file=(.*)/)[0];
    if (!$datadir or $opt{i}) {
	# determine the datadir from the instances section of /etc/my.cnf, if any
	my $instances  = `my_print_defaults instances`;
	die "Can't determine datadir from 'my_print_defaults mysqld' output: $defaults"
	    unless $instances;
	my @instances = ($instances =~ m/^--(\w+)-/mg);
	die "No -i 'instance_name' specified to select among known instances: @instances.\n"
	    unless $opt{i};
	die "Instance '$opt{i}' is unknown (known instances: @instances)\n"
	    unless grep { $_ eq $opt{i} } @instances;
	$datadir = ($instances =~ m/--$opt{i}-datadir=(.*)/)[0]
	    or die "Can't determine --$opt{i}-datadir from 'my_print_defaults instances' output: $instances";
	warn "datadir=$datadir\n" if $opt{v};
    }

    if ( -f $slowlog ) {
        @ARGV = ($slowlog);
        die "Can't find '$slowlog'\n" unless @ARGV;
    } else {
        @ARGV = <$datadir/$opt{h}-slow.log>;
        die "Can't find '$datadir/$opt{h}-slow.log'\n" unless @ARGV;
    }
}

warn "\nReading mysql slow query log from @ARGV\n";

my @pending;
my %stmt;
$/ = ";\n#";		# read entire statements using paragraph mode
while ( defined($_ = shift @pending) or defined($_ = <>) ) {
    warn "[[$_]]\n" if $opt{d};	# show raw paragraph being read

    my @chunks = split /^\/.*Version.*started with[\000-\377]*?Time.*Id.*Command.*Argument.*\n/m;
    if (@chunks > 1) {
	unshift @pending, map { length($_) ? $_ : () } @chunks;
	warn "<<".join(">>\n<<",@chunks).">>" if $opt{d};
	next;
    }

    s/^#? Time: \d{4}-\d{2}-\d{2}T\d{2}:\d{2}:\d{2}\.\d+(Z|[+-]\d{2}:\d{2}).*\n//;
    my ($user,$host,$dummy,$thread_id) = s/^#? User\@Host:\s+(\S+)\s+\@\s+(\S+)\s+\S+(\s+Id:\s+(\d+))?.*\n// ? ($1,$2,$3,$4) : ('','','','','');

    s/^# Query_time: ([0-9.]+)\s+Lock_time: ([0-9.]+)\s+Rows_sent: ([0-9.]+).*\n//;
    my ($t, $l, $r) = ($1, $2, $3);
    $t -= $l unless $opt{l};

    # remove fluff that mysqld writes to log when it (re)starts:
    s!^/.*Version.*started with:.*\n!!mg;
    s!^Tcp port: \d+  Unix socket: \S+\n!!mg;
    s!^Time.*Id.*Command.*Argument.*\n!!mg;

    s/^use \w+;\n//;	# not consistently added
    s/^SET timestamp=\d+;\n//;

    s/^[ 	]*\n//mg;	# delete blank lines
    s/^[ 	]*/  /mg;	# normalize leading whitespace
    s/\s*;\s*(#\s*)?$//;	# remove trailing semicolon(+newline-hash)

    next if $opt{g} and !m/$opt{g}/io;

    unless ($opt{a}) {
	s/\b\d+\b/N/g;
	s/\b0x[0-9A-Fa-f]+\b/N/g;
        s/''/'S'/g;
        s/""/"S"/g;
        s/(\\')//g;
        s/(\\")//g;
        s/'[^']+'/'S'/g;
        s/"[^"]+"/"S"/g;
	# -n=8: turn log_20001231 into log_NNNNNNNN
	s/([a-z_]+)(\d{$opt{n},})/$1.('N' x length($2))/ieg if $opt{n};
	# abbreviate massive "in (...)" statements and similar
	s!(([NS],){100,})!sprintf("$2,{repeated %d times}",length($1)/2)!eg;
    }

    my $s = $stmt{$_} ||= { users=>{}, hosts=>{} };
    $s->{c} += 1;
    $s->{t} += $t;
    $s->{l} += $l;
    $s->{r} += $r;
    $s->{users}->{$user}++ if $user;
    $s->{hosts}->{$host}++ if $host;

    warn "{{$_}}\n\n" if $opt{d};	# show processed statement string
}

foreach (keys %stmt) {
    my $v = $stmt{$_} || die;
    my ($c, $t, $l, $r) = @{ $v }{qw(c t l r)};
    $v->{at} = $t / $c;
    $v->{al} = $l / $c;
    $v->{ar} = $r / $c;
}

my @sorted = sort { $stmt{$b}->{$opt{s}} <=> $stmt{$a}->{$opt{s}} } keys %stmt;
@sorted = @sorted[0 .. $opt{t}-1] if $opt{t};
@sorted = reverse @sorted         if $opt{r};

foreach (@sorted) {
    my $v = $stmt{$_} || die;
    my ($c, $t,$at, $l,$al, $r,$ar) = @{ $v }{qw(c t at l al r ar)};
    my @users = keys %{$v->{users}};
    my $user  = (@users==1) ? $users[0] : sprintf "%dusers",scalar @users;
    my @hosts = keys %{$v->{hosts}};
    my $host  = (@hosts==1) ? $hosts[0] : sprintf "%dhosts",scalar @hosts;
    printf "Count: %d  Time=%.2fs (%ds)  Lock=%.2fs (%ds)  Rows=%.1f (%d), $user\@$host\n%s\n\n",
	    $c, $at,$t, $al,$l, $ar,$r, $_;
}

sub usage {
    my $str= shift;
    my $text= <<HERE;
Usage: mysqldumpslow [ OPTS... ] [ LOGS... ]

Parse and summarize the MySQL slow query log. Options are

  --verbose    verbose
  --debug      debug
  --help       write this text to standard output

  -v           verbose
  -d           debug
  -s ORDER     what to sort by (al, at, ar, c, l, r, t), 'at' is default
                al: average lock time
                ar: average rows sent
                at: average query time
                 c: count
                 l: lock time
                 r: rows sent
                 t: query time  
  -r           reverse the sort order (largest last instead of first)
  -t NUM       just show the top n queries
  -a           don't abstract all numbers to N and strings to 'S'
  -n NUM       abstract numbers with at least n digits within names
  -g PATTERN   grep: only consider stmts that include this string
  -h HOSTNAME  hostname of db server for *-slow.log filename (can be wildcard),
               default is '*', i.e. match all
  -i NAME      name of server instance (if using mysql.server startup script)
  -l           don't subtract lock time from total time

HERE
    if ($str) {
      print STDERR "ERROR: $str\n\n";
      print STDERR $text;
      exit 1;
    } else {
      print $text;
      exit 0;
    }
}<|MERGE_RESOLUTION|>--- conflicted
+++ resolved
@@ -1,8 +1,4 @@
-<<<<<<< HEAD
-#!/usr/bin/env perl
-=======
 #!@PERL_PATH@
->>>>>>> 38f8a757
 
 # Copyright (c) 2000, 2017, Oracle and/or its affiliates. All rights reserved.
 #
