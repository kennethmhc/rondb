--- conflicted
+++ resolved
@@ -1,9 +1,5 @@
 /*
-<<<<<<< HEAD
-   Copyright (c) 2010, 2012, Oracle and/or its affiliates. All rights reserved.
-=======
    Copyright (c) 2010, 2015, Oracle and/or its affiliates. All rights reserved.
->>>>>>> 7757d419
 
    This program is free software; you can redistribute it and/or modify
    it under the terms of the GNU General Public License as published by
@@ -39,12 +35,9 @@
  */
 public class ClusterJHelper {
 
-<<<<<<< HEAD
-=======
     /** My class loader */
     static ClassLoader CLUSTERJ_HELPER_CLASS_LOADER = ClusterJHelper.class.getClassLoader();
 
->>>>>>> 7757d419
     /** Return a new Dbug instance.
      * 
      * @return a new Dbug instance
@@ -208,8 +201,6 @@
         }
     }
 
-<<<<<<< HEAD
-=======
     /** Locate a service implementation for a service.
      * If the implementation name is not null, use it instead of
      * looking up. If the implementation class is not loadable or does not
@@ -224,7 +215,6 @@
         return getServiceInstance(cls, implementationClassName, CLUSTERJ_HELPER_CLASS_LOADER);
     }
 
->>>>>>> 7757d419
     /** Get the named boolean property from either the environment or system properties.
      * If the property is not 'true' then return false.
      * @param propertyName the name of the property
