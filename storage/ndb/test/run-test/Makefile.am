--- conflicted
+++ resolved
@@ -24,14 +24,9 @@
 test_PROGRAMS = atrt
 test_DATA=daily-basic-tests.txt daily-devel-tests.txt 16node-tests.txt \
           conf-ndbmaster.cnf \
-<<<<<<< HEAD
           conf-fimafeng08.cnf conf-dl145a.cnf test-tests.txt conf-test.cnf \
-          conf-upgrade.cnf upgrade-tests.txt
-=======
-          conf-fimafeng08.cnf conf-dl145a.cnf test-tests.txt conf-test.cnf db.sql \
           conf-upgrade.cnf upgrade-tests.txt \
 	  conf-ndb07.cnf
->>>>>>> a5356613
 
 test_SCRIPTS=atrt-analyze-result.sh atrt-gather-result.sh atrt-setup.sh \
           autotest-run.sh atrt-backtrace.sh
