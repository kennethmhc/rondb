<<<<<<< HEAD
# Copyright (c) 2015, 2021, Oracle and/or its affiliates.
=======
# Copyright (c) 2015, 2020, Oracle and/or its affiliates.
# Copyright (c) 2022, 2022, Logical Clocks and/or its affiliates.
>>>>>>> 1353b650
#
# This program is free software; you can redistribute it and/or modify
# it under the terms of the GNU General Public License, version 2.0,
# as published by the Free Software Foundation.
#
# This program is also distributed with certain software (including
# but not limited to OpenSSL) that is licensed under separate terms,
# as designated in a particular file or component or in included license
# documentation.  The authors of MySQL hereby grant you an additional
# permission to link the program and your derivative works with the
# separately licensed software that they have included with MySQL.
#
# This program is distributed in the hope that it will be useful,
# but WITHOUT ANY WARRANTY; without even the implied warranty of
# MERCHANTABILITY or FITNESS FOR A PARTICULAR PURPOSE.  See the
# GNU General Public License, version 2.0, for more details.
#
# You should have received a copy of the GNU General Public License
# along with this program; if not, write to the Free Software
# Foundation, Inc., 51 Franklin St, Fifth Floor, Boston, MA 02110-1301  USA

[atrt]
basedir = CHOOSE_dir
clusters = CHOOSE_clusters
baseport = CHOOSE_baseport
fix-nodeid = 1
mt = 2

[ndb_mgmd]

[client]
protocol=tcp

#
# .2node - two ndbmtd nodes with 3 CPUs
#

[cluster_config.2node_3cpus]
ndb_mgmd = CHOOSE_host1
ndbd = CHOOSE_host2,CHOOSE_host3
ndbapi= CHOOSE_host1,CHOOSE_host1,CHOOSE_host1

NoOfReplicas = 2
DataMemory = 500M
TransactionMemory=350M
MaxNoOfConcurrentScans = 100
MaxNoOfSavedMessages= 5
NoOfFragmentLogFiles = 8
FragmentLogFileSize = 64M
CompressedLCP=1
CompressedBackup=1
ODirect=1
MaxNoOfAttributes=2000
Checksum=1
AutomaticThreadConfig=1
AutomaticMemoryConfig=1
NumCPUs=3
TotalMemoryConfig=5500M
MaxNoOfTables=200
MaxNoOfOrderedIndexes=200
MaxNoOfUniqueHashIndexes=200
MaxNoOfTriggers=3000
TransactionDeadlockDetectionTimeout=5000

SharedGlobalMemory=350M
DiskPageBufferMemory=256M
InitialLogfileGroup=undo_buffer_size=64M;undofile01.dat:512M;undofile02.dat:512M
InitialTablespace=datafile01.dat:256M;datafile02.dat:256M
TimeBetweenWatchDogCheckInitial=60000

#
# .3node_6cpus - three ndbmtd nodes with 6 CPUs
#

[cluster_config.3node_6cpus]
ndb_mgmd = CHOOSE_host1
ndbd = CHOOSE_host2,CHOOSE_host3,CHOOSE_host4
ndbapi= CHOOSE_host1,CHOOSE_host1,CHOOSE_host1

NoOfReplicas = 3
DataMemory = 500M
TransactionMemory=350M
MaxNoOfConcurrentScans = 100
MaxNoOfSavedMessages= 5
NoOfFragmentLogFiles = 8
FragmentLogFileSize = 64M
CompressedLCP=1
CompressedBackup=1
ODirect=1
MaxNoOfAttributes=2000
Checksum=1
AutomaticThreadConfig=1
AutomaticMemoryConfig=1
NumCPUs=6
TotalMemoryConfig=3700M
MaxNoOfTables=200
MaxNoOfOrderedIndexes=200
MaxNoOfUniqueHashIndexes=200
MaxNoOfTriggers=3000
TransactionDeadlockDetectionTimeout=5000

SharedGlobalMemory=350M
DiskPageBufferMemory=256M
InitialLogfileGroup=undo_buffer_size=64M;undofile01.dat:512M;undofile02.dat:512M
InitialTablespace=datafile01.dat:256M;datafile02.dat:256M
TimeBetweenWatchDogCheckInitial=60000

#
# .3node_18cpus - three ndbmtd nodes with 6 CPUs
# No compression of LCP and Backup
#

[cluster_config.3node_18cpus]
ndb_mgmd = CHOOSE_host1
ndbd = CHOOSE_host2,CHOOSE_host3,CHOOSE_host4
ndbapi= CHOOSE_host1,CHOOSE_host1,CHOOSE_host1

NoOfReplicas = 3
DataMemory = 500M
TransactionMemory=350M
MaxNoOfConcurrentScans = 100
MaxNoOfSavedMessages= 5
NoOfFragmentLogFiles = 8
FragmentLogFileSize = 64M
ODirect=1
MaxNoOfAttributes=2000
Checksum=1
AutomaticThreadConfig=1
AutomaticMemoryConfig=1
NumCPUs=18
TotalMemoryConfig=5500M
MaxNoOfTables=200
MaxNoOfOrderedIndexes=200
MaxNoOfUniqueHashIndexes=200
MaxNoOfTriggers=3000
TransactionDeadlockDetectionTimeout=5000

SharedGlobalMemory=350M
DiskPageBufferMemory=256M
InitialLogfileGroup=undo_buffer_size=64M;undofile01.dat:512M;undofile02.dat:512M
InitialTablespace=datafile01.dat:256M;datafile02.dat:256M
TimeBetweenWatchDogCheckInitial=60000

#
# .4node_4cpus - four ndbmtd nodes with 4 CPUs
#

[cluster_config.4node_4cpus]
ndb_mgmd = CHOOSE_host1
ndbd = CHOOSE_host2,CHOOSE_host3,CHOOSE_host4,CHOOSE_host5
ndbapi= CHOOSE_host1,CHOOSE_host1,CHOOSE_host1

NoOfReplicas = 4
DataMemory = 500M
TransactionMemory=350M
MaxNoOfConcurrentScans = 100
MaxNoOfSavedMessages= 5
NoOfFragmentLogFiles = 8
FragmentLogFileSize = 64M
ODirect=1
MaxNoOfAttributes=2000
Checksum=1
AutomaticThreadConfig=1
AutomaticMemoryConfig=1
NumCPUs=18
TotalMemoryConfig=4000M
MaxNoOfTables=200
MaxNoOfOrderedIndexes=200
MaxNoOfUniqueHashIndexes=200
MaxNoOfTriggers=3000
TransactionDeadlockDetectionTimeout=5000

SharedGlobalMemory=350M
DiskPageBufferMemory=256M
InitialLogfileGroup=undo_buffer_size=64M;undofile01.dat:512M;undofile02.dat:512M
InitialTablespace=datafile01.dat:256M;datafile02.dat:256M
TimeBetweenWatchDogCheckInitial=60000

#
<<<<<<< HEAD
# .16node
#

[cluster_config.16node]
ndb_mgmd = CHOOSE_host1
ndbd = CHOOSE_host1,CHOOSE_host2,CHOOSE_host3,CHOOSE_host4,CHOOSE_host5,CHOOSE_host6,CHOOSE_host7,CHOOSE_host8,CHOOSE_host9,CHOOSE_host10,CHOOSE_host11,CHOOSE_host12,CHOOSE_host13,CHOOSE_host14,CHOOSE_host15,CHOOSE_host16
ndbapi = CHOOSE_host1,CHOOSE_host2,CHOOSE_host3,CHOOSE_host4,CHOOSE_host5,CHOOSE_host6

NoOfReplicas = 2
DataMemory = 3G
CompressedLCP = 1
CompressedBackup = 1
ODirect = 1
MaxNoOfAttributes = 2000
FragmentLogFileSize = 256M
NoOfFragmentLogFiles = 8
TimeBetweenEpochsTimeout = 4000
TimeBetweenGlobalCheckpointsTimeout = 60000
StartPartialTimeout = 120000

SharedGlobalMemory = 256M
DiskPageBufferMemory = 256M
InitialLogfileGroup = undo_buffer_size=64M;undofile01.dat:512M;undofile02.dat:512M
InitialTablespace = datafile01.dat:256M;datafile02.dat:256M

#
# .3node3rpl
=======
# .4node_2ng_8cpus
>>>>>>> 1353b650
#

[cluster_config.4node_2ng_8cpus]
ndb_mgmd = CHOOSE_host1
ndbd = CHOOSE_host2,CHOOSE_host3,CHOOSE_host4,CHOOSE_host5
ndbapi= CHOOSE_host1,CHOOSE_host1,CHOOSE_host1

NoOfReplicas = 2
DataMemory = 500M
TransactionMemory=350M
MaxNoOfConcurrentScans = 100
MaxNoOfSavedMessages= 5
NoOfFragmentLogFiles = 8
FragmentLogFileSize = 64M
ODirect=1
MaxNoOfAttributes=2000
Checksum=1
AutomaticThreadConfig=1
AutomaticMemoryConfig=1
NumCPUs=8
TotalMemoryConfig=4000M
MaxNoOfTables=200
MaxNoOfOrderedIndexes=200
MaxNoOfUniqueHashIndexes=200
MaxNoOfTriggers=3000
TransactionDeadlockDetectionTimeout=5000

SharedGlobalMemory=350M
DiskPageBufferMemory=256M
InitialLogfileGroup=undo_buffer_size=64M;undofile01.dat:512M;undofile02.dat:512M
InitialTablespace=datafile01.dat:256M;datafile02.dat:256M
TimeBetweenWatchDogCheckInitial=60000

#
# .6node_2ng_12cpus
#

[cluster_config.6node_2ng_12cpus]
ndb_mgmd = CHOOSE_host1
ndbd = CHOOSE_host2,CHOOSE_host3,CHOOSE_host4,CHOOSE_host5,CHOOSE_host6,CHOOSE_host1
ndbapi= CHOOSE_host1,CHOOSE_host1,CHOOSE_host1

NoOfReplicas = 3
DataMemory = 500M
TransactionMemory=350M
MaxNoOfConcurrentScans = 100
MaxNoOfSavedMessages= 5
NoOfFragmentLogFiles = 8
FragmentLogFileSize = 64M
ODirect=1
MaxNoOfAttributes=2000
Checksum=1
AutomaticThreadConfig=1
AutomaticMemoryConfig=1
NumCPUs=12
TotalMemoryConfig=4000M
MaxNoOfTables=200
MaxNoOfOrderedIndexes=200
MaxNoOfUniqueHashIndexes=200
MaxNoOfTriggers=3000
TransactionDeadlockDetectionTimeout=5000

SharedGlobalMemory=350M
DiskPageBufferMemory=256M
InitialLogfileGroup=undo_buffer_size=64M;undofile01.dat:512M;undofile02.dat:512M
InitialTablespace=datafile01.dat:256M;datafile02.dat:256M
TimeBetweenWatchDogCheckInitial=60000

#
# .8node_2ng_5cpus
#

[cluster_config.8node_2ng_2cpus]
ndb_mgmd = CHOOSE_host1
ndbd = CHOOSE_host2,CHOOSE_host3,CHOOSE_host4,CHOOSE_host5,CHOOSE_host6,CHOOSE_host1,CHOOSE_host7,CHOOSE_host8
ndbapi= CHOOSE_host1,CHOOSE_host1,CHOOSE_host1

NoOfReplicas = 3
DataMemory = 500M
TransactionMemory=350M
MaxNoOfConcurrentScans = 100
MaxNoOfSavedMessages= 5
NoOfFragmentLogFiles = 8
FragmentLogFileSize = 64M
ODirect=1
MaxNoOfAttributes=2000
Checksum=1
AutomaticThreadConfig=1
AutomaticMemoryConfig=1
NumCPUs=2
TotalMemoryConfig=4000M
MaxNoOfTables=200
MaxNoOfOrderedIndexes=200
MaxNoOfUniqueHashIndexes=200
MaxNoOfTriggers=3000
TransactionDeadlockDetectionTimeout=5000

SharedGlobalMemory=350M
DiskPageBufferMemory=256M
InitialLogfileGroup=undo_buffer_size=64M;undofile01.dat:512M;undofile02.dat:512M
InitialTablespace=datafile01.dat:256M;datafile02.dat:256M
TimeBetweenWatchDogCheckInitial=60000

#
# .2node2mgm
#

[cluster_config.2node2mgm]
ndb_mgmd = CHOOSE_host1,CHOOSE_host6
ndbd = CHOOSE_host2,CHOOSE_host3
ndbapi= CHOOSE_host1,,

NoOfReplicas = 2
DataMemory = 500M
TransactionMemory=350M
MaxNoOfConcurrentScans = 100
MaxNoOfSavedMessages= 5
NoOfFragmentLogFiles = 8
FragmentLogFileSize = 64M
ODirect=1
MaxNoOfAttributes=2000
Checksum=1
AutomaticThreadConfig=1
AutomaticMemoryConfig=1
NumCPUs=12
TotalMemoryConfig=4000M
MaxNoOfTables=200
MaxNoOfOrderedIndexes=200
MaxNoOfUniqueHashIndexes=200
MaxNoOfTriggers=3000
TransactionDeadlockDetectionTimeout=5000

SharedGlobalMemory=350M
DiskPageBufferMemory=256M
InitialLogfileGroup=undo_buffer_size=64M;undofile01.dat:512M;undofile02.dat:512M
InitialTablespace=datafile01.dat:256M;datafile02.dat:256M
TimeBetweenWatchDogCheckInitial=60000<|MERGE_RESOLUTION|>--- conflicted
+++ resolved
@@ -1,9 +1,5 @@
-<<<<<<< HEAD
 # Copyright (c) 2015, 2021, Oracle and/or its affiliates.
-=======
-# Copyright (c) 2015, 2020, Oracle and/or its affiliates.
 # Copyright (c) 2022, 2022, Logical Clocks and/or its affiliates.
->>>>>>> 1353b650
 #
 # This program is free software; you can redistribute it and/or modify
 # it under the terms of the GNU General Public License, version 2.0,
@@ -183,37 +179,7 @@
 TimeBetweenWatchDogCheckInitial=60000
 
 #
-<<<<<<< HEAD
-# .16node
-#
-
-[cluster_config.16node]
-ndb_mgmd = CHOOSE_host1
-ndbd = CHOOSE_host1,CHOOSE_host2,CHOOSE_host3,CHOOSE_host4,CHOOSE_host5,CHOOSE_host6,CHOOSE_host7,CHOOSE_host8,CHOOSE_host9,CHOOSE_host10,CHOOSE_host11,CHOOSE_host12,CHOOSE_host13,CHOOSE_host14,CHOOSE_host15,CHOOSE_host16
-ndbapi = CHOOSE_host1,CHOOSE_host2,CHOOSE_host3,CHOOSE_host4,CHOOSE_host5,CHOOSE_host6
-
-NoOfReplicas = 2
-DataMemory = 3G
-CompressedLCP = 1
-CompressedBackup = 1
-ODirect = 1
-MaxNoOfAttributes = 2000
-FragmentLogFileSize = 256M
-NoOfFragmentLogFiles = 8
-TimeBetweenEpochsTimeout = 4000
-TimeBetweenGlobalCheckpointsTimeout = 60000
-StartPartialTimeout = 120000
-
-SharedGlobalMemory = 256M
-DiskPageBufferMemory = 256M
-InitialLogfileGroup = undo_buffer_size=64M;undofile01.dat:512M;undofile02.dat:512M
-InitialTablespace = datafile01.dat:256M;datafile02.dat:256M
-
-#
-# .3node3rpl
-=======
 # .4node_2ng_8cpus
->>>>>>> 1353b650
 #
 
 [cluster_config.4node_2ng_8cpus]
