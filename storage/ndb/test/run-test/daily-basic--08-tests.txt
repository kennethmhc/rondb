# Copyright (c) 2015, Oracle and/or its affiliates. All rights reserved.
#
# This program is free software; you can redistribute it and/or modify
# it under the terms of the GNU General Public License as published by
# the Free Software Foundation; version 2 of the License.
#
# This program is distributed in the hope that it will be useful,
# but WITHOUT ANY WARRANTY; without even the implied warranty of
# MERCHANTABILITY or FITNESS FOR A PARTICULAR PURPOSE.  See the
# GNU General Public License for more details.
#
# You should have received a copy of the GNU General Public License
# along with this program; if not, write to the Free Software
# Foundation, Inc., 51 Franklin St, Fifth Floor, Boston, MA 02110-1301  USA
#
# GENERATED FILE
#
cmd: testLimits
args: -n ExhaustSegmentedSectionScan WIDE_2COL
max-time: 180

cmd: testNdbApi
args: -n GetOperationNoTab T6
max-time: 180

cmd: testScan
args: -n CloseRefresh T1
max-time: 180

cmd: test_event
args: -n Apiv2HQE-latestGCI T1
max-time: 180

cmd: testBasic
args: -n Bug54944 T1
max-time: 180

cmd: testBasic
args: -n CommitTry630 T1 T6 D1 D2
max-time: 180

cmd: testScan
args: -n ExecuteScanWithoutOpenScan T6 D1 D2
max-time: 180

cmd: testBlobs
args: -bug 27370 -skip p
max-time: 180

cmd: testNodeRestart
args: -n Bug36276 T1
max-time: 360

cmd: testScan
args: -n ScanReadAndPkRead T6 D1 D2
max-time: 180

cmd: testDict
args: -n TableAddAttrsDuring T1 T6
max-time: 180

cmd: testScan
args: -n ScanRead240
max-time: 180

cmd: testNdbApi
args: -n UnlockMulti T3
max-time: 360

cmd: testNodeRestart
args: -n Bug31980 T1
max-time: 180

cmd: testScan
args: -n ScanDelete
max-time: 360

cmd: testBasic
args: -n PkInsert
max-time: 360

cmd: testScan
args: -n ScanRead488 -l 10 T6 D1 D2
max-time: 180

cmd: testScan
args: -n ScanRead488O -l 10 T6 D1 D2
max-time: 360

cmd: testScan
args: -n ScanReadError5024 T1 D1 D2
max-time: 360

cmd: testBasic
args: -n TupError
max-time: 540

cmd: testSystemRestart
args: -l 2 -n Bug28770 T1
max-time: 540

<<<<<<< HEAD
cmd: DbAsyncGenerator
args: -time 60 -p 200
max-time: 360
type: bench
=======
cmd: testNdbinfo
args:
max-time: 720
>>>>>>> a48984d5

cmd: test_event
args: -n Bug37442 T1
max-time: 540

cmd: test_event
args: -n Apiv2-check_event_queue_cleared_initial T1
max-time: 900

cmd: atrt-testBackup
args: -n BackupOne T1 T6 I3 D2
max-time: 1080

cmd: testNodeRestart
args: -n Bug27283 T1
max-time: 1260

cmd: testScan
args: -n ScanReadWhileNodeIsDown T1
max-time: 1080

cmd: testScan
args: -n ScanReadRestart D1 D2
max-time: 1440

cmd: testNodeRestart
args: -n Bug44952 T1
max-time: 2700

cmd: testNodeRestart
args: -n Bug18612SR T1
max-time: 2880

cmd: testIndex
args: -n DeferredError
max-time: 3780
<|MERGE_RESOLUTION|>--- conflicted
+++ resolved
@@ -99,17 +99,6 @@
 args: -l 2 -n Bug28770 T1
 max-time: 540
 
-<<<<<<< HEAD
-cmd: DbAsyncGenerator
-args: -time 60 -p 200
-max-time: 360
-type: bench
-=======
-cmd: testNdbinfo
-args:
-max-time: 720
->>>>>>> a48984d5
-
 cmd: test_event
 args: -n Bug37442 T1
 max-time: 540
