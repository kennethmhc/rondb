/* Copyright (C) 2003 MySQL AB

   This program is free software; you can redistribute it and/or modify
   it under the terms of the GNU General Public License as published by
   the Free Software Foundation; version 2 of the License.

   This program is distributed in the hope that it will be useful,
   but WITHOUT ANY WARRANTY; without even the implied warranty of
   MERCHANTABILITY or FITNESS FOR A PARTICULAR PURPOSE.  See the
   GNU General Public License for more details.

   You should have received a copy of the GNU General Public License
   along with this program; if not, write to the Free Software
   Foundation, Inc., 59 Temple Place, Suite 330, Boston, MA  02111-1307  USA */

#include <NDBT.hpp>
#include <NDBT_Test.hpp>
#include <DbUtil.hpp>
#include <AtrtClient.hpp>

#include <NdbRestarts.hpp>


int runCreateTable(NDBT_Context* ctx, NDBT_Step* step){
  DbUtil sql("test");

  if (!sql.doQuery("CREATE TABLE reconnect ("
                   "pk bigint, "
                   "thread int, "
                   "b varchar(32) NOT NULL, "
                   "PRIMARY KEY(pk, thread)"
                   ") engine = NDB;"))
    return NDBT_FAILED;
  return NDBT_OK;
}

int runDropTable(NDBT_Context* ctx, NDBT_Step* step){
  DbUtil sql("test");

  if (!sql.doQuery("DROP TABLE IF EXISTS reconnect"))
    return NDBT_FAILED;
  return NDBT_OK;
}


int runSQLQueries(NDBT_Context* ctx, NDBT_Step* step,
                  const char* query)
{
  int result = -1;
  DbUtil sql("test");

  unsigned failed = 0;
  unsigned i = 0;
  unsigned shutdown_counter= 0;
  while (result == -1)
  {
    Properties args;
    args.put("0", i);
    if (!sql.doQuery(query, args))
    {
      switch(sql.last_errno()){
      case 2006: // MySQL server has gone away(ie. crash)
        g_err << "Fatal error: " << sql.last_error() << endl;
        g_err.print("query: %s", query);
        result = NDBT_FAILED;
        break;
      default:
        // Ignore
        failed++;
        break;
      }
    }
    else
      g_info << query << endl;
    sql.silent(); // Late, to catch any SQL syntax errors
    i++;

    if (ctx->isTestStopped())
    {
      // When the test is stopped we run additional queries
      // that all should work

      if (shutdown_counter == 0)
      {
        shutdown_counter = i;
      }
      else
      {
        unsigned extra_loops= i - shutdown_counter;

        if (extra_loops < 10)
        {
          // Check that last query suceeded
          if (sql.last_errno() != 0)
          {
            g_err << "Fatal error during shutdown queries: "
                  << sql.last_error() << endl;
            g_err.print("query: %s", query);
            result = NDBT_FAILED;
          }
        }
        else
        {
          // We are done, signal sucess
          result= NDBT_OK;
        }
      }
    }

  }
  ctx->stopTest();
  g_info << i - failed << " queries completed and "
         << failed << " failed" << endl;
  return result;
}


int runINSERT(NDBT_Context* ctx, NDBT_Step* step){
  BaseString query;
  query.assfmt("INSERT INTO reconnect "
               "(pk, thread, b) VALUES (?, %d, 'data%d')",
               step->getStepNo(), step->getStepNo());
  return runSQLQueries(ctx, step, query.c_str());

}


int runSELECT(NDBT_Context* ctx, NDBT_Step* step){
  return runSQLQueries(ctx, step, "SELECT * FROM reconnect");
}


int runDELETE(NDBT_Context* ctx, NDBT_Step* step){
  BaseString query;
  query.assfmt("DELETE from reconnect WHERE thread=%d LIMIT 10",
               step->getStepNo());
  return runSQLQueries(ctx, step, query.c_str());
}


int runRestartCluster(NDBT_Context* ctx, NDBT_Step* step){
  int result = NDBT_OK;
  int loops = ctx->getNumLoops();
  NdbRestarts restarts;
  int i = 0;
  int timeout = 240;

  while(i<loops && result != NDBT_FAILED && !ctx->isTestStopped()){

    ndbout << "Loop " << i << "/"<< loops <<" started" << endl;

    if(restarts.executeRestart("RestartAllNodesAbort", timeout) != 0){
      g_err << "Failed to restart all nodes with abort" << endl;
      result = NDBT_FAILED;
      break;
    }

    NdbSleep_SecSleep(10);
    i++;
  }
  ctx->stopTest();
  return result;
}


NDBT_TESTSUITE(testReconnect);
TESTCASE("InsertAndRestart",
	 "Run INSERTs while cluster restart"){
  INITIALIZER(runDropTable);
  INITIALIZER(runCreateTable);
  STEP(runINSERT);
  STEP(runRestartCluster);
}
TESTCASE("SelectAndRestart",
	 "Run SELECTs while cluster restart"){
  INITIALIZER(runDropTable);
  INITIALIZER(runCreateTable);
  STEP(runSELECT);
  STEP(runRestartCluster);
}
TESTCASE("DeleteAndRestart",
	 "Run DELETEs while cluster restart"){
  INITIALIZER(runDropTable);
  INITIALIZER(runCreateTable);
  STEP(runDELETE);
  STEP(runRestartCluster);
}
TESTCASE("AllAndRestart",
	 "Run all kind of statements while cluster restart"){
  INITIALIZER(runDropTable);
  INITIALIZER(runCreateTable);
  STEPS(runSELECT, 5);
  STEPS(runINSERT, 25);
  STEPS(runDELETE, 2);
  STEP(runRestartCluster);
}

NDBT_TESTSUITE_END(testReconnect);

int main(int argc, const char** argv){
  ndb_init();
<<<<<<< HEAD
  NDBT_TESTSUITE_INSTANCE(testSQL);
  return testSQL.execute(argc, argv);
=======
  return testReconnect.execute(argc, argv);
>>>>>>> 725324bb
}
<|MERGE_RESOLUTION|>--- conflicted
+++ resolved
@@ -199,10 +199,6 @@
 
 int main(int argc, const char** argv){
   ndb_init();
-<<<<<<< HEAD
-  NDBT_TESTSUITE_INSTANCE(testSQL);
-  return testSQL.execute(argc, argv);
-=======
+  NDBT_TESTSUITE_INSTANCE(testReconnect);
   return testReconnect.execute(argc, argv);
->>>>>>> 725324bb
-}
+}
