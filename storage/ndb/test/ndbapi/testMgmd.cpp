/*
   Copyright (c) 2009, 2010, Oracle and/or its affiliates. All rights reserved.


   This program is free software; you can redistribute it and/or modify
   it under the terms of the GNU General Public License as published by
   the Free Software Foundation; version 2 of the License.

   This program is distributed in the hope that it will be useful,
   but WITHOUT ANY WARRANTY; without even the implied warranty of
   MERCHANTABILITY or FITNESS FOR A PARTICULAR PURPOSE.  See the
   GNU General Public License for more details.

   You should have received a copy of the GNU General Public License
   along with this program; if not, write to the Free Software
   Foundation, Inc., 51 Franklin St, Fifth Floor, Boston, MA 02110-1301  USA
 */

#include <NDBT.hpp>
#include <NDBT_Test.hpp>
#include <portlib/NdbDir.hpp>
#include "ConfigFactory.hpp"
#include <NdbMgmd.hpp>
#include <NdbProcess.hpp>
#include <NDBT_Find.hpp>
#include <NDBT_Workingdir.hpp>
#include <NdbEnv.h>

static const char * exe_valgrind = 0;
static const char * arg_valgrind = 0;

static bool file_exists(const char* path, Uint32 timeout = 1)
{
  g_info << "File '" << path << "' ";
  /**
   * ndb_mgmd does currently not fsync the directory
   *   after committing config-bin,
   *   which means that it can be on disk, wo/ being visible
   *   remedy this by retrying some
   */
  for (Uint32 i = 0; i < 10 * timeout; i++)
  {
    if (access(path, F_OK) == 0)
    {
      g_info << "exists" << endl;
      return true;
    }
    if (i == 0)
    {
      g_info << "does not exist, retrying...";
    }
    NdbSleep_MilliSleep(100);
  }
  g_info << "does not exist" << endl;
  return false;
}

// Util function that concatenate strings to form a path

static BaseString path(const char* first, ...)
{
  BaseString path;
  path.assign(first);

  const char* str;
  va_list args;
  va_start(args, first);
  while ((str = va_arg(args, const char*)) != NULL)
  {
    path.appfmt("%s%s", DIR_SEPARATOR, str);
  }
  va_end(args);
  return path;
}

class Mgmd
{
  NdbProcess* m_proc;
  int m_nodeid;
  BaseString m_name;
  BaseString m_exe;
  NdbMgmd m_mgmd_client;

  Mgmd(const Mgmd& other); // Not implemented
public:

  Mgmd(int nodeid) :
  m_proc(NULL),
  m_nodeid(nodeid)
  {
    m_name.assfmt("ndb_mgmd_%d", nodeid);

    NDBT_find_ndb_mgmd(m_exe);
  }

  ~Mgmd()
  {
    if (m_proc)
    {
      //stop the proces
      stop();
    }

  }

  const char* name(void) const
  {
    return m_name.c_str();
  }

  const char* exe(void) const
  {
    return m_exe.c_str();
  }

  bool start(const char* working_dir, NdbProcess::Args& args)
  {
    g_info << "Starting " << name() << " ";
    for (unsigned i = 0; i < args.args().size(); i++)
      g_info << args.args()[i].c_str() << " ";
    g_info << endl;

    if (exe_valgrind == 0)
    {
      m_proc = NdbProcess::create(name(),
                                  exe(),
                                  working_dir,
                                  args);
    }
    else
    {
      NdbProcess::Args copy;
      if (arg_valgrind)
      {
        copy.add(arg_valgrind);
      }
      copy.add(exe());
      copy.add(args);
      m_proc = NdbProcess::create(name(),
                                  BaseString(exe_valgrind),
                                  working_dir,
                                  copy);
    }
    return (m_proc != NULL);
  }

  bool start_from_config_ini(const char* working_dir,
                             const char* first_extra_arg = NULL, ...)
  {
    NdbProcess::Args args;
    args.add("--no-defaults");
    args.add("--configdir=.");
    args.add("-f config.ini");
    args.add("--ndb-nodeid=", m_nodeid);
    args.add("--nodaemon");
    args.add("--log-name=", name());
    args.add("--verbose");

    if (first_extra_arg)
    {
      // Append any extra args
      va_list extra_args;
      const char* str = first_extra_arg;
      va_start(extra_args, first_extra_arg);
      do
      {
        args.add(str);
      } while ((str = va_arg(extra_args, const char*)) != NULL);
      va_end(extra_args);
    }

    return start(working_dir, args);
  }

  bool start(const char* working_dir,
             const char* first_extra_arg = NULL, ...)
  {
    NdbProcess::Args args;
    args.add("--no-defaults");
    args.add("--configdir=.");
    args.add("--ndb-nodeid=", m_nodeid);
    args.add("--nodaemon");
    args.add("--log-name=", name());
    args.add("--verbose");

    if (first_extra_arg)
    {
      // Append any extra args
      va_list extra_args;
      const char* str = first_extra_arg;
      va_start(extra_args, first_extra_arg);
      do
      {
        args.add(str);
      } while ((str = va_arg(extra_args, const char*)) != NULL);
      va_end(extra_args);
    }

    return start(working_dir, args);
  }

  bool stop(void)
  {
    g_info << "Stopping " << name() << endl;

    // Diconnect and close our "builtin" client
    m_mgmd_client.close();

    if (m_proc == 0 || !m_proc->stop())
    {
      fprintf(stderr, "Failed to stop process %s\n", name());
      return false; // Can't kill with -9 -> fatal error
    }
    int ret;
    if (!m_proc->wait(ret, 300))
    {
      fprintf(stderr, "Failed to wait for process %s\n", name());
      return false; // Can't wait after kill with -9 -> fatal error
    }

    if (ret != 9)
    {
      fprintf(stderr, "stop ret: %u\n", ret);
      return false; // Can't wait after kill with -9 -> fatal error
    }

    delete m_proc;
    m_proc = 0;

    return true;

  }

  bool wait(int& ret, int timeout = 300)
  {
    g_info << "Waiting for " << name() << endl;

    if (m_proc == 0 || !m_proc->wait(ret, timeout))
    {
      fprintf(stderr, "Failed to wait for process %s\n", name());
      return false;
    }
    delete m_proc;
    m_proc = 0;

    return true;

  }

  const BaseString connectstring(const Properties& config)
  {
    const char* hostname;
<<<<<<< HEAD
    require(!get_section_string(config, m_name.c_str(),
                                "HostName", &hostname));

    Uint32 port;
    require(!get_section_uint32(config, m_name.c_str(),
                                "PortNumber", &port));
=======
    require(get_section_string(config, m_name.c_str(),
                               "HostName", &hostname));

    Uint32 port;
    require(get_section_uint32(config, m_name.c_str(),
                               "PortNumber", &port));
>>>>>>> e6ffef75

    BaseString constr;
    constr.assfmt("%s:%d", hostname, port);
    return constr;
  }

  bool connect(const Properties& config,
               int num_retries = 60, int retry_delay_in_seconds = 1)
  {
    BaseString constr = connectstring(config);
    g_info << "Connecting to " << name() << " @ " << constr.c_str() << endl;

    return m_mgmd_client.connect(constr.c_str(),
                                 num_retries,
                                 retry_delay_in_seconds);
  }

  bool wait_confirmed_config(int timeout = 30)
  {
    if (!m_mgmd_client.is_connected())
    {
      g_err << "wait_confirmed_config: not connected!" << endl;
      return false;
    }

    int retries = 0;
    Config conf;
    while (!m_mgmd_client.get_config(conf))
    {
      retries++;

      if (retries == timeout * 10)
      {
        g_err << "wait_confirmed_config: Failed to get config within "
                << timeout << " seconds" << endl;
        return false;
      }

      g_err << "Failed to get config, sleeping" << endl;
      NdbSleep_MilliSleep(100);

    }
    g_info << "wait_confirmed_config: ok" << endl;
    return true;

  }

  NdbMgmHandle handle() { return m_mgmd_client.handle(); }

private:

  bool get_section_string(const Properties& config,
                          const char* section_name,
                          const char* key,
                          const char** value) const
  {
    const Properties* section;
    if (!config.get(section_name, &section))
      return false;

    if (!section->get(key, value))
      return false;
    return true;
  }

  bool get_section_uint32(const Properties& config,
                          const char* section_name,
                          const char* key,
                          Uint32* value) const
  {
    const Properties* section;
    if (!config.get(section_name, &section))
      return false;

    if (!section->get(key, value))
      return false;
    return true;
  }

};

class MgmdProcessList : public Vector<Mgmd*>
{
public:

  ~MgmdProcessList()
  {
    // Delete and thus stop the mgmd(s)
    for (unsigned i = 0; i < size(); i++)
    {
      Mgmd* mgmd = this->operator[](i);
      delete mgmd;
    }
    //  delete this->[i];
    clear();
  }
};


#define CHECK(x)                                            \
  if (!(x)) {                                               \
    fprintf(stderr, "CHECK(" #x ") failed at line: %d\n", \
            __LINE__);                                      \
     return NDBT_FAILED;                                    \
  }

int runTestBasic2Mgm(NDBT_Context* ctx, NDBT_Step* step)
{
  NDBT_Workingdir wd("test_mgmd"); // temporary working directory

  // Create config.ini
  Properties config = ConfigFactory::create(2);
  CHECK(ConfigFactory::write_config_ini(config,
                                        path(wd.path(),
                                             "config.ini",
                                             NULL).c_str()));
  // Start ndb_mgmd(s)
  MgmdProcessList mgmds;
  for (int i = 1; i <= 2; i++)
  {
    Mgmd* mgmd = new Mgmd(i);
    mgmds.push_back(mgmd);
    CHECK(mgmd->start_from_config_ini(wd.path()));
  }

  // Connect the ndb_mgmd(s)
  for (unsigned i = 0; i < mgmds.size(); i++)
    CHECK(mgmds[i]->connect(config));

  // wait for confirmed config
  for (unsigned i = 0; i < mgmds.size(); i++)
    CHECK(mgmds[i]->wait_confirmed_config());

  // Check binary config files created
  CHECK(file_exists(path(wd.path(),
                         "ndb_1_config.bin.1",
                         NULL).c_str()));
  CHECK(file_exists(path(wd.path(),
                         "ndb_2_config.bin.1",
                         NULL).c_str()));

  // Stop the ndb_mgmd(s)
  for (unsigned i = 0; i < mgmds.size(); i++)
    CHECK(mgmds[i]->stop());

  // Start up the mgmd(s) again from config.bin
  for (unsigned i = 0; i < mgmds.size(); i++)
    CHECK(mgmds[i]->start_from_config_ini(wd.path()));

  // Connect the ndb_mgmd(s)
  for (unsigned i = 0; i < mgmds.size(); i++)
    CHECK(mgmds[i]->connect(config));

  // check ndb_X_config.bin.1 still exists but not ndb_X_config.bin.2
  CHECK(file_exists(path(wd.path(),
                         "ndb_1_config.bin.1",
                         NULL).c_str()));
  CHECK(file_exists(path(wd.path(),
                         "ndb_2_config.bin.1",
                         NULL).c_str()));

  CHECK(!file_exists(path(wd.path(),
                          "ndb_1_config.bin.2",
                          NULL).c_str()));
  CHECK(!file_exists(path(wd.path(),
                          "ndb_2_config.bin.2",
                          NULL).c_str()));

  return NDBT_OK;

}

int runTestBug45495(NDBT_Context* ctx, NDBT_Step* step)
{
  NDBT_Workingdir wd("test_mgmd"); // temporary working directory

  g_err << "** Create config.ini" << endl;
  Properties config = ConfigFactory::create(2);
  CHECK(ConfigFactory::write_config_ini(config,
                                        path(wd.path(),
                                             "config.ini",
                                             NULL).c_str()));
  // Start ndb_mgmd(s)
  MgmdProcessList mgmds;
  for (int i = 1; i <= 2; i++)
  {
    Mgmd* mgmd = new Mgmd(i);
    mgmds.push_back(mgmd);
    CHECK(mgmd->start_from_config_ini(wd.path()));
  }

  // Connect the ndb_mgmd(s)
  for (unsigned i = 0; i < mgmds.size(); i++)
    CHECK(mgmds[i]->connect(config));

  // wait for confirmed config
  for (unsigned i = 0; i < mgmds.size(); i++)
    CHECK(mgmds[i]->wait_confirmed_config());

  // Check binary config files created
  CHECK(file_exists(path(wd.path(),
                         "ndb_1_config.bin.1",
                         NULL).c_str()));
  CHECK(file_exists(path(wd.path(),
                         "ndb_2_config.bin.1",
                         NULL).c_str()));

  g_err << "** Restart one ndb_mgmd at a time --reload + --initial" << endl;
  for (unsigned i = 0; i < mgmds.size(); i++)
  {
    CHECK(mgmds[i]->stop());
    CHECK(mgmds[i]->start_from_config_ini(wd.path(),
                                          "--reload", "--initial", NULL));
    CHECK(mgmds[i]->connect(config));
    CHECK(mgmds[i]->wait_confirmed_config());

    // check ndb_X_config.bin.1 still exists but not ndb_X_config.bin.2
    CHECK(file_exists(path(wd.path(),
                           "ndb_1_config.bin.1",
                           NULL).c_str()));
    CHECK(file_exists(path(wd.path(),
                           "ndb_2_config.bin.1",
                           NULL).c_str()));

    CHECK(!file_exists(path(wd.path(),
                            "ndb_1_config.bin.2",
                            NULL).c_str()));
    CHECK(!file_exists(path(wd.path(),
                            "ndb_2_config.bin.2",
                            NULL).c_str()));
  }

  g_err << "** Restart one ndb_mgmd at a time --initial" << endl;
  for (unsigned i = 0; i < mgmds.size(); i++)
  {
    CHECK(mgmds[i]->stop());
    CHECK(mgmds[i]->start_from_config_ini(wd.path(),
                                          "--initial", NULL));
    CHECK(mgmds[i]->connect(config));
    CHECK(mgmds[i]->wait_confirmed_config());

    // check ndb_X_config.bin.1 still exists but not ndb_X_config.bin.2
    CHECK(file_exists(path(wd.path(),
                           "ndb_1_config.bin.1",
                           NULL).c_str()));
    CHECK(file_exists(path(wd.path(),
                           "ndb_2_config.bin.1",
                           NULL).c_str()));

    CHECK(!file_exists(path(wd.path(),
                            "ndb_1_config.bin.2",
                            NULL).c_str()));
    CHECK(!file_exists(path(wd.path(),
                            "ndb_2_config.bin.2",
                            NULL).c_str()));
  }

  g_err << "** Create config2.ini" << endl;
  CHECK(ConfigFactory::put(config, "ndb_mgmd", 1, "ArbitrationDelay", 100));
  CHECK(ConfigFactory::write_config_ini(config,
                                        path(wd.path(),
                                             "config2.ini",
                                             NULL).c_str()));

  g_err << "** Restart one ndb_mgmd at a time --initial should not work" << endl;
  for (unsigned i = 0; i < mgmds.size(); i++)
  {
    CHECK(mgmds[i]->stop());
    // Start from config2.ini
    CHECK(mgmds[i]->start_from_config_ini(wd.path(),
                                          "-f config2.ini",
                                          "--initial", NULL));

    // Wait for mgmd to exit and check return status
    int ret;
    CHECK(mgmds[i]->wait(ret));
    CHECK(ret == 1);

    // check config files exist only for the still running mgmd(s)
    for (unsigned j = 0; j < mgmds.size(); j++)
    {
      BaseString tmp;
      tmp.assfmt("ndb_%d_config.bin.1", j+1);
      CHECK(file_exists(path(wd.path(),
                             tmp.c_str(),
                             NULL).c_str()) == (j != i));
    }

    // Start from config.ini again
    CHECK(mgmds[i]->start_from_config_ini(wd.path(),
                                          "--initial",
                                          "--reload",
                                          NULL));
    CHECK(mgmds[i]->connect(config));
    CHECK(mgmds[i]->wait_confirmed_config());
  }

  g_err << "** Reload from config2.ini" << endl;
  for (unsigned i = 0; i < mgmds.size(); i++)
  {
    CHECK(mgmds[i]->stop());
    // Start from config2.ini
    CHECK(mgmds[i]->start_from_config_ini(wd.path(),
                                          "-f config2.ini",
                                          "--reload", NULL));
    CHECK(mgmds[i]->connect(config));
    CHECK(mgmds[i]->wait_confirmed_config());
  }

  CHECK(file_exists(path(wd.path(),
                         "ndb_1_config.bin.1",
                         NULL).c_str()));
  CHECK(file_exists(path(wd.path(),
                         "ndb_2_config.bin.1",
                         NULL).c_str()));

  Uint32 timeout = 30;
  CHECK(file_exists(path(wd.path(),
                         "ndb_1_config.bin.2",
                         NULL).c_str(), timeout));
  CHECK(file_exists(path(wd.path(),
                         "ndb_2_config.bin.2",
                         NULL).c_str(), timeout));

  g_err << "** Reload mgmd initial(from generation=2)" << endl;
  for (unsigned i = 0; i < mgmds.size(); i++)
  {
    CHECK(mgmds[i]->stop());
    CHECK(mgmds[i]->start_from_config_ini(wd.path(),
                                          "-f config2.ini",
                                          "--reload", "--initial", NULL));

    CHECK(mgmds[i]->connect(config));
    CHECK(mgmds[i]->wait_confirmed_config());

     // check config files exist
    for (unsigned j = 0; j < mgmds.size(); j++)
    {
      BaseString tmp;
      tmp.assfmt("ndb_%d_config.bin.1", j+1);
      CHECK(file_exists(path(wd.path(),
                             tmp.c_str(),
                             NULL).c_str()) == (i < j));

      tmp.assfmt("ndb_%d_config.bin.2", j+1);
      CHECK(file_exists(path(wd.path(),
                             tmp.c_str(),
                             NULL).c_str(),
                        timeout));
    }
  }

  return NDBT_OK;
}



int runTestBug42015(NDBT_Context* ctx, NDBT_Step* step)
{
  NDBT_Workingdir wd("test_mgmd"); // temporary working directory

  g_err << "** Create config.ini" << endl;
  Properties config = ConfigFactory::create(2);
  CHECK(ConfigFactory::write_config_ini(config,
                                        path(wd.path(),
                                             "config.ini",
                                             NULL).c_str()));

  MgmdProcessList mgmds;
  // Start ndb_mgmd 1 from config.ini
  Mgmd* mgmd = new Mgmd(1);
  mgmds.push_back(mgmd);
  CHECK(mgmd->start_from_config_ini(wd.path()));

  // Start ndb_mgmd 2 by fetching from first
  Mgmd* mgmd2 = new Mgmd(2);
  mgmds.push_back(mgmd2);
  CHECK(mgmd2->start(wd.path(),
                     "--ndb-connectstring",
                     mgmd->connectstring(config).c_str(),
                     NULL));

  // Connect the ndb_mgmd(s)
  for (unsigned i = 0; i < mgmds.size(); i++)
    CHECK(mgmds[i]->connect(config));

  // wait for confirmed config
  for (unsigned i = 0; i < mgmds.size(); i++)
    CHECK(mgmds[i]->wait_confirmed_config());

  // Check binary config files created
  CHECK(file_exists(path(wd.path(),
                         "ndb_1_config.bin.1",
                         NULL).c_str()));
  CHECK(file_exists(path(wd.path(),
                         "ndb_2_config.bin.1",
                         NULL).c_str()));

  return NDBT_OK;

}

/* Test for bug 53008:  --skip-config-cache */
int runTestNoConfigCache(NDBT_Context* ctx, NDBT_Step* step)
{
  NDBT_Workingdir wd("test_mgmd"); // temporary working directory
  
  g_err << "** Create config.ini" << endl;
  Properties config = ConfigFactory::create();
  CHECK(ConfigFactory::write_config_ini(config,
                                        path(wd.path(),
                                             "config.ini",
                                             NULL).c_str()));
  
  // Start ndb_mgmd  from config.ini
  Mgmd* mgmd = new Mgmd(1);
  CHECK(mgmd->start_from_config_ini(wd.path(), "--skip-config-cache", NULL));
     
  // Connect the ndb_mgmd(s)
  CHECK(mgmd->connect(config));
  
  // wait for confirmed config
  CHECK(mgmd->wait_confirmed_config());
  
  // Check binary config files *not* created
  bool bin_conf_file = file_exists(path(wd.path(),
                                        "ndb_1_config.bin.1", 
                                        NULL).c_str());
  CHECK(bin_conf_file == false);

  mgmd->stop();
  return NDBT_OK;
}


/* Test for BUG#13428853 */
int runTestNoConfigCache_DontCreateConfigDir(NDBT_Context* ctx, NDBT_Step* step)
{
  NDBT_Workingdir wd("test_mgmd"); // temporary working directory

  g_err << "** Create config.ini" << endl;
  Properties config = ConfigFactory::create();
  CHECK(ConfigFactory::write_config_ini(config,
                                        path(wd.path(),
                                             "config.ini",
                                             NULL).c_str()));

  g_err << "Test no configdir is created with --skip-config-cache" << endl;
  Mgmd* mgmd = new Mgmd(1);
  CHECK(mgmd->start_from_config_ini(wd.path(),
                                    "--skip-config-cache",
                                    "--config-dir=dir37",
                                    NULL));

  // Connect the ndb_mgmd(s)
  CHECK(mgmd->connect(config));

  // wait for confirmed config
  CHECK(mgmd->wait_confirmed_config());

  // Check configdir not created
  CHECK(!file_exists(path(wd.path(), "dir37", NULL).c_str()));

  mgmd->stop();

  g_err << "Also test --initial --skip-config-cache" << endl;
  // Also test starting ndb_mgmd --initial --skip-config-cache
  CHECK(mgmd->start_from_config_ini(wd.path(),
                                    "--skip-config-cache",
                                    "--initial",
                                    "--config-dir=dir37",
                                    NULL));
  // Connect the ndb_mgmd(s)
  CHECK(mgmd->connect(config));

  // wait for confirmed config
  CHECK(mgmd->wait_confirmed_config());

  // Check configdir not created
  CHECK(!file_exists(path(wd.path(), "dir37", NULL).c_str()));

  mgmd->stop();
<<<<<<< HEAD
  return NDBT_OK;
}


int runTestNoConfigCache_Fetch(NDBT_Context* ctx, NDBT_Step* step)
{
  NDBT_Workingdir wd("test_mgmd"); // temporary working directory

  Properties config = ConfigFactory::create(2);
  CHECK(ConfigFactory::write_config_ini(config,
                                        path(wd.path(),
                                             "config.ini",
                                             NULL).c_str()));

  MgmdProcessList mgmds;
  // Start ndb_mgmd 1 from config.ini without config cache
  Mgmd* mgmd = new Mgmd(1);
  mgmds.push_back(mgmd);
  CHECK(mgmd->start_from_config_ini(wd.path(),
                                    "--skip-config-cache",
                                    NULL));

  // Start ndb_mgmd 2 without config cache and by fetching from first
  Mgmd* mgmd2 = new Mgmd(2);
  mgmds.push_back(mgmd2);
  CHECK(mgmd2->start(wd.path(),
                     "--ndb-connectstring",
                     mgmd->connectstring(config).c_str(),
                     "--skip-config-cache",
                     NULL));

  // Connect the ndb_mgmd(s)
  for (unsigned i = 0; i < mgmds.size(); i++)
    CHECK(mgmds[i]->connect(config));

  // wait for confirmed config
  for (unsigned i = 0; i < mgmds.size(); i++)
    CHECK(mgmds[i]->wait_confirmed_config());

  return NDBT_OK;
=======
  return NDBT_OK;
}


int runTestNoConfigCache_Fetch(NDBT_Context* ctx, NDBT_Step* step)
{
  NDBT_Workingdir wd("test_mgmd"); // temporary working directory

  Properties config = ConfigFactory::create(2);
  CHECK(ConfigFactory::write_config_ini(config,
                                        path(wd.path(),
                                             "config.ini",
                                             NULL).c_str()));

  MgmdProcessList mgmds;
  // Start ndb_mgmd 1 from config.ini without config cache
  Mgmd* mgmd = new Mgmd(1);
  mgmds.push_back(mgmd);
  CHECK(mgmd->start_from_config_ini(wd.path(),
                                    "--skip-config-cache",
                                    NULL));

  // Start ndb_mgmd 2 without config cache and by fetching from first
  Mgmd* mgmd2 = new Mgmd(2);
  mgmds.push_back(mgmd2);
  CHECK(mgmd2->start(wd.path(),
                     "--ndb-connectstring",
                     mgmd->connectstring(config).c_str(),
                     "--skip-config-cache",
                     NULL));

  // Connect the ndb_mgmd(s)
  for (unsigned i = 0; i < mgmds.size(); i++)
    CHECK(mgmds[i]->connect(config));

  // wait for confirmed config
  for (unsigned i = 0; i < mgmds.size(); i++)
    CHECK(mgmds[i]->wait_confirmed_config());

  return NDBT_OK;
>>>>>>> e6ffef75

}


int runTestNowaitNodes(NDBT_Context* ctx, NDBT_Step* step)
{
  MgmdProcessList mgmds;
  NDBT_Workingdir wd("test_mgmd"); // temporary working directory

  // Create config.ini
  unsigned nodeids[] = { 1, 2 };
  Properties config = ConfigFactory::create(2, 1, 1, nodeids);
  CHECK(ConfigFactory::write_config_ini(config,
                                        path(wd.path(),
                                             "config.ini",
                                             NULL).c_str()));


  BaseString binfile[2];
  binfile[0].assfmt("ndb_%u_config.bin.1", nodeids[0]);
  binfile[1].assfmt("ndb_%u_config.bin.1", nodeids[1]);

  // Start first ndb_mgmd
  Mgmd* mgmd1 = new Mgmd(nodeids[0]);
  {
    mgmds.push_back(mgmd1);
    BaseString arg;
    arg.assfmt("--nowait-nodes=%u", nodeids[1]);
    CHECK(mgmd1->start_from_config_ini(wd.path(),
                                       "--initial",
                                       arg.c_str(),
                                       NULL));

    // Connect the ndb_mgmd
    CHECK(mgmd1->connect(config));

    // wait for confirmed config
    CHECK(mgmd1->wait_confirmed_config());

    // Check binary config file created
    CHECK(file_exists(path(wd.path(),
                           binfile[0].c_str(),
                           NULL).c_str()));
  }

  // Start second ndb_mgmd
  {
    Mgmd* mgmd2 = new Mgmd(nodeids[1]);
    mgmds.push_back(mgmd2);
    CHECK(mgmd2->start_from_config_ini(wd.path(),
                                       "--initial",
                                       NULL));

    // Connect the ndb_mgmd
    CHECK(mgmd2->connect(config));

    // wait for confirmed config
    CHECK(mgmd2->wait_confirmed_config());

    // Check binary config file created
    CHECK(file_exists(path(wd.path(),
                           binfile[1].c_str(),
                           NULL).c_str()));

  }

  // Create new config.ini
  g_err << "** Create config2.ini" << endl;
  CHECK(ConfigFactory::put(config, "ndb_mgmd", nodeids[0], "ArbitrationDelay", 100));
  CHECK(ConfigFactory::write_config_ini(config,
                                        path(wd.path(),
                                             "config2.ini",
                                             NULL).c_str()));

  g_err << "** Reload second mgmd from config2.ini" << endl;
  {
    Mgmd* mgmd2 = mgmds[1];
    CHECK(mgmd2->stop());
    // Start from config2.ini
    CHECK(mgmd2->start_from_config_ini(wd.path(),
                                       "-f config2.ini",
                                       "--reload", NULL));
    CHECK(mgmd2->connect(config));
    CHECK(mgmd1->wait_confirmed_config());
    CHECK(mgmd2->wait_confirmed_config());

    CHECK(file_exists(path(wd.path(),
                           binfile[0].c_str(),
                           NULL).c_str()));
    CHECK(file_exists(path(wd.path(),
                           binfile[1].c_str(),
                           NULL).c_str()));

    // Both ndb_mgmd(s) should have reloaded and new binary config exist
    binfile[0].assfmt("ndb_%u_config.bin.2", nodeids[0]);
    binfile[1].assfmt("ndb_%u_config.bin.2", nodeids[1]);
    CHECK(file_exists(path(wd.path(),
                           binfile[0].c_str(),
                           NULL).c_str()));
    CHECK(file_exists(path(wd.path(),
                           binfile[1].c_str(),
                           NULL).c_str()));
  }

  // Stop the ndb_mgmd(s)
  for (unsigned i = 0; i < mgmds.size(); i++)
    CHECK(mgmds[i]->stop());

  return NDBT_OK;
}


int runTestNowaitNodes2(NDBT_Context* ctx, NDBT_Step* step)
{
  int ret;
  NDBT_Workingdir wd("test_mgmd"); // temporary working directory

  // Create config.ini
  Properties config = ConfigFactory::create(2);
  CHECK(ConfigFactory::write_config_ini(config,
                                        path(wd.path(),
                                             "config.ini",
                                             NULL).c_str()));

  g_err << "** Start mgmd1 from config.ini" << endl;
  MgmdProcessList mgmds;
  Mgmd* mgmd1 = new Mgmd(1);
  mgmds.push_back(mgmd1);
  CHECK(mgmd1->start_from_config_ini(wd.path(),
                                     "--initial",
                                     "--nowait-nodes=1-255",
                                     NULL));
  CHECK(mgmd1->connect(config));
  CHECK(mgmd1->wait_confirmed_config());

  // check config files exist
  CHECK(file_exists(path(wd.path(),
                         "ndb_1_config.bin.1",
                         NULL).c_str()));

  g_err << "** Create config2.ini" << endl;
  CHECK(ConfigFactory::put(config, "ndb_mgmd", 1, "ArbitrationDelay", 100));
  CHECK(ConfigFactory::write_config_ini(config,
                                        path(wd.path(),
                                             "config2.ini",
                                             NULL).c_str()));

  g_err << "** Start mgmd2 from config2.ini" << endl;
  Mgmd* mgmd2 = new Mgmd(2);
  mgmds.push_back(mgmd2);
  CHECK(mgmd2->start_from_config_ini(wd.path(),
                                     "-f config2.ini",
                                     "--initial",
                                     "--nowait-nodes=1-255",
                                     NULL));
  CHECK(mgmd2->wait(ret));
  CHECK(ret == 1);

  CHECK(mgmd1->stop());

  g_err << "** Start mgmd2 again from config2.ini" << endl;
  CHECK(mgmd2->start_from_config_ini(wd.path(),
                                     "-f config2.ini",
                                     "--initial",
                                     "--nowait-nodes=1-255",
                                     NULL));


  CHECK(mgmd2->connect(config));
  CHECK(mgmd2->wait_confirmed_config());

  // check config files exist
  CHECK(file_exists(path(wd.path(),
                         "ndb_2_config.bin.1",
                         NULL).c_str()));

  g_err << "** Start mgmd1 from config.ini, mgmd2 should shutdown" << endl;
  CHECK(mgmd1->start_from_config_ini(wd.path(),
                                     "--initial",
                                     "--nowait-nodes=1-255",
                                     NULL));
  CHECK(mgmd2->wait(ret));
  CHECK(ret == 1);

  CHECK(mgmd1->stop());

  return NDBT_OK;
}

int
runBug56844(NDBT_Context* ctx, NDBT_Step* step)
{
  NDBT_Workingdir wd("test_mgmd"); // temporary working directory

  g_err << "** Create config.ini" << endl;
  Properties config = ConfigFactory::create(2);
  CHECK(ConfigFactory::write_config_ini(config,
                                        path(wd.path(),
                                             "config.ini",
                                             NULL).c_str()));
  // Start ndb_mgmd(s)
  MgmdProcessList mgmds;
  for (int i = 1; i <= 2; i++)
  {
    Mgmd* mgmd = new Mgmd(i);
    mgmds.push_back(mgmd);
    CHECK(mgmd->start_from_config_ini(wd.path()));
  }

  // Connect the ndb_mgmd(s)
  for (unsigned i = 0; i < mgmds.size(); i++)
  {
    CHECK(mgmds[i]->connect(config));
  }

  // wait for confirmed config
  for (unsigned i = 0; i < mgmds.size(); i++)
  {
    CHECK(mgmds[i]->wait_confirmed_config());
  }

  // stop them
  for (unsigned i = 0; i < mgmds.size(); i++)
  {
    CHECK(mgmds[i]->stop());
  }

  // Check binary config files created
  CHECK(file_exists(path(wd.path(),
                         "ndb_1_config.bin.1",
                         NULL).c_str()));
  CHECK(file_exists(path(wd.path(),
                         "ndb_2_config.bin.1",
                         NULL).c_str()));

  CHECK(ConfigFactory::put(config, "ndb_mgmd", 1, "ArbitrationDelay", 100));
  CHECK(ConfigFactory::write_config_ini(config,
                                        path(wd.path(),
                                             "config2.ini",
                                             NULL).c_str()));
  Uint32 no = 2;
  int loops = ctx->getNumLoops();
  for (int l = 0; l < loops; l++, no++)
  {
    g_err << l << ": *** Reload from config.ini" << endl;
    for (unsigned i = 0; i < mgmds.size(); i++)
    {
      // Start from config2.ini
      CHECK(mgmds[i]->start_from_config_ini(wd.path(),
                                            (l & 1) == 1 ?
                                            "-f config.ini" :
                                            "-f config2.ini",
                                            "--reload", NULL));
    }
    for (unsigned i = 0; i < mgmds.size(); i++)
    {
      CHECK(mgmds[i]->connect(config));
      CHECK(mgmds[i]->wait_confirmed_config());
    }

    /**
     * Since it will first be confirmed...
     *   and then once connected to other ndb_nmgmd start a config
     *   change, it can take a bit until new config exists...
     *   allow 30s
     */
    Uint32 timeout = 30;
    for (unsigned i = 0; i < mgmds.size(); i++)
    {
      BaseString p = path(wd.path(), "", NULL);
      p.appfmt("ndb_%u_config.bin.%u", i+1, no);
      g_err << "CHECK(" << p.c_str() << ")" << endl;
      CHECK(file_exists(p.c_str(), timeout));
    }

    for (unsigned i = 0; i < mgmds.size(); i++)
    {
      CHECK(mgmds[i]->stop());
    }
  }
  return NDBT_OK;
}

static bool
get_status(const char* connectstring,
           Properties& status)
{
  NdbMgmd ndbmgmd;
  if (!ndbmgmd.connect(connectstring))
    return false;

  Properties args;
  if (!ndbmgmd.call("get status", args,
                    "node status", status, NULL, true))
  {
    g_err << "fetch_mgmd_status: mgmd.call failed" << endl;
    return false;
  }
  return true;
}

static bool
value_equal(Properties& status,
            int nodeid, const char* name,
            const char* expected_value)
{
  const char* value;
  BaseString key;
  key.assfmt("node.%d.%s", nodeid, name);
  if (!status.get(key.c_str(), &value))
  {
    g_err << "value_equal: no value found for '" << name
          << "." << nodeid << "'" << endl;
    return false;
  }

  if (strcmp(value, expected_value))
  {
    g_err << "value_equal: found unexpected value: '" << value
          << "', expected: '" << expected_value << "'" <<endl;
    return false;
  }
  g_info << "'" << value << "'=='" << expected_value << "'" << endl;
  return true;
}

#include <ndb_version.h>

int runTestBug12352191(NDBT_Context* ctx, NDBT_Step* step)
{
  BaseString version;
  version.assfmt("%u", NDB_VERSION_D);
  BaseString mysql_version;
  mysql_version.assfmt("%u", NDB_MYSQL_VERSION_D);
  BaseString address("127.0.0.1");

  NDBT_Workingdir wd("test_mgmd"); // temporary working directory

  g_err << "** Create config.ini" << endl;
  Properties config = ConfigFactory::create(2);
  CHECK(ConfigFactory::write_config_ini(config,
                                        path(wd.path(),
                                             "config.ini",
                                             NULL).c_str()));

  MgmdProcessList mgmds;
  const int nodeid1 = 1;
  Mgmd* mgmd1 = new Mgmd(nodeid1);
  mgmds.push_back(mgmd1);

  const int nodeid2 = 2;
  Mgmd* mgmd2 = new Mgmd(nodeid2);
  mgmds.push_back(mgmd2);

  // Start first mgmd
  CHECK(mgmd1->start_from_config_ini(wd.path()));
  CHECK(mgmd1->connect(config));

  Properties status1;
  CHECK(get_status(mgmd1->connectstring(config).c_str(), status1));
  //status1.print();
  // Check status for own mgm node, always CONNECTED
  CHECK(value_equal(status1, nodeid1, "type", "MGM"));
  CHECK(value_equal(status1, nodeid1, "status", "CONNECTED"));
  CHECK(value_equal(status1, nodeid1, "version", version.c_str()));
  CHECK(value_equal(status1, nodeid1, "mysql_version", mysql_version.c_str()));
  CHECK(value_equal(status1, nodeid1, "address", address.c_str()));
  CHECK(value_equal(status1, nodeid1, "startphase", "0"));
  CHECK(value_equal(status1, nodeid1, "dynamic_id", "0"));
  CHECK(value_equal(status1, nodeid1, "node_group", "0"));
  CHECK(value_equal(status1, nodeid1, "connect_count", "0"));

  // Check status for other mgm node
  // not started yet -> NO_CONTACT, no address, no versions
  CHECK(value_equal(status1, nodeid2, "type", "MGM"));
  CHECK(value_equal(status1, nodeid2, "status", "NO_CONTACT"));
  CHECK(value_equal(status1, nodeid2, "version", "0"));
  CHECK(value_equal(status1, nodeid2, "mysql_version", "0"));
  CHECK(value_equal(status1, nodeid2, "address", ""));
  CHECK(value_equal(status1, nodeid2, "startphase", "0"));
  CHECK(value_equal(status1, nodeid2, "dynamic_id", "0"));
  CHECK(value_equal(status1, nodeid2, "node_group", "0"));
  CHECK(value_equal(status1, nodeid2, "connect_count", "0"));

  // Start second mgmd
  CHECK(mgmd2->start_from_config_ini(wd.path()));
  CHECK(mgmd2->connect(config));

  // wait for confirmed config
  for (unsigned i = 0; i < mgmds.size(); i++)
    CHECK(mgmds[i]->wait_confirmed_config());

  Properties status2;
  CHECK(get_status(mgmd2->connectstring(config).c_str(), status2));
  //status2.print();
  // Check status for own mgm node, always CONNECTED
  CHECK(value_equal(status2, nodeid2, "type", "MGM"));
  CHECK(value_equal(status2, nodeid2, "status", "CONNECTED"));
  CHECK(value_equal(status2, nodeid2, "version", version.c_str()));
  CHECK(value_equal(status2, nodeid2, "mysql_version", mysql_version.c_str()));
  CHECK(value_equal(status2, nodeid2, "address", address.c_str()));
  CHECK(value_equal(status2, nodeid2, "startphase", "0"));
  CHECK(value_equal(status2, nodeid2, "dynamic_id", "0"));
  CHECK(value_equal(status2, nodeid2, "node_group", "0"));
  CHECK(value_equal(status2, nodeid2, "connect_count", "0"));

  // Check status for other mgm node
  // both started now -> CONNECTED, address and versions filled in
  CHECK(value_equal(status2, nodeid1, "type", "MGM"));
  CHECK(value_equal(status2, nodeid1, "status", "CONNECTED"));
  CHECK(value_equal(status2, nodeid1, "version", version.c_str()));
  CHECK(value_equal(status2, nodeid1, "mysql_version", mysql_version.c_str()));
  CHECK(value_equal(status2, nodeid1, "address", address.c_str()));
  CHECK(value_equal(status2, nodeid1, "startphase", "0"));
  CHECK(value_equal(status2, nodeid1, "dynamic_id", "0"));
  CHECK(value_equal(status2, nodeid1, "node_group", "0"));
  CHECK(value_equal(status2, nodeid1, "connect_count", "0"));

  Properties status3;
  CHECK(get_status(mgmd1->connectstring(config).c_str(), status3));
  //status3.print();
  // Check status for own mgm node, always CONNECTED
  CHECK(value_equal(status3, nodeid1, "type", "MGM"));
  CHECK(value_equal(status3, nodeid1, "status", "CONNECTED"));
  CHECK(value_equal(status3, nodeid1, "version", version.c_str()));
  CHECK(value_equal(status3, nodeid1, "mysql_version", mysql_version.c_str()));
  CHECK(value_equal(status3, nodeid1, "address", address.c_str()));
  CHECK(value_equal(status3, nodeid1, "startphase", "0"));
  CHECK(value_equal(status3, nodeid1, "dynamic_id", "0"));
  CHECK(value_equal(status3, nodeid1, "node_group", "0"));
  CHECK(value_equal(status3, nodeid1, "connect_count", "0"));

  // Check status for other mgm node
  // both started now -> CONNECTED, address and versions filled in
  CHECK(value_equal(status3, nodeid2, "type", "MGM"));
  CHECK(value_equal(status3, nodeid2, "status", "CONNECTED"));
  CHECK(value_equal(status3, nodeid2, "version", version.c_str()));
  CHECK(value_equal(status3, nodeid2, "mysql_version", mysql_version.c_str()));
  CHECK(value_equal(status3, nodeid2, "address", address.c_str()));
  CHECK(value_equal(status3, nodeid2, "startphase", "0"));
  CHECK(value_equal(status3, nodeid2, "dynamic_id", "0"));
  CHECK(value_equal(status3, nodeid2, "node_group", "0"));
  CHECK(value_equal(status3, nodeid2, "connect_count", "0"));

  return NDBT_OK;

}

int
runBug61607(NDBT_Context* ctx, NDBT_Step* step)
{
  NDBT_Workingdir wd("test_mgmd"); // temporary working directory

  // Create config.ini
  const int cnt_mgmd = 1;
  Properties config = ConfigFactory::create(cnt_mgmd);
  CHECK(ConfigFactory::write_config_ini(config,
                                        path(wd.path(),
                                             "config.ini",
                                             NULL).c_str()));
  // Start ndb_mgmd(s)
  MgmdProcessList mgmds;
  for (int i = 1; i <= cnt_mgmd; i++)
  {
    Mgmd* mgmd = new Mgmd(i);
    mgmds.push_back(mgmd);
    CHECK(mgmd->start_from_config_ini(wd.path()));
  }

  // Connect the ndb_mgmd(s)
  for (unsigned i = 0; i < mgmds.size(); i++)
    CHECK(mgmds[i]->connect(config));

  // wait for confirmed config
  for (unsigned i = 0; i < mgmds.size(); i++)
    CHECK(mgmds[i]->wait_confirmed_config());

  // Check binary config files created
  CHECK(file_exists(path(wd.path(),
                         "ndb_1_config.bin.1",
                         NULL).c_str()));

  int no_of_nodes = 0;
  int * node_ids = 0;
  int initialstart = 0;
  int nostart = 0;
  int abort = 0;
  int force = 0;
  int need_disconnect = 0;
  int res = ndb_mgm_restart4(mgmds[0]->handle(), no_of_nodes, node_ids,
                             initialstart, nostart, abort, force,
                             &need_disconnect);


  return res == 0 ? NDBT_OK : NDBT_FAILED;
}

int
runStopDuringStart(NDBT_Context* ctx, NDBT_Step* step)
{
  MgmdProcessList mgmds;
  NDBT_Workingdir wd("test_mgmd"); // temporary working directory

  // Create config.ini
  unsigned nodeids[] = { 251, 252 };
  Properties config = ConfigFactory::create(2, 1, 1, nodeids);
  CHECK(ConfigFactory::write_config_ini(config,
                                        path(wd.path(),
                                             "config.ini",
                                             NULL).c_str()));

  for (unsigned i = 0; i < NDB_ARRAY_SIZE(nodeids); i++)
  {
    Mgmd* mgmd = new Mgmd(nodeids[i]);
    mgmds.push_back(mgmd);
    CHECK(mgmd->start_from_config_ini(wd.path()));
  }

  // Connect the ndb_mgmd(s)
  for (unsigned i = 0; i < mgmds.size(); i++)
    CHECK(mgmds[i]->connect(config));

  // wait for confirmed config
  for (unsigned i = 0; i < mgmds.size(); i++)
    CHECK(mgmds[i]->wait_confirmed_config());

  // Check binary config files created
  for (unsigned i = 0; i < mgmds.size(); i++)
  {
    BaseString file;
    file.assfmt("ndb_%u_config.bin.1", nodeids[i]);
    CHECK(file_exists(path(wd.path(),
                           file.c_str(),
                           NULL).c_str()));
  }

  // stop them
  for (unsigned i = 0; i < mgmds.size(); i++)
  {
    mgmds[i]->stop();
    int exitCode;
    mgmds[i]->wait(exitCode);
  }

  // restart one with error-insert 100
  // => it shall exit during start...
  mgmds[0]->start(wd.path(), "--error-insert=100", NULL);

  // restart rest normally
  for (unsigned i = 1; i < mgmds.size(); i++)
  {
    mgmds[i]->start(wd.path());
  }

  // wait first one to terminate
  int exitCode;
  mgmds[0]->wait(exitCode);
  NdbSleep_MilliSleep(3000);

  // check other OK
  for (unsigned i = 1; i < mgmds.size(); i++)
  {
    CHECK(mgmds[i]->connect(config));
    CHECK(mgmds[i]->wait_confirmed_config());
  }

  // now restart without error insert
  mgmds[0]->start(wd.path());

  // connect
  CHECK(mgmds[0]->connect(config));

  // all should be ok
  for (unsigned i = 0; i < mgmds.size(); i++)
    CHECK(mgmds[i]->wait_confirmed_config());

  return NDBT_OK;
}

NDBT_TESTSUITE(testMgmd);
DRIVER(DummyDriver); /* turn off use of NdbApi */

TESTCASE("Basic2Mgm",
         "Basic test with two mgmd")
{
  INITIALIZER(runTestBasic2Mgm);
}

TESTCASE("Bug42015",
         "Test that mgmd can fetch configuration from another mgmd")
{
  INITIALIZER(runTestBug42015);
}
TESTCASE("NowaitNodes",
         "Test that one mgmd(of 2) can start alone with usage "
         "of --nowait-nodes, then start the second mgmd and it should join")
{
  INITIALIZER(runTestNowaitNodes);
}
TESTCASE("NowaitNodes2",
         "Test that one mgmd(of 2) can start alone with usage "
         "of --nowait-nodes, then start the second mgmd from different "
         "configuration and the one with lowest nodeid should shutdown")
{
  INITIALIZER(runTestNowaitNodes2);
}

TESTCASE("NoCfgCache",
         "Test that when an mgmd is started with --skip-config-cache, "
         "no ndb_xx_config.xx.bin file is created, but you can "
         "connect to the mgm node and retrieve the config.")
{
  INITIALIZER(runTestNoConfigCache);
}
TESTCASE("NoCfgCacheOrConfigDir",
         "Test that when an mgmd is started with --skip-config-cache, "
         "no ndb_xx_config.xx.bin file is created, but you can "
         "connect to the mgm node and retrieve the config.")
{
  INITIALIZER(runTestNoConfigCache_DontCreateConfigDir);
}
TESTCASE("NoCfgCacheFetch",
         "Test that when an mgmd is started with --skip-config-cache, "
         "it can still fetch config from another ndb_mgmd.")
{
  INITIALIZER(runTestNoConfigCache_Fetch);
}
TESTCASE("Bug45495",
         "Test that mgmd can be restarted in any order")
{
  INITIALIZER(runTestBug45495);
}

TESTCASE("Bug56844",
         "Test that mgmd can be reloaded in parallel")
{
  INITIALIZER(runBug56844);
}
TESTCASE("Bug12352191",
         "Test mgmd status for other mgmd")
{
  INITIALIZER(runTestBug12352191);
}
TESTCASE("Bug61607", "")
{
  INITIALIZER(runBug61607);
}
TESTCASE("StopDuringStart", "")
{
  INITIALIZER(runStopDuringStart);
}

NDBT_TESTSUITE_END(testMgmd);

int main(int argc, const char** argv)
{
  ndb_init();
  NDBT_TESTSUITE_INSTANCE(testMgmd);
  testMgmd.setCreateTable(false);
  testMgmd.setRunAllTables(true);
  testMgmd.setConnectCluster(false);

  char buf1[255], buf2[255];
  if (NdbEnv_GetEnv("NDB_MGMD_VALGRIND_EXE", buf1, sizeof(buf1))) {
    exe_valgrind = buf1;
  }

  if (NdbEnv_GetEnv("NDB_MGMD_VALGRIND_ARG", buf2, sizeof(buf2))) {
    arg_valgrind = buf2;
  }

  return testMgmd.execute(argc, argv);
}

template class Vector<Mgmd*>;
<|MERGE_RESOLUTION|>--- conflicted
+++ resolved
@@ -250,21 +250,12 @@
   const BaseString connectstring(const Properties& config)
   {
     const char* hostname;
-<<<<<<< HEAD
-    require(!get_section_string(config, m_name.c_str(),
-                                "HostName", &hostname));
-
-    Uint32 port;
-    require(!get_section_uint32(config, m_name.c_str(),
-                                "PortNumber", &port));
-=======
     require(get_section_string(config, m_name.c_str(),
                                "HostName", &hostname));
 
     Uint32 port;
     require(get_section_uint32(config, m_name.c_str(),
                                "PortNumber", &port));
->>>>>>> e6ffef75
 
     BaseString constr;
     constr.assfmt("%s:%d", hostname, port);
@@ -747,7 +738,6 @@
   CHECK(!file_exists(path(wd.path(), "dir37", NULL).c_str()));
 
   mgmd->stop();
-<<<<<<< HEAD
   return NDBT_OK;
 }
 
@@ -788,48 +778,6 @@
     CHECK(mgmds[i]->wait_confirmed_config());
 
   return NDBT_OK;
-=======
-  return NDBT_OK;
-}
-
-
-int runTestNoConfigCache_Fetch(NDBT_Context* ctx, NDBT_Step* step)
-{
-  NDBT_Workingdir wd("test_mgmd"); // temporary working directory
-
-  Properties config = ConfigFactory::create(2);
-  CHECK(ConfigFactory::write_config_ini(config,
-                                        path(wd.path(),
-                                             "config.ini",
-                                             NULL).c_str()));
-
-  MgmdProcessList mgmds;
-  // Start ndb_mgmd 1 from config.ini without config cache
-  Mgmd* mgmd = new Mgmd(1);
-  mgmds.push_back(mgmd);
-  CHECK(mgmd->start_from_config_ini(wd.path(),
-                                    "--skip-config-cache",
-                                    NULL));
-
-  // Start ndb_mgmd 2 without config cache and by fetching from first
-  Mgmd* mgmd2 = new Mgmd(2);
-  mgmds.push_back(mgmd2);
-  CHECK(mgmd2->start(wd.path(),
-                     "--ndb-connectstring",
-                     mgmd->connectstring(config).c_str(),
-                     "--skip-config-cache",
-                     NULL));
-
-  // Connect the ndb_mgmd(s)
-  for (unsigned i = 0; i < mgmds.size(); i++)
-    CHECK(mgmds[i]->connect(config));
-
-  // wait for confirmed config
-  for (unsigned i = 0; i < mgmds.size(); i++)
-    CHECK(mgmds[i]->wait_confirmed_config());
-
-  return NDBT_OK;
->>>>>>> e6ffef75
 
 }
 
