/*
   Copyright (c) 2003, 2015, Oracle and/or its affiliates. All rights reserved.

   This program is free software; you can redistribute it and/or modify
   it under the terms of the GNU General Public License as published by
   the Free Software Foundation; version 2 of the License.

   This program is distributed in the hope that it will be useful,
   but WITHOUT ANY WARRANTY; without even the implied warranty of
   MERCHANTABILITY or FITNESS FOR A PARTICULAR PURPOSE.  See the
   GNU General Public License for more details.

   You should have received a copy of the GNU General Public License
   along with this program; if not, write to the Free Software
   Foundation, Inc., 51 Franklin St, Fifth Floor, Boston, MA 02110-1301  USA
*/

#include <NDBT.hpp>
#include <NDBT_Test.hpp>
#include <HugoTransactions.hpp>
#include <UtilTransactions.hpp>
#include <NdbRestarter.hpp>
#include <Vector.hpp>
#include <signaldata/DumpStateOrd.hpp>
#include <../../include/kernel/ndb_limits.h>
#include <../../include/kernel/trigger_definitions.h>
#include <signaldata/DictTabInfo.hpp>
#include <random.h>
#include <NdbAutoPtr.hpp>
#include <NdbMixRestarter.hpp>
#include <NdbSqlUtil.hpp>
#include <NdbEnv.h>
#include <ndb_rand.h>
#include <Bitmask.hpp>
#include <../src/kernel/ndbd.hpp>

#define ERR_INSERT_MASTER_FAILURE1 6013
#define ERR_INSERT_MASTER_FAILURE2 6014
#define ERR_INSERT_MASTER_FAILURE3 6015

#define ERR_INSERT_PARTIAL_START_FAIL 6140
#define ERR_INSERT_PARTIAL_PARSE_FAIL 6141
#define ERR_INSERT_PARTIAL_FLUSH_PREPARE_FAIL 6142
#define ERR_INSERT_PARTIAL_PREPARE_FAIL 6143
#define ERR_INSERT_PARTIAL_ABORT_PARSE_FAIL 6144
#define ERR_INSERT_PARTIAL_ABORT_PREPARE_FAIL 6145
#define ERR_INSERT_PARTIAL_FLUSH_COMMIT_FAIL 6146
#define ERR_INSERT_PARTIAL_COMMIT_FAIL 6147
#define ERR_INSERT_PARTIAL_FLUSH_COMPLETE_FAIL 6148
#define ERR_INSERT_PARTIAL_COMPLETE_FAIL 6149
#define ERR_INSERT_PARTIAL_END_FAIL 6150

#define FAIL_BEGIN 0
#define FAIL_CREATE 1
#define FAIL_END 2
#define SUCCEED_COMMIT 3
#define SUCCEED_ABORT 4

#define ndb_master_failure 1

char f_tablename[256];
 
#define CHECK(b) if (!(b)) { \
  g_err << "ERR: "<< step->getName() \
         << " failed on line " << __LINE__ << endl; \
  result = NDBT_FAILED; \
  break; } 

#define CHECK2(b, c) if (!(b)) { \
  g_err << "ERR: "<< step->getName() \
         << " failed on line " << __LINE__ << ": " << c << endl; \
  result = NDBT_FAILED; \
  goto end; }

int runLoadTable(NDBT_Context* ctx, NDBT_Step* step){
  Ndb* pNdb = GETNDB(step);
  int records = ctx->getNumRecords();
  HugoTransactions hugoTrans(*ctx->getTab());
  if (hugoTrans.loadTable(pNdb, records) != 0){
    return NDBT_FAILED;
  }
  return NDBT_OK;
}

int runCreateInvalidTables(NDBT_Context* ctx, NDBT_Step* step){
  Ndb* pNdb = GETNDB(step);
  int result = NDBT_OK;

  char failTabName[256];
  
  const int expectedDictErrors[6]= {720, 
                                    4317, 
                                    737, 
                                    739, 
                                    736, 
                                    740 };

  for (int i = 0; i < 10; i++){
    BaseString::snprintf(failTabName, 256, "F%d", i);
  
    const NdbDictionary::Table* pFailTab = NDBT_Tables::getTable(failTabName);
    if (pFailTab != NULL){
      ndbout << "|- " << failTabName << endl;

      // Try to create table in db
      if (pFailTab->createTableInDb(pNdb) == 0){
        ndbout << failTabName << " created, this was not expected"<< endl;
        result = NDBT_FAILED;
      }

      // Ensure any error is roughly as expected
      int errorCode=pNdb->getDictionary()->getNdbError().code;
      bool errorOk= false;
      for (int e=0; e < 6; e++)
        errorOk |= (errorCode == expectedDictErrors[e]);

      if (!errorOk)
      {
        ndbout << "Failure, got dict error : " << pNdb->getDictionary()->
          getNdbError().code << endl;
        return NDBT_FAILED;
      }

      // Verify that table is not in db    
      const NdbDictionary::Table* pTab2 = 
	NDBT_Table::discoverTableFromDb(pNdb, failTabName) ;
      if (pTab2 != NULL){
        ndbout << failTabName << " was found in DB, this was not expected"<< endl;
        result = NDBT_FAILED;
	if (pFailTab->equal(*pTab2) == true){
	  ndbout << "It was equal" << endl;
	} else {
	  ndbout << "It was not equal" << endl;
	}
	int records = 1000;
	HugoTransactions hugoTrans(*pTab2);
	if (hugoTrans.loadTable(pNdb, records) != 0){
	  ndbout << "It can NOT be loaded" << endl;
	} else{
	  ndbout << "It can be loaded" << endl;
	  
	  UtilTransactions utilTrans(*pTab2);
	  if (utilTrans.clearTable(pNdb, records, 64) != 0){
	    ndbout << "It can NOT be cleared" << endl;
	  } else{
	    ndbout << "It can be cleared" << endl;
	  }	  
	}
	
	if (pNdb->getDictionary()->dropTable(pTab2->getName()) == -1){
	  ndbout << "It can NOT be dropped" << endl;
	} else {
	  ndbout << "It can be dropped" << endl;
	}
      }
    }
  }
  return result;
}

int runCreateTheTable(NDBT_Context* ctx, NDBT_Step* step){
  Ndb* pNdb = GETNDB(step);  
  const NdbDictionary::Table* pTab = ctx->getTab();

  // Try to create table in db
  if (NDBT_Tables::createTable(pNdb, pTab->getName()) != 0){
    return NDBT_FAILED;
  }

  // Verify that table is in db     
  const NdbDictionary::Table* pTab2 = 
    NDBT_Table::discoverTableFromDb(pNdb, pTab->getName());
  if (pTab2 == NULL){
    ndbout << pTab->getName() << " was not found in DB"<< endl;
    return NDBT_FAILED;
  }
  ctx->setTab(pTab2);

  BaseString::snprintf(f_tablename, sizeof(f_tablename), 
                       "%s", pTab->getName());

  return NDBT_OK;
}

int runDropTheTable(NDBT_Context* ctx, NDBT_Step* step){
  Ndb* pNdb = GETNDB(step);  
  
  // Drop table
  pNdb->getDictionary()->dropTable(f_tablename);
  
  return NDBT_OK;
}

<<<<<<< HEAD
=======
int runCreateTheIndex(NDBT_Context* ctx, NDBT_Step* step){
  Ndb* pNdb = GETNDB(step);
  const NdbDictionary::Table* pTab = ctx->getTab();
  char idxname[20];
  sprintf(idxname, "%s_idx", pTab->getName());
  NdbDictionary::Index idx(idxname);
  idx.setTable(pTab->getName());
  idx.setType(NdbDictionary::Index::OrderedIndex);
  idx.setLogging(false);
  for (int c = 0; c< pTab->getNoOfColumns(); c++)
  {
    const NdbDictionary::Column * col = pTab->getColumn(c);
    if (col->getPrimaryKey())
      idx.addIndexColumn(col->getName());
  }

  NdbDictionary::Dictionary *pDict = pNdb->getDictionary();
  if(pDict->createIndex(idx) != 0)
  {
    ndbout << "Failed to create index" << endl;
    return NDBT_FAILED;
  }
  return NDBT_OK;
}

int runDropTheIndex(NDBT_Context* ctx, NDBT_Step* step){
  Ndb* pNdb = GETNDB(step);
  const NdbDictionary::Table* pTab = ctx->getTab();
  NdbDictionary::Dictionary *pDict = pNdb->getDictionary();
  char idxname[20];
  sprintf(idxname, "%s_idx", pTab->getName());
  if(pDict->dropIndex(idxname, pTab->getName()) != 0)
  {
    ndbout << "Failed to drop index" << endl;
    return NDBT_FAILED;
  }
  return NDBT_OK;
}

>>>>>>> ae14d671
int runSetDropTableConcurrentLCP(NDBT_Context *ctx, NDBT_Step *step)
{
  NdbRestarter restarter;
  if(restarter.insertErrorInAllNodes(5088) != 0)
  {
    g_err << "failed to set error insert"<< endl;
    return NDBT_FAILED;
  }
  return NDBT_OK;
}

int runSetMinTimeBetweenLCP(NDBT_Context *ctx, NDBT_Step *step)
{
  NdbRestarter restarter;
  int result;
  int val = DumpStateOrd::DihMinTimeBetweenLCP;
  if (restarter.dumpStateAllNodes(&val, 1) != 0)
  {
    do { CHECK(0); } while(0);
    g_err << "Failed to set LCP to min value" << endl;
    return NDBT_FAILED;
  }
  return NDBT_OK;
}

int runResetMinTimeBetweenLCP(NDBT_Context *ctx, NDBT_Step *step)
{
  NdbRestarter restarter;
  int result;
  int val2[] = { DumpStateOrd::DihMinTimeBetweenLCP, 0 };
  if (restarter.dumpStateAllNodes(val2, 2) != 0)
  {
    do { CHECK(0); } while(0);
    g_err << "Failed to set LCP to min value" << endl;
    return NDBT_FAILED;
  }
  return NDBT_OK;
}

int runSetDropTableConcurrentLCP2(NDBT_Context *ctx, NDBT_Step *step)
{
  NdbRestarter restarter;
  if(restarter.insertErrorInAllNodes(5089) != 0)
  {
    g_err << "failed to set error insert"<< endl;
    return NDBT_FAILED;
  }
  return NDBT_OK;
}

/*******
 * Precondition: 
 *    'DataMemory' has been filled until insertion failed
 *    due to 'DbIsFull'. The table 'TRANSACTION' should
 *    not exist in the DB
 *
 * Test:
 *    Creation of the (empty) table 'TRANSACTION'
 *    should succeed even if 'DbIsFull'. However, 
 *    insertion of the first row should fail.
 *
 * Postcond:
 *    The created table 'TRANSACTION is removed.
 *    DataMemory is still full.
 */
int runCreateTableWhenDbIsFull(NDBT_Context* ctx, NDBT_Step* step){
  Ndb* pNdb = GETNDB(step);
  int result = NDBT_OK;
  const char* tabName = "TRANSACTION"; //Use a util table

  // Precondition is that 'DataMemory' filled to max.
  // So we skip test if a DiskStorage table was filled
  for (Uint32 i = 0; i<(Uint32)ctx->getTab()->getNoOfColumns(); i++)
  {
    if (ctx->getTab()->getColumn(i)->getStorageType() == 
        NdbDictionary::Column::StorageTypeDisk)
    {
      ndbout << "Skip test for *disk* tables" << endl;
      return NDBT_OK;
    }
  }

  const NdbDictionary::Table* pTab = NDBT_Tables::getTable(tabName);
  while (pTab != NULL){ //Always 'break' without looping
    ndbout << "|- " << tabName << endl;
    
    // Verify that table is not in db     
    if (NDBT_Table::discoverTableFromDb(pNdb, tabName) != NULL){
      ndbout << tabName << " was found in DB"<< endl;
      result = NDBT_FAILED;
      break;
    }

    // Create (empty) table in db, should succeed even if 'DbIsFull'
    if (NDBT_Tables::createTable(pNdb, pTab->getName()) != 0){
      ndbout << tabName << " was not created when DB is full"<< endl;
      result = NDBT_FAILED;
      break;
    }

    // Verify that table is now in db     
    if (NDBT_Table::discoverTableFromDb(pNdb, tabName) == NULL){
      ndbout << tabName << " was not visible in DB"<< endl;
      result = NDBT_FAILED;
      break;
    }

    // As 'DbIsFull', insert of a single record should fail
    HugoOperations hugoOps(*pTab);
    CHECK(hugoOps.startTransaction(pNdb) == 0);  
    CHECK(hugoOps.pkInsertRecord(pNdb, 1) == 0);
    CHECK(hugoOps.execute_Commit(pNdb) != 0); //Should fail
    CHECK(hugoOps.closeTransaction(pNdb) == 0);  

    break;
  }

  // Drop table (if exist, so we dont care about errors)
  pNdb->getDictionary()->dropTable(tabName);
  return result;
}

int runDropTableWhenDbIsFull(NDBT_Context* ctx, NDBT_Step* step){
  Ndb* pNdb = GETNDB(step);
  int result = NDBT_OK;
  const char* tabName = "TRANSACTION"; //Use a util table
  
  const NdbDictionary::Table* pTab = NDBT_Table::discoverTableFromDb(pNdb, tabName);
  if (pTab != NULL){
    ndbout << "|- TRANSACTION" << endl;
    
    // Try to drop table in db
    if (pNdb->getDictionary()->dropTable(pTab->getName()) == -1){
      result = NDBT_FAILED;
    }

    // Verify that table is not in db     
    if (NDBT_Table::discoverTableFromDb(pNdb, tabName) != NULL){
      ndbout << tabName << " was found in DB"<< endl;
      result = NDBT_FAILED;
    }
  }

  return result;

}


int runCreateAndDrop(NDBT_Context* ctx, NDBT_Step* step){
  Ndb* pNdb = GETNDB(step);
  int loops = ctx->getNumLoops();
  int i = 0;
  
  const NdbDictionary::Table* pTab = ctx->getTab();
  ndbout << "|- " << pTab->getName() << endl;
  
  while (i < loops){

    ndbout << i << ": ";    
    // Try to create table in db
    if (NDBT_Tables::createTable(pNdb, pTab->getName()) != 0){
      return NDBT_FAILED;
    }

    // Verify that table is in db     
    const NdbDictionary::Table* pTab2 = 
      NDBT_Table::discoverTableFromDb(pNdb, pTab->getName());
    if (pTab2 == NULL){
      ndbout << pTab->getName() << " was not found in DB"<< endl;
      return NDBT_FAILED;
    }

    if (pNdb->getDictionary()->dropTable(pTab2->getName())){
      ndbout << "Failed to drop "<<pTab2->getName()<<" in db" << endl;
      return NDBT_FAILED;
    }
    
    // Verify that table is not in db     
    const NdbDictionary::Table* pTab3 = 
      NDBT_Table::discoverTableFromDb(pNdb, pTab->getName());
    if (pTab3 != NULL){
      ndbout << pTab3->getName() << " was found in DB"<< endl;
      return NDBT_FAILED;
    }
    i++;
  }

  return NDBT_OK;
}

int runCreateAndDropAtRandom(NDBT_Context* ctx, NDBT_Step* step)
{
  myRandom48Init((long)NdbTick_CurrentMillisecond());
  Ndb* pNdb = GETNDB(step);
  NdbDictionary::Dictionary* pDic = pNdb->getDictionary();
  int loops = ctx->getNumLoops();
  int records = ctx->getNumRecords();

  int numAllTables = NDBT_Tables::getNumTables();
  struct TabList {
    int exists; // -1 = skip, 0 = no, 1 = yes
    const NdbDictionary::Table* pTab; // retrieved
    TabList() { exists = -1; pTab = 0; }
  };
  TabList* tabList = new TabList [ numAllTables ];
  int numTables = 0;
  int num;
  for (num = 0; num < numAllTables; num++) {
    const NdbDictionary::Table* pTab = NDBT_Tables::getTable(num);
    if (pTab->checkColumns(0, 0) & 2) // skip disk
      continue;
    tabList[num].exists = 0;
    (void)pDic->dropTable(pTab->getName());
    numTables++;
  }
  int numExists = 0;

  const bool createIndexes = ctx->getProperty("CreateIndexes");
  const bool loadData = ctx->getProperty("LoadData");

  NdbRestarter restarter;
  int result = NDBT_OK;
  int bias = 1; // 0-less 1-more
  int i = 0;
  
  while (i < loops && result == NDBT_OK) {
    num = myRandom48(numAllTables);
    if (tabList[num].exists == -1)
      continue;
    g_info << "loop " << i << " tabs " << numExists << "/" << numTables << endl;
    const NdbDictionary::Table* pTab = NDBT_Tables::getTable(num);
    char tabName[200];
    strcpy(tabName, pTab->getName());

    if (tabList[num].exists == 0) {
      if (bias == 0 && myRandom48(100) < 80)
        continue;
      g_info << tabName << ": create" << endl;
      if (pDic->createTable(*pTab) != 0) {
        const NdbError err = pDic->getNdbError();
        g_err << tabName << ": create failed: " << err << endl;
        result = NDBT_FAILED;
        break;
      }
      const NdbDictionary::Table* pTab2 = pDic->getTable(tabName);
      if (pTab2 == NULL) {
        const NdbError err = pDic->getNdbError();
        g_err << tabName << ": verify create failed: " << err << endl;
        result = NDBT_FAILED;
        break;
      }
      tabList[num].pTab = pTab2;
      if (loadData) {
        g_info << tabName << ": load data" << endl;
        HugoTransactions hugoTrans(*pTab2);
        if (hugoTrans.loadTable(pNdb, records) != 0) {
          g_err << tabName << ": loadTable failed" << endl;
          result = NDBT_FAILED;
          break;
        }
      }
      if (createIndexes) {
        int icount = myRandom48(10);
        int inum;
        for (inum = 0; inum < icount; inum++) {
          const int tcols = pTab2->getNoOfColumns();
          require(tcols != 0);
          int icols = 1 + myRandom48(tcols);
          if (icols > NDB_MAX_ATTRIBUTES_IN_INDEX)
            icols = NDB_MAX_ATTRIBUTES_IN_INDEX;
          char indName[200];
          sprintf(indName, "%s_X%d", tabName, inum);
          NdbDictionary::Index ind(indName);
          ind.setTable(tabName);
          ind.setType(NdbDictionary::Index::OrderedIndex);
          ind.setLogging(false);
          Bitmask<MAX_ATTRIBUTES_IN_TABLE> mask;
          char ilist[200];
          ilist[0] = 0;
          int ic;
          for (ic = 0; ic < icols; ic++) {
            int tc = myRandom48(tcols);
            const NdbDictionary::Column* c = pTab2->getColumn(tc);
            require(c != 0);
            if (mask.get(tc) ||
                c->getType() == NdbDictionary::Column::Blob ||
                c->getType() == NdbDictionary::Column::Text ||
                c->getType() == NdbDictionary::Column::Bit ||
                c->getStorageType() == NdbDictionary::Column::StorageTypeDisk)
              continue;
            ind.addColumn(*c);
            mask.set(tc);
            sprintf(ilist + strlen(ilist), " %d", tc);
          }
          if (mask.isclear())
            continue;
          g_info << indName << ": columns:" << ilist << endl;
          if (pDic->createIndex(ind) == 0) {
            g_info << indName << ": created" << endl;
          } else {
            const NdbError err = pDic->getNdbError();
            g_err << indName << ": create index failed: " << err << endl;
            if (err.code != 826 && // Too many tables and attributes..
                err.code != 903 && // Too many ordered indexes..
                err.code != 904 && // Out of fragment records..
                err.code != 905 && // Out of attribute records..
                err.code != 707 && // No more table metadata records..
                err.code != 708)   // No more attribute metadata records..
            {
              result = NDBT_FAILED;
              break;
            }
          }
        }
      }
      if (loadData) {
        // first update a random table to flush global variables
        int num3 = 0;
        while (1) {
          num3 = myRandom48(numAllTables);
          if (num == num3 || tabList[num3].exists == 1)
            break;
        }
        const NdbDictionary::Table* pTab3 = tabList[num3].pTab;
        require(pTab3 != 0);
        char tabName3[200];
        strcpy(tabName3, pTab3->getName());
        HugoTransactions hugoTrans(*pTab3);
        g_info << tabName3 << ": update data" << endl;
        if (hugoTrans.pkUpdateRecords(pNdb, records) != 0) {
          g_err << tabName3 << ": pkUpdateRecords failed" << endl;
          result = NDBT_FAILED;
          break;
        }
      }
      if (loadData) {
        HugoTransactions hugoTrans(*pTab2);
        g_info << tabName << ": update data" << endl;
        if (hugoTrans.pkUpdateRecords(pNdb, records) != 0) {
          g_err << "pkUpdateRecords failed" << endl;
          result = NDBT_FAILED;
          break;
        }
      }
      tabList[num].exists = 1;
      require(numExists < numTables);
      numExists++;
      if (numExists == numTables)
        bias = 0;
    }
    else if (tabList[num].exists == 1) {
      if (bias == 1 && myRandom48(100) < 80)
        continue;
      g_info << tabName << ": drop" << endl;
      if (restarter.insertErrorInAllNodes(4013) != 0) {
        g_err << "error insert failed" << endl;
        result = NDBT_FAILED;
        break;
      }
      if (pDic->dropTable(tabName) != 0) {
        const NdbError err = pDic->getNdbError();
        g_err << tabName << ": drop failed: " << err << endl;
        result = NDBT_FAILED;
        break;
      }
      const NdbDictionary::Table* pTab2 = pDic->getTable(tabName);
      if (pTab2 != NULL) {
        g_err << tabName << ": verify drop: table exists" << endl;
        result = NDBT_FAILED;
        break;
      }
      if (pDic->getNdbError().code != 709 &&
          pDic->getNdbError().code != 723) {
        const NdbError err = pDic->getNdbError();
        g_err << tabName << ": verify drop: " << err << endl;
        result = NDBT_FAILED;
        break;
      }
      tabList[num].exists = 0;
      require(numExists > 0);
      numExists--;
      if (numExists == 0)
        bias = 1;
    }
    i++;
  }

  for (num = 0; num < numAllTables; num++)
    if (tabList[num].exists == 1)
      pDic->dropTable(NDBT_Tables::getTable(num)->getName());

  delete [] tabList;
  return result;
}


int runCreateAndDropWithData(NDBT_Context* ctx, NDBT_Step* step){
  Ndb* pNdb = GETNDB(step);
  int loops = ctx->getNumLoops();
  int records = ctx->getNumRecords();
  int i = 0;
  
  NdbRestarter restarter;
  int val = DumpStateOrd::DihMinTimeBetweenLCP;
  if(restarter.dumpStateAllNodes(&val, 1) != 0){
    int result;
    do { CHECK(0); } while (0);
    g_err << "Unable to change timebetween LCP" << endl;
    return NDBT_FAILED;
  }
  
  const NdbDictionary::Table* pTab = ctx->getTab();
  ndbout << "|- " << pTab->getName() << endl;
  
  while (i < loops){
    ndbout << i << ": ";
    // Try to create table in db
    
    if (NDBT_Tables::createTable(pNdb, pTab->getName()) != 0){
      return NDBT_FAILED;
    }

    // Verify that table is in db     
    const NdbDictionary::Table* pTab2 = 
      NDBT_Table::discoverTableFromDb(pNdb, pTab->getName());
    if (pTab2 == NULL){
      ndbout << pTab->getName() << " was not found in DB"<< endl;
      return NDBT_FAILED;
    }

    HugoTransactions hugoTrans(*pTab2);
    if (hugoTrans.loadTable(pNdb, records) != 0){
      return NDBT_FAILED;
    }

    int count = 0;
    UtilTransactions utilTrans(*pTab2);
    if (utilTrans.selectCount(pNdb, 64, &count) != 0){
      return NDBT_FAILED;
    }
    if (count != records){
      ndbout << count <<" != "<<records << endl;
      return NDBT_FAILED;
    }

    if (pNdb->getDictionary()->dropTable(pTab2->getName()) != 0){
      ndbout << "Failed to drop "<<pTab2->getName()<<" in db" << endl;
      return NDBT_FAILED;
    }
    
    // Verify that table is not in db     
    const NdbDictionary::Table* pTab3 = 
      NDBT_Table::discoverTableFromDb(pNdb, pTab->getName());
    if (pTab3 != NULL){
      ndbout << pTab3->getName() << " was found in DB"<< endl;
      return NDBT_FAILED;
    }
    

    i++;
  }

  return NDBT_OK;
}

int runFillTable(NDBT_Context* ctx, NDBT_Step* step){
  Ndb* pNdb = GETNDB(step);
  HugoTransactions hugoTrans(*ctx->getTab());
  if (hugoTrans.fillTable(pNdb) != 0){
    return NDBT_FAILED;
  }
  return NDBT_OK;
}

int runClearTable(NDBT_Context* ctx, NDBT_Step* step){
  Ndb* pNdb = GETNDB(step);
  int records = ctx->getNumRecords();
  
  UtilTransactions utilTrans(*ctx->getTab());
  if (utilTrans.clearTable(pNdb,  records) != 0){
    return NDBT_FAILED;
  }
  return NDBT_OK;
}

int runCreateAndDropDuring(NDBT_Context* ctx, NDBT_Step* step){
  int result = NDBT_OK;
  int loops = ctx->getNumLoops();
  int i = 0;
  
  const NdbDictionary::Table* pTab = ctx->getTab();
  ndbout << "|- " << pTab->getName() << endl;
  
  while (i < loops && result == NDBT_OK){
    ndbout << i << ": " << endl;    
    // Try to create table in db

    Ndb* pNdb = GETNDB(step);
    g_debug << "Creating table" << endl;

    if (NDBT_Tables::createTable(pNdb, pTab->getName()) != 0){
      g_err << "createTableInDb failed" << endl;
      result =  NDBT_FAILED;
      continue;
    }
    
    g_debug << "Verifying creation of table" << endl;

    // Verify that table is in db     
    const NdbDictionary::Table* pTab2 = 
      NDBT_Table::discoverTableFromDb(pNdb, pTab->getName());
    if (pTab2 == NULL){
      g_err << pTab->getName() << " was not found in DB"<< endl;
      result =  NDBT_FAILED;
      continue;
    }
    
    NdbSleep_MilliSleep(3000);

    g_debug << "Dropping table" << endl;

    if (pNdb->getDictionary()->dropTable(pTab2->getName()) != 0){
      g_err << "Failed to drop "<<pTab2->getName()<<" in db" << endl;
      result =  NDBT_FAILED;
      continue;
    }
    
    g_debug << "Verifying dropping of table" << endl;

    // Verify that table is not in db     
    const NdbDictionary::Table* pTab3 = 
      NDBT_Table::discoverTableFromDb(pNdb, pTab->getName());
    if (pTab3 != NULL){
      g_err << pTab3->getName() << " was found in DB"<< endl;
      result =  NDBT_FAILED;
      continue;
    }
    i++;
  }
  ctx->stopTest();
  
  return result;
}


int runUseTableUntilStopped(NDBT_Context* ctx, NDBT_Step* step){
  int records = ctx->getNumRecords();

  const NdbDictionary::Table* pTab = ctx->getTab();

  while (ctx->isTestStopped() == false) {
    // g_info << i++ << ": ";


    // Delete and recreate Ndb object
    // Otherwise you always get Invalid Schema Version
    // It would be a nice feature to remove this two lines
    //step->tearDown();
    //step->setUp();

    Ndb* pNdb = GETNDB(step);

    const NdbDictionary::Table* pTab2 = 
      NDBT_Table::discoverTableFromDb(pNdb, pTab->getName());
    if (pTab2 == NULL)
      continue;

    int res;
    HugoTransactions hugoTrans(*pTab2);
    if ((res = hugoTrans.loadTable(pNdb, records)) != 0){
      NdbError err = pNdb->getNdbError(res);
      if(err.classification == NdbError::SchemaError){
	pNdb->getDictionary()->invalidateTable(pTab->getName());
      }
      continue;
    }
    
    if ((res = hugoTrans.clearTable(pNdb,  records)) != 0){
      NdbError err = pNdb->getNdbError(res);
      if(err.classification == NdbError::SchemaError){
	pNdb->getDictionary()->invalidateTable(pTab->getName());
      }
      continue;
    }
  }
  g_info << endl;
  return NDBT_OK;
}

int runUseTableUntilStopped2(NDBT_Context* ctx, NDBT_Step* step){
  int records = ctx->getNumRecords();

  Ndb* pNdb = GETNDB(step);
  const NdbDictionary::Table* pTab = ctx->getTab();
  const NdbDictionary::Table* pTab2 = 
    NDBT_Table::discoverTableFromDb(pNdb, pTab->getName());

  if (pTab2 == NULL) {
    g_err << "Table: " << pTab->getName() 
          << ", not 'discovered' on line " << __LINE__
          << endl;
    return NDBT_FAILED;
  }
  HugoTransactions hugoTrans(*pTab2);

  int i = 0;
  while (ctx->isTestStopped() == false) 
  {
    ndbout_c("loop: %u", i++);


    // Delete and recreate Ndb object
    // Otherwise you always get Invalid Schema Version
    // It would be a nice feature to remove this two lines
    //step->tearDown();
    //step->setUp();


    int res;
    if ((res = hugoTrans.loadTable(pNdb, records)) != 0){
      NdbError err = pNdb->getNdbError(res);
      if(err.classification == NdbError::SchemaError){
	pNdb->getDictionary()->invalidateTable(pTab->getName());
      }
      continue;
    }
    
    if ((res = hugoTrans.scanUpdateRecords(pNdb, records)) != 0)
    {
      NdbError err = pNdb->getNdbError(res);
      if(err.classification == NdbError::SchemaError){
	pNdb->getDictionary()->invalidateTable(pTab->getName());
      }
      continue;
    }

    if ((res = hugoTrans.clearTable(pNdb,  records)) != 0){
      NdbError err = pNdb->getNdbError(res);
      if(err.classification == NdbError::SchemaError){
	pNdb->getDictionary()->invalidateTable(pTab->getName());
      }
      continue;
    }
  }
  g_info << endl;
  return NDBT_OK;
}

int runUseTableUntilStopped3(NDBT_Context* ctx, NDBT_Step* step){
  int records = ctx->getNumRecords();

  Ndb* pNdb = GETNDB(step);
  const NdbDictionary::Table* pTab = ctx->getTab();
  const NdbDictionary::Table* pTab2 =
    NDBT_Table::discoverTableFromDb(pNdb, pTab->getName());
  if (pTab2 == NULL) {
    g_err << "Table : " << pTab->getName() 
          << ", not 'discovered' on line " << __LINE__
          << endl;
    return NDBT_FAILED;
  }
  HugoTransactions hugoTrans(*pTab2);

  int i = 0;
  while (ctx->isTestStopped() == false)
  {
    ndbout_c("loop: %u", i++);


    // Delete and recreate Ndb object
    // Otherwise you always get Invalid Schema Version
    // It would be a nice feature to remove this two lines
    //step->tearDown();
    //step->setUp();


    int res;
    if ((res = hugoTrans.scanUpdateRecords(pNdb, records)) != 0)
    {
      NdbError err = pNdb->getNdbError(res);
      if(err.classification == NdbError::SchemaError){
	pNdb->getDictionary()->invalidateTable(pTab->getName());
      }
      continue;
    }
  }
  g_info << endl;
  return NDBT_OK;
}

/**
 * This is a regression test for bug 14190114 
 * "CLUSTER CRASH DUE TO NDBREQUIRE IN ./LOCALPROXY.HPP DBLQH (LINE: 234)".
 * This bug occurs if there is a takeover (i.e. the master node crashes) 
 * while an LQH block is executing a DROP_TAB_REQ signal. It only affects
 * multi-threaded ndb.
 */
static int
runDropTakeoverTest(NDBT_Context* ctx, NDBT_Step* step)
{
  NdbRestarter restarter;
  if (restarter.getNumDbNodes() == 1)
  {
    g_info << "Cannot do this test with just one datanode." << endl;
    return NDBT_OK;
  }

  Ndb* const ndb = GETNDB(step);
  NdbDictionary::Dictionary* const dict = ndb->getDictionary();

  // First we create a table that is a copy of ctx->getTab().
  NdbDictionary::Table copyTab(*ctx->getTab());
  const char* copyName = "copyTab";

  copyTab.setName(copyName);
  if (dict->createTable(copyTab) != 0)
  {
    g_err << "Failed to create table " << copyName << endl
          << dict->getNdbError() << endl;
    return NDBT_FAILED;
  }

  /**
   * Find the node id of the master node and another data node that is not 
   * the master.
   */
  const int masterNodeId = restarter.getMasterNodeId();
  const int nonMasterNodeId =
    masterNodeId == restarter.getDbNodeId(0) ?
    restarter.getDbNodeId(1) : 
    restarter.getDbNodeId(0);

  /**
   * This error insert makes LQH resend the DROP_TAB_REQ to itself (with a
   * long delay) rather than executing it.
   * This makes it appear as if though the LQH block spends a long time 
   * executing the DROP_TAB_REQ signal.
   */
  g_info << "Insert error 5076 in node " << nonMasterNodeId << endl;
  restarter.insertErrorInNode(nonMasterNodeId, 5076);
  /**
   * This error insert makes the master node crash when one of its LQH 
   * blocks tries to execute a DROP_TAB_REQ signal. This will then trigger
   * a takeover.
   */
  g_info << "Insert error 5077 in node " << masterNodeId << endl;
  restarter.insertErrorInNode(masterNodeId, 5077);

  // dropTable should succeed with the new master.
  g_info << "Trying to drop table " << copyName << endl;
  if (dict->dropTable(copyName))
  {
    g_err << "Unexpectedly failed to drop table " << copyName << endl;
    return NDBT_FAILED;
  }

  /** 
   * Check that only old master is dead. Bug 14190114 would cause other nodes
   * to die as well.
   */
  const int deadNodeId = restarter.checkClusterAlive(&masterNodeId, 1);
  if (deadNodeId != 0)
  {
    g_err << "NodeId " << deadNodeId << " is down." << endl;
    return NDBT_FAILED;
  }
  
  // Verify that old master comes back up, and that no other node crashed.
  g_info << "Waiting for all nodes to be up." << endl;
  if (restarter.waitClusterStarted() != 0)
  {
    g_err << "One or more cluster nodes are not up." << endl;
    return NDBT_FAILED;
  }
  CHK_NDB_READY(ndb);

  /**
   * The 'drop table' operation should have been rolled forward, since the
   * node crash happened in the complete phase. Verify that the table is 
   * gone.
   */
  g_info << "Verifying that table " << copyName << " was deleted." << endl;
  if (dict->getTable(copyName) == NULL)
  {
    if (dict->getNdbError().code != 723) // 723 = no such table existed.
    {
      g_err << "dict->getTable() for " << copyName 
            << " failed in unexpedted way:" << endl
            << dict->getNdbError() << endl;
      return NDBT_FAILED;
    }
  }
  else
  {
    g_err << "Transaction dropping " << copyName << " was not rolled forward"
          << endl;
    return NDBT_FAILED;
  }
  
  /** 
   * Do another dictionary transaction, to verify that the cluster allows that.
   */
  NdbDictionary::Table extraTab(*ctx->getTab());
  const char* extraName = "extraTab";

  extraTab.setName(extraName);
  g_info << "Trying to create table " << extraName << endl;
  if (dict->createTable(extraTab) != 0)
  {
    g_err << "Failed to create table " << extraName << endl
          << dict->getNdbError() << endl;
    return NDBT_FAILED;
  }

  // Clean up by dropping extraTab.
  g_info << "Trying to drop table " << extraName << endl;
  if (dict->dropTable(extraName) != 0)
  {
    g_err << "Failed to drop table " << extraName << endl
          << dict->getNdbError() << endl;
    return NDBT_FAILED;
  }
  
  return NDBT_OK;
}

int
runCreateMaxTables(NDBT_Context* ctx, NDBT_Step* step)
{
  char tabName[256];
  int numTables = ctx->getProperty("tables", 1000);
  Ndb* pNdb = GETNDB(step);
  NdbDictionary::Dictionary* pDic = pNdb->getDictionary();
  int i = 0;
  for (i = 0; i < numTables; i++) {
    BaseString::snprintf(tabName, 256, "MAXTAB%d", i);
    if (pNdb->waitUntilReady(30) != 0) {
      // Db is not ready, return with failure
      return NDBT_FAILED;
    }
    const NdbDictionary::Table* pTab = ctx->getTab();
    //ndbout << "|- " << tabName << endl;
    // Set new name for T1
    NdbDictionary::Table newTab(* pTab);
    newTab.setName(tabName);
    // Drop any old (or try to)
    (void)pDic->dropTable(newTab.getName());
    // Try to create table in db
    if (newTab.createTableInDb(pNdb) != 0) {
      ndbout << tabName << " could not be created: "
             << pDic->getNdbError() << endl;
      if (pDic->getNdbError().code == 707 ||
          pDic->getNdbError().code == 708 ||
          pDic->getNdbError().code == 826 ||
          pDic->getNdbError().code == 827)
        break;
      return NDBT_FAILED;
    }
    // Verify that table exists in db    
    const NdbDictionary::Table* pTab3 = 
      NDBT_Table::discoverTableFromDb(pNdb, tabName) ;
    if (pTab3 == NULL){
      ndbout << tabName << " was not found in DB: "
             << pDic->getNdbError() << endl;
      return NDBT_FAILED;
    }
    if (! newTab.equal(*pTab3)) {
      ndbout << "It was not equal" << endl; abort();
      return NDBT_FAILED;
    }
    int records = ctx->getNumRecords();
    HugoTransactions hugoTrans(*pTab3);
    if (hugoTrans.loadTable(pNdb, records) != 0) {
      ndbout << "It can NOT be loaded" << endl;
      return NDBT_FAILED;
    }
    UtilTransactions utilTrans(*pTab3);
    if (utilTrans.clearTable(pNdb, records, 64) != 0) {
      ndbout << "It can NOT be cleared" << endl;
      return NDBT_FAILED;
    }
  }
  if (pNdb->waitUntilReady(30) != 0) {
    // Db is not ready, return with failure
    return NDBT_FAILED;
  }
  ctx->setProperty("maxtables", i);
  // HURRAAA!
  return NDBT_OK;
}

int runDropMaxTables(NDBT_Context* ctx, NDBT_Step* step)
{
  char tabName[256];
  int numTables = ctx->getProperty("maxtables", (Uint32)0);
  Ndb* pNdb = GETNDB(step);
  NdbDictionary::Dictionary* pDic = pNdb->getDictionary();
  for (int i = 0; i < numTables; i++) {
    BaseString::snprintf(tabName, 256, "MAXTAB%d", i);
    if (pNdb->waitUntilReady(30) != 0) {
      // Db is not ready, return with failure
      return NDBT_FAILED;
    }
    // Verify that table exists in db    
    const NdbDictionary::Table* pTab3 = 
      NDBT_Table::discoverTableFromDb(pNdb, tabName) ;
    if (pTab3 == NULL) {
      ndbout << tabName << " was not found in DB: "
             << pDic->getNdbError() << endl;
      return NDBT_FAILED;
    }
    // Try to drop table in db
    if (pDic->dropTable(pTab3->getName()) != 0) {
      ndbout << tabName << " could not be dropped: "
             << pDic->getNdbError() << endl;
      return NDBT_FAILED;
    }
  }
  return NDBT_OK;
}

int runTestFragmentTypes(NDBT_Context* ctx, NDBT_Step* step){
  int records = ctx->getNumRecords();
  int fragTtype = ctx->getProperty("FragmentType");
  Ndb* pNdb = GETNDB(step);
  int result = NDBT_OK;
  NdbRestarter restarter;

  if (pNdb->waitUntilReady(30) != 0){
    // Db is not ready, return with failure
    return NDBT_FAILED;
  }
  
  const NdbDictionary::Table* pTab = ctx->getTab();
  pNdb->getDictionary()->dropTable(pTab->getName());

  NdbDictionary::Table newTab(* pTab);
  // Set fragment type for table    
  newTab.setFragmentType((NdbDictionary::Object::FragmentType)fragTtype);
  
  // Try to create table in db
  if (newTab.createTableInDb(pNdb) != 0){
    ndbout << newTab.getName() << " could not be created"
	   << ", fragmentType = "<<fragTtype <<endl;
    ndbout << pNdb->getDictionary()->getNdbError() << endl;
    return NDBT_FAILED;
  }
  
  // Verify that table exists in db    
  const NdbDictionary::Table* pTab3 = 
    NDBT_Table::discoverTableFromDb(pNdb, pTab->getName()) ;
  if (pTab3 == NULL){
    ndbout << pTab->getName() << " was not found in DB"<< endl;
    return NDBT_FAILED;
    
  }
  
  if (pTab3->getFragmentType() != fragTtype){
    ndbout << pTab->getName() << " fragmentType error "<< endl;
    result = NDBT_FAILED;
    goto drop_the_tab;
  }
/**
   This test does not work since fragmentation is
   decided by the kernel, hence the fragementation
   attribute on the column will differ

  if (newTab.equal(*pTab3) == false){
    ndbout << "It was not equal" << endl;
    result = NDBT_FAILED;
    goto drop_the_tab;
  } 
*/
  do {
    
    HugoTransactions hugoTrans(*pTab3);
    UtilTransactions utilTrans(*pTab3);
    int count;
    CHECK(hugoTrans.loadTable(pNdb, records) == 0);
    CHECK(hugoTrans.pkUpdateRecords(pNdb, records) == 0);
    CHECK(utilTrans.selectCount(pNdb, 64, &count) == 0);
    CHECK(count == records);
    CHECK(hugoTrans.pkDelRecords(pNdb, records/2) == 0);
    CHECK(hugoTrans.scanUpdateRecords(pNdb, records/2) == 0);
    CHECK(utilTrans.selectCount(pNdb, 64, &count) == 0);
    CHECK(count == (records/2));

    // restart all
    ndbout << "Restarting cluster" << endl;
    CHECK(restarter.restartAll() == 0);
    int timeout = 120;
    CHECK(restarter.waitClusterStarted(timeout) == 0);
    CHECK(pNdb->waitUntilReady(timeout) == 0);

    // Verify content
    CHECK(utilTrans.selectCount(pNdb, 64, &count) == 0);
    CHECK(count == (records/2));

    CHECK(utilTrans.clearTable(pNdb, records) == 0);
    CHECK(hugoTrans.loadTable(pNdb, records) == 0);
    CHECK(utilTrans.clearTable(pNdb, records) == 0);
    CHECK(hugoTrans.loadTable(pNdb, records) == 0);
    CHECK(hugoTrans.pkUpdateRecords(pNdb, records) == 0);
    CHECK(utilTrans.clearTable(pNdb, records, 64) == 0);
    
  } while(false);
  
 drop_the_tab:
  
  // Try to drop table in db
  if (pNdb->getDictionary()->dropTable(pTab3->getName()) != 0){
    ndbout << pTab3->getName()  << " could not be dropped"<< endl;
    result =  NDBT_FAILED;
  }
  
  return result;
}


int runTestTemporaryTables(NDBT_Context* ctx, NDBT_Step* step){
  int result = NDBT_OK;
  int loops = ctx->getNumLoops();
  int records = ctx->getNumRecords();
  Ndb* pNdb = GETNDB(step);
  int i = 0;
  NdbRestarter restarter;
  
  const NdbDictionary::Table* pTab = ctx->getTab();
  ndbout << "|- " << pTab->getName() << endl;
  
  NdbDictionary::Table newTab(* pTab);
  // Set table as temporary
  newTab.setStoredTable(false);
  
  // Try to create table in db
  if (newTab.createTableInDb(pNdb) != 0){
    return NDBT_FAILED;
  }
  
  // Verify that table is in db     
  const NdbDictionary::Table* pTab2 = 
    NDBT_Table::discoverTableFromDb(pNdb, pTab->getName());
  if (pTab2 == NULL){
    ndbout << pTab->getName() << " was not found in DB"<< endl;
    return NDBT_FAILED;
  }

  if (pTab2->getStoredTable() != false){
    ndbout << pTab->getName() << " was not temporary in DB"<< endl;
    result = NDBT_FAILED;
    goto drop_the_tab;
  }

  
  while (i < loops && result == NDBT_OK){
    ndbout << i << ": ";

    HugoTransactions hugoTrans(*pTab2);
    CHECK(hugoTrans.loadTable(pNdb, records) == 0);

    int count = 0;
    UtilTransactions utilTrans(*pTab2);
    CHECK(utilTrans.selectCount(pNdb, 64, &count) == 0);
    CHECK(count == records);

    // restart all
    ndbout << "Restarting cluster" << endl;
    CHECK(restarter.restartAll() == 0);
    int timeout = 120;
    CHECK(restarter.waitClusterStarted(timeout) == 0);
    CHECK(pNdb->waitUntilReady(timeout) == 0);

    ndbout << "Verifying records..." << endl;
    CHECK(utilTrans.selectCount(pNdb, 64, &count) == 0);
    CHECK(count == 0);

    i++;
  }

 drop_the_tab:

   
  if (pNdb->getDictionary()->dropTable(pTab2->getName()) != 0){
    ndbout << "Failed to drop "<<pTab2->getName()<<" in db" << endl;
    result = NDBT_FAILED;
  }
  
  // Verify that table is not in db     
  const NdbDictionary::Table* pTab3 = 
    NDBT_Table::discoverTableFromDb(pNdb, pTab->getName());
  if (pTab3 != NULL){
    ndbout << pTab3->getName() << " was found in DB"<< endl;
    result = NDBT_FAILED;
  }
    
  return result;
}

int runPkSizes(NDBT_Context* ctx, NDBT_Step* step){
  int result = NDBT_OK;
  char tabName[256];
  int minPkSize = 1;
  ndbout << "minPkSize=" <<minPkSize<<endl;
  int maxPkSize = MAX_KEY_SIZE_IN_WORDS * 4;
  ndbout << "maxPkSize=" <<maxPkSize<<endl;
  Ndb* pNdb = GETNDB(step);
  int numRecords = ctx->getNumRecords();

  for (int i = minPkSize; i < maxPkSize; i++){
    BaseString::snprintf(tabName, 256, "TPK_%d", i);

    int records = numRecords;
    int max = ~0;
    // Limit num records for small PKs
    if (i == 1)
      max = 99;
    if (i == 2)
      max = 999;
    if (i == 3)
      max = 9999;
    if (records > max)
      records = max;
    ndbout << "records =" << records << endl;

    if (pNdb->waitUntilReady(30) != 0){
      // Db is not ready, return with failure
      return NDBT_FAILED;
    }
  
    ndbout << "|- " << tabName << endl;

    if (NDBT_Tables::createTable(pNdb, tabName) != 0){
      ndbout << tabName << " could not be created"<< endl;
      return NDBT_FAILED;
    }
    
    // Verify that table exists in db    
    const NdbDictionary::Table* pTab3 = 
      NDBT_Table::discoverTableFromDb(pNdb, tabName) ;
    if (pTab3 == NULL){
      g_err << tabName << " was not found in DB"<< endl;
      return NDBT_FAILED;
    }

    //    ndbout << *pTab3 << endl;

    if (pTab3->equal(*NDBT_Tables::getTable(tabName)) == false){
      g_err << "It was not equal" << endl;
      return NDBT_FAILED;
    }

    do {
      // Do it all
      HugoTransactions hugoTrans(*pTab3);
      UtilTransactions utilTrans(*pTab3);
      int count;
      CHECK(hugoTrans.loadTable(pNdb, records) == 0);
      CHECK(hugoTrans.pkUpdateRecords(pNdb, records) == 0);
      CHECK(utilTrans.selectCount(pNdb, 64, &count) == 0);
      CHECK(count == records);
      CHECK(hugoTrans.pkDelRecords(pNdb, records/2) == 0);
      CHECK(hugoTrans.scanUpdateRecords(pNdb, records/2) == 0);
      CHECK(utilTrans.selectCount(pNdb, 64, &count) == 0);
      CHECK(count == (records/2));
      CHECK(utilTrans.clearTable(pNdb, records) == 0);
      
#if 0
      // Fill table
      CHECK(hugoTrans.fillTable(pNdb) == 0);        
      CHECK(utilTrans.clearTable2(pNdb, records) == 0);
      CHECK(utilTrans.selectCount(pNdb, 64, &count) == 0);
      CHECK(count == 0);
#endif
    } while(false);

    // Drop table
    if (pNdb->getDictionary()->dropTable(pTab3->getName()) != 0){
      ndbout << "Failed to drop "<<pTab3->getName()<<" in db" << endl;
      return NDBT_FAILED;
    }
  }
  return result;
}

int runStoreFrm(NDBT_Context* ctx, NDBT_Step* step){
  Ndb* pNdb = GETNDB(step);  
  const NdbDictionary::Table* pTab = ctx->getTab();
  int result = NDBT_OK;
  int loops = ctx->getNumLoops();

  for (int l = 0; l < loops && result == NDBT_OK ; l++){

    Uint32 dataLen = (Uint32)myRandom48(MAX_FRM_DATA_SIZE);
    // size_t dataLen = 10;
    unsigned char data[MAX_FRM_DATA_SIZE];

    char start = l + 248;
    for(Uint32 i = 0; i < dataLen; i++){
      data[i] = start;
      start++;
    }
#if 0
    ndbout << "dataLen="<<dataLen<<endl;
    for (Uint32 i = 0; i < dataLen; i++){
      unsigned char c = data[i];
      ndbout << hex << c << ", ";
    }
    ndbout << endl;
#endif
        
    NdbDictionary::Table newTab(* pTab);
    void* pData = &data;
    newTab.setFrm(pData, dataLen);
    
    // Try to create table in db
    if (newTab.createTableInDb(pNdb) != 0){
      result = NDBT_FAILED;
      continue;
    }
    
    // Verify that table is in db     
    const NdbDictionary::Table* pTab2 = 
      NDBT_Table::discoverTableFromDb(pNdb, pTab->getName());
    if (pTab2 == NULL){
      g_err << pTab->getName() << " was not found in DB"<< endl;
      result = NDBT_FAILED;
      continue;
    }
    
    const void* pData2 = pTab2->getFrmData();
    Uint32 resultLen = pTab2->getFrmLength();
    if (dataLen != resultLen){
      g_err << "Length of data failure" << endl
	    << " expected = " << dataLen << endl
	    << " got = " << resultLen << endl;
      result = NDBT_FAILED;      
    }
    
    // Verfiy the frm data
    if (memcmp(pData, pData2, resultLen) != 0){
      g_err << "Wrong data received" << endl;
      for (size_t i = 0; i < dataLen; i++){
	unsigned char c = ((unsigned char*)pData2)[i];
	g_err << hex << c << ", ";
      }
      g_err << endl;
      result = NDBT_FAILED;
    }
    
    if (pNdb->getDictionary()->dropTable(pTab2->getName()) != 0){
      g_err << "It can NOT be dropped" << endl;
      result = NDBT_FAILED;
    } 
  }
  
  return result;
}

int runStoreFrmError(NDBT_Context* ctx, NDBT_Step* step){
  Ndb* pNdb = GETNDB(step);  
  const NdbDictionary::Table* pTab = ctx->getTab();
  int result = NDBT_OK;
  int loops = ctx->getNumLoops();

  for (int l = 0; l < loops && result == NDBT_OK ; l++){

    const Uint32 dataLen = MAX_FRM_DATA_SIZE + 10;
    unsigned char data[dataLen];

    char start = l + 248;
    for(Uint32 i = 0; i < dataLen; i++){
      data[i] = start;
      start++;
    }
#if 0
    ndbout << "dataLen="<<dataLen<<endl;
    for (Uint32 i = 0; i < dataLen; i++){
      unsigned char c = data[i];
      ndbout << hex << c << ", ";
    }
    ndbout << endl;
#endif

    NdbDictionary::Table newTab(* pTab);
        
    void* pData = &data;
    newTab.setFrm(pData, dataLen);
    
    // Try to create table in db
    if (newTab.createTableInDb(pNdb) == 0){
      result = NDBT_FAILED;
      continue;
    }
    
    const NdbDictionary::Table* pTab2 = 
      NDBT_Table::discoverTableFromDb(pNdb, pTab->getName());
    if (pTab2 != NULL){
      g_err << pTab->getName() << " was found in DB"<< endl;
      result = NDBT_FAILED;
      if (pNdb->getDictionary()->dropTable(pTab2->getName()) != 0){
	g_err << "It can NOT be dropped" << endl;
	result = NDBT_FAILED;
      } 
      
      continue;
    } 
    
  }

  return result;
}

int verifyTablesAreEqual(const NdbDictionary::Table* pTab, const NdbDictionary::Table* pTab2){
  // Verify that getPrimaryKey only returned true for primary keys
  for (int i = 0; i < pTab2->getNoOfColumns(); i++){
    const NdbDictionary::Column* col = pTab->getColumn(i);
    const NdbDictionary::Column* col2 = pTab2->getColumn(i);
    if (col->getPrimaryKey() != col2->getPrimaryKey()){
      g_err << "col->getPrimaryKey() != col2->getPrimaryKey()" << endl;
      return NDBT_FAILED;
    }
  }
  
  if (!pTab->equal(*pTab2)){
    g_err << "equal failed" << endl;
    g_info << *(NDBT_Table*)pTab; // gcc-4.1.2
    g_info << *(NDBT_Table*)pTab2;
    return NDBT_FAILED;
  }
  return NDBT_OK;
}

int runGetPrimaryKey(NDBT_Context* ctx, NDBT_Step* step){
  Ndb* pNdb = GETNDB(step);
  const NdbDictionary::Table* pTab = ctx->getTab();
  ndbout << "|- " << pTab->getName() << endl;
  g_info << *(NDBT_Table*)pTab;
  // Try to create table in db
  if (pTab->createTableInDb(pNdb) != 0){
    return NDBT_FAILED;
  }

  const NdbDictionary::Table* pTab2 = 
    NDBT_Table::discoverTableFromDb(pNdb, pTab->getName());
  if (pTab2 == NULL){
    ndbout << pTab->getName() << " was not found in DB"<< endl;
    return NDBT_FAILED;
  }

  int result = NDBT_OK;
  if (verifyTablesAreEqual(pTab, pTab2) != NDBT_OK)
    result = NDBT_FAILED;
  
  
#if 0
  // Create an index on the table and see what 
  // the function returns now
  char name[200];
  sprintf(name, "%s_X007", pTab->getName());
  NDBT_Index* pInd = new NDBT_Index(name);
  pInd->setTable(pTab->getName());
  pInd->setType(NdbDictionary::Index::UniqueHashIndex);
  //  pInd->setLogging(false);
  for (int i = 0; i < 2; i++){
    const NDBT_Attribute* pAttr = pTab->getAttribute(i);
    pInd->addAttribute(*pAttr);
  }
  g_info << "Create index:" << endl << *pInd;
  if (pInd->createIndexInDb(pNdb, false) != 0){
    result = NDBT_FAILED;
  }  
  delete pInd;

  const NdbDictionary::Table* pTab3 = 
    NDBT_Table::discoverTableFromDb(pNdb, pTab->getName());
  if (pTab3 == NULL){
    ndbout << pTab->getName() << " was not found in DB"<< endl;
    return NDBT_FAILED;
  }

  if (verifyTablesAreEqual(pTab, pTab3) != NDBT_OK)
    result = NDBT_FAILED;
  if (verifyTablesAreEqual(pTab2, pTab3) != NDBT_OK)
    result = NDBT_FAILED;
#endif

#if 0  
  if (pTab2->getDictionary()->dropTable(pNdb) != 0){
    ndbout << "Failed to drop "<<pTab2->getName()<<" in db" << endl;
    return NDBT_FAILED;
  }
  
  // Verify that table is not in db     
  const NdbDictionary::Table* pTab4 = 
    NDBT_Table::discoverTableFromDb(pNdb, pTab->getName());
  if (pTab4 != NULL){
    ndbout << pTab4->getName() << " was found in DB"<< endl;
    return NDBT_FAILED;
  }
#endif

  return result;
}

#define APIERROR(error) \
  { g_err << "Error in " << __FILE__ << ", line:" << __LINE__ << ", code:" \
              << error.code << ", msg: " << error.message << "." << endl; \
  }

int
runCreateAutoincrementTable(NDBT_Context* ctx, NDBT_Step* step){

  Uint32 startvalues[5] = {256-2, 0, 256*256-2, ~Uint32(0), 256*256*256-2};

  int ret = NDBT_OK;

  for (int jj = 0; jj < 5 && ret == NDBT_OK; jj++) {
    char tabname[] = "AUTOINCTAB";
    Uint32 startvalue = startvalues[jj];

    NdbDictionary::Table myTable;
    NdbDictionary::Column myColumn;

    Ndb* myNdb = GETNDB(step);
    NdbDictionary::Dictionary* myDict = myNdb->getDictionary();


    if (myDict->getTable(tabname) != NULL) {
      g_err << "NDB already has example table: " << tabname << endl;
      APIERROR(myNdb->getNdbError());
      return NDBT_FAILED;
    }

    myTable.setName(tabname);

    myColumn.setName("ATTR1");
    myColumn.setType(NdbDictionary::Column::Unsigned);
    myColumn.setLength(1);
    myColumn.setPrimaryKey(true);
    myColumn.setNullable(false);
    myColumn.setAutoIncrement(true);
    if (startvalue != ~Uint32(0)) // check that default value starts with 1
      myColumn.setAutoIncrementInitialValue(startvalue);
    myTable.addColumn(myColumn);

    if (myDict->createTable(myTable) == -1) {
      g_err << "Failed to create table " << tabname << endl;
      APIERROR(myNdb->getNdbError());
      return NDBT_FAILED;
    }


    if (startvalue == ~Uint32(0)) // check that default value starts with 1
      startvalue = 1;

    for (int i = 0; i < 16; i++) {

      Uint64 value;
      if (myNdb->getAutoIncrementValue(tabname, value, 1) == -1) {
        g_err << "getAutoIncrementValue failed on " << tabname << endl;
        APIERROR(myNdb->getNdbError());
        return NDBT_FAILED;
      }
      else if (value != (startvalue+i)) {
        g_err << "value = " << value << " expected " << startvalue+i << endl;;
        APIERROR(myNdb->getNdbError());
        //      ret = NDBT_FAILED;
        //      break;
      }
    }

    if (myDict->dropTable(tabname) == -1) {
      g_err << "Failed to drop table " << tabname << endl;
      APIERROR(myNdb->getNdbError());
      ret = NDBT_FAILED;
    }
  }

  return ret;
}

int
runTableRename(NDBT_Context* ctx, NDBT_Step* step){

  int result = NDBT_OK;

  Ndb* pNdb = GETNDB(step);
  NdbDictionary::Dictionary* dict = pNdb->getDictionary();
  int records = ctx->getNumRecords();
  const int loops = ctx->getNumLoops();

  ndbout << "|- " << ctx->getTab()->getName() << endl;  

  for (int l = 0; l < loops && result == NDBT_OK ; l++){
    const NdbDictionary::Table* pTab = ctx->getTab();

    // Try to create table in db
    if (pTab->createTableInDb(pNdb) != 0){
      return NDBT_FAILED;
    }
    
    // Verify that table is in db     
    const NdbDictionary::Table* pTab2 = 
      NDBT_Table::discoverTableFromDb(pNdb, pTab->getName());
    if (pTab2 == NULL){
      ndbout << pTab->getName() << " was not found in DB"<< endl;
      return NDBT_FAILED;
    }
    ctx->setTab(pTab2);

    // Load table
    HugoTransactions hugoTrans(*ctx->getTab());
    if (hugoTrans.loadTable(pNdb, records) != 0){
      return NDBT_FAILED;
    }

    // Rename table
    BaseString pTabName(pTab->getName());
    BaseString pTabNewName(pTabName);
    pTabNewName.append("xx");
    
    const NdbDictionary::Table * oldTable = dict->getTable(pTabName.c_str());
    if (oldTable) {
      NdbDictionary::Table newTable = *oldTable;
      newTable.setName(pTabNewName.c_str());
      CHECK2(dict->alterTable(*oldTable, newTable) == 0,
	     "TableRename failed");
    }
    else {
      result = NDBT_FAILED;
    }
    
    // Verify table contents
    NdbDictionary::Table pNewTab(pTabNewName.c_str());
    
    UtilTransactions utilTrans(pNewTab);
    if (utilTrans.clearTable(pNdb,  records) != 0){
      continue;
    }    

    // Drop table
    dict->dropTable(pNewTab.getName());
  }
 end:

  return result;
}

int
runTableRenameSR(NDBT_Context* ctx, NDBT_Step* step){
  NdbRestarter restarter;
  if(restarter.getNumDbNodes() < 2)
    return NDBT_OK;

  int result = NDBT_OK;

  Ndb* pNdb = GETNDB(step);
  NdbDictionary::Dictionary* dict = pNdb->getDictionary();
  int records = ctx->getNumRecords();
  const int loops = ctx->getNumLoops();

  ndbout << "|- " << ctx->getTab()->getName() << endl;  

  for (int l = 0; l < loops && result == NDBT_OK ; l++){
    // Rename table
    const NdbDictionary::Table* pTab = ctx->getTab();

    // Try to create table in db
    if (pTab->createTableInDb(pNdb) != 0){
      return NDBT_FAILED;
    }
    
    // Verify that table is in db     
    const NdbDictionary::Table* pTab2 = 
      NDBT_Table::discoverTableFromDb(pNdb, pTab->getName());
    if (pTab2 == NULL){
      ndbout << pTab->getName() << " was not found in DB"<< endl;
      return NDBT_FAILED;
    }
    ctx->setTab(pTab2);

    // Load table
    HugoTransactions hugoTrans(*ctx->getTab());
    if (hugoTrans.loadTable(pNdb, records) != 0){
      return NDBT_FAILED;
    }

    BaseString pTabName(pTab->getName());
    BaseString pTabNewName(pTabName);
    pTabNewName.append("xx");
    
    const NdbDictionary::Table * oldTable = dict->getTable(pTabName.c_str());
    if (oldTable) {
      NdbDictionary::Table newTable = *oldTable;
      newTable.setName(pTabNewName.c_str());
      CHECK2(dict->alterTable(*oldTable, newTable) == 0,
	     "TableRename failed");
    }
    else {
      result = NDBT_FAILED;
    }
    
    // Restart cluster
    
    /**
     * Need to run LCP at high rate otherwise
     * packed replicas become "to many"
     */
    int val = DumpStateOrd::DihMinTimeBetweenLCP;
    if(restarter.dumpStateAllNodes(&val, 1) != 0){
      do { CHECK(0); } while(0);
      g_err << "Failed to set LCP to min value" << endl;
      return NDBT_FAILED;
    }
    
    CHECK2(restarter.restartAll() == 0,
	   "failed to set restartOneDbNode");
    
    CHECK2(restarter.waitClusterStarted() == 0,
	   "waitClusterStarted failed");
    CHK_NDB_READY(pNdb);
    
    // Verify table contents
    NdbDictionary::Table pNewTab(pTabNewName.c_str());
    
    UtilTransactions utilTrans(pNewTab);
    if (utilTrans.clearTable(pNdb,  records) != 0){
      continue;
    }    

    // Drop table
    dict->dropTable(pTabNewName.c_str());
  }
 end:    
  return result;
}

/*
  Run online alter table add attributes.
 */
int
runTableAddAttrs(NDBT_Context* ctx, NDBT_Step* step){

  int result = NDBT_OK;

  Ndb* pNdb = GETNDB(step);
  NdbDictionary::Dictionary* dict = pNdb->getDictionary();
  int records = ctx->getNumRecords();
  const int loops = ctx->getNumLoops();

  ndbout << "|- " << ctx->getTab()->getName() << endl;  

  NdbDictionary::Table myTab= *(ctx->getTab());

  for (int l = 0; l < loops && result == NDBT_OK ; l++){
    // Try to create table in db

    if (NDBT_Tables::createTable(pNdb, myTab.getName()) != 0){
      return NDBT_FAILED;
    }

    // Verify that table is in db     
    const NdbDictionary::Table* pTab2 = 
      NDBT_Table::discoverTableFromDb(pNdb, myTab.getName());
    if (pTab2 == NULL){
      ndbout << myTab.getName() << " was not found in DB"<< endl;
      return NDBT_FAILED;
    }
    ctx->setTab(pTab2);

    /*
      Check that table already has a varpart, otherwise add attr is
      not possible.
    */
    if (pTab2->getForceVarPart() == false)
    {
      const NdbDictionary::Column *col;
      for (Uint32 i= 0; (col= pTab2->getColumn(i)) != 0; i++)
      {
        if (col->getStorageType() == NDB_STORAGETYPE_MEMORY &&
            (col->getDynamic() || col->getArrayType() != NDB_ARRAYTYPE_FIXED))
          break;
      }
      if (col == 0)
      {
        /* Alter table add attribute not applicable, just mark success. */
        dict->dropTable(pTab2->getName());
        break;
      }
    }

    // Load table
    HugoTransactions beforeTrans(*ctx->getTab());
    if (beforeTrans.loadTable(pNdb, records) != 0){
      return NDBT_FAILED;
    }

    // Add attributes to table.
    BaseString pTabName(pTab2->getName());
    
    const NdbDictionary::Table * oldTable = dict->getTable(pTabName.c_str());
    if (oldTable) {
      NdbDictionary::Table newTable= *oldTable;

      NDBT_Attribute newcol1("NEWKOL1", NdbDictionary::Column::Unsigned, 1,
                            false, true, 0,
                            NdbDictionary::Column::StorageTypeMemory, true);
      newTable.addColumn(newcol1);
      NDBT_Attribute newcol2("NEWKOL2", NdbDictionary::Column::Char, 14,
                            false, true, 0,
                            NdbDictionary::Column::StorageTypeMemory, true);
      newTable.addColumn(newcol2);
      NDBT_Attribute newcol3("NEWKOL3", NdbDictionary::Column::Bit, 20,
                            false, true, 0,
                            NdbDictionary::Column::StorageTypeMemory, true);
      newTable.addColumn(newcol3);
      NDBT_Attribute newcol4("NEWKOL4", NdbDictionary::Column::Varbinary, 42,
                            false, true, 0,
                            NdbDictionary::Column::StorageTypeMemory, true);
      newTable.addColumn(newcol4);

      CHECK2(dict->alterTable(*oldTable, newTable) == 0,
	     "TableAddAttrs failed");
      /* Need to purge old version and reload new version after alter table. */
      dict->invalidateTable(pTabName.c_str());
    }
    else {
      result = NDBT_FAILED;
    }

    {
      const NdbDictionary::Table* pTab = dict->getTable(pTabName.c_str());
      CHECK2(pTab != NULL, "Table not found");
      HugoTransactions afterTrans(*pTab);

      ndbout << "delete...";
      if (afterTrans.clearTable(pNdb) != 0)
      {
        return NDBT_FAILED;
      }
      ndbout << endl;

      ndbout << "insert...";
      if (afterTrans.loadTable(pNdb, records) != 0){
        return NDBT_FAILED;
      }
      ndbout << endl;

      ndbout << "update...";
      if (afterTrans.scanUpdateRecords(pNdb, records) != 0)
      {
        return NDBT_FAILED;
      }
      ndbout << endl;

      ndbout << "delete...";
      if (afterTrans.clearTable(pNdb) != 0)
      {
        return NDBT_FAILED;
      }
      ndbout << endl;
    }
    
    // Drop table.
    dict->dropTable(pTabName.c_str());
  }
 end:

  return result;
}

/*
  Run online alter table add attributes while running simultaneous
  transactions on it in separate thread.
 */
int
runTableAddAttrsDuring(NDBT_Context* ctx, NDBT_Step* step){

  int result = NDBT_OK;
  int abortAlter = ctx->getProperty("AbortAlter", Uint32(0));

  int records = ctx->getNumRecords();
  const int loops = ctx->getNumLoops();
  NdbRestarter res;

  ndbout << "|- " << ctx->getTab()->getName() << endl;  

  NdbDictionary::Table myTab= *(ctx->getTab());

  if (myTab.getForceVarPart() == false)
  {
    const NdbDictionary::Column *col;
    for (Uint32 i= 0; (col= myTab.getColumn(i)) != 0; i++)
    {
      if (col->getStorageType() == NDB_STORAGETYPE_MEMORY &&
          (col->getDynamic() || col->getArrayType() != NDB_ARRAYTYPE_FIXED))
        break;
    }
    if (col == 0)
    {
      ctx->stopTest();
      return NDBT_OK;
    }
  }

  //if 

  for (int l = 0; l < loops && result == NDBT_OK ; l++){
    ndbout << l << ": " << endl;    

    Ndb* pNdb = GETNDB(step);
    NdbDictionary::Dictionary* dict = pNdb->getDictionary();

    /*
      Check that table already has a varpart, otherwise add attr is
      not possible.
    */

    // Add attributes to table.
    ndbout << "Altering table" << endl;
    
    const NdbDictionary::Table * oldTable = dict->getTable(myTab.getName());
    if (oldTable) {
      NdbDictionary::Table newTable= *oldTable;
      
      char name[256];
      BaseString::snprintf(name, sizeof(name), "NEWCOL%d", l);
      NDBT_Attribute newcol1(name, NdbDictionary::Column::Unsigned, 1,
                             false, true, 0,
                             NdbDictionary::Column::StorageTypeMemory, true);
      newTable.addColumn(newcol1);
      //ToDo: check #loops, how many columns l

      if (abortAlter == 0)
      {
        CHECK2(dict->alterTable(*oldTable, newTable) == 0,
               "TableAddAttrsDuring failed");
      }
      else
      {
        int nodeId = res.getNode(NdbRestarter::NS_RANDOM);
        res.insertErrorInNode(nodeId, 4029);
        CHECK2(dict->alterTable(*oldTable, newTable) != 0,
               "TableAddAttrsDuring failed");
      }

      dict->invalidateTable(myTab.getName());
      const NdbDictionary::Table * newTab = dict->getTable(myTab.getName());
      CHECK2(newTab != NULL, "'newTab' not found");
      HugoTransactions hugoTrans(* newTab);
      hugoTrans.scanUpdateRecords(pNdb, records);
    }
    else {
      result= NDBT_FAILED;
      break;
    }
  }
 end:

  ctx->stopTest();

  return result;
}

static void
f(const NdbDictionary::Column * col){
  if(col == 0){
    abort();
  }
}

int
runTestDictionaryPerf(NDBT_Context* ctx, NDBT_Step* step){
  Vector<char*> cols;
  Vector<const NdbDictionary::Table*> tabs;
  int i;

  Ndb* pNdb = GETNDB(step);  

  const Uint32 count = NDBT_Tables::getNumTables();
  for (i=0; i < (int)count; i++){
    const NdbDictionary::Table * tab = NDBT_Tables::getTable(i);
    pNdb->getDictionary()->createTable(* tab);
    
    const NdbDictionary::Table * tab2 = pNdb->getDictionary()->getTable(tab->getName());
    
    for(int j = 0; j<tab->getNoOfColumns(); j++){
      cols.push_back((char*)tab2);
      cols.push_back(strdup(tab->getColumn(j)->getName()));
    }
  }

  const Uint32 times = 10000000;

  ndbout_c("%d tables and %d columns", 
	   NDBT_Tables::getNumTables(), cols.size()/2);

  char ** tcols = cols.getBase();

  srand((unsigned int)time(0));
  Uint32 size = cols.size() / 2;
  //char ** columns = &cols[0];
  Uint64 start = NdbTick_CurrentMillisecond();
  for(i = 0; i<(int)times; i++){
    int j = 2 * (rand() % size);
    const NdbDictionary::Table* tab = (const NdbDictionary::Table*)tcols[j];
    const char * col = tcols[j+1];
    const NdbDictionary::Column* column = tab->getColumn(col);
    f(column);
  }
  Uint64 stop = NdbTick_CurrentMillisecond();
  stop -= start;

  Uint64 per = stop;
  per *= 1000;
  per /= times;
  
  ndbout_c("%d random getColumn(name) in %lld ms -> %u us/get",
	   times, stop, Uint32(per));

  return NDBT_OK;
}

int
runCreateLogfileGroup(NDBT_Context* ctx, NDBT_Step* step){
  Ndb* pNdb = GETNDB(step);  
  NdbDictionary::LogfileGroup lg;
  lg.setName("DEFAULT-LG");
  lg.setUndoBufferSize(8*1024*1024);
  
  int res;
  res = pNdb->getDictionary()->createLogfileGroup(lg);
  if(res != 0){
    g_err << "Failed to create logfilegroup:"
	  << endl << pNdb->getDictionary()->getNdbError() << endl;
    return NDBT_FAILED;
  }

  NdbDictionary::Undofile uf;
  uf.setPath("undofile01.dat");
  uf.setSize(5*1024*1024);
  uf.setLogfileGroup("DEFAULT-LG");
  
  res = pNdb->getDictionary()->createUndofile(uf);
  if(res != 0){
    g_err << "Failed to create undofile:"
	  << endl << pNdb->getDictionary()->getNdbError() << endl;
    return NDBT_FAILED;
  }

  uf.setPath("undofile02.dat");
  uf.setSize(5*1024*1024);
  uf.setLogfileGroup("DEFAULT-LG");
  
  res = pNdb->getDictionary()->createUndofile(uf);
  if(res != 0){
    g_err << "Failed to create undofile:"
	  << endl << pNdb->getDictionary()->getNdbError() << endl;
    return NDBT_FAILED;
  }
  
  return NDBT_OK;
}

int
runCreateTablespace(NDBT_Context* ctx, NDBT_Step* step){
  Ndb* pNdb = GETNDB(step);  
  NdbDictionary::Tablespace lg;
  lg.setName("DEFAULT-TS");
  lg.setExtentSize(1024*1024);
  lg.setDefaultLogfileGroup("DEFAULT-LG");

  int res;
  res = pNdb->getDictionary()->createTablespace(lg);
  if(res != 0){
    g_err << "Failed to create tablespace:"
	  << endl << pNdb->getDictionary()->getNdbError() << endl;
    return NDBT_FAILED;
  }

  NdbDictionary::Datafile uf;
  uf.setPath("datafile01.dat");
  uf.setSize(10*1024*1024);
  uf.setTablespace("DEFAULT-TS");

  res = pNdb->getDictionary()->createDatafile(uf);
  if(res != 0){
    g_err << "Failed to create datafile:"
	  << endl << pNdb->getDictionary()->getNdbError() << endl;
    return NDBT_FAILED;
  }

  return NDBT_OK;
}
int
runCreateDiskTable(NDBT_Context* ctx, NDBT_Step* step){
  Ndb* pNdb = GETNDB(step);  

  NdbDictionary::Table tab = *ctx->getTab();
  tab.setTablespaceName("DEFAULT-TS");
  
  for(Uint32 i = 0; i<(Uint32)tab.getNoOfColumns(); i++)
    if(!tab.getColumn(i)->getPrimaryKey())
      tab.getColumn(i)->setStorageType(NdbDictionary::Column::StorageTypeDisk);
  
  int res;
  res = pNdb->getDictionary()->createTable(tab);
  if(res != 0){
    g_err << "Failed to create table:"
	  << endl << pNdb->getDictionary()->getNdbError() << endl;
    return NDBT_FAILED;
  }
  
  return NDBT_OK;
}

int getColumnMaxLength(const NdbDictionary::Column* c)
{
  int length= c->getLength();
  if (c->getArrayType() == NDB_ARRAYTYPE_FIXED)
  {
    /* Not yet set - need to calculate from type etc. */
    DictTabInfo::Attribute attrDesc;

    attrDesc.init();
    attrDesc.AttributeExtType= c->getType();
    attrDesc.AttributeExtLength= c->getLength();
    attrDesc.AttributeExtPrecision= c->getPrecision();
    attrDesc.AttributeExtScale= c->getScale();

    if (!attrDesc.translateExtType())
    {
      return 0;
    }

    if (attrDesc.AttributeSize == 0)
    {
      // bits...
      length = 4 * ((c->getLength() + 31) / 32);
    }
    else
    {
      length = ((1 << attrDesc.AttributeSize) * c->getLength()) >> 3;
    }
  }

  return length;
}

#include <NDBT_Tables.hpp>

#define SAFTY 300

int runFailAddFragment(NDBT_Context* ctx, NDBT_Step* step){
  static int acclst[] = { 3001, 6200, 6202 };
  static int tuplst[] = { 4007, 4008, 4009, 4010, 4032, 4033, 4034 };
  static int tuxlst[] = { 12001, 12002, 12003, 12004, 
                          6201, 6203 };
  static unsigned acccnt = sizeof(acclst)/sizeof(acclst[0]);
  static unsigned tupcnt = sizeof(tuplst)/sizeof(tuplst[0]);
  static unsigned tuxcnt = sizeof(tuxlst)/sizeof(tuxlst[0]);

  NdbRestarter restarter;
  int nodeId = restarter.getMasterNodeId();
  Ndb* pNdb = GETNDB(step);  
  NdbDictionary::Dictionary* pDic = pNdb->getDictionary();
  NdbDictionary::Table tab(*ctx->getTab());
  tab.setFragmentType(NdbDictionary::Object::FragAllLarge);

  int errNo = 0;
#ifdef NDB_USE_GET_ENV
  char buf[100];
  if (NdbEnv_GetEnv("ERRNO", buf, sizeof(buf)))
  {
    errNo = atoi(buf);
    ndbout_c("Using errno: %u", errNo);
  }
#endif
  const NdbDictionary::Table* origTab= ctx->getTab();
  HugoCalculator calc(*origTab);

  // Add defaults to some columns
  for (int colNum= 0; colNum < tab.getNoOfColumns(); colNum++)
  {
    const NdbDictionary::Column* origCol= origTab->getColumn(colNum);
    NdbDictionary::Column* col= tab.getColumn(colNum);
    if (!origCol->getPrimaryKey())
    {
      if (myRandom48(2) == 0)
      {
        char defaultBuf[ NDB_MAX_TUPLE_SIZE ];
        Uint32 real_len;
        Uint32 updatesVal = myRandom48(1 << 16);
        const char* def= calc.calcValue(0, colNum, updatesVal, 
                                        defaultBuf,
                                        getColumnMaxLength(origCol),
                                        &real_len);
        if (col->setDefaultValue(def, real_len) != 0)
        {
          ndbout_c("Error setting default value\n");
          return NDBT_FAILED;
        }
        NdbDictionary::NdbDataPrintFormat dpf;
        ndbout << "Set default for column " << origCol->getName()
               << " to ";
        
        NdbDictionary::printFormattedValue(ndbout,
                                           dpf,
                                           col,
                                           def);
        ndbout << endl;
      }
    }
  }

  // ordered index on first few columns
  NdbDictionary::Index idx("X");
  idx.setTable(tab.getName());
  idx.setType(NdbDictionary::Index::OrderedIndex);
  idx.setLogging(false);
  for (int cnt = 0, i_hate_broken_compilers = 0;
       cnt < 3 &&
       i_hate_broken_compilers < tab.getNoOfColumns();
       i_hate_broken_compilers++) {
    if (NdbSqlUtil::check_column_for_ordered_index
        (tab.getColumn(i_hate_broken_compilers)->getType(), 0) == 0 &&
        tab.getColumn(i_hate_broken_compilers)->getStorageType() != 
        NdbDictionary::Column::StorageTypeDisk)
    {
      idx.addColumn(*tab.getColumn(i_hate_broken_compilers));
      cnt++;
    }
  }

  for (Uint32 i = 0; i<(Uint32)tab.getNoOfColumns(); i++)
  {
    if (tab.getColumn(i)->getStorageType() == 
        NdbDictionary::Column::StorageTypeDisk)
    {
      NDBT_Tables::create_default_tablespace(pNdb);
      break;
    }
  }

  const int loops = ctx->getNumLoops();
  int result = NDBT_OK;
  (void)pDic->dropTable(tab.getName());

  int dump1 = DumpStateOrd::SchemaResourceSnapshot;
  int dump2 = DumpStateOrd::SchemaResourceCheckLeak;

  for (int l = 0; l < loops; l++) {
    for (unsigned i0 = 0; i0 < acccnt; i0++) {
      unsigned j = (l == 0 ? i0 : myRandom48(acccnt));
      int errval = acclst[j];
      if (errNo != 0 && errNo != errval)
        continue;
      g_err << "insert error node=" << nodeId << " value=" << errval << endl;
      CHECK(restarter.dumpStateAllNodes(&dump1, 1) == 0);
      CHECK2(restarter.insertErrorInNode(nodeId, errval) == 0,
             "failed to set error insert");
      NdbSleep_MilliSleep(SAFTY); // Hope that snapshot has arrived
      CHECK2(pDic->createTable(tab) != 0,
             "failed to fail after error insert " << errval);
      CHECK2(restarter.insertErrorInNode(nodeId, 0) == 0,
             "failed to clean error insert value");
      CHECK(restarter.dumpStateAllNodes(&dump2, 1) == 0);
      NdbSleep_MilliSleep(SAFTY); // Hope that snapshot has arrived
      CHECK2(pDic->createTable(tab) == 0,
             pDic->getNdbError());
      CHECK2(pDic->dropTable(tab.getName()) == 0,
             pDic->getNdbError());
    }
    for (unsigned i1 = 0; i1 < tupcnt; i1++) {
      unsigned j = (l == 0 ? i1 : myRandom48(tupcnt));
      int errval = tuplst[j];
      if (errNo != 0 && errNo != errval)
        continue;
      g_err << "insert error node=" << nodeId << " value=" << errval << endl;
      CHECK(restarter.dumpStateAllNodes(&dump1, 1) == 0);
      CHECK2(restarter.insertErrorInNode(nodeId, errval) == 0,
             "failed to set error insert");
      NdbSleep_MilliSleep(SAFTY); // Hope that snapshot has arrived
      CHECK2(pDic->createTable(tab) != 0,
             "failed to fail after error insert " << errval);
      CHECK2(restarter.insertErrorInNode(nodeId, 0) == 0,
             "failed to clean error insert value");
      CHECK(restarter.dumpStateAllNodes(&dump2, 1) == 0);
      NdbSleep_MilliSleep(SAFTY); // Hope that snapshot has arrived
      CHECK2(pDic->createTable(tab) == 0,
             pDic->getNdbError());
      CHECK2(pDic->dropTable(tab.getName()) == 0,
             pDic->getNdbError());
    }
    for (unsigned i2 = 0; i2 < tuxcnt; i2++) {
      unsigned j = (l == 0 ? i2 : myRandom48(tuxcnt));
      int errval = tuxlst[j];
      if (errNo != 0 && errNo != errval)
        continue;
      CHECK2(pDic->createTable(tab) == 0,
             pDic->getNdbError());

      g_err << "insert error node=" << nodeId << " value=" << errval << endl;
      CHECK(restarter.dumpStateAllNodes(&dump1, 1) == 0);
      CHECK2(restarter.insertErrorInNode(nodeId, errval) == 0,
             "failed to set error insert");
      NdbSleep_MilliSleep(SAFTY); // Hope that snapshot has arrived

      CHECK2(pDic->createIndex(idx) != 0,
             "failed to fail after error insert " << errval);
      CHECK2(restarter.insertErrorInNode(nodeId, 0) == 0,
             "failed to clean error insert value");
      CHECK(restarter.dumpStateAllNodes(&dump2, 1) == 0);
      NdbSleep_MilliSleep(SAFTY); // Hope that snapshot has arrived
      CHECK2(pDic->createIndex(idx) == 0,
             pDic->getNdbError());
      CHECK2(pDic->dropTable(tab.getName()) == 0,
             pDic->getNdbError());
    }
  }
end:
  return result;
}

// NFNR

// Restarter controls dict ops : 1-run 2-pause 3-stop
// synced by polling...

static bool
send_dict_ops_cmd(NDBT_Context* ctx, Uint32 cmd)
{
  ctx->setProperty("DictOps_CMD", cmd);
  while (1) {
    if (ctx->isTestStopped())
      return false;
    if (ctx->getProperty("DictOps_ACK") == cmd)
      break;
    NdbSleep_MilliSleep(100);
  }
  return true;
}

static bool
recv_dict_ops_run(NDBT_Context* ctx)
{
  while (1) {
    if (ctx->isTestStopped())
      return false;
    Uint32 cmd = ctx->getProperty("DictOps_CMD");
    ctx->setProperty("DictOps_ACK", cmd);
    if (cmd == 1)
      break;
    if (cmd == 3)
      return false;
    NdbSleep_MilliSleep(100);
  }
  return true;
}

int
runRestarts(NDBT_Context* ctx, NDBT_Step* step)
{
  static int errlst_master[] = {   // non-crashing
    7175,       // send one fake START_PERMREF
    0 
  };
  static int errlst_node[] = {
    7174,       // crash before sending DICT_LOCK_REQ
    7176,       // pretend master does not support DICT lock
    7121,       // crash at receive START_PERMCONF
    0
  };
  const uint errcnt_master = sizeof(errlst_master)/sizeof(errlst_master[0]);
  const uint errcnt_node = sizeof(errlst_node)/sizeof(errlst_node[0]);

  myRandom48Init((long)NdbTick_CurrentMillisecond());
  NdbRestarter restarter;
  int result = NDBT_OK;
  const int loops = ctx->getNumLoops();

  for (int l = 0; l < loops && result == NDBT_OK; l++) {
    g_info << "1: === loop " << l << " ===" << endl;

    // assuming 2-way replicated

    int numnodes = restarter.getNumDbNodes();
    CHECK(numnodes >= 1);
    if (numnodes == 1)
      break;

    int masterNodeId = restarter.getMasterNodeId();
    CHECK(masterNodeId != -1);

    // for more complex cases need more restarter support methods

    int nodeIdList[2] = { 0, 0 };
    int nodeIdCnt = 0;

    if (numnodes >= 2) {
      int rand = myRandom48(numnodes);
      int nodeId = restarter.getRandomNotMasterNodeId(rand);
      CHECK(nodeId != -1);
      nodeIdList[nodeIdCnt++] = nodeId;
    }

    if (numnodes >= 4 && myRandom48(2) == 0) {
      int rand = myRandom48(numnodes);
      int nodeId = restarter.getRandomNodeOtherNodeGroup(nodeIdList[0], rand);
      CHECK(nodeId != -1);
      if (nodeId != masterNodeId)
        nodeIdList[nodeIdCnt++] = nodeId;
    }

    g_info << "1: master=" << masterNodeId << " nodes=" << nodeIdList[0] << "," << nodeIdList[1] << endl;

    const uint timeout = 60; //secs for node wait
    const unsigned maxsleep = 2000; //ms

    bool NF_ops = ctx->getProperty("Restart_NF_ops");
    uint NF_type = ctx->getProperty("Restart_NF_type");
    bool NR_ops = ctx->getProperty("Restart_NR_ops");
    bool NR_error = ctx->getProperty("Restart_NR_error");

    g_info << "1: " << (NF_ops ? "run" : "pause") << " dict ops" << endl;
    if (! send_dict_ops_cmd(ctx, NF_ops ? 1 : 2))
      break;
    NdbSleep_MilliSleep(myRandom48(maxsleep));

    {
      for (int i = 0; i < nodeIdCnt; i++) {
        int nodeId = nodeIdList[i];

        bool nostart = true;
        bool abort = NF_type == 0 ? myRandom48(2) : (NF_type == 2);
        bool initial = myRandom48(2);

        char flags[40];
        strcpy(flags, "flags: nostart");
        if (abort)
          strcat(flags, ",abort");
        if (initial)
          strcat(flags, ",initial");

        g_info << "1: restart " << nodeId << " " << flags << endl;
        CHECK(restarter.restartOneDbNode(nodeId, initial, nostart, abort) == 0);
      }
    }

    g_info << "1: wait for nostart" << endl;
    CHECK(restarter.waitNodesNoStart(nodeIdList, nodeIdCnt, timeout) == 0);
    NdbSleep_MilliSleep(myRandom48(maxsleep));

    int err_master = 0;
    int err_node[2] = { 0, 0 };

    if (NR_error) {
      err_master = errlst_master[l % errcnt_master];

      // limitation: cannot have 2 node restarts and crash_insert
      // one node may die for real (NF during startup)

      for (int i = 0; i < nodeIdCnt && nodeIdCnt == 1; i++) {
        err_node[i] = errlst_node[l % errcnt_node];

        // 7176 - no DICT lock protection

        if (err_node[i] == 7176) {
          g_info << "1: no dict ops due to error insert "
                 << err_node[i] << endl;
          NR_ops = false;
        }
      }
    }

    g_info << "1: " << (NR_ops ? "run" : "pause") << " dict ops" << endl;
    if (! send_dict_ops_cmd(ctx, NR_ops ? 1 : 2))
      break;
    NdbSleep_MilliSleep(myRandom48(maxsleep));

    g_info << "1: start nodes" << endl;
    CHECK(restarter.startNodes(nodeIdList, nodeIdCnt) == 0);

    if (NR_error) {
      {
        int err = err_master;
        if (err != 0) {
          g_info << "1: insert master error " << err << endl;
          CHECK(restarter.insertErrorInNode(masterNodeId, err) == 0);
        }
      }

      for (int i = 0; i < nodeIdCnt; i++) {
        int nodeId = nodeIdList[i];

        int err = err_node[i];
        if (err != 0) {
          g_info << "1: insert node " << nodeId << " error " << err << endl;
          CHECK(restarter.insertErrorInNode(nodeId, err) == 0);
        }
      }
    }
    NdbSleep_MilliSleep(myRandom48(maxsleep));

    g_info << "1: wait cluster started" << endl;
    CHECK(restarter.waitClusterStarted(timeout) == 0);
    CHK_NDB_READY(GETNDB(step));
    NdbSleep_MilliSleep(myRandom48(maxsleep));

    g_info << "1: restart done" << endl;
  }

  g_info << "1: stop dict ops" << endl;
  send_dict_ops_cmd(ctx, 3);

  return result;
}

int
runDictOps(NDBT_Context* ctx, NDBT_Step* step)
{
  myRandom48Init((long)NdbTick_CurrentMillisecond());
  int result = NDBT_OK;

  for (int l = 0; result == NDBT_OK; l++) {
    if (! recv_dict_ops_run(ctx))
      break;
    
    g_info << "2: === loop " << l << " ===" << endl;

    Ndb* pNdb = GETNDB(step);
    NdbDictionary::Dictionary* pDic = pNdb->getDictionary();
    const NdbDictionary::Table* pTab = ctx->getTab();
    //const char* tabName = pTab->getName(); //XXX what goes on?
    char tabName[40];
    strcpy(tabName, pTab->getName());

    const unsigned long maxsleep = 100; //ms

    g_info << "2: create table" << endl;
    {
      uint count = 0;
    try_create:
      count++;
      if (pDic->createTable(*pTab) != 0) {
        const NdbError err = pDic->getNdbError();
        if (count == 1)
          g_err << "2: " << tabName << ": create failed: " << err << endl;
        if (err.code != 711) {
          result = NDBT_FAILED;
          break;
        }
        NdbSleep_MilliSleep(myRandom48(maxsleep));
        goto try_create;
      }
    }
    NdbSleep_MilliSleep(myRandom48(maxsleep));

    g_info << "2: verify create" << endl;
    const NdbDictionary::Table* pTab2 = pDic->getTable(tabName);
    if (pTab2 == NULL) {
      const NdbError err = pDic->getNdbError();
      g_err << "2: " << tabName << ": verify create: " << err << endl;
      result = NDBT_FAILED;
      break;
    }
    NdbSleep_MilliSleep(myRandom48(maxsleep));

    // replace by the Retrieved table
    pTab = pTab2;

    // create indexes
    const char** indlist = NDBT_Tables::getIndexes(tabName);
    uint indnum = 0;
    while (indlist != 0 && *indlist != 0) {
      uint count = 0;
    try_create_index:
      count++;
      if (count == 1)
        g_info << "2: create index " << indnum << " " << *indlist << endl;
      NdbDictionary::Index ind;
      char indName[200];
      sprintf(indName, "%s_X%u", tabName, indnum);
      ind.setName(indName);
      ind.setTable(tabName);
      if (strcmp(*indlist, "UNIQUE") == 0) {
        ind.setType(NdbDictionary::Index::UniqueHashIndex);
        ind.setLogging(pTab->getLogging());
      } else if (strcmp(*indlist, "ORDERED") == 0) {
        ind.setType(NdbDictionary::Index::OrderedIndex);
        ind.setLogging(false);
      } else {
        require(false);
      }
      const char** indtemp = indlist;
      while (*++indtemp != 0) {
        ind.addColumn(*indtemp);
      }
      if (pDic->createIndex(ind) != 0) {
        const NdbError err = pDic->getNdbError();
        if (count == 1)
          g_err << "2: " << indName << ": create failed: " << err << endl;
        if (err.code != 711) {
          result = NDBT_FAILED;
          break;
        }
        NdbSleep_MilliSleep(myRandom48(maxsleep));
        goto try_create_index;
      }
      indlist = ++indtemp;
      indnum++;
    }
    if (result == NDBT_FAILED)
      break;

    uint indcount = indnum;

    int records = myRandom48(ctx->getNumRecords());
    g_info << "2: load " << records << " records" << endl;
    HugoTransactions hugoTrans(*pTab);
    if (hugoTrans.loadTable(pNdb, records) != 0) {
      // XXX get error code from hugo
      g_err << "2: " << tabName << ": load failed" << endl;
      result = NDBT_FAILED;
      break;
    }
    NdbSleep_MilliSleep(myRandom48(maxsleep));

    // drop indexes
    indnum = 0;
    while (indnum < indcount) {
      uint count = 0;
    try_drop_index:
      count++;
      if (count == 1)
        g_info << "2: drop index " << indnum << endl;
      char indName[200];
      sprintf(indName, "%s_X%u", tabName, indnum);
      if (pDic->dropIndex(indName, tabName) != 0) {
        const NdbError err = pDic->getNdbError();
        if (count == 1)
          g_err << "2: " << indName << ": drop failed: " << err << endl;
        if (err.code != 711) {
          result = NDBT_FAILED;
          break;
        }
        NdbSleep_MilliSleep(myRandom48(maxsleep));
        goto try_drop_index;
      }
      indnum++;
    }
    if (result == NDBT_FAILED)
      break;

    g_info << "2: drop" << endl;
    {
      uint count = 0;
    try_drop:
      count++;
      if (pDic->dropTable(tabName) != 0) {
        const NdbError err = pDic->getNdbError();
        if (count == 1)
          g_err << "2: " << tabName << ": drop failed: " << err << endl;
        if (err.code != 711) {
          result = NDBT_FAILED;
          break;
        }
        NdbSleep_MilliSleep(myRandom48(maxsleep));
        goto try_drop;
      }
    }
    NdbSleep_MilliSleep(myRandom48(maxsleep));

    g_info << "2: verify drop" << endl;
    const NdbDictionary::Table* pTab3 = pDic->getTable(tabName);
    if (pTab3 != NULL) {
      g_err << "2: " << tabName << ": verify drop: table exists" << endl;
      result = NDBT_FAILED;
      break;
    }
    if (pDic->getNdbError().code != 709 &&
        pDic->getNdbError().code != 723) {
      const NdbError err = pDic->getNdbError();
      g_err << "2: " << tabName << ": verify drop: " << err << endl;
      result = NDBT_FAILED;
      break;
    }
    NdbSleep_MilliSleep(myRandom48(maxsleep));
  }

  return result;
}

int
runBug21755(NDBT_Context* ctx, NDBT_Step* step)
{
  char buf[256];
  NdbRestarter res;
  NdbDictionary::Table pTab0 = * ctx->getTab();
  NdbDictionary::Table pTab1 = pTab0;

  if (res.getNumDbNodes() < 2)
    return NDBT_OK;

  Ndb* pNdb = GETNDB(step);
  NdbDictionary::Dictionary* pDic = pNdb->getDictionary();
  
  if (pDic->createTable(pTab0))
  {
    ndbout << pDic->getNdbError() << endl;
    return NDBT_FAILED;
  }

  NdbDictionary::Index idx0;
  BaseString::snprintf(buf, sizeof(buf), "%s-idx", pTab0.getName());  
  idx0.setName(buf);
  idx0.setType(NdbDictionary::Index::OrderedIndex);
  idx0.setTable(pTab0.getName());
  idx0.setStoredIndex(false);
  for (Uint32 i = 0; i<(Uint32)pTab0.getNoOfColumns(); i++)
  {
    const NdbDictionary::Column * col = pTab0.getColumn(i);
    if(col->getPrimaryKey()){
      idx0.addIndexColumn(col->getName());
    }
  }
  
  if (pDic->createIndex(idx0))
  {
    ndbout << pDic->getNdbError() << endl;
    return NDBT_FAILED;
  }
  
  BaseString::snprintf(buf, sizeof(buf), "%s-2", pTab1.getName());
  pTab1.setName(buf);

  if (pDic->createTable(pTab1))
  {
    ndbout << pDic->getNdbError() << endl;
    return NDBT_FAILED;
  }

  {
    const NdbDictionary::Table* pTab = pDic->getTable(pTab0.getName());
    if (pTab == NULL) {
      g_err << "Table 'pTab0': " << pTab0.getName()
            << ", not found on line " << __LINE__
            <<", error: " << pDic->getNdbError()
            << endl;
      return NDBT_FAILED;
    }
    HugoTransactions t0 (*pTab);
    t0.loadTable(pNdb, 1000);
  }

  {
    const NdbDictionary::Table* pTab = pDic->getTable(pTab1.getName());
    if (pTab == NULL) {
      g_err << "Table 'pTab1': " << pTab1.getName()
            << ", not found on line " << __LINE__
            <<", error: " << pDic->getNdbError()
            << endl;
      return NDBT_FAILED;
    }
    HugoTransactions t1 (*pTab);
    t1.loadTable(pNdb, 1000);
  }
  
  int node = res.getRandomNotMasterNodeId(rand());
  res.restartOneDbNode(node, false, true, true);
  
  if (pDic->dropTable(pTab1.getName()))
  {
    ndbout << pDic->getNdbError() << endl;
    return NDBT_FAILED;
  }

  BaseString::snprintf(buf, sizeof(buf), "%s-idx2", pTab0.getName());    
  idx0.setName(buf);
  if (pDic->createIndex(idx0))
  {
    ndbout << pDic->getNdbError() << endl;
    return NDBT_FAILED;
  }
  
  res.waitNodesNoStart(&node, 1);
  res.startNodes(&node, 1);
  
  if (res.waitClusterStarted())
  {
    return NDBT_FAILED;
  }
  CHK_NDB_READY(pNdb);
  
  if (pDic->dropTable(pTab0.getName()))
  {
    ndbout << pDic->getNdbError() << endl;
    return NDBT_FAILED;
  }
  
  return NDBT_OK;
}

static
int
create_tablespace(NdbDictionary::Dictionary* pDict, 
                  const char * lgname, 
                  const char * tsname, 
                  const char * dfname)
{
  NdbDictionary::Tablespace ts;
  ts.setName(tsname);
  ts.setExtentSize(1024*1024);
  ts.setDefaultLogfileGroup(lgname);
  
  if(pDict->createTablespace(ts) != 0)
  {
    g_err << "Failed to create tablespace:"
          << endl << pDict->getNdbError() << endl;
    return NDBT_FAILED;
  }
  
  NdbDictionary::Datafile df;
  df.setPath(dfname);
  df.setSize(1*1024*1024);
  df.setTablespace(tsname);
  
  if(pDict->createDatafile(df) != 0)
  {
    g_err << "Failed to create datafile:"
          << endl << pDict->getNdbError() << endl;
    return NDBT_FAILED;
  }
  return 0;
}

int
runBug24631(NDBT_Context* ctx, NDBT_Step* step)
{
  char tsname[256];
  char dfname[256];
  char lgname[256];
  char ufname[256];
  NdbRestarter res;

  if (res.getNumDbNodes() < 2)
    return NDBT_OK;

  Ndb* pNdb = GETNDB(step);
  NdbDictionary::Dictionary* pDict = pNdb->getDictionary();
  
  NdbDictionary::Dictionary::List list;
  if (pDict->listObjects(list) == -1)
    return NDBT_FAILED;
  
  const char * lgfound = 0;
  
  for (Uint32 i = 0; i<list.count; i++)
  {
    switch(list.elements[i].type){
    case NdbDictionary::Object::LogfileGroup:
      lgfound = list.elements[i].name;
      break;
    default:
      break;
    }
    if (lgfound)
      break;
  }

  if (lgfound == 0)
  {
    BaseString::snprintf(lgname, sizeof(lgname), "LG-%u", rand());
    NdbDictionary::LogfileGroup lg;
    
    lg.setName(lgname);
    lg.setUndoBufferSize(8*1024*1024);
    if(pDict->createLogfileGroup(lg) != 0)
    {
      g_err << "Failed to create logfilegroup:"
	    << endl << pDict->getNdbError() << endl;
      return NDBT_FAILED;
    }

    NdbDictionary::Undofile uf;
    BaseString::snprintf(ufname, sizeof(ufname), "%s-%u", lgname, rand());
    uf.setPath(ufname);
    uf.setSize(2*1024*1024);
    uf.setLogfileGroup(lgname);
    
    if(pDict->createUndofile(uf) != 0)
    {
      g_err << "Failed to create undofile:"
            << endl << pDict->getNdbError() << endl;
      return NDBT_FAILED;
    }
  }
  else
  {
    BaseString::snprintf(lgname, sizeof(lgname), "%s", lgfound);
  }

  BaseString::snprintf(tsname, sizeof(tsname), "TS-%u", rand());
  BaseString::snprintf(dfname, sizeof(dfname), "%s-%u.dat", tsname, rand());

  if (create_tablespace(pDict, lgname, tsname, dfname))
    return NDBT_FAILED;

  
  int node = res.getRandomNotMasterNodeId(rand());
  res.restartOneDbNode(node, false, true, true);
  NdbSleep_SecSleep(3);

  if (pDict->dropDatafile(pDict->getDatafile(0, dfname)) != 0)
  {
    g_err << "Failed to drop datafile: " << pDict->getNdbError() << endl;
    return NDBT_FAILED;
  }

  if (pDict->dropTablespace(pDict->getTablespace(tsname)) != 0)
  {
    g_err << "Failed to drop tablespace: " << pDict->getNdbError() << endl;
    return NDBT_FAILED;
  }

  if (res.waitNodesNoStart(&node, 1))
    return NDBT_FAILED;
  
  res.startNodes(&node, 1);
  if (res.waitClusterStarted())
    return NDBT_FAILED;
  CHK_NDB_READY(pNdb);
  
  if (create_tablespace(pDict, lgname, tsname, dfname))
    return NDBT_FAILED;

  if (pDict->dropDatafile(pDict->getDatafile(0, dfname)) != 0)
  {
    g_err << "Failed to drop datafile: " << pDict->getNdbError() << endl;
    return NDBT_FAILED;
  }

  if (pDict->dropTablespace(pDict->getTablespace(tsname)) != 0)
  {
    g_err << "Failed to drop tablespace: " << pDict->getNdbError() << endl;
    return NDBT_FAILED;
  }
  
  if (lgfound == 0)
  {
    if (pDict->dropLogfileGroup(pDict->getLogfileGroup(lgname)) != 0)
      return NDBT_FAILED;
  }
  
  return NDBT_OK;
}

int
runBug29186(NDBT_Context* ctx, NDBT_Step* step)
{
  int lgError = 15000;
  int tsError = 16000;
  char lgname[256];
  char ufname[256];
  char tsname[256];
  char dfname[256];

  NdbRestarter restarter;

  if (restarter.getNumDbNodes() < 2){
    ctx->stopTest();
    return NDBT_OK;
  }

  Ndb* pNdb = GETNDB(step);
  NdbDictionary::Dictionary* pDict = pNdb->getDictionary();
  NdbDictionary::Dictionary::List list;

  if (pDict->listObjects(list) == -1)
    return NDBT_FAILED;

  // 1.create logfile group
  const char * lgfound = 0;

  for (Uint32 i = 0; i<list.count; i++)
  {
    switch(list.elements[i].type){
    case NdbDictionary::Object::LogfileGroup:
      lgfound = list.elements[i].name;
      break;
    default:
      break;
    }
    if (lgfound)
      break;
  }

  if (lgfound == 0)
  {
    BaseString::snprintf(lgname, sizeof(lgname), "LG-%u", rand());
    NdbDictionary::LogfileGroup lg;

    lg.setName(lgname);
    lg.setUndoBufferSize(8*1024*1024);
    if(pDict->createLogfileGroup(lg) != 0)
    {
      g_err << "Failed to create logfilegroup:"
            << endl << pDict->getNdbError() << endl;
      return NDBT_FAILED;
    }
  }
  else
  {
    BaseString::snprintf(lgname, sizeof(lgname), "%s", lgfound);
  }

  if(restarter.waitClusterStarted(60)){
    g_err << "waitClusterStarted failed"<< endl;
    return NDBT_FAILED;
  }
  CHK_NDB_READY(pNdb);
 
  if(restarter.insertErrorInAllNodes(lgError) != 0){
    g_err << "failed to set error insert"<< endl;
    return NDBT_FAILED;
  }

  g_info << "error inserted"  << endl;
  g_info << "waiting some before add log file"  << endl;
  g_info << "starting create log file group"  << endl;

  NdbDictionary::Undofile uf;
  BaseString::snprintf(ufname, sizeof(ufname), "%s-%u", lgname, rand());
  uf.setPath(ufname);
  uf.setSize(2*1024*1024);
  uf.setLogfileGroup(lgname);

  if(pDict->createUndofile(uf) == 0)
  {
    g_err << "Create log file group should fail on error_insertion " << lgError << endl;
    return NDBT_FAILED;
  }

  //clear lg error
  if(restarter.insertErrorInAllNodes(15099) != 0){
    g_err << "failed to set error insert"<< endl;
    return NDBT_FAILED;
  }
  NdbSleep_SecSleep(5);

  //lg error has been cleared, so we can add undo file
  if(pDict->createUndofile(uf) != 0)
  {
    g_err << "Failed to create undofile:"
          << endl << pDict->getNdbError() << endl;
    return NDBT_FAILED;
  }

  if(restarter.waitClusterStarted(60)){
    g_err << "waitClusterStarted failed"<< endl;
    return NDBT_FAILED;
  }
  CHK_NDB_READY(pNdb);

  if(restarter.insertErrorInAllNodes(tsError) != 0){
    g_err << "failed to set error insert"<< endl;
    return NDBT_FAILED;
  }
  g_info << "error inserted"  << endl;
  g_info << "waiting some before create table space"  << endl;
  g_info << "starting create table space"  << endl;

  //r = runCreateTablespace(ctx, step);
  BaseString::snprintf(tsname,  sizeof(tsname), "TS-%u", rand());
  BaseString::snprintf(dfname, sizeof(dfname), "%s-%u-1.dat", tsname, rand());

  NdbDictionary::Tablespace ts;
  ts.setName(tsname);
  ts.setExtentSize(1024*1024);
  ts.setDefaultLogfileGroup(lgname);

  if(pDict->createTablespace(ts) != 0)
  {
    g_err << "Failed to create tablespace:"
          << endl << pDict->getNdbError() << endl;
    return NDBT_FAILED;
  }

  NdbDictionary::Datafile df;
  df.setPath(dfname);
  df.setSize(1*1024*1024);
  df.setTablespace(tsname);

  if(pDict->createDatafile(df) == 0)
  {
    g_err << "Create table space should fail on error_insertion " << tsError << endl;
    return NDBT_FAILED;
  }
  //Clear the inserted error
  if(restarter.insertErrorInAllNodes(16099) != 0){
    g_err << "failed to set error insert"<< endl;
    return NDBT_FAILED;
  }
  NdbSleep_SecSleep(5);

  if (pDict->dropTablespace(pDict->getTablespace(tsname)) != 0)
  {
    g_err << "Failed to drop tablespace: " << pDict->getNdbError() << endl;
    return NDBT_FAILED;
  }

  if (lgfound == 0)
  {
    if (pDict->dropLogfileGroup(pDict->getLogfileGroup(lgname)) != 0)
      return NDBT_FAILED;
  }

  return NDBT_OK;
}

struct RandSchemaOp
{
  RandSchemaOp(unsigned * randseed = 0) {
    if (randseed == 0)
    {
      ownseed = (unsigned)NdbTick_CurrentMillisecond();
      seed = &ownseed;
    }
    else
    {
      seed = randseed;
    }
  }
  struct Obj 
  { 
    BaseString m_name;
    Uint32 m_type;
    struct Obj* m_parent;
    Vector<Obj*> m_dependant;
  };

  Vector<Obj*> m_objects;

  int schema_op(Ndb*);
  int validate(Ndb*);
  int cleanup(Ndb*);

  Obj* get_obj(Uint32 mask);
  int create_table(Ndb*);
  int create_index(Ndb*, Obj*);
  int alter_table(Ndb*, Obj*);
  int drop_obj(Ndb*, Obj*);

  void remove_obj(Obj*);
private:
  unsigned * seed;
  unsigned ownseed;
};

template class Vector<RandSchemaOp::Obj*>;

int
RandSchemaOp::schema_op(Ndb* ndb)
{
  struct Obj* obj = 0;
  Uint32 type = 0;
loop:
  switch(ndb_rand_r(seed) % 5){
  case 0:
    return create_table(ndb);
  case 1:
    if ((obj = get_obj(1 << NdbDictionary::Object::UserTable)) == 0)
      goto loop;
    return create_index(ndb, obj);
  case 2:
    type = (1 << NdbDictionary::Object::UserTable);
    goto drop_object;
  case 3:
    type = 
      (1 << NdbDictionary::Object::UniqueHashIndex) |
      (1 << NdbDictionary::Object::OrderedIndex);    
    goto drop_object;
  case 4:
    if ((obj = get_obj(1 << NdbDictionary::Object::UserTable)) == 0)
      goto loop;
    return alter_table(ndb, obj);
  default:
    goto loop;
  }

drop_object:
  if ((obj = get_obj(type)) == 0)
    goto loop;
  return drop_obj(ndb, obj);
}

RandSchemaOp::Obj*
RandSchemaOp::get_obj(Uint32 mask)
{
  Vector<Obj*> tmp;
  for (Uint32 i = 0; i<m_objects.size(); i++)
  {
    if ((1 << m_objects[i]->m_type) & mask)
      tmp.push_back(m_objects[i]);
  }

  if (tmp.size())
  {
    return tmp[ndb_rand_r(seed)%tmp.size()];
  }
  return 0;
}

int
RandSchemaOp::create_table(Ndb* ndb)
{
  int numTables = NDBT_Tables::getNumTables();
  int num = ndb_rand_r(seed) % numTables;
  NdbDictionary::Table pTab = * NDBT_Tables::getTable(num);
  
  NdbDictionary::Dictionary* pDict = ndb->getDictionary();
  pTab.setForceVarPart(true);

  if (pDict->getTable(pTab.getName()))
  {
    char buf[100];
    BaseString::snprintf(buf, sizeof(buf), "%s-%d", 
                         pTab.getName(), ndb_rand_r(seed));
    pTab.setName(buf);
    if (pDict->createTable(pTab))
      return NDBT_FAILED;
  }
  else
  {
    if (NDBT_Tables::createTable(ndb, pTab.getName()))
    {
      return NDBT_FAILED;
    }
  }

  ndbout_c("create table %s",  pTab.getName());
  const NdbDictionary::Table* tab2 = pDict->getTable(pTab.getName());
  if (tab2 == NULL) {
    g_err << "Table : " << pTab.getName()
          << ", not found on line " << __LINE__
          <<", error: " << pDict->getNdbError()
          << endl;
    return NDBT_FAILED;
  }
  HugoTransactions trans(*tab2);
  trans.loadTable(ndb, 1000);

  Obj *obj = new Obj;
  obj->m_name.assign(pTab.getName());
  obj->m_type = NdbDictionary::Object::UserTable;
  obj->m_parent = 0;
  m_objects.push_back(obj);
  
  return NDBT_OK;
}

int
RandSchemaOp::create_index(Ndb* ndb, Obj* tab)
{
  NdbDictionary::Dictionary* pDict = ndb->getDictionary();
  const NdbDictionary::Table * pTab = pDict->getTable(tab->m_name.c_str());

  if (pTab == 0)
  {
    return NDBT_FAILED;
  }

  bool ordered = ndb_rand_r(seed) & 1;
  bool stored = ndb_rand_r(seed) & 1;

  Uint32 type = ordered ? 
    NdbDictionary::Index::OrderedIndex :
    NdbDictionary::Index::UniqueHashIndex;
  
  char buf[255];
  BaseString::snprintf(buf, sizeof(buf), "%s-%s", 
                       pTab->getName(),
                       ordered ? "OI" : "UI");
  
  if (pDict->getIndex(buf, pTab->getName()))
  {
    // Index exists...let it be ok
    return NDBT_OK;
  }
  
  ndbout_c("create index %s", buf);
  NdbDictionary::Index idx0;
  idx0.setName(buf);
  idx0.setType((NdbDictionary::Index::Type)type);
  idx0.setTable(pTab->getName());
  idx0.setStoredIndex(ordered ? false : stored);

  for (Uint32 i = 0; i<(Uint32)pTab->getNoOfColumns(); i++)
  {
    if (pTab->getColumn(i)->getPrimaryKey())
      idx0.addColumn(pTab->getColumn(i)->getName());
  }
  if (pDict->createIndex(idx0))
  {
    ndbout << pDict->getNdbError() << endl;
    return NDBT_FAILED;
  }
  Obj *obj = new Obj;
  obj->m_name.assign(buf);
  obj->m_type = type;
  obj->m_parent = tab;
  m_objects.push_back(obj);
  
  tab->m_dependant.push_back(obj);
  return NDBT_OK;
}

int
RandSchemaOp::drop_obj(Ndb* ndb, Obj* obj)
{
  NdbDictionary::Dictionary* pDict = ndb->getDictionary();
  
  if (obj->m_type == NdbDictionary::Object::UserTable)
  {
    ndbout_c("drop table %s", obj->m_name.c_str());
    /**
     * Drop of table automatically drops all indexes
     */
    if (pDict->dropTable(obj->m_name.c_str()))
    {
      return NDBT_FAILED;
    }
    while(obj->m_dependant.size())
    {
      remove_obj(obj->m_dependant[0]);
    }
    remove_obj(obj);
  }
  else if (obj->m_type == NdbDictionary::Object::UniqueHashIndex ||
           obj->m_type == NdbDictionary::Object::OrderedIndex)
  {
    ndbout_c("drop index %s", obj->m_name.c_str());
    if (pDict->dropIndex(obj->m_name.c_str(),
                         obj->m_parent->m_name.c_str()))
    {
      return NDBT_FAILED;
    }
    remove_obj(obj);
  }
  return NDBT_OK;
}

void
RandSchemaOp::remove_obj(Obj* obj)
{
  Uint32 i;
  if (obj->m_parent)
  {
    bool found = false;
    for (i = 0; i<obj->m_parent->m_dependant.size(); i++)
    {
      if (obj->m_parent->m_dependant[i] == obj)
      {
        found = true;
        obj->m_parent->m_dependant.erase(i);
        break;
      }
    }
    require(found);
  }

  {
    bool found = false;
    for (i = 0; i<m_objects.size(); i++)
    {
      if (m_objects[i] == obj)
      {
        found = true;
        m_objects.erase(i);
        break;
      }
    }
    require(found);
  }
  delete obj;
}

int
RandSchemaOp::alter_table(Ndb* ndb, Obj* obj)
{
  NdbDictionary::Dictionary* pDict = ndb->getDictionary();
  const NdbDictionary::Table * pOld = pDict->getTable(obj->m_name.c_str());
  NdbDictionary::Table tNew = * pOld;

  BaseString ops;
  unsigned mask = 3;

  unsigned type;
  while (ops.length() == 0 && (mask != 0))
  {
    switch((type = (ndb_rand_r(seed) & 1))){
    default:
    case 0:{
      if ((mask & (1 << type)) == 0)
        break;
      BaseString name;
      name.assfmt("newcol_%d", tNew.getNoOfColumns());
      NdbDictionary::Column col(name.c_str());
      col.setType(NdbDictionary::Column::Unsigned);
      col.setDynamic(true);
      col.setPrimaryKey(false);
      col.setNullable(true);
      NdbDictionary::Table save = tNew;
      tNew.addColumn(col);
      if (!pDict->supportedAlterTable(* pOld, tNew))
      {
        ndbout_c("not supported...");
        mask &= ~(1 << type);
        tNew = save;
        break;
      }
      ops.append(" addcol");
      break;
    }
    case 1:{
      BaseString name;
      do
      {
        unsigned no = ndb_rand_r(seed);
        name.assfmt("%s_%u", pOld->getName(), no);
      } while (pDict->getTable(name.c_str()));
      tNew.setName(name.c_str());
      ops.appfmt(" rename: %s", name.c_str());
      break;
    }

    }
  }

  if (ops.length())
  {
    ndbout_c("altering %s ops: %s", pOld->getName(), ops.c_str());
    if (pDict->alterTable(*pOld, tNew) != 0)
    {
      g_err << pDict->getNdbError() << endl;
      return NDBT_FAILED;
    }
    pDict->invalidateTable(pOld->getName());
    if (strcmp(pOld->getName(), tNew.getName()))
    {
      obj->m_name.assign(tNew.getName());
    }
  }

  return NDBT_OK;
}


int
RandSchemaOp::validate(Ndb* ndb)
{
  NdbDictionary::Dictionary* pDict = ndb->getDictionary();
  for (Uint32 i = 0; i<m_objects.size(); i++)
  {
    if (m_objects[i]->m_type == NdbDictionary::Object::UserTable)
    {
      const NdbDictionary::Table* tab2 = 
        pDict->getTable(m_objects[i]->m_name.c_str());

      if (tab2 == NULL) {
        g_err << "Table: " << m_objects[i]->m_name.c_str()
              << ", not found on line " << __LINE__
              <<", error: " << pDict->getNdbError()
              << endl;
        return NDBT_FAILED;
      }
      HugoTransactions trans(*tab2);
      trans.scanUpdateRecords(ndb, 1000);
      trans.clearTable(ndb);
      trans.loadTable(ndb, 1000);
    }
  }
  
  return NDBT_OK;
}

/*
      SystemTable = 1,        ///< System table
      UserTable = 2,          ///< User table (may be temporary)
      UniqueHashIndex = 3,    ///< Unique un-ordered hash index
      OrderedIndex = 6,       ///< Non-unique ordered index
      HashIndexTrigger = 7,   ///< Index maintenance, internal
      IndexTrigger = 8,       ///< Index maintenance, internal
      SubscriptionTrigger = 9,///< Backup or replication, internal
      ReadOnlyConstraint = 10,///< Trigger, internal
      Tablespace = 20,        ///< Tablespace
      LogfileGroup = 21,      ///< Logfile group
      Datafile = 22,          ///< Datafile
      Undofile = 23           ///< Undofile
*/

int
RandSchemaOp::cleanup(Ndb* ndb)
{
  Int32 i;
  for (i = m_objects.size() - 1; i >= 0; i--)
  {
    switch(m_objects[i]->m_type){
    case NdbDictionary::Object::UniqueHashIndex:
    case NdbDictionary::Object::OrderedIndex:        
      if (drop_obj(ndb, m_objects[i]))
        return NDBT_FAILED;
      
      break;
    default:
      break;
    }
  }

  for (i = m_objects.size() - 1; i >= 0; i--)
  {
    switch(m_objects[i]->m_type){
    case NdbDictionary::Object::UserTable:
      if (drop_obj(ndb, m_objects[i]))
        return NDBT_FAILED;
      break;
    default:
      break;
    }
  }
  
  require(m_objects.size() == 0);
  return NDBT_OK;
}

extern unsigned opt_seed;

int
runDictRestart(NDBT_Context* ctx, NDBT_Step* step)
{
  Ndb* pNdb = GETNDB(step);
  int loops = ctx->getNumLoops();

  unsigned seed = opt_seed;
  NdbMixRestarter res(&seed);
  RandSchemaOp dict(&seed);
  if (res.getNumDbNodes() < 2)
    return NDBT_OK;

  if (res.init(ctx, step))
    return NDBT_FAILED;
  
  for (int i = 0; i<loops; i++)
  {
    for (Uint32 j = 0; j<10; j++)
      if (dict.schema_op(pNdb))
        return NDBT_FAILED;
    
    if (res.dostep(ctx, step))
      return NDBT_FAILED;

    if (dict.validate(pNdb))
      return NDBT_FAILED;
  }

  if (res.finish(ctx, step))
    return NDBT_FAILED;

  if (dict.validate(pNdb))
    return NDBT_FAILED;
  
  if (dict.cleanup(pNdb))
    return NDBT_FAILED;
  
  return NDBT_OK;
}

int
runBug29501(NDBT_Context* ctx, NDBT_Step* step) {
  NdbRestarter res;
  NdbDictionary::LogfileGroup lg;
  lg.setName("DEFAULT-LG");
  lg.setUndoBufferSize(8*1024*1024);

  if (res.getNumDbNodes() < 2)
    return NDBT_OK;

  Ndb* pNdb = GETNDB(step);
  NdbDictionary::Dictionary* pDict = pNdb->getDictionary();

  int node = res.getRandomNotMasterNodeId(rand());
  res.restartOneDbNode(node, true, true, false);

  if(pDict->createLogfileGroup(lg) != 0){
    g_err << "Failed to create logfilegroup:"
        << endl << pDict->getNdbError() << endl;
    return NDBT_FAILED;
  }

  NdbDictionary::Undofile uf;
  uf.setPath("undofile01.dat");
  uf.setSize(5*1024*1024);
  uf.setLogfileGroup("DEFAULT-LG");

  if(pDict->createUndofile(uf) != 0){
    g_err << "Failed to create undofile:"
        << endl << pDict->getNdbError() << endl;
    return NDBT_FAILED;
  }

  res.waitNodesNoStart(&node, 1);
  res.startNodes(&node, 1);

  if (res.waitClusterStarted()){
  	g_err << "Node restart failed"
  	<< endl << pDict->getNdbError() << endl;
      return NDBT_FAILED;
  }
  CHK_NDB_READY(pNdb);

  if (pDict->dropLogfileGroup(pDict->getLogfileGroup(lg.getName())) != 0){
  	g_err << "Drop of LFG Failed"
  	<< endl << pDict->getNdbError() << endl;
    return NDBT_FAILED;
  }

  return NDBT_OK;
}

int
runDropDDObjects(NDBT_Context* ctx, NDBT_Step* step){
  //Purpose is to drop all tables, data files, Table spaces and LFG's
  Uint32 i = 0;

  Ndb* pNdb = GETNDB(step);
  NdbDictionary::Dictionary* pDict = pNdb->getDictionary();
  
  NdbDictionary::Dictionary::List list;
  if (pDict->listObjects(list) == -1)
    return NDBT_FAILED;
  
  //Search the list and drop all tables found
  const char * tableFound = 0;
  for (i = 0; i < list.count; i++){
    switch(list.elements[i].type){
      case NdbDictionary::Object::UserTable:
        tableFound = list.elements[i].name;
        if(tableFound != 0){
          if(strcmp(list.elements[i].database, "TEST_DB") == 0 &&
             !is_prefix(tableFound, "NDB$BLOB"))
          { 
      	    if(pDict->dropTable(tableFound) != 0){
              g_err << "Failed to drop table: " << tableFound << pDict->getNdbError() << endl;
              return NDBT_FAILED;
            }
          }
        }
        tableFound = 0;
        break;
      default:
        break;
    }
  }
 
  //Search the list and drop all data file found
  const char * dfFound = 0;
  for (i = 0; i < list.count; i++){
    switch(list.elements[i].type){
      case NdbDictionary::Object::Datafile:
        dfFound = list.elements[i].name;
        if(dfFound != 0){
      	  if(pDict->dropDatafile(pDict->getDatafile(0, dfFound)) != 0){
            g_err << "Failed to drop datafile: " << pDict->getNdbError() << endl;
            return NDBT_FAILED;
          }
        }
        dfFound = 0;
        break;
      default:
        break;
    }
  }

  //Search the list and drop all Table Spaces Found 
  const char * tsFound  = 0;
  for (i = 0; i <list.count; i++){
    switch(list.elements[i].type){
      case NdbDictionary::Object::Tablespace:
        tsFound = list.elements[i].name;
        if(tsFound != 0){
          if(pDict->dropTablespace(pDict->getTablespace(tsFound)) != 0){
            g_err << "Failed to drop tablespace: " << pDict->getNdbError() << endl;
            return NDBT_FAILED;
          }
        }
        tsFound = 0;
        break;
      default:
        break;
    }
  }

  //Search the list and drop all LFG Found
  //Currently only 1 LGF is supported, but written for future 
  //when more then one is supported. 
  const char * lgFound  = 0;
  for (i = 0; i < list.count; i++){
    switch(list.elements[i].type){
      case NdbDictionary::Object::LogfileGroup:
        lgFound = list.elements[i].name;
        if(lgFound != 0){
          if (pDict->dropLogfileGroup(pDict->getLogfileGroup(lgFound)) != 0){
            g_err << "Failed to drop tablespace: " << pDict->getNdbError() << endl;
            return NDBT_FAILED;
          }
       }   
        lgFound = 0;
        break;
      default:
        break;
    }
  }

  return NDBT_OK;
}

int
runWaitStarted(NDBT_Context* ctx, NDBT_Step* step){

  NdbRestarter restarter;
  restarter.waitClusterStarted(300);
  CHK_NDB_READY(GETNDB(step));

  NdbSleep_SecSleep(3);
  return NDBT_OK;
}

int
testDropDDObjectsSetup(NDBT_Context* ctx, NDBT_Step* step){
  //Purpose is to setup to test DropDDObjects
  char tsname[256];
  char dfname[256];

  Ndb* pNdb = GETNDB(step);
  NdbDictionary::Dictionary* pDict = pNdb->getDictionary();

  NdbDictionary::LogfileGroup lg;
  lg.setName("DEFAULT-LG");
  lg.setUndoBufferSize(8*1024*1024);


  if(pDict->createLogfileGroup(lg) != 0){
    g_err << "Failed to create logfilegroup:"
        << endl << pDict->getNdbError() << endl;
    return NDBT_FAILED;
  }

  NdbDictionary::Undofile uf;
  uf.setPath("undofile01.dat");
  uf.setSize(5*1024*1024);
  uf.setLogfileGroup("DEFAULT-LG");

  if(pDict->createUndofile(uf) != 0){
    g_err << "Failed to create undofile:"
        << endl << pDict->getNdbError() << endl;
    return NDBT_FAILED;
  }
  
  BaseString::snprintf(tsname, sizeof(tsname), "TS-%u", rand());
  BaseString::snprintf(dfname, sizeof(dfname), "%s-%u.dat", tsname, rand());

  if (create_tablespace(pDict, lg.getName(), tsname, dfname)){
  	g_err << "Failed to create undofile:"
        << endl << pDict->getNdbError() << endl;
    return NDBT_FAILED;
  }
  
  return NDBT_OK;
}

int
runBug36072(NDBT_Context* ctx, NDBT_Step* step)
{
  Ndb* pNdb = GETNDB(step);
  NdbDictionary::Dictionary* pDict = pNdb->getDictionary();
  NdbRestarter res;

  int err[] = { 6016, 
#if BUG_46856
                6017, 
#endif
                0 };
  for (Uint32 i = 0; err[i] != 0; i++)
  {
    int val2[] = { DumpStateOrd::CmvmiSetRestartOnErrorInsert, 1 };

    if (res.dumpStateAllNodes(val2, 2))
      return NDBT_FAILED;

    if (res.insertErrorInAllNodes(932)) // arbit
      return NDBT_FAILED;

    int code = err[i];

    if (code == 6016)
    {
      if (res.insertErrorInAllNodes(code))
        return NDBT_FAILED;
    }

    NdbDictionary::LogfileGroup lg;
    lg.setName("DEFAULT-LG");
    lg.setUndoBufferSize(8*1024*1024);

    NdbDictionary::Undofile uf;
    uf.setPath("undofile01.dat");
    uf.setSize(5*1024*1024);
    uf.setLogfileGroup("DEFAULT-LG");

    int r = pDict->createLogfileGroup(lg);
    if (code == 6017)
    {
      if (r)
      {
        ndbout << __LINE__ << " : " << pDict->getNdbError() << endl;
        return NDBT_FAILED;
      }

      if (res.insertErrorInAllNodes(err[i]))
        return NDBT_FAILED;

      pDict->createUndofile(uf);
    }

    if (res.waitClusterNoStart())
      return NDBT_FAILED;

    res.startAll();
    if (res.waitClusterStarted())
      return NDBT_FAILED;
    CHK_NDB_READY(pNdb);

    if (code == 6016)
    {
      NdbDictionary::LogfileGroup lg2 = pDict->getLogfileGroup("DEFAULT-LG");
      NdbError err= pDict->getNdbError();
      if( (int) err.classification == (int) ndberror_cl_none)
      {
        ndbout << __LINE__ << endl;
        return NDBT_FAILED;
      }

      if (pDict->createLogfileGroup(lg) != 0)
      {
        ndbout << __LINE__ << " : " << pDict->getNdbError() << endl;
        return NDBT_FAILED;
      }
    }
    else
    {
      NdbDictionary::Undofile uf2 = pDict->getUndofile(0, "undofile01.dat");
      NdbError err= pDict->getNdbError();
      if( (int) err.classification == (int) ndberror_cl_none)
      {
        ndbout << __LINE__ << endl;
        return NDBT_FAILED;
      }

      if (pDict->createUndofile(uf) != 0)
      {
        ndbout << __LINE__ << " : " << pDict->getNdbError() << endl;
        return NDBT_FAILED;
      }
    }

    {
      NdbDictionary::LogfileGroup lg2 = pDict->getLogfileGroup("DEFAULT-LG");
      NdbError err= pDict->getNdbError();
      if( (int) err.classification != (int) ndberror_cl_none)
      {
        ndbout << __LINE__ << " : " << pDict->getNdbError() << endl;
        return NDBT_FAILED;
      }

      if (pDict->dropLogfileGroup(lg2))
      {
        ndbout << __LINE__ << " : " << pDict->getNdbError() << endl;
        return NDBT_FAILED;
      }
    }
  }

  return NDBT_OK;
}

int
restartClusterInitial(NDBT_Context* ctx, NDBT_Step* step)
{
  NdbRestarter res;
  
  res.restartAll2(NdbRestarter::NRRF_INITIAL |
                  NdbRestarter::NRRF_NOSTART |
                  NdbRestarter::NRRF_ABORT);
  if (res.waitClusterNoStart())
    return NDBT_FAILED;

  res.startAll();
  if (res.waitClusterStarted())
    return NDBT_FAILED;
  CHK_NDB_READY(GETNDB(step));

  return NDBT_OK;
}


int
DropDDObjectsVerify(NDBT_Context* ctx, NDBT_Step* step){
  //Purpose is to verify test DropDDObjects worked
  Uint32 i = 0;

  Ndb* pNdb = GETNDB(step);
  NdbDictionary::Dictionary* pDict = pNdb->getDictionary();

  NdbDictionary::Dictionary::List list;
  if (pDict->listObjects(list) == -1)
    return NDBT_FAILED;

    bool ddFound  = false;
  for (i = 0; i <list.count; i++){
    switch(list.elements[i].type){
      case NdbDictionary::Object::Tablespace:
        ddFound = true;
        break;
      case NdbDictionary::Object::LogfileGroup:
        ddFound = true;
        break;
      default:
        break;
    }
    if(ddFound == true){
      g_err << "DropDDObjects Failed: DD found:"
        << endl;
      return NDBT_FAILED;
    }
  }
  return NDBT_OK;
}

// Bug48604

// string messages between local/remote steps identified by stepNo-1
// each Msg<loc><rem> waits for Ack<loc><rem>

static const uint MaxMsg = 100;

static bool
send_msg(NDBT_Context* ctx, int loc, int rem, const char* msg)
{
  char msgName[20], ackName[20];
  sprintf(msgName, "Msg%d%d", loc, rem);
  sprintf(ackName, "Ack%d%d", loc, rem);
  g_info << loc << ": send to:" << rem << " msg:" << msg << endl;
  ctx->setProperty(msgName, msg);
  int cnt = 0;
  while (1)
  {
    if (ctx->isTestStopped())
      return false;
    int ret;
    if ((ret = ctx->getProperty(ackName, (Uint32)0)) != 0)
      break;
    if (++cnt % 100 == 0)
      g_info << loc << ": send to:" << rem << " wait for ack" << endl;
    NdbSleep_MilliSleep(10);
  }
  ctx->setProperty(ackName, (Uint32)0);
  return true;
}

static bool
poll_msg(NDBT_Context* ctx, int loc, int rem, char* msg)
{
  char msgName[20], ackName[20];
  sprintf(msgName, "Msg%d%d", rem, loc);
  sprintf(ackName, "Ack%d%d", rem, loc);
  const char* ptr;
  if ((ptr = ctx->getProperty(msgName, (char*)0)) != 0 && ptr[0] != 0)
  {
    require(strlen(ptr) < MaxMsg);
    memset(msg, 0, MaxMsg);
    strcpy(msg, ptr);
    g_info << loc << ": recv from:" << rem << " msg:" << msg << endl;
    ctx->setProperty(msgName, "");
    ctx->setProperty(ackName, (Uint32)1);
    return true;
  }
  return false;
}

static int
recv_msg(NDBT_Context* ctx, int loc, int rem, char* msg)
{
  uint cnt = 0;
  while (1)
  {
    if (ctx->isTestStopped())
      return false;
    if (poll_msg(ctx, loc, rem, msg))
      break;
    if (++cnt % 100 == 0)
      g_info << loc << ": recv from:" << rem << " wait for msg" << endl;
    NdbSleep_MilliSleep(10);
  }
  return true;
}

const char* tabName_Bug48604 = "TBug48604";
const char* indName_Bug48604 = "TBug48604X1";

static const NdbDictionary::Table*
runBug48604createtable(NDBT_Context* ctx, NDBT_Step* step)
{
  Ndb* pNdb = GETNDB(step);
  NdbDictionary::Dictionary* pDic = pNdb->getDictionary();
  const NdbDictionary::Table* pTab = 0;
  int result = NDBT_OK;
  do
  {
    NdbDictionary::Table tab(tabName_Bug48604);
    {
      NdbDictionary::Column col("a");
      col.setType(NdbDictionary::Column::Unsigned);
      col.setPrimaryKey(true);
      tab.addColumn(col);
    }
    {
      NdbDictionary::Column col("b");
      col.setType(NdbDictionary::Column::Unsigned);
      col.setNullable(false);
      tab.addColumn(col);
    }
    CHECK(pDic->createTable(tab) == 0);
    CHECK((pTab = pDic->getTable(tabName_Bug48604)) != 0);
  }
  while (0);
  return pTab;
}

static const NdbDictionary::Index*
runBug48604createindex(NDBT_Context* ctx, NDBT_Step* step)
{
  Ndb* pNdb = GETNDB(step);
  NdbDictionary::Dictionary* pDic = pNdb->getDictionary();
  const NdbDictionary::Index* pInd = 0;
  int result = NDBT_OK;
  do {
    NdbDictionary::Index ind(indName_Bug48604);
    ind.setTable(tabName_Bug48604);
    ind.setType(NdbDictionary::Index::OrderedIndex);
    ind.setLogging(false);
    ind.addColumn("b");
    g_info << "index create.." << endl;
    CHECK(pDic->createIndex(ind) == 0);
    CHECK((pInd = pDic->getIndex(indName_Bug48604, tabName_Bug48604)) != 0);
    g_info << "index created" << endl;
    return pInd;
  }
  while (0);
  return pInd;
}

int
runBug48604(NDBT_Context* ctx, NDBT_Step* step)
{
  Ndb* pNdb = GETNDB(step);
  NdbDictionary::Dictionary* pDic = pNdb->getDictionary();
  const NdbDictionary::Table* pTab = 0;
  const NdbDictionary::Index* pInd = 0;
  (void)pDic->dropTable(tabName_Bug48604);
  int loc = step->getStepNo() - 1;
  require(loc == 0);
  g_err << "main" << endl;
  int result = NDBT_OK;
  int loops = ctx->getNumLoops();
  char msg[MaxMsg];

  do
  {
    CHECK((pTab = runBug48604createtable(ctx, step)) != 0);
    CHECK(send_msg(ctx, 0, 1, "s"));

    int loop = 0;
    while (result == NDBT_OK && loop++ < loops)
    {
      g_err << "loop:" << loop << endl;
      {
        // create index fully while uncommitted ops wait
        const char* ops[][3] =
        {
          { "ozin", "oc", "oa" },       // 0: before 1-2: after
          { "oziun", "oc", "oa" },
          { "ozidn", "oc", "oa" },
          { "ozicun", "oc", "oa" },
          { "ozicuuun", "oc", "oa" },
          { "ozicdn", "oc", "oa" },
          { "ozicdin", "oc", "oa" },
          { "ozicdidiuuudidn", "oc", "oa" },
          { "ozicdidiuuudidin", "oc", "oa" }
        };
        const int cnt = sizeof(ops)/sizeof(ops[0]);
        int i;
        for (i = 0; result == NDBT_OK && i < cnt; i++)
        {
          int j;
          for (j = 1; result == NDBT_OK && j <= 2; j++)
          {
            if (ops[i][j] == 0)
              continue;
            CHECK(send_msg(ctx, 0, 1, ops[i][0]));
            CHECK(recv_msg(ctx, 0, 1, msg) && msg[0] == 'o');
            CHECK((pInd = runBug48604createindex(ctx, step)) != 0);
            CHECK(send_msg(ctx, 0, 1, ops[i][j]));
            CHECK(recv_msg(ctx, 0, 1, msg) && msg[0] == 'o');

            CHECK(pDic->dropIndex(indName_Bug48604, tabName_Bug48604) == 0);
            g_info << "index dropped" << endl;
          }
        }
      }
    }
  }
  while (0);

  (void)send_msg(ctx, 0, 1, "x");
  ctx->stopTest();
  g_err << "main: exit:" << result << endl;
  return result;
}

int
runBug48604ops(NDBT_Context* ctx, NDBT_Step* step)
{
  Ndb* pNdb = GETNDB(step);
  NdbDictionary::Dictionary* pDic = pNdb->getDictionary();
  const NdbDictionary::Table* pTab = 0;
  //const NdbDictionary::Index* pInd = 0;
  int loc = step->getStepNo() - 1;
  require(loc > 0);
  g_err << "ops: loc:" << loc << endl;
  int result = NDBT_OK;
  int records = ctx->getNumRecords();
  char msg[MaxMsg];

  do
  {
    CHECK(recv_msg(ctx, loc, 0, msg));
    require(msg[0] == 's');
    CHECK((pTab = pDic->getTable(tabName_Bug48604)) != 0);
    HugoOperations ops(*pTab);
    bool have_trans = false;
    int opseq = 0;

    while (result == NDBT_OK && !ctx->isTestStopped())
    {
      CHECK(recv_msg(ctx, loc, 0, msg));
      if (msg[0] == 'x')
        break;
      if (msg[0] == 'o')
      {
        char* p = &msg[1];
        int c;
        while (result == NDBT_OK && (c = *p++) != 0)
        {
          if (c == 'n')
          {
            require(have_trans);
            CHECK(ops.execute_NoCommit(pNdb) == 0);
            g_info << loc << ": not committed" << endl;
            continue;
          }
          if (c == 'c')
          {
            require(have_trans);
            CHECK(ops.execute_Commit(pNdb) == 0);
            ops.closeTransaction(pNdb);
            have_trans = false;
            g_info << loc << ": committed" << endl;
            continue;
          }
          if (c == 'a')
          {
            require(have_trans);
            CHECK(ops.execute_Rollback(pNdb) == 0);
            ops.closeTransaction(pNdb);
            have_trans = false;
            g_info << loc << ": aborted" << endl;
            continue;
          }
          if (c == 'i' || c == 'u' || c == 'd')
          {
            if (!have_trans)
            {
              CHECK(ops.startTransaction(pNdb) == 0);
              have_trans = true;
              g_info << loc << ": trans started" << endl;
            }
            int i;
            for (i = 0; result == NDBT_OK && i < records; i++)
            {
              if (c == 'i')
                  CHECK(ops.pkInsertRecord(pNdb, i, 1, opseq) == 0);
              if (c == 'u')
                CHECK(ops.pkUpdateRecord(pNdb, i, 1, opseq) == 0);
              if (c == 'd')
                CHECK(ops.pkDeleteRecord(pNdb, i, 1) == 0);
            }
            char op_str[2];
            sprintf(op_str, "%c", c);
            g_info << loc << ": op:" << op_str << " records:" << records << endl;
            opseq++;
            continue;
          }
          if (c == 'z')
          {
            CHECK(ops.clearTable(pNdb) == 0);
            continue;
          }
          require(false);
        }
        CHECK(send_msg(ctx, loc, 0, "o"));
        continue;
      }
      require(false);
    }
  } while (0);

  g_err << "ops: loc:" << loc << " exit:" << result << endl;
  if (result != NDBT_OK)
    ctx->stopTest();
  return result;
}

int
runBug54651(NDBT_Context* ctx, NDBT_Step* step)
{
  Ndb* pNdb = GETNDB(step);
  NdbDictionary::Dictionary* pDic = pNdb->getDictionary();

  for (Uint32 j = 0; j< 2; j++)
  {
    pDic->createTable(* ctx->getTab());
    
    const NdbDictionary::Table * pTab =pDic->getTable(ctx->getTab()->getName());
    NdbDictionary::Table copy = * pTab;
    BaseString name;
    name.assfmt("%s_1", pTab->getName());
    copy.setName(name.c_str());
    
    if (pDic->createTable(copy))
    {
      ndbout_c("Failed to create table...");
      ndbout << pDic->getNdbError() << endl;
      return NDBT_FAILED;
    }
    
    NdbDictionary::Table alter = * pTab;
    alter.setName(name.c_str());
    for (Uint32 i = 0; i<2; i++)
    {
      // now rename org table to same name...
      if (pDic->alterTable(* pTab, alter) == 0)
      {
        ndbout << "Alter with duplicate name succeeded!!" << endl;
        return NDBT_FAILED;
      }
      
      ndbout << "Alter with duplicate name failed...good" << endl
             << pDic->getNdbError() << endl;
    }
    
    pDic->dropTable(copy.getName());
    pDic->dropTable(ctx->getTab()->getName());
  }
  return NDBT_OK;
}

/** telco-6.4 **/

// begin schema trans

#undef chk1
#undef chk2

static bool st_core_on_err = false;

#define chk1(x) \
  do { \
    if (x) break; \
    g_err << "FAIL " << __LINE__ << " " << #x << endl; \
    if (st_core_on_err) abort(); \
    goto err; \
  } while (0)

#define chk2(x, e) \
  do { \
    if (x) break; \
    g_err << "FAIL " << __LINE__ << " " << #x << ": " << e << endl; \
    if (st_core_on_err) abort(); \
    goto err; \
  } while (0)

static uint
urandom(uint m)
{
  require(m != 0);
  uint n = (uint)ndb_rand();
  return n % m;
}

static bool
randomly(uint k, uint m)
{
  uint n = urandom(m);
  return n < k;
}

// structs

struct ST_Obj;
template class Vector<ST_Obj*>;
typedef Vector<ST_Obj*> ST_Objlist;

static ST_Objlist st_objlist;
#ifndef NDEBUG
static const ST_Obj* st_find_obj(const char* db, const char* name);
#endif

#define ST_MAX_NAME_SIZE  (MAX_TAB_NAME_SIZE + 100)

struct ST_Obj {
  NdbDictionary::Object::Type type;
  char dbname[ST_MAX_NAME_SIZE];
  char name[ST_MAX_NAME_SIZE];
  int id;
  enum { Skip = 0xFFFF }; // mark ignored objects in List
  bool create; // true/false = create/drop prepared or committed
  bool commit;
  bool exists() const { // visible to trans
    return !(!create && commit);
  }
  virtual bool is_trigger() const {
    return false;
  }
  virtual bool is_index() const {
    return false;
  }
  virtual bool is_table() const {
    return false;
  }
  virtual const char* realname() const {
    return name;
  }
  ST_Obj(const char* a_dbname, const char* a_name) {
    type = NdbDictionary::Object::TypeUndefined;
    strcpy(dbname, a_dbname);
    strcpy(name, a_name);
    id = -1;
    create = false; // init as dropped
    commit = true;
    assert(st_find_obj(dbname, name) == 0);
    st_objlist.push_back(this);
  }
  virtual ~ST_Obj() {}
};

static NdbOut&
operator<<(NdbOut& out, const ST_Obj& obj)
{
  out << obj.name << "[" << obj.id << "]";
  return out;
}

struct ST_Trg : public ST_Obj {
  struct ST_Ind* ind;
  TriggerEvent::Value event;
  mutable char realname_buf[ST_MAX_NAME_SIZE];
  virtual bool is_trigger() const {
    return true;
  }
  virtual const char* realname() const;
  ST_Trg(const char* a_db, const char* a_name) :
    ST_Obj(a_db, a_name) {
    ind = 0;
  }
  virtual ~ST_Trg() {};
};

template class Vector<ST_Trg*>;
typedef Vector<ST_Trg*> ST_Trglist;

struct ST_Ind : public ST_Obj {
  struct ST_Tab* tab;
  const NdbDictionary::Index* ind;
  const NdbDictionary::Index* ind_r; // retrieved
  BaseString colnames;
  ST_Trglist* trglist;
  int trgcount;
  virtual bool is_index() const {
    return true;
  }
  bool is_unique() const {
    return type == NdbDictionary::Object::UniqueHashIndex;
  }
  const ST_Trg& trg(int k) const {
    return *((*trglist)[k]);
  }
  ST_Trg& trg(int k) {
    return *((*trglist)[k]);
  }
  ST_Ind(const char* a_db, const char* a_name) :
    ST_Obj(a_db, a_name) {
    tab = 0;
    ind = 0;
    ind_r = 0;
    trglist = new ST_Trglist;
    trgcount = 0;
  };
  virtual ~ST_Ind() {
    delete ind;
    delete trglist;
    ind = 0;
    trglist = 0;
  }
};

const char*
ST_Trg::realname() const
{
  if (!exists())
    return name;
  const char* p = name;
  const char* q = strchr(p, '<');
  const char* r = strchr(p, '>');
  require(q != 0 && r != 0 && q < r);
  require(ind->id != -1);
  sprintf(realname_buf, "%.*s%d%s", (int)(q - p), p, ind->id, r + 1);
  return realname_buf;
}

template class Vector<ST_Ind*>;
typedef Vector<ST_Ind*> ST_Indlist;

struct ST_Tab : public ST_Obj {
  const NdbDictionary::Table* tab;
  const NdbDictionary::Table* tab_r; // retrieved
  ST_Indlist* indlist;
  int indcount;
  int induniquecount;
  int indorderedcount;
  virtual bool is_table() const {
    return true;
  }
  const ST_Ind& ind(int j) const {
    return *((*indlist)[j]);
  }
  ST_Ind& ind(int j) {
    return *((*indlist)[j]);
  }
  ST_Tab(const char* a_db, const char* a_name) :
    ST_Obj(a_db, a_name) {
    tab = 0;
    tab_r = 0;
    indlist = new ST_Indlist;
    indcount = 0;
    induniquecount = 0;
    indorderedcount = 0;
  }
  virtual ~ST_Tab() {
    delete tab;
    delete indlist;
    tab = 0;
    indlist = 0;
  }
};

template class Vector<ST_Tab*>;
typedef Vector<ST_Tab*> ST_Tablist;

struct ST_Restarter : public NdbRestarter {
  int get_status();
  const ndb_mgm_node_state& get_state(int node_id);
  ST_Restarter() {
    int i;
    for (i = 0; i < MAX_NODES; i++)
      state[i].node_type = NDB_MGM_NODE_TYPE_UNKNOWN;
    first_time = true;
  }
protected:
  void set_state(const ndb_mgm_node_state& state);
  ndb_mgm_node_state state[MAX_NODES];
  bool first_time;
};

const ndb_mgm_node_state&
ST_Restarter::get_state(int node_id) {
  require(node_id > 0 && node_id < MAX_NODES);
  require(!first_time);
  return state[node_id];
}

void
ST_Restarter::set_state(const ndb_mgm_node_state& new_state)
{
  int node_id = new_state.node_id;
  require(1 <= node_id && node_id < MAX_NODES);

  require(new_state.node_type == NDB_MGM_NODE_TYPE_MGM ||
          new_state.node_type == NDB_MGM_NODE_TYPE_NDB ||
          new_state.node_type == NDB_MGM_NODE_TYPE_API);

  ndb_mgm_node_state& old_state = state[node_id];
  if (!first_time)
    require(old_state.node_type == new_state.node_type);
  old_state = new_state;
}

int
ST_Restarter::get_status()
{
  if (getStatus() == -1)
    return -1;
  int i;
  for (i = 0; i < (int)mgmNodes.size(); i++)
    set_state(mgmNodes[i]);
  for (i = 0; i < (int)ndbNodes.size(); i++)
    set_state(ndbNodes[i]);
  for (i = 0; i < (int)apiNodes.size(); i++)
    set_state(apiNodes[i]);
  first_time = false;
  return 0;
}

struct ST_Con {
  Ndb_cluster_connection* ncc;
  Ndb* ndb;
  NdbDictionary::Dictionary* dic;
  ST_Restarter* restarter;
  int numdbnodes;
  char dbname[ST_MAX_NAME_SIZE];
  ST_Tablist* tablist;
  int tabcount;
  bool tx_on;
  bool tx_commit;
  bool is_xcon;
  ST_Con* xcon;
  int node_id;
  int loop;
  const ST_Tab& tab(int i) const {
    return *((*tablist)[i]);
  }
  ST_Tab& tab(int i) {
    return *((*tablist)[i]);
  }
  ST_Con(Ndb_cluster_connection* a_ncc,
         Ndb* a_ndb,
         ST_Restarter* a_restarter) {
    ncc = a_ncc;
    ndb = a_ndb;
    dic = a_ndb->getDictionary();
    restarter = a_restarter;
    numdbnodes = restarter->getNumDbNodes();
    require(numdbnodes >= 1);
    sprintf(dbname, "%s", ndb->getDatabaseName());
    tablist = new ST_Tablist;
    tabcount = 0;
    tx_on = false;
    tx_commit = false;
    is_xcon = false;
    xcon = 0;
    node_id = ncc->node_id();
    {
      require(restarter->get_status() == 0);
      const ndb_mgm_node_state& state = restarter->get_state(node_id);
      require(state.node_type == NDB_MGM_NODE_TYPE_API);
      require(state.version != 0); // means "connected"
      g_info << "node_id:" << node_id << endl;
    }
    loop = -1;
  }
  ~ST_Con() {
    if (!is_xcon) {
      delete tablist;
    } else {
      delete ndb;
      delete ncc;
    }
    tablist = 0;
    ndb = 0;
    ncc = 0;
  }
};

// initialization

static int
st_drop_all_tables(ST_Con& c)
{
  g_info << "st_drop_all_tables" << endl;
  NdbDictionary::Dictionary::List list;
  chk2(c.dic->listObjects(list) == 0, c.dic->getNdbError());
  int n;
  for (n = 0; n < (int)list.count; n++) {
    const NdbDictionary::Dictionary::List::Element& element =
      list.elements[n];
    if (element.type == NdbDictionary::Object::UserTable &&
        strcmp(element.database, "TEST_DB") == 0) {
      chk2(c.dic->dropTable(element.name) == 0, c.dic->getNdbError());
    }
  }
  return 0;
err:
  return -1;
}

static void
st_init_objects(ST_Con& c, NDBT_Context* ctx)
{
  int numTables = ctx->getNumTables();
  c.tabcount = 0;
  int i;
  for (i = 0; i < numTables; i++) {
    const NdbDictionary::Table* pTab = 0;
#if ndb_test_ALL_TABLES_is_fixed
    const NdbDictionary::Table** tables = ctx->getTables();
    pTab = tables[i];
#else
    const Vector<BaseString>& tables = ctx->getSuite()->m_tables_in_test;
    pTab = NDBT_Tables::getTable(tables[i].c_str());
#endif
    require(pTab != 0 && pTab->getName() != 0);

    {
      bool ok = true;
      int n;
      for (n = 0; n < pTab->getNoOfColumns(); n++) {
        const NdbDictionary::Column* pCol = pTab->getColumn(n);
        require(pCol != 0);
        if (pCol->getStorageType() !=
            NdbDictionary::Column::StorageTypeMemory) {
          g_err << pTab->getName() << ": skip non-mem table for now" << endl;
          ok = false;
          break;
        }
      }
      if (!ok)
        continue;
    }

    c.tablist->push_back(new ST_Tab(c.dbname, pTab->getName()));
    c.tabcount++;
    ST_Tab& tab = *c.tablist->back();
    tab.type = NdbDictionary::Object::UserTable;
    tab.tab = new NdbDictionary::Table(*pTab);

    const char** indspec = NDBT_Tables::getIndexes(tab.name);

    while (indspec != 0 && *indspec != 0) {
      char ind_name[ST_MAX_NAME_SIZE];
      sprintf(ind_name, "%sX%d", tab.name, tab.indcount);
      tab.indlist->push_back(new ST_Ind("sys", ind_name));
      ST_Ind& ind = *tab.indlist->back();
      ind.tab = &tab;

      NdbDictionary::Index* pInd = new NdbDictionary::Index(ind.name);
      pInd->setTable(tab.name);
      pInd->setLogging(false);

      const char* type = *indspec++;
      if (strcmp(type, "UNIQUE") == 0) {
        ind.type = NdbDictionary::Object::UniqueHashIndex;
        pInd->setType((NdbDictionary::Index::Type)ind.type);
        tab.induniquecount++;

        { char trg_name[ST_MAX_NAME_SIZE];
          sprintf(trg_name, "NDB$INDEX_<%s>_UI", ind.name);
          ind.trglist->push_back(new ST_Trg("", trg_name));
          ST_Trg& trg = *ind.trglist->back();
          trg.ind = &ind;
          trg.type = NdbDictionary::Object::HashIndexTrigger;
          trg.event = TriggerEvent::TE_INSERT;
        }
        ind.trgcount = 1;
      }
      else if (strcmp(type, "ORDERED") == 0) {
        ind.type = NdbDictionary::Object::OrderedIndex;
        pInd->setType((NdbDictionary::Index::Type)ind.type);
        tab.indorderedcount++;

        { char trg_name[ST_MAX_NAME_SIZE];
          sprintf(trg_name, "NDB$INDEX_<%s>_CUSTOM", ind.name);
          ind.trglist->push_back(new ST_Trg("", trg_name));
          ST_Trg& trg = *ind.trglist->back();
          trg.ind = &ind;
          trg.type = NdbDictionary::Object::IndexTrigger;
          trg.event = TriggerEvent::TE_CUSTOM;
        }
        ind.trgcount = 1;
      }
      else
      {
        require(false);
      }

      const char* sep = "";
      const char* colname;
      while ((colname = *indspec++) != 0) {
        const NdbDictionary::Column* col = tab.tab->getColumn(colname);
        require(col != 0);
        pInd->addColumn(*col);

        ind.colnames.appfmt("%s%s", sep, colname);
        sep = ",";
      }

      ind.ind = pInd;
      tab.indcount++;
    }
  }
}

// node states

static int
st_report_db_nodes(ST_Con& c, NdbOut& out)
{
  chk1(c.restarter->get_status() == 0);
  char r1[100]; // up
  char r2[100]; // down
  char r3[100]; // unknown
  r1[0] =r2[0] = r3[0] = 0;
  int i;
  for (i = 1; i < MAX_NODES; i++) {
    const ndb_mgm_node_state& state = c.restarter->get_state(i);
    if (state.node_type == NDB_MGM_NODE_TYPE_NDB) {
      char* r = 0;
      if (state.node_status == NDB_MGM_NODE_STATUS_STARTED)
        r = r1;
      else if (state.node_status == NDB_MGM_NODE_STATUS_NO_CONTACT)
        r = r2;
      else
        r = r3;
      sprintf(r + strlen(r), "%s%d", r[0] == 0 ? "" : ",", i);
    }
  }
  if (r2[0] != 0 || r3[0] != 0) {
    out << "nodes up:" << r1 << " down:" << r2 << " unknown:" << r3 << endl;
    goto err;
  }
  out << "nodes up:" << r1 << " (all)" << endl;
  return 0;
err:
  return -1;
}

static int
st_check_db_nodes(ST_Con& c, int ignore_node_id = -1)
{
  chk1(c.restarter->get_status() == 0);
  int i;
  for (i = 1; i < MAX_NODES; i++) {
    const ndb_mgm_node_state& state = c.restarter->get_state(i);
    if (state.node_type == NDB_MGM_NODE_TYPE_NDB &&
        i != ignore_node_id) {
      chk2(state.node_status == NDB_MGM_NODE_STATUS_STARTED, " node:" << i);
    }
  }
  return 0;
err:
  return -1;
}

#if 0
static int
st_wait_db_node_up(ST_Con& c, int node_id)
{
  int count = 0;
  int max_count = 30;
  int milli_sleep = 2000;
  while (count++ < max_count) {
    // get status and check that other db nodes have not crashed
    chk1(st_check_db_nodes(c, node_id) == 0);

    const ndb_mgm_node_state& state = c.restarter->get_state(node_id);
    require(state.node_type == NDB_MGM_NODE_TYPE_NDB);
    if (state.node_status == NDB_MGM_NODE_STATUS_STARTED)
      break;
    g_info << "waiting count:" << count << "/" << max_count << endl;
    NdbSleep_MilliSleep(milli_sleep);
  }
  return 0;
err:
  return -1;
}
#endif

// extra connection (separate API node)

static int
st_start_xcon(ST_Con& c)
{
  require(c.xcon == 0);
  g_info << "start extra connection" << endl;

  do {
    int ret;
    Ndb_cluster_connection* xncc = new Ndb_cluster_connection;
    chk2((ret = xncc->connect(30, 1, 0)) == 0, "ret:" << ret);
    chk2((ret = xncc->wait_until_ready(30, 10)) == 0, "ret:" << ret);
    Ndb* xndb = new Ndb(xncc, c.dbname);
    chk1(xndb->init() == 0);
    chk1(xndb->waitUntilReady(30) == 0);
    // share restarter
    c.xcon = new ST_Con(xncc, xndb, c.restarter);
    // share objects
    c.xcon->tablist = c.tablist;
    c.xcon->tabcount = c.tabcount;
    c.xcon->is_xcon = true;
  } while (0);
  return 0;
err:
  return -1;
}

static int
st_stop_xcon(ST_Con& c)
{
  require(c.xcon != 0);
  int node_id = c.xcon->node_id;
  g_info << "stop extra connection node_id:" << node_id << endl;

  c.xcon->restarter = 0;
  c.xcon->tablist = 0;
  c.xcon->tabcount = 0;
  delete c.xcon;
  c.xcon = 0;
  int count = 0;
  while (1) {
    chk1(c.restarter->get_status() == 0);
    const ndb_mgm_node_state& state = c.restarter->get_state(node_id);
    require(state.node_type == NDB_MGM_NODE_TYPE_API);
    if (state.version == 0) // means "disconnected"
      break;
    g_info << "waiting count:" << ++count << endl;
    NdbSleep_MilliSleep(10 * count);
  }
  return 0;
err:
  return -1;
}

// error insert

struct ST_Errins {
  int value;              // error value to insert
  int code;               // ndb error code to expect
  int master;             // insert on master / non-master (-1 = random)
  int node;               // insert on node id
  const ST_Errins* list;  // include another list
  bool ends;              // end list
  ST_Errins() :
    value(0), code(0), master(-1), node(0), list(0), ends(true)
  {}
  ST_Errins(const ST_Errins* l) :
    value(0), code(0), master(-1), node(0), list(l), ends(false)
  {}
  ST_Errins(int v, int c, int m = -1) :
    value(v), code(c), master(m), node(0), list(0), ends(false)
  {}
};

static NdbOut&
operator<<(NdbOut& out, const ST_Errins& errins)
{
  out << "value:" << errins.value;
  out << " code:" << errins.code;
  out << " master:" << errins.master;
  out << " node:" << errins.node;
  return out;
}

static ST_Errins
st_get_errins(ST_Con& c, const ST_Errins* list)
{
  uint size = 0;
  while (!list[size++].ends)
    ;
  require(size > 1);
  uint n = urandom(size - 1);
  const ST_Errins& errins = list[n];
  if (errins.list == 0) {
    require(errins.value != 0);
    return errins;
  }
  return st_get_errins(c, errins.list);
}

static int
st_do_errins(ST_Con& c, ST_Errins& errins)
{
  require(errins.value != 0);
  if (c.numdbnodes < 2)
    errins.master = 1;
  else if (errins.master == -1)
    errins.master = randomly(1, 2);
  if (errins.master) {
    errins.node = c.restarter->getMasterNodeId();
  } else {
    uint rand = urandom(c.numdbnodes);
    errins.node = c.restarter->getRandomNotMasterNodeId(rand);
  }
  g_info << "errins: " << errins << endl;
  chk2(c.restarter->insertErrorInNode(errins.node, errins.value) == 0, errins);
  c.restarter->get_status(); // do sync call to ensure error has been inserted
  return 0;
err:
  return -1;
}

// debug aid
#ifndef NDEBUG
static const ST_Obj*
st_find_obj(const char* dbname, const char* name)
{
  const ST_Obj* ret_objp = 0;
  int i;
  for (i = 0; i < (int)st_objlist.size(); i++) {
    const ST_Obj* objp = st_objlist[i];
    if (strcmp(objp->dbname, dbname) == 0 &&
        strcmp(objp->name, name) == 0) {
      require(ret_objp == 0);
      ret_objp = objp;
    }
  }
  return ret_objp;
}
#endif

#if 0
static void
st_print_obj(const char* dbname, const char* name, int line = 0)
{
  const ST_Obj* objp = st_find_obj(dbname, name);
  g_info << name << ": by name:";
  if (objp != 0)
    g_info << " create:" << objp->create
           << " commit:" << objp->commit
           << " exists:" << objp->exists();
  else
    g_info << " not found";
  if (line != 0)
    g_info << " line:" << line;
  g_info << endl;
}
#endif

// set object state

static void
st_set_commit_obj(ST_Con& c, ST_Obj& obj)
{
  bool create_old = obj.create;
  bool commit_old = obj.commit;
  if (!c.tx_commit && !obj.commit)
    obj.create = !obj.create;
  obj.commit = true;
  if (create_old != obj.create || commit_old != obj.commit) {
    g_info << obj.name << ": set commit:"
           << " create:" << create_old << "->" << obj.create
           << " commit:" << commit_old << "->" << obj.commit << endl;
  }
}

#if 0
static void
st_set_commit_trg(ST_Con& c, ST_Trg& trg)
{
  st_set_commit_obj(c, trg);
}
#endif

static void
st_set_commit_ind(ST_Con& c, ST_Ind& ind)
{
  st_set_commit_obj(c, ind);
  int k;
  for (k = 0; k < ind.trgcount; k++) {
    ST_Trg& trg = ind.trg(k);
    st_set_commit_obj(c, trg);
  }
}

static void
st_set_commit_tab(ST_Con& c, ST_Tab& tab)
{
  st_set_commit_obj(c, tab);
  int j;
  for (j = 0; j < tab.indcount; j++) {
    ST_Ind& ind = tab.ind(j);
    st_set_commit_ind(c, ind);
  }
}

static void
st_set_commit_all(ST_Con& c)
{
  int i;
  for (i = 0; i < c.tabcount; i++) {
    ST_Tab& tab = c.tab(i);
    st_set_commit_tab(c, tab);
  }
}

static void
st_set_create_obj(ST_Con& c, ST_Obj& obj, bool create)
{
  bool create_old = obj.create;
  bool commit_old = obj.commit;
  obj.create = create;
  obj.commit = !c.tx_on;
  if (create_old != obj.create || commit_old != obj.commit) {
    g_info << obj.name << ": set create:"
           << " create:" << create_old << "->" << obj.create
           << " commit:" << commit_old << "->" << obj.commit << endl;
  }
}

static void
st_set_create_trg(ST_Con& c, ST_Trg& trg, bool create)
{
  st_set_create_obj(c, trg, create);
}

static void
st_set_create_ind(ST_Con& c, ST_Ind& ind, bool create)
{
  st_set_create_obj(c, ind, create);
  int k;
  for (k = 0; k < ind.trgcount; k++) {
    ST_Trg& trg = ind.trg(k);
    st_set_create_trg(c, trg, create);
  }
}

static void
st_set_create_tab(ST_Con& c, ST_Tab& tab, bool create)
{
  st_set_create_obj(c, tab, create);
  int j;
  for (j = 0; j < tab.indcount; j++) {
    ST_Ind& ind = tab.ind(j);
    if (create == true)
      require(!ind.exists());
    else {
      if (ind.exists())
        st_set_create_ind(c, ind, false);
    }
  }
}

// verify against database listing

static bool
st_known_type(const NdbDictionary::Dictionary::List::Element& element)
{
  return element.id != ST_Obj::Skip;
}

static int
st_find_object(const NdbDictionary::Dictionary::List& list,
               NdbDictionary::Object::Type type, int id)
{
  int n;
  for (n = 0; n < (int)list.count; n++) {
    const NdbDictionary::Dictionary::List::Element& element =
      list.elements[n];
    if (element.type == type && (int)element.id == id)
      return n;
  }
  return -1;
}

// filter out irrelevant by whatever means (we need listObjects2)
static int
st_list_objects(ST_Con& c, NdbDictionary::Dictionary::List& list)
{
  g_info << "st_list_objects" << endl;
  int keep[256];
  memset(keep, 0, sizeof(keep));
  chk2(c.dic->listObjects(list) == 0, c.dic->getNdbError());
  int n;
  // tables
  for (n = 0; n < (int)list.count; n++) {
    const NdbDictionary::Dictionary::List::Element& element =
      list.elements[n];
    if (element.type == NdbDictionary::Object::UserTable) {
      int i;
      for (i = 0; i < c.tabcount; i++) {
        const ST_Tab& tab = c.tab(i);
        if (strcmp(element.name, tab.name) == 0)
          keep[n]++;
      }
    }
    require(keep[n] <= 1);
  }
  // indexes
  for (n = 0; n < (int)list.count; n++) {
    const NdbDictionary::Dictionary::List::Element& element =
      list.elements[n];
    if (element.type == NdbDictionary::Object::UniqueHashIndex ||
        element.type == NdbDictionary::Object::OrderedIndex) {
      int i, j;
      for (i = 0; i < c.tabcount; i++) {
        const ST_Tab& tab = c.tab(i);
        for (j = 0; j < tab.indcount; j++) {
          const ST_Ind& ind = tab.ind(j);
          if (strcmp(element.name, ind.name) == 0)
            keep[n]++;
        }
      }
    }
    require(keep[n] <= 1);
  }
  // triggers
  for (n = 0; n < (int)list.count; n++) {
    const NdbDictionary::Dictionary::List::Element& element =
      list.elements[n];
    if (element.type == NdbDictionary::Object::HashIndexTrigger) {
      int id, n2;
      chk2(sscanf(element.name, "NDB$INDEX_%d_UI", &id) == 1,
           element.name);
      n2 = st_find_object(list, NdbDictionary::Object::UniqueHashIndex, id);
      chk2(n2 >= 0, element.name);
      if (keep[n2])
        keep[n]++;
    }
    if (element.type == NdbDictionary::Object::IndexTrigger) {
      int id, n2;
      chk2(sscanf(element.name, "NDB$INDEX_%d_CUSTOM", &id) == 1,
           element.name);
      n2 = st_find_object(list, NdbDictionary::Object::OrderedIndex, id);
      chk2(n2 >= 0, element.name);
      if (keep[n2])
        keep[n]++;
    }
    require(keep[n] <= 1);
  }
  // mark ignored
  for (n = 0; n < (int)list.count; n++) {
    NdbDictionary::Dictionary::List::Element& element =
      list.elements[n];
    g_info << "id=" << element.id << " type=" << element.type
           << " name=" << element.name << " keep=" << keep[n] << endl;
    if (!keep[n]) {
      require(element.id != ST_Obj::Skip);
      element.id = ST_Obj::Skip;
    }
  }
  return 0;
err:
  return -1;
}

static bool
st_match_obj(const ST_Obj& obj,
             const NdbDictionary::Dictionary::List::Element& element)
{
  int veryverbose = 0;
  if (veryverbose) {
    g_info
      << "match:"
      << " " << obj.type << "-" << element.type
      << " " << obj.dbname << "-" << element.database
      << " " << obj.realname() << "-" << element.name << endl;
  }
  return
    obj.type == element.type &&
    strcmp(obj.dbname, element.database) == 0 &&
    strcmp(obj.realname(), element.name) == 0;
}

static int // check state
st_verify_obj(const ST_Obj& obj,
              const NdbDictionary::Dictionary::List::Element& element)
{
  chk2(obj.exists(), obj.name);

  if (obj.commit)
    chk2(element.state == NdbDictionary::Object::StateOnline, obj.name);

  // other states are inconsistent

  else if (obj.create) {
    if (obj.is_table() || obj.is_index())
      chk2(element.state == NdbDictionary::Object::StateBuilding, obj.name);
    if (obj.is_trigger())
      chk2(element.state == NdbDictionary::Object::StateBuilding, obj.name);
  }
  else {
    if (obj.is_trigger())
      chk2(element.state == NdbDictionary::Object::StateOnline, obj.name);
    if (obj.is_table() || obj.is_index())
      chk2(element.state == NdbDictionary::Object::StateDropping, obj.name);
  }
  return 0;
err:
  return -1;
}

static int // find on list
st_verify_obj(const ST_Obj& obj,
              const NdbDictionary::Dictionary::List& list)
{
  int found = 0;
  int n;
  for (n = 0; n < (int)list.count; n++) {
    const NdbDictionary::Dictionary::List::Element& element =
      list.elements[n];
    if (!st_known_type(element))
      continue;
    if (st_match_obj(obj, element)) {
      chk1(st_verify_obj(obj, element) == 0);
      found += 1;
    }
  }
  if (obj.exists())
    chk2(found == 1, obj.name);
  else
    chk2(found == 0, obj.name);
  return 0;
err:
  return -1;
}

static int // possible match
st_verify_obj(const ST_Obj& obj,
             const NdbDictionary::Dictionary::List::Element& element,
             int& found)
{
  if (obj.exists()) {
    if (st_match_obj(obj, element)) {
      chk1(st_verify_obj(obj, element) == 0);
      found += 1;
    }
  }
  else {
    chk2(st_match_obj(obj, element) == false, obj.name);
  }
  return 0;
err:
  return -1;
}

static int
st_verify_list(ST_Con& c)
{
  NdbDictionary::Dictionary::List list;
  chk1(st_list_objects(c, list) == 0);
  int i, j, k, n;
  // us vs list
  for (i = 0; i < c.tabcount; i++) {
    const ST_Tab& tab = c.tab(i);
    chk1(st_verify_obj(tab, list) == 0);
    for (j = 0; j < tab.indcount; j++) {
      const ST_Ind& ind = tab.ind(j);
      chk1(st_verify_obj(ind, list) == 0);
      for (k = 0; k < ind.trgcount; k++) {
        const ST_Trg& trg = ind.trg(k);
        chk1(st_verify_obj(trg, list) == 0);
      }
    }
  }
  // list vs us
  for (n = 0; n < (int)list.count; n++) {
    const NdbDictionary::Dictionary::List::Element& element =
      list.elements[n];
    if (!st_known_type(element))
      continue;
    int found = 0;
    for (i = 0; i < c.tabcount; i++) {
      const ST_Tab& tab = c.tab(i);
      chk1(st_verify_obj(tab, element, found) == 0);
      for (j = 0; j < tab.indcount; j++) {
        const ST_Ind& ind = tab.ind(j);
        chk1(st_verify_obj(ind, element, found) == 0);
        for (k = 0; k < ind.trgcount; k++) {
          const ST_Trg& trg = ind.trg(k);
          chk1(st_verify_obj(trg, element, found) == 0);
        }
      }
    }
    const char* dot = element.database[0] != 0 ? "." : "";
    chk2(found == 1, element.database << dot << element.name);
  }
  return 0;
err:
  return -1;
}

// wait for DICT to finish current trans

static int
st_wait_idle(ST_Con& c)
{
  // todo: use try-lock when available
  g_info << "st_wait_idle" << endl;
  int count = 0;
  int max_count = 60;
  int milli_sleep = 1000;
  while (count++ < max_count) {
    NdbDictionary::Dictionary::List list;
    chk1(st_list_objects(c, list) == 0);
    bool ok = true;
    int n;
    for (n = 0; n < (int)list.count; n++) {
      const NdbDictionary::Dictionary::List::Element& element =
        list.elements[n];
      if (!st_known_type(element))
        continue;
      if (element.state != NdbDictionary::Object::StateOnline) {
        ok = false;
        break;
      }
    }
    if (ok)
      return 0;
    g_info << "waiting count:" << count << "/" << max_count << endl;
    NdbSleep_MilliSleep(milli_sleep);
  }
  g_err << "st_wait_idle: objects did not become Online" << endl;
err:
  return -1;
}

// ndb dict comparisons (non-retrieved vs retrieved)

static int
st_equal_column(const NdbDictionary::Column& c1,
                const NdbDictionary::Column& c2,
                NdbDictionary::Object::Type type)
{
  chk1(strcmp(c1.getName(), c2.getName()) == 0);
  chk1(c1.getNullable() == c2.getNullable());
  if (type == NdbDictionary::Object::UserTable) {
    chk1(c1.getPrimaryKey() == c2.getPrimaryKey());
  }
  if (0) { // should fix
    chk1(c1.getColumnNo() == c2.getColumnNo());
  }
  chk1(c1.getType() == c2.getType());
  if (c1.getType() == NdbDictionary::Column::Decimal ||
      c1.getType() == NdbDictionary::Column::Decimalunsigned) {
    chk1(c1.getPrecision() == c2.getPrecision());
    chk1(c1.getScale() == c2.getScale());
  }
  if (c1.getType() != NdbDictionary::Column::Blob &&
      c1.getType() != NdbDictionary::Column::Text) {
    chk1(c1.getLength() == c2.getLength());
  } else {
    chk1(c1.getInlineSize() == c2.getInlineSize());
    chk1(c1.getPartSize() == c2.getPartSize());
    chk1(c1.getStripeSize() == c2.getStripeSize());
  }
  chk1(c1.getCharset() == c2.getCharset());
  if (type == NdbDictionary::Object::UserTable) {
    chk1(c1.getPartitionKey() == c2.getPartitionKey());
  }
  chk1(c1.getArrayType() == c2.getArrayType());
  chk1(c1.getStorageType() == c2.getStorageType());
  chk1(c1.getDynamic() == c2.getDynamic());
  chk1(c1.getAutoIncrement() == c2.getAutoIncrement());
  return 0;
err:
  return -1;
}

static int
st_equal_table(const NdbDictionary::Table& t1, const NdbDictionary::Table& t2)
{
  chk1(strcmp(t1.getName(), t2.getName()) == 0);
  chk1(t1.getLogging() == t2.getLogging());
  chk1(t1.getFragmentType() == t2.getFragmentType());
  chk1(t1.getKValue() == t2.getKValue());
  chk1(t1.getMinLoadFactor() == t2.getMinLoadFactor());
  chk1(t1.getMaxLoadFactor() == t2.getMaxLoadFactor());
  chk1(t1.getNoOfColumns() == t2.getNoOfColumns());
  /*
   * There is no method to get type of table...
   * On the other hand SystemTable/UserTable should be just Table
   * and "System" should be an independent property.
   */
  NdbDictionary::Object::Type type;
  type = NdbDictionary::Object::UserTable;
  int n;
  for (n = 0; n < t1.getNoOfColumns(); n++) {
    const NdbDictionary::Column* c1 = t1.getColumn(n);
    const NdbDictionary::Column* c2 = t2.getColumn(n);
    require(c1 != 0 && c2 != 0);
    chk2(st_equal_column(*c1, *c2, type) == 0, "col:" << n);
  }
  chk1(t1.getNoOfPrimaryKeys() == t2.getNoOfPrimaryKeys());
  chk1(t1.getTemporary() == t2.getTemporary());
  chk1(t1.getForceVarPart() == t2.getForceVarPart());
  return 0;
err:
  return -1;
}

static int
st_equal_index(const NdbDictionary::Index& i1, const NdbDictionary::Index& i2)
{
  chk1(strcmp(i1.getName(), i2.getName()) == 0);
  require(i1.getTable() != 0 && i2.getTable() != 0);
  chk1(strcmp(i1.getTable(), i2.getTable()) == 0);
  chk1(i1.getNoOfColumns() == i2.getNoOfColumns());
  chk1(i1.getType() == i2.getType());
  NdbDictionary::Object::Type type;
  type = (NdbDictionary::Object::Type)i1.getType();
  int n;
  for (n = 0; n < (int)i1.getNoOfColumns(); n++) {
    const NdbDictionary::Column* c1 = i1.getColumn(n);
    const NdbDictionary::Column* c2 = i2.getColumn(n);
    require(c1 != 0 && c2 != 0);
    chk2(st_equal_column(*c1, *c2, type) == 0, "col:" << n);
  }
  chk1(i1.getLogging() == i2.getLogging());
  chk1(i1.getTemporary() == i2.getTemporary());
  return 0;
err:
  return -1;
}

// verify against database objects (hits all nodes randomly)

static int
st_verify_table(ST_Con& c, ST_Tab& tab)
{
  c.dic->invalidateTable(tab.name);
  const NdbDictionary::Table* pTab = c.dic->getTable(tab.name);
  tab.tab_r = pTab;
  if (tab.exists()) {
    chk2(pTab != 0, c.dic->getNdbError());
    chk1(st_equal_table(*tab.tab, *pTab) == 0);
    tab.id = pTab->getObjectId();
    g_info << tab << ": verified exists tx_on:" << c.tx_on << endl;
  } else {
    chk2(pTab == 0, tab);
    chk2(c.dic->getNdbError().code == 723, c.dic->getNdbError());
    g_info << tab << ": verified not exists tx_on:" << c.tx_on << endl;
    tab.id = -1;
  }
  return 0;
err:
  return -1;
}

static int
st_verify_index(ST_Con& c, ST_Ind& ind)
{
  ST_Tab& tab = *ind.tab;
  c.dic->invalidateIndex(ind.name, tab.name);
  const NdbDictionary::Index* pInd = c.dic->getIndex(ind.name, tab.name);
  ind.ind_r = pInd;
  if (ind.exists()) {
    chk2(pInd != 0, c.dic->getNdbError());
    chk1(st_equal_index(*ind.ind, *pInd) == 0);
    ind.id = pInd->getObjectId();
    g_info << ind << ": verified exists tx_on:" << c.tx_on << endl;
  } else {
    chk2(pInd == 0, ind);
    chk2(c.dic->getNdbError().code == 4243, c.dic->getNdbError());
    g_info << ind << ": verified not exists tx_on:" << c.tx_on << endl;
    ind.id = -1;
  }
  return 0;
err:
  return -1;
}

static int
st_verify_all(ST_Con& c)
{
  chk1(st_verify_list(c) == 0);
  int i, j;
  for (i = 0; i < c.tabcount; i++) {
    ST_Tab& tab = c.tab(i);
    chk1(st_verify_table(c, tab) == 0);
    for (j = 0; j < tab.indcount; j++) {
      ST_Ind& ind = tab.ind(j);
      chk1(st_verify_index(c, ind) == 0);
    }
  }
  return 0;
err:
  return -1;
}

// subroutines

static const uint
ST_CommitFlag = 0;

static const uint
ST_AbortFlag = NdbDictionary::Dictionary::SchemaTransAbort;

static const uint
ST_BackgroundFlag = NdbDictionary::Dictionary::SchemaTransBackground;

struct ST_Retry {
  int max_tries;
  int sleep_ms;
};

static int
st_begin_trans(ST_Con& c, int code = 0)
{
  g_info << "begin trans";
  if (code == 0) {
    g_info << endl;
    chk2(c.dic->beginSchemaTrans() == 0, c.dic->getNdbError());
    chk1(c.dic->hasSchemaTrans() == true);
    c.tx_on = true;
  } else {
    g_info << " - expect error " << code << endl;
    chk1(c.dic->beginSchemaTrans() == -1);
    const NdbError& error = c.dic->getNdbError();
    chk2(error.code == code, error << " wanted: " << code);
  }
  return 0;
err:
  return -1;
}

static int
st_begin_trans(ST_Con& c, ST_Errins errins)
{
  require(errins.code != 0);
  chk1(st_do_errins(c, errins) == 0);
  chk1(st_begin_trans(c, errins.code) == 0);
  return 0;
err:
  return -1;
}

static int
st_begin_trans(ST_Con& c, ST_Retry retry)
{
  int tries = 0;
  while (++tries <= retry.max_tries) {
    int code = 0;
    if (c.dic->beginSchemaTrans() == -1) {
      code = c.dic->getNdbError().code;
      require(code != 0);
    }
    chk2(code == 0 || code == 780 || code == 701, c.dic->getNdbError());
    if (code == 0) {
      chk1(c.dic->hasSchemaTrans() == true);
      g_info << "begin trans at try " << tries << endl;
      break;
    }
    NdbSleep_MilliSleep(retry.sleep_ms);
  }
  return 0;
err:
  return -1;
}

static int
st_end_trans(ST_Con& c, uint flags)
{
  g_info << "end trans flags:" << hex << flags << endl;
  int res= c.dic->endSchemaTrans(flags);
  g_info << "end trans result:" << res << endl;
  chk2(res == 0, c.dic->getNdbError());
  c.tx_on = false;
  c.tx_commit = !(flags & ST_AbortFlag);
  st_set_commit_all(c);
  return 0;
err:
  return -1;
}

static int
st_end_trans_aborted(ST_Con& c, uint flags)
{
  g_info << "end trans flags:" << hex << flags << endl;
  int res= c.dic->endSchemaTrans(flags);
  g_info << "end trans result:" << res << endl;
  if (flags & ST_AbortFlag)
    chk1(res == 0);
  else
    chk1(res != 0);
  c.tx_on = false;
  c.tx_commit = (flags & ST_AbortFlag);
  return 0;
err:
  return -1;
}

static int
st_end_trans(ST_Con& c, ST_Errins errins, uint flags)
{
  chk1(st_do_errins(c, errins) == 0);
  chk1(st_end_trans(c, flags) == 0);
  return 0;
err:
  return -1;
}

static int
st_end_trans_aborted(ST_Con& c, ST_Errins errins, uint flags)
{
  chk1(st_do_errins(c, errins) == 0);
  chk1(st_end_trans_aborted(c, flags) == 0);
  return 0;
err:
  return -1;
}

static int
st_load_table(ST_Con& c, ST_Tab& tab, int rows = 1000)
{
  g_info << tab.name << ": load data rows:" << rows << endl;
  chk1(tab.tab_r != NULL);
  {
    HugoTransactions ht(*tab.tab_r);
    chk1(ht.loadTable(c.ndb, rows) == 0);
  }
  return 0;
err:
  return -1;
}

static int
st_create_table(ST_Con& c, ST_Tab& tab, int code = 0)
{
  g_info << tab.name << ": create table";
  if (code == 0) {
    g_info << endl;
    require(!tab.exists());
    chk2(c.dic->createTable(*tab.tab) == 0, c.dic->getNdbError());
    g_info << tab.name << ": created" << endl;
    st_set_create_tab(c, tab, true);
  }
  else {
    g_info << " - expect error " << code << endl;
    chk1(c.dic->createTable(*tab.tab) == -1);
    const NdbError& error = c.dic->getNdbError();
    chk2(error.code == code, error << " wanted: " << code);
  }
  chk1(st_verify_table(c, tab) == 0);
  return 0;
err:
  return -1;
}

static int
st_create_table(ST_Con& c, ST_Tab& tab, ST_Errins errins)
{
  require(errins.code != 0);
  chk1(st_do_errins(c, errins) == 0);
  chk1(st_create_table(c, tab, errins.code) == 0);
  return 0;
err:
  return -1;
}

static int
st_drop_table(ST_Con& c, ST_Tab& tab, int code = 0)
{
  g_info << tab.name << ": drop table";
  if (code == 0) {
    g_info << endl;
    require(tab.exists());
    c.dic->invalidateTable(tab.name);
    chk2(c.dic->dropTable(tab.name) == 0, c.dic->getNdbError());
    g_info << tab.name << ": dropped" << endl;
    st_set_create_tab(c, tab, false);
  } else {
    g_info << " - expect error " << code << endl;
    c.dic->invalidateTable(tab.name);
    chk1(c.dic->dropTable(tab.name) == -1);
    const NdbError& error = c.dic->getNdbError();
    chk2(error.code == code, error << " wanted: " << code);
  }
  chk1(st_verify_table(c, tab) == 0);
  return 0;
err:
  return -1;
}

static int
st_drop_table(ST_Con& c, ST_Tab& tab, ST_Errins errins)
{
  require(errins.code != 0);
  chk1(st_do_errins(c, errins) == 0);
  chk1(st_drop_table(c, tab, errins.code) == 0);
  return 0;
err:
  return -1;
}

static int
st_create_index(ST_Con& c, ST_Ind& ind, int code = 0)
{
  ST_Tab& tab = *ind.tab;
  g_info << ind.name << ": create index on "
         << tab.name << "(" << ind.colnames.c_str() << ")";
  if (code == 0) {
    g_info << endl;
    require(!ind.exists());
    chk2(c.dic->createIndex(*ind.ind, *tab.tab_r) == 0, c.dic->getNdbError());
    st_set_create_ind(c, ind, true);
    g_info << ind.name << ": created" << endl;
  } else {
    g_info << " - expect error " << code << endl;
    chk1(c.dic->createIndex(*ind.ind, *tab.tab_r) == -1);
    const NdbError& error = c.dic->getNdbError();
    chk2(error.code == code, error << " wanted: " << code);
  }
  chk1(st_verify_index(c, ind) == 0);
  return 0;
err:
  return -1;
}

static int
st_create_index(ST_Con& c, ST_Ind& ind, ST_Errins errins)
{
  require(errins.code != 0);
  chk1(st_do_errins(c, errins) == 0);
  chk1(st_create_index(c, ind, errins.code) == 0);
  return 0;
err:
  return -1;
}

static int
st_drop_index(ST_Con& c, ST_Ind& ind, int code = 0)
{
  ST_Tab& tab = *ind.tab;
  g_info << ind.name << ": drop index";
  if (code == 0) {
    g_info << endl;
    require(ind.exists());
    c.dic->invalidateIndex(ind.name, tab.name);
    chk2(c.dic->dropIndex(ind.name, tab.name) == 0, c.dic->getNdbError());
    g_info << ind.name << ": dropped" << endl;
    st_set_create_ind(c, ind, false);
  } else {
    g_info << " expect error " << code << endl;
    c.dic->invalidateIndex(ind.name, tab.name);
    chk1(c.dic->dropIndex(ind.name, tab.name) == -1);
    const NdbError& error = c.dic->getNdbError();
    chk2(error.code == code, error << " wanted: " << code);
  }
  chk1(st_verify_index(c, ind) == 0);
  return 0;
err:
  return -1;
}

static int
st_drop_index(ST_Con& c, ST_Ind& ind, ST_Errins errins)
{
  require(errins.code != 0);
  chk1(st_do_errins(c, errins) == 0);
  chk1(st_drop_index(c, ind, errins.code) == 0);
  return 0;
err:
  return -1;
}

static int
st_create_table_index(ST_Con& c, ST_Tab& tab)
{
  chk1(st_create_table(c, tab) == 0);
  int j;
  for (j = 0; j < tab.indcount; j++) {
    ST_Ind& ind = tab.ind(j);
    chk1(st_create_index(c, ind) == 0);
  }
  return 0;
err:
  return -1;
}

// drop all

static int
st_drop_test_tables(ST_Con& c)
{
  g_info << "st_drop_test_tables" << endl;
  int i;
  for (i = 0; i < c.tabcount; i++) {
    ST_Tab& tab = c.tab(i);
    if (tab.exists())
      chk1(st_drop_table(c, tab) == 0);
  }
  return 0;
err:
  return -1;
}

// error insert values

static const ST_Errins
st_errins_begin_trans[] = {
  ST_Errins(6101, 780),
  ST_Errins()
};

static const ST_Errins
st_errins_end_trans1[] = {
  ST_Errins(ERR_INSERT_MASTER_FAILURE1, 0, 1),
  ST_Errins()
};

static const ST_Errins
st_errins_end_trans2[] = {
  ST_Errins(ERR_INSERT_MASTER_FAILURE2, 0, 1),
  ST_Errins()
};

static const ST_Errins
st_errins_end_trans3[] = {
  ST_Errins(ERR_INSERT_MASTER_FAILURE3, 0, 1),
  ST_Errins()
};

static const ST_Errins
st_errins_table[] = {
  ST_Errins(6111, 783),
  ST_Errins(6121, 9121),
  //ST_Errins(6131, 9131),
  ST_Errins()
};

static ST_Errins
st_errins_index[] = {
  ST_Errins(st_errins_table),
  ST_Errins(6112, 783),
  ST_Errins(6113, 783),
  ST_Errins(6114, 783),
  ST_Errins(6122, 9122),
  ST_Errins(6123, 9123),
  ST_Errins(6124, 9124),
  //ST_Errins(6132, 9131),
  //ST_Errins(6133, 9131),
  //ST_Errins(6134, 9131),
  //ST_Errins(6135, 9131),
  ST_Errins()
};

static ST_Errins
st_errins_index_create[] = {
  ST_Errins(st_errins_index),
  ST_Errins(6116, 783),
  ST_Errins(6126, 9126),
  //ST_Errins(6136, 9136),
  ST_Errins()
};

static ST_Errins
st_errins_index_drop[] = {
  ST_Errins(st_errins_index),
  ST_Errins()
};

// specific test cases

static int
st_test_create(ST_Con& c, int arg = -1)
{
  int do_abort = (arg == 1);
  int i;
  chk1(st_begin_trans(c) == 0);
  for (i = 0; i < c.tabcount; i++) {
    ST_Tab& tab = c.tab(i);
    chk1(st_create_table_index(c, tab) == 0);
  }
  chk1(st_verify_list(c) == 0);
  if (!do_abort)
    chk1(st_end_trans(c, 0) == 0);
  else
    chk1(st_end_trans(c, ST_AbortFlag) == 0);
  chk1(st_verify_list(c) == 0);
  if (!do_abort)
    chk1(st_drop_test_tables(c) == 0);
  return NDBT_OK;
err:
  return NDBT_FAILED;
}

static int
st_test_drop(ST_Con& c, int arg = -1)
{
  int do_abort = (arg == 1);
  int i;
  for (i = 0; i < c.tabcount; i++) {
    ST_Tab& tab = c.tab(i);
    chk1(st_create_table_index(c, tab) == 0);
  }
  chk1(st_begin_trans(c) == 0);
  for (i = 0; i < c.tabcount; i++) {
    ST_Tab& tab = c.tab(i);
    chk1(st_drop_table(c, tab) == 0);
  }
  chk1(st_verify_list(c) == 0);
  if (!do_abort)
    chk1(st_end_trans(c, 0) == 0);
  else
    chk1(st_end_trans(c, ST_AbortFlag) == 0);
  chk1(st_verify_list(c) == 0);
  return NDBT_OK;
err:
  return NDBT_FAILED;
}

static int
st_test_rollback_create_table(ST_Con& c, int arg = -1)
{
  int i;
  chk1(st_begin_trans(c) == 0);
  for (i = 0; i < c.tabcount; i++) {
    ST_Tab& tab = c.tab(i);
    if (i % 2 == 0) {
      ST_Errins errins(6111, 783, 0); // fail CTa seize op
      chk1(st_create_table(c, tab, errins) == 0);
    } else {
      chk1(st_create_table(c, tab) == 0);
    }
  }
  chk1(st_end_trans(c, 0) == 0);
  chk1(st_verify_list(c) == 0);
  for (i = 0; i < c.tabcount; i++) {
    ST_Tab& tab = c.tab(i);
    if (i % 2 == 0)
      require(!tab.exists());
    else {
      require(tab.exists());
      chk1(st_drop_table(c, tab) == 0);
    }
  }
  return NDBT_OK;
err:
  return NDBT_FAILED;
}

static int
st_test_rollback_drop_table(ST_Con& c, int arg = -1)
{
  int i;
  for (i = 0; i < c.tabcount; i++) {
    ST_Tab& tab = c.tab(i);
    chk1(st_create_table(c, tab) == 0);
  }
  chk1(st_begin_trans(c) == 0);
  for (i = 0; i < c.tabcount; i++) {
    ST_Tab& tab = c.tab(i);
    if (i % 2 == 0) {
      ST_Errins errins(6111, 783, 0); // fail DTa seize op
      chk1(st_drop_table(c, tab, errins) == 0);
    } else {
      chk1(st_drop_table(c, tab) == 0);
    }
  }
  chk1(st_end_trans(c, 0) == 0);
  chk1(st_verify_list(c) == 0);
  for (i = 0; i < c.tabcount; i++) {
    ST_Tab& tab = c.tab(i);
    if (i % 2 == 0) {
      require(tab.exists());
      chk1(st_drop_table(c, tab) == 0);
    } else {
      require(!tab.exists());
    }
  }
  return NDBT_OK;
err:
  return NDBT_FAILED;
}

static int
st_test_rollback_create_index(ST_Con& c, int arg = -1)
{
  int i, j;
  for (i = 0; i < c.tabcount; i++) {
    ST_Tab& tab = c.tab(i);
    if (tab.indcount < 1)
      continue;
    chk1(st_create_table(c, tab) == 0);
    chk1(st_begin_trans(c) == 0);
    for (j = 0; j < tab.indcount; j++) {
      ST_Ind& ind = tab.ind(j);
      if (j % 2 == 0) {
        ST_Errins errins(6116, 783, 0); // fail BIn seize op
        chk1(st_create_index(c, ind, errins) == 0);
      } else {
        chk1(st_create_index(c, ind) == 0);
      }
    }
    chk1(st_end_trans(c, 0) == 0);
    chk1(st_verify_list(c) == 0);
    for (j = 0; j < tab.indcount; j++) {
      ST_Ind& ind = tab.ind(j);
      if (j % 2 == 0)
        require(!ind.exists());
      else {
        require(ind.exists());
        chk1(st_drop_index(c, ind) == 0);
      }
    }
    chk1(st_drop_table(c, tab) == 0);
  }
  return NDBT_OK;
err:
  return NDBT_FAILED;
}

static int
st_test_rollback_drop_index(ST_Con& c, int arg = -1)
{
  int i, j;
  for (i = 0; i < c.tabcount; i++) {
    ST_Tab& tab = c.tab(i);
    if (tab.indcount < 1)
      continue;
    chk1(st_create_table_index(c, tab) == 0);
  }
  for (i = 0; i < c.tabcount; i++) {
    ST_Tab& tab = c.tab(i);
    if (tab.indcount < 1)
      continue;
    chk1(st_begin_trans(c) == 0);
    for (j = 0; j < tab.indcount; j++) {
      ST_Ind& ind = tab.ind(j);
      if (j % 2 == 0) {
        ST_Errins errins(6114, 783, 0); // fail ATr seize op
        chk1(st_drop_index(c, ind, errins) == 0);
      } else {
        chk1(st_drop_index(c, ind) == 0);
      }
    }
    chk1(st_end_trans(c, 0) == 0);
    chk1(st_verify_list(c) == 0);
    for (j = 0; j < tab.indcount; j++) {
      ST_Ind& ind = tab.ind(j);
      if (j % 2 == 0) {
        require(ind.exists());
        chk1(st_drop_index(c, ind) == 0);
      } else {
        require(!ind.exists());
      }
    }
  }
  return NDBT_OK;
err:
  return NDBT_FAILED;
}

static int
st_test_dup_create_table(ST_Con& c, int arg = -1)
{
  int do_trans;
  int do_abort;
  int i;
  for (do_trans = 0; do_trans <= 1; do_trans++) {
    for (do_abort = 0; do_abort <= do_trans; do_abort++) {
      g_info << "trans:" << do_trans
             << " abort:" << do_abort << endl;
      for (i = 0; i < c.tabcount; i++) {
        ST_Tab& tab = c.tab(i);
        if (do_trans)
          chk1(st_begin_trans(c) == 0);
        chk1(st_create_table(c, tab) == 0);
        chk1(st_create_table(c, tab, 721) == 0);
        if (do_trans) {
          if (!do_abort)
            chk1(st_end_trans(c, 0) == 0);
          else
            chk1(st_end_trans(c, ST_AbortFlag) == 0);
        }
        chk1(st_verify_list(c) == 0);
        if (tab.exists()) {
          chk1(st_drop_table(c, tab) == 0);
        }
      }
    }
  }
  return NDBT_OK;
err:
  return NDBT_FAILED;
}

static int
st_test_dup_drop_table(ST_Con& c, int arg = -1)
{
  int do_trans;
  int do_abort;
  int i;
  for (do_trans = 0; do_trans <= 1; do_trans++) {
    for (do_abort = 0; do_abort <= do_trans; do_abort++) {
      g_info << "trans:" << do_trans
             << " abort:" << do_abort << endl;
      for (i = 0; i < c.tabcount; i++) {
        ST_Tab& tab = c.tab(i);
        chk1(st_create_table(c, tab) == 0);
        if (do_trans)
          chk1(st_begin_trans(c) == 0);
        chk1(st_drop_table(c, tab) == 0);
        if (!do_trans)
          chk1(st_drop_table(c, tab, 723) == 0);
        else
          chk1(st_drop_table(c, tab, 785) == 0);
        if (do_trans) {
          if (!do_abort)
            chk1(st_end_trans(c, 0) == 0);
          else
            chk1(st_end_trans(c, ST_AbortFlag) == 0);
        }
        chk1(st_verify_list(c) == 0);
        if (tab.exists()) {
          chk1(st_drop_table(c, tab) == 0);
        }
      }
    }
  }
  return NDBT_OK;
err:
  return NDBT_FAILED;
}

static int
st_test_dup_create_index(ST_Con& c, int arg = -1)
{
  int do_trans;
  int do_abort;
  int i, j;
  for (do_trans = 0; do_trans <= 1; do_trans++) {
    for (do_abort = 0; do_abort <= do_trans; do_abort++) {
      g_info << "trans:" << do_trans
             << " abort:" << do_abort << endl;
      for (i = 0; i < c.tabcount; i++) {
        ST_Tab& tab = c.tab(i);
        if (tab.indcount < 1)
          continue;
        chk1(st_create_table(c, tab) == 0);
        for (j = 0; j < tab.indcount; j++) {
          ST_Ind& ind = tab.ind(j);
          if (do_trans)
            chk1(st_begin_trans(c) == 0);
          chk1(st_create_index(c, ind) == 0);
          chk1(st_create_index(c, ind, 721) == 0);
          if (do_trans) {
            if (!do_abort)
              chk1(st_end_trans(c, 0) == 0);
            else
              chk1(st_end_trans(c, ST_AbortFlag) == 0);
          }
          chk1(st_verify_list(c) == 0);
        }
        chk1(st_drop_table(c, tab) == 0);
      }
    }
  }
  return NDBT_OK;
err:
  return NDBT_FAILED;
}

static int
st_test_dup_drop_index(ST_Con& c, int arg = -1)
{
  int do_trans;
  int do_abort;
  int i, j;
  for (do_trans = 0; do_trans <= 1; do_trans++) {
    for (do_abort = 0; do_abort <= do_trans; do_abort++) {
      g_info << "trans:" << do_trans
             << " abort:" << do_abort << endl;
      for (i = 0; i < c.tabcount; i++) {
        ST_Tab& tab = c.tab(i);
        if (tab.indcount < 1)
          continue;
        chk1(st_create_table(c, tab) == 0);
        for (j = 0; j < tab.indcount; j++) {
          ST_Ind& ind = tab.ind(j);
          chk1(st_create_index(c, ind) == 0);
          if (do_trans)
            chk1(st_begin_trans(c) == 0);
          chk1(st_drop_index(c, ind) == 0);
          if (!do_trans)
            chk1(st_drop_index(c, ind, 4243) == 0);
          else
            chk1(st_drop_index(c, ind, 785) == 0);
          if (do_trans) {
            if (!do_abort)
              chk1(st_end_trans(c, 0) == 0);
            else
              chk1(st_end_trans(c, ST_AbortFlag) == 0);
          }
          chk1(st_verify_list(c) == 0);
        }
        chk1(st_drop_table(c, tab) == 0);
      }
    }
  }
  return NDBT_OK;
err:
  return NDBT_FAILED;
}

static int
st_test_build_index(ST_Con& c, int arg = -1)
{
  int i, j;
  for (i = 0; i < c.tabcount; i++) {
    ST_Tab& tab = c.tab(i);
    if (tab.indcount < 1)
      continue;
    chk1(st_create_table(c, tab) == 0);
    chk1(st_load_table(c, tab) == 0);
    for (j = 0; j < tab.indcount; j++) {
      ST_Ind& ind = tab.ind(j);
      chk1(st_create_index(c, ind) == 0);
      chk1(st_verify_list(c) == 0);
    }
    chk1(st_drop_table(c, tab) == 0);
  }
  return NDBT_OK;
err:
  return NDBT_FAILED;
}

static ST_Errins
st_test_local_create_list[] = {
  ST_Errins(8033, 293, 1),    // TC trigger
  ST_Errins(8033, 293, 0),
  ST_Errins(4003, 4237, 1),   // TUP trigger
  ST_Errins(4003, 4237, 0),
  ST_Errins(8034, 292, 1),    // TC index
  ST_Errins(8034, 292, 0)
};

static int
st_test_local_create(ST_Con& c, int arg = -1)
{
  const int n = arg;
  ST_Errins *list = st_test_local_create_list;
  const int listlen = 
    sizeof(st_test_local_create_list)/sizeof(st_test_local_create_list[0]);
  require(0 <= n && n < listlen);
  const bool only_unique = (n == 0 || n == 1 || n == 4 || n == 5);
  int i, j;
  for (i = 0; i < c.tabcount; i++) {
    ST_Tab& tab = c.tab(i);
    bool tabdone = false;
    for (j = 0; j < tab.indcount; j++) {
      ST_Ind& ind = tab.ind(j);
      if (only_unique && !ind.is_unique())
        continue;
      if (!tabdone) {
        chk1(st_create_table(c, tab) == 0);
        chk1(st_load_table(c, tab) == 0);
        tabdone = true;
      }
      ST_Errins errins = list[n];
      chk1(st_create_index(c, ind, errins) == 0);
      chk1(st_verify_list(c) == 0);
    }
    if (tabdone)
      chk1(st_drop_table(c, tab) == 0);
  }
  return NDBT_OK;
err:
  return NDBT_FAILED;
}

// random test cases

static const uint ST_AllowAbort = 1;
static const uint ST_AllowErrins = 2;

static int
st_test_trans(ST_Con& c, int arg = -1)
{
  if ((arg & ST_AllowErrins) && randomly(2, 3)) {
    ST_Errins errins = st_get_errins(c, st_errins_begin_trans);
    chk1(st_begin_trans(c, errins) == 0);
  } else {
    chk1(st_begin_trans(c) == 0);
    if (randomly(1, 5)) {
      g_info << "try duplicate begin trans" << endl;
      chk1(st_begin_trans(c, 4410) == 0);
      chk1(c.dic->hasSchemaTrans() == true);
    }
    if ((arg & ST_AllowAbort) && randomly(1, 3)) {
      chk1(st_end_trans(c, ST_AbortFlag) == 0);
    } else {
      chk1(st_end_trans(c, 0) == 0);
    }
  }
  return NDBT_OK;
err:
  return NDBT_FAILED;
}

static int
st_test_create_table(ST_Con& c, int arg = -1)
{
  bool trans = randomly(3, 4);
  bool simpletrans = !trans && randomly(1, 2);
  g_info << "trans:" << trans << " simpletrans:" << simpletrans << endl;
  if (trans) {
    chk1(st_begin_trans(c) == 0);
  }
  int i;
  for (i = 0; i < c.tabcount; i++) {
    ST_Tab& tab = c.tab(i);
    if (tab.exists()) {
      g_info << tab.name << ": skip existing" << endl;
      continue;
    }
    g_info << tab.name << ": to create" << endl;
    if (simpletrans) {
      chk1(st_begin_trans(c) == 0);
    }
    if ((arg & ST_AllowErrins) && randomly(1, 3)) {
      ST_Errins errins = st_get_errins(c, st_errins_table);
      chk1(st_create_table(c, tab, errins) == 0);
      if (simpletrans) {
        if (randomly(1, 2))
          chk1(st_end_trans(c, 0) == 0);
        else
          chk1(st_end_trans(c, ST_AbortFlag) == 0);
      }
    } else {
      chk1(st_create_table(c, tab) == 0);
      if (simpletrans) {
        uint flags = 0;
        if ((arg & ST_AllowAbort) && randomly(4, 5))
          flags |= ST_AbortFlag;
        chk1(st_end_trans(c, flags) == 0);
      }
    }
    if (tab.exists() && randomly(1, 3)) {
      g_info << tab.name << ": try duplicate create" << endl;
      chk1(st_create_table(c, tab, 721) == 0);
    }
  }
  if (trans) {
    uint flags = 0;
    if ((arg & ST_AllowAbort) && randomly(4, 5))
      flags |= ST_AbortFlag;
    chk1(st_end_trans(c, flags) == 0);
  }
  return NDBT_OK;
err:
  return NDBT_FAILED;
}

static int
st_test_drop_table(ST_Con& c, int arg = -1)
{
  bool trans = randomly(3, 4);
  bool simpletrans = !trans && randomly(1, 2);
  g_info << "trans:" << trans << " simpletrans:" << simpletrans << endl;
  if (trans) {
    chk1(st_begin_trans(c) == 0);
  }
  int i;
  for (i = 0; i < c.tabcount; i++) {
    ST_Tab& tab = c.tab(i);
    if (!tab.exists()) {
      g_info << tab.name << ": skip not existing" << endl;
      continue;
    }
    g_info << tab.name << ": to drop" << endl;
    if (simpletrans) {
      chk1(st_begin_trans(c) == 0);
    }
    if ((arg & ST_AllowErrins) && randomly(1, 3)) {
      ST_Errins errins = st_get_errins(c, st_errins_table);
      chk1(st_drop_table(c, tab, errins) == 0);
      if (simpletrans) {
        if (randomly(1, 2))
          chk1(st_end_trans(c, 0) == 0);
        else
          chk1(st_end_trans(c, ST_AbortFlag) == 0);
      }
    } else {
      chk1(st_drop_table(c, tab) == 0);
      if (simpletrans) {
        uint flags = 0;
        if ((arg & ST_AllowAbort) && randomly(4, 5))
          flags |= ST_AbortFlag;
        chk1(st_end_trans(c, flags) == 0);
      }
    }
    if (!tab.exists() && randomly(1, 3)) {
      g_info << tab.name << ": try duplicate drop" << endl;
      chk1(st_drop_table(c, tab, 723) == 0);
    }
  }
  if (trans) {
    uint flags = 0;
    if ((arg & ST_AllowAbort) && randomly(4, 5))
      flags |= ST_AbortFlag;
    chk1(st_end_trans(c, flags) == 0);
  }
  return NDBT_OK;
err:
  return NDBT_FAILED;
}

static int
st_test_table(ST_Con& c, int arg = -1)
{
  chk1(st_test_create_table(c) == NDBT_OK);
  chk1(st_test_drop_table(c) == NDBT_OK);
  return NDBT_OK;
err:
  return NDBT_FAILED;
}

static int
st_test_create_index(ST_Con& c, int arg = -1)
{
  bool trans = randomly(3, 4);
  bool simpletrans = !trans && randomly(1, 2);
  g_info << "trans:" << trans << " simpletrans:" << simpletrans << endl;
  if (trans) {
    chk1(st_begin_trans(c) == 0);
  }
  int i, j;
  for (i = 0; i < c.tabcount; i++) {
    ST_Tab& tab = c.tab(i);
    if (tab.indcount == 0)
      continue;
    if (!tab.exists()) {
      g_info << tab.name << ": to create" << endl;
      chk1(st_create_table(c, tab) == 0);
    }
    for (j = 0; j < tab.indcount; j++) {
      ST_Ind& ind = tab.ind(j);
      if (ind.exists()) {
        g_info << ind.name << ": skip existing" << endl;
        continue;
      }
      g_info << ind.name << ": to create" << endl;
      if (simpletrans) {
        chk1(st_begin_trans(c) == 0);
      }
      if ((arg & ST_AllowErrins) && randomly(1, 3)) {
        const ST_Errins* list = st_errins_index_create;
        ST_Errins errins = st_get_errins(c, list);
        chk1(st_create_index(c, ind, errins) == 0);
        if (simpletrans) {
          if (randomly(1, 2))
            chk1(st_end_trans(c, 0) == 0);
          else
            chk1(st_end_trans(c, ST_AbortFlag) == 0);
        }
      } else {
        chk1(st_create_index(c, ind) == 0);
        if (simpletrans) {
          uint flags = 0;
          if ((arg & ST_AllowAbort) && randomly(4, 5))
            flags |= ST_AbortFlag;
          chk1(st_end_trans(c, flags) == 0);
        }
      }
      if (ind.exists() && randomly(1, 3)) {
        g_info << ind.name << ": try duplicate create" << endl;
        chk1(st_create_index(c, ind, 721) == 0);
      }
    }
  }
  if (trans) {
    uint flags = 0;
    if ((arg & ST_AllowAbort) && randomly(4, 5))
      flags |= ST_AbortFlag;
    chk1(st_end_trans(c, flags) == 0);
  }
  return NDBT_OK;
err:
  return NDBT_FAILED;
}

static int
st_test_drop_index(ST_Con& c, int arg = -1)
{
  bool trans = randomly(3, 4);
  bool simpletrans = !trans && randomly(1, 2);
  g_info << "trans:" << trans << " simpletrans:" << simpletrans << endl;
  if (trans) {
    chk1(st_begin_trans(c) == 0);
  }
  int i, j;
  for (i = 0; i < c.tabcount; i++) {
    ST_Tab& tab = c.tab(i);
    if (tab.indcount == 0)
      continue;
    if (!tab.exists()) {
      g_info << tab.name << ": skip not existing" << endl;
      continue;
    }
    for (j = 0; j < tab.indcount; j++) {
      ST_Ind& ind = tab.ind(j);
      if (!ind.exists()) {
        g_info << ind.name << ": skip not existing" << endl;
        continue;
      }
      g_info << ind.name << ": to drop" << endl;
      if (simpletrans) {
        chk1(st_begin_trans(c) == 0);
      }
      if ((arg & ST_AllowErrins) && randomly(1, 3)) {
        const ST_Errins* list = st_errins_index_drop;
        ST_Errins errins = st_get_errins(c, list);
        chk1(st_drop_index(c, ind, errins) == 0);
        if (simpletrans) {
          if (randomly(1, 2))
            chk1(st_end_trans(c, 0) == 0);
          else
            chk1(st_end_trans(c, ST_AbortFlag) == 0);
        }
      } else {
        chk1(st_drop_index(c, ind) == 0);
        if (simpletrans) {
          uint flags = 0;
          if ((arg & ST_AllowAbort) && randomly(4, 5))
            flags |= ST_AbortFlag;
          chk1(st_end_trans(c, flags) == 0);
        }
      }
      if (!ind.exists() && randomly(1, 3)) {
        g_info << ind.name << ": try duplicate drop" << endl;
        chk1(st_drop_index(c, ind, 4243) == 0);
      }
    }
  }
  if (trans) {
    uint flags = 0;
    if ((arg & ST_AllowAbort) && randomly(4, 5))
      flags |= ST_AbortFlag;
    chk1(st_end_trans(c, flags) == 0);
  }
  return NDBT_OK;
err:
  return NDBT_FAILED;
}

static int
st_test_index(ST_Con& c, int arg = -1)
{
  chk1(st_test_create_index(c) == NDBT_OK);
  chk1(st_test_drop_index(c) == NDBT_OK);
  return NDBT_OK;
err:
  return NDBT_FAILED;
}

// node failure and system restart

static int
st_test_anf_parse(ST_Con& c, int arg = -1)
{
  int i;
  chk1(st_start_xcon(c) == 0);
  {
    ST_Con& xc = *c.xcon;
    chk1(st_begin_trans(xc) == 0);
    for (i = 0; i < c.tabcount; i++) {
      ST_Tab& tab = c.tab(i);
      chk1(st_create_table_index(xc, tab) == 0);
    }
    // DICT aborts the trans
    xc.tx_on = false;
    xc.tx_commit = false;
    st_set_commit_all(xc);
    chk1(st_stop_xcon(c) == 0);
    chk1(st_wait_idle(c) == 0);
    chk1(st_verify_list(c) == 0);
  }
  return NDBT_OK;
err:
  return NDBT_FAILED;
}

static int
st_test_anf_background(ST_Con& c, int arg = -1)
{
  int i;
  chk1(st_start_xcon(c) == 0);
  {
    ST_Con& xc = *c.xcon;
    chk1(st_begin_trans(xc) == 0);
    for (i = 0; i < c.tabcount; i++) {
      ST_Tab& tab = c.tab(i);
      chk1(st_create_table(xc, tab) == 0);
    }
    // DICT takes over and completes the trans
    st_end_trans(xc, ST_BackgroundFlag);
    chk1(st_stop_xcon(c) == 0);
    chk1(st_wait_idle(c) == 0);
    chk1(st_verify_list(c) == 0);
  }
  return NDBT_OK;
err:
  return NDBT_FAILED;
}

static int
st_test_anf_fail_begin(ST_Con& c, int arg = -1)
{
  chk1(st_start_xcon(c) == 0);
  {
    ST_Con& xc = *c.xcon;

    ST_Errins errins1(6102, -1, 1); // master kills us at begin
    ST_Errins errins2(6103, -1, 0); // slave delays conf
    chk1(st_do_errins(xc, errins1) == 0);
    chk1(st_do_errins(xc, errins2) == 0);

    chk1(st_begin_trans(xc, 4009) == 0);

    // DICT aborts the trans
    xc.tx_on = false;
    xc.tx_commit = false;
    st_set_commit_all(xc);
    chk1(st_stop_xcon(c) == 0);

    // xc may get 4009 before takeover is ready (5000 ms delay)
    ST_Retry retry = { 100, 100 }; // 100 * 100ms = 10000ms
    chk1(st_begin_trans(c, retry) == 0);
    chk1(st_wait_idle(c) == 0);
    chk1(st_verify_list(c) == 0);
  }
  return NDBT_OK;
err:
  return NDBT_FAILED;
}

static int
st_test_snf_parse(ST_Con& c, int arg = -1)
{
  bool do_abort = (arg == 1);
  chk1(st_begin_trans(c) == 0);
  int node_id;
  node_id = -1;
  int i;
  int midcount;
  midcount = c.tabcount / 2;

  for (i = 0; i < c.tabcount; i++) {
    ST_Tab& tab = c.tab(i);
    if (i == midcount) {
      require(c.numdbnodes > 1);
      uint rand = urandom(c.numdbnodes);
      node_id = c.restarter->getRandomNotMasterNodeId(rand);
      g_info << "restart node " << node_id << " (async)" << endl;
      const int flags = NdbRestarter::NRRF_NOSTART;
      chk1(c.restarter->restartOneDbNode2(node_id, flags) == 0);
      chk1(c.restarter->waitNodesNoStart(&node_id, 1) == 0);
      chk1(c.restarter->startNodes(&node_id, 1) == 0);
    }
    chk1(st_create_table_index(c, tab) == 0);
  }
  if (!do_abort)
    chk1(st_end_trans(c, 0) == 0);
  else
    chk1(st_end_trans(c, ST_AbortFlag) == 0);

  g_info << "wait for node " << node_id << " to come up" << endl;
  chk1(c.restarter->waitClusterStarted() == 0);
  CHK_NDB_READY(c.ndb);
  g_info << "verify all" << endl;
  chk1(st_verify_all(c) == 0);
  return NDBT_OK;
err:
  return NDBT_FAILED;
}

static int
st_test_mnf_parse(ST_Con& c, int arg = -1)
{
  const NdbDictionary::Table* pTab;
  bool do_abort = (arg == 1);
  chk1(st_begin_trans(c) == 0);
  int node_id;
  node_id = -1;
  int i;
  int midcount;
  midcount = c.tabcount / 2;

  for (i = 0; i < c.tabcount; i++) {
    ST_Tab& tab = c.tab(i);
    chk1(st_create_table_index(c, tab) == 0);
    if (i == midcount) {
      require(c.numdbnodes > 1);
      node_id = c.restarter->getMasterNodeId();
      g_info << "restart node " << node_id << " (async)" << endl;
      const int flags = NdbRestarter::NRRF_NOSTART;
      chk1(c.restarter->restartOneDbNode2(node_id, flags) == 0);
      chk1(c.restarter->waitNodesNoStart(&node_id, 1) == 0);
      chk1(c.restarter->startNodes(&node_id, 1) == 0);
      break;
    }
  }
  if (!do_abort)
    chk1(st_end_trans_aborted(c, ST_CommitFlag) == 0);
  else
    chk1(st_end_trans_aborted(c, ST_AbortFlag) == 0);

  g_info << "wait for node " << node_id << " to come up" << endl;
  chk1(c.restarter->waitClusterStarted() == 0);
  CHK_NDB_READY(c.ndb);
  g_info << "verify all" << endl;
  for (i = 0; i < c.tabcount; i++) {
    ST_Tab& tab = c.tab(i);
    // Verify that table is not in db
    c.dic->invalidateTable(tab.name);
    pTab =
      NDBT_Table::discoverTableFromDb(c.ndb, tab.name);
    chk1(pTab == NULL);
  }
/*
  chk1(st_verify_all(c) == 0);
*/
  return NDBT_OK;
err:
  return NDBT_FAILED;
}

static int
st_test_mnf_prepare(ST_Con& c, int arg = -1)
{
  NdbRestarter restarter;
  //int master = restarter.getMasterNodeId();
  ST_Errins errins = st_get_errins(c, st_errins_end_trans1);
  int i;

  chk1(st_begin_trans(c) == 0);
  for (i = 0; i < c.tabcount; i++) {
    ST_Tab& tab = c.tab(i);
    chk1(st_create_table_index(c, tab) == 0);
  }
  if (arg == 1)
  {
    chk1(st_end_trans_aborted(c, errins, ST_BackgroundFlag) == 0);
    chk1(st_wait_idle(c) == 0);
  }
  else
    chk1(st_end_trans_aborted(c, errins, ST_CommitFlag) == 0);
  chk1(c.restarter->waitClusterStarted() == 0);
  CHK_NDB_READY(c.ndb);
  //st_wait_db_node_up(c, master);
  for (i = 0; i < c.tabcount; i++) {
    ST_Tab& tab = c.tab(i);
    // Verify that table is not in db
    c.dic->invalidateTable(tab.name);
    const NdbDictionary::Table* pTab =
      NDBT_Table::discoverTableFromDb(c.ndb, tab.name);
    chk1(pTab == NULL);
  }
  return NDBT_OK;
err:
  return NDBT_FAILED;
}

static int
st_test_mnf_commit1(ST_Con& c, int arg = -1)
{
  NdbRestarter restarter;
  //int master = restarter.getMasterNodeId();
  ST_Errins errins = st_get_errins(c, st_errins_end_trans2);
  int i;

  chk1(st_begin_trans(c) == 0);
  for (i = 0; i < c.tabcount; i++) {
    ST_Tab& tab = c.tab(i);
    chk1(st_create_table_index(c, tab) == 0);
  }
  if (arg == 1)
  {
    chk1(st_end_trans(c, errins, ST_BackgroundFlag) == 0);
    chk1(st_wait_idle(c) == 0);
  }
  else
    chk1(st_end_trans(c, errins, ST_CommitFlag) == 0);
  chk1(c.restarter->waitClusterStarted() == 0);
  CHK_NDB_READY(c.ndb);
  //st_wait_db_node_up(c, master);
  for (i = 0; i < c.tabcount; i++) {
    ST_Tab& tab = c.tab(i);
    chk1(st_verify_table(c, tab) == 0);
  }
  chk1(st_drop_test_tables(c) == 0);  
  return NDBT_OK;
err:
  return NDBT_FAILED;
}

static int
st_test_mnf_commit2(ST_Con& c, int arg = -1)
{
  NdbRestarter restarter;
  //int master = restarter.getMasterNodeId();
  ST_Errins errins = st_get_errins(c, st_errins_end_trans3);
  int i;

  chk1(st_begin_trans(c) == 0);
  for (i = 0; i < c.tabcount; i++) {
    ST_Tab& tab = c.tab(i);
    chk1(st_create_table_index(c, tab) == 0);
  }
  if (arg == 1)
  {
    chk1(st_end_trans(c, errins, ST_BackgroundFlag) == 0);
    chk1(st_wait_idle(c) == 0);
  }
  else
    chk1(st_end_trans(c, errins, ST_CommitFlag) == 0);
  chk1(c.restarter->waitClusterStarted() == 0);
  CHK_NDB_READY(c.ndb);
  //st_wait_db_node_up(c, master);
  chk1(st_verify_all(c) == 0);
  for (i = 0; i < c.tabcount; i++) {
    ST_Tab& tab = c.tab(i);
    chk1(st_load_table(c, tab) == 0);
  }
  chk1(st_drop_test_tables(c) == 0);  
  return NDBT_OK;
err:
  return NDBT_FAILED;
}

static int
st_test_mnf_run_commit(ST_Con& c, int arg = -1)
{
  const NdbDictionary::Table* pTab;
  NdbRestarter restarter;
  //int master = restarter.getMasterNodeId();
  int i;

  if (arg == FAIL_BEGIN)
  {
    // No transaction to be found if only one node left
    if (restarter.getNumDbNodes() < 3)
      return NDBT_OK;
    chk1(st_begin_trans(c) == -1);
    goto verify;
  }
  else
    chk1(st_begin_trans(c) == 0);
  for (i = 0; i < c.tabcount; i++) {
    ST_Tab& tab = c.tab(i);
    if (arg == FAIL_CREATE)
    {
      chk1(st_create_table_index(c, tab) == -1);
      goto verify;
    }
    else
      chk1(st_create_table_index(c, tab) == 0);
  }
  if (arg == FAIL_END)
  {
    chk1(st_end_trans(c, ST_CommitFlag) == -1);
  }
  else // if (arg == SUCCEED_COMMIT)
    chk1(st_end_trans(c, ST_CommitFlag) == 0);

verify:
  g_info << "wait for master node to come up" << endl;
  chk1(c.restarter->waitClusterStarted() == 0);
  CHK_NDB_READY(c.ndb);
  //st_wait_db_node_up(c, master);
  g_info << "verify all" << endl;
  for (i = 0; i < c.tabcount; i++) {
    ST_Tab& tab = c.tab(i);
    switch (arg) {
    case FAIL_BEGIN:
    case FAIL_CREATE:
    case FAIL_END:
    {
      // Verify that table is not in db
      c.dic->invalidateTable(tab.name);
      pTab =
        NDBT_Table::discoverTableFromDb(c.ndb, tab.name);
      chk1(pTab == NULL);
      break;
    }
    default:
      chk1(st_verify_table(c, tab) == 0);
    }
  }

  return NDBT_OK;
err:
  return NDBT_FAILED;
}

static int
st_test_mnf_run_abort(ST_Con& c, int arg = -1)
{
  NdbRestarter restarter;
  //int master = restarter.getMasterNodeId();
  const NdbDictionary::Table* pTab;
  bool do_abort = (arg == SUCCEED_ABORT);
  int i;

  chk1(st_begin_trans(c) == 0);
  for (i = 0; i < c.tabcount; i++) {
    ST_Tab& tab = c.tab(i);
    chk1(st_create_table_index(c, tab) == 0);
  }
  if (!do_abort)
    chk1(st_end_trans(c, ST_CommitFlag) == -1);
  else
    chk1(st_end_trans_aborted(c, ST_AbortFlag) == 0);

  g_info << "wait for master node to come up" << endl;
  chk1(c.restarter->waitClusterStarted() == 0);
  CHK_NDB_READY(c.ndb);
  //st_wait_db_node_up(c, master);
  g_info << "verify all" << endl;
  for (i = 0; i < c.tabcount; i++) {
    ST_Tab& tab = c.tab(i);
    // Verify that table is not in db
    c.dic->invalidateTable(tab.name);
    pTab =
      NDBT_Table::discoverTableFromDb(c.ndb, tab.name);
    chk1(pTab == NULL);
  }

  return NDBT_OK;
err:
  return NDBT_FAILED;
}

static int
st_test_mnf_start_partial(ST_Con& c, int arg = -1)
{
  ST_Errins errins(ERR_INSERT_PARTIAL_START_FAIL, 0, 1); // slave skips start
  chk1(st_do_errins(c, errins) == 0);
  return st_test_mnf_run_commit(c, arg);
err:
  return -1;
}

static int
st_test_mnf_parse_partial(ST_Con& c, int arg = -1)
{
  ST_Errins errins(ERR_INSERT_PARTIAL_PARSE_FAIL, 0, 1); // slave skips parse
  chk1(st_do_errins(c, errins) == 0);
  return st_test_mnf_run_commit(c, arg);
err:
  return -1;
}

static int
st_test_mnf_flush_prepare_partial(ST_Con& c, int arg = -1)
{
  ST_Errins errins(ERR_INSERT_PARTIAL_FLUSH_PREPARE_FAIL, 0, 1); // slave skips flush prepare
  chk1(st_do_errins(c, errins) == 0);
  return st_test_mnf_run_commit(c, arg);
err:
  return -1;
}

static int
st_test_mnf_prepare_partial(ST_Con& c, int arg = -1)
{
  ST_Errins errins(ERR_INSERT_PARTIAL_PREPARE_FAIL, 0, 1); // slave skips prepare
  chk1(st_do_errins(c, errins) == 0);
  return st_test_mnf_run_commit(c, arg);
err:
  return -1;
}

static int
st_test_mnf_abort_parse_partial(ST_Con& c, int arg = -1)
{
  ST_Errins errins(ERR_INSERT_PARTIAL_ABORT_PARSE_FAIL, 0, 1); // slave skips abort parse
  chk1(st_do_errins(c, errins) == 0);
  return st_test_mnf_run_abort(c, arg);
err:
  return -1;
}

static int
st_test_mnf_abort_prepare_partial(ST_Con& c, int arg = -1)
{
  ST_Errins errins(ERR_INSERT_PARTIAL_ABORT_PREPARE_FAIL, 0, 1); // slave skips abort prepare
  chk1(st_do_errins(c, errins) == 0);
  return st_test_mnf_run_abort(c, arg);
err:
  return -1;
}

static int
st_test_mnf_flush_commit_partial(ST_Con& c, int arg = -1)
{
  NdbRestarter restarter;
  ST_Errins errins(ERR_INSERT_PARTIAL_FLUSH_COMMIT_FAIL, 0, 1); // slave skips flush commit
  chk1(st_do_errins(c, errins) == 0);
  if (restarter.getNumDbNodes() < 3)
    // If new master is only node and it hasn't flush commit, we abort
    return st_test_mnf_run_commit(c, FAIL_END);
  else
    return st_test_mnf_run_commit(c, arg);
err:
  return -1;
}

static int
st_test_mnf_commit_partial(ST_Con& c, int arg = -1)
{
  ST_Errins errins(ERR_INSERT_PARTIAL_COMMIT_FAIL, 0, 1); // slave skips commit
  chk1(st_do_errins(c, errins) == 0);
  return st_test_mnf_run_commit(c, arg);
err:
  return -1;
}

static int
st_test_mnf_flush_complete_partial(ST_Con& c, int arg = -1)
{
  ST_Errins errins(ERR_INSERT_PARTIAL_FLUSH_COMPLETE_FAIL, 0, 1); // slave skips flush complete
  chk1(st_do_errins(c, errins) == 0);
  return st_test_mnf_run_commit(c, arg);
err:
  return -1;
}

static int
st_test_mnf_complete_partial(ST_Con& c, int arg = -1)
{
  ST_Errins errins(ERR_INSERT_PARTIAL_COMPLETE_FAIL, 0, 1); // slave skips complete
  chk1(st_do_errins(c, errins) == 0);
  return st_test_mnf_run_commit(c, arg);
err:
  return -1;
}

static int
st_test_mnf_end_partial(ST_Con& c, int arg = -1)
{
  ST_Errins errins(ERR_INSERT_PARTIAL_END_FAIL, 0, 1); // slave skips end
  chk1(st_do_errins(c, errins) == 0);
  return st_test_mnf_run_commit(c, arg);
err:
  return -1;
}

static int
st_test_sr_parse(ST_Con& c, int arg = -1)
{
  bool do_abort = (arg == 1);
  chk1(st_begin_trans(c) == 0);
  int i;
  for (i = 0; i < c.tabcount; i++) {
    ST_Tab& tab = c.tab(i);
    chk1(st_create_table_index(c, tab) == 0);
  }
  if (!do_abort)
    chk1(st_end_trans(c, 0) == 0);
  else
    chk1(st_end_trans(c, ST_AbortFlag) == 0);

  g_info << "restart all" << endl;
  int flags;
  flags = NdbRestarter::NRRF_NOSTART;
  chk1(c.restarter->restartAll2(flags) == 0);
  g_info << "wait for cluster started" << endl;
  chk1(c.restarter->waitClusterNoStart() == 0);
  chk1(c.restarter->startAll() == 0);
  chk1(c.restarter->waitClusterStarted() == 0);
  CHK_NDB_READY(c.ndb);
  g_info << "verify all" << endl;
  chk1(st_verify_all(c) == 0);
  return NDBT_OK;
err:
  return NDBT_FAILED;
}

#if 0
static int
st_test_sr_commit(ST_Con& c, int arg = -1)
{
  g_info << "not yet" << endl;
  return NDBT_OK;
}
#endif

// run test cases

struct ST_Test {
  const char* key;
  int mindbnodes;
  int arg;
  int (*func)(ST_Con& c, int arg);
  const char* name;
  const char* desc;
};

static NdbOut&
operator<<(NdbOut& out, const ST_Test& test)
{
  out << "CASE " << test.key;
  out << " " << test.name;
  if (test.arg != -1)
    out << "+" << test.arg;
  out << " - " << test.desc;
  return out;
}

static const ST_Test
st_test_list[] = {
#define func(f) f, #f
  // specific ops
  { "a1", 1, 0,
     func(st_test_create),
     "create all within trans, commit" },
  { "a2", 1, 1,
     func(st_test_create),
     "create all within trans, abort" },
  { "a3", 1, 0,
     func(st_test_drop),
     "drop all within trans, commit" },
  { "a4", 1, 1,
     func(st_test_drop),
     "drop all within trans, abort" },
  { "b1", 1, -1,
    func(st_test_rollback_create_table),
    "partial rollback of create table ops" },
  { "b2", 1, -1,
    func(st_test_rollback_drop_table),
    "partial rollback of drop table ops" },
  { "b3", 1, -1,
    func(st_test_rollback_create_index),
    "partial rollback of create index ops" },
  { "b4", 1, -1,
    func(st_test_rollback_drop_index),
    "partial rollback of drop index ops" },
  { "c1", 1, -1,
    func(st_test_dup_create_table),
    "try to create same table twice" },
  { "c2", 1, -1,
    func(st_test_dup_drop_table),
    "try to drop same table twice" },
  { "c3", 1, -1,
    func(st_test_dup_create_index),
    "try to create same index twice" },
  { "c4", 1, -1,
    func(st_test_dup_drop_index),
    "try to drop same index twice" },
  { "d1", 1, -1,
    func(st_test_build_index),
    "build index on non-empty table" },
  { "e1", 1, 0,
    func(st_test_local_create),
    "fail trigger create in TC, master errins 8033" },
  { "e2", 2, 1,
    func(st_test_local_create),
    "fail trigger create in TC, slave errins 8033" },
  { "e3", 1, 2,
    func(st_test_local_create),
    "fail trigger create in TUP, master errins 4003" },
  { "e4", 2, 3,
    func(st_test_local_create),
    "fail trigger create in TUP, slave errins 4003" },
  { "e5", 1, 4,
    func(st_test_local_create),
    "fail index create in TC, master errins 8034" },
  { "e6", 2, 5,
    func(st_test_local_create),
    "fail index create in TC, slave errins 8034" },
  // random ops
  { "o1", 1, 0,
    func(st_test_trans),
    "start and stop schema trans" },
  { "o2", 1, ST_AllowAbort,
    func(st_test_trans),
    "start and stop schema trans, allow abort" },
  { "o3", 1, ST_AllowAbort | ST_AllowErrins,
    func(st_test_trans),
    "start and stop schema trans, allow abort errins" },
  //
  { "p1", 1, 0,
    func(st_test_create_table),
    "create tables at random" },
  { "p2", 1, ST_AllowAbort,
    func(st_test_create_table),
    "create tables at random, allow abort" },
  { "p3", 1, ST_AllowAbort | ST_AllowErrins,
    func(st_test_create_table),
    "create tables at random, allow abort errins" },
  //
  { "p4", 1, 0,
    func(st_test_table),
    "create and drop tables at random" },
  { "p5", 1, ST_AllowAbort,
    func(st_test_table),
    "create and drop tables at random, allow abort" },
  { "p6", 1, ST_AllowAbort | ST_AllowErrins,
    func(st_test_table),
    "create and drop tables at random, allow abort errins" },
  //
  { "q1", 1, 0,
    func(st_test_create_index),
    "create indexes at random" },
  { "q2", 1, ST_AllowAbort,
    func(st_test_create_index),
    "create indexes at random, allow abort" },
  { "q3", 1, ST_AllowAbort | ST_AllowErrins,
    func(st_test_create_index),
    "create indexes at random, allow abort errins" },
  //
  { "q4", 1, 0,
    func(st_test_index),
    "create and drop indexes at random" },
  { "q5", 1, ST_AllowAbort,
    func(st_test_index),
    "create and drop indexes at random, allow abort" },
  { "q6", 1, ST_AllowAbort | ST_AllowErrins,
    func(st_test_index),
    "create and drop indexes at random, allow abort errins" },
  // node failure and system restart
  { "u1", 1, -1,
    func(st_test_anf_parse),
    "api node fail in parse phase" },
  { "u2", 1, -1,
    func(st_test_anf_background),
    "api node fail after background trans" },
  { "u3", 2, -1,
    func(st_test_anf_fail_begin),
    "api node fail in middle of kernel begin trans" },
  //
  { "v1", 2, 0,
    func(st_test_snf_parse),
    "slave node fail in parse phase, commit" },
  { "v2", 2, 1,
    func(st_test_snf_parse),
    "slave node fail in parse phase, abort" },
  { "w1", 1, 0,
    func(st_test_sr_parse),
    "system restart in parse phase, commit" },
  { "w2", 1, 1,
    func(st_test_sr_parse),
    "system restart in parse phase, abort" },
#ifdef ndb_master_failure
  { "x1", 2, 0,
    func(st_test_mnf_parse),
    "master node fail in parse phase, commit" },
  { "x2", 2, 1,
    func(st_test_mnf_parse),
    "master node fail in parse phase, abort" },
  { "x3", 2, 0,
    func(st_test_mnf_prepare),
    "master node fail in prepare phase" },
  { "x4", 2, 0,
    func(st_test_mnf_commit1),
    "master node fail in start of commit phase" },
  { "x5", 2, 0,
    func(st_test_mnf_commit2),
    "master node fail in end of commit phase" },
  { "y1", 2, SUCCEED_COMMIT,
    func(st_test_mnf_start_partial),
    "master node fail in start phase, retry will succeed" },
  { "y2", 2, FAIL_CREATE,
    func(st_test_mnf_parse_partial),
    "master node fail in parse phase, partial rollback" },
  { "y3", 2, FAIL_END,
    func(st_test_mnf_flush_prepare_partial),
    "master node fail in flush prepare phase, partial rollback" },
  { "y4", 2, FAIL_END,
    func(st_test_mnf_prepare_partial),
    "master node fail in prepare phase, partial rollback" },
  { "y5", 2, SUCCEED_COMMIT,
    func(st_test_mnf_flush_commit_partial),
    "master node fail in flush commit phase, partial rollback" },
  { "y6", 2, SUCCEED_COMMIT,
    func(st_test_mnf_commit_partial),
    "master node fail in commit phase, commit, partial rollforward" },
  { "y7", 2, SUCCEED_COMMIT,
    func(st_test_mnf_flush_complete_partial),
    "master node fail in flush complete phase, commit, partial rollforward" },
  { "y8", 2, SUCCEED_COMMIT,
    func(st_test_mnf_complete_partial),
    "master node fail in complete phase, commit, partial rollforward" },
  { "y9", 2, SUCCEED_COMMIT,
    func(st_test_mnf_end_partial),
    "master node fail in end phase, commit, partial rollforward" },
  { "z1", 2, SUCCEED_ABORT,
    func(st_test_mnf_abort_parse_partial),
    "master node fail in abort parse phase, partial rollback" },
  { "z2", 2, FAIL_END,
    func(st_test_mnf_abort_prepare_partial),
    "master node fail in abort prepare phase, partial rollback" },
  { "z3", 2, 1,
    func(st_test_mnf_prepare),
    "master node fail in prepare phase in background" },
  { "z4", 2, 1,
    func(st_test_mnf_commit1),
    "master node fail in start of commit phase in background" },
  { "z5", 2, 1,
    func(st_test_mnf_commit2),
    "master node fail in end of commit phase in background" },

#endif
#undef func
};

static const int
st_test_count = sizeof(st_test_list)/sizeof(st_test_list[0]);

static const char* st_test_case = 0;
static const char* st_test_skip = 0;

static bool
st_test_match(const ST_Test& test)
{
  const char* p = 0;
  if (st_test_case == 0)
    goto skip;
  if (strstr(st_test_case, test.key) != 0)
    goto skip;
  p = strchr(st_test_case, test.key[0]);
  if (p != 0 && (p[1] < '0' || p[1] > '9'))
    goto skip;
  return false;
skip:
  if (st_test_skip == 0)
    return true;
  if (strstr(st_test_skip, test.key) != 0)
    return false;
  p = strchr(st_test_skip, test.key[0]);
  if (p != 0 && (p[1] < '0' || p[1] > '9'))
    return false;
  return true;
}

static int
st_test(ST_Con& c, const ST_Test& test)
{
  chk1(st_end_trans(c, ST_AbortFlag) == 0);
  chk1(st_drop_test_tables(c) == 0);
  chk1(st_check_db_nodes(c) == 0);

  g_err << test << endl;
  if (c.numdbnodes < test.mindbnodes) {
    g_err << "skip, too few db nodes" << endl;
    return NDBT_OK;
  }

  chk1((*test.func)(c, test.arg) == NDBT_OK);
  chk1(st_check_db_nodes(c) == 0);
  //chk1(st_verify_list(c) == 0);

  return NDBT_OK;
err:
  return NDBT_FAILED;
}

static int st_random_seed = -1;

int
runSchemaTrans(NDBT_Context* ctx, NDBT_Step* step)
{
#ifdef NDB_USE_GET_ENV
  { const char* env = NdbEnv_GetEnv("NDB_TEST_DBUG", 0, 0);
    if (env != 0 && env[0] != 0) // e.g. d:t:L:F:o,ndb_test.log
      DBUG_PUSH(env);
  }
  { const char* env = NdbEnv_GetEnv("NDB_TEST_CORE", 0, 0);
    if (env != 0 && env[0] != 0 && env[0] != '0' && env[0] != 'N')
      st_core_on_err = true;
  }
  { const char* env = NdbEnv_GetEnv("NDB_TEST_CASE", 0, 0);
    st_test_case = env;
  }
  { const char* env = NdbEnv_GetEnv("NDB_TEST_SKIP", 0, 0);
    st_test_skip = env;
  }
  { const char* env = NdbEnv_GetEnv("NDB_TEST_SEED", 0, 0);
    if (env != 0)
      st_random_seed = atoi(env);
  }
#endif
  if (st_test_case != 0 && strcmp(st_test_case, "?") == 0) {
    int i;
    ndbout << "case func+arg desc" << endl;
    for (i = 0; i < st_test_count; i++) {
      const ST_Test& test = st_test_list[i];
      ndbout << test << endl;
    }
    return NDBT_WRONGARGS;
  }

  if (st_random_seed == -1)
    st_random_seed = (short)getpid();
  if (st_random_seed != 0) {
    g_err << "random seed: " << st_random_seed << endl;
    ndb_srand(st_random_seed);
  } else {
    g_err << "random seed: loop number" << endl;
  }

  Ndb_cluster_connection* ncc = &ctx->m_cluster_connection;
  Ndb* ndb = GETNDB(step);
  ST_Restarter* restarter = new ST_Restarter;
  ST_Con c(ncc, ndb, restarter);

  chk1(st_drop_all_tables(c) == 0);
  st_init_objects(c, ctx);

  int numloops;
  numloops = ctx->getNumLoops();

  for (c.loop = 0; numloops == 0 || c.loop < numloops; c.loop++) {
    g_err << "LOOP " << c.loop << endl;
    if (st_random_seed == 0)
      ndb_srand(c.loop);
    int i;
    for (i = 0; i < st_test_count; i++) {
      const ST_Test& test = st_test_list[i];
      if (st_test_match(test)) {
        chk1(st_test(c, test) == NDBT_OK);
      }
    }
  }

  st_report_db_nodes(c, g_err);
  return NDBT_OK;
err:
  st_report_db_nodes(c, g_err);
  return NDBT_FAILED;
}

// end schema trans

int 
runFailCreateHashmap(NDBT_Context* ctx, NDBT_Step* step)
{
  static int lst[] = { 6204, 6205, 6206, 6207, 6208, 6209, 6210, 6211, 0 };
  
  NdbRestarter restarter;
  int nodeId = restarter.getMasterNodeId();
  Ndb* pNdb = GETNDB(step);  
  NdbDictionary::Dictionary* pDic = pNdb->getDictionary();

  int errNo = 0;
#ifdef NDB_USE_GET_ENV
  char buf[100];
  if (NdbEnv_GetEnv("ERRNO", buf, sizeof(buf)))
  {
    errNo = atoi(buf);
    ndbout_c("Using errno: %u", errNo);
  }
#endif 
  const int loops = ctx->getNumLoops();
  int result = NDBT_OK;

  int dump1 = DumpStateOrd::SchemaResourceSnapshot;
  int dump2 = DumpStateOrd::SchemaResourceCheckLeak;

  NdbDictionary::HashMap hm;
  pDic->initDefaultHashMap(hm, 1);

loop:
  if (pDic->getHashMap(hm, hm.getName()) != -1)
  {
    pDic->initDefaultHashMap(hm, rand() % 64);
    goto loop;
  }

  for (int l = 0; l < loops; l++) 
  {
    for (unsigned i0 = 0; lst[i0]; i0++) 
    {
      unsigned j = (l == 0 ? i0 : myRandom48(i0 + l));
      int errval = lst[j];
      if (errNo != 0 && errNo != errval)
        continue;
      g_info << "insert error node=" << nodeId << " value=" << errval << endl;
      CHECK2(restarter.insertErrorInNode(nodeId, errval) == 0,
             "failed to set error insert");
      CHECK(restarter.dumpStateAllNodes(&dump1, 1) == 0);
      
      int res = pDic->createHashMap(hm);
      CHECK2(res != 0, "create hashmap failed to fail");

      NdbDictionary::HashMap check;
      CHECK2(res != 0, "create hashmap existed");
      
      CHECK2(restarter.insertErrorInNode(nodeId, 0) == 0,
             "failed to clear error insert");
      CHECK(restarter.dumpStateAllNodes(&dump2, 1) == 0);
    }
  }
end:
  return result;
}
// end FAIL create hashmap

int
runCreateHashmaps(NDBT_Context* ctx, NDBT_Step* step)
{
  NdbRestarter restarter;
  // int nodeId = restarter.getMasterNodeId();
  Ndb* pNdb = GETNDB(step);
  NdbDictionary::Dictionary* pDic = pNdb->getDictionary();

  const int loops = ctx->getNumLoops();
  int result = NDBT_OK;

  NdbDictionary::HashMap hm;

  int created = 0;
  for (int i = 1; i <= NDB_DEFAULT_HASHMAP_BUCKETS && created < loops ; i++)
  {
    pDic->initDefaultHashMap(hm, i);
    int res = pDic->getHashMap(hm, hm.getName());
    if (res == -1)
    {
      const NdbError err = pDic->getNdbError();
      if (err.code != 723)
      {
        g_err << "getHashMap: " << hm.getName() << ": " << err << endl;
        result = NDBT_FAILED;
        break;
      }
      int res = pDic->createHashMap(hm);
      if (res == -1)
      {
        const NdbError err = pDic->getNdbError();
        if (err.code != 707 && err.code != 712)
        {
          g_err << "createHashMap: " << hm.getName() << ": " << err << endl;
          result = NDBT_FAILED;
        }
        break;
      }
      created++;
    }
  }

  // Drop all hashmaps (and everything else) with initial restart
  ndbout << "Restarting cluster" << endl;
  restarter.restartAll(/* initial */ true);
  restarter.waitClusterStarted();

  return result;
}
// end FAIL create hashmap

int
runFailAddPartition(NDBT_Context* ctx, NDBT_Step* step)
{
  static int lst[] = { 7211, 7212, 4050, 12008, 6212, 6124, 6213, 6214, 0 };

  Ndb* pNdb = GETNDB(step);
  NdbDictionary::Dictionary* pDic = pNdb->getDictionary();
  NdbDictionary::Table tab(*ctx->getTab());
  NdbRestarter restarter;
  int nodeId = restarter.getMasterNodeId();

  int errNo = 0;
#ifdef NDB_USE_GET_ENV
  char buf[100];
  if (NdbEnv_GetEnv("ERRNO", buf, sizeof(buf)))
  {
    errNo = atoi(buf);
    ndbout_c("Using errno: %u", errNo);
  }
#endif
  // ordered index on first few columns
  NdbDictionary::Index idx("X");
  idx.setTable(tab.getName());
  idx.setType(NdbDictionary::Index::OrderedIndex);
  idx.setLogging(false);
  for (int cnt = 0, i_hate_broken_compilers = 0;
       cnt < 3 &&
       i_hate_broken_compilers < tab.getNoOfColumns();
       i_hate_broken_compilers++) {
    if (NdbSqlUtil::check_column_for_ordered_index
        (tab.getColumn(i_hate_broken_compilers)->getType(), 0) == 0 &&
        tab.getColumn(i_hate_broken_compilers)->getStorageType() !=
        NdbDictionary::Column::StorageTypeDisk)
    {
      idx.addColumn(*tab.getColumn(i_hate_broken_compilers));
      cnt++;
    }
  }

  for (int i = 0; i<tab.getNoOfColumns(); i++)
  {
    if (tab.getColumn(i)->getStorageType() ==
        NdbDictionary::Column::StorageTypeDisk)
    {
      NDBT_Tables::create_default_tablespace(pNdb);
      break;
    }
  }

  const int loops = ctx->getNumLoops();
  int result = NDBT_OK;
  (void)pDic->dropTable(tab.getName());
  if (pDic->createTable(tab) != 0)
  {
    ndbout << "FAIL: " << pDic->getNdbError() << endl;
    return NDBT_FAILED;
  }

  if (pDic->createIndex(idx) != 0)
  {
    ndbout << "FAIL: " << pDic->getNdbError() << endl;
    return NDBT_FAILED;
  }

  const NdbDictionary::Table * org = pDic->getTable(tab.getName());
  NdbDictionary::Table altered = * org;
  altered.setFragmentCount(org->getFragmentCount() +
                           restarter.getNumDbNodes());

  if (pDic->beginSchemaTrans())
  {
    ndbout << "Failed to beginSchemaTrans()" << pDic->getNdbError() << endl;
    return NDBT_FAILED;
  }

  if (pDic->prepareHashMap(*org, altered) == -1)
  {
    ndbout << "Failed to create hashmap: " << pDic->getNdbError() << endl;
    return NDBT_FAILED;
  }

  if (pDic->endSchemaTrans())
  {
    ndbout << "Failed to endSchemaTrans()" << pDic->getNdbError() << endl;
    return NDBT_FAILED;
  }
  
  int dump1 = DumpStateOrd::SchemaResourceSnapshot;
  int dump2 = DumpStateOrd::SchemaResourceCheckLeak;

  for (int l = 0; l < loops; l++)
  {
    for (unsigned i0 = 0; lst[i0]; i0++)
    {
      unsigned j = (l == 0 ? i0 : myRandom48(sizeof(lst)/sizeof(lst[0]) - 1));
      int errval = lst[j];
      if (errNo != 0 && errNo != errval)
        continue;
      g_err << "insert error node=" << nodeId << " value=" << errval << endl;
      CHECK(restarter.dumpStateAllNodes(&dump1, 1) == 0);
      CHECK2(restarter.insertErrorInNode(nodeId, errval) == 0,
             "failed to set error insert");

      NdbSleep_MilliSleep(SAFTY); // Hope that snapshot has arrived

      int res = pDic->alterTable(*org, altered);
      if (res)
      {
        ndbout << pDic->getNdbError() << endl;
      }
      CHECK2(res != 0,
             "failed to fail after error insert " << errval);
      CHECK2(restarter.insertErrorInNode(nodeId, 0) == 0,
             "failed to clear error insert");
      CHECK(restarter.dumpStateAllNodes(&dump2, 1) == 0);
      NdbSleep_MilliSleep(SAFTY); // Hope that snapshot has arrived

      int dump3[] = {DumpStateOrd::DihAddFragFailCleanedUp, org->getTableId()};
      CHECK(restarter.dumpStateAllNodes(dump3, 2) == 0);

      const NdbDictionary::Table* check = pDic->getTable(tab.getName());

      CHECK2((check->getObjectId() == org->getObjectId() &&
              check->getObjectVersion() == org->getObjectVersion()),
             "table has been altered!");
    }
  }

end:
  (void)pDic->dropTable(tab.getName());
  return result;
}
// fail add partition

int
runTableAddPartition(NDBT_Context* ctx, NDBT_Step* step){

  int result = NDBT_OK;

  Ndb* pNdb = GETNDB(step);
  NdbDictionary::Dictionary* dict = pNdb->getDictionary();
  int records = ctx->getNumRecords();
  const int loops = ctx->getNumLoops();

  ndbout << "|- " << ctx->getTab()->getName() << endl;

  NdbDictionary::Table myTab= *(ctx->getTab());
  myTab.setFragmentType(NdbDictionary::Object::HashMapPartition);

  for (int l = 0; l < loops && result == NDBT_OK ; l++)
  {
    // Try to create table in db
    if (NDBT_Tables::createTable(pNdb, myTab.getName()) != 0){
      return NDBT_FAILED;
    }

    // Verify that table is in db
    const NdbDictionary::Table* pTab2 =
      NDBT_Table::discoverTableFromDb(pNdb, myTab.getName());
    if (pTab2 == NULL){
      ndbout << myTab.getName() << " was not found in DB"<< endl;
      return NDBT_FAILED;
    }
    ctx->setTab(pTab2);

#if 1
    // Load table
    const NdbDictionary::Table* pTab;
    CHECK((pTab = ctx->getTab()) != NULL);
    HugoTransactions beforeTrans(*pTab);
    if (beforeTrans.loadTable(pNdb, records) != 0){
      return NDBT_FAILED;
    }
#endif

    // Add attributes to table.
    BaseString pTabName(pTab2->getName());
    const NdbDictionary::Table * oldTable = dict->getTable(pTabName.c_str());

    NdbDictionary::Table newTable= *oldTable;

    newTable.setFragmentCount(2 * oldTable->getFragmentCount());
    CHECK2(dict->alterTable(*oldTable, newTable) == 0,
           "TableAddAttrs failed");

    /* Need to purge old version and reload new version after alter table. */
    dict->invalidateTable(pTabName.c_str());

#if 0
    {
      HugoTransactions afterTrans(* dict->getTable(pTabName.c_str()));

      ndbout << "delete...";
      if (afterTrans.clearTable(pNdb) != 0)
      {
        return NDBT_FAILED;
      }
      ndbout << endl;

      ndbout << "insert...";
      if (afterTrans.loadTable(pNdb, records) != 0){
        return NDBT_FAILED;
      }
      ndbout << endl;

      ndbout << "update...";
      if (afterTrans.scanUpdateRecords(pNdb, records) != 0)
      {
        return NDBT_FAILED;
      }
      ndbout << endl;

      ndbout << "delete...";
      if (afterTrans.clearTable(pNdb) != 0)
      {
        return NDBT_FAILED;
      }
      ndbout << endl;
    }
#endif
    abort();
    // Drop table.
    dict->dropTable(pTabName.c_str());
  }
end:

  return result;
}

int
runBug41905(NDBT_Context* ctx, NDBT_Step* step)
{
  const NdbDictionary::Table* pTab = ctx->getTab();
  BaseString tabName(pTab->getName());
  Ndb* pNdb = GETNDB(step);
  NdbDictionary::Dictionary* pDic = pNdb->getDictionary();

  NdbDictionary::Table creTab = *pTab;
  creTab.setForceVarPart(true);
  int ret = NDBT_OK;

  (void)pDic->dropTable(tabName.c_str());
  if (pDic->createTable(creTab)) {
    g_err << __LINE__ << ": " << pDic->getNdbError() << endl;
    ret = NDBT_FAILED;
  }

  Uint32 cols = creTab.getNoOfColumns();
  Uint32 vers = 0;
  while (ret == NDBT_OK) {
    const NdbDictionary::Table* pOldTab = pDic->getTableGlobal(tabName.c_str());
    require(pOldTab != 0);

    const Uint32 old_st = pOldTab->getObjectStatus();
    const Uint32 old_cols = pOldTab->getNoOfColumns();
    const Uint32 old_vers = pOldTab->getObjectVersion() >> 24;

    if (old_st != NdbDictionary::Object::Retrieved) {
      g_err << __LINE__ << ": " << "got status " << old_st << endl;
      ret = NDBT_FAILED;
      break;
    }
    // bug#41905 or related: other thread causes us to get old version
    if (old_cols != cols || old_vers != vers) {
      g_err << __LINE__ << ": "
            << "got cols,vers " << old_cols << "," << old_vers
            << " expected " << cols << "," << vers << endl;
      ret = NDBT_FAILED;
      break;
    }
    if (old_cols >= 100)
      break;
    const NdbDictionary::Table& oldTab = *pOldTab;

    NdbDictionary::Table newTab = oldTab;
    char colName[100];
    sprintf(colName, "COL41905_%02d", cols);
    g_info << "add " << colName << endl;
    NDBT_Attribute newCol(colName, NdbDictionary::Column::Unsigned, 1,
                          false, true, (CHARSET_INFO*)0,
                          NdbDictionary::Column::StorageTypeMemory, true);
    newTab.addColumn(newCol);

    ctx->setProperty("Bug41905", 1);
    NdbSleep_MilliSleep(10);

    const bool removeEarly = (uint)rand() % 2;
    g_info << "removeEarly = " << removeEarly << endl;

    if (pDic->beginSchemaTrans() != 0) {
      g_err << __LINE__ << ": " << pDic->getNdbError() << endl;
      ret = NDBT_FAILED;
      break;
    }
    if (pDic->alterTable(oldTab, newTab) != 0) {
      g_err << __LINE__ << ": " << pDic->getNdbError() << endl;
      ret = NDBT_FAILED;
      break;
    }

    if (removeEarly)
      pDic->removeTableGlobal(*pOldTab, 0);

    if (pDic->endSchemaTrans() != 0) {
      g_err << __LINE__ << ": " << pDic->getNdbError() << endl;
      ret = NDBT_FAILED;
      break;
    }

    cols++;
    vers++;
    if (!removeEarly)
      pDic->removeTableGlobal(*pOldTab, 0);
    ctx->setProperty("Bug41905", 2);
    NdbSleep_MilliSleep(10);
  }

  ctx->setProperty("Bug41905", 3);
  return ret;
}

int
runBug41905getTable(NDBT_Context* ctx, NDBT_Step* step)
{
  const NdbDictionary::Table* pTab = ctx->getTab();
  BaseString tabName(pTab->getName());
  Ndb* pNdb = GETNDB(step);
  NdbDictionary::Dictionary* pDic = pNdb->getDictionary();

  while (1) {
    while (1) {
      if (ctx->getProperty("Bug41905") == 1)
        break;
      if (ctx->getProperty("Bug41905") == 3)
        goto out;
      NdbSleep_MilliSleep(10);
    }

    uint ms = (uint)rand() % 1000;
    NdbSleep_MilliSleep(ms);
    g_info << "get begin ms=" << ms << endl;

    Uint32 count = 0;
    Uint32 oldstatus = 0;
    while (1) {
      count++;
      const NdbDictionary::Table* pTmp = pDic->getTableGlobal(tabName.c_str());
      require(pTmp != 0);
      Uint32 code = pDic->getNdbError().code;
      Uint32 status = pTmp->getObjectStatus();
      if (oldstatus == 2 && status == 3)
        g_info << "code=" << code << " status=" << status << endl;
      oldstatus = status;
      pDic->removeTableGlobal(*pTmp, 0);
      if (ctx->getProperty("Bug41905") != 1)
        break;
      NdbSleep_MilliSleep(10);
    }
    g_info << "get end count=" << count << endl;
  }

out:
  (void)pDic->dropTable(tabName.c_str());
  return NDBT_OK;
}

static
int
createIndexes(NdbDictionary::Dictionary* pDic,
              const NdbDictionary::Table & tab, int cnt)
{
  for (int i = 0; i<cnt && i < tab.getNoOfColumns(); i++)
  {
    char buf[256];
    NdbDictionary::Index idx0;
    BaseString::snprintf(buf, sizeof(buf), "%s-idx-%u", tab.getName(), i);
    idx0.setName(buf);
    idx0.setType(NdbDictionary::Index::OrderedIndex);
    idx0.setTable(tab.getName());
    idx0.setStoredIndex(false);
    idx0.addIndexColumn(tab.getColumn(i)->getName());

    if (pDic->createIndex(idx0))
    {
      ndbout << pDic->getNdbError() << endl;
      return NDBT_FAILED;
    }
  }

  return 0;
}

int
runBug46552(NDBT_Context* ctx, NDBT_Step* step)
{
  Ndb* pNdb = GETNDB(step);
  const NdbDictionary::Table* pTab = ctx->getTab();
  NdbDictionary::Dictionary* pDic = pNdb->getDictionary();

  NdbRestarter res;
  if (res.getNumDbNodes() < 2)
    return NDBT_OK;

  NdbDictionary::Table tab0 = *pTab;
  NdbDictionary::Table tab1 = *pTab;

  BaseString name;
  name.assfmt("%s_0", tab0.getName());
  tab0.setName(name.c_str());
  name.assfmt("%s_1", tab1.getName());
  tab1.setName(name.c_str());

  pDic->dropTable(tab0.getName());
  pDic->dropTable(tab1.getName());

  if (pDic->createTable(tab0))
  {
    ndbout << pDic->getNdbError() << endl;
    return NDBT_FAILED;
  }

  if (pDic->createTable(tab1))
  {
    ndbout << pDic->getNdbError() << endl;
    return NDBT_FAILED;
  }

  if (createIndexes(pDic, tab1, 4))
    return NDBT_FAILED;

  Vector<int> group1;
  Vector<int> group2;
  Bitmask<256/32> nodeGroupMap;
  for (int j = 0; j<res.getNumDbNodes(); j++)
  {
    int node = res.getDbNodeId(j);
    int ng = res.getNodeGroup(node);
    if (nodeGroupMap.get(ng))
    {
      group2.push_back(node);
    }
    else
    {
      group1.push_back(node);
      nodeGroupMap.set(ng);
    }
  }

  res.restartNodes(group1.getBase(), (int)group1.size(),
                   NdbRestarter::NRRF_NOSTART |
                   NdbRestarter::NRRF_ABORT);

  res.waitNodesNoStart(group1.getBase(), (int)group1.size());
  res.startNodes(group1.getBase(), (int)group1.size());
  res.waitClusterStarted();

  res.restartNodes(group2.getBase(), (int)group2.size(),
                   NdbRestarter::NRRF_NOSTART |
                   NdbRestarter::NRRF_ABORT);
  res.waitNodesNoStart(group2.getBase(), (int)group2.size());
  res.startNodes(group2.getBase(), (int)group2.size());
  res.waitClusterStarted();
  CHK_NDB_READY(pNdb);

  if (pDic->dropTable(tab0.getName()))
  {
    ndbout << pDic->getNdbError() << endl;
    return NDBT_FAILED;
  }

  if (pDic->createTable(tab0))
  {
    ndbout << pDic->getNdbError() << endl;
    return NDBT_FAILED;
  }

  if (createIndexes(pDic, tab0, 4))
    return NDBT_FAILED;

  res.restartAll2(NdbRestarter::NRRF_NOSTART | NdbRestarter::NRRF_ABORT);
  res.waitClusterNoStart();
  res.startAll();
  res.waitClusterStarted();
  CHK_NDB_READY(pNdb);

  if (pDic->dropTable(tab0.getName()))
  {
    ndbout << pDic->getNdbError() << endl;
    return NDBT_FAILED;
  }

  if (pDic->dropTable(tab1.getName()))
  {
    ndbout << pDic->getNdbError() << endl;
    return NDBT_FAILED;
  }

  return NDBT_OK;
}

int
runBug46585(NDBT_Context* ctx, NDBT_Step* step)
{
  Ndb* pNdb = GETNDB(step);
  NdbDictionary::Dictionary* pDic = pNdb->getDictionary();
  NdbDictionary::Table tab(*ctx->getTab());
  NdbRestarter res;
  int records = ctx->getNumRecords();

  // ordered index on first few columns
  NdbDictionary::Index idx("X");
  idx.setTable(tab.getName());
  idx.setType(NdbDictionary::Index::OrderedIndex);
  idx.setLogging(false);
  for (int cnt = 0, i_hate_broken_compilers = 0;
       cnt < 3 &&
       i_hate_broken_compilers < tab.getNoOfColumns();
       i_hate_broken_compilers++) {
    if (NdbSqlUtil::check_column_for_ordered_index
        (tab.getColumn(i_hate_broken_compilers)->getType(), 0) == 0 &&
        tab.getColumn(i_hate_broken_compilers)->getStorageType() !=
        NdbDictionary::Column::StorageTypeDisk)
    {
      idx.addColumn(*tab.getColumn(i_hate_broken_compilers));
      cnt++;
    }
  }

  for (int i = 0; i<tab.getNoOfColumns(); i++)
  {
    if (tab.getColumn(i)->getStorageType() ==
        NdbDictionary::Column::StorageTypeDisk)
    {
      NDBT_Tables::create_default_tablespace(pNdb);
      break;
    }
  }

  const int loops = ctx->getNumLoops();
  int result = NDBT_OK;
  (void)pDic->dropTable(tab.getName());
  if (pDic->createTable(tab) != 0)
  {
    ndbout << "FAIL: " << pDic->getNdbError() << endl;
    return NDBT_FAILED;
  }

  if (pDic->createIndex(idx) != 0)
  {
    ndbout << "FAIL: " << pDic->getNdbError() << endl;
    return NDBT_FAILED;
  }

  for (int i = 0; i<loops; i++)
  {
    const NdbDictionary::Table * org = pDic->getTable(tab.getName());
    {
      CHECK(org != NULL);
      HugoTransactions trans(* org);
      CHECK2(trans.loadTable(pNdb, records) == 0,
           "load table failed");
    }

    NdbDictionary::Table altered = * org;
    altered.setFragmentCount(org->getFragmentCount() + 1);
    ndbout_c("alter from %u to %u partitions",
             org->getFragmentCount(),
             altered.getFragmentCount());

    if (pDic->beginSchemaTrans())
    {
      ndbout << "Failed to beginSchemaTrans()" << pDic->getNdbError() << endl;
      return NDBT_FAILED;
    }

    if (pDic->prepareHashMap(*org, altered) == -1)
    {
      ndbout << "Failed to create hashmap: " << pDic->getNdbError() << endl;
      return NDBT_FAILED;
    }

    if (pDic->endSchemaTrans())
    {
      ndbout << "Failed to endSchemaTrans()" << pDic->getNdbError() << endl;
      return NDBT_FAILED;
    }

    result = pDic->alterTable(*org, altered);
    if (result)
    {
      ndbout << pDic->getNdbError() << endl;
    }
    if (pDic->getNdbError().code == 1224)
    {
      /**
       * To many fragments is an acceptable error
       *   depending on configuration used for test-case
       */
      result = NDBT_OK;
      goto end;
    }
    CHECK2(result == 0,
           "failed to alter");

    pDic->invalidateTable(tab.getName());
    {
      const NdbDictionary::Table * alteredP = pDic->getTable(tab.getName());
      CHECK2(alteredP->getFragmentCount() == altered.getFragmentCount(),
             "altered table does not have correct frag count");

      HugoTransactions trans(* alteredP);

      CHECK2(trans.scanUpdateRecords(pNdb, records) == 0,
             "scan update failed");
      trans.startTransaction(pNdb);
      trans.pkUpdateRecord(pNdb, 0);
      trans.execute_Commit(pNdb);
      ndbout_c("before restart, gci: %d", trans.getRecordGci(0));
      trans.closeTransaction(pNdb);
    }

    switch(i % 2){
    case 0:
      if (res.getNumDbNodes() > 1)
      {
        int nodeId = res.getNode(NdbRestarter::NS_RANDOM);
        ndbout_c("performing node-restart of node %d", nodeId);
        CHECK2(res.restartOneDbNode(nodeId,
                                    false,
                                    true,
                                    true) == 0,
               "restart one node failed");
        CHECK2(res.waitNodesNoStart(&nodeId, 1) == 0,
               "wait node started failed");
        CHECK2(res.startNodes(&nodeId, 1) == 0,
               "start node failed");
        break;
      }
    case 1:
    {
      ndbout_c("performing system restart");
      CHECK2(res.restartAll(false, true, false) == 0,
             "restart all failed");
      CHECK2(res.waitClusterNoStart() == 0,
             "waitClusterNoStart failed");
      CHECK2(res.startAll() == 0,
             "startAll failed");
      break;
    }
    }
    CHECK2(res.waitClusterStarted() == 0,
           "wait cluster started failed");
    CHK_NDB_READY(pNdb);

    Uint32 restartGCI = 0;
    CHECK2(pDic->getRestartGCI(&restartGCI) == 0,
           "getRestartGCI failed");
    ndbout_c("restartGCI: %u", restartGCI);

    pDic->invalidateTable(tab.getName());
    {
      const NdbDictionary::Table * alteredP = pDic->getTable(tab.getName());
      CHECK(alteredP != NULL);
      HugoTransactions trans(* alteredP);

      int cnt;
      CHECK2(trans.selectCount(pNdb, 0, &cnt) == 0,
             "select count failed");

      CHECK2(cnt == records,
             "table does not have correct record count: "
             << cnt << " != " << records);

      CHECK2(alteredP->getFragmentCount() == altered.getFragmentCount(),
             "altered table does not have correct frag count");

      CHECK2(trans.scanUpdateRecords(pNdb, records) == 0,
             "scan update failed");
      CHECK2(trans.pkUpdateRecords(pNdb, records) == 0,
             "pkUpdateRecords failed");
      CHECK2(trans.clearTable(pNdb) == 0,
             "clear table failed");
    }
  }

end:
  (void)pDic->dropTable(tab.getName());
  return result;
}

int
runBug53944(NDBT_Context* ctx, NDBT_Step* step)
{
  Ndb* pNdb = GETNDB(step);
  NdbDictionary::Dictionary* pDic = pNdb->getDictionary();
  NdbDictionary::Table tab(*ctx->getTab());
  NdbRestarter res;

  Vector<int> ids;
  for (unsigned i = 0; i< 25; i++)
  {
    NdbDictionary::Table copy = tab;
    BaseString name;
    name.appfmt("%s_%u", copy.getName(), i);
    copy.setName(name.c_str());
    int res = pDic->createTable(copy);
    if (res)
    {
      g_err << "Failed to create table" << copy.getName() << "\n"
            << pDic->getNdbError() << endl;
      return NDBT_FAILED;
    }
    const NdbDictionary::Table* tab = pDic->getTable(copy.getName());
    if (tab == 0)
    {
      g_err << "Failed to retreive table" << copy.getName() << endl;
      return NDBT_FAILED;
      
    }
    ids.push_back(tab->getObjectId());
  }

  res.restartAll2(NdbRestarter::NRRF_ABORT | NdbRestarter::NRRF_NOSTART);
  res.waitClusterNoStart();
  res.startAll();
  res.waitClusterStarted();
  CHK_NDB_READY(pNdb);

  for (unsigned i = 0; i< 25; i++)
  {
    NdbDictionary::Table copy = tab;
    BaseString name;
    name.appfmt("%s_%u", copy.getName(), i);
    copy.setName(name.c_str());
    const NdbDictionary::Table* tab = pDic->getTable(copy.getName());
    if (tab == 0)
    {
      g_err << "Failed to retreive table" << copy.getName() << endl;
      return NDBT_FAILED;
      
    }
    int res = pDic->dropTable(copy.getName());
    if (res)
    {
      g_err << "Failed to drop table" << copy.getName() << "\n"
            << pDic->getNdbError() << endl;
      return NDBT_FAILED;
    }
  }
  
  Vector<int> ids2;
  for (unsigned i = 0; i< 25; i++)
  {
    NdbDictionary::Table copy = tab;
    BaseString name;
    name.appfmt("%s_%u", copy.getName(), i);
    copy.setName(name.c_str());
    int res = pDic->createTable(copy);
    if (res)
    {
      g_err << "Failed to create table" << copy.getName() << "\n"
            << pDic->getNdbError() << endl;
      return NDBT_FAILED;
    }
    const NdbDictionary::Table* tab = pDic->getTable(copy.getName());
    if (tab == 0)
    {
      g_err << "Failed to retreive table" << copy.getName() << endl;
      return NDBT_FAILED;
      
    }
    ids2.push_back(tab->getObjectId());
  }

  for (unsigned i = 0; i< 25; i++)
  {
    NdbDictionary::Table copy = tab;
    BaseString name;
    name.appfmt("%s_%u", copy.getName(), i);
    copy.setName(name.c_str());
    const NdbDictionary::Table* tab = pDic->getTable(copy.getName());
    if (tab == 0)
    {
      g_err << "Failed to retreive table" << copy.getName() << endl;
      return NDBT_FAILED;
      
    }
    int res = pDic->dropTable(copy.getName());
    if (res)
    {
      g_err << "Failed to drop table" << copy.getName() << "\n"
            << pDic->getNdbError() << endl;
      return NDBT_FAILED;
    }
  }

  /**
   * With Bug53944 - none of the table-id have been reused in this scenario
   *   check that atleast 15 of the 25 have been to return OK
   */
  unsigned reused = 0;
  for (unsigned i = 0; i<ids.size(); i++)
  {
    int id = ids[i];
    for (unsigned j = 0; j<ids2.size(); j++)
    {
      if (ids2[j] == id)
      {
        reused++;
        break;
      }
    }
  }

  ndbout_c("reused %u table-ids out of %u", 
           (unsigned)reused, (unsigned)ids.size());

  if (reused >= (ids.size() >> 2))
  {
    return NDBT_OK;
  }
  else
  {
    return NDBT_FAILED;
  }
}

// Bug58277 + Bug57057

#define CHK2(b, e) \
  if (!(b)) { \
    g_err << "ERR: " << #b << " failed at line " << __LINE__ \
          << ": " << e << endl; \
    result = NDBT_FAILED; \
    break; \
  }

// allow list of expected error codes which do not cause NDBT_FAILED
#define CHK3(b, e, x) \
  if (!(b)) { \
    int n = sizeof(x)/sizeof(x[0]); \
    int i; \
    for (i = 0; i < n; i++) { \
      int s = (x[i] >= 0 ? +1 : -1); \
      if (e.code == s * x[i]) { \
        if (s == +1) \
          g_info << "OK: " << #b << " failed at line " << __LINE__ \
                << ": " << e << endl; \
        break; \
      } \
    } \
    if (i == n) { \
      g_err << "ERR: " << #b << " failed at line " << __LINE__ \
            << ": " << e << endl; \
      result = NDBT_FAILED; \
    } \
    break; \
  }

const char* tabName_Bug58277 = "TBug58277";
const char* indName_Bug58277 = "TBug58277X1";

static void
sync_main_step(NDBT_Context* ctx, NDBT_Step* step, const char* state)
{
  // total sub-steps
  Uint32 sub_steps = ctx->getProperty("SubSteps", (Uint32)0);
  require(sub_steps != 0);
  // count has been reset before
  require(ctx->getProperty("SubCount", (Uint32)0) == 0);
  // set the state
  g_info << "step main: set " << state << endl;
  require(ctx->getProperty(state, (Uint32)0) == 0);
  ctx->setProperty(state, (Uint32)1);
  // wait for sub-steps
  ctx->getPropertyWait("SubCount", sub_steps);
  if (ctx->isTestStopped())
    return;
  g_info << "step main: sub-steps got " << state << endl;
  // reset count and state
  ctx->setProperty("SubCount", (Uint32)0);
  ctx->setProperty(state, (Uint32)0);
}

static void
sync_sub_step(NDBT_Context* ctx, NDBT_Step* step, const char* state)
{
  // wait for main step to set state
  g_info << "step " << step->getStepNo() << ": wait for " << state << endl;
  ctx->getPropertyWait(state, (Uint32)1);
  if (ctx->isTestStopped())
    return;
  // add to sub-step counter
  ctx->incProperty("SubCount");
  g_info << "step " << step->getStepNo() << ": got " << state << endl;
  // continue to run until next sync
}

static int
runBug58277createtable(NDBT_Context* ctx, NDBT_Step* step)
{
  Ndb* pNdb = GETNDB(step);
  NdbDictionary::Dictionary* pDic = pNdb->getDictionary();
  int result = NDBT_OK;
  const int rows = ctx->getNumRecords();
  const char* tabname = tabName_Bug58277;

  do
  {
    CHK2(rows > 0, "cannot use --records=0"); // others require this
    g_info << "create table " << tabname << endl;
    NdbDictionary::Table tab(tabname);
    const char* name[] = { "a", "b" };
    for (int i = 0; i <= 1; i++)
    {
      NdbDictionary::Column c(name[i]);
      c.setType(NdbDictionary::Column::Unsigned);
      c.setPrimaryKey(i == 0);
      c.setNullable(false);
      tab.addColumn(c);
    }
    if (rand() % 3 != 0)
    {
      g_info << "set FragAllLarge" << endl;
      tab.setFragmentType(NdbDictionary::Object::FragAllLarge);
    }
    CHK2(pDic->createTable(tab) == 0, pDic->getNdbError());
  }
  while (0);
  return result;
}

static int
runBug58277loadtable(NDBT_Context* ctx, NDBT_Step* step)
{
  Ndb* pNdb = GETNDB(step);
  NdbDictionary::Dictionary* pDic = pNdb->getDictionary();
  int result = NDBT_OK;
  const int rows = ctx->getNumRecords();
  const char* tabname = tabName_Bug58277;

  do
  {
    g_info << "load table" << endl;
    const NdbDictionary::Table* pTab = 0;
    CHK2((pTab = pDic->getTable(tabname)) != 0, pDic->getNdbError());

    int cnt = 0;
    for (int i = 0; i < rows; i++)
    {
      int retries = 10;
  retry:
      NdbTransaction* pTx = 0;
      CHK2((pTx = pNdb->startTransaction()) != 0, pNdb->getNdbError());

      NdbOperation* pOp = 0;
      CHK2((pOp = pTx->getNdbOperation(pTab)) != 0, pTx->getNdbError());
      CHK2(pOp->insertTuple() == 0, pOp->getNdbError());
      Uint32 aVal = i;
      Uint32 bVal = rand() % rows;
      CHK2(pOp->equal("a", (char*)&aVal) == 0, pOp->getNdbError());
      CHK2(pOp->setValue("b", bVal) == 0, pOp->getNdbError());

      do
      {
        int x[] = {
         -630
        };
        int res = pTx->execute(Commit);
        if (res != 0 &&
            pTx->getNdbError().status == NdbError::TemporaryError)
        {
          retries--;
          if (retries >= 0)
          {
            pTx->close();
            NdbSleep_MilliSleep(10);
            goto retry;
          }
        }
        CHK3(res == 0, pTx->getNdbError(), x);
        cnt++;
      }
      while (0);
      CHK2(result == NDBT_OK, "load failed");
      pNdb->closeTransaction(pTx);
    }
    CHK2(result == NDBT_OK, "load failed");
    g_info << "load " << cnt << " rows" << endl;
  }
  while (0);
  return result;
}

static int
runBug58277createindex(NDBT_Context* ctx, NDBT_Step* step)
{
  Ndb* pNdb = GETNDB(step);
  NdbDictionary::Dictionary* pDic = pNdb->getDictionary();
  int result = NDBT_OK;
  const char* tabname = tabName_Bug58277;
  const char* indname = indName_Bug58277;

  do
  {
    g_info << "create index " << indname << endl;
    NdbDictionary::Index ind(indname);
    ind.setTable(tabname);
    ind.setType(NdbDictionary::Index::OrderedIndex);
    ind.setLogging(false);
    ind.addColumn("b");
    CHK2(pDic->createIndex(ind) == 0, pDic->getNdbError());

    const NdbDictionary::Index* pInd = 0;
    CHK2((pInd = pDic->getIndex(indname, tabname)) != 0, pDic->getNdbError());
  }
  while (0);
  return result;
}

// separate error handling test
int
runBug58277errtest(NDBT_Context* ctx, NDBT_Step* step)
{
  Ndb* pNdb = GETNDB(step);
  NdbDictionary::Dictionary* pDic = pNdb->getDictionary();
  const int loops = ctx->getNumLoops();
  int result = NDBT_OK;
  //const int rows = ctx->getNumRecords();
  NdbRestarter restarter;
  const char* tabname = tabName_Bug58277;
  const char* indname = indName_Bug58277;
  (void)pDic->dropTable(tabname);

  const int errloops = loops < 5 ? loops : 5;
  int errloop = 0;
  while (!ctx->isTestStopped() && errloop < errloops)
  {
    g_info << "===== errloop " << errloop << " =====" << endl;

    if (errloop == 0)
    {
      CHK2(runBug58277createtable(ctx, step) == NDBT_OK, "create table failed");
      CHK2(runBug58277loadtable(ctx, step) == NDBT_OK, "load table failed");
      CHK2(runBug58277createindex(ctx, step) == NDBT_OK, "create index failed");
    }
    const NdbDictionary::Index* pInd = 0;
    CHK2((pInd = pDic->getIndex(indname, tabname)) != 0, pDic->getNdbError());

    int errins[] = {
      12008, 909,  // TuxNoFreeScanOp
      12009, 4259  // InvalidBounds
    };
    const int errcnt = (int)(sizeof(errins)/sizeof(errins[0]));
    for (int i = 0; i < errcnt; i += 2)
    {
      const int ei = errins[i + 0];
      const int ec = errins[i + 1];
      CHK2(restarter.insertErrorInAllNodes(ei) == 0, "value " << ei);

      NdbTransaction* pSTx = 0;
      CHK2((pSTx = pNdb->startTransaction()) != 0, pNdb->getNdbError());
      NdbIndexScanOperation* pSOp = 0;
      CHK2((pSOp = pSTx->getNdbIndexScanOperation(pInd)) != 0, pSTx->getNdbError());

      NdbOperation::LockMode lm = NdbOperation::LM_Exclusive;
      Uint32 flags = 0;
      CHK2(pSOp->readTuples(lm, flags) == 0, pSOp->getNdbError());

      Uint32 aVal = 0;
      CHK2(pSOp->getValue("a", (char*)&aVal) != 0, pSOp->getNdbError());
      CHK2(pSTx->execute(NoCommit) == 0, pSTx->getNdbError());
      // before fixes 12009 failed to fail at once here
      CHK2(pSOp->nextResult(true) == -1, "failed to fail on " << ei);
      CHK2(pSOp->getNdbError().code == ec, "expect " << ec << " got " << pSOp->getNdbError());
      pNdb->closeTransaction(pSTx);

      g_info << "error " << ei << " " << ec << " ok" << endl;
      CHK2(restarter.insertErrorInAllNodes(0) == 0, "value " << 0);
    }
    CHK2(result == NDBT_OK, "test error handling failed");

    errloop++;
    if (errloop == errloops)
    {
      CHK2(pDic->dropTable(tabname) == 0, pDic->getNdbError());
      g_info << "table " << tabname << " dropped" << endl;
    }
  }
  if (result != NDBT_OK)
  {
    g_info << "stop test at line " << __LINE__ << endl;
    ctx->stopTest();
  }
  return result;
}

int
runBug58277drop(NDBT_Context* ctx, NDBT_Step* step)
{
  Ndb* pNdb = GETNDB(step);
  NdbDictionary::Dictionary* pDic = pNdb->getDictionary();
  int result = NDBT_OK;
  const char* tabname = tabName_Bug58277;
  const char* indname = indName_Bug58277;
  int dropms = 0;

  while (!ctx->isTestStopped())
  {
    sync_sub_step(ctx, step, "Start");
    if (ctx->isTestStopped())
      break;
    dropms = ctx->getProperty("DropMs", (Uint32)0);
    NdbSleep_MilliSleep(dropms);

    g_info << "drop index " << indname << endl;
    CHK2(pDic->dropIndex(indname, tabname) == 0, pDic->getNdbError());
    pDic->invalidateIndex(indname, tabname);
    CHK2(pDic->getIndex(indname, tabname) == 0, "failed");
    g_info << "drop index done" << endl;

    sync_sub_step(ctx, step, "Stop");
    if (ctx->isTestStopped())
      break;
  }
  if (result != NDBT_OK)
  {
    g_info << "stop test at line " << __LINE__ << endl;
    ctx->stopTest();
  }
  return result;
}

static int
runBug58277scanop(NDBT_Context* ctx, NDBT_Step* step, int cnt[1+3])
{
  Ndb* pNdb = GETNDB(step);
  NdbDictionary::Dictionary* pDic = pNdb->getDictionary();
  int result = NDBT_OK;
  const int rows = ctx->getNumRecords();
  const char* tabname = tabName_Bug58277;
  const char* indname = indName_Bug58277;
  const int range_max = ctx->getProperty("RANGE_MAX", (Uint32)0);
  require(range_max > 0);
  const bool scan_delete = ctx->getProperty("SCAN_DELETE", (Uint32)0);

  do
  {
    const NdbDictionary::Index* pInd = 0;
    {
      int x[] = {
        4243  // Index not found
      };
      pDic->invalidateIndex(indname, tabname);
      CHK3((pInd = pDic->getIndex(indname, tabname)) != 0, pDic->getNdbError(), x);
    }

    NdbTransaction* pSTx = 0;
    CHK2((pSTx = pNdb->startTransaction()) != 0, pNdb->getNdbError());
    NdbIndexScanOperation* pSOp = 0;
    CHK2((pSOp = pSTx->getNdbIndexScanOperation(pInd)) != 0, pSTx->getNdbError());
    NdbOperation::LockMode lm = NdbOperation::LM_Exclusive;
    Uint32 flags = 0;
    int range_cnt = rand() % range_max;
    if (range_cnt > 1 || rand() % 5 == 0)
      flags |= NdbIndexScanOperation::SF_MultiRange;
    CHK2(pSOp->readTuples(lm, flags) == 0, pSOp->getNdbError());
    g_info << "range cnt " << range_cnt << endl;
    for (int i = 0; i < range_cnt; )
    {
      int tlo = -1;
      int thi = -1;
      if (rand() % 5 == 0)
      {
        if (rand() % 5 != 0)
          tlo = 0 + rand() % 2;
        if (rand() % 5 != 0)
          thi = 2 + rand() % 2;
      }
      else
        tlo = 4;
      // apparently no bounds is not allowed (see also bug#57396)
      if (tlo == -1 && thi == -1)
        continue;
      Uint32 blo = 0;
      Uint32 bhi = 0;
      if (tlo != -1)
      {
        blo = rand() % rows;
        CHK2(pSOp->setBound("b", tlo, &blo) == 0, pSOp->getNdbError());
      }
      if (thi != -1)
      {
        bhi = rand() % (rows + 1);
        if (bhi < blo)
          bhi = rand() % (rows + 1);
        CHK2(pSOp->setBound("b", thi, &bhi) == 0, pSOp->getNdbError());
      }
      CHK2(pSOp->end_of_bound() == 0, pSOp->getNdbError());
      i++;
    }
    CHK2(result == NDBT_OK, "set bound ranges failed");

    Uint32 aVal = 0;
    CHK2(pSOp->getValue("a", (char*)&aVal) != 0, pSOp->getNdbError());
    CHK2(pSTx->execute(NoCommit) == 0, pSTx->getNdbError());

    while (1)
    {
      int ret;
      {
        int x[] = {
          241,  // Invalid schema object version
          274,  // Time-out in NDB, probably caused by deadlock
          283,  // Table is being dropped
          284,  // Table not defined in transaction coordinator
          910,  // Index is being dropped
          1226  // Table is being dropped
        };
        CHK3((ret = pSOp->nextResult(true)) != -1, pSOp->getNdbError(), x);
      }
      require(ret == 0 || ret == 1);
      if (ret == 1)
        break;

      NdbTransaction* pTx = 0;
      CHK2((pTx = pNdb->startTransaction()) != 0, pNdb->getNdbError());

      while (1)
      {
        int type = 1 + rand() % 3;
        if (type == 2) // insert->update
          type = 1;
        if (scan_delete)
          type = 3;
        do
        {
          if (type == 1)
          {
            NdbOperation* pOp = 0;
            CHK2((pOp = pSOp->updateCurrentTuple(pTx)) != 0, pSOp->getNdbError());
            Uint32 bVal = (Uint32)(rand() % rows);
            CHK2(pOp->setValue("b", bVal) == 0, pOp->getNdbError());
            break;
          }
          if (type == 3)
          {
            CHK2(pSOp->deleteCurrentTuple(pTx) == 0, pSOp->getNdbError());
            break;
          }
          require(false);
        }
        while (0);
        CHK2(result == NDBT_OK, "scan takeover error");
        cnt[type]++;
        {
          int x[] = {
            266,  // Time-out in NDB, probably caused by deadlock
            499,  // Scan take over error
            631,  // 631
            4350  // Transaction already aborted
          };
          CHK3(pTx->execute(NoCommit) == 0, pTx->getNdbError(), x);
        }

        CHK2((ret = pSOp->nextResult(false)) != -1, pSOp->getNdbError());
        require(ret == 0 || ret == 2);
        if (ret == 2)
          break;
      }
      CHK2(result == NDBT_OK, "batch failed");

      {
        int x[] = {
          266,  // Time-out in NDB, probably caused by deadlock
          4350  // Transaction already aborted
        };
        CHK3(pTx->execute(Commit) == 0, pTx->getNdbError(), x);
      }
      pNdb->closeTransaction(pTx);
    }
    CHK2(result == NDBT_OK, "batch failed");
    pNdb->closeTransaction(pSTx);
  }
  while (0);
  return result;
}

int
runBug58277scan(NDBT_Context* ctx, NDBT_Step* step)
{
  int result = NDBT_OK;

  while (!ctx->isTestStopped())
  {
    sync_sub_step(ctx, step, "Start");
    if (ctx->isTestStopped())
      break;
    g_info << "start scan loop" << endl;
    while (!ctx->isTestStopped())
    {
      g_info << "start scan" << endl;
      int cnt[1+3] = { 0, 0, 0, 0 };
      CHK2(runBug58277scanop(ctx, step, cnt) == NDBT_OK, "scan failed");
      g_info << "scan ops " << cnt[1] << "/-/" << cnt[3] << endl;

      if (ctx->getProperty("Stop", (Uint32)0) == 1)
      {
        sync_sub_step(ctx, step, "Stop");
        break;
      }
    }
    CHK2(result == NDBT_OK, "scan loop failed");
  }
  if (result != NDBT_OK)
  {
    g_info << "stop test at line " << __LINE__ << endl;
    ctx->stopTest();
  }
  return result;
}

static int
runBug58277pkop(NDBT_Context* ctx, NDBT_Step* step, int cnt[1+3])
{
  Ndb* pNdb = GETNDB(step);
  NdbDictionary::Dictionary* pDic = pNdb->getDictionary();
  int result = NDBT_OK;
  const int rows = ctx->getNumRecords();
  const char* tabname = tabName_Bug58277;

  do
  {
    const NdbDictionary::Table* pTab = 0;
    CHK2((pTab = pDic->getTable(tabname)) != 0, pDic->getNdbError());

    NdbTransaction* pTx = 0;
    CHK2((pTx = pNdb->startTransaction()) != 0, pNdb->getNdbError());
    NdbOperation* pOp = 0;
    CHK2((pOp = pTx->getNdbOperation(pTab)) != 0, pTx->getNdbError());
    int type = 1 + rand() % 3;
    Uint32 aVal = rand() % rows;
    Uint32 bVal = rand() % rows;

    do
    {
      if (type == 1)
      {
        CHK2(pOp->updateTuple() == 0, pOp->getNdbError());
        CHK2(pOp->equal("a", (char*)&aVal) == 0, pOp->getNdbError());
        CHK2(pOp->setValue("b", bVal) == 0, pOp->getNdbError());
        int x[] = {
          266,  // Time-out in NDB, probably caused by deadlock
         -626   // Tuple did not exist
        };
        CHK3(pTx->execute(Commit) == 0, pTx->getNdbError(), x);
        break;
      }
      if (type == 2)
      {
        CHK2(pOp->insertTuple() == 0, pOp->getNdbError());
        CHK2(pOp->equal("a", (char*)&aVal) == 0, pOp->getNdbError());
        CHK2(pOp->setValue("b", bVal) == 0, pOp->getNdbError());
        int x[] = {
          266,  // Time-out in NDB, probably caused by deadlock
         -630   // Tuple already existed when attempting to insert
        };
        CHK3(pTx->execute(Commit) == 0, pTx->getNdbError(), x);
        break;
      }
      if (type == 3)
      {
        CHK2(pOp->deleteTuple() == 0, pOp->getNdbError());
        CHK2(pOp->equal("a", (char*)&aVal) == 0, pOp->getNdbError());
        int x[] = {
          266,  // Time-out in NDB, probably caused by deadlock
         -626   // Tuple did not exist
        };
        CHK3(pTx->execute(Commit) == 0, pTx->getNdbError(), x);
        break;
      }
      require(false);
    }
    while (0);
    CHK2(result == NDBT_OK, "pk op failed");

    pNdb->closeTransaction(pTx);
    cnt[type]++;
  }
  while (0);
  return result;
}

int
runBug58277pk(NDBT_Context* ctx, NDBT_Step* step)
{
  int result = NDBT_OK;

  while (!ctx->isTestStopped())
  {
    sync_sub_step(ctx, step, "Start");
    if (ctx->isTestStopped())
      break;

    g_info << "start pk loop" << endl;
    int cnt[1+3] = { 0, 0, 0, 0 };
    while (!ctx->isTestStopped())
    {
      CHK2(runBug58277pkop(ctx, step, cnt) == NDBT_OK, "pk op failed");

      if (ctx->getProperty("Stop", (Uint32)0) == 1)
      {
        sync_sub_step(ctx, step, "Stop");
        break;
      }
    }
    CHK2(result == NDBT_OK, "pk loop failed");
    g_info << "pk ops " << cnt[1] << "/" << cnt[2] << "/" << cnt[3] << endl;
  }
  if (result != NDBT_OK)
  {
    g_info << "stop test at line " << __LINE__ << endl;
    ctx->stopTest();
  }
  return result;
}

int
runBug58277rand(NDBT_Context* ctx, NDBT_Step* step)
{
  int result = NDBT_OK;
  NdbRestarter restarter;

  while (!ctx->isTestStopped())
  {
    int sleepms = rand() % 5000;
    g_info << "rand sleep " << sleepms << " ms" << endl;
    NdbSleep_MilliSleep(sleepms);
    if (rand() % 5 == 0)
    {
      g_info << "rand force LCP" << endl;
      int dump1[] = { DumpStateOrd::DihStartLcpImmediately };
      CHK2(restarter.dumpStateAllNodes(dump1, 1) == 0, "failed");
    }
  }
  if (result != NDBT_OK)
  {
    g_info << "stop test at line " << __LINE__ << endl;
    ctx->stopTest();
  }
  g_info << "rand exit" << endl;
  return result;
}

int
runBug58277(NDBT_Context* ctx, NDBT_Step* step)
{
  Ndb* pNdb = GETNDB(step);
  NdbDictionary::Dictionary* pDic = pNdb->getDictionary();
  const int loops = ctx->getNumLoops();
  int result = NDBT_OK;
  const bool rss_check = ctx->getProperty("RSS_CHECK", (Uint32)0);
  NdbRestarter restarter;
  const char* tabname = tabName_Bug58277;
  const char* indname = indName_Bug58277;
  (void)pDic->dropTable(tabname);

  int loop = 0;
  while (!ctx->isTestStopped())
  {
    g_info << "===== loop " << loop << " =====" << endl;

    if (loop == 0)
    {
      CHK2(runBug58277createtable(ctx, step) == NDBT_OK, "create table failed");
      CHK2(runBug58277loadtable(ctx, step) == NDBT_OK, "load table failed");
    }

    if (rss_check)
    {
      g_info << "save all resource usage" << endl;
      int dump1[] = { DumpStateOrd::SchemaResourceSnapshot };
      CHK2(restarter.dumpStateAllNodes(dump1, 1) == 0, "failed");
    }

    CHK2(runBug58277createindex(ctx, step) == NDBT_OK, "create index failed");

    int dropmin = 1000;
    int dropmax = 9000;
    int dropms = dropmin + rand() % (dropmax - dropmin + 1);
    g_info << "drop in " << dropms << " ms" << endl;
    ctx->setProperty("DropMs", dropms);

    sync_main_step(ctx, step, "Start");
    if (ctx->isTestStopped())
      break;

    // vary Stop time a bit in either direction
    int stopvar = rand() % 100;
    int stopsgn = (rand() % 2 == 0 ? +1 : -1);
    int stopms = dropms + stopsgn * stopvar;
    NdbSleep_MilliSleep(stopms);

    sync_main_step(ctx, step, "Stop");
    if (ctx->isTestStopped())
      break;

    // index must have been dropped
    pDic->invalidateIndex(indname, tabname);
    CHK2(pDic->getIndex(indname, tabname) == 0, "failed");

    if (rss_check)
    {
      g_info << "check all resource usage" << endl;
      int dump2[] = { DumpStateOrd::SchemaResourceCheckLeak };
      CHK2(restarter.dumpStateAllNodes(dump2, 1) == 0, "failed");

      g_info << "check cluster is up" << endl;
      CHK2(restarter.waitClusterStarted() == 0, "failed");
      CHK_NDB_READY(pNdb);
    }

    if (++loop == loops)
    {
      CHK2(pDic->dropTable(tabname) == 0, pDic->getNdbError());
      g_info << "table " << tabname << " dropped" << endl;
      break;
    }
  }

  g_info << "stop test at line " << __LINE__ << endl;
  ctx->stopTest();
  return result;
}

int
runBug57057(NDBT_Context* ctx, NDBT_Step* step)
{
  Ndb* pNdb = GETNDB(step);
  NdbDictionary::Dictionary* pDic = pNdb->getDictionary();
  const int loops = ctx->getNumLoops();
  int result = NDBT_OK;
  const bool rss_check = ctx->getProperty("RSS_CHECK", (Uint32)0);
  NdbRestarter restarter;
  const char* tabname = tabName_Bug58277;
  //const char* indname = indName_Bug58277;
  (void)pDic->dropTable(tabname);

  int loop = 0;
  while (!ctx->isTestStopped())
  {
    g_info << "===== loop " << loop << " =====" << endl;

    if (loop == 0)
    {
      CHK2(runBug58277createtable(ctx, step) == NDBT_OK, "create table failed");
      CHK2(runBug58277createindex(ctx, step) == NDBT_OK, "create index failed");
    }

    CHK2(runBug58277loadtable(ctx, step) == NDBT_OK, "load table failed");

    if (rss_check)
    {
      g_info << "save all resource usage" << endl;
      int dump1[] = { DumpStateOrd::SchemaResourceSnapshot };
      CHK2(restarter.dumpStateAllNodes(dump1, 1) == 0, "failed");
    }

    int dropmin = 1000;
    int dropmax = 2000;
    int dropms = dropmin + rand() % (dropmax - dropmin + 1);
    int stopms = dropms;

    sync_main_step(ctx, step, "Start");
    if (ctx->isTestStopped())
      break;

    g_info << "stop in " << stopms << " ms" << endl;
    NdbSleep_MilliSleep(stopms);

    sync_main_step(ctx, step, "Stop");
    if (ctx->isTestStopped())
      break;

    if (rss_check)
    {
      g_info << "check all resource usage" << endl;
      int dump2[] = { DumpStateOrd::SchemaResourceCheckLeak };
      CHK2(restarter.dumpStateAllNodes(dump2, 1) == 0, "failed");

      g_info << "check cluster is up" << endl;
      CHK2(restarter.waitClusterStarted() == 0, "failed");
      CHK_NDB_READY(pNdb);
    }

    if (++loop == loops)
    {
      CHK2(pDic->dropTable(tabname) == 0, pDic->getNdbError());
      g_info << "table " << tabname << " dropped" << endl;
      break;
    }
  }

  g_info << "stop test at line " << __LINE__ << endl;
  ctx->stopTest();
  return result;
}

/**
 * This is a regression test for Bug #14647210 "CAN CRASH ALL NODES EASILY 
 * WHEN RESTARTING MORE THAN 6 NODES SIMULTANEOUSLY". The cause of this bug
 * was that DICT did not handle GET_TABINFOREF signals.
 */
static int
runGetTabInfoRef(NDBT_Context* ctx, NDBT_Step* step)
{
  NdbRestarter restarter;
  if (restarter.getNumDbNodes() == 1)
  {
    g_info << "Cannot do this test with just one datanode." << endl;
    return NDBT_OK;
  }

  /**
   * This error insert makes DICT respond with GET_TABINFOREF where
   * error==busy when receiving the next GET_TABINFOREQ signal.
   */
  restarter.insertErrorInAllNodes(6026);

  /* Find a node in each nodegroup to restart. */
  Vector<int> nodeSet;
  Bitmask<MAX_NDB_NODES/32> nodeGroupMap;
  for (int i = 0; i < restarter.getNumDbNodes(); i++)
  {
    const int node = restarter.getDbNodeId(i);
    const int ng = restarter.getNodeGroup(node);
    if (!nodeGroupMap.get(ng))
    {
      g_info << "Node " << node << " will be stopped." << endl;
      nodeSet.push_back(node);
      nodeGroupMap.set(ng);
    }
  }

  if (restarter.restartNodes(nodeSet.getBase(), (int)nodeSet.size(),
                             NdbRestarter::NRRF_NOSTART |
                             NdbRestarter::NRRF_ABORT))
  {
    g_err << "Failed to stop nodes" << endl;
    restarter.insertErrorInAllNodes(0);
    return NDBT_FAILED;
  }

  g_info << "Waiting for nodes to stop." << endl;
  if (restarter.waitNodesNoStart(nodeSet.getBase(), (int)nodeSet.size()))
  {
    g_err << "Failed to wait for nodes to stop" << endl;
    restarter.insertErrorInAllNodes(0);
    return NDBT_FAILED;
  }

  if (restarter.startNodes(nodeSet.getBase(), (int)nodeSet.size()))
  {
    g_err << "Failed to restart nodes" << endl;
    restarter.insertErrorInAllNodes(0);
    return NDBT_FAILED;
  }

  g_info << "Waiting for nodes to start again." << endl;
  if (restarter.waitClusterStarted() != 0)
  {
    g_err << "Failed to restart cluster " << endl;
    restarter.insertErrorInAllNodes(0);
    return NDBT_FAILED;
  }

  restarter.insertErrorInAllNodes(0);
  return NDBT_OK;
} // runGetTabInfoRef()

int
runBug13416603(NDBT_Context* ctx, NDBT_Step* step)
{
  Ndb* pNdb = GETNDB(step);
  NdbDictionary::Dictionary* pDic = pNdb->getDictionary();
  NdbIndexStat is;
  NdbRestarter res;

  int elist[] = { 18026, 0 };
  const NdbDictionary::Table *pTab = pDic->getTable(ctx->getTab()->getName());
  const NdbDictionary::Index *pIdx = 0;
  NdbDictionary::Dictionary::List indexes;
  pDic->listIndexes(indexes, * pTab);
  for (unsigned i = 0; i < indexes.count; i++)
  {
    if ((pIdx = pDic->getIndex(indexes.elements[i].name, pTab->getName())) != 0)
      break;
  }

  if (pIdx == 0)
  {
    return NDBT_OK;
  }

  bool has_created_stat_tables = false;
  bool has_created_stat_events = false;
  pNdb->setDatabaseName("mysql");
  if (is.create_systables(pNdb) == 0)
  {
    has_created_stat_tables = true;
  }

  if (is.create_sysevents(pNdb) == 0)
  {
    has_created_stat_events = true;
  }

  chk2(is.create_listener(pNdb) == 0, is.getNdbError());
  chk2(is.execute_listener(pNdb) == 0, is.getNdbError());

  is.set_index(* pIdx, * pTab);

  {
    ndbout_c("%u - update_stat", __LINE__);
    chk2(is.update_stat(pNdb) == 0, is.getNdbError());
    int ret;
    ndbout_c("%u - poll_listener", __LINE__);
    chk2((ret = is.poll_listener(pNdb, 10000)) != -1, is.getNdbError());
    chk1(ret == 1);
    // one event is expected
    ndbout_c("%u - next_listener", __LINE__);
    chk2((ret = is.next_listener(pNdb)) != -1, is.getNdbError());
    chk1(ret == 1);
    ndbout_c("%u - next_listener", __LINE__);
    chk2((ret = is.next_listener(pNdb)) != -1, is.getNdbError());
    chk1(ret == 0);
  }

  {
    Vector<Vector<int> > partitions = res.splitNodes();
    if (partitions.size() == 1)
      goto cleanup;

    for (unsigned i = 0; i < partitions.size(); i++)
    {
      printf("stopping: ");
      for (unsigned j = 0; j < partitions[i].size(); j++)
        printf("%d ", partitions[i][j]);
      printf("\n");

      res.restartNodes(partitions[i].getBase(),
                       partitions[i].size(),
                       NdbRestarter::NRRF_NOSTART | NdbRestarter::NRRF_ABORT);
      res.waitNodesNoStart(partitions[i].getBase(),
                           partitions[i].size());

      {
        ndbout_c("%u - update_stat", __LINE__);
        chk2(is.update_stat(pNdb) == 0, is.getNdbError());
        int ret;
        ndbout_c("%u - poll_listener", __LINE__);
        chk2((ret = is.poll_listener(pNdb, 10000)) != -1, is.getNdbError());
        chk1(ret == 1);
        // one event is expected
        ndbout_c("%u - next_listener", __LINE__);
        chk2((ret = is.next_listener(pNdb)) != -1, is.getNdbError());
        chk1(ret == 1);
        ndbout_c("%u - next_listener", __LINE__);
        chk2((ret = is.next_listener(pNdb)) != -1, is.getNdbError());
        chk1(ret == 0);
      }

      res.startNodes(partitions[i].getBase(),
                     partitions[i].size());
      res.waitClusterStarted();
      CHK_NDB_READY(pNdb);
    }
  }

  for (int i = 0; elist[i] != 0; i++)
  {
    ndbout_c("testing errno: %u", elist[i]);
    res.insertErrorInAllNodes(elist[i]);
    int val2[] = { DumpStateOrd::CmvmiSetRestartOnErrorInsert, 1 };
    res.dumpStateAllNodes(val2, 2);

    {
      ndbout_c("%u - update_stat", __LINE__);
      int ret = is.update_stat(pNdb);
      ndbout_c("%u - update_stat => %d", __LINE__, ret);
      chk1(ret == -1);
      ndbout << is.getNdbError() << endl;
      ndbout_c("%u - poll_listener", __LINE__);
      chk2((ret = is.poll_listener(pNdb, 10000)) != -1, is.getNdbError());
      if (ret == 1)
      {
        /* After the new api is introduced, pollEvents() (old api version)
         * returns 1 when empty epoch is at the head of the event queue.
         * pollEvents2() (new api version) returns 1 when exceptional
         * epoch is at the head of the event queue.
         * So next_listener() must be called to handle them.
         */
        chk2((ret = is.next_listener(pNdb)) != -1, is.getNdbError());
      }
      // Check that the event queue is empty
      chk1(ret == 0);
    }

    /**
     * Wait for one of the nodes to have died...
     */
    int count_started = 0;
    int count_not_started = 0;
    int count_nok = 0;
    int down = 0;
    do
    {
      NdbSleep_MilliSleep(100);
      count_started = count_not_started = count_nok = 0;
      for (int i = 0; i < res.getNumDbNodes(); i++)
      {
        int n = res.getDbNodeId(i);
        if (res.getNodeStatus(n) == NDB_MGM_NODE_STATUS_NOT_STARTED)
        {
          count_not_started++;
          down = n;
        }
        else if (res.getNodeStatus(n) == NDB_MGM_NODE_STATUS_STARTED)
          count_started++;
        else
          count_nok ++;
      }
    } while (count_not_started != 1);

    res.startNodes(&down, 1);
    res.waitClusterStarted();
    CHK_NDB_READY(pNdb);
    res.insertErrorInAllNodes(0);
  }

cleanup:
  // cleanup
  is.drop_listener(pNdb);
  if (has_created_stat_events)
  {
    is.drop_sysevents(pNdb);
  }
  if (has_created_stat_tables)
  {
    is.drop_systables(pNdb);
  }

  // Ensure that nodes will start after error inserts again.
  {
    const int restartState[] = 
      { DumpStateOrd::CmvmiSetRestartOnErrorInsert, NRT_DoStart_Restart };
    
    require(res.dumpStateAllNodes(restartState,
                                  sizeof restartState/sizeof restartState[0])
            == 0);
  }

  return NDBT_OK;

err:
  return NDBT_FAILED;
}

int
runIndexStatCreate(NDBT_Context* ctx, NDBT_Step* step)
{
  Ndb* pNdb = GETNDB(step);
  NdbIndexStat is;

  const int loops = ctx->getNumLoops();

  pNdb->setDatabaseName("mysql");

  Uint64 end = NdbTick_CurrentMillisecond() + 1000 * loops;
  do
  {
    if (is.create_systables(pNdb) == 0)
    {
      /**
       * OK
       */
    }
    else if (! (is.getNdbError().code == 701  || // timeout
                is.getNdbError().code == 721  || // already exists
                is.getNdbError().code == 4244 || // already exists
                is.getNdbError().code == 4009))  // no connection
    {
      ndbout << is.getNdbError() << endl;
      return NDBT_FAILED;
    }

    is.drop_systables(pNdb);
  } while (!ctx->isTestStopped() && NdbTick_CurrentMillisecond() < end);

  return NDBT_OK;
}

int
runWL946(NDBT_Context* ctx, NDBT_Step* step)
{
  Ndb* pNdb = GETNDB(step);
  NdbDictionary::Dictionary* pDic = pNdb->getDictionary();
  const int loops = ctx->getNumLoops();
  const int records = ctx->getNumRecords();
  bool keep_table = false; // keep table and data
#ifdef VM_TRACE
#ifdef NDB_USE_GET_ENV
  {
    const char* p = NdbEnv_GetEnv("KEEP_TABLE_WL946", (char*)0, 0);
    if (p != 0 && strchr("1Y", p[0]) != 0)
      keep_table = true;
  }
#endif
#endif
  int result = NDBT_OK;

  const char* tabname = "T_WL946";
  (void)pDic->dropTable(tabname);

  for (int loop = 0; loop < loops; loop++)
  {
    g_info << "loop " << loop << "(" << loops << ")" << endl;

    NdbDictionary::Table tab;
    tab.setName(tabname);

    struct Coldef {
      const char* name;
      NdbDictionary::Column::Type type;
      int prec; // fractional precision 0-6
      int flag; // 1-pk 2-nullable 4-fractional 8-create index
      const char* indname;
    } coldef[] = {
      // primary key
      { "pk", NdbDictionary::Column::Unsigned, 0, 1, 0 },
      // deprecated
      { "a0", NdbDictionary::Column::Time, 0, 2|8, "x0" },
      { "a1", NdbDictionary::Column::Datetime, 0, 2|8, "x1" },
      { "a2", NdbDictionary::Column::Timestamp, 0, 2|8, "x2" },
      // fractional
      { "b0", NdbDictionary::Column::Time2, 0, 2|4|8, "y0" },
      { "b1", NdbDictionary::Column::Datetime2, 0, 2|4|8, "y1" },
      { "b2", NdbDictionary::Column::Timestamp2, 0, 2|4|8, "y2" },
      // update key
      { "uk", NdbDictionary::Column::Unsigned, 0, 0, 0 }
    };
    const int Colcnt = sizeof(coldef)/sizeof(coldef[0]);

    NdbDictionary::Column col[Colcnt];
    for (int i = 0; i < Colcnt; i++)
    {
      Coldef& d = coldef[i];
      NdbDictionary::Column& c = col[i];
      c.setName(d.name);
      c.setType(d.type);
      if (d.flag & 4)
      {
        d.prec = myRandom48(7);
        require(d.prec >= 0 && d.prec <= 6);
        c.setPrecision(d.prec);
      }
      c.setPrimaryKey(d.flag & 1);
      c.setNullable(d.flag & 2);
      tab.addColumn(c);
    }

    g_info << "create table " << tabname << endl;
    const NdbDictionary::Table* pTab = 0;
    CHK2(pDic->createTable(tab) == 0, pDic->getNdbError());
    CHK2((pTab = pDic->getTable(tabname)) != 0, pDic->getNdbError());

    const NdbDictionary::Column* pCol[Colcnt];
    for (int i = 0; i < Colcnt; i++)
    {
      const Coldef& d = coldef[i];
      const NdbDictionary::Column* pc = 0;
      CHK2((pc = tab.getColumn(i)) != 0, pDic->getNdbError());
      CHK2(strcmp(pc->getName(), d.name) == 0, "name");
      CHK2(pc->getType() == d.type, "type");
      CHK2(pc->getPrecision() == d.prec, "prec");
      pCol[i] = pc;
    }
    CHK2(result == NDBT_OK, "verify columns");

    g_info << "create indexes" << endl;
    NdbDictionary::Index ind[Colcnt];
    const NdbDictionary::Index* pInd[Colcnt];
    for (int i = 0; i < Colcnt; i++)
    {
      Coldef& d = coldef[i];
      pInd[i] = 0;
      if (d.flag & 8)
      {
        NdbDictionary::Index& x = ind[i];
        x.setName(d.indname);
        x.setTable(tabname);
        x.setType(NdbDictionary::Index::OrderedIndex);
        x.setLogging(false);
        x.addColumn(d.name);
        const NdbDictionary::Index* px = 0;
        CHK2(pDic->createIndex(x) == 0, pDic->getNdbError());
        CHK2((px = pDic->getIndex(d.indname, tabname)) != 0, pDic->getNdbError());
        pInd[i] = px;
      }
    }
    CHK2(result == NDBT_OK, "create indexes");

    HugoTransactions trans(*pTab);

    g_info << "load records" << endl;
    CHK2(trans.loadTable(pNdb, records) == 0, trans.getNdbError());

    const int scanloops = 5;
    for (int j = 0; j < scanloops; j++)
    {
      g_info << "scan table " << j << "(" << scanloops << ")" << endl;
      CHK2(trans.scanReadRecords(pNdb, records) == 0, trans.getNdbError());

      for (int i = 0; i < Colcnt; i++)
      {
        Coldef& d = coldef[i];
        if (d.flag & 8)
        {
          g_info << "scan index " << d.indname << endl;
          const NdbDictionary::Index* px = pInd[i];
          CHK2(trans.scanReadRecords(pNdb, px, records) == 0, trans.getNdbError());
        }
      }
      CHK2(result == NDBT_OK, "index scan");

      g_info << "update records" << endl;
      CHK2(trans.scanUpdateRecords(pNdb, records) == 0, trans.getNdbError());
    }
    CHK2(result == NDBT_OK, "scans");

    if (loop + 1 < loops || !keep_table)
    {
      g_info << "delete records" << endl;
      CHK2(trans.clearTable(pNdb) == 0, trans.getNdbError());

      g_info << "drop table" << endl;
      CHK2(pDic->dropTable(tabname) == 0, pDic->getNdbError());
    }
  }

  if (result != NDBT_OK && !keep_table)
  {
    g_info << "drop table after error" << endl;
    (void)pDic->dropTable(tabname);
  }
  return result;
}

int
getOrCreateDefaultHashMap(NdbDictionary::Dictionary& dict, NdbDictionary::HashMap& hm, Uint32 buckets, Uint32 fragments)
{
  if (dict.getDefaultHashMap(hm, buckets, fragments) == 0)
  {
    return 0;
  }

  dict.initDefaultHashMap(hm, buckets, fragments);
  if (dict.createHashMap(hm, NULL) == -1)
  {
    return -1;
  }

  if (dict.getDefaultHashMap(hm, buckets, fragments) == 0)
  {
    return 0;
  }

  return -1;
}

struct Bug14645319_createTable_args
{
  char const* template_name;
  char const* name;
  Uint32 buckets;
  Uint32 fragments;
};

int Bug14645319_createTable(Ndb* pNdb, NdbDictionary::Table& tab, int when,
                                    void* arg)
{
  Bug14645319_createTable_args& args = *static_cast<Bug14645319_createTable_args*>(arg);
  NdbDictionary::Dictionary* pDic = pNdb->getDictionary();
  if (when == 0)
  {
    tab.setName(args.name);
    tab.setFragmentCount(args.fragments);
    if (args.fragments == 0)
    {
      tab.setFragmentData(0, 0);
    }
    NdbDictionary::HashMap hm;
    getOrCreateDefaultHashMap(*pDic, hm, args.buckets, args.fragments);
    tab.setHashMap(hm);
  }
  return 0;
}

int
runBug14645319(NDBT_Context* ctx, NDBT_Step* step)
{
  Ndb* pNdb = GETNDB(step);
  NdbDictionary::Dictionary* pDic = pNdb->getDictionary();
  int failures = 0;

  struct test_case {
    char const* description;
    int old_fragments;
    int old_buckets;
    int new_fragments;
    int new_buckets;
    int expected_buckets;
  };

  STATIC_ASSERT(NDB_DEFAULT_HASHMAP_BUCKETS % 240 == 0);
  STATIC_ASSERT(NDB_DEFAULT_HASHMAP_BUCKETS % 260 != 0);
  test_case test_cases[] = {
    { "Simulate online reorg, may or may not change hashmap depending on default fragment count",
      3, 120, 0, NDB_DEFAULT_HASHMAP_BUCKETS, 0 },
    { "Keep old hashmap since no new fragments",
      3, 120, 3, NDB_DEFAULT_HASHMAP_BUCKETS, 120 },
    { "Keep old hashmap size since old size a multiple of new fragment count",
      3, 120, 6, NDB_DEFAULT_HASHMAP_BUCKETS, 120 },
    { "Keep old hashmap size since new size not a multiple of old",
      3, 130, 6, NDB_DEFAULT_HASHMAP_BUCKETS, 130 },
    { "Extend hashmap",
      3, 120, 7, NDB_DEFAULT_HASHMAP_BUCKETS, NDB_DEFAULT_HASHMAP_BUCKETS },
    { "Keep old hashmap size since old size not multiple of old fragment count",
      5, 84, 7, 42, 84 },
    { "Shrink hashmap",
      3, 120, 6, 60, 60 },
  };

  Bug14645319_createTable_args args;
  args.template_name = ctx->getTab()->getName();
  args.name = "Bug14645319";

  for (size_t testi = 0; testi < NDB_ARRAY_SIZE(test_cases); testi++)
  {
    test_case const& test = test_cases[testi];
    int result = NDBT_FAILED;

    int old_fragments = 0;
    int old_buckets = 0;
    int new_fragments = 0;
    int new_buckets = 0;

    do {
      /* setup old table */
      args.buckets = test.old_buckets;
      args.fragments = test.old_fragments;
      result = NDBT_Tables::createTable(pNdb, args.template_name, false, false, Bug14645319_createTable, &args);
      if (result != 0) break;

      NdbDictionary::Table const& old_tab = *pDic->getTable(args.name);

      /* check old table properties */
      NdbDictionary::HashMap old_hm;
      result = pDic->getHashMap(old_hm, &old_tab);
      if (result != 0) break;

      old_fragments = old_tab.getFragmentCount();
      old_buckets = old_hm.getMapLen();
      if (old_fragments != test.old_fragments)
      {
        result = NDBT_FAILED;
        break;
      }
      if (old_buckets != test.old_buckets)
      {
        result = NDBT_FAILED;
        break;
      }

      /* alter table */
      NdbDictionary::Table new_tab = old_tab;
      new_tab.setFragmentCount(test.new_fragments);
      if (test.new_fragments == 0)
        new_tab.setFragmentData(0, 0);

      result = pDic->beginSchemaTrans();
      if (result != 0) break;

      result = pDic->prepareHashMap(old_tab, new_tab, test.new_buckets);

      result |= pDic->endSchemaTrans();
      if (result != 0) break;

      result = pDic->alterTable(old_tab, new_tab);
      if (result != 0) break;

      /* check */
      NdbDictionary::HashMap new_hm;
      result = pDic->getHashMap(new_hm, &new_tab);
      if (result != 0) break;

      new_fragments = new_tab.getFragmentCount();
      new_buckets = new_hm.getMapLen();

      if (test.expected_buckets > 0 &&
          new_buckets != test.expected_buckets)
      {
        result = NDBT_FAILED;
        break;
      }
      result = 0;
    } while (false);

    result |= pDic->dropTable(args.name);

    if (result == 0)
    {
      ndbout << "Test#" << (testi + 1) << " '" << test_cases[testi].description << "' passed" <<
        " (" << old_buckets << " => " << test_cases[testi].new_buckets << " => " << test_cases[testi].expected_buckets << ")" << endl;
    }
    else
    {
      ndbout << "Test#" << (testi + 1) << " '" << test_cases[testi].description << "' failed" <<
        " (" << old_buckets << " => " << test_cases[testi].new_buckets << " => " << new_buckets << " expected: " << test_cases[testi].expected_buckets << ")" << endl;
      failures++;
    }
  }

  return failures > 0 ? NDBT_FAILED : NDBT_OK;
}

// FK SR/NR

#define CHK1(b) CHK2(b, "-");

// myRandom48 seems too non-random
#define myRandom48(x) (unsigned(ndb_rand()) % (x))
#define myRandom48Init(x) (ndb_srand(x))

// used for create and verify
struct Fkdef {
  static const int tabmax = 5;
  static const int colmax = 5;
  static const int indmax = 5;
  static const int keymax = tabmax * 5;
  static const int strmax = 10;
  struct Ob {
    bool retrieved;
    int id;
    int version;
  };
  struct Col {
    char colname[strmax];
    bool pk;
    bool nullable; // false
    int icol; // pos in table columns
  };
  struct Ind : Ob {
    char indname[strmax];
    Col col[colmax];
    int ncol;
    bool pk;
    bool unique;
    const NdbDictionary::Index* pInd;
  };
  struct Tab : Ob {
    char tabname[strmax];
    Col col[colmax];
    int ncol;
    Ind ind[indmax]; // first "index" is primary key
    int nind;
    const NdbDictionary::Table* pTab;
  };
  struct Key : Ob {
    char keyname[strmax];
    char fullname[20 + strmax]; // bug#19122346
    // 0-parent 1-child
    const Tab* tab0;
    const Tab* tab1;
    const Ind* ind0;
    const Ind* ind1;
    NdbDictionary::ForeignKey::FkAction updateAction;
    NdbDictionary::ForeignKey::FkAction deleteAction;
  };
  struct List {
    NdbDictionary::Dictionary::List* list;
    int keystart; // FK stuff sorted to end of list starts here
    List() { list = 0; }
    ~List() { delete list; }
  };
  Tab tab[tabmax];
  int ntab;
  Key key[keymax];
  int nkey;
  List list;
  bool nokeys;
  bool nodrop;
  int testcase;
};

static int
fk_compare_icol(const void* p1, const void* p2)
{
  const Fkdef::Col& col1 = *(const Fkdef::Col*)p1;
  const Fkdef::Col& col2 = *(const Fkdef::Col*)p2;
  return col1.icol - col2.icol;
}

static int
fk_type(int t)
{
  if (
    t ==  NdbDictionary::Object::ForeignKey ||
    t ==  NdbDictionary::Object::FKParentTrigger ||
    t ==  NdbDictionary::Object::FKChildTrigger
  )
    return 1;
  return 0;
}

static int
fk_compare_element(const void* p1, const void* p2)
{
  const NdbDictionary::Dictionary::List::Element& e1 =
    *(const NdbDictionary::Dictionary::List::Element*)p1;
  const NdbDictionary::Dictionary::List::Element& e2 =
    *(const NdbDictionary::Dictionary::List::Element*)p2;
  int k = 0;
  if ((k = fk_type(e1.type) - fk_type(e2.type)) != 0)
    return k;
  if ((k = e1.type - e2.type) != 0)
    return k;
  if ((k = (int)e1.id - (int)e2.id) != 0)
    return k;
  return 0;
}

static bool
fk_find_element(const Fkdef::List& list, int type,
                const char* database, const char* name)
{
  int found = 0;
  for (int i = 0; i < (int)list.list->count; i++)
  {
    const NdbDictionary::Dictionary::List::Element& e =
      list.list->elements[i];
    if (e.type == type &&
        strcmp(e.database, database) == 0 &&
        strcmp(e.name, name) == 0)
    {
      found++;
    }
  }
  require(found == 0 || found == 1);
  return found;
}

// testcase 1: t0 (a0 pk, b0 key), t1 (a1 pk, b1 key), fk b1->a0

static void
fk_define_tables1(Fkdef& d)
{
  d.ntab = 2;
  for (int i = 0; i < d.ntab; i++)
  {
    Fkdef::Tab& dt = d.tab[i];
    sprintf(dt.tabname, "t%d", i);
    dt.ncol = 2;
    for (int j = 0; j < dt.ncol; j++)
    {
      Fkdef::Col& dc = dt.col[j];
      sprintf(dc.colname, "%c%d", 'a' + j, i);
      dc.pk = (j == 0);
      dc.nullable = false;
      dc.icol = j;
    }
    dt.nind = 2;
    dt.pTab = 0;
    dt.retrieved = false;
    {
      Fkdef::Ind& di = dt.ind[0];
      sprintf(di.indname, "%s", "pk");
      di.ncol = 1;
      di.col[0] = dt.col[0];
      di.pk = true;
      di.unique = true;
      di.pInd = 0;
      di.retrieved = false;
    }
    {
      Fkdef::Ind& di = dt.ind[1];
      sprintf(di.indname, "t%dx%d", i, 1);
      di.ncol = 1;
      di.col[0] = dt.col[1];
      di.pk = false;
      di.unique = false;
      di.pInd = 0;
      di.retrieved = false;
    }
  }
  g_info << "defined " << d.ntab << " tables" << endl;
}

static void
fk_define_keys1(Fkdef& d)
{
  d.nkey = 1;
  Fkdef::Key& dk = d.key[0];
  sprintf(dk.keyname, "fk%d", 0);
  dk.tab0 = &d.tab[0];
  dk.tab1 = &d.tab[1];
  dk.ind0 = &dk.tab0->ind[0];
  dk.ind1 = &dk.tab1->ind[1];
  dk.updateAction = NdbDictionary::ForeignKey::NoAction;
  dk.deleteAction = NdbDictionary::ForeignKey::NoAction;
  dk.retrieved = false;
  g_info << "defined " << d.nkey << " keys" << endl;
}

// testcase 2: random

static void
fk_define_tables2(Fkdef& d)
{
  d.ntab = 1 + myRandom48(d.tabmax);
  for (int i = 0; i < d.ntab; i++)
  {
    Fkdef::Tab& dt = d.tab[i];
    sprintf(dt.tabname, "t%d", i);
    dt.ncol = 2 + myRandom48(d.colmax - 1);
    for (int j = 0; j < dt.ncol; j++)
    {
      Fkdef::Col& dc = dt.col[j];
      sprintf(dc.colname, "%c%d", 'a' + j, i);
      dc.pk = (j == 0 || myRandom48(d.colmax) == 0);
      dc.nullable = false;
      dc.icol = j;
    }
    dt.nind = 1 + myRandom48(d.indmax);
    dt.pTab = 0;
    dt.retrieved = false;
    for (int k = 0; k < dt.nind; k++)
    {
      Fkdef::Ind& di = dt.ind[k];
      if (k == 0)
      {
        sprintf(di.indname, "%s", "pk");
        di.ncol = 0;
        for (int j = 0; j < dt.ncol; j++)
        {
          Fkdef::Col& dc = dt.col[j];
          if (dc.pk)
            di.col[di.ncol++] = dc;
        }
        di.pk = true;
        di.unique = true;
      }
      else
      {
        di.unique = (myRandom48(3) != 0);
        sprintf(di.indname, "t%dx%d", i, k);
        di.ncol = 1 + myRandom48(dt.ncol);
        uint mask = 0;
        int n = 0;
        while (n < di.ncol)
        {
          int j = myRandom48(dt.ncol);
          Fkdef::Col& dc = dt.col[j];
          if ((mask & (1 << j)) == 0)
          {
            di.col[n++] = dc;
            mask |= (1 << j);
          }
        }
        if (di.unique)
          qsort(&di.col, di.ncol, sizeof(di.col[0]), fk_compare_icol);
      }
      di.pInd = 0;
      di.retrieved = false;
    }
  }
  g_info << "defined " << d.ntab << " tables" << endl;
}

static void
fk_define_keys2(Fkdef& d)
{
  int nkey = 1 + myRandom48(d.ntab * 5);
  int k = 0;
  int ntrymax = nkey * 100;
  int ntry = 0;
  while (k < nkey && ntry++ < ntrymax)
  {
    Fkdef::Key& dk = d.key[k];
    new (&dk) Fkdef::Key;
    int i0 = myRandom48(d.ntab);
    int i1 = myRandom48(d.ntab);
    Fkdef::Tab& dt0 = d.tab[i0];
    Fkdef::Tab& dt1 = d.tab[i1];
    int k0 = myRandom48(dt0.nind);
    int k1 = myRandom48(dt1.nind);
    Fkdef::Ind& di0 = dt0.ind[k0];
    Fkdef::Ind& di1 = dt1.ind[k1];
    if (!di0.unique || di0.ncol != di1.ncol)
      continue;
    if (i0 == i1 && k0 == k1)
      if (myRandom48(10) != 0) // allowed but try to avoid
        continue;
    sprintf(dk.keyname, "fk%d", k);
    dk.tab0 = &dt0;
    dk.tab1 = &dt1;
    dk.ind0 = &di0;
    dk.ind1 = &di1;
    dk.updateAction = NdbDictionary::ForeignKey::NoAction;
    dk.deleteAction = NdbDictionary::ForeignKey::NoAction;
    dk.retrieved = false;
    k++;
  }
  d.nkey = k;
  g_info << "defined " << d.nkey << " keys tries:" << ntry << endl;
}

static void
fk_define_tables(Fkdef& d)
{
  if (d.testcase == 1)
    fk_define_tables1(d);
  else if (d.testcase == 2)
    fk_define_tables2(d);
  else
    require(false);
}

static void
fk_define_keys(Fkdef& d)
{
  if (d.nokeys)
  {
    d.nkey = 0;
    return;
  }
  if (d.testcase == 1)
    fk_define_keys1(d);
  else if (d.testcase == 2)
    fk_define_keys2(d);
  else
    require(false);
}

static void
fk_undefine_keys(Fkdef& d)
{
  d.nkey = 0;
}

static void
fk_define_all(Fkdef& d)
{
  fk_define_tables(d);
  fk_define_keys(d);
}

static int
fk_create_table(Fkdef& d, Ndb* pNdb, int i)
{
  NdbDictionary::Dictionary* pDic = pNdb->getDictionary();
  int result = NDBT_OK;
  do
  {
    Fkdef::Tab& dt = d.tab[i];
    NdbDictionary::Table tab;
    tab.setName(dt.tabname);
    for (int j = 0; j < dt.ncol; j++)
    {
      Fkdef::Col& dc = dt.col[j];
      NdbDictionary::Column col;
      col.setName(dc.colname);
      col.setType(NdbDictionary::Column::Unsigned);
      col.setPrimaryKey(dc.pk);
      col.setNullable(dc.nullable);
      tab.addColumn(col);
    }
    g_info << "create table " << dt.tabname << endl;
    CHK2(pDic->createTable(tab) == 0, pDic->getNdbError());
    const NdbDictionary::Table* pTab = 0;
    CHK2((pTab = pDic->getTable(dt.tabname)) != 0, pDic->getNdbError());
    require(!dt.retrieved);
    dt.retrieved = true;
    dt.id = pTab->getObjectId();
    dt.version = pTab->getObjectVersion();
    dt.pTab = pTab;
    for (int k = 1; k < dt.nind; k++) // skip pk
    {
      Fkdef::Ind& di = dt.ind[k];
      NdbDictionary::Index ind;
      ind.setName(di.indname);
      ind.setTable(dt.tabname);
      if (di.unique)
      {
        ind.setType(NdbDictionary::Index::UniqueHashIndex);
        ind.setLogging(true);
      }
      else
      {
        ind.setType(NdbDictionary::Index::OrderedIndex);
        ind.setLogging(false);
      }
      for (int j = 0; j < di.ncol; j++)
      {
        const Fkdef::Col& dc = di.col[j];
        ind.addColumn(dc.colname);
      }
      g_info << "create index " << di.indname << endl;
      CHK2(pDic->createIndex(ind) == 0, pDic->getNdbError());
      const NdbDictionary::Index* pInd = 0;
      CHK2((pInd = pDic->getIndex(di.indname, dt.tabname)) != 0, pDic->getNdbError());
      require(!di.retrieved);
      di.retrieved = true;
      di.id = pInd->getObjectId();
      di.version = pInd->getObjectVersion();
      di.pInd = pInd;
    }
  }
  while (0);
  return result;
}

static int
fk_create_tables(Fkdef& d, Ndb* pNdb)
{
  int result = NDBT_OK;
  for (int i = 0; i < d.ntab; i++)
  {
    CHK1(fk_create_table(d, pNdb, i) == NDBT_OK);
  }
  return result;
}

static int
fk_create_key(Fkdef& d, Ndb* pNdb, int k)
{
  NdbDictionary::Dictionary* pDic = pNdb->getDictionary();
  int result = NDBT_OK;
  do
  {
    Fkdef::Key& dk = d.key[k];
    NdbDictionary::ForeignKey key;
    key.setName(dk.keyname);
    const Fkdef::Tab& dt0 = *dk.tab0;
    const Fkdef::Tab& dt1 = *dk.tab1;
    const Fkdef::Ind& di0 = *dk.ind0;
    const Fkdef::Ind& di1 = *dk.ind1;
    const NdbDictionary::Table* pTab0 = dt0.pTab;
    const NdbDictionary::Table* pTab1 = dt1.pTab;
    const NdbDictionary::Index* pInd0 = di0.pInd;
    const NdbDictionary::Index* pInd1 = di1.pInd;
    key.setParent(*pTab0, pInd0);
    key.setChild(*pTab1, pInd1);
    g_info << "create key " << dk.keyname << endl;
    CHK2(pDic->createForeignKey(key) == 0, pDic->getNdbError());
    {
      NdbDictionary::ForeignKey key;
      sprintf(dk.fullname, "%d/%d/%s", dt0.id, dt1.id, dk.keyname);
      CHK2(pDic->getForeignKey(key, dk.fullname) == 0, pDic->getNdbError());
      require(!dk.retrieved);
      dk.retrieved = true;
      dk.id = key.getObjectId();
      dk.version = key.getObjectVersion();
    }
  }
  while (0);
  return result;
}

static int
fk_create_keys(Fkdef& d, Ndb* pNdb)
{
  int result = NDBT_OK;
  for (int k = 0; k < d.nkey; k++)
  {
    CHK1(fk_create_key(d, pNdb, k) == NDBT_OK);
  }
  return result;
}

static int
fk_alter_table(Fkdef& d, Ndb* pNdb, int i)
{
  NdbDictionary::Dictionary* pDic = pNdb->getDictionary();
  int result = NDBT_OK;
  do
  {
    Fkdef::Tab& dt = d.tab[i];
    const NdbDictionary::Table* pTab1 = 0;
    CHK2((pTab1 = pDic->getTable(dt.tabname)) != 0, pDic->getNdbError());
    g_info << "alter table " << dt.tabname << endl;
    int id1 = pTab1->getObjectId();
    int version1 = pTab1->getObjectVersion();
    g_info << "old: id=" << id1 << " version=" << hex << version1 << endl;
    CHK2(pDic->alterTable(*pTab1, *pTab1) == 0, pDic->getNdbError());
    pDic->invalidateTable(dt.tabname);
    const NdbDictionary::Table* pTab2 = 0;
    CHK2((pTab2 = pDic->getTable(dt.tabname)) != 0, pDic->getNdbError());
    int id2 = pTab2->getObjectId();
    int version2 = pTab2->getObjectVersion();
    g_info << "old: id=" << id2 << " version=" << hex << version2 << endl;
    CHK2(id1 == id2, id1 << " != " << id2);
    CHK2(version1 != version2, version1 << " == " << version2);
    dt.id = id2;
    dt.version = version2;
  }
  while (0);
  return result;
}

static int
fk_alter_tables(Fkdef& d, Ndb* pNdb, bool atrandom)
{
  int result = NDBT_OK;
  for (int i = 0; i < d.ntab; i++)
  {
    if (!atrandom || myRandom48(2) == 0)
    {
      CHK1(fk_alter_table(d, pNdb, i) == NDBT_OK);
    }
  }
  return result;
}

static int
fk_create_all(Fkdef& d, Ndb* pNdb)
{
  int result = NDBT_OK;
  do
  {
    CHK1(fk_create_tables(d, pNdb) == 0);
    CHK1(fk_create_keys(d, pNdb) == NDBT_OK);
    // imitate mysqld by doing an alter table afterwards
    CHK1(fk_alter_tables(d, pNdb, true) == NDBT_OK);
  }
  while (0);
  return result;
}

static int
fk_verify_table(const Fkdef& d, Ndb* pNdb, int i)
{
  NdbDictionary::Dictionary* pDic = pNdb->getDictionary();
  int result = NDBT_OK;
  do
  {
    const Fkdef::Tab& dt = d.tab[i];
    g_info << "verify table " << dt.tabname << endl;
    const NdbDictionary::Table* pTab = 0;
    CHK2((pTab = pDic->getTable(dt.tabname)) != 0, pDic->getNdbError());
    int id = pTab->getObjectId();
    int version = pTab->getObjectVersion();
    require(dt.retrieved);
    CHK2(dt.id == id, dt.id << " != " << id);
    CHK2(dt.version == version, dt.version << " != " << version);
    for (int k = 1; k < dt.nind; k++) // skip pk
    {
      const Fkdef::Ind& di = dt.ind[k];
      g_info << "verify index " << di.indname << endl;
      const NdbDictionary::Index* pInd = 0;
      CHK2((pInd = pDic->getIndex(di.indname, dt.tabname)) != 0, pDic->getNdbError());
      int id = pInd->getObjectId();
      int version = pInd->getObjectVersion();
      require(di.retrieved);
      CHK2(di.id == id, di.id << " != " << id);
      CHK2(di.version == version, di.version << " != " << version);
    }
    CHK1(result == NDBT_OK);
  }
  while (0);
  return result;
}

static int
fk_verify_tables(const Fkdef& d, Ndb* pNdb)
{
  int result = NDBT_OK;
  for (int i = 0; i < d.ntab; i++)
  {
    CHK1(fk_verify_table(d, pNdb, i) == 0);
  }
  return result;
}

static int
fk_verify_key(const Fkdef& d, Ndb* pNdb, int k)
{
  NdbDictionary::Dictionary* pDic = pNdb->getDictionary();
  int result = NDBT_OK;
  do
  {
    const Fkdef::Key& dk = d.key[k];
    g_info << "verify key " << dk.fullname << endl;
    NdbDictionary::ForeignKey key;
    CHK2(pDic->getForeignKey(key, dk.fullname) == 0, pDic->getNdbError());
    int id = key.getObjectId();
    int version = key.getObjectVersion();
    require(dk.retrieved);
    CHK2(dk.id == id, dk.id << " != " << id);
    CHK2(dk.version == version, dk.version << " != " << version);
    CHK2(strcmp(dk.fullname, key.getName()) == 0, dk.fullname << " != " << key.getName());
#if 0 // can add more checks
    const Fkdef::Tab& dt0 = *dk.tab0;
    const Fkdef::Tab& dt1 = *dk.tab1;
    const Fkdef::Ind& di0 = *dk.ind0;
    const Fkdef::Ind& di1 = *dk.ind1;
#endif
  }
  while (0);
  return result;
}

static int
fk_verify_keys(const Fkdef& d, Ndb* pNdb)
{
  int result = NDBT_OK;
  for (int k = 0; k < d.nkey; k++)
  {
    CHK1(fk_verify_key(d, pNdb, k) == 0);
  }
  return result;
}

static int
fk_verify_ddl(const Fkdef& d, Ndb* pNdb)
{
  int result = NDBT_OK;
  do
  {
    g_info << "verify ddl" << endl;
    CHK1(fk_verify_tables(d, pNdb) == 0);
    CHK1(fk_verify_keys(d, pNdb) == 0);
  }
  while (0);
  return result;
}

static int
fk_verify_dml(const Fkdef& d, Ndb* pNdb, int records)
{
  NdbDictionary::Dictionary* pDic = pNdb->getDictionary();
  int result = NDBT_OK;
  const int batch = 1;
  const bool allowCV = false;
  const int errNoParent = 255;
  const int errHasChild = 256;
  do
  {
    if (!(d.testcase == 1 && records > 0))
      break;
    g_info << "verify dml" << endl;
    const Fkdef::Tab& dt0 = d.tab[0];
    const Fkdef::Tab& dt1 = d.tab[1];
    const NdbDictionary::Table* pTab0 = 0;
    const NdbDictionary::Table* pTab1 = 0;
    CHK2((pTab0 = pDic->getTable(dt0.tabname)) != 0, pDic->getNdbError());
    CHK2((pTab1 = pDic->getTable(dt1.tabname)) != 0, pDic->getNdbError());
    HugoTransactions tx0(*pTab0);
    HugoTransactions tx1(*pTab1);
    // insert into child t1 - not ok
    g_err << "expect error " << errNoParent << endl;
    CHK1(tx1.loadTable(pNdb, records, batch, allowCV) != 0);
    CHK2(tx1.getNdbError().code == errNoParent, tx1.getNdbError());
    // insert into parent t0 - ok
    CHK2(tx0.loadTable(pNdb, records, batch, allowCV) == 0,
         tx0.getNdbError());
    // insert into child t1 - ok (b1 is 0, a0 is 0,1,2,..)
    CHK2(tx1.loadTable(pNdb, records, batch, allowCV) == 0,
         tx1.getNdbError());
    // delete from parent - not ok
    g_err << "expect error " << errHasChild << endl;
    CHK1(tx0.pkDelRecords(pNdb, records, batch, allowCV) != 0);
    CHK2(tx0.getNdbError().code == errHasChild, tx0.getNdbError());
    // delete from child t1 - ok
    CHK2(tx1.pkDelRecords(pNdb, records, batch, allowCV) == 0,
         tx1.getNdbError());
    // delete from parent to - ok
    CHK2(tx0.pkDelRecords(pNdb, records, batch, allowCV) == 0,
         tx0.getNdbError());
  }
  while (0);
  return result;
}

static int
fk_retrieve_list(Fkdef& d, Ndb* pNdb, Fkdef::List& list)
{
  (void)d;
  NdbDictionary::Dictionary* pDic = pNdb->getDictionary();
  int result = NDBT_OK;
  do
  {
    g_info << "list objects" << endl;
    require(list.list == 0);
    list.list = new NdbDictionary::Dictionary::List;
    CHK2(pDic->listObjects(*list.list) == 0, pDic->getNdbError());
    qsort(list.list->elements, list.list->count, sizeof(list.list->elements[0]),
          fk_compare_element);
    list.keystart = 0;
    for (int i = 0; i < (int)list.list->count; i++)
    {
      NdbDictionary::Dictionary::List::Element& e =
        list.list->elements[i];
      if (e.database == 0)
      {
        e.database = new char [1];
        e.database[0] = 0;
      }
      if (!fk_type(e.type))
        list.keystart++;
      g_info << "ob " << i << ":"
             << " type=" << e.type << " id=" << e.id
             << " db=" << e.database << " name=" << e.name << endl;
      if (i > 0)
      {
        const NdbDictionary::Dictionary::List::Element& e2 =
          list.list->elements[i - 1];
        CHK1(e.type != e2.type || e.id != e2.id);
      }
    }
    g_info << "list count=" << list.list->count
           << " keystart=" << list.keystart << endl;
  }
  while (0);
  return result;
}

static int
fk_verify_list(Fkdef& d, Ndb* pNdb, bool ignore_keys)
{
  int result = NDBT_OK;
  do
  {
    Fkdef::List& list1 = d.list;
    if (list1.list == 0)
    {
      g_info << "retrieve first object list" << endl;
      CHK1(fk_retrieve_list(d, pNdb, list1) == 0);
    }
    else
    {
      g_info << "verify object list old vs new"
                " ignore_keys=" << ignore_keys << endl;
      Fkdef::List list2;
      CHK1(fk_retrieve_list(d, pNdb, list2) == NDBT_OK);
      // optionally ignore FK stuff in either list
      int count1 = !ignore_keys ? list1.list->count : list1.keystart;
      int count2 = !ignore_keys ? list2.list->count : list2.keystart;
      CHK1(count1 == count2);
      for (int i = 0; i < count1; i++)
      {
        const NdbDictionary::Dictionary::List::Element& e1 =
          list1.list->elements[i];
        const NdbDictionary::Dictionary::List::Element& e2 =
          list2.list->elements[i];
        CHK2(e1.type == e2.type,
             i << ": " << e1.type << " != " << e2.type);
        CHK2(e1.id == e2.id,
             i << ": " << e1.id << " != " << e2.id);
        CHK2(strcmp(e1.database, e2.database) == 0,
             i << ": " << e1.database << " != " << e2.database);
        CHK2(strcmp(e1.name, e2.name) == 0,
             i << ": " << e1.name << " != " << e2.name);
      }
      CHK1(result == NDBT_OK);
      // replace old by new
      delete list1.list;
      list1.list = list2.list;
      list1.keystart = list2.keystart;
      list2.list = 0;
    }
    // verify objects vs list
    for (int i = 0; i < d.ntab; i++)
    {
      const Fkdef::Tab& dt = d.tab[i];
      CHK2(fk_find_element(list1, NdbDictionary::Object::UserTable,
           "TEST_DB", dt.tabname), dt.tabname);
      for (int k = 1; k < dt.nind; k++)
      {
        const Fkdef::Ind& di = dt.ind[k];
        if (di.unique)
        {
          CHK2(fk_find_element(list1, NdbDictionary::Object::UniqueHashIndex,
               "sys", di.indname), di.indname);
        }
        else
        {
          CHK2(fk_find_element(list1, NdbDictionary::Object::OrderedIndex,
               "sys", di.indname), di.indname);
        }
      }
      CHK1(result == NDBT_OK);
    }
    for (int k = 0; k < d.nkey; k++) {
      const Fkdef::Key& dk = d.key[k];
      CHK2(fk_find_element(list1, NdbDictionary::Object::ForeignKey,
           "", dk.fullname), dk.fullname);
      // could also check FK triggers..
    }
    CHK1(result == NDBT_OK);
  }
  while (0);
  return result;
}

static int
fk_drop_table(Fkdef& d, Ndb* pNdb, int i, bool force)
{
  NdbDictionary::Dictionary* pDic = pNdb->getDictionary();
  int result = NDBT_OK;
  do
  {
    Fkdef::Tab& dt = d.tab[i];
    g_info << "drop table " << dt.tabname
           << (force ? " (force)" : "") << endl;
    if (pDic->dropTable(dt.tabname) != 0)
    {
      const NdbError& err = pDic->getNdbError();
      CHK2(force, err);
      CHK2(err.code == 709 || err.code == 723, err);
      break;
    }
    // all indexes are dropped by ndb api
    // all related FKs child/parent are dropped by ndb api
  }
  while (0);
  return result;
}

static int
fk_drop_tables(Fkdef& d, Ndb* pNdb, bool force)
{
  int result = NDBT_OK;
  for (int i = 0; i < d.ntab; i++)
  {
    CHK1(fk_drop_table(d, pNdb, i, force) == NDBT_OK);
  }
  return result;
}

static int
fk_drop_key(Fkdef& d, Ndb* pNdb, int k, bool force)
{
  NdbDictionary::Dictionary* pDic = pNdb->getDictionary();
  int result = NDBT_OK;
  do
  {
    Fkdef::Key& dk = d.key[k];
    g_info << "drop key " << dk.fullname
           << (force ? " (force)" : "") << endl;
    NdbDictionary::ForeignKey key;
    if (pDic->getForeignKey(key, dk.fullname) != 0)
    {
      const NdbError& err = pDic->getNdbError();
      CHK2(force, err);
      CHK2(err.code == 709 || err.code == 723 || err.code == 21040, err);
      break;
    }
    CHK2(pDic->dropForeignKey(key) == 0, pDic->getNdbError());
  }
  while (0);
  return result;
}

static int
fk_drop_keys(Fkdef& d, Ndb* pNdb, bool force)
{
  int result = NDBT_OK;
  for (int k = 0; k < d.nkey; k++)
  {
    CHK1(fk_drop_key(d, pNdb, k, force) == NDBT_OK);
  }
  return result;
}

static int
fk_drop_all(Fkdef& d, Ndb* pNdb, bool force)
{
  int result = NDBT_OK;
  do
  {
    CHK1(fk_drop_keys(d, pNdb, force) == NDBT_OK);
    CHK1(fk_drop_tables(d, pNdb, force) == NDBT_OK);
  }
  while (0);
  return result;
}

// commit drop

// just reset all retrieved
static void
fk_dropped_all(Fkdef& d)
{
  for (int i = 0; i < d.ntab; i++)
  {
    Fkdef::Tab& dt = d.tab[i];
    dt.retrieved = false;
    for (int k = 0; k < dt.nind; k++)
    {
      Fkdef::Ind& di = dt.ind[k];
      di.retrieved = false;
    }
  }
  for (int k = 0; k < d.nkey; k++)
  {
    Fkdef::Key& dk = d.key[k];
    dk.retrieved = false;
  }
}

// for FK_Bug18069680

static int
fk_create_all_random(Fkdef& d, Ndb* pNdb)
{
  int result = NDBT_OK;
  int ntab = 0;
  int nkey = 0;
  do
  {
    for (int i = 0; i < d.ntab; i++)
    {
      Fkdef::Tab& dt = d.tab[i];
      if (!dt.retrieved && myRandom48(3) == 0)
      {
        CHK1(fk_create_table(d, pNdb, i) == 0);
        require(dt.retrieved);
        ntab++;
      }
    }
    CHK1(result == NDBT_OK);
    for (int k = 0; k < d.nkey; k++)
    {
      Fkdef::Key& dk = d.key[k];
      if (!dk.retrieved && myRandom48(3) == 0 &&
          dk.tab0->retrieved && dk.tab1->retrieved)
      {
        CHK1(fk_create_key(d, pNdb, k) == 0);
        require(dk.retrieved);
        nkey++;
      }
    }
    CHK1(result == NDBT_OK);
    require(ntab <= d.ntab && nkey <= d.nkey);
  }
  while (ntab < d.ntab || nkey < d.nkey);
  return result;
}

static int
fk_drop_indexes_under(const Fkdef& d, Ndb* pNdb)
{
  NdbDictionary::Dictionary* pDic = pNdb->getDictionary();
  int result = NDBT_OK;
  do
  {
    for (int i = 0; i < d.ntab; i++)
    {
      const Fkdef::Tab& dt = d.tab[i];
      for (int k = 1; k < dt.nind; k++) // skip pk
      {
        const Fkdef::Ind& di = dt.ind[k];
        int parent = 0;
        int child = 0;
        for (int m = 0; m < d.nkey; m++)
        {
          const Fkdef::Key& dk = d.key[m];
          if (dk.ind0 == &di)
            parent++;
          if (dk.ind1 == &di)
            child++;
        }
        if (parent != 0 || child != 0)
        {
          // drop must fail
          g_info << "try to drop index under " << di.indname
                 << " parent:" << parent << " child:" << child << endl;
          int ret = pDic->dropIndex(di.indname, dt.tabname);
          CHK2(ret != 0, "no error on drop underlying index");
          const NdbError& err = pDic->getNdbError();
          // could be either error code depending on check order
          CHK2(err.code == 21081 || err.code == 21082, pDic->getNdbError());
        }
      }
      CHK1(result == NDBT_OK);
    }
    CHK1(result == NDBT_OK);
  }
  while (0);
  return result;
}

// for manual testing
static void
fk_env_options(Fkdef& d)
{
  // random seed
  int seed = (int)getpid();
#ifdef NDB_USE_GET_ENV
  {
    const char* p = NdbEnv_GetEnv("RANDOM_SEED", (char*)0, 0);
    if (p != 0)
      seed = atoi(p);
  }
#endif
  myRandom48Init(seed);
  g_err << "random seed: " << seed << endl;
  // create no FKs at all
  d.nokeys = false;
#ifdef NDB_USE_GET_ENV
  {
    const char* p = NdbEnv_GetEnv("FK_NOKEYS", (char*)0, 0);
    if (p != 0 && strchr("1Y", p[0]) != 0)
      d.nokeys = true;
  }
#endif
  // do not drop objects at end
  d.nodrop = false;
#ifdef NDB_USE_GET_ENV
  {
    const char* p = NdbEnv_GetEnv("FK_NODROP", (char*)0, 0);
    if (p != 0 && strchr("1Y", p[0]) != 0)
      d.nodrop = true;
  }
#endif
}

int
runFK_SRNR(NDBT_Context* ctx, NDBT_Step* step)
{
  Ndb* pNdb = GETNDB(step);
  const int loops = ctx->getNumLoops();
  const int records = ctx->getNumRecords();
  int result = NDBT_OK;

  NdbRestarter restarter;
  const int numdbnodes = restarter.getNumDbNodes();

  Fkdef d;
  d.testcase = ctx->getProperty("testcase", (Uint32)0);
  fk_env_options(d);
  fk_define_all(d);

  do
  {
    (void)fk_drop_all(d, pNdb, true);
    CHK1(fk_create_all(d, pNdb) == NDBT_OK);
    CHK1(fk_verify_ddl(d, pNdb) == NDBT_OK);
    CHK1(fk_verify_dml(d, pNdb, records) == NDBT_OK);
    CHK1(fk_verify_list(d, pNdb, false) == NDBT_OK);

    for (int loop = 0; loop < loops; loop++)
    {
      g_info << "loop " << loop << "<" << loops << endl;

      bool rs = (numdbnodes == 1 || myRandom48(2) == 0);
      if (rs)
      {
        g_info << "restart all" << endl;
        CHK1(restarter.restartAll() == 0);
      }
      else
      {
        int i = myRandom48(numdbnodes);
        int nodeid = restarter.getDbNodeId(i);
        bool initial = (bool)myRandom48(2);
        bool nostart = true;
        g_info << "restart node " << nodeid << " initial=" << initial << endl;

        CHK1(restarter.restartOneDbNode(nodeid, initial, nostart) == 0);
        CHK1(restarter.waitNodesNoStart(&nodeid, 1) == 0);
        g_info << "nostart node " << nodeid << endl;

        CHK1(fk_verify_ddl(d, pNdb) == NDBT_OK);
        CHK1(fk_verify_dml(d, pNdb, records) == NDBT_OK);
        CHK1(fk_verify_list(d, pNdb, false) == NDBT_OK);

        g_info << "start node " << nodeid << endl;
        CHK1(restarter.startNodes(&nodeid, 1) == 0);
      }

      CHK1(restarter.waitClusterStarted() == 0);
      CHK_NDB_READY(pNdb);
      g_info << "cluster is started" << endl;

      CHK1(fk_verify_ddl(d, pNdb) == NDBT_OK);
      CHK1(fk_verify_dml(d, pNdb, records) == NDBT_OK);
      CHK1(fk_verify_list(d, pNdb, false) == NDBT_OK);
    }
    CHK1(result == NDBT_OK);

    if (!d.nodrop)
    {
      CHK1(fk_drop_all(d, pNdb, false) == NDBT_OK);
    }
  }
  while (0);

  if (result != NDBT_OK)
  {
    if (!d.nodrop)
      (void)fk_drop_all(d, pNdb, true);
  }
  return result;
}

int
runFK_TRANS(NDBT_Context* ctx, NDBT_Step* step)
{
  Ndb* pNdb = GETNDB(step);
  NdbDictionary::Dictionary* pDic = pNdb->getDictionary();
  const int loops = ctx->getNumLoops();
  const int records = ctx->getNumRecords();
  int result = NDBT_OK;
  const int abort_flag = NdbDictionary::Dictionary::SchemaTransAbort;

  Fkdef d;
  d.testcase = ctx->getProperty("testcase", (Uint32)0);
  fk_env_options(d);
  fk_define_tables(d);
  fk_undefine_keys(d);

  do
  {
    (void)fk_drop_all(d, pNdb, true);
    CHK1(fk_create_tables(d, pNdb) == NDBT_OK);
    CHK1(fk_verify_ddl(d, pNdb) == NDBT_OK);
    CHK1(fk_verify_list(d, pNdb, false) == NDBT_OK);

    // what to do on loop % 3
    const int abort_loop[3][2] = { { 1, -1 }, { 0, 1 }, { 0, 0 } };

    for (int loop = 0; loop < loops; loop++)
    {
      g_info << "loop " << loop << "<" << loops << endl;

      int abort_create = abort_loop[loop % 3][0];
      require(abort_create == 0 || abort_create == 1);
      g_info << "abort create: " << abort_create << endl;

      fk_define_keys(d);
      CHK2(pDic->beginSchemaTrans() == 0, pDic->getNdbError());
      CHK1(fk_create_keys(d, pNdb) == 0);
      if (!abort_create)
      {
        g_info << "commit schema trans" << endl;
        CHK2(pDic->endSchemaTrans(0) == 0, pDic->getNdbError());
        CHK1(fk_verify_ddl(d, pNdb) == NDBT_OK);
        CHK1(fk_verify_dml(d, pNdb, records) == NDBT_OK);
        CHK1(fk_verify_list(d, pNdb, true) == NDBT_OK);
      }
      else
      {
        g_info << "abort schema trans" << endl;
        CHK2(pDic->endSchemaTrans(abort_flag) == 0, pDic->getNdbError());
        fk_undefine_keys(d);
        CHK1(fk_verify_ddl(d, pNdb) == NDBT_OK);
        CHK1(fk_verify_list(d, pNdb, false) == NDBT_OK);
        continue; // nothing to drop
      }

      int abort_drop = abort_loop[loop % 3][1];
      require(abort_drop == 0 || abort_drop == 1);
      g_info << "abort drop: " << abort_drop << endl;

      CHK2(pDic->beginSchemaTrans() == 0, pDic->getNdbError());
      CHK1(fk_drop_keys(d, pNdb, false) == 0);
      if (!abort_drop)
      {
        g_info << "commit schema trans" << endl;
        CHK2(pDic->endSchemaTrans(0) == 0, pDic->getNdbError());
        fk_undefine_keys(d);
        CHK1(fk_verify_ddl(d, pNdb) == NDBT_OK);
        CHK1(fk_verify_list(d, pNdb, true) == NDBT_OK);
      }
      else
      {
        g_info << "abort schema trans" << endl;
        CHK2(pDic->endSchemaTrans(abort_flag) == 0, pDic->getNdbError());
        CHK1(fk_verify_ddl(d, pNdb) == NDBT_OK);
        CHK1(fk_verify_dml(d, pNdb, records) == NDBT_OK);
        CHK1(fk_verify_list(d, pNdb, false) == NDBT_OK);
        // prepare for next round
        CHK1(fk_drop_keys(d, pNdb, false) == NDBT_OK);
        fk_undefine_keys(d);
      }
    }
    CHK1(result == NDBT_OK);

    if (!d.nodrop)
    {
      CHK1(fk_drop_all(d, pNdb, false) == NDBT_OK);
    }
  }
  while (0);

  if (result != NDBT_OK)
  {
    (void)pDic->endSchemaTrans(abort_flag);
    if (!d.nodrop)
      (void)fk_drop_all(d, pNdb, true);
  }
  return result;
}

int
runFK_Bug18069680(NDBT_Context* ctx, NDBT_Step* step)
{
  Ndb* pNdb = GETNDB(step);
  const int loops = ctx->getNumLoops();
  const int records = ctx->getNumRecords();
  int result = NDBT_OK;

  Fkdef d;
  d.testcase = ctx->getProperty("testcase", (Uint32)0);
  fk_env_options(d);
  fk_define_all(d);

  do
  {
    (void)fk_drop_all(d, pNdb, true);

    for (int loop = 0; loop < loops; loop++)
    {
      g_info << "loop " << loop << "<" << loops << endl;

      CHK1(fk_create_all_random(d, pNdb) == NDBT_OK);
      CHK1(fk_verify_ddl(d, pNdb) == NDBT_OK);
      CHK1(fk_verify_dml(d, pNdb, records) == NDBT_OK);

      CHK1(fk_drop_indexes_under(d, pNdb) == NDBT_OK);
      CHK1(fk_drop_tables(d, pNdb, false) == NDBT_OK);

      fk_dropped_all(d);
    }
    CHK1(result == NDBT_OK);
  }
  while (0);

  if (result != NDBT_OK)
  {
    if (!d.nodrop)
      (void)fk_drop_all(d, pNdb, true);
  }
  return result;
}

#undef myRandom48
#undef myRandom48Init

int
runDictTO_1(NDBT_Context* ctx, NDBT_Step* step)
{
  Ndb* pNdb = GETNDB(step);
  NdbDictionary::Dictionary* pDic = pNdb->getDictionary();
  NdbRestarter restarter;

  if (restarter.getNumDbNodes() < 3)
    return NDBT_OK;

  for (int i = 0; i < ctx->getNumLoops(); i++)
  {
    int master = restarter.getMasterNodeId();
    int next = restarter.getNextMasterNodeId(master);
    int val2[] = { DumpStateOrd::CmvmiSetRestartOnErrorInsert, 1 };

    restarter.dumpStateOneNode(master, val2, 2);
    restarter.insertError2InNode(master, 6050, next);

    ndbout_c("master: %d next: %d", master, next);
    {
      g_info << "save all resource usage" << endl;
      int dump1[] = { DumpStateOrd::SchemaResourceSnapshot };
      restarter.dumpStateAllNodes(dump1, 1);
    }


    {
      if (pDic->beginSchemaTrans() != 0)
      {
        ndbout << "ERROR: line: " << __LINE__ << endl;
        ndbout << pDic->getNdbError();
        return NDBT_FAILED;
      }
      for (int j = 0; j < (i + 1); j++)
      {
        NdbDictionary::Table pTab(* ctx->getTab());
        pTab.setName(BaseString(pTab.getName()).appfmt("_EXTRA_%u", j).c_str());

        if (pDic->createTable(pTab) != 0)
        {
          ndbout << "ERROR: line: " << __LINE__ << endl;
          ndbout << pDic->getNdbError();
          return NDBT_FAILED;
        }
      }

      // this should give master failuer...but trans should rollforward
      if (pDic->endSchemaTrans() != 0)
      {
        ndbout << "ERROR: line: " << __LINE__ << endl;
        ndbout << pDic->getNdbError();
        return NDBT_FAILED;
      }
    }

    for (int j = 0; j < (i + 1); j++)
    {
      pDic->dropTable(BaseString(ctx->getTab()->getName()).appfmt("_EXTRA_%u", j).c_str());
    }

    {
      g_info << "check all resource usage" << endl;
      for (int j = 0; j < restarter.getNumDbNodes(); j++)
      {
        if (restarter.getDbNodeId(j) == master)
          continue;

        int dump1[] = { DumpStateOrd::SchemaResourceCheckLeak };
        restarter.dumpStateOneNode(restarter.getDbNodeId(j), dump1, 1);
      }
    }

    restarter.waitNodesNoStart(&master, 1);
    restarter.startNodes(&master, 1);
    restarter.waitClusterStarted();
    CHK_NDB_READY(pNdb);
  }

  return NDBT_OK;
}

int
runIndexStatTimeout(NDBT_Context* ctx, NDBT_Step* step)
{
  Ndb* pNdb = GETNDB(step);
  NdbDictionary::Dictionary *pDict = pNdb->getDictionary();
  const NdbDictionary::Table* pTab = ctx->getTab();
  char idxname[20];
  sprintf(idxname, "%s_idx", pTab->getName());
  NdbRestarter restarter;

  if(pTab == NULL)
  {
    ndbout << "Failed to get table " << endl;
    return NDBT_FAILED;
  }
  const NdbDictionary::Index* pIdx = pDict->getIndex(idxname, pTab->getName());
  if(pIdx == NULL)
  {
    ndbout << "Failed to get index" << idxname << " error " << pDict->getNdbError() << endl;
    return NDBT_FAILED;
  }
  ndbout << "Inserting error in ndbd to cause dictsignal timeout" << endl;
  if(restarter.insertErrorInAllNodes(6221) != 0)
  {
    ndbout << "Failed to insert error 6221" << endl;
    return NDBT_FAILED;
  }

  ndbout << "Do error injection in ndbapi to timeout quickly" << endl;
  DBUG_SET_INITIAL("+d,ndb_dictsignal_timeout");

  if(pDict->updateIndexStat(*pIdx, *pTab) == 0)
  {
    ndbout << "Error: updateIndexStat succeeded, should have failed" << endl;
    return NDBT_FAILED;
  }
  ndbout << "Clear error injection from ndbapi" << endl;
  DBUG_SET_INITIAL("-d,ndb_dictsignal_timeout");

  ndbout << "Clear error insert in ndbd" << endl;
  if(restarter.insertErrorInAllNodes(0) != 0)
  {
    ndbout << "Failed to clear error 6221" << endl;
    return NDBT_FAILED;
  }
  int errorCode= pDict->getNdbError().code;
  if(errorCode != 4008)
  {
    ndbout << "Error: updateIndexStat failed with wrong error " << errorCode << endl;
    return NDBT_FAILED;
  }
  ndbout << "Success: updateIndexStat failed with expected error 4008" << endl;
  return NDBT_OK;
}

int
runForceGCPWait(NDBT_Context* ctx, NDBT_Step* step)
{
  Ndb* pNdb = GETNDB(step);
  NdbDictionary::Dictionary *pDict = pNdb->getDictionary();
  NdbRestarter restarter;

  ndbout << "Inserting error in ndbd to cause dictsignal timeout" << endl;
  if(restarter.insertErrorInAllNodes(7247) != 0)
  {
    ndbout << "Failed to insert error 7247" << endl;
    return NDBT_FAILED;
  }

  ndbout << "Do error injection in ndbapi to timeout quickly" << endl;
  DBUG_SET_INITIAL("+d,ndb_dictsignal_timeout");

  if(pDict->forceGCPWait(0) == 0)
  {
    ndbout << "Error: forceGCPWait succeeded, should have failed" << endl;
    return NDBT_FAILED;
  }
  ndbout << "Clear error injection from ndbapi" << endl;
  DBUG_SET_INITIAL("-d,ndb_dictsignal_timeout");

  ndbout << "Clear error insert in ndbd" << endl;
  if(restarter.insertErrorInAllNodes(0) != 0)
  {
    ndbout << "Failed to clear error 6222" << endl;
    return NDBT_FAILED;
  }
  int errorCode= pDict->getNdbError().code;
  if(errorCode != 4008)
  {
    ndbout << "Error: forceGCPWait failed with wrong error " << errorCode << endl;
    return NDBT_FAILED;
  }
  ndbout << "Success: forceGCPWait failed with expected error 4008" << endl;
  return NDBT_OK;
}

NDBT_TESTSUITE(testDict);
TESTCASE("testDropDDObjects",
         "* 1. start cluster\n"
         "* 2. Create LFG\n"
         "* 3. create TS\n"
         "* 4. run DropDDObjects\n"
         "* 5. Verify DropDDObjectsRestart worked\n"){
INITIALIZER(runWaitStarted);
INITIALIZER(runDropDDObjects);
INITIALIZER(testDropDDObjectsSetup);
STEP(runDropDDObjects);
FINALIZER(DropDDObjectsVerify);
}

TESTCASE("Bug29501",
         "* 1. start cluster\n"
         "* 2. Restart 1 node -abort -nostart\n"
         "* 3. create LFG\n"
         "* 4. Restart data node\n"
         "* 5. Restart 1 node -nostart\n"
         "* 6. Drop LFG\n"){
INITIALIZER(runWaitStarted);
INITIALIZER(runDropDDObjects);
STEP(runBug29501);
FINALIZER(runDropDDObjects);
}
TESTCASE("CreateAndDrop", 
	 "Try to create and drop the table loop number of times\n"){
  INITIALIZER(runCreateAndDrop);
}
TESTCASE("CreateAndDropAtRandom",
	 "Try to create and drop table at random loop number of times\n"
         "Uses all available tables\n"
         "Uses error insert 4013 to make TUP verify table descriptor"){
  INITIALIZER(runCreateAndDropAtRandom);
}
TESTCASE("CreateAndDropIndexes",
	 "Like CreateAndDropAtRandom but also creates random ordered\n"
         "indexes and loads data as a simple check of index operation"){
  TC_PROPERTY("CreateIndexes", 1);
  TC_PROPERTY("LoadData", 1);
  INITIALIZER(runCreateAndDropAtRandom);
}
TESTCASE("CreateAndDropWithData", 
	 "Try to create and drop the table when it's filled with data\n"
	 "do this loop number of times\n"){
  INITIALIZER(runCreateAndDropWithData);
}
TESTCASE("CreateAndDropDuring", 
	 "Try to create and drop the table when other thread is using it\n"
	 "do this loop number of times\n"){
  STEP(runCreateAndDropDuring);
  STEP(runUseTableUntilStopped);
}
TESTCASE("DropWithTakeover","bug 14190114"){
  INITIALIZER(runDropTakeoverTest);
}
TESTCASE("CreateInvalidTables", 
	 "Try to create the invalid tables we have defined\n"){ 
  INITIALIZER(runCreateInvalidTables);
}
TESTCASE("DropTableConcurrentLCP",
         "Drop a table while LCP is ongoing\n")
{
  INITIALIZER(runCreateTheTable);
  INITIALIZER(runFillTable);
  INITIALIZER(runSetMinTimeBetweenLCP);
  INITIALIZER(runSetDropTableConcurrentLCP);
  INITIALIZER(runDropTheTable);
  FINALIZER(runResetMinTimeBetweenLCP);
}
TESTCASE("DropTableConcurrentLCP2",
         "Drop a table while LCP is ongoing\n")
{
  INITIALIZER(runCreateTheTable);
  INITIALIZER(runFillTable);
  INITIALIZER(runSetMinTimeBetweenLCP);
  INITIALIZER(runSetDropTableConcurrentLCP2);
  INITIALIZER(runDropTheTable);
  FINALIZER(runResetMinTimeBetweenLCP);
}
TESTCASE("CreateTableWhenDbIsFull", 
	 "Try to create a new table when db already is full\n"){ 
  INITIALIZER(runCreateTheTable);
  INITIALIZER(runFillTable);
  INITIALIZER(runCreateTableWhenDbIsFull);
  INITIALIZER(runDropTableWhenDbIsFull);
  FINALIZER(runDropTheTable);
}
TESTCASE("FragmentTypeSingle", 
	 "Create the table with fragment type Single\n"){
  TC_PROPERTY("FragmentType", NdbDictionary::Table::FragSingle);
  INITIALIZER(runTestFragmentTypes);
}
TESTCASE("FragmentTypeAllSmall", 
	 "Create the table with fragment type AllSmall\n"){ 
  TC_PROPERTY("FragmentType", NdbDictionary::Table::FragAllSmall);
  INITIALIZER(runTestFragmentTypes);
}
TESTCASE("FragmentTypeAllMedium", 
	 "Create the table with fragment type AllMedium\n"){ 
  TC_PROPERTY("FragmentType", NdbDictionary::Table::FragAllMedium);
  INITIALIZER(runTestFragmentTypes);
}
TESTCASE("FragmentTypeAllLarge", 
	 "Create the table with fragment type AllLarge\n"){ 
  TC_PROPERTY("FragmentType", NdbDictionary::Table::FragAllLarge);
  INITIALIZER(runTestFragmentTypes);
}
TESTCASE("TemporaryTables", 
	 "Create the table as temporary and make sure it doesn't\n"
	 "contain any data when system is restarted\n"){ 
  INITIALIZER(runTestTemporaryTables);
}
TESTCASE("CreateMaxTables", 
	 "Create tables until db says that it can't create any more\n"){
  TC_PROPERTY("tables", 1000);
  INITIALIZER(runCreateMaxTables);
  INITIALIZER(runDropMaxTables);
}
TESTCASE("PkSizes", 
	 "Create tables with all different primary key sizes.\n"\
	 "Test all data operations insert, update, delete etc.\n"\
	 "Drop table."){
  INITIALIZER(runPkSizes);
}
TESTCASE("StoreFrm", 
	 "Test that a frm file can be properly stored as part of the\n"
	 "data in Dict."){
  INITIALIZER(runStoreFrm);
}
TESTCASE("GetPrimaryKey", 
	 "Test the function NdbDictionary::Column::getPrimaryKey\n"
	 "It should return true only if the column is part of \n"
	 "the primary key in the table"){
  INITIALIZER(runGetPrimaryKey);
}
TESTCASE("StoreFrmError", 
	 "Test that a frm file with too long length can't be stored."){
  INITIALIZER(runStoreFrmError);
}
TESTCASE("TableRename",
	 "Test basic table rename"){
  INITIALIZER(runTableRename);
}
TESTCASE("TableRenameSR",
	 "Test that table rename can handle system restart"){
  INITIALIZER(runTableRenameSR);
}
TESTCASE("DictionaryPerf",
	 ""){
  INITIALIZER(runTestDictionaryPerf);
}
TESTCASE("CreateLogfileGroup", ""){
  INITIALIZER(runCreateLogfileGroup);
}
TESTCASE("CreateTablespace", ""){
  INITIALIZER(runCreateTablespace);
}
TESTCASE("CreateDiskTable", ""){
  INITIALIZER(runCreateDiskTable);
}
TESTCASE("FailAddFragment",
         "Fail add fragment or attribute in ACC or TUP or TUX\n"){
  INITIALIZER(runFailAddFragment);
}
TESTCASE("Restart_NF1",
         "DICT ops during node graceful shutdown (not master)"){
  TC_PROPERTY("Restart_NF_ops", 1);
  TC_PROPERTY("Restart_NF_type", 1);
  STEP(runRestarts);
  STEP(runDictOps);
}
TESTCASE("Restart_NF2",
         "DICT ops during node shutdown abort (not master)"){
  TC_PROPERTY("Restart_NF_ops", 1);
  TC_PROPERTY("Restart_NF_type", 2);
  STEP(runRestarts);
  STEP(runDictOps);
}
TESTCASE("Restart_NR1",
         "DICT ops during node startup (not master)"){
  TC_PROPERTY("Restart_NR_ops", 1);
  STEP(runRestarts);
  STEP(runDictOps);
}
TESTCASE("Restart_NR2",
         "DICT ops during node startup with crash inserts (not master)"){
  TC_PROPERTY("Restart_NR_ops", 1);
  TC_PROPERTY("Restart_NR_error", 1);
  STEP(runRestarts);
  STEP(runDictOps);
}
TESTCASE("TableAddAttrs",
	 "Add attributes to an existing table using alterTable()"){
  INITIALIZER(runTableAddAttrs);
}
TESTCASE("TableAddAttrsDuring",
	 "Try to add attributes to the table when other thread is using it\n"
	 "do this loop number of times\n"){
  INITIALIZER(runCreateTheTable);
  STEP(runTableAddAttrsDuring);
  STEP(runUseTableUntilStopped2);
  STEP(runUseTableUntilStopped3);
  FINALIZER(runDropTheTable);
}
TESTCASE("TableAddAttrsDuringError",
	 "Try to add attributes to the table when other thread is using it\n"
	 "do this loop number of times\n"){
  TC_PROPERTY("AbortAlter", 1);
  INITIALIZER(runCreateTheTable);
  STEP(runTableAddAttrsDuring);
  STEP(runUseTableUntilStopped2);
  STEP(runUseTableUntilStopped3);
  FINALIZER(runDropTheTable);
}
TESTCASE("Bug21755",
         ""){
  INITIALIZER(runBug21755);
}
TESTCASE("DictRestart",
         ""){
  INITIALIZER(runDictRestart);
}
TESTCASE("Bug24631",
         ""){
  INITIALIZER(runBug24631);
}
TESTCASE("Bug36702", "")
{
  INITIALIZER(runDropDDObjects);
  INITIALIZER(runBug36072);
  FINALIZER(restartClusterInitial);
}
TESTCASE("Bug29186",
         ""){
  INITIALIZER(runBug29186);
}
TESTCASE("Bug48604",
         "Online ordered index build.\n"
         "Complements testOIBasic -case f"){
  STEP(runBug48604);
  STEP(runBug48604ops);
#if 0 // for future MT test
  STEP(runBug48604ops);
  STEP(runBug48604ops);
  STEP(runBug48604ops);
#endif
}
TESTCASE("Bug54651", ""){
  INITIALIZER(runBug54651);
}
/** telco-6.4 **/
TESTCASE("SchemaTrans",
         "Schema transactions"){
  ALL_TABLES();
  STEP(runSchemaTrans);
}
TESTCASE("FailCreateHashmap",
         "Fail create hashmap")
{
  INITIALIZER(runFailCreateHashmap);
}
TESTCASE("FailAddPartition",
         "Fail add partition")
{
  INITIALIZER(runFailAddPartition);
}
TESTCASE("TableAddPartitions",
	 "Add partitions to an existing table using alterTable()"){
  INITIALIZER(runTableAddPartition);
}
TESTCASE("Bug41905",
	 ""){
  STEP(runBug41905);
  STEP(runBug41905getTable);
}
TESTCASE("Bug46552", "")
{
  INITIALIZER(runBug46552);
}
TESTCASE("Bug46585", "")
{
  INITIALIZER(runWaitStarted);
  INITIALIZER(runBug46585);
}
TESTCASE("Bug53944", "")
{
  INITIALIZER(runBug53944);
}
TESTCASE("Bug58277",
         "Dropping busy ordered index can crash data node.\n"
         "Give any tablename as argument (T1)"){
  TC_PROPERTY("RSS_CHECK", (Uint32)true);
  TC_PROPERTY("RANGE_MAX", (Uint32)5);
  INITIALIZER(runBug58277errtest);
  STEP(runBug58277);
  // sub-steps 2-8 synced with main step
  TC_PROPERTY("SubSteps", 7);
  STEP(runBug58277drop);
  /*
   * A single scan update can show the bug but this is not likely.
   * Add more scan updates.  Also add PK ops for other asserts.
   */
  STEP(runBug58277scan);
  STEP(runBug58277scan);
  STEP(runBug58277scan);
  STEP(runBug58277scan);
  STEP(runBug58277pk);
  STEP(runBug58277pk);
  // kernel side scans (eg. LCP) for resource usage check
  STEP(runBug58277rand);
}
TESTCASE("Bug57057",
         "MRR + delete leaks stored procs (fixed under Bug58277).\n"
         "Give any tablename as argument (T1)"){
  TC_PROPERTY("RSS_CHECK", (Uint32)true);
  TC_PROPERTY("RANGE_MAX", (Uint32)100);
  TC_PROPERTY("SCAN_DELETE", (Uint32)1);
  STEP(runBug57057);
  TC_PROPERTY("SubSteps", 1);
  STEP(runBug58277scan);
}
TESTCASE("GetTabInfoRef", "Regression test for bug #14647210 'CAN CRASH ALL "
         "NODES EASILY WHEN RESTARTING MORE THAN 6 NODES SIMULTANEOUSLY'"
         " (missing handling of GET_TABINFOREF signal).")
{
  INITIALIZER(runGetTabInfoRef);
}
TESTCASE("Bug13416603", "")
{
  INITIALIZER(runCreateTheTable);
  INITIALIZER(runLoadTable);
  INITIALIZER(runBug13416603);
  FINALIZER(runDropTheTable);
}
TESTCASE("IndexStatCreate", "")
{
  STEPS(runIndexStatCreate, 10);
}
TESTCASE("WL946",
         "Time types with fractional seconds.\n"
         "Give any tablename as argument (T1)"){
  INITIALIZER(runWL946);
}
TESTCASE("Bug14645319", "")
{
  STEP(runBug14645319);
}
TESTCASE("FK_SRNR1",
         "Foreign keys SR/NR, simple case with DDL and DML checks.\n"
         "Give any tablename as argument (T1)"){
  TC_PROPERTY("testcase", 1);
  INITIALIZER(runFK_SRNR);
}
TESTCASE("FK_SRNR2",
         "Foreign keys SR/NR, complex case with DDL checks .\n"
         "Give any tablename as argument (T1)"){
  TC_PROPERTY("testcase", 2);
  INITIALIZER(runFK_SRNR);
}
TESTCASE("FK_TRANS1",
         "Foreign keys schema trans, simple case with DDL and DML checks.\n"
         "Give any tablename as argument (T1)"){
  TC_PROPERTY("testcase", 1);
  INITIALIZER(runFK_TRANS);
}
TESTCASE("FK_TRANS2",
         "Foreign keys schema trans, complex case with DDL checks.\n"
         "Give any tablename as argument (T1)"){
  TC_PROPERTY("testcase", 2);
  INITIALIZER(runFK_TRANS);
}
TESTCASE("FK_Bug18069680",
         "NDB API drop table with foreign keys.\n"
         "Give any tablename as argument (T1)"){
  TC_PROPERTY("testcase", 2);
  INITIALIZER(runFK_Bug18069680);
}
TESTCASE("CreateHashmaps",
         "Create (default) hashmaps")
{
  INITIALIZER(runCreateHashmaps);
}
TESTCASE("DictTakeOver_1", "")
{
  INITIALIZER(runDictTO_1);
}
TESTCASE("indexStat", "test dictsignal timeout in INDEX_STAT_REQ")
{
  INITIALIZER(runCreateTheTable);
  INITIALIZER(runCreateTheIndex);
  INITIALIZER(runIndexStatTimeout);
  FINALIZER(runDropTheIndex);
  FINALIZER(runDropTheTable);
}
TESTCASE("forceGCPWait", "test dictsignal timeout in FORCE_GCP_WAIT")
{
  INITIALIZER(runForceGCPWait);
}
NDBT_TESTSUITE_END(testDict);

int main(int argc, const char** argv){
  ndb_init();
  NDBT_TESTSUITE_INSTANCE(testDict);
  // Tables should not be auto created
  testDict.setCreateTable(false);
  myRandom48Init((long)NdbTick_CurrentMillisecond());
  return testDict.execute(argc, argv);
}<|MERGE_RESOLUTION|>--- conflicted
+++ resolved
@@ -191,8 +191,6 @@
   return NDBT_OK;
 }
 
-<<<<<<< HEAD
-=======
 int runCreateTheIndex(NDBT_Context* ctx, NDBT_Step* step){
   Ndb* pNdb = GETNDB(step);
   const NdbDictionary::Table* pTab = ctx->getTab();
@@ -232,7 +230,6 @@
   return NDBT_OK;
 }
 
->>>>>>> ae14d671
 int runSetDropTableConcurrentLCP(NDBT_Context *ctx, NDBT_Step *step)
 {
   NdbRestarter restarter;
