/*
   Copyright (C) 2003 MySQL AB
    All rights reserved. Use is subject to license terms.

   This program is free software; you can redistribute it and/or modify
   it under the terms of the GNU General Public License as published by
   the Free Software Foundation; version 2 of the License.

   This program is distributed in the hope that it will be useful,
   but WITHOUT ANY WARRANTY; without even the implied warranty of
   MERCHANTABILITY or FITNESS FOR A PARTICULAR PURPOSE.  See the
   GNU General Public License for more details.

   You should have received a copy of the GNU General Public License
   along with this program; if not, write to the Free Software
   Foundation, Inc., 51 Franklin St, Fifth Floor, Boston, MA 02110-1301  USA
*/

#include <NDBT.hpp>
#include <NDBT_Test.hpp>
#include <HugoTransactions.hpp>
#include <UtilTransactions.hpp>
#include <NdbRestarter.hpp>
#include <NdbRestarts.hpp>
#include <Vector.hpp>
#include <signaldata/DumpStateOrd.hpp>
#include <NodeBitmask.hpp>
#include <NdbSqlUtil.hpp>
#include <BlockNumbers.h>

#define CHECK(b) if (!(b)) { \
  g_err << "ERR: "<< step->getName() \
         << " failed on line " << __LINE__ << endl; \
  result = NDBT_FAILED; break;\
} 

#define CHECKRET(b) if (!(b)) { \
  g_err << "ERR: "<< step->getName() \
         << " failed on line " << __LINE__ << endl; \
  return NDBT_FAILED;                             \
} 


struct Attrib {
  bool indexCreated;
  int numAttribs;
  int attribs[1024];
  Attrib(){
    numAttribs = 0;
    indexCreated = false;
  }
};
class AttribList {
public:
  AttribList(){};
  ~AttribList(){
    for(size_t i = 0; i < attriblist.size(); i++){      
      delete attriblist[i];
    }
  };
  void buildAttribList(const NdbDictionary::Table* pTab); 
  Vector<Attrib*> attriblist;
};

void AttribList::buildAttribList(const NdbDictionary::Table* pTab){
  attriblist.clear();

  Attrib* attr;
  // Build attrib definitions that describes which attributes to build index
  // Try to build strange combinations, not just "all" or all PK's

  int i;

  for(i = 1; i <= pTab->getNoOfColumns(); i++){
    attr = new Attrib;
    attr->numAttribs = i;
    for(int a = 0; a<i; a++)
      attr->attribs[a] = a;
    attriblist.push_back(attr);
  }
  int b = 0;
  for(i = pTab->getNoOfColumns()-1; i > 0; i--){
    attr = new Attrib;
    attr->numAttribs = i;
    b++;
    for(int a = 0; a<i; a++)
      attr->attribs[a] = a+b;
    attriblist.push_back(attr);
  }
  for(i = pTab->getNoOfColumns(); i > 0;  i--){
    attr = new Attrib;
    attr->numAttribs = pTab->getNoOfColumns() - i;
    for(int a = 0; a<pTab->getNoOfColumns() - i; a++)
      attr->attribs[a] = pTab->getNoOfColumns()-a-1;
    attriblist.push_back(attr); 
  }  
  for(i = 1; i < pTab->getNoOfColumns(); i++){
    attr = new Attrib;
    attr->numAttribs = pTab->getNoOfColumns() - i;
    for(int a = 0; a<pTab->getNoOfColumns() - i; a++)
      attr->attribs[a] = pTab->getNoOfColumns()-a-1;
    attriblist.push_back(attr); 
  }  
  for(i = 1; i < pTab->getNoOfColumns(); i++){
    attr = new Attrib;
    attr->numAttribs = 2;
    for(int a = 0; a<2; a++){
      attr->attribs[a] = i%pTab->getNoOfColumns();
    }
    attriblist.push_back(attr);
  }

  // Last 
  attr = new Attrib;
  attr->numAttribs = 1;
  attr->attribs[0] = pTab->getNoOfColumns()-1;
  attriblist.push_back(attr);

  // Last and first
  attr = new Attrib;
  attr->numAttribs = 2;
  attr->attribs[0] = pTab->getNoOfColumns()-1;
  attr->attribs[1] = 0;
  attriblist.push_back(attr); 

  // First and last
  attr = new Attrib;
  attr->numAttribs = 2;
  attr->attribs[0] = 0;
  attr->attribs[1] = pTab->getNoOfColumns()-1;
  attriblist.push_back(attr);  

#if 0
  for(size_t i = 0; i < attriblist.size(); i++){

    ndbout << attriblist[i]->numAttribs << ": " ;
    for(int a = 0; a < attriblist[i]->numAttribs; a++)
      ndbout << attriblist[i]->attribs[a] << ", ";
    ndbout << endl;
  }
#endif

}

char idxName[255];
char pkIdxName[255];

static const int SKIP_INDEX = 99;

int create_index(NDBT_Context* ctx, int indxNum, 
		 const NdbDictionary::Table* pTab, 
		 Ndb* pNdb, Attrib* attr, bool logged){
  bool orderedIndex = ctx->getProperty("OrderedIndex", (unsigned)0);
  bool notOnlyPkId = ctx->getProperty("NotOnlyPkId", (unsigned)0);
  int result  = NDBT_OK;

  HugoCalculator calc(*pTab);

  if (attr->numAttribs == 1 && 
      calc.isUpdateCol(attr->attribs[0]) == true){
    // Don't create index for the Hugo update column
    // since it's not unique
    return SKIP_INDEX;
  }

  // Create index    
  BaseString::snprintf(idxName, 255, "IDC%d", indxNum);
  if (orderedIndex)
    ndbout << "Creating " << ((logged)?"logged ": "temporary ") << "ordered index "<<idxName << " (";
  else
    ndbout << "Creating " << ((logged)?"logged ": "temporary ") << "unique index "<<idxName << " (";
  ndbout << flush;
  NdbDictionary::Index pIdx(idxName);
  pIdx.setTable(pTab->getName());
  if (orderedIndex)
    pIdx.setType(NdbDictionary::Index::OrderedIndex);
  else
    pIdx.setType(NdbDictionary::Index::UniqueHashIndex);
  
  bool includesOnlyPkIdCols = true;
  for (int c = 0; c< attr->numAttribs; c++){
    int attrNo = attr->attribs[c];
    const NdbDictionary::Column* col = pTab->getColumn(attrNo);
    switch(col->getType())
    {
    case NDB_TYPE_BIT:
    case NDB_TYPE_BLOB:
    case NDB_TYPE_TEXT:
      /* Not supported */
      ndbout << col->getName() << " - bad type )" << endl;
      return SKIP_INDEX;
    default:
      break;
    }
    if (col->getStorageType() == NDB_STORAGETYPE_DISK)
    {
      ndbout << col->getName() << " - disk based )" << endl;
      return SKIP_INDEX;
    }

    pIdx.addIndexColumn(col->getName());
    ndbout << col->getName()<<" ";

    if (! (col->getPrimaryKey() ||
           calc.isIdCol(attrNo)))
      includesOnlyPkIdCols = false;
  }

  if (notOnlyPkId && includesOnlyPkIdCols)
  {
    ndbout << " Only PK/id cols included - skipping" << endl;
    return SKIP_INDEX;
  }

  if (!orderedIndex)
  {
    /**
     * For unique indexes we must add PK, otherwise it's not guaranteed
     *  to be unique
     */
    for (int i = 0; i<pTab->getNoOfColumns(); i++)
    {
      if (pTab->getColumn(i)->getPrimaryKey())
      {
        for (int j = 0; j<attr->numAttribs; j++)
        {
          if (attr->attribs[j] == i)
            goto next;
        }
        pIdx.addIndexColumn(pTab->getColumn(i)->getName());
        ndbout << pTab->getColumn(i)->getName() << " ";
      }
  next:
      (void)i;
    }
  }

  pIdx.setStoredIndex(logged);
  ndbout << ") ";
  bool noddl= ctx->getProperty("NoDDL");

  if (noddl)
  {
    const NdbDictionary::Index* idx= pNdb->
      getDictionary()->getIndex(pIdx.getName(), pTab->getName());

    if (!idx)
    {
      ndbout << "Failed - Index does not exist and DDL not allowed" << endl;
      return NDBT_FAILED;
    }
    else
    {
      attr->indexCreated = false;
      // TODO : Check index definition is ok
    }
  }
  else
  {
    if (pNdb->getDictionary()->createIndex(pIdx) != 0){
      attr->indexCreated = false;
      ndbout << "FAILED!" << endl;
      const NdbError err = pNdb->getDictionary()->getNdbError();
      ERR(err);
      if (err.classification == NdbError::ApplicationError)
        return SKIP_INDEX;
      
      if (err.status == NdbError::TemporaryError)
        return SKIP_INDEX;
      
      return NDBT_FAILED;
    } else {
      ndbout << "OK!" << endl;
      attr->indexCreated = true;
    }
  }
  return result;
}


int drop_index(int indxNum, Ndb* pNdb, 
	       const NdbDictionary::Table* pTab, Attrib* attr){
  int result = NDBT_OK;

  if (attr->indexCreated == false)
    return NDBT_OK;	

  BaseString::snprintf(idxName, 255, "IDC%d", indxNum);
  
  // Drop index
  ndbout << "Dropping index "<<idxName<<"(" << pTab->getName() << ") ";
  if (pNdb->getDictionary()->dropIndex(idxName, pTab->getName()) != 0){
    ndbout << "FAILED!" << endl;
    ERR(pNdb->getDictionary()->getNdbError());
    result = NDBT_FAILED;
  } else {
    ndbout << "OK!" << endl;
  }	
  return result;
}

int runCreateIndexes(NDBT_Context* ctx, NDBT_Step* step){
  int loops = ctx->getNumLoops();
  int l = 0;
  const NdbDictionary::Table* pTab = ctx->getTab();
  Ndb* pNdb = GETNDB(step);
  int result = NDBT_OK;
  // NOTE If we need to test creating both logged and non logged indexes
  // this should be divided into two testcases
  // The paramater logged should then be specified 
  // as a TC_PROPERTY. ex TC_PROPERTY("LoggedIndexes", 1);
  // and read into the test step like
  bool logged = ctx->getProperty("LoggedIndexes", 1);

  AttribList attrList;
  attrList.buildAttribList(pTab);


  while (l < loops && result == NDBT_OK){
    unsigned int i;
    for (i = 0; i < attrList.attriblist.size(); i++){
      
      // Try to create index
      if (create_index(ctx, i, pTab, pNdb, attrList.attriblist[i], logged) == NDBT_FAILED)
	result = NDBT_FAILED;      
    }
    
    // Now drop all indexes that where created
    for (i = 0; i < attrList.attriblist.size(); i++){
            
      // Try to drop index
      if (drop_index(i, pNdb, pTab, attrList.attriblist[i]) != NDBT_OK)
	result = NDBT_FAILED;      		     
    }
    
    l++;
  }
  
  return result;
}

int createRandomIndex(NDBT_Context* ctx, NDBT_Step* step){
  const NdbDictionary::Table* pTab = ctx->getTab();
  Ndb* pNdb = GETNDB(step);
  bool logged = ctx->getProperty("LoggedIndexes", 1);

  AttribList attrList;
  attrList.buildAttribList(pTab);

  int retries = 100;
  while(retries > 0){
    const Uint32 i = rand() % attrList.attriblist.size();
    int res = create_index(ctx, i, pTab, pNdb, attrList.attriblist[i], 
			   logged);
    if (res == SKIP_INDEX){
      retries--;
      continue;
    }

    if (res == NDBT_FAILED){
      return NDBT_FAILED;
    }
    
    ctx->setProperty("createRandomIndex", i);
    // Now drop all indexes that where created
    
    return NDBT_OK;
  }
  
  return NDBT_FAILED;
}

int createRandomIndex_Drop(NDBT_Context* ctx, NDBT_Step* step){
  Ndb* pNdb = GETNDB(step);

  Uint32 i = ctx->getProperty("createRandomIndex");
  
  BaseString::snprintf(idxName, 255, "IDC%d", i);
  
  // Drop index
  ndbout << "Dropping index " << idxName << " ";
  if (pNdb->getDictionary()->dropIndex(idxName, 
				       ctx->getTab()->getName()) != 0){
    ndbout << "FAILED!" << endl;
    ERR(pNdb->getDictionary()->getNdbError());
    return NDBT_FAILED;
  } else {
    ndbout << "OK!" << endl;
  }	
  
  return NDBT_OK;
}

int createPkIndex(NDBT_Context* ctx, NDBT_Step* step){
  bool orderedIndex = ctx->getProperty("OrderedIndex", (unsigned)0);

  const NdbDictionary::Table* pTab = ctx->getTab();
  Ndb* pNdb = GETNDB(step);

  bool logged = ctx->getProperty("LoggedIndexes", 1);
  bool noddl= ctx->getProperty("NoDDL");
  
  // Create index    
  BaseString::snprintf(pkIdxName, 255, "IDC_PK_%s", pTab->getName());
  if (orderedIndex)
    ndbout << "Creating " << ((logged)?"logged ": "temporary ") << "ordered index "
	   << pkIdxName << " (";
  else
    ndbout << "Creating " << ((logged)?"logged ": "temporary ") << "unique index "
	   << pkIdxName << " (";

  NdbDictionary::Index pIdx(pkIdxName);
  pIdx.setTable(pTab->getName());
  if (orderedIndex)
    pIdx.setType(NdbDictionary::Index::OrderedIndex);
  else
    pIdx.setType(NdbDictionary::Index::UniqueHashIndex);
  for (int c = 0; c< pTab->getNoOfColumns(); c++){
    const NdbDictionary::Column * col = pTab->getColumn(c);
    if(col->getPrimaryKey()){
      pIdx.addIndexColumn(col->getName());
      ndbout << col->getName() <<" ";
    }
  }
  
  pIdx.setStoredIndex(logged);
  ndbout << ") ";
  if (noddl)
  {
    const NdbDictionary::Index* idx= pNdb->
      getDictionary()->getIndex(pkIdxName, pTab->getName());
    
    if (!idx)
    {
      ndbout << "Failed - Index does not exist and DDL not allowed" << endl;
      ERR(pNdb->getDictionary()->getNdbError());
      return NDBT_FAILED;
    }
    else
    {
      // TODO : Check index definition is ok
    }
  }
  else
  {
    if (pNdb->getDictionary()->createIndex(pIdx) != 0){
      ndbout << "FAILED!" << endl;
      const NdbError err = pNdb->getDictionary()->getNdbError();
      ERR(err);
      return NDBT_FAILED;
    }
  }

  ndbout << "OK!" << endl;
  return NDBT_OK;
}

int createPkIndex_Drop(NDBT_Context* ctx, NDBT_Step* step){
  const NdbDictionary::Table* pTab = ctx->getTab();
  Ndb* pNdb = GETNDB(step);

  bool noddl= ctx->getProperty("NoDDL");

  // Drop index
  if (!noddl)
  {
    ndbout << "Dropping index " << pkIdxName << " ";
    if (pNdb->getDictionary()->dropIndex(pkIdxName, 
                                         pTab->getName()) != 0){
      ndbout << "FAILED!" << endl;
      ERR(pNdb->getDictionary()->getNdbError());
      return NDBT_FAILED;
    } else {
      ndbout << "OK!" << endl;
    }
  }
  
  return NDBT_OK;
}

int
runVerifyIndex(NDBT_Context* ctx, NDBT_Step* step){
  // Verify that data in index match 
  // table data
  Ndb* pNdb = GETNDB(step);
  UtilTransactions utilTrans(*ctx->getTab());
  const int batchSize = ctx->getProperty("BatchSize", 16);
  const int parallelism = batchSize > 240 ? 240 : batchSize;

  do {
    if (utilTrans.verifyIndex(pNdb, idxName, parallelism, true) != 0){
      g_err << "Inconsistent index" << endl;
      return NDBT_FAILED;
    }
  } while(ctx->isTestStopped() == false);
  return NDBT_OK;
}

int
runTransactions1(NDBT_Context* ctx, NDBT_Step* step){
  // Verify that data in index match 
  // table data
  Ndb* pNdb = GETNDB(step);
  HugoTransactions hugoTrans(*ctx->getTab());
  const int batchSize = ctx->getProperty("BatchSize", 50);

  int rows = ctx->getNumRecords();
  while (ctx->isTestStopped() == false) {
    if (hugoTrans.pkUpdateRecords(pNdb, rows, batchSize) != 0){
      g_err << "Updated table failed" << endl;
      return NDBT_FAILED;
    }    

    ctx->sync_down("PauseThreads");
    if(ctx->isTestStopped())
      break;
    
    if (hugoTrans.scanUpdateRecords(pNdb, rows, batchSize) != 0){
      g_err << "Updated table failed" << endl;
      return NDBT_FAILED;
    }    
    
    ctx->sync_down("PauseThreads");
  }
  return NDBT_OK;
}

int
runTransactions2(NDBT_Context* ctx, NDBT_Step* step){
  // Verify that data in index match 
  // table data
  Ndb* pNdb = GETNDB(step);
  HugoTransactions hugoTrans(*ctx->getTab());
  const int batchSize = ctx->getProperty("BatchSize", 50);

  int rows = ctx->getNumRecords();
  while (ctx->isTestStopped() == false) {
#if 1
    if (hugoTrans.indexReadRecords(pNdb, pkIdxName, rows, batchSize) != 0){
      g_err << "Index read failed" << endl;
      return NDBT_FAILED;
    }
#endif
    ctx->sync_down("PauseThreads");
    if(ctx->isTestStopped())
      break;
#if 1
    if (hugoTrans.indexUpdateRecords(pNdb, pkIdxName, rows, batchSize) != 0){
      g_err << "Index update failed" << endl;
      return NDBT_FAILED;
    }
#endif
    ctx->sync_down("PauseThreads");
  }
  return NDBT_OK;
}

int
runTransactions3(NDBT_Context* ctx, NDBT_Step* step){
  // Verify that data in index match 
  // table data
  Ndb* pNdb = GETNDB(step);
  HugoTransactions hugoTrans(*ctx->getTab());
  UtilTransactions utilTrans(*ctx->getTab());
  const int batchSize = ctx->getProperty("BatchSize", 32);
  const int parallel = batchSize > 240 ? 240 : batchSize;

  int rows = ctx->getNumRecords();
  while (ctx->isTestStopped() == false) {
    if(hugoTrans.loadTable(pNdb, rows, batchSize, false) != 0){
      g_err << "Load table failed" << endl;
      return NDBT_FAILED;
    }
    ctx->sync_down("PauseThreads");
    if(ctx->isTestStopped())
      break;

    if (hugoTrans.pkUpdateRecords(pNdb, rows, batchSize) != 0){
      g_err << "Updated table failed" << endl;
      return NDBT_FAILED;
    }    

    ctx->sync_down("PauseThreads");
    if(ctx->isTestStopped())
      break;
    
    if (hugoTrans.indexReadRecords(pNdb, pkIdxName, rows, batchSize) != 0){
      g_err << "Index read failed" << endl;
      return NDBT_FAILED;
    }
    
    ctx->sync_down("PauseThreads");
    if(ctx->isTestStopped())
      break;
    
    if (hugoTrans.indexUpdateRecords(pNdb, pkIdxName, rows, batchSize) != 0){
      g_err << "Index update failed" << endl;
      return NDBT_FAILED;
    }
    
    ctx->sync_down("PauseThreads");
    if(ctx->isTestStopped())
      break;

    if (hugoTrans.scanUpdateRecords(pNdb, rows, 5, parallel) != 0){
      g_err << "Scan updated table failed" << endl;
      return NDBT_FAILED;
    }

    ctx->sync_down("PauseThreads");
    if(ctx->isTestStopped())
      break;

    if(utilTrans.clearTable(pNdb, rows, parallel) != 0){
      g_err << "Clear table failed" << endl;
      return NDBT_FAILED;
    }

    ctx->sync_down("PauseThreads");
    if(ctx->isTestStopped())
      break;
    
    int count = -1;
    if(utilTrans.selectCount(pNdb, 64, &count) != 0 || count != 0)
      return NDBT_FAILED;
    ctx->sync_down("PauseThreads");
  }
  return NDBT_OK;
}

int runRestarts(NDBT_Context* ctx, NDBT_Step* step){
  int result = NDBT_OK;
  int loops = ctx->getNumLoops();
  NDBT_TestCase* pCase = ctx->getCase();
  NdbRestarts restarts;
  int i = 0;
  int timeout = 240;
  int sync_threads = ctx->getProperty("Threads", (unsigned)0);

  while(i<loops && result != NDBT_FAILED && !ctx->isTestStopped()){
    if(restarts.executeRestart(ctx, "RestartRandomNodeAbort", timeout) != 0){
      g_err << "Failed to executeRestart(" <<pCase->getName() <<")" << endl;
      result = NDBT_FAILED;
      break;
    }    
    ctx->sync_up_and_wait("PauseThreads", sync_threads);
    i++;
  }
  ctx->stopTest();
  return result;
}

int runCreateLoadDropIndex(NDBT_Context* ctx, NDBT_Step* step){
  int loops = ctx->getNumLoops();
  int records = ctx->getNumRecords();
  int l = 0;
  const NdbDictionary::Table* pTab = ctx->getTab();
  Ndb* pNdb = GETNDB(step);
  int result = NDBT_OK;
  int batchSize = ctx->getProperty("BatchSize", 1);
  int parallelism = batchSize > 240? 240: batchSize;
  ndbout << "batchSize="<<batchSize<<endl;
  bool logged = ctx->getProperty("LoggedIndexes", 1);

  HugoTransactions hugoTrans(*pTab);
  UtilTransactions utilTrans(*pTab);
  AttribList attrList;
  attrList.buildAttribList(pTab);

  for (unsigned int i = 0; i < attrList.attriblist.size(); i++){
        
    while (l < loops && result == NDBT_OK){

      if ((l % 2) == 0){
	// Create index first and then load
	
	// Try to create index
	if (create_index(ctx, i, pTab, pNdb, attrList.attriblist[i], logged) == NDBT_FAILED){
	  result = NDBT_FAILED;      
	}
	
	// Load the table with data
	ndbout << "Loading data after" << endl;
	CHECK(hugoTrans.loadTable(pNdb, records, batchSize) == 0);
	
	
      } else {
	// Load table then create index
	
	// Load the table with data
	ndbout << "Loading data before" << endl;
	CHECK(hugoTrans.loadTable(pNdb, records, batchSize) == 0);
	
	// Try to create index
	if (create_index(ctx, i, pTab, pNdb, attrList.attriblist[i], logged) == NDBT_FAILED)
	  result = NDBT_FAILED;      
	
      }
      
      // Verify that data in index match 
      // table data
      CHECK(utilTrans.verifyIndex(pNdb, idxName, parallelism) == 0);
      
      // Do it all...
      ndbout <<"Doing it all"<<endl;
      int count;
      ndbout << "  pkUpdateRecords" << endl;
      CHECK(hugoTrans.pkUpdateRecords(pNdb, records, batchSize) == 0);
      CHECK(utilTrans.verifyIndex(pNdb, idxName, parallelism) == 0);
      CHECK(hugoTrans.pkUpdateRecords(pNdb, records, batchSize) == 0);
      CHECK(utilTrans.verifyIndex(pNdb, idxName, parallelism) == 0);
      ndbout << "  pkDelRecords half" << endl;
      CHECK(hugoTrans.pkDelRecords(pNdb, records/2, batchSize) == 0);
      CHECK(utilTrans.verifyIndex(pNdb, idxName, parallelism) == 0);
      ndbout << "  scanUpdateRecords" << endl;
      CHECK(hugoTrans.scanUpdateRecords(pNdb, records/2, parallelism) == 0);
      CHECK(utilTrans.verifyIndex(pNdb, idxName, parallelism) == 0);
      ndbout << "  clearTable" << endl;
      CHECK(utilTrans.clearTable(pNdb, records/2, parallelism) == 0);
      CHECK(utilTrans.verifyIndex(pNdb, idxName, parallelism) == 0);
      CHECK(utilTrans.selectCount(pNdb, 64, &count) == 0);
      CHECK(count == 0);
      ndbout << "  loadTable" << endl;
      CHECK(hugoTrans.loadTable(pNdb, records, batchSize) == 0);
      CHECK(utilTrans.verifyIndex(pNdb, idxName, parallelism) == 0);
      ndbout << "  loadTable again" << endl;
      CHECK(hugoTrans.loadTable(pNdb, records, batchSize) == 0);
      CHECK(utilTrans.verifyIndex(pNdb, idxName, parallelism) == 0);
      CHECK(utilTrans.selectCount(pNdb, 64, &count) == 0);
      CHECK(count == records);


      if ((l % 2) == 0){
	// Drop index first and then clear
	
	// Try to create index
	if (drop_index(i, pNdb, pTab, attrList.attriblist[i]) != NDBT_OK){
	  result = NDBT_FAILED;      
	}
	
	// Clear table
	ndbout << "Clearing table after" << endl;
	CHECK(hugoTrans.clearTable(pNdb, records, parallelism) == 0);
	
	
      } else {
	// Clear table then drop index
	
	//Clear table
	ndbout << "Clearing table before" << endl;
	CHECK(hugoTrans.clearTable(pNdb, records, parallelism) == 0);
	
	// Try to drop index
	if (drop_index(i, pNdb, pTab, attrList.attriblist[i]) != NDBT_OK)
	  result = NDBT_FAILED;      	
      }
      
      ndbout << "  Done!" << endl;
      l++;
    }
      
    // Make sure index is dropped
    drop_index(i, pNdb, pTab, attrList.attriblist[i]);

  }

  return result;
}

int runInsertDelete(NDBT_Context* ctx, NDBT_Step* step){
  int loops = ctx->getNumLoops();
  int records = ctx->getNumRecords();
  const NdbDictionary::Table* pTab = ctx->getTab();
  Ndb* pNdb = GETNDB(step);
  int result = NDBT_OK;
  int batchSize = ctx->getProperty("BatchSize", 1);
  int parallelism = batchSize > 240? 240: batchSize;
  ndbout << "batchSize="<<batchSize<<endl;
  bool logged = ctx->getProperty("LoggedIndexes", 1);

  HugoTransactions hugoTrans(*pTab);
  UtilTransactions utilTrans(*pTab);  

  AttribList attrList;
  attrList.buildAttribList(pTab);

  for (unsigned int i = 0; i < attrList.attriblist.size(); i++){
    
    Attrib* attr = attrList.attriblist[i]; 
    // Create index
    if (create_index(ctx, i, pTab, pNdb, attr, logged) == NDBT_OK){
      int l = 1;
      while (l <= loops && result == NDBT_OK){
  
	CHECK(hugoTrans.loadTable(pNdb, records, batchSize) == 0);
	CHECK(utilTrans.verifyIndex(pNdb, idxName, parallelism) == 0);
	CHECK(utilTrans.clearTable(pNdb, records, parallelism) == 0);
	CHECK(utilTrans.verifyIndex(pNdb, idxName, parallelism) == 0);
	l++;	    
      }            
      
      // Drop index
      if (drop_index(i, pNdb, pTab, attr) != NDBT_OK)
	result = NDBT_FAILED;      		     
    }    
  }
  
  return result;
}

int tryAddUniqueIndex(Ndb* pNdb,
                      const NdbDictionary::Table* pTab,
                      const char* idxName,
                      HugoCalculator& calc,
                      int& chosenCol)
{
  for(int c = 0; c < pTab->getNoOfColumns(); c++)
  {
    const NdbDictionary::Column* col = pTab->getColumn(c);
    
    if (!col->getPrimaryKey() &&
        !calc.isUpdateCol(c) &&
        !col->getNullable() &&
        col->getStorageType() != NDB_STORAGETYPE_DISK)
    {
      chosenCol = c;
      break;
    }
  }
  
  if (chosenCol == -1)
  {
    return 1;
  }
  

  /* Create unique index on chosen column */

  const char* colName = pTab->getColumn(chosenCol)->getName();
  ndbout << "Creating unique index :" << idxName << " on ("
         << colName << ")" << endl;

  NdbDictionary::Index idxDef(idxName);
  idxDef.setTable(pTab->getName());
  idxDef.setType(NdbDictionary::Index::UniqueHashIndex);
  
  idxDef.addIndexColumn(colName);
  idxDef.setStoredIndex(false);

  if (pNdb->getDictionary()->createIndex(idxDef) != 0)
  {
    ndbout << "FAILED!" << endl;
    const NdbError err = pNdb->getDictionary()->getNdbError();
    ERR(err);
    return -1;
  }

  return 0;
}

int tryInsertUniqueRecord(NDBT_Step* step,
                          HugoOperations& hugoOps,
                          int& recordNum)
{
  Ndb* pNdb = GETNDB(step);
  do
  {
    CHECKRET(hugoOps.startTransaction(pNdb) == 0);
    CHECKRET(hugoOps.pkInsertRecord(pNdb,
                                    recordNum,
                                    1,  // NumRecords 
                                    0)  // UpdatesValue
             == 0);
    if (hugoOps.execute_Commit(pNdb) != 0)
    {
      NdbError err = hugoOps.getTransaction()->getNdbError();
      hugoOps.closeTransaction(pNdb);
      if (err.code == 839)
      {
        /* Unique constraint violation, try again with
         * different record
         */
        recordNum++;
        continue;
      }
      else
      {
        ERR(err);
        return NDBT_FAILED;
      }
    }
    
    hugoOps.closeTransaction(pNdb);
    break;
  } while (true);

  return NDBT_OK;
}
                     

int runConstraintDetails(NDBT_Context* ctx, NDBT_Step* step)
{
  const NdbDictionary::Table* pTab = ctx->getTab();
  Ndb* pNdb = GETNDB(step);

  /* Steps in testcase
   * 1) Choose a column to index - not pk or updates column
   * 2) Insert a couple of unique rows
   * 3) For a number of different batch sizes :
   *    i)  Insert a row with a conflicting values
   *    ii) Update an existing row with a conflicting value
   *    Verify :
   *    - The correct error is received
   *    - The failing constraint is detected
   *    - The error details string is as expected.
   */
  HugoCalculator calc(*pTab);

  /* Choose column to add unique index to */

  int chosenCol = -1;
  const char* idxName = "constraintCheck";
  
  int rc = tryAddUniqueIndex(pNdb, pTab, idxName, calc, chosenCol);

  if (rc)
  {
    if (rc == 1)
    {
      ndbout << "No suitable column in this table, skipping" << endl;
      return NDBT_OK;
    }
    return NDBT_FAILED;
  }

  const NdbDictionary::Index* pIdx = 
    pNdb->getDictionary()->getIndex(idxName, pTab->getName());
  CHECKRET(pIdx != 0);


  /* Now insert a couple of rows */

  HugoOperations hugoOps(*pTab);
  int firstRecordNum = 0;
  CHECKRET(tryInsertUniqueRecord(step, hugoOps, firstRecordNum) == NDBT_OK);
  int secondRecordNum = firstRecordNum + 1;
  CHECKRET(tryInsertUniqueRecord(step, hugoOps, secondRecordNum) == NDBT_OK);


  /* Now we'll attempt to insert/update records 
   * in various sized batches and check the errors which 
   * are returned
   */

  int maxBatchSize = 10;
  int recordOffset = secondRecordNum + 1;
  char buff[NDB_MAX_TUPLE_SIZE];
  Uint32 real_len;
  CHECKRET(calc.calcValue(firstRecordNum, chosenCol, 0, &buff[0], 
                          pTab->getColumn(chosenCol)->getSizeInBytes(), 
                          &real_len) != 0);
  
  for (int optype = 0; optype < 2; optype ++)
  {
    bool useInsert = (optype == 0);
    ndbout << "Verifying constraint violation for " 
           << (useInsert?"Insert":"Update")
           << " operations" << endl;
      
    for (int batchSize = 1; batchSize <= maxBatchSize; batchSize++)
    {
      NdbTransaction* trans = pNdb->startTransaction();
      CHECKRET(trans != 0);
      
      for (int rows = 0; rows < batchSize; rows ++)
      {
        int rowId = recordOffset + rows;
        NdbOperation* op = trans->getNdbOperation(pTab);
        CHECKRET(op != 0);
        if (useInsert)
        {
          CHECKRET(op->insertTuple() == 0);
          
          CHECKRET(hugoOps.setValues(op, rowId, 0) == 0);
          
          /* Now override setValue for the indexed column to cause
           * constraint violation
           */
          CHECKRET(op->setValue(chosenCol, &buff[0], real_len) == 0);
        }
        else
        {
          /* Update value of 'second' row to conflict with
           * first
           */
          CHECKRET(op->updateTuple() == 0);
          CHECKRET(hugoOps.equalForRow(op, secondRecordNum) == 0);
          
          CHECKRET(op->setValue(chosenCol, &buff[0], real_len) == 0);
        }
      }
      
      CHECKRET(trans->execute(Commit) == -1);
      
      NdbError err = trans->getNdbError();
      
      ERR(err);
      
      CHECKRET(err.code == 893);
      
      /* Ugliness - current NdbApi puts index schema object id
       * as abs. value of char* in NdbError struct
       */

      int idxObjId = (int) ((UintPtr) err.details - UintPtr(0));
      char detailsBuff[100];
      const char* errIdxName = NULL;
      
      ndbout_c("Got details column val of %p and string of %s\n",
               err.details, pNdb->getNdbErrorDetail(err, 
                                                    &detailsBuff[0],
                                                    100));
      if (idxObjId == pIdx->getObjectId())
      {
        /* Insert / update failed on the constraint we added */
        errIdxName = pIdx->getName();
      }
      else
      {
        /* We failed on a different constraint.
         * Some NDBT tables already have constraints (e.g. I3)
         * Check that the failing constraint contains our column
         */
        NdbDictionary::Dictionary::List tableIndices;
        
        CHECKRET(pNdb->getDictionary()->listIndexes(tableIndices,
                                                    pTab->getName()) == 0);
        
        bool ok = false;
        for (unsigned ind = 0; ind < tableIndices.count; ind ++)
        {
          if (tableIndices.elements[ind].id == (unsigned) idxObjId)
          {
            const char* otherIdxName = tableIndices.elements[ind].name;
            ndbout << "Found other violated constraint : " << otherIdxName << endl;
            const NdbDictionary::Index* otherIndex = 
              pNdb->getDictionary()->getIndex(otherIdxName,
                                              pTab->getName());
            CHECKRET(otherIndex != NULL);
            
            for (unsigned col = 0; col < otherIndex->getNoOfColumns(); col++)
            {
              if (strcmp(otherIndex->getColumn(col)->getName(),
                         pTab->getColumn(chosenCol)->getName()) == 0)
              {
                /* Found our column in the index */
                ok = true;
                errIdxName = otherIndex->getName();
                break;
              }
            }
            
            if (ok)
            {
              ndbout << "  Constraint contains unique column " << endl;
              break;
            }
            ndbout << "  Constraint does not contain unique col - fail" << endl;
            CHECKRET(false);
          }
        }
        
        if (!ok)
        {
          ndbout << "Did not find violated constraint" << endl;
          CHECKRET(false);
        }
      }

      /* Finally verify the name returned is :
       * <db>/<schema>/<table>/<index> 
       */
      BaseString expected;

      expected.assfmt("%s/%s/%s/%s",
                      pNdb->getDatabaseName(),
                      pNdb->getSchemaName(),
                      pTab->getName(),
                      errIdxName);

      CHECKRET(strcmp(expected.c_str(), &detailsBuff[0]) == 0);

      ndbout << " OK " << endl;

      trans->close();
    }
  }
  
  return NDBT_OK;
}

int runLoadTable(NDBT_Context* ctx, NDBT_Step* step){
  int records = ctx->getNumRecords();
  
  HugoTransactions hugoTrans(*ctx->getTab());
  int batchSize = ctx->getProperty("BatchSize", 1);
  if(hugoTrans.loadTable(GETNDB(step), records, batchSize) != 0){
    return NDBT_FAILED;
  }
  return NDBT_OK;
}


int runClearTable(NDBT_Context* ctx, NDBT_Step* step){
  int records = ctx->getNumRecords();
  
  UtilTransactions utilTrans(*ctx->getTab());
  if (utilTrans.clearTable(GETNDB(step),  records) != 0){
    return NDBT_FAILED;
  }
  return NDBT_OK;
}

int runSystemRestart1(NDBT_Context* ctx, NDBT_Step* step){
  Ndb* pNdb = GETNDB(step);
  int result = NDBT_OK;
  int timeout = 300;
  Uint32 loops = ctx->getNumLoops();
  int records = ctx->getNumRecords();
  int count;
  NdbRestarter restarter;
  Uint32 i = 1;

  UtilTransactions utilTrans(*ctx->getTab());
  HugoTransactions hugoTrans(*ctx->getTab());
  while(i<=loops && result != NDBT_FAILED){

    ndbout << "Loop " << i << "/"<< loops <<" started" << endl;
    /*
      1. Load data
      2. Restart cluster and verify records
      3. Update records
      4. Restart cluster and verify records
      5. Delete half of the records
      6. Restart cluster and verify records
      7. Delete all records
      8. Restart cluster and verify records
      9. Insert, update, delete records
      10. Restart cluster and verify records
      11. Insert, update, delete records
      12. Restart cluster with error insert 5020 and verify records
    */
    ndbout << "Loading records..." << endl;
    CHECK(hugoTrans.loadTable(pNdb, records, 1) == 0);
    CHECK(utilTrans.verifyIndex(pNdb, idxName, 16, false) == 0);
    
    ndbout << "Restarting cluster" << endl;
    CHECK(restarter.restartAll() == 0);
    CHECK(restarter.waitClusterStarted(timeout) == 0);
    CHECK(pNdb->waitUntilReady(timeout) == 0);

    ndbout << "Verifying records..." << endl;
    CHECK(hugoTrans.pkReadRecords(pNdb, records) == 0);
    CHECK(utilTrans.selectCount(pNdb, 64, &count) == 0);
    CHECK(count == records);
    CHECK(utilTrans.verifyIndex(pNdb, idxName, 16, false) == 0);

    ndbout << "Updating records..." << endl;
    CHECK(hugoTrans.pkUpdateRecords(pNdb, records) == 0);
    CHECK(utilTrans.verifyIndex(pNdb, idxName, 16, false) == 0);

    ndbout << "Restarting cluster..." << endl;
    CHECK(restarter.restartAll() == 0);
    CHECK(restarter.waitClusterStarted(timeout) == 0);
    CHECK(pNdb->waitUntilReady(timeout) == 0);

    ndbout << "Verifying records..." << endl;
    CHECK(hugoTrans.pkReadRecords(pNdb, records) == 0);
    CHECK(utilTrans.selectCount(pNdb, 64, &count) == 0);
    CHECK(count == records);
    CHECK(utilTrans.verifyIndex(pNdb, idxName, 16, false) == 0);
    
    ndbout << "Deleting 50% of records..." << endl;
    CHECK(hugoTrans.pkDelRecords(pNdb, records/2) == 0);
    CHECK(utilTrans.verifyIndex(pNdb, idxName, 16, false) == 0);

    ndbout << "Restarting cluster..." << endl;
    CHECK(restarter.restartAll() == 0);
    CHECK(restarter.waitClusterStarted(timeout) == 0);
    CHECK(pNdb->waitUntilReady(timeout) == 0);

    ndbout << "Verifying records..." << endl;
    CHECK(hugoTrans.scanReadRecords(pNdb, records/2, 0, 64) == 0);
    CHECK(utilTrans.selectCount(pNdb, 64, &count) == 0);
    CHECK(count == (records/2));
    CHECK(utilTrans.verifyIndex(pNdb, idxName, 16, false) == 0);

    ndbout << "Deleting all records..." << endl;
    CHECK(utilTrans.clearTable(pNdb, records/2) == 0);
    CHECK(utilTrans.verifyIndex(pNdb, idxName, 16, false) == 0);

    ndbout << "Restarting cluster..." << endl;
    CHECK(restarter.restartAll() == 0);
    CHECK(restarter.waitClusterStarted(timeout) == 0);
    CHECK(pNdb->waitUntilReady(timeout) == 0);

    ndbout << "Verifying records..." << endl;
    CHECK(utilTrans.selectCount(pNdb, 64, &count) == 0);
    CHECK(count == 0);
    CHECK(utilTrans.verifyIndex(pNdb, idxName, 16, false) == 0);

    ndbout << "Doing it all..." << endl;
    CHECK(hugoTrans.loadTable(pNdb, records, 1) == 0);
    CHECK(utilTrans.verifyIndex(pNdb, idxName, 16, false) == 0);
    CHECK(hugoTrans.pkUpdateRecords(pNdb, records) == 0);
    CHECK(utilTrans.verifyIndex(pNdb, idxName, 16, false) == 0);
    CHECK(hugoTrans.pkDelRecords(pNdb, records/2) == 0);
    CHECK(hugoTrans.scanUpdateRecords(pNdb, records/2) == 0);
    CHECK(utilTrans.verifyIndex(pNdb, idxName, 16, false) == 0);
    CHECK(utilTrans.clearTable(pNdb, records) == 0);
    CHECK(hugoTrans.loadTable(pNdb, records, 1) == 0);
    CHECK(utilTrans.clearTable(pNdb, records) == 0);
    CHECK(hugoTrans.loadTable(pNdb, records, 1) == 0);
    CHECK(hugoTrans.pkUpdateRecords(pNdb, records) == 0);
    CHECK(utilTrans.clearTable(pNdb, records) == 0);

    ndbout << "Restarting cluster..." << endl;
    CHECK(restarter.restartAll() == 0);
    CHECK(restarter.waitClusterStarted(timeout) == 0);
    CHECK(pNdb->waitUntilReady(timeout) == 0);

    ndbout << "Verifying records..." << endl;
    CHECK(utilTrans.selectCount(pNdb, 64, &count) == 0);
    CHECK(count == 0);

    ndbout << "Doing it all..." << endl;
    CHECK(hugoTrans.loadTable(pNdb, records, 1) == 0);
    CHECK(utilTrans.verifyIndex(pNdb, idxName,  16, false) == 0);
    CHECK(hugoTrans.pkUpdateRecords(pNdb, records) == 0);
    CHECK(utilTrans.verifyIndex(pNdb, idxName,  16, false) == 0);
    CHECK(hugoTrans.pkDelRecords(pNdb, records/2) == 0);
    CHECK(utilTrans.verifyIndex(pNdb, idxName,  16, false) == 0);
    CHECK(hugoTrans.scanUpdateRecords(pNdb, records/2) == 0);
    CHECK(utilTrans.verifyIndex(pNdb, idxName,  16, false) == 0);
    CHECK(utilTrans.clearTable(pNdb, records) == 0);
    CHECK(hugoTrans.loadTable(pNdb, records, 1) == 0);
    CHECK(utilTrans.clearTable(pNdb, records) == 0);

    ndbout << "Restarting cluster with error insert 5020..." << endl;
    CHECK(restarter.restartAll(false, true) == 0);
    CHECK(restarter.waitClusterNoStart(timeout) == 0);
    CHECK(restarter.insertErrorInAllNodes(5020) == 0);
    CHECK(restarter.startAll() == 0);
    CHECK(restarter.waitClusterStarted(timeout) == 0);
    CHECK(pNdb->waitUntilReady(timeout) == 0);
    
    i++;
  }

  ctx->stopTest();
  ndbout << "runSystemRestart1 finished" << endl;  

  return result;
}

#define CHECK2(b, t) if(!b){ g_err << __LINE__ << ": " << t << endl; break;}
#define CHECKOKORTIMEOUT(e, t) { int rc= (e);        \
    if (rc != 0) {                                      \
      if (rc == 266) {                                  \
        g_err << "Timeout : retries left : "            \
              << timeoutRetries                         \
              << endl;                                  \
        continue;                                       \
      }                                                 \
      g_err << __LINE__ << ": " << (t) << endl; break;  \
    } }


int
runMixed1(NDBT_Context* ctx, NDBT_Step* step){
  // Verify that data in index match 
  // table data
  Ndb* pNdb = GETNDB(step);
  HugoOperations hugoOps(*ctx->getTab());

  /* Old, rather ineffective testcase which nonetheless passes on 6.3 */

  do {
    // TC1
    g_err << "pkRead, indexRead, Commit" << endl;
    CHECK2(hugoOps.startTransaction(pNdb) == 0, "startTransaction");
    CHECK2(hugoOps.indexReadRecords(pNdb, pkIdxName, 0) == 0, "indexReadRecords");
    CHECK2(hugoOps.pkReadRecord(pNdb, 0) == 0, "pkReadRecord");
    CHECK2(hugoOps.execute_Commit(pNdb) == 0, "executeCommit");
    CHECK2(hugoOps.closeTransaction(pNdb) == 0, "closeTransaction");

    // TC1
    g_err << "pkRead, indexRead, Commit" << endl;
    CHECK2(hugoOps.startTransaction(pNdb) == 0, "startTransaction");
    CHECK2(hugoOps.pkReadRecord(pNdb, 0) == 0, "pkReadRecord");
    CHECK2(hugoOps.indexReadRecords(pNdb, pkIdxName, 0) == 0, "indexReadRecords");
    CHECK2(hugoOps.execute_Commit(pNdb) == 0, "executeCommit");
    CHECK2(hugoOps.closeTransaction(pNdb) == 0, "closeTransaction");
    

    // TC2
    g_err << "pkRead, indexRead, NoCommit, Commit" << endl;
    CHECK2(hugoOps.startTransaction(pNdb) == 0, "startTransaction");
    CHECK2(hugoOps.pkReadRecord(pNdb, 0) == 0, "pkReadRecord");
    CHECK2(hugoOps.indexReadRecords(pNdb, pkIdxName, 0) == 0,
	   "indexReadRecords");
    CHECK2(hugoOps.execute_NoCommit(pNdb) == 0, "executeNoCommit");
    CHECK2(hugoOps.execute_Commit(pNdb) == 0, "executeCommit");
    CHECK2(hugoOps.closeTransaction(pNdb) == 0, "closeTransaction");

    // TC3
    g_err << "pkRead, pkRead, Commit" << endl;
    CHECK2(hugoOps.startTransaction(pNdb) == 0, "startTransaction ");
    CHECK2(hugoOps.pkReadRecord(pNdb, 0) == 0, "pkReadRecords ");
    CHECK2(hugoOps.pkReadRecord(pNdb, 0) == 0, "pkReadRecords ");
    CHECK2(hugoOps.execute_Commit(pNdb) == 0, "executeCommit");
    CHECK2(hugoOps.closeTransaction(pNdb) == 0, "closeTransaction ");

    // TC4
    g_err << "indexRead, indexRead, Commit" << endl;

    CHECK2(hugoOps.startTransaction(pNdb) == 0, "startTransaction ");
    CHECK2(hugoOps.indexReadRecords(pNdb, pkIdxName, 0) == 0, "indexReadRecords");
    CHECK2(hugoOps.indexReadRecords(pNdb, pkIdxName, 0) == 0, "indexReadRecords");
    CHECK2(hugoOps.execute_Commit(pNdb) == 0, "executeCommit");

    CHECK2(hugoOps.closeTransaction(pNdb) == 0, "closeTransaction ");

    return NDBT_OK;
  } while(false);


  hugoOps.closeTransaction(pNdb);
  return NDBT_FAILED;
}



int
runMixedUpdateInterleaved(Ndb* pNdb,
                          HugoOperations& hugoOps,
                          int outOfRangeRec,
                          int testSize,
                          bool commit,
                          bool abort,
                          int pkFailRec,
                          int ixFailRec,
                          bool invertFail,
                          AbortOption ao,
                          int whatToUpdate,
                          int updatesValue,
                          bool ixFirst)
{
  Uint32 execRc= 0;
  if ((pkFailRec != -1) || (ixFailRec != -1))
  {
    execRc= 626;
  }
  
  bool updateViaPk= whatToUpdate & 1;
  bool updateViaIx= whatToUpdate & 2;

  int ixOpNum= (ixFirst?0:1);
  int pkOpNum= (ixFirst?1:0);

  int timeoutRetries= 3;

  while (timeoutRetries--)
  {
    CHECK2(hugoOps.startTransaction(pNdb) == 0, "startTransaction");
    for (int i=0; i < testSize; i++)
    {
      /* invertFail causes all issued reads *except* the fail record number
       * to fail
       */
      int indxKey= ((i == ixFailRec)^invertFail)? outOfRangeRec : i;
      int pkKey= ((i == pkFailRec)^invertFail)? outOfRangeRec : i;
      
      for (int opNum=0; opNum < 2; opNum++)
      {
        if (opNum == ixOpNum)
        {
          if (updateViaIx)
          {
            CHECK2(hugoOps.indexUpdateRecord(pNdb, pkIdxName, indxKey, 1, updatesValue) == 0,
                   "indexUpdateRecord");
          }
          else
          {
            CHECK2(hugoOps.indexReadRecords(pNdb, pkIdxName, indxKey) == 0, "indexReadRecords");
          }
        }
        
        if (opNum == pkOpNum)
        {
          if (updateViaPk)
          {
            CHECK2(hugoOps.pkUpdateRecord(pNdb, pkKey, 1, updatesValue) == 0, 
                   "pkUpdateRecord");
          }
          else
          {
            CHECK2(hugoOps.pkReadRecord(pNdb, pkKey) == 0, "pkReadRecord");
          }
        }
      }
    }
    if (commit)
    {
      int rc= hugoOps.execute_Commit(pNdb, ao);
      if (rc == 266)
      {
        /* Timeout */
        g_err << "Timeout : retries left=" << timeoutRetries << endl;
        hugoOps.closeTransaction(pNdb);
        continue;
      }
      CHECK2(rc == execRc, "execute_Commit");
      NdbError err= hugoOps.getTransaction()->getNdbError();
      CHECK2(err.code == execRc, "getNdbError");
    }
    else
    {
      int rc= hugoOps.execute_NoCommit(pNdb, ao);
      if (rc == 266)
      {
        /* Timeout */
        g_err << "Timeout : retries left=" << timeoutRetries << endl;
        hugoOps.closeTransaction(pNdb);
        continue;
      }
      CHECK2(rc == execRc, "execute_NoCommit");
      NdbError err= hugoOps.getTransaction()->getNdbError();
      CHECK2(err.code == execRc, "getNdbError");
      if (execRc && (ao == AO_IgnoreError))
      {
        /* Transaction should still be open, let's commit it */
        CHECK2(hugoOps.execute_Commit(pNdb, ao) == 0, "executeCommit");
      }
      else if (abort)
      {
        CHECK2(hugoOps.execute_Rollback(pNdb) == 0, "executeRollback");
      }
    }
    CHECK2(hugoOps.closeTransaction(pNdb) == 0, "closeTransaction");
    
    return 1;
  }

  hugoOps.closeTransaction(pNdb);
  return 0;
}



int
runMixed2(NDBT_Context* ctx, NDBT_Step* step){
  Ndb* pNdb = GETNDB(step);
  HugoOperations hugoOps(*ctx->getTab());

  int numRecordsInTable= ctx->getNumRecords();
  const int maxTestSize= 10000;
  int testSize= MIN(numRecordsInTable, maxTestSize);

  /* Avoid overloading Send Buffers */
  Uint32 rowSize=  NdbDictionary::getRecordRowLength(ctx->getTab()->getDefaultRecord());
  Uint32 dataXfer= 2 * rowSize * testSize;
  const Uint32 MaxDataXfer= 500000; // 0.5M

  if (dataXfer > MaxDataXfer)
  {
    testSize= MIN((int)(MaxDataXfer/rowSize), testSize);
  }

  g_err << "testSize= " << testSize << endl;
  g_err << "rowSize= " << rowSize << endl;

  int updatesValue= 1;
  const int maxTimeoutRetries= 3; 

  do {
    // TC0
    {
      bool ok= false;
      int timeoutRetries= maxTimeoutRetries;
      while (timeoutRetries--)
      {
        g_err << "TC0 : indexRead, pkread, Commit" << endl;
        CHECK2(hugoOps.startTransaction(pNdb) == 0, "startTransaction");
        CHECK2(hugoOps.indexReadRecords(pNdb, pkIdxName, 0, false, testSize) == 0, "indexReadRecords");
        CHECK2(hugoOps.pkReadRecord(pNdb, 0, testSize) == 0, "pkReadRecord");
        CHECKOKORTIMEOUT(hugoOps.execute_Commit(pNdb), "executeCommit");
        CHECK2(hugoOps.closeTransaction(pNdb) == 0, "closeTransaction");
        
        ok= true;
        break;
      }
      if (!ok) { break; };
    }
    
    
    // TC1
    {
      bool ok= false;
      int timeoutRetries= maxTimeoutRetries;
      while (timeoutRetries--)
      {
        g_err << "TC1 : pkRead, indexRead, Commit" << endl;
        CHECK2(hugoOps.startTransaction(pNdb) == 0, "startTransaction");
        CHECK2(hugoOps.pkReadRecord(pNdb, 0, testSize) == 0, "pkReadRecord");
        CHECK2(hugoOps.indexReadRecords(pNdb, pkIdxName, 0, false, testSize) == 0, "indexReadRecords");
        CHECKOKORTIMEOUT(hugoOps.execute_Commit(pNdb), "executeCommit");
        CHECK2(hugoOps.closeTransaction(pNdb) == 0, "closeTransaction");
        
        ok= true;
        break;
      }
      if (!ok) { break; };
    }
    
    // TC2
    {
      bool ok= false;
      int timeoutRetries= maxTimeoutRetries;
      while (timeoutRetries--)
      {
        g_err << "TC2 : pkRead, indexRead, NoCommit, Commit" << endl;
        CHECK2(hugoOps.startTransaction(pNdb) == 0, "startTransaction");
        CHECK2(hugoOps.pkReadRecord(pNdb, 0, testSize) == 0, "pkReadRecord");
        CHECK2(hugoOps.indexReadRecords(pNdb, pkIdxName, 0, false, testSize) == 0,
               "indexReadRecords");
        CHECKOKORTIMEOUT(hugoOps.execute_NoCommit(pNdb), "executeNoCommit");
        CHECK2(hugoOps.execute_Commit(pNdb) == 0, "executeCommit");
        CHECK2(hugoOps.closeTransaction(pNdb) == 0, "closeTransaction");
        ok= true;
        break;
      }
      if (!ok) { break; };
    }
    
    // TC3
    {
      bool ok= false;
      int timeoutRetries= maxTimeoutRetries;
      while (timeoutRetries--)
      {
        g_err << "TC3 : pkRead, pkRead, Commit" << endl;
        CHECK2(hugoOps.startTransaction(pNdb) == 0, "startTransaction ");
        CHECK2(hugoOps.pkReadRecord(pNdb, 0, testSize) == 0, "pkReadRecords ");
        CHECK2(hugoOps.pkReadRecord(pNdb, 0, testSize) == 0, "pkReadRecords ");
        CHECKOKORTIMEOUT(hugoOps.execute_Commit(pNdb), "executeCommit");
        CHECK2(hugoOps.closeTransaction(pNdb) == 0, "closeTransaction ");
        ok= true;
        break;
      }
      if (!ok) { break; };
    }
    
    // TC4
    {
      bool ok= false;
      int timeoutRetries= maxTimeoutRetries;
      while (timeoutRetries--)
      {
        g_err << "TC4 : indexRead, indexRead, Commit" << endl;
        CHECK2(hugoOps.startTransaction(pNdb) == 0, "startTransaction ");
        CHECK2(hugoOps.indexReadRecords(pNdb, pkIdxName, 0, false, testSize) == 0, "indexReadRecords");
        CHECK2(hugoOps.indexReadRecords(pNdb, pkIdxName, 0, false, testSize) == 0, "indexReadRecords");
        CHECKOKORTIMEOUT(hugoOps.execute_Commit(pNdb), "executeCommit");
        CHECK2(hugoOps.closeTransaction(pNdb) == 0, "closeTransaction ");
        ok= true;
        break;
      }
      if (!ok) { break; };
    }
    
    // TC5
    {
      bool ok= false;
      int timeoutRetries= maxTimeoutRetries;
      while (timeoutRetries--)
      {
        g_err << "TC5 : indexRead, pkUpdate, Commit" << endl;
        CHECK2(hugoOps.startTransaction(pNdb) == 0, "startTransaction");
        CHECK2(hugoOps.indexReadRecords(pNdb, pkIdxName, 0, false, testSize) == 0, "indexReadRecords");
        CHECK2(hugoOps.pkUpdateRecord(pNdb, 0, testSize, updatesValue++) == 0, "pkUpdateRecord");
        CHECKOKORTIMEOUT(hugoOps.execute_Commit(pNdb), "executeCommit");
        CHECK2(hugoOps.closeTransaction(pNdb) == 0, "closeTransaction");
        ok= true;
        break;
      }
      if (!ok) { break; };
    }
    
    // TC6
    {
      bool ok= false;
      int timeoutRetries= maxTimeoutRetries;
      while (timeoutRetries--)
      {
        g_err << "TC6 : pkUpdate, indexRead, Commit" << endl;
        CHECK2(hugoOps.startTransaction(pNdb) == 0, "startTransaction");
        CHECK2(hugoOps.pkUpdateRecord(pNdb, 0, testSize, updatesValue++) == 0, "pkUpdateRecord");
        CHECK2(hugoOps.indexReadRecords(pNdb, pkIdxName, 0, false, testSize) == 0, "indexReadRecords");
        CHECKOKORTIMEOUT(hugoOps.execute_Commit(pNdb), "executeCommit");
        CHECK2(hugoOps.closeTransaction(pNdb) == 0, "closeTransaction");
        ok= true;
        break;
      }
      if (!ok) { break; };
    }
    
    // TC7
    {
      bool ok= false;
      int timeoutRetries= maxTimeoutRetries;
      while (timeoutRetries--)
      {
        g_err << "TC7 : pkRead, indexUpdate, Commit" << endl;
        CHECK2(hugoOps.startTransaction(pNdb) == 0, "startTransaction");
        CHECK2(hugoOps.pkReadRecord(pNdb, 0, testSize) == 0, "pkReadRecord");
        CHECK2(hugoOps.indexUpdateRecord(pNdb, pkIdxName, 0, testSize, updatesValue++) == 0,
               "indexReadRecords");
        CHECKOKORTIMEOUT(hugoOps.execute_Commit(pNdb), "executeCommit");
        CHECK2(hugoOps.closeTransaction(pNdb) == 0, "closeTransaction");
        ok= true;
        break;
      }
      if (!ok) { break; };
    }
    
    // TC8
    {
      bool ok= false;
      int timeoutRetries= maxTimeoutRetries;
      while (timeoutRetries--)
      {
        g_err << "TC8 : indexUpdate, pkRead, Commit" << endl;
        CHECK2(hugoOps.startTransaction(pNdb) == 0, "startTransaction ");
        CHECK2(hugoOps.indexUpdateRecord(pNdb, pkIdxName, 0, testSize, updatesValue++) == 0, 
               "indexReadRecords ");
        CHECK2(hugoOps.pkReadRecord(pNdb, 0, testSize) == 0, "pkReadRecords ");
        CHECKOKORTIMEOUT(hugoOps.execute_Commit(pNdb), "executeCommit");
        CHECK2(hugoOps.closeTransaction(pNdb) == 0, "closeTransaction ");
        ok= true;
        break;
      }
      if (!ok) { break; };
    }

    for (int ao=0; ao < 2; ao++)
    {
      AbortOption abortOption= ao?AO_IgnoreError:AbortOnError;
      
      for (int exType=0; exType < 3; exType++)
      {
        bool commit= (exType == 1);
        bool abort= (exType == 2);
        
        const char* exTypeStr= ((exType == 0) ? "NoCommit" : 
                                (exType == 1) ? "Commit" : 
                                "Abort");
        
        for (int failType= 0; failType < 4; failType++)
        {
          for (int failPos= 0; failPos < 2; failPos++)
          {
            int failRec= (failPos == 0)? 0 : testSize -1;
            int pkFailRec= -1;
            int ixFailRec= -1;
            if (failType)
            {
              if (failType & 1)
                pkFailRec= failRec;
              if (failType & 2)
                ixFailRec= failRec;
            }
            
            for (int invFail= 0; 
                 invFail < ((failType==0)?1:2); 
                 invFail++)
            {
              bool invertFail= (invFail)?true:false;
              const char* failTypeStr= ((failType==0)? "None" : 
                                        ((failType==1)? "Pk": 
                                         ((failType==2)?"Ix": "Both")));
              for (int updateVia= 0; updateVia < 3; updateVia++)
              {
                const char* updateViaStr= ((updateVia == 0)? "None" : 
                                           (updateVia == 1)? "Pk" :
                                           (updateVia == 2)? "Ix" :
                                           "Both");
                for (int updateOrder= 0; updateOrder < 2; updateOrder++)
                {
                  bool updateIxFirst= (updateOrder == 0);
                  g_err << endl
                        << "AbortOption : " << (ao?"IgnoreError":"AbortOnError") << endl
                        << "ExecType : " << exTypeStr << endl
                        << "Failtype : " << failTypeStr << endl
                        << "Failpos : " << ((failPos == 0)? "Early" : "Late") << endl
                        << "Failure scenarios : " << (invFail?"All but one":"one") << endl
                        << "UpdateVia : " << updateViaStr << endl
                        << "Order : " << (updateIxFirst? "Index First" : "Pk first") << endl;
                  bool ok= false;
                  do
                  {
                    g_err << "Mixed read/update interleaved" << endl;
                    CHECK2(runMixedUpdateInterleaved(pNdb, hugoOps, numRecordsInTable, testSize, 
                                                     commit,  // Commit 
                                                     abort, // Abort 
                                                     pkFailRec,    // PkFail
                                                     ixFailRec,   // IxFail
                                                     invertFail, // Invertfail
                                                     abortOption,
                                                     updateVia,
                                                     updatesValue++,
                                                     updateIxFirst),
                         "TC4");
                    
                    ok= true;
                  } while (false);
                  
                  if (!ok)
                  {
                    hugoOps.closeTransaction(pNdb);
                    return NDBT_FAILED;
                  }
                }
              }
            }
          }
        }
      }
    }

    return NDBT_OK;
  } while (false);
  
  hugoOps.closeTransaction(pNdb);
  return NDBT_FAILED;
}


int
runBuildDuring(NDBT_Context* ctx, NDBT_Step* step){
  // Verify that data in index match 
  // table data
  const int Threads = ctx->getProperty("Threads", (Uint32)0);
  const int loops = ctx->getNumLoops();

  for(int i = 0; i<loops; i++){
#if 1
    if(createPkIndex(ctx, step) != NDBT_OK){
      g_err << "Failed to create index" << endl;
      return NDBT_FAILED;
    }
#endif

    if(ctx->isTestStopped())
      break;

#if 1
    if(createRandomIndex(ctx, step) != NDBT_OK){
      g_err << "Failed to create index" << endl;
      return NDBT_FAILED;
    }
#endif

    if(ctx->isTestStopped())
      break;

    ctx->setProperty("pause", 1);
    int count = 0;
    for(int j = 0; count < Threads && !ctx->isTestStopped(); 
	j = (j+1) % Threads){
      char buf[255];
      sprintf(buf, "Thread%d_paused", j);
      int tmp = ctx->getProperty(buf, (Uint32)0);
      count += tmp;
    }
    
    if(ctx->isTestStopped())
      break;

#if 1
    if(createPkIndex_Drop(ctx, step) != NDBT_OK){
      g_err << "Failed to drop index" << endl;
      return NDBT_FAILED;
    }
#endif

    if(ctx->isTestStopped())
      break;
    
#if 1
    if(createRandomIndex_Drop(ctx, step) != NDBT_OK){
      g_err << "Failed to drop index" << endl;
      return NDBT_FAILED;
    }
#endif

    ctx->setProperty("pause", (Uint32)0);
    NdbSleep_SecSleep(2);
  }

  ctx->stopTest();
  return NDBT_OK;
}

static NdbLockable g_lock;
static int threadCounter = 0;

void
wait_paused(NDBT_Context* ctx, int id){
  if(ctx->getProperty("pause", (Uint32)0) == 1){
    char buf[255];
    sprintf(buf, "Thread%d_paused", id);
    ctx->setProperty(buf, 1);
    while(!ctx->isTestStopped() && ctx->getProperty("pause", (Uint32)0) == 1){
      NdbSleep_MilliSleep(250);
    }
    ctx->setProperty(buf, (Uint32)0);
  }
}

int
runTransactions4(NDBT_Context* ctx, NDBT_Step* step){

  g_lock.lock();
  const int ThreadId = threadCounter++;
  g_lock.unlock();
  
  // Verify that data in index match 
  // table data
  Ndb* pNdb = GETNDB(step);
  HugoTransactions hugoTrans(*ctx->getTab());
  UtilTransactions utilTrans(*ctx->getTab());
  const int batchSize = ctx->getProperty("BatchSize", 32);
  const int parallel = batchSize > 240 ? 240 : batchSize;

  int rows = ctx->getNumRecords();
  while (ctx->isTestStopped() == false) {
    if(hugoTrans.loadTable(pNdb, rows, batchSize, false) != 0){
      g_err << "Load table failed" << endl;
      return NDBT_FAILED;
    }

    wait_paused(ctx, ThreadId);

    if(ctx->isTestStopped())
      break;

    if (hugoTrans.pkUpdateRecords(pNdb, rows, batchSize) != 0){
      g_err << "Updated table failed" << endl;
      return NDBT_FAILED;
    }    

    wait_paused(ctx, ThreadId);
    
    if(ctx->isTestStopped())
      break;
    
    if (hugoTrans.scanUpdateRecords(pNdb, rows, 5, parallel) != 0){
      g_err << "Scan updated table failed" << endl;
      return NDBT_FAILED;
    }

    wait_paused(ctx, ThreadId);

    if(ctx->isTestStopped())
      break;

    if(utilTrans.clearTable(pNdb, rows, parallel) != 0){
      g_err << "Clear table failed" << endl;
      return NDBT_FAILED;
    }
  }
  return NDBT_OK;
}

int
runUniqueNullTransactions(NDBT_Context* ctx, NDBT_Step* step){
  Ndb* pNdb = GETNDB(step);

  bool logged = ctx->getProperty("LoggedIndexes", 1);
  bool orderedIndex = ctx->getProperty("OrderedIndex", (unsigned)0);
  NdbConnection * pTrans = 0;

  const NdbDictionary::Table* pTab = ctx->getTab();
  // Create index    
  char nullIndex[255];
  BaseString::snprintf(nullIndex, 255, "IDC_PK_%s_NULL", pTab->getName());
  if (orderedIndex)
    ndbout << "Creating " << ((logged)?"logged ": "temporary ") << "ordered index "
	   << pkIdxName << " (";
  else
    ndbout << "Creating " << ((logged)?"logged ": "temporary ") << "unique index "
	   << pkIdxName << " (";

  NdbDictionary::Index pIdx(pkIdxName);
  pIdx.setTable(pTab->getName());
  if (orderedIndex)
    pIdx.setType(NdbDictionary::Index::OrderedIndex);
  else
    pIdx.setType(NdbDictionary::Index::UniqueHashIndex);
  pIdx.setStoredIndex(logged);
  int c;
  for (c = 0; c< pTab->getNoOfColumns(); c++){
    const NdbDictionary::Column * col = pTab->getColumn(c);
    if(col->getPrimaryKey()){
      pIdx.addIndexColumn(col->getName());
      ndbout << col->getName() <<" ";
    }
  }
  
  int colId = -1;
  for (c = 0; c< pTab->getNoOfColumns(); c++){
    const NdbDictionary::Column * col = pTab->getColumn(c);
    if(col->getNullable()){
      pIdx.addIndexColumn(col->getName());
      ndbout << col->getName() <<" ";
      colId = c;
      break;
    }
  }
  ndbout << ") ";

  if(colId == -1){
    ndbout << endl << "No nullable column found -> NDBT_FAILED" << endl; 
    return NDBT_FAILED;
  }
  
  bool noddl= ctx->getProperty("NoDDL");
  if (noddl)
  {
    const NdbDictionary::Index* idx= pNdb->
      getDictionary()->getIndex(pIdx.getName(), pTab->getName());
    
    if (!idx)
    {
      ndbout << "Failed - Index does not exist and DDL not allowed" << endl;
      ERR(pNdb->getDictionary()->getNdbError());
      return NDBT_FAILED;
    }
    else
    {
      // TODO : Check index definition is ok
    }
  }
  else
  {
    if (pNdb->getDictionary()->createIndex(pIdx) != 0){
      ndbout << "FAILED!" << endl;
      const NdbError err = pNdb->getDictionary()->getNdbError();
      ERR(err);
      return NDBT_FAILED;
    }
  }

  int result = NDBT_OK;

  HugoTransactions hugoTrans(*ctx->getTab());
  const int batchSize = ctx->getProperty("BatchSize", 50);
  int loops = ctx->getNumLoops();
  int rows = ctx->getNumRecords();
  while (loops-- > 0 && ctx->isTestStopped() == false) {
    if (hugoTrans.pkUpdateRecords(pNdb, rows, batchSize) != 0){
      g_err << "Updated table failed" << endl;
      result = NDBT_FAILED;
      goto done;
    }    
  }

  if(ctx->isTestStopped()){
    goto done;
  }

  ctx->stopTest();
  while(ctx->getNoOfRunningSteps() > 1){
    NdbSleep_MilliSleep(100);
  }

  result = NDBT_FAILED;
  pTrans = pNdb->startTransaction();
  NdbScanOperation * sOp;

  int eof;
  if(!pTrans) goto done;
  sOp = pTrans->getNdbScanOperation(pTab->getName());
  if(!sOp) goto done;
  if(sOp->readTuples(NdbScanOperation::LM_Exclusive)) goto done;
  if(pTrans->execute(NoCommit) == -1) goto done;
  while((eof = sOp->nextResult(true)) == 0){
    do {
      NdbOperation * uOp = sOp->updateCurrentTuple();
      if(uOp == 0) goto done;
      uOp->setValue(colId, 0);
    } while((eof = sOp->nextResult(false)) == 0);
    eof = pTrans->execute(Commit);
    if(eof == -1) goto done;
  }
  
 done:
  if(pTrans) pNdb->closeTransaction(pTrans);
  pNdb->getDictionary()->dropIndex(nullIndex, pTab->getName());
  return result;
}

int runLQHKEYREF(NDBT_Context* ctx, NDBT_Step* step){
  int loops = ctx->getNumLoops() * 100;
  NdbRestarter restarter;
  
  myRandom48Init((long)NdbTick_CurrentMillisecond());

#if 0
  int val = DumpStateOrd::DihMinTimeBetweenLCP;
  if(restarter.dumpStateAllNodes(&val, 1) != 0){
    g_err << "Failed to dump DihMinTimeBetweenLCP" << endl;
    return NDBT_FAILED;
  }
#endif

  for(int i = 0; i<loops && !ctx->isTestStopped(); i++){
    int randomId = myRandom48(restarter.getNumDbNodes());
    int nodeId = restarter.getDbNodeId(randomId);

    const Uint32 error = 5031 + (i % 3);
    
    if(restarter.insertErrorInNode(nodeId, error) != 0){
      g_err << "Failed to error insert( " << error << ") in node "
	    << nodeId << endl;
      return NDBT_FAILED;
    }
  }
  
  ctx->stopTest();
  return NDBT_OK;
}

int 
runBug21384(NDBT_Context* ctx, NDBT_Step* step)
{
  Ndb* pNdb = GETNDB(step);
  HugoTransactions hugoTrans(*ctx->getTab());
  NdbRestarter restarter;
  
  int loops = ctx->getNumLoops();
  const int rows = ctx->getNumRecords();
  const int batchsize = ctx->getProperty("BatchSize", 50);
  
  while (loops--)
  {
    if(restarter.insertErrorInAllNodes(8037) != 0)
    {
      g_err << "Failed to error insert(8037)" << endl;
      return NDBT_FAILED;
    }
    
    if (hugoTrans.indexReadRecords(pNdb, pkIdxName, rows, batchsize) == 0)
    {
      g_err << "Index succeded (it should have failed" << endl;
      return NDBT_FAILED;
    }
    
    if(restarter.insertErrorInAllNodes(0) != 0)
    {
      g_err << "Failed to error insert(0)" << endl;
      return NDBT_FAILED;
    }
    
    if (hugoTrans.indexReadRecords(pNdb, pkIdxName, rows, batchsize) != 0){
      g_err << "Index read failed" << endl;
      return NDBT_FAILED;
    }
  }
  
  return NDBT_OK;
}

int
runReadIndexUntilStopped(NDBT_Context* ctx, NDBT_Step* step)
{
  Ndb* pNdb = GETNDB(step);
  HugoTransactions hugoTrans(*ctx->getTab());
  int rows = ctx->getNumRecords();
  while (!ctx->isTestStopped())
  {
    hugoTrans.indexReadRecords(pNdb, pkIdxName, rows, 1);
  }
  return NDBT_OK;
}

int 
runBug25059(NDBT_Context* ctx, NDBT_Step* step)
{
  Ndb* pNdb = GETNDB(step);
  NdbDictionary::Dictionary * dict = pNdb->getDictionary();
  const NdbDictionary::Index * idx = dict->getIndex(pkIdxName, 
						    ctx->getTab()->getName());

  HugoOperations ops(*ctx->getTab(), idx);
  
  int res = NDBT_OK;
  int loops = ctx->getNumLoops();
  const int rows = ctx->getNumRecords();
  
  while (res == NDBT_OK && loops--)
  {
    ops.startTransaction(pNdb);
    ops.pkReadRecord(pNdb, 10 + rand() % rows, rows);
    int tmp;
    if ((tmp = ops.execute_Commit(pNdb, AO_IgnoreError)))
    {
      if (tmp == 4012)
	res = NDBT_FAILED;
      else
	if (ops.getTransaction()->getNdbError().code == 4012)
	  res = NDBT_FAILED;
    }
    ops.closeTransaction(pNdb);
  }
  
  loops = ctx->getNumLoops();
  while (res == NDBT_OK && loops--)
  {
    ops.startTransaction(pNdb);
    ops.pkUpdateRecord(pNdb, 10 + rand() % rows, rows);
    int tmp;
    int arg;
    switch(rand() % 2){
    case 0:
      arg = AbortOnError;
      break;
    case 1:
      arg = AO_IgnoreError;
      ndbout_c("ignore error");
      break;
    }
    if ((tmp = ops.execute_Commit(pNdb, (AbortOption)arg)))
    {
      if (tmp == 4012)
	res = NDBT_FAILED;
      else
	if (ops.getTransaction()->getNdbError().code == 4012)
	  res = NDBT_FAILED;
    }
    ops.closeTransaction(pNdb);
  }  
  
  return res;
}

// From 6.3.X, Unique index operations do not use
// TransactionBufferMemory.
// Long signal KeyInfo and AttrInfo storage exhaustion
// is already tested by testLimits
// Testing of segment exhaustion when accumulating from
// signal trains cannot be tested from 7.0 as we cannot
// generate short signal trains.
// TODO : Execute testcase as part of upgrade testing - 
// 6.3 to 7.0?
int tcSaveINDX_test(NDBT_Context* ctx, NDBT_Step* step, int inject_err)
{
  int result= NDBT_OK;
  Ndb* pNdb = GETNDB(step);
  NdbDictionary::Dictionary * dict = pNdb->getDictionary();
  const NdbDictionary::Index * idx = dict->getIndex(pkIdxName, 
                                                    ctx->getTab()->getName());

  HugoOperations ops(*ctx->getTab(), idx);

  g_err << "Using INDEX: " << pkIdxName << endl;

  NdbRestarter restarter;

  int loops = ctx->getNumLoops();
  const int rows = ctx->getNumRecords();

  for(int bs=1; bs < loops; bs++)
  {
    int c= 0;
    while (c++ < loops)
    {
      g_err << "BS " << bs << " LOOP #" << c << endl;

      g_err << "inserting error on op#" << c << endl;

      CHECK(ops.startTransaction(pNdb) == 0);
      for(int i=1;i<=c;i++)
      {
        if(i==c)
        {
          if(restarter.insertErrorInAllNodes(inject_err)!=0)
          {
            g_err << "**** FAILED to insert error" << endl;
            result= NDBT_FAILED;
            break;
          }
        }
        CHECK(ops.indexReadRecords(pNdb, pkIdxName, i,false,1) == 0);
        if(i%bs==0 || i==c)
        {
          if(i<c)
          {
            if(ops.execute_NoCommit(pNdb, AO_IgnoreError)!=NDBT_OK)
            {
              g_err << "**** executeNoCommit should have succeeded" << endl;
              result= NDBT_FAILED;
            }
          }
          else
          {
            if(ops.execute_NoCommit(pNdb, AO_IgnoreError)!=289)
            {
              g_err << "**** executeNoCommit should have failed with 289"
                    << endl;
              result= NDBT_FAILED;
            }
            g_err << "NdbError.code= " <<
              ops.getTransaction()->getNdbError().code << endl;
            break;
          }
        }
      }

      CHECK(ops.closeTransaction(pNdb) == 0);

      if(restarter.insertErrorInAllNodes(0) != 0)
      {
        g_err << "**** Failed to error insert(0)" << endl;
        return NDBT_FAILED;
      }

      CHECK(ops.startTransaction(pNdb) == 0);
      if (ops.indexReadRecords(pNdb, pkIdxName,0,0,rows) != 0){
        g_err << "**** Index read failed" << endl;
        return NDBT_FAILED;
      }
      CHECK(ops.closeTransaction(pNdb) == 0);
    }
  }

  return result;
}

int
runBug28804(NDBT_Context* ctx, NDBT_Step* step)
{
  return tcSaveINDX_test(ctx, step, 8052);
}

int
runBug28804_ATTRINFO(NDBT_Context* ctx, NDBT_Step* step)
{
  return tcSaveINDX_test(ctx, step, 8051);
}

int
runBug46069(NDBT_Context* ctx, NDBT_Step* step)
{
  HugoTransactions hugoTrans(*ctx->getTab());
  Ndb* pNdb = GETNDB(step);
  const int rows = ctx->getNumRecords();
  Uint32 threads = ctx->getProperty("THREADS", 12);
  int loops = ctx->getNumLoops();

  ctx->getPropertyWait("STARTED", threads);

  for (int i = 0; i<loops; i++)
  {
    ndbout << "Loop: " << i << endl;
    if (hugoTrans.loadTable(pNdb, rows) != 0)
      return NDBT_FAILED;

    ctx->setProperty("STARTED", Uint32(0));
    ctx->getPropertyWait("STARTED", threads);
  }

  ctx->stopTest();
  return NDBT_OK;
}

int
runBug46069_pkdel(NDBT_Context* ctx, NDBT_Step* step)
{
  HugoOperations hugoOps(*ctx->getTab());
  Ndb* pNdb = GETNDB(step);
  const int rows = ctx->getNumRecords();

  while(!ctx->isTestStopped())
  {
    ctx->incProperty("STARTED");
    ctx->getPropertyWait("STARTED", Uint32(0));
    if (ctx->isTestStopped())
      break;

    for (int i = 0; i<rows && !ctx->isTestStopped(); )
    {
      int cnt = (rows - i);
      if (cnt > 100)
        cnt = 100;
      cnt = 1 + (rand() % cnt);
      if (hugoOps.startTransaction(pNdb) != 0)
      {
        break;
      }
      hugoOps.pkDeleteRecord(pNdb, i, cnt);
      int res = hugoOps.execute_Commit(pNdb, AO_IgnoreError);
      if (res != -1)
      {
        i += cnt;
      }
      hugoOps.closeTransaction(pNdb);
    }
  }

  return NDBT_OK;
}

int
runBug46069_scandel(NDBT_Context* ctx, NDBT_Step* step)
{
  Ndb* pNdb = GETNDB(step);
  NdbDictionary::Dictionary * dict = pNdb->getDictionary();
  const NdbDictionary::Index * idx = dict->getIndex(pkIdxName,
						    ctx->getTab()->getName());
  if (idx == 0)
  {
    return NDBT_FAILED;
  }
  UtilTransactions hugoTrans(*ctx->getTab(), idx);

  while(!ctx->isTestStopped())
  {
    ctx->incProperty("STARTED");
    ctx->getPropertyWait("STARTED", Uint32(0));
    if (ctx->isTestStopped())
      break;

    hugoTrans.clearTable(pNdb);
  }

  return NDBT_OK;
}

int
runBug50118(NDBT_Context* ctx, NDBT_Step* step)
{
  NdbSleep_MilliSleep(500);
  int loops = ctx->getNumLoops();
  while (loops--)
  {
    createPkIndex_Drop(ctx, step);
    createPkIndex(ctx, step);
  }
  ctx->stopTest();
  return NDBT_OK;
}

<<<<<<< HEAD
int
runTrigOverload(NDBT_Context* ctx, NDBT_Step* step)
{
  /* Test inserts, deletes and updates via
   * PK with error inserts
   */
  Ndb* pNdb = GETNDB(step);
  HugoOperations hugoOps(*ctx->getTab());
  NdbRestarter restarter;

  unsigned numScenarios = 3;
  unsigned errorInserts[3] = {8085, 8086, 0};
  int results[3] = {218, 218, 0};

  unsigned iterations = 50;

  /* Insert some records */
  if (hugoOps.startTransaction(pNdb) ||
      hugoOps.pkInsertRecord(pNdb, 0, iterations) ||
      hugoOps.execute_Commit(pNdb))
  {
    g_err << "Failed on initial insert "
          << pNdb->getNdbError()
          << endl;
    return NDBT_FAILED;
  }
  
  hugoOps.closeTransaction(pNdb);

  for(unsigned i = 0 ; i < iterations; i++)
  {
    unsigned scenario = i % numScenarios;
    unsigned errorVal = errorInserts[ scenario ];
    g_err << "Iteration :" << i 
          << " inserting error " << errorVal
          << " expecting result : " << results[scenario]
          << endl;
    restarter.insertErrorInAllNodes(errorVal);
    //    NdbSleep_MilliSleep(500); // Error insert latency?
    
    CHECKRET(hugoOps.startTransaction(pNdb) == 0);

    CHECKRET(hugoOps.pkInsertRecord(pNdb, iterations + i, 1) == 0);

    hugoOps.execute_Commit(pNdb);

    int errorCode = hugoOps.getTransaction()->getNdbError().code;
    
    if (errorCode != results[scenario])
    {
      g_err << "For Insert in scenario " << scenario 
            << " expected code " << results[scenario]
            << " but got " << hugoOps.getTransaction()->getNdbError()
            << endl;
      return NDBT_FAILED;
    }
    
    hugoOps.closeTransaction(pNdb);
    
    CHECKRET(hugoOps.startTransaction(pNdb) == 0);
    
    CHECKRET(hugoOps.pkUpdateRecord(pNdb, i, 1, iterations) == 0);
    
    hugoOps.execute_Commit(pNdb);

    errorCode = hugoOps.getTransaction()->getNdbError().code;
    
    if (errorCode != results[scenario])
    {
      g_err << "For Update in scenario " << scenario 
            << " expected code " << results[scenario]
            << " but got " << hugoOps.getTransaction()->getNdbError()
            << endl;
      return NDBT_FAILED;
    }
    
    hugoOps.closeTransaction(pNdb);

    CHECKRET(hugoOps.startTransaction(pNdb) == 0);
    
    CHECKRET(hugoOps.pkDeleteRecord(pNdb, i, 1) == 0);
    
    hugoOps.execute_Commit(pNdb);

    errorCode = hugoOps.getTransaction()->getNdbError().code;
    
    if (errorCode != results[scenario])
    {
      g_err << "For Delete in scenario " << scenario 
            << " expected code " << results[scenario]
            << " but got " << hugoOps.getTransaction()->getNdbError()
            << endl;
      return NDBT_FAILED;
    }
    
    hugoOps.closeTransaction(pNdb);

  }

  restarter.insertErrorInAllNodes(0);
  
  return NDBT_OK;
}

int
runClearError(NDBT_Context* ctx, NDBT_Step* step)
{
  NdbRestarter restarter;

  restarter.insertErrorInAllNodes(0);

  return NDBT_OK;
=======
// bug#56829

#undef CHECK2 // previous no good
#define CHECK2(b, e) \
  if (!(b)) { \
    g_err << "ERR: " << #b << " failed at line " << __LINE__ \
          << ": " << e << endl; \
    result = NDBT_FAILED; \
    break; \
  }

static int
get_data_memory_pages(NdbMgmHandle h, NdbNodeBitmask dbmask, int* pages_out)
{
  int result = NDBT_OK;
  int pages = 0;

  while (1)
  {
    // sends dump 1000 and retrieves all replies
    ndb_mgm_events* e = 0;
    CHECK2((e = ndb_mgm_dump_events(h, NDB_LE_MemoryUsage, 0, 0)) != 0, ndb_mgm_get_latest_error_msg(h));

    // sum up pages (also verify sanity)
    for (int i = 0; i < e->no_of_events; i++)
    {
      ndb_logevent* le = &e->events[i];
      CHECK2(le->type == NDB_LE_MemoryUsage, "bad event type " << le->type);
      const ndb_logevent_MemoryUsage* lem = &le->MemoryUsage;
      if (lem->block != DBTUP)
        continue;
      int nodeId = le->source_nodeid;
      CHECK2(dbmask.get(nodeId), "duplicate event from node " << nodeId);
      dbmask.clear(nodeId);
      pages += lem->pages_used;
      g_info << "i:" << i << " node:" << le->source_nodeid << " pages:" << lem->pages_used << endl;
    }
    free(e);
    CHECK2(result == NDBT_OK, "failed");

    char buf[NdbNodeBitmask::TextLength + 1];
    CHECK2(dbmask.isclear(), "no response from nodes " << dbmask.getText(buf));
    break;
  }

  *pages_out = pages;
  return result;
}

int
runBug56829(NDBT_Context* ctx, NDBT_Step* step)
{
  Ndb* pNdb = GETNDB(step);
  NdbDictionary::Dictionary* pDic = pNdb->getDictionary();
  const int loops = ctx->getNumLoops();
  int result = NDBT_OK;
  const NdbDictionary::Table tab(*ctx->getTab());
  const int rows = ctx->getNumRecords();
  const char* mgm = ctx->getRemoteMgm();

  char tabname[100];
  strcpy(tabname, tab.getName());
  char indname[100];
  strcpy(indname, tabname);
  strcat(indname, "X1");

  (void)pDic->dropTable(tabname);

  NdbMgmHandle h = 0;
  NdbNodeBitmask dbmask;
  // entry n marks if row with PK n exists
  char* rowmask = new char [rows];
  memset(rowmask, 0, rows);
  int loop = 0;
  while (loop < loops)
  {
    CHECK2(rows > 0, "rows must be != 0");
    g_info << "loop " << loop << "<" << loops << endl;

    // at first loop connect to mgm
    if (loop == 0)
    {
      CHECK2((h = ndb_mgm_create_handle()) != 0, "mgm: failed to create handle");
      CHECK2(ndb_mgm_set_connectstring(h, mgm) == 0, ndb_mgm_get_latest_error_msg(h));
      CHECK2(ndb_mgm_connect(h, 0, 0, 0) == 0, ndb_mgm_get_latest_error_msg(h));
      g_info << "mgm: connected to " << (mgm ? mgm : "default") << endl;

      // make bitmask of DB nodes
      dbmask.clear();
      ndb_mgm_cluster_state* cs = 0;
      CHECK2((cs = ndb_mgm_get_status(h)) != 0, ndb_mgm_get_latest_error_msg(h));
      for (int j = 0; j < cs->no_of_nodes; j++)
      {
        ndb_mgm_node_state* ns = &cs->node_states[j];
        if (ns->node_type == NDB_MGM_NODE_TYPE_NDB)
        {
          CHECK2(ns->node_status == NDB_MGM_NODE_STATUS_STARTED, "node " << ns->node_id << " not started status " << ns->node_status);
          CHECK2(!dbmask.get(ns->node_id), "duplicate node id " << ns->node_id);
          dbmask.set(ns->node_id);
          g_info << "added DB node " << ns->node_id << endl;
        }
      }
      free(cs);
      CHECK2(result == NDBT_OK, "some DB nodes are not started");
      CHECK2(!dbmask.isclear(), "found no DB nodes");
    }

    // data memory pages after following events
    // 0-initial 1,2-create table,index 3-load 4-delete 5,6-drop index,table
    int pages[7];

    // initial
    CHECK2(get_data_memory_pages(h, dbmask, &pages[0]) == NDBT_OK, "failed");
    g_info << "initial pages " << pages[0] << endl;

    // create table
    g_info << "create table " << tabname << endl;
    const NdbDictionary::Table* pTab = 0;
    CHECK2(pDic->createTable(tab) == 0, pDic->getNdbError());
    CHECK2((pTab = pDic->getTable(tabname)) != 0, pDic->getNdbError());
    CHECK2(get_data_memory_pages(h, dbmask, &pages[1]) == NDBT_OK, "failed");
    g_info << "create table pages " << pages[1] << endl;

    // choice of index attributes is not relevant to this bug
    // choose one non-PK updateable column
    NdbDictionary::Index ind;
    ind.setName(indname);
    ind.setTable(tabname);
    ind.setType(NdbDictionary::Index::OrderedIndex);
    ind.setLogging(false);
    {
      HugoCalculator calc(*pTab);
      for (int j = 0; j < pTab->getNoOfColumns(); j++)
      {
        const NdbDictionary::Column* col = pTab->getColumn(j);
        if (col->getPrimaryKey() || calc.isUpdateCol(j))
          continue;
        CHARSET_INFO* cs = col->getCharset();
        if (NdbSqlUtil::check_column_for_ordered_index(col->getType(), col->getCharset()) == 0)
        {
          ind.addColumn(*col);
          break;
        }
      }
    }
    CHECK2(ind.getNoOfColumns() == 1, "cannot use table " << tabname);

    // create index
    g_info << "create index " << indname << " on " << ind.getColumn(0)->getName() << endl;
    const NdbDictionary::Index* pInd = 0;
    CHECK2(pDic->createIndex(ind, *pTab) == 0, pDic->getNdbError());
    CHECK2((pInd = pDic->getIndex(indname, tabname)) != 0, pDic->getNdbError());
    CHECK2(get_data_memory_pages(h, dbmask, &pages[2]) == NDBT_OK, "failed");
    g_info << "create index pages " << pages[2] << endl;

    HugoTransactions trans(*pTab);

    // load all records
    g_info << "load records" << endl;
    CHECK2(trans.loadTable(pNdb, rows) == 0, trans.getNdbError());
    memset(rowmask, 1, rows);
    CHECK2(get_data_memory_pages(h, dbmask, &pages[3]) == NDBT_OK, "failed");
    g_info << "load records pages " << pages[3] << endl;

    // test index with random ops
    g_info << "test index ops" << endl;
    {
      HugoOperations ops(*pTab);
      for (int i = 0; i < rows; i++)
      {
        CHECK2(ops.startTransaction(pNdb) == 0, ops.getNdbError());
        for (int j = 0; j < 32; j++)
        {
          int n = rand() % rows;
          if (!rowmask[n])
          {
            CHECK2(ops.pkInsertRecord(pNdb, n) == 0, ops.getNdbError());
            rowmask[n] = 1;
          }
          else if (rand() % 2 == 0)
          {
            CHECK2(ops.pkDeleteRecord(pNdb, n) == 0, ops.getNdbError());
            rowmask[n] = 0;
          }
          else
          {
            CHECK2(ops.pkUpdateRecord(pNdb, n) == 0, ops.getNdbError());
          }
        }
        CHECK2(result == NDBT_OK, "index ops batch failed");
        CHECK2(ops.execute_Commit(pNdb) == 0, ops.getNdbError());
        ops.closeTransaction(pNdb);
      }
      CHECK2(result == NDBT_OK, "index ops failed");
    }

    // delete all records
    g_info << "delete records" << endl;
    CHECK2(trans.clearTable(pNdb) == 0, trans.getNdbError());
    memset(rowmask, 0, rows);
    CHECK2(get_data_memory_pages(h, dbmask, &pages[4]) == NDBT_OK, "failed");
    g_info << "delete records pages " << pages[4] << endl;

    // drop index
    g_info << "drop index" <<  endl;
    CHECK2(pDic->dropIndex(indname, tabname) == 0, pDic->getNdbError());
    CHECK2(get_data_memory_pages(h, dbmask, &pages[5]) == NDBT_OK, "failed");
    g_info << "drop index pages " << pages[5] << endl;

    // drop table
    g_info << "drop table" << endl;
    CHECK2(pDic->dropTable(tabname) == 0, pDic->getNdbError());
    CHECK2(get_data_memory_pages(h, dbmask, &pages[6]) == NDBT_OK, "failed");
    g_info << "drop table pages " << pages[6] << endl;

    // verify
    CHECK2(pages[1] == pages[0], "pages after create table " << pages[1]
                                  << " not == initial pages " << pages[0]);
    CHECK2(pages[2] == pages[0], "pages after create index " << pages[2]
                                  << " not == initial pages " << pages[0]);
    CHECK2(pages[3] >  pages[0], "pages after load " << pages[3]
                                  << " not >  initial pages " << pages[0]);
    CHECK2(pages[4] == pages[0], "pages after delete " << pages[4]
                                  << " not == initial pages " << pages[0]);
    CHECK2(pages[5] == pages[0], "pages after drop index " << pages[5]
                                  << " not == initial pages " << pages[0]);
    CHECK2(pages[6] == pages[0], "pages after drop table " << pages[6]
                                  << " not == initial pages " << pages[0]);

    loop++;

    // at last loop disconnect from mgm
    if (loop == loops)
    {
      CHECK2(ndb_mgm_disconnect(h) == 0, ndb_mgm_get_latest_error_msg(h));
      ndb_mgm_destroy_handle(&h);
      g_info << "mgm: disconnected" << endl;
    }
  }
  delete [] rowmask;

  return result;
>>>>>>> d4f12583
}


NDBT_TESTSUITE(testIndex);
TESTCASE("CreateAll", 
	 "Test that we can create all various indexes on each table\n"
	 "Then drop the indexes\n"){
  INITIALIZER(runCreateIndexes);
}
TESTCASE("CreateAll_O",
	 "Test that we can create all various indexes on each table\n"
	 "Then drop the indexes\n"){
  TC_PROPERTY("OrderedIndex", 1);
  TC_PROPERTY("LoggedIndexes", (unsigned)0);
  INITIALIZER(runCreateIndexes);
}
TESTCASE("InsertDeleteGentle", 
	 "Create one index, then perform insert and delete in the table\n"
	 "loop number of times. Use batch size 1."){
  TC_PROPERTY("BatchSize", 1);
  INITIALIZER(runInsertDelete);
  FINALIZER(runClearTable);
}
TESTCASE("InsertDeleteGentle_O",
	 "Create one index, then perform insert and delete in the table\n"
	 "loop number of times. Use batch size 1."){
  TC_PROPERTY("OrderedIndex", 1);
  TC_PROPERTY("LoggedIndexes", (unsigned)0);
  TC_PROPERTY("BatchSize", 1);
  INITIALIZER(runInsertDelete);
  FINALIZER(runClearTable);
}
TESTCASE("InsertDelete", 
	 "Create one index, then perform insert and delete in the table\n"
	 "loop number of times. Use batchsize 512 to stress db more"){
  TC_PROPERTY("BatchSize", 512);
  INITIALIZER(runInsertDelete);
  FINALIZER(runClearTable);

}
TESTCASE("InsertDelete_O", 
	 "Create one index, then perform insert and delete in the table\n"
	 "loop number of times. Use batchsize 512 to stress db more"){
  TC_PROPERTY("OrderedIndex", 1);
  TC_PROPERTY("LoggedIndexes", (unsigned)0);
  TC_PROPERTY("BatchSize", 512);
  INITIALIZER(runInsertDelete);
  FINALIZER(runClearTable);

}
TESTCASE("CreateLoadDropGentle", 
	 "Try to create, drop and load various indexes \n"
	 "on table loop number of times.Usa batch size 1.\n"){
  TC_PROPERTY("BatchSize", 1);
  INITIALIZER(runCreateLoadDropIndex);
}
TESTCASE("CreateLoadDropGentle_O", 
	 "Try to create, drop and load various indexes \n"
	 "on table loop number of times.Usa batch size 1.\n"){
  TC_PROPERTY("OrderedIndex", 1);
  TC_PROPERTY("LoggedIndexes", (unsigned)0);
  TC_PROPERTY("BatchSize", 1);
  INITIALIZER(runCreateLoadDropIndex);
}
TESTCASE("CreateLoadDrop", 
	 "Try to create, drop and load various indexes \n"
	 "on table loop number of times. Use batchsize 512 to stress db more\n"){
  TC_PROPERTY("BatchSize", 512);
  INITIALIZER(runCreateLoadDropIndex);
}
TESTCASE("CreateLoadDrop_O", 
	 "Try to create, drop and load various indexes \n"
	 "on table loop number of times. Use batchsize 512 to stress db more\n"){
  TC_PROPERTY("OrderedIndex", 1);
  TC_PROPERTY("LoggedIndexes", (unsigned)0);
  TC_PROPERTY("BatchSize", 512);
  INITIALIZER(runCreateLoadDropIndex);
}
TESTCASE("NFNR1", 
	 "Test that indexes are correctly maintained during node fail and node restart"){ 
  TC_PROPERTY("LoggedIndexes", (unsigned)0);
  TC_PROPERTY("PauseThreads", 2);
  INITIALIZER(runClearTable);
  INITIALIZER(createRandomIndex);
  INITIALIZER(runLoadTable);
  STEP(runRestarts);
  STEP(runTransactions1);
  STEP(runTransactions1);
  FINALIZER(runVerifyIndex);
  FINALIZER(createRandomIndex_Drop);
  FINALIZER(runClearTable);
}
TESTCASE("NFNR1_O", 
	 "Test that indexes are correctly maintained during node fail and node restart"){ 
  TC_PROPERTY("OrderedIndex", 1);
  TC_PROPERTY("LoggedIndexes", (unsigned)0);
  TC_PROPERTY("PauseThreads", 2);
  INITIALIZER(runClearTable);
  INITIALIZER(createRandomIndex);
  INITIALIZER(runLoadTable);
  STEP(runRestarts);
  STEP(runTransactions1);
  STEP(runTransactions1);
  FINALIZER(runVerifyIndex);
  FINALIZER(createRandomIndex_Drop);
  FINALIZER(runClearTable);
}
TESTCASE("NFNR2", 
	 "Test that indexes are correctly maintained during node fail and node restart"){ 
  TC_PROPERTY("LoggedIndexes", (unsigned)0);
  TC_PROPERTY("PauseThreads", 2);
  INITIALIZER(runClearTable);
  INITIALIZER(createRandomIndex);
  INITIALIZER(createPkIndex);
  INITIALIZER(runLoadTable);
  STEP(runRestarts);
  STEP(runTransactions2);
  STEP(runTransactions2);
  FINALIZER(runVerifyIndex);
  FINALIZER(createRandomIndex_Drop);
  FINALIZER(createPkIndex_Drop);
  FINALIZER(runClearTable);
}
TESTCASE("NFNR2_O", 
	 "Test that indexes are correctly maintained during node fail and node restart"){ 
  TC_PROPERTY("OrderedIndex", 1);
  TC_PROPERTY("LoggedIndexes", (unsigned)0);
  TC_PROPERTY("PauseThreads", 1);
  INITIALIZER(runClearTable);
  INITIALIZER(createRandomIndex);
  INITIALIZER(createPkIndex);
  INITIALIZER(runLoadTable);
  STEP(runRestarts);
  STEP(runTransactions2);
  //STEP(runTransactions2);
  FINALIZER(runVerifyIndex);
  FINALIZER(createRandomIndex_Drop);
  FINALIZER(createPkIndex_Drop);
  FINALIZER(runClearTable);
}
TESTCASE("NFNR3", 
	 "Test that indexes are correctly maintained during node fail and node restart"){ 
  TC_PROPERTY("LoggedIndexes", (unsigned)0);
  TC_PROPERTY("PauseThreads", 2);
  INITIALIZER(runClearTable);
  INITIALIZER(createRandomIndex);
  INITIALIZER(createPkIndex);
  STEP(runRestarts);
  STEP(runTransactions3);
  STEP(runVerifyIndex);
  FINALIZER(runVerifyIndex);
  FINALIZER(createPkIndex_Drop);
  FINALIZER(createRandomIndex_Drop);
  FINALIZER(runClearTable);
}
TESTCASE("NFNR3_O", 
	 "Test that indexes are correctly maintained during node fail and node restart"){ 
  TC_PROPERTY("OrderedIndex", 1);
  TC_PROPERTY("LoggedIndexes", (unsigned)0);
  TC_PROPERTY("PauseThreads", 2);
  INITIALIZER(runClearTable);
  INITIALIZER(createRandomIndex);
  INITIALIZER(createPkIndex);
  STEP(runRestarts);
  STEP(runTransactions3);
  STEP(runVerifyIndex);
  FINALIZER(runVerifyIndex);
  FINALIZER(createPkIndex_Drop);
  FINALIZER(createRandomIndex_Drop);
  FINALIZER(runClearTable);
}
TESTCASE("NFNR4", 
	 "Test that indexes are correctly maintained during node fail and node restart"){ 
  TC_PROPERTY("LoggedIndexes", (unsigned)0);
  TC_PROPERTY("PauseThreads", 4);
  INITIALIZER(runClearTable);
  INITIALIZER(createRandomIndex);
  INITIALIZER(createPkIndex);
  INITIALIZER(runLoadTable);
  STEP(runRestarts);
  STEP(runTransactions1);
  STEP(runTransactions1);
  STEP(runTransactions2);
  STEP(runTransactions2);
  FINALIZER(runVerifyIndex);
  FINALIZER(createRandomIndex_Drop);
  FINALIZER(createPkIndex_Drop);
  FINALIZER(runClearTable);
}
TESTCASE("NFNR4_O", 
	 "Test that indexes are correctly maintained during node fail and node restart"){ 
  TC_PROPERTY("OrderedIndex", 1);
  TC_PROPERTY("LoggedIndexes", (unsigned)0);
  TC_PROPERTY("PauseThreads", 4);
  INITIALIZER(runClearTable);
  INITIALIZER(createRandomIndex);
  INITIALIZER(createPkIndex);
  INITIALIZER(runLoadTable);
  STEP(runRestarts);
  STEP(runTransactions1);
  STEP(runTransactions1);
  STEP(runTransactions2);
  STEP(runTransactions2);
  FINALIZER(runVerifyIndex);
  FINALIZER(createRandomIndex_Drop);
  FINALIZER(createPkIndex_Drop);
  FINALIZER(runClearTable);
}
TESTCASE("NFNR5", 
	 "Test that indexes are correctly maintained during node fail and node restart"){ 
  TC_PROPERTY("LoggedIndexes", (unsigned)0);
  TC_PROPERTY("BatchSize", (unsigned)1);
  INITIALIZER(runClearTable);
  INITIALIZER(createRandomIndex);
  INITIALIZER(createPkIndex);
  INITIALIZER(runLoadTable);
  STEP(runLQHKEYREF);
  STEP(runTransactions1);
  STEP(runTransactions1);
  STEP(runTransactions2);
  STEP(runTransactions2);
  FINALIZER(runVerifyIndex);
  FINALIZER(createRandomIndex_Drop);
  FINALIZER(createPkIndex_Drop);
  FINALIZER(runClearTable);
}
TESTCASE("NFNR5_O", 
	 "Test that indexes are correctly maintained during node fail and node restart"){ 
  TC_PROPERTY("OrderedIndex", 1);
  TC_PROPERTY("LoggedIndexes", (unsigned)0);
  TC_PROPERTY("BatchSize", (unsigned)1);
  INITIALIZER(runClearTable);
  INITIALIZER(createRandomIndex);
  INITIALIZER(createPkIndex);
  INITIALIZER(runLoadTable);
  STEP(runLQHKEYREF);
  STEP(runTransactions1);
  STEP(runTransactions1);
  STEP(runTransactions2);
  STEP(runTransactions2);
  FINALIZER(runVerifyIndex);
  FINALIZER(createRandomIndex_Drop);
  FINALIZER(createPkIndex_Drop);
  FINALIZER(runClearTable);
}
TESTCASE("SR1", 
	 "Test that indexes are correctly maintained during SR"){ 
  INITIALIZER(runClearTable);
  INITIALIZER(createRandomIndex);
  INITIALIZER(createPkIndex);
  STEP(runSystemRestart1);
  FINALIZER(runVerifyIndex);
  FINALIZER(createPkIndex_Drop);
  FINALIZER(createRandomIndex_Drop);
  FINALIZER(runClearTable);
}
TESTCASE("MixedTransaction", 
	 "Test mixing of index and normal operations"){ 
  TC_PROPERTY("LoggedIndexes", (unsigned)0);
  INITIALIZER(runClearTable);
  INITIALIZER(createPkIndex);
  INITIALIZER(runLoadTable);
  STEP(runMixed1);
  FINALIZER(createPkIndex_Drop);
  FINALIZER(runClearTable);
}
TESTCASE("MixedTransaction2", 
	 "Test mixing of index and normal operations with batching"){ 
  TC_PROPERTY("LoggedIndexes", (unsigned)0);
  INITIALIZER(runClearTable);
  INITIALIZER(createPkIndex);
  INITIALIZER(runLoadTable);
  STEP(runMixed2);
  FINALIZER(createPkIndex_Drop);
  FINALIZER(runClearTable);
}
TESTCASE("SR1_O", 
	 "Test that indexes are correctly maintained during SR"){ 
  TC_PROPERTY("OrderedIndex", 1);
  TC_PROPERTY("LoggedIndexes", (unsigned)0);
  INITIALIZER(runClearTable);
  INITIALIZER(createRandomIndex);
  INITIALIZER(createPkIndex);
  STEP(runSystemRestart1);
  FINALIZER(runVerifyIndex);
  FINALIZER(createPkIndex_Drop);
  FINALIZER(createRandomIndex_Drop);
  FINALIZER(runClearTable);
}
TESTCASE("BuildDuring", 
	 "Test that index build when running transactions work"){ 
  TC_PROPERTY("OrderedIndex", (unsigned)0);
  TC_PROPERTY("LoggedIndexes", (unsigned)0);
  TC_PROPERTY("Threads", 1); // # runTransactions4
  TC_PROPERTY("BatchSize", 1);
  INITIALIZER(runClearTable);
  STEP(runBuildDuring);
  STEP(runTransactions4);
  //STEP(runTransactions4);
  FINALIZER(runClearTable);
}
TESTCASE("BuildDuring_O", 
	 "Test that index build when running transactions work"){ 
  TC_PROPERTY("OrderedIndex", (unsigned)1);
  TC_PROPERTY("LoggedIndexes", (unsigned)0);
  TC_PROPERTY("Threads", 1); // # runTransactions4
  INITIALIZER(runClearTable);
  STEP(runBuildDuring);
  STEP(runTransactions4);
  //STEP(runTransactions4);
  FINALIZER(runClearTable);
}
TESTCASE("UniqueNull", 
	 "Test that unique indexes and nulls"){ 
  TC_PROPERTY("LoggedIndexes", (unsigned)0);
  INITIALIZER(runClearTable);
  INITIALIZER(createRandomIndex);
  INITIALIZER(createPkIndex);
  INITIALIZER(runLoadTable);
  STEP(runTransactions1);
  STEP(runTransactions2);
  STEP(runUniqueNullTransactions);
  FINALIZER(runVerifyIndex);
  FINALIZER(createRandomIndex_Drop);
  FINALIZER(createPkIndex_Drop);
  FINALIZER(runClearTable);
}
TESTCASE("Bug21384", 
	 "Test that unique indexes and nulls"){ 
  TC_PROPERTY("LoggedIndexes", (unsigned)0);
  INITIALIZER(runClearTable);
  INITIALIZER(createPkIndex);
  INITIALIZER(runLoadTable);
  STEP(runBug21384);
  FINALIZER(createPkIndex_Drop);
  FINALIZER(runClearTable);
}
TESTCASE("Bug25059", 
	 "Test that unique indexes and nulls"){ 
  TC_PROPERTY("LoggedIndexes", (unsigned)0);
  INITIALIZER(createPkIndex);
  INITIALIZER(runLoadTable);
  STEP(runBug25059);
  FINALIZER(createPkIndex_Drop);
}
TESTCASE("Bug28804",
	 "Test behaviour on out of TransactionBufferMemory for index lookup"){
  TC_PROPERTY("LoggedIndexes", (unsigned)0);
  INITIALIZER(runClearTable);
  INITIALIZER(createPkIndex);
  INITIALIZER(runLoadTable);
  STEP(runBug28804);
  FINALIZER(createPkIndex_Drop);
  FINALIZER(runClearTable);
}
TESTCASE("Bug28804_ATTRINFO",
	 "Test behaviour on out of TransactionBufferMemory for index lookup"
         " in saveINDXATTRINFO"){
  TC_PROPERTY("LoggedIndexes", (unsigned)0);
  INITIALIZER(runClearTable);
  INITIALIZER(createPkIndex);
  INITIALIZER(runLoadTable);
  STEP(runBug28804_ATTRINFO);
  FINALIZER(createPkIndex_Drop);
  FINALIZER(runClearTable);
}
TESTCASE("Bug46069", ""){
  TC_PROPERTY("OrderedIndex", 1);
  TC_PROPERTY("THREADS", 12);
  TC_PROPERTY("LoggedIndexes", Uint32(0));
  INITIALIZER(createPkIndex);
  STEP(runBug46069);
  STEPS(runBug46069_pkdel, 10);
  STEPS(runBug46069_scandel, 2);
  FINALIZER(createPkIndex_Drop);
}
TESTCASE("ConstraintDetails",
         "Test that the details part of the returned NdbError is as "
         "expected"){
  INITIALIZER(runConstraintDetails);
}
TESTCASE("Bug50118", ""){
  TC_PROPERTY("LoggedIndexes", (unsigned)0);
  INITIALIZER(runClearTable);
  INITIALIZER(runLoadTable);
  INITIALIZER(createPkIndex);
  STEP(runReadIndexUntilStopped);
  STEP(runReadIndexUntilStopped);
  STEP(runReadIndexUntilStopped);
  STEP(runBug50118);
  FINALIZER(createPkIndex_Drop);
  FINALIZER(runClearTable);
}
<<<<<<< HEAD
TESTCASE("FireTrigOverload", ""){
  TC_PROPERTY("LoggedIndexes", (unsigned)0);
  TC_PROPERTY("NotOnlyPkId", (unsigned)1); // Index must be non PK to fire triggers
  TC_PROPERTY(NDBT_TestCase::getStepThreadStackSizePropName(), 128*1024);
  INITIALIZER(createRandomIndex);
  INITIALIZER(runClearTable);
  STEP(runTrigOverload);
  FINALIZER(runClearError);
  FINALIZER(createRandomIndex_Drop);
}
  
=======
TESTCASE("Bug56829",
         "Return empty ordered index nodes to index fragment "
         "so that empty fragment pages can be freed"){
  STEP(runBug56829);
}
>>>>>>> d4f12583
NDBT_TESTSUITE_END(testIndex);

int main(int argc, const char** argv){
  ndb_init();
  NDBT_TESTSUITE_INSTANCE(testIndex);
  return testIndex.execute(argc, argv);
}

template class Vector<Attrib*>;<|MERGE_RESOLUTION|>--- conflicted
+++ resolved
@@ -2362,7 +2362,6 @@
   return NDBT_OK;
 }
 
-<<<<<<< HEAD
 int
 runTrigOverload(NDBT_Context* ctx, NDBT_Step* step)
 {
@@ -2475,7 +2474,8 @@
   restarter.insertErrorInAllNodes(0);
 
   return NDBT_OK;
-=======
+}
+
 // bug#56829
 
 #undef CHECK2 // previous no good
@@ -2534,7 +2534,7 @@
   int result = NDBT_OK;
   const NdbDictionary::Table tab(*ctx->getTab());
   const int rows = ctx->getNumRecords();
-  const char* mgm = ctx->getRemoteMgm();
+  const char* mgm = 0;//XXX ctx->getRemoteMgm();
 
   char tabname[100];
   strcpy(tabname, tab.getName());
@@ -2718,7 +2718,6 @@
   delete [] rowmask;
 
   return result;
->>>>>>> d4f12583
 }
 
 
@@ -3112,7 +3111,6 @@
   FINALIZER(createPkIndex_Drop);
   FINALIZER(runClearTable);
 }
-<<<<<<< HEAD
 TESTCASE("FireTrigOverload", ""){
   TC_PROPERTY("LoggedIndexes", (unsigned)0);
   TC_PROPERTY("NotOnlyPkId", (unsigned)1); // Index must be non PK to fire triggers
@@ -3123,14 +3121,12 @@
   FINALIZER(runClearError);
   FINALIZER(createRandomIndex_Drop);
 }
-  
-=======
 TESTCASE("Bug56829",
          "Return empty ordered index nodes to index fragment "
          "so that empty fragment pages can be freed"){
   STEP(runBug56829);
 }
->>>>>>> d4f12583
+  
 NDBT_TESTSUITE_END(testIndex);
 
 int main(int argc, const char** argv){
