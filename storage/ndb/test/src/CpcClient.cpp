--- conflicted
+++ resolved
@@ -1,9 +1,6 @@
 /*
    Copyright (c) 2003, 2023, Oracle and/or its affiliates.
-<<<<<<< HEAD
    Copyright (c) 2022, 2023, Hopsworks and/or its affiliates.
-=======
->>>>>>> 057f5c95
 
    This program is free software; you can redistribute it and/or modify
    it under the terms of the GNU General Public License, version 2.0,
@@ -453,18 +450,6 @@
 }
 
 int SimpleCpcClient::open_connection() {
-<<<<<<< HEAD
-  struct sockaddr_in6 sa;
-
-  /* Create socket */
-  ndb_socket_create_dual_stack(cpc_sock, SOCK_STREAM, IPPROTO_TCP);
-  if (!ndb_socket_valid(cpc_sock)) return -1;
-
-  memset(&sa, 0, sizeof(sa));
-  sa.sin6_family = AF_INET6;
-  sa.sin6_port = htons(port);
-=======
->>>>>>> 057f5c95
 
   // Resolve server address
   ndb_sockaddr sa;
