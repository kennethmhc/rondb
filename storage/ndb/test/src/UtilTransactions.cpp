/*
<<<<<<< HEAD
   Copyright (c) 2003, 2022, Oracle and/or its affiliates.
   Copyright (c) 2022, 2022, Hopsworks and/or its affiliates.
=======
   Copyright (c) 2003, 2023, Oracle and/or its affiliates.
>>>>>>> 40072376

   This program is free software; you can redistribute it and/or modify
   it under the terms of the GNU General Public License, version 2.0,
   as published by the Free Software Foundation.

   This program is also distributed with certain software (including
   but not limited to OpenSSL) that is licensed under separate terms,
   as designated in a particular file or component or in included license
   documentation.  The authors of MySQL hereby grant you an additional
   permission to link the program and your derivative works with the
   separately licensed software that they have included with MySQL.

   This program is distributed in the hope that it will be useful,
   but WITHOUT ANY WARRANTY; without even the implied warranty of
   MERCHANTABILITY or FITNESS FOR A PARTICULAR PURPOSE.  See the
   GNU General Public License, version 2.0, for more details.

   You should have received a copy of the GNU General Public License
   along with this program; if not, write to the Free Software
   Foundation, Inc., 51 Franklin St, Fifth Floor, Boston, MA 02110-1301  USA
*/

#include "UtilTransactions.hpp"
#include <NdbSleep.h>
#include <NdbScanFilter.hpp>

#define VERBOSE 0

UtilTransactions::UtilTransactions(const NdbDictionary::Table& _tab,
				   const NdbDictionary::Index* _idx):
  tab(_tab), idx(_idx)
{
}

UtilTransactions::UtilTransactions(Ndb* ndb, 
				   const char * name,
				   const char * index) :
  tab(* ndb->getDictionary()->getTable(name)),
  idx(index ? ndb->getDictionary()->getIndex(index, name) : 0)
{
}

#define RESTART_SCAN 99

#define RETURN_FAIL(err) return (err.code != 0 ? err.code : NDBT_FAILED) 

int 
UtilTransactions::clearTable(Ndb* pNdb, 
                             NdbScanOperation::ScanFlag flags,
                             int records,
                             int parallelism){
  // Scan all records exclusive and delete 
  // them one by one
  int                  retryAttempt = 0;
  const int            retryMax = 10;
  int deletedRows = 0;
  int check;
  NdbScanOperation *pOp;
  NdbError err;

  int par = parallelism;
  while (true){
  restart:
    if (retryAttempt++ >= retryMax){
      g_err << "ERROR: has retried this operation " << retryAttempt 
	     << " times, failing!, line: " << __LINE__ << endl;
      return NDBT_FAILED;
    }
    
    pTrans = pNdb->startTransaction();
    if (pTrans == NULL) {
      err = pNdb->getNdbError();
      if (err.status == NdbError::TemporaryError){
	NDB_ERR(err);
	NdbSleep_MilliSleep(50);
	continue;
      }
      NDB_ERR(err);
      goto failed;
    }

    pOp = getScanOperation(pTrans);
    if (pOp == NULL) {
      err = pTrans->getNdbError();
      if(err.status == NdbError::TemporaryError){
	NDB_ERR(err);
	closeTransaction(pNdb);
	NdbSleep_MilliSleep(50);
	par = 1;
	goto restart;
      }
      NDB_ERR(err);
      goto failed;
    }
    
    if( pOp->readTuples(NdbOperation::LM_Exclusive, flags, par) ) {
      err = pTrans->getNdbError();
      NDB_ERR(err);
      goto failed;
    }
    
    if(pTrans->execute(NoCommit, AbortOnError) != 0){
      err = pTrans->getNdbError();    
      if(err.status == NdbError::TemporaryError){
	NDB_ERR(err);
	closeTransaction(pNdb);
	NdbSleep_MilliSleep(50);
	continue;
      }
      NDB_ERR(err);
      goto failed;
    }
    
    while((check = pOp->nextResult(true)) == 0){
      do {
	if (pOp->deleteCurrentTuple() != 0){
          NDB_ERR(err);
	  goto failed;
	}
	deletedRows++;
      } while((check = pOp->nextResult(false)) == 0);
      
      if(check != -1){
	check = pTrans->execute(Commit, AbortOnError);
        if (check != -1)
          pTrans->getGCI(&m_util_latest_gci);
	pTrans->restart();
      }
      
      err = pTrans->getNdbError();    
      if(check == -1){
	if(err.status == NdbError::TemporaryError){
	  NDB_ERR(err);
	  closeTransaction(pNdb);
          if (err.code == 410 || err.code == 1501)
	    NdbSleep_MilliSleep(2000);
          else
	    NdbSleep_MilliSleep(50);
	  par = 1;
	  goto restart;
	}
        NDB_ERR(err);
	goto failed;
      }
    }
    if(check == -1){
      err = pTrans->getNdbError();    
      if(err.status == NdbError::TemporaryError){
	NDB_ERR(err);
	closeTransaction(pNdb);
	NdbSleep_MilliSleep(50);
	par = 1;
	goto restart;
      }
      NDB_ERR(err);
      goto failed;
    }
    closeTransaction(pNdb);
    return NDBT_OK;
  }
  abort(); /* Should never happen */
  return NDBT_FAILED;
  
 failed:
  if(pTrans != 0) closeTransaction(pNdb);
  return (err.code != 0 ? err.code : NDBT_FAILED);
}

int 
UtilTransactions::clearTable(Ndb* pNdb, 
			     int records,
			     int parallelism){

  return clearTable(pNdb, (NdbScanOperation::ScanFlag)0,
                    records, parallelism);
}


int 
UtilTransactions::clearTable1(Ndb* pNdb, 
			     int records,
			     int parallelism)
{
  return clearTable(pNdb, (NdbScanOperation::ScanFlag)0,
                    records, 1);
}

int 
UtilTransactions::clearTable2(Ndb* pNdb, 
			      int records,
			      int parallelism)
{
  return clearTable(pNdb, (NdbScanOperation::ScanFlag)0,
                    records, parallelism);
}

int 
UtilTransactions::clearTable3(Ndb* pNdb, 
			      int records,
			      int parallelism)
{
  return clearTable(pNdb, (NdbScanOperation::ScanFlag)0,
                    records, parallelism);
}

int 
UtilTransactions::copyTableData(Ndb* pNdb,
			    const char* destName){
  // Scan all records and copy 
  // them to destName table
  int                  retryAttempt = 0;
  const int            retryMax = 10;
  int insertedRows = 0;
  int parallelism = 240;
  int check;
  NdbScanOperation		*pOp;
  NDBT_ResultRow       row(tab);
  
  while (true){
    
    if (retryAttempt >= retryMax){
      g_err << "ERROR: has retried this operation " << retryAttempt 
	     << " times, failing!, line: " << __LINE__ << endl;
      return NDBT_FAILED;
    }


    pTrans = pNdb->startTransaction();
    if (pTrans == NULL) {
      const NdbError err = pNdb->getNdbError();

      if (err.status == NdbError::TemporaryError){
	NDB_ERR(err);
	NdbSleep_MilliSleep(50);
	retryAttempt++;
	continue;
      }
      NDB_ERR(err);
      return NDBT_FAILED;
    }

    pOp = pTrans->getNdbScanOperation(tab.getName());	
    if (pOp == NULL) {
      NDB_ERR(pTrans->getNdbError());
      closeTransaction(pNdb);
      return NDBT_FAILED;
    }

    if( pOp->readTuples(NdbScanOperation::LM_Read, parallelism) ) {
      NDB_ERR(pTrans->getNdbError());
      closeTransaction(pNdb);
      return NDBT_FAILED;
    }

    // Read all attributes
    for (int a = 0; a < tab.getNoOfColumns(); a++){
      if ((row.attributeStore(a) =  
	   pOp->getValue(tab.getColumn(a)->getName())) == 0) {
	NDB_ERR(pTrans->getNdbError());
	closeTransaction(pNdb);
	return NDBT_FAILED;
      }
    }
    
    check = pTrans->execute(NoCommit, AbortOnError);
    if( check == -1 ) {
      NDB_ERR(pTrans->getNdbError());
      closeTransaction(pNdb);
      return NDBT_FAILED;
    }
  
    int eof;
    while((eof = pOp->nextResult(true)) == 0){
      do {
	insertedRows++;
	if (addRowToInsert(pNdb, pTrans, row, destName) != 0){
	  closeTransaction(pNdb);
          g_err << "Line: " << __LINE__ << " failed to add row" << endl;
	  return NDBT_FAILED;
	}
      } while((eof = pOp->nextResult(false)) == 0);

      if (eof == -1) break;
      
      check = pTrans->execute(Commit, AbortOnError);   
      if( check == -1 ) {
        const NdbError err = pTrans->getNdbError();
        NDB_ERR(err);
        closeTransaction(pNdb);
        return NDBT_FAILED;
      }
      pTrans->getGCI(&m_util_latest_gci);
      pTrans->restart();
    }  
    if (eof == -1) {
      const NdbError err = pTrans->getNdbError();
      
      if (err.status == NdbError::TemporaryError){
	NDB_ERR(err);
	closeTransaction(pNdb);
	NdbSleep_MilliSleep(50);
	// If error = 488 there should be no limit on number of retry attempts
	if (err.code != 488) 
	  retryAttempt++;
	continue;
      }
      NDB_ERR(err);
      closeTransaction(pNdb);
      return NDBT_FAILED;
    }
    
    closeTransaction(pNdb);
    
    g_info << insertedRows << " rows copied" << endl;
    
    return NDBT_OK;
  }
  abort(); /* Should never happen */
  return NDBT_FAILED;
}

int 
UtilTransactions::addRowToInsert(Ndb* pNdb,
				 NdbConnection* pInsTrans,
				 NDBT_ResultRow & row,
				 const char *insertTabName){

  int check;
  NdbOperation* pInsOp;

  pInsOp = pInsTrans->getNdbOperation(insertTabName);	
  if (pInsOp == NULL) {
    NDB_ERR(pInsTrans->getNdbError());
    return NDBT_FAILED;
  }
  
  check = pInsOp->insertTuple();
  if( check == -1 ) {
    NDB_ERR(pInsTrans->getNdbError());
    return NDBT_FAILED;
  }

  // Set all attributes
  for (int a = 0; a < tab.getNoOfColumns(); a++){
    NdbRecAttr* r =  row.attributeStore(a);
    int	 sz = r->get_size_in_bytes();
    if (pInsOp->setValue(tab.getColumn(a)->getName(),
			 r->aRef(),
			 sz) != 0) {
      NDB_ERR(pInsTrans->getNdbError());
      return NDBT_FAILED;
    }
  }
  
  return NDBT_OK;
}


int 
UtilTransactions::scanReadRecords(Ndb* pNdb,
				  int parallelism,
				  NdbOperation::LockMode lm,
				  int records,
				  int noAttribs,
				  int *attrib_list,
				  ReadCallBackFn* fn){
  
  int                  retryAttempt = 0;
  const int            retryMax = 100;
  int                  check;
  NdbScanOperation	       *pOp;
  NDBT_ResultRow       row(tab);

  while (true){

    if (retryAttempt >= retryMax){
      g_err << "ERROR: has retried this operation " << retryAttempt 
	     << " times, failing!, line: " << __LINE__ << endl;
      return NDBT_FAILED;
    }

    pTrans = pNdb->startTransaction();
    if (pTrans == NULL) {
      const NdbError err = pNdb->getNdbError();

      if (err.status == NdbError::TemporaryError){
	NDB_ERR(err);
	NdbSleep_MilliSleep(50);
	retryAttempt++;
	continue;
      }
      NDB_ERR(err);
      return NDBT_FAILED;
    }

    pOp = getScanOperation(pTrans);
    if (pOp == NULL) {
      const NdbError err = pNdb->getNdbError();
      closeTransaction(pNdb);

      if (err.status == NdbError::TemporaryError){
	NDB_ERR(err);
	NdbSleep_MilliSleep(50);
	retryAttempt++;
	continue;
      }
      NDB_ERR(err);
      return NDBT_FAILED;
    }

    if( pOp->readTuples(lm, 0, parallelism) ) {
      NDB_ERR(pTrans->getNdbError());
      closeTransaction(pNdb);
      return NDBT_FAILED;
    }

    // Call getValue for all the attributes supplied in attrib_list
    // ************************************************
    for (int a = 0; a < noAttribs; a++){
      if (attrib_list[a] < tab.getNoOfColumns()){ 
	g_info << "getValue(" << attrib_list[a] << ")" << endl;
	if ((row.attributeStore(attrib_list[a]) =  
	     pOp->getValue(tab.getColumn(attrib_list[a])->getName())) == 0) {
	  NDB_ERR(pTrans->getNdbError());
	  closeTransaction(pNdb);
	  return NDBT_FAILED;
	}
      }
    }
    // *************************************************
    
    check = pTrans->execute(NoCommit, AbortOnError);
    if( check == -1 ) {
      const NdbError err = pTrans->getNdbError();

      if (err.status == NdbError::TemporaryError){
	NDB_ERR(err);
	closeTransaction(pNdb);
	NdbSleep_MilliSleep(50);
	retryAttempt++;
	continue;
      }
      NDB_ERR(err);
      closeTransaction(pNdb);
      return NDBT_FAILED;
    }
    
    int eof;
    int rows = 0;
    
    
    while((eof = pOp->nextResult()) == 0){
      rows++;
      
      // Call callback for each record returned
      if(fn != NULL)
	fn(&row);
    }
    if (eof == -1) {
      const NdbError err = pTrans->getNdbError();
      
      if (err.status == NdbError::TemporaryError){
	NDB_ERR(err);
	closeTransaction(pNdb);
	NdbSleep_MilliSleep(50);
	retryAttempt++;
	continue;
      }
      NDB_ERR(err);
      closeTransaction(pNdb);
      return NDBT_FAILED;
    }
    
    closeTransaction(pNdb);
    g_info << rows << " rows have been read" << endl;
    if (records != 0 && rows != records){
      g_err << "Check expected number of records failed" << endl 
	     << "  expected=" << records <<", " << endl
	     << "  read=" << rows << endl;
      return NDBT_FAILED;
    }
    
    return NDBT_OK;
  }
  abort(); /* Should never happen */
  return NDBT_FAILED;
}

int 
UtilTransactions::selectCount(Ndb* pNdb, 
			      int parallelism,
			      int* count_rows,
			      NdbOperation::LockMode lm)
{
  
  int                  retryAttempt = 0;
  const int            retryMax = 100;
  int                  check;

  while (true){

    if (retryAttempt >= retryMax){
      g_err << "ERROR: has retried this operation " << retryAttempt 
	     << " times, failing!, line: " << __LINE__ << endl;
      return NDBT_FAILED;
    }

    pTrans = pNdb->startTransaction();
    if (pTrans == NULL)
    {
      if (pNdb->getNdbError().status == NdbError::TemporaryError)
      {
	NdbSleep_MilliSleep(50);
	retryAttempt++;
	continue;
      }
      NDB_ERR(pNdb->getNdbError());
      return NDBT_FAILED;
    }


    NdbScanOperation *pOp = getScanOperation(pTrans);
    if (pOp == NULL)
    {
      NdbError err = pTrans->getNdbError();
      closeTransaction(pNdb);
      if (err.status == NdbError::TemporaryError)
      {
	NdbSleep_MilliSleep(50);
	retryAttempt++;
	continue;
      }
      NDB_ERR(err);
      return NDBT_FAILED;
    }

    if( pOp->readTuples(lm) )
    {
      NDB_ERR(pTrans->getNdbError());
      closeTransaction(pNdb);
      return NDBT_FAILED;
    }

    if(0){
      NdbScanFilter sf(pOp);
      sf.begin(NdbScanFilter::OR);
      sf.eq(2, (Uint32)30);
      sf.end();
    }
    
    check = pTrans->execute(NoCommit, AbortOnError);
    if( check == -1 )
    {
      NdbError err = pTrans->getNdbError();
      closeTransaction(pNdb);
      if (err.status == NdbError::TemporaryError)
      {
        NdbSleep_MilliSleep(50);
        retryAttempt++;
        continue;
      }
      NDB_ERR(err);
      return NDBT_FAILED;
    }

    int eof;
    int rows = 0;
    

    while((eof = pOp->nextResult()) == 0){
      rows++;
    }

    if (eof == -1) 
    {
      const NdbError err = pTrans->getNdbError();
      closeTransaction(pNdb);
      
      if (err.status == NdbError::TemporaryError)
      {
	NdbSleep_MilliSleep(50);
	retryAttempt++;
	continue;
      }
      NDB_ERR(err);
      closeTransaction(pNdb);
      return NDBT_FAILED;
    }
    
    closeTransaction(pNdb);
    
    if (count_rows != NULL){
      *count_rows = rows;
    }
    
    return NDBT_OK;
  }
  abort(); /* Should never happen */
  return NDBT_FAILED;
}

int 
UtilTransactions::verifyIndex(Ndb* pNdb,
			      const char* indexName,
			      int parallelism,
			      bool transactional) {
  

  const NdbDictionary::Index* pIndex
    = pNdb->getDictionary()->getIndex(indexName, tab.getName());
  if (pIndex == 0){
    ndbout << " Index " << indexName << " does not exist!" << endl;
    return NDBT_FAILED;
  }

  /* Scan from table, check pks, check index without finding nulls */
  return verifyIndex(pNdb, pIndex, false, false);
}

int UtilTransactions::verifyIndex(Ndb* pNdb,
                                  const NdbDictionary::Index* targetIndex,
                                  bool checkFromIndex,
                                  bool findNulls)
{
  if (m_verbosity > 0)
  {
    ndbout << "|- Checking index " << targetIndex->getName()
           << " options (checkFromIndex " << checkFromIndex
           << " findNulls " << findNulls
           << ")" << endl;
  }
  if (targetIndex)
  {
    if (!checkFromIndex)
    {
      /* Table scan drives check of index */
      switch (targetIndex->getType()){
      case NdbDictionary::Index::UniqueHashIndex:
        return verifyUniqueIndex(pNdb, targetIndex, 1, true);
      case NdbDictionary::Index::OrderedIndex:
        return verifyOrderedIndex(pNdb, NULL, targetIndex, 1, true, findNulls);
      default:
        ndbout << "Unknown index type" << endl;
        return NDBT_FAILED;
      }
    }
    else
    {
      /* Index scan drives check of table */
      switch (targetIndex->getType()){
      case NdbDictionary::Index::UniqueHashIndex:
        /* TODO : UI table scan not implemented yet */
        return NDBT_OK;
      case NdbDictionary::Index::OrderedIndex:
        return verifyOrderedIndex(pNdb, targetIndex, NULL, 1, true, findNulls);
      default:
        ndbout << "Unknown index type" << endl;
        return NDBT_FAILED;
      }
    }
  }
  else
  {
    /* NULL index - just check table */
    return verifyOrderedIndex(pNdb, NULL, NULL, 1, true, findNulls);
  }
}



int 
UtilTransactions::verifyUniqueIndex(Ndb* pNdb,
				    const NdbDictionary::Index * pIndex,
				    int parallelism,
				    bool transactional){
  
  /**
   * Scan all rows in TABLE and for each found row make one read in
   * TABLE and one using INDEX_TABLE. Then compare the two returned 
   * rows. They should be equal!
   *
   */

  if (scanAndCompareUniqueIndex(pNdb, 
				pIndex,
				parallelism,
				transactional) != NDBT_OK){
    return NDBT_FAILED;
  }


  return NDBT_OK;
  
}


int 
UtilTransactions::scanAndCompareUniqueIndex(Ndb* pNdb,
					    const NdbDictionary::Index* pIndex,
					    int parallelism,
					    bool transactional){
  
  int                  retryAttempt = 0;
  const int            retryMax = 100;
  int                  check;
  NdbScanOperation       *pOp;
  NDBT_ResultRow       row(tab);

  parallelism = 1;

  while (true){
restart:
    if (retryAttempt >= retryMax){
      g_err << "ERROR: has retried this operation " << retryAttempt 
	     << " times, failing!, line: " << __LINE__ << endl;
      return NDBT_FAILED;
    }

    pTrans = pNdb->startTransaction();
    if (pTrans == NULL) {
      const NdbError err = pNdb->getNdbError();

      if (err.status == NdbError::TemporaryError){
	NDB_ERR(err);
	NdbSleep_MilliSleep(50);
	retryAttempt++;
	continue;
      }
      NDB_ERR(err);
      return NDBT_FAILED;
    }

    pOp = pTrans->getNdbScanOperation(tab.getName());
    if (pOp == NULL) {
      const NdbError err = pNdb->getNdbError();
      closeTransaction(pNdb);
      NDB_ERR(err);
      
      if (err.status == NdbError::TemporaryError){
	NdbSleep_MilliSleep(50);
	retryAttempt++;
	continue;
      }
      return NDBT_FAILED;
    }

    int rs;
    if(transactional){
      rs = pOp->readTuples(NdbScanOperation::LM_Read, 0, parallelism);
    } else {
      rs = pOp->readTuples(NdbScanOperation::LM_CommittedRead, 0, parallelism);
    }
    
    if( rs != 0 ) {
      NDB_ERR(pTrans->getNdbError());
      closeTransaction(pNdb);
      return NDBT_FAILED;
    }

    // Read all attributes
    for (int a = 0; a < tab.getNoOfColumns(); a++){
      if ((row.attributeStore(a) =  
	   pOp->getValue(tab.getColumn(a)->getName())) == 0) {
	NDB_ERR(pTrans->getNdbError());
	closeTransaction(pNdb);
	return NDBT_FAILED;
      }
    }

    check = pTrans->execute(NoCommit, AbortOnError);
    if( check == -1 ) {
      const NdbError err = pTrans->getNdbError();
      
      if (err.status == NdbError::TemporaryError){
	NDB_ERR(err);
	closeTransaction(pNdb);
	NdbSleep_MilliSleep(50);
	retryAttempt++;
	continue;
      }
      NDB_ERR(err);
      closeTransaction(pNdb);
      return NDBT_FAILED;
    }
    
    int eof;
    int rows = 0;
    
    
    while((eof = pOp->nextResult()) == 0){
      rows++;
      
      // ndbout << row.c_str().c_str() << endl;
      
      if (readRowFromTableAndIndex(pNdb,
				   pTrans,
				   pIndex,
				   row) != NDBT_OK){	
	
	while((eof= pOp->nextResult(false)) == 0);
	if(eof == 2)
	  eof = pOp->nextResult(true); // this should give -1
	if(eof == -1)
	{
	  const NdbError err = pTrans->getNdbError();
	  
	  if (err.status == NdbError::TemporaryError){
	    NDB_ERR(err);
	    closeTransaction(pNdb);
	    NdbSleep_MilliSleep(50);
	    retryAttempt++;
	    goto restart;
	  }
	}
	closeTransaction(pNdb);
        g_err << "Line: " << __LINE__ << " next result failed" << endl;
	return NDBT_FAILED;
      }
    }
    if (eof == -1) {
      const NdbError err = pTrans->getNdbError();
      
      if (err.status == NdbError::TemporaryError){
	NDB_ERR(err);
	closeTransaction(pNdb);
	NdbSleep_MilliSleep(50);
	retryAttempt++;
	continue;
      }
      NDB_ERR(err);
      closeTransaction(pNdb);
      return NDBT_FAILED;
    }
    
    closeTransaction(pNdb);
    
    return NDBT_OK;
  }
  abort(); /* Should never happen */
  return NDBT_FAILED;
}
int 
UtilTransactions::readRowFromTableAndIndex(Ndb* pNdb,
					   NdbConnection* scanTrans,
					   const NdbDictionary::Index* pIndex,
					   NDBT_ResultRow& row ){


  NdbDictionary::Index::Type indexType= pIndex->getType();
  int                  retryAttempt = 0;
  const int            retryMax = 100;
  int                  check, a;
  NdbConnection	       *pTrans1=NULL;
  NdbOperation	       *pOp;

  int return_code= NDBT_FAILED;

  // Allocate place to store the result
  NDBT_ResultRow       tabRow(tab);
  NDBT_ResultRow       indexRow(tab);
  const char * indexName = pIndex->getName();

  while (true){
    if(retryAttempt)
      ndbout_c("retryAttempt %d", retryAttempt);
    if (retryAttempt >= retryMax){
      g_err << "ERROR: has retried this operation " << retryAttempt 
	     << " times, failing!, line: " << __LINE__ << endl;
      goto close_all;
    }

    pTrans1 = pNdb->hupp(scanTrans); //startTransaction();
    if (pTrans1 == NULL) {
      const NdbError err = pNdb->getNdbError();
      
      if (err.code == 4006)
      {
        g_err << "Line: " << __LINE__ << " err: 4006" << endl;
        goto close_all;
      }

      if (err.status == NdbError::TemporaryError){
	NDB_ERR(err);
	NdbSleep_MilliSleep(50);
	retryAttempt++;
	continue;
      }

      if(err.code == 0){
	return_code = NDBT_OK;
	goto close_all;
      }
      NDB_ERR(err);
      goto close_all;
    }

    /**
     * Read the record from TABLE
     */
    pOp = pTrans1->getNdbOperation(tab.getName());	
    if (pOp == NULL) {
      NDB_ERR(pTrans1->getNdbError());
      goto close_all;
    }
    
    check = pOp->readTuple();
    if( check == -1 ) {
      NDB_ERR(pTrans1->getNdbError());
      goto close_all;
    }
    
    // Define primary keys
#if VERBOSE
    printf("PK: ");
#endif
    for(a = 0; a<tab.getNoOfColumns(); a++){
      const NdbDictionary::Column* attr = tab.getColumn(a);
      if (attr->getPrimaryKey() == true){
	if (pOp->equal(attr->getName(), row.attributeStore(a)->aRef()) != 0){
	  NDB_ERR(pTrans1->getNdbError());
	  goto close_all;
	}
#if VERBOSE
	printf("%s = %d: ", attr->getName(), row.attributeStore(a)->aRef());
#endif
      }
    }
#if VERBOSE
    printf("\n");
#endif
    // Read all attributes
#if VERBOSE
    printf("Reading %u attributes: ", tab.getNoOfColumns());
#endif
    for(a = 0; a<tab.getNoOfColumns(); a++){
      if((tabRow.attributeStore(a) = 
	  pOp->getValue(tab.getColumn(a)->getName())) == 0) {
	NDB_ERR(pTrans1->getNdbError());
	goto close_all;
      }
#if VERBOSE
      printf("%s ", tab.getColumn(a)->getName());
#endif
    }
#if VERBOSE
    printf("\n");
#endif

    /**
     * Read the record from INDEX_TABLE
     */    
    NdbIndexOperation* pIndexOp= NULL;
    NdbIndexScanOperation *pScanOp= NULL;
    NdbOperation *pIOp= 0;

    bool null_found= false;
    for(a = 0; a<(int)pIndex->getNoOfColumns(); a++){
      const NdbDictionary::Column *  col = pIndex->getColumn(a);
      
      if (row.attributeStore(col->getName())->isNULL())
      {
	null_found= true;
	break;
      }
    }
    
    const char * tabName= tab.getName();
    if(!null_found)
    {
      if (indexType == NdbDictionary::Index::UniqueHashIndex) {
	pIOp= pIndexOp= pTrans1->getNdbIndexOperation(indexName, tabName);
      } else {
	pIOp= pScanOp= pTrans1->getNdbIndexScanOperation(indexName, tabName);
      }
      
      if (pIOp == NULL) {
	NDB_ERR(pTrans1->getNdbError());
	goto close_all;
      }
    
      {
	bool not_ok;
	if (pIndexOp) {
	  not_ok = pIndexOp->readTuple() == -1;
	} else {
	  not_ok = pScanOp->readTuples();
	}
	
	if( not_ok ) {
	  NDB_ERR(pTrans1->getNdbError());
	  goto close_all;
	}
      }
    
    // Define primary keys for index
#if VERBOSE
      printf("SI: ");
#endif
      for(a = 0; a<(int)pIndex->getNoOfColumns(); a++){
	const NdbDictionary::Column *  col = pIndex->getColumn(a);

	if ( !row.attributeStore(col->getName())->isNULL() ) {
	  if(pIOp->equal(col->getName(), 
			 row.attributeStore(col->getName())->aRef()) != 0){
	    NDB_ERR(pTrans1->getNdbError());
	    goto close_all;
	  }
	}
#if VERBOSE
	printf("%s = %d: ", col->getName(), row.attributeStore(a)->aRef());
#endif
      }
#if VERBOSE
      printf("\n");
#endif
      
      // Read all attributes
#if VERBOSE
      printf("Reading %u attributes: ", tab.getNoOfColumns());
#endif
      for(a = 0; a<tab.getNoOfColumns(); a++){
	void* pCheck;
	
	pCheck= indexRow.attributeStore(a)= 
	  pIOp->getValue(tab.getColumn(a)->getName());
	
	if(pCheck == NULL) {
	  NDB_ERR(pTrans1->getNdbError());
	  goto close_all;
	}
#if VERBOSE
	printf("%s ", tab.getColumn(a)->getName());
#endif
      }
    }
#if VERBOSE
    printf("\n");
#endif
    scanTrans->refresh();
    check = pTrans1->execute(Commit, AbortOnError);
    if( check == -1 ) {
      const NdbError err = pTrans1->getNdbError();
      
      if (err.status == NdbError::TemporaryError){
	NDB_ERR(err);
	pNdb->closeTransaction(pTrans1);
	NdbSleep_MilliSleep(50);
	retryAttempt++;
	continue;
      }
      ndbout << "Error when comparing records - normal op" << endl;
      NDB_ERR(err);
      ndbout << "row: " << row.c_str().c_str() << endl;
      goto close_all;
    } 
    
    /** 
     * Compare the two rows
     */ 
    if(!null_found){
      if (pScanOp) {
	if (pScanOp->nextResult() != 0){
	  const NdbError err = pTrans1->getNdbError();
	  NDB_ERR(err);
	  ndbout << "Error when comparing records - index op next_result missing" << endl;
	  ndbout << "row: " << row.c_str().c_str() << endl;
	  goto close_all;
	}
      }
      if (!(tabRow.c_str() == indexRow.c_str())){
	ndbout << "Error when comparing records" << endl;
	ndbout << " tabRow:\n" << tabRow.c_str().c_str() << endl;
	ndbout << " indexRow:\n" << indexRow.c_str().c_str() << endl;
	goto close_all;
      }
      if (pScanOp) {
	if (pScanOp->nextResult() == 0){
	  ndbout << "Error when comparing records - index op next_result to many" << endl;
	  ndbout << "row: " << row.c_str().c_str() << endl;
	  goto close_all;
	}
      }
    }
    return_code= NDBT_OK;
    goto close_all;
  }
  
close_all:
  if (pTrans1)
    pNdb->closeTransaction(pTrans1);
  
  return return_code;
}

int 
UtilTransactions::verifyOrderedIndex(Ndb* pNdb,
                                     const NdbDictionary::Index* sourceIndex,
				     const NdbDictionary::Index* destIndex,
				     int parallelism,
				     bool transactional,
                                     bool findNulls){
  
  int                  retryAttempt = 0;
  const int            retryMax = 100;
  int                  check;
  NdbScanOperation      *pOp = NULL;
  NdbIndexScanOperation *iop = NULL;

  NDBT_ResultRow       scanRow(tab);
  NDBT_ResultRow       pkRow(tab);
  NDBT_ResultRow       indexRow(tab);

  parallelism = 1;
  
  while (true){

    if (retryAttempt >= retryMax){
      g_err << "ERROR: has retried this operation " << retryAttempt 
	     << " times, failing!, line: " << __LINE__ << endl;
      return NDBT_FAILED;
    }

    pTrans = pNdb->startTransaction();
    if (pTrans == NULL) {
      const NdbError err = pNdb->getNdbError();

      if (err.status == NdbError::TemporaryError){
	NDB_ERR(err);
	NdbSleep_MilliSleep(50);
	retryAttempt++;
	continue;
      }
      NDB_ERR(err);
      return NDBT_FAILED;
    }

    if (sourceIndex == NULL)
    {
      /* Scan table */
      pOp = pTrans->getNdbScanOperation(tab.getName());
    }
    else
    {
      /* Scan ordered index */
      pOp = pTrans->getNdbIndexScanOperation(sourceIndex->getName(),
                                             tab.getName());
    }
    if (pOp == NULL) {
      NDB_ERR(pTrans->getNdbError());
      closeTransaction(pNdb);
      return NDBT_FAILED;
    }

    if( pOp->readTuples(NdbScanOperation::LM_Read, 0, parallelism) ) {
      NDB_ERR(pTrans->getNdbError());
      closeTransaction(pNdb);
      return NDBT_FAILED;
    }

    if(get_values(pOp, scanRow))
    {
      abort();
    }

    check = pTrans->execute(NoCommit, AbortOnError);
    if( check == -1 ) {
      const NdbError err = pTrans->getNdbError();
      
      if (err.status == NdbError::TemporaryError){
	NDB_ERR(err);
	closeTransaction(pNdb);
	NdbSleep_MilliSleep(50);
	retryAttempt++;
	continue;
      }
      NDB_ERR(err);
      closeTransaction(pNdb);
      return NDBT_FAILED;
    }
        
    int eof = 0;
    int rows = 0;
    while(check == 0 && (eof = pOp->nextResult()) == 0){
      rows++;

      bool checkDestIndex = (destIndex != NULL);
      if (checkDestIndex &&
          !findNulls)
      {
        /* Check for NULLs */
        /* If we are checking the dest index, but not for null
         * values, then we need to check now whether this row has
         * null values or not to decide whether to check the dest index.
         * Otherwise (not checking, or checking nulls) no need.
         */
        for(int a = 0; a<(int)destIndex->getNoOfColumns(); a++){
          const NdbDictionary::Column *  col = destIndex->getColumn(a);
          if (scanRow.attributeStore(col->getName())->isNULL())
          {
            /* This row has a null, no check of dest index this time */
            checkDestIndex = false;
            break;
          }
        }
      }
      
      // Do pk lookup to check that the row is reachable by pk
      // in the base table
      NdbOperation * pk = pTrans->getNdbOperation(tab.getName());
      if (!pk || pk->readTuple(NdbOperation::LM_CommittedRead))
	goto error;
      if (equal(&tab, pk, scanRow) || get_values(pk, pkRow))
	goto error;

      if (checkDestIndex)
      {
        /* Check that the row can be found via the dest index */
        /* We set bounds on the dest index, but these may be loose
         * so we may have to check through a number of non equal 
         * candidate rows to find our row.
         */
        if ((iop= pTrans->getNdbIndexScanOperation(destIndex->getName(),
                                                   tab.getName())) != NULL)
        {
          if (iop->readTuples(NdbScanOperation::LM_CommittedRead,
                              parallelism))
            goto error;
          if (get_values(iop, indexRow))
            goto error;
          if (equal(destIndex, iop, scanRow, true))
            goto error;
        }
        else
        {
          goto error;
        }
      }

      check = pTrans->execute(NoCommit, AbortOnError);
      if(check)
	goto error;

      if (scanRow.c_str() != pkRow.c_str()){
	g_err << "Error when comparing records "
              << " source (" << (sourceIndex?sourceIndex->getName():"Table")
              << ") dest (" << (destIndex?destIndex->getName():"Table")
              << endl;
	g_err << " source scanRow:\n" << scanRow.c_str().c_str() << endl;
	g_err << " lookup pkRow:\n" << pkRow.c_str().c_str() << endl;
	closeTransaction(pNdb);
	return NDBT_FAILED;
      }
      else
      {
        //g_err << "Pk ok" << endl;
      }

      if (checkDestIndex)
      {
        Uint32 candidate_row_count = 0;
        const BaseString scanRowString = scanRow.c_str();
        while (true)
        {
          if (iop->nextResult() != 0){
            g_err << "Failed to find row using index: "
                  << destIndex->getName() << endl;
            g_err << " source index : " << (sourceIndex?sourceIndex->getName():"Table") << endl;
            g_err << " source scanRow:\n" << scanRow.c_str().c_str() << endl;
            g_err << " index candidate rows : " << candidate_row_count << endl;
            NDB_ERR(pTrans->getNdbError());
            closeTransaction(pNdb);
            return NDBT_FAILED;
          }

          candidate_row_count++;
	
          if (scanRowString == indexRow.c_str()){
            //g_err << "Match found" << endl;
            // Found row, exit
            break;
          }
          //g_err << "No match between :" << endl;
          //g_err << "  scanRow  : \n" << scanRow.c_str().c_str() << endl;
          //g_err << "  indexRow : \n" << indexRow.c_str().c_str() << endl;
        }
        iop->close(false,true);  // Close, and release 'iop'
        iop = NULL;
      }
    } // while 'pOp->nextResult()'
    
    pOp->close();
    pOp = NULL;
    if (eof == -1 || check == -1) {
  error:
      const NdbError err = pTrans->getNdbError();
      
      if (err.status == NdbError::TemporaryError){
	NDB_ERR(err);
	iop = 0;
	closeTransaction(pNdb);
	NdbSleep_MilliSleep(50);
	retryAttempt++;
	rows--;
	continue;
      }
      NDB_ERR(err);
      closeTransaction(pNdb);
      return NDBT_FAILED;
    }
      
    closeTransaction(pNdb);
    
    return NDBT_OK;
  }
  abort(); /* Should never happen */
  return NDBT_FAILED;
}

int
UtilTransactions::verifyTableAndAllIndexes(Ndb* pNdb,
                                           bool findNulls,
                                           bool bidirectional,
                                           bool views,
                                           bool allSources)
{
  if (verifyTableReplicas(pNdb, allSources) != NDBT_OK)
  {
    return NDBT_FAILED;
  }

  return verifyAllIndexes(pNdb, findNulls, bidirectional, views);
}


int
UtilTransactions::verifyTableReplicas(Ndb* pNdb, bool allSources)
{
  Uint32 result = NDBT_OK;
  if (!allSources)
  {
    /* Any source */
    if (verifyTableReplicasWithSource(pNdb, 0) != NDBT_OK)
    {
      result = NDBT_FAILED;
    }
  }
  else
  {
    Ndb_cluster_connection* ncc = &pNdb->get_ndb_cluster_connection();
    Ndb_cluster_connection_node_iter nodeIter;
    ncc->init_get_next_node(nodeIter);
    unsigned int nodeId = 0;

    while ((nodeId = ncc->get_next_alive_node(nodeIter)) != 0)
    {
      if (verifyTableReplicasWithSource(pNdb, nodeId) != NDBT_OK)
      {
        result = NDBT_FAILED;
      }
    }
  }

  return result;
}

int
UtilTransactions::verifyTableReplicasPkCompareRow(Ndb* pNdb, Uint32 nodeId,
                                               const NDBT_ResultRow& scanRow) {
  NDBT_ResultRow       pkRow(tab);

  NdbTransaction* nodeTrans = pNdb->startTransaction(nodeId, 0);
  if (nodeTrans->getConnectedNodeId() != nodeId)
  {
    g_err << "Tried to start transaction on node " << nodeId
          << " but started on node " << nodeTrans->getConnectedNodeId() << endl;
    nodeTrans->close();
    return NDBT_FAILED;
  }

  // Do pk lookup using simpleRead
  NdbOperation * pk = nodeTrans->getNdbOperation(tab.getName());
  if(!pk || pk->simpleRead()) {
    NDB_ERR(nodeTrans->getNdbError());
    nodeTrans->close();
    return NDBT_FAILED;
  }

  if(equal(&tab, pk, scanRow) || get_values(pk, pkRow)){
    NDB_ERR(nodeTrans->getNdbError());
    nodeTrans->close();
    return NDBT_FAILED;
  }

  if (nodeTrans->execute(Commit, AbortOnError) != 0){
    const NdbError err = nodeTrans->getNdbError();
    NDB_ERR(err);
    nodeTrans->close();
    if (err.status == NdbError::TemporaryError)
      return NDBT_TEMPORARY;
    return NDBT_FAILED;
  }

  if(scanRow.c_str() != pkRow.c_str()){
    g_err << "Error when comparing records" << endl;
    g_err << " scanRow (from node  "
          << pTrans->getConnectedNodeId()
          << ") : \n" << scanRow.c_str().c_str() << endl;
    g_err << " pkRow from node " << nodeId << " : \n"
          << pkRow.c_str().c_str() << endl;
    return -1;
  }
  else
  {
     //g_err << "Pk ok" << endl;
  }

  nodeTrans->close();
  return NDBT_OK;
}


int
UtilTransactions::verifyTableReplicasScanAndCompareNodes(Ndb* pNdb,
                                                         Uint32 sourceNodeId,
                                                         Uint32 numDataNodes,
                                                         Uint32 dataNodes[256])
{
  pTrans = pNdb->startTransaction(sourceNodeId, 0);
  if (pTrans == NULL) {
    const NdbError err = pNdb->getNdbError();
    NDB_ERR(err);
    if (err.status == NdbError::TemporaryError)
      return NDBT_TEMPORARY;
    return NDBT_FAILED;
  }
  if (sourceNodeId && pTrans->getConnectedNodeId() != sourceNodeId)
  {
    g_err << "Transaction requested on node " << sourceNodeId
          << " but running on node " << pTrans->getConnectedNodeId()
          << ", failing..." << endl;
    return NDBT_FAILED;
  }

  /* Scan table */
  NdbScanOperation      *pScan = pTrans->getNdbScanOperation(tab.getName());

  if (pScan == NULL) {
    const NdbError err = pNdb->getNdbError();
    NDB_ERR(err);
    if (err.status == NdbError::TemporaryError)
      return NDBT_TEMPORARY;
    return NDBT_FAILED;
  }

  if( pScan->readTuples(NdbScanOperation::LM_Read) ) {
    const NdbError err = pNdb->getNdbError();
    NDB_ERR(err);
    if (err.status == NdbError::TemporaryError)
      return NDBT_TEMPORARY;
    return NDBT_FAILED;
  }

  NDBT_ResultRow       scanRow(tab);
  if(get_values(pScan, scanRow) != 0)
  {
    return NDBT_FAILED;
  }

  if( pTrans->execute(NoCommit, AbortOnError) != 0) {
    const NdbError err = pTrans->getNdbError();
    NDB_ERR(err);
    if (err.status == NdbError::TemporaryError){
      return NDBT_TEMPORARY;
    }
    return NDBT_FAILED;
  }

  int eof;
  int rows = 0;
  int checks = 0;
  int mismatchRows = 0;
  int mismatchReplicas = 0;
  while((eof = pScan->nextResult()) == 0){
    rows++;

    int mismatches = 0;
    for (Uint32 n=0; n < numDataNodes; n++)
    {
      const int result = verifyTableReplicasPkCompareRow(pNdb,
                                                         dataNodes[n],
                                                         scanRow);
      if (result == NDBT_OK)
        continue;

      if (result == -1) {
        // pk read detected mismatch
        mismatches++;
        continue;
      }

      // Error when reading row by pk
      pScan->close();
      return result;
    }

    checks += numDataNodes;
    mismatchReplicas += mismatches;
    if (mismatches)
      mismatchRows++;
  }

  pScan->close();

  // Check scan failure
  if (eof == -1) {
    const NdbError err = pTrans->getNdbError();
    NDB_ERR(err);
    if (err.status == NdbError::TemporaryError){
      return NDBT_TEMPORARY;
    }
    return NDBT_FAILED;
  }

  if (mismatchRows)
  {
    g_err << "|- Checked "
          << rows << " rows with "
          << checks << " checks across "
          << numDataNodes << " data nodes." << endl;
    g_err << "  Found "
          << mismatchReplicas << " mismatches in "
          << mismatchRows << " rows" << endl;
    return NDBT_FAILED;
  }

  if (m_verbosity > 0)
  {
    ndbout << "|- Checked "
           << rows
           << " rows with " << checks
           << " checks, no mismatches found." << endl;
  }

  return NDBT_OK;
}

int
UtilTransactions::verifyTableReplicasWithSource(Ndb* pNdb, Uint32 sourceNodeId)
{
  int                  retryAttempt = 0;
  const int            retryMax = 100;

  Uint32 numDataNodes = 0;
  Uint32 dataNodes[256];
  {
    Ndb_cluster_connection* ncc = &pNdb->get_ndb_cluster_connection();
    Ndb_cluster_connection_node_iter node_iter;
    ncc->init_get_next_node(node_iter);
    unsigned int node_id = ncc->get_next_alive_node(node_iter);
    while (node_id != 0)
    {
      dataNodes[numDataNodes++] = node_id;
      //ndbout_c("Found node %u", node_id);
      node_id = ncc->get_next_alive_node(node_iter);
    }
    //ndbout_c("Found %u data nodes", numDataNodes);
  }

  if (m_verbosity > 0)
  {
    ndbout_c("|- Checking replicas of table %s with source node %u from %u data nodes",
             tab.getName(),
             sourceNodeId,
             numDataNodes);
  }

  while (true){

<<<<<<< HEAD
    if (retryAttempt >= retryMax){
      g_err << "ERROR: has retried this operation " << retryAttempt
	     << " times, failing!, line: " << __LINE__ << endl;
      return NDBT_FAILED;
    }
    pTrans = pNdb->startTransaction(sourceNodeId, 0);
    if (pTrans == NULL) {
      const NdbError err = pNdb->getNdbError();

      if (err.status == NdbError::TemporaryError){
	NDB_ERR(err);
	NdbSleep_MilliSleep(50);
	retryAttempt++;
	continue;
      }
      NDB_ERR(err);
      return NDBT_FAILED;
    }
    if (sourceNodeId && pTrans->getConnectedNodeId() != sourceNodeId)
    {
      g_err << "Transaction requested on node " << sourceNodeId
            << " but running on node " << pTrans->getConnectedNodeId()
            << " continuing..." << endl;
    }

    /* Scan table */
    pOp = pTrans->getNdbScanOperation(tab.getName());

    if (pOp == NULL) {
      NDB_ERR(pTrans->getNdbError());
      closeTransaction(pNdb);
      return NDBT_FAILED;
    }

    if( pOp->readTuples(NdbScanOperation::LM_Read) ) {
      NDB_ERR(pTrans->getNdbError());
      closeTransaction(pNdb);
      return NDBT_FAILED;
    }

    if(get_values(pOp, scanRow))
    {
      abort();
    }

    check = pTrans->execute(NoCommit, AbortOnError);
    if( check == -1 ) {
      const NdbError err = pTrans->getNdbError();

      if (err.status == NdbError::TemporaryError){
	NDB_ERR(err);
	closeTransaction(pNdb);
	NdbSleep_MilliSleep(50);
	retryAttempt++;
	continue;
      }
      NDB_ERR(err);
      closeTransaction(pNdb);
      return NDBT_FAILED;
    }

    int eof = 0;
    int rows = 0;
    int checks = 0;
    int mismatchRows = 0;
    int mismatchReplicas = 0;
    while(check == 0 && (eof = pOp->nextResult()) == 0){
      rows++;
      NdbTransaction* nodeTrans = NULL;

      int mismatches = 0;
      for (Uint32 n=0; n < numDataNodes; n++)
      {
        nodeTrans = pNdb->startTransaction(dataNodes[n], 0);
        if (nodeTrans->getConnectedNodeId() != dataNodes[n])
        {
          g_err << "Tried to start transaction on node " << dataNodes[n]
                << " but started on node " << nodeTrans->getConnectedNodeId() << endl;
          closeTransaction(pNdb);
          return NDBT_FAILED;
        }

        // Do pk lookup using simpleRead
        NdbOperation * pk = nodeTrans->getNdbOperation(tab.getName());
        if(!pk || pk->simpleRead())
          goto lookuperror;
        if(equal(&tab, pk, scanRow) || get_values(pk, pkRow))
          goto lookuperror;

        check = nodeTrans->execute(Commit, AbortOnError);
        if(check)
        {
          goto lookuperror;
        }

        if(scanRow.c_str() != pkRow.c_str()){
          g_err << "Error when comparing records" << endl;
          g_err << " scanRow (from node  "
                << pTrans->getConnectedNodeId()
                << ") : \n" << scanRow.c_str().c_str() << endl;
          g_err << " pkRow from node " << dataNodes[n] << " : \n"
                << pkRow.c_str().c_str() << endl;
          mismatches++;
        }
        else
        {
          //g_err << "Pk ok" << endl;
        }

        nodeTrans->close();
        continue;
    lookuperror:
        const NdbError err = nodeTrans->getNdbError();
        if (err.status == NdbError::TemporaryError){
          NDB_ERR(err);
          nodeTrans->close();
          NdbSleep_MilliSleep(50);
          retryAttempt++;
          continue;
        }
        NDB_ERR(err);
        nodeTrans->close();
        closeTransaction(pNdb);
        return NDBT_FAILED;
      }

      checks += numDataNodes;
      mismatchReplicas += mismatches;
      if (mismatches)
        mismatchRows++;
    } // while 'pOp->nextResult()'

    pOp->close();
    pOp = NULL;
    if (eof == -1 || check == -1) {
      const NdbError err = pTrans->getNdbError();

      if (err.status == NdbError::TemporaryError){
	NDB_ERR(err);
	iop = 0;
	closeTransaction(pNdb);
	NdbSleep_MilliSleep(50);
	retryAttempt++;
	rows--;
	continue;
      }
      NDB_ERR(err);
      closeTransaction(pNdb);
      return NDBT_FAILED;
    }

=======
    const int result = verifyTableReplicasScanAndCompareNodes(pNdb,
                                                              sourceNodeId,
                                                              numDataNodes,
                                                              dataNodes);
>>>>>>> 40072376
    closeTransaction(pNdb);

    if (result != NDBT_TEMPORARY) {
      return result;
    }

    retryAttempt++;
    if (retryAttempt >= retryMax) {
      g_err << "ERROR: has retried this operation " << retryAttempt
            << " times, failing!, line: " << __LINE__ << endl;
      return NDBT_FAILED;
    }
    NdbSleep_MilliSleep(50);
  }

  abort(); /* Should never happen */
  return NDBT_FAILED;

}


int
UtilTransactions::verifyAllIndexes(Ndb* pNdb,
                                   bool findNulls,
                                   bool bidirectional,
                                   bool views)
{
  NdbDictionary::Dictionary::List indexList;

  if (pNdb->getDictionary()->listIndexes(indexList,
                                         tab.getName()) != 0)
  {
    ndbout << " Failed to list indexes on table " << tab.getName()
           << " Error " << pNdb->getDictionary()->getNdbError() << endl;
    return NDBT_FAILED;
  }

  for (unsigned i = 0; i < indexList.count; i++)
  {
    const char* indexName = indexList.elements[i].name;
//    ndbout << "Verifying table " << tab.getName()
//           << " index " << indexName
//           << endl;

    const NdbDictionary::Index* index = pNdb->getDictionary()->getIndex(indexName,
                                                                        tab);
    if (index == NULL)
    {
      g_err << "Failed to find index " << indexName << " on table "
            << tab.getName() << endl;
      return NDBT_FAILED;
    }

    /* Scan table, finding rows in index struct */
    if (verifyIndex(pNdb,
                    index,
                    false, /* Scan table, check index */
                    findNulls) != NDBT_OK)
    {
      return NDBT_FAILED;
    }

    if (bidirectional)
    {
      /* Scan index struct, finding rows in table */
      if (verifyIndex(pNdb,
                      index,
                      true, /* Scan table, check index */
                      findNulls) != NDBT_OK)
      {
        return NDBT_FAILED;
      }
    }


    if (views)
    {
      /**
       * Check that all data node's views of this index are
       * aligned
       */
      if (verifyIndexViews(pNdb,
                           index) != NDBT_OK)
      {
        return NDBT_FAILED;
      }
    }
  }

  return NDBT_OK;
}

int
UtilTransactions::verifyIndexViews(Ndb* pNdb,
                                   const NdbDictionary::Index* pIndex)
{
  switch (pIndex->getType()){
  case NdbDictionary::Index::UniqueHashIndex:
    /* Not yet implemented unique index view verification */
    return NDBT_OK;
  case NdbDictionary::Index::OrderedIndex:
    return verifyOrderedIndexViews(pNdb,
                                   pIndex);
  default:
    ndbout << "Unknown index type" << endl;
    break;
  }

  return NDBT_FAILED;
}

/**
 * verifyOrderedIndexViews
 * Verify views of an ordered index are the same from all
 * nodes
 */
int
UtilTransactions::verifyOrderedIndexViews(Ndb* pNdb,
                                          const NdbDictionary::Index* index)
{
  Uint32 numDataNodes = 0;
  Uint32 dataNodes[256];
  {
    Ndb_cluster_connection* ncc = &pNdb->get_ndb_cluster_connection();
    Ndb_cluster_connection_node_iter node_iter;
    ncc->init_get_next_node(node_iter);
    unsigned int node_id = ncc->get_next_alive_node(node_iter);
    while (node_id != 0)
    {
      dataNodes[numDataNodes++] = node_id;
      //ndbout_c("Found node %u", node_id);
      node_id = ncc->get_next_alive_node(node_iter);
    }
    //ndbout_c("Found %u data nodes", numDataNodes);
  }

  if (numDataNodes == 0)
  {
    /* No alive nodes */
    return NDBT_FAILED;
  }

  if (numDataNodes == 1)
  {
    /* No replicas */
    return NDBT_OK;
  }

  int result = NDBT_OK;

  /* Compare overlapping pairs of replicas */
  for (Uint32 comparison=0; comparison < numDataNodes -1; comparison++)
  {
    if (verifyTwoOrderedIndexViews(pNdb,
                                   index,
                                   dataNodes[comparison],
                                   dataNodes[comparison+1]) != NDBT_OK)
    {
      result = NDBT_FAILED;
    }
  }

  return result;
}


/**
 * verifyTwoOrderedIndexViews
 * Use an (ordered) zipper comparison to check that two
 * views of an ordered index (from different nodes) are
 * the same
 */
int
UtilTransactions::verifyTwoOrderedIndexViews(Ndb* pNdb,
                                             const NdbDictionary::Index* index,
                                             Uint32 node1,
                                             Uint32 node2)
{
  int                  retryAttempt = 0;
  const int            retryMax = 100;
  NdbTransaction* scan1Trans = NULL;
  NdbTransaction* scan2Trans = NULL;
  NdbIndexScanOperation *scan1Op = NULL;
  NdbIndexScanOperation *scan2Op = NULL;

  NDBT_ResultRow       scan1row(tab);
  NDBT_ResultRow       scan2row(tab);

  if (m_verbosity > 0)
  {
    ndbout << "|- Checking views of ordered index "
           << index->getName()
           << " on table " << tab.getName()
           << " from two data nodes : "
           << node1 << ", " << node2
           << endl;
  }

  while (true){

    if (retryAttempt >= retryMax){
      g_err << "ERROR: has retried this operation " << retryAttempt
	     << " times, failing!, line: " << __LINE__ << endl;
      return NDBT_FAILED;
    }

    if (defineOrderedScan(pNdb, index, node1, scan1Trans, scan1Op, scan1row) != 0)
    {
      return NDBT_FAILED;
    }

    if (defineOrderedScan(pNdb, index, node2, scan2Trans, scan2Op, scan2row) != 0)
    {
      scan1Trans->close();
      return NDBT_FAILED;
    }

    int result = NDBT_OK;

    while (true)
    {
      /* Merge compare of ordered scan results */
      int eof1 = scan1Op->nextResult();
      int eof2 = scan2Op->nextResult();

      if (eof1 == -1 || eof2 == -1)
      {
        /* Error */
        const NdbError err = (eof1 == -1)?
          scan1Op->getNdbError():
          scan2Op->getNdbError();

        if (err.status == NdbError::TemporaryError)
        {
          NDB_ERR(err);
          goto temp_error;
        }
        NDB_ERR(err);
        scan1Trans->close();
        scan2Trans->close();
        return NDBT_FAILED;
      }

      if (eof1 || eof2)
      {
        if ((eof1 == 1) && (eof2 == 1))
        {
          /* Finished */
          break;
        }

        /* One scan finished before the other */
        g_err << "Error : Scan on node "
              << (eof1? node1 : node2)
              << " returned fewer rows." << endl;
        result = NDBT_FAILED;
        break;
      }

      if(scan1row.c_str() != scan2row.c_str()){
	g_err << "Error when comparing entries for index "
              << index->getName() << endl;
	g_err << " row from node " << node1 << " : \n"
              << scan1row.c_str().c_str() << endl;
	g_err << " row from node " << node2 << " : \n"
              << scan2row.c_str().c_str() << endl;
        result = NDBT_FAILED;
      }
    } // while 'pOp->nextResult()'

    scan1Trans->close();
    scan2Trans->close();

    return result;
temp_error:
    scan1Trans->close();
    scan2Trans->close();
    NdbSleep_MilliSleep(50);
    retryAttempt++;
  }
  abort(); /* Should never happen */
  return NDBT_FAILED;
}

int
UtilTransactions::defineOrderedScan(Ndb* pNdb,
                                    const NdbDictionary::Index* index,
                                    Uint32 nodeId,
                                    NdbTransaction*& scanTrans,
                                    NdbIndexScanOperation*& scanOp,
                                    NDBT_ResultRow& row)
{
  Uint32 retryAttempt = 0;
  Uint32 retryMax = 10;
  while (true){

    if (retryAttempt >= retryMax){
      g_err << "ERROR: has retried this operation " << retryAttempt
	     << " times, failing!, line: " << __LINE__ << endl;
      return NDBT_FAILED;
    }

    NdbTransaction* trans = pNdb->startTransaction(nodeId, 0);
    if (trans == NULL) {
      const NdbError err = pNdb->getNdbError();

      if (err.status == NdbError::TemporaryError){
        NDB_ERR(err);
        NdbSleep_MilliSleep(50);
        retryAttempt++;
        continue;
      }
      NDB_ERR(err);
      return NDBT_FAILED;
    }

    if (trans->getConnectedNodeId() != nodeId)
    {
      g_err << "Failed to start transaction on node " << nodeId << endl;
      trans->close();
      return NDBT_FAILED;
    }

    NdbIndexScanOperation* op = trans->getNdbIndexScanOperation(index->getName(),
                                                                tab.getName());

    if (op == NULL) {
      NDB_ERR(trans->getNdbError());
      trans->close();
      return NDBT_FAILED;
    }

    if( op->readTuples(NdbScanOperation::LM_Read,
                       NdbScanOperation::SF_OrderBy) ) {
      NDB_ERR(trans->getNdbError());
      trans->close();
      return NDBT_FAILED;
    }

    if(get_values(op, row))
    {
      abort();
    }

    int check = trans->execute(NoCommit, AbortOnError);
    if( check == -1 ) {
      const NdbError err = trans->getNdbError();

      if (err.status == NdbError::TemporaryError){
	NDB_ERR(err);
	trans->close();
	NdbSleep_MilliSleep(50);
	retryAttempt++;
	continue;
      }
      NDB_ERR(err);
      trans->close();
      return NDBT_FAILED;
    }

    scanTrans = trans;
    scanOp = op;
    return NDBT_OK;
  }
}

int
UtilTransactions::get_values(NdbOperation* op, NDBT_ResultRow& dst)
{
  for (int a = 0; a < tab.getNoOfColumns(); a++){
    NdbRecAttr*& ref= dst.attributeStore(a);
    if ((ref= op->getValue(a)) == 0)
    {
      g_err << "Line: " << __LINE__ << " getValue failed" << endl;
      return NDBT_FAILED;
    }
  }
  return 0;
}

int
UtilTransactions::equal(const NdbDictionary::Index* pIndex, 
			NdbOperation* op,
                        const NDBT_ResultRow& src,
                        bool skipNull)
{
  for(Uint32 a = 0; a<pIndex->getNoOfColumns(); a++){
    const NdbDictionary::Column *  col = pIndex->getColumn(a);
    if (skipNull &&
        src.attributeStore(col->getName())->isNULL())
    {
      //ndbout_c("equal() exits before col %u", a);
      /* Have defined as many bounds as we can */
      return 0;
    }
    if(op->equal(col->getName(), 
		 src.attributeStore(col->getName())->aRef()) != 0){
      g_err << "Line: " << __LINE__ << " equal failed" << endl;
      return NDBT_FAILED;
    }
  }
  return 0;
}

int
UtilTransactions::equal(const NdbDictionary::Table* pTable, 
			NdbOperation* op, const NDBT_ResultRow& src)
{
  for(Uint32 a = 0; (int)a<tab.getNoOfColumns(); a++){
    const NdbDictionary::Column* attr = tab.getColumn(a);
    if (attr->getPrimaryKey() == true){
      if (op->equal(attr->getName(), src.attributeStore(a)->aRef()) != 0){
        g_err << "Line: " << __LINE__ << " equal failed" << endl;
	return NDBT_FAILED;
      }
    }
  }
  return 0;
}

NdbScanOperation*
UtilTransactions::getScanOperation(NdbConnection* pTrans)
{
  return (NdbScanOperation*)
    getOperation(pTrans, NdbOperation::OpenScanRequest);
}

NdbOperation*
UtilTransactions::getOperation(NdbConnection* pTrans,
			       NdbOperation::OperationType type)
{
  switch(type){
  case NdbOperation::ReadRequest:
  case NdbOperation::ReadExclusive:
    if(idx)
    {
      switch(idx->getType()){
      case NdbDictionary::Index::UniqueHashIndex:
	return pTrans->getNdbIndexOperation(idx->getName(), tab.getName());
      case NdbDictionary::Index::OrderedIndex:
	return pTrans->getNdbIndexScanOperation(idx->getName(), tab.getName());
      default:
        abort();
      }
    }
    return pTrans->getNdbOperation(tab.getName());
  case NdbOperation::InsertRequest:
  case NdbOperation::WriteRequest:
    return pTrans->getNdbOperation(tab.getName());
  case NdbOperation::UpdateRequest:
  case NdbOperation::DeleteRequest:
    if(idx)
    {
      switch(idx->getType()){
      case NdbDictionary::Index::UniqueHashIndex:
	return pTrans->getNdbIndexOperation(idx->getName(), tab.getName());
      default:
        break;
      }
    }
    return pTrans->getNdbOperation(tab.getName());
  case NdbOperation::OpenScanRequest:
    if(idx)
    {
      switch(idx->getType()){
      case NdbDictionary::Index::OrderedIndex:
	return pTrans->getNdbIndexScanOperation(idx->getName(), tab.getName());
      default:
        break;
      }
    }
    return pTrans->getNdbScanOperation(tab.getName());
  case NdbOperation::OpenRangeScanRequest:
    if(idx)
    {
      switch(idx->getType()){
      case NdbDictionary::Index::OrderedIndex:
	return pTrans->getNdbIndexScanOperation(idx->getName(), tab.getName());
      default:
        break;
      }
    }
    return 0;
  default:
    abort();
  }
  return 0;
}

#include <HugoOperations.hpp>

int
UtilTransactions::closeTransaction(Ndb* pNdb)
{
  if (pTrans != NULL){
    pNdb->closeTransaction(pTrans);
    pTrans = NULL;
  }
  return 0;
}

int 
UtilTransactions::compare(Ndb* pNdb, const char* tab_name2, int flags){


  NdbError err;
  int return_code= 0, row_count= 0;
  int retryAttempt = 0, retryMax = 10;

  HugoCalculator calc(tab);
  NDBT_ResultRow row(tab);
  const NdbDictionary::Table* tmp= pNdb->getDictionary()->getTable(tab_name2);
  if(tmp == 0)
  {
    g_err << "Unable to lookup table: " << tab_name2
	  << endl << pNdb->getDictionary()->getNdbError() << endl;
    return -1;
  }
  const NdbDictionary::Table& tab2= *tmp;

  HugoOperations cmp(tab2);
  UtilTransactions count(tab2);

  while (true){
loop:    
    if (retryAttempt++ >= retryMax){
      g_err << "ERROR: compare has retried this operation " << retryAttempt 
	     << " times, failing!" << endl;
      return -1;
    }

    NdbScanOperation *pOp= 0;
    pTrans = pNdb->startTransaction();
    if (pTrans == NULL) {
      err = pNdb->getNdbError();
      goto error;
    }

    pOp= pTrans->getNdbScanOperation(tab.getName());	
    if (pOp == NULL) {
      NDB_ERR(err= pTrans->getNdbError());
      goto error;
    }

    if( pOp->readTuples(NdbScanOperation::LM_Read) ) {
      NDB_ERR(err= pTrans->getNdbError());
      goto error;
    }

    // Read all attributes
    {
      for (int a = 0; a < tab.getNoOfColumns(); a++){
	if ((row.attributeStore(a) = 
	     pOp->getValue(tab.getColumn(a)->getName())) == 0) {
	  NDB_ERR(err= pTrans->getNdbError());
	  goto error;
	}
      }
    }
    
    if( pTrans->execute(NoCommit, AbortOnError) == -1 ) {
      NDB_ERR(err= pTrans->getNdbError());
      goto error;
    }
  
    row_count= 0;
    {
      int eof;
      while((eof = pOp->nextResult(true)) == 0)
      {
	do {
	  row_count++;
	  if(cmp.startTransaction(pNdb) != NDBT_OK)
	  {
	    NDB_ERR(err= pNdb->getNdbError());
	    goto error;
	  }
	  int rowNo= calc.getIdValue(&row);
	  if(cmp.pkReadRecord(pNdb, rowNo, 1) != NDBT_OK)
	  {
	    NDB_ERR(err= cmp.getTransaction()->getNdbError());
	    goto error;
	  }
	  if(cmp.execute_Commit(pNdb) != NDBT_OK ||
	     cmp.getTransaction()->getNdbError().code)
	  {
	    NDB_ERR(err= cmp.getTransaction()->getNdbError());
	    goto error;
	  }
	  if(row != cmp.get_row(0))
	  {
	    g_err << "COMPARE FAILED" << endl;
	    g_err << row << endl;
	    g_err << cmp.get_row(0) << endl;
	    return_code++;
	  }
	  retryAttempt= 0;
	  cmp.closeTransaction(pNdb);
	} while((eof = pOp->nextResult(false)) == 0);

        if (eof == -1) break;
      }
      if (eof == -1) 
      {
	err = pTrans->getNdbError();
	goto error;
      }
    }
    
    closeTransaction(pNdb);
    
    g_info << row_count << " rows compared" << endl;
    {
      int row_count2;
      if(count.selectCount(pNdb, 0, &row_count2) != NDBT_OK)
      {
	g_err << "Failed to count rows in tab_name2" << endl;
	return -1;
      }
      
      g_info << row_count2 << " rows in tab_name2 - failed " << return_code
	     << endl;
      return (row_count == row_count2 ? return_code : 1);
    }
error:
    if(err.status == NdbError::TemporaryError)
    {
      g_err << err << endl;
      NdbSleep_MilliSleep(50);
      closeTransaction(pNdb);
      if(cmp.getTransaction())
	cmp.closeTransaction(pNdb);
      
      goto loop;
    }
    g_err << "ERROR" << endl;
    g_err << err << endl;
    
    break;
  }

  closeTransaction(pNdb);
  
  return return_code;
}

void
UtilTransactions::setVerbosity(Uint32 v)
{
  m_verbosity = v;
}

Uint32
UtilTransactions::getVerbosity() const
{
  return m_verbosity;
}<|MERGE_RESOLUTION|>--- conflicted
+++ resolved
@@ -1,10 +1,6 @@
 /*
-<<<<<<< HEAD
-   Copyright (c) 2003, 2022, Oracle and/or its affiliates.
-   Copyright (c) 2022, 2022, Hopsworks and/or its affiliates.
-=======
    Copyright (c) 2003, 2023, Oracle and/or its affiliates.
->>>>>>> 40072376
+   Copyright (c) 2022, 2023, Hopsworks and/or its affiliates.
 
    This program is free software; you can redistribute it and/or modify
    it under the terms of the GNU General Public License, version 2.0,
@@ -1482,7 +1478,7 @@
     return NDBT_FAILED;
   }
 
-  int eof;
+  int eof = 0;
   int rows = 0;
   int checks = 0;
   int mismatchRows = 0;
@@ -1583,164 +1579,10 @@
 
   while (true){
 
-<<<<<<< HEAD
-    if (retryAttempt >= retryMax){
-      g_err << "ERROR: has retried this operation " << retryAttempt
-	     << " times, failing!, line: " << __LINE__ << endl;
-      return NDBT_FAILED;
-    }
-    pTrans = pNdb->startTransaction(sourceNodeId, 0);
-    if (pTrans == NULL) {
-      const NdbError err = pNdb->getNdbError();
-
-      if (err.status == NdbError::TemporaryError){
-	NDB_ERR(err);
-	NdbSleep_MilliSleep(50);
-	retryAttempt++;
-	continue;
-      }
-      NDB_ERR(err);
-      return NDBT_FAILED;
-    }
-    if (sourceNodeId && pTrans->getConnectedNodeId() != sourceNodeId)
-    {
-      g_err << "Transaction requested on node " << sourceNodeId
-            << " but running on node " << pTrans->getConnectedNodeId()
-            << " continuing..." << endl;
-    }
-
-    /* Scan table */
-    pOp = pTrans->getNdbScanOperation(tab.getName());
-
-    if (pOp == NULL) {
-      NDB_ERR(pTrans->getNdbError());
-      closeTransaction(pNdb);
-      return NDBT_FAILED;
-    }
-
-    if( pOp->readTuples(NdbScanOperation::LM_Read) ) {
-      NDB_ERR(pTrans->getNdbError());
-      closeTransaction(pNdb);
-      return NDBT_FAILED;
-    }
-
-    if(get_values(pOp, scanRow))
-    {
-      abort();
-    }
-
-    check = pTrans->execute(NoCommit, AbortOnError);
-    if( check == -1 ) {
-      const NdbError err = pTrans->getNdbError();
-
-      if (err.status == NdbError::TemporaryError){
-	NDB_ERR(err);
-	closeTransaction(pNdb);
-	NdbSleep_MilliSleep(50);
-	retryAttempt++;
-	continue;
-      }
-      NDB_ERR(err);
-      closeTransaction(pNdb);
-      return NDBT_FAILED;
-    }
-
-    int eof = 0;
-    int rows = 0;
-    int checks = 0;
-    int mismatchRows = 0;
-    int mismatchReplicas = 0;
-    while(check == 0 && (eof = pOp->nextResult()) == 0){
-      rows++;
-      NdbTransaction* nodeTrans = NULL;
-
-      int mismatches = 0;
-      for (Uint32 n=0; n < numDataNodes; n++)
-      {
-        nodeTrans = pNdb->startTransaction(dataNodes[n], 0);
-        if (nodeTrans->getConnectedNodeId() != dataNodes[n])
-        {
-          g_err << "Tried to start transaction on node " << dataNodes[n]
-                << " but started on node " << nodeTrans->getConnectedNodeId() << endl;
-          closeTransaction(pNdb);
-          return NDBT_FAILED;
-        }
-
-        // Do pk lookup using simpleRead
-        NdbOperation * pk = nodeTrans->getNdbOperation(tab.getName());
-        if(!pk || pk->simpleRead())
-          goto lookuperror;
-        if(equal(&tab, pk, scanRow) || get_values(pk, pkRow))
-          goto lookuperror;
-
-        check = nodeTrans->execute(Commit, AbortOnError);
-        if(check)
-        {
-          goto lookuperror;
-        }
-
-        if(scanRow.c_str() != pkRow.c_str()){
-          g_err << "Error when comparing records" << endl;
-          g_err << " scanRow (from node  "
-                << pTrans->getConnectedNodeId()
-                << ") : \n" << scanRow.c_str().c_str() << endl;
-          g_err << " pkRow from node " << dataNodes[n] << " : \n"
-                << pkRow.c_str().c_str() << endl;
-          mismatches++;
-        }
-        else
-        {
-          //g_err << "Pk ok" << endl;
-        }
-
-        nodeTrans->close();
-        continue;
-    lookuperror:
-        const NdbError err = nodeTrans->getNdbError();
-        if (err.status == NdbError::TemporaryError){
-          NDB_ERR(err);
-          nodeTrans->close();
-          NdbSleep_MilliSleep(50);
-          retryAttempt++;
-          continue;
-        }
-        NDB_ERR(err);
-        nodeTrans->close();
-        closeTransaction(pNdb);
-        return NDBT_FAILED;
-      }
-
-      checks += numDataNodes;
-      mismatchReplicas += mismatches;
-      if (mismatches)
-        mismatchRows++;
-    } // while 'pOp->nextResult()'
-
-    pOp->close();
-    pOp = NULL;
-    if (eof == -1 || check == -1) {
-      const NdbError err = pTrans->getNdbError();
-
-      if (err.status == NdbError::TemporaryError){
-	NDB_ERR(err);
-	iop = 0;
-	closeTransaction(pNdb);
-	NdbSleep_MilliSleep(50);
-	retryAttempt++;
-	rows--;
-	continue;
-      }
-      NDB_ERR(err);
-      closeTransaction(pNdb);
-      return NDBT_FAILED;
-    }
-
-=======
     const int result = verifyTableReplicasScanAndCompareNodes(pNdb,
                                                               sourceNodeId,
                                                               numDataNodes,
                                                               dataNodes);
->>>>>>> 40072376
     closeTransaction(pNdb);
 
     if (result != NDBT_TEMPORARY) {
