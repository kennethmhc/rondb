/*
   Copyright (c) 2003, 2014, Oracle and/or its affiliates. All rights reserved.

   This program is free software; you can redistribute it and/or modify
   it under the terms of the GNU General Public License as published by
   the Free Software Foundation; version 2 of the License.

   This program is distributed in the hope that it will be useful,
   but WITHOUT ANY WARRANTY; without even the implied warranty of
   MERCHANTABILITY or FITNESS FOR A PARTICULAR PURPOSE.  See the
   GNU General Public License for more details.

   You should have received a copy of the GNU General Public License
   along with this program; if not, write to the Free Software
   Foundation, Inc., 51 Franklin St, Fifth Floor, Boston, MA 02110-1301  USA
*/

#ifndef DUMP_STATE_ORD_HPP
#define DUMP_STATE_ORD_HPP

#include "SignalData.hpp"

#define JAM_FILE_ID 137


/**
 * DumpStateOrd is sent by the mgmtsrvr to CMVMI.
 * CMVMI the redirect the signal to all blocks.
 *
 * The implementation of the DumpStateOrd should dump state information
 * (typically using the infoEvent-function)
 */
class DumpStateOrd {
  /**
   * Sender/Reciver
   */
  friend class Cmvmi;

  /**
   * Sender(s)
   */
  friend class MgmtSrvr;
  
  /**
   * Reciver(s)
   */
  friend class Dbacc;
  friend class Dblqh;
  friend class Dbtup;
  friend class Dbtc;
  friend class Ndbcntr;
  friend class Qmgr;
  friend class Dbdih;
  friend class Dbdict;
  friend class Ndbfs;

public:
  enum DumpStateType {
    /* any dumps above this value should go to one block only */
    OneBlockOnly = 100000,

    _BackupMin   = 100000,
    BackupStatus = 100000,
    _BackupMax   = 100999,

    _TCMin       = 101000,
    _TCMax       = 101999,

    _LQHMin = 102000,
    LQHLogFileInitStatus = 102000,
    _LQHMax = 102999,

    // 1 QMGR Dump information about phase 1 variables
    // 13 CMVMI Dump signal counter
    // 13 NDBCNTR Dump start phase information
    // 13 NDBCNTR_REF  Dump start phase information
    CommitAckMarkersSize = 14, // TC+LQH Dump free size in commitAckMarkerP
    CommitAckMarkersDump = 15, // TC+LQH Dump info in commitAckMarkerPool
    DihDumpNodeRestartInfo = 16, // 16 DIH Dump node restart info
    DihDumpNodeStatusInfo = 17,// 17 DIH Dump node status info
    DihPrintFragmentation = 18,// 18 DIH Print fragmentation
    DihPrintOneFragmentation = 19,// 18 DIH Print info about one fragmentation
    // 19 NDBFS Fipple with O_SYNC, O_CREATE etc.
    // 20-24 BACKUP
    NdbcntrTestStopOnError = 25,
    NdbcntrStopNodes = 70,
    // 100-105 TUP and ACC  
    // 200-240 UTIL
    // 300-305 TRIX
    QmgrErr935 = 935,
    NdbfsDumpFileStat = 400,
    NdbfsDumpAllFiles = 401,
    NdbfsDumpOpenFiles = 402,
    NdbfsDumpIdleFiles = 403,
    CmvmiSchedulerExecutionTimer = 502,
    CmvmiRealtimeScheduler = 503,
    CmvmiExecuteLockCPU = 504,
    CmvmiMaintLockCPU = 505,
    CmvmiSchedulerSpinTimer = 506,
    // 1222-1225 DICT
    DictDumpLockQueue = 1228,
    LqhDumpAllDefinedTabs = 1332,
    LqhDumpNoLogPages = 1333,
    LqhDumpOneScanRec = 2300,
    LqhDumpAllScanRec = 2301,
    LqhDumpAllActiveScanRec = 2302,
    LqhDumpLcpState = 2303,
    LqhErrorInsert5042 = 2315,
    LqhDumpPoolLevels = 2353,
    LqhReportCopyInfo = 2354,

    AccDumpOneScanRec = 2400,
    AccDumpAllScanRec = 2401,
    AccDumpAllActiveScanRec = 2402,
    AccDumpOneOperationRec = 2403,
    AccDumpNumOpRecs = 2404,
    AccDumpFreeOpRecs = 2405,
    AccDumpNotFreeOpRecs = 2406,
    DumpPageMemory = 1000, // Acc & TUP
    TcDumpAllScanFragRec = 2500,
    TcDumpOneScanFragRec = 2501,
    TcDumpAllScanRec = 2502,
    TcDumpAllActiveScanRec = 2503,
    TcDumpOneScanRec = 2504,
    TcDumpOneApiConnectRec = 2505,
    TcDumpAllApiConnectRec = 2506,
    TcSetTransactionTimeout = 2507,
    TcSetApplTransactionTimeout = 2508,
    TcStartDumpIndexOpCount = 2512,
    TcDumpIndexOpCount = 2513,
    TcDumpApiConnectRecSummary = 2514,
    TcDumpPoolLevels = 2555,
    CmvmiDumpConnections = 2600,
    CmvmiDumpLongSignalMemory = 2601,
    CmvmiSetRestartOnErrorInsert = 2602,
    CmvmiTestLongSigWithDelay = 2603,
    CmvmiDumpSubscriptions = 2604, /* note: done to respective outfile
                                      to be able to debug if events
                                      for some reason does not end up
                                      in clusterlog */
    CmvmiTestLongSig = 2605,  /* Long signal testing trigger */
    DumpEventLog = 2606,

    CmvmiLongSignalMemorySnapshotStart = 2607,
    CmvmiLongSignalMemorySnapshot = 2608,
    CmvmiLongSignalMemorySnapshotCheck = 2609,

    LCPContinue = 5900,
    // 7000 DIH
    // 7001 DIH
    // 7002 DIH
    // 7003 DIH
    // 7004 DIH
    // 7005 DIH
    // 7006 DIH
    // 7006 DIH
    // 7007 DIH
    // 7008 DIH
    // 7009 DIH
    // 7010 DIH
    // 7011 DIH
    // 7012 DIH
    DihDumpLCPState= 7013,
    DihDumpLCPMasterTakeOver = 7014,    
    // 7015 DIH
    DihAllAllowNodeStart = 7016,
    DihMinTimeBetweenLCP = 7017,
    DihMaxTimeBetweenLCP = 7018,
<<<<<<< HEAD
    // Checks whether add frag failure was cleaned up.
    // Should NOT be used while commands involving addFragReq
    // are being performed
    DihAddFragFailCleanedUp = 7019,
    // 7020
    // 7021
=======
    // Check if blocks are done with handling the failure of another node.
    DihTcSumaNodeFailCompleted = 7019, // DIH+TC+SUMA
    // 7020
    // 7021
    // 7022
    // 7023
    /*
      Checks whether add frag failure was cleaned up.
      Should NOT be used while commands involving addFragReq
      are being performed.
      NB: This value is only intended for use in test cases. If used 
      interactively, it is likely to crash the node. It should therefore
      *not* be described in end-user documentation.
    */
    DihAddFragFailCleanedUp = 7024,
>>>>>>> f4fab683
    DihDumpPageRecInfo = 7032,
    DihFragmentsPerNode = 7033,
    EnableUndoDelayDataWrite = 7080, // DIH+ACC+TUP
    DihSetTimeBetweenGcp = 7090,
    DihStartLcpImmediately = 7099,
    // 8000 Suma
    // 12000 Tux
    TuxLogToFile = 12001,
    TuxSetLogFlags = 12002,
    TuxMetaDataJunk = 12009,
    
    DumpTsman = 9800, 
    DumpLgman = 10000,
    DumpPgman = 11000,
    DumpBackup = 13000,
    DumpBackupSetCompressed = 13001,
    DumpBackupSetCompressedLCP = 13002,
    BackupErrorInsert = 13003,

    DumpDbinfo = 14000,
    DbinfoListTables = 14001,
    DbinfoListColumns = 14002,
    DbinfoScanTable = 14003,

    SchemaResourceSnapshot = 4000, // Save resource consumption
    SchemaResourceCheckLeak = 4001, // check same as snapshot

    TcResourceSnapshot = 2553,
    TcResourceCheckLeak = 2554,

    RestoreRates = 30000
  };
public:
  
  Uint32 args[25];          // Generic argument
};


#undef JAM_FILE_ID

#endif<|MERGE_RESOLUTION|>--- conflicted
+++ resolved
@@ -166,14 +166,6 @@
     DihAllAllowNodeStart = 7016,
     DihMinTimeBetweenLCP = 7017,
     DihMaxTimeBetweenLCP = 7018,
-<<<<<<< HEAD
-    // Checks whether add frag failure was cleaned up.
-    // Should NOT be used while commands involving addFragReq
-    // are being performed
-    DihAddFragFailCleanedUp = 7019,
-    // 7020
-    // 7021
-=======
     // Check if blocks are done with handling the failure of another node.
     DihTcSumaNodeFailCompleted = 7019, // DIH+TC+SUMA
     // 7020
@@ -189,7 +181,6 @@
       *not* be described in end-user documentation.
     */
     DihAddFragFailCleanedUp = 7024,
->>>>>>> f4fab683
     DihDumpPageRecInfo = 7032,
     DihFragmentsPerNode = 7033,
     EnableUndoDelayDataWrite = 7080, // DIH+ACC+TUP
