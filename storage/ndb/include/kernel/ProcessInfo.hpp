--- conflicted
+++ resolved
@@ -1,9 +1,6 @@
 /*
    Copyright (c) 2016, 2023, Oracle and/or its affiliates.
-<<<<<<< HEAD
    Copyright (c) 2022, 2023, Hopsworks and/or its affiliates.
-=======
->>>>>>> 057f5c95
 
    This program is free software; you can redistribute it and/or modify
    it under the terms of the GNU General Public License, version 2.0,
@@ -59,13 +56,7 @@
   void setUriPath(Uint32 *signal_data);
   void setUriScheme(const char *);
   void setProcessName(const char *);
-<<<<<<< HEAD
-  void setHostAddress(const struct sockaddr *);
-  void setHostAddress(const struct in6_addr *);
-  void setHostAddress(const struct in_addr *);
-=======
   void setHostAddress(const ndb_sockaddr *);
->>>>>>> 057f5c95
   void setHostAddress(Uint32 *signal_data);
   void setHostAddress(const char *);
   void setPid();
