/* Copyright (C) 2003 MySQL AB

   This program is free software; you can redistribute it and/or modify
   it under the terms of the GNU General Public License as published by
   the Free Software Foundation; version 2 of the License.

   This program is distributed in the hope that it will be useful,
   but WITHOUT ANY WARRANTY; without even the implied warranty of
   MERCHANTABILITY or FITNESS FOR A PARTICULAR PURPOSE.  See the
   GNU General Public License for more details.

   You should have received a copy of the GNU General Public License
   along with this program; if not, write to the Free Software
   Foundation, Inc., 59 Temple Place, Suite 330, Boston, MA  02111-1307  USA */

#ifndef NdbIndexScanOperation_H
#define NdbIndexScanOperation_H

#include <NdbScanOperation.hpp>

/**
 * @class NdbIndexScanOperation
 * @brief Class of scan operations for use to scan ordered index
 */
class NdbIndexScanOperation : public NdbScanOperation {
#ifndef DOXYGEN_SHOULD_SKIP_INTERNAL
  friend class Ndb;
  friend class NdbTransaction;
  friend class NdbResultSet;
  friend class NdbOperation;
  friend class NdbScanOperation;
  friend class NdbIndexStat;
#endif

public:
  /**
   * readTuples using ordered index
   * This method is used to specify details for an old Api Index Scan
   * operation.
   * 
   * @param lock_mode Lock mode
   * @param scan_flags see @ref ScanFlag
   * @param parallel No of fragments to scan in parallel (0=max)
   */ 
  virtual int readTuples(LockMode lock_mode = LM_Read, 
                         Uint32 scan_flags = 0, 
			 Uint32 parallel = 0,
			 Uint32 batch = 0);

#ifndef DOXYGEN_SHOULD_SKIP_INTERNAL
  /**
   * readTuples using ordered index
   * 
   * @param lock_mode Lock mode
   * @param batch     No of rows to fetch from each fragment at a time
   * @param parallel  No of fragments to scan in parallel
   * @param order_by  Order result set in index order
   * @param order_desc Order descending, ignored unless order_by
   * @param read_range_no Enable reading of range no using @ref get_range_no
   * @returns 0 for success and -1 for failure
   * @see NdbScanOperation::readTuples
   */ 
  inline int readTuples(LockMode lock_mode,
                        Uint32 batch, 
                        Uint32 parallel,
                        bool order_by,
                        bool order_desc = false,
                        bool read_range_no = false,
			bool keyinfo = false,
			bool multi_range = false) {
    Uint32 scan_flags =
      (SF_OrderBy & -(Int32)order_by) |
      (SF_Descending & -(Int32)order_desc) |
      (SF_ReadRangeNo & -(Int32)read_range_no) | 
      (SF_KeyInfo & -(Int32)keyinfo) |
      (SF_MultiRange & -(Int32)multi_range);
    
    return readTuples(lock_mode, scan_flags, parallel, batch);
  }
#endif
  
  /**
   * Type of ordered index key bound.  The values (0-4) will not change
   * and can be used explicitly (e.g. they could be computed).
   */
  enum BoundType {
    BoundLE = 0,        ///< lower bound
    BoundLT = 1,        ///< lower bound, strict
    BoundGE = 2,        ///< upper bound
    BoundGT = 3,        ///< upper bound, strict
    BoundEQ = 4         ///< equality
  };

  /* Maximum number of ranges that can be supplied to a single 
   * NdbIndexScanOperation 
   */
  enum {
    MaxRangeNo= 0xfff
  };

  /**
   * Define bound on index key in range scan - old Api.
   *
   * Each index key can have lower and/or upper bound.  Setting the key
   * equal to a value defines both upper and lower bounds.  The bounds
   * can be defined in any order.  Conflicting definitions is an error.
   *
   * For equality, it is better to use BoundEQ instead of the equivalent
   * pair of BoundLE and BoundGE.  This is especially true when table
   * partition key is an initial part of the index key.
   *
   * The sets of lower and upper bounds must be on initial sequences of
   * index keys.  All but possibly the last bound must be non-strict.
   * So "a >= 2 and b > 3" is ok but "a > 2 and b >= 3" is not.
   *
   * The scan may currently return tuples for which the bounds are not
   * satisfied.  For example, "a <= 2 and b <= 3" scans the index up to
   * (a=2, b=3) but also returns any (a=1, b=4).
   *
   * NULL is treated like a normal value which is less than any not-NULL
   * value and equal to another NULL value.  To compare against NULL use
   * setBound with null pointer (0).
   *
   * An index stores also all-NULL keys.  Doing index scan with empty
   * bound set returns all table tuples.
   *
   * @param attr        Attribute name, alternatively:
   * @param type        Type of bound
   * @param value       Pointer to bound value, 0 for NULL
   * @return            0 if successful otherwise -1
   *
   * @note See comment under equal() about data format and length.
   * @note See the two parameter setBound variant for use with NdbRecord
   */
#ifndef DOXYGEN_SHOULD_SKIP_DEPRECATED
  int setBound(const char* attr, int type, const void* value, Uint32 len);
#endif
  int setBound(const char* attr, int type, const void* value);

  /**
   * Define bound on index key in range scan using index column id.
   * See the other setBound() method for details.
   */
#ifndef DOXYGEN_SHOULD_SKIP_DEPRECATED
  int setBound(Uint32 anAttrId, int type, const void* aValue, Uint32 len);
#endif
  int setBound(Uint32 anAttrId, int type, const void* aValue);

  /**
   * This method is called to separate sets of bounds (ranges) when 
   * defining an Index Scan with multiple ranges
   * It can only be used with scans defined using the SF_MultiRange
   * scan flag.
   * For NdbRecord, ranges are specified using the IndexBound structure
   * and the setBound() API.
   * If an index scan has more than one range then end_of_bound must be 
   * called after every range, including the last.
   * If the SF_ReadRangeNo flag is set then the range_no supplied when
   * the range is defined will be associated with each row returned from
   * that range.  This can be obtained by calling get_range_no().
   * If SF_ReadRangeNo and SF_OrderBy flags are provided then range_no
   * values must be strictly increasing (i.e. starting at zero and 
   * getting larger by 1 for each range specified).  This is to ensure 
   * that rows are returned in order.
   */
  int end_of_bound(Uint32 range_no= 0);

  /**
   * Return range number for current row, as defined in the IndexBound
   * structure used when the scan was defined.
   * Only available if the SF_ReadRangeNo and SF_MultiRange flags were
   * set in the ScanOptions::scan_flags structure passed to scanIndex().
   */
  int get_range_no();
  
  /* Structure used to describe index scan bounds, for NdbRecord scans. */
  struct IndexBound {
    /* Row containing lower bound, or NULL for scan from the start. */
    const char *low_key;
    /* Number of columns in lower bound, for bounding by partial prefix. */
    Uint32 low_key_count;
    /* True for less-than-or-equal, false for strictly less-than. */
    bool low_inclusive;
    /* Row containing upper bound, or NULL for scan to the end. */
    const char * high_key;
    /* Number of columns in upper bound, for bounding by partial prefix. */
    Uint32 high_key_count;
    /* True for greater-than-or-equal, false for strictly greater-than. */
    bool high_inclusive;
    /*
      Value to identify this bound, may be read with get_range_no().
      Must be <= MaxRangeNo (set to zero if not using range_no).
      Note that for ordered scans, the range_no must be strictly increasing
      for each range, or the result set will not be sorted correctly.
    */
    Uint32 range_no;
  };

  /**
   * Add a range to an NdbRecord defined Index scan
   * 
   * This method is called to add a range to an IndexScan operation
   * which has been defined with a call to NdbTransaction::scanIndex().
   * To add more than one range, the index scan operation must have been
   * defined with the the SF_MultiRange flag set.
   *
   * Where multiple numbered ranges are defined with multiple calls to 
   * setBound, and the scan is ordered, the range number for each range 
   * must be larger than the range number for the previously defined range.
   * 
   * When the application knows that rows in-range will only be found in
   * a particular partition, a PartitionSpecification can be supplied.
   * This may be used to limit the scan to a single partition, improving
   * system efficiency
   * The sizeOfPartInfo parameter should be set to the 
   * sizeof(PartitionSpec) to enable backwards compatibility.
   * 
   * @param key_record NdbRecord structure for the key the index is 
   *        defined on
   * @param bound The bound to add
   * @param partInfo Extra information to enable a reduced set of
   *        partitions to be scanned.
   * @param sizeOfPartInfo
   *
   * @return 0 for Success, other for Failure.
   */
  int setBound(const NdbRecord *key_record,
               const IndexBound& bound);
  int setBound(const NdbRecord *key_record,
               const IndexBound& bound,
               const Ndb::PartitionSpec* partInfo,
               Uint32 sizeOfPartInfo= 0);

  /**
   * Is current scan sorted?
   */
  bool getSorted() const { return m_ordered; }

  /**
   * Is current scan sorted descending?
   */
  bool getDescending() const { return m_descending; }

private:
  NdbIndexScanOperation(Ndb* aNdb);
  virtual ~NdbIndexScanOperation();
  
  int processIndexScanDefs(LockMode lm,
                           Uint32 scan_flags,
                           Uint32 parallel,
                           Uint32 batch);
  int scanIndexImpl(const NdbRecord *key_record,
                    const NdbRecord *result_record,
                    NdbOperation::LockMode lock_mode,
                    const unsigned char *result_mask,
                    const NdbIndexScanOperation::IndexBound *bound,
                    const NdbScanOperation::ScanOptions *options,
                    Uint32 sizeOfOptions);

  /* Structure used to collect information about an IndexBound
   * as it is provided by the old Api setBound() calls
   */
public:
  struct OldApiBoundInfo
  {
    Uint32 highestKey;
    bool highestSoFarIsStrict;
    Uint32 keysPresentBitmap;
    char* key;
  };

private:
  struct OldApiScanRangeDefinition
  {
    /* OldApiBoundInfo used during definition
     * IndexBound used once bound defined
     * Todo : For heavy old Api use, consider splitting
     * to allow NdbRecAttr use without malloc
     */
    union {
      struct {
        OldApiBoundInfo lowBound;
        OldApiBoundInfo highBound;
      } oldBound;

      IndexBound ib;
    };
    /* Space for key bounds 
     *   Low bound from offset 0
     *   High bound from offset key_record->m_row_size
     */
    char space[1];
  };

  int setBoundHelperOldApi(OldApiBoundInfo& boundInfo,
                           Uint32 maxKeyRecordBytes,
                           Uint32 index_attrId,
                           Uint32 valueLen,
                           bool inclusive,
                           Uint32 byteOffset,
                           Uint32 nullbit_byte_offset,
                           Uint32 nullbit_bit_in_byte,
                           const void *aValue);

  int setBound(const NdbColumnImpl*, int type, const void* aValue);
  int buildIndexBoundOldApi(int range_no);
  const IndexBound* getIndexBoundFromRecAttr(NdbRecAttr* recAttr);
  void releaseIndexBoundsOldApi();
  int ndbrecord_insert_bound(const NdbRecord *key_record,
                             Uint32 column_index,
                             const char *row,
<<<<<<< HEAD
                             Uint32 bound_type,
                             Uint32*& firstWordOfBound);
=======
                             Uint32 bound_type);
  int insert_open_bound(const NdbRecord* key_record);
>>>>>>> b31a1371

  virtual int equal_impl(const NdbColumnImpl*, const char*);
  virtual NdbRecAttr* getValue_impl(const NdbColumnImpl*, char*);

  int getDistKeyFromRange(const NdbRecord* key_record,
                          const NdbRecord* result_record,
                          const char* row,
                          Uint32* distKey);
  void fix_get_values();
  int next_result_ordered(bool fetchAllowed, bool forceSend = false);
  int next_result_ordered_ndbrecord(const char * & out_row,
                                    bool fetchAllowed,
                                    bool forceSend);
  void ordered_insert_receiver(Uint32 start, NdbReceiver *receiver);
  int ordered_send_scan_wait_for_all(bool forceSend);
  int send_next_scan_ordered(Uint32 idx);
  int compare(Uint32 key, Uint32 cols, const NdbReceiver*, const NdbReceiver*);
  int compare_ndbrecord(const NdbReceiver *r1,
                        const NdbReceiver *r2) const;
  Uint32 m_sort_columns;

  /* Number of IndexBounds for this scan (NdbRecord only) */
  Uint32 m_num_bounds;
  /* Most recently added IndexBound's range number */
  Uint32 m_previous_range_num;
  
  /* Old Scan API range information 
   * List of RecAttr structures containing OldApiScanRangeDefinition
   * structures
   * currentRangeOldApi is range currently being defined (if any)
   * Once defined (end_of_bound() / execute()) they are added to 
   * the list between first/lastRangeOldApi
   */
  NdbRecAttr* firstRangeOldApi;
  NdbRecAttr* lastRangeOldApi;
  NdbRecAttr* currentRangeOldApi;

  friend struct Ndb_free_list_t<NdbIndexScanOperation>;
};

inline
int
NdbIndexScanOperation::setBound(const char* attr, int type, const void* value,
                                Uint32 len)
{
  (void)len;  // unused
  return setBound(attr, type, value);
}

inline
int
NdbIndexScanOperation::setBound(Uint32 anAttrId, int type, const void* value,
                                Uint32 len)
{
  (void)len;  // unused
  return setBound(anAttrId, type, value);
}

#endif<|MERGE_RESOLUTION|>--- conflicted
+++ resolved
@@ -309,13 +309,10 @@
   int ndbrecord_insert_bound(const NdbRecord *key_record,
                              Uint32 column_index,
                              const char *row,
-<<<<<<< HEAD
                              Uint32 bound_type,
                              Uint32*& firstWordOfBound);
-=======
-                             Uint32 bound_type);
-  int insert_open_bound(const NdbRecord* key_record);
->>>>>>> b31a1371
+  int insert_open_bound(const NdbRecord* key_record,
+                        Uint32*& firstWordOfBound);
 
   virtual int equal_impl(const NdbColumnImpl*, const char*);
   virtual NdbRecAttr* getValue_impl(const NdbColumnImpl*, char*);
