--- conflicted
+++ resolved
@@ -864,7 +864,6 @@
   return v >= NDBD_INTERPRETED_WRITE;
 }
 
-<<<<<<< HEAD
 static
 inline
 bool
@@ -930,7 +929,6 @@
   return false;
 }
 
-=======
 /*
  * Data nodes reply to MGMD START BACKUP NOWAIT REQ from
  * MGMD with BACKUP_REF/CONF.
@@ -982,5 +980,4 @@
   }
   return 1;
 }
->>>>>>> 19feac36
 #endif