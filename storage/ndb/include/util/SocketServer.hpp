/*
<<<<<<< HEAD
   Copyright (c) 2003, 2021, Oracle and/or its affiliates.
=======
   Copyright (c) 2003, 2010, Oracle and/or its affiliates. All rights reserved.
   Copyright (c) 2022, 2022, Hopsworks and/or its affiliates.
>>>>>>> 23307de1

   This program is free software; you can redistribute it and/or modify
   it under the terms of the GNU General Public License, version 2.0,
   as published by the Free Software Foundation.

   This program is also distributed with certain software (including
   but not limited to OpenSSL) that is licensed under separate terms,
   as designated in a particular file or component or in included license
   documentation.  The authors of MySQL hereby grant you an additional
   permission to link the program and your derivative works with the
   separately licensed software that they have included with MySQL.

   This program is distributed in the hope that it will be useful,
   but WITHOUT ANY WARRANTY; without even the implied warranty of
   MERCHANTABILITY or FITNESS FOR A PARTICULAR PURPOSE.  See the
   GNU General Public License, version 2.0, for more details.

   You should have received a copy of the GNU General Public License
   along with this program; if not, write to the Free Software
   Foundation, Inc., 51 Franklin St, Fifth Floor, Boston, MA 02110-1301  USA
*/

#ifndef SOCKET_SERVER_HPP
#define SOCKET_SERVER_HPP

#include <NdbTCP.h>
#include <NdbMutex.h>
#include <NdbThread.h>
#include <Vector.hpp>

extern "C" void* sessionThread_C(void*);
extern "C" void* socketServerThread_C(void*);

/**
 *  Socket Server
 */
class SocketServer {
public:
  /**
   * A Session 
   */
  class Session {
  public:
    virtual ~Session() {}
    virtual void runSession(){}
    virtual void stopSession(){ m_stop = true; }
  protected:
    friend class SocketServer;
    friend void* sessionThread_C(void*);
    Session(NDB_SOCKET_TYPE sock) :
      m_stop(false),
      m_socket(sock),
      m_refCount(0),
      m_thread_stopped(false)
      {
	DBUG_ENTER("SocketServer::Session");
	DBUG_PRINT("enter",("NDB_SOCKET: " MY_SOCKET_FORMAT,
                            MY_SOCKET_FORMAT_VALUE(m_socket)));
	DBUG_VOID_RETURN;
      }
    bool m_stop;    // Has the session been ordered to stop?
    NDB_SOCKET_TYPE m_socket;
    unsigned m_refCount;
  private:
    bool m_thread_stopped; // Has the session thread stopped?
  };
  
  /**
   * A service i.e. a session factory
   */
  class Service {
  public:
    Service() {}
    virtual ~Service(){}
    
    /**
     * Returned Session will be ran in own thread
     *
     * To manage threads self, just return NULL
     */
    virtual Session * newSession(NDB_SOCKET_TYPE theSock) = 0;
    virtual void stopSessions(){}
  };
  
  /**
   * Constructor / Destructor
   */
  SocketServer(unsigned maxSessions = ~(unsigned)0);
  ~SocketServer();
  
  /**
   * Setup socket and bind it
   *  then  close the socket
   * Returns true if succeding in binding
   */
<<<<<<< HEAD
  static bool tryBind(unsigned short port, const char* intface = 0,
                      char* error = NULL, size_t error_size = 0);
=======
  static bool tryBind(unsigned short port,
                      bool use_only_ipv4,
                      const char * intface = 0);
>>>>>>> 23307de1

  /**
   * Setup socket
   *   bind & listen
   * Returns false if no success
   */
  bool setup(Service *, unsigned short *port, const char * pinterface = 0);
  
  /**
   * start/stop the server
   */
  struct NdbThread* startServer();
  void stopServer();
  
  /**
   * stop sessions
   *
   * Note: Implies previous stopServer
   *
   * wait, wait until all sessions has stopped if true
   * wait_timeout - wait, but abort wait after this
   *                time(in milliseconds)
   *                0 = infinite
   *
   * returns false if wait was abandoned
   *
   */
  bool stopSessions(bool wait = false, unsigned wait_timeout = 0);
  
  void foreachSession(void (*f)(Session*, void*), void *data);
  void checkSessions();

  void set_use_only_ipv4(bool use_only_ipv4)
  {
    m_use_only_ipv4 = use_only_ipv4;
  }

private:
  struct SessionInstance {
    Service * m_service;
    Session * m_session;
    NdbThread * m_thread;
  };
  struct ServiceInstance {
    Service * m_service;
    NDB_SOCKET_TYPE m_socket;
  };
  NdbLockable m_session_mutex;
  Vector<SessionInstance> m_sessions;
  MutexVector<ServiceInstance> m_services;
  ndb_socket_poller m_services_poller;
  unsigned m_maxSessions;

  bool doAccept();
  void checkSessionsImpl();
  void startSession(SessionInstance &);
  
  /**
   * Note, this thread is only used when running interactive
   * 
   */
  bool m_use_only_ipv4;
  bool m_stopThread;
  struct NdbThread * m_thread;
  NdbLockable m_threadLock;
  void doRun();
  friend void* socketServerThread_C(void*);
  friend void* sessionThread_C(void*);
};

#endif<|MERGE_RESOLUTION|>--- conflicted
+++ resolved
@@ -1,10 +1,6 @@
 /*
-<<<<<<< HEAD
    Copyright (c) 2003, 2021, Oracle and/or its affiliates.
-=======
-   Copyright (c) 2003, 2010, Oracle and/or its affiliates. All rights reserved.
    Copyright (c) 2022, 2022, Hopsworks and/or its affiliates.
->>>>>>> 23307de1
 
    This program is free software; you can redistribute it and/or modify
    it under the terms of the GNU General Public License, version 2.0,
@@ -100,14 +96,11 @@
    *  then  close the socket
    * Returns true if succeding in binding
    */
-<<<<<<< HEAD
-  static bool tryBind(unsigned short port, const char* intface = 0,
-                      char* error = NULL, size_t error_size = 0);
-=======
   static bool tryBind(unsigned short port,
-                      bool use_only_ipv4,
-                      const char * intface = 0);
->>>>>>> 23307de1
+                      bool use_only_ipv4 = false,
+                      const char* intface = 0,
+                      char* error = NULL,
+                      size_t error_size = 0);
 
   /**
    * Setup socket
