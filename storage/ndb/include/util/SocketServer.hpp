/*
   Copyright (c) 2003, 2022, Oracle and/or its affiliates.
   Copyright (c) 2022, 2022, Hopsworks and/or its affiliates.

   This program is free software; you can redistribute it and/or modify
   it under the terms of the GNU General Public License, version 2.0,
   as published by the Free Software Foundation.

   This program is also distributed with certain software (including
   but not limited to OpenSSL) that is licensed under separate terms,
   as designated in a particular file or component or in included license
   documentation.  The authors of MySQL hereby grant you an additional
   permission to link the program and your derivative works with the
   separately licensed software that they have included with MySQL.

   This program is distributed in the hope that it will be useful,
   but WITHOUT ANY WARRANTY; without even the implied warranty of
   MERCHANTABILITY or FITNESS FOR A PARTICULAR PURPOSE.  See the
   GNU General Public License, version 2.0, for more details.

   You should have received a copy of the GNU General Public License
   along with this program; if not, write to the Free Software
   Foundation, Inc., 51 Franklin St, Fifth Floor, Boston, MA 02110-1301  USA
*/

#ifndef SOCKET_SERVER_HPP
#define SOCKET_SERVER_HPP

#include "portlib/NdbMutex.h"
#include "portlib/NdbThread.h"
#include "portlib/ndb_socket_poller.h"

#include <Vector.hpp>

extern "C" void* sessionThread_C(void*);
extern "C" void* socketServerThread_C(void*);

/**
 *  Socket Server
 */
class SocketServer {
public:
  /**
   * A Session 
   */
  class Session {
  public:
    virtual ~Session() {}
    virtual void runSession(){}
    virtual void stopSession(){ m_stop = true; }
  protected:
    friend class SocketServer;
    friend void* sessionThread_C(void*);
    Session(ndb_socket_t sock) :
      m_stop(false),
      m_socket(sock),
      m_refCount(0),
      m_thread_stopped(false)
      {
	DBUG_ENTER("SocketServer::Session");
	DBUG_PRINT("enter",("NDB_SOCKET: %s",
                            ndb_socket_to_string(m_socket).c_str()));
	DBUG_VOID_RETURN;
      }
    bool m_stop;    // Has the session been ordered to stop?
    ndb_socket_t m_socket;
    unsigned m_refCount;
  private:
    bool m_thread_stopped; // Has the session thread stopped?
  };
  
  /**
   * A service i.e. a session factory
   */
  class Service {
  public:
    Service() {}
    virtual ~Service(){}
    
    /**
     * Returned Session will be ran in own thread
     *
     * To manage threads self, just return NULL
     */
    virtual Session * newSession(ndb_socket_t theSock) = 0;
    virtual void stopSessions(){}
  };
  
  /**
   * Constructor / Destructor
   */
  SocketServer(unsigned maxSessions = ~(unsigned)0);
  ~SocketServer();
  
  /**
   * Set up socket and bind it
   *  then  close the socket
   * Returns true if succeeding in binding
   */
<<<<<<< HEAD
  static bool tryBind(unsigned short port,
                      bool use_only_ipv4 = false,
                      const char* intface = 0,
                      char* error = NULL,
                      size_t error_size = 0);
=======
  static bool tryBind(unsigned short port, const char* intface = nullptr,
                      char* error = nullptr, size_t error_size = 0);
>>>>>>> 1bfe02bd

  /**
   * Setup socket
   *   bind & listen
   * Returns false if no success
   */
  bool setup(Service *, unsigned short *port, 
             const char * pinterface = nullptr);
  
  /**
   * start/stop the server
   */
  struct NdbThread* startServer();
  void stopServer();
  
  /**
   * stop sessions
   *
   * Note: Implies previous stopServer
   *
   * wait, wait until all sessions has stopped if true
   * wait_timeout - wait, but abort wait after this
   *                time(in milliseconds)
   *                0 = infinite
   *
   * returns false if wait was abandoned
   *
   */
  bool stopSessions(bool wait = false, unsigned wait_timeout = 0);
  
  void foreachSession(void (*f)(Session*, void*), void *data);
  void checkSessions();

  void set_use_only_ipv4(bool use_only_ipv4)
  {
    m_use_only_ipv4 = use_only_ipv4;
  }

private:
  struct SessionInstance {
    Service * m_service;
    Session * m_session;
    NdbThread * m_thread;
  };
  struct ServiceInstance {
    Service * m_service;
    ndb_socket_t m_socket;
  };
  NdbLockable m_session_mutex;
  Vector<SessionInstance> m_sessions;
  MutexVector<ServiceInstance> m_services;
  ndb_socket_poller m_services_poller;
  unsigned m_maxSessions;

  bool doAccept();
  void checkSessionsImpl();
  void startSession(SessionInstance &);
  
  /**
   * Note, this thread is only used when running interactive
   * 
   */
  bool m_use_only_ipv4;
  bool m_stopThread;
  struct NdbThread * m_thread;
  NdbLockable m_threadLock;
  void doRun();
  friend void* socketServerThread_C(void*);
  friend void* sessionThread_C(void*);
};

#endif<|MERGE_RESOLUTION|>--- conflicted
+++ resolved
@@ -1,6 +1,6 @@
 /*
    Copyright (c) 2003, 2022, Oracle and/or its affiliates.
-   Copyright (c) 2022, 2022, Hopsworks and/or its affiliates.
+   Copyright (c) 2022, 2023, Hopsworks and/or its affiliates.
 
    This program is free software; you can redistribute it and/or modify
    it under the terms of the GNU General Public License, version 2.0,
@@ -97,16 +97,11 @@
    *  then  close the socket
    * Returns true if succeeding in binding
    */
-<<<<<<< HEAD
   static bool tryBind(unsigned short port,
                       bool use_only_ipv4 = false,
                       const char* intface = 0,
-                      char* error = NULL,
+                      char* error = nullptr,
                       size_t error_size = 0);
-=======
-  static bool tryBind(unsigned short port, const char* intface = nullptr,
-                      char* error = nullptr, size_t error_size = 0);
->>>>>>> 1bfe02bd
 
   /**
    * Setup socket
