--- conflicted
+++ resolved
@@ -1,11 +1,6 @@
 /*
-<<<<<<< HEAD
    Copyright (c) 2003, 2022, Oracle and/or its affiliates.
-   Copyright (c) 2021, 2022, Hopsworks and/or its affiliates.
-=======
-   Copyright (c) 2003, 2020, Oracle and/or its affiliates. All rights reserved.
    Copyright (c) 2021, 2023, Logical Clocks and/or its affiliates.
->>>>>>> b4600d76
 
    This program is free software; you can redistribute it and/or modify
    it under the terms of the GNU General Public License, version 2.0,
@@ -387,15 +382,10 @@
   m_errorInsert= 0;
   m_vMajor = m_vMinor = m_vBuild = 0;
 
-<<<<<<< HEAD
-  struct sockaddr_in6 addr;
-  if (ndb_getpeername(sock, &addr) == 0)
-=======
   struct sockaddr_storage addr;
   char buf[512];
   char addr_buf[NDB_ADDR_STRLEN];
   if (ndb_getpeername(sock, (struct sockaddr*)&addr) == 0)
->>>>>>> b4600d76
   {
     if (addr.ss_family == AF_INET6)
     {
@@ -604,15 +594,9 @@
     return;
   }
 
-<<<<<<< HEAD
-  struct sockaddr_in6 client_addr;
-  {
-    int r = ndb_getpeername(m_socket, &client_addr);
-=======
   struct sockaddr_storage addr;
   {
     int r = ndb_getpeername(m_socket, (struct sockaddr*)&addr);
->>>>>>> b4600d76
     if (r != 0 )
     {
       m_output->println("result: getpeername() failed, err= %d",
@@ -635,7 +619,7 @@
   int error_code = 0;
   if (!m_mgmsrv.alloc_node_id(tmp,
                               (ndb_mgm_node_type)nodetype,
-                              &client_addr,
+                              (struct sockaddr*)&addr,
                               error_code, error_string,
                               log_event,
                               timeout))
