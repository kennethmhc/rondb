--- conflicted
+++ resolved
@@ -1013,11 +1013,7 @@
     "32000" },
 
   {
-<<<<<<< HEAD
-    CFG_DB_MAX_BUFFERED_GCP,
-=======
     CFG_DB_MAX_BUFFERED_EPOCHS,
->>>>>>> d89de0dd
     "MaxBufferedEpochs",
     DB_TOKEN,
     "Allowed numbered of epochs that a subscribing node can lag behind (unprocessed epochs).  Exceeding will cause lagging subscribers to be disconnected.",
