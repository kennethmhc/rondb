/* Copyright (C) 2003-2008 MySQL AB, 2008 Sun Microsystems, Inc.

   This program is free software; you can redistribute it and/or modify
   it under the terms of the GNU General Public License as published by
   the Free Software Foundation; version 2 of the License.

   This program is distributed in the hope that it will be useful,
   but WITHOUT ANY WARRANTY; without even the implied warranty of
   MERCHANTABILITY or FITNESS FOR A PARTICULAR PURPOSE.  See the
   GNU General Public License for more details.

   You should have received a copy of the GNU General Public License
   along with this program; if not, write to the Free Software
   Foundation, Inc., 59 Temple Place, Suite 330, Boston, MA  02111-1307  USA */

#include <ndb_global.h>
#ifndef NDB_MGMAPI
#include <ndb_opt_defaults.h>

#include <NdbTCP.h>
#include "ConfigInfo.hpp"
#include <mgmapi_config_parameters.h>
#include <ndb_limits.h>
#include "InitConfigFileParser.hpp"
#include <m_string.h>
#include <Bitmask.hpp>
#include <ndb_opts.h>

#else
#include "ConfigInfo.hpp"
#include <mgmapi_config_parameters.h>
#endif /* NDB_MGMAPI */

#define MAX_LINE_LENGTH 255
#define KEY_INTERNAL 0
#define MAX_INT_RNIL 0xfffffeff
#define MAX_PORT_NO 65535

#define _STR_VALUE(x) #x
#define STR_VALUE(x) _STR_VALUE(x)

/****************************************************************************
 * Section names
 ****************************************************************************/

#define DB_TOKEN_PRINT  "ndbd(DB)"
#define MGM_TOKEN_PRINT "ndb_mgmd(MGM)"
#define API_TOKEN_PRINT "mysqld(API)"

#define DB_TOKEN "DB"
#define MGM_TOKEN "MGM"
#define API_TOKEN "API"

#ifndef NDB_MGMAPI
const ConfigInfo::AliasPair
ConfigInfo::m_sectionNameAliases[]={
  {API_TOKEN, "MYSQLD"},
  {DB_TOKEN,  "NDBD"},
  {MGM_TOKEN, "NDB_MGMD"},
  {0, 0}
};

const char* 
ConfigInfo::m_sectionNames[]={
  "SYSTEM",
  "COMPUTER",

  DB_TOKEN,
  MGM_TOKEN,
  API_TOKEN,

  "TCP",
  "SCI",
  "SHM"
};
const int ConfigInfo::m_noOfSectionNames = 
sizeof(m_sectionNames)/sizeof(char*);

/****************************************************************************
 * Section Rules declarations
 ****************************************************************************/
static bool transformComputer(InitConfigFileParser::Context & ctx, const char *);
static bool transformSystem(InitConfigFileParser::Context & ctx, const char *);
static bool transformNode(InitConfigFileParser::Context & ctx, const char *);
static bool checkConnectionSupport(InitConfigFileParser::Context & ctx, const char *);
static bool transformConnection(InitConfigFileParser::Context & ctx, const char *);
static bool applyDefaultValues(InitConfigFileParser::Context & ctx, const char *);
static bool checkMandatory(InitConfigFileParser::Context & ctx, const char *);
static bool fixPortNumber(InitConfigFileParser::Context & ctx, const char *);
static bool fixShmKey(InitConfigFileParser::Context & ctx, const char *);
static bool checkDbConstraints(InitConfigFileParser::Context & ctx, const char *);
static bool checkConnectionConstraints(InitConfigFileParser::Context &, const char *);
static bool checkTCPConstraints(InitConfigFileParser::Context &, const char *);
static bool fixNodeHostname(InitConfigFileParser::Context & ctx, const char * data);
static bool fixHostname(InitConfigFileParser::Context & ctx, const char * data);
static bool fixNodeId(InitConfigFileParser::Context & ctx, const char * data);
static bool fixDepricated(InitConfigFileParser::Context & ctx, const char *);
static bool saveInConfigValues(InitConfigFileParser::Context & ctx, const char *);
static bool fixFileSystemPath(InitConfigFileParser::Context & ctx, const char * data);
static bool fixBackupDataDir(InitConfigFileParser::Context & ctx, const char * data);
static bool fixShmUniqueId(InitConfigFileParser::Context & ctx, const char * data);
static bool checkLocalhostHostnameMix(InitConfigFileParser::Context & ctx, const char * data);

const ConfigInfo::SectionRule 
ConfigInfo::m_SectionRules[] = {
  { "SYSTEM", transformSystem, 0 },
  { "COMPUTER", transformComputer, 0 },

  { DB_TOKEN,   transformNode, 0 },
  { API_TOKEN,  transformNode, 0 },
  { MGM_TOKEN,  transformNode, 0 },

  { MGM_TOKEN,  fixShmUniqueId, 0 },

  { "TCP",  checkConnectionSupport, 0 },
  { "SHM",  checkConnectionSupport, 0 },
  { "SCI",  checkConnectionSupport, 0 },

  { "TCP",  transformConnection, 0 },
  { "SHM",  transformConnection, 0 },
  { "SCI",  transformConnection, 0 },

  { DB_TOKEN,   fixNodeHostname, 0 },
  { API_TOKEN,  fixNodeHostname, 0 },
  { MGM_TOKEN,  fixNodeHostname, 0 },

  { "TCP",  fixNodeId, "NodeId1" },
  { "TCP",  fixNodeId, "NodeId2" },
  { "SHM",  fixNodeId, "NodeId1" },
  { "SHM",  fixNodeId, "NodeId2" },
  { "SCI",  fixNodeId, "NodeId1" },
  { "SCI",  fixNodeId, "NodeId2" },

  { "TCP",  fixHostname, "HostName1" },
  { "TCP",  fixHostname, "HostName2" },
  { "SHM",  fixHostname, "HostName1" },
  { "SHM",  fixHostname, "HostName2" },
  { "SCI",  fixHostname, "HostName1" },
  { "SCI",  fixHostname, "HostName2" },
  { "SHM",  fixHostname, "HostName1" },
  { "SHM",  fixHostname, "HostName2" },

  { "TCP",  fixPortNumber, 0 }, // has to come after fixHostName
  { "SHM",  fixPortNumber, 0 }, // has to come after fixHostName
  { "SCI",  fixPortNumber, 0 }, // has to come after fixHostName

  { "*",    applyDefaultValues, "user" },
  { "*",    fixDepricated, 0 },
  { "*",    applyDefaultValues, "system" },

  { "SHM",  fixShmKey, 0 }, // has to come after apply default values

  { DB_TOKEN,   checkLocalhostHostnameMix, 0 },
  { API_TOKEN,  checkLocalhostHostnameMix, 0 },
  { MGM_TOKEN,  checkLocalhostHostnameMix, 0 },

  { DB_TOKEN,   fixFileSystemPath, 0 },
  { DB_TOKEN,   fixBackupDataDir, 0 },

  { DB_TOKEN,   checkDbConstraints, 0 },

  { "TCP",  checkConnectionConstraints, 0 },
  { "SHM",  checkConnectionConstraints, 0 },
  { "SCI",  checkConnectionConstraints, 0 },

  { "TCP",  checkTCPConstraints, "HostName1" },
  { "TCP",  checkTCPConstraints, "HostName2" },
  { "SCI",  checkTCPConstraints, "HostName1" },
  { "SCI",  checkTCPConstraints, "HostName2" },
  { "SHM",  checkTCPConstraints, "HostName1" },
  { "SHM",  checkTCPConstraints, "HostName2" },
  
  { "*",    checkMandatory, 0 }
  
#if 0
  /**
   * Moved to saveSectionsInConfigValues
   *   Which is run *after* all sections are parsed
   */
  ,{ DB_TOKEN,   saveInConfigValues, 0 },
  { API_TOKEN,  saveInConfigValues, 0 },
  { MGM_TOKEN,  saveInConfigValues, 0 },

  { "TCP",  saveInConfigValues, 0 },
  { "SHM",  saveInConfigValues, 0 },
  { "SCI",  saveInConfigValues, 0 }
#endif
};
const int ConfigInfo::m_NoOfRules = sizeof(m_SectionRules)/sizeof(SectionRule);

/****************************************************************************
 * Config Rules declarations
 ****************************************************************************/
static bool add_system_section(Vector<ConfigInfo::ConfigRuleSection>&sections,
                               struct InitConfigFileParser::Context &ctx,
                               const char * rule_data);
static bool sanity_checks(Vector<ConfigInfo::ConfigRuleSection>&sections, 
			  struct InitConfigFileParser::Context &ctx, 
			  const char * rule_data);
static bool add_node_connections(Vector<ConfigInfo::ConfigRuleSection>&sections, 
				 struct InitConfigFileParser::Context &ctx, 
				 const char * rule_data);
static bool set_connection_priorities(Vector<ConfigInfo::ConfigRuleSection>&sections, 
				 struct InitConfigFileParser::Context &ctx, 
				 const char * rule_data);
static bool check_node_vs_replicas(Vector<ConfigInfo::ConfigRuleSection>&sections, 
			    struct InitConfigFileParser::Context &ctx, 
			    const char * rule_data);


static bool saveSectionsInConfigValues(Vector<ConfigInfo::ConfigRuleSection>&,
                                       struct InitConfigFileParser::Context &,
                                       const char * rule_data);

const ConfigInfo::ConfigRule 
ConfigInfo::m_ConfigRules[] = {
  { add_system_section, 0 },
  { sanity_checks, 0 },
  { add_node_connections, 0 },
  { set_connection_priorities, 0 },
  { check_node_vs_replicas, 0 },
  { saveSectionsInConfigValues, "SYSTEM,Node,Connection" },
  { 0, 0 }
};
	  
struct DepricationTransform {
  const char * m_section;
  const char * m_oldName;
  const char * m_newName;
  double m_add;
  double m_mul;
};

static
const DepricationTransform f_deprication[] = {
  { DB_TOKEN, "Discless", "Diskless", 0, 1 },
  { DB_TOKEN, "Id", "NodeId", 0, 1 },
  { API_TOKEN, "Id", "NodeId", 0, 1 },
  { MGM_TOKEN, "Id", "NodeId", 0, 1 },
  { 0, 0, 0, 0, 0}
};
#endif /* NDB_MGMAPI */

/**
 * The default constructors create objects with suitable values for the
 * configuration parameters. 
 *
 * Some are however given the value MANDATORY which means that the value
 * must be specified in the configuration file. 
 *
 * Min and max values are also given for some parameters.
 * - Attr1:  Name in file (initial config file)
 * - Attr2:  Name in prop (properties object)
 * - Attr3:  Name of Section (in init config file)
 * - Attr4:  Updateable
 * - Attr5:  Type of parameter (INT or BOOL)
 * - Attr6:  Default Value (number only)
 * - Attr7:  Min value
 * - Attr8:  Max value
 * 
 * Parameter constraints are coded in file Config.cpp.
 *
 * *******************************************************************
 * Parameters used under development should be marked "NOTIMPLEMENTED"
 * *******************************************************************
 */

const ConfigInfo::ParamInfo ConfigInfo::m_ParamInfo[] = {

  /****************************************************************************
   * COMPUTER
   ***************************************************************************/
  {
    KEY_INTERNAL,
    "COMPUTER",
    "COMPUTER",
    "Computer section",
    ConfigInfo::CI_INTERNAL,
    false,
    ConfigInfo::CI_SECTION,
    0,
    0, 0 },
  
  {
    KEY_INTERNAL,
    "Id",
    "COMPUTER",
    "Name of computer",
    ConfigInfo::CI_USED,
    false,
    ConfigInfo::CI_STRING,
    MANDATORY,
    0, 0 },

  {
    KEY_INTERNAL,
    "HostName",
    "COMPUTER",
    "Hostname of computer (e.g. mysql.com)",
    ConfigInfo::CI_USED,
    false,
    ConfigInfo::CI_STRING,
    MANDATORY,
    0, 0 },

  {
    KEY_INTERNAL,
    "ByteOrder",
    "COMPUTER",
    0,
    ConfigInfo::CI_DEPRICATED,
    false,
    ConfigInfo::CI_STRING,
    UNDEFINED,
    0,
    0 },
  
  /****************************************************************************
   * SYSTEM
   ***************************************************************************/
  {
    CFG_SECTION_SYSTEM,
    "SYSTEM",
    "SYSTEM",
    "System section",
    ConfigInfo::CI_USED,
    false,
    ConfigInfo::CI_SECTION,
    (const char *)CFG_SECTION_SYSTEM,
    0, 0 },

  {
    CFG_SYS_NAME,
    "Name",
    "SYSTEM",
    "Name of system (NDB Cluster)",
    ConfigInfo::CI_USED,
    false,
    ConfigInfo::CI_STRING,
    MANDATORY,
    0, 0 },
  
  {
    CFG_SYS_PRIMARY_MGM_NODE,
    "PrimaryMGMNode",
    "SYSTEM",
    "Node id of Primary "MGM_TOKEN_PRINT" node",
    ConfigInfo::CI_USED,
    false,
    ConfigInfo::CI_INT,
    "0",
    "0",
    STR_VALUE(MAX_INT_RNIL) },

  /***************************************************************************
   * DB
   ***************************************************************************/

  {
    CFG_SYS_CONFIG_GENERATION,
    "ConfigGenerationNumber",
    "SYSTEM",
    "Configuration generation number",
    ConfigInfo::CI_USED,
    false,
    ConfigInfo::CI_INT,
    "0",
    "0",
    STR_VALUE(MAX_INT_RNIL) },

  { 
    CFG_DB_SUBSCRIPTIONS,
    "MaxNoOfSubscriptions",
    DB_TOKEN,
    "Max no of subscriptions (default 0 == MaxNoOfTables)",
    ConfigInfo::CI_USED,
    false,
    ConfigInfo::CI_INT,
    "0",
    "0",
    STR_VALUE(MAX_INT_RNIL) },

  {
    CFG_DB_SUBSCRIBERS,
    "MaxNoOfSubscribers",
    DB_TOKEN,
    "Max no of subscribers (default 0 == 2 * MaxNoOfTables)",
    ConfigInfo::CI_USED,
    false,
    ConfigInfo::CI_INT,
    "0",
    "0",
    STR_VALUE(MAX_INT_RNIL) },

  {
    CFG_DB_SUB_OPERATIONS,
    "MaxNoOfConcurrentSubOperations",
    DB_TOKEN,
    "Max no of concurrent subscriber operations",
    ConfigInfo::CI_USED,
    false,
    ConfigInfo::CI_INT,
    "256",
    "0",
    STR_VALUE(MAX_INT_RNIL) },

  {
    KEY_INTERNAL,
    "TcpBind_INADDR_ANY",
    DB_TOKEN,
    "Bind IP_ADDR_ANY so that connections can be made from anywhere (for autogenerated connections)",
    ConfigInfo::CI_USED,
    false,
    ConfigInfo::CI_BOOL,
    "false",
    "false",
    "true"},

  {
    CFG_SECTION_NODE,
    DB_TOKEN,
    DB_TOKEN,
    "Node section",
    ConfigInfo::CI_USED,
    false,
    ConfigInfo::CI_SECTION,
    (const char *)NODE_TYPE_DB, 
    0, 0
  },

  {
    CFG_NODE_HOST,
    "HostName",
    DB_TOKEN,
    "Name of computer for this node",
    ConfigInfo::CI_INTERNAL,
    false,
    ConfigInfo::CI_STRING,
    "localhost",
    0, 0 },

  {
    CFG_NODE_SYSTEM,
    "System",
    DB_TOKEN,
    "Name of system for this node",
    ConfigInfo::CI_INTERNAL,
    false,
    ConfigInfo::CI_STRING,
    UNDEFINED,
    0, 0 },

  {
    KEY_INTERNAL,
    "Id",
    DB_TOKEN,
    "",
    ConfigInfo::CI_DEPRICATED,
    false,
    ConfigInfo::CI_INT,
    MANDATORY,
    "1",
    STR_VALUE(MAX_DATA_NODE_ID) },

  {
    CFG_NODE_ID,
    "NodeId",
    DB_TOKEN,
    "Number identifying the database node ("DB_TOKEN_PRINT")",
    ConfigInfo::CI_USED,
    false,
    ConfigInfo::CI_INT,
    MANDATORY,
    "1",
    STR_VALUE(MAX_DATA_NODE_ID) },

  {
    KEY_INTERNAL,
    "ServerPort",
    DB_TOKEN,
    "Port used to setup transporter",
    ConfigInfo::CI_USED,
    false,
    ConfigInfo::CI_INT,
    UNDEFINED,
    "1",
    STR_VALUE(MAX_PORT_NO) },

  {
    CFG_DB_NO_REPLICAS,
    "NoOfReplicas",
    DB_TOKEN,
    "Number of copies of all data in the database (1-4)",
    ConfigInfo::CI_USED,
    false,
    ConfigInfo::CI_INT,
    MANDATORY,
    "1",
    "4" },

  {
    CFG_DB_NO_ATTRIBUTES,
    "MaxNoOfAttributes",
    DB_TOKEN,
    "Total number of attributes stored in database. I.e. sum over all tables",
    ConfigInfo::CI_USED,
    false,
    ConfigInfo::CI_INT,
    "1000",
    "32",
    STR_VALUE(MAX_INT_RNIL) },
  
  {
    CFG_DB_NO_TABLES,
    "MaxNoOfTables",
    DB_TOKEN,
    "Total number of tables stored in the database",
    ConfigInfo::CI_USED,
    false,
    ConfigInfo::CI_INT,
    "128",
    "8",
    STR_VALUE(NDB_MAX_TABLES) },
  
  {
    CFG_DB_NO_ORDERED_INDEXES,
    "MaxNoOfOrderedIndexes",
    DB_TOKEN,
    "Total number of ordered indexes that can be defined in the system",
    ConfigInfo::CI_USED,
    false,
    ConfigInfo::CI_INT,
    "128",
    "0",
    STR_VALUE(MAX_INT_RNIL) },

  {
    CFG_DB_NO_UNIQUE_HASH_INDEXES,
    "MaxNoOfUniqueHashIndexes",
    DB_TOKEN,
    "Total number of unique hash indexes that can be defined in the system",
    ConfigInfo::CI_USED,
    false,
    ConfigInfo::CI_INT,
    "64",
    "0",
    STR_VALUE(MAX_INT_RNIL) },

  {
    CFG_DB_NO_INDEXES,
    "MaxNoOfIndexes",
    DB_TOKEN,
    "Total number of indexes that can be defined in the system",
    ConfigInfo::CI_DEPRICATED,
    false,
    ConfigInfo::CI_INT,
    "128",
    "0",
    STR_VALUE(MAX_INT_RNIL) },

  {
    CFG_DB_NO_INDEX_OPS,
    "MaxNoOfConcurrentIndexOperations",
    DB_TOKEN,
    "Total number of index operations that can execute simultaneously on one "DB_TOKEN_PRINT" node",
    ConfigInfo::CI_USED,
    false,
    ConfigInfo::CI_INT,
    "8K",
    "0",
    STR_VALUE(MAX_INT_RNIL) 
   },

  {
    CFG_DB_NO_TRIGGERS,
    "MaxNoOfTriggers",
    DB_TOKEN,
    "Total number of triggers that can be defined in the system",
    ConfigInfo::CI_USED,
    false,
    ConfigInfo::CI_INT,
    "768",
    "0",
    STR_VALUE(MAX_INT_RNIL) },

  {
    CFG_DB_NO_TRIGGER_OPS,
    "MaxNoOfFiredTriggers",
    DB_TOKEN,
    "Total number of triggers that can fire simultaneously in one "DB_TOKEN_PRINT" node",
    ConfigInfo::CI_USED,
    false,
    ConfigInfo::CI_INT,
    "4000",
    "0",
    STR_VALUE(MAX_INT_RNIL) },

  {
    KEY_INTERNAL,
    "ExecuteOnComputer",
    DB_TOKEN,
    "String referencing an earlier defined COMPUTER",
    ConfigInfo::CI_USED,
    false,
    ConfigInfo::CI_STRING,
    UNDEFINED,
    0, 0 },
  
  {
    CFG_DB_NO_SAVE_MSGS,
    "MaxNoOfSavedMessages",
    DB_TOKEN,
    "Max number of error messages in error log and max number of trace files",
    ConfigInfo::CI_USED,
    true,
    ConfigInfo::CI_INT,
    "25",
    "0",
    STR_VALUE(MAX_INT_RNIL) },

  {
    CFG_DB_EXECUTE_LOCK_CPU,
    "LockExecuteThreadToCPU",
    DB_TOKEN,
    "CPU list indicating which CPU will run the execution thread(s)",
    ConfigInfo::CI_USED,
    true,
    ConfigInfo::CI_STRING,
    UNDEFINED,
    "0",
    "65535" },

  {
    CFG_DB_MAINT_LOCK_CPU,
    "LockMaintThreadsToCPU",
    DB_TOKEN,
    "CPU ID indicating which CPU will run the maintenance threads",
    ConfigInfo::CI_USED,
    true,
    ConfigInfo::CI_INT,
    UNDEFINED,
    "0",
    "65535" },

  {
    CFG_DB_REALTIME_SCHEDULER,
    "RealtimeScheduler",
    DB_TOKEN,
    "If yes, then NDB Cluster threads will be scheduled as real-time threads",
    ConfigInfo::CI_USED,
    true,
    ConfigInfo::CI_BOOL,
    "false",
    "false",
    "true" },

  {
    CFG_DB_MEMLOCK,
    "LockPagesInMainMemory",
    DB_TOKEN,
    "If set to yes, then NDB Cluster data will not be swapped out to disk",
    ConfigInfo::CI_USED,
    true,
    ConfigInfo::CI_INT,
    "0",
    "0",
    "2" },

  {
    CFG_DB_WATCHDOG_INTERVAL,
    "TimeBetweenWatchDogCheck",
    DB_TOKEN,
    "Time between execution checks inside a database node",
    ConfigInfo::CI_USED,
    true,
    ConfigInfo::CI_INT,
    "6000",
    "70",
    STR_VALUE(MAX_INT_RNIL) },

  {
    CFG_DB_SCHED_EXEC_TIME,
    "SchedulerExecutionTimer",
    DB_TOKEN,
    "Number of microseconds to execute in scheduler before sending",
    ConfigInfo::CI_USED,
    false,
    ConfigInfo::CI_INT,
    "50",
    "0",
    "11000" },

  {
    CFG_DB_SCHED_SPIN_TIME,
    "SchedulerSpinTimer",
    DB_TOKEN,
    "Number of microseconds to execute in scheduler before sleeping",
    ConfigInfo::CI_USED,
    false,
    ConfigInfo::CI_INT,
    "0",
    "0",
    "500" },

  {
    CFG_DB_WATCHDOG_INTERVAL_INITIAL,
    "TimeBetweenWatchDogCheckInitial",
    DB_TOKEN,
    "Time between execution checks inside a database node in the early start phases when memory is allocated",
    ConfigInfo::CI_USED,
    true,
    ConfigInfo::CI_INT,
    "6000",
    "70",
    STR_VALUE(MAX_INT_RNIL) },

  {
    CFG_DB_STOP_ON_ERROR,
    "StopOnError",
    DB_TOKEN,
    "If set to N, "DB_TOKEN_PRINT" automatically restarts/recovers in case of node failure",
    ConfigInfo::CI_USED,
    true,
    ConfigInfo::CI_BOOL,
    "true",
    "false",
    "true" },

  { 
    CFG_DB_STOP_ON_ERROR_INSERT,
    "RestartOnErrorInsert",
    DB_TOKEN,
    "See src/kernel/vm/Emulator.hpp NdbRestartType for details",
    ConfigInfo::CI_INTERNAL,
    true,
    ConfigInfo::CI_INT,
    "2",
    "0",
    "4" },
  
  {
    CFG_DB_NO_OPS,
    "MaxNoOfConcurrentOperations",
    DB_TOKEN,
    "Max number of operation records in transaction coordinator",
    ConfigInfo::CI_USED,
    false,
    ConfigInfo::CI_INT,
    "32k",
    "32",
    STR_VALUE(MAX_INT_RNIL) },

  {
    CFG_DB_NO_LOCAL_OPS,
    "MaxNoOfLocalOperations",
    DB_TOKEN,
    "Max number of operation records defined in the local storage node",
    ConfigInfo::CI_USED,
    false,
    ConfigInfo::CI_INT,
    UNDEFINED,
    "32",
    STR_VALUE(MAX_INT_RNIL) },

  {
    CFG_DB_NO_LOCAL_SCANS,
    "MaxNoOfLocalScans",
    DB_TOKEN,
    "Max number of fragment scans in parallel in the local storage node",
    ConfigInfo::CI_USED,
    false,
    ConfigInfo::CI_INT,
    UNDEFINED,
    "32",
    STR_VALUE(MAX_INT_RNIL) },

  {
    CFG_DB_BATCH_SIZE,
    "BatchSizePerLocalScan",
    DB_TOKEN,
    "Used to calculate the number of lock records for scan with hold lock",
    ConfigInfo::CI_USED,
    false,
    ConfigInfo::CI_INT,
    STR_VALUE(DEF_BATCH_SIZE),
    "1",
    STR_VALUE(MAX_PARALLEL_OP_PER_SCAN) },

  {
    CFG_DB_NO_TRANSACTIONS,
    "MaxNoOfConcurrentTransactions",
    DB_TOKEN,
    "Max number of transaction executing concurrently on the "DB_TOKEN_PRINT" node",
    ConfigInfo::CI_USED,
    false,
    ConfigInfo::CI_INT,
    "4096",
    "32",
    STR_VALUE(MAX_INT_RNIL) },

  {
    CFG_DB_NO_SCANS,
    "MaxNoOfConcurrentScans",
    DB_TOKEN,
    "Max number of scans executing concurrently on the "DB_TOKEN_PRINT" node",
    ConfigInfo::CI_USED,
    false,
    ConfigInfo::CI_INT,
    "256",
    "2",
    "500" },

  {
    CFG_DB_TRANS_BUFFER_MEM,
    "TransactionBufferMemory",
    DB_TOKEN,
    "Dynamic buffer space (in bytes) for key and attribute data allocated for each "DB_TOKEN_PRINT" node",
    ConfigInfo::CI_USED,
    false,
    ConfigInfo::CI_INT,
    "1M",
    "1K",
    STR_VALUE(MAX_INT_RNIL) },
 
  {
    CFG_DB_INDEX_MEM,
    "IndexMemory",
    DB_TOKEN,
    "Number bytes on each "DB_TOKEN_PRINT" node allocated for storing indexes",
    ConfigInfo::CI_USED,
    false,
    ConfigInfo::CI_INT64,
    "18M",
    "1M",
    "1024G" },

  {
    CFG_DB_DATA_MEM,
    "DataMemory",
    DB_TOKEN,
    "Number bytes on each "DB_TOKEN_PRINT" node allocated for storing data",
    ConfigInfo::CI_USED,
    false,
    ConfigInfo::CI_INT64,
    "80M",
    "1M",
    "1024G" },

  {
    CFG_DB_UNDO_INDEX_BUFFER,
    "UndoIndexBuffer",
    DB_TOKEN,
    "Number bytes on each "DB_TOKEN_PRINT" node allocated for writing UNDO logs for index part",
    ConfigInfo::CI_USED,
    false,
    ConfigInfo::CI_INT,
    "2M",
    "1M",
    STR_VALUE(MAX_INT_RNIL)},

  {
    CFG_DB_UNDO_DATA_BUFFER,
    "UndoDataBuffer",
    DB_TOKEN,
    "Number bytes on each "DB_TOKEN_PRINT" node allocated for writing UNDO logs for data part",
    ConfigInfo::CI_USED,
    false,
    ConfigInfo::CI_INT,
    "16M",
    "1M",
    STR_VALUE(MAX_INT_RNIL)},

  {
    CFG_DB_REDO_BUFFER,
    "RedoBuffer",
    DB_TOKEN,
    "Number bytes on each "DB_TOKEN_PRINT" node allocated for writing REDO logs",
    ConfigInfo::CI_USED,
    false,
    ConfigInfo::CI_INT,
    "8M",
    "1M",
    STR_VALUE(MAX_INT_RNIL)},

  {
    CFG_DB_LONG_SIGNAL_BUFFER,
    "LongMessageBuffer",
    DB_TOKEN,
    "Number bytes on each "DB_TOKEN_PRINT" node allocated for internal long messages",
    ConfigInfo::CI_USED,
    false,
    ConfigInfo::CI_INT,
    "4M",
    "512k",
    STR_VALUE(MAX_INT_RNIL)},

  {
    CFG_DB_DISK_PAGE_BUFFER_MEMORY,
    "DiskPageBufferMemory",
    DB_TOKEN,
    "Number bytes on each "DB_TOKEN_PRINT" node allocated for disk page buffer cache",
    ConfigInfo::CI_USED,
    false,
    ConfigInfo::CI_INT64,
    "64M",
    "4M",
    "1024G" },

  {
    CFG_DB_SGA,
    "SharedGlobalMemory",
    DB_TOKEN,
    "Total number bytes on each "DB_TOKEN_PRINT" node allocated for any use",
    ConfigInfo::CI_USED,
    false,
    ConfigInfo::CI_INT64,
    "20M",
    "0",
    "65536G" }, // 32k pages * 32-bit i value
  
  {
    CFG_DB_START_PARTIAL_TIMEOUT,
    "StartPartialTimeout",
    DB_TOKEN,
    "Time to wait before trying to start wo/ all nodes. 0=Wait forever",
    ConfigInfo::CI_USED,
    true,
    ConfigInfo::CI_INT,
    "30000",
    "0",
    STR_VALUE(MAX_INT_RNIL) },

  {
    CFG_DB_START_PARTITION_TIMEOUT,
    "StartPartitionedTimeout",
    DB_TOKEN,
    "Time to wait before trying to start partitioned. 0=Wait forever",
    ConfigInfo::CI_USED,
    true,
    ConfigInfo::CI_INT,
    "60000",
    "0",
    STR_VALUE(MAX_INT_RNIL) },
  
  {
    CFG_DB_START_FAILURE_TIMEOUT,
    "StartFailureTimeout",
    DB_TOKEN,
    "Time to wait before terminating. 0=Wait forever",
    ConfigInfo::CI_USED,
    true,
    ConfigInfo::CI_INT,
    "0",
    "0",
    STR_VALUE(MAX_INT_RNIL) },
  
  {
    CFG_DB_HEARTBEAT_INTERVAL,
    "HeartbeatIntervalDbDb",
    DB_TOKEN,
    "Time between "DB_TOKEN_PRINT"-"DB_TOKEN_PRINT" heartbeats. "DB_TOKEN_PRINT" considered dead after 3 missed HBs",
    ConfigInfo::CI_USED,
    true,
    ConfigInfo::CI_INT,
    "1500",
    "10",
    STR_VALUE(MAX_INT_RNIL) },

  {
    CFG_DB_API_HEARTBEAT_INTERVAL,
    "HeartbeatIntervalDbApi",
    DB_TOKEN,
    "Time between "API_TOKEN_PRINT"-"DB_TOKEN_PRINT" heartbeats. "API_TOKEN_PRINT" connection closed after 3 missed HBs",
    ConfigInfo::CI_USED,
    true,
    ConfigInfo::CI_INT,
    "1500",
    "100",
    STR_VALUE(MAX_INT_RNIL) },

  {
    CFG_DB_LCP_INTERVAL,
    "TimeBetweenLocalCheckpoints",
    DB_TOKEN,
    "Time between taking snapshots of the database (expressed in 2log of bytes)",
    ConfigInfo::CI_USED,
    true,
    ConfigInfo::CI_INT,
    "20",
    "0",
    "31" },

  {
    CFG_DB_GCP_INTERVAL,
    "TimeBetweenGlobalCheckpoints",
    DB_TOKEN,
    "Time between doing group commit of transactions to disk",
    ConfigInfo::CI_USED,
    true,
    ConfigInfo::CI_INT,
    "2000",
    "20",
    "32000" },

  {
    CFG_DB_MICRO_GCP_INTERVAL,
    "TimeBetweenEpochs",
    DB_TOKEN,
    "Time between epochs (syncronization used e.g for replication)",
    ConfigInfo::CI_USED,
    true,
    ConfigInfo::CI_INT,
    "100",
    "0",
    "32000" },

  {
    CFG_DB_MICRO_GCP_TIMEOUT,
    "TimeBetweenEpochsTimeout",
    DB_TOKEN,
    "Timeout for time between epochs.  Exceeding will cause node shutdown.",
    ConfigInfo::CI_USED,
    true,
    ConfigInfo::CI_INT,
    "4000",
    "0",
    "32000" },

  {
    CFG_DB_MAX_BUFFERED_EPOCHS,
    "MaxBufferedEpochs",
    DB_TOKEN,
    "Allowed numbered of epochs that a subscribing node can lag behind (unprocessed epochs).  Exceeding will cause lagging subscribers to be disconnected.",
    ConfigInfo::CI_USED,
    true,
    ConfigInfo::CI_INT,
    "100",
    "0",
    "100000" },

  {
    CFG_DB_NO_REDOLOG_FILES,
    "NoOfFragmentLogFiles",
    DB_TOKEN,
    "No of 16 Mbyte Redo log files in each of 4 file sets belonging to "DB_TOKEN_PRINT" node",
    ConfigInfo::CI_USED,
    false,
    ConfigInfo::CI_INT,
    "16",
    "3",
    STR_VALUE(MAX_INT_RNIL) },

  {
    CFG_DB_REDOLOG_FILE_SIZE,
    "FragmentLogFileSize",
    DB_TOKEN,
    "Size of each Redo log file",
    ConfigInfo::CI_USED,
    false,
    ConfigInfo::CI_INT,
    "16M",
    "4M",
    "1G" },

  {
    CFG_DB_INIT_REDO,
    "InitFragmentLogFiles",
    DB_TOKEN,
    "Initialize fragment logfiles (sparse/full)",
    ConfigInfo::CI_USED,
    false,
    ConfigInfo::CI_STRING,
    UNDEFINED,
    0, 0 },

  {
    CFG_DB_THREAD_POOL,
    "ThreadPool",
    DB_TOKEN,
    "No of unbound threads for file access (currently only for DD)",
    ConfigInfo::CI_USED,
    false,
    ConfigInfo::CI_INT,
    "8",
    "0",  
    STR_VALUE(MAX_INT_RNIL) },

  {
    CFG_DB_MAX_OPEN_FILES,
    "MaxNoOfOpenFiles",
    DB_TOKEN,
    "Max number of files open per "DB_TOKEN_PRINT" node.(One thread is created per file)",
    ConfigInfo::CI_USED,
    false,
    ConfigInfo::CI_INT,
    "0",
    "20",
    STR_VALUE(MAX_INT_RNIL) },
  
  {
    CFG_DB_INITIAL_OPEN_FILES,
    "InitialNoOfOpenFiles",
    DB_TOKEN,
    "Initial number of files open per "DB_TOKEN_PRINT" node.(One thread is created per file)",
    ConfigInfo::CI_USED,
    false,
    ConfigInfo::CI_INT,
    "27",
    "20",
    STR_VALUE(MAX_INT_RNIL) },
  
  {
    CFG_DB_TRANSACTION_CHECK_INTERVAL,
    "TimeBetweenInactiveTransactionAbortCheck",
    DB_TOKEN,
    "Time between inactive transaction checks",
    ConfigInfo::CI_USED,
    true,
    ConfigInfo::CI_INT,
    "1000",
    "1000",
    STR_VALUE(MAX_INT_RNIL) },
  
  {
    CFG_DB_TRANSACTION_INACTIVE_TIMEOUT,
    "TransactionInactiveTimeout",
    DB_TOKEN,
    "Time application can wait before executing another transaction part (ms).\n"
    "This is the time the transaction coordinator waits for the application\n"
    "to execute or send another part (query, statement) of the transaction.\n"
    "If the application takes too long time, the transaction gets aborted.\n"
    "Timeout set to 0 means that we don't timeout at all on application wait.",
    ConfigInfo::CI_USED,
    true,
    ConfigInfo::CI_INT,
    STR_VALUE(MAX_INT_RNIL),
    "0",
    STR_VALUE(MAX_INT_RNIL) },

  {
    CFG_DB_TRANSACTION_DEADLOCK_TIMEOUT,
    "TransactionDeadlockDetectionTimeout",
    DB_TOKEN,
    "Time transaction can be executing in a DB node (ms).\n"
    "This is the time the transaction coordinator waits for each database node\n"
    "of the transaction to execute a request. If the database node takes too\n"
    "long time, the transaction gets aborted.",
    ConfigInfo::CI_USED,
    true,
    ConfigInfo::CI_INT,
    "1200",
    "50",
    STR_VALUE(MAX_INT_RNIL) },

  {
    CFG_DB_LCP_DISC_PAGES_TUP_SR,
    "NoOfDiskPagesToDiskDuringRestartTUP",
    DB_TOKEN,
    "DiskCheckpointSpeedSr",
    ConfigInfo::CI_DEPRICATED,
    true,
    ConfigInfo::CI_INT,
    "40",
    "1",
    STR_VALUE(MAX_INT_RNIL) },

  {
    CFG_DB_LCP_DISC_PAGES_TUP,
    "NoOfDiskPagesToDiskAfterRestartTUP",
    DB_TOKEN,
    "DiskCheckpointSpeed",
    ConfigInfo::CI_DEPRICATED,
    true,
    ConfigInfo::CI_INT,
    "40",
    "1",
    STR_VALUE(MAX_INT_RNIL) },

  {
    CFG_DB_LCP_DISC_PAGES_ACC_SR,
    "NoOfDiskPagesToDiskDuringRestartACC",
    DB_TOKEN,
    "DiskCheckpointSpeedSr",
    ConfigInfo::CI_DEPRICATED,
    true,
    ConfigInfo::CI_INT,
    "20",
    "1",
    STR_VALUE(MAX_INT_RNIL) },

  {
    CFG_DB_LCP_DISC_PAGES_ACC,
    "NoOfDiskPagesToDiskAfterRestartACC",
    DB_TOKEN,
    "DiskCheckpointSpeed",
    ConfigInfo::CI_DEPRICATED,
    true,
    ConfigInfo::CI_INT,
    "20",
    "1",
    STR_VALUE(MAX_INT_RNIL) },
  

  {
    CFG_DB_DISCLESS,
    "Diskless",
    DB_TOKEN,
    "Run wo/ disk",
    ConfigInfo::CI_USED,
    true,
    ConfigInfo::CI_BOOL,
    "false",
    "false",
    "true"},

  {
    KEY_INTERNAL,
    "Discless",
    DB_TOKEN,
    "Diskless",
    ConfigInfo::CI_DEPRICATED,
    true,
    ConfigInfo::CI_BOOL,
    "false",
    "false",
    "true"},
  

  
  {
    CFG_DB_ARBIT_TIMEOUT,
    "ArbitrationTimeout",
    DB_TOKEN,
    "Max time (milliseconds) database partion waits for arbitration signal",
    ConfigInfo::CI_USED,
    false,
    ConfigInfo::CI_INT,
    "3000",
    "10",
    STR_VALUE(MAX_INT_RNIL) },

  {
    CFG_NODE_DATADIR,
    "DataDir",
    DB_TOKEN,
    "Data directory for this node",
    ConfigInfo::CI_USED,
    false,
    ConfigInfo::CI_STRING,
    ".",
    0, 0 },

  {
    CFG_DB_FILESYSTEM_PATH,
    "FileSystemPath",
    DB_TOKEN,
    "Path to directory where the "DB_TOKEN_PRINT" node stores its data (directory must exist)",
    ConfigInfo::CI_USED,
    false,
    ConfigInfo::CI_STRING,
    UNDEFINED,
    0, 0 },

  {
    CFG_LOGLEVEL_STARTUP,
    "LogLevelStartup",
    DB_TOKEN,
    "Node startup info printed on stdout",
    ConfigInfo::CI_USED,
    false,
    ConfigInfo::CI_INT,
    "1",
    "0",
    "15" },
  
  {
    CFG_LOGLEVEL_SHUTDOWN,
    "LogLevelShutdown",
    DB_TOKEN,
    "Node shutdown info printed on stdout",
    ConfigInfo::CI_USED,
    false,
    ConfigInfo::CI_INT,
    "0",
    "0",
    "15" },

  {
    CFG_LOGLEVEL_STATISTICS,
    "LogLevelStatistic",
    DB_TOKEN,
    "Transaction, operation, transporter info printed on stdout",
    ConfigInfo::CI_USED,
    false,
    ConfigInfo::CI_INT,
    "0",
    "0",
    "15" },

  {
    CFG_LOGLEVEL_CHECKPOINT,
    "LogLevelCheckpoint",
    DB_TOKEN,
    "Local and Global checkpoint info printed on stdout",
    ConfigInfo::CI_USED,
    false,
    ConfigInfo::CI_INT,
    "0",
    "0",
    "15" },

  {
    CFG_LOGLEVEL_NODERESTART,
    "LogLevelNodeRestart",
    DB_TOKEN,
    "Node restart, node failure info printed on stdout",
    ConfigInfo::CI_USED,
    false,
    ConfigInfo::CI_INT,
    "0",
    "0",
    "15" },

  {
    CFG_LOGLEVEL_CONNECTION,
    "LogLevelConnection",
    DB_TOKEN,
    "Node connect/disconnect info printed on stdout",
    ConfigInfo::CI_USED,
    false,
    ConfigInfo::CI_INT,
    "0",
    "0",
    "15" },

  {
    CFG_LOGLEVEL_CONGESTION,
    "LogLevelCongestion",
    DB_TOKEN,
    "Congestion info printed on stdout",
    ConfigInfo::CI_USED,
    false,
    ConfigInfo::CI_INT,
    "0",
    "0",
    "15" },

  {
    CFG_LOGLEVEL_ERROR,
    "LogLevelError",
    DB_TOKEN,
    "Transporter, heartbeat errors printed on stdout",
    ConfigInfo::CI_USED,
    false,
    ConfigInfo::CI_INT,
    "0",
    "0",
    "15" },

  {
    CFG_LOGLEVEL_INFO,
    "LogLevelInfo",
    DB_TOKEN,
    "Heartbeat and log info printed on stdout",
    ConfigInfo::CI_USED,
    false,
    ConfigInfo::CI_INT,
    "0",
    "0",
    "15" },

  /**
   * Backup
   */
  { 
    CFG_DB_PARALLEL_BACKUPS,
    "ParallelBackups",
    DB_TOKEN,
    "Maximum number of parallel backups",
    ConfigInfo::CI_NOTIMPLEMENTED,
    false,
    ConfigInfo::CI_INT,
    "1",
    "1",
    "1" },
  
  { 
    CFG_DB_BACKUP_DATADIR,
    "BackupDataDir",
    DB_TOKEN,
    "Path to where to store backups",
    ConfigInfo::CI_USED,
    false,
    ConfigInfo::CI_STRING,
    UNDEFINED,
    0, 0 },
  
  { 
    CFG_DB_DISK_SYNCH_SIZE,
    "DiskSyncSize",
    DB_TOKEN,
    "Data written to a file before a synch is forced",
    ConfigInfo::CI_USED,
    false,
    ConfigInfo::CI_INT,
    "4M",
    "32k",
    STR_VALUE(MAX_INT_RNIL) },
  
  { 
    CFG_DB_CHECKPOINT_SPEED,
    "DiskCheckpointSpeed",
    DB_TOKEN,
    "Bytes per second allowed to be written by checkpoint",
    ConfigInfo::CI_USED,
    false,
    ConfigInfo::CI_INT,
    "10M",
    "1M",
    STR_VALUE(MAX_INT_RNIL) },
  
  { 
    CFG_DB_CHECKPOINT_SPEED_SR,
    "DiskCheckpointSpeedInRestart",
    DB_TOKEN,
    "Bytes per second allowed to be written by checkpoint during restart",
    ConfigInfo::CI_USED,
    false,
    ConfigInfo::CI_INT,
    "100M",
    "1M",
    STR_VALUE(MAX_INT_RNIL) },
  
  { 
    CFG_DB_BACKUP_MEM,
    "BackupMemory",
    DB_TOKEN,
    "Total memory allocated for backups per node (in bytes)",
    ConfigInfo::CI_USED,
    false,
    ConfigInfo::CI_INT,
    "4M", // sum of BackupDataBufferSize and BackupLogBufferSize
    "0",
    STR_VALUE(MAX_INT_RNIL) },
  
  { 
    CFG_DB_BACKUP_DATA_BUFFER_MEM,
    "BackupDataBufferSize",
    DB_TOKEN,
    "Default size of databuffer for a backup (in bytes)",
    ConfigInfo::CI_USED,
    false,
    ConfigInfo::CI_INT,
    "2M", // remember to change BackupMemory
    "0",
    STR_VALUE(MAX_INT_RNIL) },

  { 
    CFG_DB_BACKUP_LOG_BUFFER_MEM,
    "BackupLogBufferSize",
    DB_TOKEN,
    "Default size of logbuffer for a backup (in bytes)",
    ConfigInfo::CI_USED,
    false,
    ConfigInfo::CI_INT,
    "2M", // remember to change BackupMemory
    "0",
    STR_VALUE(MAX_INT_RNIL) },

  { 
    CFG_DB_BACKUP_WRITE_SIZE,
    "BackupWriteSize",
    DB_TOKEN,
    "Default size of filesystem writes made by backup (in bytes)",
    ConfigInfo::CI_USED,
    false,
    ConfigInfo::CI_INT,
    "32K",
    "2K",
    STR_VALUE(MAX_INT_RNIL) },

  { 
    CFG_DB_BACKUP_MAX_WRITE_SIZE,
    "BackupMaxWriteSize",
    DB_TOKEN,
    "Max size of filesystem writes made by backup (in bytes)",
    ConfigInfo::CI_USED,
    false,
    ConfigInfo::CI_INT,
    "256K",
    "2K",
    STR_VALUE(MAX_INT_RNIL) },

  { 
    CFG_DB_STRING_MEMORY,
    "StringMemory",
    DB_TOKEN,
    "Default size of string memory (0 -> 5% of max 1-100 -> %of max, >100 -> actual bytes)",
    ConfigInfo::CI_USED,
    false,
    ConfigInfo::CI_INT,
    "0",
    "0",
    STR_VALUE(MAX_INT_RNIL) },

  { 
    CFG_DB_MAX_ALLOCATE,
    "MaxAllocate",
    DB_TOKEN,
    "Maximum size of allocation to use when allocating memory for tables",
    ConfigInfo::CI_USED,
    false,
    ConfigInfo::CI_INT,
    "32M",
    "1M",
    "1G" },

  { 
    CFG_DB_MEMREPORT_FREQUENCY,
    "MemReportFrequency",
    DB_TOKEN,
    "Frequency of mem reports in seconds, 0 = only when passing %-limits",
    ConfigInfo::CI_USED,
    false,
    ConfigInfo::CI_INT,
    "0",
    "0",
    STR_VALUE(MAX_INT_RNIL) },
  
  { 
    CFG_DB_BACKUP_REPORT_FREQUENCY,
    "BackupReportFrequency",
    DB_TOKEN,
    "Frequency of backup status reports during backup in seconds",
    ConfigInfo::CI_USED,
    false,
    ConfigInfo::CI_INT,
    "0",
    "0",
    STR_VALUE(MAX_INT_RNIL) },

   {
    CFG_DB_STARTUP_REPORT_FREQUENCY,
    "StartupStatusReportFrequency",
    DB_TOKEN,
    "Frequency of various status reports during startup in seconds",
    ConfigInfo::CI_USED,
    false,
    ConfigInfo::CI_INT,
    "0",
    "0",
    STR_VALUE(MAX_INT_RNIL) },
 
  {
    CFG_DB_O_DIRECT,
    "ODirect",
    DB_TOKEN,
    "Use O_DIRECT file write/read when possible",
    ConfigInfo::CI_USED,
    true,
    ConfigInfo::CI_BOOL,
    "false",
    "false",
    "true"},
  {
    CFG_DB_COMPRESSED_BACKUP,
    "CompressedBackup",
    DB_TOKEN,
    "Use zlib to compress BACKUPs as they are written",
    ConfigInfo::CI_USED,
    true,
    ConfigInfo::CI_BOOL,
    "false",
    "false",
    "true"},
  {
    CFG_DB_COMPRESSED_LCP,
    "CompressedLCP",
    DB_TOKEN,
    "Write compressed LCPs using zlib",
    ConfigInfo::CI_USED,
    true,
    ConfigInfo::CI_BOOL,
    "false",
    "false",
    "true"},

  {
<<<<<<< HEAD
    CFG_TOTAL_SEND_BUFFER_MEMORY,
    "TotalSendBufferMemory",
    DB_TOKEN,
    "Total memory to use for send buffers in all transporters",
    ConfigInfo::CI_USED,
    false,
    ConfigInfo::CI_INT,
    "0",
    "256K",
    STR_VALUE(MAX_INT_RNIL)
  },

  {
    CFG_RESERVED_SEND_BUFFER_MEMORY,
    "ReservedSendBufferMemory",
    DB_TOKEN,
    "Amount of bytes (out of TotalSendBufferMemory) to reserve for connection\n"
    "between data nodes. This memory will not be available for connections to\n"
    "management server or API nodes.",
    ConfigInfo::CI_USED,
    false,
    ConfigInfo::CI_INT,
    "0",
    "256K",
    STR_VALUE(MAX_INT_RNIL)
  },

  {
    CFG_DB_NODEGROUP,
    "Nodegroup",
    DB_TOKEN,
    "Nodegroup for node, only used during initial cluster start",
    ConfigInfo::CI_USED,
    false,
    ConfigInfo::CI_INT,
    UNDEFINED,
    "0",
    STR_VALUE(NDB_NO_NODEGROUP)
  },

  {
    CFG_DB_MT_THREADS,
    "MaxNoOfExecutionThreads",
    DB_TOKEN,
    "For ndbmtd, specify max no of execution threads",
    ConfigInfo::CI_USED,
    false,
    ConfigInfo::CI_INT,
    UNDEFINED,
    "2",
    "8"
  },

  {
    CFG_NDBMT_LQH_WORKERS,
    "__ndbmt_lqh_workers",
    DB_TOKEN,
    "For ndbmtd specify no of lqh workers",
    ConfigInfo::CI_USED,
    false,
    ConfigInfo::CI_INT,
    UNDEFINED,
    "1",
    "4"
  },

  {
    CFG_NDBMT_LQH_THREADS,
    "__ndbmt_lqh_threads",
    DB_TOKEN,
    "For ndbmtd specify no of lqh threads",
    ConfigInfo::CI_USED,
    false,
    ConfigInfo::CI_INT,
    UNDEFINED,
    "1",
    "4"
  },
  
  {
    CFG_NDBMT_CLASSIC,
    "__ndbmt_classic",
    DB_TOKEN,
    "For ndbmtd use \"mt-classic\"",
    ConfigInfo::CI_USED,
    false,
    ConfigInfo::CI_BOOL,
    UNDEFINED,
    "false",
    "true"
  },
=======
    CFG_DB_DD_FILESYSTEM_PATH,
    "FileSystemPathDD",
    DB_TOKEN,
    "Path to directory where the "DB_TOKEN_PRINT" node stores its disk-data/undo-files",
    ConfigInfo::CI_USED,
    false,
    ConfigInfo::CI_STRING,
    UNDEFINED,
    0, 0 },

  {
    CFG_DB_DD_DATAFILE_PATH,
    "FileSystemPathDataFiles",
    DB_TOKEN,
    "Path to directory where the "DB_TOKEN_PRINT" node stores its disk-data-files",
    ConfigInfo::CI_USED,
    false,
    ConfigInfo::CI_STRING,
    UNDEFINED,
    0, 0 },

  {
    CFG_DB_DD_UNDOFILE_PATH,
    "FileSystemPathUndoFiles",
    DB_TOKEN,
    "Path to directory where the "DB_TOKEN_PRINT" node stores its disk-undo-files",
    ConfigInfo::CI_USED,
    false,
    ConfigInfo::CI_STRING,
    UNDEFINED,
    0, 0 },

  {
    CFG_DB_DD_LOGFILEGROUP_SPEC,
    "InitialLogfileGroup",
    DB_TOKEN,
    "Logfile group that will be created during initial start",
    ConfigInfo::CI_USED,
    false,
    ConfigInfo::CI_STRING,
    UNDEFINED,
    0, 0 },

  {
    CFG_DB_DD_TABLEPACE_SPEC,
    "InitialTablespace",
    DB_TOKEN,
    "Tablespace that will be created during initial start",
    ConfigInfo::CI_USED,
    false,
    ConfigInfo::CI_STRING,
    UNDEFINED,
    0, 0 },
>>>>>>> 82e10682

  /***************************************************************************
   * API
   ***************************************************************************/
  {
    CFG_SECTION_NODE,
    API_TOKEN,
    API_TOKEN,
    "Node section",
    ConfigInfo::CI_USED,
    false,
    ConfigInfo::CI_SECTION,
    (const char *)NODE_TYPE_API, 
    0, 0
  },

  {
    KEY_INTERNAL,
    "wan",
    API_TOKEN,
    "Use WAN TCP setting as default",
    ConfigInfo::CI_USED,
    false,
    ConfigInfo::CI_BOOL,
    "false",
    "false",
    "true"
  },
  
  {
    CFG_NODE_HOST,
    "HostName",
    API_TOKEN,
    "Name of computer for this node",
    ConfigInfo::CI_INTERNAL,
    false,
    ConfigInfo::CI_STRING,
    "",
    0, 0 },

  {
    CFG_NODE_SYSTEM,
    "System",
    API_TOKEN,
    "Name of system for this node",
    ConfigInfo::CI_INTERNAL,
    false,
    ConfigInfo::CI_STRING,
    UNDEFINED,
    0, 0 },

  {
    KEY_INTERNAL,
    "Id",
    API_TOKEN,
    "",
    ConfigInfo::CI_DEPRICATED,
    false,
    ConfigInfo::CI_INT,
    MANDATORY,
    "1",
    STR_VALUE(MAX_NODES_ID) },

  {
    CFG_NODE_ID,
    "NodeId",
    API_TOKEN,
    "Number identifying application node ("API_TOKEN_PRINT")",
    ConfigInfo::CI_USED,
    false,
    ConfigInfo::CI_INT,
    MANDATORY,
    "1",
    STR_VALUE(MAX_NODES_ID) },

  {
    KEY_INTERNAL,
    "ExecuteOnComputer",
    API_TOKEN,
    "String referencing an earlier defined COMPUTER",
    ConfigInfo::CI_USED,
    false,
    ConfigInfo::CI_STRING,
    UNDEFINED,
    0, 0 },

  {
    CFG_NODE_ARBIT_RANK,
    "ArbitrationRank",
    API_TOKEN,
    "If 0, then "API_TOKEN_PRINT" is not arbitrator. Kernel selects arbitrators in order 1, 2",
    ConfigInfo::CI_USED,
    false,
    ConfigInfo::CI_INT,
    "0",
    "0",
    "2" },

  {
    CFG_NODE_ARBIT_DELAY,
    "ArbitrationDelay",
    API_TOKEN,
    "When asked to arbitrate, arbitrator waits this long before voting (msec)",
    ConfigInfo::CI_USED,
    false,
    ConfigInfo::CI_INT,
    "0",
    "0",
    STR_VALUE(MAX_INT_RNIL) },

  {
    CFG_MAX_SCAN_BATCH_SIZE,
    "MaxScanBatchSize",
    "API",
    "The maximum collective batch size for one scan",
    ConfigInfo::CI_USED,
    false,
    ConfigInfo::CI_INT,
    STR_VALUE(MAX_SCAN_BATCH_SIZE),
    "32k",
    "16M" },
  
  {
    CFG_BATCH_BYTE_SIZE,
    "BatchByteSize",
    "API",
    "The default batch size in bytes",
    ConfigInfo::CI_USED,
    false,
    ConfigInfo::CI_INT,
    STR_VALUE(SCAN_BATCH_SIZE),
    "1k",
    "1M" },

  {
    CFG_BATCH_SIZE,
    "BatchSize",
    "API",
    "The default batch size in number of records",
    ConfigInfo::CI_USED,
    false,
    ConfigInfo::CI_INT,
    STR_VALUE(DEF_BATCH_SIZE),
    "1",
    STR_VALUE(MAX_PARALLEL_OP_PER_SCAN) },

  {
    KEY_INTERNAL,
    "ConnectionMap",
    "API",
    "Specifies which DB nodes to connect",
    ConfigInfo::CI_USED,
    false,
    ConfigInfo::CI_STRING,
    UNDEFINED,
    0,
    0
  },

  {
    CFG_TOTAL_SEND_BUFFER_MEMORY,
    "TotalSendBufferMemory",
    "API",
    "Total memory to use for send buffers in all transporters",
    ConfigInfo::CI_USED,
    false,
    ConfigInfo::CI_INT,
    "0",
    "256K",
    STR_VALUE(MAX_INT_RNIL)
  },


  /****************************************************************************
   * MGM
   ***************************************************************************/
  {
    CFG_SECTION_NODE,
    MGM_TOKEN,
    MGM_TOKEN,
    "Node section",
    ConfigInfo::CI_USED,
    false,
    ConfigInfo::CI_SECTION,
    (const char *)NODE_TYPE_MGM, 
    0, 0
  },

  {
    KEY_INTERNAL,
    "wan",
    MGM_TOKEN,
    "Use WAN TCP setting as default",
    ConfigInfo::CI_USED,
    false,
    ConfigInfo::CI_BOOL,
    "false",
    "false",
    "true"
  },
  
  {
    CFG_NODE_HOST,
    "HostName",
    MGM_TOKEN,
    "Name of computer for this node",
    ConfigInfo::CI_INTERNAL,
    false,
    ConfigInfo::CI_STRING,
    "",
    0, 0 },

  {
    CFG_NODE_DATADIR,
    "DataDir",
    MGM_TOKEN,
    "Data directory for this node",
    ConfigInfo::CI_USED,
    false,
    ConfigInfo::CI_STRING,
    "",
    0, 0 },

  {
    CFG_NODE_SYSTEM,
    "System",
    MGM_TOKEN,
    "Name of system for this node",
    ConfigInfo::CI_INTERNAL,
    false,
    ConfigInfo::CI_STRING,
    UNDEFINED,
    0, 0 },

  {
    KEY_INTERNAL,
    "Id",
    MGM_TOKEN,
    "",
    ConfigInfo::CI_DEPRICATED,
    false,
    ConfigInfo::CI_INT,
    MANDATORY,
    "1",
    STR_VALUE(MAX_NODES_ID) },
  
  {
    CFG_NODE_ID,
    "NodeId",
    MGM_TOKEN,
    "Number identifying the management server node ("MGM_TOKEN_PRINT")",
    ConfigInfo::CI_USED,
    false,
    ConfigInfo::CI_INT,
    MANDATORY,
    "1",
    STR_VALUE(MAX_NODES_ID) },
  
  {
    CFG_LOG_DESTINATION,
    "LogDestination",
    MGM_TOKEN,
    "String describing where logmessages are sent",
    ConfigInfo::CI_USED,
    false,
    ConfigInfo::CI_STRING,
    0,
    0, 0 },
  
  {
    KEY_INTERNAL,
    "ExecuteOnComputer",
    MGM_TOKEN,
    "String referencing an earlier defined COMPUTER",
    ConfigInfo::CI_USED,
    false,
    ConfigInfo::CI_STRING,
    0,
    0, 0 },

  {
    KEY_INTERNAL,
    "MaxNoOfSavedEvents",
    MGM_TOKEN,
    "",
    ConfigInfo::CI_USED,
    false,
    ConfigInfo::CI_INT,
    "100",
    "0",
    STR_VALUE(MAX_INT_RNIL) },

  {
    CFG_MGM_PORT,
    "PortNumber",
    MGM_TOKEN,
    "Port number to give commands to/fetch configurations from management server",
    ConfigInfo::CI_USED,
    false,
    ConfigInfo::CI_INT,
    NDB_PORT,
    "0",
    STR_VALUE(MAX_PORT_NO) },

  {
    KEY_INTERNAL,
    "PortNumberStats",
    MGM_TOKEN,
    "Port number used to get statistical information from a management server",
    ConfigInfo::CI_USED,
    false,
    ConfigInfo::CI_INT,
    UNDEFINED,
    "0",
    STR_VALUE(MAX_PORT_NO) },

  {
    CFG_NODE_ARBIT_RANK,
    "ArbitrationRank",
    MGM_TOKEN,
    "If 0, then "MGM_TOKEN_PRINT" is not arbitrator. Kernel selects arbitrators in order 1, 2",
    ConfigInfo::CI_USED,
    false,
    ConfigInfo::CI_INT,
    "1",
    "0",
    "2" },

  {
    CFG_NODE_ARBIT_DELAY,
    "ArbitrationDelay",
    MGM_TOKEN,
    "",
    ConfigInfo::CI_USED,
    false,
    ConfigInfo::CI_INT,
    "0",
    "0",
    STR_VALUE(MAX_INT_RNIL) },

  {
    CFG_TOTAL_SEND_BUFFER_MEMORY,
    "TotalSendBufferMemory",
    MGM_TOKEN,
    "Total memory to use for send buffers in all transporters",
    ConfigInfo::CI_USED,
    false,
    ConfigInfo::CI_INT,
    "0",
    "256K",
    STR_VALUE(MAX_INT_RNIL)
  },

  /****************************************************************************
   * TCP
   ***************************************************************************/
  {
    CFG_SECTION_CONNECTION,
    "TCP",
    "TCP",
    "Connection section",
    ConfigInfo::CI_USED,
    false,
    ConfigInfo::CI_SECTION,
    (const char *)CONNECTION_TYPE_TCP, 
    0, 0
  },

  {
    CFG_CONNECTION_HOSTNAME_1,
    "HostName1",
    "TCP",
    "Name/IP of computer on one side of the connection",
    ConfigInfo::CI_INTERNAL,
    false,
    ConfigInfo::CI_STRING,
    UNDEFINED,
    0, 0 },

  {
    CFG_CONNECTION_HOSTNAME_2,
    "HostName2",
    "TCP",
    "Name/IP of computer on one side of the connection",
    ConfigInfo::CI_INTERNAL,
    false,
    ConfigInfo::CI_STRING,
    UNDEFINED,
    0, 0 },

  {
    CFG_CONNECTION_NODE_1,
    "NodeId1",
    "TCP",
    "Id of node ("DB_TOKEN_PRINT", "API_TOKEN_PRINT" or "MGM_TOKEN_PRINT") on one side of the connection",
    ConfigInfo::CI_USED,
    false,
    ConfigInfo::CI_STRING,
    MANDATORY,
    0, 0 },

  {
    CFG_CONNECTION_NODE_2,
    "NodeId2",
    "TCP",
    "Id of node ("DB_TOKEN_PRINT", "API_TOKEN_PRINT" or "MGM_TOKEN_PRINT") on one side of the connection",
    ConfigInfo::CI_USED,
    false,
    ConfigInfo::CI_STRING,
    MANDATORY,
    0, 0 },

  {
    CFG_CONNECTION_GROUP,
    "Group",
    "TCP",
    "",
    ConfigInfo::CI_USED,
    false,
    ConfigInfo::CI_INT,
    "55",
    "0", "200" },

  {
    CFG_CONNECTION_NODE_ID_SERVER,
    "NodeIdServer",
    "TCP",
    "",
    ConfigInfo::CI_USED,
    false,
    ConfigInfo::CI_INT,
    MANDATORY,
    "1", "63" },

  {
    CFG_CONNECTION_SEND_SIGNAL_ID,
    "SendSignalId",
    "TCP",
    "Sends id in each signal.  Used in trace files.",
    ConfigInfo::CI_USED,
    false,
    ConfigInfo::CI_BOOL,
    "true",
    "false",
    "true" },


  {
    CFG_CONNECTION_CHECKSUM,
    "Checksum",
    "TCP",
    "If checksum is enabled, all signals between nodes are checked for errors",
    ConfigInfo::CI_USED,
    false,
    ConfigInfo::CI_BOOL,
    "false",
    "false",
    "true" },

  {
    CFG_CONNECTION_SERVER_PORT,
    "PortNumber",
    "TCP",
    "Port used for this transporter",
    ConfigInfo::CI_USED,
    false,
    ConfigInfo::CI_INT,
    MANDATORY,
    "0",
    STR_VALUE(MAX_PORT_NO) },

  {
    CFG_TCP_SEND_BUFFER_SIZE,
    "SendBufferMemory",
    "TCP",
    "Bytes of buffer for signals sent from this node",
    ConfigInfo::CI_USED,
    false,
    ConfigInfo::CI_INT,
    "256K",
    "64K",
    STR_VALUE(MAX_INT_RNIL) },

  {
    CFG_TCP_RECEIVE_BUFFER_SIZE,
    "ReceiveBufferMemory",
    "TCP",
    "Bytes of buffer for signals received by this node",
    ConfigInfo::CI_USED,
    false,
    ConfigInfo::CI_INT,
    "64K",
    "16K",
    STR_VALUE(MAX_INT_RNIL) },

  {
    CFG_TCP_PROXY,
    "Proxy",
    "TCP",
    "",
    ConfigInfo::CI_USED,
    false,
    ConfigInfo::CI_STRING,
    UNDEFINED,
    0, 0 },

  {
    CFG_CONNECTION_NODE_1_SYSTEM,
    "NodeId1_System",
    "TCP",
    "System for node 1 in connection",
    ConfigInfo::CI_INTERNAL,
    false,
    ConfigInfo::CI_STRING,
    UNDEFINED,
    0, 0 },

  {
    CFG_CONNECTION_NODE_2_SYSTEM,
    "NodeId2_System",
    "TCP",
    "System for node 2 in connection",
    ConfigInfo::CI_INTERNAL,
    false,
    ConfigInfo::CI_STRING,
    UNDEFINED,
    0, 0 },

  {
    CFG_TCP_SND_BUF_SIZE,
    "TCP_SND_BUF_SIZE",
    "TCP",
    "Value used for SO_SNDBUF",
    ConfigInfo::CI_USED,
    false,
    ConfigInfo::CI_INT,
    "71540",
    "1", 
    "2G"
  },

  {
    CFG_TCP_RCV_BUF_SIZE,
    "TCP_RCV_BUF_SIZE",
    "TCP",
    "Value used for SO_RCVBUF",
    ConfigInfo::CI_USED,
    false,
    ConfigInfo::CI_INT,
    "70080",
    "1", 
    "2G" 
  },
  
  {
    CFG_TCP_MAXSEG_SIZE,
    "TCP_MAXSEG_SIZE",
    "TCP",
    "Value used for TCP_MAXSEG",
    ConfigInfo::CI_USED,
    false,
    ConfigInfo::CI_INT,
    "0",
    "0", 
    "2G" 
  },

  {
    CFG_TCP_BIND_INADDR_ANY,
    "TcpBind_INADDR_ANY",
    "TCP",
    "Bind InAddrAny instead of hostname for server part of connection",
    ConfigInfo::CI_USED,
    false,
    ConfigInfo::CI_BOOL,
    "false",
    "false", "true" },

  {
    CFG_CONNECTION_OVERLOAD,
    "OverloadLimit",
    "TCP",
    "Number of unsent bytes that must be in the send buffer before the\n"
    "connection is considered overloaded",
    ConfigInfo::CI_USED,
    "false",
    ConfigInfo::CI_INT,
    "0",
    "0",
    "0"
  },

  /****************************************************************************
   * SHM
   ***************************************************************************/
  {
    CFG_SECTION_CONNECTION,
    "SHM",
    "SHM",
    "Connection section",
    ConfigInfo::CI_USED,
    false,
    ConfigInfo::CI_SECTION,
    (const char *)CONNECTION_TYPE_SHM, 
    0, 0 },

  {
    CFG_CONNECTION_HOSTNAME_1,
    "HostName1",
    "SHM",
    "Name/IP of computer on one side of the connection",
    ConfigInfo::CI_INTERNAL,
    false,
    ConfigInfo::CI_STRING,
    UNDEFINED,
    0, 0 },

  {
    CFG_CONNECTION_HOSTNAME_2,
    "HostName2",
    "SHM",
    "Name/IP of computer on one side of the connection",
    ConfigInfo::CI_INTERNAL,
    false,
    ConfigInfo::CI_STRING,
    UNDEFINED,
    0, 0 },

  {
    CFG_CONNECTION_SERVER_PORT,
    "PortNumber",
    "SHM",
    "Port used for this transporter",
    ConfigInfo::CI_USED,
    false,
    ConfigInfo::CI_INT,
    MANDATORY,
    "0", 
    STR_VALUE(MAX_PORT_NO) },

  {
    CFG_SHM_SIGNUM,
    "Signum",
    "SHM",
    "Signum to be used for signalling",
    ConfigInfo::CI_USED,
    false,
    ConfigInfo::CI_INT,
    UNDEFINED,
    "0", 
    STR_VALUE(MAX_INT_RNIL) },

  {
    CFG_CONNECTION_NODE_1,
    "NodeId1",
    "SHM",
    "Id of node ("DB_TOKEN_PRINT", "API_TOKEN_PRINT" or "MGM_TOKEN_PRINT") on one side of the connection",
    ConfigInfo::CI_USED,
    false,
    ConfigInfo::CI_STRING,
    MANDATORY,
    0, 0 },
  
  {
    CFG_CONNECTION_NODE_2,
    "NodeId2",
    "SHM",
    "Id of node ("DB_TOKEN_PRINT", "API_TOKEN_PRINT" or "MGM_TOKEN_PRINT") on one side of the connection",
    ConfigInfo::CI_USED,
    false,
    ConfigInfo::CI_STRING,
    MANDATORY,
    0, 0 },
  
  {
    CFG_CONNECTION_GROUP,
    "Group",
    "SHM",
    "",
    ConfigInfo::CI_USED,
    false,
    ConfigInfo::CI_INT,
    "35",
    "0", "200" },

  {
    CFG_CONNECTION_NODE_ID_SERVER,
    "NodeIdServer",
    "SHM",
    "",
    ConfigInfo::CI_USED,
    false,
    ConfigInfo::CI_INT,
    MANDATORY,
    "1", "63" },

  {
    CFG_CONNECTION_SEND_SIGNAL_ID,
    "SendSignalId",
    "SHM",
    "Sends id in each signal.  Used in trace files.",
    ConfigInfo::CI_USED,
    false,
    ConfigInfo::CI_BOOL,
    "false",
    "false",
    "true" },
  
  
  {
    CFG_CONNECTION_CHECKSUM,
    "Checksum",
    "SHM",
    "If checksum is enabled, all signals between nodes are checked for errors",
    ConfigInfo::CI_USED,
    false,
    ConfigInfo::CI_BOOL,
    "true",
    "false",
    "true" },
  
  {
    CFG_SHM_KEY,
    "ShmKey",
    "SHM",
    "A shared memory key",
    ConfigInfo::CI_USED,
    false,
    ConfigInfo::CI_INT,
    UNDEFINED,
    "0",
    STR_VALUE(MAX_INT_RNIL) },
  
  {
    CFG_SHM_BUFFER_MEM,
    "ShmSize",
    "SHM",
    "Size of shared memory segment",
    ConfigInfo::CI_USED,
    false,
    ConfigInfo::CI_INT,
    "1M",
    "64K",
    STR_VALUE(MAX_INT_RNIL) },

  {
    CFG_CONNECTION_NODE_1_SYSTEM,
    "NodeId1_System",
    "SHM",
    "System for node 1 in connection",
    ConfigInfo::CI_INTERNAL,
    false,
    ConfigInfo::CI_STRING,
    UNDEFINED,
    0, 0 },

  {
    CFG_CONNECTION_NODE_2_SYSTEM,
    "NodeId2_System",
    "SHM",
    "System for node 2 in connection",
    ConfigInfo::CI_INTERNAL,
    false,
    ConfigInfo::CI_STRING,
    UNDEFINED,
    0, 0 },

  {
    CFG_CONNECTION_OVERLOAD,
    "OverloadLimit",
    "SHM",
    "Number of unsent bytes that must be in the send buffer before the\n"
    "connection is considered overloaded",
    ConfigInfo::CI_USED,
    "false",
    ConfigInfo::CI_INT,
    "0",
    "0",
    STR_VALUE(MAX_INT_RNIL)
  },

  /****************************************************************************
   * SCI
   ***************************************************************************/
  {
    CFG_SECTION_CONNECTION,
    "SCI",
    "SCI",
    "Connection section",
    ConfigInfo::CI_USED,
    false,
    ConfigInfo::CI_SECTION,
    (const char *)CONNECTION_TYPE_SCI, 
    0, 0 
  },

  {
    CFG_CONNECTION_NODE_1,
    "NodeId1",
    "SCI",
    "Id of node ("DB_TOKEN_PRINT", "API_TOKEN_PRINT" or "MGM_TOKEN_PRINT") on one side of the connection",
    ConfigInfo::CI_USED,
    false,
    ConfigInfo::CI_STRING,
    MANDATORY,
    "0",
    STR_VALUE(MAX_INT_RNIL) },

  {
    CFG_CONNECTION_NODE_2,
    "NodeId2",
    "SCI",
    "Id of node ("DB_TOKEN_PRINT", "API_TOKEN_PRINT" or "MGM_TOKEN_PRINT") on one side of the connection",
    ConfigInfo::CI_USED,
    false,
    ConfigInfo::CI_STRING,
    MANDATORY,
    "0",
    STR_VALUE(MAX_INT_RNIL) },

  {
    CFG_CONNECTION_GROUP,
    "Group",
    "SCI",
    "",
    ConfigInfo::CI_USED,
    false,
    ConfigInfo::CI_INT,
    "15",
    "0", "200" },

  {
    CFG_CONNECTION_NODE_ID_SERVER,
    "NodeIdServer",
    "SCI",
    "",
    ConfigInfo::CI_USED,
    false,
    ConfigInfo::CI_INT,
    MANDATORY,
    "1", "63" },

  {
    CFG_CONNECTION_HOSTNAME_1,
    "HostName1",
    "SCI",
    "Name/IP of computer on one side of the connection",
    ConfigInfo::CI_INTERNAL,
    false,
    ConfigInfo::CI_STRING,
    UNDEFINED,
    0, 0 },

  {
    CFG_CONNECTION_HOSTNAME_2,
    "HostName2",
    "SCI",
    "Name/IP of computer on one side of the connection",
    ConfigInfo::CI_INTERNAL,
    false,
    ConfigInfo::CI_STRING,
    UNDEFINED,
    0, 0 },

  {
    CFG_CONNECTION_SERVER_PORT,
    "PortNumber",
    "SCI",
    "Port used for this transporter",
    ConfigInfo::CI_USED,
    false,
    ConfigInfo::CI_INT,
    MANDATORY,
    "0", 
    STR_VALUE(MAX_PORT_NO) },

  {
    CFG_SCI_HOST1_ID_0,
    "Host1SciId0",
    "SCI",
    "SCI-node id for adapter 0 on Host1 (a computer can have two adapters)",
    ConfigInfo::CI_USED,
    false,
    ConfigInfo::CI_INT,
    MANDATORY,
    "0",
    STR_VALUE(MAX_INT_RNIL) },

  {
    CFG_SCI_HOST1_ID_1,
    "Host1SciId1",
    "SCI",
    "SCI-node id for adapter 1 on Host1 (a computer can have two adapters)",
    ConfigInfo::CI_USED,
    false,
    ConfigInfo::CI_INT,
    "0",
    "0",
    STR_VALUE(MAX_INT_RNIL) },

  {
    CFG_SCI_HOST2_ID_0,
    "Host2SciId0",
    "SCI",
    "SCI-node id for adapter 0 on Host2 (a computer can have two adapters)",
    ConfigInfo::CI_USED,
    false,
    ConfigInfo::CI_INT,
    MANDATORY,
    "0",
    STR_VALUE(MAX_INT_RNIL) },

  {
    CFG_SCI_HOST2_ID_1,
    "Host2SciId1",
    "SCI",
    "SCI-node id for adapter 1 on Host2 (a computer can have two adapters)",
    ConfigInfo::CI_USED,
    false,
    ConfigInfo::CI_INT,
    "0",
    "0",
    STR_VALUE(MAX_INT_RNIL) },

  {
    CFG_CONNECTION_SEND_SIGNAL_ID,
    "SendSignalId",
    "SCI",
    "Sends id in each signal.  Used in trace files.",
    ConfigInfo::CI_USED,
    false,
    ConfigInfo::CI_BOOL,
    "true",
    "false",
    "true" },

  {
    CFG_CONNECTION_CHECKSUM,
    "Checksum",
    "SCI",
    "If checksum is enabled, all signals between nodes are checked for errors",
    ConfigInfo::CI_USED,
    false,
    ConfigInfo::CI_BOOL,
    "false",
    "false",
    "true" },

  {
    CFG_SCI_SEND_LIMIT,
    "SendLimit",
    "SCI",
    "Transporter send buffer contents are sent when this no of bytes is buffered",
    ConfigInfo::CI_USED,
    false,
    ConfigInfo::CI_INT,
    "8K",
    "128",
    "32K" },

  {
    CFG_SCI_BUFFER_MEM,
    "SharedBufferSize",
    "SCI",
    "Size of shared memory segment",
    ConfigInfo::CI_USED,
    false,
    ConfigInfo::CI_INT,
    "1M",
    "64K",
    STR_VALUE(MAX_INT_RNIL) },

  {
    CFG_CONNECTION_NODE_1_SYSTEM,
    "NodeId1_System",
    "SCI",
    "System for node 1 in connection",
    ConfigInfo::CI_INTERNAL,
    false,
    ConfigInfo::CI_STRING,
    UNDEFINED,
    0, 0 },

  {
    CFG_CONNECTION_NODE_2_SYSTEM,
    "NodeId2_System",
    "SCI",
    "System for node 2 in connection",
    ConfigInfo::CI_INTERNAL,
    false,
    ConfigInfo::CI_STRING,
    UNDEFINED,
    0, 0 },

  {
    CFG_CONNECTION_OVERLOAD,
    "OverloadLimit",
    "SCI",
    "Number of unsent bytes that must be in the send buffer before the\n"
    "connection is considered overloaded",
    ConfigInfo::CI_USED,
    "false",
    ConfigInfo::CI_INT,
    "0",
    "0",
    STR_VALUE(MAX_INT_RNIL)
  }
};

const int ConfigInfo::m_NoOfParams = sizeof(m_ParamInfo) / sizeof(ParamInfo);

#ifndef NDB_MGMAPI
/****************************************************************************
 * Ctor
 ****************************************************************************/
static void require(bool v)
{
  if(!v)
  {
    if (opt_core)
      abort();
    else
      exit(-1);
  }
}

ConfigInfo::ConfigInfo()
  : m_info(true), m_systemDefaults(true)
{
  int i;
  Properties *section;
  const Properties *oldpinfo;

  for (i=0; i<m_NoOfParams; i++) {
    const ParamInfo & param = m_ParamInfo[i];
    Uint64 default_uint64;
    bool   default_bool;
    
    // Create new section if it did not exist
    if (!m_info.getCopy(param._section, &section)) {
      Properties newsection(true);
      m_info.put(param._section, &newsection);

      // Get copy of section
      m_info.getCopy(param._section, &section);
    }

    // Create pinfo (parameter info) entry 
    Properties pinfo(true); 
    pinfo.put("Id",          param._paramId);
    pinfo.put("Fname",       param._fname);
    pinfo.put("Description", param._description);
    pinfo.put("Updateable",  param._updateable);
    pinfo.put("Type",        param._type);
    pinfo.put("Status",      param._status);

    if(param._default == MANDATORY){
      pinfo.put("Mandatory", (Uint32)1);
    }

    switch (param._type) {
      case CI_BOOL:
      {
	bool tmp_bool;
	require(InitConfigFileParser::convertStringToBool(param._min, tmp_bool));
	pinfo.put64("Min", tmp_bool);
	require(InitConfigFileParser::convertStringToBool(param._max, tmp_bool));
	pinfo.put64("Max", tmp_bool);
	break;
      }
      case CI_INT:
      case CI_INT64:
      {
	Uint64 tmp_uint64;
	require(InitConfigFileParser::convertStringToUint64(param._min, tmp_uint64));
	pinfo.put64("Min", tmp_uint64);
	require(InitConfigFileParser::convertStringToUint64(param._max, tmp_uint64));
	pinfo.put64("Max", tmp_uint64);
	break;
      }
      case CI_SECTION:
	pinfo.put("SectionType", (Uint32)UintPtr(param._default));
	break;
      case CI_STRING:
	break;
    }

    // Check that pinfo is really new
    if (section->get(param._fname, &oldpinfo)) {
      ndbout << "Error: Parameter " << param._fname
	     << " defined twice in section " << param._section
	     << "." << endl;
      require(false);
    }
    
    // Add new pinfo to section
    section->put(param._fname, &pinfo);

    // Replace section with modified section
    m_info.put(param._section, section, true);
    delete section;
    
    if(param._type != ConfigInfo::CI_SECTION){
      Properties * p;
      if(!m_systemDefaults.getCopy(param._section, &p)){
	p = new Properties(true);
      }
      if(param._default != UNDEFINED &&
	 param._default != MANDATORY){
	switch (param._type)
        {
	  case CI_SECTION:
	    break;
	  case CI_STRING:
	    require(p->put(param._fname, param._default));
	    break;
	  case CI_BOOL:
	    {
	      require(InitConfigFileParser::convertStringToBool(param._default, default_bool));
	      require(p->put(param._fname, default_bool));
	      break;
	    }
	  case CI_INT:
	  case CI_INT64:
	    {
	      require(InitConfigFileParser::convertStringToUint64(param._default, default_uint64));
	      require(p->put(param._fname, Uint64(default_uint64)));
	      break;
	    }
	}
      }
      require(m_systemDefaults.put(param._section, p, true));
      delete p;
    }
  }
  
  for (i=0; i<m_NoOfParams; i++) {
    if(m_ParamInfo[i]._section == NULL){
      ndbout << "Check that each entry has a section failed." << endl;
      ndbout << "Parameter \"" << m_ParamInfo[i]._fname << endl; 
      ndbout << "Edit file " << __FILE__ << "." << endl;
      require(false);
    }
    
    if(m_ParamInfo[i]._type == ConfigInfo::CI_SECTION)
      continue;

    const Properties * p = getInfo(m_ParamInfo[i]._section);
    if (!p || !p->contains(m_ParamInfo[i]._fname)) {
      ndbout << "Check that each pname has an fname failed." << endl;
      ndbout << "Parameter \"" << m_ParamInfo[i]._fname 
	     << "\" does not exist in section \"" 
	     << m_ParamInfo[i]._section << "\"." << endl;
      ndbout << "Edit file " << __FILE__ << "." << endl;
      require(false);
    }
  }
}

/****************************************************************************
 * Getters
 ****************************************************************************/
inline void warning(const char * src, const char * arg){
  ndbout << "Illegal call to ConfigInfo::" << src << "() - " << arg << endl;
  require(false);
}

const Properties * 
ConfigInfo::getInfo(const char * section) const {
  const Properties * p;
  if(!m_info.get(section, &p)){
    return 0;
    //    warning("getInfo", section);
  }
  return p;
}

const Properties * 
ConfigInfo::getDefaults(const char * section) const {
  const Properties * p;
  if(!m_systemDefaults.get(section, &p)){
    return 0;
    //warning("getDefaults", section);
  }
  return p;
}

static
Uint64
getInfoInt(const Properties * section, 
	   const char* fname, const char * type){
  Uint32 val32;
  const Properties * p;
  if (section->get(fname, &p) && p->get(type, &val32)) {
    return val32;
  }

  Uint64 val64;
  if(p && p->get(type, &val64)){
    return val64;
  }
  
  section->print();
  if(section->get(fname, &p)){
    p->print();
  }

  warning(type, fname);
  return 0;
}

static
const char *
getInfoString(const Properties * section, 
	      const char* fname, const char * type){
  const char* val;
  const Properties * p;
  if (section->get(fname, &p) && p->get(type, &val)) {
    return val;
  }
  warning(type, fname);
  return val;
}

Uint64
ConfigInfo::getMax(const Properties * section, const char* fname) const {
  return getInfoInt(section, fname, "Max");
}

Uint64
ConfigInfo::getMin(const Properties * section, const char* fname) const {
  return getInfoInt(section, fname, "Min");
}

Uint64
ConfigInfo::getDefault(const Properties * section, const char* fname) const {
  return getInfoInt(section, fname, "Default");
}

const char*
ConfigInfo::getDescription(const Properties * section, 
			   const char* fname) const {
  return getInfoString(section, fname, "Description");
}

bool
ConfigInfo::isSection(const char * section) const {
  for (int i = 0; i<m_noOfSectionNames; i++) {
    if(!strcasecmp(section, m_sectionNames[i])) return true;
  }
  return false;
}

const char*
ConfigInfo::nameToAlias(const char * name) {
  for (int i = 0; m_sectionNameAliases[i].name != 0; i++)
    if(!strcasecmp(name, m_sectionNameAliases[i].name))
      return m_sectionNameAliases[i].alias;
  return 0;
}

const char*
ConfigInfo::getAlias(const char * section) {
  for (int i = 0; m_sectionNameAliases[i].name != 0; i++)
    if(!strcasecmp(section, m_sectionNameAliases[i].alias))
      return m_sectionNameAliases[i].name;
  return 0;
}


const char*
ConfigInfo::sectionName(Uint32 section_type, Uint32 type) const {

  switch (section_type){
  case CFG_SECTION_SYSTEM:
    return "SYSTEM";
    break;

  case CFG_SECTION_NODE:
    switch(type){
    case NODE_TYPE_DB:
      return DB_TOKEN_PRINT;
      break;
    case NODE_TYPE_MGM:
      return MGM_TOKEN_PRINT;
      break;
    case NODE_TYPE_API:
      return API_TOKEN_PRINT;
      break;
    default:
      assert(false);
      break;
    }
    break;

  case CFG_SECTION_CONNECTION:
    switch(type){
    case CONNECTION_TYPE_TCP:
      return "TCP";
      break;
    case CONNECTION_TYPE_SHM:
      return "SHM";
      break;
    case CONNECTION_TYPE_SCI:
      return "SCI";
      break;
    default:
      assert(false);
      break;
    }
    break;

  default:
    assert(false);
    break;
  }

  return "<unknown section>";
}

bool
ConfigInfo::verify(const Properties * section, const char* fname, 
		   Uint64 value) const {
  Uint64 min, max;

  min = getInfoInt(section, fname, "Min");
  max = getInfoInt(section, fname, "Max");
  if(min > max){
    warning("verify", fname);
  }
  if (value >= min && value <= max)
    return true;
  else 
    return false;
}

ConfigInfo::Type 
ConfigInfo::getType(const Properties * section, const char* fname) const {
  return (ConfigInfo::Type) getInfoInt(section, fname, "Type");
}

ConfigInfo::Status
ConfigInfo::getStatus(const Properties * section, const char* fname) const {
  return (ConfigInfo::Status) getInfoInt(section, fname, "Status");
}

/****************************************************************************
 * Printers
 ****************************************************************************/

void ConfigInfo::print() const {
  Properties::Iterator it(&m_info);
  for (const char* n = it.first(); n != NULL; n = it.next()) {
    print(n);
  }
}

void ConfigInfo::print(const char* section) const {
  ndbout << "****** " << section << " ******" << endl << endl;
  const Properties * sec = getInfo(section);
  Properties::Iterator it(sec);
  for (const char* n = it.first(); n != NULL; n = it.next()) {
    // Skip entries with different F- and P-names
    if (getStatus(sec, n) == ConfigInfo::CI_INTERNAL) continue;
    if (getStatus(sec, n) == ConfigInfo::CI_DEPRICATED) continue;
    if (getStatus(sec, n) == ConfigInfo::CI_NOTIMPLEMENTED) continue;
    print(sec, n);
  }
}

void ConfigInfo::print(const Properties * section, 
		       const char* parameter) const {
  ndbout << parameter;
  //  ndbout << getDescription(section, parameter) << endl;
  switch (getType(section, parameter)) {
  case ConfigInfo::CI_BOOL:
    ndbout << " (Boolean value)" << endl;
    ndbout << getDescription(section, parameter) << endl;
    if (getDefault(section, parameter) == false) {
      ndbout << "Default: N (Legal values: Y, N)" << endl; 
    } else if (getDefault(section, parameter) == true) {
      ndbout << "Default: Y (Legal values: Y, N)" << endl;
    } else if (getDefault(section, parameter) == (UintPtr)MANDATORY) {
      ndbout << "MANDATORY (Legal values: Y, N)" << endl;
    } else {
      ndbout << "UNKNOWN" << endl;
    }
    ndbout << endl;
    break;    
    
  case ConfigInfo::CI_INT:
  case ConfigInfo::CI_INT64:
    ndbout << " (Non-negative Integer)" << endl;
    ndbout << getDescription(section, parameter) << endl;
    if (getDefault(section, parameter) == (UintPtr)MANDATORY) {
      ndbout << "MANDATORY (";
    } else if (getDefault(section, parameter) == (UintPtr)UNDEFINED) {
      ndbout << "UNDEFINED (";
    } else {
      ndbout << "Default: " << getDefault(section, parameter) << " (";
    }
    ndbout << "Min: " << getMin(section, parameter) << ", ";
    ndbout << "Max: " << getMax(section, parameter) << ")" << endl;
    ndbout << endl;
    break;
    
  case ConfigInfo::CI_STRING:
    ndbout << " (String)" << endl;
    ndbout << getDescription(section, parameter) << endl;
    if (getDefault(section, parameter) == (UintPtr)MANDATORY) {
      ndbout << "MANDATORY" << endl;
    } else {
      ndbout << "No default value" << endl;
    }
    ndbout << endl;
    break;
  case ConfigInfo::CI_SECTION:
    break;
  }
}

/****************************************************************************
 * Section Rules
 ****************************************************************************/

/**
 * Node rule: Add "Type" and update "NoOfNodes"
 */
bool
transformNode(InitConfigFileParser::Context & ctx, const char * data){

  Uint32 id, line;
  if(!ctx.m_currentSection->get("NodeId", &id) && !ctx.m_currentSection->get("Id", &id)){
    Uint32 nextNodeId= 1;
    ctx.m_userProperties.get("NextNodeId", &nextNodeId);
    id= nextNodeId;
    while (ctx.m_userProperties.get("AllocatedNodeId_", id, &line))
      id++;
    if (id != nextNodeId)
    {
      fprintf(stderr,"Cluster configuration warning line %d: "
	       "Could not use next node id %d for section [%s], "
	       "using next unused node id %d.\n",
	       ctx.m_sectionLineno, nextNodeId, ctx.fname, id);
    }
    ctx.m_currentSection->put("NodeId", id);
  } else if(ctx.m_userProperties.get("AllocatedNodeId_", id, &line)) {
    ctx.reportError("Duplicate nodeid in section "
		    "[%s] starting at line: %d. Previously used on line %d.",
		    ctx.fname, ctx.m_sectionLineno, line);
    return false;
  }

  if(id >= MAX_NODES)
  {
    ctx.reportError("too many nodes configured, only up to %d nodes supported.",
            MAX_NODES);
    return false;
  } 

  // next node id _always_ next numbers after last used id
  ctx.m_userProperties.put("NextNodeId", id+1, true);

  ctx.m_userProperties.put("AllocatedNodeId_", id, ctx.m_sectionLineno);
  BaseString::snprintf(ctx.pname, sizeof(ctx.pname), "Node_%d", id);
  
  ctx.m_currentSection->put("Type", ctx.fname);

  Uint32 nodes = 0;
  ctx.m_userProperties.get("NoOfNodes", &nodes);
  ctx.m_userProperties.put("NoOfNodes", ++nodes, true);

  /**
   * Update count (per type)
   */
  nodes = 0;
  ctx.m_userProperties.get(ctx.fname, &nodes);
  ctx.m_userProperties.put(ctx.fname, ++nodes, true);

  return true;
}

static bool checkLocalhostHostnameMix(InitConfigFileParser::Context & ctx, const char * data)
{
  DBUG_ENTER("checkLocalhostHostnameMix");
  const char * hostname= 0;
  ctx.m_currentSection->get("HostName", &hostname);
  if (hostname == 0 || hostname[0] == 0)
    DBUG_RETURN(true);

  Uint32 localhost_used= 0;
  if(!strcmp(hostname, "localhost") || !strcmp(hostname, "127.0.0.1")){
    localhost_used= 1;
    ctx.m_userProperties.put("$computer-localhost-used", localhost_used);
    if(!ctx.m_userProperties.get("$computer-localhost", &hostname))
      DBUG_RETURN(true);
  } else {
    ctx.m_userProperties.get("$computer-localhost-used", &localhost_used);
    ctx.m_userProperties.put("$computer-localhost", hostname);
  }

  if (localhost_used) {
    ctx.reportError("Mixing of localhost (default for [NDBD]HostName) with other hostname(%s) is illegal",
		    hostname);
    DBUG_RETURN(false);
  }

  DBUG_RETURN(true);
}

bool
fixNodeHostname(InitConfigFileParser::Context & ctx, const char * data)
{
  const char * hostname;
  DBUG_ENTER("fixNodeHostname");

  if (ctx.m_currentSection->get("HostName", &hostname))
    DBUG_RETURN(checkLocalhostHostnameMix(ctx,0));

  const char * compId;
  if(!ctx.m_currentSection->get("ExecuteOnComputer", &compId))
    DBUG_RETURN(true);
  
  const Properties * computer;
  char tmp[255];
  BaseString::snprintf(tmp, sizeof(tmp), "Computer_%s", compId);
  if(!ctx.m_config->get(tmp, &computer)){
    ctx.reportError("Computer \"%s\" not declared"
		    "- [%s] starting at line: %d",
		    compId, ctx.fname, ctx.m_sectionLineno);
    DBUG_RETURN(false);
  }
  
  if(!computer->get("HostName", &hostname)){
    ctx.reportError("HostName missing in [COMPUTER] (Id: %s) "
		    " - [%s] starting at line: %d",
		    compId, ctx.fname, ctx.m_sectionLineno);
    DBUG_RETURN(false);
  }
  
  require(ctx.m_currentSection->put("HostName", hostname));
  DBUG_RETURN(checkLocalhostHostnameMix(ctx,0));
}

bool
fixFileSystemPath(InitConfigFileParser::Context & ctx, const char * data){
  DBUG_ENTER("fixFileSystemPath");

  const char * path;
  if (ctx.m_currentSection->get("FileSystemPath", &path))
    DBUG_RETURN(true);

  if (ctx.m_currentSection->get("DataDir", &path)) {
    require(ctx.m_currentSection->put("FileSystemPath", path));
    DBUG_RETURN(true);
  }

  require(false);
  DBUG_RETURN(false);
}

bool
fixBackupDataDir(InitConfigFileParser::Context & ctx, const char * data){
  
  const char * path;
  if (ctx.m_currentSection->get("BackupDataDir", &path))
    return true;

  if (ctx.m_currentSection->get("FileSystemPath", &path)) {
    require(ctx.m_currentSection->put("BackupDataDir", path));
    return true;
  }

  require(false);
  return false;
}

/**
 * Connection rule: Check support of connection
 */
bool
checkConnectionSupport(InitConfigFileParser::Context & ctx, const char * data)
{
  int error= 0;
  if (strcasecmp("TCP",ctx.fname) == 0)
  {
    // always enabled
  }
  else if (strcasecmp("SHM",ctx.fname) == 0)
  {
#ifndef NDB_SHM_TRANSPORTER
    error= 1;
#endif
  }
  else if (strcasecmp("SCI",ctx.fname) == 0)
  {
#ifndef NDB_SCI_TRANSPORTER
    error= 1;
#endif
  }

  if (error)
  {
    ctx.reportError("Binary not compiled with this connection support, "
		    "[%s] starting at line: %d",
		    ctx.fname, ctx.m_sectionLineno);
    return false;
  }
  return true;
}

/**
 * Connection rule: Update "NoOfConnections"
 */
bool
transformConnection(InitConfigFileParser::Context & ctx, const char * data)
{
  Uint32 connections = 0;
  ctx.m_userProperties.get("NoOfConnections", &connections);
  BaseString::snprintf(ctx.pname, sizeof(ctx.pname), "Connection_%d", connections);
  ctx.m_userProperties.put("NoOfConnections", ++connections, true);
  
  ctx.m_currentSection->put("Type", ctx.fname);
  return true;
}

/**
 * System rule: Just add it
 */
bool
transformSystem(InitConfigFileParser::Context & ctx, const char * data){

  const char * name;
  if(!ctx.m_currentSection->get("Name", &name)){
    ctx.reportError("Mandatory parameter Name missing from section "
		    "[%s] starting at line: %d",
		    ctx.fname, ctx.m_sectionLineno);
    return false;
  }

  BaseString::snprintf(ctx.pname, sizeof(ctx.pname), "SYSTEM_%s", name);
  
  return true;
}

/**
 * Computer rule: Update "NoOfComputers", add "Type"
 */
bool
transformComputer(InitConfigFileParser::Context & ctx, const char * data){
  const char * id;
  if(!ctx.m_currentSection->get("Id", &id)){
    ctx.reportError("Mandatory parameter Id missing from section "
		    "[%s] starting at line: %d",
		    ctx.fname, ctx.m_sectionLineno);
    return false;
  }
  BaseString::snprintf(ctx.pname, sizeof(ctx.pname), "Computer_%s", id);
  
  Uint32 computers = 0;
  ctx.m_userProperties.get("NoOfComputers", &computers);
  ctx.m_userProperties.put("NoOfComputers", ++computers, true);
  
  const char * hostname = 0;
  ctx.m_currentSection->get("HostName", &hostname);
  if(!hostname){
    return true;
  }
  
  return checkLocalhostHostnameMix(ctx,0);
}

/**
 * Apply default values
 */
void 
applyDefaultValues(InitConfigFileParser::Context & ctx,
		   const Properties * defaults)
{
  DBUG_ENTER("applyDefaultValues");
  if(defaults != NULL){
    Properties::Iterator it(defaults);

    for(const char * name = it.first(); name != NULL; name = it.next()){
      (void) ctx.m_info->getStatus(ctx.m_currentInfo, name);
      if(!ctx.m_currentSection->contains(name)){
	switch (ctx.m_info->getType(ctx.m_currentInfo, name)){
	case ConfigInfo::CI_INT:
	case ConfigInfo::CI_BOOL:{
	  Uint32 val = 0;
	  ::require(defaults->get(name, &val));
	  ctx.m_currentSection->put(name, val);
          DBUG_PRINT("info",("%s=%d #default",name,val));
	  break;
	}
	case ConfigInfo::CI_INT64:{
	  Uint64 val = 0;
	  ::require(defaults->get(name, &val));
	  ctx.m_currentSection->put64(name, val);
          DBUG_PRINT("info",("%s=%lld #default",name,val));
	  break;
	}
	case ConfigInfo::CI_STRING:{
	  const char * val;
	  ::require(defaults->get(name, &val));
	  ctx.m_currentSection->put(name, val);
          DBUG_PRINT("info",("%s=%s #default",name,val));
	  break;
	}
	case ConfigInfo::CI_SECTION:
	  break;
	}
      }
#ifndef DBUG_OFF
      else
      {
        switch (ctx.m_info->getType(ctx.m_currentInfo, name)){
        case ConfigInfo::CI_INT:
        case ConfigInfo::CI_BOOL:{
          Uint32 val = 0;
          ::require(ctx.m_currentSection->get(name, &val));
          DBUG_PRINT("info",("%s=%d",name,val));
          break;
        }
        case ConfigInfo::CI_INT64:{
          Uint64 val = 0;
          ::require(ctx.m_currentSection->get(name, &val));
          DBUG_PRINT("info",("%s=%lld",name,val));
          break;
        }
        case ConfigInfo::CI_STRING:{
          const char * val;
          ::require(ctx.m_currentSection->get(name, &val));
          DBUG_PRINT("info",("%s=%s",name,val));
          break;
        }
        case ConfigInfo::CI_SECTION:
          break;
        }
      }
#endif
    }
  }
  DBUG_VOID_RETURN;
}

bool
applyDefaultValues(InitConfigFileParser::Context & ctx, const char * data){
  
  if(strcmp(data, "user") == 0)
    applyDefaultValues(ctx, ctx.m_userDefaults);
  else if (strcmp(data, "system") == 0)
    applyDefaultValues(ctx, ctx.m_systemDefaults);
  else 
    return false;

  return true;
}

/**
 * Check that a section contains all MANDATORY parameters
 */
bool
checkMandatory(InitConfigFileParser::Context & ctx, const char * data){

  Properties::Iterator it(ctx.m_currentInfo);
  for(const char * name = it.first(); name != NULL; name = it.next()){
    const Properties * info = NULL;
    ::require(ctx.m_currentInfo->get(name, &info));
    Uint32 val;
    if(info->get("Mandatory", &val)){
      const char * fname;
      ::require(info->get("Fname", &fname));
      if(!ctx.m_currentSection->contains(fname)){
	ctx.reportError("Mandatory parameter %s missing from section "
			"[%s] starting at line: %d",
			fname, ctx.fname, ctx.m_sectionLineno);
	return false;
      }
    }
  }
  return true;
}

/**
 * Connection rule: Fix node id
 *
 * Transform a string "NodeidX" (e.g. "uppsala.32") 
 * into a Uint32 "NodeIdX" (e.g. 32) and a string "SystemX" (e.g. "uppsala").
 */
static bool fixNodeId(InitConfigFileParser::Context & ctx, const char * data)
{
  char buf[] = "NodeIdX";  buf[6] = data[sizeof("NodeI")];
  char sysbuf[] = "SystemX";  sysbuf[6] = data[sizeof("NodeI")];
  const char* nodeId;
  if(!ctx.m_currentSection->get(buf, &nodeId))
  {
    ctx.reportError("Mandatory parameter %s missing from section"
                    "[%s] starting at line: %d",
                    buf, ctx.fname, ctx.m_sectionLineno);
    return false;
  }

  char tmpLine[MAX_LINE_LENGTH];
  strncpy(tmpLine, nodeId, MAX_LINE_LENGTH);
  char* token1 = strtok(tmpLine, ".");
  char* token2 = strtok(NULL, ".");
  Uint32 id;
  
  if(!token1)
  {
    ctx.reportError("Value for mandatory parameter %s missing from section "
                    "[%s] starting at line: %d",
                    buf, ctx.fname, ctx.m_sectionLineno);
    return false;
  }
  if (token2 == NULL) {                // Only a number given
    errno = 0;
    char* p;
    id = strtol(token1, &p, 10);
    if (errno != 0 || id <= 0x0  || id > MAX_NODES)
    {
      ctx.reportError("Illegal value for mandatory parameter %s from section "
                    "[%s] starting at line: %d",
                    buf, ctx.fname, ctx.m_sectionLineno);
      return false;
    }
    require(ctx.m_currentSection->put(buf, id, true));
  } else {                             // A pair given (e.g. "uppsala.32")
    errno = 0;
    char* p;
    id = strtol(token2, &p, 10);
    if (errno != 0 || id <= 0x0  || id > MAX_NODES)
    {
      ctx.reportError("Illegal value for mandatory parameter %s from section "
                    "[%s] starting at line: %d",
                    buf, ctx.fname, ctx.m_sectionLineno);
      return false;
    }
    require(ctx.m_currentSection->put(buf, id, true));
    require(ctx.m_currentSection->put(sysbuf, token1));
  }
  return true;
}

/**
 * Connection rule: Fix hostname
 * 
 * Unless Hostname is not already specified, do steps:
 * -# Via Connection's NodeId lookup Node
 * -# Via Node's ExecuteOnComputer lookup Hostname
 * -# Add HostName to Connection
 */
static bool
fixHostname(InitConfigFileParser::Context & ctx, const char * data){
  
  char buf[] = "NodeIdX"; buf[6] = data[sizeof("HostNam")];
  char sysbuf[] = "SystemX"; sysbuf[6] = data[sizeof("HostNam")];
  
  if(!ctx.m_currentSection->contains(data)){
    Uint32 id = 0;
    require(ctx.m_currentSection->get(buf, &id));
    
    const Properties * node;
    if(!ctx.m_config->get("Node", id, &node))
    {
      ctx.reportError("Unknown node: \"%d\" specified in connection "
		      "[%s] starting at line: %d",
		      id, ctx.fname, ctx.m_sectionLineno);
      return false;
    }
    
    const char * hostname;
    require(node->get("HostName", &hostname));
    require(ctx.m_currentSection->put(data, hostname));
  }
  return true;
}

/**
 * Connection rule: Fix port number (using a port number adder)
 */
static bool
fixPortNumber(InitConfigFileParser::Context & ctx, const char * data){

  DBUG_ENTER("fixPortNumber");

  Uint32 id1, id2;
  const char *hostName1;
  const char *hostName2;
  require(ctx.m_currentSection->get("NodeId1", &id1));
  require(ctx.m_currentSection->get("NodeId2", &id2));
  require(ctx.m_currentSection->get("HostName1", &hostName1));
  require(ctx.m_currentSection->get("HostName2", &hostName2));
  DBUG_PRINT("info",("NodeId1=%d HostName1=\"%s\"",id1,hostName1));
  DBUG_PRINT("info",("NodeId2=%d HostName2=\"%s\"",id2,hostName2));

  const Properties *node1, *node2;
  require(ctx.m_config->get("Node", id1, &node1));
  require(ctx.m_config->get("Node", id2, &node2));

  const char *type1, *type2;
  require(node1->get("Type", &type1));
  require(node2->get("Type", &type2));

  /* add NodeIdServer info */
  {
    Uint32 nodeIdServer = id1 < id2 ? id1 : id2;
    if(strcmp(type1, API_TOKEN) == 0 || strcmp(type2, MGM_TOKEN) == 0)
      nodeIdServer = id2;
    else if(strcmp(type2, API_TOKEN) == 0 || strcmp(type1, MGM_TOKEN) == 0)
      nodeIdServer = id1;
    ctx.m_currentSection->put("NodeIdServer", nodeIdServer);

    if (id2 == nodeIdServer) {
      {
	const char *tmp= hostName1;
	hostName1= hostName2;
	hostName2= tmp;
      }
      {
	Uint32 tmp= id1;
	id1= id2;
	id2= tmp;
      }
      {
	const Properties *tmp= node1;
	node1= node2;
	node2= tmp;
      }
      {
	const char *tmp= type1;
	type1= type2;
	type2= tmp;
      }
    }
  }

  BaseString hostname(hostName1);
  
  if (hostname.c_str()[0] == 0) {
    ctx.reportError("Hostname required on nodeid %d since it will "
		    "act as server.", id1);
    DBUG_RETURN(false);
  }

  Uint32 bindAnyAddr = 0;
  node1->get("TcpBind_INADDR_ANY", &bindAnyAddr);
  if (bindAnyAddr)
  {
    ctx.m_currentSection->put("TcpBind_INADDR_ANY", 1, true);
  }
  
  Uint32 port= 0;
  if(strcmp(type1, MGM_TOKEN)==0)
    node1->get("PortNumber",&port);
  else if(strcmp(type2, MGM_TOKEN)==0)
    node2->get("PortNumber",&port);

  if (!port && 
      !node1->get("ServerPort", &port) &&
      !ctx.m_userProperties.get("ServerPort_", id1, &port))
  {
    Uint32 base= 0;
    /*
     * If the connection doesn't involve an mgm server,
     * and a default port number has been set, behave the old
     * way of allocating port numbers for transporters.
     */
    if(ctx.m_userDefaults && ctx.m_userDefaults->get("PortNumber", &base))
    {
      Uint32 adder= 0;
      {
	BaseString server_port_adder(hostname);
	server_port_adder.append("_ServerPortAdder");
	ctx.m_userProperties.get(server_port_adder.c_str(), &adder);
	ctx.m_userProperties.put(server_port_adder.c_str(), adder+1, true);
      }
      
      if (!ctx.m_userProperties.get("ServerPortBase", &base)){
	if(!(ctx.m_userDefaults &&
	   ctx.m_userDefaults->get("PortNumber", &base)) &&
	   !ctx.m_systemDefaults->get("PortNumber", &base)) {
	  base= (Uint32)strtoll(NDB_TCP_BASE_PORT,0,0);
	}
	ctx.m_userProperties.put("ServerPortBase", base);
      }

      port= base + adder;
      ctx.m_userProperties.put("ServerPort_", id1, port);
    }
  }

  if(ctx.m_currentSection->contains("PortNumber")) {
    ndbout << "PortNumber should no longer be specificied "
	   << "per connection, please remove from config. "
	   << "Will be changed to " << port << endl;
    ctx.m_currentSection->put("PortNumber", port, true);
  } 
  else
  {
    ctx.m_currentSection->put("PortNumber", port);
  }

  DBUG_PRINT("info", ("connection %d-%d port %d host %s",
		      id1, id2, port, hostname.c_str()));

  DBUG_RETURN(true);
}

static bool 
fixShmUniqueId(InitConfigFileParser::Context & ctx, const char * data)
{
  DBUG_ENTER("fixShmUniqueId");
  Uint32 nodes= 0;
  ctx.m_userProperties.get(ctx.fname, &nodes);
  if (nodes == 1) // first management server
  {
    Uint32 portno= atoi(NDB_PORT);
    ctx.m_currentSection->get("PortNumber", &portno);
    ctx.m_userProperties.put("ShmUniqueId", portno);
  }
  DBUG_RETURN(true);
}

static 
bool 
fixShmKey(InitConfigFileParser::Context & ctx, const char *)
{
  DBUG_ENTER("fixShmKey");
  {
    static int last_signum= -1;
    Uint32 signum;
    if(!ctx.m_currentSection->get("Signum", &signum))
    {
      signum= OPT_NDB_SHM_SIGNUM_DEFAULT;
      if (signum <= 0)
      {
	  ctx.reportError("Unable to set default parameter for [SHM]Signum"
			  " please specify [SHM DEFAULT]Signum");
	  return false;
      }
      ctx.m_currentSection->put("Signum", signum);
      DBUG_PRINT("info",("Added Signum=%u", signum));
    }
    if ( last_signum != (int)signum && last_signum >= 0 )
    {
      ctx.reportError("All shared memory transporters must have same [SHM]Signum defined."
		      " Use [SHM DEFAULT]Signum");
      return false;
    }
    last_signum= (int)signum;
  }
  {
    Uint32 id1= 0, id2= 0, key= 0;
    require(ctx.m_currentSection->get("NodeId1", &id1));
    require(ctx.m_currentSection->get("NodeId2", &id2));
    if(!ctx.m_currentSection->get("ShmKey", &key))
    {
      require(ctx.m_userProperties.get("ShmUniqueId", &key));
      key= key << 16 | (id1 > id2 ? id1 << 8 | id2 : id2 << 8 | id1);
      ctx.m_currentSection->put("ShmKey", key);
      DBUG_PRINT("info",("Added ShmKey=0x%x", key));
    }
  }
  DBUG_RETURN(true);
}

/**
 * DB Node rule: Check various constraints
 */
static bool
checkDbConstraints(InitConfigFileParser::Context & ctx, const char *){

  Uint32 t1 = 0, t2 = 0;
  ctx.m_currentSection->get("MaxNoOfConcurrentOperations", &t1);
  ctx.m_currentSection->get("MaxNoOfConcurrentTransactions", &t2);
  
  if (t1 < t2) {
    ctx.reportError("MaxNoOfConcurrentOperations must be greater than "
		    "MaxNoOfConcurrentTransactions - [%s] starting at line: %d",
		    ctx.fname, ctx.m_sectionLineno);
    return false;
  }

  Uint32 replicas = 0, otherReplicas;
  ctx.m_currentSection->get("NoOfReplicas", &replicas);
  if(ctx.m_userProperties.get("NoOfReplicas", &otherReplicas)){
    if(replicas != otherReplicas){
      ctx.reportError("NoOfReplicas defined differently on different nodes"
		      " - [%s] starting at line: %d",
		      ctx.fname, ctx.m_sectionLineno);
      return false;
    }
  } else {
    ctx.m_userProperties.put("NoOfReplicas", replicas);
  }

  /**
   * In kernel, will calculate the MaxNoOfMeataTables use the following sum:
   * Uint32 noOfMetaTables = noOfTables + noOfOrderedIndexes + 
   *                         noOfUniqueHashIndexes + 2
   * 2 is the number of the SysTables.
   * So must check that the sum does't exceed the max value of Uint32.
   */
  Uint32 noOfTables = 0,
         noOfOrderedIndexes = 0,
         noOfUniqueHashIndexes = 0;
  ctx.m_currentSection->get("MaxNoOfTables", &noOfTables);
  ctx.m_currentSection->get("MaxNoOfOrderedIndexes", &noOfOrderedIndexes);
  ctx.m_currentSection->get("MaxNoOfUniqueHashIndexes", &noOfUniqueHashIndexes);

  Uint64 sum= (Uint64)noOfTables + noOfOrderedIndexes + noOfUniqueHashIndexes;
  
  if (sum > ((Uint32)~0 - 2)) {
    ctx.reportError("The sum of MaxNoOfTables, MaxNoOfOrderedIndexes and"
		    " MaxNoOfUniqueHashIndexes must not exceed %u - [%s]"
                    " starting at line: %d",
		    ((Uint32)~0 - 2), ctx.fname, ctx.m_sectionLineno);
    return false;
  } 

  return true;
}

/**
 * Connection rule: Check varius constraints
 */
static bool
checkConnectionConstraints(InitConfigFileParser::Context & ctx, const char *){

  Uint32 id1 = 0, id2 = 0;
  ctx.m_currentSection->get("NodeId1", &id1);
  ctx.m_currentSection->get("NodeId2", &id2);
  
  if(id1 == id2){
    ctx.reportError("Illegal connection from node to itself"
		    " - [%s] starting at line: %d",
		    ctx.fname, ctx.m_sectionLineno);
    return false;
  }

  const Properties * node1;
  if(!ctx.m_config->get("Node", id1, &node1)){
    ctx.reportError("Connection refering to undefined node: %d"
		    " - [%s] starting at line: %d",
		    id1, ctx.fname, ctx.m_sectionLineno);
    return false;
  }

  const Properties * node2;
  if(!ctx.m_config->get("Node", id2, &node2)){
    ctx.reportError("Connection refering to undefined node: %d"
		    " - [%s] starting at line: %d",
		    id2, ctx.fname, ctx.m_sectionLineno);
    return false;
  }

  const char * type1;
  const char * type2;
  require(node1->get("Type", &type1));
  require(node2->get("Type", &type2));

  /**
   * Report error if the following are true
   * -# None of the nodes is of type DB
   * -# Not both of them are MGMs
   */
  if((strcmp(type1, DB_TOKEN) != 0 && strcmp(type2, DB_TOKEN) != 0) &&
     !(strcmp(type1, MGM_TOKEN) == 0 && strcmp(type2, MGM_TOKEN) == 0))
  {
    ctx.reportError("Invalid connection between node %d (%s) and node %d (%s)"
		    " - [%s] starting at line: %d",
		    id1, type1, id2, type2, 
		    ctx.fname, ctx.m_sectionLineno);
    return false;
  }

  return true;
}

static bool
checkTCPConstraints(InitConfigFileParser::Context & ctx, const char * data){
  
  const char * host;
  struct in_addr addr;
  if(ctx.m_currentSection->get(data, &host) && strlen(host) && 
     Ndb_getInAddr(&addr, host)){
    ctx.reportError("Unable to lookup/illegal hostname %s"
		    " - [%s] starting at line: %d",
		    host, ctx.fname, ctx.m_sectionLineno);
    return false;
  }
  return true;
}

static
bool
transform(InitConfigFileParser::Context & ctx,
	  Properties & dst, 
	  const char * oldName,
	  const char * newName,
	  double add, double mul){
  
  if(ctx.m_currentSection->contains(newName)){
    ctx.reportError("Both %s and %s specified"
		    " - [%s] starting at line: %d",
		    oldName, newName,
		    ctx.fname, ctx.m_sectionLineno);
    return false;
  }
  
  PropertiesType oldType;
  require(ctx.m_currentSection->getTypeOf(oldName, &oldType));
  ConfigInfo::Type newType = ctx.m_info->getType(ctx.m_currentInfo, newName);  

  if(!((oldType == PropertiesType_Uint32 || oldType == PropertiesType_Uint64) 
       && (newType == ConfigInfo::CI_INT || newType == ConfigInfo::CI_INT64 || newType == ConfigInfo::CI_BOOL))){
    ndbout << "oldType: " << (int)oldType << ", newType: " << (int)newType << endl;
    ctx.reportError("Unable to handle type conversion w.r.t deprication %s %s"
		    "- [%s] starting at line: %d",
		    oldName, newName,
		    ctx.fname, ctx.m_sectionLineno);
    return false;
  }
  Uint64 oldVal;
  require(ctx.m_currentSection->get(oldName, &oldVal));

  Uint64 newVal = (Uint64)((Int64)oldVal * mul + add);
  if(!ctx.m_info->verify(ctx.m_currentInfo, newName, newVal)){
    ctx.reportError("Unable to handle deprication, new value not within bounds"
		    "%s %s - [%s] starting at line: %d",
		    oldName, newName,
		    ctx.fname, ctx.m_sectionLineno);
    return false;
  }

  if(newType == ConfigInfo::CI_INT || newType == ConfigInfo::CI_BOOL){
    require(dst.put(newName, (Uint32)newVal));
  } else if(newType == ConfigInfo::CI_INT64) {
    require(dst.put64(newName, newVal));    
  }
  return true;
}

static bool
fixDepricated(InitConfigFileParser::Context & ctx, const char * data){
  const char * name;
  /**
   * Transform old values to new values
   * Transform new values to old values (backward compatible)
   */
  Properties tmp(true);
  Properties::Iterator it(ctx.m_currentSection);
  for (name = it.first(); name != NULL; name = it.next()) {
    const DepricationTransform * p = &f_deprication[0];
    while(p->m_section != 0){
      if(strcmp(p->m_section, ctx.fname) == 0){
	double mul = p->m_mul;
	double add = p->m_add;
	if(strcasecmp(name, p->m_oldName) == 0){
	  if(!transform(ctx, tmp, name, p->m_newName, add, mul)){
	    return false;
	  }
	} else if(strcasecmp(name, p->m_newName) == 0) {
	  if(!transform(ctx, tmp, name, p->m_oldName, -add/mul,1.0/mul)){
	    return false;
	  }
	}
      }
      p++;
    }
  }
  
  Properties::Iterator it2(&tmp);
  for (name = it2.first(); name != NULL; name = it2.next()) {
    PropertiesType type;
    require(tmp.getTypeOf(name, &type));
    switch(type){
    case PropertiesType_Uint32:{
      Uint32 val;
      require(tmp.get(name, &val));
      ::require(ctx.m_currentSection->put(name, val));
      break;
    }
    case PropertiesType_char:{
      const char * val;
      require(tmp.get(name, &val));
      ::require(ctx.m_currentSection->put(name, val));
      break;
    }
    case PropertiesType_Uint64:{
      Uint64 val;
      require(tmp.get(name, &val));
      ::require(ctx.m_currentSection->put64(name, val));
      break;
    }
    case PropertiesType_Properties:
    default:
      ::require(false);
    }
  }
  return true;
}

static bool
saveInConfigValues(InitConfigFileParser::Context & ctx, const char * data){
  const Properties * sec;
  if(!ctx.m_currentInfo->get(ctx.fname, &sec)){
    require(false);
    return false;
  }
  
  do {
    const char *secName;
    Uint32 id, status, typeVal;
    require(sec->get("Fname", &secName));
    require(sec->get("Id", &id));
    require(sec->get("Status", &status));
    require(sec->get("SectionType", &typeVal));
    
    if(id == KEY_INTERNAL || status == ConfigInfo::CI_INTERNAL){
      ndbout_c("skipping section %s", ctx.fname);
      break;
    }

    Uint32 no = 0;
    ctx.m_userProperties.get("$Section", id, &no);
    ctx.m_userProperties.put("$Section", id, no+1, true);
    
    ctx.m_configValues.openSection(id, no);
    ctx.m_configValues.put(CFG_TYPE_OF_SECTION, typeVal);
    
    Properties::Iterator it(ctx.m_currentSection);
    for (const char* n = it.first(); n != NULL; n = it.next()) {
      const Properties * info;
      if(!ctx.m_currentInfo->get(n, &info))
	continue;

      id = 0;
      info->get("Id", &id);
      
      if(id == KEY_INTERNAL)
	continue;

      bool ok = true;
      PropertiesType type;
      require(ctx.m_currentSection->getTypeOf(n, &type));
      switch(type){
      case PropertiesType_Uint32:{
	Uint32 val;
	require(ctx.m_currentSection->get(n, &val));
	ok = ctx.m_configValues.put(id, val);
	break;
      }
      case PropertiesType_Uint64:{
	Uint64 val;
	require(ctx.m_currentSection->get(n, &val));
	ok = ctx.m_configValues.put64(id, val);
	break;
      }
      case PropertiesType_char:{
	const char * val;
	require(ctx.m_currentSection->get(n, &val));
	ok = ctx.m_configValues.put(id, val);
	break;
      }
      default:
	require(false);
      }
      require(ok);
    }
    ctx.m_configValues.closeSection();
  } while(0);
  return true;
}


static bool
add_system_section(Vector<ConfigInfo::ConfigRuleSection>&sections,
                   struct InitConfigFileParser::Context &ctx,
                   const char * rule_data)
{
  if (!ctx.m_userProperties.contains("SYSTEM")) {
    ConfigInfo::ConfigRuleSection s;

    // Generate a unique name for this new cluster
    time_t now = ::time((time_t*)NULL);
    struct tm* tm_now = ::localtime(&now);

    char name_buf[18];
    BaseString::snprintf(name_buf, sizeof(name_buf),
                         "MC_%d%.2d%.2d%.2d%.2d%.2d",
                         tm_now->tm_year + 1900,
                         tm_now->tm_mon + 1,
                         tm_now->tm_mday,
                         tm_now->tm_hour,
                         tm_now->tm_min,
                         tm_now->tm_sec);

    s.m_sectionType = BaseString("SYSTEM");
    s.m_sectionData = new Properties(true);
    s.m_sectionData->put("Name", name_buf);
    s.m_sectionData->put("Type", "SYSTEM");

    // ndbout_c("Generated new SYSTEM section with name '%s'", name_buf);

    sections.push_back(s);
  }
  return true;
}


static bool
sanity_checks(Vector<ConfigInfo::ConfigRuleSection>&sections, 
	      struct InitConfigFileParser::Context &ctx, 
	      const char * rule_data)
{
  Uint32 db_nodes = 0;
  Uint32 mgm_nodes = 0;
  Uint32 api_nodes = 0;
  if (!ctx.m_userProperties.get("DB", &db_nodes)) {
    ctx.reportError("At least one database node (ndbd) should be defined in config file");
    return false;
  }
  if (!ctx.m_userProperties.get("MGM", &mgm_nodes)) {
    ctx.reportError("At least one management server node (ndb_mgmd) should be defined in config file");
    return false;
  }
  if (!ctx.m_userProperties.get("API", &api_nodes)) {
    ctx.reportError("At least one application node (for the mysqld) should be defined in config file");
    return false;
  }
  return true;
}

static
int
check_connection(struct InitConfigFileParser::Context &ctx,
		 const char * map,
		 Uint32 nodeId1, const char * hostname,
		 Uint32 nodeId2)
{
  Bitmask<(MAX_NODES+31)/32> bitmap;

  BaseString str(map);
  Vector<BaseString> arr;
  str.split(arr, ",");
  for (Uint32 i = 0; i<arr.size(); i++)
  {
    char *endptr = 0;
    long val = strtol(arr[i].c_str(), &endptr, 10);
    if (*endptr)
    {
      ctx.reportError("Unable to parse ConnectionMap(\"%s\" for "
		      "node: %d, hostname: %s",
		      map, nodeId1, hostname);
      return -1;
    }
    if (! (val > 0 && val < MAX_NDB_NODES))
    {
      ctx.reportError("Invalid node in in ConnectionMap(\"%s\" for "
		      "node: %d, hostname: %s",
		      map, nodeId1, hostname);
      return -1;
    }
    bitmap.set(val);
  }
  return bitmap.get(nodeId2);
}

static
bool
add_a_connection(Vector<ConfigInfo::ConfigRuleSection>&sections,
		 struct InitConfigFileParser::Context &ctx,
		 Uint32 nodeId1, Uint32 nodeId2, bool use_shm)
{
  int ret;
  ConfigInfo::ConfigRuleSection s;
  const char * map = 0;
  const char *hostname1= 0, *hostname2= 0;
  const Properties *tmp;
  
  Uint32 wan = 0;
  require(ctx.m_config->get("Node", nodeId1, &tmp));
  tmp->get("HostName", &hostname1);
  if (!wan)
  {
    tmp->get("wan", &wan);
  }

  if (tmp->get("ConnectionMap", &map))
{
    if ((ret = check_connection(ctx, map, nodeId1, hostname1, nodeId2)) != 1)
    {
      return ret == 0 ? true : false;
    }
  }

  require(ctx.m_config->get("Node", nodeId2, &tmp));
  tmp->get("HostName", &hostname2);
  if (!wan)
  {
    tmp->get("wan", &wan);
  }
  
  if (tmp->get("ConnectionMap", &map))
  {
    if ((ret = check_connection(ctx, map, nodeId2, hostname2, nodeId1)) != 1)
    {
      return ret == 0 ? true : false;
    }
  }
  
  char buf[16];
  s.m_sectionData= new Properties(true);
  BaseString::snprintf(buf, sizeof(buf), "%u", nodeId1);
  s.m_sectionData->put("NodeId1", buf);
  BaseString::snprintf(buf, sizeof(buf), "%u", nodeId2);
  s.m_sectionData->put("NodeId2", buf);

  if (use_shm &&
      hostname1 && hostname1[0] &&
      hostname2 && hostname2[0] &&
      strcmp(hostname1,hostname2) == 0)
  {
    s.m_sectionType= BaseString("SHM");
    DBUG_PRINT("info",("adding SHM connection %d %d",nodeId1,nodeId2));
  }
  else
  {
    s.m_sectionType= BaseString("TCP");
    DBUG_PRINT("info",("adding TCP connection %d %d",nodeId1,nodeId2));

    if (wan)
    {
      s.m_sectionData->put("TCP_RCV_BUF_SIZE", 4194304);
      s.m_sectionData->put("TCP_SND_BUF_SIZE", 4194304);
      s.m_sectionData->put("TCP_MAXSEG_SIZE", 61440);
    }
  }
  
  sections.push_back(s);
  return true;
}

static bool
add_node_connections(Vector<ConfigInfo::ConfigRuleSection>&sections, 
  struct InitConfigFileParser::Context &ctx, 
  const char * rule_data)
{
  DBUG_ENTER("add_node_connections");
  Uint32 i;
  Properties * props= ctx.m_config;
  Properties p_connections(true);
  Properties p_connections2(true);

  for (i = 0;; i++){
    const Properties * tmp;
    Uint32 nodeId1, nodeId2;

    if(!props->get("Connection", i, &tmp)) break;

    if(!tmp->get("NodeId1", &nodeId1)) continue;
    p_connections.put("", nodeId1, nodeId1);
    if(!tmp->get("NodeId2", &nodeId2)) continue;
    p_connections.put("", nodeId2, nodeId2);

    p_connections2.put("", nodeId1 + (nodeId2<<16), nodeId1);
    p_connections2.put("", nodeId2 + (nodeId1<<16), nodeId2);
  }

  Uint32 nNodes;
  ctx.m_userProperties.get("NoOfNodes", &nNodes);

  Properties p_db_nodes(true);
  Properties p_api_nodes(true);
  Properties p_mgm_nodes(true);

  Uint32 i_db= 0, i_api= 0, i_mgm= 0, n;
  for (i= 0, n= 0; n < nNodes; i++){
    const Properties * tmp;
    if(!props->get("Node", i, &tmp)) continue;
    n++;

    const char * type;
    if(!tmp->get("Type", &type)) continue;

    if (strcmp(type,DB_TOKEN) == 0)
      p_db_nodes.put("", i_db++, i);
    else if (strcmp(type,API_TOKEN) == 0)
      p_api_nodes.put("", i_api++, i);
    else if (strcmp(type,MGM_TOKEN) == 0)
      p_mgm_nodes.put("", i_mgm++, i);
  }

  Uint32 nodeId1, nodeId2, dummy;

  // DB -> DB
  for (i= 0; p_db_nodes.get("", i, &nodeId1); i++){
    for (Uint32 j= i+1;; j++){
      if(!p_db_nodes.get("", j, &nodeId2)) break;
      if(!p_connections2.get("", nodeId1+(nodeId2<<16), &dummy)) 
      {
	if (!add_a_connection(sections,ctx,nodeId1,nodeId2,opt_ndb_shm))
	  goto err;
      }
    }
  }

  // API -> DB
  for (i= 0; p_api_nodes.get("", i, &nodeId1); i++){
    if(!p_connections.get("", nodeId1, &dummy)) {
      for (Uint32 j= 0;; j++){
	if(!p_db_nodes.get("", j, &nodeId2)) break;
	if (!add_a_connection(sections,ctx,nodeId1,nodeId2,opt_ndb_shm))
	  goto err;
      }
    }
  }

  // MGM -> DB
  for (i= 0; p_mgm_nodes.get("", i, &nodeId1); i++){
    if(!p_connections.get("", nodeId1, &dummy)) {
      for (Uint32 j= 0;; j++){
	if(!p_db_nodes.get("", j, &nodeId2)) break;
	if (!add_a_connection(sections,ctx,nodeId1,nodeId2,0))
	  goto err;
      }
    }
  }

  // MGM -> MGM
  for (i= 0; p_mgm_nodes.get("", i, &nodeId1); i++){
    for (Uint32 j= i+1;; j++){
      if(!p_mgm_nodes.get("", j, &nodeId2)) break;
      if(!p_connections2.get("", nodeId1+(nodeId2<<16), &dummy))
      {
	if (!add_a_connection(sections,ctx,nodeId1,nodeId2,0))
	  goto err;
     }
    }
  }

  DBUG_RETURN(true);
err:
  DBUG_RETURN(false);
}

static bool set_connection_priorities(Vector<ConfigInfo::ConfigRuleSection>&sections, 
				 struct InitConfigFileParser::Context &ctx, 
				 const char * rule_data)
{
  DBUG_ENTER("set_connection_priorities");
  DBUG_RETURN(true);
}

static bool
check_node_vs_replicas(Vector<ConfigInfo::ConfigRuleSection>&sections, 
		       struct InitConfigFileParser::Context &ctx, 
		       const char * rule_data)
{
  Uint32 i, n;
  Uint32 n_nodes;
  Uint32 replicas= 0;
  Uint32 db_host_count= 0;
  bool  with_arbitration_rank= false;
  ctx.m_userProperties.get("NoOfNodes", &n_nodes);
  ctx.m_userProperties.get("NoOfReplicas", &replicas);

  /**
   * Register user supplied values
   */
  Uint8 ng_cnt[MAX_NDB_NODES];
  Bitmask<(MAX_NDB_NODES+31)/32> nodes_wo_ng;
  bzero(ng_cnt, sizeof(ng_cnt));

  for (i= 0, n= 0; n < n_nodes; i++)
  {
    const Properties * tmp;
    if(!ctx.m_config->get("Node", i, &tmp)) continue;
    n++;

    const char * type;
    if(!tmp->get("Type", &type)) continue;

    if (strcmp(type,DB_TOKEN) == 0)
    {
      Uint32 id;
      tmp->get("NodeId", &id);

      Uint32 ng;
      if (tmp->get("Nodegroup", &ng))
      {
        if (ng == NDB_NO_NODEGROUP)
        {
          break;
        }
        else if (ng >= MAX_NDB_NODES)
        {
          ctx.reportError("Invalid nodegroup %u for node %u",
                          ng, id);
          return false;
        }
        ng_cnt[ng]++;
      }
      else
      {
        nodes_wo_ng.set(i);
      }
    }
  }

  /**
   * Auto-assign nodegroups if user didnt
   */
  Uint32 next_ng = 0;
  for (;ng_cnt[next_ng] >= replicas; next_ng++);
  for (i = nodes_wo_ng.find(0); i!=BitmaskImpl::NotFound;
       i = nodes_wo_ng.find(i + 1))
  {
    Properties* tmp = 0;
    ctx.m_config->getCopy("Node", i, &tmp);

    tmp->put("Nodegroup", next_ng, true);
    ctx.m_config->put("Node", i, tmp, true);
    ng_cnt[next_ng]++;

    Uint32 id;
    tmp->get("NodeId", &id);

    for (;ng_cnt[next_ng] >= replicas; next_ng++);

    delete tmp;
  }

  /**
   * Check node vs replicas
   */
  for (i = 0; i<MAX_NDB_NODES; i++)
  {
    if (ng_cnt[i] != 0 && ng_cnt[i] != (Uint8)replicas)
    {
      ctx.reportError("Nodegroup %u has %u members, NoOfReplicas=%u",
                      i, ng_cnt[i], replicas);
      return false;
    }
  }

  // check that node groups and arbitrators are ok
  // just issue warning if not
  if(replicas > 1){
    Properties p_db_hosts(true); // store hosts which db nodes run on
    Properties p_arbitrators(true); // store hosts which arbitrators run on
    // arbitrator should not run together with db node on same host
    Uint32 group= 0, i_group= 0;
    BaseString node_group_warning, arbitration_warning;
    const char *arbit_warn_fmt=
      "\n  arbitrator with id %d and db node with id %d on same host %s";
    const char *arbit_warn_fmt2=
      "\n  arbitrator with id %d has no hostname specified";

    ctx.m_userProperties.get("NoOfNodes", &n_nodes);
    for (i= 0, n= 0; n < n_nodes; i++){
      const Properties * tmp;
      if(!ctx.m_config->get("Node", i, &tmp)) continue;
      n++;

      const char * type;
      if(!tmp->get("Type", &type)) continue;

      const char* host= 0;
      tmp->get("HostName", &host);

      if (strcmp(type,DB_TOKEN) == 0)
      { 
        { 
          Uint32 ii; 
          if (!p_db_hosts.get(host,&ii)) 
            db_host_count++; 
          p_db_hosts.put(host,i); 
          if (p_arbitrators.get(host,&ii)) 
          { 
            arbitration_warning.appfmt(arbit_warn_fmt, ii, i, host); 
            p_arbitrators.remove(host); // only one warning per db node 
          } 
        } 
        { 
          unsigned j; 
          BaseString str, str2; 
          str.assfmt("#group%d_",group); 
          p_db_hosts.put(str.c_str(),i_group,host); 
          str2.assfmt("##group%d_",group); 
          p_db_hosts.put(str2.c_str(),i_group,i); 
          for (j= 0; j < i_group; j++) 
          { 
            const char *other_host; 
            p_db_hosts.get(str.c_str(),j,&other_host); 
            if (strcmp(host,other_host) == 0) { 
              unsigned int other_i, c= 0; 
              p_db_hosts.get(str2.c_str(),j,&other_i); 
              p_db_hosts.get(str.c_str(),&c); 
              if (c == 0) // first warning in this node group 
                node_group_warning.appfmt("  Node group %d", group); 
              c|= 1 << j; 
              p_db_hosts.put(str.c_str(),c); 
              node_group_warning.appfmt(",\n    db node with id %d and id %d " 
              "on same host %s", other_i, i, host); 
            } 
          } 
          i_group++; 
          DBUG_ASSERT(i_group <= replicas); 
          if (i_group == replicas) 
          { 
            unsigned c= 0; 
            p_db_hosts.get(str.c_str(),&c); 
            if (c+1 == (1u << (replicas-1))) // all nodes on same machine 
              node_group_warning.append(".\n    Host failure will " 
              "cause complete cluster shutdown."); 
            else if (c > 0) 
              node_group_warning.append(".\n    Host failure may " 
              "cause complete cluster shutdown."); 
            group++; 
            i_group= 0; 
          } 
        }
      }
      else if (strcmp(type,API_TOKEN) == 0 ||
	       strcmp(type,MGM_TOKEN) == 0)
      { 
        Uint32 rank; 
        if(tmp->get("ArbitrationRank", &rank) && rank > 0) 
        { 
          with_arbitration_rank = true;  //check whether MGM or API node configured with rank >0 
          if(host && host[0] != 0) 
          { 
            Uint32 ii; 
            p_arbitrators.put(host,i); 
            if (p_db_hosts.get(host,&ii)) 
            { 
              arbitration_warning.appfmt(arbit_warn_fmt, i, ii, host); 
            } 
          } 
          else 
          { 
            arbitration_warning.appfmt(arbit_warn_fmt2, i); 
          } 
        }
      }
    }
    if (db_host_count > 1 && node_group_warning.length() > 0)
      ctx.reportWarning("Cluster configuration warning:\n%s",node_group_warning.c_str());
    if (!with_arbitration_rank) 
    {
      ctx.reportWarning("Cluster configuration warning:" 
         "\n  Neither %s nor %s nodes are configured with arbitrator,"
         "\n  may cause complete cluster shutdown in case of host failure.", 
         MGM_TOKEN, API_TOKEN);
    }
    if (db_host_count > 1 && arbitration_warning.length() > 0)
      ctx.reportWarning("Cluster configuration warning:%s%s",arbitration_warning.c_str(),
	       "\n  Running arbitrator on the same host as a database node may"
	       "\n  cause complete cluster shutdown in case of host failure.");
  }
  return true;
}


ConfigInfo::ParamInfoIter::ParamInfoIter(const ConfigInfo& info,
                                         Uint32 section,
                                         Uint32 section_type) :
  m_info(info),
  m_section_name(NULL),
  m_curr_param(0)
{
  /* Find the section's name */
  for (int j=0; j<info.m_NoOfParams; j++) {
    const ConfigInfo::ParamInfo & param = info.m_ParamInfo[j];
    if (param._type == ConfigInfo::CI_SECTION &&
        param._paramId == section &&
        (section_type == ~(Uint32)0 || 
         Uint32(param._section_type) == section_type))
    {
      m_section_name= param._section;
      return;
    }
  }
  abort();
}


const ConfigInfo::ParamInfo*
ConfigInfo::ParamInfoIter::next(void) {
  assert(m_curr_param < m_info.m_NoOfParams);
  do {
    /*  Loop through the parameter and return a pointer to the next found */
    const ConfigInfo::ParamInfo* param = &m_info.m_ParamInfo[m_curr_param++];
    if (strcmp(param->_section, m_section_name) == 0 &&
        param->_type != ConfigInfo::CI_SECTION)
      return param;
  }
  while (m_curr_param<m_info.m_NoOfParams);

  return NULL;
}


static
bool
saveSectionsInConfigValues(Vector<ConfigInfo::ConfigRuleSection>& notused,
                           struct InitConfigFileParser::Context &ctx,
                           const char * rule_data)
{
  if (rule_data == 0)
    return true;

  BaseString sections(rule_data);
  Vector<BaseString> list;
  sections.split(list, ",");

  Properties::Iterator it(ctx.m_config);
  for (const char * name = it.first(); name != 0; name = it.next())
  {
    PropertiesType pt;
    bool match = false;
    for (Uint32 i = 0; i<list.size(); i++)
    {
      if (strstr(name, list[i].c_str()))
      {
        match = true;
        break;
      }
    }
    if (match &&
        ctx.m_config->getTypeOf(name, &pt) &&
        pt == PropertiesType_Properties)
    {
      const char * type;
      const Properties* tmp;
      require(ctx.m_config->get(name, &tmp) != 0);
      require(tmp->get("Type", &type) != 0);
      require((ctx.m_currentInfo = ctx.m_info->getInfo(type)) != 0);
      ctx.m_currentSection = const_cast<Properties*>(tmp);
      BaseString::snprintf(ctx.fname, sizeof(ctx.fname), type);
      saveInConfigValues(ctx, 0);
    }
  }
  return true;
}


template class Vector<ConfigInfo::ConfigRuleSection>;
#endif /* NDB_MGMAPI */<|MERGE_RESOLUTION|>--- conflicted
+++ resolved
@@ -1586,7 +1586,6 @@
     "true"},
 
   {
-<<<<<<< HEAD
     CFG_TOTAL_SEND_BUFFER_MEMORY,
     "TotalSendBufferMemory",
     DB_TOKEN,
@@ -1678,7 +1677,8 @@
     "false",
     "true"
   },
-=======
+
+  {
     CFG_DB_DD_FILESYSTEM_PATH,
     "FileSystemPathDD",
     DB_TOKEN,
@@ -1732,7 +1732,6 @@
     ConfigInfo::CI_STRING,
     UNDEFINED,
     0, 0 },
->>>>>>> 82e10682
 
   /***************************************************************************
    * API
