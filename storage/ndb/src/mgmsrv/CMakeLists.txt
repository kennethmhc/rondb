--- conflicted
+++ resolved
@@ -1,8 +1,4 @@
-<<<<<<< HEAD
-# Copyright (c) 2008, 2013, Oracle and/or its affiliates. All rights reserved.
-=======
 # Copyright (c) 2008, 2015, Oracle and/or its affiliates. All rights reserved.
->>>>>>> d1f13289
 #
 # This program is free software; you can redistribute it and/or modify
 # it under the terms of the GNU General Public License as published by
@@ -21,6 +17,7 @@
   ${NDB_SOURCE_DIR}/src/mgmapi
   ${NDB_SOURCE_DIR}/src/ndbapi
   ${NDB_SOURCE_DIR}/src/mgmclient)
+
 
 ADD_CONVENIENCE_LIBRARY(ndbconf
                Config.cpp
