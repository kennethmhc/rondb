# Copyright (c) 2010, 2012, Oracle and/or its affiliates. All rights reserved.
#
# This program is free software; you can redistribute it and/or modify
# it under the terms of the GNU General Public License as published by
# the Free Software Foundation; version 2 of the License.
#
# This program is distributed in the hope that it will be useful,
# but WITHOUT ANY WARRANTY; without even the implied warranty of
# MERCHANTABILITY or FITNESS FOR A PARTICULAR PURPOSE.  See the
# GNU General Public License for more details.
#
# You should have received a copy of the GNU General Public License
# along with this program; if not, write to the Free Software
# Foundation, Inc., 51 Franklin St, Fifth Floor, Boston, MA  02110-1301  USA

# set common Java variables for ndbjtie unit tests
# neither wildcards (nor line breaks) for clean targets supported by cmake
#SET_DIRECTORY_PROPERTIES(PROPERTIES ADDITIONAL_MAKE_CLEAN_FILES "*.log")
IF(HAVE_JAVA)

  # the native path to the JVM
  FILE(TO_NATIVE_PATH ${Java_JAVA_EXECUTABLE} Java_JAVA_EXECUTABLE_PATH)

  # the JVM arch option when loading native libraries
  MATH(EXPR Java_JAVA_ARCH "${CMAKE_SIZEOF_VOID_P} * 8")
  SET(Java_JAVA_ARCH_OPT "-d${Java_JAVA_ARCH}")

ENDIF(HAVE_JAVA)

ADD_SUBDIRECTORY(jtie)
ADD_SUBDIRECTORY(test)

IF(HAVE_JDK)

  INCLUDE_DIRECTORIES(${JNI_INCLUDE_DIRS})

<<<<<<< HEAD
  INCLUDE_DIRECTORIES(utils 
=======
  INCLUDE_DIRECTORIES(mysql
                      utils
>>>>>>> 51c526eb
                      jtie)

  ADD_LIBRARY(ndbjtie STATIC ndbjtie_lib.cpp)

ENDIF(HAVE_JDK)

<<<<<<< HEAD
SET ( JAVA_SOURCE_DIRS
 ${CMAKE_CURRENT_SOURCE_DIR}/com/mysql/ndbjtie/mysql
 ${CMAKE_CURRENT_SOURCE_DIR}/com/mysql/ndbjtie/mgmapi
 ${CMAKE_CURRENT_SOURCE_DIR}/com/mysql/ndbjtie/ndbapi)

SET ( JAVA_SOURCES "")
=======
# the NdbJTie Java API
SET(JAVA_SOURCE_DIRS
  ${CMAKE_CURRENT_SOURCE_DIR}/com/mysql/ndbjtie/mysql
  ${CMAKE_CURRENT_SOURCE_DIR}/com/mysql/ndbjtie/mgmapi
  ${CMAKE_CURRENT_SOURCE_DIR}/com/mysql/ndbjtie/ndbapi)

SET(JAVA_SOURCES "")
>>>>>>> 51c526eb
FOREACH(D ${JAVA_SOURCE_DIRS})
  FILE(GLOB tmp ${D}/*.java)
  LIST(APPEND JAVA_SOURCES ${tmp})
ENDFOREACH()

SET(CLASSPATH
  ${CMAKE_BINARY_DIR}/storage/ndb/src/ndbjtie/target/classes
  ${CMAKE_BINARY_DIR}/storage/ndb/src/ndbjtie/jtie/target/classes)

CREATE_JAR(ndbjtie ${JAVA_SOURCES}
<<<<<<< HEAD
  CLASSPATH ${CLASSPATH} 
=======
  CLASSPATH ${CLASSPATH}
>>>>>>> 51c526eb
  DEPENDENCIES jtie.jar)

# add the jtie dependencies for a self-contained jar
LIST(APPEND JAVA_CLASS_DIRS
  "${CMAKE_BINARY_DIR}/storage/ndb/src/ndbjtie/jtie/target/classes"
  "com/mysql/jtie")
ADD_FILES_TO_JAR(ndbjtie ${JAVA_CLASS_DIRS})<|MERGE_RESOLUTION|>--- conflicted
+++ resolved
@@ -34,26 +34,13 @@
 
   INCLUDE_DIRECTORIES(${JNI_INCLUDE_DIRS})
 
-<<<<<<< HEAD
   INCLUDE_DIRECTORIES(utils 
-=======
-  INCLUDE_DIRECTORIES(mysql
-                      utils
->>>>>>> 51c526eb
                       jtie)
 
   ADD_LIBRARY(ndbjtie STATIC ndbjtie_lib.cpp)
 
 ENDIF(HAVE_JDK)
 
-<<<<<<< HEAD
-SET ( JAVA_SOURCE_DIRS
- ${CMAKE_CURRENT_SOURCE_DIR}/com/mysql/ndbjtie/mysql
- ${CMAKE_CURRENT_SOURCE_DIR}/com/mysql/ndbjtie/mgmapi
- ${CMAKE_CURRENT_SOURCE_DIR}/com/mysql/ndbjtie/ndbapi)
-
-SET ( JAVA_SOURCES "")
-=======
 # the NdbJTie Java API
 SET(JAVA_SOURCE_DIRS
   ${CMAKE_CURRENT_SOURCE_DIR}/com/mysql/ndbjtie/mysql
@@ -61,7 +48,6 @@
   ${CMAKE_CURRENT_SOURCE_DIR}/com/mysql/ndbjtie/ndbapi)
 
 SET(JAVA_SOURCES "")
->>>>>>> 51c526eb
 FOREACH(D ${JAVA_SOURCE_DIRS})
   FILE(GLOB tmp ${D}/*.java)
   LIST(APPEND JAVA_SOURCES ${tmp})
@@ -71,16 +57,10 @@
   ${CMAKE_BINARY_DIR}/storage/ndb/src/ndbjtie/target/classes
   ${CMAKE_BINARY_DIR}/storage/ndb/src/ndbjtie/jtie/target/classes)
 
+SET(JARS
+  ${CMAKE_BINARY_DIR}/storage/ndb/src/ndbjtie/jtie/jtie.jar)
+
 CREATE_JAR(ndbjtie ${JAVA_SOURCES}
-<<<<<<< HEAD
-  CLASSPATH ${CLASSPATH} 
-=======
   CLASSPATH ${CLASSPATH}
->>>>>>> 51c526eb
-  DEPENDENCIES jtie.jar)
-
-# add the jtie dependencies for a self-contained jar
-LIST(APPEND JAVA_CLASS_DIRS
-  "${CMAKE_BINARY_DIR}/storage/ndb/src/ndbjtie/jtie/target/classes"
-  "com/mysql/jtie")
-ADD_FILES_TO_JAR(ndbjtie ${JAVA_CLASS_DIRS})+  MERGE_JARS ${JARS}
+  DEPENDENCIES jtie.jar)