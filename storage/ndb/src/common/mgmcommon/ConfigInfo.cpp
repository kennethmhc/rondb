--- conflicted
+++ resolved
@@ -798,11 +798,7 @@
     ConfigInfo::CI_USED,
     false,
     ConfigInfo::CI_STRING,
-<<<<<<< HEAD
-    "LatencyOptimisedSpinning", 0, 0 },
-=======
-    "StaticSpinning", nullptr, nullptr },
->>>>>>> 1bfe02bd
+    "LatencyOptimisedSpinning", nullptr, nullptr },
 
   {
     CFG_DB_SCHED_RESPONSIVENESS,
