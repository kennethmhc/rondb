--- conflicted
+++ resolved
@@ -1,9 +1,6 @@
 /*
    Copyright (c) 2009, 2023, Oracle and/or its affiliates.
-<<<<<<< HEAD
    Copyright (c) 2023, 2023, Hopsworks and/or its affiliates.
-=======
->>>>>>> 057f5c95
 
    This program is free software; you can redistribute it and/or modify
    it under the terms of the GNU General Public License, version 2.0,
@@ -57,12 +54,7 @@
     addr = ndb_sockaddr(&in4, 0);
   }
 
-<<<<<<< HEAD
-  ndb_socket_t listener;
-  ndb_socket_create_dual_stack(listener, SOCK_STREAM, 0);
-=======
   ndb_socket_t listener = ndb_socket_create(addr.get_address_family());
->>>>>>> 057f5c95
   if (!ndb_socket_valid(listener))
     return -1;
 
@@ -77,12 +69,7 @@
   if (ndb_listen(listener, 1) == -1)
     goto err;
 
-<<<<<<< HEAD
-  ndb_socket_create_dual_stack(s[0], SOCK_STREAM, 0);
-
-=======
   s[0] = ndb_socket_create(addr.get_address_family());
->>>>>>> 057f5c95
   if (!ndb_socket_valid(s[0]))
     goto err;
 
