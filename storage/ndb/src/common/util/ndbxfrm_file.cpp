--- conflicted
+++ resolved
@@ -643,11 +643,7 @@
     m_file_block_size = 512;
     m_file_format = FF_AZ31;
     m_compressed = true;
-<<<<<<< HEAD
-    
-=======
-
->>>>>>> bda5e3e7
+
     /*
      * Set compression flag in ndbxfrm_header object.
      * From ndxrfrm tool we need to open the file just to read header and
