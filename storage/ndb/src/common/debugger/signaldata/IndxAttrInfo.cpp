/*
   Copyright (c) 2003, 2022, Oracle and/or its affiliates.
    Use is subject to license terms.
   Copyright (c) 2021, 2021, Logical Clocks and/or its affiliates.

   This program is free software; you can redistribute it and/or modify
   it under the terms of the GNU General Public License, version 2.0,
   as published by the Free Software Foundation.

   This program is also distributed with certain software (including
   but not limited to OpenSSL) that is licensed under separate terms,
   as designated in a particular file or component or in included license
   documentation.  The authors of MySQL hereby grant you an additional
   permission to link the program and your derivative works with the
   separately licensed software that they have included with MySQL.

   This program is distributed in the hope that it will be useful,
   but WITHOUT ANY WARRANTY; without even the implied warranty of
   MERCHANTABILITY or FITNESS FOR A PARTICULAR PURPOSE.  See the
   GNU General Public License, version 2.0, for more details.

   You should have received a copy of the GNU General Public License
   along with this program; if not, write to the Free Software
   Foundation, Inc., 51 Franklin St, Fifth Floor, Boston, MA 02110-1301  USA
*/

#include <signaldata/IndxAttrInfo.hpp>

bool printINDXATTRINFO(FILE* output,
                       const Uint32* theData,
                       Uint32 len,
                       Uint16 /*receiverBlockNo*/)
{
<<<<<<< HEAD
//  const IndxAttrInfo * const sig = (IndxAttrInfo *) theData;
  printHex(output, theData, len, "");
=======
  //  const IndxAttrInfo * const sig = (const IndxAttrInfo *) theData;

  Uint32 i = 0;
  while (i < len)
    fprintf(output, " H\'%.8x", theData[i++]);
  fprintf(output,"\n");

>>>>>>> fbdaa4de
  return true;
}<|MERGE_RESOLUTION|>--- conflicted
+++ resolved
@@ -1,7 +1,7 @@
 /*
    Copyright (c) 2003, 2022, Oracle and/or its affiliates.
     Use is subject to license terms.
-   Copyright (c) 2021, 2021, Logical Clocks and/or its affiliates.
+   Copyright (c) 2021, 2022, Hopsworks and/or its affiliates.
 
    This program is free software; you can redistribute it and/or modify
    it under the terms of the GNU General Public License, version 2.0,
@@ -31,17 +31,7 @@
                        Uint32 len,
                        Uint16 /*receiverBlockNo*/)
 {
-<<<<<<< HEAD
 //  const IndxAttrInfo * const sig = (IndxAttrInfo *) theData;
   printHex(output, theData, len, "");
-=======
-  //  const IndxAttrInfo * const sig = (const IndxAttrInfo *) theData;
-
-  Uint32 i = 0;
-  while (i < len)
-    fprintf(output, " H\'%.8x", theData[i++]);
-  fprintf(output,"\n");
-
->>>>>>> fbdaa4de
   return true;
 }