/*
<<<<<<< HEAD
   Copyright (c) 2003, 2021, Oracle and/or its affiliates.
   Copyright (c) 2021, 2021, Logical Clocks and/or its affiliates.
=======
   Copyright (c) 2003, 2022, Oracle and/or its affiliates.
>>>>>>> fbdaa4de

   This program is free software; you can redistribute it and/or modify
   it under the terms of the GNU General Public License, version 2.0,
   as published by the Free Software Foundation.

   This program is also distributed with certain software (including
   but not limited to OpenSSL) that is licensed under separate terms,
   as designated in a particular file or component or in included license
   documentation.  The authors of MySQL hereby grant you an additional
   permission to link the program and your derivative works with the
   separately licensed software that they have included with MySQL.

   This program is distributed in the hope that it will be useful,
   but WITHOUT ANY WARRANTY; without even the implied warranty of
   MERCHANTABILITY or FITNESS FOR A PARTICULAR PURPOSE.  See the
   GNU General Public License, version 2.0, for more details.

   You should have received a copy of the GNU General Public License
   along with this program; if not, write to the Free Software
   Foundation, Inc., 51 Franklin St, Fifth Floor, Boston, MA 02110-1301  USA
*/

#include <signaldata/DictTabInfo.hpp>
#include <ndb_limits.h>
#include <NdbOut.hpp>
#include <cstring>

//static 
const
SimpleProperties::SP2StructMapping
DictTabInfo::TableMapping[] = {
  DTI_MAP_STR(Table, TableName, TableName, MAX_TAB_NAME_SIZE),
  DTI_MAP_INT(Table, TableId, TableId),
  DTI_MAP_STR(Table, PrimaryTable, PrimaryTable, MAX_TAB_NAME_SIZE),
  DTI_MAP_INT(Table, PrimaryTableId, PrimaryTableId),
  DTI_MAP_INT(Table, TableLoggedFlag, TableLoggedFlag),
  DTI_MAP_INT(Table, TableTemporaryFlag, TableTemporaryFlag),
  DTI_MAP_INT(Table, ForceVarPartFlag, ForceVarPartFlag),
  DTI_MAP_INT(Table, TableKValue, TableKValue),
  DTI_MAP_INT(Table, MinLoadFactor, MinLoadFactor),
  DTI_MAP_INT(Table, MaxLoadFactor, MaxLoadFactor),
  DTI_MAP_INT(Table, FragmentTypeVal, FragmentType),
  DTI_MAP_INT(Table, TableTypeVal, TableType),
  DTI_MAP_INT(Table, NoOfKeyAttr, NoOfKeyAttr),
  DTI_MAP_INT(Table, NoOfAttributes, NoOfAttributes),
  DTI_MAP_INT(Table, NoOfNullable, NoOfNullable),
  DTI_MAP_INT(Table, NoOfVariable, NoOfVariable),
  DTI_MAP_INT(Table, KeyLength, KeyLength),
  DTI_MAP_INT(Table, TableVersion, TableVersion),
  DTI_MAP_INT(Table, IndexState, IndexState),
  DTI_MAP_INT(Table, InsertTriggerId, InsertTriggerId),
  DTI_MAP_INT(Table, UpdateTriggerId, UpdateTriggerId),
  DTI_MAP_INT(Table, DeleteTriggerId, DeleteTriggerId),
  DTI_MAP_INT(Table, CustomTriggerId, CustomTriggerId),
  DTI_MAP_BIN_EXTERNAL(FrmData, 0),
  DTI_MAP_BIN_EXTERNAL(MysqlDictMetadata, 0),
  DTI_MAP_INT(Table, PartitionBalance, PartitionBalance),
  DTI_MAP_INT(Table, FragmentCount, FragmentCount),
  DTI_MAP_INT(Table, ReplicaDataLen, ReplicaDataLen),
  DTI_MAP_BIN(Table, ReplicaData, ReplicaData, MAX_FRAGMENT_DATA_BYTES, ReplicaDataLen),
  DTI_MAP_INT(Table, FragmentDataLen, FragmentDataLen),
  DTI_MAP_BIN(Table, FragmentData, FragmentData, 6*MAX_NDB_PARTITIONS, FragmentDataLen),
  DTI_MAP_INT(Table, TablespaceDataLen, TablespaceDataLen),
  DTI_MAP_BIN(Table, TablespaceData, TablespaceData, 8*MAX_NDB_PARTITIONS, TablespaceDataLen),
  DTI_MAP_INT(Table, RangeListDataLen, RangeListDataLen),
  DTI_MAP_BIN(Table, RangeListData, RangeListData, 8*MAX_NDB_PARTITIONS, RangeListDataLen),
  DTI_MAP_INT(Table, TablespaceId, TablespaceId),
  DTI_MAP_INT(Table, TablespaceVersion, TablespaceVersion),
  DTI_MAP_INT(Table, MaxRowsLow, MaxRowsLow),
  DTI_MAP_INT(Table, MaxRowsHigh, MaxRowsHigh),
  DTI_MAP_INT(Table, DefaultNoPartFlag, DefaultNoPartFlag),
  DTI_MAP_INT(Table, LinearHashFlag, LinearHashFlag),
  DTI_MAP_INT(Table, TablespaceVersion, TablespaceVersion),
  DTI_MAP_INT(Table, RowGCIFlag, RowGCIFlag),
  DTI_MAP_INT(Table, RowChecksumFlag, RowChecksumFlag),
  DTI_MAP_INT(Table, MaxRowsLow, MaxRowsLow),
  DTI_MAP_INT(Table, MaxRowsHigh, MaxRowsHigh),
  DTI_MAP_INT(Table, MinRowsLow, MinRowsLow),
  DTI_MAP_INT(Table, MinRowsHigh, MinRowsHigh),
  DTI_MAP_INT(Table, SingleUserMode, SingleUserMode),
  DTI_MAP_INT(Table, HashMapObjectId, HashMapObjectId),
  DTI_MAP_INT(Table, HashMapVersion, HashMapVersion),
  DTI_MAP_INT(Table, TableStorageType, TableStorageType),
  DTI_MAP_INT(Table, ExtraRowGCIBits, ExtraRowGCIBits),
  DTI_MAP_INT(Table, ExtraRowAuthorBits, ExtraRowAuthorBits),
  DTI_MAP_INT(Table, ReadBackupFlag, ReadBackupFlag),
  DTI_MAP_INT(Table, FullyReplicatedFlag, FullyReplicatedFlag),
  DTI_MAP_INT(Table, PartitionCount, PartitionCount),
  DTI_MAP_INT(Table, FullyReplicatedTriggerId, FullyReplicatedTriggerId),
  DTI_MAP_INT(Table, UseVarSizedDiskDataFlag, UseVarSizedDiskDataFlag),
  DTIBREAK(AttributeName)
};

//static 
const Uint32 DictTabInfo::TableMappingSize = 
sizeof(DictTabInfo::TableMapping) / sizeof(SimpleProperties::SP2StructMapping);

//static 
const
SimpleProperties::SP2StructMapping
DictTabInfo::AttributeMapping[] = {
  DTI_MAP_STR(Attribute, AttributeName, AttributeName, MAX_ATTR_NAME_SIZE),
  DTI_MAP_INT(Attribute, AttributeId, AttributeId),
  DTI_MAP_INT(Attribute, AttributeType, AttributeType),
  DTI_MAP_INT(Attribute, AttributeSize, AttributeSize),
  DTI_MAP_INT(Attribute, AttributeArraySize, AttributeArraySize),
  DTI_MAP_INT(Attribute, AttributeArrayType, AttributeArrayType),
  DTI_MAP_INT(Attribute, AttributeKeyFlag, AttributeKeyFlag),
  DTI_MAP_INT(Attribute, AttributeNullableFlag, AttributeNullableFlag),
  DTI_MAP_INT(Attribute, AttributeDKey, AttributeDKey),
  DTI_MAP_INT(Attribute, AttributeStorageType, AttributeStorageType),
  DTI_MAP_INT(Attribute, AttributeDynamic, AttributeDynamic),
  DTI_MAP_INT(Attribute, AttributeExtType, AttributeExtType),
  DTI_MAP_INT(Attribute, AttributeExtPrecision, AttributeExtPrecision),
  DTI_MAP_INT(Attribute, AttributeExtScale, AttributeExtScale),
  DTI_MAP_INT(Attribute, AttributeExtLength, AttributeExtLength),
  DTI_MAP_INT(Attribute, AttributeAutoIncrement, AttributeAutoIncrement),

  DTI_MAP_INT(Attribute, AttributeDefaultValueLen, AttributeDefaultValueLen),
  DTI_MAP_BIN(Attribute, AttributeDefaultValue, AttributeDefaultValue,
              MAX_ATTR_DEFAULT_VALUE_SIZE, AttributeDefaultValueLen),

  DTIBREAK(AttributeEnd)
};

//static 
const Uint32 DictTabInfo::AttributeMappingSize = 
sizeof(DictTabInfo::AttributeMapping) / 
sizeof(SimpleProperties::SP2StructMapping);

bool printDICTTABINFO(FILE* output,
                      const Uint32* theData,
                      Uint32 len,
                      Uint16 /*receiverBlockNo*/)
{
<<<<<<< HEAD
//  const DictTabInfo * const sig = (DictTabInfo *) theData;
  printHex(output, theData, len, "Signal data:");
=======
  //  const DictTabInfo * const sig = (const DictTabInfo *) theData;

  fprintf(output, "Signal data: ");
  Uint32 i = 0;
  while (i < len)
    fprintf(output, "H\'%.8x ", theData[i++]);
  fprintf(output,"\n");
>>>>>>> fbdaa4de
  return true;
}

void
DictTabInfo::Table::init(){
  std::memset(TableName, 0, sizeof(TableName));//TableName[0] = 0;
  TableId = ~0;
  std::memset(PrimaryTable, 0, sizeof(PrimaryTable));//PrimaryTable[0] = 0; // Only used when "index"
  PrimaryTableId = RNIL;
  TableLoggedFlag = 1;
  TableTemporaryFlag = 0;
  ForceVarPartFlag = 0;
  NoOfKeyAttr = 0;
  NoOfAttributes = 0;
  NoOfNullable = 0;
  NoOfVariable = 0;
  TableKValue = 6;
  MinLoadFactor = 78;
  MaxLoadFactor = 80;
  KeyLength = 0;
  FragmentType = DictTabInfo::HashMapPartition;
  TableType = DictTabInfo::UndefTableType;
  TableVersion = 0;
  IndexState = ~0;
  InsertTriggerId = RNIL;
  UpdateTriggerId = RNIL;
  DeleteTriggerId = RNIL;
  CustomTriggerId = RNIL;
  FragmentDataLen = 0;
  ReplicaDataLen = 0;
  RangeListDataLen = 0;
  TablespaceDataLen = 0;
  std::memset(FragmentData, 0, sizeof(FragmentData));
  std::memset(ReplicaData, 0, sizeof(ReplicaData));
  std::memset(RangeListData, 0, sizeof(RangeListData));
  std::memset(TablespaceData, 0, sizeof(TablespaceData));
  PartitionBalance = NDB_PARTITION_BALANCE_FOR_RP_BY_LDM;
  FragmentCount = 0;
  PartitionCount = 0;
  TablespaceId = RNIL;
  TablespaceVersion = ~0;
  MaxRowsLow = 0;
  MaxRowsHigh = 0;
  DefaultNoPartFlag = 1;
  LinearHashFlag = 1;

  RowGCIFlag = ~0;
  RowChecksumFlag = ~0;

  MaxRowsLow = 0;
  MaxRowsHigh = 0;
  MinRowsLow = 0;
  MinRowsHigh = 0;

  SingleUserMode = 0;

  HashMapObjectId = RNIL;
  HashMapVersion = RNIL;

  TableStorageType = NDB_STORAGETYPE_DEFAULT;

  ExtraRowGCIBits = 0;
  ExtraRowAuthorBits = 0;

  ReadBackupFlag = 0;
  FullyReplicatedFlag = 0;
  FullyReplicatedTriggerId = RNIL;
  PartitionCount = 0;
}

void
DictTabInfo::Attribute::init(){
  std::memset(AttributeName, 0, sizeof(AttributeName));//AttributeName[0] = 0;
  AttributeId = 0xFFFF; // ZNIL
  AttributeType = ~0, // deprecated
  AttributeSize = DictTabInfo::a32Bit;
  AttributeArraySize = 1;
  AttributeArrayType = NDB_ARRAYTYPE_FIXED;
  AttributeKeyFlag = 0;
  AttributeNullableFlag = 0;
  AttributeDKey = 0;
  AttributeExtType = DictTabInfo::ExtUnsigned,
  AttributeExtPrecision = 0,
  AttributeExtScale = 0,
  AttributeExtLength = 0,
  AttributeAutoIncrement = false;
  AttributeStorageType = 0;
  AttributeDynamic = 0;                         // Default is not dynamic
  AttributeDefaultValueLen = 0;                 //Default byte sizes of binary default value is 0
  std::memset(AttributeDefaultValue, 0, sizeof(AttributeDefaultValue));
}

//static 
const
SimpleProperties::SP2StructMapping
DictFilegroupInfo::Mapping[] = {
  DFGI_MAP_STR(Filegroup, FilegroupName, FilegroupName, MAX_TAB_NAME_SIZE),
  DFGI_MAP_INT(Filegroup, FilegroupType, FilegroupType),
  DFGI_MAP_INT(Filegroup,  FilegroupId, FilegroupId),
  DFGI_MAP_INT(Filegroup,  FilegroupVersion, FilegroupVersion),

  DFGI_MAP_INT(Filegroup,  TS_ExtentSize,   TS_ExtentSize),
  DFGI_MAP_INT(Filegroup,  TS_LogfileGroupId, TS_LogfileGroupId),
  DFGI_MAP_INT(Filegroup,  TS_LogfileGroupVersion, TS_LogfileGroupVersion),
  DFGI_MAP_INT(Filegroup,  TS_GrowLimit, TS_DataGrow.GrowLimit),
  DFGI_MAP_INT(Filegroup,  TS_GrowSizeHi, TS_DataGrow.GrowSizeHi),
  DFGI_MAP_INT(Filegroup,  TS_GrowSizeLo, TS_DataGrow.GrowSizeLo),
  DFGI_MAP_STR(Filegroup, TS_GrowPattern, TS_DataGrow.GrowPattern, PATH_MAX),
  DFGI_MAP_INT(Filegroup,  TS_GrowMaxSize, TS_DataGrow.GrowMaxSize),

  DFGI_MAP_INT(Filegroup,  LF_UndoBufferSize, LF_UndoBufferSize),
  DFGI_MAP_INT(Filegroup,  LF_UndoGrowLimit, LF_UndoGrow.GrowLimit),
  DFGI_MAP_INT(Filegroup,  LF_UndoGrowSizeHi, LF_UndoGrow.GrowSizeHi),
  DFGI_MAP_INT(Filegroup,  LF_UndoGrowSizeLo, LF_UndoGrow.GrowSizeLo),
  DFGI_MAP_STR(Filegroup, LF_UndoGrowPattern, LF_UndoGrow.GrowPattern, PATH_MAX),
  DFGI_MAP_INT(Filegroup,  LF_UndoGrowMaxSize, LF_UndoGrow.GrowMaxSize),
  DFGI_MAP_INT(Filegroup,  LF_UndoFreeWordsHi, LF_UndoFreeWordsHi),
  DFGI_MAP_INT(Filegroup,  LF_UndoFreeWordsLo, LF_UndoFreeWordsLo),

  DFGIBREAK(FileName)
};

//static 
const Uint32 DictFilegroupInfo::MappingSize = 
sizeof(DictFilegroupInfo::Mapping) / sizeof(SimpleProperties::SP2StructMapping);

//static 
const
SimpleProperties::SP2StructMapping
DictFilegroupInfo::FileMapping[] = {
  DFGI_MAP_STR(File, FileName, FileName, PATH_MAX),
  DFGI_MAP_INT(File, FileType, FileType),
  DFGI_MAP_INT(File, FileId, FileId),
  DFGI_MAP_INT(File, FileVersion, FileVersion),
  DFGI_MAP_INT(File, FileFGroupId, FilegroupId),
  DFGI_MAP_INT(File, FileFGroupVersion, FilegroupVersion),
  DFGI_MAP_INT(File, FileSizeHi, FileSizeHi),
  DFGI_MAP_INT(File, FileSizeLo, FileSizeLo),
  DFGI_MAP_INT(File, FileFreeExtents, FileFreeExtents),
  DFGIBREAK(FileEnd)
};

//static 
const Uint32 DictFilegroupInfo::FileMappingSize = 
sizeof(DictFilegroupInfo::FileMapping) / 
sizeof(SimpleProperties::SP2StructMapping);

void
DictFilegroupInfo::Filegroup::init(){
  std::memset(FilegroupName, 0, sizeof(FilegroupName));
  FilegroupType = ~0;
  FilegroupId = ~0;
  FilegroupVersion = ~0;

  TS_ExtentSize = 0;
  TS_LogfileGroupId = ~0;
  TS_LogfileGroupVersion = ~0;
  TS_DataGrow.GrowLimit = 0;
  TS_DataGrow.GrowSizeHi = 0;
  TS_DataGrow.GrowSizeLo = 0;
  std::memset(TS_DataGrow.GrowPattern, 0, sizeof(TS_DataGrow.GrowPattern));
  TS_DataGrow.GrowMaxSize = 0;
  LF_UndoFreeWordsHi= 0;
  LF_UndoFreeWordsLo= 0;
}

void
DictFilegroupInfo::File::init(){
  std::memset(FileName, 0, sizeof(FileName));
  FileType = ~0;
  FileId = ~0;
  FileVersion = ~0;
  FilegroupId = ~0;
  FilegroupVersion = ~0;
  FileSizeHi = 0;
  FileSizeLo = 0;
  FileFreeExtents = 0;
}

// blob table name hack

bool
DictTabInfo::isBlobTableName(const char* name, Uint32* ptab_id, Uint32* pcol_no)
{ 
  const char* const prefix = "NDB$BLOB_";
  const char* s = strrchr(name, table_name_separator);
  s = (s == NULL ? name : s + 1);
  if (strncmp(s, prefix, strlen(prefix)) != 0)
    return false;
  s += strlen(prefix);
  uint i, n;
  for (i = 0, n = 0; '0' <= s[i] && s[i] <= '9'; i++)
    n = 10 * n + (s[i] - '0');
  if (i == 0 || s[i] != '_')
    return false;
  const uint tab_id = n;
  s = &s[i + 1];
  for (i = 0, n = 0; '0' <= s[i] && s[i] <= '9'; i++)
    n = 10 * n + (s[i] - '0');
  if (i == 0 || s[i] != 0)
    return false;
  const uint col_no = n;
  if (ptab_id)
    *ptab_id = tab_id;
  if (pcol_no)
    *pcol_no = col_no;
  return true;
}

/**
 * HashMap
 */
const
SimpleProperties::SP2StructMapping
DictHashMapInfo::Mapping[] = {
  DHMI_MAP_STR(HashMap, HashMapName, HashMapName, MAX_TAB_NAME_SIZE),
  DHMI_MAP_INT(HashMap, HashMapBuckets, HashMapBuckets),
  DTI_MAP_INT(HashMap, HashMapObjectId, HashMapObjectId),
  DTI_MAP_INT(HashMap, HashMapVersion, HashMapVersion),

  /**
   * This *should* change to Uint16 or similar once endian is pushed
   */
  DHMI_MAP_BIN(HashMap, HashMapValues, HashMapValues,
              NDB_MAX_HASHMAP_BUCKETS * sizeof(Uint16), HashMapBuckets)
};

//static
const Uint32 DictHashMapInfo::MappingSize =
  sizeof(DictHashMapInfo::Mapping) / sizeof(SimpleProperties::SP2StructMapping);


void
DictHashMapInfo::HashMap::init()
{
  std::memset(this, 0, sizeof(* this));
}

/**
 * ForeignKey
 */
const
SimpleProperties::SP2StructMapping
DictForeignKeyInfo::Mapping[] = {
  DFKI_MAP_STR(ForeignKey, ForeignKeyName, Name, MAX_TAB_NAME_SIZE),
  DFKI_MAP_STR(ForeignKey, ForeignKeyParentTableName, ParentTableName, MAX_TAB_NAME_SIZE),
  DFKI_MAP_STR(ForeignKey, ForeignKeyParentIndexName, ParentIndexName, MAX_TAB_NAME_SIZE),
  DFKI_MAP_STR(ForeignKey, ForeignKeyChildTableName, ChildTableName, MAX_TAB_NAME_SIZE),
  DFKI_MAP_STR(ForeignKey, ForeignKeyChildIndexName, ChildIndexName, MAX_TAB_NAME_SIZE),
  DFKI_MAP_INT(ForeignKey, ForeignKeyId, ForeignKeyId),
  DFKI_MAP_INT(ForeignKey, ForeignKeyVersion, ForeignKeyVersion),
  DFKI_MAP_INT(ForeignKey, ForeignKeyParentTableId, ParentTableId),
  DFKI_MAP_INT(ForeignKey, ForeignKeyParentTableVersion, ParentTableVersion),
  DFKI_MAP_INT(ForeignKey, ForeignKeyChildTableId, ChildTableId),
  DFKI_MAP_INT(ForeignKey, ForeignKeyChildTableVersion, ChildTableVersion),
  DFKI_MAP_INT(ForeignKey, ForeignKeyParentIndexId, ParentIndexId),
  DFKI_MAP_INT(ForeignKey, ForeignKeyParentIndexVersion, ParentIndexVersion),
  DFKI_MAP_INT(ForeignKey, ForeignKeyChildIndexId, ChildIndexId),
  DFKI_MAP_INT(ForeignKey, ForeignKeyChildIndexVersion, ChildIndexVersion),
  DFKI_MAP_INT(ForeignKey, ForeignKeyOnUpdateAction, OnUpdateAction),
  DFKI_MAP_INT(ForeignKey, ForeignKeyOnDeleteAction, OnDeleteAction),

  DFKI_MAP_INT(ForeignKey, ForeignKeyParentColumnsLength, ParentColumnsLength),
  DFKI_MAP_BIN(ForeignKey, ForeignKeyParentColumns, ParentColumns,
               4*MAX_ATTRIBUTES_IN_INDEX, ParentColumnsLength),

  DFKI_MAP_INT(ForeignKey, ForeignKeyChildColumnsLength, ChildColumnsLength),
  DFKI_MAP_BIN(ForeignKey, ForeignKeyChildColumns, ChildColumns,
               4*MAX_ATTRIBUTES_IN_INDEX, ChildColumnsLength)
};

//static
const Uint32 DictForeignKeyInfo::MappingSize =
  sizeof(DictForeignKeyInfo::Mapping) / sizeof(SimpleProperties::SP2StructMapping);


void
DictForeignKeyInfo::ForeignKey::init()
{
  std::memset(Name, 0, sizeof(Name));
  std::memset(ParentTableName, 0, sizeof(ParentTableName));
  std::memset(ParentIndexName, 0, sizeof(ParentIndexName));
  std::memset(ChildTableName, 0, sizeof(ChildTableName));
  std::memset(ChildIndexName, 0, sizeof(ChildIndexName));
  ForeignKeyId = RNIL;
  ForeignKeyVersion = RNIL;
  ParentTableId = RNIL;
  ParentTableVersion = RNIL;
  ChildTableId = RNIL;
  ChildTableVersion = RNIL;
  ParentIndexId = RNIL;
  ParentIndexVersion = RNIL;
  ChildIndexId = RNIL;
  ChildIndexVersion = RNIL;
  OnUpdateAction = NDB_FK_NO_ACTION;
  OnDeleteAction = NDB_FK_NO_ACTION;
  ParentColumnsLength = 0;
  ChildColumnsLength = 0;
}

void
ndbout_print(const DictForeignKeyInfo::ForeignKey& fk, char* buf, size_t sz)
{
  BaseString::snprintf(buf, sz,
    "fk: name:%s id:%u"
    " parent table: name:%s id:%u"
    " parent index: name:%s id:%u"
    " child table: name:%s id:%u"
    " child index: name:%s id:%u",
    fk.Name, fk.ForeignKeyId,
    fk.ParentTableName, fk.ParentTableId,
    fk.ParentIndexName, fk.ParentIndexId,
    fk.ChildTableName, fk.ChildTableId,
    fk.ChildIndexName, fk.ChildIndexId);
}

NdbOut&
operator<<(NdbOut& out, const DictForeignKeyInfo::ForeignKey& fk)
{
  char buf[2048];
  ndbout_print(fk, buf, sizeof(buf));
  out << buf;
  return out;
}<|MERGE_RESOLUTION|>--- conflicted
+++ resolved
@@ -1,10 +1,6 @@
 /*
-<<<<<<< HEAD
-   Copyright (c) 2003, 2021, Oracle and/or its affiliates.
-   Copyright (c) 2021, 2021, Logical Clocks and/or its affiliates.
-=======
    Copyright (c) 2003, 2022, Oracle and/or its affiliates.
->>>>>>> fbdaa4de
+   Copyright (c) 2021, 2022, Hopsworks and/or its affiliates.
 
    This program is free software; you can redistribute it and/or modify
    it under the terms of the GNU General Public License, version 2.0,
@@ -140,18 +136,8 @@
                       Uint32 len,
                       Uint16 /*receiverBlockNo*/)
 {
-<<<<<<< HEAD
 //  const DictTabInfo * const sig = (DictTabInfo *) theData;
   printHex(output, theData, len, "Signal data:");
-=======
-  //  const DictTabInfo * const sig = (const DictTabInfo *) theData;
-
-  fprintf(output, "Signal data: ");
-  Uint32 i = 0;
-  while (i < len)
-    fprintf(output, "H\'%.8x ", theData[i++]);
-  fprintf(output,"\n");
->>>>>>> fbdaa4de
   return true;
 }
 
