--- conflicted
+++ resolved
@@ -1,6 +1,6 @@
 /*
    Copyright (c) 2003, 2022, Oracle and/or its affiliates.
-   Copyright (c) 2021, 2022, Hopsworks and/or its affiliates.
+   Copyright (c) 2021, 2023, Hopsworks and/or its affiliates.
 
    This program is free software; you can redistribute it and/or modify
    it under the terms of the GNU General Public License, version 2.0,
@@ -621,16 +621,11 @@
     findPrintFunction(sh.theVerId_signalNumber);
   
   bool ok = false;      // done with printing
-<<<<<<< HEAD
-  if(printFunction != 0){
+  if(printFunction != nullptr){
     ok = (* printFunction)(output, signalData, len,
                            isApiBlock(sh.theReceiversBlockNumber)
                            ? sh.theReceiversBlockNumber
                            : blockToMain(sh.theReceiversBlockNumber));
-=======
-  if(printFunction != nullptr){
-    ok = (* printFunction)(output, signalData, len, sh.theReceiversBlockNumber);
->>>>>>> 1bfe02bd
   }
   if(!ok){
     printHex(output, signalData, len, "");
