/* Copyright (C) 2003 MySQL AB

   This program is free software; you can redistribute it and/or modify
   it under the terms of the GNU General Public License as published by
   the Free Software Foundation; version 2 of the License.

   This program is distributed in the hope that it will be useful,
   but WITHOUT ANY WARRANTY; without even the implied warranty of
   MERCHANTABILITY or FITNESS FOR A PARTICULAR PURPOSE.  See the
   GNU General Public License for more details.

   You should have received a copy of the GNU General Public License
   along with this program; if not, write to the Free Software
   Foundation, Inc., 59 Temple Place, Suite 330, Boston, MA  02111-1307  USA */

#include <ndb_global.h>

#include <EventLogger.hpp>
#include <TransporterCallback.hpp>

#include <NdbConfig.h>
#include <kernel/BlockNumbers.h>
#include <signaldata/ArbitSignalData.hpp>
#include <NodeState.hpp>
#include <version.h>
#include <ndb_version.h>

#include <ndbd_exit_codes.h>

#define make_uint64(a,b) (((Uint64)(a)) + (((Uint64)(b)) << 32))

//
// PUBLIC
//
EventLoggerBase::~EventLoggerBase()
{
  
}

#define QQQQ char *m_text, size_t m_text_len, const Uint32* theData, Uint32 len

void getTextConnected(QQQQ) {
  BaseString::snprintf(m_text, m_text_len, 
		       "Node %u Connected",
		       theData[1]);
}
void getTextConnectedApiVersion(QQQQ) {
  char tmp[100];
  Uint32 mysql_version = theData[3];
  if (theData[2] < NDBD_SPLIT_VERSION)
  mysql_version = 0;
  BaseString::snprintf(m_text, m_text_len, 
		       "Node %u: API %s",
		       theData[1],
		       ndbGetVersionString(theData[2], mysql_version, 0,
                                           tmp, sizeof(tmp)));
}

void getTextDisconnected(QQQQ) {
  BaseString::snprintf(m_text, m_text_len, 
		       "Node %u Disconnected", 
		       theData[1]);
}
void getTextCommunicationClosed(QQQQ) {
  //-----------------------------------------------------------------------
  // REPORT communication to node closed.
  //-----------------------------------------------------------------------
  BaseString::snprintf(m_text, m_text_len, 
		       "Communication to Node %u closed", 
		       theData[1]);
}
void getTextCommunicationOpened(QQQQ) {
  //-----------------------------------------------------------------------
  // REPORT communication to node opened.
  //-----------------------------------------------------------------------
  BaseString::snprintf(m_text, m_text_len, 
		       "Communication to Node %u opened", 
		       theData[1]);
}
void getTextNDBStartStarted(QQQQ) {
  //-----------------------------------------------------------------------
  // Start of NDB has been initiated.
  //-----------------------------------------------------------------------

  char tmp[100];
  Uint32 mysql_version = theData[2];
  if (theData[1] < NDBD_SPLIT_VERSION)
    mysql_version = 0;
  BaseString::snprintf(m_text, m_text_len, 
		       "Start initiated (%s)", 
		       ndbGetVersionString(theData[1], mysql_version, 0,
                                           tmp, sizeof(tmp)));
}
void getTextNDBStopStarted(QQQQ) {
  BaseString::snprintf(m_text, m_text_len,
		       "%s shutdown initiated", 
		       (theData[1] == 1 ? "Cluster" : "Node"));
}
void getRestartAction(Uint32 action, BaseString &str)
{
  if (action == 0)
    return;
  str.appfmt(", restarting");
  if (action & 2)
    str.appfmt(", no start");
  if (action & 4)
    str.appfmt(", initial");
}
void getTextNDBStopCompleted(QQQQ) {
  BaseString action_str("");
  BaseString signum_str("");
  getRestartAction(theData[1], action_str);
  if (theData[2])
    signum_str.appfmt(" Initiated by signal %d.", theData[2]);
  BaseString::snprintf(m_text, m_text_len,
		       "Node shutdown completed%s.%s",
		       action_str.c_str(),
		       signum_str.c_str());
}
void getTextNDBStopForced(QQQQ) {
  BaseString action_str("");
  BaseString reason_str("");
  BaseString sphase_str("");
  int signum        = theData[2];
  int error         = theData[3];
  int sphase        = theData[4];
  int extra         = theData[5];
  if (signum)
    getRestartAction(theData[1],action_str);
  if (signum)
    reason_str.appfmt(" Initiated by signal %d.", signum);
  if (error)
  {
    ndbd_exit_classification cl;
    ndbd_exit_status st;
    const char *msg = ndbd_exit_message(error, &cl);
    const char *cl_msg = ndbd_exit_classification_message(cl, &st);
    const char *st_msg = ndbd_exit_status_message(st);
    reason_str.appfmt(" Caused by error %d: \'%s(%s). %s\'.",
		      error, msg, cl_msg, st_msg);
    if (extra != 0)
      reason_str.appfmt(" (extra info %d)", extra);
  }
  if (sphase < 255)
    sphase_str.appfmt(" Occured during startphase %u.", sphase);
  BaseString::snprintf(m_text, m_text_len,
		       "Forced node shutdown completed%s.%s%s",
		       action_str.c_str(), sphase_str.c_str(),
		       reason_str.c_str());
}
void getTextNDBStopAborted(QQQQ) {
  BaseString::snprintf(m_text, m_text_len,
		       "Node shutdown aborted");
}
void getTextNDBStartCompleted(QQQQ) {
  //-----------------------------------------------------------------------
  // Start of NDB has been completed.
  //-----------------------------------------------------------------------

  char tmp[100];
  Uint32 mysql_version = theData[2];
  if (theData[1] < NDBD_SPLIT_VERSION)
    mysql_version = 0;
  BaseString::snprintf(m_text, m_text_len, 
		       "Started (%s)", 
		       ndbGetVersionString(theData[1], mysql_version, 0,
                                           tmp, sizeof(tmp)));
}

void getTextSTTORRYRecieved(QQQQ) {
  //-----------------------------------------------------------------------
  // STTORRY recevied after restart finished.
  //-----------------------------------------------------------------------
  BaseString::snprintf(m_text, m_text_len, 
		       "STTORRY received after restart finished");
}
void getTextStartPhaseCompleted(QQQQ) {
  //-----------------------------------------------------------------------
  // REPORT Start phase completed.
  //-----------------------------------------------------------------------
  const char *type = "<Unknown>";
  switch((NodeState::StartType)theData[2]){
  case NodeState::ST_INITIAL_START:
    type = "(initial start)";
    break;
  case NodeState::ST_SYSTEM_RESTART:
    type = "(system restart)";
    break;
  case NodeState::ST_NODE_RESTART:
    type = "(node restart)";
    break;
  case NodeState::ST_INITIAL_NODE_RESTART:
    type = "(initial node restart)";
    break;
  case NodeState::ST_ILLEGAL_TYPE:
    type = "";
    break;
  default:
    BaseString::snprintf(m_text, m_text_len, 
			 "Start phase %u completed (unknown = %d)", 
			 theData[1],
			 theData[2]);
    return;
  }
  BaseString::snprintf(m_text, m_text_len, 
		       "Start phase %u completed %s", 
		       theData[1],
		       type);
}
void getTextCM_REGCONF(QQQQ) {
  BaseString::snprintf(m_text, m_text_len, 
		       "CM_REGCONF president = %u, own Node = %u, our dynamic id = %u",
		       theData[2], 
		       theData[1],
		       theData[3]);
}
void getTextCM_REGREF(QQQQ) {
  const char* line = "";
  switch (theData[3]) {
  case 0:
    line = "Busy";
    break;
  case 1:
    line = "Election with wait = false";
    break;
  case 2:
    line = "Election with wait = false";
    break;
  case 3:
    line = "Not president";
    break;
  case 4:
    line = "Election without selecting new candidate";
    break;
  default:
    line = "No such cause";
    break;
  }//switch

  BaseString::snprintf(m_text, m_text_len, 
		       "CM_REGREF from Node %u to our Node %u. Cause = %s", 
		       theData[2], 
		       theData[1], 
		       line);
}
void getTextFIND_NEIGHBOURS(QQQQ) {
  //-----------------------------------------------------------------------
  // REPORT Node Restart copied a fragment.
  //-----------------------------------------------------------------------
  BaseString::snprintf(m_text, m_text_len, 
		       "We are Node %u with dynamic ID %u, our left neighbour "
		       "is Node %u, our right is Node %u", 
		       theData[1], 
		       theData[4], 
		       theData[2], 
		       theData[3]);
}
void getTextNodeFailCompleted(QQQQ) {
  //-----------------------------------------------------------------------
  // REPORT Node failure phase completed.
  //-----------------------------------------------------------------------
  if (theData[1] == 0)
  {
    if (theData[3] != 0) {
      BaseString::snprintf(m_text, m_text_len, 
			   "Node %u completed failure of Node %u", 
			   theData[3], 
			   theData[2]);
    } else {
      BaseString::snprintf(m_text, m_text_len, 
			   "All nodes completed failure of Node %u", 
			   theData[2]);
    }//if      
  } else {
    const char* line = "";
    if (theData[1] == DBTC){
      line = "DBTC";
    }else if (theData[1] == DBDICT){
      line = "DBDICT";
    }else if (theData[1] == DBDIH){
      line = "DBDIH";
    }else if (theData[1] == DBLQH){
      line = "DBLQH";
    }
    BaseString::snprintf(m_text, m_text_len, 
			 "Node failure of %u %s completed", 
			 theData[2], 
			 line);
  }
}
void getTextNODE_FAILREP(QQQQ) {
  BaseString::snprintf(m_text, m_text_len, 
		       "Node %u has failed. The Node state at failure "
		       "was %u", 
		       theData[1], 
		       theData[2]); 
}
void getTextArbitState(QQQQ) {
  //-----------------------------------------------------------------------
  // REPORT arbitrator found or lost.
  //-----------------------------------------------------------------------
  {
    const ArbitSignalData* sd = (ArbitSignalData*)theData;
    char ticketText[ArbitTicket::TextLength + 1];
    char errText[ArbitCode::ErrTextLength + 1];
    const unsigned code = sd->code & 0xFFFF;
    const unsigned state = sd->code >> 16;
    switch (code) {
    case ArbitCode::ThreadStart:
      BaseString::snprintf(m_text, m_text_len,
			   "President restarts arbitration thread [state=%u]",
			   state);
      break;
    case ArbitCode::PrepPart2:
      sd->ticket.getText(ticketText, sizeof(ticketText));
      BaseString::snprintf(m_text, m_text_len,
			   "Prepare arbitrator node %u [ticket=%s]",
			   sd->node, ticketText);
      break;
    case ArbitCode::PrepAtrun:
      sd->ticket.getText(ticketText, sizeof(ticketText));
      BaseString::snprintf(m_text, m_text_len,
			   "Receive arbitrator node %u [ticket=%s]",
			   sd->node, ticketText);
      break;
    case ArbitCode::ApiStart:
      sd->ticket.getText(ticketText, sizeof(ticketText));
      BaseString::snprintf(m_text, m_text_len,
			   "Started arbitrator node %u [ticket=%s]",
			   sd->node, ticketText);
      break;
    case ArbitCode::ApiFail:
      BaseString::snprintf(m_text, m_text_len,
			   "Lost arbitrator node %u - process failure [state=%u]",
			   sd->node, state);
      break;
    case ArbitCode::ApiExit:
      BaseString::snprintf(m_text, m_text_len,
			   "Lost arbitrator node %u - process exit [state=%u]",
			   sd->node, state);
      break;
    default:
      ArbitCode::getErrText(code, errText, sizeof(errText));
      BaseString::snprintf(m_text, m_text_len,
			   "Lost arbitrator node %u - %s [state=%u]",
			   sd->node, errText, state);
      break;
    }
  }
}

void getTextArbitResult(QQQQ) {
  //-----------------------------------------------------------------------
  // REPORT arbitration result (the failures may not reach us).
  //-----------------------------------------------------------------------
  {
    const ArbitSignalData* sd = (ArbitSignalData*)theData;
    char errText[ArbitCode::ErrTextLength + 1];
    const unsigned code = sd->code & 0xFFFF;
    const unsigned state = sd->code >> 16;
    switch (code) {
    case ArbitCode::LoseNodes:
      BaseString::snprintf(m_text, m_text_len,
			   "Arbitration check lost - less than 1/2 nodes left");
      break;
    case ArbitCode::WinNodes:
      BaseString::snprintf(m_text, m_text_len,
			   "Arbitration check won - all node groups and more than 1/2 nodes left");
      break;
    case ArbitCode::WinGroups:
      BaseString::snprintf(m_text, m_text_len,
			   "Arbitration check won - node group majority");
      break;
    case ArbitCode::LoseGroups:
      BaseString::snprintf(m_text, m_text_len,
			   "Arbitration check lost - missing node group");
      break;
    case ArbitCode::Partitioning:
      BaseString::snprintf(m_text, m_text_len,
			   "Network partitioning - arbitration required");
      break;
    case ArbitCode::WinChoose:
      BaseString::snprintf(m_text, m_text_len,
			   "Arbitration won - positive reply from node %u",
			   sd->node);
      break;
    case ArbitCode::LoseChoose:
      BaseString::snprintf(m_text, m_text_len,
			   "Arbitration lost - negative reply from node %u",
			   sd->node);
      break;
    case ArbitCode::LoseNorun:
      BaseString::snprintf(m_text, m_text_len,
			   "Network partitioning - no arbitrator available");
      break;
    case ArbitCode::LoseNocfg:
      BaseString::snprintf(m_text, m_text_len,
			   "Network partitioning - no arbitrator configured");
      break;
    default:
      ArbitCode::getErrText(code, errText, sizeof(errText));
      BaseString::snprintf(m_text, m_text_len,
			   "Arbitration failure - %s [state=%u]",
			   errText, state);
      break;
    }
  }
}
void getTextGlobalCheckpointStarted(QQQQ) {
  //-----------------------------------------------------------------------
  // This event reports that a global checkpoint has been started and this
  // node is the master of this global checkpoint.
  //-----------------------------------------------------------------------
  BaseString::snprintf(m_text, m_text_len, 
		       "Global checkpoint %u started", 
		       theData[1]);
}
void getTextGlobalCheckpointCompleted(QQQQ) {
  //-----------------------------------------------------------------------
  // This event reports that a global checkpoint has been completed on this
  // node and the node is the master of this global checkpoint.
  //-----------------------------------------------------------------------
  BaseString::snprintf(m_text, m_text_len, 
		       "Global checkpoint %u completed", 
		       theData[1]);
}
void getTextLocalCheckpointStarted(QQQQ) {
  //-----------------------------------------------------------------------
  // This event reports that a local checkpoint has been started and this
  // node is the master of this local checkpoint.
  //-----------------------------------------------------------------------
  BaseString::snprintf(m_text, m_text_len, 
		       "Local checkpoint %u started. "
		       "Keep GCI = %u oldest restorable GCI = %u", 
		       theData[1], 
		       theData[2], 
		       theData[3]);
}
void getTextLocalCheckpointCompleted(QQQQ) {
  //-----------------------------------------------------------------------
  // This event reports that a local checkpoint has been completed on this
  // node and the node is the master of this local checkpoint.
  //-----------------------------------------------------------------------
  BaseString::snprintf(m_text, m_text_len, 
		       "Local checkpoint %u completed", 
		       theData[1]);
}
void getTextTableCreated(QQQQ) {
  //-----------------------------------------------------------------------
  // This event reports that a table has been created.
  //-----------------------------------------------------------------------
  BaseString::snprintf(m_text, m_text_len, 
		       "Table with ID =  %u created", 
		       theData[1]);
}
/* STRANGE */
void getTextLCPStoppedInCalcKeepGci(QQQQ) {
  if (theData[1] == 0)
    BaseString::snprintf(m_text, m_text_len, 
			 "Local Checkpoint stopped in CALCULATED_KEEP_GCI");
}
void getTextNR_CopyDict(QQQQ) {
  //-----------------------------------------------------------------------
  // REPORT Node Restart completed copy of dictionary information.
  //-----------------------------------------------------------------------
  BaseString::snprintf(m_text, m_text_len, 
		       "Node restart completed copy of dictionary information");
}
void getTextNR_CopyDistr(QQQQ) {
  //-----------------------------------------------------------------------
  // REPORT Node Restart completed copy of distribution information.
  //-----------------------------------------------------------------------
  BaseString::snprintf(m_text, m_text_len, 
		       "Node restart completed copy of distribution information");
}
void getTextNR_CopyFragsStarted(QQQQ) {
  //-----------------------------------------------------------------------
  // REPORT Node Restart is starting to copy the fragments.
  //-----------------------------------------------------------------------
  BaseString::snprintf(m_text, m_text_len, 
		       "Node restart starting to copy the fragments "
		       "to Node %u", 
		       theData[1]);
}
void getTextNR_CopyFragDone(QQQQ) {
  //-----------------------------------------------------------------------
  // REPORT Node Restart copied a fragment.
  //-----------------------------------------------------------------------
  BaseString::snprintf(m_text, m_text_len, 
		       "Table ID = %u, fragment ID = %u have been copied "
		       "to Node %u", 
		       theData[2], 
		       theData[3], 
		       theData[1]);
}
void getTextNR_CopyFragsCompleted(QQQQ) {
  BaseString::snprintf(m_text, m_text_len, 
		       "Node restart completed copying the fragments "
		       "to Node %u", 
		       theData[1]);
}
void getTextLCPFragmentCompleted(QQQQ) {
  BaseString::snprintf(m_text, m_text_len, 
		       "Table ID = %u, fragment ID = %u has completed LCP "
		       "on Node %u maxGciStarted: %d maxGciCompleted: %d", 
		       theData[2], 
		       theData[3], 
		       theData[1],
		       theData[4],
		       theData[5]);
}
void getTextTransReportCounters(QQQQ) {
  // -------------------------------------------------------------------  
  // Report information about transaction activity once per 10 seconds.
  // ------------------------------------------------------------------- 
  BaseString::snprintf(m_text, m_text_len, 
		       "Trans. Count = %u, Commit Count = %u, "
		       "Read Count = %u, Simple Read Count = %u, "
		       "Write Count = %u, AttrInfo Count = %u, "
		       "Concurrent Operations = %u, Abort Count = %u"
		       " Scans = %u Range scans = %u", 
		       theData[1], 
		       theData[2], 
		       theData[3], 
		       theData[4],
		       theData[5], 
		       theData[6], 
		       theData[7], 
		       theData[8],
		       theData[9],
		       theData[10]);
}
void getTextOperationReportCounters(QQQQ) {
  BaseString::snprintf(m_text, m_text_len,
		       "Operations=%u",
		       theData[1]);
}
void getTextUndoLogBlocked(QQQQ) {
  //-----------------------------------------------------------------------
  // REPORT Undo Logging blocked due to buffer near to overflow.
  //-----------------------------------------------------------------------
  BaseString::snprintf(m_text, m_text_len, 
		       "ACC Blocked %u and TUP Blocked %u times last second",
		       theData[1],
		       theData[2]);
}

void getTextTransporterError(QQQQ) {
  struct myTransporterError{
    Uint32 errorNum;
    char   errorString[256];
  };
  int i = 0;
  int lenth = 0;
  static const struct myTransporterError TransporterErrorString[]=
  {
    //TE_NO_ERROR = 0
    {TE_NO_ERROR,"No error"},
    //TE_ERROR_CLOSING_SOCKET = 0x1
    {TE_ERROR_CLOSING_SOCKET,"Error found during closing of socket"},
    //TE_ERROR_IN_SELECT_BEFORE_ACCEPT = 0x2
    {TE_ERROR_IN_SELECT_BEFORE_ACCEPT,"Error found before accept. The transporter will retry"},
    //TE_INVALID_MESSAGE_LENGTH = 0x3 | TE_DO_DISCONNECT
    {TE_INVALID_MESSAGE_LENGTH,"Error found in message (invalid message length)"},
    //TE_INVALID_CHECKSUM = 0x4 | TE_DO_DISCONNECT
    {TE_INVALID_CHECKSUM,"Error found in message (checksum)"},
    //TE_COULD_NOT_CREATE_SOCKET = 0x5
    {TE_COULD_NOT_CREATE_SOCKET,"Error found while creating socket(can't create socket)"},
    //TE_COULD_NOT_BIND_SOCKET = 0x6
    {TE_COULD_NOT_BIND_SOCKET,"Error found while binding server socket"},
    //TE_LISTEN_FAILED = 0x7
    {TE_LISTEN_FAILED,"Error found while listening to server socket"},
    //TE_ACCEPT_RETURN_ERROR = 0x8
    {TE_ACCEPT_RETURN_ERROR,"Error found during accept(accept return error)"},
    //TE_SHM_DISCONNECT = 0xb | TE_DO_DISCONNECT
    {TE_SHM_DISCONNECT,"The remote node has disconnected"},
    //TE_SHM_IPC_STAT = 0xc | TE_DO_DISCONNECT
    {TE_SHM_IPC_STAT,"Unable to check shm segment"},
    //TE_SHM_UNABLE_TO_CREATE_SEGMENT = 0xd
    {TE_SHM_UNABLE_TO_CREATE_SEGMENT,"Unable to create shm segment"},
    //TE_SHM_UNABLE_TO_ATTACH_SEGMENT = 0xe
    {TE_SHM_UNABLE_TO_ATTACH_SEGMENT,"Unable to attach shm segment"},
    //TE_SHM_UNABLE_TO_REMOVE_SEGMENT = 0xf
    {TE_SHM_UNABLE_TO_REMOVE_SEGMENT,"Unable to remove shm segment"},
    //TE_TOO_SMALL_SIGID = 0x10
    {TE_TOO_SMALL_SIGID,"Sig ID too small"},
    //TE_TOO_LARGE_SIGID = 0x11
    {TE_TOO_LARGE_SIGID,"Sig ID too large"},
    //TE_WAIT_STACK_FULL = 0x12 | TE_DO_DISCONNECT
    {TE_WAIT_STACK_FULL,"Wait stack was full"},
    //TE_RECEIVE_BUFFER_FULL = 0x13 | TE_DO_DISCONNECT
    {TE_RECEIVE_BUFFER_FULL,"Receive buffer was full"},
    //TE_SIGNAL_LOST_SEND_BUFFER_FULL = 0x14 | TE_DO_DISCONNECT
    {TE_SIGNAL_LOST_SEND_BUFFER_FULL,"Send buffer was full,and trying to force send fails"},
    //TE_SIGNAL_LOST = 0x15
    {TE_SIGNAL_LOST,"Send failed for unknown reason(signal lost)"},
    //TE_SEND_BUFFER_FULL = 0x16
    {TE_SEND_BUFFER_FULL,"The send buffer was full, but sleeping for a while solved"},
    //TE_SCI_LINK_ERROR = 0x0017
    {TE_SCI_LINK_ERROR,"There is no link from this node to the switch"},
    //TE_SCI_UNABLE_TO_START_SEQUENCE = 0x18 | TE_DO_DISCONNECT
    {TE_SCI_UNABLE_TO_START_SEQUENCE,"Could not start a sequence, because system resources are exumed or no sequence has been created"},
    //TE_SCI_UNABLE_TO_REMOVE_SEQUENCE = 0x19 | TE_DO_DISCONNECT
    {TE_SCI_UNABLE_TO_REMOVE_SEQUENCE,"Could not remove a sequence"},
    //TE_SCI_UNABLE_TO_CREATE_SEQUENCE = 0x1a | TE_DO_DISCONNECT
    {TE_SCI_UNABLE_TO_CREATE_SEQUENCE,"Could not create a sequence, because system resources are exempted. Must reboot"},
    //TE_SCI_UNRECOVERABLE_DATA_TFX_ERROR = 0x1b | TE_DO_DISCONNECT
    {TE_SCI_UNRECOVERABLE_DATA_TFX_ERROR,"Tried to send data on redundant link but failed"},
    //TE_SCI_CANNOT_INIT_LOCALSEGMENT = 0x1c | TE_DO_DISCONNECT
    {TE_SCI_CANNOT_INIT_LOCALSEGMENT,"Cannot initialize local segment"},
    //TE_SCI_CANNOT_MAP_REMOTESEGMENT = 0x1d | TE_DO_DISCONNEC
    {TE_SCI_CANNOT_MAP_REMOTESEGMENT,"Cannot map remote segment"},
    //TE_SCI_UNABLE_TO_UNMAP_SEGMENT = 0x1e | TE_DO_DISCONNECT
    {TE_SCI_UNABLE_TO_UNMAP_SEGMENT,"Cannot free the resources used by this segment (step 1)"},
    //TE_SCI_UNABLE_TO_REMOVE_SEGMENT = 0x1f  | TE_DO_DISCONNEC
    {TE_SCI_UNABLE_TO_REMOVE_SEGMENT,"Cannot free the resources used by this segment (step 2)"},
    //TE_SCI_UNABLE_TO_DISCONNECT_SEGMENT = 0x20 | TE_DO_DISCONNECT
    {TE_SCI_UNABLE_TO_DISCONNECT_SEGMENT,"Cannot disconnect from a remote segment"},
    //TE_SHM_IPC_PERMANENT = 0x21
    {TE_SHM_IPC_PERMANENT,"Shm ipc Permanent error"},
    //TE_SCI_UNABLE_TO_CLOSE_CHANNEL = 0x22
    {TE_SCI_UNABLE_TO_CLOSE_CHANNEL,"Unable to close the sci channel and the resources allocated"}
  };

  lenth = sizeof(TransporterErrorString)/sizeof(struct myTransporterError);
  for(i=0; i<lenth; i++)
  {
    if(theData[2] == (Uint32) TransporterErrorString[i].errorNum)
    {
      BaseString::snprintf(m_text, m_text_len,
                           "Transporter to node %d reported error 0x%x: %s",
                           theData[1],
                           theData[2],
                           TransporterErrorString[i].errorString);
      break;
    }
  }
  if(i == lenth)
    BaseString::snprintf(m_text, m_text_len,   
                         "Transporter to node %d reported error 0x%x: unknown error",
                         theData[1],
                         theData[2]);
}
void getTextTransporterWarning(QQQQ) {
  getTextTransporterError(m_text, m_text_len, theData, len);
}
void getTextMissedHeartbeat(QQQQ) {
  //-----------------------------------------------------------------------
  // REPORT Undo Logging blocked due to buffer near to overflow.
  //-----------------------------------------------------------------------
  BaseString::snprintf(m_text, m_text_len, 
		       "Node %d missed heartbeat %d",
		       theData[1],
		       theData[2]);
}
void getTextDeadDueToHeartbeat(QQQQ) {
  //-----------------------------------------------------------------------
  // REPORT Undo Logging blocked due to buffer near to overflow.
  //-----------------------------------------------------------------------
  BaseString::snprintf(m_text, m_text_len, 
		       "Node %d declared dead due to missed heartbeat",
		       theData[1]);
}
void getTextJobStatistic(QQQQ) {
  BaseString::snprintf(m_text, m_text_len, 
		       "Mean loop Counter in doJob last 8192 times = %u",
		       theData[1]);
}
void getTextSendBytesStatistic(QQQQ) {
  BaseString::snprintf(m_text, m_text_len, 
		       "Mean send size to Node = %d last 4096 sends = %u bytes",
		       theData[1],
		       theData[2]);
}
void getTextReceiveBytesStatistic(QQQQ) {
  BaseString::snprintf(m_text, m_text_len, 
		       "Mean receive size to Node = %d last 4096 sends = %u bytes",
		       theData[1],
		       theData[2]);
}
void getTextSentHeartbeat(QQQQ) {
  BaseString::snprintf(m_text, m_text_len, 
		       "Node Sent Heartbeat to node = %d",
		       theData[1]);
}
void getTextCreateLogBytes(QQQQ) {
  BaseString::snprintf(m_text, m_text_len, 
		       "Log part %u, log file %u, MB %u",
		       theData[1],
		       theData[2],
		       theData[3]);
}
void getTextStartLog(QQQQ) {
  BaseString::snprintf(m_text, m_text_len, 
		       "Log part %u, start MB %u, stop MB %u, last GCI, log exec %u",
		       theData[1],
		       theData[2],
		       theData[3],
		       theData[4]);
}
void getTextStartREDOLog(QQQQ) {
  BaseString::snprintf(m_text, m_text_len, 
		       "Node: %d StartLog: [GCI Keep: %d LastCompleted: %d NewestRestorable: %d]",
		       theData[1],
		       theData[2],
		       theData[3],
		       theData[4]);
}
void getTextUNDORecordsExecuted(QQQQ) {
  const char* line = "";
  if (theData[1] == DBTUP){
    line = "DBTUP";
  }else if (theData[1] == DBACC){
    line = "DBACC";
  }
    
  BaseString::snprintf(m_text, m_text_len, 
		       " UNDO %s %d [%d %d %d %d %d %d %d %d %d]",
		       line,
		       theData[2],
		       theData[3],
		       theData[4],
		       theData[5],
		       theData[6],
		       theData[7],
		       theData[8],
		       theData[9],
		       theData[10],
		       theData[11]);
}
void getTextInfoEvent(QQQQ) {
  BaseString::snprintf(m_text, m_text_len, (char *)&theData[1]);
}
const char bytes_unit[]= "B";
const char kbytes_unit[]= "KB";
const char mbytes_unit[]= "MB";
static void convert_unit(unsigned &data, const char *&unit)
{
  if (data < 16*1024)
  {
    unit= bytes_unit;
    return;
  }
  if (data < 16*1024*1024)
  {
    data= (data+1023)/1024;
    unit= kbytes_unit;
    return;
  }
  data= (data+1024*1024-1)/(1024*1024);
  unit= mbytes_unit;  
}

void getTextEventBufferStatus(QQQQ) {
  unsigned used= theData[1], alloc= theData[2], max_= theData[3];
  const char *used_unit, *alloc_unit, *max_unit;
  convert_unit(used, used_unit);
  convert_unit(alloc, alloc_unit);
  convert_unit(max_, max_unit);
  BaseString::snprintf(m_text, m_text_len,
		       "Event buffer status: used=%d%s(%d%) alloc=%d%s(%d%) "
		       "max=%d%s apply_epoch=%u/%u latest_epoch=%u/%u",
		       used, used_unit,
		       theData[2] ? (Uint32)((((Uint64)theData[1])*100)/theData[2]) : 0,
		       alloc, alloc_unit,
		       theData[3] ? (Uint32)((((Uint64)theData[2])*100)/theData[3]) : 0,
		       max_, max_unit,
		       theData[5], theData[4],
		       theData[7], theData[6]);
}
void getTextWarningEvent(QQQQ) {
  BaseString::snprintf(m_text, m_text_len, (char *)&theData[1]);
}
void getTextGCP_TakeoverStarted(QQQQ) {
  BaseString::snprintf(m_text, m_text_len, "GCP Take over started");
}
void getTextGCP_TakeoverCompleted(QQQQ) {
  BaseString::snprintf(m_text, m_text_len, "GCP Take over completed");
}
void getTextLCP_TakeoverStarted(QQQQ) {
  BaseString::snprintf(m_text, m_text_len, "LCP Take over started");
}
void getTextLCP_TakeoverCompleted(QQQQ) {
  BaseString::snprintf(m_text, m_text_len,
		       "LCP Take over completed (state = %d)", 
		       theData[1]);
}
void getTextMemoryUsage(QQQQ) {
  const int gth = theData[1];
  const int size = theData[2];
  const int used = theData[3];
  const int total = theData[4];
  const int block = theData[5];
  const int percent = total ? (used*100)/total : 0;
  
  BaseString::snprintf(m_text, m_text_len,
		       "%s usage %s %d%s(%d %dK pages of total %d)",
		       (block==DBACC ? "Index" : (block == DBTUP ?"Data":"<unknown>")),
		       (gth == 0 ? "is" : (gth > 0 ? "increased to" : "decreased to")),
		       percent, "%",
		       used, size/1024, total
		       );
}

void getTextBackupStarted(QQQQ) {
  BaseString::snprintf(m_text, m_text_len, 
		       "Backup %d started from node %d", 
		       theData[2], refToNode(theData[1]));
}
void getTextBackupFailedToStart(QQQQ) {
  BaseString::snprintf(m_text, m_text_len, 
		       "Backup request from %d failed to start. Error: %d", 
		       refToNode(theData[1]), theData[2]);
}
void getTextBackupCompleted(QQQQ) {
  BaseString::snprintf(m_text, m_text_len, 
		       "Backup %u started from node %u completed." 
		       " StartGCP: %u StopGCP: %u"
		       " #Records: %u #LogRecords: %u"
		       " Data: %u bytes Log: %u bytes",
		       theData[2], refToNode(theData[1]),
		       theData[3], theData[4], theData[6], theData[8],
		       theData[5], theData[7]);
}
void getTextBackupStatus(QQQQ) {
  if (theData[1])
    BaseString::snprintf(m_text, m_text_len, 
                         "Local backup status: backup %u started from node %u\n" 
                         " #Records: %llu #LogRecords: %llu\n"
                         " Data: %llu bytes Log: %llu bytes",
                         theData[2], refToNode(theData[1]),
                         make_uint64(theData[5], theData[6]),
                         make_uint64(theData[9], theData[10]),
                         make_uint64(theData[3], theData[4]),
                         make_uint64(theData[7], theData[8]));
  else
    BaseString::snprintf(m_text, m_text_len, 
                         "Backup not started");
}
void getTextBackupAborted(QQQQ) {
  BaseString::snprintf(m_text, m_text_len, 
		       "Backup %d started from %d has been aborted. Error: %d",
		       theData[2], 
		       refToNode(theData[1]), 
		       theData[3]);
}
void getTextRestoreStarted(QQQQ)
{
  BaseString::snprintf(m_text, m_text_len,
                       "Restore started: backup %u from node %u",
                       theData[1], theData[2]);
}
void getTextRestoreMetaData(QQQQ)
{
  BaseString::snprintf(m_text, m_text_len,
                       "Restore meta data: backup %u from node %u "
                       "#Tables: %u\n"
                       " #Tablespaces: %u #Logfilegroups: %u "
                       "#datafiles: %u #undofiles: %u",
                       theData[1], theData[2], theData[3],
                       theData[4], theData[5], theData[6], theData[7]);
}
void getTextRestoreData(QQQQ)
{
  BaseString::snprintf(m_text, m_text_len,
                       "Restore data: backup %u from node %u "
                       "#Records: %llu Data: %llu bytes",
                       theData[1], theData[2],
                       make_uint64(theData[3], theData[4]),
                       make_uint64(theData[5], theData[6]));
}
void getTextRestoreLog(QQQQ)
{
  BaseString::snprintf(m_text, m_text_len,
                       "Restore log: backup %u from node %u "
                       "#Records: %llu Data: %llu bytes",
                       theData[1], theData[2],
                       make_uint64(theData[3], theData[4]),
                       make_uint64(theData[5], theData[6]));
}
void getTextRestoreCompleted(QQQQ)
{
  BaseString::snprintf(m_text, m_text_len,
                       "Restore completed: backup %u from node %u",
                       theData[1], theData[2]);
}

void getTextSingleUser(QQQQ) {
  switch (theData[1])
  {
  case 0:
    BaseString::snprintf(m_text, m_text_len, "Entering single user mode");
    break;
  case 1:
    BaseString::snprintf(m_text, m_text_len,
			 "Entered single user mode "
			 "Node %d has exclusive access", theData[2]);
    break;
  case 2:
    BaseString::snprintf(m_text, m_text_len,"Exiting single user mode");
    break;
  default:
    BaseString::snprintf(m_text, m_text_len,
			 "Unknown single user report %d", theData[1]);
    break;
  }
}

void getTextStartReport(QQQQ) {
  Uint32 time = theData[2];
  Uint32 sz = theData[3];
  char mask1[100];
  char mask2[100];
  char mask3[100];
  char mask4[100];
  BitmaskImpl::getText(sz, theData + 4 + (0 * sz), mask1);
  BitmaskImpl::getText(sz, theData + 4 + (1 * sz), mask2);
  BitmaskImpl::getText(sz, theData + 4 + (2 * sz), mask3);
  BitmaskImpl::getText(sz, theData + 4 + (3 * sz), mask4);
  switch(theData[1]){
  case 1: // Wait initial
    BaseString::snprintf
      (m_text, m_text_len,
       "Initial start, waiting for %s to connect, "
       " nodes [ all: %s connected: %s no-wait: %s ]",
       mask4, mask1, mask2, mask3);
    break;
  case 2: // Wait partial
    BaseString::snprintf
      (m_text, m_text_len,
       "Waiting until nodes: %s connects, "
       "nodes [ all: %s connected: %s no-wait: %s ]",
       mask4, mask1, mask2, mask3);
    break;
  case 3: // Wait partial timeout
    BaseString::snprintf
      (m_text, m_text_len,
       "Waiting %u sec for nodes %s to connect, "
       "nodes [ all: %s connected: %s no-wait: %s ]",
       
       time, mask4, mask1, mask2, mask3);
    break;
  case 4: // Wait partioned
    BaseString::snprintf
      (m_text, m_text_len,
       "Waiting for non partitioned start, "
       "nodes [ all: %s connected: %s missing: %s no-wait: %s ]",
       
       mask1, mask2, mask4, mask3);
    break;
  case 5:
    BaseString::snprintf
      (m_text, m_text_len,
       "Waiting %u sec for non partitioned start, "
       "nodes [ all: %s connected: %s missing: %s no-wait: %s ]",
       
       time, mask1, mask2, mask4, mask3);
    break;
  case 0x8000: // Do initial
    BaseString::snprintf
      (m_text, m_text_len,
       "Initial start with nodes %s [ missing: %s no-wait: %s ]",
       mask2, mask4, mask3);
    break;
  case 0x8001: // Do start
    BaseString::snprintf
      (m_text, m_text_len,
       "Start with all nodes %s",
       mask2);
    break;
  case 0x8002: // Do partial
    BaseString::snprintf
      (m_text, m_text_len,
       "Start with nodes %s [ missing: %s no-wait: %s ]",
       mask2, mask4, mask3);
    break;
  case 0x8003: // Do partioned
    BaseString::snprintf
      (m_text, m_text_len,
       "Start potentially partitioned with nodes %s "
       " [ missing: %s no-wait: %s ]",
       mask2, mask4, mask3);
    break;
  default:
    BaseString::snprintf
      (m_text, m_text_len,
       "Unknown startreport: 0x%x [ %s %s %s %s ]", 
       theData[1],
       mask1, mask2, mask3, mask4);
  }
}

void getTextSubscriptionStatus(QQQQ)
{
  switch(theData[1]) {
  case(1): // SubscriptionStatus::DISCONNECTED
    BaseString::snprintf(m_text, m_text_len,
                         "Disconnecting node %u because it has "
<<<<<<< HEAD
                         "exceeded MaxBufferedEpochs (%u/%u > %u), epoch %u/%u",
                         theData[2],
                         theData[6], theData[5],
                         theData[7],
                         theData[4], theData[3]);
=======
                         "exceeded MaxBufferedEpochs (%u > %u), gci %llu",
                         theData[2],
                         theData[5],
                         theData[6],
                         make_uint64(theData[3], theData[4]));
>>>>>>> ddbefb9f
    break;
  case(2): // SubscriptionStatus::INCONSISTENT
    BaseString::snprintf(m_text, m_text_len,
                         "Nodefailure while out of event buffer: "
                         "informing subscribers of possibly missing event data"
                         ", epoch %u/%u",
                         theData[4], theData[3]);
    break;
  }
}

#if 0
BaseString::snprintf(m_text, 
		     m_text_len, 
		     "Unknown event: %d",
		     theData[0]);
#endif

/**
 * This matrix defines which event should be printed when
 *
 * threshold - is in range [0-15]
 * severity  - DEBUG to ALERT (Type of log message)
 */

#define ROW(a,b,c,d) \
{ NDB_LE_ ## a, b, c, d, getText ## a}

const EventLoggerBase::EventRepLogLevelMatrix EventLoggerBase::matrix[] = {
  // CONNECTION
  ROW(Connected,               LogLevel::llConnection,  8, Logger::LL_INFO ),
  ROW(Disconnected,            LogLevel::llConnection,  8, Logger::LL_ALERT ),
  ROW(CommunicationClosed,     LogLevel::llConnection,  8, Logger::LL_INFO ),
  ROW(CommunicationOpened,     LogLevel::llConnection,  8, Logger::LL_INFO ),
  ROW(ConnectedApiVersion,     LogLevel::llConnection,  8, Logger::LL_INFO ),
  // CHECKPOINT
  ROW(GlobalCheckpointStarted, LogLevel::llCheckpoint,  9, Logger::LL_INFO ),
  ROW(GlobalCheckpointCompleted,LogLevel::llCheckpoint,10, Logger::LL_INFO ),
  ROW(LocalCheckpointStarted,  LogLevel::llCheckpoint,  7, Logger::LL_INFO ),
  ROW(LocalCheckpointCompleted,LogLevel::llCheckpoint,  8, Logger::LL_INFO ),
  ROW(LCPStoppedInCalcKeepGci, LogLevel::llCheckpoint,  0, Logger::LL_ALERT ),
  ROW(LCPFragmentCompleted,    LogLevel::llCheckpoint, 11, Logger::LL_INFO ),
  ROW(UndoLogBlocked,          LogLevel::llCheckpoint,  7, Logger::LL_INFO ),

  // STARTUP
  ROW(NDBStartStarted,         LogLevel::llStartUp,     1, Logger::LL_INFO ),
  ROW(NDBStartCompleted,       LogLevel::llStartUp,     1, Logger::LL_INFO ),
  ROW(STTORRYRecieved,         LogLevel::llStartUp,    15, Logger::LL_INFO ),
  ROW(StartPhaseCompleted,     LogLevel::llStartUp,     4, Logger::LL_INFO ),
  ROW(CM_REGCONF,              LogLevel::llStartUp,     3, Logger::LL_INFO ),
  ROW(CM_REGREF,               LogLevel::llStartUp,     8, Logger::LL_INFO ),
  ROW(FIND_NEIGHBOURS,         LogLevel::llStartUp,     8, Logger::LL_INFO ),
  ROW(NDBStopStarted,          LogLevel::llStartUp,     1, Logger::LL_INFO ),
  ROW(NDBStopCompleted,        LogLevel::llStartUp,     1, Logger::LL_INFO ),
  ROW(NDBStopForced,           LogLevel::llStartUp,     1, Logger::LL_ALERT ),
  ROW(NDBStopAborted,          LogLevel::llStartUp,     1, Logger::LL_INFO ),
  ROW(StartREDOLog,            LogLevel::llStartUp,     4, Logger::LL_INFO ),
  ROW(StartLog,                LogLevel::llStartUp,    10, Logger::LL_INFO ),
  ROW(UNDORecordsExecuted,     LogLevel::llStartUp,    15, Logger::LL_INFO ),
  ROW(StartReport,             LogLevel::llStartUp,     4, Logger::LL_INFO ),
  
  // NODERESTART
  ROW(NR_CopyDict,             LogLevel::llNodeRestart, 8, Logger::LL_INFO ),
  ROW(NR_CopyDistr,            LogLevel::llNodeRestart, 8, Logger::LL_INFO ),
  ROW(NR_CopyFragsStarted,     LogLevel::llNodeRestart, 8, Logger::LL_INFO ),
  ROW(NR_CopyFragDone,         LogLevel::llNodeRestart,10, Logger::LL_INFO ),
  ROW(NR_CopyFragsCompleted,   LogLevel::llNodeRestart, 8, Logger::LL_INFO ),

  ROW(NodeFailCompleted,       LogLevel::llNodeRestart, 8, Logger::LL_ALERT),
  ROW(NODE_FAILREP,            LogLevel::llNodeRestart, 8, Logger::LL_ALERT),
  ROW(ArbitState,		LogLevel::llNodeRestart, 6, Logger::LL_INFO ),
  ROW(ArbitResult,	        LogLevel::llNodeRestart, 2, Logger::LL_ALERT),
  ROW(GCP_TakeoverStarted,     LogLevel::llNodeRestart, 7, Logger::LL_INFO ),
  ROW(GCP_TakeoverCompleted,   LogLevel::llNodeRestart, 7, Logger::LL_INFO ),
  ROW(LCP_TakeoverStarted,     LogLevel::llNodeRestart, 7, Logger::LL_INFO ),
  ROW(LCP_TakeoverCompleted,   LogLevel::llNodeRestart, 7, Logger::LL_INFO ),

  // STATISTIC
  ROW(TransReportCounters,     LogLevel::llStatistic,   8, Logger::LL_INFO ),
  ROW(OperationReportCounters, LogLevel::llStatistic,   8, Logger::LL_INFO ), 
  ROW(TableCreated,            LogLevel::llStatistic,   7, Logger::LL_INFO ),
  ROW(JobStatistic,            LogLevel::llStatistic,   9, Logger::LL_INFO ),
  ROW(SendBytesStatistic,      LogLevel::llStatistic,   9, Logger::LL_INFO ),
  ROW(ReceiveBytesStatistic,   LogLevel::llStatistic,   9, Logger::LL_INFO ),
  ROW(MemoryUsage,             LogLevel::llStatistic,   5, Logger::LL_INFO ),

  // ERROR
  ROW(TransporterError,        LogLevel::llError,  2, Logger::LL_ERROR   ),
  ROW(TransporterWarning,      LogLevel::llError,  8, Logger::LL_WARNING ),
  ROW(MissedHeartbeat,         LogLevel::llError,  8, Logger::LL_WARNING ),
  ROW(DeadDueToHeartbeat,      LogLevel::llError,  8, Logger::LL_ALERT   ),
  ROW(WarningEvent,            LogLevel::llError,  2, Logger::LL_WARNING ),
  ROW(SubscriptionStatus,      LogLevel::llError,  4, Logger::LL_WARNING ),
  // INFO
  ROW(SentHeartbeat,           LogLevel::llInfo,  12, Logger::LL_INFO ),
  ROW(CreateLogBytes,          LogLevel::llInfo,  11, Logger::LL_INFO ),
  ROW(InfoEvent,               LogLevel::llInfo,   2, Logger::LL_INFO ),
  ROW(EventBufferStatus,       LogLevel::llInfo,   7, Logger::LL_INFO ),

  //Single User
  ROW(SingleUser,              LogLevel::llInfo,   7, Logger::LL_INFO ),

  // Backup
  ROW(BackupStarted,           LogLevel::llBackup, 7, Logger::LL_INFO ),
  ROW(BackupStatus,            LogLevel::llBackup, 7, Logger::LL_INFO ),
  ROW(BackupCompleted,         LogLevel::llBackup, 7, Logger::LL_INFO ),
  ROW(BackupFailedToStart,     LogLevel::llBackup, 7, Logger::LL_ALERT),
  ROW(BackupAborted,           LogLevel::llBackup, 7, Logger::LL_ALERT),
  ROW(RestoreStarted,          LogLevel::llBackup, 7, Logger::LL_INFO ),
  ROW(RestoreMetaData,         LogLevel::llBackup, 7, Logger::LL_INFO ),
  ROW(RestoreData,             LogLevel::llBackup, 7, Logger::LL_INFO ),
  ROW(RestoreLog,              LogLevel::llBackup, 7, Logger::LL_INFO ),
  ROW(RestoreCompleted,        LogLevel::llBackup, 7, Logger::LL_INFO )
};

const Uint32 EventLoggerBase::matrixSize=
sizeof(EventLoggerBase::matrix)/sizeof(EventRepLogLevelMatrix);

EventLogger::EventLogger() : m_filterLevel(15)
{
  setCategory("EventLogger");
  enable(Logger::LL_INFO, Logger::LL_ALERT); 
}

EventLogger::~EventLogger()
{
}

bool
EventLogger::open(const char* logFileName, int maxNoFiles, long maxFileSize, 
		  unsigned int maxLogEntries)
{
  return addHandler(new FileLogHandler(logFileName, maxNoFiles, maxFileSize, 
				       maxLogEntries));
}

void
EventLogger::close()
{
  removeAllHandlers();
}

#ifdef NOT_USED

static NdbOut&
operator<<(NdbOut& out, const LogLevel & ll)
{
  out << "[LogLevel: ";
  for(size_t i = 0; i<LogLevel::LOGLEVEL_CATEGORIES; i++)
    out << ll.getLogLevel((LogLevel::EventCategory)i) << " ";
  out << "]";
  return out;
}
#endif

int
EventLoggerBase::event_lookup(int eventType,
			      LogLevel::EventCategory &cat,
			      Uint32 &threshold, 
			      Logger::LoggerLevel &severity,
			      EventTextFunction &textF)
{
  for(unsigned i = 0; i<EventLoggerBase::matrixSize; i++){
    if(EventLoggerBase::matrix[i].eventType == eventType){
      cat = EventLoggerBase::matrix[i].eventCategory;
      threshold = EventLoggerBase::matrix[i].threshold;
      severity = EventLoggerBase::matrix[i].severity;
      textF= EventLoggerBase::matrix[i].textF;
      return 0;
    }
  }
  return 1;
}

const char*
EventLogger::getText(char * dst, size_t dst_len,
		     EventTextFunction textF,
		     const Uint32* theData, Uint32 len, NodeId nodeId )
{
  int pos= 0;
  if (nodeId != 0)
  {
    BaseString::snprintf(dst, dst_len, "Node %u: ", nodeId);
    pos= strlen(dst);
  }
  if (dst_len-pos > 0)
    textF(dst+pos, dst_len-pos, theData, len);
  return dst;
}

void 
EventLogger::log(int eventType, const Uint32* theData, Uint32 len,
		 NodeId nodeId, const LogLevel* ll)
{
  Uint32 threshold = 0;
  Logger::LoggerLevel severity = Logger::LL_WARNING;
  LogLevel::EventCategory cat= LogLevel::llInvalid;
  EventTextFunction textF;
  char log_text[MAX_TEXT_LENGTH];

  DBUG_ENTER("EventLogger::log");
  DBUG_PRINT("enter",("eventType=%d, nodeid=%d", eventType, nodeId));

  if (EventLoggerBase::event_lookup(eventType,cat,threshold,severity,textF))
    DBUG_VOID_RETURN;
  
  Uint32 set = ll?ll->getLogLevel(cat) : m_logLevel.getLogLevel(cat);
  DBUG_PRINT("info",("threshold=%d, set=%d", threshold, set));
  if (ll)
    DBUG_PRINT("info",("m_logLevel.getLogLevel=%d", m_logLevel.getLogLevel(cat)));

  if (threshold <= set){
    getText(log_text, sizeof(log_text), textF, theData, len, nodeId);

    switch (severity){
    case Logger::LL_ALERT:
      alert(log_text);
      break;
    case Logger::LL_CRITICAL:
      critical(log_text); 
      break;
    case Logger::LL_WARNING:
      warning(log_text); 
      break;
    case Logger::LL_ERROR:
      error(log_text); 
      break;
    case Logger::LL_INFO:
      info(log_text); 
      break;
    case Logger::LL_DEBUG:
      debug(log_text); 
      break;
    default:
      info(log_text); 
      break;
    }
  } // if (..
  DBUG_VOID_RETURN;
}

int
EventLogger::getFilterLevel() const
{
  return m_filterLevel;
}

void 
EventLogger::setFilterLevel(int filterLevel)
{
  m_filterLevel = filterLevel;
}<|MERGE_RESOLUTION|>--- conflicted
+++ resolved
@@ -996,19 +996,11 @@
   case(1): // SubscriptionStatus::DISCONNECTED
     BaseString::snprintf(m_text, m_text_len,
                          "Disconnecting node %u because it has "
-<<<<<<< HEAD
-                         "exceeded MaxBufferedEpochs (%u/%u > %u), epoch %u/%u",
-                         theData[2],
-                         theData[6], theData[5],
-                         theData[7],
-                         theData[4], theData[3]);
-=======
-                         "exceeded MaxBufferedEpochs (%u > %u), gci %llu",
+                         "exceeded MaxBufferedEpochs (%u > %u), epoch %u/%u",
                          theData[2],
                          theData[5],
                          theData[6],
-                         make_uint64(theData[3], theData[4]));
->>>>>>> ddbefb9f
+                         theData[4], theData[3]);
     break;
   case(2): // SubscriptionStatus::INCONSISTENT
     BaseString::snprintf(m_text, m_text_len,
