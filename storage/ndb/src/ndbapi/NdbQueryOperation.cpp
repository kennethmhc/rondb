/*
   Copyright (c) 2011, 2022, Oracle and/or its affiliates.
   Copyright (c) 2021, 2022, Hopsworks and/or its affiliates.

   This program is free software; you can redistribute it and/or modify
   it under the terms of the GNU General Public License, version 2.0,
   as published by the Free Software Foundation.

   This program is also distributed with certain software (including
   but not limited to OpenSSL) that is licensed under separate terms,
   as designated in a particular file or component or in included license
   documentation.  The authors of MySQL hereby grant you an additional
   permission to link the program and your derivative works with the
   separately licensed software that they have included with MySQL.

   This program is distributed in the hope that it will be useful,
   but WITHOUT ANY WARRANTY; without even the implied warranty of
   MERCHANTABILITY or FITNESS FOR A PARTICULAR PURPOSE.  See the
   GNU General Public License, version 2.0, for more details.

   You should have received a copy of the GNU General Public License
   along with this program; if not, write to the Free Software
   Foundation, Inc., 51 Franklin St, Fifth Floor, Boston, MA 02110-1301  USA
*/


#include "util/require.h"
#include <ndb_global.h>
#include <NdbDictionary.hpp>
#include <NdbIndexScanOperation.hpp>
#include "NdbQueryBuilder.hpp"
#include "NdbQueryOperation.hpp"
#include "API.hpp"
#include "NdbQueryBuilderImpl.hpp"
#include "NdbQueryOperationImpl.hpp"
#include "NdbInterpretedCode.hpp"

#include <signaldata/TcKeyReq.hpp>
#include <signaldata/TcKeyRef.hpp>
#include <signaldata/ScanTab.hpp>
#include <signaldata/QueryTree.hpp>
#include <signaldata/DbspjErr.hpp>

#include "AttributeHeader.hpp"

#include <Bitmask.hpp>

#if 0
#define DEBUG_CRASH() assert(false)
#else
#define DEBUG_CRASH()
#endif

/** To prevent compiler warnings about variables that are only used in asserts
 * (when building optimized version).
 */
#define UNUSED(x) ((void)(x))

// To force usage of SCAN_NEXTREQ even for small scans resultsets:
// - '0' is default (production) value
// - '4' is normally a good value for testing batch related problems
static const int enforcedBatchSize = 0;

// Use double buffered ResultSets, may later change 
// to be more adaptive based on query type
static const bool useDoubleBuffers = true;

/** Set to true to trace incoming signals.*/
static const bool traceSignals = false;

// The tupleId's are limited to the lower 12 bits (a correlationId constraint)
// Thus, we can use the 4 remaining upper bits to define some special values:

// A 'void' index for a tuple in internal parent / child correlation structs.
static constexpr Uint16 tupleNotFound = 0xffff;

// We use the upper tupleId bit to flag a 'skip' of that tupleId
static constexpr Uint16 skipTupleFlag = 0x8000;

/* Various error codes that are not specific to NdbQuery. */
static const int Err_TupleNotFound = 626;
static const int Err_FalsePredicate = 899;
static const int Err_MemoryAlloc = 4000;
static const int Err_SendFailed = 4002;
static const int Err_FunctionNotImplemented = 4003;
static const int Err_UnknownColumn = 4004;
static const int Err_ReceiveTimedOut = 4008;
static const int Err_NodeFailCausedAbort = 4028;
static const int Err_ParameterError = 4118;
static const int Err_SimpleDirtyReadFailed = 4119;
static const int Err_WrongFieldLength = 4209;
static const int Err_ReadTooMuch = 4257;
static const int Err_InvalidRangeNo = 4286;
static const int Err_DifferentTabForKeyRecAndAttrRec = 4287;
static const int Err_KeyIsNULL = 4316;
static const int Err_FinaliseNotCalled = 4519;
static const int Err_InterpretedCodeWrongTab = 4524;

enum
{
  /**
   * Set NdbQueryOperationImpl::m_parallelism to this value to indicate that
   * scan parallelism should be adaptive.
   */
  Parallelism_adaptive = 0xffff0000,

  /**
   * Set NdbQueryOperationImpl::m_parallelism to this value to indicate that
   * all fragments should be scanned in parallel.
   */
  Parallelism_max = 0xffff0001
};

/**
 * A class for accessing the correlation data at the end of a tuple (for 
 * scan queries). These data have the following layout:
 *
 * Word 0: AttributeHeader
 * Word 1, upper halfword: tuple id of parent tuple.
 * Word 1, lower halfword: tuple id of this tuple.
 * Word 2: Id of receiver for root operation (where the ancestor tuple of this
 *         tuple will go).
 *
 * Both tuple identifiers are unique within this batch of SPJ-worker results.
 * With these identifiers, it is possible to relate a tuple to its parent and 
 * children. That way, results for child operations can be updated correctly
 * when the application iterates over the results of the root scan operation.
 */
class TupleCorrelation
{
public:
  static const Uint32 wordCount = 1;

  explicit TupleCorrelation()
  : m_correlation((tupleNotFound<<16) | tupleNotFound)
  {}

  /** Conversion to/from Uint32 to store/fetch from buffers */
  explicit TupleCorrelation(Uint32 val)
  : m_correlation(val)
  {}

  Uint32 toUint32() const 
  { return m_correlation; }

  Uint16 getTupleId() const
  { return m_correlation & 0xffff;}

  Uint16 getParentTupleId() const
  { return m_correlation >> 16;}

private:
  Uint32 m_correlation;
}; // class TupleCorrelation

class CorrelationData
{
public:
  static const Uint32 wordCount = 3;

  explicit CorrelationData(const Uint32* tupleData, Uint32 tupleLength):
    m_corrPart(tupleData + tupleLength - wordCount)
  {
    assert(tupleLength >= wordCount);
    assert(AttributeHeader(m_corrPart[0]).getAttributeId() 
           == AttributeHeader::CORR_FACTOR64);
    assert(AttributeHeader(m_corrPart[0]).getByteSize() == 2*sizeof(Uint32));
    assert(getTupleCorrelation().getTupleId()<tupleNotFound);
    assert(getTupleCorrelation().getParentTupleId()<tupleNotFound);
  }

  Uint32 getRootReceiverId() const
  { return m_corrPart[2];}

  const TupleCorrelation getTupleCorrelation() const
  { return TupleCorrelation(m_corrPart[1]); }

private:
  const Uint32* const m_corrPart;
}; // class CorrelationData


/**
 * The NdbWorker handles results produced by a request to a single SPJ instance.
 *
 * If 'MultiFragment' scan is requested, the NdbWorker handles root and
 * related child rows from all fragments specified in the MultiFragment scan request.
 *
 * If a query has a scan operation as its root, then that scan will normally 
 * read from several fragments of its target table. Each such root fragment
 * scan, along with any child lookup operations that are spawned from it,
 * runs independently, in the sense that:
 * - The API will know when it has received all data from a fragment for a 
 *   given batch and all child operations spawned from it.
 * - When one fragment is complete (for a batch) the API will make these data
 *   available to the application, even if other fragments are not yet complete.
 * - The tuple identifiers that are used for matching children with parents are
 *   only guaranteed to be unique within one batch of SPJ-worker results.
 *   Tuples derived from different worker result sets must thus be kept apart.
 * 
 * This class manages the state of one such read operation, from one particular
 * request to a SPJ block instance. If the root operation is a lookup,
 * then there will be only one instance of this class.
 */
class NdbWorker {
public:
  /** Build hash map for mapping from root receiver id to NdbWorker 
   * instance.*/
  static void buildReceiverIdMap(NdbWorker* workers, 
                                 Uint32 noOfWorkers);

  /** Find NdbWorker instance corresponding to a given root receiver id.*/
  static NdbWorker* receiverIdLookup(NdbWorker* frags, 
                                     Uint32 noOfWorkers, 
                                     Uint32 receiverId);

  explicit NdbWorker();

  ~NdbWorker();

  /**
   * Initialize object.
   * @param query Enclosing query.
   * @param workerNo This object manages state for reading from the
   * workerNo'th worker result that the root operation accesses.
   */
  void init(NdbQueryImpl& query, Uint32 workerNo); 

  static void clear(NdbWorker* frags, Uint32 noOfWorkers);

  Uint32 getWorkerNo() const
  { return m_workerNo; }

  /**
   * Prepare for receiving another batch of results.
   */
  void prepareNextReceiveSet();

  bool hasRequestedMore() const;

  /**
   * Prepare for reading another batch of results.
   */
  void grabNextResultSet();                     // Need mutex lock

  bool hasReceivedMore() const;                 // Need mutex lock

  void setReceivedMore();                       // Need mutex lock

  void incrOutstandingResults(Int32 delta)
  {
    if (traceSignals) {
      ndbout << "incrOutstandingResults: " << m_outstandingResults
             << ", with: " << delta
             << endl;
    }
    m_outstandingResults += delta;
    assert(!(m_confReceived && m_outstandingResults<0));
  }

  void throwRemainingResults()
  {
    if (traceSignals) {
      ndbout << "throwRemainingResults: " << m_outstandingResults
             << endl;
    }
    m_outstandingResults = 0;
    m_confReceived = true; 
    postFetchRelease();
  }

  void setConfReceived(Uint32 tcPtrI);

  /** 
   * The worker will read from a number of fragments of a table.
   * This method checks if all results for the current batch has been 
   * received from this worker. This includes both results for the root
   * operation and any child operations. Note that child operations may access
   * other fragments.
   *
   * @return True if current batch is complete for this worker.
   */
  bool isFragBatchComplete() const
  { 
    assert(m_workerNo!=voidWorkerNo);
    return m_confReceived && m_outstandingResults==0; 
  }

  /**
   * Get the result stream that handles results derived from this
   * SPJ-worker for a particular operation.
   * @param operationNo The id of the operation.
   * @return The result stream for this worker.
   */
  NdbResultStream& getResultStream(Uint32 operationNo) const;

  NdbResultStream& getResultStream(const NdbQueryOperationImpl& op) const
  { return getResultStream(op.getQueryOperationDef().getOpNo()); }

  Uint32 getReceiverId() const;
  Uint32 getReceiverTcPtrI() const;

  /**
   * @return True if there are no more batches to be received for this worker.
   */
  bool finalBatchReceived() const;

  /**
   * @return True if there are no more results from this worker (for 
   * the current batch).
   */
  bool isEmpty() const;

  /** 
   * This method is used for marking which streams belonging to this
   * NdbWorker which has remaining batches for a sub scan
   * instantiated from the current batch of its parent operation.
   *
   * moreMask:   Set of streams which we may receive more result from
   *             in *next* batch.
   * activeMask: Set of streams currently not returned their last row.
   *             (Will return 'more' in next or later REQuests)
   */
  void setRemainingSubScans(Uint32 moreMask, Uint32 activeMask)
  {
    m_nextScans.assign(SpjTreeNodeMask::Size, &moreMask);
    m_activeScans.assign(SpjTreeNodeMask::Size, &activeMask);
  }

  /**
   * Each NdbResultStream may have a 'm_currentRow'. This row
   * also depends on the currentRow's of ancestors of this operation,
   * such that if any ancestor navigate to a new first- or next-row,
   * the m_currentRow of their 'dependants' is invalidated.
   */
  bool hasValidRow(const NdbResultStream* resultStream) const;
  void setValidRow(const NdbResultStream* resultStream);

  /** Release resources after last row has been returned */
  void postFetchRelease();

private:
  /** No copying.*/
  NdbWorker(const NdbWorker&);
  NdbWorker& operator=(const NdbWorker&);

  static constexpr Uint32 voidWorkerNo = 0xffffffff;

  /** Enclosing query.*/
  NdbQueryImpl* m_query;

  /** Number of this worker result set as assigned by ::init().*/
  Uint32 m_workerNo;

  /** For processing results originating from worker (Array of).*/
  NdbResultStream* m_resultStreams;

  /**
   * Number of requested (pre-)fetches which has either not completed 
   * from datanodes yet, or which are completed, but not consumed.
   * (Which implies they are also counted in m_availResultSets)
   */
  Uint32 m_pendingRequests;

  /**
   * Number of available 'm_pendingRequests' ( <= m_pendingRequests)
   * which has been completely received. Will be made available
   * for reading by calling ::grabNextResultSet() 
   */
  Uint32 m_availResultSets;   // Need mutex

  /**
   * The number of outstanding TCKEYREF or TRANSID_AI messages to receive
   * for the worker. This includes both messages related to the
   * root operation and any descendant operation that was instantiated as
   * a consequence of tuples found by the root operation.
   * This number may temporarily be negative if e.g. TRANSID_AI arrives 
   * before SCAN_TABCONF. 
   */
  Int32 m_outstandingResults;

  /**
   * This is an array with one element for each fragment that the root
   * operation accesses (i.e. one for a lookup, all for a table scan).
   *
   * Each element is true iff a SCAN_TABCONF (for that fragment) or 
   * TCKEYCONF message has been received
   */
  bool m_confReceived;

  /**
   * A bitmask of resultStreams where the m_currentRow refers a valid
   * row. A current row is invalidated when an ancestor which we depends on
   * fetches a new currentRow.
   */
  SpjTreeNodeMask m_validResultStreams;

  /**
   * A bitmask of operation id's which has been set up to receive more
   * ResultSets by prepareNextReceiveSet().
   */
  SpjTreeNodeMask m_preparedReceiveSet;

  /**
   * A bitmask of operation id's for which we will receive more
   * ResultSets in a NEXTREQ.
   * Note: This is the next set of op's to be prepared (before NEXTREQ)
   * Note: Due to protocol legacy, only the uppermost scan op's in the branch
   *       getting new rows are set - However, all descendants will also get
   *       new ResultSets.
   */
  SpjTreeNodeMask m_nextScans;

  /**
   * A bitmask of operation id's still being 'active' on the SPJ side.
   * These will sooner or later return 'm_nextScans', but not necessarily
   * in the next round. It follows from this that 'active' contains 'remaining'.
   */
  SpjTreeNodeMask m_activeScans;

  /** 
   * Used for implementing a hash map from root receiver ids to a 
   * NdbWorker instance. m_idMapHead is the index of the first
   * NdbWorker in the m_workerNo'th hash bucket. 
   */
  int m_idMapHead;

  /** 
   * Used for implementing a hash map from root receiver ids to a 
   * NdbWorker instance. m_idMapNext is the index of the next
   * NdbWorker in the same hash bucket as this one. 
   */
  int m_idMapNext;
}; //NdbWorker


/**
 * 'class NdbResultSet' is a helper for 'class NdbResultStream'.
 *  It manages the buffers which rows are received into and
 *  read from.
 */
class NdbResultSet
{
  friend class NdbResultStream;

public:
  explicit NdbResultSet();

  void init(NdbQueryImpl& query,
            Uint32 maxRows, Uint32 bufferSize);

  void prepareReceive(NdbReceiver& receiver)
  {
    m_rowCount = 0;
    receiver.prepareReceive(m_buffer);
  }

  Uint32 getRowCount() const
  { return m_rowCount; }

private:
  /** No copying.*/
  NdbResultSet(const NdbResultSet&);
  NdbResultSet& operator=(const NdbResultSet&);

  /** The buffers which we receive the results into */
  NdbReceiverBuffer* m_buffer;

  /** Array of TupleCorrelations for all rows in m_buffer */
  TupleCorrelation* m_correlations;

  /** The current #rows in 'm_buffer'.*/
  Uint32 m_rowCount;

}; // class NdbResultSet

/** 
 * This class manages the subset of result data for one operation that is 
 * produced from one SPJ-worker. Note that the child result tuples
 * may come from any fragment, but they all have initial ancestors from the 
 * root-fragment(s) scanned by the same SPJ-worker.  
 * For each operation there will thus be one NdbResultStream for each worker
 * employed by this SPJ query (one in the case of lookups.)
 * This class has an NdbReceiver object for processing tuples as well as 
 * structures for correlating child and parent tuples.
 */
class NdbResultStream {
public:

  /**
   * @param operation The operation for which we will receive results.
   * @param worker the NdbWorker delivering the result to this 'stream.
   */
  explicit NdbResultStream(NdbQueryOperationImpl& operation,
                           NdbWorker& worker);

  ~NdbResultStream();

  /** 
   * Prepare for receiving first results. 
   */
  void prepare();

  /** Prepare for receiving next batch of scan results, return nodes prepared */
  SpjTreeNodeMask prepareNextReceiveSet();
    
  NdbReceiver& getReceiver()
  { return m_receiver; }

  const NdbReceiver& getReceiver() const
  { return m_receiver; }

  const char* getCurrentRow()
  { return m_receiver.getCurrentRow(); }

  /** Get the RANGE_NO for 'CurrentRow', or -1 if not available. */
  int getCurrentRangeNo() const
  { return m_receiver.get_range_no(); }

  /**
<<<<<<< HEAD
   * Process an incoming tuple for this stream. Extract parent and own tuple
=======
   * Process an incoming tuple for this stream. Extract parent and own tuple 
>>>>>>> a246bad7
   * ids and pass it on to m_receiver.
   *
   * @param ptr buffer holding tuple.
   * @param len buffer length.
   */
  void execTRANSID_AI(const Uint32 *ptr, Uint32 len,
                      TupleCorrelation correlation);

  /**
   * A complete batch has been received from the 'worker' delivering to NdbResultStream.
   * Update whatever required before the appl. are allowed to navigate the result.
   */ 
  void prepareResultSet(SpjTreeNodeMask expectingResults,
                        SpjTreeNodeMask stillActiveScans);

  /**
   * Navigate within the current ResultSet to resp. first and next row.
   * For non-parent operations in the pushed query, navigation is with respect
   * to any preceding parents which results in this ResultSet depends on.
   * Returns either the tupleNo within TupleSet[] which we navigated to, or 
   * tupleNotFound().
   */
  Uint16 firstResult();
  Uint16 nextResult();

  /**
   * Returns true if last row matching the current parent tuple has been 
   * consumed.
   */
  bool isEmpty() const
  { return m_iterState == Iter_finished; }

  /**
   * The internalOpNo is the identifier for this OpNo used in the
   * 'matchingChild' logic in ::prepareResultSet().
   */
  Uint32 getInternalOpNo() const
  { return m_internalOpNo; }

  /**
   * Get the 'dependants' bitmask - See comments for 'm_dependants as well
   */
  SpjTreeNodeMask getDependants() const
  { return m_dependants; }

  /**
   * Returns true if this result stream holds the last batch of a sub scan.
   * This means that it is the last batch of the scan that was instantiated 
   * from the current batch of its parent operation.
   */
  bool isSubScanComplete(SpjTreeNodeMask remainingScans) const
  { 
    return !remainingScans.get(m_internalOpNo);
  }

  bool isScanQuery() const
  { return (m_properties & Is_Scan_Query); }

  bool isScanResult() const
  { return (m_properties & Is_Scan_Result); }

  bool isInnerJoin() const
  { return (m_properties & Is_Inner_Join); }
  bool isOuterJoin() const
  { return !(m_properties & Is_Inner_Join); }
  bool isAntiJoin() const
  { return (m_properties & Is_Anti_Join); }

  bool isFirstInner() const
  { return (m_properties & Is_First_Inner); }

  bool useFirstMatch() const
  { return (m_properties & Is_First_Match); }

  /** For debugging.*/
  friend NdbOut& operator<<(NdbOut& out, const NdbResultStream&);

  /**
   * TupleSet contain two logically distinct set of information:
   *
   *  - Child/Parent correlation set required to correlate
   *    child tuples with its parents. Child/Tuple pairs are indexed
   *    by tuple number which is the same as the order in which tuples
   *    appear in the NdbReceiver buffers.
   *
   *  - A HashMap on 'm_parentId' used to locate tuples correlated
   *    to a parent tuple. Indexes by hashing the parentId such that:
   *     - [hash(parentId)].m_hash_head will then index the first
   *       TupleSet entry potential containing the parentId to locate.
   *     - .m_hash_next in the indexed TupleSet may index the next TupleSet 
   *       to consider.
   *       
   * Both the child/parent correlation set and the parentId HashMap has been
   * folded into the same structure on order to reduce number of objects 
   * being dynamically allocated. 
   * As an advantage this results in an autoscaling of the hash bucket size .
   *
   * Structure is only present if 'isScanQuery'
   */
  class TupleSet {
  public:
                        // Tuple ids are unique within this batch and stream
    Uint16 m_parentId;  // Id of parent tuple which this tuple is correlated with
    Uint16 m_tupleId;   // Id of this tuple

    Uint16 m_hash_head; // Index of first item in TupleSet[] matching a hashed parentId.
    Uint16 m_hash_next; // 'next' index matching 

    /**
     * m_matchingChild keep track of current and previous matches found for
     * this tuple in the TupleSet:
     *
     * Bit 0 is the 'skip' bit for the current row. If set the row should be
     * ignored when preparing the result sets and presenting the results rows
     * through the API
     *
     * Note that there are no children with an m_internalOpNo of 0, so using
     * bit-0 as a skip bit should not interfere with matching of child rows.
     *
     * The rest of the bits in m_matchingChild keep track of match history
     * in previous result batches relating to this TupleSet. It has two usages,
     * depending on whether it is an outer- or firstMatch-semi-join:
     *
     * outer-join:
     *   The aggregated set of (outer joined) nests which matched this tuple.
     *   (NULL-extensions excluded.) Only the bit representing the firstInner
     *   of the nest having a matching set of rows is set. Needed in order to
     *   decide when/if a NULL extension of the rows in this outer joined
     *   nest should be emitted or not.
     *
     * firstMatch semi-join:
     *   The aggregated set of treeNodes which has a previous match with tuple.
     *   Used to decide if a firstMatch had already been found for this tuple,
     *   such that further matches should be skipped.
     *
     * The firstMatch-bits are used together with the 'skipTupleFlag' in each
     * tupleId. If a firstMatch has previously been found, we start skipping any
     * later matches by setting the skipTupleFlag. Also see the
     * *SkippedFirstMatch() methods.
     */
    SpjTreeNodeMask m_matchingChild;

    explicit TupleSet() : m_hash_head(tupleNotFound)
    {}

  private:
    /** No copying.*/
    TupleSet(const TupleSet&);
    TupleSet& operator=(const TupleSet&);
  };

private:
  /**
   * This stream handles results derived from specified 
   * 'm_worker' creating partial SPJ results.
   */
  NdbWorker& m_worker;
 
  /** Operation to which this resultStream belong.*/
  NdbQueryOperationImpl& m_operation;

  /** Cached internal OpNo, as retrieves from m_operation.getInternalOpNo() */
  const Uint32 m_internalOpNo;

  /** ResultStream for my parent operation, or nullptr if I am root */
  const NdbResultStream* const m_parent;
  /** Children of this operation.*/
  Vector<NdbResultStream*> m_children;

  /**
   * The 'skipFirstInnerOpNo' is used as part of ::prepareResultSet()
   * when there is a non-match for an outer-joined child. It will
   * hold the internalOpNo of the NdbResultStream being either:
   *
   *  1) The first_inner of the (outer-joined) join_nest this
   *     NdbResultStream is a member of.
   *  --OR--
   *  2) If this NdbResultStream is the first_inner itself, it
   *     will hold the first_inner of the join_nest we are embedded within
   *     ( -> or outer joined with...)
   *
   * Thus, in case an outer joined match is not found, *and* a NULL-extended
   * result row should not be created, skipFirstInnerOpNo will then identify
   * the first_inner of an join_nest where the entire nest will not match.
   * prepareResultSet() use this to early-skip impossible matches.
   */
  Uint32 m_skipFirstInnerOpNo;

  /**
   * The dependants node map contain those nodes depending on (the existence of)
   * this internalOpNo. That includes all Op's in the same join nest *after*
   * this op as well as all nodes in other join nests which are nested within
   * the nest of this Op. In terms of QueryOperands that translates to:
   *  - All children of this op.
   *  - All Op's in branches referring this op as a firstUpper/Inner
   *
   * By convention this node itself is also contained in the dependants map
   */
  const SpjTreeNodeMask m_dependants;

  /**
   * The firstMatchedNodes are the set of children nodes, including their dependants,
   * which are firstMatch/semi-joined which this node. It is used together with the
   * TupleSet::m_matchingChild bitmap to test and set when a firstMatch has been found
   * for a particular Tuple.
   */
  SpjTreeNodeMask m_firstMatchedNodes;

  const enum properties
  {
    Is_Scan_Query = 0x01,
    Is_Scan_Result = 0x02,
    Is_Inner_Join = 0x10,  // As opposed to outer join
    Is_First_Match = 0x20,  // Return FirstMatch only (semijoin)
    Is_Anti_Join = 0x40,
    Is_First_Inner = 0x80
  } m_properties;

  /** The receiver object that unpacks transid_AI messages.*/
  NdbReceiver m_receiver;

  /**
   * ResultSets are received into and read from this stream,
   * possibly doublebuffered,
   */
  NdbResultSet m_resultSets[2];
  Uint32 m_read;  // We read from m_resultSets[m_read]
  Uint32 m_recv;  // We receive into m_resultSets[m_recv]

  /** This is the state of the iterator used by firstResult(), nextResult().*/
  enum
  {
    /** The first row has not been fetched yet.*/
    Iter_notStarted,
    /** Is iterating the ResultSet, (implies 'm_currentRow!=tupleNotFound').*/
    Iter_started,  
    /** Last row for current ResultSet has been returned.*/
    Iter_finished
  } m_iterState;

  /**
   * Tuple id of the current tuple, or 'tupleNotFound'
   * if Iter_notStarted or Iter_finished. 
   */
  Uint16 m_currentRow;
  
  /** Max #rows which this stream may receive in its TupleSet structures */
  Uint32 m_maxRows;

  /** TupleSet contains the correlation between parent/children */
  TupleSet* m_tupleSet;

  void buildResultCorrelations();

  Uint16 getTupleId(Uint16 tupleNo) const
  { return (m_tupleSet) ? m_tupleSet[tupleNo].m_tupleId : 0; }

  Uint16 getCurrentTupleId() const
  { return (m_currentRow==tupleNotFound) ? tupleNotFound : getTupleId(m_currentRow); }

  Uint16 findTupleWithParentId(Uint16 parentId) const;

  Uint16 findNextTuple(Uint16 tupleNo) const;

  /** Set/clear/check whether the specified tupleNo should become invisible */
  void setSkipped(Uint16 tupleNo)
  { m_tupleSet[tupleNo].m_matchingChild.set(0U); }

  void clearSkipped(Uint16 tupleNo)
  { m_tupleSet[tupleNo].m_matchingChild.clear(0U); }

  bool isSkipped(Uint16 tupleNo) const
  { return m_tupleSet[tupleNo].m_matchingChild.get(0U); }

  /**
   * The skip methods above are a 'one time'-skip, where the tuples are
   * skipped for this result batch only, and the skip recalculated for the
   * next batch. For FirstMatch we need to skip the matched row for multiple
   * batches, so we have a special variant for doing firstMatch-skip.
   * (Also see comment for the 'm_matchingChild' member variable).
   *
   * Note that a firstMatch-skip also implies a 'normal' skip, but not the
   * other way around.
   */
  void setSkippedFirstMatch(Uint16 tupleNo)
  {
    // Assert: has already seen a firstMatch
    assert(m_tupleSet[tupleNo].m_matchingChild.contains(m_firstMatchedNodes));
    m_tupleSet[tupleNo].m_tupleId |= skipTupleFlag;
    setSkipped(tupleNo);
  }

  void clearSkippedFirstMatch(Uint16 tupleNo)
  {
    // Assert: has already seen a firstMatch
    assert(m_tupleSet[tupleNo].m_matchingChild.contains(m_firstMatchedNodes));
    m_tupleSet[tupleNo].m_tupleId &= ~skipTupleFlag;
    m_tupleSet[tupleNo].m_matchingChild.bitANDC(m_firstMatchedNodes);
  }

  bool isSkippedFirstMatch(Uint16 tupleNo) const
  {
    // Assert: has already seen a firstMatch
    assert(m_tupleSet[tupleNo].m_matchingChild.contains(m_firstMatchedNodes));
    assert(isSkipped(tupleNo) ||
           !(m_tupleSet[tupleNo].m_tupleId & skipTupleFlag));
    return (m_tupleSet[tupleNo].m_tupleId & skipTupleFlag);
  }

  /** No copying.*/
  NdbResultStream(const NdbResultStream&);
  NdbResultStream& operator=(const NdbResultStream&);
}; //class NdbResultStream

//////////////////////////////////////////////
/////////  NdbBulkAllocator methods ///////////
//////////////////////////////////////////////

NdbBulkAllocator::NdbBulkAllocator(size_t objSize)
  :m_objSize(objSize),
   m_maxObjs(0),
   m_buffer(NULL),
   m_nextObjNo(0)
{}

int NdbBulkAllocator::init(Uint32 maxObjs)
{
  assert(m_buffer == NULL);
  m_maxObjs = maxObjs;
  // Add check for buffer overrun.
  m_buffer = new char[m_objSize*m_maxObjs+1];
  if (unlikely(m_buffer == NULL))
  {
    return Err_MemoryAlloc;
  }
  m_buffer[m_maxObjs * m_objSize] = endMarker;
  return 0;
}

void NdbBulkAllocator::reset(){
  // Overrun check.
  assert(m_buffer == NULL || m_buffer[m_maxObjs * m_objSize] == endMarker); 
  delete [] m_buffer;
  m_buffer = NULL;
  m_nextObjNo = 0;
  m_maxObjs = 0;
}

void* NdbBulkAllocator::allocObjMem(Uint32 noOfObjs)
{
  assert(m_nextObjNo + noOfObjs <=  m_maxObjs);
  void * const result = m_buffer+m_objSize*m_nextObjNo;
  m_nextObjNo += noOfObjs;
  return m_nextObjNo > m_maxObjs ? NULL : result;
}

///////////////////////////////////////////
/////////  NdbResultSet methods ///////////
///////////////////////////////////////////
NdbResultSet::NdbResultSet() :
  m_buffer(NULL),
  m_correlations(NULL),
  m_rowCount(0)
{}

void
NdbResultSet::init(NdbQueryImpl& query,
                   Uint32 maxRows,
                   Uint32 bufferSize)
{
  {
    NdbBulkAllocator& bufferAlloc = query.getRowBufferAlloc();
    Uint32 *buffer = reinterpret_cast<Uint32*>(bufferAlloc.allocObjMem(bufferSize));
    m_buffer = NdbReceiver::initReceiveBuffer(buffer, bufferSize, maxRows);

    if (query.getQueryDef().isScanQuery())
    {
      m_correlations = reinterpret_cast<TupleCorrelation*>
                         (bufferAlloc.allocObjMem(maxRows*sizeof(TupleCorrelation)));
    }
  }
}

//////////////////////////////////////////////
/////////  NdbResultStream methods ///////////
//////////////////////////////////////////////

NdbResultStream::NdbResultStream(NdbQueryOperationImpl& operation,
                                 NdbWorker& worker)
:
  m_worker(worker),
  m_operation(operation),
  m_internalOpNo(operation.getInternalOpNo()),
  m_parent(operation.getParentOperation()
        ? &worker.getResultStream(*operation.getParentOperation())
        : nullptr),
  m_children(),
  m_skipFirstInnerOpNo(~0U),
  m_dependants(operation.getDependants()),
  m_firstMatchedNodes(),
  m_properties(
    (enum properties)
     ((operation.getQueryDef().isScanQuery()
       ? Is_Scan_Query : 0)
     | (operation.getQueryOperationDef().isScanOperation()
       ? Is_Scan_Result : 0)
     // Note1: If an ancestor is a firstMatch-type, we only need to firstMatch this as well.
     // Note2: FirstMatch is only relevant for scans (Both are optimizations only)
     | ((operation.getQueryOperationDef().getMatchType() & NdbQueryOptions::MatchFirst ||
         operation.getQueryOperationDef().hasFirstMatchAncestor()) &&
         operation.getQueryOperationDef().isScanOperation()
       ? Is_First_Match : 0)
     | (operation.getQueryOperationDef().getMatchType() & NdbQueryOptions::MatchNonNull
       ? Is_Inner_Join : 0)
     | (operation.getQueryOperationDef().getMatchType() & NdbQueryOptions::MatchNullOnly
       ? Is_Anti_Join : 0)
     // Is_first_Inner; if outer joined (with upper nest) and another firstInner
     // than this 'operation' not specified
     | ((operation.getQueryOperationDef().getMatchType() & NdbQueryOptions::MatchNonNull) == 0 &&
        (operation.getQueryOperationDef().getFirstInner() == &operation.getQueryOperationDef() ||
         operation.getQueryOperationDef().getFirstInner() == nullptr)
       ? Is_First_Inner : 0))),
  m_receiver(operation.getQuery().getNdbTransaction().getNdb()),
  m_resultSets(), m_read(0xffffffff), m_recv(0),
  m_iterState(Iter_finished),
  m_currentRow(tupleNotFound),
  m_maxRows(0),
  m_tupleSet(NULL)
{
  if (m_parent != nullptr)
  {
    const int res = const_cast<NdbResultStream*>(m_parent)->m_children.push_back(this);
    if (res != 0)
    {
      operation.getQuery().setErrorCode(Err_MemoryAlloc);
      return;
    }

    if (isOuterJoin()) {
      /**
       * Outer joined scan child need to know the first inner of  the
       * join nest it is a member of. Used by prepareResultSet() to decide
       * if/when a NULL extended row should be allowed for the outer join.
       */
      const NdbQueryOperationDefImpl& queryOperationDef =
          m_operation.getQueryOperationDef();
      const NdbQueryOperationDefImpl* firstInEmbeddingNestDef =
          queryOperationDef.getFirstInEmbeddingNest();

      if (firstInEmbeddingNestDef == nullptr) {
        m_skipFirstInnerOpNo = m_parent->getInternalOpNo();
      } else {
        if (firstInEmbeddingNestDef->getInternalOpNo() <= m_parent->getInternalOpNo()) {
          // First is 'above' parent -> Is parent or an ancestor of 'this' stream
          m_skipFirstInnerOpNo = m_parent->getInternalOpNo();
        } else {
          assert(!isScanResult() ||
                      firstInEmbeddingNestDef->getParentOperation() ==
                      queryOperationDef.getParentOperation());
          m_skipFirstInnerOpNo = firstInEmbeddingNestDef->getInternalOpNo();
        }
      }
    }
  }
}

NdbResultStream::~NdbResultStream()
{
  for (int i = static_cast<int>(m_maxRows)-1; i >= 0; i--)
  {
    m_tupleSet[i].~TupleSet();
  }
}

void
NdbResultStream::prepare()
{
  NdbQueryImpl &query = m_operation.getQuery();

  const Uint32 resultBufferSize = m_operation.getResultBufferSize();
  if (isScanQuery())
  {
    /* Parent / child correlation is only relevant for scan type queries
     * Don't create a m_tupleSet with these correlation id's for lookups!
     */
    const Uint32 fragsPerWorker = query.getFragsPerWorker();

    m_maxRows  = fragsPerWorker * m_operation.getMaxBatchRows();
    m_tupleSet = 
      new (query.getTupleSetAlloc().allocObjMem(m_maxRows)) 
      TupleSet[m_maxRows];

    // Scan results may be double buffered
    m_resultSets[0].init(query, m_maxRows, fragsPerWorker * resultBufferSize); 
    m_resultSets[1].init(query, m_maxRows, fragsPerWorker * resultBufferSize);
  }
  else
  {
    m_maxRows = 1;
    m_resultSets[0].init(query, m_maxRows, resultBufferSize);
  }

  /* Alloc buffer for unpacked NdbRecord row */
  const Uint32 rowSize = m_operation.getRowSize();
  assert((rowSize % sizeof(Uint32)) == 0);
  char *rowBuffer = reinterpret_cast<char*>(query.getRowBufferAlloc().allocObjMem(rowSize));
  assert(rowBuffer != NULL);

  m_receiver.init(NdbReceiver::NDB_QUERY_OPERATION, &m_operation);
  m_receiver.do_setup_ndbrecord(
                          m_operation.getNdbRecord(),
                          rowBuffer,
                          m_operation.needRangeNo(),
                          /*read_key_info=*/ false);
} //NdbResultStream::prepare

/** Locate, and return 'tupleNo', of first tuple with specified parentId.
 *  parentId == tupleNotFound is use as a special value for iterating results
 *  from the root operation in the order which they was inserted by 
 *  ::buildResultCorrelations()
 *
 *  Position of 'currentRow' is *not* updated and should be modified by callee
 *  if it want to keep the new position.
 */
Uint16
NdbResultStream::findTupleWithParentId(Uint16 parentId) const
{
  assert ((parentId==tupleNotFound) == (m_parent==NULL));

  if (likely(m_resultSets[m_read].m_rowCount>0))
  {
    if (m_tupleSet==NULL)
    {
      assert (m_resultSets[m_read].m_rowCount <= 1);
      return 0;
    }

    const Uint16 hash = (parentId % m_maxRows);
    Uint16 currentRow = m_tupleSet[hash].m_hash_head;
    while (currentRow != tupleNotFound)
    {
      assert(currentRow < m_maxRows);
      if (!isSkipped(currentRow) &&
          m_tupleSet[currentRow].m_parentId == parentId)
      {
        return currentRow;
      }
      currentRow = m_tupleSet[currentRow].m_hash_next;
    }
  }
  return tupleNotFound;
} //NdbResultStream::findTupleWithParentId()


/** Locate, and return 'tupleNo', of next tuple with same parentId as currentRow
 *  Position of 'currentRow' is *not* updated and should be modified by callee
 *  if it want to keep the new position.
 */
Uint16
NdbResultStream::findNextTuple(Uint16 tupleNo) const
{
  if (tupleNo!=tupleNotFound && m_tupleSet!=NULL)
  {
    assert(tupleNo < m_maxRows);
    Uint16 parentId = m_tupleSet[tupleNo].m_parentId;
    Uint16 nextRow  = m_tupleSet[tupleNo].m_hash_next;

    while (nextRow != tupleNotFound)
    {
      assert(nextRow < m_maxRows);
      if (!isSkipped(nextRow) &&
          m_tupleSet[nextRow].m_parentId == parentId)
      {
        return nextRow;
      }
      nextRow = m_tupleSet[nextRow].m_hash_next;
    }
  }
  return tupleNotFound;
} //NdbResultStream::findNextTuple()


Uint16
NdbResultStream::firstResult()
{
  Uint16 parentId = tupleNotFound;
  if (m_parent!=NULL)
  {
    if (!m_worker.hasValidRow(m_parent) ||
        (parentId = m_parent->getCurrentTupleId()) == tupleNotFound)
    {
      m_currentRow = tupleNotFound;
      m_iterState = Iter_finished;
      return tupleNotFound;
    }
  }
    
  if ((m_currentRow=findTupleWithParentId(parentId)) != tupleNotFound)
  {
    m_iterState = Iter_started;
    const char *p = m_receiver.getRow(m_resultSets[m_read].m_buffer, m_currentRow);
    assert(p != NULL);  ((void)p);
    m_worker.setValidRow(this);
    return m_currentRow;
  }

  m_iterState = Iter_finished;
  return tupleNotFound;
} //NdbResultStream::firstResult()

Uint16
NdbResultStream::nextResult()
{
  // Fetch next row for this stream
  if (m_worker.hasValidRow(this) &&
      m_currentRow != tupleNotFound &&
      (m_currentRow=findNextTuple(m_currentRow)) != tupleNotFound)
  {
    m_iterState = Iter_started;
    const char *p = m_receiver.getRow(m_resultSets[m_read].m_buffer, m_currentRow);
    assert(p != NULL);  ((void)p);
    m_worker.setValidRow(this);
    return m_currentRow;
  }
  m_iterState = Iter_finished;
  return tupleNotFound;
} //NdbResultStream::nextResult()

/**
 * Callback when a TRANSID_AI signal (receive row) is processed.
 */
void
NdbResultStream::execTRANSID_AI(const Uint32 *ptr, Uint32 len,
                                TupleCorrelation correlation)
{
  NdbResultSet& receiveSet = m_resultSets[m_recv];
  if (isScanQuery())
  {
    /**
     * Store TupleCorrelation.
     */
    receiveSet.m_correlations[receiveSet.m_rowCount] = correlation;
  }

  m_receiver.execTRANSID_AI(ptr, len);
  receiveSet.m_rowCount++;
} // NdbResultStream::execTRANSID_AI()

/**
 * Make preparation for another batch of results to be received.
 * This NdbResultStream, and all its sibling will receive a batch
 * of results from the datanodes.
 */
SpjTreeNodeMask
NdbResultStream::prepareNextReceiveSet()
{
  SpjTreeNodeMask prepared;

  if (isScanQuery())          // Doublebuffered ResultSet[] if isScanQuery()
  {
    m_recv = (m_recv+1) % 2;  // Receive into next ResultSet
    assert(m_recv != m_read);
  }

  m_resultSets[m_recv].prepareReceive(m_receiver);
  prepared.set(getInternalOpNo());

  /**
   * If this stream will get new rows in the next batch, then so will
   * all of its descendants.
   */
  for (Uint32 childNo = 0; childNo < m_operation.getNoOfChildOperations();
       childNo++)
  {
    NdbQueryOperationImpl& child = m_operation.getChildOperation(childNo);
    prepared.bitOR(m_worker.getResultStream(child).prepareNextReceiveSet());
  }
  return prepared;
} //NdbResultStream::prepareNextReceiveSet

/**
 * Make preparations for another batch of result to be read:
 *  - Advance to next NdbResultSet. (or reuse last)
 *  - Fill in parent/child result correlations in m_tupleSet[]
 *    for those getting a new ResulSet in this batch.
 *  - Apply inner/outer join filtering to remove non qualifying 
 *    rows.
 */
void
NdbResultStream::prepareResultSet(const SpjTreeNodeMask expectingResults,
                                  const SpjTreeNodeMask stillActive)
{
  /**
   * Prepare NdbResultSet for reading - either the next
   * 'new' received from datanodes or reuse the last as has been 
   * determined by ::prepareNextReceiveSet()
   */
  m_read = m_recv;
  const NdbResultSet& readResult = m_resultSets[m_read];

  if (m_tupleSet != nullptr &&
      expectingResults.get(getInternalOpNo()))
  {
    buildResultCorrelations();
  }

  for (int childNo=m_children.size()-1; childNo>=0; childNo--)
  {	
    NdbResultStream& childStream = *m_children[childNo];
    if (expectingResults.overlaps(childStream.m_dependants))
    {
      // childStream got new result rows
      childStream.prepareResultSet(expectingResults,stillActive);
    }
  }

  // The 'highest order' child treeNode in expectingResults decides
  // whether firstMatch elimination should be done in result set or not.
  const uint firstInExpected = expectingResults.find_first();

  // Prepare rows from the NdbQueryOperation's accessible now
  if (m_tupleSet != nullptr)
  {
    const Uint32 thisOpId = getInternalOpNo();
    const Uint32 rowCount = readResult.getRowCount();
    for (Uint32 tupleNo=0; tupleNo < rowCount; tupleNo++)
    {
      /**
       * FirstMatch handling: If this tupleNo already found a match from all
       * tables, we skip it from further result processing:
       */
      if (!m_firstMatchedNodes.isclear() &&    // Some children are firstmatch-semi-joins
          m_tupleSet[tupleNo].m_matchingChild.contains(m_firstMatchedNodes))
      {
        // We have already found a match for (all of) our firstMatchedNodes.
        // Should we skip potentially duplicates now? :

        if (m_firstMatchedNodes.get(firstInExpected))
        {
          // Got a new set of firstMatch'ed rows, starting with semi-joined tables.
          // Skip parent rows which already had its 'firstMatch'
          if (unlikely(traceSignals)) {
            ndbout << "prepareResultSet, useFirstMatch"
                   << ", seen matches -> skip tupleNo"
                   << ", opNo: " << thisOpId
                   << ", row: "  << tupleNo
                   << endl;
          }
          // Done with this tupleNo
          setSkippedFirstMatch(tupleNo);
          continue;  // Skip further processing of this row
        }
        else if (!m_firstMatchedNodes.overlaps(expectingResults))
        {
          // No semi joined tables affected by the 'expecting'.
          // Do nothing, except keeping 'isSkipped' if already set.
          if (unlikely(traceSignals)) {
            ndbout << "prepareResultSet, 'expecting' doesn't overlaps FirstMatchNodes"
                   << ", opNo: " << thisOpId
                   << ", row: "  << tupleNo
                   << ", isSkipped?: " << isSkippedFirstMatch(tupleNo)
                   << endl;
          }
          if (isSkippedFirstMatch(tupleNo))  // Already had a firstMatch
            continue;                        // Keep skipping it
        }
        else
        {
          // Set of new children rows start with a full-join. Thus, the
          // firstMatch handling is reset as part of preparing the new
          // joined result set.
          if (unlikely(traceSignals)) {
            ndbout << "prepareResultSet, Join-useFirstMatch"
                   << ", cleared 'hadMatching'-> un-skip"
                   << ", opNo: " << thisOpId
                   << ", row: "  << tupleNo
                   << endl;
          }
          clearSkippedFirstMatch(tupleNo);
        }
      } // FirstMatch

      /**
       * For each children; try to locate a matching row for tupleNo.
       * Note down in hasMatchingChild when matching children are
       * (not) found. We try to break out of the child-loop as soon
       * as possible when we can conclude that a join-match is not
       * possible. In such cases the thisOpNo-bit in hasMatchingChild
       * is cleared in order to signal a 'skip' of this tupleNo.
       *
       * We can always 'skip' if the join-type is an InnerJoin.
       * Else we use 'm_skipFirstInnerOpNo' to decide if an early 'skip'
       * is possible or not.
       *
       * In addition there is extra logic for outer joins to decide
       * if a NULL extended row should be made visible or not.
       */
      SpjTreeNodeMask hasMatchingChild;  // Collected Join match properties
      hasMatchingChild.set();            // Assume a match
      const Uint16 tupleId = getTupleId(tupleNo);

      for (int childNo=m_children.size()-1; childNo>=0; childNo--)
      {	
        const NdbResultStream& childStream = *m_children[childNo];
        const Uint32 childId = childStream.getInternalOpNo();

        /**
         * Check for a matching child row(s). A 'skipFirstInnerOpNo'
         * could possibly already have concluded the join-nest to be
         * a non-match, and cleared our hasMatchingChild-bit.
         */
        const bool childMatched = hasMatchingChild.get(childId)
          ? (childStream.findTupleWithParentId(tupleId) != tupleNotFound)
          : false;  // A previous (inner joined) Op already decided 'no-match'

        if (unlikely(traceSignals)) {
          const char *const state = (childMatched) ?"MATCHED" :"NO MATCH";
          ndbout << "prepareResultSet, " << state
                 << ", opNo: " << thisOpId
                 << ", row: " << tupleNo
                 << ", child: " << childId
                 << endl;
        }

        if (childMatched == false)  // Didn't match
        {
          hasMatchingChild.clear(childId);
          if (childStream.isInnerJoin())
          {
            if (unlikely(traceSignals)) {
              ndbout << "prepareResultSet, isInnerJoin"
                     << ", skip non-match"
                     << ", opNo: " << thisOpId
                     << ", row: " << tupleNo
                     << ", child: " << childId
                     << endl;
            }
            hasMatchingChild.clear(thisOpId);  // Skip this tupleNo
            break;
          }
        }

        if (childStream.isOuterJoin())
        {
          if (childMatched == true)
          {
            /**
             * Found a match for this outer joined child.
             * If child is the firstInner in this outer-joined_nest, the entire
             * nest matched the 'outer' join condition. Thus, no later
             * NULL-extended rows should be created for this nest.
             * -> Remember that to avoid later NULL extensions
             * (Also see comments for 'm_matchingChild' member variable)
             */
            if (childStream.isFirstInner())
            {
              m_tupleSet[tupleNo].m_matchingChild.set(childId);
              if (unlikely(traceSignals)) {
                ndbout << "prepareResultSet, isOuterJoin"
                       << ", matched 'innerNest'"
                       << ", opNo: " << thisOpId
                       << ", row: " << tupleNo
                       << ", child: " << childId
                       << endl;
              }
              if (childStream.isAntiJoin()) {
                hasMatchingChild.clear(thisOpId);  // Skip this tupleNo/nest
                break;
              }
            }
          }
          /**
           * Else: No matching children found from 'childId'. Now we may either
           * create a NULL-extended row for the outer join(s), or keep looking
           * for matches in later batches.
           *
           * A NULL-extended row should be created if:
           *  1) This child is the firstInner in this outer-joined_nest, and
           *  2) There are no more unfetched result rows from any of the
           *     outer-joined tables, or descendants of these.
           *  3) A previous join-match had not been found
           */
          else if (childStream.isFirstInner()  &&                      // 1)
                   !stillActive.overlaps(childStream.m_dependants) &&  // 2)
                   !m_tupleSet[tupleNo].m_matchingChild.get(childId))  // 3)
          {
            /**
             * NULL-extend join-nest:
             *
             * No previous match found in the nest where child is 'firstInner',
             * and no more rows expected. Make 'thisOpId' visible such that
             * a NULL-extended child row(s) can be created.
             */
            assert(hasMatchingChild.get(thisOpId));

            if (unlikely(traceSignals)) {
              const char *reason =
                childStream.isAntiJoin() ?"(antijoin match)" :"(never matched)";
              ndbout << "prepareResultSet, isOuterJoin"
                     << ", NULL-extend, " << reason
                     << ", opNo: " << thisOpId
                     << ", row: " << tupleNo
                     << ", child: " << childId
                     << endl;
            }
          }
          else
          {
            /**
             * This is a non-match, without a NULL-extended join-nest (yet).
             * Entire join-nest then becomes a match-failure itself.
             * Handle this by 'un-matching' the firstInner of the join-nest.
             */
            const Uint32 skipFirstInnerOpNo = childStream.m_skipFirstInnerOpNo;
            assert(skipFirstInnerOpNo != ~0U);
            hasMatchingChild.clear(skipFirstInnerOpNo);     // Un-match join-nest

            if (likely(skipFirstInnerOpNo == thisOpId)) {
              /**
               * firstInner in child's join-nest is thisOpId. 'un-matching'
               * it also allowes us to conclude that thisOpNo is a 'skip'.
               */
              if (unlikely(traceSignals)) {
                ndbout << "prepareResultSet, isOuterJoin, ('child' is firstInner)"
                       << "  -> Skip it"
                       << endl;
              }
              break;  // Skip further child matching against this tupleNo
            } else if (unlikely(traceSignals)) {
              /**
               * Join-nests has a first-inner being a sibling of (same parent as)
               * this childStream. Can not skip yet, but was un-matched above
	       * such that we detect it as a failed-match when processed later.
               */
              ndbout << "prepareResultSet, isOuterJoin (has firstInnerSibling)"
                     << ", un-match firstInner: " << skipFirstInnerOpNo
                     << endl;
            }
          }
        }  //if (isOuterJoin())
      } //for (childNo..)

      /**
       * If some 'required' descendants of tupleNo didn't 'Match' (possibly with
       * a NULL-row), the 'thisOpId' bit would have been cleared when checking
       * the descendant Op's above. This tuple then needs to be skipped for now.
       * May still be included in later result batches though, with a new set
       * of descendants' row either matching or allowing NULL extensions.
       */
      if (!hasMatchingChild.get(thisOpId))
      {
        // Persist the decision to skip this tupleNo
        setSkipped(tupleNo);
      }
      else  // tupleNo is part of (intermediate) results
      {
        clearSkipped(tupleNo);

        /**
         * When we get here we know that all children matched, including the
         * 'firstMatchedNodes' (which are possibly a 0-mask if none 'useFirstMatch')
         * Anyway we note down that a potential firstmatch has been found.
         */
        m_tupleSet[tupleNo].m_matchingChild.bitOR(m_firstMatchedNodes);
      }
    } //for (tupleNo..)
  } //if (m_tupleSet ..)

  // Set current position 'before first'
  m_iterState = Iter_notStarted;
  m_currentRow = tupleNotFound;
} // NdbResultStream::prepareResultSet()


/**
 * Fill m_tupleSet[] with correlation data between parent 
 * and child tuples. The 'TupleCorrelation' is stored
 * in an array of TupleCorrelations in each ResultSet
 * by execTRANSID_AI().
 *
 * NOTE: In order to reduce work done when holding the 
 * transporter mutex, the 'TupleCorrelation' is only stored
 * in the buffer when it arrives. Later (here) we build the
 * correlation hashMap immediately before we prepare to 
 * read the NdbResultSet.
 */
void 
NdbResultStream::buildResultCorrelations()
{
  const NdbResultSet& readResult = m_resultSets[m_read];

  // Collect set of children being firstMatch (semi-)joined
  for (int childNo = m_children.size()-1; childNo >= 0; childNo--)
  {
    NdbResultStream& childStream = *m_children[childNo];
    if (childStream.useFirstMatch())
    {
      m_firstMatchedNodes.bitOR(childStream.m_dependants);
    }
  }

//if (m_tupleSet!=NULL)
  {
    /* Clear the hashmap structures */
    for (Uint32 i=0; i<m_maxRows; i++)
    {
      m_tupleSet[i].m_hash_head = tupleNotFound;
    }

    /* Rebuild correlation & hashmap from 'readResult' */
    for (Uint32 tupleNo=0; tupleNo<readResult.m_rowCount; tupleNo++)
    {
      const Uint16 tupleId  = readResult.m_correlations[tupleNo].getTupleId();
      const Uint16 parentId = (m_parent!=NULL) 
                                ? readResult.m_correlations[tupleNo].getParentTupleId()
                                : tupleNotFound;

      // It is a protocol limitation that correlation-ids use the lower 12-bits only
      // The upper bit is used by the firstMatch skip logic
      assert((tupleId & skipTupleFlag) == 0);

      m_tupleSet[tupleNo].m_parentId = parentId;
      m_tupleSet[tupleNo].m_tupleId  = tupleId;
      m_tupleSet[tupleNo].m_matchingChild.clear();

      /* Insert into parentId-hashmap */
      const Uint16 hash = (parentId % m_maxRows);
      if (m_parent==NULL)
      {
        /* Root stream: Insert sequentially in hash_next to make it
         * possible to use ::findTupleWithParentId() and ::findNextTuple()
         * to navigate even the root operation.
         */
        /* Link into m_hash_next in order to let ::findNextTuple() navigate correctly */
        if (tupleNo==0)
          m_tupleSet[hash].m_hash_head  = tupleNo;
        else
          m_tupleSet[tupleNo-1].m_hash_next  = tupleNo;
        m_tupleSet[tupleNo].m_hash_next  = tupleNotFound;
      }
      else
      {
        /* Insert parentId in HashMap */
        m_tupleSet[tupleNo].m_hash_next = m_tupleSet[hash].m_hash_head;
        m_tupleSet[hash].m_hash_head  = tupleNo;
      }
    }
  }
} // NdbResultStream::buildResultCorrelations


/////////////////////////////////////
////////  NdbWorker methods /////////
/////////////////////////////////////
void NdbWorker::buildReceiverIdMap(NdbWorker* workers, 
                                   Uint32 noOfWorkers)
{
  for (Uint32 workerNo = 0; workerNo < noOfWorkers; workerNo++)
  {
    const Uint32 receiverId = workers[workerNo].getReceiverId();
    /** 
     * For reasons unknown, NdbObjectIdMap shifts ids two bits to the left,
     * so we must do the opposite to get a good hash distribution.
     */
    assert((receiverId & 0x3) == 0);
    const int hash = 
      (receiverId >> 2) % noOfWorkers;
    workers[workerNo].m_idMapNext = workers[hash].m_idMapHead;
    workers[hash].m_idMapHead = workerNo;
  } 
}

//static
NdbWorker* 
NdbWorker::receiverIdLookup(NdbWorker* workers, 
                            Uint32 noOfWorkers, 
                            Uint32 receiverId)
{
  /** 
   * For reasons unknown, NdbObjectIdMap shifts ids two bits to the left,
   * so we must do the opposite to get a good hash distribution.
   */
  assert((receiverId  & 0x3) == 0);
  const int hash = (receiverId >> 2) % noOfWorkers;
  int current = workers[hash].m_idMapHead;
  assert(current < static_cast<int>(noOfWorkers));
  while (current >= 0 && workers[current].getReceiverId() != receiverId)
  {
    current = workers[current].m_idMapNext;
    assert(current < static_cast<int>(noOfWorkers));
  }
  if (unlikely (current < 0))
  {
    return NULL;
  }
  else
  {
    return &workers[current];
  }
}

NdbWorker::NdbWorker():
  m_query(NULL),
  m_workerNo(voidWorkerNo),
  m_resultStreams(NULL),
  m_pendingRequests(0),
  m_availResultSets(0),
  m_outstandingResults(0),
  m_confReceived(false),
  m_validResultStreams(),
  m_preparedReceiveSet(),
  m_nextScans(),
  m_activeScans(),
  m_idMapHead(-1),
  m_idMapNext(-1)
{
  m_nextScans.set();
}

NdbWorker::~NdbWorker()
{
  assert(m_resultStreams==NULL);
}

void NdbWorker::init(NdbQueryImpl& query, Uint32 workerNo)
{
  assert(m_workerNo==voidWorkerNo);
  m_query = &query;
  m_workerNo = workerNo;

  m_resultStreams = reinterpret_cast<NdbResultStream*>
     (query.getResultStreamAlloc().allocObjMem(query.getNoOfOperations()));
  assert(m_resultStreams!=NULL);

  for (unsigned opNo=0; opNo<query.getNoOfOperations(); opNo++) 
  {
    NdbQueryOperationImpl& op = query.getQueryOperation(opNo);
    new (&m_resultStreams[opNo]) NdbResultStream(op,*this);
    m_resultStreams[opNo].prepare();
  }
}

/**
 * Release what we want need anymore after last available row has been 
 * returned from datanodes.
 */ 
void
NdbWorker::postFetchRelease()
{
  if (m_resultStreams != NULL)
  { 
    for (unsigned opNo=0; opNo<m_query->getNoOfOperations(); opNo++) 
    {
      m_resultStreams[opNo].~NdbResultStream();
    }
  }
  /**
   * Don't 'delete' the object as it was in-place constructed from
   * ResultStreamAlloc'ed memory. Memory is released by
   * ResultStreamAlloc::reset().
   */
  m_resultStreams = NULL;
}

NdbResultStream&
NdbWorker::getResultStream(Uint32 operationNo) const
{
  assert(m_resultStreams);
  return m_resultStreams[operationNo];
}

bool
NdbWorker::hasValidRow(const NdbResultStream* resultStream) const
{
  return m_validResultStreams.get(resultStream->getInternalOpNo());
}

void
NdbWorker::setValidRow(const NdbResultStream* resultStream)
{
  /**
   * Register a new 'valid' row for resultStream. However, that also
   * *invalidate* all current rows in its dependants operations.
   */
  m_validResultStreams.bitANDC(resultStream->getDependants());
  m_validResultStreams.set(resultStream->getInternalOpNo());
}

/**
 * Throw any pending ResultSets from specified workers[]
 */
//static
void NdbWorker::clear(NdbWorker* workers, Uint32 noOfWorkers)
{
  if (workers != NULL)
  {
    for (Uint32 workerNo = 0; workerNo < noOfWorkers; workerNo++)
    {
      workers[workerNo].m_pendingRequests = 0;
      workers[workerNo].m_availResultSets = 0;
    }
  }
}

/**
 * Check if there has been requested more ResultSets from
 * this worker which has not been consumed yet.
 * (This is also a candicate check for ::hasReceivedMore())
 */
bool NdbWorker::hasRequestedMore() const
{
  return (m_pendingRequests > 0);
}

/**
 * Signal that another complete ResultSet is available from 
 * this worker.
 * Need mutex lock as 'm_availResultSets' is accessed both from
 * receiver and application thread.
 */
void NdbWorker::setReceivedMore()        // Need mutex
{
  assert(m_availResultSets==0);
  m_availResultSets++;
}

/**
 * Check if another ResultSets has been received and is available
 * for reading. It will be given to the application thread when it
 * call ::grabNextResultSet().
 * Need mutex lock as 'm_availResultSets' is accessed both from
 * receiver and application thread.
 */
bool NdbWorker::hasReceivedMore() const  // Need mutex
{
  return (m_availResultSets > 0);
}

void NdbWorker::prepareNextReceiveSet()
{
  assert(m_workerNo!=voidWorkerNo);
  assert(m_outstandingResults == 0);

  m_preparedReceiveSet.clear();
  for (unsigned opNo=0; opNo<m_query->getNoOfOperations(); opNo++) 
  {
    NdbResultStream& resultStream = getResultStream(opNo);
    if (!resultStream.isSubScanComplete(m_nextScans))
    {
      /**
       * Reset resultStream and all its descendants, since all these
       * streams will get a new set of rows in the next batch.
       */ 
      m_preparedReceiveSet.bitOR(resultStream.prepareNextReceiveSet());
    }
  }
  m_confReceived = false;
  m_pendingRequests++;
}

/**
 * Let the application thread take ownership of an available
 * ResultSet, prepare it for reading first row.
 * Need mutex lock as 'm_availResultSets' is accessed both from
 * receiver and application thread.
 */
void NdbWorker::grabNextResultSet()  // Need mutex
{
  assert(m_availResultSets>0);
  m_availResultSets--;

  assert(m_pendingRequests>0);
  m_pendingRequests--;

  NdbResultStream& rootStream = getResultStream(0);
  rootStream.prepareResultSet(m_preparedReceiveSet, m_activeScans);

  /* Position at the first (sorted?) row available from this worker.
   */
  rootStream.firstResult();
}

void NdbWorker::setConfReceived(Uint32 tcPtrI)
{ 
  /* For a query with a lookup root, there may be more than one TCKEYCONF
     message. For a scan, there should only be one SCAN_TABCONF per
     worker result set. 
  */
  assert(!getResultStream(0).isScanQuery() || !m_confReceived);
  getResultStream(0).getReceiver().m_tcPtrI = tcPtrI;
  m_confReceived = true; 
}

bool NdbWorker::finalBatchReceived() const
{
  return m_confReceived && getReceiverTcPtrI()==RNIL;
}

bool NdbWorker::isEmpty() const
{ 
  return getResultStream(0).isEmpty();
}

/**
 * SPJ requests are identified by the receiver-id of the
 * *root* ResultStream for each NdbWorker. Furthermore
 * a NEXTREQ use the tcPtrI saved in this ResultStream to
 * identify the 'cursor' to restart.
 *
 * We provide some convenient accessors for fetching this info 
 */
Uint32 NdbWorker::getReceiverId() const
{
  return getResultStream(0).getReceiver().getId();
}

Uint32 NdbWorker::getReceiverTcPtrI() const
{
  return getResultStream(0).getReceiver().m_tcPtrI;
}

///////////////////////////////////////////
/////////  NdbQuery API methods ///////////
///////////////////////////////////////////

NdbQuery::NdbQuery(NdbQueryImpl& impl):
  m_impl(impl)
{}

NdbQuery::~NdbQuery()
{}

Uint32
NdbQuery::getNoOfOperations() const
{
  return m_impl.getNoOfOperations();
}

NdbQueryOperation*
NdbQuery::getQueryOperation(Uint32 index) const
{
  return &m_impl.getQueryOperation(index).getInterface();
}

NdbQueryOperation*
NdbQuery::getQueryOperation(const char* ident) const
{
  NdbQueryOperationImpl* op = m_impl.getQueryOperation(ident);
  return (op) ? &op->getInterface() : NULL;
}

int
NdbQuery::setBound(const NdbRecord *keyRecord,
                   const NdbIndexScanOperation::IndexBound *bound)
{
  const int error = m_impl.setBound(keyRecord,bound);
  if (unlikely(error)) {
    m_impl.setErrorCode(error);
    return -1;
  } else {
    return 0;
  }
}

int
NdbQuery::getRangeNo() const
{
  return m_impl.getRangeNo();
}

NdbQuery::NextResultOutcome
NdbQuery::nextResult(bool fetchAllowed, bool forceSend)
{
  return m_impl.nextResult(fetchAllowed, forceSend);
}

void
NdbQuery::close(bool forceSend)
{
  m_impl.close(forceSend);
}

NdbTransaction*
NdbQuery::getNdbTransaction() const
{
  return &m_impl.getNdbTransaction();
}

const NdbError& 
NdbQuery::getNdbError() const {
  return m_impl.getNdbError();
}

int NdbQuery::isPrunable(bool& prunable) const
{
  return m_impl.isPrunable(prunable);
}

NdbQueryOperation::NdbQueryOperation(NdbQueryOperationImpl& impl)
  :m_impl(impl)
{}
NdbQueryOperation::~NdbQueryOperation()
{}

Uint32
NdbQueryOperation::getNoOfParentOperations() const
{
  return m_impl.getNoOfParentOperations();
}

NdbQueryOperation*
NdbQueryOperation::getParentOperation(Uint32 i) const
{
  return &m_impl.getParentOperation(i).getInterface();
}

Uint32 
NdbQueryOperation::getNoOfChildOperations() const
{
  return m_impl.getNoOfChildOperations();
}

NdbQueryOperation* 
NdbQueryOperation::getChildOperation(Uint32 i) const
{
  return &m_impl.getChildOperation(i).getInterface();
}

const NdbQueryOperationDef&
NdbQueryOperation::getQueryOperationDef() const
{
  return m_impl.getQueryOperationDef().getInterface();
}

NdbQuery& 
NdbQueryOperation::getQuery() const {
  return m_impl.getQuery().getInterface();
}

NdbRecAttr*
NdbQueryOperation::getValue(const char* anAttrName,
			    char* resultBuffer)
{
  return m_impl.getValue(anAttrName, resultBuffer);
}

NdbRecAttr*
NdbQueryOperation::getValue(Uint32 anAttrId, 
			    char* resultBuffer)
{
  return m_impl.getValue(anAttrId, resultBuffer);
}

NdbRecAttr*
NdbQueryOperation::getValue(const NdbDictionary::Column* column, 
			    char* resultBuffer)
{
  if (unlikely(column==NULL)) {
    m_impl.getQuery().setErrorCode(QRY_REQ_ARG_IS_NULL);
    return NULL;
  }
  return m_impl.getValue(NdbColumnImpl::getImpl(*column), resultBuffer);
}

int
NdbQueryOperation::setResultRowBuf (
                       const NdbRecord *rec,
                       char* resBuffer,
                       const unsigned char* result_mask)
{
  if (unlikely(rec==0 || resBuffer==0)) {
    m_impl.getQuery().setErrorCode(QRY_REQ_ARG_IS_NULL);
    return -1;
  }
  return m_impl.setResultRowBuf(rec, resBuffer, result_mask);
}

int
NdbQueryOperation::setResultRowRef (
                       const NdbRecord* rec,
                       const char* & bufRef,
                       const unsigned char* result_mask)
{
  return m_impl.setResultRowRef(rec, bufRef, result_mask);
}

int
NdbQueryOperation::setOrdering(NdbQueryOptions::ScanOrdering ordering)
{
  return m_impl.setOrdering(ordering);
}

NdbQueryOptions::ScanOrdering
NdbQueryOperation::getOrdering() const
{
  return m_impl.getOrdering();
}

int NdbQueryOperation::setParallelism(Uint32 parallelism){
  return m_impl.setParallelism(parallelism);
}

int NdbQueryOperation::setMaxParallelism(){
  return m_impl.setMaxParallelism();
}

int NdbQueryOperation::setAdaptiveParallelism(){
  return m_impl.setAdaptiveParallelism();
}

int NdbQueryOperation::setBatchSize(Uint32 batchSize){
  return m_impl.setBatchSize(batchSize);
}

int NdbQueryOperation::setInterpretedCode(const NdbInterpretedCode& code) const
{
  return m_impl.setInterpretedCode(code);
}

NdbQuery::NextResultOutcome
NdbQueryOperation::firstResult()
{
  return m_impl.firstResult();
}

NdbQuery::NextResultOutcome
NdbQueryOperation::nextResult(bool fetchAllowed, bool forceSend)
{
  return m_impl.nextResult(fetchAllowed, forceSend);
}

bool
NdbQueryOperation::isRowNULL() const
{
  return m_impl.isRowNULL();
}

/////////////////////////////////////////////////
/////////  NdbQueryParamValue methods ///////////
/////////////////////////////////////////////////

enum Type
{
  Type_NULL,
  Type_raw,        // Raw data formatted according to bound Column format.
  Type_raw_shrink, // As Type_raw, except short VarChar has to be shrunk.
  Type_string,     // '\0' terminated C-type string, char/varchar data only
  Type_Uint16,
  Type_Uint32,
  Type_Uint64,
  Type_Double
};

NdbQueryParamValue::NdbQueryParamValue(Uint16 val) : m_type(Type_Uint16)
{ m_value.uint16 = val; }

NdbQueryParamValue::NdbQueryParamValue(Uint32 val) : m_type(Type_Uint32)
{ m_value.uint32 = val; }

NdbQueryParamValue::NdbQueryParamValue(Uint64 val) : m_type(Type_Uint64)
{ m_value.uint64 = val; }

NdbQueryParamValue::NdbQueryParamValue(double val) : m_type(Type_Double)
{ m_value.dbl = val; }

// C-type string, terminated by '\0'
NdbQueryParamValue::NdbQueryParamValue(const char* val) : m_type(Type_string)
{ m_value.string = val; }

// Raw data
NdbQueryParamValue::NdbQueryParamValue(const void* val, bool shrinkVarChar)
 : m_type(shrinkVarChar ? Type_raw_shrink : Type_raw)
{ m_value.raw = val; }

// NULL-value, also used as optional end marker 
NdbQueryParamValue::NdbQueryParamValue() : m_type(Type_NULL)
{}


int 
NdbQueryParamValue::serializeValue(const class NdbColumnImpl& column,
                                   Uint32Buffer& dst,
                                   Uint32& len,
                                   bool& isNull) const
{
  const Uint32 maxSize = column.getSizeInBytes();
  isNull = false;
  // Start at (32-bit) word boundary.
  dst.skipRestOfWord();

  // Fetch parameter value and length.
  // Rudimentary typecheck of paramvalue: At least length should be as expected:
  //  - Extend with more types if required
  //  - Consider to add simple type conversion, ex: Int64 -> Int32
  //  - Or 
  //     -- Represent all exact numeric as Int64 and convert to 'smaller' int
  //     -- Represent all floats as Double and convert to smaller floats
  //
  switch(m_type)
  {
    case Type_NULL:
      isNull = true;
      len = 0;
      break;

    case Type_Uint16:
      if (unlikely(column.getType() != NdbDictionary::Column::Smallint &&
                   column.getType() != NdbDictionary::Column::Smallunsigned))
        return QRY_PARAMETER_HAS_WRONG_TYPE;
      
      len = static_cast<Uint32>(sizeof(m_value.uint16));
      assert(len == maxSize);
      dst.appendBytes(&m_value.uint16, len);
      break;

    case Type_Uint32:
      if (unlikely(column.getType() != NdbDictionary::Column::Int &&
                   column.getType() != NdbDictionary::Column::Unsigned))
        return QRY_PARAMETER_HAS_WRONG_TYPE;

      len = static_cast<Uint32>(sizeof(m_value.uint32));
      assert(len == maxSize);
      dst.appendBytes(&m_value.uint32, len);
      break;

    case Type_Uint64:
      if (unlikely(column.getType() != NdbDictionary::Column::Bigint &&
                   column.getType() != NdbDictionary::Column::Bigunsigned))
        return QRY_PARAMETER_HAS_WRONG_TYPE;

      len = static_cast<Uint32>(sizeof(m_value.uint64));
      assert(len == maxSize);
      dst.appendBytes(&m_value.uint64, len);
      break;

    case Type_Double:
      if (unlikely(column.getType() != NdbDictionary::Column::Double))
        return QRY_PARAMETER_HAS_WRONG_TYPE;

      len = static_cast<Uint32>(sizeof(m_value.dbl));
      assert(len == maxSize);
      dst.appendBytes(&m_value.dbl, len);
      break;

    case Type_string:
      if (unlikely(column.getType() != NdbDictionary::Column::Char &&
                   column.getType() != NdbDictionary::Column::Varchar &&
                   column.getType() != NdbDictionary::Column::Longvarchar))
        return QRY_PARAMETER_HAS_WRONG_TYPE;
      {
        len  = static_cast<Uint32>(strlen(m_value.string));
        if (unlikely(len > maxSize))
          return QRY_CHAR_PARAMETER_TRUNCATED;
        
        dst.appendBytes(m_value.string, len);
      }
      break;

    case Type_raw:
      // 'Raw' data is readily formatted according to the bound column 
      if (likely(column.m_arrayType == NDB_ARRAYTYPE_FIXED))
      {
        len = maxSize;
        dst.appendBytes(m_value.raw, maxSize);
      }
      else if (column.m_arrayType == NDB_ARRAYTYPE_SHORT_VAR)
      {
        len = 1 + *((const Uint8*)(m_value.raw));

        assert(column.getType() == NdbDictionary::Column::Varchar ||
                    column.getType() == NdbDictionary::Column::Varbinary);
        if (unlikely(len > 1+static_cast<Uint32>(column.getLength())))
          return QRY_CHAR_PARAMETER_TRUNCATED;

        dst.appendBytes(m_value.raw, len);
      }
      else if (column.m_arrayType == NDB_ARRAYTYPE_MEDIUM_VAR)
      {
        len = 2 + uint2korr((const Uint8*)m_value.raw);

        assert(column.getType() == NdbDictionary::Column::Longvarchar ||
                    column.getType() == NdbDictionary::Column::Longvarbinary);
        if (unlikely(len > 2+static_cast<Uint32>(column.getLength())))
          return QRY_CHAR_PARAMETER_TRUNCATED;
        dst.appendBytes(m_value.raw, len);
      }
      else
      {
        assert(0);
      }
      break;

    case Type_raw_shrink:
      // Only short VarChar can be shrunk
      if (unlikely(column.m_arrayType != NDB_ARRAYTYPE_SHORT_VAR))
        return QRY_PARAMETER_HAS_WRONG_TYPE;

      assert(column.getType() == NdbDictionary::Column::Varchar ||
                  column.getType() == NdbDictionary::Column::Varbinary);

      {
        // Convert from two-byte to one-byte length field.
        len = 1 + uint2korr((const Uint8*)m_value.raw);
        assert(len <= 0x100);

        if (unlikely(len > 1+static_cast<Uint32>(column.getLength())))
          return QRY_CHAR_PARAMETER_TRUNCATED;

        const Uint8 shortLen = static_cast<Uint8>(len-1);
        dst.appendBytes(&shortLen, 1);
        dst.appendBytes(((const Uint8*)m_value.raw) + 2, shortLen);
      }
      break;

    default:
      assert(false);
  }
  if (unlikely(dst.isMemoryExhausted())) {
    return Err_MemoryAlloc;
  }
  return 0;
} // NdbQueryParamValue::serializeValue

///////////////////////////////////////////
/////////  NdbQueryImpl methods ///////////
///////////////////////////////////////////

NdbQueryImpl::NdbQueryImpl(NdbTransaction& trans, 
                           const NdbQueryDefImpl& queryDef):
  m_interface(*this),
  m_state(Initial),
  m_tcState(Inactive),
  m_next(NULL),
  m_queryDef(&queryDef),
  m_error(),
  m_errorReceived(0),
  m_transaction(trans),
  m_scanTransaction(NULL),
  m_operations(0),
  m_countOperations(0),
  m_globalCursor(0),
  m_pendingWorkers(0),
  m_workerCount(0),
  m_fragsPerWorker(0),
  m_workers(NULL),
  m_applFrags(),
  m_finalWorkers(0),
  m_num_bounds(0),
  m_shortestBound(0xffffffff),
  m_attrInfo(),
  m_keyInfo(),
  m_startIndicator(false),
  m_commitIndicator(false),
  m_prunability(Prune_No),
  m_pruneHashVal(0),
  m_operationAlloc(sizeof(NdbQueryOperationImpl)),
  m_tupleSetAlloc(sizeof(NdbResultStream::TupleSet)),
  m_resultStreamAlloc(sizeof(NdbResultStream)),
  m_pointerAlloc(sizeof(void*)),
  m_rowBufferAlloc(sizeof(char))
{
  // Allocate memory for all m_operations[] in a single chunk
  m_countOperations = queryDef.getNoOfOperations();
  const int error = m_operationAlloc.init(m_countOperations);
  if (unlikely(error != 0))
  {
    setErrorCode(error);
    return;
  }
  m_operations = reinterpret_cast<NdbQueryOperationImpl*>
    (m_operationAlloc.allocObjMem(m_countOperations));

  // Then; use placement new to construct each individual 
  // NdbQueryOperationImpl object in m_operations
  for (Uint32 i=0; i<m_countOperations; ++i)
  {
    const NdbQueryOperationDefImpl& def = queryDef.getQueryOperation(i);
    new(&m_operations[i]) NdbQueryOperationImpl(*this, def);
    // Failed to create NdbQueryOperationImpl object.
    if (m_error.code != 0) 
    {
      // Destroy those objects that we have already constructed.
      for (int j = static_cast<int>(i)-1; j>= 0; j--)
      { 
        m_operations[j].~NdbQueryOperationImpl();
      }
      m_operations = NULL;
      return;
    }
  }

  // Serialized QueryTree definition is first part of ATTRINFO.
  m_attrInfo.append(queryDef.getSerialized());
}

NdbQueryImpl::~NdbQueryImpl()
{
  /** BEWARE:
   *  Don't refer NdbQueryDef or NdbQueryOperationDefs after 
   *  NdbQuery::close() as at this stage the appliaction is 
   *  allowed to destruct the Def's.
   */
  assert(m_state==Closed);
  assert(m_workers==NULL);

  // NOTE: m_operations[] was allocated as a single memory chunk with
  // placement new construction of each operation.
  // Requires explicit call to d'tor of each operation before memory is free'ed.
  if (m_operations != NULL) {
    for (int i=m_countOperations-1; i>=0; --i)
    { m_operations[i].~NdbQueryOperationImpl();
    }
    m_operations = NULL;
  }
  m_state = Destructed;
}

void
NdbQueryImpl::postFetchRelease()
{
  if (m_workers != NULL)
  {
    for (unsigned i=0; i<m_workerCount; i++)
    {
      m_workers[i].postFetchRelease();
    }
  }
  if (m_operations != NULL)
  {
    for (unsigned i=0; i<m_countOperations; i++)
    {
      m_operations[i].postFetchRelease();
    }
  }
  delete[] m_workers;
  m_workers = NULL;

  m_rowBufferAlloc.reset();
  m_tupleSetAlloc.reset();
  m_resultStreamAlloc.reset();
}


//static
NdbQueryImpl*
NdbQueryImpl::buildQuery(NdbTransaction& trans, 
                         const NdbQueryDefImpl& queryDef)
{
  assert(queryDef.getNoOfOperations() > 0);
  NdbQueryImpl* const query = new NdbQueryImpl(trans, queryDef);
  if (unlikely(query==NULL)) {
    trans.setOperationErrorCodeAbort(Err_MemoryAlloc);
    return NULL;
  }
  if (unlikely(query->m_error.code != 0))
  {
    // Transaction error code set already.
    query->release();
    return NULL;
  }
  assert(query->m_state==Initial);
  return query;
}


/** Assign supplied parameter values to the parameter placeholders
 *  Created when the query was defined.
 *  Values are *copied* into this NdbQueryImpl object:
 *  Memory location used as source for parameter values don't have
 *  to be valid after this assignment.
 */
int
NdbQueryImpl::assignParameters(const NdbQueryParamValue paramValues[])
{
  /**
   * Immediately build the serialized parameter representation in order 
   * to avoid storing param values elsewhere until query is executed.
   * Also calculates prunable property, and possibly its hashValue.
   */
  // Build explicit key/filter/bounds for root operation, possibly referring paramValues
  const int error = getRoot().prepareKeyInfo(m_keyInfo, paramValues);
  if (unlikely(error != 0))
  {
    setErrorCode(error);
    return -1;
  }

  // Serialize parameter values for the other (non-root) operations
  // (No need to serialize for root (i==0) as root key is part of keyInfo above)
  for (Uint32 i=1; i<getNoOfOperations(); ++i)
  {
    if (getQueryDef().getQueryOperation(i).getNoOfParameters() > 0)
    {
      const int error = getQueryOperation(i).serializeParams(paramValues);
      if (unlikely(error != 0))
      {
        setErrorCode(error);
        return -1;
      }
    }
  }
  assert(m_state<Defined);
  m_state = Defined;
  return 0;
} // NdbQueryImpl::assignParameters


static int
insert_bound(Uint32Buffer& keyInfo, const NdbRecord *key_record,
                                              Uint32 column_index,
                                              const char *row,
                                              Uint32 bound_type)
{
  char buf[NdbRecord::Attr::SHRINK_VARCHAR_BUFFSIZE];
  const NdbRecord::Attr *column= &key_record->columns[column_index];

  bool is_null= column->is_null(row);
  Uint32 len= 0;
  const void *aValue= row+column->offset;

  if (!is_null)
  {
    bool len_ok;
    /* Support for special mysqld varchar format in keys. */
    if (column->flags & NdbRecord::IsMysqldShrinkVarchar)
    {
      len_ok= column->shrink_varchar(row, len, buf);
      aValue= buf;
    }
    else
    {
      len_ok= column->get_var_length(row, len);
    }
    if (!len_ok) {
      return Err_WrongFieldLength;
    }
  }

  AttributeHeader ah(column->index_attrId, len);
  keyInfo.append(bound_type);
  keyInfo.append(ah.m_value);
  keyInfo.appendBytes(aValue,len);

  return 0;
}


int
NdbQueryImpl::setBound(const NdbRecord *key_record,
                       const NdbIndexScanOperation::IndexBound *bound)
{
  m_prunability = Prune_Unknown;
  if (unlikely(key_record == NULL || bound==NULL))
    return QRY_REQ_ARG_IS_NULL;

  if (unlikely(getRoot().getQueryOperationDef().getType()
               != NdbQueryOperationDef::OrderedIndexScan))
  {
    return QRY_WRONG_OPERATION_TYPE;
  }

  assert(m_state >= Defined);
  if (m_state != Defined)
  {
    return QRY_ILLEGAL_STATE;
  }

  int startPos = m_keyInfo.getSize();

  // We don't handle both NdbQueryIndexBound defined in ::scanIndex()
  // in combination with a later ::setBound(NdbIndexScanOperation::IndexBound)
//assert (m_bound.lowKeys==0 && m_bound.highKeys==0);

  if (unlikely(bound->range_no != m_num_bounds ||
               bound->range_no > NdbIndexScanOperation::MaxRangeNo))
  {
 // setErrorCodeAbort(4286);
    return Err_InvalidRangeNo;
  }

  Uint32 key_count= bound->low_key_count;
  Uint32 common_key_count= key_count;
  if (key_count < bound->high_key_count)
    key_count= bound->high_key_count;
  else
    common_key_count= bound->high_key_count;

  if (m_shortestBound > common_key_count)
  {
    m_shortestBound = common_key_count;
  }
  /* Has the user supplied an open range (no bounds)? */
  const bool openRange= ((bound->low_key == NULL || bound->low_key_count == 0) && 
                         (bound->high_key == NULL || bound->high_key_count == 0));
  if (likely(!openRange))
  {
    /* If low and high key pointers are the same and key counts are
     * the same, we send as an Eq bound to save bandwidth.
     * This will not send an EQ bound if :
     *   - Different numbers of high and low keys are EQ
     *   - High and low keys are EQ, but use different ptrs
     */
    const bool isEqRange= 
      (bound->low_key == bound->high_key) &&
      (bound->low_key_count == bound->high_key_count) &&
      (bound->low_inclusive && bound->high_inclusive); // Does this matter?

    if (isEqRange)
    {
      /* Using BoundEQ will result in bound being sent only once */
      for (unsigned j= 0; j<key_count; j++)
      {
        const int error=
          insert_bound(m_keyInfo, key_record, key_record->key_indexes[j],
                                bound->low_key, NdbIndexScanOperation::BoundEQ);
        if (unlikely(error))
          return error;
      }
    }
    else
    {
      /* Distinct upper and lower bounds, must specify them independently */
      /* Note :  Protocol allows individual columns to be specified as EQ
       * or some prefix of columns.  This is not currently supported from
       * NDBAPI.
       */
      for (unsigned j= 0; j<key_count; j++)
      {
        Uint32 bound_type;
        /* If key is part of lower bound */
        if (bound->low_key && j<bound->low_key_count)
        {
          /* Inclusive if defined, or matching rows can include this value */
          bound_type= bound->low_inclusive  || j+1 < bound->low_key_count ?
            NdbIndexScanOperation::BoundLE : NdbIndexScanOperation::BoundLT;
          const int error=
            insert_bound(m_keyInfo, key_record, key_record->key_indexes[j],
                                  bound->low_key, bound_type);
          if (unlikely(error))
            return error;
        }
        /* If key is part of upper bound */
        if (bound->high_key && j<bound->high_key_count)
        {
          /* Inclusive if defined, or matching rows can include this value */
          bound_type= bound->high_inclusive  || j+1 < bound->high_key_count ?
            NdbIndexScanOperation::BoundGE : NdbIndexScanOperation::BoundGT;
          const int error=
            insert_bound(m_keyInfo, key_record, key_record->key_indexes[j],
                                  bound->high_key, bound_type);
          if (unlikely(error))
            return error;
        }
      }
    }
  }
  else
  {
    /* Open range - all rows must be returned.
     * To encode this, we'll request all rows where the first
     * key column value is >= NULL
     */
    AttributeHeader ah(0, 0);
    m_keyInfo.append(NdbIndexScanOperation::BoundLE);
    m_keyInfo.append(ah.m_value);
  }

  Uint32 length = m_keyInfo.getSize()-startPos;
  if (unlikely(m_keyInfo.isMemoryExhausted())) {
    return Err_MemoryAlloc;
  } else if (unlikely(length > 0xFFFF)) {
    return QRY_DEFINITION_TOO_LARGE; // Query definition too large.
  } else if (likely(length > 0)) {
    m_keyInfo.put(startPos, m_keyInfo.get(startPos) | (length << 16) | (bound->range_no << 4));
  }

#ifdef TRACE_SERIALIZATION
  ndbout << "Serialized KEYINFO w/ bounds for indexScan root : ";
  for (Uint32 i = startPos; i < m_keyInfo.getSize(); i++) {
    char buf[12];
    sprintf(buf, "%.8x", m_keyInfo.get(i));
    ndbout << buf << " ";
  }
  ndbout << endl;
#endif

  m_num_bounds++;
  return 0;
} // NdbQueryImpl::setBound()

int
NdbQueryImpl::getRangeNo() const
{
  const NdbWorker* worker = m_applFrags.getCurrent();
  if (worker != NULL) {
    const int range_no = worker->getResultStream(0).getCurrentRangeNo();
    if (range_no >= 0) return range_no;
    assert(!needRangeNo());
  }
  return 0;
}

Uint32
NdbQueryImpl::getNoOfOperations() const
{
  return m_countOperations;
}

Uint32
NdbQueryImpl::getNoOfLeafOperations() const
{
  return getRoot().getNoOfLeafOperations();
}

NdbQueryOperationImpl&
NdbQueryImpl::getQueryOperation(Uint32 index) const
{
  assert(index<m_countOperations);
  return m_operations[index];
}

NdbQueryOperationImpl*
NdbQueryImpl::getQueryOperation(const char* ident) const
{
  for(Uint32 i = 0; i<m_countOperations; i++){
    if(strcmp(m_operations[i].getQueryOperationDef().getName(), ident) == 0){
      return &m_operations[i];
    }
  }
  return NULL;
}

/**
 * NdbQueryImpl::nextResult() - The 'global' cursor on the query results
 *
 * Will itterate and fetch results for all combinations of results from the NdbOperations
 * which this query consists of. Except for the root operations which will follow any 
 * optional ScanOrdering, we have no control of the ordering which the results from the
 * QueryOperations appear in.
 */

NdbQuery::NextResultOutcome
NdbQueryImpl::nextResult(bool fetchAllowed, bool forceSend)
{
  if (unlikely(m_state < Executing || m_state >= Closed)) {
    assert (m_state >= Initial && m_state < Destructed);
    if (m_state == Failed)
      setErrorCode(QRY_IN_ERROR_STATE);
    else
      setErrorCode(QRY_ILLEGAL_STATE);
    DEBUG_CRASH();
    return NdbQuery::NextResult_error;
  }

  assert (m_globalCursor < getNoOfOperations());

  while (m_state != EndOfData)  // Or likely:  return when 'gotRow'
  {
    NdbQuery::NextResultOutcome res =
      getQueryOperation(m_globalCursor).nextResult(fetchAllowed,forceSend);

    if (unlikely(res == NdbQuery::NextResult_error))
      return res;

    else if (res == NdbQuery::NextResult_scanComplete)
    {
      if (m_globalCursor == 0)  // Completed reading all results from root
        break;
      m_globalCursor--;         // Get 'next' from  ancestor
    }

    else if (res == NdbQuery::NextResult_gotRow)
    {
      // Position to 'firstResult()' for all children.
      // Update m_globalCursor to iterate from last operation with results next time
      //
      for (uint child=m_globalCursor+1; child<getNoOfOperations(); child++)
      {
        res = getQueryOperation(child).firstResult();
        if (unlikely(res == NdbQuery::NextResult_error))
          return res;
        else if (res == NdbQuery::NextResult_gotRow)
          m_globalCursor = child;
      }
      return NdbQuery::NextResult_gotRow;
    }
    else
    {
      assert (res == NdbQuery::NextResult_bufferEmpty);
      return res;
    }
  }

  assert (m_state == EndOfData);
  return NdbQuery::NextResult_scanComplete;

} //NdbQueryImpl::nextResult()


/**
 * Local cursor component which implements the special case of 'next' on the 
 * root operation of entire NdbQuery. In addition to fetch 'next' result from
 * the root operation, we should also retrieve more results from the datanodes
 * if required and allowed. 
 */
NdbQuery::NextResultOutcome
NdbQueryImpl::nextRootResult(bool fetchAllowed, bool forceSend)
{
  /* To minimize lock contention, each query has the separate NdbWorker 
   * container 'm_applFrags'. m_applFrags is only accessed by the application
   * thread, so it is safe to use it without locks.
   */
  while (m_state != EndOfData)  // Or likely:  return when 'gotRow' or error
  {
    const NdbWorker* worker = m_applFrags.getCurrent();
    if (unlikely(worker==NULL))
    {
      /* m_applFrags is empty, so we cannot get more results without 
       * possibly blocking.
       *
       * ::awaitMoreResults() will either copy worker results that are already
       * complete (under mutex protection), or block until data
       * previously requested arrives.
       */
      const FetchResult fetchResult = awaitMoreResults(forceSend);
      switch (fetchResult) {

      case FetchResult_ok:          // OK - got data wo/ error
        assert(m_state != Failed);
        worker = m_applFrags.getCurrent();
        assert (worker!=NULL);
        break;

      case FetchResult_noMoreData:  // No data, no error
        assert(m_state != Failed);
        assert (m_applFrags.getCurrent()==NULL);
        getRoot().nullifyResult();
        m_state = EndOfData;
        postFetchRelease();
        return NdbQuery::NextResult_scanComplete;

      case FetchResult_noMoreCache: // No cached data, no error
        assert(m_state != Failed);
        assert (m_applFrags.getCurrent()==NULL);
        getRoot().nullifyResult();
        if (fetchAllowed)
        {
          break;  // ::sendFetchMore() may request more results
        }
        return NdbQuery::NextResult_bufferEmpty;

      case FetchResult_gotError:    // Error in 'm_error.code'
        assert (m_error.code != 0);
        return NdbQuery::NextResult_error;

      default:
        assert(false);
      }
    }
    else
    {
      worker->getResultStream(0).nextResult();     // Consume current
      m_applFrags.reorganize();                    // Calculate new current
      // ::reorganize(). may update 'current' worker.
      worker = m_applFrags.getCurrent();
    }

    /**
     * If allowed to request more rows from datanodes, we do this asynch
     * and request more rows as soon as we have consumed all rows from a
     * SPJ-worker. ::awaitMoreResults() may eventually block and wait for
     * these when required.
     */
    if (fetchAllowed)
    {
      // Ask for a new batch if we emptied some.
      NdbWorker** workers;
      const Uint32 cnt = m_applFrags.getFetchMore(workers);
      if (cnt > 0 && sendFetchMore(workers, cnt, forceSend) != 0)
      {
        return NdbQuery::NextResult_error;
      }
    }

    if (worker!=NULL)
    {
      if (unlikely(getRoot().fetchRow(worker->getResultStream(0)) == -1))
        return NdbQuery::NextResult_error;
      return NdbQuery::NextResult_gotRow;
    }
  } // m_state != EndOfData

  assert (m_state == EndOfData);
  return NdbQuery::NextResult_scanComplete;
} //NdbQueryImpl::nextRootResult()


/**
 * Wait for more scan results which already has been REQuested to arrive.
 * @return 0 if some rows did arrive, a negative value if there are errors (in m_error.code),
 * and 1 of there are no more rows to receive.
 */
NdbQueryImpl::FetchResult
NdbQueryImpl::awaitMoreResults(bool forceSend)
{
  assert(m_applFrags.getCurrent() == NULL);

  /* Check if there are any more completed fragments available.*/
  if (getQueryDef().isScanQuery())
  {
    assert (m_scanTransaction);
    assert (m_state==Executing);

    NdbImpl* const ndb = m_transaction.getNdb()->theImpl;
    {
      /* This part needs to be done under mutex due to synchronization with 
       * receiver thread.
       */
      PollGuard poll_guard(*ndb);

      /* There may be pending (asynchronous received, mutex protected) errors
       * from TC / datanodes. Propagate these into m_error.code in 'API space'.
       */
      while (likely(!hasReceivedError()))
      {
        /* Scan m_workers (under mutex protection) for workers
         * which has delivered a complete batch. Add these to m_applFrags.
         */
        m_applFrags.prepareMoreResults(m_workers,m_workerCount);
        if (m_applFrags.getCurrent() != NULL)
        {
          return FetchResult_ok;
        }

        /* There are no more available worker results available without
         * first waiting for more to be received from the datanodes
         */
        if (m_pendingWorkers == 0)
        {
          // 'No more *pending* results', ::sendFetchMore() may make more available
          return (m_finalWorkers < getWorkerCount()) ? FetchResult_noMoreCache 
                                                     : FetchResult_noMoreData;
        }

        const Uint32 timeout  = ndb->get_waitfor_timeout();
        const Uint32 nodeId   = m_transaction.getConnectedNodeId();
        const Uint32 seq      = m_transaction.theNodeSequence;

        /* More results are on the way, so we wait for them.*/
        const FetchResult waitResult = static_cast<FetchResult>
          (poll_guard.wait_scan(3*timeout, 
                                nodeId, 
                                forceSend,
                                &ndb->m_start_time));

        if (ndb->getNodeSequence(nodeId) != seq)
          setFetchTerminated(Err_NodeFailCausedAbort,false);
        else if (likely(waitResult == FetchResult_ok))
          continue;
        else if (waitResult == FetchResult_timeOut)
          setFetchTerminated(Err_ReceiveTimedOut,false);
        else
          setFetchTerminated(Err_NodeFailCausedAbort,false);

        assert (m_state != Failed);
      } // while(!hasReceivedError())
    } // Terminates scope of 'PollGuard'

    // Fall through only if ::hasReceivedError()
    assert (m_error.code);
    return FetchResult_gotError;
  }
  else // is a Lookup query
  {
    /* The root operation is a lookup. Lookups are guaranteed to be complete
     * before NdbTransaction::execute() returns. Therefore we do not set
     * the lock, because we know that the signal receiver thread will not
     * be accessing m_workers at this time.
     */
    m_applFrags.prepareMoreResults(m_workers,m_workerCount);
    if (m_applFrags.getCurrent() != NULL)
    {
      return FetchResult_ok;
    }

    /* Getting here means that either:
     *  - No results was returned (TCKEYREF)
     *  - There was no matching row for an inner join.
     *  - or, the application called nextResult() twice for a lookup query.
     */
    assert(m_pendingWorkers == 0);
    assert(m_finalWorkers == getWorkerCount());
    return FetchResult_noMoreData;
  } // if(getQueryDef().isScanQuery())

} //NdbQueryImpl::awaitMoreResults


/*
  ::handleBatchComplete() is intended to be called when receiving signals only.
  The PollGuard mutex is then set and the shared 'm_pendingWorkers' and
  'm_finalWorkers' can safely be updated and ::setReceivedMore() signaled.

  returns: 'true' when application thread should be resumed.
*/
bool 
NdbQueryImpl::handleBatchComplete(NdbWorker& worker)
{
  if (traceSignals) {
    ndbout << "NdbQueryImpl::handleBatchComplete"
           << ", from workerNo=" << worker.getWorkerNo()
           << ", pendingWorkers=" << (m_pendingWorkers-1)
           << ", finalWorkers=" << m_finalWorkers
           <<  endl;
  }
  assert(worker.isFragBatchComplete());

  /* May received SPJ results after a SCANREF() (timeout?) 
   * terminated the scan.  We are about to close this query, 
   * and didn't expect any more data - ignore it!
   */
  if (likely(m_errorReceived == 0))
  {
    assert(m_pendingWorkers > 0);                // Check against underflow.
    assert(m_pendingWorkers <= m_workerCount);   // .... and overflow
    m_pendingWorkers--;

    if (worker.finalBatchReceived())
    {
      m_finalWorkers++;
      assert(m_finalWorkers <= m_workerCount);
    }

    /* When application thread ::awaitMoreResults() it will later be
     * added to m_applFrags under mutex protection.
     */
    worker.setReceivedMore();
    return true;
  }
  else if (!getQueryDef().isScanQuery())  // A failed lookup query
  {
    /**
     * A lookup query will retrieve the rows as part of ::execute().
     * -> Error must be visible through API before we return control
     *    to the application.
     */
    setErrorCode(m_errorReceived);
    return true;
  }

  return false;
} // NdbQueryImpl::handleBatchComplete

int
NdbQueryImpl::close(bool forceSend)
{
  int res = 0;

  assert (m_state >= Initial && m_state < Destructed);
  if (m_state != Closed)
  {
    if (m_tcState != Inactive)
    {
      /* We have started a scan, but we have not yet received the last batch
       * from all SPJ-workers. We must therefore close the scan to release 
       * the scan context at TC/SPJ.*/
      res = closeTcCursor(forceSend);
    }

    // Throw any pending results
    NdbWorker::clear(m_workers,m_workerCount);
    m_applFrags.clear();

    Ndb* const ndb = m_transaction.getNdb();
    if (m_scanTransaction != NULL)
    {
      assert (m_state != Closed);
      assert (m_scanTransaction->m_scanningQuery == this);
      m_scanTransaction->m_scanningQuery = NULL;
      ndb->closeTransaction(m_scanTransaction);
      ndb->theRemainingStartTransactions--;  // Compensate; m_scanTransaction was not a real Txn
      m_scanTransaction = NULL;
    }

    postFetchRelease();
    m_state = Closed;  // Even if it was previously 'Failed' it is closed now!
  }

  /** BEWARE:
   *  Don't refer NdbQueryDef or its NdbQueryOperationDefs after ::close()
   *  as the application is allowed to destruct the Def's after this point.
   */
  m_queryDef= NULL;

  return res;
} //NdbQueryImpl::close


void
NdbQueryImpl::release()
{ 
  assert (m_state >= Initial && m_state < Destructed);
  if (m_state != Closed) {
    close(true);  // Ignore any errors, explicit ::close() first if errors are of interest
  }

  delete this;
}

void
NdbQueryImpl::setErrorCode(int aErrorCode)
{
  assert (aErrorCode!=0);
  m_error.code = aErrorCode;
  m_transaction.theErrorLine = 0;
  m_transaction.theErrorOperation = NULL;

  switch(aErrorCode)
  {
    // Not really an error. A root lookup found no match.
  case Err_TupleNotFound:
    // Simple or dirty read failed due to node failure. Transaction will be aborted.
  case Err_SimpleDirtyReadFailed:
    m_transaction.setOperationErrorCode(aErrorCode);
    break;

    // For any other error, abort the transaction.
  default:
    m_state = Failed;
    m_transaction.setOperationErrorCodeAbort(aErrorCode);
    break;
  }
}

/*
 * ::setFetchTerminated() Should only be called with mutex locked.
 * Register result fetching as completed (possibly prematurely, w/ errorCode).
 */
void
NdbQueryImpl::setFetchTerminated(int errorCode, bool needClose)
{
  assert(m_finalWorkers < getWorkerCount());
  if (!needClose)
  {
    m_finalWorkers = getWorkerCount();
  }
  if (errorCode!=0)
  {
    m_errorReceived = errorCode;
  }
  m_pendingWorkers = 0;
} // NdbQueryImpl::setFetchTerminated()


/* There may be pending (asynchronous received, mutex protected) errors
 * from TC / datanodes. Propagate these into 'API space'.
 * ::hasReceivedError() Should only be called with mutex locked
 */
bool
NdbQueryImpl::hasReceivedError()
{
  if (unlikely(m_errorReceived))
  {
    setErrorCode(m_errorReceived);
    return true;
  }
  return false;
} // NdbQueryImpl::hasReceivedError


bool 
NdbQueryImpl::execTCKEYCONF()
{
  if (traceSignals) {
    ndbout << "NdbQueryImpl::execTCKEYCONF()" << endl;
  }
  assert(!getQueryDef().isScanQuery());
  NdbWorker& worker = m_workers[0];

  // We will get 1 + #leaf-nodes TCKEYCONF for a lookup...
  worker.setConfReceived(RNIL);
  worker.incrOutstandingResults(-1);

  bool ret = false;
  if (worker.isFragBatchComplete())
  { 
    ret = handleBatchComplete(worker);
  }

  if (traceSignals) {
    ndbout << "NdbQueryImpl::execTCKEYCONF(): returns:" << ret
           << ", m_pendingWorkers=" << m_pendingWorkers
           << ", rootStream= {" << worker.getResultStream(0) << "}"
           << endl;
  }
  return ret;
} // NdbQueryImpl::execTCKEYCONF

void 
NdbQueryImpl::execCLOSE_SCAN_REP(int errorCode, bool needClose)
{
  if (traceSignals)
  {
    ndbout << "NdbQueryImpl::execCLOSE_SCAN_REP()" << endl;
  }
  setFetchTerminated(errorCode,needClose);
}

int
NdbQueryImpl::prepareSend()
{
  if (unlikely(m_state != Defined)) {
    assert (m_state >= Initial && m_state < Destructed);
    if (m_state == Failed) 
      setErrorCode(QRY_IN_ERROR_STATE);
    else
      setErrorCode(QRY_ILLEGAL_STATE);
    DEBUG_CRASH();
    return -1;
  }

  // Determine execution parameters 'batch size'.
  // May be user specified (TODO), and/or,  limited/specified by config values
  //
  Uint32 rootFragments;
  if (getQueryDef().isScanQuery())
  {
    const NdbQueryOperationImpl &rootOp = getRoot();
    const NdbDictionary::Table &rootTable = rootOp.getQueryOperationDef().getTable();

    rootFragments = rootTable.getFragmentCount();
    if (rootFragments == 0)
    {
      // No fragments - should never happen
      setErrorCode(QRY_TABLE_HAVE_NO_FRAGMENTS);
      DEBUG_CRASH();
      return -1;
    }

    /* For the first batch, we read from all fragments for both ordered 
     * and unordered scans.*/
    if (getQueryOperation(0U).m_parallelism != Parallelism_max)
    {
      const Uint32 parallelism = getRoot().m_parallelism;
      require(parallelism > 0); // NdbQueryOperationImpl invariant
      assert(parallelism != Parallelism_adaptive);
      rootFragments = MIN(rootFragments, parallelism);
    }

    bool pruned = false;
    const int error = isPrunable(pruned);
    if (unlikely(error != 0))
    {
      setErrorCode(error);
      return -1;
    }
    /**
     * A 'pruned scan' will only be sent to the single fragment identified
     * by the partition key.
     */  
    if (pruned)
    {
      // Scan pruned to single fragment
      rootFragments = 1;
      m_fragsPerWorker = 1;
    }
    else if (rootOp.getOrdering() != NdbQueryOptions::ScanOrdering_unordered)
    {
      // Merge-sort need one result set from each fragment
      m_fragsPerWorker = 1;
    }
    else if (!ndbd_spj_multifrag_scan(m_transaction.getNdb()->getMinDbNodeVersion()))
    {
      // 'MultiFragment' not supported by all datanodes, partially upgraded?
      m_fragsPerWorker = 1;
    }
    else
    {
      NdbNodeBitmask dataNodes;
      Uint32 cnt = 0;

      // Count number of nodes 'rootTable' is distributed over.
      for (Uint32 i = 0; i<rootFragments; i++)
      {
        Uint32 nodes[1];
        const Uint32 res = rootTable.getFragmentNodes(i, nodes, NDB_ARRAY_SIZE(nodes));
        assert(res > 0);
        if (res == 0)
        {
          // Fragment without node, should never happen
          setErrorCode(QRY_BAD_FRAGMENT_DATA);
          DEBUG_CRASH();
          return -1;
        }
        if (!dataNodes.get(nodes[0]))
        {
          dataNodes.set(nodes[0]);
          cnt++;
        }
      }
      require(cnt > 0);
      assert((rootFragments % cnt) == 0);
      m_fragsPerWorker = rootFragments / cnt;
    }

    /** Scan operations need a own sub-transaction object associated with each 
     *  query.
     */
    Ndb* const ndb = m_transaction.getNdb();
    ndb->theRemainingStartTransactions++; // Compensate; does not start a real Txn
    NdbTransaction *scanTxn = ndb->hupp(&m_transaction);
    if (scanTxn==NULL) {
      ndb->theRemainingStartTransactions--;
      m_transaction.setOperationErrorCodeAbort(ndb->getNdbError().code);
      return -1;
    }
    scanTxn->theMagicNumber = 0x37412619;
    scanTxn->m_scanningQuery = this;
    this->m_scanTransaction = scanTxn;
  }
  else  // Lookup query
  {
    rootFragments = 1;
    m_fragsPerWorker = 1;
  }
  m_workerCount = rootFragments / m_fragsPerWorker;
  assert(m_workerCount > 0);

  int error = m_resultStreamAlloc.init(m_workerCount * getNoOfOperations());
  if (error != 0)
  {
    setErrorCode(error);
    return -1;
  }
  // Allocate space for ptrs to NdbResultStream and NdbWorker objects.
  error = m_pointerAlloc.init(m_workerCount * 
                              (OrderedFragSet::pointersPerWorker));
  if (error != 0)
  {
    setErrorCode(error);
    return -1;
  }
    
  // Some preparation for later batchsize calculations pr. (sub) scan
  getRoot().calculateBatchedRows(NULL);
  getRoot().setBatchedRows(1);

  /**
   * Calculate total amount of row buffer space for all operations and
   * fragments.
   */
  Uint32 totalBuffSize = 0;
  for (Uint32 opNo = 0; opNo < getNoOfOperations(); opNo++)
  {
    const NdbQueryOperationImpl& op = getQueryOperation(opNo);

    // Add space for batchBuffer & m_correlations
    Uint32 opBuffSize = op.getResultBufferSize();
    if (getQueryDef().isScanQuery())
    {
      opBuffSize += (sizeof(TupleCorrelation) * op.getMaxBatchRows());
      opBuffSize *= 2;              // Scans are double buffered
    }
    opBuffSize += op.getRowSize();  // Unpacked row from buffers
    totalBuffSize += opBuffSize;
  }
  m_rowBufferAlloc.init(rootFragments * totalBuffSize);

  if (getQueryDef().isScanQuery())
  {
    Uint32 totalRows = 0;
    for (Uint32 i = 0; i<getNoOfOperations(); i++)
    {
      totalRows += getQueryOperation(i).getMaxBatchRows();
    }
    error = m_tupleSetAlloc.init(2 * rootFragments * totalRows);
    if (unlikely(error != 0))
    {
      setErrorCode(error);
      return -1;
    }
  }

  /**
   * Allocate and initialize SPJ-worker state objects.
   * Will also cause a ResultStream object containing a 
   * NdbReceiver to be constructed for each operation in QueryTree
   */
  m_workers = new NdbWorker[m_workerCount];
  if (m_workers == NULL)
  {
    setErrorCode(Err_MemoryAlloc);
    return -1;
  }
  for (Uint32 i = 0; i<m_workerCount; i++)
  {
    m_workers[i].init(*this, i); // Set worker number.
  }

  const Uint32Buffer &queryTree = getQueryDef().getSerialized();
  const QueryNode *queryNode = (const QueryNode*)queryTree.addr(1);

  // Fill in parameters (into ATTRINFO) for QueryTree.
  for (Uint32 i = 0; i < m_countOperations; i++) {
    const int error = m_operations[i].prepareAttrInfo(m_attrInfo, queryNode);
    if (unlikely(error))
    {
      setErrorCode(error);
      return -1;
    }
  }

  if (unlikely(m_attrInfo.isMemoryExhausted() || m_keyInfo.isMemoryExhausted())) {
    setErrorCode(Err_MemoryAlloc);
    return -1;
  }

  if (unlikely(m_attrInfo.getSize() > ScanTabReq::MaxTotalAttrInfo  ||
               m_keyInfo.getSize()  > ScanTabReq::MaxTotalAttrInfo)) {
    setErrorCode(Err_ReadTooMuch); // TODO: find a more suitable errorcode, 
    return -1;
  }

  // Setup m_applStreams and m_fullStreams for receiving results
  const NdbRecord* keyRec = NULL;
  if(getRoot().getQueryOperationDef().getIndex()!=NULL)
  {
    /* keyRec is needed for comparing records when doing ordered index scans.*/
    keyRec = getRoot().getQueryOperationDef().getIndex()->getDefaultRecord();
    assert(keyRec!=NULL);
  }
  m_applFrags.prepare(m_pointerAlloc,
                      getRoot().getOrdering(),
                      m_workerCount, 
                      keyRec,
                      getRoot().m_ndbRecord,
                      getRoot().m_read_mask);

  if (getQueryDef().isScanQuery())
  {
    NdbWorker::buildReceiverIdMap(m_workers, m_workerCount);
  }

#ifdef TRACE_SERIALIZATION
  ndbout << "Serialized ATTRINFO : ";
  for(Uint32 i = 0; i < m_attrInfo.getSize(); i++){
    char buf[12];
    sprintf(buf, "%.8x", m_attrInfo.get(i));
    ndbout << buf << " ";
  }
  ndbout << endl;
#endif

  assert (m_pendingWorkers==0);
  m_state = Prepared;
  return 0;
} // NdbQueryImpl::prepareSend



/** This iterator is used for inserting a sequence of receiver ids 
 * for the initial batch of a scan into a section via a GenericSectionPtr.*/
class InitialReceiverIdIterator: public GenericSectionIterator
{
public:
  
  InitialReceiverIdIterator(NdbWorker workers[],
                            Uint32 workerCount)
    :m_workers(workers),
     m_workerCount(workerCount),
     m_workerNo(0)
  {}

  ~InitialReceiverIdIterator() override {}
  
  /**
   * Get next batch of receiver ids. 
   * @param sz This will be set to the number of receiver ids that have been
   * put in the buffer (0 if end has been reached.)
   * @return Array of receiver ids (or NULL if end reached.
   */
  const Uint32* getNextWords(Uint32& sz) override;

  void reset() override
  { m_workerNo = 0;}
  
private:
  /** 
   * Size of internal receiver id buffer. This value is arbitrary, but 
   * a larger buffer would mean fewer calls to getNextWords(), possibly
   * improving efficiency.
   */
  static const Uint32 bufSize = 16;

  /** Set of SPJ workers which we want to itterate receiver ids for.*/
  const NdbWorker* const m_workers;
  const Uint32 m_workerCount;

  /**
   * The next SPJ-worker to be processed. (Range for 0 to no of workers.)
   */
  Uint32 m_workerNo;
  /** Buffer for storing one batch of receiver ids.*/
  Uint32 m_receiverIds[bufSize];
};

const Uint32* InitialReceiverIdIterator::getNextWords(Uint32& sz)
{
  /**
   * For the initial batch, we want to retrieve one batch from each worker
   * whether it is a sorted scan or not.
   */
  if (m_workerNo >= m_workerCount)
  {
    sz = 0;
    return NULL;
  }
  else
  {
    Uint32 cnt = 0;
    while (cnt < bufSize && m_workerNo < m_workerCount)
    {
      m_receiverIds[cnt] = m_workers[m_workerNo].getReceiverId();
      cnt++;
      m_workerNo++;
    }
    sz = cnt;
    return m_receiverIds;
  }
}
  
/** This iterator is used for inserting a sequence of 'TcPtrI'  
 * for a NEXTREQ to a single or multiple SPJ-workers via a GenericSectionPtr.*/
class FetchMoreTcIdIterator: public GenericSectionIterator
{
public:
  FetchMoreTcIdIterator(NdbWorker* workers[],
                        Uint32 cnt)
   : m_workers(workers),
     m_workerCount(cnt),
     m_currWorkerNo(0)
  {}

  ~FetchMoreTcIdIterator() override {}
  
  /**
   * Get next batch of receiver ids. 
   * @param sz This will be set to the number of receiver ids that have been
   * put in the buffer (0 if end has been reached.)
   * @return Array of receiver ids (or NULL if end reached.
   */
  const Uint32* getNextWords(Uint32& sz) override;

  void reset() override
  { m_currWorkerNo = 0;}
  
private:
  /** 
   * Size of internal receiver id buffer. This value is arbitrary, but 
   * a larger buffer would mean fewer calls to getNextWords(), possibly
   * improving efficiency.
   */
  static const Uint32 bufSize = 16;

  /** Set of SPJ workers which we want to itterate TcPtrI ids for.*/
  NdbWorker** const m_workers;
  const Uint32 m_workerCount;

  /** The next worker to be processed. (Range for 0 to no of workers.)
   */
  Uint32 m_currWorkerNo;
  /** Buffer for storing one batch of receiver ids.*/
  Uint32 m_receiverIds[bufSize];
};

const Uint32* FetchMoreTcIdIterator::getNextWords(Uint32& sz)
{
  /**
   * For the initial batch, we want to retrieve one batch from each worker
   * whether it is a sorted scan or not.
   */
  if (m_currWorkerNo >= m_workerCount)
  {
    sz = 0;
    return NULL;
  }
  else
  {
    Uint32 cnt = 0;
    while (cnt < bufSize && m_currWorkerNo < m_workerCount)
    {
      m_receiverIds[cnt] = m_workers[m_currWorkerNo]->getReceiverTcPtrI();
      cnt++;
      m_currWorkerNo++;
    }
    sz = cnt;
    return m_receiverIds;
  }
}

/******************************************************************************
int doSend()    Send serialized queryTree and parameters encapsulated in 
                either a SCAN_TABREQ or TCKEYREQ to TC.

NOTE:           The TransporterFacade mutex is already set by callee.

Return Value:   Return >0 : send was successful, returns number of signals sent
                Return -1: In all other case.   
Parameters:     nodeId: Receiving processor node
Remark:         Send a TCKEYREQ or SCAN_TABREQ (long) signal depending of 
                the query being either a lookup or scan type. 
                KEYINFO and ATTRINFO are included as part of the long signal
******************************************************************************/
int
NdbQueryImpl::doSend(int nodeId, bool lastFlag)
{
  if (unlikely(m_state != Prepared)) {
    assert (m_state >= Initial && m_state < Destructed);
    if (m_state == Failed) 
      setErrorCode(QRY_IN_ERROR_STATE);
    else
      setErrorCode(QRY_ILLEGAL_STATE);
    DEBUG_CRASH();
    return -1;
  }

  Ndb& ndb = *m_transaction.getNdb();
  NdbImpl * impl = ndb.theImpl;

  const NdbQueryOperationImpl& root = getRoot();
  const NdbQueryOperationDefImpl& rootDef = root.getQueryOperationDef();
  const NdbTableImpl* const rootTable = rootDef.getIndex()
    ? rootDef.getIndex()->getIndexTable()
    : &rootDef.getTable();

  Uint32 tTableId = rootTable->m_id;
  Uint32 tSchemaVersion = rootTable->m_version;

  for (Uint32 i=0; i<m_workerCount; i++)
  {
    m_workers[i].prepareNextReceiveSet();
  }

  if (rootDef.isScanOperation())
  {
    Uint32 scan_flags = 0;  // TODO: Specify with ScanOptions::SO_SCANFLAGS

    // The number of acc-scans are limited therefore use tup-scans instead.
    bool tupScan = (scan_flags & NdbScanOperation::SF_TupScan) || true;
#if defined(VM_TRACE)
    if (ndb.theImpl->forceAccTableScans)
    {
      tupScan = false;
    }
#endif

    bool rangeScan = false;

    /* Handle IndexScan specifics */
    if ( (int) rootTable->m_indexType ==
         (int) NdbDictionary::Index::OrderedIndex )
    {
      rangeScan = true;
      tupScan = false;
    }
    const Uint32 descending = 
      root.getOrdering()==NdbQueryOptions::ScanOrdering_descending ? 1 : 0;
    assert(descending==0 || (int) rootTable->m_indexType ==
           (int) NdbDictionary::Index::OrderedIndex);

    assert (root.getMaxBatchRows() > 0);

    NdbApiSignal tSignal(&ndb);
    tSignal.setSignal(GSN_SCAN_TABREQ, refToBlock(m_scanTransaction->m_tcRef));

    ScanTabReq * const scanTabReq = CAST_PTR(ScanTabReq, tSignal.getDataPtrSend());
    Uint32 reqInfo = 0;

    const Uint64 transId = m_scanTransaction->getTransactionId();

    scanTabReq->apiConnectPtr = m_scanTransaction->theTCConPtr;
    scanTabReq->buddyConPtr = m_scanTransaction->theBuddyConPtr; // 'buddy' refers 'real-transaction'->theTCConPtr
    scanTabReq->spare = 0;  // Unused in later protocol versions
    scanTabReq->tableId = tTableId;
    scanTabReq->tableSchemaVersion = tSchemaVersion;
    scanTabReq->storedProcId = 0xFFFF;
    scanTabReq->transId1 = (Uint32) transId;
    scanTabReq->transId2 = (Uint32) (transId >> 32);

    Uint32 batchRows = root.getMaxBatchRows();
    const Uint32 batchByteSize = root.getMaxBatchBytes();

    /**
     * Check if query is a sorted scan-scan.
     * Ordering can then only be guaranteed by restricting
     * parent batch to contain single rows.
     * (Child scans will have 'normal' batch size).
     *
     * Note that this solved the problem only for the 'v1'
     * version of SPJ requests, and parameter. The v2 protocol
     * introduced 'batch_size_rows' as part of the parameter,
     * which took precedence over the batch size set in ScanTabReq.
     * This resulted in giving not-sorted results even though
     * sort order was requested. This is now fixed by setting a
     * 'SFP_SORTED_ORDER' flag in the ScanFragParameter
     * instead of hacking the batch size on the client side.
     */
    if (root.getOrdering() != NdbQueryOptions::ScanOrdering_unordered &&
        getQueryDef().getQueryType() == NdbQueryDef::MultiScanQuery)
    {
      batchRows = 1;
    }
    ScanTabReq::setScanBatch(reqInfo, batchRows);
    scanTabReq->batch_byte_size = batchByteSize;
    scanTabReq->first_batch_size = batchRows;

    if (m_fragsPerWorker > 1)
    {
      ScanTabReq::setMultiFragFlag(reqInfo, 1);
    }
    ScanTabReq::setViaSPJFlag(reqInfo, 1);
    ScanTabReq::setPassAllConfsFlag(reqInfo, 1);

    ScanTabReq::setRangeScanFlag(reqInfo, rangeScan);
    ScanTabReq::setDescendingFlag(reqInfo, descending);
    ScanTabReq::setTupScanFlag(reqInfo, tupScan);
    ScanTabReq::setNoDiskFlag(reqInfo, !root.diskInUserProjection());
    ScanTabReq::setExtendedConf(reqInfo, 1);

    // Assume LockMode LM_ReadCommited, set related lock flags
    ScanTabReq::setLockMode(reqInfo, false);  // not exclusive
    ScanTabReq::setHoldLockFlag(reqInfo, false);
    ScanTabReq::setReadCommittedFlag(reqInfo, true);

//  m_keyInfo = (scan_flags & NdbScanOperation::SF_KeyInfo) ? 1 : 0;

    // If scan is pruned, use optional 'distributionKey' to hold hashvalue
    if (m_prunability == Prune_Yes)
    {
//    printf("Build pruned SCANREQ, w/ hashValue:%d\n", hashValue);
      ScanTabReq::setDistributionKeyFlag(reqInfo, 1);
      scanTabReq->distributionKey= m_pruneHashVal;
      tSignal.setLength(ScanTabReq::StaticLength + 1);
    } else {
      tSignal.setLength(ScanTabReq::StaticLength);
    }
    scanTabReq->requestInfo = reqInfo;

    /**
     * Then send the signal:
     *
     * SCANTABREQ always has 2 mandatory sections and an optional
     * third section
     * Section 0 : List of receiver Ids NDBAPI has allocated 
     *             for the scan
     * Section 1 : ATTRINFO section
     * Section 2 : Optional KEYINFO section
     */
    GenericSectionPtr secs[3];
    InitialReceiverIdIterator receiverIdIter(m_workers, m_workerCount);
    LinearSectionIterator attrInfoIter(m_attrInfo.addr(), m_attrInfo.getSize());
    LinearSectionIterator keyInfoIter(m_keyInfo.addr(), m_keyInfo.getSize());
 
    secs[0].sectionIter= &receiverIdIter;
    secs[0].sz= m_workerCount;

    secs[1].sectionIter= &attrInfoIter;
    secs[1].sz= m_attrInfo.getSize();

    Uint32 numSections= 2;
    if (m_keyInfo.getSize() > 0)
    {
      secs[2].sectionIter= &keyInfoIter;
      secs[2].sz= m_keyInfo.getSize();
      numSections= 3;
    }

    /* Send Fragmented as SCAN_TABREQ can be large */
    const int res = impl->sendFragmentedSignal(&tSignal, nodeId, secs, numSections);
    if (unlikely(res == -1))
    {
      setErrorCode(Err_SendFailed);  // Error: 'Send to NDB failed'
      return FetchResult_sendFail;
    }
    m_tcState = Active;

  } else {  // Lookup query

    NdbApiSignal tSignal(&ndb);
    tSignal.setSignal(GSN_TCKEYREQ, refToBlock(m_transaction.m_tcRef));

    TcKeyReq * const tcKeyReq = CAST_PTR(TcKeyReq, tSignal.getDataPtrSend());

    const Uint64 transId = m_transaction.getTransactionId();
    tcKeyReq->apiConnectPtr   = m_transaction.theTCConPtr;
    tcKeyReq->apiOperationPtr = root.getIdOfReceiver();
    tcKeyReq->tableId = tTableId;
    tcKeyReq->tableSchemaVersion = tSchemaVersion;
    tcKeyReq->transId1 = (Uint32) transId;
    tcKeyReq->transId2 = (Uint32) (transId >> 32);

    Uint32 attrLen = 0;
    tcKeyReq->setAttrinfoLen(attrLen, 0); // Not required for long signals.
    tcKeyReq->attrLen = attrLen;

    Uint32 reqInfo = 0;
    Uint32 interpretedFlag= root.hasInterpretedCode() && 
                            rootDef.getType() == NdbQueryOperationDef::PrimaryKeyAccess;

    TcKeyReq::setOperationType(reqInfo, NdbOperation::ReadRequest);
    TcKeyReq::setViaSPJFlag(reqInfo, true);
    TcKeyReq::setKeyLength(reqInfo, 0);            // This is a long signal
    TcKeyReq::setAIInTcKeyReq(reqInfo, 0);         // Not needed
    TcKeyReq::setInterpretedFlag(reqInfo, interpretedFlag);
    TcKeyReq::setStartFlag(reqInfo, m_startIndicator);
    TcKeyReq::setExecuteFlag(reqInfo, lastFlag);
    TcKeyReq::setNoDiskFlag(reqInfo, !root.diskInUserProjection());
    TcKeyReq::setAbortOption(reqInfo, NdbOperation::AO_IgnoreError);

    TcKeyReq::setDirtyFlag(reqInfo, true);
    TcKeyReq::setSimpleFlag(reqInfo, true);
    TcKeyReq::setCommitFlag(reqInfo, m_commitIndicator);
    tcKeyReq->requestInfo = reqInfo;

    tSignal.setLength(TcKeyReq::StaticLength);

/****
    // Unused optional part located after TcKeyReq::StaticLength
    tcKeyReq->scanInfo = 0;
    tcKeyReq->distrGroupHashValue = 0;
    tcKeyReq->distributionKeySize = 0;
    tcKeyReq->storedProcId = 0xFFFF;
***/

/**** TODO ... maybe - from NdbOperation::prepareSendNdbRecord(AbortOption ao)
    Uint8 abortOption= (ao == DefaultAbortOption) ?
      (Uint8) m_abortOption : (Uint8) ao;
  
    m_abortOption= theSimpleIndicator && theOperationType==ReadRequest ?
      (Uint8) AO_IgnoreError : (Uint8) abortOption;

    TcKeyReq::setAbortOption(reqInfo, m_abortOption);
    TcKeyReq::setCommitFlag(tcKeyReq->requestInfo, theCommitIndicator);
*****/

    LinearSectionPtr secs[2];
    secs[TcKeyReq::KeyInfoSectionNum].p= m_keyInfo.addr();
    secs[TcKeyReq::KeyInfoSectionNum].sz= m_keyInfo.getSize();
    Uint32 numSections= 1;

    if (m_attrInfo.getSize() > 0)
    {
      secs[TcKeyReq::AttrInfoSectionNum].p= m_attrInfo.addr();
      secs[TcKeyReq::AttrInfoSectionNum].sz= m_attrInfo.getSize();
      numSections= 2;
    }

    int res = 0;
    const Uint32 long_sections_size = m_keyInfo.getSize() + m_attrInfo.getSize();
    const Uint32 nodeVersion = impl->getNodeNdbVersion(nodeId);
    if (long_sections_size <= NDB_MAX_LONG_SECTIONS_SIZE)
    {
      res = impl->sendSignal(&tSignal, nodeId, secs, numSections);
    }
    else if (ndbd_frag_tckeyreq(nodeVersion))
    {
      res = impl->sendFragmentedSignal(&tSignal, nodeId, secs, numSections);
    }
    else
    {
      /* It should not be possible to see a table definition that supports
       * big rows unless all data nodes that are started also can handle it.
       */
      require(ndbd_frag_tckeyreq(nodeVersion));
    }

    if (unlikely(res == -1))
    {
      setErrorCode(Err_SendFailed);  // Error: 'Send to NDB failed'
      return FetchResult_sendFail;
    }
    m_transaction.OpSent();
    m_workers[0].incrOutstandingResults(1 + getNoOfOperations() +
                                          getNoOfLeafOperations());
  } // if

  assert (m_pendingWorkers==0);
  m_pendingWorkers = m_workerCount;

  // Shrink memory footprint by removing structures not required after ::execute()
  m_keyInfo.releaseExtend();
  m_attrInfo.releaseExtend();

  // TODO: Release m_interpretedCode now?

  /* Todo : Consider calling NdbOperation::postExecuteRelease()
   * Ideally it should be called outside TP mutex, so not added
   * here yet
   */

  m_state = Executing;
  return 1;
} // NdbQueryImpl::doSend()


/******************************************************************************
int sendFetchMore() - Fetch another scan batch, optionally closing the scan
                
                Request another batch of rows to be retrieved from the scan.

Return Value:   0 if send succeeded, -1 otherwise.
Parameters:     emptyFrag: Root fragment for which to ask for another batch.
Remark:
******************************************************************************/
int
NdbQueryImpl::sendFetchMore(NdbWorker* workers[],
                            Uint32 cnt,
                            bool forceSend)
{
  assert(getQueryDef().isScanQuery());

  for (Uint32 i=0; i<cnt; i++)
  {
    NdbWorker* worker = workers[i];
    assert(worker->isFragBatchComplete());
    assert(!worker->finalBatchReceived());
    worker->prepareNextReceiveSet();
  }

  Ndb& ndb = *getNdbTransaction().getNdb();
  NdbApiSignal tSignal(&ndb);
  tSignal.setSignal(GSN_SCAN_NEXTREQ, refToBlock(m_scanTransaction->m_tcRef));
  ScanNextReq * const scanNextReq = 
    CAST_PTR(ScanNextReq, tSignal.getDataPtrSend());
  
  assert (m_scanTransaction);
  const Uint64 transId = m_scanTransaction->getTransactionId();
  
  scanNextReq->apiConnectPtr = m_scanTransaction->theTCConPtr;
  scanNextReq->stopScan = 0;
  scanNextReq->transId1 = (Uint32) transId;
  scanNextReq->transId2 = (Uint32) (transId >> 32);
  tSignal.setLength(ScanNextReq::SignalLength);

  FetchMoreTcIdIterator receiverIdIter(workers, cnt);

  GenericSectionPtr secs[1];
  secs[ScanNextReq::ReceiverIdsSectionNum].sectionIter = &receiverIdIter;
  secs[ScanNextReq::ReceiverIdsSectionNum].sz = cnt;
  
  NdbImpl * impl = ndb.theImpl;
  Uint32 nodeId = m_transaction.getConnectedNodeId();
  Uint32 seq    = m_transaction.theNodeSequence;

  /* This part needs to be done under mutex due to synchronization with 
   * receiver thread.
   */
  PollGuard poll_guard(* impl);

  if (unlikely(hasReceivedError()))
  {
    // Errors arrived in between ::await released mutex, and sendFetchMore grabbed it
    return -1;
  }
  if (impl->getNodeSequence(nodeId) != seq ||
      impl->sendSignal(&tSignal, nodeId, secs, 1) != 0)
  {
    setErrorCode(Err_NodeFailCausedAbort);
    return -1;
  }
  impl->do_forceSend(forceSend);

  m_pendingWorkers += cnt;
  assert(m_pendingWorkers <= getWorkerCount());

  return 0;
} // NdbQueryImpl::sendFetchMore()

int
NdbQueryImpl::closeTcCursor(bool forceSend)
{
  assert (getQueryDef().isScanQuery());

  NdbImpl* const ndb = m_transaction.getNdb()->theImpl;
  const Uint32 timeout  = ndb->get_waitfor_timeout();
  const Uint32 nodeId   = m_transaction.getConnectedNodeId();
  const Uint32 seq      = m_transaction.theNodeSequence;

  /* This part needs to be done under mutex due to synchronization with 
   * receiver thread.
   */
  PollGuard poll_guard(*ndb);

  if (unlikely(ndb->getNodeSequence(nodeId) != seq))
  {
    setErrorCode(Err_NodeFailCausedAbort);
    return -1;  // Transporter disconnected and reconnected, no need to close
  }

  /* Wait for outstanding scan results from current batch fetch */
  while (m_pendingWorkers > 0)
  {
    const FetchResult result = static_cast<FetchResult>
        (poll_guard.wait_scan(3*timeout,
                              nodeId,
                              forceSend,
                              &ndb->m_start_time));

    if (unlikely(ndb->getNodeSequence(nodeId) != seq))
      setFetchTerminated(Err_NodeFailCausedAbort,false);
    else if (unlikely(result != FetchResult_ok))
    {
      if (result == FetchResult_timeOut)
        setFetchTerminated(Err_ReceiveTimedOut,false);
      else
        setFetchTerminated(Err_NodeFailCausedAbort,false);
    }
    if (hasReceivedError())
    {
      break;
    }
  } // while

  assert(m_pendingWorkers==0);
  NdbWorker::clear(m_workers,m_workerCount);
  m_errorReceived = 0;                         // Clear errors caused by previous fetching
  m_error.code = 0;

  if (m_finalWorkers < getWorkerCount())  // TC has an open scan cursor.
  {
    /* Send SCAN_NEXTREQ(close) */
    const int error = sendClose(m_transaction.getConnectedNodeId());
    if (unlikely(error))
      return error;

    assert(m_finalWorkers+m_pendingWorkers==getWorkerCount());

    /* Wait for close to be confirmed: */
    while (m_pendingWorkers > 0)
    {
      const FetchResult result = static_cast<FetchResult>
          (poll_guard.wait_scan(3*timeout,
                                nodeId,
                                forceSend,
                                &ndb->m_start_time));

      if (unlikely(ndb->getNodeSequence(nodeId) != seq))
        setFetchTerminated(Err_NodeFailCausedAbort,false);
      else if (unlikely(result != FetchResult_ok))
      {
        if (result == FetchResult_timeOut)
          setFetchTerminated(Err_ReceiveTimedOut,false);
        else
          setFetchTerminated(Err_NodeFailCausedAbort,false);
      }
      if (hasReceivedError())
      {
        break;
      }
    } // while
  } // if

  return 0;
} //NdbQueryImpl::closeTcCursor


/*
 * This method is called with the PollGuard mutex held on the transporter.
 */
int
NdbQueryImpl::sendClose(int nodeId)
{
  assert(m_finalWorkers < getWorkerCount());
  m_pendingWorkers = getWorkerCount() - m_finalWorkers;

  Ndb& ndb = *m_transaction.getNdb();
  NdbApiSignal tSignal(&ndb);
  tSignal.setSignal(GSN_SCAN_NEXTREQ, refToBlock(m_scanTransaction->m_tcRef));
  ScanNextReq * const scanNextReq = CAST_PTR(ScanNextReq, tSignal.getDataPtrSend());

  assert (m_scanTransaction);
  const Uint64 transId = m_scanTransaction->getTransactionId();

  scanNextReq->apiConnectPtr = m_scanTransaction->theTCConPtr;
  scanNextReq->stopScan = true;
  scanNextReq->transId1 = (Uint32) transId;
  scanNextReq->transId2 = (Uint32) (transId >> 32);
  tSignal.setLength(ScanNextReq::SignalLength);

  NdbImpl * impl = ndb.theImpl;
  return impl->sendSignal(&tSignal, nodeId);

} // NdbQueryImpl::sendClose()


int NdbQueryImpl::isPrunable(bool& prunable)
{
  if (m_prunability == Prune_Unknown)
  {
    const int error = getRoot().getQueryOperationDef()
      .checkPrunable(m_keyInfo, m_shortestBound, prunable, m_pruneHashVal);
    if (unlikely(error != 0))
    {
      prunable = false;
      setErrorCode(error);
      return -1;
    }
    m_prunability = prunable ? Prune_Yes : Prune_No;
  }
  prunable = (m_prunability == Prune_Yes);
  return 0;
}


/****************
 * NdbQueryImpl::OrderedFragSet methods.
 ***************/

NdbQueryImpl::OrderedFragSet::OrderedFragSet():
  m_capacity(0),
  m_activeWorkerCount(0),
  m_fetchMoreWorkerCount(0),
  m_finalResultReceivedCount(0),
  m_finalResultConsumedCount(0),
  m_ordering(NdbQueryOptions::ScanOrdering_void),
  m_keyRecord(NULL),
  m_resultRecord(NULL),
  m_resultMask(NULL),
  m_activeWorkers(NULL),
  m_fetchMoreWorkers(NULL)
{
}

NdbQueryImpl::OrderedFragSet::~OrderedFragSet() 
{ 
  m_activeWorkers = NULL;
  m_fetchMoreWorkers = NULL;
}

void NdbQueryImpl::OrderedFragSet::clear() 
{ 
  m_activeWorkerCount = 0;
  m_fetchMoreWorkerCount = 0; 
}

void
NdbQueryImpl::OrderedFragSet::prepare(NdbBulkAllocator& allocator,
                                      NdbQueryOptions::ScanOrdering ordering, 
                                      int capacity,                
                                      const NdbRecord* keyRecord,
                                      const NdbRecord* resultRecord,
                                      const unsigned char* resultMask)
{
  assert(m_activeWorkers==NULL);
  assert(m_capacity==0);
  assert(ordering!=NdbQueryOptions::ScanOrdering_void);
  
  if (capacity > 0) 
  { 
    m_capacity = capacity;

    m_activeWorkers =  
      reinterpret_cast<NdbWorker**>(allocator.allocObjMem(capacity)); 
    memset(m_activeWorkers, 0, capacity * sizeof(NdbWorker*));

    m_fetchMoreWorkers = 
      reinterpret_cast<NdbWorker**>(allocator.allocObjMem(capacity));
    memset(m_fetchMoreWorkers, 0, capacity * sizeof(NdbWorker*));
  }
  m_ordering = ordering;
  m_keyRecord = keyRecord;
  m_resultRecord = resultRecord;
  m_resultMask = resultMask;
} // OrderedFragSet::prepare()


/**
 *  Get current NdbWorker which to return results from.
 *  Logic relies on that ::reorganize() is called whenever the current 
 *  NdbWorker is advanced to next result. This will eliminate
 *  empty NdbWorkers from the OrderedFragSet object
 */
NdbWorker* 
NdbQueryImpl::OrderedFragSet::getCurrent() const
{ 
  if (m_ordering!=NdbQueryOptions::ScanOrdering_unordered)
  {
    /** 
     * Must have tuples for each (non-completed) worker when doing ordered
     * scan.
     */
    if (unlikely(m_activeWorkerCount+m_finalResultConsumedCount < m_capacity))
    {
      return NULL;
    }
  }
  
  if (unlikely(m_activeWorkerCount==0))
  {
    return NULL;
  }
  else
  {
    assert(!m_activeWorkers[m_activeWorkerCount-1]->isEmpty());
    return m_activeWorkers[m_activeWorkerCount-1];
  }
} // OrderedFragSet::getCurrent()

/**
 *  Keep the set of worker results ordered, both with respect to
 *  specified ScanOrdering, and such that NdbWorkers which become
 *  empty are removed from  m_activeWorkers[].
 *  Thus, ::getCurrent() should be as lightweight as possible and only has
 *  to return the 'next' available from array wo/ doing any housekeeping.
 */
void
NdbQueryImpl::OrderedFragSet::reorganize()
{
  assert(m_activeWorkerCount > 0);
  NdbWorker* const worker = m_activeWorkers[m_activeWorkerCount-1];

  // Remove the current worker if the batch has been emptied.
  if (worker->isEmpty())
  {
    /**
     * MT-note: Although ::finalBatchReceived() normally requires mutex,
     * its safe to call it here wo/ mutex as:
     *
     *  - 'not hasRequestedMore()' guaranty that there can't be any
     *     receiver thread simultaneously accessing the mutex protected members.
     *  -  As this worker has already been added to (the mutex protected)
     *     class OrderedFragSet, we know that the mutex has been
     *     previously set for this 'frag'. This would have resolved
     *     any cache coherency problems related to mt'ed access to
     *     'worker->finalBatchReceived()'.
     */
    if (!worker->hasRequestedMore() && worker->finalBatchReceived())
    {
      assert(m_finalResultReceivedCount > m_finalResultConsumedCount);
      m_finalResultConsumedCount++;
    }

    /**
     * Without doublebuffering we can't 'fetchMore' from workers until 
     * the current ResultSet has been consumed by application.
     * (Compared to how ::prepareMoreResults() immediately 'fetchMore')
     */  
    else if (!useDoubleBuffers)
    {
      m_fetchMoreWorkers[m_fetchMoreWorkerCount++] = worker;
    }
    m_activeWorkerCount--;
  }

  // Reorder worker results if add'ed nonEmpty worker to a sorted scan.
  else if (m_ordering!=NdbQueryOptions::ScanOrdering_unordered)
  {
    /** 
     * This is a sorted scan. There are more data to be read from 
     * m_activeWorkers[m_activeWorkerCount-1]. Move it to its proper place.
     *
     * Use binary search to find the largest record that is smaller than or
     * equal to m_activeWorkers[m_activeWorkerCount-1].
     */
    int first = 0;
    int last = m_activeWorkerCount-1;
    int middle = (first+last)/2;

    while (first<last)
    {
      assert(middle<m_activeWorkerCount);
      const int cmpRes = compare(*worker, *m_activeWorkers[middle]);
      if (cmpRes < 0)
      {
        first = middle + 1;
      }
      else if (cmpRes == 0)
      {
        last = first = middle;
      }
      else
      {
        last = middle;
      }
      middle = (first+last)/2;
    }

    // Move into correct sorted position
    if (middle < m_activeWorkerCount-1)
    {
      assert(compare(*worker, *m_activeWorkers[middle]) >= 0);
      memmove(m_activeWorkers+middle+1, 
              m_activeWorkers+middle, 
              (m_activeWorkerCount - middle - 1) * sizeof(NdbWorker*));
      m_activeWorkers[middle] = worker;
    }
    assert(verifySortOrder());
  }
  assert(m_activeWorkerCount+m_finalResultConsumedCount    <= m_capacity);
  assert(m_fetchMoreWorkerCount+m_finalResultReceivedCount <= m_capacity);
} // OrderedFragSet::reorganize()

void 
NdbQueryImpl::OrderedFragSet::add(NdbWorker& worker)
{
  assert(m_activeWorkerCount+m_finalResultConsumedCount < m_capacity);

  m_activeWorkers[m_activeWorkerCount++] = &worker;  // Add avail worker
  reorganize();                                // Move into position
} // OrderedFragSet::add()

/**
 * Scan workers[] for fragments which has received a ResultSet batch.
 * Add these to m_applFrags (Require mutex protection)
 */
void 
NdbQueryImpl::OrderedFragSet::prepareMoreResults(NdbWorker workers[], Uint32 cnt) 
{
  for (Uint32 workerNo = 0; workerNo < cnt; workerNo++)
  {
    NdbWorker& worker = workers[workerNo];
    if (worker.isEmpty() &&         // Current ResultSet is empty
        worker.hasReceivedMore())   // Another ResultSet is available
    {
      if (worker.finalBatchReceived())
      {
        m_finalResultReceivedCount++;
      }
      /**
       * When doublebuffered fetch is active:
       * Received worker results is a candidates for immediate prefetch.
       */
      else if (useDoubleBuffers)
      {
        m_fetchMoreWorkers[m_fetchMoreWorkerCount++] = &worker;
      } // useDoubleBuffers

      worker.grabNextResultSet();   // Get new ResultSet.
      add(worker);                  // Make avail. to appl. thread
    }
  } // for all 'workers[]'

  assert(m_activeWorkerCount+m_finalResultConsumedCount    <= m_capacity);
  assert(m_fetchMoreWorkerCount+m_finalResultReceivedCount <= m_capacity);
} // OrderedFragSet::prepareMoreResults()

/**
 * Determine if a ::sendFetchMore() should be requested at this point.
 */
Uint32 
NdbQueryImpl::OrderedFragSet::getFetchMore(NdbWorker** &workers)
{
  /**
   * Decides (pre-)fetch strategy:
   *
   *  1) No doublebuffered ResultSets: Immediately request prefetch.
   *     (This is fetches related to 'isEmpty' fragments)
   *  2) If ordered ResultSets; Immediately request prefetch.
   *     (Need rows from all fragments to do sort-merge)
   *  3) When unordered, reduce #NEXTREQs to TC by avoid prefetch
   *     until there are pending request to all datanodes having more
   *     ResultSets
   */
  if (m_fetchMoreWorkerCount > 0 &&
      (!useDoubleBuffers  ||                                             //1)
       m_ordering != NdbQueryOptions::ScanOrdering_unordered ||          //2)
       m_fetchMoreWorkerCount+m_finalResultReceivedCount >= m_capacity)) //3)
  {
    const int cnt = m_fetchMoreWorkerCount;
    workers = m_fetchMoreWorkers;
    m_fetchMoreWorkerCount = 0;
    return cnt;
  }
  return 0;
}

bool 
NdbQueryImpl::OrderedFragSet::verifySortOrder() const
{
  for (int i = 0; i<m_activeWorkerCount-1; i++)
  {
    if (compare(*m_activeWorkers[i], *m_activeWorkers[i+1]) < 0)
    {
      assert(false);
      return false;
    }
  }
  return true;
}

/**
 * Compare frags such that f1<f2 if f1 is empty but f2 is not.
 * - Otherwise compare record contents.
 * @return negative if frag1<frag2, 0 if frag1 == frag2, otherwise positive.
*/
int
NdbQueryImpl::OrderedFragSet::compare(const NdbWorker& worker1,
                                      const NdbWorker& worker2) const
{
  assert(m_ordering!=NdbQueryOptions::ScanOrdering_unordered);

  /* f1<f2 if f1 is empty but f2 is not.*/  
  if (worker1.isEmpty())
  {
    if (!worker2.isEmpty())
    {
      return -1;
    }
    else
    {
      return 0;
    }
  }
  
  /* Neither stream is empty so we must compare records.*/
  return compare_ndbrecord(&worker1.getResultStream(0).getReceiver(), 
                           &worker2.getResultStream(0).getReceiver(),
                           m_keyRecord,
                           m_resultRecord,
                           m_resultMask,
                           m_ordering 
                           == NdbQueryOptions::ScanOrdering_descending,
                           false);
}



////////////////////////////////////////////////////
/////////  NdbQueryOperationImpl methods ///////////
////////////////////////////////////////////////////

NdbQueryOperationImpl::NdbQueryOperationImpl(
           NdbQueryImpl& queryImpl,
           const NdbQueryOperationDefImpl& def):
  m_interface(*this),
  m_magic(MAGIC),
  m_queryImpl(queryImpl),
  m_operationDef(def),
  m_parent(NULL),
  m_children(0),
  m_dependants(0),
  m_params(),
  m_resultBuffer(NULL),
  m_resultRef(NULL),
  m_isRowNull(true),
  m_ndbRecord(NULL),
  m_read_mask(NULL),
  m_firstRecAttr(NULL),
  m_lastRecAttr(NULL),
  m_ordering(NdbQueryOptions::ScanOrdering_unordered),
  m_interpretedCode(NULL),
  m_diskInUserProjection(false),
  m_parallelism(def.getOpNo() == 0
                ? Parallelism_max : Parallelism_adaptive),
  m_rowSize(0xffffffff),
  m_maxBatchRows(0),
  m_maxBatchBytes(0),
  m_resultBufferSize(0)
{ 
  if (m_children.expand(def.getNoOfChildOperations()))
  {
    // Memory allocation during Vector::expand() failed.
    queryImpl.setErrorCode(Err_MemoryAlloc);
    return;
  }
  // Fill in operations parent refs, and append it as child of its parent
  const NdbQueryOperationDefImpl* parent = def.getParentOperation();
  if (parent != NULL)
  { 
    const Uint32 ix = parent->getOpNo();
    assert (ix < def.getOpNo());
    m_parent = &m_queryImpl.getQueryOperation(ix);
    const int res = m_parent->m_children.push_back(this);
    UNUSED(res);
    /** 
      Enough memory should have been allocated when creating 
      m_parent->m_children, so res!=0 should never happen.
    */
    assert(res == 0);
  }

  // Register the extra 'out of branch' (!isChildOf()) dependencies.
  // If we are not an ancestor of the 'first' treeNode of the join-nest
  // we are embedded within, we need to added to 'm_dependants' as
  // such an 'out of branch' dependent for this 'first_inner'
  const NdbQueryOperationDefImpl* firstInEmbeddingNestDef =
    def.getFirstInEmbeddingNest();
  if (firstInEmbeddingNestDef != nullptr &&
      !def.isChildOf(firstInEmbeddingNestDef))
  {
    const Uint32 ix = firstInEmbeddingNestDef->getOpNo();
    NdbQueryOperationImpl* firstInEmbeddingNest =
        &m_queryImpl.getQueryOperation(ix);

    const int res = firstInEmbeddingNest->m_dependants.push_back(this);
    if (res != 0)
    {
      queryImpl.setErrorCode(Err_MemoryAlloc);
      return;
    }
  }

  if (def.getType()==NdbQueryOperationDef::OrderedIndexScan)
  {  
    const NdbQueryOptions::ScanOrdering defOrdering = 
      static_cast<const NdbQueryIndexScanOperationDefImpl&>(def).getOrdering();
    if (defOrdering != NdbQueryOptions::ScanOrdering_void)
    {
      // Use value from definition, if one was set.
      m_ordering = defOrdering;
    }
  }
}

NdbQueryOperationImpl::~NdbQueryOperationImpl()
{
  /**
   * We expect ::postFetchRelease to have deleted fetch related structures when fetch completed.
   * Either by fetching through last row, or calling ::close() which forcefully terminates fetch
   */
  assert (m_firstRecAttr == NULL);
  assert (m_interpretedCode == NULL);
} //NdbQueryOperationImpl::~NdbQueryOperationImpl()

/**
 * Release what we want need anymore after last available row has been 
 * returned from datanodes.
 */ 
void
NdbQueryOperationImpl::postFetchRelease()
{
  Ndb* const ndb = m_queryImpl.getNdbTransaction().getNdb();
  NdbRecAttr* recAttr = m_firstRecAttr;
  while (recAttr != NULL) {
    NdbRecAttr* saveRecAttr = recAttr;
    recAttr = recAttr->next();
    ndb->releaseRecAttr(saveRecAttr);
  }
  m_firstRecAttr = NULL;

  // Set API exposed info to indicate NULL-row
  m_isRowNull = true;
  if (m_resultRef!=NULL) {
    *m_resultRef = NULL;
  }

  // TODO: Consider if interpretedCode can be deleted imm. after ::doSend
  delete m_interpretedCode;
  m_interpretedCode = NULL;
} //NdbQueryOperationImpl::postFetchRelease()


Uint32
NdbQueryOperationImpl::getNoOfParentOperations() const
{
  return (m_parent) ? 1 : 0;
}

NdbQueryOperationImpl&
NdbQueryOperationImpl::getParentOperation(Uint32 i [[maybe_unused]]) const
{
  assert(i==0 && m_parent!=NULL);
  return *m_parent;
}
NdbQueryOperationImpl*
NdbQueryOperationImpl::getParentOperation() const
{
  return m_parent;
}

Uint32 
NdbQueryOperationImpl::getNoOfChildOperations() const
{
  return m_children.size();
}

NdbQueryOperationImpl&
NdbQueryOperationImpl::getChildOperation(Uint32 i) const
{
  return *m_children[i];
}

Int32 NdbQueryOperationImpl::getNoOfDescendantOperations() const
{
  Int32 children = 0;

  for (unsigned i = 0; i < getNoOfChildOperations(); i++)
    children += 1 + getChildOperation(i).getNoOfDescendantOperations();

  return children;
}

SpjTreeNodeMask
NdbQueryOperationImpl::getDependants() const
{
  SpjTreeNodeMask dependants;
  dependants.set(getInternalOpNo());

  for (unsigned i = 0; i < m_children.size(); i++)
  {
    dependants.bitOR(m_children[i]->getDependants());
  }
  // Add extra dependants in sub-branches not being children
  for (unsigned i = 0; i < m_dependants.size(); i++)
  {
    dependants.bitOR(m_dependants[i]->getDependants());
  }
  return dependants;
}

Uint32
NdbQueryOperationImpl::getNoOfLeafOperations() const
{
  if (getNoOfChildOperations() == 0)
  {
    return 1;
  }
  else
  {
    Uint32 sum = 0;
    for (unsigned i = 0; i < getNoOfChildOperations(); i++)
      sum += getChildOperation(i).getNoOfLeafOperations();

    return sum;
  }
}

NdbRecAttr*
NdbQueryOperationImpl::getValue(
                            const char* anAttrName,
                            char* resultBuffer)
{
  if (unlikely(anAttrName == NULL)) {
    getQuery().setErrorCode(QRY_REQ_ARG_IS_NULL);
    return NULL;
  }
  const NdbColumnImpl* const column 
    = m_operationDef.getTable().getColumn(anAttrName);
  if(unlikely(column==NULL)){
    getQuery().setErrorCode(Err_UnknownColumn);
    return NULL;
  } else {
    return getValue(*column, resultBuffer);
  }
}

NdbRecAttr*
NdbQueryOperationImpl::getValue(
                            Uint32 anAttrId, 
                            char* resultBuffer)
{
  const NdbColumnImpl* const column 
    = m_operationDef.getTable().getColumn(anAttrId);
  if(unlikely(column==NULL)){
    getQuery().setErrorCode(Err_UnknownColumn);
    return NULL;
  } else {
    return getValue(*column, resultBuffer);
  }
}

NdbRecAttr*
NdbQueryOperationImpl::getValue(
                            const NdbColumnImpl& column, 
                            char* resultBuffer)
{
  if (unlikely(getQuery().m_state != NdbQueryImpl::Defined)) {
    int state = getQuery().m_state;
    assert (state >= NdbQueryImpl::Initial && state < NdbQueryImpl::Destructed);

    if (state == NdbQueryImpl::Failed) 
      getQuery().setErrorCode(QRY_IN_ERROR_STATE);
    else
      getQuery().setErrorCode(QRY_ILLEGAL_STATE);
    DEBUG_CRASH();
    return NULL;
  }
  Ndb* const ndb = getQuery().getNdbTransaction().getNdb();
  NdbRecAttr* const recAttr = ndb->getRecAttr();
  if(unlikely(recAttr == NULL)) {
    getQuery().setErrorCode(Err_MemoryAlloc);
    return NULL;
  }
  if(unlikely(recAttr->setup(&column, resultBuffer))) {
    ndb->releaseRecAttr(recAttr);
    getQuery().setErrorCode(Err_MemoryAlloc);
    return NULL;
  }
  // Append to tail of list.
  if(m_firstRecAttr == NULL){
    m_firstRecAttr = recAttr;
  }else{
    m_lastRecAttr->next(recAttr);
  }
  m_lastRecAttr = recAttr;
  assert(recAttr->next()==NULL);
  return recAttr;
}

int
NdbQueryOperationImpl::setResultRowBuf (
                       const NdbRecord *rec,
                       char* resBuffer,
                       const unsigned char* result_mask)
{
  if (unlikely(rec==0)) {
    getQuery().setErrorCode(QRY_REQ_ARG_IS_NULL);
    return -1;
  }
  if (unlikely(getQuery().m_state != NdbQueryImpl::Defined)) {
    int state = getQuery().m_state;
    assert (state >= NdbQueryImpl::Initial && state < NdbQueryImpl::Destructed);

    if (state == NdbQueryImpl::Failed) 
      getQuery().setErrorCode(QRY_IN_ERROR_STATE);
    else
      getQuery().setErrorCode(QRY_ILLEGAL_STATE);
    DEBUG_CRASH();
    return -1;
  }
  if (rec->tableId != 
      static_cast<Uint32>(m_operationDef.getTable().getTableId())){
    /* The key_record and attribute_record in primary key operation do not 
       belong to the same table.*/
    getQuery().setErrorCode(Err_DifferentTabForKeyRecAndAttrRec);
    return -1;
  }
  if (unlikely(m_ndbRecord != NULL)) {
    getQuery().setErrorCode(QRY_RESULT_ROW_ALREADY_DEFINED);
    return -1;
  }
  m_ndbRecord = rec;
  m_read_mask = result_mask;
  m_resultBuffer = resBuffer;
  return 0;
}

int
NdbQueryOperationImpl::setResultRowRef (
                       const NdbRecord* rec,
                       const char* & bufRef,
                       const unsigned char* result_mask)
{
  m_resultRef = &bufRef;
  *m_resultRef = NULL; // No result row yet
  return setResultRowBuf(rec, NULL, result_mask);
}

NdbQuery::NextResultOutcome
NdbQueryOperationImpl::firstResult()
{
  if (unlikely(getQuery().m_state < NdbQueryImpl::Executing || 
               getQuery().m_state >= NdbQueryImpl::Closed)) {
    int state = getQuery().m_state;
    assert (state >= NdbQueryImpl::Initial && state < NdbQueryImpl::Destructed);
    if (state == NdbQueryImpl::Failed) 
      getQuery().setErrorCode(QRY_IN_ERROR_STATE);
    else
      getQuery().setErrorCode(QRY_ILLEGAL_STATE);
    DEBUG_CRASH();
    return NdbQuery::NextResult_error;
  }

  const NdbWorker* worker;

#if 0  // TODO ::firstResult() on root operation is unused, incomplete & untested
  if (unlikely(getParentOperation()==NULL))
  {
    // Reset *all* ResultStreams, optionally order them, and find new current among them
    for( Uint32 i = 0; i<m_queryImpl.getRootFragCount(); i++)
    {
      m_resultStreams[i]->firstResult();
    }
    worker = m_queryImpl.m_applFrags.reorganize();
    assert(worker==NULL || worker==m_queryImpl.m_applFrags.getCurrent());
  }
  else
#endif

  {
    assert(getParentOperation()!=NULL);  // TODO, See above
    worker = m_queryImpl.m_applFrags.getCurrent();
  }

  if (worker != NULL)
  {
    NdbResultStream& resultStream = worker->getResultStream(*this);
    if (resultStream.firstResult() != tupleNotFound)
    {
      if (unlikely(fetchRow(resultStream) == -1))
        return NdbQuery::NextResult_error;
      return NdbQuery::NextResult_gotRow;
    }
  }
  nullifyResult();
  return NdbQuery::NextResult_scanComplete;
} //NdbQueryOperationImpl::firstResult()


NdbQuery::NextResultOutcome
NdbQueryOperationImpl::nextResult(bool fetchAllowed, bool forceSend)
{
  if (unlikely(getQuery().m_state < NdbQueryImpl::Executing || 
               getQuery().m_state >= NdbQueryImpl::Closed)) {
    int state = getQuery().m_state;
    assert (state >= NdbQueryImpl::Initial && state < NdbQueryImpl::Destructed);
    if (state == NdbQueryImpl::Failed) 
      getQuery().setErrorCode(QRY_IN_ERROR_STATE);
    else
      getQuery().setErrorCode(QRY_ILLEGAL_STATE);
    DEBUG_CRASH();
    return NdbQuery::NextResult_error;
  }

  if (this == &getRoot())
  {
    return m_queryImpl.nextRootResult(fetchAllowed,forceSend);
  }
  /**
   * 'next' will never be able to return anything for a lookup operation.
   *  NOTE: This is a pure optimization shortcut! 
   */
  else if (m_operationDef.isScanOperation())
  {
    const NdbWorker* worker = m_queryImpl.m_applFrags.getCurrent();
    if (worker!=NULL)
    {
      NdbResultStream& resultStream = worker->getResultStream(*this);
      if (resultStream.nextResult() != tupleNotFound)
      {
        if (unlikely(fetchRow(resultStream) == -1))
          return NdbQuery::NextResult_error;
        return NdbQuery::NextResult_gotRow;
      }
    }
  }
  nullifyResult();
  return NdbQuery::NextResult_scanComplete;
} //NdbQueryOperationImpl::nextResult()

int NdbQueryOperationImpl::fetchRow(NdbResultStream& resultStream)
{
  const char* buff = resultStream.getCurrentRow();
  assert(buff!=NULL || (m_firstRecAttr==NULL && m_ndbRecord==NULL));

  m_isRowNull = false;
  if (m_firstRecAttr != NULL)
  {
    // Retrieve any RecAttr (getValues()) for current row
    const int retVal = resultStream.getReceiver().get_AttrValues(m_firstRecAttr);
    assert(retVal == 0);
    if (unlikely(retVal == -1)) return -1;
  }
  if (m_ndbRecord != NULL)
  {
    if (m_resultRef!=NULL)
    {
      // Set application pointer to point into internal buffer.
      *m_resultRef = buff;
    }
    else
    {
      assert(m_resultBuffer!=NULL);
      if (unlikely(m_resultBuffer == nullptr)) return -1;
      // Copy result to buffer supplied by application.
      memcpy(m_resultBuffer, buff, m_ndbRecord->m_row_size);
    }
  }
  return 0;
} // NdbQueryOperationImpl::fetchRow


void 
NdbQueryOperationImpl::nullifyResult()
{
  if (!m_isRowNull)
  {
    /* This operation gave no result for the current row.*/ 
    m_isRowNull = true;
    if (m_resultRef!=NULL)
    {
      // Set the pointer supplied by the application to NULL.
      *m_resultRef = NULL;
    }
    /* We should not give any results for the descendants either.*/
    for (Uint32 i = 0; i<getNoOfChildOperations(); i++)
    {
      getChildOperation(i).nullifyResult();
   }
  }
} // NdbQueryOperationImpl::nullifyResult

bool
NdbQueryOperationImpl::isRowNULL() const
{
  return m_isRowNull;
}

static bool isSetInMask(const unsigned char* mask, int bitNo)
{
  return mask[bitNo>>3] & 1<<(bitNo&7);
}

int
NdbQueryOperationImpl::serializeProject(Uint32Buffer& attrInfo)
{
  Uint32 startPos = attrInfo.getSize();
  attrInfo.append(0U);  // Temp write firste 'length' word, update later

  /**
   * If the columns in the projections are specified as 
   * in NdbRecord format, attrId are assumed to be ordered ascending.
   * In this form the projection spec. can be packed as
   * a single bitmap.
   */
  if (m_ndbRecord != NULL) {
    Bitmask<MAXNROFATTRIBUTESINWORDS> readMask;
    Uint32 requestedCols= 0;
    Uint32 maxAttrId= 0;

    for (Uint32 i= 0; i<m_ndbRecord->noOfColumns; i++)
    {
      const NdbRecord::Attr* const col= &m_ndbRecord->columns[i];
      Uint32 attrId= col->attrId;

      if (m_read_mask == NULL || isSetInMask(m_read_mask, i))
      { if (attrId > maxAttrId)
          maxAttrId= attrId;

        readMask.set(attrId);
        requestedCols++;

        const NdbColumnImpl* const column = getQueryOperationDef().getTable()
          .getColumn(col->column_no);
        if (column->getStorageType() == NDB_STORAGETYPE_DISK)
        {
          m_diskInUserProjection = true;
        }
      }
    }

    // Test for special case, get all columns:
    if (requestedCols == (unsigned)m_operationDef.getTable().getNoOfColumns()) {
      Uint32 ah;
      AttributeHeader::init(&ah, AttributeHeader::READ_ALL, requestedCols);
      attrInfo.append(ah);
    } else if (requestedCols > 0) {
      /* Serialize projection as a bitmap.*/
      const Uint32 wordCount = 1+maxAttrId/32; // Size of mask.
      Uint32* dst = attrInfo.alloc(wordCount+1);
      AttributeHeader::init(dst, 
                            AttributeHeader::READ_PACKED, 4*wordCount);
      memcpy(dst+1, &readMask, 4*wordCount);
    }
  } // if (m_ndbRecord...)

  /** Projection is specified in RecAttr format.
   *  This may also be combined with the NdbRecord format.
   */
  const NdbRecAttr* recAttr = m_firstRecAttr;
  /* Serialize projection as a list of Attribute id's.*/
  while (recAttr) {
    Uint32 ah;
    AttributeHeader::init(&ah,
                          recAttr->attrId(),
                          0);
    attrInfo.append(ah);
    if (recAttr->getColumn()->getStorageType() == NDB_STORAGETYPE_DISK)
    {
      m_diskInUserProjection = true;
    }
    recAttr = recAttr->next();
  }

  if (needRangeNo()) {
    Uint32 ah;
    AttributeHeader::init(&ah, AttributeHeader::RANGE_NO, 0);
    attrInfo.append(ah);
  }

  const bool withCorrelation = getQueryDef().isScanQuery();
  if (withCorrelation) {
    Uint32 ah;
    AttributeHeader::init(&ah, AttributeHeader::CORR_FACTOR64, 0);
    attrInfo.append(ah);
  }

  // Size of projection in words.
  Uint32 length = attrInfo.getSize() - startPos - 1 ;
  attrInfo.put(startPos, length);
  return 0;
} // NdbQueryOperationImpl::serializeProject

int NdbQueryOperationImpl::serializeParams(const NdbQueryParamValue* paramValues)
{
  if (unlikely(paramValues == NULL))
  {
    return QRY_REQ_ARG_IS_NULL;
  }

  const NdbQueryOperationDefImpl& def = getQueryOperationDef();
  for (Uint32 i=0; i<def.getNoOfParameters(); i++)
  {
    const NdbParamOperandImpl& paramDef = def.getParameter(i);
    const NdbQueryParamValue& paramValue = paramValues[paramDef.getParamIx()];

    /**
     *  Add parameter value to serialized data.
     *  Each value has a Uint32 length field (in bytes), followed by
     *  the actual value. Allocation is in Uint32 units with unused bytes
     *  zero padded.
     **/
    const Uint32 oldSize = m_params.getSize();
    m_params.append(0); // Place holder for length.
    bool null;
    Uint32 len;
    const int error = 
      paramValue.serializeValue(*paramDef.getColumn(), m_params, len, null);
    if (unlikely(error))
      return error;
    if (unlikely(null))
      return Err_KeyIsNULL;

    if(unlikely(m_params.isMemoryExhausted())){
      return Err_MemoryAlloc;
    }
    // Back patch length field.
    m_params.put(oldSize, len);
  }
  return 0;
} // NdbQueryOperationImpl::serializeParams

Uint32
NdbQueryOperationImpl
::calculateBatchedRows(const NdbQueryOperationImpl* closestScan)
{
  const NdbQueryOperationImpl* myClosestScan;
  if (m_operationDef.isScanOperation())
  {
    myClosestScan = this;
  }
  else
  {
    myClosestScan = closestScan;
  }

  Uint32 maxBatchRows = 0;
  if (myClosestScan != NULL)
  {
    // To force usage of SCAN_NEXTREQ even for small scans resultsets
    if (DBUG_EVALUATE_IF("max_4rows_in_spj_batches", true, false))
    {
      m_maxBatchRows = 4;
    }
    else if (DBUG_EVALUATE_IF("max_64rows_in_spj_batches", true, false))
    {
      m_maxBatchRows = 64;
    }
    else if (enforcedBatchSize)
    {
      m_maxBatchRows = enforcedBatchSize;
    }

    const Ndb& ndb = *getQuery().getNdbTransaction().getNdb();

    /**
     * For each batch, a lookup operation must be able to receive as many rows
     * as the closest ancestor scan operation. 
     * We must thus make sure that we do not set a batch size for the scan 
     * that exceeds what any of its scan descendants can use.
     *
     * Ignore calculated 'batchByteSize' 
     * here - Recalculated when building signal after max-batchRows has been 
     * determined.
     */
    const Uint32 rootFragments
       = getRoot().getQueryOperationDef().getTable().getFragmentCount();
    Uint32 batchByteSize;
    /**
     * myClosestScan->m_maxBatchRows may be zero to indicate that we
     * should use default values, or non-zero if the application had an 
     * explicit preference.
     * ::calculate_batch_size() will then use the configured 'batchSize'
     * values to set, or cap, #rows / #bytes in batch for *each fragment*.
     */
    maxBatchRows = myClosestScan->m_maxBatchRows;
    NdbReceiver::calculate_batch_size(* ndb.theImpl,
                                      getRoot().m_parallelism == Parallelism_max
                                       ? rootFragments
                                       : getRoot().m_parallelism,
                                      maxBatchRows,
                                      batchByteSize);
    assert(maxBatchRows > 0);
    assert(maxBatchRows <= batchByteSize);

    /**
     * There is a 12-bit implementation limit of how large
     * the 'parent-row-correlation-id' may be. Thus, if rows
     * from this scan may be 'parents', we have to
     * reduce number of rows retrieved in each batch.
     */
    if (m_children.size() > 0)  //Is a 'parent'
    {
      static const Uint32 max_batch_size_rows = 0x1000;
      const Uint32 fragsPerWorker = getQuery().m_fragsPerWorker;
      maxBatchRows = MIN(maxBatchRows, max_batch_size_rows/fragsPerWorker);
    }
  }

  // Find the largest value that is acceptable to all lookup descendants.
  for (Uint32 i = 0; i < m_children.size(); i++)
  {
    const Uint32 childMaxBatchRows = 
      m_children[i]->calculateBatchedRows(myClosestScan);
    maxBatchRows = MIN(maxBatchRows, childMaxBatchRows);
  }
  
  if (m_operationDef.isScanOperation())
  {
    // Use this value for current op and all lookup descendants.
    m_maxBatchRows = maxBatchRows;
    // Return max(Unit32) to avoid interfering with batch size calculation 
    // for parent.
    return 0xffffffff;
  }
  else
  {
    return maxBatchRows;
  }
} // NdbQueryOperationImpl::calculateBatchedRows


void
NdbQueryOperationImpl::setBatchedRows(Uint32 batchedRows)
{
  if (!m_operationDef.isScanOperation())
  {
    /** Lookup operations should handle the same number of rows as 
     * the closest scan ancestor.
     */
    m_maxBatchRows = batchedRows;
  }

  for (Uint32 i = 0; i < m_children.size(); i++)
  {
    m_children[i]->setBatchedRows(m_maxBatchRows);
  }
}

int 
NdbQueryOperationImpl::prepareAttrInfo(Uint32Buffer& attrInfo,
                                       const QueryNode*& queryNode)
{
  const NdbQueryOperationDefImpl& def = getQueryOperationDef();

  /**
   * Serialize parameters referred by this NdbQueryOperation.
   * Params for the complete NdbQuery is collected in a single
   * serializedParams chunk. Each operations params are 
   * proceeded by 'length' for this operation.
   */
  if (def.getType() == NdbQueryOperationDef::UniqueIndexAccess)
  {
    // Reserve memory for LookupParameters, fill in contents later when
    // 'length' and 'requestInfo' has been calculated.
    Uint32 startPos = attrInfo.getSize();
    attrInfo.alloc(QN_LookupParameters::NodeSize);
    Uint32 requestInfo = 0;

    if (m_params.getSize() > 0)
    {
      // parameter values has been serialized as part of NdbTransaction::createQuery()
      // Only need to append it to rest of the serialized arguments
      requestInfo |= DABits::PI_KEY_PARAMS;
      attrInfo.append(m_params);
    }

    QN_LookupParameters* param = reinterpret_cast<QN_LookupParameters*>(attrInfo.addr(startPos));
    if (unlikely(param==NULL))
       return Err_MemoryAlloc;

    param->requestInfo = requestInfo;
    param->resultData = getIdOfReceiver();
    Uint32 length = attrInfo.getSize() - startPos;
    if (unlikely(length > 0xFFFF)) {
      return QRY_DEFINITION_TOO_LARGE; //Query definition too large.
    }
    QueryNodeParameters::setOpLen(param->len,
                                  QueryNodeParameters::QN_LOOKUP,
                                  length);

#ifdef __TRACE_SERIALIZATION
    ndbout << "Serialized params for index node " 
           << getInternalOpNo()-1 << " : ";
    for(Uint32 i = startPos; i < attrInfo.getSize(); i++){
      char buf[12];
      sprintf(buf, "%.8x", attrInfo.get(i));
      ndbout << buf << " ";
    }
    ndbout << endl;
#endif

    queryNode = QueryNode::nextQueryNode(queryNode);
  } // if (UniqueIndexAccess ...

  // Reserve memory for LookupParameters, fill in contents later when
  // 'length' and 'requestInfo' has been calculated.
  Uint32 startPos = attrInfo.getSize();
  Uint32 requestInfo = 0;
  /**
   * Create QueryNodeParameters type matching each QueryNode.
   */
  const Uint32 type = QueryNode::getOpType(queryNode->len);
  const QueryNodeParameters::OpType paramType = (QueryNodeParameters::OpType)type;
  switch (paramType)
  {
  case QueryNodeParameters::QN_LOOKUP:
    assert(!def.isScanOperation());
    attrInfo.alloc(QN_LookupParameters::NodeSize);
    break;
  case QueryNodeParameters::QN_SCAN_FRAG:
    assert(def.isScanOperation());
    attrInfo.alloc(QN_ScanFragParameters::NodeSize);
    break;
  case QueryNodeParameters::QN_SCAN_INDEX_v1:
    assert(def.isScanOperation() && def.getOpNo()>0);
    attrInfo.alloc(QN_ScanIndexParameters_v1::NodeSize);
    break;
  case QueryNodeParameters::QN_SCAN_FRAG_v1:
    assert(def.isScanOperation() && def.getOpNo()==0);
    attrInfo.alloc(QN_ScanFragParameters_v1::NodeSize);
    break;
  default:
    assert(false);
  }

  // SPJ block assume PARAMS to be supplied before ATTR_LIST
  if (m_params.getSize() > 0 &&
      def.getType() != NdbQueryOperationDef::UniqueIndexAccess)
  {
    // parameter values has been serialized as part of NdbTransaction::createQuery()
    // Only need to append it to rest of the serialized arguments
    requestInfo |= DABits::PI_KEY_PARAMS;
    attrInfo.append(m_params);    
  }

  if (hasInterpretedCode())
  {
    requestInfo |= DABits::PI_ATTR_INTERPRET;
    const int error= prepareInterpretedCode(attrInfo);
    if (unlikely(error)) 
    {
      return error;
    }
  }

  if (m_ndbRecord==NULL && m_firstRecAttr==NULL)
  {
    // Leaf operations with empty projections are not supported.
    if (getNoOfChildOperations() == 0)
    {
      return QRY_EMPTY_PROJECTION;
    }
  }
  else
  {
    requestInfo |= DABits::PI_ATTR_LIST;
    const int error = serializeProject(attrInfo);
    if (unlikely(error)) {
      return error;
    }
  }

  if (diskInUserProjection())
  {
    requestInfo |= DABits::PI_DISK_ATTR;
  }

  Uint32 length = attrInfo.getSize() - startPos;
  if (unlikely(length > 0xFFFF)) {
    return QRY_DEFINITION_TOO_LARGE; //Query definition too large.
  }

  switch (paramType)
  {
  case QueryNodeParameters::QN_LOOKUP:
  {
    QN_LookupParameters* param = reinterpret_cast<QN_LookupParameters*>(attrInfo.addr(startPos)); 
    if (unlikely(param==NULL))
      return Err_MemoryAlloc;

    param->requestInfo = requestInfo;
    param->resultData = getIdOfReceiver();
    QueryNodeParameters::setOpLen(param->len, paramType, length);
    break;
  }
  case QueryNodeParameters::QN_SCAN_FRAG:
  {
    QN_ScanFragParameters* param = 
      reinterpret_cast<QN_ScanFragParameters*>(attrInfo.addr(startPos)); 
    if (unlikely(param==NULL))
      return Err_MemoryAlloc;

    const Uint32 fragsPerWorker = getQuery().m_fragsPerWorker;
    const Uint32 batchRows = getMaxBatchRows()*fragsPerWorker;
    const Uint32 batchByteSize = getMaxBatchBytes()*fragsPerWorker;
    assert(batchRows <= batchByteSize);
    assert(m_parallelism == Parallelism_max ||
           m_parallelism == Parallelism_adaptive);
    if (m_parallelism == Parallelism_max)
    {
      requestInfo |= QN_ScanFragParameters::SFP_PARALLEL;
    }
    if (def.hasParamInPruneKey())
    {
      requestInfo |= QN_ScanFragParameters::SFP_PRUNE_PARAMS;
    }
    if (getOrdering() != NdbQueryOptions::ScanOrdering_unordered)
    {
      requestInfo |= QN_ScanFragParameters::SFP_SORTED_ORDER;
      // Only supported for root yet.
      assert(this == &getRoot());
    }

    param->requestInfo = requestInfo;
    param->resultData = getIdOfReceiver();
    param->batch_size_rows = batchRows;
    param->batch_size_bytes = batchByteSize;
    param->unused0 = 0;  //Future
    param->unused1 = 0;
    param->unused2 = 0;
    QueryNodeParameters::setOpLen(param->len, paramType, length);
    break;
  }
  // Check deprecated QueryNode types last:
  case QueryNodeParameters::QN_SCAN_INDEX_v1: //Deprecated
  {
    QN_ScanIndexParameters_v1* param = 
      reinterpret_cast<QN_ScanIndexParameters_v1*>(attrInfo.addr(startPos)); 
    if (unlikely(param==NULL))
      return Err_MemoryAlloc;

    assert(m_parallelism == Parallelism_max ||
           m_parallelism == Parallelism_adaptive);
    if (m_parallelism == Parallelism_max)
    {
      requestInfo |= QN_ScanIndexParameters_v1::SIP_PARALLEL;
    }
    if (def.hasParamInPruneKey())
    {
      requestInfo |= QN_ScanIndexParameters_v1::SIP_PRUNE_PARAMS;
    }
    param->requestInfo = requestInfo;

    // Get Batch sizes, assert that both values fit in param->batchSize.
    const Uint32 batchRows = getMaxBatchRows();
    const Uint32 batchByteSize = getMaxBatchBytes();

    assert(batchRows < (1<<QN_ScanIndexParameters_v1::BatchRowBits));
    assert(batchByteSize < (1 << (sizeof param->batchSize * 8
                                  - QN_ScanIndexParameters_v1::BatchRowBits)));
    param->batchSize = (batchByteSize << QN_ScanIndexParameters_v1::BatchRowBits)
                      | batchRows;
    param->resultData = getIdOfReceiver();
    QueryNodeParameters::setOpLen(param->len, paramType, length);
    break;
  }
  case QueryNodeParameters::QN_SCAN_FRAG_v1: //Deprecated
  {
    assert(paramType == QueryNodeParameters::QN_SCAN_FRAG_v1);
    QN_ScanFragParameters_v1* param =
      reinterpret_cast<QN_ScanFragParameters_v1*>(attrInfo.addr(startPos)); 
    if (unlikely(param==NULL))
      return Err_MemoryAlloc;

    param->requestInfo = requestInfo;
    param->resultData = getIdOfReceiver();
    QueryNodeParameters::setOpLen(param->len, paramType, length);
    break;
  }
  default:
    assert(false);
  }

#ifdef __TRACE_SERIALIZATION
  ndbout << "Serialized params for node " 
         << getInternalOpNo() << " : ";
  for(Uint32 i = startPos; i < attrInfo.getSize(); i++){
    char buf[12];
    sprintf(buf, "%.8x", attrInfo.get(i));
    ndbout << buf << " ";
  }
  ndbout << endl;
#endif

  // Parameter values was appended to AttrInfo, shrink param buffer
  // to reduce memory footprint.
  m_params.releaseExtend();

  queryNode = QueryNode::nextQueryNode(queryNode);
  return 0;
} // NdbQueryOperationImpl::prepareAttrInfo


int 
NdbQueryOperationImpl::prepareKeyInfo(
                     Uint32Buffer& keyInfo,
                     const NdbQueryParamValue* actualParam)
{
  assert(this == &getRoot()); // Should only be called for root operation.
#ifdef TRACE_SERIALIZATION
  int startPos = keyInfo.getSize();
#endif

  const NdbQueryOperationDefImpl::IndexBound* bounds = m_operationDef.getBounds();
  if (bounds)
  {
    const int error = prepareIndexKeyInfo(keyInfo, bounds, actualParam);
    if (unlikely(error))
      return error;
  }

  const NdbQueryOperandImpl* const* keys = m_operationDef.getKeyOperands();
  if (keys)
  {
    const int error = prepareLookupKeyInfo(keyInfo, keys, actualParam);
    if (unlikely(error))
      return error;
  }

  if (unlikely(keyInfo.isMemoryExhausted())) {
    return Err_MemoryAlloc;
  }

#ifdef TRACE_SERIALIZATION
  ndbout << "Serialized KEYINFO for NdbQuery root : ";
  for (Uint32 i = startPos; i < keyInfo.getSize(); i++) {
    char buf[12];
    sprintf(buf, "%.8x", keyInfo.get(i));
    ndbout << buf << " ";
  }
  ndbout << endl;
#endif

  return 0;
} // NdbQueryOperationImpl::prepareKeyInfo


/**
 * Convert constant operand into sequence of words that may be sent to data
 * nodes.
 * @param constOp Operand to convert.
 * @param buffer Destination buffer.
 * @param len Will be set to length in bytes.
 * @return 0 if ok, otherwise error code.
 */
static int
serializeConstOp(const NdbConstOperandImpl& constOp,
                 Uint32Buffer& buffer,
                 Uint32& len)
{
  // Check that column->shrink_varchar() not specified, only used by mySQL
  // assert (!(column->flags & NdbDictionary::RecMysqldShrinkVarchar));
  buffer.skipRestOfWord();
  len = constOp.getSizeInBytes();
  Uint8 shortLen[2];
  switch (constOp.getColumn()->getArrayType()) {
    case NdbDictionary::Column::ArrayTypeFixed:
      buffer.appendBytes(constOp.getAddr(), len);
      break;

    case NdbDictionary::Column::ArrayTypeShortVar:
      // Such errors should have been caught in convert2ColumnType().
      assert(len <= 0xFF);
      shortLen[0] = (unsigned char)len;
      buffer.appendBytes(shortLen, 1);
      buffer.appendBytes(constOp.getAddr(), len);
      len+=1;
      break;

    case NdbDictionary::Column::ArrayTypeMediumVar:
      // Such errors should have been caught in convert2ColumnType().
      assert(len <= 0xFFFF);
      shortLen[0] = (unsigned char)(len & 0xFF);
      shortLen[1] = (unsigned char)(len >> 8);
      buffer.appendBytes(shortLen, 2);
      buffer.appendBytes(constOp.getAddr(), len);
      len+=2;
      break;

    default:
      assert(false);
  }
  if (unlikely(buffer.isMemoryExhausted())) {
    return Err_MemoryAlloc;
  }
  return 0;
} // static serializeConstOp

static int
appendBound(Uint32Buffer& keyInfo,
            NdbIndexScanOperation::BoundType type, const NdbQueryOperandImpl* bound,
            const NdbQueryParamValue* actualParam) 
{
  Uint32 len = 0;

  keyInfo.append(type);
  const Uint32 oldSize = keyInfo.getSize();
  keyInfo.append(0); // Place holder for AttributeHeader

  switch(bound->getKind()){
  case NdbQueryOperandImpl::Const:
  {
    const NdbConstOperandImpl& constOp = 
      static_cast<const NdbConstOperandImpl&>(*bound);

    const int error = serializeConstOp(constOp, keyInfo, len);
    if (unlikely(error))
      return error;

    break;
  }
  case NdbQueryOperandImpl::Param:
  {
    const NdbParamOperandImpl* const paramOp 
      = static_cast<const NdbParamOperandImpl*>(bound);
    const int paramNo = paramOp->getParamIx();
    assert(actualParam != NULL);

    bool null;
    const int error = 
      actualParam[paramNo].serializeValue(*paramOp->getColumn(), keyInfo,
                                          len, null);
    if (unlikely(error))
      return error;
    if (unlikely(null))
      return Err_KeyIsNULL;
    break;
  }
  case NdbQueryOperandImpl::Linked:    // Root operation cannot have linked operands.
  default:
    assert(false);
  }
    
  // Back patch attribute header.
  keyInfo.put(oldSize, 
              AttributeHeader(bound->getColumn()->m_attrId, len).m_value);

  return 0;
} // static appendBound()


int
NdbQueryOperationImpl::prepareIndexKeyInfo(
                     Uint32Buffer& keyInfo,
                     const NdbQueryOperationDefImpl::IndexBound* bounds,
                     const NdbQueryParamValue* actualParam)
{
  int startPos = keyInfo.getSize();
  if (bounds->lowKeys==0 && bounds->highKeys==0)  // No Bounds defined
    return 0;

  const unsigned key_count = 
     (bounds->lowKeys >= bounds->highKeys) ? bounds->lowKeys : bounds->highKeys;

  for (unsigned keyNo = 0; keyNo < key_count; keyNo++)
  {
    NdbIndexScanOperation::BoundType bound_type;

    /* If upper and lower limit is equal, a single BoundEQ is sufficient */
    if (keyNo < bounds->lowKeys  &&
        keyNo < bounds->highKeys &&
        bounds->low[keyNo] == bounds->high[keyNo])
    {
      /* Inclusive if defined, or matching rows can include this value */
      bound_type= NdbIndexScanOperation::BoundEQ;
      int error = appendBound(keyInfo, bound_type, bounds->low[keyNo], actualParam);
      if (unlikely(error))
        return error;

    } else {

      /* If key is part of lower bound */
      if (keyNo < bounds->lowKeys)
      {
        /* Inclusive if defined, or matching rows can include this value */
        bound_type= bounds->lowIncl  || keyNo+1 < bounds->lowKeys ?
            NdbIndexScanOperation::BoundLE : NdbIndexScanOperation::BoundLT;

        int error = appendBound(keyInfo, bound_type, bounds->low[keyNo], actualParam);
        if (unlikely(error))
          return error;
      }

      /* If key is part of upper bound */
      if (keyNo < bounds->highKeys)
      {
        /* Inclusive if defined, or matching rows can include this value */
        bound_type= bounds->highIncl  || keyNo+1 < bounds->highKeys ?
            NdbIndexScanOperation::BoundGE : NdbIndexScanOperation::BoundGT;

        int error = appendBound(keyInfo, bound_type, bounds->high[keyNo], actualParam);
        if (unlikely(error))
          return error;
      }
    }
  }

  Uint32 length = keyInfo.getSize()-startPos;
  if (unlikely(keyInfo.isMemoryExhausted())) {
    return Err_MemoryAlloc;
  } else if (unlikely(length > 0xFFFF)) {
    return QRY_DEFINITION_TOO_LARGE; // Query definition too large.
  } else if (likely(length > 0)) {
    keyInfo.put(startPos, keyInfo.get(startPos) | (length << 16));
  }

  m_queryImpl.m_shortestBound =(bounds->lowKeys <= bounds->highKeys) ? bounds->lowKeys : bounds->highKeys;
  return 0;
} // NdbQueryOperationImpl::prepareIndexKeyInfo


int
NdbQueryOperationImpl::prepareLookupKeyInfo(
                     Uint32Buffer& keyInfo,
                     const NdbQueryOperandImpl* const keys[],
                     const NdbQueryParamValue* actualParam)
{
  const int keyCount = m_operationDef.getIndex()!=NULL ? 
    static_cast<int>(m_operationDef.getIndex()->getNoOfColumns()) :
    m_operationDef.getTable().getNoOfPrimaryKeys();

  for (int keyNo = 0; keyNo<keyCount; keyNo++)
  {
    Uint32 dummy;

    switch(keys[keyNo]->getKind()){
    case NdbQueryOperandImpl::Const:
    {
      const NdbConstOperandImpl* const constOp 
        = static_cast<const NdbConstOperandImpl*>(keys[keyNo]);
      const int error = 
        serializeConstOp(*constOp, keyInfo, dummy);
      if (unlikely(error))
        return error;

      break;
    }
    case NdbQueryOperandImpl::Param:
    {
      const NdbParamOperandImpl* const paramOp 
        = static_cast<const NdbParamOperandImpl*>(keys[keyNo]);
      int paramNo = paramOp->getParamIx();
      assert(actualParam != NULL);

      bool null;
      const int error = 
        actualParam[paramNo].serializeValue(*paramOp->getColumn(), keyInfo, 
                                            dummy, null);

      if (unlikely(error))
        return error;
      if (unlikely(null))
        return Err_KeyIsNULL;
      break;
    }
    case NdbQueryOperandImpl::Linked:    // Root operation cannot have linked operands.
    default:
      assert(false);
    }
  }

  if (unlikely(keyInfo.isMemoryExhausted())) {
    return Err_MemoryAlloc;
  }

  return 0;
} // NdbQueryOperationImpl::prepareLookupKeyInfo


bool 
NdbQueryOperationImpl::execTRANSID_AI(const Uint32* ptr, Uint32 len)
{
  TupleCorrelation tupleCorrelation;
  NdbWorker* worker = m_queryImpl.m_workers;

  if (getQueryDef().isScanQuery())
  {
    const CorrelationData correlData(ptr, len);
    const Uint32 receiverId = correlData.getRootReceiverId();
    
    /** receiverId holds the Id of the receiver of the corresponding stream
     * of the root operation. We can thus find the correct worker 
     * number.
     */
    worker = NdbWorker::receiverIdLookup(m_queryImpl.m_workers,
                                         m_queryImpl.getWorkerCount(), 
                                         receiverId);
    if (unlikely(worker == NULL))
    {
      assert(false);
      return false;
    }

    // Extract tuple correlation.
    tupleCorrelation = correlData.getTupleCorrelation();
    len -= CorrelationData::wordCount;
  }

  if (traceSignals) {
    ndbout << "NdbQueryOperationImpl::execTRANSID_AI()" 
           << ", from workerNo=" << worker->getWorkerNo()
           << ", operation no: " << getQueryOperationDef().getInternalOpNo()
           << endl;
  }

  // Process result values.
  worker->getResultStream(*this).execTRANSID_AI(ptr, len, tupleCorrelation);
  worker->incrOutstandingResults(-1);

  bool ret = false;
  if (worker->isFragBatchComplete())
  {
    ret = m_queryImpl.handleBatchComplete(*worker);
  }

  if (false && traceSignals) {
    ndbout << "NdbQueryOperationImpl::execTRANSID_AI(): returns:" << ret
           << ", *this=" << *this <<  endl;
  }
  return ret;
} //NdbQueryOperationImpl::execTRANSID_AI


bool 
NdbQueryOperationImpl::execTCKEYREF(const NdbApiSignal* aSignal)
{
  if (traceSignals) {
    ndbout << "NdbQueryOperationImpl::execTCKEYREF()" <<  endl;
  }

  /* The SPJ block does not forward TCKEYREFs for trees with scan roots.*/
  assert(!getQueryDef().isScanQuery());

  const TcKeyRef* ref = CAST_CONSTPTR(TcKeyRef, aSignal->getDataPtr());
  if (!getQuery().m_transaction.checkState_TransId(ref->transId))
  {
#ifdef NDB_NO_DROPPED_SIGNAL
    abort();
#endif
    return false;
  }

  // Suppress 'TupleNotFound' status for child operations.
  if (&getRoot() == this || 
      ref->errorCode != static_cast<Uint32>(Err_TupleNotFound))
  {
    if (aSignal->getLength() == TcKeyRef::SignalLength)
    {
      // Signal may contain additional error data
      getQuery().m_error.details = (char *)UintPtr(ref->errorData);
    }
    getQuery().setFetchTerminated(ref->errorCode,false);
  }

  NdbWorker& worker = getQuery().m_workers[0];

  /**
   * Error may be either a 'soft' or a 'hard' error.
   * 'Soft error' are regarded 'informational', and we are
   * allowed to continue execution of the query. A 'hard error'
<<<<<<< HEAD
   * will terminate query, close comminication, and further
=======
   * will terminate query, close communication, and further
>>>>>>> a246bad7
   * incoming signals to this NdbReceiver will be discarded.
   */
  switch (ref->errorCode)
  {
  case Err_TupleNotFound:  // 'Soft error' : Row not found
  case Err_FalsePredicate: // 'Soft error' : Interpreter_exit_nok
  {
    /**
     * Need to update 'outstanding' count:
     * Compensate for children results not produced.
     * (doSend() assumed all child results to be materialized)
     */
    Uint32 cnt = 1; // self
    cnt += getNoOfDescendantOperations();
    if (getNoOfChildOperations() > 0)
    {
      cnt += getNoOfLeafOperations();
    }
    worker.incrOutstandingResults(- Int32(cnt));
    break;
  }
  default:                             // 'Hard error':
    worker.throwRemainingResults();    // Terminate receive -> complete
  }

  bool ret = false;
  if (worker.isFragBatchComplete())
  { 
    ret = m_queryImpl.handleBatchComplete(worker);
  } 

  if (traceSignals) {
    ndbout << "NdbQueryOperationImpl::execTCKEYREF(): returns:" << ret
           << ", *this=" << *this <<  endl;
  }
  return ret;
} //NdbQueryOperationImpl::execTCKEYREF

bool
NdbQueryOperationImpl::execSCAN_TABCONF(Uint32 tcPtrI,
                                        Uint32 rowCount,
                                        Uint32 moreMask,
                                        Uint32 activeMask,
                                        const NdbReceiver* receiver)
{
  assert((tcPtrI==RNIL && moreMask==0) ||
         (tcPtrI!=RNIL && moreMask!=0));
  assert(checkMagicNumber());
  // For now, only the root operation may be a scan.
  assert(&getRoot() == this);
  assert(m_operationDef.isScanOperation());

  NdbWorker* worker = 
    NdbWorker::receiverIdLookup(m_queryImpl.m_workers,
                                m_queryImpl.getWorkerCount(), 
                                receiver->getId());
  if (unlikely(worker == NULL))
  {
    assert(false);
    return false;
  }

  if(traceSignals){
    ndbout << "NdbQueryOperationImpl::execSCAN_TABCONF"
           << " from workerNo=" << worker->getWorkerNo()
           << " rows " << rowCount
           << " moreMask: H'" << hex << moreMask
           << " activeMask: H'" << hex << activeMask
           << " tcPtrI " << tcPtrI
           << endl;
  }
  assert(moreMask!=0 || activeMask==0);

  // Prepare for SCAN_NEXTREQ, tcPtrI==RNIL, moreMask==0 -> EOF
  worker->setConfReceived(tcPtrI);
  worker->setRemainingSubScans(moreMask,activeMask);
  worker->incrOutstandingResults(rowCount);

  bool ret = false;
  if (worker->isFragBatchComplete())
  {
    /* This fragment is now complete */
    ret = m_queryImpl.handleBatchComplete(*worker);
  }
  if (false && traceSignals) {
    ndbout << "NdbQueryOperationImpl::execSCAN_TABCONF():, returns:" << ret
           << ", tcPtrI=" << tcPtrI << " rowCount=" << rowCount 
           << " *this=" << *this << endl;
  }
  return ret;
} //NdbQueryOperationImpl::execSCAN_TABCONF

int
NdbQueryOperationImpl::setOrdering(NdbQueryOptions::ScanOrdering ordering)
{
  if (getQueryOperationDef().getType() != NdbQueryOperationDef::OrderedIndexScan)
  {
    getQuery().setErrorCode(QRY_WRONG_OPERATION_TYPE);
    return -1;
  }

  if (m_parallelism != Parallelism_max)
  {
    getQuery().setErrorCode(QRY_SEQUENTIAL_SCAN_SORTED);
    return -1;
  }

  if(static_cast<const NdbQueryIndexScanOperationDefImpl&>
       (getQueryOperationDef())
     .getOrdering() != NdbQueryOptions::ScanOrdering_void)
  {
    getQuery().setErrorCode(QRY_SCAN_ORDER_ALREADY_SET);
    return -1;
  }
  
  m_ordering = ordering;
  return 0;
} // NdbQueryOperationImpl::setOrdering()

int NdbQueryOperationImpl::setInterpretedCode(const NdbInterpretedCode& code)
{
  if (code.m_instructions_length == 0)
  {
    return 0;
  }

  const NdbTableImpl& table = getQueryOperationDef().getTable();
  // Check if operation and interpreter code use the same table
  if (unlikely(table.getTableId() != code.getTable()->getTableId()
               || table_version_major(table.getObjectVersion()) != 
               table_version_major(code.getTable()->getObjectVersion())))
  {
    getQuery().setErrorCode(Err_InterpretedCodeWrongTab);
    return -1;
  }

  if (unlikely((code.m_flags & NdbInterpretedCode::Finalised) 
               == 0))
  {
    //  NdbInterpretedCode::finalise() not called.
    getQuery().setErrorCode(Err_FinaliseNotCalled);
    return -1;
  }

  // Allocate an interpreted code object if we do not have one already.
  if (likely(m_interpretedCode == NULL))
  {
    m_interpretedCode = new NdbInterpretedCode();

    if (unlikely(m_interpretedCode==NULL))
    {
      getQuery().setErrorCode(Err_MemoryAlloc);
      return -1;
    }
  }

  /* 
   * Make a deep copy, such that 'code' can be destroyed when this method 
   * returns.
   */
  const int error = m_interpretedCode->copy(code);
  if (unlikely(error))
  {
    getQuery().setErrorCode(error);
    return -1;
  }
  return 0;
} // NdbQueryOperationImpl::setInterpretedCode()

int NdbQueryOperationImpl::setParallelism(Uint32 parallelism){
  if (!getQueryOperationDef().isScanOperation())
  {
    getQuery().setErrorCode(QRY_WRONG_OPERATION_TYPE);
    return -1;
  }
  else if (getOrdering() == NdbQueryOptions::ScanOrdering_ascending ||
           getOrdering() == NdbQueryOptions::ScanOrdering_descending)
  {
    getQuery().setErrorCode(QRY_SEQUENTIAL_SCAN_SORTED);
    return -1;
  }
  else if (getQueryOperationDef().getOpNo() > 0)
  {
    getQuery().setErrorCode(Err_FunctionNotImplemented);
    return -1;
  }
  else if (parallelism < 1 || parallelism > NDB_PARTITION_MASK)
  {
    getQuery().setErrorCode(Err_ParameterError);
    return -1;
  }
  m_parallelism = parallelism;
  return 0;
}

int NdbQueryOperationImpl::setMaxParallelism(){
  if (!getQueryOperationDef().isScanOperation())
  {
    getQuery().setErrorCode(QRY_WRONG_OPERATION_TYPE);
    return -1;
  }
  m_parallelism = Parallelism_max;
  return 0;
}

int NdbQueryOperationImpl::setAdaptiveParallelism(){
  if (!getQueryOperationDef().isScanOperation())
  {
    getQuery().setErrorCode(QRY_WRONG_OPERATION_TYPE);
    return -1;
  }
  else if (getQueryOperationDef().getOpNo() == 0)
  {
    getQuery().setErrorCode(Err_FunctionNotImplemented);
    return -1;
  }
  m_parallelism = Parallelism_adaptive;
  return 0;
}

int NdbQueryOperationImpl::setBatchSize(Uint32 batchSize){
  if (!getQueryOperationDef().isScanOperation())
  {
    getQuery().setErrorCode(QRY_WRONG_OPERATION_TYPE);
    return -1;
  }
  if (this != &getRoot() && 
      batchSize < getQueryOperationDef().getTable().getFragmentCount())
  {
    /** Each SPJ block instance will scan each fragment, so the batch size
     * cannot be smaller than the number of fragments.*/
    getQuery().setErrorCode(QRY_BATCH_SIZE_TOO_SMALL);
    return -1;
  }
  m_maxBatchRows = batchSize;
  return 0;
}

bool
NdbQueryOperationImpl::hasInterpretedCode() const
{
  return (m_interpretedCode && m_interpretedCode->m_instructions_length > 0) ||
         (getQueryOperationDef().getInterpretedCode() != NULL);
} // NdbQueryOperationImpl::hasInterpretedCode

int
NdbQueryOperationImpl::prepareInterpretedCode(Uint32Buffer& attrInfo) const
{
  const NdbInterpretedCode* interpretedCode =
    (m_interpretedCode && m_interpretedCode->m_instructions_length > 0)
     ? m_interpretedCode
     : getQueryOperationDef().getInterpretedCode();

  // There should be no subroutines in a filter.
  assert(interpretedCode->m_first_sub_instruction_pos==0);
  assert(interpretedCode->m_instructions_length > 0);
  assert(interpretedCode->m_instructions_length <= 0xffff);

  // Allocate space for program and length field.
  Uint32* const buffer = 
    attrInfo.alloc(1+interpretedCode->m_instructions_length);
  if(unlikely(buffer==NULL))
  {
    return Err_MemoryAlloc;
  }

  buffer[0] = interpretedCode->m_instructions_length;
  memcpy(buffer+1, 
         interpretedCode->m_buffer, 
         interpretedCode->m_instructions_length * sizeof(Uint32));
  return 0;
} // NdbQueryOperationImpl::prepareInterpretedCode


Uint32 
NdbQueryOperationImpl::getIdOfReceiver() const
{
  const NdbWorker& worker = m_queryImpl.m_workers[0];
  return worker.getResultStream(*this).getReceiver().getId();
}

Uint32 NdbQueryOperationImpl::getRowSize() const
{
  // Check if row size has been computed yet.
  if (m_rowSize == 0xffffffff)
  {
    m_rowSize = 
      NdbReceiver::ndbrecord_rowsize(m_ndbRecord, needRangeNo());
  }
  return m_rowSize;
}

Uint32 NdbQueryOperationImpl::getMaxBatchBytes() const
{
  // Check if batch buffer size has been computed yet.
  if (m_maxBatchBytes == 0)
  {
    Uint32 batchRows     = getMaxBatchRows();
    Uint32 batchByteSize = 0;
    Uint32 batchFrags    = getQuery().m_fragsPerWorker;

    // Set together with 'm_resultBufferSize'
    assert(m_resultBufferSize == 0);

    const Uint32 rootFragments
       = getRoot().getQueryOperationDef().getTable().getFragmentCount();

    if (m_operationDef.isScanOperation())
    {
      const Ndb* const ndb = getQuery().getNdbTransaction().getNdb();
      const Uint32 parallelism = rootFragments;
      NdbReceiver::calculate_batch_size(* ndb->theImpl,
                                        parallelism,
                                        batchRows,
                                        batchByteSize);
      assert(batchRows == getMaxBatchRows());

      /**
       * When LQH reads a scan batch, the size of the batch is limited 
       * both to a maximal number of rows and a maximal number of bytes.
       * The latter limit is interpreted such that the batch ends when the 
       * limit has been exceeded. Consequently, the buffer must be able to
       * hold max_no_of_bytes plus one extra row. In addition,  when the
       * SPJ block executes a (pushed) child scan operation, it scans a 
       * number of fragments (possibly all) in parallel, and divides the
       * row and byte limits by the number of parallel fragments.
       * Consequently, a child scan operation may return max_no_of_bytes,
       * plus one extra row for each fragment.
       */
      if (getParentOperation() != NULL)
      {
        batchFrags = rootFragments;
      }
      else
      {
        batchFrags = 1;
      }
    }

    AttributeMask readMask;
    if (m_ndbRecord != NULL)
    {
      m_ndbRecord->copyMask(readMask.rep.data, m_read_mask);
    }

    const bool withCorrelation = getQueryDef().isScanQuery();

    m_maxBatchBytes = batchByteSize;
    NdbReceiver::result_bufsize(m_ndbRecord,
                                readMask.rep.data,
                                m_firstRecAttr,
                                /*key_size = */ 0,
                                needRangeNo(),
                                withCorrelation,
                                batchFrags,
                                batchRows, 
                                m_maxBatchBytes,
                                m_resultBufferSize);
  }

  return m_maxBatchBytes;
}

Uint32 NdbQueryOperationImpl::getResultBufferSize() const
{
  (void)getMaxBatchBytes();  //Force calculation if required
  return m_resultBufferSize;
}

/** For debugging.*/
NdbOut& operator<<(NdbOut& out, const NdbQueryOperationImpl& op)
{
  out << "[ this: " << &op
      << "  m_magic: " << op.m_magic;
  out << " op.operationDef.getOpNo()"
      << op.m_operationDef.getOpNo();
  if (op.getParentOperation()){
    out << "  m_parent: " << op.getParentOperation(); 
  }
  for(unsigned int i = 0; i<op.getNoOfChildOperations(); i++){
    out << "  m_children[" << i << "]: " << &op.getChildOperation(i); 
  }
  out << "  m_queryImpl: " << &op.m_queryImpl;
  out << "  m_operationDef: " << &op.m_operationDef;
  out << " m_isRowNull " << op.m_isRowNull;
  out << " ]";
  return out;
}

NdbOut& operator<<(NdbOut& out, const NdbResultStream& stream)
{
  out << " received rows: " << stream.m_resultSets[stream.m_recv].getRowCount();
  return out;
}

 
// Compiler settings require explicit instantiation.
template class Vector<NdbQueryOperationImpl*>;<|MERGE_RESOLUTION|>--- conflicted
+++ resolved
@@ -518,11 +518,7 @@
   { return m_receiver.get_range_no(); }
 
   /**
-<<<<<<< HEAD
-   * Process an incoming tuple for this stream. Extract parent and own tuple
-=======
    * Process an incoming tuple for this stream. Extract parent and own tuple 
->>>>>>> a246bad7
    * ids and pass it on to m_receiver.
    *
    * @param ptr buffer holding tuple.
@@ -5694,11 +5690,7 @@
    * Error may be either a 'soft' or a 'hard' error.
    * 'Soft error' are regarded 'informational', and we are
    * allowed to continue execution of the query. A 'hard error'
-<<<<<<< HEAD
-   * will terminate query, close comminication, and further
-=======
    * will terminate query, close communication, and further
->>>>>>> a246bad7
    * incoming signals to this NdbReceiver will be discarded.
    */
   switch (ref->errorCode)
