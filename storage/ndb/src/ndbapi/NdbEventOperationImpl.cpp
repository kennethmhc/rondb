--- conflicted
+++ resolved
@@ -813,12 +813,8 @@
       // create a table object
       NdbDictInterface::Tx tx_unused;
       NdbError error;
-<<<<<<< HEAD
-      NdbDictInterface dif(tx_unused, error);
-=======
       int warn;
-      NdbDictInterface dif(error, warn);
->>>>>>> dc18af55
+      NdbDictInterface dif(tx_unused, error, warn);
       NdbTableImpl *at;
       m_change_mask = m_data_item->sdata->changeMask;
       error.code = dif.parseTableInfo(&at,
