--- conflicted
+++ resolved
@@ -1733,21 +1733,14 @@
      */
     assert(op->theMainOp == NULL);
 
-<<<<<<< HEAD
-=======
-    // set NdbEventOperation data
-    op->m_data_item= data;
-    gci = op->getGCI();
-
     /**
      * Should not return a GCI higher then last polled GCI,
      * except if there has been a CLUSTER_FAILURE not yet
      * consumed. (Which may reset the GCI sequence)
      * NOTE: Assert is racy as m_failure_detect is read wo/ lock
      */
-    DBUG_ASSERT(gci <= m_latest_poll_GCI || m_failure_detected);
-
->>>>>>> 21753a2d
+    assert(gci <= m_latest_poll_GCI || m_failure_detected);
+
 #ifdef VM_TRACE
     op->m_data_done_count++;
 #endif
