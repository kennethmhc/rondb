/*
<<<<<<< HEAD
   Copyright (c) 2003, 2016, Oracle and/or its affiliates. All rights reserved.
=======
   Copyright (c) 2003, 2017, Oracle and/or its affiliates. All rights reserved.
>>>>>>> 10a0e449

   This program is free software; you can redistribute it and/or modify
   it under the terms of the GNU General Public License as published by
   the Free Software Foundation; version 2 of the License.

   This program is distributed in the hope that it will be useful,
   but WITHOUT ANY WARRANTY; without even the implied warranty of
   MERCHANTABILITY or FITNESS FOR A PARTICULAR PURPOSE.  See the
   GNU General Public License for more details.

   You should have received a copy of the GNU General Public License
   along with this program; if not, write to the Free Software
   Foundation, Inc., 51 Franklin St, Fifth Floor, Boston, MA 02110-1301  USA
*/

#ifndef NdbEventOperationImpl_H
#define NdbEventOperationImpl_H

#include <NdbEventOperation.hpp>
#include <signaldata/SumaImpl.hpp>
#include <NdbRecAttr.hpp>
#include <AttributeHeader.hpp>
#include <UtilBuffer.hpp>
#include <Vector.hpp>
#include <NdbMutex.h>
#include <NdbTick.h>

#define NDB_EVENT_OP_MAGIC_NUMBER 0xA9F301B4
//#define EVENT_DEBUG
#ifdef EVENT_DEBUG
#define DBUG_ENTER_EVENT(A) DBUG_ENTER(A)
#define DBUG_RETURN_EVENT(A) DBUG_RETURN(A)
#define DBUG_VOID_RETURN_EVENT DBUG_VOID_RETURN
#define DBUG_PRINT_EVENT(A,B) DBUG_PRINT(A,B)
#define DBUG_DUMP_EVENT(A,B,C) DBUG_DUMP(A,B,C)
#else
#define DBUG_ENTER_EVENT(A)
#define DBUG_RETURN_EVENT(A) return(A)
#define DBUG_VOID_RETURN_EVENT return
#define DBUG_PRINT_EVENT(A,B)
#define DBUG_DUMP_EVENT(A,B,C)
#endif

#include <ndb_logevent.h>
typedef enum ndb_logevent_event_buffer_status_report_reason ReportReason;

class NdbEventOperationImpl;
class EpochData;

class EventBufData
{
public:
  union {
    SubTableData *sdata;
    Uint32 *memory;
  };
  LinearSectionPtr ptr[3];
  NdbEventOperationImpl *m_event_op;

  /*
   * Blobs are stored in blob list (m_next_blob) where each entry
   * is list of parts (m_next).  TODO order by part number
   *
   * Data item lists keep track of item count and sum(sz) and
   * these include both main items and blob parts.
   */

  EventBufData *m_next; // Next wrt to global order or Next blob part
  EventBufData *m_next_blob; // First part in next blob

  EventBufData *m_next_hash; // Next in per-GCI hash
  Uint32 m_pkhash; // PK hash (without op) for fast compare

  EventBufData()
    : memory(NULL),
      m_event_op(NULL), m_next(NULL), m_next_blob(NULL)
  {}

  Uint32 get_count() const;
  Uint32 get_size() const;
  Uint64 getGCI() const;
};


/**
 * The MonotonicEpoch class provides a monotonic increasing epoch
 * identifier - Even across an initial restart which may start a
 * new sequence of GCIs from 0/0.
 * Several garbage collection mechanism in the EventBuffer relies
 * on the monotonicity of the GCI being used as an 'expiry stamp'
 * for when the object can be permanently deleted.
 */
class MonotonicEpoch
{
public:
  static const MonotonicEpoch min;
  static const MonotonicEpoch max;

  MonotonicEpoch()
    : m_seq(0), m_epoch(0) {}

  MonotonicEpoch(Uint32 seq, Uint64 epoch)
    : m_seq(seq), m_epoch(epoch) {}

  bool operator == (const MonotonicEpoch& other) const
  { return m_epoch == other.m_epoch && m_seq == other.m_seq; }
  bool operator != (const MonotonicEpoch& other) const
  { return m_epoch != other.m_epoch || m_seq != other.m_seq; }
  bool operator <  (const MonotonicEpoch& other) const
  { return m_seq < other.m_seq || (m_seq == other.m_seq && m_epoch < other.m_epoch); }
  bool operator <= (const MonotonicEpoch& other) const
  { return m_seq < other.m_seq || (m_seq == other.m_seq && m_epoch <= other.m_epoch); }
  bool operator >  (const MonotonicEpoch& other) const
  { return m_seq > other.m_seq || (m_seq == other.m_seq && m_epoch > other.m_epoch); }
  bool operator >= (const MonotonicEpoch& other) const
  { return m_seq > other.m_seq || (m_seq == other.m_seq && m_epoch >= other.m_epoch); }

  Uint64 getGCI() const { return m_epoch; }

  // 'operator <<' is allowed to access privat members
  friend NdbOut& operator<<(NdbOut& out, const MonotonicEpoch& gci);

private:
  Uint32  m_seq;
  Uint64  m_epoch;
};

/**
 * All memory allocation for events are done from memory blocks.
 * Each memory block is tagged with an 'expiry-epoch', which holds
 * the highest epoch known upto the point where the block got full.
 *
 * No freeing of objects allocted from the memory block is required.
 * Instead we free the entire block when the client has consumed the
 * last event with an epoch >= the 'expiry-epoch' of the memory block.
 */
class EventMemoryBlock
{
public:
<<<<<<< HEAD
  EventMemoryBlock(Uint32 size)
    : m_size(data_size(size))
=======
  EventBufData_list();
  ~EventBufData_list();

  // remove first and return its size
  void remove_first(Uint32 & full_count, Uint32 & full_sz);
  // for remove+append avoid double call to get_full_size()
  void append_used_data(EventBufData *data, Uint32 full_count, Uint32 full_sz);
  // append data and insert data but ignore Gci_op list
  void append_used_data(EventBufData *data);
  // append data and insert data into Gci_op list with add_gci_op
  void append_data(EventBufData *data);
  // append list to another, will call move_gci_ops
  void append_list(EventBufData_list *list, const MonotonicEpoch *gci);

  int is_empty();

  EventBufData *m_head, *m_tail;
  Uint32 m_count;
  Uint32 m_sz;

  /*
    distinct ops per gci (assume no hash needed)

    list may be in 2 versions

    1. single list with on gci only
    - one linear array
    Gci_op  *m_gci_op_list;
    Uint32 m_gci_op_count;
    Uint32 m_gci_op_alloc != 0;

    2. multi list with several gcis
    - linked list of gci's
    - one linear array per gci
    Gci_ops *m_gci_ops_list;
    Gci_ops *m_gci_ops_list_tail;
    Uint32 m_is_not_multi_list == 0;

    m_error shows the error identified when receiveing an epoch:
      a buffer overflow at the sender (ndb suma) or receiver (event buffer).
      This error information is a duplicate, same info is available in
      the dummy EventBufData. The reason to store the duplicate is to reduce
      the search performed by isConsistent(Uint64 &) to find whether an
      inconsistency has occurred in the stream (event queue is longer than
      gci_ops list). This method is kept for backward compatibility.
  */
  struct Gci_op                 // 1 + 2
  {
    NdbEventOperationImpl* op;
    Uint32 event_types;
    Uint32 cumulative_any_value;// Merged for table/epoch events
  };
  struct Gci_ops                // 2
  {
    Gci_ops()
      : m_gci(),
        m_error(0),
        m_gci_op_list(NULL),
        m_next(NULL),
        m_gci_op_count(0)
      {};
    ~Gci_ops() {};

    MonotonicEpoch m_gci;
    Uint32 m_error;
    Gci_op *m_gci_op_list;
    Gci_ops *m_next;
    Uint32 m_gci_op_count;
  };
  union
>>>>>>> 10a0e449
  {
    init();
  }

  void init()
  {
    /**
     * Alloc must start from an aligned memory addr, add padding if required.
     * Assumes that EventMemoryBlock itself is correctly aligned.
     */
    const Uint32 data_offs =  my_offsetof(EventMemoryBlock, m_data);
    const Uint32 pad = ALIGN_SIZE(data_offs) - data_offs;
    m_used = pad;
    m_expiry_epoch = MonotonicEpoch::max;
    m_next = NULL;
  }

  // Allocate a chunk of memory from this MemoryBlock
  void* alloc(unsigned size)
  {
    if (unlikely(m_used + size > m_size))
      return NULL;

    char *mem = m_data + m_used;
    m_used += ALIGN_SIZE(size);  //Keep alignment for next object
    return (void*)mem;
  }

  // Get remaining free memory from block
  Uint32 get_free() const
  {
    return (m_size - m_used);
  }

  // Get total usable memory size from block (if empty)
  Uint32 get_size() const
  {
    return m_size;
  }

  // Get total size of block as once allocated
  Uint32 alloced_size() const
  {
    return m_size + my_offsetof(EventMemoryBlock, m_data);
  }

  const Uint32      m_size;   // Number of bytes available to allocate from m_data
  Uint32            m_used;   // Offset of next free position

<<<<<<< HEAD
  /**
   * Highest epoch of any object allocated memory from this block.
   * Entire block expires when all epoch <= expiry_epoch are consumed.
   */
  MonotonicEpoch m_expiry_epoch;
=======
inline
void EventBufData_list::append_data(EventBufData *data)
{
  Uint32 any_value = data->sdata->anyValue;
  Gci_op g = { data->m_event_op, 
	       1U << SubTableData::getOperation(data->sdata->requestInfo), any_value };
  add_gci_op(g);
>>>>>>> 10a0e449

  EventMemoryBlock *m_next;   // Next memory block

  char m_data[1];

private:
  // Calculates usable size of m_data given total size 'full_sz'
  Uint32 data_size(Uint32 full_sz)
  {
    return full_sz - my_offsetof(EventMemoryBlock, m_data);
  }
};


// GCI bucket has also a hash over data, with key event op, table PK.
// It can only be appended to and is invalid after remove_first().
class EventBufData_hash
{
public:
  struct Pos { // search result
    Uint32 index;       // index into hash array
    EventBufData* data; // non-zero if found
    Uint32 pkhash;      // PK hash
  };

  static Uint32 getpkhash(NdbEventOperationImpl* op, LinearSectionPtr ptr[3]);
  static bool getpkequal(NdbEventOperationImpl* op, LinearSectionPtr ptr1[3], LinearSectionPtr ptr2[3]);

  void search(Pos& hpos, NdbEventOperationImpl* op, LinearSectionPtr ptr[3]);
  void append(Pos& hpos, EventBufData* data);

  enum { GCI_EVENT_HASH_SIZE = 101 };
  EventBufData* m_hash[GCI_EVENT_HASH_SIZE];
};

inline
void EventBufData_hash::append(Pos& hpos, EventBufData* data)
{
  data->m_next_hash = m_hash[hpos.index];
  m_hash[hpos.index] = data;
}

/**
 * The Gci_container creates a collection of EventBufData and
 * the NdbEventOperationImpl receiving an event withing this
 * specific epoch. Once 'completed', an 'EpochData' is created from
 * the Gci_container, representing a more static view of the 
 * epoch ready to be consumed by the client.
 */
struct Gci_op  //A helper
{
  NdbEventOperationImpl* op;
  Uint32 event_types;
};

class Gci_container
{
public:
  Gci_container(NdbEventBuffer* event_buffer)
  : m_event_buffer(event_buffer),
    m_state(0),
    m_gcp_complete_rep_count(0),
    m_gcp_complete_rep_sub_data_streams(),
    m_gci(0),
    m_head(NULL), m_tail(NULL),
    m_gci_op_list(NULL),
    m_gci_op_count(0),
    m_gci_op_alloc(0)
  {
    bzero(&m_data_hash, sizeof(m_data_hash));
  }

  void clear()
  {
    assert(m_event_buffer != NULL);
    m_state = 0;
    m_gcp_complete_rep_count = 0;
    m_gcp_complete_rep_sub_data_streams.clear();
    m_gci = 0;
    m_head = m_tail = NULL;
    bzero(&m_data_hash, sizeof(m_data_hash));

    m_gci_op_list = NULL;
    m_gci_op_count = 0;
    m_gci_op_alloc = 0;
  }

  bool is_empty() const
  { return (m_head == NULL); }

  enum State 
  {
    GC_COMPLETE       = 0x1 // GCI is complete, but waiting for out of order
    ,GC_INCONSISTENT  = 0x2  // GCI might be missing event data
    ,GC_CHANGE_CNT    = 0x4  // Change m_total_buckets
    ,GC_OUT_OF_MEMORY = 0x8 // Not enough event buffer memory to buffer data
  };

  NdbEventBuffer *const m_event_buffer;  //Owner

  Uint16 m_state;
  Uint16 m_gcp_complete_rep_count; // Remaining SUB_GCP_COMPLETE_REP until done
  Bitmask<(MAX_SUB_DATA_STREAMS+31)/32> m_gcp_complete_rep_sub_data_streams;
  Uint64 m_gci;                    // GCI

  EventBufData *m_head, *m_tail;
  EventBufData_hash m_data_hash;

  Gci_op *m_gci_op_list;
  Uint32 m_gci_op_count;   //Current size of gci_op_list[]
  Uint32 m_gci_op_alloc;   //Items allocated in gci_op_list[]

  bool hasError() const
  { return (m_state & (GC_OUT_OF_MEMORY | GC_INCONSISTENT)); }

  // get number of EventBufData in this Gci_container (For debug)
  Uint32 count_event_data() const;

  // add Gci_op to container for this Gci
  void add_gci_op(Gci_op g);

  // append data and insert data into Gci_op list with add_gci_op
  void append_data(EventBufData *data);

  // Create an EpochData containing the Gci_op and event data added above.
  // This effectively 'completes' the epoch represented by this Gci_container
  EpochData* createEpochData(Uint64 gci);
};

struct Gci_container_pod
{
  char data[sizeof(Gci_container)];
};


/**
 * An EpochData is created from a Gci_container when it contains a complete
 * epoch. It contains all EventBufData received within this epoch, and 
 * a list of all NdbEventOperationImpl which received an event.
 * (Except exceptional events)
 *
 * m_error shows the error identified when receiveing an epoch:
 *  a buffer overflow at the sender (ndb suma) or receiver (event buffer).
 *  This error information is a duplicate, same info is available in
 *  the dummy EventBufData. The reason to store the duplicate is to remove
 *  the need to search the EventBufData by isConsistent(Uint64 &) to find
 *  whether an inconsistency has occurred in the epoch stream.
 *  This method is kept for backward compatibility.
 */
class EpochData
{
public:
  EpochData(MonotonicEpoch gci,
            Gci_op *gci_op_list, Uint32 count,
            EventBufData *data)
    : m_gci(gci),
      m_error(0),
      m_gci_op_count(count),
      m_gci_op_list(gci_op_list),
      m_data(data),
      m_next(NULL)
    {};
  ~EpochData() {};

  // get number of EventBufData in EpochDataList (For debug)
  Uint32 count_event_data() const;

  const MonotonicEpoch m_gci;
  Uint32 m_error;
  Uint32 const m_gci_op_count;
  Gci_op* const m_gci_op_list;  //All event_op receiving an event
  EventBufData* m_data;         //All event data within epoch
  EpochData *m_next;            //Next completed epoch
};


/**
 * A list of EpochData in increasing GCI order is prepared for the
 * client to consume. Actually it is a 'list of lists'.
 *  - The EpochDataList presents a list of epoch which has completed.
 *  - Within each epoch the client can navigate the EventBufData
 *    valid for this specific Epoch.
 */
class EpochDataList
{
public:
  EpochDataList()
    : m_head(NULL), m_tail(NULL) {}

  // Gci list is cleared to an empty state.
  void clear()
  { m_head = m_tail = NULL; }
  
  bool is_empty() const
  { return (m_head == NULL); }

  // append EpochData to list
  void append(EpochData *epoch)
  {
    if (m_tail)
      m_tail->m_next = epoch;
    else
    {
      assert(m_head == NULL);
      m_head = epoch;
    }
    m_tail = epoch;
  }

  // append list to another
  void append_list(EpochDataList *list)
  {
    if (m_tail)
      m_tail->m_next= list->m_head;
    else
      m_head= list->m_head;
    m_tail= list->m_tail;

    list->m_head = list->m_tail = NULL;
  }

  EpochData *first_epoch() const
  { return m_head;}

  // advance list head to next EpochData
  EpochData *next_epoch()
  {
    m_head = m_head->m_next;
    if (m_head == NULL)
      m_tail = NULL;

    return m_head;
  }

  // find first event data to be delivered.
  EventBufData *get_first_event_data() const
  {
    EpochData *epoch = m_head;
    while (epoch != NULL)
    {
      if (epoch->m_data != NULL)
        return epoch->m_data;
      epoch = epoch->m_next;
    }
    return NULL;
  }

  // get and consume first EventData
  EventBufData *consume_first_event_data()
  {
    EpochData *epoch = m_head;
    if (epoch != NULL)
    {
      EventBufData *data = epoch->m_data;
      if (data != NULL)
        m_head->m_data = data->m_next;
    
      return data;
    }
    return NULL;
  }

  // get number of EventBufData in EpochDataList (For debug)
  Uint32 count_event_data() const;

//private:
  EpochData *m_head, *m_tail;
};


class NdbEventOperationImpl : public NdbEventOperation {
public:
  NdbEventOperationImpl(NdbEventOperation &f,
			Ndb *theNdb, 
			const char* eventName);
  NdbEventOperationImpl(Ndb *theNdb, 
			NdbEventImpl& evnt);
  void init(NdbEventImpl& evnt);
  NdbEventOperationImpl(NdbEventOperationImpl&); //unimplemented
  NdbEventOperationImpl& operator=(const NdbEventOperationImpl&); //unimplemented
  ~NdbEventOperationImpl();

  NdbEventOperation::State getState();

  int execute();
  int execute_nolock();
  int stop();
  NdbRecAttr *getValue(const char *colName, char *aValue, int n);
  NdbRecAttr *getValue(const NdbColumnImpl *, char *aValue, int n);
  NdbBlob *getBlobHandle(const char *colName, int n);
  NdbBlob *getBlobHandle(const NdbColumnImpl *, int n);
  Uint32 get_blob_part_no(bool hasDist);
  int readBlobParts(char* buf, NdbBlob* blob,
                    Uint32 part, Uint32 count, Uint16* lenLoc);
  int receive_event();
  bool tableNameChanged() const;
  bool tableFrmChanged() const;
  bool tableFragmentationChanged() const;
  bool tableRangeListChanged() const;
  Uint64 getGCI() const;
  Uint32 getAnyValue() const;
  bool isErrorEpoch(NdbDictionary::Event::TableEvent *error_type);
  bool isEmptyEpoch();
  Uint64 getLatestGCI();
  Uint64 getTransId() const;
  bool execSUB_TABLE_DATA(const NdbApiSignal * signal,
                          const LinearSectionPtr ptr[3]);

  NdbDictionary::Event::TableEvent getEventType2();

  void print();
  void printAll();

  NdbEventOperation *m_facade;
  Uint32 m_magic_number;

  const NdbError & getNdbError() const;
  NdbError m_error;

  Ndb *m_ndb;
  NdbEventImpl *m_eventImpl;

  NdbRecAttr *theFirstPkAttrs[2];
  NdbRecAttr *theCurrentPkAttrs[2];
  NdbRecAttr *theFirstDataAttrs[2];
  NdbRecAttr *theCurrentDataAttrs[2];

  NdbBlob* theBlobList;
  NdbEventOperationImpl* theBlobOpList; // in main op, list of blob ops
  NdbEventOperationImpl* theMainOp; // in blob op, the main op
  int theBlobVersion; // in blob op, NDB_BLOB_V1 or NDB_BLOB_V2

  NdbEventOperation::State m_state; /* note connection to mi_type */
  Uint32 mi_type; /* should be == 0 if m_state != EO_EXECUTING
		   * else same as in EventImpl
		   */
  Uint32 m_eventId;
  Uint32 m_oid;

  /*
    when parsed gci > m_stop_gci it is safe to drop operation
    as kernel will not have any more references
  */
  MonotonicEpoch m_stop_gci;

  /*
    m_ref_count keeps track of outstanding references to an event
    operation impl object.  To make sure that the object is not
    deleted too early.

    If on dropEventOperation there are still references to an
    object it is queued for delete in NdbEventBuffer::m_dropped_ev_op
  
    the following references exists for a _non_ blob event op:
    * user reference
    - add    - NdbEventBuffer::createEventOperation
    - remove - NdbEventBuffer::dropEventOperation
    * kernel reference
    - add    - execute_nolock
    - remove - TE_STOP, TE_CLUSTER_FAILURE
    * blob reference
    - add    - execute_nolock on blob event
    - remove - TE_STOP, TE_CLUSTER_FAILURE on blob event
    * gci reference
    - add    - insertDataL/add_gci_op
    - remove - NdbEventBuffer::deleteUsedEventOperations

    the following references exists for a blob event op:
    * kernel reference
    - add    - execute_nolock
    - remove - TE_STOP, TE_CLUSTER_FAILURE    
   */

  int m_ref_count;
  bool m_mergeEvents;
  
  EventBufData *m_data_item;

  void *m_custom_data;
  int m_has_error;

  Uint32 m_fragmentId;
  UtilBuffer m_buffer;

  // Bit mask for what has changed in a table (for TE_ALTER event)
  Uint32 m_change_mask;

#ifdef VM_TRACE
  Uint32 m_data_done_count;
  Uint32 m_data_count;
#endif

  // managed by the ndb object
  NdbEventOperationImpl *m_next;
  NdbEventOperationImpl *m_prev;

  // Used for allowing empty updates be passed to the user
  bool m_allow_empty_update;

private:
  void receive_data(NdbRecAttr *r, const Uint32 *data, Uint32 sz);
};


class EventBufferManager {
public:
  EventBufferManager(const Ndb* const m_ndb);
  ~EventBufferManager() {};

private:

  const Ndb* const m_ndb;
  /* Last epoch that will be buffered completely before
   * the beginning of a gap.
   */
  Uint64 m_pre_gap_epoch;

  /* The epoch where the gap begins. The received event data for this epoch
   * will be thrown. Gcp-completion of this epoch will add a dummy event
   * data and a dummy gci-ops list denoting the problem causing the gap.
   */
  Uint64 m_begin_gap_epoch;

  /* This is the last epoch that will NOT be buffered during the gap period.
   * From the next epoch (post-gap epoch), all event data will be
   * completely buffered.
   */
  Uint64 m_end_gap_epoch;

  // Epochs newer than this will be discarded when event buffer
  // is used up.
  Uint64 m_max_buffered_epoch;

  /* Since no buffering will take place during a gap, m_max_buffered_epoch
   * will not be updated. Therefore, use m_max_received_epoch to
   * find end_gap_epoch when memory becomes available again.
   * Epochs newer than this will be buffered.
   */
  Uint64 m_max_received_epoch;

  /* After the max_alloc limit is hit, the % of event buffer memory
   * that should be available before resuming buffering:
   * min 1, max 99, default 20.
   */
  unsigned m_free_percent;

  enum {
    EBM_COMPLETELY_BUFFERING,
    EBM_PARTIALLY_DISCARDING,
    EBM_COMPLETELY_DISCARDING,
    EBM_PARTIALLY_BUFFERING
  } m_event_buffer_manager_state;

  /**
   * Event buffer manager has 4 states :
   * COMPLETELY_BUFFERING :
   *  all received event data are buffered.
   * Entry condition:
   *  m_pre_gap_epoch = 0 && m_begin_gap_epoch = 0 && m_end_gap_epoch = 0.
   *
   * PARTIALLY_DISCARDING :
   *  event data upto epochs m_pre_gap_epoch are buffered,
   *  others are discarded.
   *  Entry condition:
   *   m_pre_gap_epoch > 0 && m_begin_gap = 0 && m_end_gap_epoch = 0.
   *
   * COMPLETELY_DISCARDING :
   *  all received epoch event data are discarded.
   *  Entry condition:
   *   m_pre_gap_epoch > 0 && m_begin_gap_epoch > 0 && m_end_gap_epoch = 0.
   *
   * PARTIALLY_BUFFERING :
   *  all received event data <= m_end_gap are discarded, others are buffered.
   *  Entry condition:
   *   m_pre_gap_epoch > 0 && m_begin_gap_epoch > 0 && m_end_gap_epoch > 0.
   *
   * Transitions :
   * COMPLETELY_BUFFERING -> PARTIALLY_DISCARDING :
   *  memory is completely used up at the reception of SUB_TABLE_DATA,
   *  Action: m_pre_gap_epoch is set with m_max_buffered_epoch.
   *   ==> An incoming new epoch, which is larger than the
   *       m_max_buffered_epoch can NOT be an m_pre_gap_epoch.
   *
   * PARTIALLY_DISCARDING -> COMPLETELY_DISCARDING :
   *  epoch next to m_pre_gap_epoch, has gcp-completed,
   * Action: set m_begin_gap_epoch with the gcp_completing epoch
   * (marking the beginning of a gap).
   * The reason to have an m_begin_gap in addition to m_pre_gap is:
   * The gci of the epoch next to m_pre_gap is needed for creating the
   * exceptional epoch. We reuse the code in complete_bucket that will
   * create the exceptional epoch. Complete_bucket is called only when
   * an epoch is gcp-completing.
   *
   * COMPLETELY_DISCARDING -> PARTIALLY_BUFFERING :
   *  m_free_percent of the event buffer  becomes available at the
   *  reception of SUB_TABLE_DATA.
   * Action : set m_end_gap_epoch with max_received_epoch
   * (cannot use m_max_buffered_epoch since it has not been updated
   * since PARTIALLY_DISCARDING).
   *
   * PARTIALLY_BUFFERING -> COMPLETELY_BUFFERING :
   *  epoch next to m_end_gap_epoch (post-gap epoch) has buffered
   *  completely and gcp_completed.
   * Action : reset m_pre_gap_epoch, m_begin_gap_epoch and m_end_gap_epoch.
   */

  bool isCompletelyBuffering();
  bool isPartiallyDiscarding();
  bool isCompletelyDiscarding();
  bool isPartiallyBuffering();
  bool isInDiscardingState();

public:
  unsigned get_eventbuffer_free_percent();
  void set_eventbuffer_free_percent(unsigned free);

  void onBufferingEpoch(Uint64 received_epoch); // update m_max_buffered_epoch

  /* Execute the state machine by checking the buffer manager state
   * and performing the correct transition according to buffer availability:
   * Returned value indicates whether reportStatus() is necessary.
   * Transitions CB -> PD and CD -> PB and updating m_max_received epoc
   * are performed here.
   */
  ReportReason onEventDataReceived(Uint32 memory_usage_percent, Uint64 received_epoch);

  // Check whether the received event data can be discarded.
  // Discard-criteria : m_pre_gap_epoch < received_epoch <= m_end_gap_epoch.
  bool isEventDataToBeDiscarded(Uint64 received_epoch);

  /* Execute the state machine by checking the buffer manager state
   * and performing the correct transition according to gcp_completion.
   * Transitions PD -> CD and PB -> CB are performed here.
   * Check whether the received gcp_completing epoch can mark the beginning
   * of a gap (qualifies as m_begin_gap_epoch) or
   * the gap is ended and the transition to COMPLETE_BUFFERING can be performed.
   * The former case sets gap_begins to true.
   */
  ReportReason onEpochCompleted(Uint64 completed_epoch, bool& gap_begins);

  // Check whether the received SUB_GCP_COMPLETE can be discarded
  // Discard-criteria: m_begin_gap_epoch < completed_epoch <= m_end_gap_epoch
  bool isGcpCompleteToBeDiscarded(Uint64 completed_epoch);
};

class NdbEventBuffer {
public:
  NdbEventBuffer(Ndb*);
  ~NdbEventBuffer();

  Uint32 m_total_buckets;
  Uint16 m_min_gci_index;
  Uint16 m_max_gci_index;
  Vector<Uint64> m_known_gci;
  Vector<Gci_container_pod> m_active_gci;
  STATIC_CONST( ACTIVE_GCI_DIRECTORY_SIZE = 4 );
  STATIC_CONST( ACTIVE_GCI_MASK = ACTIVE_GCI_DIRECTORY_SIZE - 1 );

  NdbEventOperation *createEventOperation(const char* eventName,
					  NdbError &);
  NdbEventOperationImpl *createEventOperationImpl(NdbEventImpl& evnt,
                                                  NdbError &);
  void dropEventOperation(NdbEventOperation *);
  static NdbEventOperationImpl* getEventOperationImpl(NdbEventOperation* tOp);

  void add_drop_lock() { NdbMutex_Lock(m_add_drop_mutex); }
  void add_drop_unlock() { NdbMutex_Unlock(m_add_drop_mutex); }
  void lock() { NdbMutex_Lock(m_mutex); }
  bool trylock() { return NdbMutex_Trylock(m_mutex) == 0; }
  void unlock() { NdbMutex_Unlock(m_mutex); }

  void add_op();
  void remove_op();
  void init_gci_containers();

  // accessed from the "receive thread"
  int insertDataL(NdbEventOperationImpl *op,
		  const SubTableData * const sdata, Uint32 len,
		  LinearSectionPtr ptr[3]);
  void execSUB_GCP_COMPLETE_REP(const SubGcpCompleteRep * const, Uint32 len,
                                int complete_cluster_failure= 0);
  void execSUB_START_CONF(const SubStartConf * const, Uint32 len);
  void execSUB_STOP_CONF(const SubStopConf * const, Uint32 len);
  void execSUB_STOP_REF(const SubStopRef * const, Uint32 len);

  void complete_outof_order_gcis();
  
  void report_node_failure_completed(Uint32 node_id);

  // used by user thread 
  Uint64 getLatestGCI();
  Uint32 getEventId(int bufferId);
  Uint64 getHighestQueuedEpoch();
  void setEventBufferQueueEmptyEpoch(bool queue_empty_epoch);

  int pollEvents(Uint64 *HighestQueuedEpoch= NULL);
  int flushIncompleteEvents(Uint64 gci);

  void remove_consumed_memory(MonotonicEpoch consumedGci);
  void remove_consumed_epoch_data(MonotonicEpoch consumedGci);

  /* Remove all resources related to specified epoch 
   * after it has been completely consumed.
   */
  void remove_consumed(MonotonicEpoch consumedGci);

  // Count the buffered epochs (in event queue and completed list).
  Uint32 count_buffered_epochs() const;

  /* Consume and discard all completed events. 
   * Memory related to discarded events are released.
   */
  void consume_all();

  // Check if event data belongs to an exceptional epoch, such as,
  // an inconsistent, out-of-memory or empty epoch.
  bool is_exceptional_epoch(EventBufData *data);

  // Consume current EventData and dequeue next for consumption 
  EventBufData *nextEventData();

  // Dequeue event data from event queue and give it for consumption.
  NdbEventOperation *nextEvent2();
  bool isConsistent(Uint64& gci);
  bool isConsistentGCI(Uint64 gci);

  NdbEventOperationImpl* getEpochEventOperations(Uint32* iter,
                                                 Uint32* event_types,
                                                 Uint32* cumulative_any_value);
  void deleteUsedEventOperations(MonotonicEpoch last_consumed_gci);

  EventBufData *move_data();

  // routines to copy/merge events
  EventBufData* alloc_data();
  int alloc_mem(EventBufData* data,
                LinearSectionPtr ptr[3]);
  int copy_data(const SubTableData * const sdata, Uint32 len,
                LinearSectionPtr ptr[3],
                EventBufData* data);
  int merge_data(const SubTableData * const sdata, Uint32 len,
                 LinearSectionPtr ptr[3],
                 EventBufData* data);
  int get_main_data(Gci_container* bucket,
                    EventBufData_hash::Pos& hpos,
                    EventBufData* blob_data);
  void add_blob_data(Gci_container* bucket,
                     EventBufData* main_data,
                     EventBufData* blob_data);

  void *alloc(Uint32 sz);
  Uint32 get_free_data_sz() const;
  Uint32 get_used_data_sz() const;

  //Must report status if buffer manager state is changed
  void reportStatus(ReportReason reason = NO_REPORT);

  //Get event buffer memory usage statistics
  void get_event_buffer_memory_usage(Ndb::EventBufferMemoryUsage& usage);

  // Global Mutex used for some things
  static NdbMutex *p_add_drop_mutex;

#ifdef VM_TRACE
  const char *m_latest_command;
  Uint64 m_flush_gci;
#endif

  Ndb *m_ndb;

  // Gci are monotonic increasing while the cluster is not restarted.
  // A restart will start a new generation of epochs which also inc:
  Uint32 m_epoch_generation;

  // "latest gci" variables updated in receiver thread
  Uint64 m_latestGCI;           // latest GCI completed in order
  Uint64 m_latest_complete_GCI; // latest complete GCI (in case of outof order)
  Uint64 m_highest_sub_gcp_complete_GCI; // highest gci seen in api
  // "latest gci" variables updated in user thread
  MonotonicEpoch m_latest_poll_GCI; // latest gci handed over to user thread
  Uint64 m_latest_consumed_epoch; // latest epoch consumed by user thread

  /**
   * m_buffered_epochs = #completed epochs - #completely consumed epochs.
   * Updated in receiver thread when an epoch completes.
   * User thread updates it when an epoch is completely consumed.
   * Owned by receiver thread and user thread update needs mutex.
  */
  Uint32 m_buffered_epochs;

  bool m_failure_detected; // marker that event operations have failure events

  bool m_startup_hack;
  bool m_prevent_nodegroup_change;

  NdbMutex *m_mutex;

  // receive thread
  EpochDataList m_complete_data;

  // user thread
  EpochDataList m_event_queue;
  const EventBufData *m_current_data;

  unsigned m_total_alloc; // total allocated memory

  // ceiling for total allocated memory, 0 means unlimited
  unsigned m_max_alloc;

  // Crash when OS memory allocation for event buffer fails
  void crashMemAllocError(const char *error_text);

  EventBufferManager m_event_buffer_manager; // managing buffer memory usage

  unsigned get_eventbuffer_free_percent();
  void set_eventbuffer_free_percent(unsigned free);

  // threshholds to report status
  unsigned m_free_thresh, m_min_free_thresh, m_max_free_thresh;
  unsigned m_gci_slip_thresh;
  NDB_TICKS m_last_log_time; // Limit frequency of event buffer status reports

  NdbError m_error;

private:
  void insert_event(NdbEventOperationImpl* impl,
                    SubTableData &data,
                    LinearSectionPtr *ptr,
                    Uint32 &oid_ref);
  
  EventMemoryBlock* expand_memory_blocks();
  void complete_memory_block(MonotonicEpoch highest_epoch);

  /*
    List of Memory blocks in use in increasing 'epoch-expiry' order.
    Thus, allocation is always from 'tail' and we release
    expired blocks from 'head.
  */
  EventMemoryBlock *m_mem_block_head;
  EventMemoryBlock *m_mem_block_tail;

  /*
    List of free memory blocks available for recycle and its size
    (Included in ::get_free_data_sz())
  */
  EventMemoryBlock *m_mem_block_free;
  Uint32 m_mem_block_free_sz; //Total size of above

  bool m_queue_empty_epoch;

  /*
    dropped event operations (dropEventOperation) that have not yet
    been deleted because of outstanding m_ref_count

    check for delete is done on occations when the ref_count may have
    changed by calling deleteUsedEventOperations:
    - nextEvent - each time the user has completed processing a gci
  */
  NdbEventOperationImpl *m_dropped_ev_op;

  Uint32 m_active_op_count;
  NdbMutex *m_add_drop_mutex;

  inline Gci_container* find_bucket(Uint64 gci){
    Uint32 pos = (Uint32)(gci & ACTIVE_GCI_MASK);
    Gci_container *bucket= ((Gci_container*)(m_active_gci.getBase())) + pos;
    if(likely(gci == bucket->m_gci))
      return bucket;

    return find_bucket_chained(gci);
  }

#ifdef VM_TRACE
  void verify_known_gci(bool allowempty);
#endif
  Gci_container* find_bucket_chained(Uint64 gci);
  void complete_bucket(Gci_container*);
  bool find_max_known_gci(Uint64 * res) const;
  void resize_known_gci();

  Bitmask<(unsigned int)_NDB_NODE_BITMASK_SIZE> m_alive_node_bit_mask;
  Uint16 m_sub_data_streams[MAX_SUB_DATA_STREAMS];

  void handle_change_nodegroup(const SubGcpCompleteRep*);

  // Create an epoch with only a exceptional event and an empty gci_op list.
  EpochData* create_empty_exceptional_epoch(Uint64 gci, Uint32 type);

  Uint16 find_sub_data_stream_number(Uint16 sub_data_stream);
  void crash_on_invalid_SUB_GCP_COMPLETE_REP(const Gci_container* bucket,
                                      const SubGcpCompleteRep * const rep,
                                      Uint32 replen,
                                      Uint32 remcnt,
                                      Uint32 repcnt) const;
public:
  void set_total_buckets(Uint32);
};

inline
NdbEventOperationImpl*
NdbEventBuffer::getEventOperationImpl(NdbEventOperation* tOp)
{
  return &tOp->m_impl;
}

inline void
NdbEventOperationImpl::receive_data(NdbRecAttr *r,
				    const Uint32 *data,
				    Uint32 sz)
{
  r->receive_data(data,sz);
#if 0
  if (sz)
  {
    assert((r->attrSize() * r->arraySize() + 3) >> 2 == sz);
    r->theNULLind= 0;
    memcpy(r->aRef(), data, 4 * sz);
    return;
  }
  r->theNULLind= 1;
#endif
}

inline bool
EventBufferManager::isCompletelyBuffering()
{
  if (m_event_buffer_manager_state == EBM_COMPLETELY_BUFFERING)
  {
    assert(m_pre_gap_epoch == 0 && m_begin_gap_epoch == 0 &&
           m_end_gap_epoch == 0);
    return true;
  }
  return false;
}

inline bool
EventBufferManager::isPartiallyDiscarding()
{
  if (m_event_buffer_manager_state == EBM_PARTIALLY_DISCARDING)
  {
    assert(m_pre_gap_epoch > 0 && m_begin_gap_epoch == 0 &&
           m_end_gap_epoch == 0);
    return true;
  }
  return false;
}

inline bool
EventBufferManager::isCompletelyDiscarding()
{
  if (m_event_buffer_manager_state == EBM_COMPLETELY_DISCARDING)
  {
    assert(m_pre_gap_epoch > 0 && m_begin_gap_epoch > 0 &&
           m_end_gap_epoch == 0);
    return true;
  }
  return false;
}

inline bool
EventBufferManager::isPartiallyBuffering()
{
  if (m_event_buffer_manager_state == EBM_PARTIALLY_BUFFERING)
  {
    assert(m_pre_gap_epoch > 0 && m_begin_gap_epoch > 0 &&
           m_end_gap_epoch > 0);
    return true;
  }
  return false;
}

inline bool
EventBufferManager::isInDiscardingState()
{
  return (m_event_buffer_manager_state != EBM_COMPLETELY_BUFFERING);
}

#endif<|MERGE_RESOLUTION|>--- conflicted
+++ resolved
@@ -1,9 +1,5 @@
 /*
-<<<<<<< HEAD
-   Copyright (c) 2003, 2016, Oracle and/or its affiliates. All rights reserved.
-=======
    Copyright (c) 2003, 2017, Oracle and/or its affiliates. All rights reserved.
->>>>>>> 10a0e449
 
    This program is free software; you can redistribute it and/or modify
    it under the terms of the GNU General Public License as published by
@@ -143,81 +139,8 @@
 class EventMemoryBlock
 {
 public:
-<<<<<<< HEAD
   EventMemoryBlock(Uint32 size)
     : m_size(data_size(size))
-=======
-  EventBufData_list();
-  ~EventBufData_list();
-
-  // remove first and return its size
-  void remove_first(Uint32 & full_count, Uint32 & full_sz);
-  // for remove+append avoid double call to get_full_size()
-  void append_used_data(EventBufData *data, Uint32 full_count, Uint32 full_sz);
-  // append data and insert data but ignore Gci_op list
-  void append_used_data(EventBufData *data);
-  // append data and insert data into Gci_op list with add_gci_op
-  void append_data(EventBufData *data);
-  // append list to another, will call move_gci_ops
-  void append_list(EventBufData_list *list, const MonotonicEpoch *gci);
-
-  int is_empty();
-
-  EventBufData *m_head, *m_tail;
-  Uint32 m_count;
-  Uint32 m_sz;
-
-  /*
-    distinct ops per gci (assume no hash needed)
-
-    list may be in 2 versions
-
-    1. single list with on gci only
-    - one linear array
-    Gci_op  *m_gci_op_list;
-    Uint32 m_gci_op_count;
-    Uint32 m_gci_op_alloc != 0;
-
-    2. multi list with several gcis
-    - linked list of gci's
-    - one linear array per gci
-    Gci_ops *m_gci_ops_list;
-    Gci_ops *m_gci_ops_list_tail;
-    Uint32 m_is_not_multi_list == 0;
-
-    m_error shows the error identified when receiveing an epoch:
-      a buffer overflow at the sender (ndb suma) or receiver (event buffer).
-      This error information is a duplicate, same info is available in
-      the dummy EventBufData. The reason to store the duplicate is to reduce
-      the search performed by isConsistent(Uint64 &) to find whether an
-      inconsistency has occurred in the stream (event queue is longer than
-      gci_ops list). This method is kept for backward compatibility.
-  */
-  struct Gci_op                 // 1 + 2
-  {
-    NdbEventOperationImpl* op;
-    Uint32 event_types;
-    Uint32 cumulative_any_value;// Merged for table/epoch events
-  };
-  struct Gci_ops                // 2
-  {
-    Gci_ops()
-      : m_gci(),
-        m_error(0),
-        m_gci_op_list(NULL),
-        m_next(NULL),
-        m_gci_op_count(0)
-      {};
-    ~Gci_ops() {};
-
-    MonotonicEpoch m_gci;
-    Uint32 m_error;
-    Gci_op *m_gci_op_list;
-    Gci_ops *m_next;
-    Uint32 m_gci_op_count;
-  };
-  union
->>>>>>> 10a0e449
   {
     init();
   }
@@ -267,21 +190,11 @@
   const Uint32      m_size;   // Number of bytes available to allocate from m_data
   Uint32            m_used;   // Offset of next free position
 
-<<<<<<< HEAD
   /**
    * Highest epoch of any object allocated memory from this block.
    * Entire block expires when all epoch <= expiry_epoch are consumed.
    */
   MonotonicEpoch m_expiry_epoch;
-=======
-inline
-void EventBufData_list::append_data(EventBufData *data)
-{
-  Uint32 any_value = data->sdata->anyValue;
-  Gci_op g = { data->m_event_op, 
-	       1U << SubTableData::getOperation(data->sdata->requestInfo), any_value };
-  add_gci_op(g);
->>>>>>> 10a0e449
 
   EventMemoryBlock *m_next;   // Next memory block
 
@@ -335,6 +248,7 @@
 {
   NdbEventOperationImpl* op;
   Uint32 event_types;
+  Uint32 cumulative_any_value;// Merged for table/epoch events
 };
 
 class Gci_container
