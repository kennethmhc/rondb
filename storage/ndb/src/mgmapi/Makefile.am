--- conflicted
+++ resolved
@@ -30,22 +30,3 @@
 
 include $(top_srcdir)/storage/ndb/config/common.mk.am
 include $(top_srcdir)/storage/ndb/config/type_util.mk.am
-<<<<<<< HEAD
-
-#ndbtest_PROGRAMS = ndb_test_mgmapi
-
-windoze-dsp: libmgmapi.dsp
-
-libmgmapi.dsp: Makefile \
-               $(top_srcdir)/storage/ndb/config/win-lib.am \
-               $(top_srcdir)/storage/ndb/config/win-name \
-               $(top_srcdir)/storage/ndb/config/win-includes \
-               $(top_srcdir)/storage/ndb/config/win-sources \
-               $(top_srcdir)/storage/ndb/config/win-libraries
-	cat $(top_srcdir)/storage/ndb/config/win-lib.am > $@
-	@$(top_srcdir)/storage/ndb/config/win-name $@ $(noinst_LTLIBRARIES)
-	@$(top_srcdir)/storage/ndb/config/win-includes $@ $(INCLUDES)
-	@$(top_srcdir)/storage/ndb/config/win-sources $@ $(libmgmapi_la_SOURCES)
-	@$(top_srcdir)/storage/ndb/config/win-libraries $@ LIB $(LDADD)
-=======
->>>>>>> 911d9c36
