/*
<<<<<<< HEAD
   Copyright (c) 2005, 2021, Oracle and/or its affiliates.
   Copyright (c) 2021, 2022, Logical Clocks and/or its affiliates.
=======
   Copyright (c) 2005, 2022, Oracle and/or its affiliates.
>>>>>>> 8d8c986e

   This program is free software; you can redistribute it and/or modify
   it under the terms of the GNU General Public License, version 2.0,
   as published by the Free Software Foundation.

   This program is also distributed with certain software (including
   but not limited to OpenSSL) that is licensed under separate terms,
   as designated in a particular file or component or in included license
   documentation.  The authors of MySQL hereby grant you an additional
   permission to link the program and your derivative works with the
   separately licensed software that they have included with MySQL.

   This program is distributed in the hope that it will be useful,
   but WITHOUT ANY WARRANTY; without even the implied warranty of
   MERCHANTABILITY or FITNESS FOR A PARTICULAR PURPOSE.  See the
   GNU General Public License, version 2.0, for more details.

   You should have received a copy of the GNU General Public License
   along with this program; if not, write to the Free Software
   Foundation, Inc., 51 Franklin St, Fifth Floor, Boston, MA 02110-1301  USA
*/

#define DBTUP_C
#define DBTUP_SCAN_CPP
#include "Dbtup.hpp"
#include "../backup/Backup.hpp"
#include <signaldata/AccScan.hpp>
#include <signaldata/NextScan.hpp>
#include <signaldata/AccLock.hpp>
#include <md5_hash.hpp>
#include <portlib/ndb_prefetch.h>
#include "../dblqh/Dblqh.hpp"

#define JAM_FILE_ID 408

#if (defined(VM_TRACE) || defined(ERROR_INSERT))
//#define DEBUG_LCP 1
//#define DEBUG_LCP_DEL2 1
//#define DEBUG_LCP_DEL_EXTRA 1
//#define DEBUG_LCP_SKIP_EXTRA 1
//#define DEBUG_LCP_KEEP 1
//#define DEBUG_LCP_REL 1
//#define DEBUG_NR_SCAN 1
//#define DEBUG_NR_SCAN_EXTRA 1
//#define DEBUG_LCP_SCANNED_BIT 1
//#define DEBUG_LCP_FILTER 1
//#define DEBUG_LCP_DEL 1
//#define DEBUG_LCP_DELAY 1
//#define DEBUG_LCP_SKIP 1
//#define DEBUG_LCP_DEL 1
//#define DEBUG_LCP_SKIP 1
#endif

#ifdef DEBUG_LCP_DELAY
#define DEB_LCP_DELAY(arglist) do { g_eventLogger->info arglist ; } while (0)
#else
#define DEB_LCP_DELAY(arglist) do { } while (0)
#endif

#ifdef DEBUG_LCP_FILTER
#define DEB_LCP_FILTER(arglist) do { g_eventLogger->info arglist ; } while (0)
#else
#define DEB_LCP_FILTER(arglist) do { } while (0)
#endif

#ifdef DEBUG_LCP
#define DEB_LCP(arglist) do { g_eventLogger->info arglist ; } while (0)
#else
#define DEB_LCP(arglist) do { } while (0)
#endif

#ifdef DEBUG_LCP_DEL
#define DEB_LCP_DEL(arglist) do { g_eventLogger->info arglist ; } while (0)
#else
#define DEB_LCP_DEL(arglist) do { } while (0)
#endif

#ifdef DEBUG_LCP_DEL2
#define DEB_LCP_DEL2(arglist) do { g_eventLogger->info arglist ; } while (0)
#else
#define DEB_LCP_DEL2(arglist) do { } while (0)
#endif

#ifdef DEBUG_LCP_DEL_EXTRA
#define DEB_LCP_DEL_EXTRA(arglist) do { g_eventLogger->info arglist ; } while (0)
#else
#define DEB_LCP_DEL_EXTRA(arglist) do { } while (0)
#endif

#ifdef DEBUG_LCP_SKIP
#define DEB_LCP_SKIP(arglist) do { g_eventLogger->info arglist ; } while (0)
#else
#define DEB_LCP_SKIP(arglist) do { } while (0)
#endif

#ifdef DEBUG_LCP_SKIP_EXTRA
#define DEB_LCP_SKIP_EXTRA(arglist) do { g_eventLogger->info arglist ; } while (0)
#else
#define DEB_LCP_SKIP_EXTRA(arglist) do { } while (0)
#endif

#ifdef DEBUG_LCP_KEEP
#define DEB_LCP_KEEP(arglist) do { g_eventLogger->info arglist ; } while (0)
#else
#define DEB_LCP_KEEP(arglist) do { } while (0)
#endif

#ifdef DEBUG_LCP_REL
#define DEB_LCP_REL(arglist) do { g_eventLogger->info arglist ; } while (0)
#else
#define DEB_LCP_REL(arglist) do { } while (0)
#endif

#ifdef DEBUG_NR_SCAN
#define DEB_NR_SCAN(arglist) do { g_eventLogger->info arglist ; } while (0)
#else
#define DEB_NR_SCAN(arglist) do { } while (0)
#endif

#ifdef DEBUG_NR_SCAN_EXTRA
#define DEB_NR_SCAN_EXTRA(arglist) do { g_eventLogger->info arglist ; } while (0)
#else
#define DEB_NR_SCAN_EXTRA(arglist) do { } while (0)
#endif

#ifdef VM_TRACE
#define dbg(x) globalSignalLoggers.log x
#else
#define dbg(x)
#endif

void
Dbtup::prepare_scan_ctx(Uint32 scanPtrI)
{
  (void)scanPtrI;
}

void
Dbtup::execACC_SCANREQ(Signal* signal)
{
  jamEntry();
  const AccScanReq reqCopy = *(const AccScanReq*)signal->getDataPtr();
  const AccScanReq* const req = &reqCopy;
  ScanOpPtr scanPtr;
  scanPtr.i = RNIL;
  do {
    // find table and fragment
    TablerecPtr tablePtr;
    tablePtr.i = req->tableId;
    ptrCheckGuard(tablePtr, cnoOfTablerec, tablerec);
    FragrecordPtr fragPtr;
    fragPtr = prepare_fragptr;
    Fragrecord& frag = *fragPtr.p;
    // flags
    Uint32 bits = 0;
    
    if (AccScanReq::getLcpScanFlag(req->requestInfo))
    {
      jam();
      ndbassert(!m_is_query_block);
      bits |= ScanOp::SCAN_LCP;
      scanPtr.i = c_lcp_scan_op;
      ndbrequire(c_scanOpPool.getValidPtr(scanPtr));
      ndbrequire(scanPtr.p->m_fragPtrI == fragPtr.i);
      ndbrequire(scanPtr.p->m_state == ScanOp::First);
    }
    else if (AccScanReq::getCopyFragScanFlag(req->requestInfo))
    {
      jam();
      bits |= ScanOp::SCAN_COPY_FRAG;
      scanPtr.i = c_copy_frag_scan_op;
      ndbrequire(c_scanOpPool.getValidPtr(scanPtr));
      ndbrequire(scanPtr.p->m_state == ScanOp::First);
      ndbrequire(scanPtr.p->m_bits == 0);
    }
    else
    {
      // seize from pool and link to per-fragment list
      if (!c_scanOpPool.seize(scanPtr))
      {
        jam();
        break;
      }
      jam();
    }

    if (!AccScanReq::getNoDiskScanFlag(req->requestInfo)
        && tablePtr.p->m_no_of_disk_attributes)
    {
      jam();
      ndbassert(!m_is_query_block);
      bits |= ScanOp::SCAN_DD;
    }
      
    bool mm = (bits & ScanOp::SCAN_DD);
    if ((tablePtr.p->m_attributes[mm].m_no_of_varsize +
         tablePtr.p->m_attributes[mm].m_no_of_dynamic) > 0) 
    {
      if (bits & ScanOp::SCAN_DD)
      {
        // only dd scan varsize pages
        // mm always has a fixed part
        jam();
        bits |= ScanOp::SCAN_VS;
      }
    }

    if (! AccScanReq::getReadCommittedFlag(req->requestInfo)) 
    {
      if (AccScanReq::getLockMode(req->requestInfo) == 0)
      {
        jam();
        bits |= ScanOp::SCAN_LOCK_SH;
      }
      else
      {
        jam();
        bits |= ScanOp::SCAN_LOCK_EX;
      }
    }

    if (AccScanReq::getNRScanFlag(req->requestInfo))
    {
      jam();
      ndbassert(!m_is_query_block);
      bits |= ScanOp::SCAN_NR;
      scanPtr.p->m_endPage = req->maxPage;
      if (req->maxPage != RNIL && req->maxPage > frag.m_max_page_cnt)
      {
        DEB_NR_SCAN(("tab(%u,%u) endPage: %u (noOfPages: %u maxPage: %u)", 
                     tablePtr.i,
                     fragPtr.p->fragmentId,
                     req->maxPage,
                     fragPtr.p->noOfPages,
                     fragPtr.p->m_max_page_cnt));
      }
    }
    else if (AccScanReq::getLcpScanFlag(req->requestInfo))
    {
      jam();
      ndbrequire((bits & ScanOp::SCAN_DD) == 0);
      ndbrequire((bits & ScanOp::SCAN_LOCK) == 0);
    }
    else
    {
      jam();
      scanPtr.p->m_endPage = RNIL;
    }

    if (bits & ScanOp::SCAN_VS)
    {
      jam();
      ndbrequire((bits & ScanOp::SCAN_NR) == 0);
      ndbrequire((bits & ScanOp::SCAN_LCP) == 0);
    }
    
    // set up scan op
    ScanOp& scan = *scanPtr.p;
    scan.m_state = ScanOp::First;
    scan.m_bits = bits;
    scan.m_userPtr = req->senderData;
    scan.m_userRef = req->senderRef;
    scan.m_tableId = tablePtr.i;
    scan.m_fragId = frag.fragmentId;
    scan.m_fragPtrI = fragPtr.i;
    scan.m_transId1 = req->transId1;
    scan.m_transId2 = req->transId2;
    scan.m_savePointId = req->savePointId;
    scan.m_accLockOp = RNIL;
    scan.m_last_seen = __LINE__;

    // conf
    AccScanConf* const conf = (AccScanConf*)signal->getDataPtrSend();
    conf->scanPtr = req->senderData;
    conf->accPtr = scanPtr.i;
    conf->flag = AccScanConf::ZNOT_EMPTY_FRAGMENT;
    signal->theData[8] = 0;
    /* Return ACC_SCANCONF */
    return;
  } while (0);
  signal->theData[8] = AccScanRef::TupNoFreeScanOp; /* Failure */
  /* Return ACC_SCANREF */
}

void
Dbtup::execNEXT_SCANREQ(Signal* signal)
{
  jamEntryDebug();
  const NextScanReq reqCopy = *(const NextScanReq*)signal->getDataPtr();
  const NextScanReq* const req = &reqCopy;
  ScanOpPtr scanPtr;
  scanPtr.i = req->accPtr;
  ndbrequire(c_scanOpPool.getValidPtr(scanPtr));
  ScanOp& scan = *scanPtr.p;
  switch (req->scanFlag) {
  case NextScanReq::ZSCAN_NEXT:
    jam();
    break;
  case NextScanReq::ZSCAN_COMMIT:
    jam();
    [[fallthrough]];
  case NextScanReq::ZSCAN_NEXT_COMMIT:
    jam();
    if ((scan.m_bits & ScanOp::SCAN_LOCK) != 0)
    {
      jam();
      ndbassert(!m_is_query_block);
      AccLockReq* const lockReq = (AccLockReq*)signal->getDataPtrSend();
      lockReq->returnCode = RNIL;
      lockReq->requestInfo = AccLockReq::Unlock;
      lockReq->accOpPtr = req->accOperationPtr;
      c_acc->execACC_LOCKREQ(signal);
      jamEntryDebug();
      ndbrequire(lockReq->returnCode == AccLockReq::Success);
      removeAccLockOp(scan, req->accOperationPtr);
    }
    if (req->scanFlag == NextScanReq::ZSCAN_COMMIT)
    {
      signal->theData[0] = 0; /* Success */
      /**
       * signal->theData[0] = 0 means return signal
       * NEXT_SCANCONF for NextScanReq::ZSCAN_COMMIT
       */
      return;
    }
    break;
  case NextScanReq::ZSCAN_CLOSE:
    jam();
    if (scan.m_bits & ScanOp::SCAN_LOCK_WAIT) {
      jam();
      ndbassert(!m_is_query_block);
      ndbrequire(scan.m_accLockOp != RNIL);
      // use ACC_ABORTCONF to flush out any reply in job buffer
      AccLockReq* const lockReq = (AccLockReq*)signal->getDataPtrSend();
      lockReq->returnCode = RNIL;
      lockReq->requestInfo = AccLockReq::AbortWithConf;
      lockReq->accOpPtr = scan.m_accLockOp;
      c_acc->execACC_LOCKREQ(signal);
      jamEntryDebug();
      ndbrequire(lockReq->returnCode == AccLockReq::Success);
      scan.m_last_seen = __LINE__;
      scan.m_state = ScanOp::Aborting;
      return;
    }
    if (scan.m_state == ScanOp::Locked) {
      jam();
      ndbassert(!m_is_query_block);
      ndbrequire(scan.m_accLockOp != RNIL);
      AccLockReq* const lockReq = (AccLockReq*)signal->getDataPtrSend();
      lockReq->returnCode = RNIL;
      lockReq->requestInfo = AccLockReq::Abort;
      lockReq->accOpPtr = scan.m_accLockOp;
      c_acc->execACC_LOCKREQ(signal);
      jamEntryDebug();
      ndbrequire(lockReq->returnCode == AccLockReq::Success);
      scan.m_accLockOp = RNIL;
    }
    scan.m_last_seen = __LINE__;
    scan.m_state = ScanOp::Aborting;
    scanClose(signal, scanPtr);
    return;
  case NextScanReq::ZSCAN_NEXT_ABORT:
    ndbabort();
  default:
    ndbabort();
  }
  // start looking for next scan result
  AccCheckScan* checkReq = (AccCheckScan*)signal->getDataPtrSend();
  checkReq->accPtr = scanPtr.i;
  checkReq->checkLcpStop = AccCheckScan::ZNOT_CHECK_LCP_STOP;
  execACC_CHECK_SCAN(signal);
  jamEntryDebug();
}

void
Dbtup::execACC_CHECK_SCAN(Signal* signal)
{
  jamEntryDebug();
  const AccCheckScan reqCopy = *(const AccCheckScan*)signal->getDataPtr();
  const AccCheckScan* const req = &reqCopy;
  ScanOpPtr scanPtr;
  scanPtr.i = req->accPtr;
  ndbrequire(c_scanOpPool.getValidPtr(scanPtr));
  ScanOp& scan = *scanPtr.p;
  // fragment
  FragrecordPtr fragPtr;
  fragPtr.i = scan.m_fragPtrI;
  c_fragment_pool.getPtr(fragPtr);
  Fragrecord& frag = *fragPtr.p;
  bool wait_for_scan_lock_record = false;
  if (scan.m_bits & ScanOp::SCAN_LOCK &&
      c_freeScanLock == RNIL)
  {
    ScanLockPtr allocPtr;
    ndbassert(!m_is_query_block);
    if (likely((scan.m_bits & ScanOp::SCAN_COPY_FRAG) == 0))
    {
      if (likely(c_scanLockPool.seize(allocPtr)))
      {
        c_freeScanLock = allocPtr.i;
      }
      else
      {
        jam();
        wait_for_scan_lock_record = true;
      }
    }
    else
    {
      jam();
      /**
       * Copy fragment scans use a preallocated scan lock record to avoid
       * risk of not getting a scan lock record.
       */
      c_freeScanLock = c_copy_frag_scan_lock;
    }
  }
  if (req->checkLcpStop == AccCheckScan::ZCHECK_LCP_STOP &&
      (scan.m_bits & ScanOp::SCAN_LOCK_WAIT ||
       wait_for_scan_lock_record))
  {
    /**
     * Go to sleep for 1 millisecond while we are waiting for a
     * row lock or the scan lock record to store the row lock in.
     *
     * Could also be that we are waiting for a lock record to become
     * available.
     */
    jam();
    CheckLcpStop* cls = (CheckLcpStop*) signal->theData;
    cls->scanPtrI = scan.m_userPtr;
    if (wait_for_scan_lock_record)
    {
      jam();
      cls->scanState = CheckLcpStop::ZSCAN_RESOURCE_WAIT_STOPPABLE;
    }
    else
    {
      jam();
      cls->scanState = CheckLcpStop::ZSCAN_RESOURCE_WAIT;
    }
    c_lqh->execCHECK_LCP_STOP(signal);
    if (signal->theData[0] == CheckLcpStop::ZTAKE_A_BREAK)
    {
      jamEntryDebug();
      ndbassert(!m_is_query_block);
      release_c_free_scan_lock();
      /* WE ARE ENTERING A REAL-TIME BREAK FOR A SCAN HERE */
      return;
    }
    jamEntryDebug();
    ndbrequire(signal->theData[0] == CheckLcpStop::ZABORT_SCAN);
    /* Fall through, we will send NEXT_SCANCONF, this will detect close */
  }
  if (scan.m_bits & ScanOp::SCAN_LOCK_WAIT ||
      wait_for_scan_lock_record)
  {
    jam();
    /**
     * LQH asks if we are waiting for lock and we tell it to ask again
     * The reason to go back to LQH here is to ensure that the scan can be
     * closed if TC asked LQH to close the scan in the middle of the scan
     * process.
     * We go this path also when we could not allocate a lock record and
     * it is time to go to LQH to check status before we go to sleep.
     */
    ndbassert(!m_is_query_block);
    release_c_free_scan_lock();
    NextScanConf* const conf = (NextScanConf*)signal->getDataPtrSend();
    conf->scanPtr = scan.m_userPtr;
    conf->accOperationPtr = RNIL;       // no tuple returned
    conf->fragId = frag.fragmentId;
    // if TC has ordered scan close, it will be detected here
    /* WE ARE ENTERING A REAL-TIME BREAK FOR A SCAN HERE */
    sendSignal(scan.m_userRef,
               GSN_NEXT_SCANCONF,
               signal,
               NextScanConf::SignalLengthNoTuple,
               JBB);
    return;     // stop
  }

  const bool lcp = (scan.m_bits & ScanOp::SCAN_LCP);

  if (scan.m_state == ScanOp::First)
  {
    if (lcp && ! fragPtr.p->m_lcp_keep_list_head.isNull())
    {
      jam();
      /**
       * Handle lcp keep list already here
       *   So that scan state is not altered
       *   if lcp_keep rows are found in ScanOp::First
       */
      ndbassert(!m_is_query_block);
      scan.m_last_seen = __LINE__;
      handle_lcp_keep(signal, fragPtr, scanPtr.p);
      release_c_free_scan_lock();
      return;
    }
    jam();
    scanFirst(signal, scanPtr);
  }
  if (scan.m_state == ScanOp::Next)
  {
    jam();
    bool immediate = scanNext(signal, scanPtr);
    if (! immediate) {
      jam();
      // time-slicing via TUP or PGMAN
      release_c_free_scan_lock();
      return;
    }
    jam();
  }
  scanReply(signal, scanPtr);
}

void
Dbtup::scanReply(Signal* signal, ScanOpPtr scanPtr)
{
  ScanOp& scan = *scanPtr.p;
  FragrecordPtr fragPtr;
  fragPtr.i = scan.m_fragPtrI;
  c_fragment_pool.getPtr(fragPtr);
  Fragrecord& frag = *fragPtr.p;
  // for reading tuple key in Current state
  Uint32* pkData = (Uint32*)c_dataBuffer;
  unsigned pkSize = 0;
  if (scan.m_state == ScanOp::Current)
  {
    // found an entry to return
    jamDebug();
    ndbrequire(scan.m_accLockOp == RNIL);
    Uint32 scan_bits = scan.m_bits;
    if (scan_bits & ScanOp::SCAN_LOCK)
    {
      jam();
      ndbrequire((scan_bits & ScanOp::SCAN_LCP) == 0);
      ndbassert(!m_is_query_block);
      scan.m_last_seen = __LINE__;
      // read tuple key - use TUX routine
      const ScanPos& pos = scan.m_scanPos;
      const Local_key& key_mm = pos.m_key_mm;
      TablerecPtr tablePtr;
      tablePtr.i = fragPtr.p->fragTableId;
      ptrCheckGuard(tablePtr, cnoOfTablerec, tablerec);
      int ret = tuxReadPk((Uint32*)fragPtr.p,
                          (Uint32*)tablePtr.p,
                          pos.m_realpid_mm,
                          key_mm.m_page_idx,
			  pkData,
                          true);
      ndbrequire(ret > 0);
      pkSize = ret;
      dbg((DBTUP, "PK size=%d data=%08x", pkSize, pkData[0]));
      // get read lock or exclusive lock
      AccLockReq* const lockReq = (AccLockReq*)signal->getDataPtrSend();
      lockReq->returnCode = RNIL;
      lockReq->requestInfo = (scan.m_bits & ScanOp::SCAN_LOCK_SH) ?
        AccLockReq::LockShared : AccLockReq::LockExclusive;
      lockReq->accOpPtr = RNIL;
      lockReq->userPtr = scanPtr.i;
      lockReq->userRef = reference();
      lockReq->tableId = scan.m_tableId;
      lockReq->fragId = frag.fragmentId;
      lockReq->hashValue = md5_hash((Uint64*)pkData, pkSize);
      lockReq->page_id = key_mm.m_page_no;
      lockReq->page_idx = key_mm.m_page_idx;
      lockReq->transId1 = scan.m_transId1;
      lockReq->transId2 = scan.m_transId2;
      lockReq->isCopyFragScan = ((scan.m_bits & ScanOp::SCAN_COPY_FRAG) != 0);
      c_acc->execACC_LOCKREQ(signal);
      jamEntryDebug();
      switch (lockReq->returnCode) {
      case AccLockReq::Success:
      {
        jamDebug();
        scan.m_state = ScanOp::Locked;
        scan.m_accLockOp = lockReq->accOpPtr;
        break;
      }
      case AccLockReq::IsBlocked:
      {
        jam();
        // normal lock wait
        scan.m_state = ScanOp::Blocked;
        scan.m_bits |= ScanOp::SCAN_LOCK_WAIT;
        scan.m_accLockOp = lockReq->accOpPtr;
        // LQH will wake us up
        CheckLcpStop* cls = (CheckLcpStop*) signal->theData;
        cls->scanPtrI = scan.m_userPtr;
        cls->scanState = CheckLcpStop::ZSCAN_RESOURCE_WAIT;
        c_lqh->execCHECK_LCP_STOP(signal);
        if (signal->theData[0] == CheckLcpStop::ZTAKE_A_BREAK)
        {
          jamEntryDebug();
          /* Normal path */
          release_c_free_scan_lock();
          /* WE ARE ENTERING A REAL-TIME BREAK FOR A SCAN HERE */
          return;
        }
        jamEntryDebug();
        /* DBTC has most likely aborted due to timeout */
        ndbrequire(signal->theData[0] == CheckLcpStop::ZABORT_SCAN);
        /* Ensure that we send NEXT_SCANCONF immediately to close */
        scan.m_state = ScanOp::Last;
        break;
      }
      case AccLockReq::Refused:
      {
        jam();
        // we cannot see deleted tuple (assert only)
        ndbassert(false);
        // skip it
        scan.m_state = ScanOp::Next;
        CheckLcpStop* cls = (CheckLcpStop*) signal->theData;
        cls->scanPtrI = scan.m_userPtr;
        cls->scanState = CheckLcpStop::ZSCAN_RESOURCE_WAIT;
        c_lqh->execCHECK_LCP_STOP(signal);
        if (signal->theData[0] == CheckLcpStop::ZTAKE_A_BREAK)
        {
          jamEntryDebug();
          release_c_free_scan_lock();
          /* WE ARE ENTERING A REAL-TIME BREAK FOR A SCAN HERE */
          return;
        }
        jamEntryDebug();
        ndbrequire(signal->theData[0] == CheckLcpStop::ZABORT_SCAN);
        /* Ensure that we send NEXT_SCANCONF immediately to close */
        scan.m_state = ScanOp::Last;
        break;
      }
      case AccLockReq::NoFreeOp:
      {
        jam();
        // stay in Current state
        ndbrequire((scan.m_bits & ScanOp::SCAN_COPY_FRAG) == 0);
        scan.m_state = ScanOp::Current;
        CheckLcpStop* cls = (CheckLcpStop*) signal->theData;
        cls->scanPtrI = scan.m_userPtr;
        cls->scanState = CheckLcpStop::ZSCAN_RESOURCE_WAIT_STOPPABLE;
        c_lqh->execCHECK_LCP_STOP(signal);
        if (signal->theData[0] == CheckLcpStop::ZTAKE_A_BREAK)
        {
          jamEntryDebug();
          release_c_free_scan_lock();
          /* WE ARE ENTERING A REAL-TIME BREAK FOR A SCAN HERE */
          return;
        }
        jamEntryDebug();
        ndbrequire(signal->theData[0] == CheckLcpStop::ZABORT_SCAN);
        /* Ensure that we send NEXT_SCANCONF immediately to close */
        scan.m_state = ScanOp::Last;
        break;
      }
      default:
        ndbabort();
      }
      ndbassert(c_freeScanLock != RNIL);
    }
    else
    {
      ndbassert(c_freeScanLock == RNIL);
      scan.m_state = ScanOp::Locked;
    }
  }

  if (scan.m_state == ScanOp::Locked)
  {
    // we have lock or do not need one
    jamDebug();
    // conf signal
    NextScanConf* const conf = (NextScanConf*)signal->getDataPtrSend();
    conf->scanPtr = scan.m_userPtr;
    // the lock is passed to LQH
    Uint32 accLockOp = scan.m_accLockOp;
    if (accLockOp != RNIL)
    {
      scan.m_accLockOp = RNIL;
      // remember it until LQH unlocks it
      addAccLockOp(scan, accLockOp);
      scan.m_last_seen = __LINE__;
    }
    else
    {
      ndbrequire(! (scan.m_bits & ScanOp::SCAN_LOCK));
      // operation RNIL in LQH would signal no tuple returned
      accLockOp = (Uint32)-1;
      scan.m_last_seen = __LINE__;
    }
    release_c_free_scan_lock();
    const ScanPos& pos = scan.m_scanPos;
    conf->accOperationPtr = accLockOp;
    conf->fragId = frag.fragmentId;
    conf->localKey[0] = pos.m_key_mm.m_page_no;
    conf->localKey[1] = pos.m_key_mm.m_page_idx;
    // next time look for next entry
    scan.m_state = ScanOp::Next;
    prepare_scanTUPKEYREQ(pos.m_key_mm.m_page_no,
                          pos.m_key_mm.m_page_idx);
    /**
     * Running the lock code takes some extra execution time, one could
     * have this effect the number of tuples to read in one time slot.
     * We decided to ignore this here.
     */
    signal->setLength(NextScanConf::SignalLengthNoGCI);
    c_lqh->exec_next_scan_conf(signal);
    return;
  }
  if (scan.m_state == ScanOp::Last)
  {
    jam();
    release_c_free_scan_lock();
    scan.m_last_seen = __LINE__;
    NextScanConf* const conf = (NextScanConf*)signal->getDataPtrSend();
    conf->scanPtr = scan.m_userPtr;
    conf->accOperationPtr = RNIL;
    conf->fragId = RNIL;
    signal->setLength(NextScanConf::SignalLengthNoTuple);
    c_lqh->exec_next_scan_conf(signal);
    return;
  }
  else if (scan.m_state == ScanOp::Invalid)
  {
    jam();
    scan.m_last_seen = __LINE__;
    NextScanRef* const ref = (NextScanRef*)signal->getDataPtrSend();
    ref->scanPtr = scan.m_userPtr;
    ref->errorCode = m_scan_error_code;
    c_lqh->exec_next_scan_ref(signal);
    return;
  }
  ndbabort();
}

/*
 * Lock succeeded (after delay) in ACC.  If the lock is for current
 * entry, set state to Locked.  If the lock is for an entry we were
 * moved away from, simply unlock it.  Finally, if we are closing the
 * scan, do nothing since we have already sent an abort request.
 */
void
Dbtup::execACCKEYCONF(Signal* signal)
{
  jamEntry();
  ScanOpPtr scanPtr;
  scanPtr.i = signal->theData[0];

  Uint32 localKey1 = signal->theData[3];
  Uint32 localKey2 = signal->theData[4];
  Local_key tmp;
  tmp.m_page_no = localKey1;
  tmp.m_page_idx = localKey2;

  ndbassert(!m_is_query_block);
  ndbrequire(c_scanOpPool.getValidPtr(scanPtr));
  ScanOp& scan = *scanPtr.p;
  ndbrequire(scan.m_bits & ScanOp::SCAN_LOCK_WAIT && scan.m_accLockOp != RNIL);
  scan.m_bits &= ~ ScanOp::SCAN_LOCK_WAIT;
  if (scan.m_state == ScanOp::Blocked) {
    // the lock wait was for current entry
    jam();

    if (likely(scan.m_scanPos.m_key_mm.m_page_no == tmp.m_page_no &&
               scan.m_scanPos.m_key_mm.m_page_idx == tmp.m_page_idx))
    {
      jam();
      scan.m_state = ScanOp::Locked;
      // LQH has the ball
      return;
    }
    else
    {
      jam();
      /**
       * This means that there was DEL/INS on rowid that we tried to lock
       *   and the primary key that was previously located on this rowid
       *   (scanPos.m_key_mm) has moved.
       *   (DBACC keeps of track of primary keys)
       *
       * We don't care about the primary keys, but is interested in ROWID
       *   so rescan this position.
       *   Which is implemented by using execACCKEYREF...
       */
      char key_str1[MAX_LOG_MESSAGE_SIZE];
      printLocal_Key(key_str1, sizeof(key_str1), scan.m_scanPos.m_key_mm);
      char key_str2[MAX_LOG_MESSAGE_SIZE];
      printLocal_Key(key_str2, sizeof(key_str2), tmp);
      g_eventLogger->info("execACCKEYCONF %s != %s ", key_str1, key_str2);

      scan.m_bits |= ScanOp::SCAN_LOCK_WAIT;
      execACCKEYREF(signal);
      return;
    }
  }

  if (scan.m_state != ScanOp::Aborting) {
    // we were moved, release lock
    jam();
    AccLockReq* const lockReq = (AccLockReq*)signal->getDataPtrSend();
    lockReq->returnCode = RNIL;
    lockReq->requestInfo = AccLockReq::Abort;
    lockReq->accOpPtr = scan.m_accLockOp;
    c_acc->execACC_LOCKREQ(signal);
    jamEntryDebug();
    ndbrequire(lockReq->returnCode == AccLockReq::Success);
    scan.m_accLockOp = RNIL;
    // LQH has the ball
    return;
  }
  // lose the lock
  scan.m_accLockOp = RNIL;
  // continue at ACC_ABORTCONF
}

/*
 * Lock failed (after delay) in ACC.  Probably means somebody ahead of
 * us in lock queue deleted the tuple.
 */
void
Dbtup::execACCKEYREF(Signal* signal)
{
  jamEntry();
  ScanOpPtr scanPtr;
  scanPtr.i = signal->theData[0];
  ndbrequire(c_scanOpPool.getValidPtr(scanPtr));
  ScanOp& scan = *scanPtr.p;
  ndbrequire(scan.m_bits & ScanOp::SCAN_LOCK_WAIT && scan.m_accLockOp != RNIL);
  scan.m_bits &= ~ ScanOp::SCAN_LOCK_WAIT;
  if (scan.m_state != ScanOp::Aborting) {
    jam();
    // release the operation
    AccLockReq* const lockReq = (AccLockReq*)signal->getDataPtrSend();
    lockReq->returnCode = RNIL;
    lockReq->requestInfo = AccLockReq::Abort;
    lockReq->accOpPtr = scan.m_accLockOp;
    c_acc->execACC_LOCKREQ(signal);
    jamEntryDebug();
    ndbrequire(lockReq->returnCode == AccLockReq::Success);
    scan.m_accLockOp = RNIL;
    // scan position should already have been moved (assert only)
    if (scan.m_state == ScanOp::Blocked)
    {
      jam();
      //ndbassert(false);
      if (scan.m_bits & ScanOp::SCAN_NR)
      {
	jam();
        /**
         * The tuple was locked and the transaction aborted. We need
         * to re-read the tuple again to ensure that we don't miss
         * out on deleting rows in the starting node that no longer
         * exists in the live node.
         */
	scan.m_state = ScanOp::Next;
	scan.m_scanPos.m_get = ScanPos::Get_tuple;
	DEB_NR_SCAN(("(%u)Ignoring scan.m_state == ScanOp::Blocked, refetch",
                     instance()));
      }
      else
      {
	jam();
	scan.m_state = ScanOp::Next;
	DEB_NR_SCAN(("(%u)Ignoring scan.m_state == ScanOp::Blocked",
                     instance()));
      }
    }
    // LQH has the ball
    return;
  }
  // lose the lock
  scan.m_accLockOp = RNIL;
  // continue at ACC_ABORTCONF
}

/*
 * Received when scan is closing.  This signal arrives after any
 * ACCKEYCONF or ACCKEYREF which may have been in job buffer.
 */
void
Dbtup::execACC_ABORTCONF(Signal* signal)
{
  jamEntry();
  ScanOpPtr scanPtr;
  scanPtr.i = signal->theData[0];
  ndbrequire(c_scanOpPool.getValidPtr(scanPtr));
  ScanOp& scan = *scanPtr.p;
  ndbrequire(scan.m_state == ScanOp::Aborting);
  c_lqh->setup_scan_pointers(scan.m_userPtr, __LINE__);
  // most likely we are still in lock wait
  if (scan.m_bits & ScanOp::SCAN_LOCK_WAIT) {
    jam();
    scan.m_bits &= ~ ScanOp::SCAN_LOCK_WAIT;
    scan.m_accLockOp = RNIL;
  }
  scanClose(signal, scanPtr);
  c_lqh->release_prim_frag_access();
}

void
Dbtup::scanFirst(Signal*, ScanOpPtr scanPtr)
{
  ScanOp& scan = *scanPtr.p;
  ScanPos& pos = scan.m_scanPos;
  Local_key& key = pos.m_key;
  const Uint32 bits = scan.m_bits;
  // fragment
  FragrecordPtr fragPtr;
  fragPtr.i = scan.m_fragPtrI;
  c_fragment_pool.getPtr(fragPtr);
  Fragrecord& frag = *fragPtr.p;

  if (bits & ScanOp::SCAN_NR)
  { 
    if (scan.m_endPage == 0 && frag.m_max_page_cnt == 0)
    {
      jam();
      scan.m_state = ScanOp::Last;
      return;
    }
  }
  else if (frag.noOfPages == 0)
  {
    jam();
    if (!(bits & ScanOp::SCAN_LCP))
    {
      jam();
      scan.m_state = ScanOp::Last;
      return;
    }
    /**
     * LCP scans will have to go through all pages even if no pages are still
     * remaining to ensure that we reset the LCP scanned bits that possibly
     * have been set before arriving here.
     */
  }

  if (bits & ScanOp::SCAN_LCP)
  {
    jam();
    if (scan.m_endPage == 0)
    {
      jam();
      /**
       * Partition was empty at start of LCP, no records to report.
       * In this case we cannot have set any LCP scanned bit since
       * no page was around in table when the scan was started.
       */
      scan.m_last_seen = __LINE__;
      scan.m_state = ScanOp::Last;
      return;
    }
    c_backup->init_lcp_scan(scan.m_scanGCI,
                            pos.m_lcp_scan_changed_rows_page);
    scan.m_last_seen = __LINE__;
  }

  if (! (bits & ScanOp::SCAN_DD))
  {
    key.m_file_no = ZNIL;
    key.m_page_no = 0;
    pos.m_get = ScanPos::Get_page_mm;

    // for MM scan real page id is cached for efficiency
    pos.m_realpid_mm = RNIL;
  }
  else
  {
    Disk_alloc_info& alloc = frag.m_disk_alloc_info;
    // for now must check disk part explicitly
    if (alloc.m_extent_list.isEmpty())
    {
      jam();
      scan.m_state = ScanOp::Last;
      return;
    }
    pos.m_extent_info_ptr_i = alloc.m_extent_list.getFirst();
    Extent_info* ext = c_extent_pool.getPtr(pos.m_extent_info_ptr_i);
    key.m_file_no = ext->m_key.m_file_no;
    key.m_page_no = ext->m_first_page_no;
    pos.m_get = ScanPos::Get_page_dd;
  }
  key.m_page_idx = ((bits & ScanOp::SCAN_VS) == 0) ? 0 : 1;
  // let scanNext() do the work
  scan.m_state = ScanOp::Next;
}

#define ZSCAN_FOUND_TUPLE 1
#define ZSCAN_FOUND_DELETED_ROWID 2
#define ZSCAN_FOUND_PAGE_END 3
#define ZSCAN_FOUND_DROPPED_CHANGE_PAGE 4
#define ZSCAN_FOUND_NEXT_ROW 5
/**
 * Start a scan of a page in LCP scan
 * ----------------------------------
 * We have seven options here for LCP scans:
 * 1) The page entry is empty and was empty at start of
 * LCP. In this case there is no flag set in the page
 * map indicating that page was dropped since last it
 * was dropped.
 * 1a) The page was belonging to the CHANGED ROWS pages and the
 * last LCP state was A. In this case we need to record a
 * DELETE by PAGEID in the LCP.
 *
 * 1b) The page belonged to the CHANGED ROWS pages and the last
 * LCP state was D. In this case we can ignore the page.
 *
 * 1c) The page was belonging to the ALL ROWS category.
 * We can ignore it since we only record rows existing at start of
 * the LCP.
 * Then we continue with the next page.
 *
 * 2) The page entry is empty and it was recorded as being
 * dropped since the LCP started. In this case the LCP scan
 * have already taken care of this page, the needed information
 * was sent to the LCP scan through the LCP keep list.
 * 3) The page entry was not empty but the page map indicates
 * that the page was dropped after the LCP scan started. In this
 * tricky case the LCP scan started, the page was dropped, the
 * page was resurrected again and finally now we come here to
 * handle the page. Again in this case we can move on since the
 * page was handled at the time the page was dropped.
 *
 * 2) and 3) are found through either the LCP_SCANNED_BIT being
 * set in the page map, or by the page_to_skip_lcp bit being set
 * on the page object.
 *
 * 4) The page entry is non-empty. This is the normal page
 * handling where we scan one row at a time.
 *
 * Finally the case 4) can have four distinct options as well.
 * 4a) The page existed before the LCP started and had rows
 * in it that need to checked one by one. This is the normal
 * case and by far the most commonly executed.
 *
 * 4b) The page did not exist before the LCP scan was started, but
 * it was allocated after the LCP scan started and before we scanned
 * it (thus got the LCP skip bit set on the page). It belonged to
 * the ALL ROWS pages and thus the page will be skipped.
 *
 * Discovered either by LCP_SCANNED_BIT or by page_to_skip_lcp bit
 * being set on the page.
 *
 * 4c) Same as 4b) except that it belongs to the CHANGED ROWS pages.
 * Also the last LCP state was D. Page is ignored.
 *
 * 4d) Same as 4c) except that last LCP state was A. In this we
 * record the page as a DELETE by PAGEID in the LCP.
 */
Uint32
Dbtup::prepare_lcp_scan_page(ScanOp& scan,
                             Local_key& key,
                             Uint32 *next_ptr,
                             Uint32 *prev_ptr)
{
  ScanPos& pos = scan.m_scanPos;
  bool lcp_page_already_scanned = get_lcp_scanned_bit(next_ptr);
  if (lcp_page_already_scanned)
  {
    jam();
    /* Coverage tested */
#ifdef DEBUG_LCP_SCANNED_BIT
    if (next_ptr)
    {
      g_eventLogger->info("(%u)tab(%u,%u).%u"
                          " reset_lcp_scanned_bit(2)",
                          instance(),
                          m_curr_fragptr.p->fragTableId,
                          m_curr_fragptr.p->fragmentId,
                          key.m_page_no);
    }
#endif
    reset_lcp_scanned_bit(next_ptr);
    c_backup->skip_page_lcp_scanned_bit();
    /* Either 2) or 3) as described above */
    /**
     * No state in page map to update, the page hasn't been
     * defined yet, so the position in page map is empty.
     */
    pos.m_get = ScanPos::Get_next_page_mm;
    scan.m_last_seen = __LINE__;
    return ZSCAN_FOUND_PAGE_END; // incr loop count
  }
  else if (unlikely(pos.m_realpid_mm == RNIL))
  {
    bool is_last_lcp_state_A = !get_last_lcp_state(prev_ptr);
    bool need_record_dropped_change =
      pos.m_lcp_scan_changed_rows_page && is_last_lcp_state_A;
    /**
     * Case 1) from above
     * If we come here without having LCP_SCANNED_BIT set then
     * we haven't released the page during LCP scan. Thus the
     * new last LCP state is D. Ensure that LAST_LCP_FREE_BIT
    * is set to indicate that LCP state is D for this LCP.
     */
    DEB_LCP_DEL2(("(%u)tab(%u,%u) page(%u),"
                  " is_last_lcp_state_A: %u, CHANGED: %u",
                  instance(),
                  m_curr_fragptr.p->fragTableId,
                  m_curr_fragptr.p->fragmentId,
                  key.m_page_no,
                  is_last_lcp_state_A,
                  pos.m_lcp_scan_changed_rows_page));

    set_last_lcp_state(prev_ptr, true);
    if (!need_record_dropped_change)
    {
      jam();
      /* Coverage tested */
      /* LCP case 1b) and 1c) above goes this way */
      scan.m_last_seen = __LINE__;
      pos.m_get = ScanPos::Get_next_page_mm;
      c_backup->skip_empty_page_lcp();
      return ZSCAN_FOUND_PAGE_END; // incr loop count
    }
    else
    {
      jam();
      /* Coverage tested */
      /* 1a) as described above */
      scan.m_last_seen = __LINE__;
      pos.m_get = ScanPos::Get_next_page_mm;
      c_backup->record_dropped_empty_page_lcp();
      return ZSCAN_FOUND_DROPPED_CHANGE_PAGE;
    }
  }
  else
  {
    jam();
    /**
     * Case 4) above, we need to set the last LCP state flag
     * on the pos object to ensure that we know when a row
     * needs to be DELETE by ROWID or if it needs to be ignored.
     */
    pos.m_is_last_lcp_state_D = get_last_lcp_state(prev_ptr);
    scan.m_last_seen = __LINE__;
  }
  return ZSCAN_FOUND_TUPLE;
}

Uint32
Dbtup::handle_lcp_skip_page(ScanOp& scan,
                            Local_key key,
                            Page* page)
{
  ScanPos& pos = scan.m_scanPos;
  /**
   * The page was allocated after the LCP started, so it can only
   * contain rows that was allocated after start of LCP and should
   * thus not be part of LCP. It is case 4b), 4c) or 4d). We need to
   * clear the skip bit on the page. We need to get the old lcp state
   * to be able to decide if it is 4c) or 4d). We also need to set
   * the last LCP* state to D.
   */
  DEB_LCP_SKIP(("(%u)Clear LCP_SKIP on tab(%u,%u), page(%u), change: %u, D: %u",
                instance(),
                m_curr_fragptr.p->fragTableId,
                m_curr_fragptr.p->fragmentId,
                key.m_page_no,
                pos.m_lcp_scan_changed_rows_page,
                pos.m_is_last_lcp_state_D));

  page->clear_page_to_skip_lcp();
  set_last_lcp_state(m_curr_fragptr.p,
                     key.m_page_no,
                     true /* Set state to D */);

  if (pos.m_lcp_scan_changed_rows_page && !pos.m_is_last_lcp_state_D)
  {
    jam();
    /* Coverage tested */
    /**
     * Case 4d) from above
     * At start of LCP the page was dropped, we have information that
     * the page was dropped after the previous LCP. Thus we need to
     * record the entire page as DELETE by PAGEID.
     */
    scan.m_last_seen = __LINE__;
    pos.m_get = ScanPos::Get_next_page_mm;
    c_backup->record_late_alloc_page_lcp();
    return ZSCAN_FOUND_DROPPED_CHANGE_PAGE;
  }
  jam();
  /* Coverage tested */
  /**
   * Case 4b) and 4c) from above
   * For ALL ROWS pages the rows should be skipped for LCP, we clear
   * the LCP skip flag on page in this case to speed up skipping.
   *
   * We need to keep track of the state Get_next_page_mm when checking
   * if a rowid is part of the remaining lcp set. If we do a real-time
   * break right after setting Get_next_page_mm we need to move the
   * page number forward one step since we have actually completed the
   * current page number.
   */
  scan.m_last_seen = __LINE__;
  pos.m_get = ScanPos::Get_next_page_mm;
  c_backup->page_to_skip_lcp(!pos.m_is_last_lcp_state_D);
  return ZSCAN_FOUND_PAGE_END; //incr loop count
}

Uint32
Dbtup::handle_scan_change_page_rows(ScanOp& scan,
                                    Fix_page *fix_page,
                                    Tuple_header *tuple_header_ptr,
                                    Uint32 & foundGCI,
                                    Fragrecord *fragPtrP)
{
  ScanPos& pos = scan.m_scanPos;
  Local_key& key = pos.m_key;
  /**
   * Coming here means that the following condition is true.
   * bits & ScanOp::SCAN_LCP && pos.m_lcp_changed_page
   *
   * We have 3 cases here,
   * foundGCI == 0:
   *   This means that the row has not been committed yet
   *   and it has not had any previous rows in this row
   *   id either. However the previous LCP might still have
   *   had a row in this position since we could have
   *   deallocated a page and allocated it again between
   *   2 LCPs. In this case we have to ensure that the
   *   row id is deleted as part of the restore.
   *
   * foundGCI > scanGCI
   * Record has changed since last LCP
   *   if header says tuple is free then the row is a deleted
   *   row and we record it
   *   otherwise it is a normal row to be recorded in normal
   *   manner for LCPs.
   *
   * We record deleted rowid's only if scanGCI which indicates
   * that we are recording only changes from this row. We need
   * not record deleted rowids for those parts where we record
   * all rows.
   */
  Uint32 thbits = tuple_header_ptr->m_header_bits;
  if ((foundGCI = *tuple_header_ptr->get_mm_gci(m_curr_tabptr.p)) >
       scan.m_scanGCI)
  {
    if (unlikely(thbits & Tuple_header::LCP_DELETE))
    {
      jam();
      /* Ensure that LCP_DELETE bit is clear before we move on */
      /* Coverage tested */
      /**
       * Acquire mutex since otherwise readers could calculate the
       * wrong checksum. Pretty sure change maps need no protection
       * since they are only used by LCP scans that are always executed
       * in the LDM threads.
       */
      acquire_frag_mutex(fragPtrP, key.m_page_no);
      tuple_header_ptr->m_header_bits =
        thbits & (~Tuple_header::LCP_DELETE);
      updateChecksum(tuple_header_ptr,
                     m_curr_tabptr.p,
                     thbits,
                     tuple_header_ptr->m_header_bits);
      fix_page->set_change_maps(key.m_page_idx);
      release_frag_mutex(fragPtrP, key.m_page_no);
      jamDebug();
      jamLineDebug((Uint16)key.m_page_idx);
      DEB_LCP_DEL(("(%u)Reset LCP_DELETE on tab(%u,%u),"
                   " row(%u,%u), header: %x",
                   instance(),
                   m_curr_fragptr.p->fragTableId,
                   m_curr_fragptr.p->fragmentId,
                   key.m_page_no,
                   key.m_page_idx,
                   thbits));
      ndbrequire(!(thbits & Tuple_header::LCP_SKIP));
      scan.m_last_seen = __LINE__;
      return ZSCAN_FOUND_DELETED_ROWID;
    }
    else if (! (thbits & Tuple_header::FREE ||
                thbits & Tuple_header::DELETE_WAIT ||
                thbits & Tuple_header::ALLOC))
    {
      jam();
      /**
       * Tuple has changed since last LCP, we need to record
       * the row as a changed row unless the LCP_SKIP bit is
       * set on the rowid which means that the row was inserted
       * after starting the LCP.
       */
      scan.m_last_seen = __LINE__;
      return ZSCAN_FOUND_TUPLE;
    }
    else if (scan.m_scanGCI > 0 &&
             !(thbits & Tuple_header::LCP_SKIP))
    {
      jam();
      /**
       * We have found a row which is free, we are however scanning
       * CHANGED ROWS pages and thus we need to insert a DELETE by
       * ROWID in LCP since the page was deleted since the last
       * LCP was executed. We check that LCP_SKIP bit isn't set, if
       * LCP_SKIP bit is set it means that the tuple was deleted
       * since the LCP started and we have already recorded the
       * row present at start of LCP when the tuple was deleted.
       *
       * If we delete it after LCP start we will certainly set
       * the GCI on the record > scanGCI, so it is an important
       * check for LCP_SKIP bit set.
       */
      scan.m_last_seen = __LINE__;
      return ZSCAN_FOUND_DELETED_ROWID;
    }
    else if (unlikely(thbits & Tuple_header::LCP_SKIP))
    {
      /* Ensure that LCP_SKIP bit is clear before we move on */
      jam();
      /* Coverage tested */
      acquire_frag_mutex(fragPtrP, key.m_page_no);
      tuple_header_ptr->m_header_bits =
        thbits & (~Tuple_header::LCP_SKIP);
      DEB_LCP_SKIP(("(%u) 2 Reset LCP_SKIP on tab(%u,%u), row(%u,%u)"
                    ", header: %x",
                    instance(),
                    m_curr_fragptr.p->fragTableId,
                    m_curr_fragptr.p->fragmentId,
                    key.m_page_no,
                    key.m_page_idx,
                    thbits));
      updateChecksum(tuple_header_ptr,
                     m_curr_tabptr.p,
                     thbits,
                     tuple_header_ptr->m_header_bits);
      fix_page->set_change_maps(key.m_page_idx);
      release_frag_mutex(fragPtrP, key.m_page_no);
      jamDebug();
      jamLineDebug((Uint16)key.m_page_idx);
    }
    else
    {
      jamDebug();
      DEB_LCP_SKIP_EXTRA(("(%u)Skipped tab(%u,%u), row(%u,%u),"
                    " foundGCI: %u, scanGCI: %u, header: %x",
                    instance(),
                    m_curr_fragptr.p->fragTableId,
                    m_curr_fragptr.p->fragmentId,
                    key.m_page_no,
                    key.m_page_idx,
                    foundGCI,
                    scan.m_scanGCI,
                    thbits));
      ndbrequire(!(thbits & Tuple_header::LCP_SKIP));
      /* Coverage tested */
    }
    jam();
    scan.m_last_seen = __LINE__;
    /* Continue with next row */
    return ZSCAN_FOUND_NEXT_ROW;
  }
  else
  {
    /**
     * When setting LCP_DELETE flag we must also have deleted the
     * row and set rowGCI > scanGCI. So can't be set if we arrive
     * here.
     */
    if (unlikely(thbits & Tuple_header::LCP_DELETE))
    {
      g_eventLogger->info("(%u) tab(%u,%u) row(%u,%u)"
                          " LCP_DELETE set on rowid not yet used",
                          instance(),
                          m_curr_fragptr.p->fragTableId,
                          m_curr_fragptr.p->fragmentId,
                          key.m_page_no,
                          key.m_page_idx);
      ndbrequire(!(thbits & Tuple_header::LCP_DELETE));
    }
    if (foundGCI == 0 && thbits & Tuple_header::LCP_SKIP)
    {
      jam();
      /* Coverage tested */
      /**
       * BUG28372628:
       * ------------
       * LCP_SKIP flag is set when we perform a DELETE of a row
       * while an LCP is ongoing. During normal traffic operations
       * this means that the GCI is set to the GCI of the transaction.
       * The only other case where we can set LCP_SKIP is when a
       * DELETE operation arrives as part of COPY FRAG from live node
       * to starting node.
       *
       * In this case the GCI is set to the same GCI that the row in
       * the starting node have. If the GCI on the starting node is
       * not 0, then the GCI is always bigger than the GCI we are
       * storing locally, so we won't arrive in this path.
       *
       * There is however a case where the GCI is 0 in the live node.
       * This happens when the row has the state FREE_RECORD. This
       * means that the row is in a new page and the row hasn't been
       * used yet.
       * In this case we need to copy the row over to the starting node
       * to ensure that the row is deleted if it exists on the starting
       * node.
       *
       * If there is a row in this position AND a local LCP is ongoing,
       * in this case we could set the LCP_SKIP flag although the GCI
       * is set to 0.
       *
       * This case will only happen under the following condition.
       * 1) A row must have existed in this rowid before the starting node
       * stopped and is thus restored in the RESTORE, REBUILD, execute
       * REDO phase.
       * 2) The row must have been deleted together with all other rows
       *    in the same page such that the page of the row is dropped.
       * 3) At least one row in this page must have been inserted again,
       *    but the row in question must still be empty in the live node.
       * 4) A local LCP must be ongoing while COPY FRAGMENT of this
       *    fragment is ongoing, this can only happen if we start a
       *    full local LCP during COPY FRAGMENT. This in turn can only
       *    happen if the UNDO log for disk data parts is filled to the
       *    extent that we must ensure that an LCP is completed before
       *    the COPY FRAGMENT is completed.
       *
       * If all four conditions are met we could end up here with
       * LCP_SKIP bit set.
       */
      acquire_frag_mutex(fragPtrP, key.m_page_no);
      tuple_header_ptr->m_header_bits =
        thbits & (~Tuple_header::LCP_SKIP);
      DEB_LCP_SKIP(("(%u) 4 Reset LCP_SKIP on tab(%u,%u), row(%u,%u)"
                    ", header: %x",
                    instance(),
                    m_curr_fragptr.p->fragTableId,
                    m_curr_fragptr.p->fragmentId,
                    key.m_page_no,
                    key.m_page_idx,
                    thbits));
      updateChecksum(tuple_header_ptr,
                     m_curr_tabptr.p,
                     thbits,
                     tuple_header_ptr->m_header_bits);
      fix_page->set_change_maps(key.m_page_idx);
      release_frag_mutex(fragPtrP, key.m_page_no);
      jamDebug();
      jamLineDebug((Uint16)key.m_page_idx);
      ndbrequire(c_lqh->is_full_local_lcp_running());
      ndbrequire(c_lqh->is_full_local_lcp_running());
    }
    else if (foundGCI == 0 && scan.m_scanGCI > 0)
    {
      /* Coverage tested */
      jam();
      scan.m_last_seen = __LINE__;
      return ZSCAN_FOUND_DELETED_ROWID;
    }
    else
    {
      jam();
      /* Coverage tested */
      ndbrequire(!(thbits & Tuple_header::LCP_SKIP));
      DEB_LCP_SKIP_EXTRA(("(%u)Skipped tab(%u,%u), row(%u,%u),"
                    " foundGCI: %u, scanGCI: %u, header: %x",
                    instance(),
                    m_curr_fragptr.p->fragTableId,
                    m_curr_fragptr.p->fragmentId,
                    key.m_page_no,
                    key.m_page_idx,
                    foundGCI,
                    scan.m_scanGCI,
                    thbits));
    }
  }
  scan.m_last_seen = __LINE__;
  return ZSCAN_FOUND_NEXT_ROW;
  /* Continue LCP scan, no need to handle this row in this LCP */
}

 /**
 * LCP scanning of CHANGE ROW pages:
 * ---------------------------------
 * The below description is implemented by the setup_change_page_for_scan and
 * handle_scan_change_page_rows methods.
 *
 * When scanning changed pages we only need to record those rows that actually
 * changed. There are two things that we need to ensure here. The first is
 * that we need to ensure that we restore the correct data. The second is that
 * we ensure that each checkpoint maintains structural consistency.
 *
 * To prove that we will restore the correct data we notice that the last
 * change to restore is in a previous checkpoint.
 *
 * In the previous checkpoint we wrote all rows that changed in the first GCI
 * that wasn't completed before we started the GCI or in any later GCI.
 * From this follows that we will definitely have written all changes since
 * the last checkpoint and even more than that.
 *
 * Given that we restore using multiple LCPs there could be a risk that we cut
 * away the LCP part where the changed row was recorded. This is not possible
 * for the following reason:
 * Restore of a page always start at a LCP where the page was fully written.
 * If this happened after the change we know that the record is there.
 * If the change happened after the LCP where ALL changes were recorded we
 * know that the LCP part is part of the restore AND we know that our change is
 * in this LCP part.
 *
 * From this it follows that we will restore the correct data since no changes
 * will be missing from the restored data.
 *
 * Next we need to verify that maintain structural consistency.This means that
 * we must restore exactly the set of rows that was present at the start of
 * the LCP that we are restoring.
 *
 * To maintain this we need to ensure that any INSERTs that happened after
 * start of the previous LCP but before we scanned this row is not missed due
 * to that no changes occurred in this page since we last scanned it. To ensure
 * that we don't miss those rows we will notice that those rows will always
 * be marked with an LCP_DELETE flag for CHANGE pages. This means that when we
 * encounter a row with this flag we need to set the bit in the change map to
 * ensure that this row is recorded in the next LCP.
 *
 * Next we need to handle DELETEs that occur after the LCP started but before
 * we scanned the page. All these rows have the LCP_SKIP bit set. This means
 * that when we encounter the LCP_SKIP for CHANGE pages we should ensure that
 * the row is checked also in the next LCP by setting the change map to
 * indicate this.
 *
 * Finally if there are so many deletes that the state on the page is deleted
 * since the page is dropped, this we need not worry about since this is
 * handled in the same manner as the original partial LCP solution. So the
 * proof of this applies.
 *
 * Finally UPDATEs that occur after the LCP start but before we scan the row
 * will be recorded in the previous LCP and will not require setting any bits
 * in the change map. This is in line with normal behaviour of the LCPs, the
 * LCP is structurally consistent with the start of the LCP (the exact same
 * set of rows exists that existed at start of LCP). The data is however not
 * necessarily consistent since we rely o* the REDO log to bring data
 * consistency.
 *
 * The major benefit of these change map pages comes when an entire page can
 * be skipped. In this case we can change scanning hundreds of rows to a
 * simple check of a small bitmap on the page. To handle very large databases
 * well we implement the bitmaps using a sort of BLOOM filter.
 *
 * We have 8 bits that indicate changes in 4 kB of the page. If this bit isn't
 * set we can skip an entire 4 kB part of page that could easily contain up to
 * a bit more than * one hundred rows.
 *
 * Finally we have a bitmap consisting of 128 bits that each means we can skip
 * 256 bytes at a time when a bit isn't set.
 *
 * One problem with scanning using those bitmaps is that there is a cost
 * attached to skipping rows since it is harder to prefetch data. Thus we will
 * ignore the small area change bitmap when we have enough bits set and simply
 * scan all rows, we will still check the large area change bitmap though
 * also in this case.
 *
 * One special case we need to be careful with is when a new page has been
 * allocated. If this new page is reusing a previously used page slot and
 * thus reusing row ids we need to ensure that we scan the entire page.
 * This is required to generate DELETE BY ROWID for all row ids not yet
 * inserted into (there could be old inserts into these row ids in older
 * LCP data files, so important to remove those to get a consistent LCP.
 * We solve this by always ensuring that we scan the page the first time
 * by setting all bits in the change map and thus ensuring that the
 * m_all_rows is set to true while scanning the page. We could be more
 * elaborate and only set it on pages that reuse a page slot or we could
 * even use a bit in the tuple header for it. But this method should be
 * good enough for now.
 */
Uint32
Dbtup::setup_change_page_for_scan(ScanOp& scan,
                                  Fix_page *fix_page,
                                  Local_key& key,
                                  Uint32 size)
{
  ScanPos& pos = scan.m_scanPos;
  /**
   * This is the first row of the page, we need to decide how
   * to scan this page or possibly even that we don't need to
   * scan it at all since no changes exist on the page. No need
   * to check this once we started scanning the page.
   */
  if (!fix_page->get_any_changes())
  {
    /**
     * We only check this condition for the first row in the page.
     * If we passed this point we will start clearing the bits on
     * the page piece by piece, thus this check is only ok at the
     * first row of the page.
     *
     * No one has touched the page since the start of the
     * previous LCP. It is possible that some updates occurred
     * after the start of the LCP but before the previous LCP
     * scanned this page. These updates will have been recorded
     * in the previous LCP and thus as proved above will be part
     * of the previous LCP that will be part of the recovery
     * processing.
     */
#ifdef VM_TRACE
    Uint32 debug_idx = key.m_page_idx;
    do
    {
      Tuple_header* tuple_header_ptr;
      tuple_header_ptr = (Tuple_header*)&fix_page->m_data[debug_idx];
      Uint32 thbits = tuple_header_ptr->m_header_bits;
      if (thbits & Tuple_header::LCP_DELETE ||
          thbits & Tuple_header::LCP_SKIP)
      {
        g_eventLogger->info("(%u)LCP_DELETE on page with no"
                            " changes tab(%u,%u), page(%u,%u)"
                            ", thbits: %x",
                            instance(),
                            m_curr_fragptr.p->fragTableId,
                            m_curr_fragptr.p->fragmentId,
                            key.m_page_no,
                            key.m_page_idx,
                            thbits);
        ndbrequire(!(thbits & Tuple_header::LCP_DELETE));
        ndbrequire(!(thbits & Tuple_header::LCP_SKIP));
      }
      debug_idx += size;
    } while ((debug_idx + size) <= Fix_page::DATA_WORDS);
#endif
    DEB_LCP_FILTER(("(%u) tab(%u,%u) page(%u) filtered out",
                    instance(),
                    m_curr_fragptr.p->fragTableId,
                    m_curr_fragptr.p->fragmentId,
                    fix_page->frag_page_id));
    scan.m_last_seen = __LINE__;
    pos.m_get = ScanPos::Get_next_page_mm;
    c_backup->skip_no_change_page();
    return ZSCAN_FOUND_PAGE_END;
  }
  Uint32 num_changes = fix_page->get_num_changes();
  num_changes = 16;
  if (num_changes <= 15)
  {
    jam();
    /**
     * We will check every individual small area and also
     * check the large areas. There are only a few areas
     * that actually contain changes.
     * In this case we will not use any prefetches since
     * it is hard to predict which cache lines we will
     * actually read.
     *
     * When NDB is used with very large data sizes this
     * will be the most common code path since this only
     * looks at one individual page. If there is
     * 1 TB of data memory this means that we have
     * 32M of 32kB pages and thus the update frequency
     * must be at least 500M updates per LCP for the
     * number of changes to exceed 15 on most pages.
     * This is clearly not going to be the common case.
     *
     * For smaller databases with say 1 GB of data memory
     * there will be only 32k pages and thus around
     * 500k updates per LCP will be sufficient to exceed
     * 15 updates per page in the common case. Thus much
     * more likely.
     *
     * We keep the bits here until we have passed them with
     * the scan. Exactly the same proof that this works on
     * a page level now applies on the row level.
     *
     * Thus when we check the large area bit and find that no
     * changes have occurred we also know that no small area
     * bits are set, so no need to reset those. We know that
     * no one has touched those pages since the start of the
     * last LCP apart possibly from updates that doesn't change
     * structural consistency of the LCP.
     *
     * We initialise both the small area check index and the
     * large area check index to 0 to ensure that we check
     * already at the first row both of those areas.
     */
    pos.m_all_rows = false;
    pos.m_next_small_area_check_idx = 0;
    pos.m_next_large_area_check_idx = 0;
    ndbrequire(!fix_page->get_and_clear_change_while_lcp_scan());
    fix_page->set_page_being_lcp_scanned();
  }
  else
  {
    jam();
    /**
     * There are more than 15 parts that have changed.
     * In this case we expect to gain more from checking
     * all rows since this means that we can prefetch
     * memory to the CPU caches when we scan in linear
     * order.
     *
     * In this case we can clear the small area change map and
     * the large area change map already here since we won't
     * clear any bits during the page scan.
     *
     * With 15 changes or more the likelihhod is very high that all
     * 8 large areas are also set. So we will ignore checking these
     * to avoid extra costs attached to checking this on
     * each row.
     *
     * We set area check indexes to an impossible value to ensure
     * that we don't use those by mistake.
     */
    pos.m_all_rows = true;
    fix_page->clear_small_change_map();
    fix_page->clear_large_change_map();
    pos.m_next_small_area_check_idx = RNIL;
    pos.m_next_large_area_check_idx = RNIL;
    ndbassert(fix_page->verify_change_maps(jamBuffer()));
  }
  return ZSCAN_FOUND_TUPLE;
}

Uint32
Dbtup::move_to_next_change_page_row(ScanOp & scan,
                                    Fix_page *fix_page,
                                    Tuple_header **tuple_header_ptr,
                                    Uint32 & loop_count,
                                    Uint32 size)
{
  ScanPos& pos = scan.m_scanPos;
  Local_key& key = pos.m_key;
  jam();
  ndbrequire(pos.m_next_large_area_check_idx != RNIL &&
             pos.m_next_small_area_check_idx != RNIL);
  do
  {
    loop_count++;
    if (pos.m_next_large_area_check_idx == key.m_page_idx)
    {
      jamDebug();
      jamLineDebug(Uint16(key.m_page_idx));
      pos.m_next_large_area_check_idx =
        fix_page->get_next_large_idx(key.m_page_idx, size);
      if (!fix_page->get_large_change_map(key.m_page_idx))
      {
        jamDebug();
        DEB_LCP_FILTER(("(%u) tab(%u,%u) page(%u) large area filtered"
                        ", start_idx: %u",
                        instance(),
                        m_curr_fragptr.p->fragTableId,
                        m_curr_fragptr.p->fragmentId,
                        fix_page->frag_page_id,
                        key.m_page_idx));

        if (unlikely((pos.m_next_large_area_check_idx + size) >
                      Fix_page::DATA_WORDS))
        {
          jamDebug();
          return ZSCAN_FOUND_PAGE_END;
        }
        jamDebug();
        /**
         * We have moved forward to a new large area. We assume that all
         * small areas we move past don't have their bits set.
         * It is important to start checking immediately the small area
         * since we have no idea if the first small area is to be checked
         * or not.
         */
        Uint32 next_to_check = pos.m_next_large_area_check_idx;
        key.m_page_idx = next_to_check;
        pos.m_next_small_area_check_idx = next_to_check;
        continue;
      }
    }
    if (pos.m_next_small_area_check_idx == key.m_page_idx)
    {
      jamDebug();
      jamLineDebug(Uint16(key.m_page_idx));
      pos.m_next_small_area_check_idx =
        fix_page->get_next_small_idx(key.m_page_idx, size);
      if (!fix_page->get_and_clear_change_maps(key.m_page_idx))
      {
        jamDebug();
        DEB_LCP_FILTER(("(%u) tab(%u,%u) page(%u) small area filtered"
                        ", start_idx: %u",
                        instance(),
                        m_curr_fragptr.p->fragTableId,
                        m_curr_fragptr.p->fragmentId,
                        fix_page->frag_page_id,
                        key.m_page_idx));
        if (unlikely((pos.m_next_small_area_check_idx + size) >
                      Fix_page::DATA_WORDS))
        {
          jamDebug();
          ndbassert(fix_page->verify_change_maps(jamBuffer()));
          return ZSCAN_FOUND_PAGE_END;
        }
        jamDebug();
        ndbassert(fix_page->verify_change_maps(jamBuffer()));
        /**
         * Since 1024 is a multiple of 64 there is no risk that we move
         * ourselves past the next large area check.
         */
        key.m_page_idx = pos.m_next_small_area_check_idx;
        ndbrequire(key.m_page_idx <= pos.m_next_large_area_check_idx);
        continue;
      }
    }
    break;
  } while (1);
  (*tuple_header_ptr) = (Tuple_header*)&fix_page->m_data[key.m_page_idx];
  jamDebug();
  jamLineDebug(Uint16(key.m_page_idx));
  ndbassert(fix_page->verify_change_maps(jamBuffer()));
  return ZSCAN_FOUND_TUPLE;
}

/**
 * Handling heavy insert and delete activity during LCP scans
 * ----------------------------------------------------------
 * As part of the LCP we need to record all rows that existed at the beginning
 * of the LCP. This means that any rows that are inserted after the LCP
 * started can be skipped. This is a common activity during database load
 * activity, so we ensure that the LCP can run quick in this case to provide
 * much CPU resources for the insert activity. Also important to make good
 * progress on LCPs to ensure that we can free REDO log space to avoid running
 * out of this resource.
 *
 * We use three ways to signal that a row or a set of rows is not needed to
 * record during an LCP.
 *
 * 1) We record the maximum page number at the start of the LCP, we never
 *    need to scan beyond this point, there can only be pages here that
 *    won't need recording in an LCP. We also avoid setting LCP_SKIP bits
 *    on these pages and rows.
 *    This will cover the common case of a small set of pages at the
 *    start of the LCP that grows quickly during the LCP scan.
 *
 * 2) If a page was allocated after the LCP started, then it can only contain
 *    rows that won't need recording in the LCP. If the page number was
 *    within the maximum page number at start of LCP, and beyond the page
 *    currently checked in LCP, then we will record the LCP skip information
 *    in the page header. So when the LCP scan reaches this page it will
 *    quickly move on to the next page since the page didn't have any records
 *    eligible for LCP recording. After skipping the page we clear the LCP
 *    skip flag since the rows should be recorded in the next LCP.
 *
 * 3) In case a row is allocated in a page that existed at start of LCP, then
 *    we record the LCP skip information in the tuple header unless the row
 *    has already been checked by the current LCP. We skip all rows with this
 *    bit set and reset it to ensure that we record it in the next LCP.
 */

bool
Dbtup::scanNext(Signal* signal, ScanOpPtr scanPtr)
{
  ScanOp& scan = *scanPtr.p;
  ScanPos& pos = scan.m_scanPos;
  Local_key& key = pos.m_key;
  const Uint32 bits = scan.m_bits;
  // table
  TablerecPtr tablePtr;
  tablePtr.i = scan.m_tableId;
  ptrCheckGuard(tablePtr, cnoOfTablerec, tablerec);
  Tablerec& table = *tablePtr.p;
  m_curr_tabptr = tablePtr;
  // fragment
  FragrecordPtr fragPtr;
  fragPtr.i = scan.m_fragPtrI;
  c_fragment_pool.getPtr(fragPtr);
  Fragrecord& frag = *fragPtr.p;
  m_curr_fragptr = fragPtr;
  // tuple found
  Tuple_header* tuple_header_ptr = 0;
  Uint32 thbits = 0;
  Uint32 loop_count = 0;
  Uint32 foundGCI;

  const bool mm_index = (bits & ScanOp::SCAN_DD);
  const bool lcp = (bits & ScanOp::SCAN_LCP);

  const Uint32 size = ((bits & ScanOp::SCAN_VS) == 0) ?
    table.m_offsets[mm_index].m_fix_header_size : 1;
  const Uint32 first = ((bits & ScanOp::SCAN_VS) == 0) ? 0 : 1;

  if (lcp && ! fragPtr.p->m_lcp_keep_list_head.isNull())
  {
    jam();
    /**
     * Handle lcp keep list here too, due to scanCont
     */
    /* Coverage tested */
    ndbassert(!m_is_query_block);
    handle_lcp_keep(signal, fragPtr, scanPtr.p);
    scan.m_last_seen = __LINE__;
    return false;
  }

  switch(pos.m_get){
  case ScanPos::Get_next_tuple:
    jam();
    key.m_page_idx += size;
    pos.m_get = ScanPos::Get_page;
    pos.m_realpid_mm = RNIL;
    break;
  case ScanPos::Get_tuple:
    jam();
    /**
     * We need to refetch page after timeslice
     */
    pos.m_get = ScanPos::Get_page;
    pos.m_realpid_mm = RNIL;
    break;
  default:
    break;
  }
  
  while (true) {
    switch (pos.m_get) {
    case ScanPos::Get_next_page:
      // move to next page
      jam();
      {
        if (! (bits & ScanOp::SCAN_DD))
          pos.m_get = ScanPos::Get_next_page_mm;
        else
          pos.m_get = ScanPos::Get_next_page_dd;
      }
      continue;
    case ScanPos::Get_page:
      // get real page
      jam();
      {
        if (! (bits & ScanOp::SCAN_DD))
          pos.m_get = ScanPos::Get_page_mm;
        else
          pos.m_get = ScanPos::Get_page_dd;
      }
      continue;
    case ScanPos::Get_next_page_mm:
      // move to next logical TUP page
      jam();
      {
        /**
         * Code for future activation, see  below for more details.
         * bool break_flag;
         * break_flag = false;
         */
        key.m_page_no++;
        if (likely(bits & ScanOp::SCAN_LCP))
        {
          jam();
          /* Coverage tested path */
          /**
           * We could be scanning for a long time and only finding LCP_SKIP
           * records, we need to keep the LCP watchdog aware that we are
           * progressing, so we report each change to a new page by reporting
           * the id of the next page to scan.
           */
          c_backup->update_lcp_pages_scanned(signal,
                      c_lqh->get_scan_api_op_ptr(scan.m_userPtr),
                      key.m_page_no,
                      scan.m_scanGCI,
                      pos.m_lcp_scan_changed_rows_page);
          scan.m_last_seen = __LINE__;
        }
        if (unlikely(key.m_page_no >= frag.m_max_page_cnt))
        {
          if ((bits & ScanOp::SCAN_NR) && (scan.m_endPage != RNIL))
          {
            if (key.m_page_no < scan.m_endPage)
            {
              jam();
              DEB_NR_SCAN(("(%u)scanning page %u", instance(), key.m_page_no));
              goto cont;
            }
            jam();
            // no more pages, scan ends
            pos.m_get = ScanPos::Get_undef;
            scan.m_state = ScanOp::Last;
            scan.m_last_seen = __LINE__;
            return true;
          }
          else if (bits & ScanOp::SCAN_LCP &&
                   key.m_page_no < scan.m_endPage)
          {
            /**
             * We come here with ScanOp::SCAN_LCP set AND
             * frag.m_max_page_cnt < scan.m_endPage. In this case
             * it is still ok to finish the LCP scan. The missing
             * pages are handled when they are dropped, so before
             * we drop a page we record all entries that needs
             * recording for the LCP. These have been sent to the
             * LCP keep list. Since when we come here the LCP keep
             * list is empty we are done with the scan.
             *
             * We will however continue the scan for LCP scans. The
             * reason is that we might have set the LCP_SCANNED_BIT
             * on pages already dropped. So we need to continue scanning
             * to ensure that all the lcp scanned bits are reset.
             *
             * For the moment this code is unreachable since m_max_page_cnt
             * cannot decrease. Thus m_max_page_cnt cannot be smaller
             * than scan.m_endPage since scan.m_endPage is initialised to
             * m_max_page_cnt at start of scan.
             *
             * This is currently not implemented. So we
             * will make this code path using an ndbrequire instead.
             * 
             * We keep the code as comments to be activated when we implement
             * the possibility to release pages in the directory.
             */
            ndbabort();
            /* We will not scan this page, so reset flag immediately */
            // reset_lcp_scanned_bit(fragPtr.p, key.m_page_no);
            // scan.m_last_seen = __LINE__;
            // break_flag = true;
          }
          else
          {
            // no more pages, scan ends
            pos.m_get = ScanPos::Get_undef;
            scan.m_last_seen = __LINE__;
            scan.m_state = ScanOp::Last;
            return true;
          }
        }
        if (unlikely((bits & ScanOp::SCAN_LCP) &&
                     (key.m_page_no >= scan.m_endPage)))
        {
          jam();
          /**
           * We have arrived at a page number that didn't exist at start of
           * LCP, we can quit the LCP scan since we cannot find any more
           * pages that are containing rows to be saved in LCP.
           */
          // no more pages, scan ends
          pos.m_get = ScanPos::Get_undef;
          scan.m_last_seen = __LINE__;
          scan.m_state = ScanOp::Last;
          return true;
        }
        /**
         * Activate this code if we implement support for decreasing
         * frag.m_max_page_cnt
         *
         * if (break_flag)
         * {
         * jam();
         * pos.m_get = ScanPos::Get_next_page_mm;
         * scan.m_last_seen = __LINE__;
         * break; // incr loop count
         * }
         */
    cont:
        key.m_page_idx = first;
        pos.m_get = ScanPos::Get_page_mm;
        // clear cached value
        pos.m_realpid_mm = RNIL;
      }
      [[fallthrough]];
    case ScanPos::Get_page_mm:
      // get TUP real page
      {
        PagePtr pagePtr;
        loop_count+= 4;
        if (pos.m_realpid_mm == RNIL)
        {
          Uint32 *next_ptr, *prev_ptr;
          if (bits & ScanOp::SCAN_LCP)
          {
            jam();
            pos.m_realpid_mm = getRealpidScan(fragPtr.p,
                                              key.m_page_no,
                                              &next_ptr,
                                              &prev_ptr);
            Uint32 ret_val = prepare_lcp_scan_page(scan,
                                                   key,
                                                   next_ptr,
                                                   prev_ptr);
            if (ret_val == ZSCAN_FOUND_PAGE_END)
              break;
            else if (ret_val == ZSCAN_FOUND_DROPPED_CHANGE_PAGE)
             goto record_dropped_change_page;
            /* else continue */
          }
          else if (bits & ScanOp::SCAN_NR)
          {
            pos.m_realpid_mm = getRealpidScan(fragPtr.p,
                                              key.m_page_no,
                                              &next_ptr,
                                              &prev_ptr);
            if (unlikely(pos.m_realpid_mm == RNIL))
            {
              jam();
              pagePtr.p = nullptr;
              goto nopage;
            }
          }
          else
          {
            /**
             * Ensure that we access the page map with protection from
             * the query thread, no need for this protection from LDM
             * thread.
             */
            acquire_frag_page_map_mutex_read(fragPtr.p);
            pos.m_realpid_mm = getRealpidCheck(fragPtr.p,
                                               key.m_page_no);
            release_frag_page_map_mutex_read(fragPtr.p);
            if (unlikely(pos.m_realpid_mm == RNIL))
            {
              jam();
              pos.m_get = ScanPos::Get_next_page_mm;
              break; // incr loop count
            }
            jam();
          }
        }
        else
        {
          jam();
        }
        ndbrequire(c_page_pool.getPtr(pagePtr, pos.m_realpid_mm));
        /**
         * We are in the process of performing a Full table scan, this can be
         * either due to a user requesting a full table scan, it can also be
         * as part of Node Recovery where we are assisting the starting node
         * to be synchronized (SCAN_NR set) and it is also used for LCP scans
         * (SCAN_LCP set).
         * 
         * We know that we will touch all cache lines where there is a tuple
         * header and all scans using main memory pages are done on the fixed
         * pages. To speed up scan processing we will prefetch such that we
         * always are a few tuples ahead. We scan ahead 4 tuples here and then
         * we scan yet one more ahead at each new tuple we get to. We only need
         * initialise by scanning 3 rows ahead since we will immediately fetch
         * the fourth one before looking at the first row.
         *
         * PREFETCH_SCAN_TUPLE:
         */
        if (likely((key.m_page_idx + (size * 3)) <= Fix_page::DATA_WORDS))
        {
          struct Tup_fixsize_page *page_ptr =
            (struct Tup_fixsize_page*)pagePtr.p;
          NDB_PREFETCH_READ(page_ptr->get_ptr(key.m_page_idx,
                                              size));
          NDB_PREFETCH_READ(page_ptr->get_ptr(key.m_page_idx + size,
                                              size));
          NDB_PREFETCH_READ(page_ptr->get_ptr(key.m_page_idx + (size * 2),
                                              size));
        }
        if (bits & ScanOp::SCAN_LCP)
        {
          if (pagePtr.p->is_page_to_skip_lcp())
          {
            Uint32 ret_val = handle_lcp_skip_page(scan,
                                                  key,
                                                  pagePtr.p);
            if (ret_val == ZSCAN_FOUND_PAGE_END)
            {
              jamDebug();
              break;
            }
            else
            {
              jamDebug();
              ndbrequire(ret_val == ZSCAN_FOUND_DROPPED_CHANGE_PAGE);
              goto record_dropped_change_page;
            }
          }
          else if (pos.m_lcp_scan_changed_rows_page)
          {
            /* CHANGE page is accessed */
            if (key.m_page_idx == 0)
            {
              jamDebug();
              /* First access of a CHANGE page */
              Uint32 ret_val = setup_change_page_for_scan(scan,
                                                          (Fix_page*)pagePtr.p,
                                                          key,
                                                          size);
              if (ret_val == ZSCAN_FOUND_PAGE_END)
              {
                jamDebug();
                /* No changes found on page level bitmaps */
                break;
              }
              else
              {
                ndbrequire(ret_val == ZSCAN_FOUND_TUPLE);
              }
            }
          }
          else
          {
            /* LCP ALL page is accessed */
            jamDebug();
            /**
             * Make sure those values have defined values if we were to enter
             * the wrong path for some reason. These values will lead to a
             * crash if we try to run the CHANGE page code for an ALL page.
             */
            pos.m_all_rows = false;
            pos.m_next_small_area_check_idx = RNIL;
            pos.m_next_large_area_check_idx = RNIL;
          }
        }
        /* LCP normal case 4a) above goes here */

    nopage:
        pos.m_page = pagePtr.p;
        pos.m_get = ScanPos::Get_tuple;
      }
      continue;
    case ScanPos::Get_next_page_dd:
      // move to next disk page
      jam();
      {
        Disk_alloc_info& alloc = frag.m_disk_alloc_info;
        Local_fragment_extent_list list(c_extent_pool, alloc.m_extent_list);
        Ptr<Extent_info> ext_ptr;
        ndbrequire(c_extent_pool.getPtr(ext_ptr, pos.m_extent_info_ptr_i));
        Extent_info* ext = ext_ptr.p;
        key.m_page_no++;
        if (key.m_page_no >= ext->m_first_page_no + alloc.m_extent_size) {
          // no more pages in this extent
          jam();
          if (! list.next(ext_ptr)) {
            // no more extents, scan ends
            jam();
            pos.m_get = ScanPos::Get_undef;
            scan.m_state = ScanOp::Last;
            scan.m_last_seen = __LINE__;
            return true;
          } else {
            // move to next extent
            jam();
            pos.m_extent_info_ptr_i = ext_ptr.i;
            ext = c_extent_pool.getPtr(pos.m_extent_info_ptr_i);
            key.m_file_no = ext->m_key.m_file_no;
            key.m_page_no = ext->m_first_page_no;
          }
        }
        key.m_page_idx = first;
        pos.m_get = ScanPos::Get_page_dd;
        /*
          read ahead for scan in disk order
          do read ahead every 8:th page
        */
        if ((bits & ScanOp::SCAN_DD) &&
            (((key.m_page_no - ext->m_first_page_no) & 7) == 0))
        {
          jam();
          // initialize PGMAN request
          Page_cache_client::Request preq;
          preq.m_page = pos.m_key;
          preq.m_callback = TheNULLCallback;

          // set maximum read ahead
          Uint32 read_ahead = m_max_page_read_ahead;

          while (true)
          {
            // prepare page read ahead in current extent
            Uint32 page_no = preq.m_page.m_page_no;
            Uint32 page_no_limit = page_no + read_ahead;
            Uint32 limit = ext->m_first_page_no + alloc.m_extent_size;
            if (page_no_limit > limit)
            {
              jam();
              // read ahead crosses extent, set limit for this extent
              read_ahead = page_no_limit - limit;
              page_no_limit = limit;
              // and make sure we only read one extra extent next time around
              if (read_ahead > alloc.m_extent_size)
                read_ahead = alloc.m_extent_size;
            }
            else
            {
              jam();
              read_ahead = 0; // no more to read ahead after this
            }
            // do read ahead pages for this extent
            while (page_no < page_no_limit)
            {
              // page request to PGMAN
              jam();
              preq.m_page.m_page_no = page_no;
              preq.m_table_id = frag.fragTableId;
              preq.m_fragment_id = frag.fragmentId;
              int flags = Page_cache_client::DISK_SCAN;
              // ignore result
              Page_cache_client pgman(this, c_pgman);
              pgman.get_page(signal, preq, flags);
              jamEntry();
              page_no++;
            }
            if (!read_ahead || !list.next(ext_ptr))
            {
              // no more extents after this or read ahead done
              jam();
              break;
            }
            // move to next extent and initialize PGMAN request accordingly
            Extent_info* ext = c_extent_pool.getPtr(ext_ptr.i);
            preq.m_page.m_file_no = ext->m_key.m_file_no;
            preq.m_page.m_page_no = ext->m_first_page_no;
          }
        } // if ScanOp::SCAN_DD read ahead
      }
      [[fallthrough]];
    case ScanPos::Get_page_dd:
      // get global page in PGMAN cache
      jam();
      {
        // check if page is un-allocated or empty
	if (likely(! (bits & ScanOp::SCAN_NR)))
	{
          D("Tablespace_client - scanNext");
	  Tablespace_client tsman(signal, this, c_tsman,
                         frag.fragTableId, 
                         frag.fragmentId,
                         c_lqh->getCreateSchemaVersion(frag.fragTableId),
                         frag.m_tablespace_id);
	  unsigned uncommitted, committed;
	  uncommitted = committed = ~(unsigned)0;
	  int ret = tsman.get_page_free_bits(&key, &uncommitted, &committed);
	  ndbrequire(ret == 0);
	  if (committed == 0 && uncommitted == 0) {
	    // skip empty page
	    jam();
	    pos.m_get = ScanPos::Get_next_page_dd;
	    break; // incr loop count
	  }
	}
        // page request to PGMAN
        Page_cache_client::Request preq;
        preq.m_page = pos.m_key;
        preq.m_table_id = frag.fragTableId;
        preq.m_fragment_id = frag.fragmentId;
        preq.m_callback.m_callbackData = scanPtr.i;
        preq.m_callback.m_callbackFunction =
          safe_cast(&Dbtup::disk_page_tup_scan_callback);
        int flags = Page_cache_client::DISK_SCAN;
        Page_cache_client pgman(this, c_pgman);
        Ptr<GlobalPage> pagePtr;
        int res = pgman.get_page(signal, preq, flags);
        pagePtr = pgman.m_ptr;
        jamEntry();
        if (res == 0) {
          jam();
          // request queued
          pos.m_get = ScanPos::Get_tuple;
          scan.m_last_seen = __LINE__;
          return false;
        }
        else if (res < 0)
        {
          jam();
          if (res == -1)
          {
            jam();
            m_scan_error_code = Uint32(~0);
          }
          else
          {
            jam();
            res = -res;
            m_scan_error_code = res;
          }
          /* Flag to reply code that we have an error */
          scan.m_state = ScanOp::Invalid;
          scan.m_last_seen = __LINE__;
          return true;
        }
        ndbrequire(res > 0);
        pos.m_page = (Page*)pagePtr.p;
      }
      pos.m_get = ScanPos::Get_tuple;
      continue;
      // get tuple
      // move to next tuple
    case ScanPos::Get_next_tuple:
      // move to next fixed size tuple
      jamDebug();
      {
        key.m_page_idx += size;
        pos.m_get = ScanPos::Get_tuple;
      }
      [[fallthrough]];
    case ScanPos::Get_tuple:
      // get fixed size tuple
      jamDebug();
      if ((bits & ScanOp::SCAN_VS) == 0)
      {
        Fix_page* page = (Fix_page*)pos.m_page;
        if (key.m_page_idx + size <= Fix_page::DATA_WORDS) 
	{
	  pos.m_get = ScanPos::Get_next_tuple;
	  if (unlikely((bits & ScanOp::SCAN_NR) &&
              pos.m_realpid_mm == RNIL))
          {
            /**
             * pos.m_page isn't initialized this path, so handle early
             * We're doing a node restart and we are scanning beyond our
             * existing rowid's since starting node had those rowid's
             * defined.
             */
            jam();
            foundGCI = 0;
            goto found_deleted_rowid;
          }
#ifdef VM_TRACE
          if (! (bits & ScanOp::SCAN_DD))
          {
            acquire_frag_page_map_mutex_read(fragPtr.p);
            Uint32 realpid = getRealpidCheck(fragPtr.p, key.m_page_no);
            release_frag_page_map_mutex_read(fragPtr.p);
            ndbrequire(pos.m_realpid_mm == realpid);
          }
#endif
          tuple_header_ptr = (Tuple_header*)&page->m_data[key.m_page_idx];

          if ((key.m_page_idx + (size * 4)) <= Fix_page::DATA_WORDS)
          {
            /**
             * Continue staying ahead of scan on this page by prefetching
             * a row 4 tuples ahead of this tuple, prefetched the first 3
             * at PREFETCH_SCAN_TUPLE.
             */
            struct Tup_fixsize_page *page_ptr =
              (struct Tup_fixsize_page*)page;
            NDB_PREFETCH_READ(page_ptr->get_ptr(key.m_page_idx + (size * 3),
                                                size));
          }
	  if (likely((! ((bits & ScanOp::SCAN_NR) ||
                         (bits & ScanOp::SCAN_LCP))) ||
                     ((bits & ScanOp::SCAN_LCP) &&
                      !pos.m_lcp_scan_changed_rows_page)))
          {
            jamDebug();
            /**
             * We come here for normal full table scans and also for LCP
             * scans where we scan ALL ROWS pages.
             *
             * We simply check if the row is free, if it isn't then we will
             * handle it. For LCP scans we will also check at found_tuple that
             * the LCP_SKIP bit isn't set. If it is then the rowid was empty
             * at start of LCP. If the rowid is free AND we are scanning an
             * ALL ROWS page then the LCP_SKIP cannot be set, this is set only
             * for CHANGED ROWS pages when deleting tuples.
             *
             * Free rowid's might have existed at start of LCP. This was
             * handled by using the LCP keep list when tuple was deleted.
             * So when we come here we don't have to worry about LCP scanning
             * those rows.
             *
             * LCP_DELETE flag can never be set on ALL ROWS pages.
             *
             * The state Tuple_header::ALLOC means that the row is being
             * inserted, it thus have no current committed state and is
             * thus here equivalent to the FREE state for LCP scans.
             *
             * We need to acquire the TUP fragment mutex before reading the
             * tuple header bits. The reason for this is to ensure that
             * we don't interact with INSERT operations that will
             * manipulate the header bits during allocation of a new row.
             *
             * If someone is inserting a row in this very position we will
             * hold the mutex and thus acquiring the mutex here for query
             * threads ensure that they don't read a row in the middle of
             * its insertion process.
             */
            acquire_frag_mutex_read(fragPtr.p, key.m_page_no);
            thbits = tuple_header_ptr->m_header_bits;
            release_frag_mutex_read(fragPtr.p, key.m_page_no);
            if ((bits & ScanOp::SCAN_LCP) &&
                (thbits & Tuple_header::LCP_DELETE))
            {
              g_eventLogger->info("(%u)LCP_DELETE on tab(%u,%u), row(%u,%u)"
                                  " ALL ROWS page, header: %x",
                                  instance(),
                                  fragPtr.p->fragTableId,
                                  fragPtr.p->fragmentId,
                                  key.m_page_no,
                                  key.m_page_idx,
                                  thbits);
              ndbabort();
            }
	    if (! ((thbits & Tuple_header::FREE ||
                    thbits & Tuple_header::DELETE_WAIT) ||
                   ((bits & ScanOp::SCAN_LCP) &&
                    (thbits & Tuple_header::ALLOC))))
	    {
              jam();
              scan.m_last_seen = __LINE__;
              goto found_tuple;
	    }
            /**
             * Ensure that LCP_SKIP bit is clear before we move on
             * It could be set if the row was inserted after LCP
             * start and then followed by a delete of the row before
             * we arrive here.
             */
            if ((bits & ScanOp::SCAN_LCP) &&
                (thbits & Tuple_header::LCP_SKIP))
            {
              jam();
              acquire_frag_mutex(fragPtr.p, key.m_page_no);
              tuple_header_ptr->m_header_bits =
                thbits & (~Tuple_header::LCP_SKIP);
              DEB_LCP_SKIP(("(%u)Reset LCP_SKIP on tab(%u,%u), row(%u,%u)"
                            ", header: %x"
                            ", new header: %x"
                            ", tuple_header_ptr: %p",
                            instance(),
                            fragPtr.p->fragTableId,
                            fragPtr.p->fragmentId,
                            key.m_page_no,
                            key.m_page_idx,
                            thbits,
                            tuple_header_ptr->m_header_bits,
                            tuple_header_ptr));
              updateChecksum(tuple_header_ptr,
                             tablePtr.p,
                             thbits,
                             tuple_header_ptr->m_header_bits);
              release_frag_mutex(fragPtr.p, key.m_page_no);
            }
            scan.m_last_seen = __LINE__;
	  }
	  else if (bits & ScanOp::SCAN_NR)
	  {
            thbits = tuple_header_ptr->m_header_bits;
	    if ((foundGCI = *tuple_header_ptr->get_mm_gci(tablePtr.p)) >
                 scan.m_scanGCI ||
                foundGCI == 0)
	    {
              /**
               * foundGCI == 0 means that the row is initialised but has not
               * yet been committed as part of insert transaction. All other
               * rows have the GCI entry set to last GCI it was changed, this
               * is true for even deleted rows as long as the page is still
               * maintained by the fragment.
               *
               * When foundGCI == 0 there are two cases.
               * The first case is that thbits == Fix_page::FREE_RECORD.
               * In this case the tuple doesn't exist and should be
               * deleted if existing in the starting node.
               * As part of Fix_page::FREE_RECORD the Tuple_header::FREE
               * bit is set. So this is handled below.
               * The second case is that thbits == Tuple_header::ALLOC.
               * In this case the tuple is currently being inserted, but the
               * transaction isn't yet committed. In this case we will follow
               * the found_tuple path. This means that we will attempt to
               * lock the tuple, this will be unsuccessful since the row
               * is currently being inserted and is locked for write.
               * When the commit happens the row lock is released and the
               * copy scan will continue on this row. It will send an INSERT
               * to the starting node. Most likely the INSERT transaction
               * was started after the copy scan started, in this case the
               * INSERT will simply be converted to an UPDATE by the starting
               * node. If the insert was started before the new replica of
               * the fragment was included, the INSERT will be performed.
               * This is the reason why we have to go the extra mile here to
               * ensure that we don't lose records that are being inserted as
               * part of long transactions.
               *
               * The final problem is when the INSERT is aborted. In this case
               * we return from the lock row in execACCKEYREF. Since the row
               * is now in the Tuple_header::FREE state we must re-read the
               * row again. This is handled by changing the pos.m_get state
               * to Get_tuple instead of Get_next_tuple.
               */
              if (! (thbits & Tuple_header::FREE ||
                     thbits & Tuple_header::DELETE_WAIT))
	      {
		jam();
		goto found_tuple;
	      }
	      else
	      {
		goto found_deleted_rowid;
	      }
	    }
	    else if ((thbits & Fix_page::FREE_RECORD) != Fix_page::FREE_RECORD && 
		      tuple_header_ptr->m_operation_ptr_i != RNIL)
	    {
	      jam();
	      goto found_tuple; // Locked tuple...
	      // skip free tuple
	    }
            DEB_NR_SCAN_EXTRA(("(%u)NR_SCAN_SKIP:tab(%u,%u) row(%u,%u),"
                               " recGCI: %u, scanGCI: %u, header: %x",
                               instance(),
                               fragPtr.p->fragTableId,
                               fragPtr.p->fragmentId,
                               key.m_page_no,
                               key.m_page_idx,
                               foundGCI,
                               scan.m_scanGCI,
                               thbits));
	  }
          else
          {
            ndbrequire(c_backup->is_partial_lcp_enabled());
            ndbrequire((bits & ScanOp::SCAN_LCP) &&
                       pos.m_lcp_scan_changed_rows_page);
            Uint32 ret_val;
            if (!pos.m_all_rows)
            {
              ret_val = move_to_next_change_page_row(scan,
                                                     page,
                                                     &tuple_header_ptr,
                                                     loop_count,
                                                     size);
              if (ret_val == ZSCAN_FOUND_PAGE_END)
              {
                /**
                 * We have finished scanning a CHANGE PAGE row where we
                 * checked even the parts of a page. In this case we
                 * perform very detailed analysis that we clear all bits
                 * while scanning. To handle this we will set a special
                 * bit if anyone updates any row in the page while
                 * we are scanning in this mode. This ensures that the
                 * flag bits are in read-only mode and only updated by
                 * LCP scanning. We don't track which part of page is
                 * updated in this case, so if any updates have been
                 * performed on page in this state, all bits on page
                 * are set to ensure that we will scan the entire page
                 * in the next LCP scan.
                 */
                ndbassert(!page->get_any_changes());
                page->clear_page_being_lcp_scanned();
                if (page->get_and_clear_change_while_lcp_scan())
                {
                  jamDebug();
                  page->set_all_change_map();
                }
                /**
                 * We've finished scanning a page that was using filtering using
                 * the bitmaps on the page. We are ready to set the last LCP
                 * state to A.
                 */
                /* Coverage tested */
                set_last_lcp_state(fragPtr.p,
                                   key.m_page_no,
                                   false /* Set state to A */);
                scan.m_last_seen = __LINE__;
                pos.m_get = ScanPos::Get_next_page;
                break;
              }
            }
            ret_val = handle_scan_change_page_rows(scan,
                                                   page,
                                                   tuple_header_ptr,
                                                   foundGCI,
                                                   fragPtr.p);
            if (likely(ret_val == ZSCAN_FOUND_TUPLE))
            {
              thbits = tuple_header_ptr->m_header_bits;
              goto found_tuple;
            }
            else if (ret_val == ZSCAN_FOUND_DELETED_ROWID)
              goto found_deleted_rowid;
            ndbrequire(ret_val == ZSCAN_FOUND_NEXT_ROW);
          }
        }
        else
        {
          jam();
          /**
           * We've finished scanning a page, for LCPs we are ready to
           * set the last LCP state to A.
           */
          if (bits & ScanOp::SCAN_LCP)
          {
            jam();
            /* Coverage tested */
            set_last_lcp_state(fragPtr.p,
                               key.m_page_no,
                               false /* Set state to A */);
            if (!pos.m_all_rows)
            {
              ndbassert(page->verify_change_maps(jamBuffer()));
            }
            scan.m_last_seen = __LINE__;
          }
          // no more tuples on this page
          pos.m_get = ScanPos::Get_next_page;
        }
      }
      else
      {
        jam();
        Var_page * page = (Var_page*)pos.m_page;
        if (key.m_page_idx < page->high_index)
        {
          jam();
          pos.m_get = ScanPos::Get_next_tuple;
          if (!page->is_free(key.m_page_idx))
          {
            tuple_header_ptr = (Tuple_header*)page->get_ptr(key.m_page_idx);
            thbits = tuple_header_ptr->m_header_bits;
            goto found_tuple;
          }
        }
        else
        {
          jam();
          // no more tuples on this page
          pos.m_get = ScanPos::Get_next_page;
          break;
        }
      }
      break; // incr loop count
  found_tuple:
      // found possible tuple to return
      jam();
      {
        // caller has already set pos.m_get to next tuple
        if (likely(! (bits & ScanOp::SCAN_LCP &&
                      thbits & Tuple_header::LCP_SKIP)))
        {
          Local_key& key_mm = pos.m_key_mm;
          if (likely(! (bits & ScanOp::SCAN_DD)))
          {
            key_mm = pos.m_key;
            // real page id is already set
            if (bits & ScanOp::SCAN_LCP)
            {
              c_backup->update_pause_lcp_counter(loop_count);
            }
          }
          else
          {
            /**
             * Disk data rows are only accessed in LDM thread.
             * Thus no need to acquire mutex for access here.
             */
            ndbrequire(!m_is_in_query_thread);
            tuple_header_ptr->get_base_record_ref(key_mm);
            // recompute for each disk tuple
            pos.m_realpid_mm = getRealpid(fragPtr.p, key_mm.m_page_no);
          }
          // TUPKEYREQ handles savepoint stuff
          scan.m_last_seen = __LINE__;
          scan.m_state = ScanOp::Current;
          return true;
        }
        else
        {
          jam();
          /* Clear LCP_SKIP bit so that it will not show up in next LCP */
          /**
           * We need to use a mutex since otherwise readers could calculate
           * the wrong checksum.
           */
          acquire_frag_mutex(fragPtr.p, key.m_page_no);
          tuple_header_ptr->m_header_bits =
            thbits & ~(Uint32)Tuple_header::LCP_SKIP;

          DEB_LCP_SKIP(("(%u) 3 Reset LCP_SKIP on tab(%u,%u), row(%u,%u)"
                        ", header: %x",
                        instance(),
                        fragPtr.p->fragTableId,
                        fragPtr.p->fragmentId,
                        key.m_page_no,
                        key.m_page_idx,
                        thbits));

          updateChecksum(tuple_header_ptr,
                         tablePtr.p,
                         thbits,
                         tuple_header_ptr->m_header_bits);
          release_frag_mutex(fragPtr.p, key.m_page_no);
          scan.m_last_seen = __LINE__;
        }
      }
      break;

  record_dropped_change_page:
      {
        ndbrequire(c_backup->is_partial_lcp_enabled());
        c_backup->update_pause_lcp_counter(loop_count);
        record_delete_by_pageid(signal,
                                frag.fragTableId,
                                frag.fragmentId,
                                scan,
                                key.m_page_no,
                                size,
                                true);
        return false;
      }

  found_deleted_rowid:

      ndbrequire((bits & ScanOp::SCAN_NR) ||
                 (bits & ScanOp::SCAN_LCP));
      if (!(bits & ScanOp::SCAN_LCP && pos.m_is_last_lcp_state_D))
      {
        ndbrequire(bits & ScanOp::SCAN_NR ||
                  pos.m_lcp_scan_changed_rows_page);

        Local_key& key_mm = pos.m_key_mm;
        if (! (bits & ScanOp::SCAN_DD))
        {
          jam();
          key_mm = pos.m_key;
          // caller has already set pos.m_get to next tuple
          // real page id is already set
        }
        else
        {
          jam();
          /**
           * Currently dead code since NR scans never use Disk data scans.
           */
          ndbrequire(bits & ScanOp::SCAN_NR);
          tuple_header_ptr->get_base_record_ref(key_mm);
          // recompute for each disk tuple
          pos.m_realpid_mm = getRealpid(fragPtr.p, key_mm.m_page_no);
  
          Fix_page *mmpage = (Fix_page*)c_page_pool.getPtr(pos.m_realpid_mm);
          tuple_header_ptr =
            (Tuple_header*)(mmpage->m_data + key_mm.m_page_idx);
          if ((foundGCI = *tuple_header_ptr->get_mm_gci(tablePtr.p)) >
               scan.m_scanGCI ||
              foundGCI == 0)
          {
            thbits = tuple_header_ptr->m_header_bits;
            if (! (thbits & Tuple_header::FREE ||
                   thbits & Tuple_header::DELETE_WAIT))
            {
              jam();
              break;
            }
            jam();
          }
        }
        /**
         * This code handles Node recovery, the row might still exist at the
         * starting node although it no longer exists at this live node. We
         * send a DELETE by ROWID to the starting node.
         *
         * This code is also used by LCPs to record deleted row ids.
         */
        c_backup->update_pause_lcp_counter(loop_count);
        record_delete_by_rowid(signal,
                               frag.fragTableId,
                               frag.fragmentId,
                               scan,
                               pos.m_key_mm,
                               foundGCI,
                               true);
        // TUPKEYREQ handles savepoint stuff
        return false;
      }
      scan.m_last_seen = __LINE__;
      break; // incr loop count
    default:
      ndbabort();
    }
    loop_count+= 4;
    if (loop_count >= 512)
    {
      jam();
      if (bits & ScanOp::SCAN_LCP)
      {
        jam();
        c_backup->update_pause_lcp_counter(loop_count);
        if (!c_backup->check_pause_lcp())
        {
          loop_count = 0;
          continue;
        }
        c_backup->pausing_lcp(5,loop_count);
      }
      break;
    }
  }
  // TODO: at drop table we have to flush and terminate these
  jam();
  scan.m_last_seen = __LINE__;
  signal->theData[0] = ZTUP_SCAN;
  signal->theData[1] = scanPtr.i;
  if (!c_lqh->rt_break_is_scan_prioritised(scan.m_userPtr))
  {
    jam();
    sendSignal(reference(), GSN_CONTINUEB, signal, 2, JBB);
  }
  else
  {
    /**
     * Sending with bounded delay means that we allow all signals in job buffer
     * to be executed until the maximum is arrived at which is currently 100.
     * So sending with bounded delay means that we get more predictable delay.
     * It might be longer than with priority B, but it will never be longer
     * than 100 signals.
     */
    jam();
//#ifdef VM_TRACE
    c_debug_count++;
    if (c_debug_count % 10000 == 0)
    {
      DEB_LCP_DELAY(("(%u)TupScan delayed 10000 times", instance()));
    }
//#endif
    sendSignalWithDelay(reference(), GSN_CONTINUEB, signal, BOUNDED_DELAY, 2);
  }
  return false;
}

void
Dbtup::record_delete_by_rowid(Signal *signal,
                              Uint32 tableId,
                              Uint32 fragmentId,
                              ScanOp &scan,
                              Local_key &key,
                              Uint32 foundGCI,
                              bool set_scan_state)
{
  const Uint32 bits = scan.m_bits;
  DEB_LCP_DEL_EXTRA(("(%u)Delete by rowid tab(%u,%u), row(%u,%u)",
                     instance(),
                     tableId,
                     fragmentId,
                     key.m_page_no,
                     key.m_page_idx));
  NextScanConf* const conf = (NextScanConf*)signal->getDataPtrSend();
  conf->scanPtr = scan.m_userPtr;
  conf->accOperationPtr = (bits & ScanOp::SCAN_LCP) ? Uint32(-1) : RNIL;
  conf->fragId = fragmentId;
  conf->localKey[0] = key.m_page_no;
  conf->localKey[1] = key.m_page_idx;
  conf->gci = foundGCI;
  if (set_scan_state)
    scan.m_state = ScanOp::Next;
  scan.m_last_seen = __LINE__;
  signal->setLength(NextScanConf::SignalLengthNoKeyInfo);
  c_lqh->exec_next_scan_conf(signal);
  return;
}

void
Dbtup::record_delete_by_pageid(Signal *signal,
                               Uint32 tableId,
                               Uint32 fragmentId,
                               ScanOp &scan,
                               Uint32 page_no,
                               Uint32 record_size,
                               bool set_scan_state)
{
  DEB_LCP_DEL_EXTRA(("(%u)Delete by pageid tab(%u,%u), page(%u)",
                     instance(),
                     tableId,
                     fragmentId,
                     page_no));
  jam();
  /**
   * Set page_idx to flag to LQH that it is a
   * DELETE by PAGEID, this also ensures that we go to the next
   * page when we return to continue the LCP scan.
   */
  Uint32 page_idx = ZNIL;

  NextScanConf* const conf = (NextScanConf*)signal->getDataPtrSend();
  conf->scanPtr = scan.m_userPtr;
  conf->accOperationPtr = Uint32(-1);
  conf->fragId = fragmentId;
  conf->localKey[0] = page_no;
  conf->localKey[1] = page_idx;
  conf->gci = record_size; /* Used to transport record size */
  if (set_scan_state)
    scan.m_state = ScanOp::Next;
  signal->setLength(NextScanConf::SignalLengthNoKeyInfo);
  c_lqh->exec_next_scan_conf(signal);
}

/**
 * The LCP requires that some rows which are deleted during the main-memory
 * scan of fragments with disk-data parts are included in the main-memory LCP.
 * This is done so that during recovery, the main-memory part can be used to
 * find the disk-data part again, so that it can be deleted during Redo
 * application.
 *
 * This is implemented by copying the row content into
 * 'undo memory' / copy tuple space, and adding it to a per-fragment
 * 'lcp keep list', before deleting it at transaction commit time.
 * The row content is then only reachable via the lcp keep list, and does not
 * cause any ROWID reuse issues (899).
 *
 * The LCP scan treats the fragment's 'lcp keep list' as a top-priority source
 * of rows to be included in the fragment LCP, so rows should only be kept
 * momentarily.
 *
 * As these rows exist solely in DBTUP undo memory, it is not necessary to
 * perform the normal ACC locking protocols etc, but it is necessary to prepare
 * TUP for the coming TUPKEYREQ...
 *
 * The principle behind the LCP keep list is described in more detail in
 * the research paper:
 * Recovery Principles of MySQL Cluster 5.1 presented at VLDB in 2005.
 * The main thought is that we restore the disk data part to the point in time
 * when we start the LCP on the fragment. Thus we need to ensure that any rows
 * that exist at start of LCP also exist in the LCP and vice versa any row
 * that didn't exist at start of LCP doesn't exist in LCP. Updates of rows
 * don't matter since the REDO log application will ensure that the row
 * gets synchronized.
 *
 * An important part of this is to record the number of pages at start of LCP.
 * We don't need to worry about scanning pages deleted during LCP since the
 * LCP keep list ensures that those rows were checkpointed before being
 * deleted.
 */
void
Dbtup::handle_lcp_keep(Signal* signal,
                       FragrecordPtr fragPtr,
                       ScanOp* scanPtrP)
{
  TablerecPtr tablePtr;
  tablePtr.i = scanPtrP->m_tableId;
  ptrCheckGuard(tablePtr, cnoOfTablerec, tablerec);

  ndbrequire(!fragPtr.p->m_lcp_keep_list_head.isNull());
  Local_key tmp = fragPtr.p->m_lcp_keep_list_head;
  Uint32 * copytuple = get_copy_tuple_raw(&tmp);
  if (copytuple[0] == FREE_PAGE_RNIL)
  {
    jam();
    ndbrequire(c_backup->is_partial_lcp_enabled());
    /* Handle DELETE by ROWID or DELETE by PAGEID */
    Uint32 num_entries = copytuple[4];
    Uint32 page_id = copytuple[5];
    Uint16 *page_index_array = (Uint16*)&copytuple[6];
    c_backup->change_current_page_temp(page_id);
    if (page_index_array[0] == ZNIL)
    {
      jam();
      /* DELETE by PAGEID */
      const Uint32 size = tablePtr.p->m_offsets[MM].m_fix_header_size;
      Local_key key;
      key.m_page_no = page_id;
      key.m_page_idx = ZNIL;
      ndbrequire(num_entries == 1);
      DEB_LCP_KEEP(("(%u)tab(%u,%u) page(%u): Handle LCP keep DELETE by PAGEID",
                    instance(),
                    fragPtr.p->fragTableId,
                    fragPtr.p->fragmentId,
                    page_id));
      remove_top_from_lcp_keep_list(fragPtr.p, copytuple, tmp);
      c_backup->lcp_keep_delete_by_page_id();
      record_delete_by_pageid(signal,
                              fragPtr.p->fragTableId,
                              fragPtr.p->fragmentId,
                              *scanPtrP,
                              page_id,
                              size,
                              false);
      c_undo_buffer.free_copy_tuple(&tmp);
    }
    else
    {
      jam();
      /* DELETE by ROWID */
      Local_key key;
      key.m_page_no = page_id;
      ndbrequire(num_entries > 0);
      num_entries--;
      key.m_page_no = page_id;
      key.m_page_idx = page_index_array[num_entries];
      copytuple[4] = num_entries;
      c_backup->lcp_keep_delete_row();
      DEB_LCP_KEEP(("(%u)tab(%u,%u) page(%u,%u): "
                    "Handle LCP keep DELETE by ROWID",
                    instance(),
                    fragPtr.p->fragTableId,
                    fragPtr.p->fragmentId,
                    key.m_page_no,
                    key.m_page_idx));
      if (num_entries == 0)
      {
        jam();
        remove_top_from_lcp_keep_list(fragPtr.p, copytuple, tmp);
      }
      record_delete_by_rowid(signal,
                             fragPtr.p->fragTableId,
                             fragPtr.p->fragmentId,
                             *scanPtrP,
                             key,
                             0,
                             false);
      if (num_entries == 0)
      {
        jam();
        c_undo_buffer.free_copy_tuple(&tmp);
      }
    }
  }
  else
  {
    jam();
    /**
     * tmp points to copy tuple. We need real page id to change to correct
     * current page temporarily. This can be found in copytuple[0]
     * where handle_lcp_keep_commit puts it.
     */
    c_backup->change_current_page_temp(copytuple[0]);
    c_backup->lcp_keep_row();
    remove_top_from_lcp_keep_list(fragPtr.p, copytuple, tmp);
    DEB_LCP_KEEP(("(%u)tab(%u,%u) row(%u,%u) page(%u,%u): Handle LCP keep"
                  " insert entry",
                  instance(),
                  fragPtr.p->fragTableId,
                  fragPtr.p->fragmentId,
                  copytuple[0],
                  copytuple[1],
                  tmp.m_page_no,
                  tmp.m_page_idx));
    Local_key save = tmp;
    setCopyTuple(tmp.m_page_no, tmp.m_page_idx);
    prepare_scanTUPKEYREQ(tmp.m_page_no, tmp.m_page_idx);
    NextScanConf* const conf = (NextScanConf*)signal->getDataPtrSend();
    conf->scanPtr = scanPtrP->m_userPtr;
    conf->accOperationPtr = (Uint32)-1;
    conf->fragId = fragPtr.p->fragmentId;
    conf->localKey[0] = tmp.m_page_no;
    conf->localKey[1] = tmp.m_page_idx;
    signal->setLength(NextScanConf::SignalLengthNoGCI);
    c_lqh->exec_next_scan_conf(signal);
    c_undo_buffer.free_copy_tuple(&save);
    return;
  }
}

void
Dbtup::remove_top_from_lcp_keep_list(Fragrecord *fragPtrP,
                                     Uint32 *copytuple,
                                     Local_key tmp)
{
  memcpy(&fragPtrP->m_lcp_keep_list_head,
         copytuple+2,
         sizeof(Local_key));

  if (fragPtrP->m_lcp_keep_list_head.isNull())
  {
    jam();
    DEB_LCP_KEEP(("(%u) tab(%u,%u) tmp(%u,%u) keep_list(%u,%u):"
                  " LCP keep list empty again",
                  instance(),
                  fragPtrP->fragTableId,
                  fragPtrP->fragmentId,
                  tmp.m_page_no,
                  tmp.m_page_idx,
                  fragPtrP->m_lcp_keep_list_tail.m_page_no,
                  fragPtrP->m_lcp_keep_list_tail.m_page_idx));
    ndbrequire(tmp.m_page_no == fragPtrP->m_lcp_keep_list_tail.m_page_no);
    ndbrequire(tmp.m_page_idx == fragPtrP->m_lcp_keep_list_tail.m_page_idx);
    fragPtrP->m_lcp_keep_list_tail.setNull();
  }
  else
  {
    jam();
    DEB_LCP_KEEP(("(%u)tab(%u,%u) move LCP keep head(%u,%u),tail(%u,%u)",
                  instance(),
                  fragPtrP->fragTableId,
                  fragPtrP->fragmentId,
                  fragPtrP->m_lcp_keep_list_head.m_page_no,
                  fragPtrP->m_lcp_keep_list_head.m_page_idx,
                  fragPtrP->m_lcp_keep_list_tail.m_page_no,
                  fragPtrP->m_lcp_keep_list_tail.m_page_idx));
  }
}

void
Dbtup::handle_lcp_drop_change_page(Fragrecord *fragPtrP,
                                   Uint32 logicalPageId,
                                   PagePtr pagePtr,
                                   bool delete_by_pageid)
{
  /**
   * We are performing an LCP scan currently. This page is part of the
   * CHANGED ROWS pages. This means that we need to record all rows
   * that was deleted at start of LCP. If the row was deleted since the
   * last LCP scan then we need to record it as a DELETE by ROWID in
   * the LCP. The rows that was deleted after LCP start have already
   * been handled. Those that have been handled have got the LCP_SKIP
   * bit set in the tuple header. Those not handled we need to check
   * the Row GCI to see if it is either 0 or >= scanGCI. If so then
   * we need to record them as part of LCP.
   *
   * We store all the rowid's we find to record as DELETE by ROWID in
   * in a local data array on the stack before we start writing them
   * into the LCP keep list.
   *
   * We depend on that allocation of copy tuple will always succeed.
   * Since we always will release the page we are scanning we hold
   * that page until we know that copy tuple allocation succeeded.
   * If not, we do not release the scanned page, rather only change
   * resource type of it in memory manager.  The latter is done by
   * a two step operation.  First account page as unused but do not
   * put it in any kind of free list.  Then account it as a copy
   * tuple page.
   *
   * This procedure will guarantee that we have space to record the
   * DELETE by ROWIDs in the LCP keep list.
   *
   * An especially complex case happens when the LCP scan is in the
   * middle of scanning this page. This could happen due to an
   * inopportune real-time break in combination with multiple
   * deletes happening within this real-time break.
   *
   * If page_to_skip_lcp bit was set we will perform delete_by_pageid
   * here. So we need not worry about this flag in call to
   * is_rowid_in_remaining_lcp_set for each row in loop, this call will
   * ensure that we will skip any rows already handled by the LCP scan.
   */
  ScanOpPtr scanPtr;
  TablerecPtr tablePtr;
  scanPtr.i = fragPtrP->m_lcp_scan_op;
  ndbrequire(c_scanOpPool.getValidPtr(scanPtr));
  tablePtr.i = fragPtrP->fragTableId;
  ptrCheckGuard(tablePtr, cnoOfTablerec, tablerec);
  Uint32 scanGCI = scanPtr.p->m_scanGCI;
  Uint32 idx = 0; /* First record index */
  Uint32 size = tablePtr.p->m_offsets[MM].m_fix_header_size; /* Row size */
  Fix_page *page = (Fix_page*)pagePtr.p;
  Uint32 found_idx_count = 0;
  ndbrequire(size >= 4);
  Uint16 found_idx[2048]; /* Fixed size header never smaller than 16 bytes */
  DEB_LCP_REL(("(%u)tab(%u,%u)page(%u) handle_lcp_drop_page,"
               " delete_by_page: %u",
               instance(),
               fragPtrP->fragTableId,
               fragPtrP->fragmentId,
               logicalPageId,
               delete_by_pageid));
  if (!delete_by_pageid)
  {
    jam();
    Local_key key;
    /* Coverage tested */
    key.m_page_no = logicalPageId;
    while ((idx + size) <= Fix_page::DATA_WORDS)
    {
      Tuple_header *th = (Tuple_header*)&page->m_data[idx];
      Uint32 thbits = th->m_header_bits;
      Uint32 rowGCI = *th->get_mm_gci(tablePtr.p);
      bool lcp_skip_not_set =
        (thbits & Tuple_header::LCP_SKIP) ? false : true;
      ndbrequire(thbits & Tuple_header::FREE);
      ndbrequire(!(thbits & Tuple_header::LCP_DELETE) || lcp_skip_not_set);
      /**
       * We ignore LCP_DELETE on row here since if it is set then we also
       * know that LCP_SKIP isn't set, also we know rowGCI > scanGCI since the
       * row was inserted after start of LCP. So we will definitely record it
       * here for DELETE by ROWID.
       */
      key.m_page_idx = idx;
      bool is_in_remaining_lcp_set =
        is_rowid_in_remaining_lcp_set(pagePtr.p,
                                      fragPtrP,
                                      key,
                                      *scanPtr.p,
                                      0);
      if ((rowGCI > scanGCI || rowGCI == 0) &&
          lcp_skip_not_set &&
          is_in_remaining_lcp_set)
      {
        /* Coverage tested */
        jam();
        jamLine((Uint16)idx);
        found_idx[found_idx_count] = idx;
        found_idx_count++;
        DEB_LCP_REL(("(%u)tab(%u,%u)page(%u,%u) Keep_list DELETE_BY_ROWID",
                     instance(),
                     fragPtrP->fragTableId,
                     fragPtrP->fragmentId,
                     logicalPageId,
                     idx));
      }
      else
      {
        /* Coverage tested */
        DEB_LCP_REL(("(%u)tab(%u,%u)page(%u,%u) skipped "
                     "lcp_skip_not_set: %u, rowGCI: %u"
                     " scanGCI: %u, in LCP set: %u",
                     instance(),
                     fragPtrP->fragTableId,
                     fragPtrP->fragmentId,
                     logicalPageId,
                     idx,
                     lcp_skip_not_set,
                     rowGCI,
                     scanGCI,
                     is_in_remaining_lcp_set));
      }
      idx += size;
    }
  }
  else
  {
    jam();
    //ndbassert(false); //COVERAGE TEST
    found_idx_count = 1;
    found_idx[0] = ZNIL; /* Indicates DELETE by PAGEID */
    DEB_LCP_REL(("(%u)tab(%u,%u)page(%u) Keep_list DELETE_BY_PAGEID",
                 instance(),
                 fragPtrP->fragTableId,
                 fragPtrP->fragmentId,
                 logicalPageId));
  }
  Local_key location;
  /**
   * We store the following content into the copy tuple with a set of
   * DELETE by ROWID.
   * 1) Header (4 words)
   * 2) Number of rowids stored (1 word)
   * 3) Page Id (1 word)
   * 4) Array of Page indexes (1/2 word per entry)
   */
  if (found_idx_count == 0)
  {
    /* Nothing to store, all rows were already handled. */
    jam();
    returnCommonArea(pagePtr.i, 1);
    return;
  }
  m_ctx.m_mm.lock();
  m_ctx.m_mm.release_page(RT_DBTUP_PAGE, pagePtr.i, true);
  Uint32 words = 6 + ((found_idx_count + 1) / 2);
  if (unlikely(c_undo_buffer.alloc_copy_tuple(&location,
                                              words,
                                              true) ==
               nullptr))
  {
    char buf[256];
    BaseString::snprintf(buf, sizeof(buf),
                         "Global memory manager is out of memory completely,"
                         " no memory in shared global memory left and no"
                         " memory in reserved memory either.");
    progError(__LINE__,
              NDBD_OUT_OF_MEMORY,
              buf);
  }
  m_ctx.m_mm.unlock();
  update_pages_allocated(-1);
  Uint32 * copytuple = get_copy_tuple_raw(&location);
  Local_key flag_key;
  flag_key.m_page_no = FREE_PAGE_RNIL;
  flag_key.m_page_idx = 0;
  flag_key.m_file_no = 0;

  copytuple[4] = found_idx_count;
  copytuple[5] = logicalPageId;
  memcpy(&copytuple[6], &found_idx[0], 2 * found_idx_count);
  insert_lcp_keep_list(fragPtrP,
                       location,
                       copytuple,
                       &flag_key);
}

void
Dbtup::insert_lcp_keep_list(Fragrecord *fragPtrP,
                            Local_key location,
                            Uint32 *copytuple,
                            const Local_key *rowid)
{
  /**
   * Store original row-id in copytuple[0,1]
   * Store next-ptr in copytuple[2,3] (set to RNIL/RNIL)
   */
  assert(sizeof(Local_key) == 8);
  memcpy(copytuple+0, rowid, sizeof(Local_key));
  Local_key nil;
  nil.setNull();
  memcpy(copytuple+2, &nil, sizeof(Local_key));
  DEB_LCP_KEEP(("(%u)tab(%u,%u) Insert LCP keep for row(%u,%u)"
                " from location page(%u,%u)",
                instance(),
                fragPtrP->fragTableId,
                fragPtrP->fragmentId,
                rowid->m_page_no,
                rowid->m_page_idx,
                location.m_page_no,
                location.m_page_idx));

  /**
   * Link in the copy tuple into the LCP keep list.
   */
  if (fragPtrP->m_lcp_keep_list_tail.isNull())
  {
    jam();
    fragPtrP->m_lcp_keep_list_head = location;
  }
  else
  {
    jam();
    Uint32 *tail = get_copy_tuple_raw(&fragPtrP->m_lcp_keep_list_tail);
    Local_key nextptr;
    memcpy(&nextptr, tail+2, sizeof(Local_key));
    ndbrequire(nextptr.isNull());
    memcpy(tail+2, &location, sizeof(Local_key));
  }
  fragPtrP->m_lcp_keep_list_tail = location;
}

void
Dbtup::scanCont(Signal* signal, ScanOpPtr scanPtr)
{
  bool immediate = scanNext(signal, scanPtr);
  if (! immediate) {
    jam();
    // time-slicing again
    return;
  }
  scanReply(signal, scanPtr);
}

void
Dbtup::disk_page_tup_scan_callback(Signal* signal, Uint32 scanPtrI, Uint32 page_i)
{
  ScanOpPtr scanPtr;
  scanPtr.i = scanPtrI;
  ndbrequire(c_scanOpPool.getValidPtr(scanPtr));
  ScanOp& scan = *scanPtr.p;
  c_lqh->setup_scan_pointers(scan.m_userPtr, __LINE__);
  ScanPos& pos = scan.m_scanPos;
  // get cache page
  Ptr<GlobalPage> gptr;
  ndbrequire(m_global_page_pool.getPtr(gptr, page_i));
  pos.m_page = (Page*)gptr.p;
  // continue
  ndbrequire((scan.m_bits & ScanOp::SCAN_LOCK) == 0);
  /**
   * Since Disk scans can only scan read only and without locks we can bypass
   * the code in execACC_CHECK_SCAN and move directly to scanNext and
   * scanReply.
   */
  scanCont(signal, scanPtr);
  c_lqh->release_prim_frag_access();
}

void
Dbtup::scanClose(Signal* signal, ScanOpPtr scanPtr)
{
  ScanOp& scan = *scanPtr.p;
  ndbrequire(! (scan.m_bits & ScanOp::SCAN_LOCK_WAIT) && scan.m_accLockOp == RNIL);
  {
    /**
     * unlock all not unlocked by LQH
     * Ensure that LocalDLFifoList is destroyed before calling
     * EXECUTE_DIRECT on NEXT_SCANCONF which might end up
     * creating the same object further down the stack.
     */
    Local_ScanLock_fifo list(c_scanLockPool, scan.m_accLockOps);
    ScanLockPtr lockPtr;
    while (list.first(lockPtr))
    {
      jam();
      ndbassert(!m_is_query_block);
      AccLockReq* const lockReq = (AccLockReq*)signal->getDataPtrSend();
      lockReq->returnCode = RNIL;
      lockReq->requestInfo = AccLockReq::Abort;
      lockReq->accOpPtr = lockPtr.p->m_accLockOp;
      c_acc->execACC_LOCKREQ(signal);
      jamEntryDebug();
      ndbrequire(lockReq->returnCode == AccLockReq::Success);
      list.remove(lockPtr);
      release_scan_lock(lockPtr);
    }
  }
  checkPoolShrinkNeed(DBTUP_SCAN_LOCK_TRANSIENT_POOL_INDEX,
                      c_scanLockPool);
  // send conf
  scan.m_last_seen = __LINE__;
  NextScanConf* const conf = (NextScanConf*)signal->getDataPtrSend();
  conf->scanPtr = scanPtr.p->m_userPtr;
  conf->accOperationPtr = RNIL;
  conf->fragId = RNIL;
  releaseScanOp(scanPtr);
  signal->setLength(NextScanConf::SignalLengthNoTuple);
  c_lqh->exec_next_scan_conf(signal);
  return;
}

void Dbtup::release_scan_lock(ScanLockPtr releasePtr)
{
  if (likely(releasePtr.i != c_copy_frag_scan_lock))
  {
    c_scanLockPool.release(releasePtr);
  }
  else
  {
    jam();
    releasePtr.p->m_accLockOp = RNIL;
    releasePtr.p->prevList = RNIL;
    releasePtr.p->nextList = RNIL;
  }
}

void Dbtup::release_c_free_scan_lock()
{
  if (c_freeScanLock != RNIL)
  {
    ScanLockPtr releasePtr;
    ndbassert(!m_is_query_block);
    releasePtr.i = c_freeScanLock;
    ndbrequire(c_scanLockPool.getValidPtr(releasePtr));
    release_scan_lock(releasePtr);
    c_freeScanLock = RNIL;
    checkPoolShrinkNeed(DBTUP_SCAN_LOCK_TRANSIENT_POOL_INDEX,
                        c_scanLockPool);
  }
}

void
Dbtup::addAccLockOp(ScanOp& scan, Uint32 accLockOp)
{
  Local_ScanLock_fifo list(c_scanLockPool, scan.m_accLockOps);
  ScanLockPtr lockPtr;
#ifdef VM_TRACE
  list.first(lockPtr);
  while (lockPtr.i != RNIL) {
    ndbrequire(lockPtr.p->m_accLockOp != accLockOp);
    list.next(lockPtr);
  }
#endif
  lockPtr.i = c_freeScanLock;
  c_freeScanLock = RNIL;
  ndbrequire(c_scanLockPool.getValidPtr(lockPtr));
  lockPtr.p->m_accLockOp = accLockOp;
  list.addLast(lockPtr);
}

void
Dbtup::removeAccLockOp(ScanOp& scan, Uint32 accLockOp)
{
  Local_ScanLock_fifo list(c_scanLockPool, scan.m_accLockOps);
  ScanLockPtr lockPtr;
  list.first(lockPtr);
  while (lockPtr.i != RNIL) {
    if (lockPtr.p->m_accLockOp == accLockOp) {
      jam();
      break;
    }
    list.next(lockPtr);
  }
  ndbrequire(lockPtr.i != RNIL);
  list.remove(lockPtr);
  release_scan_lock(lockPtr);
  checkPoolShrinkNeed(DBTUP_SCAN_LOCK_TRANSIENT_POOL_INDEX,
                      c_scanLockPool);
}

void
Dbtup::stop_lcp_scan(Uint32 tableId, Uint32 fragId)
{
  jamEntry();
  FragrecordPtr fragPtr;
  fragPtr.i = RNIL;
  getFragmentrec(fragPtr, fragId, tableId);
  ndbrequire(fragPtr.i != RNIL64);
  Fragrecord& frag = *fragPtr.p;

  ndbrequire(frag.m_lcp_scan_op != RNIL && c_lcp_scan_op != RNIL);
  ScanOpPtr scanPtr;
  scanPtr.i = frag.m_lcp_scan_op;
  ndbrequire(c_scanOpPool.getValidPtr(scanPtr));
  ndbrequire(scanPtr.p->m_fragPtrI != RNIL);

  fragPtr.p->m_lcp_scan_op = RNIL;
  scanPtr.p->m_fragPtrI = RNIL64;
  scanPtr.p->m_tableId = RNIL;
}

void
Dbtup::releaseScanOp(ScanOpPtr& scanPtr)
{
  FragrecordPtr fragPtr;
  fragPtr.i = scanPtr.p->m_fragPtrI;
  c_fragment_pool.getPtr(fragPtr);

  if (scanPtr.p->m_bits & ScanOp::SCAN_LCP)
  {
    jam();
    /**
     * Ignore, handled in release_lcp_scan, an LCP scan
     * can happen in several scans, one per LCP file.
     */
  }
  else if ((scanPtr.p->m_bits & ScanOp::SCAN_COPY_FRAG) != 0)
  {
    jam();
    ndbrequire(c_copy_frag_scan_op == scanPtr.i);
    scanPtr.p->m_state = ScanOp::First;
    scanPtr.p->m_bits = 0;
  }
  else
  {
    jam();
    c_scanOpPool.release(scanPtr);
    checkPoolShrinkNeed(DBTUP_SCAN_OPERATION_TRANSIENT_POOL_INDEX,
                        c_scanOpPool);
  }
}

void
Dbtup::start_lcp_scan(Uint32 tableId,
                      Uint32 fragId,
                      Uint32 & max_page_cnt)
{
  jamEntry();
  FragrecordPtr fragPtr;
  fragPtr.i = RNIL64;
  getFragmentrec(fragPtr, fragId, tableId);
  ndbrequire(fragPtr.i != RNIL64);
  Fragrecord& frag = *fragPtr.p;
  
  ndbrequire(frag.m_lcp_scan_op == RNIL && c_lcp_scan_op != RNIL);
  frag.m_lcp_scan_op = c_lcp_scan_op;
  ScanOpPtr scanPtr;
  scanPtr.i = frag.m_lcp_scan_op;
  ndbrequire(c_scanOpPool.getValidPtr(scanPtr));
  ndbrequire(scanPtr.p->m_fragPtrI == RNIL64);
  new (scanPtr.p) ScanOp;
  scanPtr.p->m_fragPtrI = fragPtr.i;
  scanPtr.p->m_tableId = tableId;
  scanPtr.p->m_state = ScanOp::First;
  scanPtr.p->m_last_seen = __LINE__;
  scanPtr.p->m_endPage = frag.m_max_page_cnt;
  max_page_cnt = frag.m_max_page_cnt;

  ndbrequire(frag.m_lcp_keep_list_head.isNull());
  ndbrequire(frag.m_lcp_keep_list_tail.isNull());
}

void
Dbtup::lcp_frag_watchdog_print(Uint32 tableId, Uint32 fragId)
{
  if (tableId > cnoOfTablerec)
  {
    jam();
    return;
  }
  FragrecordPtr fragPtr;
  fragPtr.i = RNIL;
  getFragmentrec(fragPtr, fragId, tableId);
  ndbrequire(fragPtr.i != RNIL64);
  Fragrecord& frag = *fragPtr.p;

  if (c_lcp_scan_op == RNIL)
  {
    jam();
    g_eventLogger->info("No LCP scan ongoing in TUP tab(%u,%u)",
                        tableId, fragId);
    ndbabort();
  }
  else if (frag.m_lcp_scan_op == RNIL)
  {
    jam();
    DEB_LCP(("LCP scan stopped, signal to stop watchdog still in flight tab(%u,%u)",
             tableId, fragId));
  }
  else if (frag.m_lcp_scan_op != c_lcp_scan_op)
  {
    jam();
    g_eventLogger->info("Corrupt internal, LCP scan not on correct tab(%u,%u)",
                        tableId, fragId);
    ndbabort();
  }
  else
  {
    jam();
    ScanOpPtr scanPtr;
    scanPtr.i = frag.m_lcp_scan_op;
    ndbrequire(c_scanOpPool.getValidPtr(scanPtr));
    g_eventLogger->info("LCP Frag watchdog: tab(%u,%u), state: %u,"
                        " last seen line %u",
                        tableId, fragId,
                        scanPtr.p->m_state,
                        scanPtr.p->m_last_seen);
  }
}<|MERGE_RESOLUTION|>--- conflicted
+++ resolved
@@ -1,10 +1,6 @@
 /*
-<<<<<<< HEAD
-   Copyright (c) 2005, 2021, Oracle and/or its affiliates.
-   Copyright (c) 2021, 2022, Logical Clocks and/or its affiliates.
-=======
    Copyright (c) 2005, 2022, Oracle and/or its affiliates.
->>>>>>> 8d8c986e
+   Copyright (c) 2021, 2022, Hopsworks and/or its affiliates.
 
    This program is free software; you can redistribute it and/or modify
    it under the terms of the GNU General Public License, version 2.0,
@@ -392,7 +388,7 @@
   // fragment
   FragrecordPtr fragPtr;
   fragPtr.i = scan.m_fragPtrI;
-  c_fragment_pool.getPtr(fragPtr);
+  ndbrequire(c_fragment_pool.getPtr(fragPtr));
   Fragrecord& frag = *fragPtr.p;
   bool wait_for_scan_lock_record = false;
   if (scan.m_bits & ScanOp::SCAN_LOCK &&
@@ -529,7 +525,7 @@
   ScanOp& scan = *scanPtr.p;
   FragrecordPtr fragPtr;
   fragPtr.i = scan.m_fragPtrI;
-  c_fragment_pool.getPtr(fragPtr);
+  ndbrequire(c_fragment_pool.getPtr(fragPtr));
   Fragrecord& frag = *fragPtr.p;
   // for reading tuple key in Current state
   Uint32* pkData = (Uint32*)c_dataBuffer;
@@ -915,7 +911,7 @@
   // fragment
   FragrecordPtr fragPtr;
   fragPtr.i = scan.m_fragPtrI;
-  c_fragment_pool.getPtr(fragPtr);
+  ndbrequire(c_fragment_pool.getPtr(fragPtr));
   Fragrecord& frag = *fragPtr.p;
 
   if (bits & ScanOp::SCAN_NR)
@@ -1863,7 +1859,7 @@
   // fragment
   FragrecordPtr fragPtr;
   fragPtr.i = scan.m_fragPtrI;
-  c_fragment_pool.getPtr(fragPtr);
+  ndbrequire(c_fragment_pool.getPtr(fragPtr));
   Fragrecord& frag = *fragPtr.p;
   m_curr_fragptr = fragPtr;
   // tuple found
@@ -3576,7 +3572,7 @@
 {
   FragrecordPtr fragPtr;
   fragPtr.i = scanPtr.p->m_fragPtrI;
-  c_fragment_pool.getPtr(fragPtr);
+  ndbrequire(c_fragment_pool.getPtr(fragPtr));
 
   if (scanPtr.p->m_bits & ScanOp::SCAN_LCP)
   {
