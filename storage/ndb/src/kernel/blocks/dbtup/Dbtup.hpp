/*
   Copyright (c) 2003, 2023, Oracle and/or its affiliates.
   Copyright (c) 2021, 2023, Hopsworks and/or its affiliates.

   This program is free software; you can redistribute it and/or modify
   it under the terms of the GNU General Public License, version 2.0,
   as published by the Free Software Foundation.

   This program is also distributed with certain software (including
   but not limited to OpenSSL) that is licensed under separate terms,
   as designated in a particular file or component or in included license
   documentation.  The authors of MySQL hereby grant you an additional
   permission to link the program and your derivative works with the
   separately licensed software that they have included with MySQL.

   This program is distributed in the hope that it will be useful,
   but WITHOUT ANY WARRANTY; without even the implied warranty of
   MERCHANTABILITY or FITNESS FOR A PARTICULAR PURPOSE.  See the
   GNU General Public License, version 2.0, for more details.

   You should have received a copy of the GNU General Public License
   along with this program; if not, write to the Free Software
   Foundation, Inc., 51 Franklin St, Fifth Floor, Boston, MA 02110-1301  USA
*/

#ifndef DBTUP_H
#define DBTUP_H

#include "util/require.h"
#include <cstring>
#include <pc.hpp>
#include <SimulatedBlock.hpp>
#include <ndb_limits.h>
#include <trigger_definitions.h>
#include <AttributeHeader.hpp>
#include <Bitmask.hpp>
#include <signaldata/TupKey.hpp>
#include <signaldata/CreateTrig.hpp>
#include <signaldata/CreateTrigImpl.hpp>
#include <signaldata/DropTrig.hpp>
#include <signaldata/DropTrigImpl.hpp>
#include <signaldata/TrigAttrInfo.hpp>
#include <signaldata/BuildIndxImpl.hpp>
#include <signaldata/AlterTab.hpp>
#include <signaldata/TupCommit.hpp>
#include <AttributeDescriptor.hpp>
#include "AttributeOffset.hpp"
#include "Undo_buffer.hpp"
#include "tuppage.hpp"
#include <DynArr256.hpp>
#include "../dbacc/Dbacc.hpp"
#include "../pgman.hpp"
#include "../tsman.hpp"
#include "../suma/Suma.hpp"
#include <EventLogger.hpp>
#include "../backup/BackupFormat.hpp"
#include <portlib/ndb_prefetch.h>
#include "util/ndb_math.h"
#include "TransientPool.hpp"
#include "TransientSlotPool.hpp"

#define JAM_FILE_ID 414


#ifdef VM_TRACE
inline const char* dbgmask(const Bitmask<MAXNROFATTRIBUTESINWORDS>& bm) {
  static int i=0; static char buf[5][200];
  bm.getText(buf[i%5]); return buf[i++%5]; }
inline const char* dbgmask(const Uint32 bm[2]) {
  static int i=0; static char buf[5][200];
  sprintf(buf[i%5],"%08x%08x",bm[1],bm[0]); return buf[i++%5]; }
#endif

#define ZWORDS_ON_PAGE 8192          /* NUMBER OF WORDS ON A PAGE.      */
#define ZMIN_PAGE_LIMIT_TUPKEYREQ 5
#define ZTUP_VERSION_BITS 15
#define ZTUP_VERSION_MASK ((1 << ZTUP_VERSION_BITS) - 1)
#define MAX_FREE_LIST 5

inline Uint32* ALIGN_WORD(void * ptr)
{
  return (Uint32*)(((UintPtr(ptr) + 3) >> 2) << 2);
}

inline const Uint32* ALIGN_WORD(const void* ptr)
{
  return (Uint32*)(((UintPtr(ptr) + 3) >> 2) << 2);
}

#ifdef DBTUP_C

/*
2.2 LOCAL SYMBOLS
-----------------
*/
/* ---------------------------------------------------------------- */
/*       S I Z E              O F               R E C O R D S       */
/* ---------------------------------------------------------------- */
#define ZNO_OF_CONCURRENT_OPEN_OP 40        /* NUMBER OF CONCURRENT OPENS      */
#define ZNO_OF_CONCURRENT_WRITE_OP 80       /* NUMBER OF CONCURRENT DISK WRITES*/
#define ZNO_OF_FRAGOPREC 20                 /* NUMBER OF CONCURRENT ADD FRAG.  */
#define TOT_PAGE_RECORD_SPACE 262144        /* SIZE OF PAGE RECORD FILE.       */
#define ZNO_OF_PAGE TOT_PAGE_RECORD_SPACE/ZWORDS_ON_PAGE   
#define ZNO_OF_PAGE_RANGE_REC 128           /* SIZE OF PAGE RANGE FILE         */
// Trigger constants
#define ZDEFAULT_MAX_NO_TRIGGERS_PER_TABLE 16

/* ---------------------------------------------------------------- */
/* A ATTRIBUTE MAY BE NULL, DYNAMIC OR NORMAL. A NORMAL ATTRIBUTE   */
/* IS A ATTRIBUTE THAT IS NOT NULL OR DYNAMIC. A NULL ATTRIBUTE     */
/* MAY HAVE NO VALUE. A DYNAMIC ATTRIBUTE IS A NULL ATTRIBUTE THAT  */
/* DOES NOT HAVE TO BE A MEMBER OF EVERY TUPLE I A CERTAIN TABLE.   */
/* ---------------------------------------------------------------- */
/**
 * #defines moved into include/kernel/Interpreter.hpp
 */
#define ZINSERT_DELETE 0
#define ZUPDATE_ALL 8
/* ---------------------------------------------------------------- */
/* THE MINIMUM SIZE OF AN 'EMPTY' TUPLE HEADER IN R-WORDS           */
/* ---------------------------------------------------------------- */
          /* THE TUPLE HEADER FIELD 'SIZE OF NULL ATTR. FIELD' SPECIFYES    */
          /* THE SIZE OF THE TUPLE HEADER FIELD 'NULL ATTR. FIELD'.         */
          /* THE TUPLE HEADER FIELD 'TYPE' SPECIFYES THE TYPE OF THE TUPLE  */
          /* HEADER.                                                        */
                               /* TUPLE ATTRIBUTE INDEX CLUSTERS, ATTRIBUTE */
                               /* CLUSTERS AND A DYNAMIC ATTRIBUTE HEADER.  */
                               /* IT MAY ALSO CONTAIN SHORT ATTRIBUTES AND  */
                               /* POINTERS TO LONG ATTRIBUTE HEADERS.       */
                               /* TUPLE ATTRIBUTE INDEX CLUSTERS, ATTRIBUTE */
                               /* CLUSTERS AND A DYNAMIC ATTRIBUTE HEADER.  */

          /* DATA STRUCTURE TYPES */
          /* WHEN ATTRIBUTE INFO IS SENT WITH A ATTRINFO-SIGNAL THE         */
          /* VARIABLE TYPE IS SPECIFIED. THIS MUST BE DONE TO BE ABLE TO    */
          /* NOW HOW MUCH DATA OF A ATTRIBUTE TO READ FROM ATTRINFO.        */

          /* WHEN A REQUEST CAN NOT BE EXECUTED BECAUSE OF A ERROR THE      */
          /* ERROR MUST BE IDENTIFYED BY MEANS OF A ERROR CODE AND SENT TO  */
          /* THE REQUESTER.                                                 */
#define ZGET_OPREC_ERROR 804            // TUP_SEIZEREF

#define ZEXIST_FRAG_ERROR 816           // Add fragment
#define ZFULL_FRAGRECORD_ERROR 817      // Add fragment
#define ZNO_FREE_PAGE_RANGE_ERROR 818   // Add fragment
#define ZNOFREE_FRAGOP_ERROR 830        // Add fragment
#define ZTOO_LARGE_TUPLE_ERROR 851      // Add fragment
#define ZNO_FREE_TAB_ENTRY_ERROR 852    // Add fragment
#define ZNO_PAGES_ALLOCATED_ERROR 881   // Add fragment

#define ZGET_REALPID_ERROR 809
#define ZNOT_IMPLEMENTED_ERROR 812
#define ZSEIZE_ATTRINBUFREC_ERROR 805
#define ZTOO_MUCH_ATTRINFO_ERROR 823
#define ZMEM_NOTABDESCR_ERROR 826
#define ZMEM_NOMEM_ERROR 827
#define ZAI_INCONSISTENCY_ERROR 829
#define ZNO_ILLEGAL_NULL_ATTR 839
#define ZNOT_NULL_ATTR 840
#define ZBAD_DEFAULT_VALUE_LEN 850
#define ZNO_INSTRUCTION_ERROR 871
#define ZOUTSIDE_OF_PROGRAM_ERROR 876
#define ZSTORED_PROC_ID_ERROR 877
#define ZREGISTER_INIT_ERROR 878
#define ZATTRIBUTE_ID_ERROR 879
#define ZTRY_TO_READ_TOO_MUCH_ERROR 880
#define ZTOTAL_LEN_ERROR 882
#define ZATTR_INTERPRETER_ERROR 883
#define ZSTACK_OVERFLOW_ERROR 884
#define ZSTACK_UNDERFLOW_ERROR 885
#define ZTOO_MANY_INSTRUCTIONS_ERROR 886
#define ZTRY_TO_UPDATE_ERROR 888
#define ZCALL_ERROR 890
#define ZUNSUPPORTED_BRANCH 892

#define ZSTORED_TOO_MUCH_ATTRINFO_ERROR 874

#define ZDYNAMIC_STORED_DISK_ERROR 801
#define ZREAD_ONLY_CONSTRAINT_VIOLATION 893
#define ZVAR_SIZED_NOT_SUPPORTED 894
#define ZINCONSISTENT_NULL_ATTRIBUTE_COUNT 895
#define ZTUPLE_CORRUPTED_ERROR 896
#define ZTRY_UPDATE_PRIMARY_KEY 897
#define ZMUST_BE_ABORTED_ERROR 898
#define ZTUPLE_DELETED_ERROR 626
#define ZINSERT_ERROR 630
#define ZOP_AFTER_REFRESH_ERROR 920
#define ZNO_COPY_TUPLE_MEMORY_ERROR 921
#define ZNO_UNDO_BUFFER_MEMORY_ERROR 923
#define ZOUT_OF_STORED_PROC_MEMORY_ERROR 924
#define ZOP_DISK_WITH_FLAG_NOT_SET 927

#define ZINVALID_CHAR_FORMAT 744
#define ZROWID_ALLOCATED 899
#define ZINVALID_ALTER_TAB 741

#define ZTOO_MANY_BITS_ERROR 791

          /* SOME WORD POSITIONS OF FIELDS IN SOME HEADERS */

#define ZTH_MM_FREE 3                     /* PAGE STATE, TUPLE HEADER PAGE WITH FREE AREA      */
#define ZTH_MM_FULL 4                     /* PAGE STATE, TUPLE HEADER PAGE WHICH IS FULL       */
#endif

#define ZAD_SIZE 2                        /* TOTAL SIZE OF ATTR DESCRIPTOR     */

          /* ATTRIBUTE OPERATION CONSTANTS */
#define ZLEAF 1
#define ZNON_LEAF 2

#ifdef DBTUP_C
          /* RETURN POINTS. */
          /* RESTART PHASES */
#define ZSTARTPHASE1 1
#define ZSTARTPHASE2 2
#define ZSTARTPHASE3 3
#define ZSTARTPHASE4 4
#define ZSTARTPHASE6 6

#define ZADDFRAG 0

//------------------------------------------------------------
// TUP_CONTINUEB codes
//------------------------------------------------------------
#define ZINITIALISE_RECORDS 6
#define ZREL_FRAG 7
#define ZREPORT_MEMORY_USAGE 8
#define ZBUILD_INDEX 9
#define ZTUP_SCAN 10
#define ZFREE_EXTENT 11
#define ZUNMAP_PAGES 12
#define ZFREE_VAR_PAGES 13
#define ZFREE_PAGES 14
#define ZREBUILD_FREE_PAGE_LIST 15
#define ZDISK_RESTART_UNDO 16
#define ZTUP_SHRINK_TRANSIENT_POOLS 17
#define ZTUP_TRANSIENT_POOL_STAT 18
#define ZTUP_REPORT_COMMIT_PERFORMED 19

#define ZSCAN_PROCEDURE 0
#define ZCOPY_PROCEDURE 2
#define ZSTORED_PROCEDURE_DELETE 3
#define ZSTORED_PROCEDURE_FREE 0xffff
#define ZMIN_PAGE_LIMIT_TUP_COMMITREQ 2

#define ZSKIP_TUX_TRIGGERS 0x1 // flag for TUP_ABORTREQ
#define ZABORT_DEALLOC     0x2 // flag for TUP_ABORTREQ

#endif

class Dbtux;

class Dbtup: public SimulatedBlock {
friend class DbtupProxy;
friend class Suma;
public:
struct KeyReqStruct;
friend struct KeyReqStruct; // CC
typedef bool (* ReadFunction)(Uint8*,
                              KeyReqStruct*,
                              AttributeHeader*,
                              Uint64);
typedef bool (* UpdateFunction)(Uint32*,
                                KeyReqStruct*,
                                Uint64);
  void prepare_scan_ctx(Uint32 scanPtrI) override;
private:
  
  typedef Tup_fixsize_page Fix_page;
  typedef Tup_varsize_page Var_page;

  Uint32 m_acc_block;
  Uint32 m_tup_block;
  Uint32 m_lqh_block;
  Uint32 m_tux_block;
  Uint32 m_backup_block;
public:
  bool m_is_query_block;
  bool m_is_in_query_thread;
  /**
   * m_ldm_instance_used is set when executing as a query thread.
   * It points to the owning LDM thread to enable quick retrieval
   * of operation records from the owning LDM thread.
   */
  Dbtup *m_ldm_instance_used;

  class Dblqh *c_lqh;
  class Backup *c_backup;
  Tsman* c_tsman;
  Lgman* c_lgman;
  Pgman* c_pgman;
  Dbacc* c_acc;
  Dbtux* c_tux;
  Suma* c_suma;

  enum CallbackIndex {
    // lgman
    DROP_TABLE_LOG_BUFFER_CALLBACK = 1,
    NR_DELETE_LOG_BUFFER_CALLBACK = 2,
    DISK_PAGE_LOG_BUFFER_CALLBACK = 3,
    COUNT_CALLBACKS = 4
  };
  CallbackEntry m_callbackEntry[COUNT_CALLBACKS];
  CallbackTable m_callbackTable;

enum TransState {
  TRANS_IDLE = 0,
  TRANS_STARTED = 1,
  TRANS_NOT_USED_STATE = 2, // No longer used.
  TRANS_ERROR_WAIT_STORED_PROCREQ = 3,
  TRANS_ERROR_WAIT_TUPKEYREQ = 4,
  TRANS_TOO_MUCH_AI = 5,
  TRANS_DISCONNECTED = 6
};

enum TupleState {
  TUPLE_PREPARED = 1,
  TUPLE_ALREADY_ABORTED = 2,
  TUPLE_TO_BE_COMMITTED = 3
};
  
enum State {
  NOT_INITIALIZED = 0,
  IDLE = 17,
  ACTIVE = 18,
  SYSTEM_RESTART = 19,
  DEFINED = 34,
  NOT_DEFINED = 37,
  NORMAL_PAGE = 40,
  DEFINING = 65,
  DROPPING = 68
};


struct Fragoperrec {
  Uint64 minRows;
  Uint64 maxRows;
  Uint64 fragPointer;
  Uint32 nextFragoprec;
  Uint32 lqhPtrFrag;
  Uint32 fragidFrag;
  Uint32 tableidFrag;
  Uint32 attributeCount;
  Uint32 charsetIndex;
  Uint32 m_null_bits[2];
  Uint32 m_extra_row_gci_bits;
  Uint32 m_extra_row_author_bits;
  union {
    BlockReference lqhBlockrefFrag;
    Uint32 m_senderRef;
  };
  Uint32 m_senderData;
  Uint32 m_restoredLcpId;
  Uint32 m_restoredLocalLcpId;
  Uint32 m_maxGciCompleted;
  bool inUse;
  bool definingFragment;
};
typedef Ptr<Fragoperrec> FragoperrecPtr;

  /* Operation record used during alter table. */
  struct AlterTabOperation {
    AlterTabOperation() { std::memset(this, 0, sizeof(AlterTabOperation)); }
    Uint32 nextAlterTabOp;
    Uint32 newNoOfAttrs;
    Uint32 newNoOfCharsets;
    Uint32 newNoOfKeyAttrs;
    Uint32 noOfDynNullBits[2];
    Uint32 noOfDynVar[2];
    Uint32 noOfDynFix[2];
    Uint32 noOfDynamic[2];
    Uint32 tabDesOffset[7];
    Uint32 *tableDescriptor;
    Uint32 dynTabDesOffset[2][3];
    Uint32 *dynTableDescriptor[2];
  };
  typedef Ptr<AlterTabOperation> AlterTabOperationPtr;

  typedef Tup_page Page;
  typedef Ptr<Page> PagePtr;
  typedef ArrayPool<Page> Page_pool;
  typedef DLList<Page_pool> Page_list;
  typedef LocalDLList<Page_pool> Local_Page_list;
  typedef DLFifoList<Page_pool> Page_fifo;
  typedef LocalDLFifoList<Page_pool> Local_Page_fifo;

  // Scan position
  struct ScanPos {
    enum Get {
      Get_undef = 0,
      Get_next_page,
      Get_page,
      Get_next_page_mm,
      Get_page_mm,
      Get_next_page_dd,
      Get_page_dd,
      Get_next_tuple,
      Get_tuple
    };
    Get m_get;                  // entry point in scanNext
    Local_key m_key;            // scan position pointer MM or DD
    Page* m_page;               // scanned MM or DD (cache) page
    Local_key m_key_mm;         // MM local key returned
    Uint32 m_realpid_mm;        // MM real page id
    Uint32 m_extent_info_ptr_i;
    Uint32 m_next_small_area_check_idx;
    Uint32 m_next_large_area_check_idx;
    bool m_all_rows;
    bool m_lcp_scan_changed_rows_page;
    bool m_is_last_lcp_state_D;
    ScanPos() {
      /*
       * Position is Null until scanFirst().  In particular in LCP scan
       * it is Null between LCP_FRAG_ORD and ACC_SCANREQ.
       */
      m_key.setNull();
    }
  };

  // Scan Lock
  struct ScanLock {
    static constexpr Uint32 TYPE_ID = RT_DBTUP_SCAN_LOCK;
    Uint32 m_magic;

    ScanLock() :
      m_magic(Magic::make(TYPE_ID))
    {
      m_reserved = 0;
    }

    ~ScanLock()
    {
    }

    Uint32 m_accLockOp;
    Uint32 m_reserved;
    union {
      Uint32 nextPool;
      Uint32 nextList;
    };
    Uint32 prevList;
  };
  static constexpr Uint32 DBTUP_SCAN_LOCK_TRANSIENT_POOL_INDEX = 2;
  typedef Ptr<ScanLock> ScanLockPtr;
  typedef TransientPool<ScanLock> ScanLock_pool;
  typedef DLFifoList<ScanLock_pool> ScanLock_fifo;
  typedef DLList<ScanLock_pool> ScanLock_list;
  typedef LocalDLFifoList<ScanLock_pool> Local_ScanLock_fifo;
  ScanLock_pool c_scanLockPool;
  ScanLock_list m_reserved_copy_frag_lock;

  /**
   * To ensure that we have a lock resource before we scan a row
   * in lock mode, we grab it before the scan and store the
   * ScanLock i-value in this variable. It can only store a single
   * object, no list of objects.
   */
  Uint32 c_freeScanLock;

  // Tup scan, similar to Tux scan.  Later some of this could
  // be moved to common superclass.
  struct ScanOp {
    static constexpr Uint32 TYPE_ID = RT_DBTUP_SCAN_OPERATION;
    Uint32 m_magic;
    ScanOp() :
      m_magic(Magic::make(TYPE_ID)),
      m_state(Undef),
      m_bits(0),
      m_fragPtrI(RNIL64),
      m_last_seen(0),
      m_userPtr(RNIL),
      m_userRef(RNIL),
      m_tableId(RNIL),
      m_fragId(~(Uint32)0),
      m_transId1(0),
      m_transId2(0),
      m_savePointId(0),
      m_accLockOp(RNIL)
    {}

    enum State {
      Undef = 0,
      First = 1,                // before first entry
      Current = 2,              // at current before locking
      Blocked = 3,              // at current waiting for ACC lock
      Locked = 4,               // at current and locked or no lock needed
      Next = 5,                 // looking for next entry
      Last = 6,                 // after last entry
      Aborting = 7,             // lock wait at scan close
      Invalid = 9               // cannot return REF to LQH currently
    };

    Uint16 m_state;

    enum Bits {
      SCAN_DD        = 0x01,        // scan disk pages
      SCAN_VS        = 0x02,        // page format is var size
      SCAN_LCP       = 0x04,        // LCP mem page scan
      SCAN_LOCK_SH   = 0x10,        // lock mode shared
      SCAN_LOCK_EX   = 0x20,        // lock mode exclusive
      SCAN_LOCK_WAIT = 0x40,        // lock wait
      // any lock mode
      SCAN_LOCK      = SCAN_LOCK_SH | SCAN_LOCK_EX,
      SCAN_NR        = 0x80,       // Node recovery scan
      SCAN_COPY_FRAG = 0x100       // Copy fragment scan
    };
    Uint16 m_bits;

    Uint64 m_fragPtrI;
    Uint16 m_last_seen;
    
    Uint32 m_userPtr;           // scanptr.i in LQH
    Uint32 m_userRef;
    Uint32 m_tableId;
    Uint32 m_fragId;
    Uint32 m_transId1;
    Uint32 m_transId2;
    union {
      Uint32 m_savePointId;
      Uint32 m_scanGCI;
    };
    Uint32 m_endPage;
    // lock waited for or obtained and not yet passed to LQH
    Uint32 m_accLockOp;

    ScanPos m_scanPos;

    ScanLock_fifo::Head m_accLockOps;

    union {
    Uint32 nextPool;
    Uint32 nextList;
    };
    Uint32 prevList;
  };
  static constexpr Uint32 DBTUP_SCAN_OPERATION_TRANSIENT_POOL_INDEX = 3;
  typedef Ptr<ScanOp> ScanOpPtr;
  typedef TransientPool<ScanOp> ScanOp_pool;
  typedef DLList<ScanOp_pool> ScanOp_list;
  typedef LocalDLList<ScanOp_pool> Local_ScanOp_list;
  ScanOp_pool c_scanOpPool;
  ScanOp_list m_reserved_copy_frag;

  void scanReply(Signal*, ScanOpPtr scanPtr);
  void scanFirst(Signal*, ScanOpPtr scanPtr);
  bool scanNext(Signal*, ScanOpPtr scanPtr);
  void scanCont(Signal*, ScanOpPtr scanPtr);
  void disk_page_tup_scan_callback(Signal*, Uint32 scanPtrI, Uint32 page_i);
  void scanClose(Signal*, ScanOpPtr scanPtr);
  void addAccLockOp(ScanOp& scan, Uint32 accLockOp);
  void removeAccLockOp(ScanOp& scan, Uint32 accLockOp);
  void releaseScanOp(ScanOpPtr& scanPtr);

  struct Tuple_header;
  struct Fragrecord;

  Uint32 prepare_lcp_scan_page(ScanOp& scan,
                               Local_key& key,
                               Uint32 *next_ptr,
                               Uint32 *prev_ptr);
  Uint32 handle_lcp_skip_page(ScanOp& scan,
                              Local_key key,
                              Page *page);
  Uint32 handle_scan_change_page_rows(ScanOp& scan,
                                      Fix_page *fix_page,
                                      Tuple_header* tuple_header_ptr,
                                      Uint32 & foundGCI,
                                      Fragrecord *fragPtrP);
  Uint32 setup_change_page_for_scan(ScanOp& scan,
                                    Fix_page *fix_page,
                                    Local_key& key,
                                    Uint32 size);
  Uint32 move_to_next_change_page_row(ScanOp & scan,
                                      Fix_page *fix_page,
                                      Tuple_header **tuple_header_ptr,
                                      Uint32 & loop_count,
                                      Uint32 size);

  // for md5 of key (could maybe reuse existing temp buffer)
  Uint64 c_dataBuffer[ZWORDS_ON_PAGE/2 + 1];

  // Crash the node when a tuple got corrupted
  bool c_crashOnCorruptedTuple;

  struct Page_request 
  {
    Page_request() {}
    Uint64 m_frag_ptr_i;
    Local_key m_key;
    Uint32 m_extent_info_ptr;
    Uint16 m_original_estimated_free_space; // in bytes/records
    Uint16 m_list_index;                  // in Disk_alloc_info.m_page_requests
    Uint16 m_ref_count;                   // Waiters for page
    Uint16 m_uncommitted_used_space;
    Uint32 nextList;
    Uint32 prevList;
    Uint32 m_magic;
  }; // 32 bytes
  
  typedef RecordPool<RWPool<Page_request> > Page_request_pool;
  typedef DLFifoList<Page_request_pool> Page_request_list;
  typedef LocalDLFifoList<Page_request_pool> Local_page_request_list;

  static constexpr Uint32 EXTENT_SEARCH_MATRIX_COLS = 4; // Guarantee size
  static constexpr Uint32 EXTENT_SEARCH_MATRIX_ROWS = 5; // Total size
  static constexpr Uint32 EXTENT_SEARCH_MATRIX_SIZE = 20;
  
  struct Extent_info
  {
    Uint32 m_magic;
    Uint32 m_first_page_no;
    Uint32 m_empty_page_no;
    Uint32 m_extent_no;
    Local_key m_key;
    Uint32 m_free_space;
    Uint32 m_free_matrix_pos;
    Uint16 m_free_page_count[EXTENT_SEARCH_MATRIX_COLS];
    union {
      Uint32 nextList;
      Uint32 nextPool;
    };
    Uint32 prevList;
    Uint32 nextHash, prevHash;
    Uint32 nextFragment;

    Uint32 hashValue() const {
      return (m_key.m_file_no << 16) ^ m_extent_no;
    }

    Extent_info() {}
    bool equal(const Extent_info & rec) const {
      return m_key.m_file_no == rec.m_key.m_file_no &&
        m_extent_no == rec.m_extent_no;
    }
  }; // 40 bytes

  typedef RecordPool<RWPool<Extent_info> > Extent_info_pool;
  typedef DLList<Extent_info_pool> Extent_info_list;
  typedef LocalDLList<Extent_info_pool> Local_extent_info_list;
  typedef DLHashTable<Extent_info_pool> Extent_info_hash;
  typedef SLCList<Extent_info_pool, IA_Fragment> Fragment_extent_list;
  typedef LocalSLCList<Extent_info_pool, IA_Fragment> Local_fragment_extent_list;
  struct Tablerec;
  struct Disk_alloc_info 
  {
    Disk_alloc_info() {}
    Disk_alloc_info(const Tablerec* tabPtrP, 
		    Uint32 extent_size_in_pages);

    /**
     * To avoid looping over potentially millions of extents
     * we track the total free space in the fragment to enable
     * quick replies to ndbinfo requests. Otherwise we can
     * easily destroy performance by constant million-times
     * loops over the extents.
     */
    Uint64 m_tot_free_space;

    Uint32 m_extent_size;
    /**
     * Current extent
     */
    Uint32 m_curr_extent_info_ptr_i;
    
    /**
     * Disk allocation
     *
     * 1) Allocate space on pages that already are dirty
     *    (4 free lists for different requests)
     * 2) Allocate space on pages waiting to be mapped that will be dirty
     *    (4 free lists for different requests)
     * 3) Check if "current" extent can accommodate request
     *    If so, allocate page from there
     *    Else put "current" into free matrix
     * 4) Search free matrix for extent with greatest amount of free space
     *    while still accommodating current request
     *    (20 free lists for different requests)
     */
    
    /**
     * Free list of pages in different size
     *   that are dirty
     */
    Page_list::Head m_dirty_pages[EXTENT_SEARCH_MATRIX_COLS];   // In real page id's

    /**
     * Requests (for update) that have sufficient space left after request
     *   these are currently being "mapped"
     */
    Page_request_list::Head m_page_requests[EXTENT_SEARCH_MATRIX_COLS];

    Page_list::Head m_unmap_pages;

    /**
     * 
     */
    static constexpr Uint32 SZ = EXTENT_SEARCH_MATRIX_SIZE;
    Extent_info_list::Head m_free_extents[SZ];
    Uint32 m_total_extent_free_space_thresholds[EXTENT_SEARCH_MATRIX_ROWS];
    Uint32 m_page_free_bits_map[EXTENT_SEARCH_MATRIX_COLS];

    Uint32 find_extent(Uint32 sz) const;
    Uint32 calc_extent_pos(const Extent_info*) const;

    /**
     * Compute minimum free space on page given bits
     */
    Uint32 calc_page_free_space(Uint32 bits) const {
      return m_page_free_bits_map[bits];
    }
  
    /**
     * Compute page free bits, given free space
     */
    Uint32 calc_page_free_bits(Uint32 free) const
    {
      /**
       * EXTENT_SEARCH_MATRIX_COLS - 1 is always 0, thus no need of
       * checking this. The result is given.
       */
      for (Uint32 i = 0; i < EXTENT_SEARCH_MATRIX_COLS - 2; i++)
      {
	if(free >= m_page_free_bits_map[i])
	  return i;
      }
      return EXTENT_SEARCH_MATRIX_COLS - 1;
    }

    Fragment_extent_list::Head m_extent_list;
  };
  
  void dump_disk_alloc(Disk_alloc_info&);
  void printPtr(EventLogger *logger, int idx, const Ptr<Dbtup::Page> &ptr);
  void printPtr(EventLogger *logger, int idx,
                const Ptr<Dbtup::Page_request> &ptr);
  void printPtr(EventLogger *logger, const char *msg, int idx,
                const Ptr<Dbtup::Extent_info> &ptr);

  static constexpr Uint32 FREE_PAGE_BIT = 0x80000000;
  static constexpr Uint32 LCP_SCANNED_BIT = 0x40000000;
  static constexpr Uint32 LAST_LCP_FREE_BIT = 0x40000000;
  static constexpr Uint32 FREE_PAGE_RNIL = 0x3fffffff;
  static constexpr Uint32 PAGE_BIT_MASK = 0x3fffffff;
  static constexpr Uint32 MAX_PAGES_IN_DYN_ARRAY = (RNIL & PAGE_BIT_MASK);

#define NUM_TUP_FRAGMENT_MUTEXES 4
struct Fragrecord {
  Fragrecord() {}
  NdbMutex tup_frag_mutex[NUM_TUP_FRAGMENT_MUTEXES];
  NdbMutex tup_frag_page_map_mutex;

  Uint32 m_magic;
  Uint32 nextPool;
  // Number of allocated pages for fixed-sized data.
  Uint32 noOfPages;
  // Number of allocated pages for var-sized data.
  Uint32 noOfVarPages;
  // No of allocated but unused words for var-sized fields.
  Uint64 m_varWordsFree;

  /**
   * m_max_page_cnt contains the next page number to use when allocating
   * a new page and all pages with lower page numbers are filled with
   * rows. At fragment creation it is 0 since no pages are yet allocated.
   * With 1 page allocated it is set to 1. The actual max page number with
   * 1 page is however 0 since we start with page numbers from 0.
   */
  Uint32 m_max_page_cnt;
  Uint32 m_free_page_id_list;
  DynArr256::Head m_page_map;
  Page_fifo::Head thFreeFirst;   // pages with at least 1 free record

  Uint32 m_lcp_scan_op;
  Local_key m_lcp_keep_list_head;
  Local_key m_lcp_keep_list_tail;

  enum FragState
  { FS_FREE
    ,FS_ONLINE           // Ordinary fragment
    ,FS_REORG_NEW        // A new (not yet "online" fragment)
    ,FS_REORG_COMMIT     // An ordinary fragment which has been split
    ,FS_REORG_COMMIT_NEW // An new fragment which is online
    ,FS_REORG_COMPLETE     // An ordinary fragment which has been split
    ,FS_REORG_COMPLETE_NEW // An new fragment which is online
  } fragStatus;
  Uint32 fragTableId;
  Uint32 fragmentId;
  Uint32 partitionId;
  // +1 is as "full" pages are stored last
  Page_list::Head free_var_page_array[MAX_FREE_LIST+1];
  
  enum
  {
    UC_LCP = 1,
    UC_CREATE = 2,
    UC_SET_LCP = 3,
    UC_NO_LCP = 4,
    UC_DROP = 5
  };
  /* Calculated average row size of the rows in the fragment */
  Uint32 m_average_row_size;
  Uint32 m_restore_lcp_id;
  Uint32 m_restore_local_lcp_id;
  Uint32 m_undo_complete;
  Uint32 m_tablespace_id;
  Uint32 m_logfile_group_id;
  Disk_alloc_info m_disk_alloc_info;
  // GCI at time of start LCP (used to deduce if one should count row changes)
  Uint32 m_lcp_start_gci;
  // Number of changed rows since last LCP (approximative)
  Uint64 m_lcp_changed_rows;
  // Number of fixed-seize tuple parts (which equals the tuple count).
  Uint64 m_fixedElemCount;
  Uint64 m_row_count;
  Uint64 m_prev_row_count;
  Uint64 m_committed_changes;
  /**
    Number of variable-size tuple parts, i.e. the number of tuples that has
    one or more non-NULL varchar/varbinary or blob fields. (The first few bytes
    of a blob is stored like that, the rest in a blob table.)
  */
  Uint64 m_varElemCount;

  // Consistency check.
  bool verifyVarSpace() const
  {
    if ((m_varWordsFree < Uint64(1)<<60) && //Underflow.
        m_varWordsFree * sizeof(Uint32) <=
        Uint64(noOfVarPages) * File_formats::NDB_PAGE_SIZE)
    {
      return true;
    }
    else
    {
      g_eventLogger->info("TUP : T%uF%u verifyVarSpace fails : "
                          "m_varWordsFree : %llu "
                          "noOfVarPages : %u",
                          fragTableId,
                          fragmentId,
                          m_varWordsFree,
                          noOfVarPages);
      return false;
    }
  }
};
  typedef Ptr64<Fragrecord> FragrecordPtr;
  typedef RecordPool64<RWPool64<Fragrecord> > Fragment_pool;
  Fragment_pool c_fragment_pool;
  RSS_OP_COUNTER(cnoOfAllocatedFragrec);
  RSS_OP_SNAPSHOT(cnoOfAllocatedFragrec);
  FragrecordPtr prepare_fragptr;

  void acquire_frag_page_map_mutex(Fragrecord *fragPtrP,
                                   EmulatedJamBuffer *jamBuf)
  {
    if (qt_likely(globalData.ndbMtQueryWorkers > 0))
    {
      thrjam(jamBuf);
      ndbrequire(!m_is_in_query_thread);
      NdbMutex_Lock(&fragPtrP->tup_frag_page_map_mutex);
    }
  }
  void release_frag_page_map_mutex(Fragrecord *fragPtrP,
                                   EmulatedJamBuffer *jamBuf)
  {
    if (qt_likely(globalData.ndbMtQueryWorkers > 0))
    {
      NdbMutex_Unlock(&fragPtrP->tup_frag_page_map_mutex);
      thrjam(jamBuf);
    }
  }
  void acquire_frag_page_map_mutex_read(EmulatedJamBuffer *jamBuf)
  {
    acquire_frag_page_map_mutex_read(prepare_fragptr.p, jamBuf);
  }
  void release_frag_page_map_mutex_read(EmulatedJamBuffer* jamBuf)
  {
    release_frag_page_map_mutex_read(prepare_fragptr.p, jamBuf);
  }
  void acquire_frag_page_map_mutex_read(Fragrecord *fragPtrP,
                                        EmulatedJamBuffer* jamBuf)
  {
    if (unlikely(m_is_in_query_thread))
    {
      thrjam(jamBuf);
      NdbMutex_Lock(&fragPtrP->tup_frag_page_map_mutex);
    }
  }
  void release_frag_page_map_mutex_read(Fragrecord *fragPtrP,
                                        EmulatedJamBuffer* jamBuf)
  {
    if (unlikely(m_is_in_query_thread))
    {
      NdbMutex_Unlock(&fragPtrP->tup_frag_page_map_mutex);
      thrjam(jamBuf);
    }
  }
  void acquire_frag_mutex(Fragrecord *fragPtrP,
                          Uint32 logicalPageId,
                          EmulatedJamBuffer *jamBuf)
  {
    if (qt_likely(globalData.ndbMtQueryWorkers > 0))
    {
      ndbrequire(!m_is_in_query_thread);
      Uint32 hash = logicalPageId & (NUM_TUP_FRAGMENT_MUTEXES - 1);
      thrjamDebug(jamBuf);
      thrjamLine(jamBuf, hash);
      NdbMutex_Lock(&fragPtrP->tup_frag_mutex[hash]);
    }
  }
  void release_frag_mutex(Fragrecord *fragPtrP,
                          Uint32 logicalPageId,
                          EmulatedJamBuffer *jamBuf)
  {
    if (qt_likely(globalData.ndbMtQueryWorkers > 0))
    {
      Uint32 hash = logicalPageId & (NUM_TUP_FRAGMENT_MUTEXES - 1);
      NdbMutex_Unlock(&fragPtrP->tup_frag_mutex[hash]);
      thrjamDebug(jamBuf);
      thrjamLine(jamBuf, hash);
    }
  }
  void acquire_frag_mutex_read(Fragrecord *fragPtrP,
                               Uint32 logicalPageId,
                               EmulatedJamBuffer* jamBuf)
  {
    if (unlikely(m_is_in_query_thread))
    {
      Uint32 hash = logicalPageId & (NUM_TUP_FRAGMENT_MUTEXES - 1);
      thrjamDebug(jamBuf);
      thrjamLine(jamBuf, hash);
      NdbMutex_Lock(&fragPtrP->tup_frag_mutex[hash]);
    }
  }
  void release_frag_mutex_read(Fragrecord *fragPtrP,
                               Uint32 logicalPageId,
                               EmulatedJamBuffer* jamBuf)
  {
    if (unlikely(m_is_in_query_thread))
    {
      Uint32 hash = logicalPageId & (NUM_TUP_FRAGMENT_MUTEXES - 1);
      NdbMutex_Unlock(&fragPtrP->tup_frag_mutex[hash]);
      thrjamDebug(jamBuf);
      thrjamLine(jamBuf, hash);
    }
  }

struct Operationrec {
  static constexpr Uint32 TYPE_ID = RT_DBTUP_OPERATION;
  Uint32 m_magic;

  Operationrec() :
    m_magic(Magic::make(TYPE_ID)),
    fragmentPtr(RNIL64),
    prevActiveOp(RNIL),
    nextActiveOp(RNIL),
    fragPageId(RNIL),
    m_commit_state(CommitNotStarted),
    m_any_value(0),
    op_type(ZREAD),
    trans_state(Uint32(TRANS_DISCONNECTED))
  {
    op_struct.bit_field.in_active_list = false;
    op_struct.bit_field.tupVersion = ZNIL;
    op_struct.bit_field.delete_insert_flag = false;
  }

  ~Operationrec()
  {
  }

  enum CommitState
  {
    CommitNotStarted = 0,
    CommitStartedNotReceived = 1,
    CommitStartedReceived = 2,
    CommitPerformedNotReceived = 3,
    CommitPerformedReceived = 4,
    CommitDoneReceived = 5,
    CommitDoneNotReceived = 6
  };
  /*
   * From fragment i-value we can find fragment and table record
   */
  Uint64 fragmentPtr;

  /*
   * Doubly linked list with anchor on tuple.
   * This is to handle multiple updates on the same tuple
   * by the same transaction.
   */
  Uint32 prevActiveOp;
  Uint32 nextActiveOp;

  Uint32 fragPageId;

  CommitState m_commit_state;

  bool is_first_operation() const { return prevActiveOp == RNIL;}
  bool is_last_operation() const { return nextActiveOp == RNIL;}

  Uint32 m_undo_buffer_space; // In words

  Uint32 m_any_value;
  Uint32 nextPool;
  
  /*
   * We need references to both the original tuple and the copy tuple.
   * We keep the page's real i-value and its index and from there we
   * can find out about the fragment page id and the page offset.
   */
  Local_key m_tuple_location;
  Local_key m_copy_tuple_location;

  /**
   * In case we need to allocate a new disk row part we store the new
   * part in this local key.
   * The page id is the memory representation of this page, more specifically
   * its i-value.
   */
  Uint32 m_uncommitted_used_space;

  /*
   * We keep the record linked to the operation record in LQH.
   * This is needed due to writing of REDO log must be performed
   * in correct order, which is the same order as the writes
   * occurred. LQH can receive the records in different order.
   */
  Uint32 userpointer;

  /*
   * When responding to queries in the same transaction they will see
   * a result from the save point id the query was started. Again
   * functionality for multi-updates of the same record in one
   * transaction.
   */
  Uint32 savepointId;

  /**
   * References to the disk page and the potential extra disk page
   * during commit processing. RNIL if no disk page is used.
   */
  Uint32 m_disk_callback_page;
  Uint32 m_disk_extra_callback_page;

  Uint32 op_type;
  Uint32 trans_state;
  Uint32 tuple_state;

  /*
   * State variables on connection.
   * State variable on tuple after multi-updates
   * Is operation undo logged or not
   * Is operation in fragment list
   * Is operation in multi-update list
   * Operation type (READ, UPDATE, etc)
   * Is record primary replica
   * Is delete or insert performed
   */
  struct OpBitFields {
  /*
   * TUX needs to know the tuple version of the tuple since it
   * keeps an entry for both the committed and all versions in
   * a transaction currently. So each update will create a new
   * version even if in the same transaction.
   */
    unsigned int tupVersion : 16;

    unsigned int m_reorg : 2;
    unsigned int in_active_list : 1;
    unsigned int delete_insert_flag : 1;
    unsigned int m_disk_preallocated : 1;
    unsigned int m_load_diskpage_on_commit : 1;
    unsigned int m_load_extra_diskpage_on_commit : 1;
    unsigned int m_wait_log_buffer : 1;
    unsigned int m_gci_written : 1;

    /**
     * @see TupKeyReq
     *
     * 0 = non-primary replica, fire detached triggers
     * 1 = primary replica, fire immediate and detached triggers
     * 2 = no fire triggers
     *     e.g If the op has no logical effect, it should not be
     *         sent as an event. Example op is OPTIMIZE table,
     *         which uses ZUPDATE to move varpart values physically.
     */
    unsigned int m_triggers : 2;

    /*
     * The TupKeyReq requested the after<Op>Triggers to be deferred.
     * Thus, the *constraints* defined in this trigger list should be
     * deferred until FIRE_TRIG_REQ arrives.
     * Note that this does not affect the triggers *declared* as deferred
     * ('no action') which are managed in the deferred<Op>Triggers and
     * always deferred until commit time (FIRE_TRIG_REQ)
     */
    unsigned int m_deferred_constraints : 1;

    /* No foreign keys should be checked for this operation.
     * No fk triggers will be fired.  
     */
    unsigned int m_disable_fk_checks : 1;
    unsigned int m_tuple_existed_at_start : 1;
  };

  union OpStruct {
    OpBitFields bit_field;
    Uint32 op_bit_fields;
  };
  OpStruct op_struct;

  /*
   * When refreshing a row, there are four scenarios
   * The actual scenario is encoded in the 'copy tuple location'
   * to enable special handling at commit time
   */
  enum RefreshScenario
  {
    RF_SINGLE_NOT_EXIST = 1,    /* Refresh op first in trans, no row */
    RF_SINGLE_EXIST     = 2,    /* Refresh op first in trans, row exists */
    RF_MULTI_NOT_EXIST  = 3,    /* Refresh op !first in trans, row deleted */
    RF_MULTI_EXIST      = 4     /* Refresh op !first in trans, row exists */
  };
};

  Uint32 m_base_header_bits;

  Uint32 get_operation_type(Operationrec *opPtrP)
  {
    return opPtrP->op_type;
  }

  Uint32 *get_disk_reference(Tablerec *regTabPtr,
                             PagePtr diskPagePtr,
                             Local_key key,
                             Uint32 & sz)
  {
    Uint32 *dst;
    if ((regTabPtr->m_bits & Tablerec::TR_UseVarSizedDiskData) == 0)
    {
      jam();
      sz= regTabPtr->m_offsets[DD].m_fix_header_size;
      dst= ((Fix_page*)diskPagePtr.p)->get_ptr(key.m_page_idx, sz);
    }
    else
    {
      jam();
      dst= ((Var_page*)diskPagePtr.p)->get_ptr(key.m_page_idx);
      sz= ((Var_page*)diskPagePtr.p)->get_entry_len(key.m_page_idx);
    }
    return dst;
  }
                             
  static constexpr Uint32 DBTUP_OPERATION_RECORD_TRANSIENT_POOL_INDEX = 0;
  typedef Ptr<Operationrec> OperationrecPtr;
  typedef TransientPool<Operationrec> Operationrec_pool;
  OperationrecPtr prepare_oper_ptr;

  /* ************* TRIGGER DATA ************* */
  /* THIS RECORD FORMS LISTS OF ACTIVE       */
  /* TRIGGERS FOR EACH TABLE.                 */
  /* THE RECORDS ARE MANAGED BY A TRIGGER     */
  /* POOL wHERE A TRIGGER RECORD IS SEIZED    */
  /* WHEN A TRIGGER IS ACTIVATED AND RELEASED */
  /* WHEN THE TRIGGER IS DEACTIVATED.         */
  /* **************************************** */
struct TupTriggerData {
  TupTriggerData() {}

  Uint32 m_magic;
  /**
   * Trigger id, used by DICT/TRIX to identify the trigger
   *
   * trigger Ids are unique per block for SUBSCRIPTION triggers.
   * This is so that BACKUP can use TUP triggers directly and delete them
   * properly.
   */
  Uint32 triggerId;

  /**
   * In 6.3 there is one trigger per operation
   */
  Uint32 oldTriggerIds[3]; // INS/UPD/DEL

  /**
   * Index id is needed for ordered index.
   */
  Uint32 indexId;

  /**
   * Trigger type etc, defines what the trigger is used for
   */
  TriggerType::Value triggerType;
  TriggerActionTime::Value triggerActionTime;
  TriggerEvent::Value triggerEvent;
  /**
   * Receiver block reference
   */
  Uint32 m_receiverRef;
  
  /**
   * Monitor all replicas, i.e. trigger will fire on all nodes where tuples
   * are stored
   */
  bool monitorReplicas;

  /**
   * Monitor all attributes, the trigger monitors all changes to attributes 
   * in the table
   */
  bool monitorAllAttributes;

  /**
   * Send only changed attributes at trigger firing time.
   */
  bool sendOnlyChangedAttributes;

  /**
   * Send also before values at trigger firing time.
   */
  bool sendBeforeValues;

  /**
   * Attribute mask, defines what attributes are to be monitored
   * Can be seen as a compact representation of SQL column name list
   */
  Bitmask<MAXNROFATTRIBUTESINWORDS> attributeMask;
  
  /**
   * Next ptr (used in pool/list)
   */
  union {
    Uint64 nextPool;
    Uint64 nextList;
  };
  
  /**
   * Prev pointer (used in list)
   */
  Uint64 prevList;

  inline void print(NdbOut & s) const { s << "[TriggerData = " << triggerId << "]"; }
};

typedef Ptr64<TupTriggerData> TriggerPtr;
typedef RecordPool64<RWPool64<TupTriggerData> > TupTriggerData_pool;
typedef DLFifo64List<TupTriggerData_pool> TupTriggerData_list;
Uint32 cnoOfAllocatedTriggerRec;
Uint32 cnoOfMaxAllocatedTriggerRec;

/**
 * Pool of trigger data record
 */
TupTriggerData_pool c_triggerPool;

  /* ************ TABLE RECORD ************ */
  /* THIS RECORD FORMS A LIST OF TABLE      */
  /* REFERENCE INFORMATION. ONE RECORD      */
  /* PER TABLE REFERENCE.                   */
  /* ************************************** */
  static constexpr Uint32 MM = 0;
  static constexpr Uint32 DD = 1;
  static constexpr Uint32 DYN_BM_LEN_BITS = 8;
  static constexpr Uint32 DYN_BM_LEN_MASK = ((1 << DYN_BM_LEN_BITS) - 1);

  /* Array length in the data structures like
     dynTabDescriptor, dynVarSizeMask, dynFixSizeMask, etc.
     1 for dynamic main memory data,
     2 for dynamic main memory and dynamic disk data.
  */
  static constexpr Uint32 NO_DYNAMICS = 2;
  
  struct Tablerec {
    Tablerec(TupTriggerData_pool & triggerPool) :
      afterInsertTriggers(triggerPool),
      afterDeleteTriggers(triggerPool),
      afterUpdateTriggers(triggerPool),
      subscriptionInsertTriggers(triggerPool),
      subscriptionDeleteTriggers(triggerPool),
      subscriptionUpdateTriggers(triggerPool),
      constraintUpdateTriggers(triggerPool),
      deferredInsertTriggers(triggerPool),
      deferredUpdateTriggers(triggerPool),
      deferredDeleteTriggers(triggerPool),
      tuxCustomTriggers(triggerPool)
  {}
    
    Bitmask<MAXNROFATTRIBUTESINWORDS> notNullAttributeMask;
    Bitmask<MAXNROFATTRIBUTESINWORDS> blobAttributeMask;
    
    /*
      Extra table descriptor for dynamic attributes, or RNIL if none.
      The size of this depends on actual column definitions, so it is allocated
      _after_ seeing all columns, hence must be separate from the readKeyArray
      et al descriptor, which is allocated before seeing columns.
    */
    Uint32* dynTabDescriptor[2];

    /* Mask of variable-sized dynamic attributes. */
    Uint32* dynVarSizeMask[2];
    /*
      Mask of fixed-sized dynamic attributes. There is one bit set for each
      32-bit word occupied by fixed-size attributes, so fixed-size dynamic
      attributes >32bit have multiple bits here.
    */
    Uint32* dynFixSizeMask[2];

    ReadFunction* readFunctionArray;
    UpdateFunction* updateFunctionArray;
    CHARSET_INFO** charsetArray;
    
    Uint32* readKeyArray;
    /*
      Offset into Dbtup::tableDescriptor of the start of the descriptor
      words for each attribute.
      For attribute i, the AttributeDescriptor word is stored at index
      Tablerec::tabDescriptor+i*ZAD_SIZE, and the AttributeOffset word at
      index Tablerec::tabDescriptor+i*ZAD_SIZE+1.
    */
    Uint32* tabDescriptor;
    /*
      Offset into Dbtup::tableDescriptor of memory used as an array of Uint16.

      The values stored are offsets from Tablerec::tabDescriptor first for all
      fixed-sized static attributes, then static varsized attributes, then
      dynamic fixed-size, then dynamic varsized, and finally disk-stored fixed
      size:
              [mm_fix mm_var mm_dynfix mm_dynvar dd_fix]
      This is used to find the AttributeDescriptor and AttributeOffset words
      for an attribute. For example, the offset for the second dynamic
      fixed-size attribute is at index <num fixed> + <num varsize> + 1.
    */
    Uint16* m_real_order_descriptor;
    
    enum Bits
    {
      TR_Checksum = 0x1, // Need to be 1
      TR_RowGCI   = 0x2,
      TR_ForceVarPart = 0x4,
      TR_DiskPart  = 0x8,
      TR_ExtraRowGCIBits = 0x10,
      TR_ExtraRowAuthorBits = 0x20,
<<<<<<< HEAD
      TR_UseVarSizedDiskData = 0x40
=======
      TR_UseVarSizedDiskData = 0x40,
      TR_HashFunction = 0x80,
>>>>>>> b9b56437
    };
    Uint16 m_bits;
    Uint16 total_rec_size; // Max total size for entire tuple in words
    
    /**
     * Aggregates
     */
    Uint16 m_no_of_extra_columns; // "Hidden" columns
    Uint16 m_dyn_null_bits[2];
    Uint16 noOfKeyAttr;
    Uint16 noOfCharsets;
    Uint16 m_no_of_real_disk_attributes;
    Uint16 m_no_of_disk_attributes;
    Uint16 m_no_of_attributes;

    bool m_allow_use_spare;

    bool need_expand() const { 
      return m_no_of_attributes > m_attributes[MM].m_no_of_fixsize;
    }

    bool need_expand(bool disk) const { 
      return m_attributes[MM].m_no_of_varsize > 0 ||
        m_attributes[MM].m_no_of_dynamic > 0 ||
	(disk && m_no_of_disk_attributes > 0);
    }
    
    bool need_shrink() const {
      return 
	m_attributes[MM].m_no_of_varsize > 0 ||
        m_attributes[MM].m_no_of_dynamic > 0 ||
        m_no_of_disk_attributes > 0;
    }
    
    bool need_shrink(bool disk) const {
      return 
	m_attributes[MM].m_no_of_varsize > 0 ||
	m_attributes[MM].m_no_of_dynamic > 0 ||
        (disk && m_attributes[DD].m_no_of_varsize > 0);
    }

    template <Uint32 bit> Uint32 getExtraAttrId() const {
      if (bit == TR_ExtraRowGCIBits)
        return 0;
      Uint32 no = 0;
      if (m_bits & TR_ExtraRowGCIBits)
        no++;
      assert(bit == TR_ExtraRowAuthorBits);
      //if (bit == TR_ExtraRowAuthorBits)
      return no;
    }

    Uint32 get_checksum_length() const {
      if (m_bits & TR_Checksum)
        return 1;
      return 0;
    }

    struct {
      Uint16 m_no_of_fixsize;
      Uint16 m_no_of_varsize;
      Uint16 m_no_of_dynamic;                   // Total no. of dynamic attrs
      Uint16 m_no_of_dyn_fix;                   // No. of fixsize dynamic
      Uint16 m_no_of_dyn_var;                   // No. of varsize dynamic
      /*
        Note that due to bit types, we may have
            m_no_of_dynamic > m_no_of_dyn_fix + m_no_of_dyn_var
      */
    } m_attributes[2];
    
    /**
     * Descriptors for MM and DD part
     */
    struct Tuple_offsets {
      Uint8 m_null_words;
      Uint8 m_null_offset;
      Uint16 m_disk_ref_offset; // In words relative m_data
      Uint16 m_fix_header_size; // For fix size tuples= total rec size(part)
      Uint16 m_max_var_offset;  // In bytes relative m_var_data.m_data_ptr
      Uint16 m_max_dyn_offset;  // In bytes relative m_var_data.m_dyn_data_ptr
      Uint16 m_dyn_null_words;  // 32-bit words in dynattr bitmap
    } m_offsets[2];
    
    Uint32 get_check_offset(Uint32 mm) const {
      return m_offsets[mm].m_fix_header_size;
    }

    // Lists of trigger data for active triggers
    TupTriggerData_list afterInsertTriggers;
    TupTriggerData_list afterDeleteTriggers;
    TupTriggerData_list afterUpdateTriggers;
    TupTriggerData_list subscriptionInsertTriggers;
    TupTriggerData_list subscriptionDeleteTriggers;
    TupTriggerData_list subscriptionUpdateTriggers;
    TupTriggerData_list constraintUpdateTriggers;
    TupTriggerData_list deferredInsertTriggers;
    TupTriggerData_list deferredUpdateTriggers;
    TupTriggerData_list deferredDeleteTriggers;

    // List of ordered indexes
    TupTriggerData_list tuxCustomTriggers;
    
    struct {
      Uint64 m_fragPtrI;
      Uint32 tabUserPtr;
      Uint32 tabUserRef;
      Uint32 m_outstanding_ops;
      Uint32 m_filePointer;
      Uint16 m_firstFileId;
      Uint16 m_lastFileId;
      Uint16 m_numDataFiles;
      Uint8 m_file_type;
      Uint8 m_lcpno;
    } m_dropTable;
    struct {
      Uint32 m_fragOpPtrI;
      Uint32 defValSectionI;
      Local_key defValLocation; 
    } m_createTable;
    struct {
      Uint32 m_gci_hi;
    } m_reorg_suma_filter;
    State tableStatus;
    Local_key m_default_value_location;
  };
  Uint32
    m_read_ctl_file_data[BackupFormat::LCP_CTL_FILE_BUFFER_SIZE_IN_WORDS];
  /*
    It is more space efficient to store dynamic fixed-size attributes
    of more than about 16 words as variable-sized internally.
   */
  static constexpr Uint32 InternalMaxDynFix = 16;

  struct Disk_undo 
  {
    enum 
    {
      UNDO_ALLOC = File_formats::Undofile::UNDO_TUP_ALLOC
      ,UNDO_UPDATE = File_formats::Undofile::UNDO_TUP_UPDATE
      ,UNDO_FREE = File_formats::Undofile::UNDO_TUP_FREE
      ,UNDO_DROP = File_formats::Undofile::UNDO_TUP_DROP
      ,UNDO_UPDATE_PART = File_formats::Undofile::UNDO_TUP_UPDATE_PART
      ,UNDO_UPDATE_VAR_PART = File_formats::Undofile::UNDO_TUP_UPDATE_VAR_PART
      ,UNDO_FIRST_UPDATE_PART =
        File_formats::Undofile::UNDO_TUP_FIRST_UPDATE_PART
      ,UNDO_FIRST_UPDATE_VAR_PART =
        File_formats::Undofile::UNDO_TUP_FIRST_UPDATE_VAR_PART
      ,UNDO_FREE_PART = File_formats::Undofile::UNDO_TUP_FREE_PART
      ,UNDO_FREE_VAR_PART = File_formats::Undofile::UNDO_TUP_FREE_VAR_PART
    };
    
    struct Alloc 
    {
      Uint32 m_file_no_page_idx; // 16 bit file_no, 16 bit page_idx
      Uint32 m_page_no;
      Uint32 m_type_length; // 16 bit type, 16 bit length
    };
    
    struct Update_Free
    {
      Uint32 m_file_no_page_idx; // 16 bit file_no, 16 bit page_idx
      Uint32 m_page_no;
      Uint32 m_gci;
      Uint32 m_data[1];
      Uint32 m_type_length; // 16 bit type, 16 bit length
    };

    struct Update_Free_FirstVarPart
    {
      Uint32 m_file_no_page_idx; // 16 bit file_no, 16 bit page_idx
      Uint32 m_page_no;
      Uint32 m_gci;
      Uint32 m_tot_len;
      Uint32 m_data[1];
      Uint32 m_type_length; // 16 bit type, 16 bit length
    };
    
    struct UpdatePart
    {
      Uint32 m_file_no_page_idx; // 16 bit file_no, 16 bit page_idx
      Uint32 m_page_no;
      Uint32 m_gci;
      Uint32 m_offset;
      Uint32 m_data[1];
      Uint32 m_type_length; // 16 bit type, 16 bit length
    };

    struct Create
    {
      Uint32 m_table;
      Uint32 m_type_length; // 16 bit type, 16 bit length
    };

    struct Drop
    {
      Uint32 m_table;
      Uint32 m_type_length; // 16 bit type, 16 bit length
    };
  };
  
  Extent_info_pool c_extent_pool;
  Extent_info_hash c_extent_hash;
  Page_request_pool c_page_request_pool;

  typedef Ptr<Tablerec> TablerecPtr;

  struct storedProc {
    static constexpr Uint32 TYPE_ID = RT_DBTUP_STORED_PROCEDURE;
    Uint32 m_magic;

    storedProc() :
      m_magic(Magic::make(TYPE_ID))
    {
    }

    ~storedProc()
    {
    }

    Uint32 storedProcIVal;
    Uint32 storedParamNo; // Current attrInfo param being used
    Uint32 lastSegment;
    Uint16 storedCode;
    Uint8 copyOverwrite;
    Uint8 copyOverwriteLen;
    union {
      Uint32 nextPool;
      Uint32 nextList;
    };
    Uint32 prevList;
  };
  typedef Ptr<storedProc> StoredProcPtr;
  typedef TransientPool<storedProc> StoredProc_pool;
  static constexpr Uint32 DBTUP_STORED_PROCEDURE_TRANSIENT_POOL_INDEX = 1;
  typedef DLList<StoredProc_pool> StoredProc_list;

  StoredProc_pool c_storedProcPool;
  StoredProc_list m_reserved_stored_proc_copy_frag;
  RSS_AP_SNAPSHOT(c_storedProcPool);
  Uint32 c_storedProcCountNonAPI;
  void storedProcCountNonAPI(BlockReference apiBlockref, int add_del);

/* **************************** TABLE_DESCRIPTOR RECORD ******************************** */
/* THIS VARIABLE IS USED TO STORE TABLE DESCRIPTIONS. A TABLE DESCRIPTION IS STORED AS A */
/* CONTIGUOUS ARRAY IN THIS VARIABLE. WHEN A NEW TABLE IS ADDED A CHUNK IS ALLOCATED IN  */
/* THIS RECORD. WHEN ATTRIBUTES ARE ADDED TO THE TABLE, A NEW CHUNK OF PROPER SIZE IS    */
/* ALLOCATED AND ALL DATA IS COPIED TO THIS NEW CHUNK AND THEN THE OLD CHUNK IS PUT IN   */
/* THE FREE LIST. EACH TABLE IS DESCRIBED BY A NUMBER OF TABLE DESCRIPTIVE ATTRIBUTES    */
/* AND A NUMBER OF ATTRIBUTE DESCRIPTORS AS SHOWN IN FIGURE BELOW                        */
/*                                                                                       */
/* WHEN ALLOCATING A TABLE DESCRIPTOR THE SIZE IS ALWAYS A MULTIPLE OF 16 WORDS.         */
/*                                                                                       */
/*               ----------------------------------------------                          */
/*               |    TRAILER USED FOR ALLOC/DEALLOC          |                          */
/*               ----------------------------------------------                          */
/*               |    TABLE DESCRIPTIVE ATTRIBUTES            |                          */
/*               ----------------------------------------------                          */
/*               |    ATTRIBUTE DESCRIPTION 1                 |                          */
/*               ----------------------------------------------                          */
/*               |    ATTRIBUTE DESCRIPTION 2                 |                          */
/*               ----------------------------------------------                          */
/*               |                                            |                          */
/*               |                                            |                          */
/*               |                                            |                          */
/*               ----------------------------------------------                          */
/*               |    ATTRIBUTE DESCRIPTION N                 |                          */
/*               ----------------------------------------------                          */
/*                                                                                       */
/* THE TABLE DESCRIPTIVE ATTRIBUTES CONTAINS THE FOLLOWING ATTRIBUTES:                   */
/*                                                                                       */
/*               ----------------------------------------------                          */
/*               |    HEADER (TYPE OF INFO)                   |                          */
/*               ----------------------------------------------                          */
/*               |    SIZE OF WHOLE CHUNK (INCL. TRAILER)     |                          */
/*               ----------------------------------------------                          */
/*               |    TABLE IDENTITY                          |                          */
/*               ----------------------------------------------                          */
/*               |    FRAGMENT IDENTITY                       |                          */
/*               ----------------------------------------------                          */
/*               |    NUMBER OF ATTRIBUTES                    |                          */
/*               ----------------------------------------------                          */
/*               |    SIZE OF FIXED ATTRIBUTES                |                          */
/*               ----------------------------------------------                          */
/*               |    NUMBER OF NULL FIELDS                   |                          */
/*               ----------------------------------------------                          */
/*               |    NOT USED                                |                          */
/*               ----------------------------------------------                          */
/*                                                                                       */
/* THESE ATTRIBUTES ARE ALL ONE R-VARIABLE IN THE RECORD.                                */
/* NORMALLY ONLY ONE TABLE DESCRIPTOR IS USED. DURING SCHEMA CHANGES THERE COULD         */
/* HOWEVER EXIST MORE THAN ONE TABLE DESCRIPTION SINCE THE SCHEMA CHANGE OF VARIOUS      */
/* FRAGMENTS ARE NOT SYNCHRONISED. THIS MEANS THAT ALTHOUGH THE SCHEMA HAS CHANGED       */
/* IN ALL FRAGMENTS, BUT THE FRAGMENTS HAVE NOT REMOVED THE ATTRIBUTES IN THE SAME       */
/* TIME-FRAME. THEREBY SOME ATTRIBUTE INFORMATION MIGHT DIFFER BETWEEN FRAGMENTS.        */
/* EXAMPLES OF ATTRIBUTES THAT MIGHT DIFFER ARE SIZE OF FIXED ATTRIBUTES, NUMBER OF      */
/* ATTRIBUTES, FIELD START WORD, START BIT.                                              */
/*                                                                                       */
/* AN ATTRIBUTE DESCRIPTION CONTAINS THE FOLLOWING ATTRIBUTES:                           */
/*                                                                                       */
/*               ----------------------------------------------                          */
/*               |    Field Type, 4 bits (LSB Bits)           |                          */
/*               ----------------------------------------------                          */
/*               |    Attribute Size, 4 bits                  |                          */
/*               ----------------------------------------------                          */
/*               |    NULL indicator 1 bit                    |                          */
/*               ----------------------------------------------                          */
/*               |    Indicator if TUP stores attr. 1 bit     |                          */
/*               ----------------------------------------------                          */
/*               |    Not used 6 bits                         |                          */
/*               ----------------------------------------------                          */
/*               |    No. of elements in fixed array 16 bits  |                          */
/*               ----------------------------------------------                          */
/*               ----------------------------------------------                          */
/*               |    Field Start Word, 21 bits (LSB Bits)    |                          */
/*               ----------------------------------------------                          */
/*               |    NULL Bit, 11 bits                       |                          */
/*               ----------------------------------------------                          */
/*                                                                                       */
/* THE ATTRIBUTE SIZE CAN BE 1,2,4,8,16,32,64 AND 128 BITS.                              */
/*                                                                                       */
/* THE UNUSED PARTS OF THE RECORDS ARE PUT IN A LINKED LIST OF FREE PARTS. EACH OF       */
/* THOSE FREE PARTS HAVE THREE RECORDS ASSIGNED AS SHOWN IN THIS STRUCTURE               */
/* ALL FREE PARTS ARE SET INTO A CHUNK LIST WHERE EACH CHUNK IS AT LEAST 16 WORDS        */
/*                                                                                       */
/*               ----------------------------------------------                          */
/*               |    HEADER = RNIL                           |                          */
/*               ----------------------------------------------                          */
/*               |    SIZE OF FREE AREA                       |                          */
/*               ----------------------------------------------                          */
/*               |    POINTER TO PREVIOUS FREE AREA           |                          */
/*               ----------------------------------------------                          */
/*               |    POINTER TO NEXT FREE AREA               |                          */
/*               ----------------------------------------------                          */
/*                                                                                       */
/* IF THE POINTER TO THE NEXT AREA IS RNIL THEN THIS IS THE LAST FREE AREA.              */
/*                                                                                       */
/*****************************************************************************************/
struct HostBuffer {
  bool  inPackedList;
  Uint32 packetLenTA;
  Uint32 noOfPacketsTA;
  Uint32 packetBufferTA[30];
};
typedef Ptr<HostBuffer> HostBufferPtr;

  /*
   * Build index operation record.
   */
  struct BuildIndexRec {
    BuildIndexRec() {}

    BuildIndxImplReq m_request;
    Uint8  m_build_vs;          // varsize pages
    Uint32 m_indexId;           // the index
    Uint32 m_fragNo;            // fragment number under Tablerec
    Uint32 m_pageId;            // logical fragment page id
    Uint32 m_tupleNo;           // tuple number on page
    Uint32 m_buildRef;          // Where to send tuples
    Uint32 m_outstanding;       // If mt-build...
    BuildIndxImplRef::ErrorCode m_errorCode;
    union {
      Uint32 nextPool;
      Uint32 nextList;
    };
    Uint32 prevList;
  };
  typedef Ptr<BuildIndexRec> BuildIndexPtr;
  typedef ArrayPool<BuildIndexRec> BuildIndexRec_pool;
  typedef DLList<BuildIndexRec_pool> BuildIndexRec_list;
  BuildIndexRec_pool c_buildIndexPool;
  BuildIndexRec_list c_buildIndexList;
  Uint32 c_noOfBuildIndexRec;

  int mt_scan_init(Uint32 tableId,
                   Uint32 fragId,
                   Local_key * pos,
                   Uint64 * fragPtrI);
  int mt_scan_next(Uint32 tableId,
                   Uint64 fragPtrI,
                   Local_key* pos,
                   bool moveNext);

  /**
   * Reference to variable part when a tuple is chained
   */
  struct Var_part_ref 
  {
    Uint32 m_page_no;
    Uint32 m_page_idx;
    static constexpr Uint32 SZ32 = 2;

    void copyout(Local_key* dst) const {
      dst->m_page_no = m_page_no;
      dst->m_page_idx = m_page_idx;
    }

    void assign(const Local_key* src) {
      m_page_no = src->m_page_no;
      m_page_idx = src->m_page_idx;
    }
  };
  
  struct Disk_part_ref
  {
    static constexpr Uint32 SZ32 = 2;
  };

  struct Tuple_header
  {
    union {
      /**
       * List of prepared operations for this tuple.
       * Points to most recent/last operation, ie. to walk the list must follow
       * regOperPtr->prevActiveOp links.
       */
      Uint32 m_operation_ptr_i;  // OperationPtrI
      Uint32 m_base_record_page_no;  // For disk tuple, ref to MM tuple
      Uint32 m_first_words[1];
    };
    union
    {
      Uint32 m_header_bits;      // Header word
      Uint32 m_base_record_page_idx;  // For disk tuple, ref to MM tuple
    };
    union {
      Uint32 m_checksum;
      Uint32 m_data[1];
      Uint32 m_null_bits[1];
    };

    static constexpr Uint32 HeaderSize = 2;
    
    /*
     Header bits.

     MM_GROWN: When a tuple is updated to a bigger size, the original varpart
     of the tuple is immediately re-allocated to a location with sufficient
     size for the new data (but containing only the original smaller-sized
     data). This is so that commit can be sure to find room for the extra
     data. In the case of abort, the varpart must then be shrunk. For a
     MM_GROWN tuple, the original size is stored in the last word of the
     varpart until commit.

     DELETE_WAIT: When a tuple has been marked to be deleted, the tuple header
     has the DELETE_WAIT bit set. Note that DELETE_WAIT means that the tuple
     hasn't actually been deleted. When a tuple has been deleted, it is marked
     with the FREE flag and DELETE_WAIT is reset.
     The need for DELETE_WAIT arises due to the real-time break between the
     marking of the tuple and the actual deletion of the tuple for disk data
     rows. This information would be useful for reads since they'd know the
     proper state of the row. (Related Bug #27584165)
    */
    static constexpr Uint32 TUP_VERSION_MASK = 0xFFFF;
    static constexpr Uint32 COPY_TUPLE = 0x00010000; // Is this a copy tuple
    static constexpr Uint32 DISK_PART = 0x00020000; // Is there a disk part
    static constexpr Uint32 DISK_ALLOC = 0x00040000; // Is disk part allocated
    static constexpr Uint32 DISK_INLINE = 0x00080000; // Is disk inline
    static constexpr Uint32 ALLOC = 0x00100000; // Is record allocated now
    static constexpr Uint32 DISK_REORG = 0x00200000; //Has disk part been moved
    static constexpr Uint32 MM_GROWN = 0x00400000; // Has MM part grown
    static constexpr Uint32 FREE = 0x00800000; // Is free
    static constexpr Uint32 LCP_SKIP = 0x01000000; // Should not be returned in LCP
    static constexpr Uint32 VAR_PART = 0x04000000; // Is there a varpart
    static constexpr Uint32 REORG_MOVE = 0x08000000; // Tuple will be moved in reorg
    static constexpr Uint32 LCP_DELETE = 0x10000000; // Tuple deleted at LCP start
    static constexpr Uint32 DELETE_WAIT = 0x20000000; // Waiting for delete tuple page
    static constexpr Uint32 DISK_VAR_PART = 0x40000000; // Is there a disk varpart

    Tuple_header() {}
    Uint32 get_tuple_version() const { 
      return m_header_bits & TUP_VERSION_MASK;
    }
    void set_tuple_version(Uint32 version) { 
      m_header_bits= 
	(m_header_bits & ~(Uint32)TUP_VERSION_MASK) | 
	(version & TUP_VERSION_MASK);
    }
    void get_base_record_ref(Local_key& key)
    {
      require(m_base_record_page_idx <= MAX_TUPLES_PER_PAGE);
      key.m_page_no = m_base_record_page_no;
      key.m_page_idx = m_base_record_page_idx;
    }
    void set_base_record_ref(Local_key key)
    {
      m_base_record_page_no = key.m_page_no;
      m_base_record_page_idx = key.m_page_idx;
    }
    Uint32* get_null_bits(const Tablerec* tabPtrP) {
      return m_null_bits+tabPtrP->m_offsets[MM].m_null_offset;
    }

    Uint32* get_null_bits(const Tablerec* tabPtrP, Uint32 mm) {
      return m_null_bits+tabPtrP->m_offsets[mm].m_null_offset;
    }
    
    Var_part_ref* get_var_part_ref_ptr(const Tablerec* tabPtrP) {
      return (Var_part_ref*)(get_disk_ref_ptr(tabPtrP) + Disk_part_ref::SZ32);
    }

    const Var_part_ref* get_var_part_ref_ptr(const Tablerec* tabPtrP) const {
      return (Var_part_ref*)(get_disk_ref_ptr(tabPtrP) + Disk_part_ref::SZ32);
    }
    
    Uint32* get_end_of_fix_part_ptr(const Tablerec* tabPtrP) {
      return m_data + tabPtrP->m_offsets[MM].m_fix_header_size - 
        Tuple_header::HeaderSize;
    }
    
    const Uint32* get_end_of_fix_part_ptr(const Tablerec* tabPtrP) const {
      return m_data + tabPtrP->m_offsets[MM].m_fix_header_size - 
        Tuple_header::HeaderSize;
    }
    
    Uint32* get_disk_ref_ptr(const Tablerec* tabPtrP) {
      return (Uint32*)(&m_first_words[0]) + tabPtrP->m_offsets[MM].m_disk_ref_offset;
    }

    const Uint32* get_disk_ref_ptr(const Tablerec* tabPtrP) const {
      return (Uint32*)(&m_first_words[0]) + tabPtrP->m_offsets[MM].m_disk_ref_offset;
    }

    static Uint32 get_mm_gci_pos(const Tablerec* tabPtrP) {
      return Tuple_header::HeaderSize + tabPtrP->get_checksum_length();
    }

    Uint32 *get_mm_gci(const Tablerec* tabPtrP){
      /* Mandatory position even if TR_RowGCI isn't set (happens in restore */
      return m_data + tabPtrP->get_checksum_length();
    }

    Uint32 *get_dd_gci(const Tablerec* tabPtrP, Uint32 mm){
      assert(tabPtrP->m_bits & Tablerec::TR_RowGCI);
      return m_data;
    }
  };

  /**
   * Format of varpart after insert/update
   */
  struct Varpart_copy
  {
    Uint32 m_len;
    Uint32 m_data[1]; // Only used for easy offset handling

    static constexpr Uint32 SZ32 = 1;
  };

  static constexpr Uint32 MAX_EXPANDED_TUPLE_SIZE_IN_WORDS =
    Tuple_header::HeaderSize +

    /* Fixpart without null bits (see below) */
    1 /* checksum */ +
    1 /* GCI */ +
    Var_part_ref::SZ32 +
    Disk_part_ref::SZ32 +

    /* Varpart without dynamic column bits (see below) */
    1 /* Length word, only in expanded tuple */ +
    ndb_ceil_div(MAX_ATTRIBUTES_IN_TABLE + 1 /* dynamic part */, 2) +
    1 /* Dynamic bit length (8bit) plus padding */ +

    /* Diskpart */
    0 +

    /* Null bits and dynamic columns bits.  Dynamic columns do not have null
       bits so total number of bits will not be more than
       MAX_ATTRIBUTES_IN_TABLE.  But since bits are split on two parts an
       extra word for padding may be needed.
     */
    ndb_ceil_div(MAX_ATTRIBUTES_IN_TABLE, 32) + 1 +

    /* Tuple data for all parts */
    MAX_TUPLE_SIZE_IN_WORDS;

  enum When
  {
    KRS_PREPARE = 0,
    KRS_COMMIT = 1,
    KRS_PRE_COMMIT_BASE = 2,
    KRS_UK_PRE_COMMIT0 = KRS_PRE_COMMIT_BASE + TriggerPreCommitPass::UK_PASS_0,
    KRS_UK_PRE_COMMIT1 = KRS_PRE_COMMIT_BASE + TriggerPreCommitPass::UK_PASS_1,
    KRS_FK_PRE_COMMIT  = KRS_PRE_COMMIT_BASE + TriggerPreCommitPass::FK_PASS_0
  };

struct KeyReqStruct {

  KeyReqStruct(EmulatedJamBuffer * _jamBuffer, When when) :
    changeMask()
  {
#if defined VM_TRACE || defined ERROR_INSERT
    std::memset(this, 0xf3, sizeof(* this));
#endif
    jamBuffer = _jamBuffer;
    m_when = when;
    m_deferred_constraints = true;
    m_disable_fk_checks = false;
    m_tuple_ptr = NULL;
  }

  KeyReqStruct(EmulatedJamBuffer * _jamBuffer) :
    changeMask(false)
  {
#if defined VM_TRACE || defined ERROR_INSERT
    std::memset(this, 0xf3, sizeof(* this));
#endif
    jamBuffer = _jamBuffer;
    m_when = KRS_PREPARE;
    m_deferred_constraints = true;
    m_disable_fk_checks = false;
  }

  KeyReqStruct(Dbtup* tup) :
    changeMask(false)
  {
#if defined VM_TRACE || defined ERROR_INSERT
    std::memset(this, 0xf3, sizeof(* this));
#endif
    jamBuffer = tup->jamBuffer();
    m_when = KRS_PREPARE;
    m_deferred_constraints = true;
    m_disable_fk_checks = false;
  }

  KeyReqStruct(Dbtup* tup, When when) :
    changeMask()
  {
#if defined VM_TRACE || defined ERROR_INSERT
    std::memset(this, 0xf3, sizeof(* this));
#endif
    jamBuffer = tup->jamBuffer();
    m_when = when;
    m_deferred_constraints = true;
    m_disable_fk_checks = false;
    m_tuple_ptr = NULL;
  }
  
/**
 * These variables are used as temporary storage during execution of the
 * TUPKEYREQ signal.
 *
 * The first set of variables defines a number of variables needed for
 * the fix part of the tuple.
 *
 * The second part defines a number of commonly used meta data variables.
 *
 * The third part is variables needed only for updates and inserts.
 *
 * The fourth set of variables defines a set of variables needed for the
 * variable part.
 *
 * The fifth part is a long array of real lengths which is is put last
 * for cache memory reasons. This is part of the variable part and
 * contains the real allocated lengths whereas the tuple contains
 * the length of attribute stored.
 */

  Tablerec* tablePtrP;
  Fragrecord* fragPtrP;
  Operationrec * operPtrP;
  EmulatedJamBuffer * jamBuffer;
  Tuple_header *m_tuple_ptr;

  /**
   * Variables often used in read of columns
   */
  Uint32 *attr_descr;
  Uint32 check_offset[2];
  Uint32          max_read;
  Uint32          out_buf_index;

  Uint32          out_buf_bits;
  Uint32          in_buf_index;


  union {
    Uint32 in_buf_len;
    Uint32 m_lcp_varpart_len;
  };
  Uint32 errorCode; // Used in DbtupRoutines read/update functions
  bool            xfrm_flag;

  /* Flag: is tuple in expanded or in shrunken/stored format? */
  bool is_expanded;
  bool m_is_lcp;
  enum When m_when;

  Tuple_header *m_disk_ptr;
  PagePtr m_page_ptr;
  PagePtr m_varpart_page_ptr[2];    // could be same as m_page_ptr_p
  PagePtr m_disk_page_ptr;       //
  Local_key m_row_id;
  Uint32 optimize_options;
  Uint32 m_prio_a_flag;
  Uint32 m_reorg;
  
  bool            dirty_op;
  bool            interpreted_exec;
  bool            last_row;
  bool            m_use_rowid;
  bool            m_nr_copy_or_redo;
  bool            m_deferred_constraints;
  bool            m_disable_fk_checks;

  Signal*         signal;
  Uint32 num_fired_triggers;
  Uint32 no_exec_instructions;
  Uint32 frag_page_id;
  Uint32 hash_value;
  Uint32 gci_hi;
  Uint32 gci_lo;
  Uint32 log_size;
  Uint32 read_length;
  Uint32 attrinfo_len;
  Uint32 tc_operation_ptr;
  Uint32 trans_id1;
  Uint32 trans_id2;
  Uint32 TC_index;
  // next 2 apply only to attrids >= 64 (zero otherwise)
  BlockReference TC_ref;
  BlockReference rec_blockref;

  struct Var_data {
    /*
      These are the pointers and offsets to the variable-sized part of the row
      (static part, alwways stored even if NULL). They are used both for
      expanded and shrunken form, with different values to allow using the
      same read/update code for both forms.
    */
    char *m_data_ptr;
    Uint16 *m_offset_array_ptr;
    Uint16 m_var_len_offset;
    Uint16 m_max_var_offset;
    Uint16 m_max_dyn_offset;

    /* These are the pointers and offsets to the dynamic part of the row. */

    /* Pointer to the start of the bitmap for the dynamic part of the row. */
    char *m_dyn_data_ptr;
    /* Number of 32-bit words in dynamic part (stored/shrunken format). */
    Uint32 m_dyn_part_len;
    /*
      Pointer to array with one element for each dynamic attribute (both
      variable and fixed size). Each value is the offset from the end of the
      bitmap to the start of the data for that attribute.
    */
    Uint16 *m_dyn_offset_arr_ptr;
    /*
      Offset from m_dyn_offset_array_ptr of array with one element for each
      dynamic attribute. Each value is the offset to the end of data for that
      attribute, so the difference to m_dyn_offset_array_ptr elements provides
      the data lengths.
    */
    Uint16 m_dyn_len_offset;
  } m_var_data[2];

  /*
   * A bit mask where a bit set means that the update or insert
   * was updating this record.
   */
  Bitmask<MAXNROFATTRIBUTESINWORDS> changeMask;
  Uint16 var_pos_array[2][2*MAX_ATTRIBUTES_IN_TABLE + 1];
  OperationrecPtr prevOpPtr;
  Dblqh *m_lqh;
};

  friend struct Undo_buffer;
  Undo_buffer c_undo_buffer;
  
/*
 No longer used:
 Implemented by shift instructions in subroutines instead
 
struct TupHeadInfo {
  struct BitPart {
    unsigned int disk_indicator : 1;
    unsigned int var_part_loc_ind : 1;
    unsigned int initialised : 1;
    unsigned int not_used_yet : 5;
    unsigned int no_var_sized : 8;
    unsigned int tuple_version : 16;
  };
  union {
    Uint32 all;
    BitPart bit_part;
  };
};
*/

  struct ChangeMask
  {
    Uint32 m_cols;
    Uint32 m_mask[1];

    const Uint32 * end_of_mask() const { return end_of_mask(m_cols); }
    const Uint32 * end_of_mask(Uint32 cols) const {
      return m_mask + ((cols + 31) >> 5);
    }

    Uint32 * end_of_mask() { return end_of_mask(m_cols); }
    Uint32 * end_of_mask(Uint32 cols) {
      return m_mask + ((cols + 31) >> 5);
    }
  };

// updateAttributes module
  Uint32          terrorCode;

public:
  Dbtup(Block_context&,
        Uint32 instanceNumber = 0,
        Uint32 blockNo = DBTUP);
  ~Dbtup() override;

  /*
   * TUX uses physical tuple address when talking to ACC and LQH.
   */
  void tuxGetTupAddr(Uint32 pageId, Uint32 pageOffset,
                     Uint32& lkey1, Uint32& lkey2);

  /*
   * TUX index in TUP has single Uint32 array attribute which stores an
   * index node.  TUX reads and writes the node directly via pointer.
   */
  int tuxAllocNode(EmulatedJamBuffer*,
                   Uint32* fragPtrP,
                   Uint32* tablePtrP,
                   Uint32& pageId,
                   Uint32& pageOffset,
                   Uint32*& node);
  void tuxFreeNode(Uint32* fragPtrP,
                   Uint32* tablePtrP,
                   Uint32 pageId,
                   Uint32 pageOffset,
                   Uint32* node);
  void tuxGetNode(Uint32 attrDataOffset,
                  Uint32 tuxFixHeaderSize,
                  Uint32 pageId,
                  Uint32 pageOffset,
                  Uint32*& node);

  /*
   * TUX reads primary table attributes for index keys.  Tuple is
   * specified by location of original tuple and version number.  Input
   * is attribute ids in AttributeHeader format.  Output is attribute
   * data with headers.  Uses readAttributes with xfrm option set.
   * After wl4163, xfrm is not set.
   * Returns number of words or negative (-terrorCode) on error.
   */
  int tuxReadAttrs(EmulatedJamBuffer*,
                   Uint64 fragPtrI,
                   Uint32 pageId,
                   Uint32 pageOffset,
                   Uint32 tupVersion,
                   const Uint32* attrIds,
                   Uint32 numAttrs,
                   Uint32* dataOut,
                   bool xfrmFlag);
  int tuxReadAttrsOpt(EmulatedJamBuffer*,
                      Uint32* fragPtrP,
                      Uint32* tablePtrP,
                      Uint32 pageId,
                      Uint32 pageOffset,
                      Uint32 tupVersion,
                      const Uint32* attrIds,
                      Uint32 numAttrs,
                      Uint32* dataOut,
                      bool xfrmFlag);
  int tuxReadAttrsCurr(EmulatedJamBuffer*,
                       const Uint32* attrIds,
                       Uint32 numAttrs,
                       Uint32* dataOut,
                       bool xfrmFlag,
                       Uint32 tupVersion);
  int tuxReadAttrsCommon(KeyReqStruct &req_struct,
                         const Uint32* attrIds,
                         Uint32 numAttrs,
                         Uint32* dataOut,
                         bool xfrmFlag,
                         Uint32 tupVersion);

  /*
   * TUX reads primary key without headers into an array of words.  Used
   * for md5 summing and when returning keyinfo.  Returns number of
   * words or negative (-terrorCode) on error.
   */
  int tuxReadPk(Uint32* fragPtrP,
                Uint32* tablePtrP,
                Uint32 pageId,
                Uint32 pageOffset,
                Uint32* dataOut,
                bool xfrmFlag);

  /*
   * ACC reads primary key without headers into an array of words.  At
   * this point in ACC deconstruction, ACC still uses logical references
   * to fragment and tuple.
   */
  int accReadPk(Uint32 fragPageId,
                Uint32 pageIndex,
                Uint32* dataOut,
                bool xfrmFlag);

  inline Uint32 get_tuple_operation_ptr_i()
  {
    Tuple_header *tuple_ptr = (Tuple_header*)prepare_tuple_ptr;
    return tuple_ptr->m_operation_ptr_i;
  }
  /*
   * TUX checks if tuple is visible to scan.
   */
  bool tuxQueryTh(Uint32 opPtrI,
                  Uint32 tupVersion,
                  Uint32 transId1,
                  Uint32 transId2,
                  bool dirty,
                  Uint32 savepointId);

  int load_diskpage(Signal*,
                    Uint32 opRec,
		    Uint32 lkey1,
                    Uint32 lkey2,
                    Uint32 flags);

  int load_extra_diskpage(Signal*, Uint32, Uint32);

  int load_diskpage_scan(Signal*,
                         Uint32 opRec,
			 Uint32 lkey1,
                         Uint32 lkey2,
                         Uint32 tux_flags,
                         Uint32 disk_flag);

  void start_restore_table(Uint32 tableId);
  void complete_restore_table(Uint32 tableId);
  void complete_restore_fragment(Signal*,
                                 Uint32 ref,
                                 Uint32 data,
                                 Uint32 restoredLcpId,
                                 Uint32 restoredLocalLcpId,
                                 Uint32 maxGciCompleted,
                                 Uint32 maxGciWritten,
                                 Uint32 tableId,
                                 Uint32 fragmentId);
  Uint32 get_max_lcp_record_size(Uint32 tableId);
  
  int nr_read_pk(Uint64 fragPtr, const Local_key*, Uint32* dataOut, bool&copy);
  int nr_update_gci(Uint64 fragPtr,
                    const Local_key*,
                    Uint32 gci,
                    bool tuple_exists);
  int nr_delete(Signal*,
                Uint32,
                Uint64 fragPtrI,
                const Local_key*,
                Uint32 gci);

  void nr_delete_page_callback(Signal*, Uint32 op, Uint32 page);
  void nr_delete_log_buffer_callback(Signal*, Uint32 op, Uint32 page);

  bool get_frag_info(Uint32 tableId, Uint32 fragId, Uint32* maxPage);

  void execSTORED_PROCREQ(Signal* signal);

  void start_lcp_scan(Uint32 tableId,
                      Uint32 fragmentId,
                      Uint32 & max_page_cnt);
  void stop_lcp_scan(Uint32 tableId, Uint32 fragmentId);
  void lcp_frag_watchdog_print(Uint32 tableId, Uint32 fragmentId);

  Uint64 get_restore_row_count(Uint32 tableId, Uint32 fragmentId);
  void get_lcp_frag_stats(Uint64 fragPtrI,
                          Uint32 startGci,
                          Uint32 & maxPageCount,
                          Uint64 & row_count,
                          Uint64 & prev_row_count,
                          Uint64 & row_change_count,
                          Uint64 & memory_used_in_bytes,
                          bool reset_flag);

  // Statistics about fragment memory usage.
  struct FragStats
  {
    Uint64 committedRowCount;
    Uint64 committedChanges;
    // Size of fixed-size part of record.
    Uint32 fixedRecordBytes;
    // Page size (32k, see File_formats::NDB_PAGE_SIZE).
    Uint32 pageSizeBytes;
    // Number of fixed-size parts that fits in each page.
    Uint32 fixedSlotsPerPage;
    // Number of pages allocated for storing fixed-size parts.
    Uint64 fixedMemoryAllocPages;
    // Number of pages allocated for storing var-size parts.
    Uint64 varMemoryAllocPages;
    /** 
      Number of bytes for storing var-size parts that are allocated but not yet 
      used.
    */
    Uint64 varMemoryFreeBytes;
    // Number of fixed-size elements (i.e. number of rows.)
    Uint64 fixedElemCount;
    /**
      Number of var-size elements. There will be one for each row that has at
      least one non-null var-size field (varchar/varbinary/blob).
     */
    Uint64 varElemCount;
    // Size of the page map (DynArr256) that maps from logical to physical pages.
    Uint64 logToPhysMapAllocBytes;
  };

  const FragStats get_frag_stats(Uint64 fragPtrI) const;
  void get_frag_memory(Uint64 fragPtrI,
                       Uint64 & mem_bytes,
                       Uint64 & free_mem_bytes,
                       Uint64 & disk_bytes,
                       Uint64 & free_disk_bytes);

private:
  BLOCK_DEFINES(Dbtup);

public:
  void execTUP_ABORTREQ(Signal* signal);
  void execTUP_WRITELOG_REQ(Signal* signal);
  void execTUP_DEALLOCREQ(Signal* signal);
  void do_tup_abortreq(Signal*, Uint32 flags);
private:
  // Transit signals
  void execDEBUG_SIG(Signal* signal);
  void execCONTINUEB(Signal* signal);

  // Received signals
  void execDUMP_STATE_ORD(Signal* signal);
  void execSEND_PACKED(Signal* signal);
  void execSTTOR(Signal* signal);
  void execTUP_LCPREQ(Signal* signal);
  void execEND_LCPREQ(Signal* signal);
  void execSTART_RECREQ(Signal* signal);
  void execMEMCHECKREQ(Signal* signal);
  void execTUPSEIZEREQ(Signal* signal);

  void execCREATE_TAB_REQ(Signal*);
  void execTUP_ADD_ATTRREQ(Signal* signal);
  void execTUPFRAGREQ(Signal* signal);
  void execTUP_COMMITREQ(Signal* signal);
  void execNDB_STTOR(Signal* signal);
  void execREAD_CONFIG_REQ(Signal* signal);
  void execDROP_TAB_REQ(Signal* signal);
  void execALTER_TAB_REQ(Signal* signal);
  void execNODE_FAILREP(Signal* signal);

  void execDROP_FRAG_REQ(Signal*);

  // Ordered index related
  void execBUILD_INDX_IMPL_REQ(Signal* signal);
  void execBUILD_INDX_IMPL_REF(Signal* signal);
  void execBUILD_INDX_IMPL_CONF(Signal* signal);
  void buildIndex(Signal* signal, Uint32 buildPtrI);
  void buildIndexReply(Signal* signal, const BuildIndexRec* buildRec);
  void buildIndexOffline(Signal* signal, Uint32 buildPtrI);
  void buildIndexOffline_table_readonly(Signal* signal, Uint32 buildPtrI);
  void execALTER_TAB_CONF(Signal*);

  // Tup scan
  void execACC_SCANREQ(Signal* signal);
  void execNEXT_SCANREQ(Signal* signal);
  void execACC_CHECK_SCAN(Signal* signal);
  void execACCKEYCONF(Signal* signal);
  void execACCKEYREF(Signal* signal);
  void execACC_ABORTCONF(Signal* signal);


  // Drop table
  void execFSREMOVEREF(Signal*);
  void execFSREMOVECONF(Signal*);
  void execFSOPENREF(Signal*);
  void execFSOPENCONF(Signal*);
  void execFSREADREF(Signal*);
  void execFSREADCONF(Signal*);
  void execFSCLOSEREF(Signal*);
  void execFSCLOSECONF(Signal*);

  void execDBINFO_SCANREQ(Signal*);
  void execSUB_GCP_COMPLETE_REP(Signal*);

#ifdef ERROR_INSERT
  /* Functions to find bugs in TUP commit code */
  /**
   * These variables are first used uninitialised by design, this creates
   * a bit of randomness in the testing.
   */
  Uint32 m_delayed_commit;
  Uint32 m_continue_report_commit_counter;
  bool check_delayed_commit(Signal*,
                            TupCommitReq*,
                            Uint32);
#endif
  void set_commit_started(Uint32 leaderOperPtrI);
  void set_commit_performed(OperationrecPtr firstOperPtr,
                            Fragrecord *fragPtrP);
  void continue_report_commit_performed(Signal*, Uint32 firstOperPtrI);
  void send_continue_report_commit_performed(Signal*, Uint32 nextOp);
  void report_commit_performed(Signal*,
                               OperationrecPtr &firstOperPtr,
                               Uint32 max_commits,
                               Fragrecord *fragPtrP);

public:
#define ZTUP_COMMITTED 0
#define ZTUP_NOT_COMMITTED 1
#define ZTUP_WAIT_COMMIT 2
  Uint32 exec_prepare_tup_commit(Uint32 regOperPtrI);

  Uint32 exec_tup_commit(Signal *signal);
private:

#define ZDISK_PAGE_READY_FOR_COMMIT 0
#define ZDISK_PAGE_NOT_READY_FOR_COMMIT 1
  Uint32 prepare_disk_page_for_commit(Signal *signal,
                                      OperationrecPtr regOperPtr,
                                      Tuple_header *tuple_ptr,
                                      Ptr<GlobalPage> & diskPagePtr,
                                      Tablerec *regTabPtr);

  void execute_real_commit(Signal *signal,
                           KeyReqStruct &req_struct,
                           PagePtr tupPagePtr,
                           Ptr<GlobalPage> diskPagePtr);

  void get_execute_commit_operation(OperationrecPtr &executeOperPtr);

  void finalize_commit(Operationrec *regOperPtrP, Fragrecord *fragPtrP);

//------------------------------------------------------------------
//------------------------------------------------------------------
// Methods to handle execution of TUPKEYREQ + ATTRINFO.
//
// Module Execution Manager
//
// The TUPKEYREQ signal is central to this block. This signal is used
// by everybody that needs to read data residing in DBTUP. The data is
// read using an interpreter approach.
//
// Operations only needing to read execute a simplified version of the
// interpreter where the only instruction is read Attribute to send.
// Operations only needing to update the record (insert or update)
// execute a simplified version of the interpreter where the only
// instruction is write Attribute.
//
// Currently TUPKEYREQ is used in the following situations.
// 1) Normal transaction execution. Can be any of the types described
//    below.
// 2) Execution of fragment redo log during system restart.
//    In this situation there will only be normal updates, inserts
//    and deletes performed.
// 3) A special type of normal transaction execution is to write the
//    records arriving from the primary replica in the node restart
//    processing. This will always be normal write operations which
//    are translated to inserts or updates before arriving to TUP.
// 4) Scan processing. The scan processing will use normal reads or
//    interpreted reads in their execution. There will be one TUPKEYREQ
//    signal for each record processed.
// 5) Copy fragment processing. This is a special type of scan used in the
//    primary replica at system restart. It reads the entire reads and
//    converts those to writes to the starting node. In this special case
//    LQH acts as an API node and receives also the ATTRINFO sent in the
//    TRANSID_AI signals.
//
// Signal Diagram:
//
// In Signals:
// -----------
//
// ---> TUPKEYREQ
// A single TUPKEYREQ is received.  The TUPKEYREQ can contain an I-value
// for a long section containing AttrInfo words.  Delete requests usually
// contain no AttrInfo, and requests referencing a stored procedure (e.g.
// scan originated requests) do not contain AttrInfo.
// 
// The total size of the ATTRINFO is not allowed to be more than 16384 words.
// There is always one and only one TUPKEYREQ.
//
// Response Signals (successful case):
//
// Simple/Dirty Read Operation
// ---------------------------
//
// <---- TRANSID_AI (to API)
// ...
// <---- TRANSID_AI (to API)
// <---- READCONF   (to API)
// <---- TUPKEYCONF (to LQH)
// There is always exactly one READCONF25 sent last. The number of
// TRANSID_AI is dependent on how much that was read. The maximum size
// of the ATTRINFO sent back is 16384 words. The signals are sent
// directly to the application with an address provided by the
// TUPKEYREQ signal.
// A positive response signal is also sent to LQH.
//
// Normal Read Operation
// ---------------------
//
// <---- TRANSID_AI (to API)
// ...
// <---- TRANSID_AI (to API)
// <---- TUPKEYCONF (to LQH)
// The number of TRANSID_AI is dependent on how much that was read.
// The maximum size of the ATTRINFO sent back is 16384 words. The
// signals are sent directly to the application with an address
// provided by the TUPKEYREQ signal.
// A positive response signal is also sent to LQH.
//
// Normal update/insert/delete operation
// -------------------------------------
//
// <---- TUPKEYCONF
// After successful updating of the tuple LQH is informed of this.
//
// Delete with read
// ----------------
//
// Will behave as a normal read although it also prepares the
// deletion of the tuple.
//
// Interpreted Update
// ------------------
//
// <---- TRANSID_AI (to API)
// ...
// <---- TRANSID_AI (to API)
// <---- TUP_ATTRINFO (to LQH)
// ...
// <---- TUP_ATTRINFO (to LQH)
// <---- TUPKEYCONF (to LQH)
//
// The interpreted Update contains five sections:
// The first section performs read Attribute operations
// that send results back to the API.
//
// The second section executes the interpreted program
// where data from attributes can be updated and it
// can also read attribute values into the registers.
//
// The third section performs unconditional updates of
// attributes.
//
// The fourth section can read the attributes to be sent to the
// API after updating the record.
//
// The fifth section contains subroutines used by the interpreter
// in the second section.
//
// All types of interpreted programs contains the same five sections.
// The only difference is that only interpreted updates can update
// attributes. Interpreted inserts are not allowed.
//
// Interpreted Updates have to send back the information about the
// attributes they have updated. This information will be shipped to
// the log and also to any other replicas. Thus interpreted updates
// are only performed in the primary replica. The fragment redo log
// in LQH will contain information so that normal update/inserts/deletes
// can be performed using TUPKEYREQ.
//
// Interpreted Read
// ----------------
//
// From a signalling point of view the Interpreted Read behaves as
// as a Normal Read. The interpreted Read is often used by Scan's.
//
// Interpreted Delete
// ------------------
//
// <---- TUPKEYCONF
// After successful preparation to delete the tuple LQH is informed
// of this.
//
// Interpreted Delete with Read
// ----------------------------
//
// From a signalling point of view an interpreted delete with read
// behaves as a normal read.
//
// Continuation after successful case:
//
// After a read of any kind the operation record is ready to be used
// again by a new operation.
//
// Any updates, inserts or deletes waits for either of two messages.
// A commit specifying that the operation is to be performed for real
// or an abort specifying that the operation is to be rolled back and
// the record to be restored in its original format.
// 
// This is handled by the module Transaction Manager.
//
// Response Signals (unsuccessful case):
//
// <---- TUPKEYREF (to LQH)
// A signal is sent back to LQH informing about the unsuccessful
// operation. In this case TUP waits for an abort signal to arrive
// before the operation record is ready for the next operation.
// This is handled by the Transaction Manager.
//------------------------------------------------------------------
//------------------------------------------------------------------

// *****************************************************************
// Signal Reception methods.
// *****************************************************************
//------------------------------------------------------------------
//------------------------------------------------------------------
public:
  bool execTUPKEYREQ(Signal* signal,
                     void *_lqhOpPtrP,
                     void *_lqhScanPtrP);
  /**
   * Prepare for execTUPKEYREQ by prefetching row and preparing
   * some variables as part of row address calculation.
   */
  void prepareTUPKEYREQ(Uint32 page_id,
                        Uint32 page_idx,
                        Uint64 fragPtrI);
  void prepare_scanTUPKEYREQ(Uint32 page_id, Uint32 page_idx);
  void prepare_scan_tux_TUPKEYREQ(Uint32 page_id, Uint32 page_idx);
  void prepare_op_pointer(Uint32 opPtrI,
                          Dbtup::Operationrec *opPtrP);
  void set_disk_callback_page(Uint32 page_id);
  void prepare_tab_pointers(Uint64 fragPtrI);
  void prepare_tab_pointers_acc(Uint32 table_id, Uint32 frag_id);
  void get_all_tup_ptrs(Uint64 indexFragPtrI,
                        Uint64 tableFragPtrI,
                        Uint32** index_fragptr,
                        Uint32** index_tabptr,
                        Uint32** real_fragptr,
                        Uint32** real_tabptr,
                        Uint32& attrDataOffset,
                        Uint32& tuxFixHeaderSize);
  Uint32 get_current_frag_page_id();
private:
  void disk_page_load_extra_callback(Signal*, Uint32 op, Uint32 page);
  void disk_page_load_callback(Signal*, Uint32 op, Uint32 page);
  void disk_page_load_scan_callback(Signal*, Uint32 op, Uint32 page);

private:

// Trigger signals
//------------------------------------------------------------------
//------------------------------------------------------------------
  void execCREATE_TRIG_IMPL_REQ(Signal* signal);

//------------------------------------------------------------------
//------------------------------------------------------------------
  void execDROP_TRIG_IMPL_REQ(Signal* signal);

  /**
   * Deferred triggers execute when execFIRE_TRIG_REQ
   *   is called
   */
  void execFIRE_TRIG_REQ(Signal* signal);
  void sendFIRE_TRIG_ORD(Signal* signal);
  void sendBatchedFIRE_TRIG_ORD(Signal* signal,
                                Uint32 ref,
                                Uint32 siglen,
                                SectionHandle* handle);
  void sendBatchedFIRE_TRIG_ORD(Signal* signal,
                                Uint32 ref,
                                Uint32 siglen,
                                LinearSectionPtr ptr[],
                                Uint32 nptr);

// *****************************************************************
// Setting up the environment for reads, inserts, updates and deletes.
// *****************************************************************
//------------------------------------------------------------------
//------------------------------------------------------------------
  int handleReadReq(Signal* signal,
                    Operationrec* regOperPtr,
                    Tablerec* regTabPtr,
                    KeyReqStruct* req_struct);

//------------------------------------------------------------------
//------------------------------------------------------------------
  int handleUpdateReq(Signal* signal,
                      Operationrec* regOperPtr,
                      Fragrecord* regFragPtr,
                      Tablerec* regTabPtr,
                      KeyReqStruct* req_struct,
		      bool disk);

//------------------------------------------------------------------
//------------------------------------------------------------------
  int handleInsertReq(Signal* signal,
                      Ptr<Operationrec> regOperPtr,
                      FragrecordPtr,
                      Tablerec* regTabPtr,
                      KeyReqStruct* req_struct,
                      Local_key ** accminupdateptr,
                      bool is_refresh);

//------------------------------------------------------------------
//------------------------------------------------------------------
  int handleDeleteReq(Signal* signal,
                      Operationrec* regOperPtr,
                      Fragrecord* regFragPtr,
                      Tablerec* regTabPtr,
                      KeyReqStruct* req_struct,
		      bool disk);

  int handleRefreshReq(Signal* signal,
                       Ptr<Operationrec>,
                       FragrecordPtr,
                       Tablerec*,
                       KeyReqStruct*,
                       bool disk);

//------------------------------------------------------------------
//------------------------------------------------------------------
  int  updateStartLab(Signal* signal,
                      Operationrec* regOperPtr,
                      Fragrecord* regFragPtr,
                      Tablerec* regTabPtr,
                      KeyReqStruct* req_struct);

// *****************************************************************
// Interpreter Handling methods.
// *****************************************************************

//------------------------------------------------------------------
//------------------------------------------------------------------
  int interpreterStartLab(Signal* signal,
                          KeyReqStruct *req_struct);

//------------------------------------------------------------------
//------------------------------------------------------------------
  Uint32 brancher(Uint32, Uint32);
  int interpreterNextLab(Signal* signal,
                         KeyReqStruct *req_struct,
                         Uint32* logMemory,
                         Uint32* mainProgram,
                         Uint32 TmainProgLen,
                         Uint32* subroutineProg,
                         Uint32 TsubroutineLen,
			 Uint32 * tmpArea,
			 Uint32 tmpAreaSz);

  const Uint32 * lookupInterpreterParameter(Uint32 paramNo,
                                            const Uint32 * subptr) const;

// *****************************************************************
// Signal Sending methods.
// *****************************************************************
//------------------------------------------------------------------
//------------------------------------------------------------------
  void sendReadAttrinfo(Signal* signal,
                        KeyReqStruct *req_struct,
                        Uint32 TnoOfData);

//------------------------------------------------------------------
//------------------------------------------------------------------
  int sendLogAttrinfo(Signal* signal,
                      KeyReqStruct *req_struct,
                      Uint32 TlogSize,
                      Operationrec * regOperPtr);

//------------------------------------------------------------------
//------------------------------------------------------------------
  void returnTUPKEYCONF(Signal* signal,
                        KeyReqStruct *req_struct,
                        Operationrec * regOperPtr,
                        TransState trans_state);

//------------------------------------------------------------------
//------------------------------------------------------------------
// *****************************************************************
// The methods that perform the actual read and update of attributes
// in the tuple.
// *****************************************************************
//------------------------------------------------------------------
//------------------------------------------------------------------
  int readAttributes(KeyReqStruct* req_struct,
                     const Uint32*  inBuffer,
                     Uint32   inBufLen,
                     Uint32*  outBuffer,
                     Uint32   TmaxRead,
                     bool     xfrmFlag);

//------------------------------------------------------------------
//------------------------------------------------------------------
  int updateAttributes(KeyReqStruct *req_struct,
                       Uint32*     inBuffer,
                       Uint32      inBufLen);

//------------------------------------------------------------------
//------------------------------------------------------------------
  static bool readFixedSizeTHOneWordNotNULL(Uint8* outBuffer,
                                     KeyReqStruct *req_struct,
                                     AttributeHeader* ahOut,
                                     Uint64 attrDes);

//------------------------------------------------------------------
//------------------------------------------------------------------
  static bool updateFixedSizeTHOneWordNotNULL(Uint32* inBuffer,
                                       KeyReqStruct *req_struct,
                                       Uint64 attrDes);

//------------------------------------------------------------------
//------------------------------------------------------------------
  static bool readFixedSizeTHTwoWordNotNULL(Uint8* outBuffer,
                                     KeyReqStruct *req_struct,
                                     AttributeHeader* ahOut,
                                     Uint64 attrDes);

//------------------------------------------------------------------
//------------------------------------------------------------------
  static bool updateFixedSizeTHTwoWordNotNULL(Uint32* inBuffer,
                                       KeyReqStruct *req_struct,
                                       Uint64 attrDes);

//------------------------------------------------------------------
//------------------------------------------------------------------
  static bool readFixedSizeTHManyWordNotNULL(Uint8* outBuffer,
                                      KeyReqStruct *req_struct,
                                      AttributeHeader* ahOut,
                                      Uint64 attrDes);

//------------------------------------------------------------------
//------------------------------------------------------------------
  static bool fixsize_updater(Uint32* inBuffer,
                       KeyReqStruct *req_struct,
                       Uint64 attrDes,
                       Uint32 *dst_ptr,
                       Uint32 updateOffset,
                       Uint32 checkOffset);
  static bool updateFixedSizeTHManyWordNotNULL(Uint32* inBuffer,
                                        KeyReqStruct *req_struct,
                                        Uint64 attrDes);

//------------------------------------------------------------------
//------------------------------------------------------------------
  static bool readFixedSizeTHOneWordNULLable(Uint8* outBuffer,
                                      KeyReqStruct *req_struct,
                                      AttributeHeader* ahOut,
                                      Uint64 attrDes);

//------------------------------------------------------------------
//------------------------------------------------------------------
  static bool updateFixedSizeTHOneWordNULLable(Uint32* inBuffer,
                                        KeyReqStruct *req_struct,
                                        Uint64 attrDes);

//------------------------------------------------------------------
//------------------------------------------------------------------
  static bool readFixedSizeTHTwoWordNULLable(Uint8* outBuffer,
                                      KeyReqStruct *req_struct,
                                      AttributeHeader* ahOut,
                                      Uint64 attrDes);

//------------------------------------------------------------------
//------------------------------------------------------------------
  static bool updateFixedSizeTHTwoWordNULLable(Uint32* inBuffer,
                                        KeyReqStruct *req_struct,
                                        Uint64 attrDes);

//------------------------------------------------------------------
//------------------------------------------------------------------
  static bool readFixedSizeTHManyWordNULLable(Uint8* outBuffer,
                                       KeyReqStruct *req_struct,
                                       AttributeHeader* ahOut,
                                       Uint64 attrDes);

//------------------------------------------------------------------
//------------------------------------------------------------------
  static bool readFixedSizeTHZeroWordNULLable(Uint8* outBuffer,
                                       KeyReqStruct *req_struct,
                                       AttributeHeader* ahOut,
                                       Uint64 attrDes);
//------------------------------------------------------------------
//------------------------------------------------------------------
  static bool updateFixedSizeTHManyWordNULLable(Uint32* inBuffer,
                                         KeyReqStruct *req_struct,
                                         Uint64 attrDes);

//------------------------------------------------------------------
//------------------------------------------------------------------
  static bool varsize_reader(Uint8* out_buffer,
                      KeyReqStruct *req_struct,
                      AttributeHeader* ah_out,
                      Uint64 attr_des,
                      const void* src_ptr,
                      Uint32 vsize_in_bytes);
  
  static bool xfrm_reader(Uint8* out_buffer,
                   KeyReqStruct *req_struct,
                   AttributeHeader* ah_out,
                   Uint64 attr_des,
                   const void* src_ptr,
                   Uint32 srcBytes);

  static bool bits_reader(Uint8* out_buffer,
                   KeyReqStruct *req_struct,
                   AttributeHeader* ah_out,
                   const Uint32* bm_ptr, Uint32 bm_len,
                   Uint32 bitPos, Uint32 bitCnt);
  
  static bool varsize_updater(Uint32* in_buffer,
                       KeyReqStruct *req_struct,
                       char *var_data_start,
                       Uint32 var_attr_pos,
                       Uint16 *len_offset_ptr,
                       Uint32 check_offset,
                       Uint64 attrDes);
//------------------------------------------------------------------
//------------------------------------------------------------------
  static bool readVarSizeNotNULL(Uint8* outBuffer,
                          KeyReqStruct *req_struct,
                          AttributeHeader* ahOut,
                          Uint64 attrDes);

//------------------------------------------------------------------
//------------------------------------------------------------------
  static bool updateVarSizeNotNULL(Uint32* inBuffer,
                            KeyReqStruct *req_struct,
                            Uint64 attrDes);

//------------------------------------------------------------------
//------------------------------------------------------------------
  static bool readVarSizeNULLable(Uint8* outBuffer,
                           KeyReqStruct *req_struct,
                           AttributeHeader* ahOut,
                           Uint64 attrDes);

//------------------------------------------------------------------
//------------------------------------------------------------------
  static bool updateVarSizeNULLable(Uint32* inBuffer,
                             KeyReqStruct *req_struct,
                             Uint64 attrDes);

//------------------------------------------------------------------
//------------------------------------------------------------------
  static bool readDynFixedSizeNotNULL(Uint8* outBuffer,
                               KeyReqStruct *req_struct,
                               AttributeHeader* ahOut,
                               Uint64 attrDes);
  static bool readDynFixedSizeNULLable(Uint8* outBuffer,
                                KeyReqStruct *req_struct,
                                AttributeHeader* ahOut,
                                Uint64 attrDes);
  static bool readDynFixedSizeExpandedNotNULL(Uint8* outBuffer,
                                       KeyReqStruct *req_struct,
                                       AttributeHeader* ahOut,
                                       Uint64 attrDes);
  static bool readDynFixedSizeShrunkenNotNULL(Uint8* outBuffer,
                                       KeyReqStruct *req_struct,
                                       AttributeHeader* ahOut,
                                       Uint64 attrDes);
  static bool readDynFixedSizeExpandedNULLable(Uint8* outBuffer,
                                        KeyReqStruct *req_struct,
                                        AttributeHeader* ahOut,
                                        Uint64 attrDes);
  static bool readDynFixedSizeShrunkenNULLable(Uint8* outBuffer,
                                        KeyReqStruct *req_struct,
                                        AttributeHeader* ahOut,
                                        Uint64 attrDes);

//------------------------------------------------------------------
//------------------------------------------------------------------
  static bool updateDynFixedSizeNotNULL(Uint32* inBuffer,
                                 KeyReqStruct *req_struct,
                                 Uint64 attrDes);
  static bool updateDynFixedSizeNULLable(Uint32* inBuffer,
                                  KeyReqStruct *req_struct,
                                  Uint64 attrDes);

//------------------------------------------------------------------
//------------------------------------------------------------------
  static bool readDynBigFixedSizeNotNULL(Uint8* outBuffer,
                                  KeyReqStruct *req_struct,
                                  AttributeHeader* ahOut,
                                  Uint64 attrDes);
  static bool readDynBigFixedSizeNULLable(Uint8* outBuffer,
                                   KeyReqStruct *req_struct,
                                   AttributeHeader* ahOut,
                                   Uint64 attrDes);
  static bool readDynBigFixedSizeExpandedNotNULL(Uint8* outBuffer,
                                          KeyReqStruct *req_struct,
                                          AttributeHeader* ahOut,
                                          Uint64 attrDes);
  static bool readDynBigFixedSizeShrunkenNotNULL(Uint8* outBuffer,
                                          KeyReqStruct *req_struct,
                                          AttributeHeader* ahOut,
                                          Uint64 attrDes);
  static bool readDynBigFixedSizeExpandedNULLable(Uint8* outBuffer,
                                           KeyReqStruct *req_struct,
                                           AttributeHeader* ahOut,
                                           Uint64 attrDes);
  static bool readDynBigFixedSizeShrunkenNULLable(Uint8* outBuffer,
                                           KeyReqStruct *req_struct,
                                           AttributeHeader* ahOut,
                                           Uint64 attrDes);

//------------------------------------------------------------------
//------------------------------------------------------------------
  static bool updateDynBigFixedSizeNotNULL(Uint32* inBuffer,
                                    KeyReqStruct *req_struct,
                                    Uint64 attrDes);
  static bool updateDynBigFixedSizeNULLable(Uint32* inBuffer,
                                     KeyReqStruct *req_struct,
                                     Uint64 attrDes);

//------------------------------------------------------------------
//------------------------------------------------------------------
  static bool readDynBitsNotNULL(Uint8* outBuffer,
                          KeyReqStruct *req_struct,
                          AttributeHeader* ahOut,
                          Uint64 attrDes);
  static bool readDynBitsNULLable(Uint8* outBuffer,
                           KeyReqStruct *req_struct,
                           AttributeHeader* ahOut,
                           Uint64 attrDes);
  static bool readDynBitsExpandedNotNULL(Uint8* outBuffer,
                                  KeyReqStruct *req_struct,
                                  AttributeHeader* ahOut,
                                  Uint64 attrDes);
  static bool readDynBitsShrunkenNotNULL(Uint8* outBuffer,
                                  KeyReqStruct *req_struct,
                                  AttributeHeader* ahOut,
                                  Uint64 attrDes);
  static bool readDynBitsExpandedNULLable(Uint8* outBuffer,
                                   KeyReqStruct *req_struct,
                                   AttributeHeader* ahOut,
                                   Uint64 attrDes);
  static bool readDynBitsShrunkenNULLable(Uint8* outBuffer,
                                   KeyReqStruct *req_struct,
                                   AttributeHeader* ahOut,
                                   Uint64 attrDes);

//------------------------------------------------------------------
//------------------------------------------------------------------
  static bool updateDynBitsNotNULL(Uint32* inBuffer,
                            KeyReqStruct *req_struct,
                            Uint64 attrDes);
  static bool updateDynBitsNULLable(Uint32* inBuffer,
                             KeyReqStruct *req_struct,
                             Uint64 attrDes);

//------------------------------------------------------------------
//------------------------------------------------------------------
  static bool readDynVarSizeNotNULL(Uint8* outBuffer,
                             KeyReqStruct *req_struct,
                             AttributeHeader* ahOut,
                             Uint64 attrDes);
  static bool readDynVarSizeNULLable(Uint8* outBuffer,
                              KeyReqStruct *req_struct,
                              AttributeHeader* ahOut,
                              Uint64 attrDes);
  static bool readDynVarSizeExpandedNotNULL(Uint8* outBuffer,
                                     KeyReqStruct *req_struct,
                                     AttributeHeader* ahOut,
                                     Uint64 attrDes);
  static bool readDynVarSizeShrunkenNotNULL(Uint8* outBuffer,
                                     KeyReqStruct *req_struct,
                                     AttributeHeader* ahOut,
                                     Uint64 attrDes);
  static bool readDynVarSizeExpandedNULLable(Uint8* outBuffer,
                                      KeyReqStruct *req_struct,
                                      AttributeHeader* ahOut,
                                      Uint64 attrDes);
  static bool readDynVarSizeShrunkenNULLable(Uint8* outBuffer,
                                      KeyReqStruct *req_struct,
                                      AttributeHeader* ahOut,
                                      Uint64 attrDes);

//------------------------------------------------------------------
//------------------------------------------------------------------
  static bool updateDynVarSizeNotNULL(Uint32* inBuffer,
                               KeyReqStruct *req_struct,
                               Uint64 attrDes);
  static bool updateDynVarSizeNULLable(Uint32* inBuffer,
                                KeyReqStruct *req_struct,
                                Uint64 attrDes);

  static bool readCharNotNULL(Uint8* outBuffer,
                       KeyReqStruct *req_struct,
                       AttributeHeader* ahOut,
                       Uint64 attrDes);

  static bool readCharNULLable(Uint8* outBuffer,
                        KeyReqStruct *req_struct,
                        AttributeHeader* ahOut,
                        Uint64 attrDes);

  static bool readBitsNULLable(Uint8* outBuffer,
                               KeyReqStruct *req_struct,
                               AttributeHeader*,
                               Uint64);
  static bool updateBitsNULLable(Uint32* inBuffer,
                                 KeyReqStruct *req_struct,
                                 Uint64);
  static bool readBitsNotNULL(Uint8* outBuffer,
                              KeyReqStruct *req_struct,
                              AttributeHeader*,
                              Uint64);
  static bool updateBitsNotNULL(Uint32* inBuffer,
                                KeyReqStruct *req_struct,
                                Uint64);

  static bool updateFixedNULLable(Uint32* inBuffer,
                                  KeyReqStruct *req_struct,
                                  Uint64);
  static bool updateFixedNotNull(Uint32* inBuffer,
                                 KeyReqStruct *req_struct,
                                 Uint64);

  static bool updateVarNULLable(Uint32* inBuffer,
                                KeyReqStruct *req_struct,
                                Uint64);
  static bool updateVarNotNull(Uint32* inBuffer,
                               KeyReqStruct *req_struct,
                               Uint64);

  static bool readDiskFixedSizeNotNULL(Uint8* outBuffer,
				KeyReqStruct *req_struct,
				AttributeHeader* ahOut,
				Uint64 attrDes);
  
  static bool readDiskFixedSizeNULLable(Uint8* outBuffer,
				 KeyReqStruct *req_struct,
				 AttributeHeader* ahOut,
				 Uint64 attrDes);

  static bool readDiskVarAsFixedSizeNotNULL(Uint8* outBuffer,
				KeyReqStruct *req_struct,
				AttributeHeader* ahOut,
				Uint64 attrDes);
  
  static bool readDiskVarAsFixedSizeNULLable(Uint8* outBuffer,
				      KeyReqStruct *req_struct,
				      AttributeHeader* ahOut,
				      Uint64 attrDes);
  static bool readDiskVarSizeNULLable(Uint8*,
                                      KeyReqStruct*,
                                      AttributeHeader*,
                                      Uint64);
  static bool readDiskVarSizeNotNULL(Uint8*,
                                     KeyReqStruct*,
                                     AttributeHeader*,
                                     Uint64);

  static bool updateDiskFixedSizeNULLable(Uint32*,
                                          KeyReqStruct*,
                                          Uint64);
  static bool updateDiskFixedSizeNotNULL(Uint32*,
                                         KeyReqStruct*,
                                         Uint64);

  static bool updateDiskVarAsFixedSizeNULLable(Uint32*,
                                               KeyReqStruct*,
                                               Uint64);
  static bool updateDiskVarAsFixedSizeNotNULL(Uint32*,
                                              KeyReqStruct*,
                                              Uint64);

  static bool updateDiskVarSizeNULLable(Uint32*,
                                        KeyReqStruct *,
                                        Uint64);
  static bool updateDiskVarSizeNotNULL(Uint32*,
                                       KeyReqStruct *,
                                       Uint64);
  
  static bool readDiskBitsNULLable(Uint8*,
                                   KeyReqStruct*,
                                   AttributeHeader*,
                                   Uint64);
  static bool readDiskBitsNotNULL(Uint8*,
                                  KeyReqStruct*,
                                  AttributeHeader*,
                                  Uint64);
  static bool updateDiskBitsNULLable(Uint32*,
                                     KeyReqStruct*,
                                     Uint64);
  static bool updateDiskBitsNotNULL(Uint32*,
                                    KeyReqStruct*,
                                    Uint64);

  /* Alter table methods. */
  void handleAlterTablePrepare(Signal *, const AlterTabReq *, const TablerecPtr);
  void handleAlterTableCommit(Signal *, const AlterTabReq *, TablerecPtr);
  void handleAlterTableComplete(Signal *, const AlterTabReq *, Uint32 tableId);
  void handleAlterTableAbort(Signal *, const AlterTabReq *, const Tablerec *);
  void sendAlterTabRef(Signal *signal, Uint32 errorCode);
  void sendAlterTabConf(Signal *, Uint32 clientData=RNIL);

  void handleCharsetPos(Uint32 csNumber, CHARSET_INFO** charsetArray,
                        Uint32 noOfCharsets,
                        Uint32 & charsetIndex, Uint32 & attrDes2);
  Uint32 computeTableMetaData(TablerecPtr regTabPtr, Uint32 line);

//------------------------------------------------------------------
//------------------------------------------------------------------
  static bool nullFlagCheck(KeyReqStruct *req_struct, Uint64 attrDes);
  static bool disk_nullFlagCheck(KeyReqStruct *req_struct, Uint64 attrDes);
  int read_pseudo(const Uint32 *, Uint32, KeyReqStruct*, Uint32*);
  Uint32 read_packed(const Uint32 *, Uint32, KeyReqStruct*, Uint32*);
  Uint32 update_packed(KeyReqStruct*, const Uint32* src);

  Uint32 read_lcp(const Uint32 *, Uint32, KeyReqStruct*, Uint32*);
  void update_lcp(KeyReqStruct *req_struct, const Uint32* src, Uint32 len);

  void flush_read_buffer(KeyReqStruct *, const Uint32* outBuf,
			 Uint32 resultRef, Uint32 resultData, Uint32 routeRef);
public:
  Uint32 copyAttrinfo(Uint32 storedProcId,
                      bool interpretedFlag);
  void copyAttrinfo(Uint32 expectedLen,
                    Uint32 attrInfoIVal);

  void nextAttrInfoParam(Uint32 storedProcId);
  /**
   * Used by Restore...
   */
  Uint32 read_lcp_keys(Uint32, const Uint32 * src, Uint32 len, Uint32 *dst);
  Uint32 get_pages_allocated() const;
private:

//------------------------------------------------------------------
//------------------------------------------------------------------
  void setUpQueryRoutines(Tablerec* regTabPtr);

// *****************************************************************
// Service methods.
// *****************************************************************
  TransState get_trans_state(Operationrec * const);
  void set_trans_state(Operationrec * const, TransState);
  TupleState get_tuple_state(Operationrec * const);
  void set_tuple_state(Operationrec * const, TupleState);
  Uint32 get_fix_page_offset(Uint32 page_index, Uint32 tuple_size);

  Uint32 decr_tup_version(Uint32 tuple_version);
  void update_change_mask_info(const Tablerec*, ChangeMask* dst, const Uint32*src);
  void set_change_mask_info(const Tablerec*, ChangeMask* dst);
  void clear_change_mask_info(const Tablerec*, ChangeMask* dst);
  void copy_change_mask_info(const Tablerec*, ChangeMask* dst, const ChangeMask * src);
  void set_commit_change_mask_info(const Tablerec*,
                                   KeyReqStruct*,
                                   const Operationrec*);

//------------------------------------------------------------------
//------------------------------------------------------------------
  void initOpConnection(Operationrec* regOperPtr);

//------------------------------------------------------------------
//------------------------------------------------------------------
  void initOperationrec(Signal* signal);

//------------------------------------------------------------------
//------------------------------------------------------------------
  bool prepareActiveOpList(OperationrecPtr, KeyReqStruct* req_struct);
  void insertActiveOpList(OperationrecPtr,
                          KeyReqStruct* req_struct,
                          Tuple_header* tuple_header);

//------------------------------------------------------------------
//------------------------------------------------------------------

  int  store_default_record(const TablerecPtr& regTabPtr);
  bool  receive_defvalue(Signal* signal, const TablerecPtr& regTabPtr);
//------------------------------------------------------------------
//------------------------------------------------------------------
  void bufferTRANSID_AI(Signal* signal, BlockReference aRef, 
                        const Uint32 *dataBuf,
                        Uint32 lenOfData);

  void sendAPI_TRANSID_AI(Signal* signal,
                          BlockReference recBlockRef,
                          const Uint32 *dataBuf,
                          Uint32 lenOfData);

//------------------------------------------------------------------
// Trigger handling routines
//------------------------------------------------------------------
  TupTriggerData_list*
  findTriggerList(Tablerec* table,
                  TriggerType::Value ttype,
                  TriggerActionTime::Value ttime,
                  TriggerEvent::Value tevent);

  bool createTrigger(Tablerec*, const CreateTrigImplReq*, const AttributeMask&);

  Uint32 dropTrigger(Tablerec* table,
		     const DropTrigImplReq* req,
		     BlockNumber sender);

  Uint32 getOldTriggerId(const TupTriggerData*, Uint32 op);

  void
  checkImmediateTriggersAfterInsert(KeyReqStruct *req_struct,
                                    Operationrec* regOperPtr, 
                                    Tablerec* tablePtr,
                                    bool disk);

  void
  checkImmediateTriggersAfterUpdate(KeyReqStruct *req_struct,
                                    Operationrec* regOperPtr, 
                                    Tablerec* tablePtr,
                                    bool disk);

  void
  checkImmediateTriggersAfterDelete(KeyReqStruct *req_struct,
                                    Operationrec* regOperPtr, 
                                    Tablerec* tablePtr,
                                    bool disk);

  void checkDeferredTriggers(KeyReqStruct *req_struct,
                             Operationrec* regOperPtr,
                             Tablerec* regTablePtr,
                             bool disk);

  void checkDetachedTriggers(KeyReqStruct *req_struct,
                             Operationrec* regOperPtr,
                             Tablerec* regTablePtr,
                             bool disk,
                             Uint32 diskPagePtrI);

  void fireImmediateTriggers(KeyReqStruct *req_struct,
                             TupTriggerData_list& triggerList,
                             Operationrec* regOperPtr,
                             bool disk);

  void checkDeferredTriggersDuringPrepare(KeyReqStruct *req_struct,
                                          TupTriggerData_list& triggerList,
                                          Operationrec* const regOperPtr,
                                          bool disk);
  void fireDeferredTriggers(KeyReqStruct *req_struct,
                            TupTriggerData_list& triggerList,
                            Operationrec* const regOperPtr,
                            bool disk);

  void fireDeferredConstraints(KeyReqStruct *req_struct,
                               TupTriggerData_list& triggerList,
                               Operationrec* const regOperPtr,
                               bool disk);

  void fireDetachedTriggers(KeyReqStruct *req_struct,
                            TupTriggerData_list& triggerList,
                            Operationrec* regOperPtr,
                            bool disk,
                            Uint32 diskPagePtrI);

  void executeTrigger(KeyReqStruct *req_struct,
                      TupTriggerData* trigPtr, 
                      Operationrec* regOperPtr,
                      bool disk);

  bool check_fire_trigger(const Fragrecord*,
                          const TupTriggerData*,
                          const KeyReqStruct*,
                          const Operationrec*) const;

  bool check_fire_reorg(const KeyReqStruct *, Fragrecord::FragState) const;
  bool check_fire_fully_replicated(const KeyReqStruct *,
                                   Fragrecord::FragState) const;
  bool check_fire_suma(const KeyReqStruct *,
                       const Operationrec*,
                       const Fragrecord*) const;

  bool readTriggerInfo(TupTriggerData* trigPtr,
                       Operationrec* regOperPtr,
                       KeyReqStruct * req_struct,
                       Fragrecord* regFragPtr,
                       Uint32* keyBuffer,
                       Uint32& noPrimKey,
                       Uint32* afterBuffer,
                       Uint32& noAfterWords,
                       Uint32* beforeBuffer,
                       Uint32& noBeforeWords,
                       bool disk);
  
  void sendTrigAttrInfo(Signal*        signal, 
                        Uint32*        data, 
                        Uint32         dataLen,
                        bool           executeDirect,
                        BlockReference receiverReference);

  Uint32 setAttrIds(Bitmask<MAXNROFATTRIBUTESINWORDS>& attributeMask, 
                    Uint32 noOfAttributes, 
                    Uint32* inBuffer);

  bool primaryKey(Tablerec* const, Uint32);

  // these set terrorCode and return non-zero on error

  int executeTuxInsertTriggers(Signal* signal, 
                               Operationrec* regOperPtr,
                               Fragrecord* regFragPtr,
                               Tablerec* regTabPtr);

  int executeTuxUpdateTriggers(Signal* signal, 
                               Operationrec* regOperPtr,
                               Fragrecord* regFragPtr,
                               Tablerec* regTabPtr);

  int executeTuxDeleteTriggers(Signal* signal, 
                               Operationrec* regOperPtr,
                               Fragrecord* regFragPtr,
                               Tablerec* regTabPtr);

  int addTuxEntries(Signal* signal,
                    Operationrec* regOperPtr,
                    Tablerec* regTabPtr);

  // these crash the node on error

  void executeTuxCommitTriggers(Signal* signal, 
                                Operationrec* regOperPtr,
                                Fragrecord* regFragPtr,
                                Tablerec* regTabPtr);

  void executeTuxAbortTriggers(Signal* signal, 
                               Operationrec* regOperPtr,
                               Fragrecord* regFragPtr,
                               Tablerec* regTabPtr);

  void removeTuxEntries(Signal* signal,
                        Tablerec* regTabPtr);

  void ndbmtd_buffer_suma_trigger(Signal* signal, Uint32 len,
                                  LinearSectionPtr ptr[]);
  void flush_ndbmtd_suma_buffer(Signal*);

  struct SumaTriggerBuffer
  {
    SumaTriggerBuffer()
    : m_out_of_memory(0),
      m_pageId(RNIL),
      m_chunkId(RNIL),
      m_freeWords(0),
      m_usedWords(0) {}
    Uint32 m_out_of_memory;
    Uint32 m_pageId;
    Uint32 m_chunkId;
    Uint32 m_freeWords;
    Uint32 m_usedWords;
  } m_suma_trigger_buffer;

// *****************************************************************
// Error Handling routines.
// *****************************************************************
//------------------------------------------------------------------
//------------------------------------------------------------------
  int TUPKEY_abort(KeyReqStruct*, int error_type);

//------------------------------------------------------------------
//------------------------------------------------------------------
  void tupkeyErrorLab(KeyReqStruct*);
  void do_tup_abort_operation(Signal*,
                              Tuple_header *,
                              Operationrec*,
                              Fragrecord*,
                              Tablerec*,
                              bool);
  void handle_disk_reorg_flag(OperationrecPtr, Tablerec*);
  void handle_disk_row_resize(OperationrecPtr, Tablerec*);

//------------------------------------------------------------------
//------------------------------------------------------------------
// Methods to handle execution of TUP_COMMITREQ + TUP_ABORTREQ.
//
// Module Transaction Manager
//
// The Transaction Manager module is responsible for the commit
// and abort of operations started by the Execution Manager.
//
// Commit Operation:
// ----------------
//
// Failures in commit processing is not allowed since that would
// leave the database in an unreliable state. Thus the only way
// to handle failures in commit processing is to crash the node.
//
// TUP_COMMITREQ can only be received in the wait state after a
// successful TUPKEYREQ which was not a read operation.
// 
// Commit of Delete:
// -----------------
//
// This will actually perform the deletion of the record unless
// other operations also are connected to the record. In this case
// we will set the delete state on the record that becomes the ownerd
// of the record.
//
// Commit of Update:
// ----------------
//
// We will release the copy record where the original record was kept.
// Also here we will take special care if more operations are updating
// the record simultaneously.
//
// Commit of Insert:
// -----------------
//
// Will simply reset the state of the operation record.
//
// Signal Diagram:
// --->  TUP_COMMITREQ (from LQH)
// <---- TUP_COMMITCONF (to LQH)
//
//
// Abort Operation:
// ----------------
//
// Signal Diagram:
// --->  TUP_ABORTREQ (from LQH)
// <---- TUP_ABORTCONF (to LQH)
//
// Failures in abort processing is not allowed since that would
// leave the database in an unreliable state. Thus the only way
// to handle failures in abort processing is to crash the node.
//
// Abort messages can arrive at any time. It can arrive even before
// anything at all have arrived of the operation. It can arrive after
// receiving a number of ATTRINFO but before TUPKEYREQ has been received.
// It must arrive after that we sent TUPKEYREF in response to TUPKEYREQ
// and finally it can arrive after successfully performing the TUPKEYREQ
// in all cases including the read case.
//------------------------------------------------------------------
//------------------------------------------------------------------

#if 0 
  void checkPages(Fragrecord* regFragPtr);
#endif
  Uint32 convert_byte_to_word_size(Uint32 byte_size)
  {
    return ((byte_size + 3) >> 2);
  }
  Uint32 convert_bit_to_word_size(Uint32 bit_size)
  {
    return ((bit_size + 31) >> 5);
  }

  void prepare_initial_insert(KeyReqStruct*, Operationrec*, Tablerec*, bool);
  void fix_disk_insert_no_mem_insert(KeyReqStruct*, Operationrec*, Tablerec*);
  void setup_fixed_tuple_ref_opt(KeyReqStruct* req_struct);
  void setup_fixed_tuple_ref(KeyReqStruct* req_struct,
			     Operationrec* regOperPtr,
			     Tablerec* regTabPtr);
  void setup_fixed_part(KeyReqStruct* req_struct,
			Operationrec* regOperPtr,
			Tablerec* regTabPtr);
  
  void send_TUPKEYREF(const KeyReqStruct* req_struct);
  void early_tupkey_error(KeyReqStruct*);

  bool checkUpdateOfPrimaryKey(KeyReqStruct *req_struct,
                               Uint32* updateBuffer,
                               Tablerec* regTabPtr);

  void setNullBits(Uint32*, Tablerec* regTabPtr);
  bool checkNullAttributes(KeyReqStruct * const,
                           Tablerec* const,
                           bool is_refresh);
  bool find_savepoint(OperationrecPtr& loopOpPtr,
                      Uint32 savepointId,
                      EmulatedJamBuffer * jamBuffer);
  bool setup_read(KeyReqStruct* req_struct,
		  Operationrec* regOperPtr,
		  Tablerec* regTabPtr,
		  bool disk);
  
  Uint32 calculateChecksum(Tuple_header*, const Tablerec* regTabPtr);
  void setChecksum(Tuple_header*, const Tablerec* regTabPtr);
  void setInvalidChecksum(Tuple_header*, const Tablerec* regTabPtr);
  void updateChecksum(Tuple_header *,
                      const Tablerec *,
                      Uint32 old_header,
                      Uint32 new_header);
  int corruptedTupleDetected(KeyReqStruct*, Tablerec*);

  void complexTrigger(Signal* signal,
                      KeyReqStruct *req_struct,
                      Operationrec* regOperPtr,
                      Fragrecord* regFragPtr,
                      Tablerec* regTabPtr);

  void setTupleStatesSetOpType(Operationrec* regOperPtr,
                               KeyReqStruct *req_struct,
                               Page* pagePtr,
                               Uint32& opType,
                               OperationrecPtr& firstOpPtr);

  void findBeforeValueOperation(OperationrecPtr& befOpPtr,
                                OperationrecPtr firstOpPtr);

  void updateGcpId(KeyReqStruct *req_struct,
                   Operationrec* regOperPtr,
                   Fragrecord* regFragPtr,
                   Tablerec* regTabPtr);

  void setTupleStateOnPreviousOps(Uint32 prevOpIndex);
  void copyMem(Signal* signal, Uint32 sourceIndex, Uint32 destIndex);

  void removeActiveOpList(Operationrec*  const regOperPtr, Tuple_header*);

  void updatePackedList(Uint16 ahostIndex);

  void setUpDescriptorReferences(Uint32* desc,
                                 Tablerec* const regTabPtr,
                                 const Uint32* offset);
  void setupDynDescriptorReferences(Uint32* desc,
                                    Tablerec* const regTabPtr,
                                    const Uint32* offset,
                                    Uint32 ind=0);
  void setUpKeyArray(Tablerec* regTabPtr);
  bool addfragtotab(Uint32 tableId, Uint32 fragId, Uint64 fragIndex);
  void remove_frag_from_tab(TablerecPtr tabPtr, Uint32 fragId);
  void abortAddFragOp(Signal* signal);
  void releaseTabDescr(Tablerec* regTabPtr);
  void getFragmentrec(FragrecordPtr& regFragPtr,
                      Uint32 fragId,
                      Uint32 tableId);
  bool get_fragment_record(TablerecPtr &tabPtr,
                           FragrecordPtr &fragPtr,
                           Uint32 tableId,
                           Uint32 fragId);

private:
  void initialiseRecordsLab(Signal* signal, Uint32 switchData, Uint32, Uint32);
  void initializeCheckpointInfoRec();
  void initializeDiskBufferSegmentRecord();
  void initializeFragoperrec();
  void initializeAlterTabOperation();
  void initializeHostBuffer();
  void initializeLocalLogInfo();
  void initializePendingFileOpenInfoRecord();
  void initializeRestartInfoRec();
  void initializeTablerec();
  void initializeUndoPage();
  void initializeDefaultValuesFrag();

  void initTab(Tablerec* regTabPtr);

  void fragrefuseLab(Signal* signal, FragoperrecPtr fragOperPtr);
  void fragrefuse1Lab(Signal* signal, FragoperrecPtr fragOperPtr);
  void fragrefuse2Lab(Signal* signal, FragoperrecPtr fragOperPtr, FragrecordPtr regFragPtr);
  void fragrefuse3Lab(Signal* signal,
                      FragoperrecPtr fragOperPtr,
                      FragrecordPtr regFragPtr,
                      Tablerec* regTabPtr,
                      Uint32 fragId);
  void fragrefuse4Lab(Signal* signal,
                      FragoperrecPtr fragOperPtr,
                      FragrecordPtr regFragPtr,
                      Tablerec* regTabPtr,
                      Uint32 fragId);
  void addattrrefuseLab(Signal* signal,
                        FragrecordPtr regFragPtr,
                        FragoperrecPtr fragOperPtr,
                        Tablerec* regTabPtr,
                        Uint32 fragId);

  void releaseFragment(Signal*, Uint32, Uint32);
  void drop_fragment_free_var_pages(Signal*, TablerecPtr, FragrecordPtr);
  void drop_fragment_free_pages(Signal*, TablerecPtr, FragrecordPtr);
  void drop_fragment_free_extent(Signal*, TablerecPtr, FragrecordPtr, Uint32);
  void drop_fragment_free_extent_log_buffer_continue(Signal*,
                                                     TablerecPtr,
                                                     FragrecordPtr);
  void drop_fragment_unmap_pages(Signal*, TablerecPtr, FragrecordPtr, Uint32);
  void drop_fragment_unmap_page_callback(Signal* signal, Uint32, Uint32);
  void drop_fragment_fsremove_init(Signal*, TablerecPtr, FragrecordPtr);
  void lcp_open_ctl_file(Signal*, Uint32, Uint32, Uint32, Uint32);
  void lcp_read_ctl_file(Signal*, Uint32, Uint32, Uint32, Uint32, Uint32);
  void lcp_close_ctl_file(Signal*, Uint32, Uint32);
  bool handle_ctl_info(TablerecPtr, FragrecordPtr, Uint32);
  void lcp_read_completed(Signal*, TablerecPtr, FragrecordPtr);
  void drop_fragment_fsremove(Signal*, TablerecPtr, FragrecordPtr);
  void drop_fragment_fsremove_done(Signal*, TablerecPtr, FragrecordPtr);

  // Initialisation
  void initData();
  void initRecords(const ndb_mgm_configuration_iterator *mgm_cfg);

  // 2 words for optional GCI64 + AUTHOR info
#define EXTRA_COPY_PROC_WORDS 2
#define MAX_COPY_PROC_LEN (MAX_ATTRIBUTES_IN_TABLE + EXTRA_COPY_PROC_WORDS)


  void deleteScanProcedure(Signal* signal, Operationrec* regOperPtr);
  void allocCopyProcedure();
  void freeCopyProcedure();
  void prepareCopyProcedure(Uint32 numAttrs,
                            Uint16 tableBits,
                            StoredProcPtr & storedPtr);
  void releaseCopyProcedure(StoredProcPtr storedPtr);
  void copyProcedure(Signal* signal,
                     TablerecPtr regTabPtr,
                     Operationrec* regOperPtr);
  void scanProcedure(Signal* signal,
                     Operationrec* regOperPtr,
                     StoredProcPtr & storedPtr,
                     SectionHandle* handle,
                     bool isCopy);
  void storedProcBufferSeizeErrorLab(Signal* signal,
                                     Operationrec* regOperPtr,
                                     Uint32 storedProcPtr,
                                     Uint32 errorCode);

//-----------------------------------------------------------------------------
// Table Descriptor Memory Manager
//-----------------------------------------------------------------------------

// Public methods
  Uint32 getTabDescrOffsets(Uint32, Uint32, Uint32, Uint32, Uint32*);
  Uint32 getDynTabDescrOffsets(Uint32 MaskSize, Uint32* offset);
  Uint32* allocTabDescr(Uint32 allocSize, Uint32 tableId);
  void releaseTabDescr(Uint32* desc);

// Private methods
  void seizeOpRec(OperationrecPtr& regOperPtr);
  bool seizeFragrecord(FragrecordPtr& regFragPtr);
  void seizeFragoperrec(FragoperrecPtr& fragOperPtr);
  void seizeAlterTabOperation(AlterTabOperationPtr& alterTabOpPtr);
  void releaseFragoperrec(FragoperrecPtr fragOperPtr);
  void releaseFragrec(FragrecordPtr);
  void releaseAlterTabOpRec(AlterTabOperationPtr regAlterTabOpPtr);

//----------------------------------------------------------------------------
// Page Memory Manager
//----------------------------------------------------------------------------
  
// Public methods
  void allocConsPages(EmulatedJamBuffer* jamBuf,
                      Tablerec *regTabPtr,
                      Uint32 noOfPagesToAllocate,
                      Uint32& noOfPagesAllocated,
                      Uint32& allocPageRef);
  void returnCommonArea(Uint32 retPageRef, Uint32 retNo);
  void update_pages_allocated(int ret_num);
  void initializePage();

  Uint32 nextHigherTwoLog(Uint32 input);

  Uint32 m_pages_allocated;
  Uint32 m_pages_allocated_max;

public:
  Uint32 get_pages_allocated() { return m_pages_allocated; }
private:

//------------------------------------------------------------------------------------------------------
// Page Mapper, convert logical page id's to physical page id's
// The page mapper also handles the pages allocated to the fragment.
//------------------------------------------------------------------------------------------------------
//
// Public methods
  Uint32 getRealpid(Fragrecord* regFragPtr, Uint32 logicalPageId);
  Uint32 getRealpidCheck(Fragrecord* regFragPtr, Uint32 logicalPageId);
  Uint32 getRealpidScan(Fragrecord* regFragPtr,
                        Uint32 logicalPageId,
                        Uint32 **next_ptr,
                        Uint32 **prev_ptr);
  void set_last_lcp_state(Fragrecord*, Uint32, bool);
  void set_last_lcp_state(Uint32*, bool);
  bool get_last_lcp_state(Uint32 *prev_ptr);
  bool get_lcp_scanned_bit(Fragrecord*, Uint32);
  bool get_lcp_scanned_bit(Uint32 *next_ptr);
  //void reset_lcp_scanned_bit(Fragrecord*, Uint32);
  void reset_lcp_scanned_bit(Uint32 *next_ptr);

  Uint32 getNoOfPages(Fragrecord* regFragPtr);
  Uint32 getEmptyPage(Fragrecord* regFragPtr);
  Uint32 allocFragPage(EmulatedJamBuffer* jamBuf,
                       Uint32 * err, 
                       Fragrecord* regFragPtr,
                       Tablerec *regTabPtr);
  Uint32 allocFragPage(Uint32 * err, Tablerec*, Fragrecord*, Uint32 page_no);
  void releaseFragPage(Fragrecord* regFragPtr,
                       Uint32 logicalPageId,
                       PagePtr);
  void rebuild_page_free_list(Signal*);
  Uint32 get_empty_var_page(Fragrecord* frag_ptr, Tablerec*);
  void init_page(Fragrecord*, PagePtr, Uint32 page_no);
  
// Private methods
  void errorHandler(Uint32 errorCode);
  Uint32 insert_new_page_into_page_map(EmulatedJamBuffer *jamBuf,
                                       Fragrecord *fragPtrP,
                                       PagePtr pagePtr,
                                       Uint32 noOfPagesAllocated);
  Uint32 remove_first_free_from_page_map(EmulatedJamBuffer *jamBuf,
                                         Fragrecord *fragPtrP,
                                         PagePtr pagePtr);
  void remove_page_id_from_dll(Fragrecord *fragPtrP,
                               Uint32 page_no,
                               Uint32 pagePtrI,
                               Uint32 *ptr);
  void handle_lcp_skip_bit(EmulatedJamBuffer *jamBuf,
                           Fragrecord *fragPtrP,
                           PagePtr pagePtr,
                           Uint32 page_no);
  void handle_new_page(EmulatedJamBuffer *jamBuf,
                       Fragrecord *fragPtrP,
                       Tablerec *tabPtrP,
                       PagePtr pagePtr,
                       Uint32 page_no);

  void record_delete_by_pageid(Signal *signal,
                               Uint32 tableId,
                               Uint32 fragmentId,
                               ScanOp &scan,
                               Uint32 page_no,
                               Uint32 record_size,
                               bool set_scan_state);

  void record_delete_by_rowid(Signal *signal,
                              Uint32 tableId,
                              Uint32 fragmentId,
                              ScanOp &scan,
                              Local_key &key,
                              Uint32 foundGCI,
                              bool set_scan_state);

//---------------------------------------------------------------
// Variable Allocator
// Allocates and deallocates tuples of fixed size on a fragment.
//---------------------------------------------------------------
//
// Public methods

  void init_list_sizes(void);

// Private methods

  Uint32 get_alloc_page(Fragrecord* const, Uint32);
  void update_free_page_list(Fragrecord* const, Ptr<Page>);

#if 0  
  Uint32 calc_free_list(const Tablerec* regTabPtr, Uint32 sz) const {
    return regTabPtr->m_disk_alloc_info.calc_page_free_bits(sz);
  }
#endif

  Uint32 calculate_free_list_impl(Uint32) const;
  Uint32 calculate_free_list_for_alloc(Uint32) const;
  Uint64 calculate_used_var_words(Fragrecord* fragPtr);
  void remove_free_page(Fragrecord*, Var_page*, Uint32);
  void insert_free_page(Fragrecord*, Var_page*, Uint32);

//---------------------------------------------------------------
// Fixed Allocator
// Allocates and deallocates tuples of fixed size on a fragment.
//---------------------------------------------------------------
//
// Public methods
  Uint32* alloc_var_row(Uint32 * err,
                        Fragrecord* const,
                        Tablerec* const,
                        Uint32,
                        Local_key*,
                        Uint32*,
                        bool);
  void free_var_rec(Fragrecord*, Tablerec*, Local_key*, Ptr<Page>);
  void free_var_part(Fragrecord*, Tablerec*, Local_key*);
  Uint32* alloc_var_part(Uint32*err,
                         Fragrecord*,
                         Tablerec*,
                         Uint32,
                         Local_key*,
                         Uint32,
                         bool);
  Uint32 *realloc_var_part(Uint32 * err, Fragrecord*, Tablerec*,
                           PagePtr, Var_part_ref*, Uint32, Uint32);
  
  void move_var_part(Fragrecord* fragPtr, Tablerec* tabPtr, PagePtr pagePtr,
                     Var_part_ref* refptr, Uint32 size, Tuple_header *org);
 
  void free_var_part(Fragrecord* fragPtr, PagePtr pagePtr, Uint32 page_idx);

  void validate_page(TablerecPtr, Var_page* page);
  
  Uint32* alloc_fix_rec(EmulatedJamBuffer* jamBuf,
                        Uint32* err,
                        Fragrecord* const,
                        Tablerec* const,
                        Local_key*,
                        Uint32*);
  void free_fix_rec(Fragrecord*, Tablerec*, Local_key*, Fix_page*);
  
  Uint32* alloc_fix_rowid(Uint32 * err,
                          Fragrecord* const,
                          Tablerec* const,
                          Local_key*,
                          Uint32 *);
// Private methods
  void convertThPage(Fix_page* regPagePtr,
		     Tablerec*,
		     Uint32 mm);

  /**
   * Return offset
   */
  Uint32 alloc_tuple_from_page(Fragrecord* regFragPtr,
			       Fix_page* regPagePtr);
  
//---------------------------------------------------------------
// Temporary variables used for storing commonly used variables
// in certain modules
//---------------------------------------------------------------

  Uint32 c_lcp_scan_op;

// readAttributes and updateAttributes module
//------------------------------------------------------------------------------------------------------
// Common stored variables. Variables that have a valid value always.
//------------------------------------------------------------------------------------------------------
  bool m_immediate_flag; // Temporary variable
  Fragoperrec *fragoperrec;
  Uint32 cfirstfreeFragopr;
  Uint32 cnoOfFragoprec;
  RSS_OP_COUNTER(cnoOfFreeFragoprec);
  RSS_OP_SNAPSHOT(cnoOfFreeFragoprec);

public:
  DynArr256Pool *c_page_map_pool_ptr;
private:
  /*
   * DefaultValuesFragment is a normal struct Fragrecord.
   * It is TUP block-variable.
   * There is only ONE DefaultValuesFragment shared
   * among all table fragments stored by this TUP block.
  */
  FragrecordPtr DefaultValuesFragment;
  RSS_OP_SNAPSHOT(defaultValueWordsHi);
  RSS_OP_SNAPSHOT(defaultValueWordsLo);

  AlterTabOperation *alterTabOperRec;
  Uint32 cfirstfreeAlterTabOp;
  Uint32 cnoOfAlterTabOps;

  HostBuffer *hostBuffer;

  NdbMutex c_page_map_pool_mutex;
  DynArr256Pool c_page_map_pool;
  Operationrec_pool c_operation_pool;

  bool c_restart_allow_use_spare;
  Page_pool c_page_pool;

  /* read ahead in pages during disk order scan */
  Uint32 m_max_page_read_ahead;

public:
  Tablerec *tablerec;
  Uint32 cnoOfTablerec;

private:
  RSS_OP_COUNTER(cnoOfFreeTabDescrRec);
  RSS_OP_SNAPSHOT(cnoOfFreeTabDescrRec);
  TablerecPtr prepare_tabptr;

  TablerecPtr m_curr_tabptr;
  FragrecordPtr m_curr_fragptr;

  PagePtr prepare_pageptr;
  Uint32 *prepare_tuple_ptr;
#ifdef VM_TRACE
  Local_key prepare_orig_local_key;
#endif
  Uint32 prepare_page_no;
  Uint32 prepare_page_idx;
  Uint64 c_debug_count;
  
  Uint32 cdata[32];
  Uint32 cdataPages[16];
  Uint32 cpackedListIndex;
  Uint32 cpackedList[MAX_NODES];
  Uint32 cerrorPackedDelay;
  Uint32 cfreeTdList[16];
  Uint32 clastBitMask;
  Uint32 clblPageCounter;
  Uint32 clblPagesPerTick;
  Uint32 clblPagesPerTickAfterSr;
  BlockReference clqhBlockref;
  Uint32 clqhUserpointer;
  Uint32 cminusOne;
  BlockReference cndbcntrRef;
  BlockReference cownref;
  Uint32 cownNodeId;
  Uint32 czero;

 // A little bit bigger to cover overwrites in copy algorithms (16384 real size).
#define ZATTR_BUFFER_SIZE 16384
  Uint32 clogMemBuffer[ZATTR_BUFFER_SIZE + 16];
  Uint32 coutBuffer[ZATTR_BUFFER_SIZE + 16];
  Uint32 cinBuffer[ZATTR_BUFFER_SIZE + 16];

  /*
   * In executeTrigger()
   *   - cinBuffer also used for key
   *   - coutBuffer also used for after values
   *   - clogMemBuffer also used for before values
   */
  static_assert(sizeof(clogMemBuffer) >=
      sizeof(Uint32) * (MAX_TUPLE_SIZE_IN_WORDS + MAX_ATTRIBUTES_IN_TABLE));
  static_assert(sizeof(coutBuffer) >=
      sizeof(Uint32) * (MAX_TUPLE_SIZE_IN_WORDS + MAX_ATTRIBUTES_IN_TABLE));
  static_assert(sizeof(cinBuffer) >=
      sizeof(Uint32) * (MAX_KEY_SIZE_IN_WORDS + MAX_ATTRIBUTES_IN_INDEX));

  Uint32 ctemp_page[ZWORDS_ON_PAGE];
  Uint32 ctemp_var_record[ZWORDS_ON_PAGE];

  // Trigger variables
  Uint32 c_maxTriggersPerTable;
  Uint32 m_max_parallel_index_build;

  Uint32 c_errorInsert4000TableId;
  Uint32 c_min_list_size[MAX_FREE_LIST + 1];
  Uint32 c_max_list_size[MAX_FREE_LIST + 1];

  void initGlobalTemporaryVars();
  void reportMemoryUsage(Signal* signal, int incDec);

  
#ifdef VM_TRACE
  struct Th {
    Uint32 data[1];
  };
  friend class NdbOut& operator<<(NdbOut&, const Operationrec&);
  friend class NdbOut& operator<<(NdbOut&, const Th&);
#endif

  void expand_tuple(KeyReqStruct*,
                    Uint32 sizes[4],
                    Tuple_header *org, 
		    const Tablerec*,
                    bool disk,
                    bool from_lcp_keep = false);
  void shrink_tuple(KeyReqStruct*,
                    Uint32 sizes[2],
                    const Tablerec*,
		    bool disk);
  
  Uint32* get_ptr(Var_part_ref);
  Uint32* get_ptr(PagePtr*, Var_part_ref);
  Uint32* get_ptr(PagePtr*, const Local_key*, const Tablerec*);
  Uint32* get_dd_info(PagePtr*,
                      const Local_key,
                      const Tablerec*,
                      Uint32 &len);
  Uint32* get_default_ptr(const Tablerec*, Uint32&);
  Uint32 get_len(Ptr<Page>* pagePtr, Var_part_ref ref);

  static constexpr Uint32 COPY_TUPLE_HEADER32 = 4;

  Tuple_header* alloc_copy_tuple(const Tablerec* tabPtrP, Local_key* ptr){
    Uint32 * dst = c_undo_buffer.alloc_copy_tuple(ptr,
                                                  tabPtrP->total_rec_size);
    if (unlikely(dst == 0))
      return nullptr;
#ifdef HAVE_VALGRIND
    std::memset(dst, 0, tabPtrP->total_rec_size);
#endif
    Uint32 count = tabPtrP->m_no_of_attributes;
    ChangeMask * mask = (ChangeMask*)(dst + COPY_TUPLE_HEADER32);
    mask->m_cols = count;
    return (Tuple_header*)(mask->end_of_mask(count));
  }

  Uint32 * get_copy_tuple_raw(const Local_key* ptr) {
    return c_undo_buffer.get_ptr(ptr);
  }

  Tuple_header * get_copy_tuple(Uint32 * rawptr) {
    return (Tuple_header*)
      (get_change_mask_ptr(rawptr)->end_of_mask());
  }

  ChangeMask * get_change_mask_ptr(Uint32 * rawptr) {
    return (ChangeMask*)(rawptr + COPY_TUPLE_HEADER32);
  }

  Tuple_header* get_copy_tuple(const Local_key* ptr){
    return get_copy_tuple(get_copy_tuple_raw(ptr));
  }

  ChangeMask* get_change_mask_ptr(const Tablerec* tabP,Tuple_header* copytuple){
    Uint32 * raw = (Uint32*)copytuple;
    Uint32 * tmp = raw - (1 + ((tabP->m_no_of_attributes + 31) >> 5));
    ChangeMask* mask = (ChangeMask*)tmp;
    assert(mask->end_of_mask() == raw);
    assert(get_copy_tuple(tmp - COPY_TUPLE_HEADER32) == copytuple);
    return mask;
  }

  void deref_disk_page(Signal*, OperationrecPtr, Fragrecord*, Tablerec*);
  void deref_disk_page_callback(Signal*, Uint32, Uint32);
  void disk_page_dirty_header(Signal*,Fragrecord*,Local_key,PagePtr,Int32);
  void disk_page_dirty_header_callback(Signal*, Uint32, Uint32);
  /**
   * prealloc space from disk
   *   key.m_file_no  contains file no
   *   key.m_page_no  contains disk page
   *   key.m_page_idx contains byte preallocated
   */
  int disk_page_prealloc(Signal*,
                         FragrecordPtr,
                         Tablerec*,
                         Local_key*,
                         Uint32);
  void disk_page_prealloc_dirty_page(Disk_alloc_info&, 
				     Ptr<Page>,
                                     Uint32,
                                     Uint32,
                                     Fragrecord*);
  void disk_page_prealloc_transit_page(Fragrecord *fragPtrP,
				       Ptr<Page_request>,
                                       Uint32,
                                       Uint32);
  
  void disk_page_abort_prealloc(Signal*, Fragrecord*,Local_key*, Uint32);
  void disk_page_abort_prealloc_callback(Signal*, Uint32, Uint32);
  void disk_page_abort_prealloc_callback_1(Signal*, Fragrecord*,
					   PagePtr, Uint32, Int32);
  
  void disk_page_prealloc_callback(Signal*, Uint32, Uint32);
  void disk_page_prealloc_initial_callback(Signal*, Uint32, Uint32);
  void disk_page_prealloc_callback_common(Signal*, 
					  Ptr<Page_request>, 
					  FragrecordPtr,
					  Ptr<Page>);
  
  void disk_page_alloc(Signal*,
		       Tablerec*,
                       Fragrecord*,
                       Local_key*,
                       PagePtr,
                       Uint32,
                       const Local_key*,
                       Uint32 alloc_size,
                       Uint32 extra_alloc);
  void disk_page_free(Signal*,
		      Tablerec*,
                      Fragrecord*,
                      const Local_key*,
                      PagePtr,
                      Uint32,
                      const Local_key*,
                      Uint32 alloc_size);
  
  void disk_page_commit_callback(Signal*, Uint32 opPtrI, Uint32 page_id);  
  
  void disk_page_log_buffer_callback(Signal*, Uint32 opPtrI, Uint32); 

  void disk_page_alloc_extent_log_buffer_callback(Signal*, Uint32, Uint32);
  void disk_page_free_extent_log_buffer_callback(Signal*, Uint32, Uint32);
  
  Uint64 disk_page_undo_alloc(Signal *signal,
                              Page*,
                              const Local_key*,
                              Uint32 gci,
                              Uint32 logfile_group_id,
                              Uint32 alloc_size);

  Uint64 disk_page_undo_update(Signal *signal,
                               Page*,
                               const Local_key*,
			       const Uint32*,
                               Uint32 sz,
			       Uint32 gci,
                               Uint32 logfile_group_id,
                               Uint32 alloc_size,
                               bool var_disk);
  
  Uint64 disk_page_undo_free(Signal *signal,
                             Page*,
                             const Local_key*,
			     const Uint32*,
                             Uint32 sz,
			     Uint32 gci,
                             Uint32 logfile_group_id,
                             Uint32 alloc_size,
                             bool var_disk);

  void undo_createtable_logsync_callback(Signal* signal, Uint32, Uint32);

  void drop_table_logsync_callback(Signal*, Uint32, Uint32);
  void drop_table_log_buffer_callback(Signal*, Uint32, Uint32);

  void disk_page_set_dirty(Ptr<Page>, Fragrecord *fragPtrP);
  void restart_setup_page(Fragrecord *fragPtrP,
                          Disk_alloc_info&,
                          Ptr<Page>,
                          Int32 estimate);
  void update_extent_pos(EmulatedJamBuffer* jamBuf,
                         Fragrecord *fragPtrP,
                         Ptr<Extent_info>,
                         Uint32 before_bits,
                         Uint32 after_bits,
                         Int32 delta);

  void disk_page_move_page_request(Disk_alloc_info& alloc,
                                   Ptr<Extent_info>,
                                   Ptr<Page_request> req,
                                   Uint32 old_idx, Uint32 new_idx);

  void disk_page_move_dirty_page(Disk_alloc_info& alloc,
                                 Ptr<Extent_info> extentPtr,
                                 Ptr<Page> pagePtr,
                                 Uint32 old_idx,
                                 Uint32 new_idx,
                                 Fragrecord*);

  void disk_page_get_allocated(const Tablerec*, const Fragrecord*,
                               Uint64 res[2]);
  /**
   * Disk restart code
   */
public:
  int disk_page_load_hook(Uint32 page_id);
  
  void disk_page_unmap_callback(Uint32 when,
                                Uint32 page,
                                Uint32 dirty_count,
                                Uint32 ptrI);
  
  int disk_restart_alloc_extent(EmulatedJamBuffer* jamBuf, 
                                Uint32 tableId,
                                Uint32 fragId,
                                Uint32 create_table_version,
				const Local_key* key,
                                Uint32 extent_no,
                                Uint32 pages);
  void disk_restart_page_bits(EmulatedJamBuffer* jamBuf,
                              Uint32 tableId,
                              Uint32 fragId,
                              Uint32 create_table_version,
			      const Local_key*,
                              Uint32 bits);
  void disk_restart_undo(Signal* signal,
                         Uint64 lsn,
			 Uint32 type,
                         const Uint32 * ptr,
                         Uint32 len);

  void verify_undo_log_execution();
  struct Apply_undo 
  {
    bool m_in_intermediate_log_record;
    Uint32 m_type;
    Uint32 m_len;
    Uint32 m_offset;
    Uint32 m_tot_len;
    const Uint32* m_ptr;
    Uint32 m_data[MAX_UNDO_DATA];
    Uint64 m_lsn;
    Ptr<Tablerec> m_table_ptr;
    FragrecordPtr m_fragment_ptr;
    Ptr<Page> m_page_ptr;
    Ptr<Extent_info> m_extent_ptr;
    Local_key m_key;
    Uint32 nextList;
    union { Uint32 nextPool; Uint32 prevList; };
    Uint32 m_magic;

    Apply_undo();
  };
  typedef RecordPool<RWPool<Apply_undo> > Apply_undo_pool;
  typedef DLCFifoList<Apply_undo_pool> Apply_undo_list;
  typedef LocalDLCFifoList<Apply_undo_pool> LocalApply_undo_list;

  Apply_undo_pool c_apply_undo_pool;

  struct Pending_undo_page
  {
    Pending_undo_page()  {}
    Pending_undo_page(Uint32 file_no, Uint32 page_no)
    {
      m_file_no = file_no;
      m_page_no = page_no;
    }

    Uint16 m_file_no;
    Uint32 m_page_no;
    Apply_undo_list::Head m_apply_undo_head;

    Uint32 nextHash;
    union { Uint32 prevHash; Uint32 nextPool; };
    Uint32 m_magic;

    Uint32 hashValue() const
    {
      return m_file_no << 16 | m_page_no;
    }

    bool equal(const Pending_undo_page& obj) const
    {
      return m_file_no == obj.m_file_no && m_page_no == obj.m_page_no;
    }
  };

  typedef RecordPool<RWPool<Pending_undo_page> >
    Pending_undo_page_pool;
  typedef DLCHashTable<Pending_undo_page_pool>
    Pending_undo_page_hash;

  void disk_restart_lcp_id(Uint32 table,
                           Uint32 frag,
                           Uint32 lcpId,
                           Uint32 localLcpId);
  
  bool is_disk_columns_in_table(Uint32 tableId);

private:
  bool c_started;

  Pending_undo_page_pool c_pending_undo_page_pool;
  Pending_undo_page_hash c_pending_undo_page_hash;

  // these 2 were file-static before mt-lqh
  bool f_undo_done;
  Dbtup::Apply_undo f_undo;

  // Error code when bailing out of scan
  Uint32 m_scan_error_code;
  void disk_restart_undo_next(Signal*,
                              Uint32 applied = 0,
                              Uint32 count_pending = 1);
  void disk_restart_undo_lcp(Uint32,
                             Uint32,
                             Uint32 flag,
                             Uint32 lcpId,
                             Uint32 localLcpId,
                             Uint32 lsn);
  void release_undo_record(Ptr<Apply_undo>&, bool);

  Uint32* prepare_undo_varpage(Var_page*, Uint32, Uint32);

  void disk_restart_undo_callback(Signal* signal, Uint32, Uint32);
  void disk_restart_undo_alloc(Apply_undo*);
  void disk_restart_undo_update(Apply_undo*);
  void disk_restart_undo_update_first_part(Apply_undo*);
  void disk_restart_undo_update_part(Apply_undo*);
  void disk_restart_undo_free(Apply_undo*, bool, bool);
  void disk_restart_undo_page_bits(Signal*, Apply_undo*);

#ifdef VM_TRACE
  void verify_page_lists(Disk_alloc_info&);
#else
  void verify_page_lists(Disk_alloc_info&) {}
#endif
  
  void findFirstOp(OperationrecPtr&);
  void findLastOp(OperationrecPtr&);
  bool is_rowid_in_remaining_lcp_set(const Page* page,
		                     Fragrecord* regFragPtr, 
                                     const Local_key& key1,
                                     const Dbtup::ScanOp& op,
                           Uint32 check_lcp_scanned_state_reversed);
  void update_gci(Fragrecord*, Tablerec*, Tuple_header*, Uint32);
  void commit_operation(Signal*,
                        Uint32,
                        Uint32,
                        Tuple_header*,
                        PagePtr,
			Operationrec*,
                        Fragrecord*,
                        Tablerec*,
                        Ptr<GlobalPage> diskPagePtr);

  void commit_refresh(Signal*,
                      Uint32,
                      Uint32,
                      Tuple_header*,
                      PagePtr,
                      KeyReqStruct*,
                      Operationrec*,
                      Fragrecord*,
                      Tablerec*,
                      Ptr<GlobalPage> diskPagePtr);

  int retrieve_data_page(Signal*,
                         Page_cache_client::Request,
                         OperationrecPtr,
                         Ptr<GlobalPage> &diskPagePtr,
                         Fragrecord *fragPtrP);
  int retrieve_log_page(Signal*,
                        FragrecordPtr,
                        OperationrecPtr,
                        Ptr<GlobalPage>,
                        Uint32,
                        Tuple_header*,
                        Tablerec*);

  void dealloc_tuple(Signal* signal,
                     Uint32,
                     Uint32,
                     Page*,
                     Tuple_header*,
                     KeyReqStruct*,
                     Operationrec*,
                     Fragrecord*,
                     Tablerec*,
                     Ptr<GlobalPage> diskPagePtr);

  bool store_extra_row_bits(Uint32, const Tablerec*, Tuple_header*, Uint32,
                            bool);
  void read_extra_row_bits(Uint32, const Tablerec*, Tuple_header*, Uint32 *,
                           bool);

  int handle_size_change_after_update(Signal *signal,
                                      KeyReqStruct* req_struct,
				      Tuple_header* org,
				      Operationrec*,
				      Fragrecord* regFragPtr,
				      Tablerec* regTabPtr,
				      Uint32 sizes[4]);
  int optimize_var_part(KeyReqStruct* req_struct,
                        Tuple_header* org,
                        Operationrec* regOperPtr,
                        Fragrecord* regFragPtr,
                        Tablerec* regTabPtr);

  /**
   * Setup all pointer on keyreqstruct to prepare for read
   *   req_struct->m_tuple_ptr is set to tuple to read
   */
  void prepare_read(KeyReqStruct*, Tablerec* const, bool disk);

  /* For debugging, dump the contents of a tuple. */
  void dump_tuple(const KeyReqStruct* req_struct, const Tablerec* tabPtrP);

#ifdef VM_TRACE
  void check_page_map(Fragrecord*);
  bool find_page_id_in_list(Fragrecord*, Uint32 pid);
#endif
  Uint32* init_page_map_entry(Fragrecord*, Uint32);
  const char* insert_free_page_id_list(Fragrecord* fragPtrP,
                                       Uint32 logicalPageId,
                                       Uint32 *next,
                                       Uint32 *prev,
                                       Uint32 lcp_scanned_bit,
                                       Uint32 last_lcp_state);
  void remove_top_from_lcp_keep_list(Fragrecord*, Uint32*, Local_key);
  void insert_lcp_keep_list(Fragrecord*, Local_key, Uint32*, const Local_key*);
  void handle_lcp_drop_change_page(Fragrecord*, Uint32, PagePtr, bool);
  void handle_lcp_keep(Signal*, FragrecordPtr, ScanOp*);
  void handle_lcp_keep_commit(const Local_key*,
                              KeyReqStruct *,
                              Operationrec*, Fragrecord*, Tablerec*);

  void setup_lcp_read_copy_tuple( KeyReqStruct *,
                                  Operationrec*,
                                  Tablerec*);

  bool isCopyTuple(Uint32 pageid, Uint32 pageidx) const {
    return (pageidx & (Uint16(1) << 15)) != 0;
  }

  void setCopyTuple(Uint32& pageid, Uint16& pageidx) const {
    assert(!isCopyTuple(pageid, pageidx));
    pageidx |= (Uint16(1) << 15);
    assert(isCopyTuple(pageid, pageidx));
  }

  void clearCopyTuple(Uint32& pageid, Uint16& pageidx) const {
    assert(isCopyTuple(pageid, pageidx));
    pageidx &= ~(Uint16(1) << 15);
    assert(!isCopyTuple(pageid, pageidx));
  }

private:
  void release_c_free_scan_lock();
  bool getNextTcConRec(Uint32 &next,
                       OperationrecPtr &opPtr,
                       Uint32 max_loops);

  void checkPoolShrinkNeed(Uint32 pool_index,
                           const TransientFastSlotPool& pool);
  void sendPoolShrink(Uint32 pool_index);
  void shrinkTransientPools(Uint32 pool_index);

  static const Uint32 c_transient_pool_count = 4;
  TransientFastSlotPool* c_transient_pools[c_transient_pool_count];
  Bitmask<1> c_transient_pools_shrinking;

  void release_scan_lock(ScanLockPtr);

public:
  Dbtup *m_curr_tup;
  static Uint64 getTransactionMemoryNeed(
    const Uint32 ldm_instance_count,
    const ndb_mgm_configuration_iterator * mgm_cfg);
  bool seize_op_rec(Uint32 userptr,
                    BlockReference ref,
                    Uint32 &i_val,
                    Operationrec **opPtrP);
  Operationrec* get_operation_ptr(Uint32 i);
  void release_op_rec(Uint32 opPtrI,
                      Operationrec *opPtrP);
  Uint32 getDBACC()
  {
    return m_acc_block;
  }
  Uint32 getDBTUP()
  {
    return m_tup_block;
  }
  Uint32 getDBLQH()
  {
    return m_lqh_block;
  }
  Uint32 getDBTUX()
  {
    return m_tux_block;
  }
  Uint32 getBACKUP()
  {
    return m_backup_block;
  }
  Operationrec* getOperationPtrP(Uint32 opPtrI);

  static Uint32 sizeOfReadFunction()
  {
    Uint32 loc_tableDescriptor[1];
    ReadFunction* tmp= (ReadFunction*)&loc_tableDescriptor[0];
    Uint32* start= &loc_tableDescriptor[0];
    Uint32* end= (Uint32*)(tmp + 1);
    return (Uint32)(end - start);
  }
  static Uint32 getTabDescPerAttribute()
  {
    return
    sizeOfReadFunction() + // Read
    sizeOfReadFunction() + // UPDATE
    (sizeof(char*) >> 2) + // Charset
    ZAD_SIZE +             // Descriptor
    1 +                    // real order
    InternalMaxDynFix;     // Worst case dynamic
  }
  static Uint32 getTabDescPerTable()
  {
    return 0;
  }

  static size_t getTableRecordSize()
  {
    return sizeof(struct Tablerec) +
           (4 * getTabDescPerTable());
  }
  static size_t getFragmentRecordSize()
  {
    return sizeof(struct Fragrecord);
  }
  static size_t getTriggerRecordSize()
  {
    return sizeof(struct TupTriggerData);
  }
  static size_t getAttributeRecordSize()
  {
    return (4 * (getTabDescPerAttribute() + 1));
  }
};


inline void
Dbtup::prepare_op_pointer(Uint32 opPtrI,
                          Dbtup::Operationrec *opPtrP)
{
  /* Cannot use jam here, called from other thread */
  Uint32 *op_ptr = (Uint32*)opPtrP;
  NDB_PREFETCH_WRITE(op_ptr);
  NDB_PREFETCH_WRITE(op_ptr + 16);
  prepare_oper_ptr.i = opPtrI;
  prepare_oper_ptr.p = opPtrP;
  opPtrP->m_disk_callback_page = RNIL;
}

inline void
Dbtup::set_disk_callback_page(Uint32 page_id)
{
  prepare_oper_ptr.p->m_disk_callback_page = page_id;
}

inline void
Dbtup::release_op_rec(Uint32 opPtrI,
                      Dbtup::Operationrec *opPtrP)
{
  /* Cannot use jam here, called from other thread */
  OperationrecPtr opPtr;
  opPtr.i = opPtrI;
  opPtr.p = opPtrP;
  c_operation_pool.release(opPtr);
  checkPoolShrinkNeed(DBTUP_OPERATION_RECORD_TRANSIENT_POOL_INDEX,
                      c_operation_pool);
}

inline void Dbtup::checkPoolShrinkNeed(const Uint32 pool_index,
                                       const TransientFastSlotPool& pool)
{
#if defined(VM_TRACE) || defined(ERROR_INSERT)
  ndbrequire(pool_index < c_transient_pool_count);
  ndbrequire(c_transient_pools[pool_index] == &pool);
#endif
  if (pool.may_shrink())
  {
    sendPoolShrink(pool_index);
  }
}

inline
Uint32
Dbtup::get_current_frag_page_id()
{
  return prepare_pageptr.p->frag_page_id;
}

inline
void
Dbtup::setup_fixed_tuple_ref_opt(KeyReqStruct* req_struct)
{
  req_struct->m_page_ptr = prepare_pageptr;
  req_struct->m_tuple_ptr = (Tuple_header*)prepare_tuple_ptr;
}

inline
void
Dbtup::setup_fixed_tuple_ref(KeyReqStruct* req_struct,
                             Operationrec* regOperPtr,
                             Tablerec* regTabPtr)
{
  PagePtr page_ptr;
  Uint32* ptr= get_ptr(&page_ptr, &regOperPtr->m_tuple_location, regTabPtr);
  req_struct->m_page_ptr = page_ptr;
  req_struct->m_tuple_ptr = (Tuple_header*)ptr;
}

inline
Dbtup::TransState
Dbtup::get_trans_state(Operationrec * regOperPtr)
{
  return (Dbtup::TransState)regOperPtr->trans_state;
}

inline
void
Dbtup::set_trans_state(Operationrec* regOperPtr,
                       Dbtup::TransState trans_state)
{
  regOperPtr->trans_state= (Uint32)trans_state;
}

inline
Dbtup::TupleState
Dbtup::get_tuple_state(Operationrec * regOperPtr)
{
  return (Dbtup::TupleState)regOperPtr->tuple_state;
}

inline
void
Dbtup::set_tuple_state(Operationrec* regOperPtr,
                       Dbtup::TupleState tuple_state)
{
  regOperPtr->tuple_state= (Uint32)tuple_state;
}


inline
Uint32
Dbtup::decr_tup_version(Uint32 tup_version)
{
  return (tup_version - 1) & ZTUP_VERSION_MASK;
}

inline
Uint32*
Dbtup::get_ptr(Var_part_ref ref)
{
  Ptr<Page> tmp;
  return get_ptr(&tmp, ref);
}

inline
Uint32*
Dbtup::get_ptr(Ptr<Page>* pagePtr, Var_part_ref ref)
{
  PagePtr tmp;
  Local_key key;
  ref.copyout(&key);
  tmp.i = key.m_page_no;
  
  c_page_pool.getPtr(tmp);
  memcpy(pagePtr, &tmp, sizeof(tmp));
  return ((Var_page*)tmp.p)->get_ptr(key.m_page_idx);
}

inline
Uint32*
Dbtup::get_ptr(PagePtr* pagePtr, 
	       const Local_key* key, const Tablerec* regTabPtr)
{
  PagePtr tmp;
  tmp.i= key->m_page_no;
  c_page_pool.getPtr(tmp);
  memcpy(pagePtr, &tmp, sizeof(tmp));

  return ((Fix_page*)tmp.p)->
    get_ptr(key->m_page_idx, regTabPtr->m_offsets[MM].m_fix_header_size);
}

inline
Uint32*
Dbtup::get_default_ptr(const Tablerec* regTabPtr, Uint32& default_len)
{
  Var_part_ref ref;
  ref.assign(&regTabPtr->m_default_value_location);
  Ptr<Page> page;

  Uint32* default_data = get_ptr(&page, ref);
  default_len = get_len(&page, ref);

  return default_data;
}

inline
Uint32*
Dbtup::get_dd_info(PagePtr* pagePtr, 
		  const Local_key key,
                  const Tablerec* regTabPtr,
                  Uint32 &len)
{
  PagePtr tmp;
  tmp.i= key.m_page_no;
  tmp.p= (Page*)m_global_page_pool.getPtr(tmp.i);
  memcpy(pagePtr, &tmp, sizeof(tmp));

  if ((regTabPtr->m_bits & Tablerec::TR_UseVarSizedDiskData) != 0)
  {
    len = ((Var_page*)tmp.p)->get_entry_len(key.m_page_idx);
    return ((Var_page*)tmp.p)->get_ptr(key.m_page_idx);
  }
  else
  {
    len = regTabPtr->m_offsets[DD].m_fix_header_size;
    return ((Fix_page*)tmp.p)->get_ptr(key.m_page_idx, len);
  }
}

/*
  This function assumes that get_ptr() has been called first to
  initialise the pagePtr argument.
*/
inline
Uint32
Dbtup::get_len(Ptr<Page>* pagePtr, Var_part_ref ref)
{
  Uint32 page_idx= ref.m_page_idx;
  return ((Var_page*)pagePtr->p)->get_entry_len(page_idx);
}

NdbOut&
operator<<(NdbOut&, const Dbtup::Tablerec&);

/**
 * This method can be called from other thread, so if jam is needed
 * it needs to carry along its own jam buffer.
 */
inline
bool Dbtup::find_savepoint(OperationrecPtr& loopOpPtr,
                           Uint32 savepointId,
                           EmulatedJamBuffer *jamBuf)
{
  while (true)
  {
    thrjamDebug(jamBuf);
    if (savepointId > loopOpPtr.p->savepointId)
    {
      thrjamDebug(jamBuf);
      return true;
    }
    loopOpPtr.i = loopOpPtr.p->prevActiveOp;
    if (loopOpPtr.i == RNIL)
    {
      thrjamDebug(jamBuf);
      break;
    }
    ndbrequire(c_operation_pool.getValidPtr(loopOpPtr));
  }
  return false;
}

inline
void
Dbtup::update_change_mask_info(const Tablerec* tablePtrP,
                               ChangeMask* dst,
                               const Uint32 * src)
{
  assert(dst->m_cols == tablePtrP->m_no_of_attributes);
  Uint32 * ptr = dst->m_mask;
  Uint32 len = (tablePtrP->m_no_of_attributes + 31) >> 5;
  for (Uint32 i = 0; i<len; i++)
  {
    * ptr |= *src;
    ptr++;
    src++;
  }
}

inline
void
Dbtup::set_change_mask_info(const Tablerec* tablePtrP, ChangeMask* dst)
{
  assert(dst->m_cols == tablePtrP->m_no_of_attributes);
  Uint32 len = (tablePtrP->m_no_of_attributes + 31) >> 5;
  BitmaskImpl::set(len, dst->m_mask);
}

inline
void
Dbtup::clear_change_mask_info(const Tablerec* tablePtrP, ChangeMask* dst)
{
  assert(dst->m_cols == tablePtrP->m_no_of_attributes);
  Uint32 len = (tablePtrP->m_no_of_attributes + 31) >> 5;
  BitmaskImpl::clear(len, dst->m_mask);
}

inline
void
Dbtup::copy_change_mask_info(const Tablerec* tablePtrP,
                             ChangeMask* dst, const ChangeMask* src)
{
  Uint32 dst_cols = tablePtrP->m_no_of_attributes;
  assert(dst->m_cols == dst_cols);
  Uint32 src_cols = src->m_cols;

  if (dst_cols == src_cols)
  {
    memcpy(dst->m_mask, src->m_mask, 4 * ((dst_cols + 31) >> 5));
  }
  else
  {
    ndbassert(dst_cols > src_cols); // drop column not supported
    memcpy(dst->m_mask, src->m_mask, 4 * ((src_cols + 31) >> 5));
    BitmaskImpl::setRange((dst_cols + 31) >> 5, dst->m_mask,
                          src_cols,  (dst_cols - src_cols));
  }
}

inline
bool
Dbtup::primaryKey(Tablerec* const regTabPtr, Uint32 attrId)
{
  Uint32 attrDescriptor = regTabPtr->tabDescriptor[(attrId * ZAD_SIZE)];
  return (bool)AttributeDescriptor::getPrimaryKey(attrDescriptor);
}//Dbtup::primaryKey()

inline
void
Dbtup::get_all_tup_ptrs(Uint64 indexFragPtrI,
                        Uint64 tableFragPtrI,
                        Uint32 **index_fragptr,
                        Uint32 **index_tabptr,
                        Uint32 **real_fragptr,
                        Uint32 **real_tabptr,
                        Uint32 &attrDataOffset,
                        Uint32 &tuxFixHeaderSize)
{
  FragrecordPtr indexFragPtr;
  indexFragPtr.i= indexFragPtrI;
  ndbrequire(c_fragment_pool.getPtr(indexFragPtr));
  TablerecPtr indexTablePtr;
  indexTablePtr.i= indexFragPtr.p->fragTableId;
  ptrCheckGuard(indexTablePtr, cnoOfTablerec, tablerec);
  *index_fragptr = (Uint32*)indexFragPtr.p;
  *index_tabptr = (Uint32*)indexTablePtr.p;

  Uint32 attrDes2 = indexTablePtr.p->tabDescriptor[1];
  attrDataOffset = AttributeOffset::getOffset(attrDes2);
  tuxFixHeaderSize = indexTablePtr.p->m_offsets[MM].m_fix_header_size;

  FragrecordPtr realFragPtr;
  TablerecPtr realTablePtr;
  realFragPtr.i = tableFragPtrI;
  ndbrequire(c_fragment_pool.getPtr(realFragPtr));
  realTablePtr.i= realFragPtr.p->fragTableId;
  ptrCheckGuard(realTablePtr, cnoOfTablerec, tablerec);
  *real_fragptr = (Uint32*)realFragPtr.p;
  *real_tabptr = (Uint32*)realTablePtr.p;
}

// Dbtup_client provides proxying similar to Page_cache_client

class Dbtup_client
{
  friend class DbtupProxy;
  // jam buffer of caller block.
  EmulatedJamBuffer* const m_jamBuf;
  class DbtupProxy* m_dbtup_proxy; // set if we go via proxy
  Dbtup* m_dbtup;
  DEBUG_OUT_DEFINES(DBTUP);

public:
  Dbtup_client(SimulatedBlock* block, SimulatedBlock* dbtup);

  // LGMAN

  void disk_restart_undo(Signal* signal, Uint64 lsn,
                         Uint32 type, const Uint32 * ptr, Uint32 len);

  // TSMAN

  int disk_restart_alloc_extent(Uint32 tableId,
                                Uint32 fragId,
                                Uint32 create_table_version,
				const Local_key* key,
                                Uint32 extent_no,
                                Uint32 pages);

  void disk_restart_page_bits(Uint32 tableId,
                              Uint32 fragId,
                              Uint32 create_table_version,
			      const Local_key* key,
                              Uint32 bits);
};

/**
 * Can be called from MT-build of ordered indexes.
 */
inline
void
Dbtup::tuxGetNode(Uint32 attrDataOffset,
                  Uint32 tuxFixHeaderSize,
                  Uint32 pageId,
                  Uint32 pageOffset,
                  Uint32*& node)
{
  PagePtr pagePtr;
  ndbrequire(c_page_pool.getPtr(pagePtr, pageId));
  node= ((Fix_page*)pagePtr.p)->
    get_ptr(pageOffset, tuxFixHeaderSize) + attrDataOffset;
  NDB_PREFETCH_READ((void*)node);
}

inline
Dbtup::Operationrec*
Dbtup::getOperationPtrP(Uint32 opPtrI)
{
  /* Cannot use jam here, called from other thread */
  OperationrecPtr opPtr;
  opPtr.i = opPtrI;
  ndbrequire(c_operation_pool.getValidPtr(opPtr));
  return (Dbtup::Operationrec*)opPtr.p;
}

inline void
Dbtup::prepare_tab_pointers(Uint64 frag_id)
{
  /**
   * A real-time break occurred in scanning, we setup the
   * fragment and table pointers in preparation for calls to
   * execTUPKEYREQ.
   */
  jamDebug();
  FragrecordPtr fragptr;
  TablerecPtr tabptr;

  fragptr.i = frag_id;
  ndbrequire(c_fragment_pool.getPtr(fragptr));
  const Uint32 RnoOfTablerec= cnoOfTablerec;
  Tablerec * Rtablerec = tablerec;
  tabptr.i = fragptr.p->fragTableId;
  ndbrequire(tabptr.i < RnoOfTablerec);
  prepare_fragptr = fragptr;
  ptrAss(tabptr, Rtablerec);
  prepare_tabptr = tabptr;
}
#undef JAM_FILE_ID

#endif<|MERGE_RESOLUTION|>--- conflicted
+++ resolved
@@ -1341,12 +1341,8 @@
       TR_DiskPart  = 0x8,
       TR_ExtraRowGCIBits = 0x10,
       TR_ExtraRowAuthorBits = 0x20,
-<<<<<<< HEAD
-      TR_UseVarSizedDiskData = 0x40
-=======
       TR_UseVarSizedDiskData = 0x40,
-      TR_HashFunction = 0x80,
->>>>>>> b9b56437
+      TR_HashFunction = 0x80
     };
     Uint16 m_bits;
     Uint16 total_rec_size; // Max total size for entire tuple in words
