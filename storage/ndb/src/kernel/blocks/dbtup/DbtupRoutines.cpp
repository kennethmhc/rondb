--- conflicted
+++ resolved
@@ -1,9 +1,6 @@
 /*
    Copyright (c) 2003, 2023, Oracle and/or its affiliates.
-<<<<<<< HEAD
    Copyright (c) 2021, 2023, Hopsworks and/or its affiliates.
-=======
->>>>>>> 057f5c95
 
    This program is free software; you can redistribute it and/or modify
    it under the terms of the GNU General Public License, version 2.0,
@@ -380,10 +377,6 @@
                           Uint32  maxRead)
 {
   Uint32 attributeId, descr_index, tmpAttrBufIndex, tmpAttrBufBits, inBufIndex;
-<<<<<<< HEAD
-  Uint32* attr_descr;
-=======
->>>>>>> 057f5c95
   AttributeHeader* ahOut;
 
   const TableDescriptor* attr_descr = req_struct->attr_descr;
