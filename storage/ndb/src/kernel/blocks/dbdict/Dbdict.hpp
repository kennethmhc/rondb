/*
<<<<<<< HEAD
   Copyright (c) 2003, 2021, Oracle and/or its affiliates.
   Copyright (c) 2021, 2021, Logical Clocks and/or its affiliates.
=======
   Copyright (c) 2003, 2020, Oracle and/or its affiliates.
   Copyright (c) 2021, 2022, Logical Clocks and/or its affiliates.
>>>>>>> 43649cf9

   This program is free software; you can redistribute it and/or modify
   it under the terms of the GNU General Public License, version 2.0,
   as published by the Free Software Foundation.

   This program is also distributed with certain software (including
   but not limited to OpenSSL) that is licensed under separate terms,
   as designated in a particular file or component or in included license
   documentation.  The authors of MySQL hereby grant you an additional
   permission to link the program and your derivative works with the
   separately licensed software that they have included with MySQL.

   This program is distributed in the hope that it will be useful,
   but WITHOUT ANY WARRANTY; without even the implied warranty of
   MERCHANTABILITY or FITNESS FOR A PARTICULAR PURPOSE.  See the
   GNU General Public License, version 2.0, for more details.

   You should have received a copy of the GNU General Public License
   along with this program; if not, write to the Free Software
   Foundation, Inc., 51 Franklin St, Fifth Floor, Boston, MA 02110-1301  USA
*/

#ifndef DBDICT_H
#define DBDICT_H

/**
 * Dict : Dictionary Block
 */
#include <cstring>
#include <ndb_limits.h>
#include <trigger_definitions.h>
#include <pc.hpp>
#include <ArenaPool.hpp>
#include <DataBuffer.hpp>
#include <DLHashTable.hpp>
#include <IntrusiveList.hpp>
#include <CArray.hpp>
#include <KeyTable.hpp>
#include <KeyTable2.hpp>
#include <SimulatedBlock.hpp>
#include <SimpleProperties.hpp>
#include <SignalCounter.hpp>
#include <Bitmask.hpp>
#include <AttributeList.hpp>
#include <signaldata/GetTabInfo.hpp>
#include <signaldata/DictTabInfo.hpp>
#include <signaldata/CreateTable.hpp>
#include <signaldata/CreateTab.hpp>
#include <signaldata/DropTable.hpp>
#include <signaldata/DropTab.hpp>
#include <signaldata/AlterTable.hpp>
#include <signaldata/AlterTab.hpp>
#include <signaldata/ListTables.hpp>
#include <signaldata/CreateIndx.hpp>
#include <signaldata/CreateIndxImpl.hpp>
#include <signaldata/DropIndx.hpp>
#include <signaldata/DropIndxImpl.hpp>
#include <signaldata/AlterIndx.hpp>
#include <signaldata/AlterIndxImpl.hpp>
#include <signaldata/BuildIndx.hpp>
#include <signaldata/BuildIndxImpl.hpp>
#include <signaldata/IndexStatSignal.hpp>
#include <signaldata/UtilPrepare.hpp>
#include <signaldata/CreateEvnt.hpp>
#include <signaldata/CreateTrig.hpp>
#include <signaldata/CreateTrigImpl.hpp>
#include <signaldata/DropTrig.hpp>
#include <signaldata/DropTrigImpl.hpp>
#include <signaldata/DictLock.hpp>
#include <signaldata/DictTakeover.hpp>
#include <signaldata/SumaImpl.hpp>
#include <signaldata/CreateHashMap.hpp>
#include <signaldata/HashMapImpl.hpp>
#include "SchemaFile.hpp"
#include <blocks/mutexes.hpp>
#include <SafeCounter.hpp>
#include <RequestTracker.hpp>
#include <Rope.hpp>
#include <signaldata/CreateFilegroupImpl.hpp>
#include <signaldata/DropFilegroupImpl.hpp>
#include <signaldata/DictSignal.hpp>
#include <signaldata/SchemaTransImpl.hpp>
#include <LockQueue.hpp>
#include <signaldata/CopyData.hpp>
#include <signaldata/NodeFailRep.hpp>
#include <signaldata/CreateNodegroup.hpp>
#include <signaldata/DropNodegroup.hpp>
#include <signaldata/CreateNodegroupImpl.hpp>
#include <signaldata/DropNodegroupImpl.hpp>
#include <Mutex.hpp>
#include <SegmentList.hpp>

#include <signaldata/CreateFK.hpp>
#include <signaldata/CreateFKImpl.hpp>
#include <signaldata/BuildFK.hpp>
#include <signaldata/BuildFKImpl.hpp>
#include <signaldata/DropFK.hpp>
#include <signaldata/DropFKImpl.hpp>

#include <EventLogger.hpp>
#include "TransientPool.hpp"
#include "TransientSlotPool.hpp"

#define JAM_FILE_ID 464

#ifdef DBDICT_C

/*--------------------------------------------------------------*/
// Constants for CONTINUEB
/*--------------------------------------------------------------*/
#define ZPACK_TABLE_INTO_PAGES 0
#define ZSEND_GET_TAB_RESPONSE 3
#define ZWAIT_SUBSTARTSTOP 4
#define ZDICT_TAKEOVER_REQ 5

#define ZCOMMIT_WAIT_GCI   6
#define ZINDEX_STAT_BG_PROCESS 7
#define ZGET_TABINFO_RETRY 8
#define ZNEXT_GET_TAB_REQ 9
#define ZDICT_SHRINK_TRANSIENT_POOLS 10
#define ZDICT_TRANSIENT_POOL_STAT 11

/*--------------------------------------------------------------*/
// Other constants in alphabetical order
/*--------------------------------------------------------------*/
#define ZNOMOREPHASES 255

/*--------------------------------------------------------------*/
// Schema file defines
/*--------------------------------------------------------------*/
#define ZSCHEMA_WORDS 4

/*--------------------------------------------------------------*/
// Page constants
/*--------------------------------------------------------------*/
#define ZBAT_SCHEMA_FILE 0 //Variable number of page for NDBFS
#define ZBAT_TABLE_FILE 1 //Variable number of page for NDBFS
#define ZPAGE_HEADER_SIZE 32
#define ZPOS_PAGE_SIZE 16
#define ZPOS_CHECKSUM 17
#define ZPOS_VERSION 18
#define ZPOS_PAGE_HEADER_SIZE 19

/*--------------------------------------------------------------*/
// Size constants
/*--------------------------------------------------------------*/
#define ZFS_CONNECT_SIZE 4
#define ZSIZE_OF_PAGES_IN_WORDS 8192
#define ZLOG_SIZE_OF_PAGES_IN_WORDS 13
#define ZMAX_PAGES_OF_TABLE_DEFINITION \
  ((ZPAGE_HEADER_SIZE + MAX_WORDS_META_FILE + ZSIZE_OF_PAGES_IN_WORDS - 1) / \
   ZSIZE_OF_PAGES_IN_WORDS)

/**
 * - one for retreive
 * - one for read or write
 */
#define ZNUMBER_OF_PAGES (2 * ZMAX_PAGES_OF_TABLE_DEFINITION)
#endif

/**
 * Systable NDB$EVENTS_0
 */
#define EVENT_SYSTEM_TABLE_LENGTH 9
#define EVENT_SYSTEM_TABLE_ATTRIBUTE_MASK2_ID 8

struct sysTab_NDBEVENTS_0 {
  char   NAME[MAX_TAB_NAME_SIZE];
  Uint32 EVENT_TYPE;
  Uint32 TABLEID;
  Uint32 TABLEVERSION;
  char   TABLE_NAME[MAX_TAB_NAME_SIZE];
  Uint32 ATTRIBUTE_MASK[MAXNROFATTRIBUTESINWORDS_OLD];
  Uint32 SUBID;
  Uint32 SUBKEY;

  // +1 to allow var size header to be received
  Uint32 ATTRIBUTE_MASK2[(MAX_ATTRIBUTES_IN_TABLE / 32) + 1];
};

/**
 *  DICT - This blocks handles all metadata
 */
class Dbdict: public SimulatedBlock {
public:

  /*
   *   2.3 RECORD AND FILESIZES
   */

  /**
   * Table attributes.  Permanent data.
   *
   * Indexes have an attribute list which duplicates primary table
   * attributes.  This is wrong but convenient.
   */
  struct AttributeRecord {
    static constexpr Uint32 TYPE_ID = RT_DBDICT_ATTRIBUTE_RECORD;
    AttributeRecord() :
      m_magic(Magic::make(TYPE_ID))
    {}
    Uint32 m_magic;

    /* attribute id */
    Uint16 attributeId;

    /* Attribute number within tuple key (counted from 1) */
    Uint16 tupleKey;

    /* Attribute name (unique within table) */
    LcRopeHandle attributeName;

    /* Attribute description (old-style packed descriptor) */
    Uint32 attributeDescriptor;

    /* Extended attributes */
    Uint32 extType;
    Uint32 extPrecision;
    Uint32 extScale;
    Uint32 extLength;

    /* Autoincrement flag, only for ODBC/SQL */
    bool autoIncrement;

    /* Default value as null-terminated string, only for ODBC/SQL */
    LcRopeHandle defaultValue;

    struct {
      Uint32 m_name_len;
      const char * m_name_ptr;
    } m_key;

    union {
      Uint32 nextPool;
      Uint32 nextList;
    };
    Uint32 prevList;
    Uint32 nextHash;
    Uint32 prevHash;

    Uint32 hashValue() const { return attributeName.hashValue();}
    bool equal(const AttributeRecord& obj) const
    {
      if(obj.hashValue() == hashValue())
      {
	LcConstRope r(obj.attributeName);
	return r.compare(m_key.m_name_ptr, m_key.m_name_len) == 0;
      }
      return false;
    }
  };
  static constexpr Uint32 DBDICT_ATTRIBUTE_RECORD_TRANSIENT_POOL_INDEX = 3;
  typedef Ptr<AttributeRecord> AttributeRecordPtr;
  typedef TransientPool<AttributeRecord> AttributeRecord_pool;
  typedef DLMHashTable<AttributeRecord_pool> AttributeRecord_hash;
  typedef DLFifoList<AttributeRecord_pool> AttributeRecord_list;
  typedef LocalDLFifoList<AttributeRecord_pool> LocalAttributeRecord_list;

  AttributeRecord_pool c_attributeRecordPool;
  AttributeRecord_hash c_attributeRecordHash;
  RSS_AP_SNAPSHOT(c_attributeRecordPool);

  /**
   * Shared table / index record.  Most of this is permanent data stored
   * on disk.  Index trigger ids are volatile.
   */
  struct TableRecord;
  typedef Ptr<TableRecord> TableRecordPtr;
  typedef ArrayPool<TableRecord> IndexRecord_pool;
  typedef DLFifoList<IndexRecord_pool> IndexRecord_list;
  struct TableRecord {
    static constexpr Uint32 TYPE_ID = RT_DBDICT_TABLE_RECORD;
    Uint32 m_magic;
    TableRecord() :
      m_magic(Magic::make(TYPE_ID))
    {
      m_upgrade_trigger_handling.m_upgrade = false;
      fullyReplicatedTriggerId = RNIL;
    }
    static bool isCompatible(Uint32 type)
    { return DictTabInfo::isTable(type) || DictTabInfo::isIndex(type); }

    Uint32 maxRowsLow;
    Uint32 maxRowsHigh;
    Uint32 minRowsLow;
    Uint32 minRowsHigh;
    /* Table id (array index in DICT and other blocks) */
    Uint32 tableId;
    Uint32 m_obj_ptr_i;

    /* Table version (incremented when tableId is re-used) */
    Uint32 tableVersion;

    /* */
    Uint32 hashMapObjectId;
    Uint32 hashMapVersion;

    /* Table name (may not be unique under "alter table") */
    LcRopeHandle tableName;

    /* Type of table or index */
    DictTabInfo::TableType tableType;

    /* Is table or index online (this flag is not used in DICT) */
    bool online;

    /* Primary table of index otherwise RNIL */
    Uint32 primaryTableId;

    /* Type of fragmentation (small/medium/large) */
    DictTabInfo::FragmentType fragmentType;

    /* Global checkpoint identity when table created */
    Uint32 gciTableCreated;

    /* Is the table logged (i.e. data survives system restart) */
    enum Bits
    {
      TR_Logged       = 0x1,
      TR_RowGCI       = 0x2,
      TR_RowChecksum  = 0x4,
      TR_Temporary    = 0x8,
      TR_ForceVarPart = 0x10,
      TR_ReadBackup   = 0x20,
      TR_FullyReplicated = 0x40

    };
    Uint8 m_extra_row_gci_bits;
    Uint8 m_extra_row_author_bits;
    Uint16 m_bits;

    /* Number of attibutes in table */
    Uint16 noOfAttributes;

    /* Number of null attributes in table (should be computed) */
    Uint16 noOfNullAttr;

    /* Number of primary key attributes (should be computed) */
    Uint16 noOfPrimkey;

    /* Length of primary key in words (should be computed) */
    /* For ordered index this is tree node size in words */
    Uint16 tupKeyLength;

    /** */
    Uint16 noOfCharsets;

    /* K value for LH**3 algorithm (only 6 allowed currently) */
    Uint8 kValue;

    /* Local key length in words (currently 1) */
    Uint8 localKeyLen;

    /*
     * Parameter for hash algorithm that specifies the load factor in
     * percentage of fill level in buckets. A high value means we are
     * splitting early and that buckets are only lightly used. A high
     * value means that we have fill the buckets more and get more
     * likelihood of overflow buckets.
     */
    Uint8 maxLoadFactor;

    /*
      Flag to indicate default number of partitions
    */
    bool defaultNoPartFlag;

    /*
      Flag to indicate using linear hash function
    */
    bool linearHashFlag;

    /*
     * Used when shrinking to decide when to merge buckets.  Hysteresis
     * is thus possible. Should be smaller but not much smaller than
     * maxLoadFactor
     */
    Uint8 minLoadFactor;

    /**
     * Table default storage method
     */
    Uint8 storageType; // NDB_STORAGETYPE_

    /* Convenience routines */
    bool isTable() const;
    bool isIndex() const;
    bool isUniqueIndex() const;
    bool isNonUniqueIndex() const;
    bool isHashIndex() const;
    bool isOrderedIndex() const;

    /****************************************************
     *    Support variables for table handling
     ****************************************************/

    /**    File pointer received from disk   */
    Uint32 filePtr[2];

    /**    Pointer to first attribute in table */
    AttributeRecord_list::Head m_attributes;

    Uint32 nextPool;

    Uint32 m_read_locked; // BACKUP_ONGOING

    /**    Number of words */
    Uint32 packedSize;

    /**   Index state (volatile data) TODO remove */
    enum IndexState {
      IS_UNDEFINED = 0,         // initial
      IS_OFFLINE = 1,           // index table created
      IS_BUILDING = 2,          // building (local state)
      IS_DROPPING = 3,          // dropping (local state)
      IS_ONLINE = 4,            // online
      IS_BROKEN = 9             // build or drop aborted
    };
    IndexState indexState;

    /**   Trigger ids of index (volatile data) */
    Uint32 triggerId;      // ordered index (1)
    Uint32 buildTriggerId; // temp during build
    Uint32 fullyReplicatedTriggerId; //

    struct UpgradeTriggerHandling
    {
      /**
       * In 6.3 (and prior) 3 triggers was created for each unique index
       *  in 6.4 these has been merged to 1
       *  but...we need to maintain these during an upgrade situation
       *  puh
       */
      bool m_upgrade;
      Uint32 insertTriggerId;
      Uint32 updateTriggerId;
      Uint32 deleteTriggerId;
    } m_upgrade_trigger_handling;

    Uint32 noOfNullBits;

    /**  frm data for this table */
    LcRopeHandle frmData;
    LcRopeHandle ngData;
    LcRopeHandle rangeData;

    Uint32 partitionBalance;
    Uint32 fragmentCount;
    Uint32 partitionCount;
    Uint32 m_tablespace_id;

    /** List of indexes attached to table */
    IndexRecord_list::Head m_indexes;
    Uint32 nextList, prevList;

    /*
     * Access rights to table during single user mode
     */
    Uint8 singleUserMode;

    /*
     * Fragment and node to use for index statistics.  Not part of
     * DICTTABINFO.  Computed locally by each DICT.  If the node is
     * down, no automatic stats update takes place.  This is not
     * critical and is not worth fixing.
     */
    Uint16 indexStatFragId;
    Uint16 indexStatNodes[MAX_REPLICAS];

    // pending background request (IndexStatRep::RequestType)
    Uint32 indexStatBgRequest;
  };
  typedef TransientPool<TableRecord> TableRecord_pool;
  typedef DLFifoList<TableRecord_pool> TableRecord_list;
  typedef LocalDLFifoList<TableRecord_pool> LocalTableRecord_list;
  static constexpr Uint32 DBDICT_TABLE_RECORD_TRANSIENT_POOL_INDEX = 2;
  TableRecord_pool c_tableRecordPool_;
  RSS_AP_SNAPSHOT(c_tableRecordPool_);
  TableRecord_pool& get_pool(TableRecordPtr) { return c_tableRecordPool_; }

<<<<<<< HEAD
  Uint32 cnoReplicas;
=======
  /**
   * Indication that a background index stat update is already in
   * progressive.
   */
  Uint32 m_currentBgTxHandle;
>>>>>>> 43649cf9

  /**  Node Group and Tablespace id+version + range or list data.
    *  This is only stored temporarily in DBDICT during an ongoing
    *  change.
    *  TODO RONM: Look into improvements of this
    */
  Uint32 c_fragDataLen;
  union {
    Uint16 c_fragData[MAX_NDB_PARTITIONS];
    Uint32 c_fragData_align32[1];
  };
  Uint32 c_tsIdData[2*MAX_NDB_PARTITIONS];

  /**
   * Triggers.  This is volatile data not saved on disk.  Setting a
   * trigger online creates the trigger in TC (if index) and LQH-TUP.
   */
  struct TriggerRecord {
    static constexpr Uint32 TYPE_ID = RT_DBDICT_TRIGGER_RECORD;
    Uint32 m_magic;

    TriggerRecord() :
      m_magic(Magic::make(TYPE_ID))
    {}
    static bool isCompatible(Uint32 type)
    { return DictTabInfo::isTrigger(type); }

    /** Trigger state */
    enum TriggerState {
      TS_NOT_DEFINED = 0,
      TS_DEFINING = 1,
      TS_OFFLINE  = 2,   // created globally in DICT
      //TS_BUILDING = 3,
      //TS_DROPPING = 4,
      TS_ONLINE = 5,      // created in other blocks
      TS_FAKE_UPGRADE = 6
    };
    TriggerState triggerState;

    /** Trigger name, used by DICT to identify the trigger */
    LcRopeHandle triggerName;

    /** Trigger id, used by TRIX, TC, LQH, and TUP to identify the trigger */
    Uint32 triggerId;
    Uint32 m_obj_ptr_i;

    /** Table id, the table the trigger is defined on */
    Uint32 tableId;

    /** TriggerInfo (packed) */
    Uint32 triggerInfo;

    /**
     * Attribute mask, defines what attributes are to be monitored.
     * Can be seen as a compact representation of SQL column name list.
     */
    AttributeMask attributeMask;

    /** Receiver.  Not used from index triggers */
    BlockReference receiverRef;

    /** Index id, only used by secondary_index triggers */
    Uint32 indexId;

    /** Pointer to the next attribute used by ArrayPool */
    Uint32 nextPool;
  };
  static constexpr Uint32 DBDICT_TRIGGER_RECORD_TRANSIENT_POOL_INDEX = 1;
  typedef Ptr<TriggerRecord> TriggerRecordPtr;
  typedef TransientPool<TriggerRecord> TriggerRecord_pool;

  Uint32 c_maxNoOfTriggers;
  TriggerRecord_pool c_triggerRecordPool_;
  TriggerRecord_pool& get_pool(TriggerRecordPtr)
  { return c_triggerRecordPool_;}
  RSS_AP_SNAPSHOT(c_triggerRecordPool_);

  /**
   * Information for each FS connection.
   ***************************************************************************/
  struct FsConnectRecord {
    enum FsState {
      IDLE = 0,
      OPEN_WRITE_SCHEMA = 1,
      WRITE_SCHEMA = 2,
      CLOSE_WRITE_SCHEMA = 3,
      OPEN_READ_SCHEMA1 = 4,
      OPEN_READ_SCHEMA2 = 5,
      READ_SCHEMA1 = 6,
      READ_SCHEMA2 = 7,
      CLOSE_READ_SCHEMA = 8,
      OPEN_READ_TAB_FILE1 = 9,
      OPEN_READ_TAB_FILE2 = 10,
      READ_TAB_FILE1 = 11,
      READ_TAB_FILE2 = 12,
      CLOSE_READ_TAB_FILE = 13,
      OPEN_WRITE_TAB_FILE = 14,
      WRITE_TAB_FILE = 15,
      CLOSE_WRITE_TAB_FILE = 16
    };
    /** File Pointer for this file system connection */
    Uint32 filePtr;

    /** Reference of owner record */
    Uint32 ownerPtr;

    /** State of file system connection */
    FsState fsState;

    /** Used by Array Pool for free list handling */
    Uint32 nextPool;
  };

  typedef Ptr<FsConnectRecord> FsConnectRecordPtr;
  typedef ArrayPool<FsConnectRecord> FsConnectRecord_pool;
  FsConnectRecord_pool c_fsConnectRecordPool;

  /**
   * This record stores all the information about a node and all its attributes
   ***************************************************************************/
  struct NodeRecord {
    enum NodeState {
      API_NODE = 0,
      NDB_NODE_ALIVE = 1,
      NDB_NODE_DEAD = 2,
      NDB_MASTER_TAKEOVER = 3
    };
    bool hotSpare;
    NodeState nodeState;

    // Schema transaction data
    enum RecoveryState {
      RS_NORMAL = 0,             // Node is up to date with master
      RS_PARTIAL_ROLLBACK = 1,   // Node has rolled back some operations
      RS_PARTIAL_ROLLFORWARD = 2 // Node has committed some operations
    };
    RecoveryState recoveryState;
    NodeFailRep nodeFailRep;
    NdbNodeBitmask m_nodes;      // Nodes sent DICT_TAKEOVER_REQ during takeover
    SafeCounterHandle m_counter; // Outstanding DICT_TAKEOVER_REQ's
    //TODO Accumulate in buffer when DictTakeoverConf becomes long signal
    DictTakeoverConf takeOverConf; // Accumulated replies

    // TODO: these should be moved to SchemaTransPtr
    // Starting operation for partial rollback/rollforward
    Uint32 start_op;
    // Starting state of operation for partial rollback/rollforward
    Uint32 start_op_state;
  };

  typedef Ptr<NodeRecord> NodeRecordPtr;
  CArray<NodeRecord> c_nodes;
  NdbNodeBitmask c_aliveNodes;

  struct PageRecord {
    Uint32 word[8192];
  };

  typedef Ptr<PageRecord> PageRecordPtr;
  CArray<PageRecord> c_pageRecordArray;

  struct SchemaPageRecord {
    Uint32 word[NDB_SF_PAGE_SIZE_IN_WORDS];
  };

  CArray<SchemaPageRecord> c_schemaPageRecordArray;

  unsigned g_trace;
  DictTabInfo::Table c_tableDesc;

  /**
   * A page for create index table signal.
   */
  PageRecord c_indexPage;

  struct File {
    File() {}
    static bool isCompatible(Uint32 type) { return DictTabInfo::isFile(type); }

    Uint32 key;
    Uint32 m_magic;
    Uint32 m_version;
    Uint32 m_obj_ptr_i;
    Uint32 m_filegroup_id;
    Uint32 m_type;
    Uint64 m_file_size;
    Uint64 m_file_free;
    LcRopeHandle m_path;

    Uint32 nextList;
    union {
      Uint32 prevList;
      Uint32 nextPool;
    };
  };
  typedef Ptr<File> FilePtr;
  typedef RecordPool<RWPool<File> > File_pool;
  typedef DLList<File_pool> File_list;
  typedef LocalDLList<File_pool> Local_file_list;

  struct Filegroup {
    Filegroup(){}
    static bool isCompatible(Uint32 type) { return DictTabInfo::isFilegroup(type); }

    Uint32 key;
    Uint32 m_obj_ptr_i;
    Uint32 m_magic;

    Uint32 m_type;
    Uint32 m_version;
    LcRopeHandle m_name;

    union {
      struct {
	Uint32 m_extent_size;
	Uint32 m_default_logfile_group_id;
      } m_tablespace;

      struct {
	Uint32 m_undo_buffer_size;
	File_list::HeadPOD m_files;
      } m_logfilegroup;
    };

    union {
      Uint32 nextPool;
      Uint32 nextList;
    };
  };
  typedef Ptr<Filegroup> FilegroupPtr;
  typedef RecordPool<RWPool<Filegroup> > Filegroup_pool;

  File_pool c_file_pool;
  Filegroup_pool c_filegroup_pool;

  File_pool& get_pool(FilePtr) { return c_file_pool; }
  Filegroup_pool& get_pool(FilegroupPtr) { return c_filegroup_pool; }

  template <typename T, typename U = T> struct HashedById {
    static Uint32& nextHash(U& t) { return t.nextHash_by_id; }
    static Uint32& prevHash(U& t) { return t.prevHash_by_id; }
    static Uint32 hashValue(T const& t) { return t.hashValue_by_id(); }
    static bool equal(T const& lhs, T const& rhs) { return lhs.equal_by_id(rhs); }
  };

  template <typename T, typename U = T> struct HashedByName {
    static Uint32& nextHash(U& t) { return t.nextHash_by_name; }
    static Uint32& prevHash(U& t) { return t.prevHash_by_name; }
    static Uint32 hashValue(T const& t) { return t.hashValue_by_name(); }
    static bool equal(T const& lhs, T const& rhs) { return lhs.equal_by_name(rhs); }
  };

  struct DictObject {
    static constexpr Uint32 TYPE_ID = RT_DBDICT_OBJECT_RECORD;
    Uint32 m_magic;

    DictObject() :
      m_magic(Magic::make(TYPE_ID))
    {
      m_trans_key = 0;
      m_op_ref_count = 0;
    }

    Uint32 m_id;
    Uint32 m_type;
    Uint32 m_object_ptr_i;
    Uint32 m_ref_count;
    LcRopeHandle m_name;
    union {
      struct {
	Uint32 m_name_len;
	const char * m_name_ptr;
      } m_key;
      Uint32 nextPool;
      Uint32 nextList;
    };

    // SchemaOp -> DictObject -> SchemaTrans
    Uint32 m_trans_key;
    Uint32 m_op_ref_count;

    // HashedById
    Uint32 nextHash_by_id;
    Uint32 prevHash_by_id;
    Uint32 hashValue_by_id() const { return m_id; }
    bool equal_by_id(DictObject const& obj) const {
      bool isTrigger = DictTabInfo::isTrigger(m_type);
      bool objIsTrigger = DictTabInfo::isTrigger(obj.m_type);
      return (isTrigger == objIsTrigger) &&
             (obj.m_id == m_id);
    }

    // HashedByName
    Uint32 nextHash_by_name;
    Uint32 prevHash_by_name;
    Uint32 hashValue_by_name() const { return m_name.hashValue(); }
    bool equal_by_name(DictObject const& obj) const
    {
      if(obj.hashValue_by_name() == hashValue_by_name())
      {
	LcConstRope r(obj.m_name);
	return r.compare(m_key.m_name_ptr, m_key.m_name_len) == 0;
      }
      return false;
    }

#ifdef VM_TRACE
    void print(NdbOut&) const;
#endif
  };
  static constexpr Uint32 DBDICT_OBJECT_RECORD_TRANSIENT_POOL_INDEX = 0;
  typedef Ptr<DictObject> DictObjectPtr;
  typedef TransientPool<DictObject> DictObject_pool;
  typedef DLMHashTable<DictObject_pool, HashedByName<DictObject> > DictObjectName_hash;
  typedef DLMHashTable<DictObject_pool, HashedById<DictObject> > DictObjectId_hash;
  typedef SLList<DictObject_pool> DictObject_list;

  DictObjectName_hash c_obj_name_hash; // Name (not temporary TableRecords)
  DictObjectId_hash c_obj_id_hash; // Schema file id / Trigger id
  DictObject_pool c_obj_pool;
  RSS_AP_SNAPSHOT(c_obj_pool);

  template<typename T> bool find_object(DictObjectPtr& obj, Ptr<T>& object, Uint32 id)
  {
    if (!find_object(obj, id))
    {
      object.setNull();
      return false;
    }
    if (!T::isCompatible(obj.p->m_type))
    {
      object.setNull();
      return false;
    }
    get_pool(object).getPtr(object, obj.p->m_object_ptr_i);
    return !object.isNull();
  }

  template<typename T> bool find_object(Ptr<T>& object, Uint32 id)
  {
    DictObjectPtr obj;
    return find_object(obj, object, id);
  }

  bool find_object(DictObjectPtr& obj, Ptr<TriggerRecord>& object, Uint32 id)
  {
    if (!find_trigger_object(obj, id))
    {
      object.setNull();
      return false;
    }
    get_pool(object).getPtr(object, obj.p->m_object_ptr_i);
    return !object.isNull();
  }

  bool find_object(DictObjectPtr& object, Uint32 id)
  {
    DictObject key;
    key.m_id = id;
    key.m_type = 0; // Not a trigger atleast
    bool ok = c_obj_id_hash.find(object, key);
    return ok;
  }

  bool find_trigger_object(DictObjectPtr& object, Uint32 id)
  {
    DictObject key;
    key.m_id = id;
    key.m_type = DictTabInfo::HashIndexTrigger; // A trigger type
    bool ok = c_obj_id_hash.find(object, key);
    return ok;
  }

  template<typename T> bool link_object(DictObjectPtr obj, Ptr<T> object)
  {
    if (!T::isCompatible(obj.p->m_type))
    {
      return false;
    }
    obj.p->m_object_ptr_i = object.i;
    object.p->m_obj_ptr_i = obj.i;
    return true;
  }

  // 1
  DictObject * get_object(const char * name){
    return get_object(name, Uint32(strlen(name) + 1));
  }

  DictObject * get_object(const char * name, Uint32 len){
    return get_object(name, len, LcLocalRope::hash(name, len));
  }

  DictObject * get_object(const char * name, Uint32 len, Uint32 hash);

  //2
  bool get_object(DictObjectPtr& obj_ptr, const char * name){
    return get_object(obj_ptr, name, Uint32(strlen(name) + 1));
  }

  bool get_object(DictObjectPtr& obj_ptr, const char * name, Uint32 len){
    return get_object(obj_ptr, name, len, LcLocalRope::hash(name, len));
  }

  bool get_object(DictObjectPtr&, const char* name, Uint32 len, Uint32 hash);

  void release_object(Uint32 obj_ptr_i){
    release_object(obj_ptr_i, c_obj_pool.getPtr(obj_ptr_i));
  }

  void release_object(Uint32 obj_ptr_i, DictObject* obj_ptr_p);

  void increase_ref_count(Uint32 obj_ptr_i);
  void decrease_ref_count(Uint32 obj_ptr_i);

public:
  Dbdict(Block_context& ctx);
  ~Dbdict() override;

private:
  BLOCK_DEFINES(Dbdict);

  // Signal receivers
  void execDICTSTARTREQ(Signal* signal);

  void execGET_TABINFOREQ(Signal* signal);
  void execGET_TABINFOREF(Signal* signal);
  void execGET_TABINFO_CONF(Signal* signal);
  void execCONTINUEB(Signal* signal);

  void execDUMP_STATE_ORD(Signal* signal);
  void execDBINFO_SCANREQ(Signal* signal);
  void execHOT_SPAREREP(Signal* signal);
  void execDIADDTABCONF(Signal* signal);
  void execDIADDTABREF(Signal* signal);
  void execTAB_COMMITCONF(Signal* signal);
  void execTAB_COMMITREF(Signal* signal);
  void execGET_SCHEMA_INFOREQ(Signal* signal);
  void execSCHEMA_INFO(Signal* signal);
  void execSCHEMA_INFOCONF(Signal* signal);
  void execREAD_NODESCONF(Signal* signal);
  void execFSCLOSECONF(Signal* signal);
  void execFSOPENCONF(Signal* signal);
  void execFSOPENREF(Signal* signal);
  void execFSREADCONF(Signal* signal);
  void execFSREADREF(Signal* signal);
  void execFSWRITECONF(Signal* signal);
  void execNDB_STTOR(Signal* signal);
  void execREAD_CONFIG_REQ(Signal* signal);
  void execSTTOR(Signal* signal);
  void execTC_SCHVERCONF(Signal* signal);
  void execNODE_FAILREP(Signal* signal);

  void send_nf_complete_rep(Signal* signal, const NodeFailRep*);

  void execINCL_NODEREQ(Signal* signal);
  void execAPI_FAILREQ(Signal* signal);

  void execWAIT_GCP_REF(Signal* signal);
  void execWAIT_GCP_CONF(Signal* signal);

  void execLIST_TABLES_REQ(Signal* signal);
  void execLIST_TABLES_CONF(Signal* signal);

  // Index signals
  void execCREATE_INDX_REQ(Signal* signal);
  void execCREATE_INDX_IMPL_CONF(Signal* signal);
  void execCREATE_INDX_IMPL_REF(Signal* signal);

  void execALTER_INDX_REQ(Signal* signal);
  void execALTER_INDX_CONF(Signal* signal);
  void execALTER_INDX_REF(Signal* signal);
  void execALTER_INDX_IMPL_CONF(Signal* signal);
  void execALTER_INDX_IMPL_REF(Signal* signal);

  void execCREATE_TABLE_CONF(Signal* signal);
  void execCREATE_TABLE_REF(Signal* signal);

  void execDROP_INDX_REQ(Signal* signal);
  void execDROP_INDX_IMPL_CONF(Signal* signal);
  void execDROP_INDX_IMPL_REF(Signal* signal);

  void execDROP_TABLE_CONF(Signal* signal);
  void execDROP_TABLE_REF(Signal* signal);

  void execBUILDINDXREQ(Signal* signal);
  void execBUILDINDXCONF(Signal* signal);
  void execBUILDINDXREF(Signal* signal);
  void execBUILD_INDX_IMPL_CONF(Signal* signal);
  void execBUILD_INDX_IMPL_REF(Signal* signal);

  void execBACKUP_LOCK_TAB_REQ(Signal*);

  // Util signals used by Event code
  void execUTIL_PREPARE_CONF(Signal* signal);
  void execUTIL_PREPARE_REF (Signal* signal);
  void execUTIL_EXECUTE_CONF(Signal* signal);
  void execUTIL_EXECUTE_REF (Signal* signal);
  void execUTIL_RELEASE_CONF(Signal* signal);
  void execUTIL_RELEASE_REF (Signal* signal);


  // Event signals from API
  void execCREATE_EVNT_REQ (Signal* signal);
  void execCREATE_EVNT_CONF(Signal* signal);
  void execCREATE_EVNT_REF (Signal* signal);

  void execDROP_EVNT_REQ (Signal* signal);

  void execSUB_START_REQ (Signal* signal);
  void execSUB_START_CONF (Signal* signal);
  void execSUB_START_REF (Signal* signal);

  void execSUB_STOP_REQ (Signal* signal);
  void execSUB_STOP_CONF (Signal* signal);
  void execSUB_STOP_REF (Signal* signal);

  // Event signals from SUMA

  void execCREATE_SUBID_CONF(Signal* signal);
  void execCREATE_SUBID_REF (Signal* signal);

  void execSUB_CREATE_CONF(Signal* signal);
  void execSUB_CREATE_REF (Signal* signal);

  void execSUB_REMOVE_REQ(Signal* signal);
  void execSUB_REMOVE_CONF(Signal* signal);
  void execSUB_REMOVE_REF(Signal* signal);

  // Trigger signals
  void execCREATE_TRIG_REQ(Signal* signal);
  void execCREATE_TRIG_CONF(Signal* signal);
  void execCREATE_TRIG_REF(Signal* signal);
  void execALTER_TRIG_REQ(Signal* signal);
  void execALTER_TRIG_CONF(Signal* signal);
  void execALTER_TRIG_REF(Signal* signal);
  void execDROP_TRIG_REQ(Signal* signal);
  void execDROP_TRIG_CONF(Signal* signal);
  void execDROP_TRIG_REF(Signal* signal);
  // from other blocks
  void execCREATE_TRIG_IMPL_CONF(Signal* signal);
  void execCREATE_TRIG_IMPL_REF(Signal* signal);
  void execDROP_TRIG_IMPL_CONF(Signal* signal);
  void execDROP_TRIG_IMPL_REF(Signal* signal);

  void execDROP_TABLE_REQ(Signal* signal);

  void execPREP_DROP_TAB_REQ(Signal* signal);
  void execPREP_DROP_TAB_REF(Signal* signal);
  void execPREP_DROP_TAB_CONF(Signal* signal);

  void execDROP_TAB_REF(Signal* signal);
  void execDROP_TAB_CONF(Signal* signal);

  void execCREATE_TABLE_REQ(Signal* signal);
  void execALTER_TABLE_REQ(Signal* signal);

  Uint32 get_fragmentation(Signal*, Uint32 tableId);
  Uint32 create_fragmentation(Signal* signal,
                              TableRecordPtr,
                              const Uint16*,
                              Uint32 cnt,
                              Uint32 flags);
  void execCREATE_FRAGMENTATION_REQ(Signal*);
  void execCREATE_FRAGMENTATION_REF(Signal*);
  void execCREATE_FRAGMENTATION_CONF(Signal*);
  void execCREATE_TAB_REQ(Signal* signal);
  void execADD_FRAGREQ(Signal* signal);
  void execLQHFRAGREF(Signal* signal);
  void execLQHFRAGCONF(Signal* signal);
  void execLQHADDATTREF(Signal* signal);
  void execLQHADDATTCONF(Signal* signal);
  void execCREATE_TAB_REF(Signal* signal);
  void execCREATE_TAB_CONF(Signal* signal);
  void execALTER_TAB_REF(Signal* signal);
  void execALTER_TAB_CONF(Signal* signal);
  void execALTER_TABLE_REF(Signal* signal);
  void execALTER_TABLE_CONF(Signal* signal);
  bool check_ndb_versions() const;

  void execCREATE_FILE_REQ(Signal* signal);
  void execCREATE_FILEGROUP_REQ(Signal* signal);
  void execDROP_FILE_REQ(Signal* signal);
  void execDROP_FILEGROUP_REQ(Signal* signal);

  // Internal
  void execCREATE_FILE_IMPL_REF(Signal* signal);
  void execCREATE_FILE_IMPL_CONF(Signal* signal);
  void execCREATE_FILEGROUP_IMPL_REF(Signal* signal);
  void execCREATE_FILEGROUP_IMPL_CONF(Signal* signal);
  void execDROP_FILE_IMPL_REF(Signal* signal);
  void execDROP_FILE_IMPL_CONF(Signal* signal);
  void execDROP_FILEGROUP_IMPL_REF(Signal* signal);
  void execDROP_FILEGROUP_IMPL_CONF(Signal* signal);

  void execSCHEMA_TRANS_BEGIN_REQ(Signal* signal);
  void execSCHEMA_TRANS_BEGIN_CONF(Signal* signal);
  void execSCHEMA_TRANS_BEGIN_REF(Signal* signal);
  void execSCHEMA_TRANS_END_REQ(Signal* signal);
  void execSCHEMA_TRANS_END_CONF(Signal* signal);
  void execSCHEMA_TRANS_END_REF(Signal* signal);
  void execSCHEMA_TRANS_END_REP(Signal* signal);
  void execSCHEMA_TRANS_IMPL_REQ(Signal* signal);
  void execSCHEMA_TRANS_IMPL_CONF(Signal* signal);
  void execSCHEMA_TRANS_IMPL_REF(Signal* signal);

  void execDICT_LOCK_REQ(Signal* signal);
  void execDICT_UNLOCK_ORD(Signal* signal);

  void execDICT_TAKEOVER_REQ(Signal* signal);
  void execDICT_TAKEOVER_REF(Signal* signal);
  void execDICT_TAKEOVER_CONF(Signal* signal);

  // ordered index statistics
  void execINDEX_STAT_REQ(Signal* signal);
  void execINDEX_STAT_CONF(Signal* signal);
  void execINDEX_STAT_REF(Signal* signal);
  void execINDEX_STAT_IMPL_CONF(Signal* signal);
  void execINDEX_STAT_IMPL_REF(Signal* signal);
  void execINDEX_STAT_REP(Signal* signal);

  /*
   *  2.4 COMMON STORED VARIABLES
   */

  /**
   * This record stores all the state needed
   * when the schema page is being sent to other nodes
   ***************************************************************************/
  struct SendSchemaRecord {
    /** Number of words of schema data */
    Uint32 noOfWords;
    /** Page Id of schema data */
    Uint32 pageId;

    Uint32 nodeId;
    SignalCounter m_SCHEMAINFO_Counter;

    Uint32 noOfWordsCurrentlySent;
    Uint32 noOfSignalsSentSinceDelay;

    bool inUse;
  };
  SendSchemaRecord c_sendSchemaRecord;

  /**
   * This record stores all the state needed
   * when a table file is being read from disk
   ****************************************************************************/
  struct ReadTableRecord {
    /** Number of Pages */
    Uint32 no_of_words;
    /** Page Id*/
    Uint32 pageId;
    /** Table Id of read table */
    Uint32 tableId;

    bool inUse;
    Callback m_callback;
  };
  ReadTableRecord c_readTableRecord;

  /**
   * This record stores all the state needed
   * when a table file is being written to disk
   ****************************************************************************/
  struct WriteTableRecord {
    /** Number of Pages */
    Uint32 no_of_words;
    /** Page Id*/
    Uint32 pageId;
    /** Table Files Handled, local state variable */
    Uint32 noOfTableFilesHandled;
    /** Table Id of written table */
    Uint32 tableId;
    /** State, indicates from where it was called */
    enum TableWriteState {
      IDLE = 0,
      WRITE_ADD_TABLE_MASTER = 1,
      WRITE_ADD_TABLE_SLAVE = 2,
      WRITE_RESTART_FROM_MASTER = 3,
      WRITE_RESTART_FROM_OWN = 4,
      TWR_CALLBACK = 5
    };
    TableWriteState tableWriteState;
    Callback m_callback;
  };
  WriteTableRecord c_writeTableRecord;

  /**
   * This record stores all the state needed
   * when a schema file is being read from disk
   ****************************************************************************/
  struct ReadSchemaRecord {
    /** Page Id of schema page */
    Uint32 pageId;
    /** First page to read */
    Uint32 firstPage;
    /** Number of pages to read */
    Uint32 noOfPages;
    /** State, indicates from where it was called */
    enum SchemaReadState {
      IDLE = 0,
      INITIAL_READ_HEAD = 1,
      INITIAL_READ = 2
    };
    SchemaReadState schemaReadState;
  };
  ReadSchemaRecord c_readSchemaRecord;

  /**
   * This record stores all the state needed
   * when a schema file is being written to disk
   ****************************************************************************/
  struct WriteSchemaRecord {
    /** Page Id of schema page */
    Uint32 pageId;
    /** Rewrite entire file */
    Uint32 newFile;
    /** First page to write */
    Uint32 firstPage;
    /** Number of pages to write */
    Uint32 noOfPages;
    /** Schema Files Handled, local state variable */
    Uint32 noOfSchemaFilesHandled;

    bool inUse;
    Callback m_callback;
  };
  WriteSchemaRecord c_writeSchemaRecord;

  /**
   * This record stores all the information needed
   * when a file is being read from disk
   ****************************************************************************/
  struct RestartRecord {
    RestartRecord() { m_complete = false; }

    bool m_complete;

    /**    Global check point identity       */
    Uint32 gciToRestart;

    /**    The active table at restart process */
    Uint32 activeTable;

    /**    The active table at restart process */
    BlockReference returnBlockRef;
    Uint32 m_senderData;

    Uint32 m_pass;     // 0 tablespaces/logfilegroups, 1 tables, 2 indexes
    Uint32 m_end_pass; //
    const char * m_start_banner;
    const char * m_end_banner;

    Uint32 m_tx_ptr_i;
    Uint32 m_op_cnt;
    SchemaFile::TableEntry m_entry;
  };
  RestartRecord c_restartRecord;

  /**
   * This record stores all the information needed
   * when a file is being read from disk
   ****************************************************************************/
  struct RetrieveRecord {
    RetrieveRecord()
    {
      totalRequests = 0;
      totalWaiters = 0;
      totalBusy = 0;
      longestWaitMillis = 0;
      longestProcessTimeMillis = 0;
      NdbTick_Invalidate(&startProcessTime);
      monitorRunning = false;
      busyState = false;
    }

    /**    Only one retrieve table definition at a time       */
    bool busyState;

     /**
     *  Total requests
     */
    Uint64 totalRequests;

    /**
     * Total num made to wait
     */
    Uint64 totalWaiters;

    /**
     * Total num told 'busy'
     */
    Uint64 totalBusy;

    /**
     * Longest wait in millis
     */
    Uint64 longestWaitMillis;


    /**
     * Longest req processing in millis
     */
    Uint64 longestProcessTimeMillis;

    NDB_TICKS startProcessTime;

    bool monitorRunning;

    /**    Block Reference of retriever       */
    BlockReference blockRef;

    /**    Id of retriever       */
    Uint32 m_senderData;

    /**    Table id of retrieved table       */
    Uint32 tableId;

    Uint32 m_table_type;

    /**    Starting page to retrieve data from   */
    Uint32 retrievePage;

    /**    Number of pages retrieved   */
    Uint32 retrievedNoOfPages;

    /**    Number of words retrieved   */
    Uint32 retrievedNoOfWords;

    /**    Number of words sent currently   */
    Uint32 currentSent;

    /**
     * Long signal stuff
     */
    bool m_useLongSig;

    Uint32 schemaTransId;
    Uint32 requestType;
  };
  RetrieveRecord c_retrieveRecord;

  class GetTabInfoReqQueue
  {
  public:
    /**
     * GetTabInfoReqQueue
     *
     * This is a queue of GetTabInfoReq signals
     * It queues signals from internal (other data nodes)
     * and external (NdbApi clients) sources.
     * It gives preference to internal requests, but avoids
     * starvation.
     * Signals are queued using SegmentLists - using
     * SegmentedSections to implement a FIFO queue.
     * There is an internal requests list and an
     * external requests lists.
     * To ensure that internal requests can proceed
     * during overload, the internal segment list uses
     * Segments from a reserved sub pool.
     * The external requests use segments from the
     * global pool, which may not be able to provide
     * segments when the system is overloaded.
     * For this reason, an external request can fail
     * to be enqueued, resulting in a BUSY response,
     * whereas an internal request should never encounter
     * this.
     * Internal requests are fully catered for as they have
     * bounded concurrency, and probably higher priority.
     * External requests currently have almost unbounded
     * concurrency.
     */
    explicit GetTabInfoReqQueue(SegmentUtils& pool):
      m_internalSegmentPool(pool),
      m_internalQueue(m_internalQueueHead,
                      m_internalSegmentPool),
      m_consecutiveInternalReqCount(0),
      m_externalSegmentPool(pool),
      m_externalQueue(m_externalQueueHead,
                      m_externalSegmentPool),
      m_jamBuffer(0)
      {}

    bool init(EmulatedJamBuffer* jamBuff)
    {
      m_jamBuffer = jamBuff;
      return m_internalSegmentPool.init(InternalSegmentPoolSize,
                                        InternalSegmentPoolSize);
    }

    /**
     * isEmpty
     *
     * Are both queues empty
     */
    bool isEmpty() const
    {
      return (m_internalQueue.isEmpty() &&
              m_externalQueue.isEmpty());
    }

    /**
     * tryEnqReq
     *
     * Try to enqueue a request on the indicated queue
     * Returns false if this was not possible
     */
    bool tryEnqReq(bool internal,
                   Signal* signal)
    {
      thrjam(m_jamBuffer);
      Uint32 sigLen = GetTabInfoReq::SignalLength;

      /* Put data inline in signal buffer for atomic enq */
      signal->theData[sigLen] = signal->header.m_noOfSections;
      sigLen++;

      memcpy(&signal->theData[sigLen],
             signal->m_sectionPtrI,
             3 * sizeof(Uint32));
      sigLen += 3;

      /* Record start-wait time */
      setTicks(NdbTick_getCurrentTicks(), &signal->theData[sigLen]);

      LocalSegmentList& reqQueue = internal?
        m_internalQueue:
        m_externalQueue;

      /* Check that we are allowed to queue another req */
      Uint32 maxReqs = 0;

      if (internal)
        maxReqs = MaxInternalReqs;
      else
        maxReqs = MaxExternalReqs;

      if (getNumReqs(reqQueue) >= maxReqs)
      {
        thrjam(m_jamBuffer);
        return false;
      }

      assert(ElementLen == 11);   /* Just in case someone adds words...*/

      if (reqQueue.enqWords(signal->theData,
                            ElementLen))
      {
        thrjam(m_jamBuffer);
        /* Detach section(s) */
        signal->header.m_noOfSections = 0;
        return true;
      }

      /* Enqueue failed */
      return false;
    }

    /**
     * deqReq
     *
     * Dequeue the next request to work on, setting up the Signal
     * object with signal data (and sections if appropriate)
     * Assumes that there is some next request to be processed.
     */
    bool deqReq(Signal* signal, Uint64 &waitMillis)
    {
      assert(signal->header.m_noOfSections == 0);
      assert(!isEmpty());

      LocalSegmentList& reqQueue = isInternalQueueNext()?
        m_internalQueue :
        m_externalQueue;

      assert(getNumReqs(reqQueue) > 0);

      Uint32 noOfSections;
      Uint32 startTime[2];

      /* Restore signal context from queue...*/
      if (reqQueue.deqWords(signal->theData, GetTabInfoReq::SignalLength) &&
          reqQueue.deqWords(&noOfSections, 1) &&
          reqQueue.deqWords(signal->m_sectionPtrI, 3) &&
          reqQueue.deqWords((Uint32*)(&startTime[0]), 2))
      {
        signal->header.m_noOfSections = (Uint8) noOfSections;
        const NDB_TICKS start(getTicks(startTime));
        waitMillis = NdbTick_Elapsed(start, NdbTick_getCurrentTicks()).milliSec();
        return true;
      }
      return false;
    }
    void dumpInfo()
    {
      g_eventLogger->info("Dumping GET_TABINFOREQ queue info");
      g_eventLogger->info("m_consecutiveInternalReqCount = %u "
                          "number of reqs in internal queue = %u "
                          "max reqs in internal queue = %u "
                          "number of reqs in external queue = %u "
                          "max reqs in external queue = %u "
                          "internal segment pool size = %u",
                           m_consecutiveInternalReqCount,
                           getNumReqs(m_internalQueue), MaxInternalReqs,
                           getNumReqs(m_externalQueue), MaxExternalReqs,
                           InternalSegmentPoolSize
                         );
    }

  private:

    Uint64 getTicks(const Uint32* words)
    {
      return (Uint64(words[0]) << 32) + words[1];
    }

    void setTicks(const NDB_TICKS& ticks, Uint32* words)
    {
      words[0] = (ticks.getUint64() >> 32);
      words[1] = (ticks.getUint64() & 0xffffffff);
    }

    /**
     * isInternalQueueNext
     *
     * Which queue should provide the next request
     * to work on
     */
    bool isInternalQueueNext()
    {
      thrjam(m_jamBuffer);
      /**
       * Prefer the internal request queue, unless we've already
       * had a number of those requests consecutively and an
       * external request is waiting.
       */
      if (!m_internalQueue.isEmpty())
      {
        thrjam(m_jamBuffer);
        if (m_externalQueue.isEmpty() ||
            m_consecutiveInternalReqCount <= MaxInternalPerExternal)
        {
          thrjam(m_jamBuffer);
          m_consecutiveInternalReqCount++;
          return true;  /* Use internal */
        }
      }
      m_consecutiveInternalReqCount = 0;
      return false;  /* Use external */
    }

    /**
     * getNumReqs
     *
     * Get the number of requests in the given queue
     */
    Uint32 getNumReqs(const LocalSegmentList& queue) const
    {
      Uint32 qWordLen = queue.getLen();
      assert((qWordLen % ElementLen) == 0);
      return qWordLen / ElementLen;
    }

    /* Length of GetTabInfoReq queue elements */
    static const Uint32 ElementLen = GetTabInfoReq::SignalLength + 1 + 3 + 2;

    /**
     * Pessimistic estimate of worst-case internally sourced
     * GET_TABINFOREQ concurrency.
     * Needs updated if more concurrency or use cases are added
     */
    static const uint MaxInternalReqs =
                  MAX_NDB_NODES +                   /* restartCreateObj() forward to Master */
                  1 +                               /* SUMA SUB_CREATE_REQ */
                  (2 * MAX_NDBMT_LQH_THREADS) +     /* Backup - 1 LCP + 1 Backup per LDM instance */
                  1;                                /* Trix Index stat */

    /**
     * InternalSegmentPoolSize
     * Enough segments to take MaxInternalReqs,
     * + 1 to handle max offset within the first segment
     */
    static const Uint32 InternalSegmentPoolSize =
      (((MaxInternalReqs * ElementLen) + SectionSegment::DataLength - 1)/
       SectionSegment::DataLength ) + 1;

    /**
     * Internal waiters queue
     * Uses a reserved segment sub pool.
     * We keep a LocalSegmentList around permanently
     */
    SegmentSubPool m_internalSegmentPool;
    SegmentListHead m_internalQueueHead;
    LocalSegmentList m_internalQueue;

    /**
     * Avoid external request starvation
     */
    static const Uint32 MaxInternalPerExternal = 10;
    Uint32 m_consecutiveInternalReqCount;

    /**
     * External waiters queue
     * Uses global segment pool.
     *
     * Max of 1 req per node on average, can be
     * less in overload.
     */
    static const Uint32 MaxExternalReqs = MAX_NODES;
    SegmentUtils& m_externalSegmentPool;
    SegmentListHead m_externalQueueHead;
    LocalSegmentList m_externalQueue;


    EmulatedJamBuffer* m_jamBuffer;
  };

  GetTabInfoReqQueue c_gettabinforeq_q;

  /**
   * This record stores all the information needed
   * when a file is being read from disk
   *
   * This is the info stored in one entry of the schema
   * page. Each table has 4 words of info.
   * Word 1: Schema version (upper 16 bits)
   *         Table State (lower 16 bits)
   * Word 2: Number of pages of table description
   * Word 3: Global checkpoint id table was created
   * Word 4: Currently zero
   ****************************************************************************/
  struct SchemaRecord {
    enum
    {
      NEW_SCHEMA_FILE = 0, // Index in c_schemaFile
      OLD_SCHEMA_FILE = 1
    };

    /**    Schema file first page (0)   */
    Uint32 schemaPage;

    /**    Old Schema file first page (used at node restart)    */
    Uint32 oldSchemaPage;

    Callback m_callback;
  };
  SchemaRecord c_schemaRecord;

  /*
   * Schema file, list of schema pages.  Use an array until a pool
   * exists and NDBFS interface can use it.
   */
  struct XSchemaFile {
    SchemaFile* schemaPage;
    Uint32 noOfPages;
  };
  // 0-normal 1-old
  XSchemaFile c_schemaFile[2];

  void initSchemaFile(XSchemaFile *, Uint32 firstPage, Uint32 lastPage,
                      bool initEntries);
  void resizeSchemaFile(XSchemaFile * xsf, Uint32 noOfPages);
  void modifySchemaFileAtRestart(XSchemaFile * xsf);
  void computeChecksum(XSchemaFile *, Uint32 pageNo);
  bool validateChecksum(const XSchemaFile *);
  SchemaFile::TableEntry * getTableEntry(Uint32 tableId);
  SchemaFile::TableEntry * getTableEntry(XSchemaFile *, Uint32 tableId);
  const SchemaFile::TableEntry * getTableEntry(const XSchemaFile*, Uint32);

  Uint32 computeChecksum(const Uint32 * src, Uint32 len);

  void doGET_TABINFOREQ(Signal* signal);


  /* ----------------------------------------------------------------------- */
  // Node References
  /* ----------------------------------------------------------------------- */
  Uint16 c_masterNodeId;

  /* ----------------------------------------------------------------------- */
  // Various current system properties
  /* ----------------------------------------------------------------------- */
  Uint16 c_numberNode;
  Uint16 c_noHotSpareNodes;
  Uint16 c_noNodesFailed;
  Uint32 c_failureNr;

  /* ----------------------------------------------------------------------- */
  // State variables
  /* ----------------------------------------------------------------------- */

  struct PackTable {

    enum PackTableState {
      PTS_IDLE = 0,
      PTS_GET_TAB = 3
    } m_state;

  } c_packTable;

  Uint32 c_startPhase;
  Uint32 c_restartType;
  bool   c_initialStart;
  bool   c_systemRestart;
  bool   c_nodeRestart;
  bool   c_initialNodeRestart;
  Uint32 c_tabinfoReceived;
  /**
   * This flag indicates that a dict takeover is in progress, specifically 
   * that the new master has outstanding DICT_TAKEOVER_REQ messages. The flag
   * is used to prevent client from starting (or ending) transactions during
   * takeover.
   */
  bool   c_takeOverInProgress;

  /**
   * Temporary structure used when parsing table info
   */
  struct ParseDictTabInfoRecord {
    ParseDictTabInfoRecord() { tablePtr.setNull();}
    DictTabInfo::RequestType requestType;
    Uint32 errorCode;
    Uint32 errorLine;

    SimpleProperties::UnpackStatus status;
    Uint32 errorKey;
    TableRecordPtr tablePtr;
  };

  // Misc helpers

  template <Uint32 sz>
  inline bool
  copyRope(LcRopeHandle& rh_dst, const LcRopeHandle& rh_src)
  {
    char buf[sz];
    LcLocalRope r_dst(rh_dst);
    LcConstRope r_src(rh_src);
    ndbrequire(r_src.size() <= sz);
    r_src.copy(buf, sizeof(buf));
    bool ok = r_dst.assign(buf, r_src.size());
    return ok;
  }

#ifdef VM_TRACE
  template <Uint32 sz>
  inline const char*
  copyRope(const LcRopeHandle& rh)
  {
    static char buf[2][sz];
    static int i = 0;
    LcConstRope r(rh);
    char* str = buf[i++ % 2];
    r.copy(str, sizeof(buf[0]));
    return str;
  }
#endif

  // Operation records

  /**
   * Common part of operation records.  Uses KeyTable2.  Note that each
   * seize/release invokes ctor/dtor automatically.
   */
  struct OpRecordCommon {
    OpRecordCommon() {}
    Uint32 key;         // key shared between master and slaves
    Uint32 nextHash;
    Uint32 prevHash;
    Uint32 hashValue() const {
      return key;
    }
    bool equal(const OpRecordCommon& rec) const {
      return key == rec.key;
    }
  };

  // MODULE: SchemaTrans

  struct SchemaOp;
  struct SchemaTrans;
  struct TxHandle;
  typedef Ptr<SchemaOp> SchemaOpPtr;
  typedef Ptr<SchemaTrans> SchemaTransPtr;
  typedef Ptr<TxHandle> TxHandlePtr;

  // ErrorInfo

  struct ErrorInfo {
    Uint32 errorCode;
    Uint32 errorLine;
    Uint32 errorNodeId;
    Uint32 errorCount;
    // for CreateTable
    Uint32 errorStatus;
    Uint32 errorKey;
    char errorObjectName[MAX_TAB_NAME_SIZE];
    ErrorInfo() {
      errorCode = 0;
      errorLine = 0;
      errorNodeId = 0;
      errorCount = 0;
      errorStatus = 0;
      errorKey = 0;
      errorObjectName[0] = 0;
    }
    void print(NdbOut&) const;
    void print(EventLogger*) const;
    ErrorInfo(const ErrorInfo&) = default;
  private:
    ErrorInfo& operator=(const ErrorInfo&) = default;
  };

  void setError(ErrorInfo&,
                Uint32 code,
                Uint32 line,
                Uint32 nodeId = 0,
                Uint32 status = 0,
                Uint32 key = 0,
                const char * name = 0);

  void setError(ErrorInfo&,
                Uint32 code,
                Uint32 line,
                const char * name);

  void setError(ErrorInfo&, const ErrorInfo&);
  void setError(ErrorInfo&, const ParseDictTabInfoRecord&);

  void setError(SchemaOpPtr, Uint32 code, Uint32 line, Uint32 nodeId = 0);
  void setError(SchemaOpPtr, const ErrorInfo&);

  void setError(SchemaTransPtr, Uint32 code, Uint32 line, Uint32 nodeId = 0);
  void setError(SchemaTransPtr, const ErrorInfo&);

  void setError(TxHandlePtr, Uint32 code, Uint32 line, Uint32 nodeId = 0);
  void setError(TxHandlePtr, const ErrorInfo&);

  template <class Ref>
  inline void
  setError(ErrorInfo& e, const Ref* ref) {
    setError(e, ref->errorCode, ref->errorLine, ref->errorNodeId);
  }

  template <class Ref>
  inline void
  getError(const ErrorInfo& e, Ref* ref) {
    ref->errorCode = e.errorCode;
    ref->errorLine = e.errorLine;
    ref->errorNodeId = e.errorNodeId;
    ref->masterNodeId = c_masterNodeId;
  }

  bool hasError(const ErrorInfo&);

  void resetError(ErrorInfo&);
  void resetError(SchemaOpPtr);
  void resetError(SchemaTransPtr);
  void resetError(TxHandlePtr);

  // OpInfo

  struct OpInfo {
    const char m_opType[4]; // e.g. CTa for CreateTable. TODO: remove. use only m_magic?
    Uint32 m_magic;
    Uint32 m_impl_req_gsn;
    Uint32 m_impl_req_length;

    // seize / release type-specific Data record
    bool (Dbdict::*m_seize)(SchemaOpPtr);
    void (Dbdict::*m_release)(SchemaOpPtr);

    // parse phase
    void (Dbdict::*m_parse)(Signal*, bool master,
                            SchemaOpPtr, SectionHandle&, ErrorInfo&);
    bool (Dbdict::*m_subOps)(Signal*, SchemaOpPtr);
    void (Dbdict::*m_reply)(Signal*, SchemaOpPtr, ErrorInfo);

    // run phases
    void (Dbdict::*m_prepare)(Signal*, SchemaOpPtr);
    void (Dbdict::*m_commit)(Signal*, SchemaOpPtr);
    void (Dbdict::*m_complete)(Signal*, SchemaOpPtr);
    // abort mode
    void (Dbdict::*m_abortParse)(Signal*, SchemaOpPtr);
    void (Dbdict::*m_abortPrepare)(Signal*, SchemaOpPtr);
  };

  // all OpInfo records
  static const OpInfo* g_opInfoList[];
  const OpInfo* findOpInfo(Uint32 gsn);

  // OpRec

  struct OpRec
  {
    char m_opType[4]; // TODO: remove. only use m_magic

    Uint32 nextPool;

    Uint32 m_magic;

    // reference to the static member in subclass
    const OpInfo& m_opInfo;

    // pointer to internal signal in subclass instance
    Uint32* const m_impl_req_data;

    // DictObject operated on
    Uint32 m_obj_ptr_i;

    OpRec(const OpInfo& info, Uint32* impl_req_data) :
      m_magic(info.m_magic),
      m_opInfo(info),
      m_impl_req_data(impl_req_data) {
      m_obj_ptr_i = RNIL;
      memcpy(m_opType, m_opInfo.m_opType, 4);
    }
  };
  typedef Ptr<OpRec> OpRecPtr;

  /*
   * OpSection
   *
   * Signal sections are released in parse phase.  If necessary
   * they are first saved under schema op record.
   */

  enum { OpSectionSegmentSize = 127 };
  typedef
    DataBufferSegment<OpSectionSegmentSize> OpSectionSegment;
  typedef
    LocalDataBuffer<OpSectionSegmentSize, LocalArenaPool<OpSectionSegment> >
    OpSectionBuffer;
  typedef
    DataBuffer<OpSectionSegmentSize, LocalArenaPool<OpSectionSegment> >::Head
    OpSectionBufferHead;
  typedef
    OpSectionBuffer::DataBufferPool
    OpSectionBufferPool;
  typedef
    DataBuffer<OpSectionSegmentSize, LocalArenaPool<OpSectionSegment> >::ConstDataBufferIterator
    OpSectionBufferConstIterator;

  ArenaPool<OpSectionSegment> c_opSectionBufferPool;

  struct OpSection {
    OpSectionBufferHead m_head;
    void init() {
      m_head.init();
    }
    Uint32 getSize() const {
      return m_head.getSize();
    }
  };

  bool copyIn(OpSectionBufferPool&, OpSection&, const SegmentedSectionPtr&);
  bool copyIn(OpSectionBufferPool&, OpSection&, const Uint32* src, Uint32 srcSize);
  bool copyOut(OpSectionBufferPool&, const OpSection&, SegmentedSectionPtr&);
  bool copyOut(OpSectionBufferPool&, const OpSection&, Uint32* dst, Uint32 dstSize);
  bool copyOut(OpSectionBuffer & buffer, OpSectionBufferConstIterator & iter,
               Uint32 * dst, Uint32 len);
  void release(OpSectionBufferPool&, OpSection&);

  // SchemaOp

  struct SchemaOp {
    Uint32 nextPool;

    enum OpState
    {
      OS_INITIAL          = 0,
      OS_PARSE_MASTER     = 1,
      OS_PARSING          = 2,
      OS_PARSED           = 3,
      OS_PREPARING        = 4,
      OS_PREPARED         = 5,
      OS_ABORTING_PREPARE = 6,
      OS_ABORTED_PREPARE  = 7,
      OS_ABORTING_PARSE   = 8,
      //OS_ABORTED_PARSE    = 9,  // Not used, op released
      OS_COMMITTING       = 10,
      OS_COMMITTED        = 11,
      OS_COMPLETING       = 12,
      OS_COMPLETED        = 13
    };

    Uint32 m_state;
    /*
      Return the "weight" of an operation state, used to determine
      the absolute order of operations.
     */
    static Uint32 weight(Uint32 state) {
      switch ((OpState) state) {
      case OS_INITIAL:
        return 0;
      case OS_PARSE_MASTER:
        return 1;
      case OS_PARSING:
        return 2;
      case OS_PARSED:
        return 5;
      case OS_PREPARING:
        return 6;
      case OS_PREPARED:
        return 9;
      case OS_ABORTING_PREPARE:
        return 8;
      case OS_ABORTED_PREPARE:
        return 7;
      case OS_ABORTING_PARSE:
        return 4;
      //case OS_ABORTED_PARSE    = 9,  // Not used, op released
        //return 3:
      case OS_COMMITTING:
        return 10;
      case OS_COMMITTED:
        return 11;
      case OS_COMPLETING:
        return 12;
      case OS_COMPLETED:
        return 13;
      }
      assert(false);
      return -1;
    }
    Uint32 m_restart;
    Uint32 op_key;
    Uint32 m_base_op_ptr_i;
    Uint32 nextHash;
    Uint32 prevHash;
    Uint32 hashValue() const {
      return op_key;
    }
    bool equal(const SchemaOp& rec) const {
      return op_key == rec.op_key;
    }

    Uint32 nextList;
    Uint32 prevList;

    // tx client or DICT master for recursive ops
    Uint32 m_clientRef;
    Uint32 m_clientData;

    // requestExtra and requestFlags from REQ and trans level
    Uint32 m_requestInfo;

    // the op belongs to this trans
    SchemaTransPtr m_trans_ptr;

    // type specific record (the other half of schema op)
    OpRecPtr m_oprec_ptr;

    // saved signal sections or other variable data
    OpSection m_section[3];
    Uint32 m_sections;

    // callback for use with sub-operations
    Callback m_callback;

    // link to an extra "helper" op and link back from it
    SchemaOpPtr m_oplnk_ptr;
    SchemaOpPtr m_opbck_ptr;

    // error always propagates to trans level
    ErrorInfo m_error;

    // Copy of original and current schema file entry
    Uint32 m_orig_entry_id;
    SchemaFile::TableEntry m_orig_entry;

    // magic is on when record is seized
    enum { DICT_MAGIC = ~RT_DBDICT_SCHEMA_OPERATION };
    Uint32 m_magic;

    SchemaOp() {
      m_restart = 0;
      m_clientRef = 0;
      m_clientData = 0;
      m_requestInfo = 0;
      m_trans_ptr.setNull();
      m_oprec_ptr.setNull();
      m_sections = 0;
      m_callback.m_callbackFunction = 0;
      m_callback.m_callbackData = 0;
      m_oplnk_ptr.setNull();
      m_opbck_ptr.setNull();
      m_magic = DICT_MAGIC;
      m_base_op_ptr_i = RNIL;

      m_orig_entry_id = RNIL;
      m_orig_entry.init();
    }

    SchemaOp(Uint32 the_op_key) {
      op_key = the_op_key;
    }

#ifdef VM_TRACE
    void print(NdbOut&) const;
#endif
  };

  typedef RecordPool<ArenaPool<SchemaOp> > SchemaOp_pool;
  typedef DLMHashTable<SchemaOp_pool> SchemaOp_hash;
  typedef DLFifoList<SchemaOp_pool>::Head  SchemaOp_head;
  typedef LocalDLFifoList<SchemaOp_pool> LocalSchemaOp_list;

  SchemaOp_pool c_schemaOpPool;
  SchemaOp_hash c_schemaOpHash;

  const OpInfo& getOpInfo(SchemaOpPtr op_ptr);

  // set or get the type specific record cast to the specific type

  template <class T>
  inline void
  setOpRec(SchemaOpPtr op_ptr, const Ptr<T> t_ptr) {
    OpRecPtr& oprec_ptr = op_ptr.p->m_oprec_ptr;
    ndbrequire(!t_ptr.isNull());
    oprec_ptr.i = t_ptr.i;
    oprec_ptr.p = static_cast<OpRec*>(t_ptr.p);
    ndbrequire(memcmp(t_ptr.p->m_opType, T::g_opInfo.m_opType, 4) == 0);
  }

  template <class T>
  inline void
  getOpRec(SchemaOpPtr op_ptr, Ptr<T>& t_ptr) {
    OpRecPtr oprec_ptr = op_ptr.p->m_oprec_ptr;
    ndbrequire(!oprec_ptr.isNull());
    t_ptr.i = oprec_ptr.i;
    t_ptr.p = static_cast<T*>(oprec_ptr.p);
    ndbrequire(memcmp(t_ptr.p->m_opType, T::g_opInfo.m_opType, 4) == 0);
  }

  // OpInfo m_seize, m_release

  template <class T>
  inline bool
  seizeOpRec(SchemaOpPtr op_ptr) {
    OpRecPtr& oprec_ptr = op_ptr.p->m_oprec_ptr;
    RecordPool<ArenaPool<T> >& pool = T::getPool(this);
    Ptr<T> t_ptr;
    if (pool.seize(op_ptr.p->m_trans_ptr.p->m_arena, t_ptr)) {
      new (t_ptr.p) T();
      setOpRec<T>(op_ptr, t_ptr);
      return true;
    }
    oprec_ptr.setNull();
    return false;
  }

  template <class T>
  inline void
  releaseOpRec(SchemaOpPtr op_ptr) {
    OpRecPtr& oprec_ptr = op_ptr.p->m_oprec_ptr;
    RecordPool<ArenaPool<T> >& pool = T::getPool(this);
    Ptr<T> t_ptr;
    getOpRec<T>(op_ptr, t_ptr);
    pool.release(t_ptr);
    oprec_ptr.setNull();
  }

  // seize / find / release, atomic on op rec + data rec

  bool seizeSchemaOp(SchemaTransPtr trans_ptr, SchemaOpPtr& op_ptr, Uint32 op_key, const OpInfo& info, bool linked=false);

  template <class T>
  inline bool
  seizeSchemaOp(SchemaTransPtr trans_ptr, SchemaOpPtr& op_ptr, Uint32 op_key, bool linked) {
    return seizeSchemaOp(trans_ptr, op_ptr, op_key, T::g_opInfo, linked);
  }

  template <class T>
  inline bool
  seizeSchemaOp(SchemaTransPtr trans_ptr, SchemaOpPtr& op_ptr, Ptr<T>& t_ptr, Uint32 op_key) {
    if (seizeSchemaOp<T>(trans_ptr, op_ptr, op_key)) {
      getOpRec<T>(op_ptr, t_ptr);
      return true;
    }
    return false;
  }

  template <class T>
  inline bool
  seizeSchemaOp(SchemaTransPtr trans_ptr, SchemaOpPtr& op_ptr, bool linked) {
    /*
      Store node id in high 8 bits to make op_key globally unique
     */
    Uint32 op_key =
      (getOwnNodeId() << 24) +
      ((c_opRecordSequence + 1) & 0x00FFFFFF);
    if (seizeSchemaOp<T>(trans_ptr, op_ptr, op_key, linked)) {
      c_opRecordSequence++;
      return true;
    }
    return false;
  }

  template <class T>
  inline bool
  seizeSchemaOp(SchemaTransPtr trans_ptr, SchemaOpPtr& op_ptr, Ptr<T>& t_ptr, bool linked=false) {
    if (seizeSchemaOp<T>(trans_ptr, op_ptr, linked)) {
      getOpRec<T>(op_ptr, t_ptr);
      return true;
    }
    return false;
  }

  template <class T>
  inline bool
  seizeLinkedSchemaOp(SchemaOpPtr op_ptr, SchemaOpPtr& oplnk_ptr, Ptr<T>& t_ptr) {
    ndbrequire(op_ptr.p->m_oplnk_ptr.isNull());
    if (seizeSchemaOp<T>(op_ptr.p->m_trans_ptr, oplnk_ptr, true)) {
      op_ptr.p->m_oplnk_ptr = oplnk_ptr;
      oplnk_ptr.p->m_opbck_ptr = op_ptr;
      getOpRec<T>(oplnk_ptr, t_ptr);
      return true;
    }
    oplnk_ptr.setNull();
    return false;
  }

  bool findSchemaOp(SchemaOpPtr& op_ptr, Uint32 op_key);

  template <class T>
  inline bool
  findSchemaOp(SchemaOpPtr& op_ptr, Ptr<T>& t_ptr, Uint32 op_key) {
    if (findSchemaOp(op_ptr, op_key)) {
      getOpRec(op_ptr, t_ptr);
      return true;
    }
    return false;
  }

  void releaseSchemaOp(SchemaOpPtr& op_ptr);

  // copy signal sections to schema op sections
  const OpSection& getOpSection(SchemaOpPtr, Uint32 ss_no);
  bool saveOpSection(SchemaOpPtr, SectionHandle&, Uint32 ss_no);
  bool saveOpSection(SchemaOpPtr, SegmentedSectionPtr ss_ptr, Uint32 ss_no);
  void releaseOpSection(SchemaOpPtr, Uint32 ss_no);
  bool replaceOpSection(SchemaOpPtr, Uint32 ss_no, SegmentedSectionPtr ss_ptr);

  // add operation to transaction OpList
  void addSchemaOp(SchemaOpPtr);

  void updateSchemaOpStep(SchemaTransPtr, SchemaOpPtr);

  // the link between SdhemaOp and DictObject (1-way now)

  bool hasDictObject(SchemaOpPtr);
  void getDictObject(SchemaOpPtr, DictObjectPtr&);
  void linkDictObject(SchemaOpPtr op_ptr, DictObjectPtr obj_ptr);
  void unlinkDictObject(SchemaOpPtr op_ptr);
  void seizeDictObject(SchemaOpPtr, DictObjectPtr&, const LcRopeHandle& name);
  bool findDictObject(SchemaOpPtr, DictObjectPtr&, const char* name);
  bool findDictObject(SchemaOpPtr, DictObjectPtr&, Uint32 obj_ptr_i);
  void releaseDictObject(SchemaOpPtr);
  void findDictObjectOp(SchemaOpPtr&, DictObjectPtr);

  /*
   * Trans client is the API client (not us, for recursive ops).
   * Its state is shared by SchemaTrans / TxHandle (for takeover).
   */
  struct TransClient {
    enum State {
      StateUndef = 0,
      BeginReq = 1,   // begin trans received
      BeginReply = 2, // reply sent / waited for
      ParseReq = 3,
      ParseReply = 4,
      EndReq = 5,
      EndReply = 6
    };
    enum Flag {
      ApiFail = 1,
      Background = 2,
      TakeOver = 4,
      Commit = 8
    };
  };

  // SchemaTrans

  struct SchemaTrans {
    // ArrayPool
    Uint32 nextPool;

    enum TransState
    {
      TS_INITIAL          = 0,
      TS_STARTING         = 1, // Starting at participants
      TS_STARTED          = 2, // Started (potentially with parsed ops)
      TS_PARSING          = 3, // Parsing at participants
      TS_SUBOP            = 4, // Creating subop
      TS_ROLLBACK_SP      = 5, // Rolling back to SP (supported before prepare)
      TS_FLUSH_PREPARE    = 6,
      TS_PREPARING        = 7, // Preparing operations
      TS_ABORTING_PREPARE = 8, // Aborting prepared operations
      TS_ABORTING_PARSE   = 9, // Aborting parsed operations
      TS_FLUSH_COMMIT     = 10,
      TS_COMMITTING       = 11,// Committing
      TS_FLUSH_COMPLETE   = 12,// Committed
      TS_COMPLETING       = 13,// Completing
      TS_ENDING           = 14
    };

    Uint32 m_state;
    static Uint32 weight(Uint32 state) {
    /*
      Return the "weight" of a transaction state, used to determine
      the absolute order of beleived transaction states at master
      takeover.
     */
      switch ((TransState) state) {
      case TS_INITIAL:
        return 0;
      case TS_STARTING:
        return 1;
      case TS_STARTED:
        return 2;
      case TS_PARSING:
        return 3;
      case TS_SUBOP:
        return 6;
      case TS_ROLLBACK_SP:
        return 5;
      case TS_FLUSH_PREPARE:
        return 7;
      case TS_PREPARING:
        return 8;
      case TS_ABORTING_PREPARE:
        return 9;
      case TS_ABORTING_PARSE:
        return 4;
      case TS_FLUSH_COMMIT:
        return 10;
      case TS_COMMITTING:
        return 11;
      case TS_FLUSH_COMPLETE:
        return 12;
      case TS_COMPLETING:
        return 13;
      case TS_ENDING:
        return 14;
      }
      assert(false);
      return -1;
    }
    // DLMHashTable
    Uint32 trans_key;
    Uint32 nextHash;
    Uint32 prevHash;
    Uint32 hashValue() const {
      return trans_key;
    }
    bool equal(const SchemaTrans& rec) const {
      return trans_key == rec.trans_key;
    }

    // DLFifoList where new ones are added at end
    Uint32 nextList;
    Uint32 prevList;

    bool m_isMaster;
    BlockReference m_masterRef;

    // requestFlags from begin/end trans
    Uint32 m_requestInfo;

    BlockReference m_clientRef;
    Uint32 m_obj_id;
    Uint32 m_transId;
    TransClient::State m_clientState;
    Uint32 m_clientFlags;
    Uint32 m_takeOverTxKey;

    NdbNodeBitmask m_nodes;      // Nodes part of transaction
    NdbNodeBitmask m_ref_nodes;  // Nodes replying REF to req
    SafeCounterHandle m_counter; // Outstanding REQ's

    ArenaHead m_arena;
    Uint32 m_curr_op_ptr_i;
    SchemaOp_head m_op_list;

    // Master takeover
    enum TakeoverRecoveryState
    {
      TRS_INITIAL     = 0,
      TRS_ROLLFORWARD = 1,
      TRS_ROLLBACK    = 2
    };
    Uint32 m_master_recovery_state;
    // These are common states all nodes must achieve
    // to be able to be involved in total rollforward/rollbackward
    Uint32 m_rollforward_op;
    Uint32 m_rollforward_op_state;
    Uint32 m_rollback_op;
    Uint32 m_rollback_op_state;
    Uint32 m_lowest_trans_state;
    Uint32 m_highest_trans_state;
    // Flag for signalling partial rollforward check during master takeover
    bool check_partial_rollforward;
    // Flag for signalling that already completed operation is recreated
    bool ressurected_op;

    // request for lock/unlock
    DictLockReq m_lockReq;

    // callback (not yet used)
    Callback m_callback;

    // error is reset after each req/reply
    ErrorInfo m_error;

    /**
     * Mutex handling
     */
    MutexHandle2<DIH_START_LCP_MUTEX> m_commit_mutex;

    bool m_flush_prepare;
    bool m_flush_commit;
    bool m_flush_complete;
    bool m_flush_end;
    bool m_wait_gcp_on_commit;
    bool m_abort_on_node_fail;

    // magic is on when record is seized
    enum { DICT_MAGIC = ~RT_DBDICT_SCHEMA_TRANSACTION };
    Uint32 m_magic;

    SchemaTrans() {
      m_state = TS_INITIAL;
      m_isMaster = false;
      m_masterRef = 0;
      m_requestInfo = 0;
      m_clientRef = 0;
      m_transId = 0;
      m_clientState = TransClient::StateUndef;
      m_clientFlags = 0;
      m_takeOverTxKey = 0;
      std::memset(&m_lockReq, 0, sizeof(m_lockReq));
      m_callback.m_callbackFunction = 0;
      m_callback.m_callbackData = 0;
      m_magic = DICT_MAGIC;
      m_obj_id = RNIL;
      m_flush_prepare = false;
      m_flush_commit = false;
      m_flush_complete = false;
      m_flush_end = false;
      m_wait_gcp_on_commit = true;
      m_abort_on_node_fail = false;
    }

    SchemaTrans(Uint32 the_trans_key) {
      trans_key = the_trans_key;
    }

#ifdef VM_TRACE
    void print(NdbOut&) const;
#endif
  };

  Uint32 check_read_obj(Uint32 objId, Uint32 transId = 0);
  Uint32 check_read_obj(SchemaFile::TableEntry*, Uint32 transId = 0);
  Uint32 check_write_obj(Uint32 objId, Uint32 transId = 0,
         SchemaFile::EntryState = SchemaFile::SF_UNUSED);
  Uint32 check_write_obj(Uint32, Uint32, SchemaFile::EntryState, ErrorInfo&);

  typedef RecordPool<ArenaPool<SchemaTrans> > SchemaTrans_pool;
  typedef DLMHashTable<SchemaTrans_pool> SchemaTrans_hash;
  typedef DLFifoList<SchemaTrans_pool> SchemaTrans_list;

  SchemaTrans_pool c_schemaTransPool;
  SchemaTrans_hash c_schemaTransHash;
  SchemaTrans_list c_schemaTransList;
  Uint32 c_schemaTransCount;

  bool seizeSchemaTrans(SchemaTransPtr&, Uint32 trans_key);
  bool seizeSchemaTrans(SchemaTransPtr&);
  bool findSchemaTrans(SchemaTransPtr&, Uint32 trans_key);
  void releaseSchemaTrans(SchemaTransPtr&);

  // coordinator
  void createSubOps(Signal*, SchemaOpPtr, bool first = false);
  void abortSubOps(Signal*, SchemaOpPtr, ErrorInfo);

  void trans_recv_reply(Signal*, SchemaTransPtr);
  void trans_start_recv_reply(Signal*, SchemaTransPtr);
  void trans_parse_recv_reply(Signal*, SchemaTransPtr);

  void trans_prepare_start(Signal*, SchemaTransPtr);
  void trans_prepare_first(Signal*, SchemaTransPtr);
  void trans_prepare_recv_reply(Signal*, SchemaTransPtr);
  void trans_prepare_next(Signal*, SchemaTransPtr, SchemaOpPtr);
  void trans_prepare_done(Signal*, SchemaTransPtr);

  void trans_abort_prepare_start(Signal*, SchemaTransPtr);
  void trans_abort_prepare_recv_reply(Signal*, SchemaTransPtr);
  void trans_abort_prepare_next(Signal*, SchemaTransPtr, SchemaOpPtr);
  void trans_abort_prepare_done(Signal*, SchemaTransPtr);

  void trans_abort_parse_start(Signal*, SchemaTransPtr);
  void trans_abort_parse_recv_reply(Signal*, SchemaTransPtr);
  void trans_abort_parse_next(Signal*, SchemaTransPtr, SchemaOpPtr);
  void trans_abort_parse_done(Signal*, SchemaTransPtr);

  void trans_rollback_sp_start(Signal* signal, SchemaTransPtr);
  void trans_rollback_sp_recv_reply(Signal* signal, SchemaTransPtr);
  void trans_rollback_sp_next(Signal* signal, SchemaTransPtr, SchemaOpPtr);
  void trans_rollback_sp_done(Signal* signal, SchemaTransPtr, SchemaOpPtr);

  void trans_commit_start(Signal*, SchemaTransPtr);
  void trans_commit_wait_gci(Signal*);
  void trans_commit_mutex_locked(Signal*, Uint32, Uint32);
  void trans_commit_first(Signal*, SchemaTransPtr);
  void trans_commit_recv_reply(Signal*, SchemaTransPtr);
  void trans_commit_next(Signal*, SchemaTransPtr, SchemaOpPtr);
  void trans_commit_done(Signal* signal, SchemaTransPtr);
  void trans_commit_mutex_unlocked(Signal*, Uint32, Uint32);

  void trans_complete_start(Signal* signal, SchemaTransPtr);
  void trans_complete_first(Signal* signal, SchemaTransPtr);
  void trans_complete_next(Signal*, SchemaTransPtr, SchemaOpPtr);
  void trans_complete_recv_reply(Signal*, SchemaTransPtr);
  void trans_complete_done(Signal*, SchemaTransPtr);

  void trans_end_start(Signal* signal, SchemaTransPtr);
  void trans_end_recv_reply(Signal*, SchemaTransPtr);

  void trans_log(SchemaTransPtr);
  Uint32 trans_log_schema_op(SchemaOpPtr,
                             Uint32 objectId,
                             const SchemaFile::TableEntry*);

  void trans_log_schema_op_abort(SchemaOpPtr);
  void trans_log_schema_op_complete(SchemaOpPtr);

  void handle_master_takeover(Signal*);
  void check_takeover_replies(Signal*);
  void trans_recover(Signal*, SchemaTransPtr);
  void check_partial_trans_abort_prepare_next(SchemaTransPtr,
                                              NdbNodeBitmask &,
                                              SchemaOpPtr);
  void check_partial_trans_abort_parse_next(SchemaTransPtr,
                                            NdbNodeBitmask &,
                                            SchemaOpPtr);
  void check_partial_trans_complete_start(SchemaTransPtr, NdbNodeBitmask &);
  void check_partial_trans_commit_start(SchemaTransPtr, NdbNodeBitmask &);
  void check_partial_trans_commit_next(SchemaTransPtr,
                                       NdbNodeBitmask &,
                                       SchemaOpPtr);

  // participant
  void recvTransReq(Signal*);
  void recvTransParseReq(Signal*, SchemaTransPtr,
                         Uint32 op_key, const OpInfo& info,
                         Uint32 requestInfo);
  void runTransSlave(Signal*, SchemaTransPtr);
  void update_op_state(SchemaOpPtr);
  void sendTransConf(Signal*, SchemaOpPtr);
  void sendTransConf(Signal*, SchemaTransPtr);
  void sendTransConfRelease(Signal*, SchemaTransPtr);
  void sendTransRef(Signal*, SchemaOpPtr);
  void sendTransRef(Signal*, SchemaTransPtr);

  void slave_run_start(Signal*, const SchemaTransImplReq*);
  void slave_run_parse(Signal*, SchemaTransPtr, const SchemaTransImplReq*);
  void slave_run_flush(Signal*, SchemaTransPtr, const SchemaTransImplReq*);
  void slave_writeSchema_conf(Signal*, Uint32, Uint32);
  void slave_commit_mutex_locked(Signal*, Uint32, Uint32);
  void slave_commit_mutex_unlocked(Signal*, Uint32, Uint32);

  // reply to trans client for begin/end trans
  void sendTransClientReply(Signal*, SchemaTransPtr);

  // on DB slave node failure exclude the node from transactions
  void handleTransSlaveFail(Signal*, Uint32 failedNode);

  // common code for different op types

  /*
   * Client REQ starts with find trans and add op record.
   * Sets request info in op and default request type in impl_req.
   */
  template <class T, class Req, class ImplReq>
  inline void
  startClientReq(SchemaOpPtr& op_ptr, Ptr<T>& t_ptr,
                 const Req* req, ImplReq*& impl_req, ErrorInfo& error)
  {
    SchemaTransPtr trans_ptr;

    const Uint32 requestInfo = req->requestInfo;
    const Uint32 requestType = DictSignal::getRequestType(requestInfo);
    const Uint32 requestExtra = DictSignal::getRequestExtra(requestInfo);
    const bool localTrans = (requestInfo & DictSignal::RF_LOCAL_TRANS);

    if (getOwnNodeId() != c_masterNodeId && !localTrans) {
      jam();
      setError(error, SchemaTransImplRef::NotMaster, __LINE__);
      return;
    }

    if (!findSchemaTrans(trans_ptr, req->transKey)) {
      jam();
      setError(error, SchemaTransImplRef::InvalidTransKey, __LINE__);
      return;
    }

    if (trans_ptr.p->m_transId != req->transId) {
      jam();
      setError(error, SchemaTransImplRef::InvalidTransId, __LINE__);
      return;
    }

    if (!localTrans)
    {
      ndbassert(getOwnNodeId() == c_masterNodeId);
      NodeRecordPtr masterNodePtr;
      c_nodes.getPtr(masterNodePtr, c_masterNodeId);

      if (masterNodePtr.p->nodeState == NodeRecord::NDB_MASTER_TAKEOVER)
      {
        jam();
        /**
         * There is a dict takeover in progress, and the transaction may thus
         * be in an inconsistent state where its fate has not been decided yet.
         * If transaction is in error we return that error,
         * else we return 'Busy' which will cause a later retry.
         */
        if (hasError(trans_ptr.p->m_error))
        {
          jam();
          setError(error, trans_ptr.p->m_error);
        }
        else
        {
          jam();
          setError(error, SchemaTransImplRef::Busy, __LINE__);
        }
        return;
      }
    }

    // Assert that we are not in an inconsistent/incomplete state
    ndbassert(!hasError(trans_ptr.p->m_error));
    ndbassert(!c_takeOverInProgress);
    ndbassert(trans_ptr.p->m_counter.done());   

    if (!seizeSchemaOp(trans_ptr, op_ptr, t_ptr)) {
      jam();
      setError(error, SchemaTransImplRef::TooManySchemaOps, __LINE__);
      return;
    }

    trans_ptr.p->m_clientState = TransClient::ParseReq;

    DictSignal::setRequestExtra(op_ptr.p->m_requestInfo, requestExtra);
    DictSignal::addRequestFlags(op_ptr.p->m_requestInfo, requestInfo);

    // impl_req was passed via reference
    impl_req = &t_ptr.p->m_request;

    impl_req->senderRef = reference();
    impl_req->senderData = op_ptr.p->op_key;
    impl_req->requestType = requestType;

    // client of this REQ (trans client or us, recursively)
    op_ptr.p->m_clientRef = req->clientRef;
    op_ptr.p->m_clientData = req->clientData;
  }

  /*
   * The other half of client REQ processing.  On error starts
   * rollback of current client op and its sub-ops.
   */
  void handleClientReq(Signal*, SchemaOpPtr, SectionHandle&);

  // DICT receives recursive or internal CONF or REF

  template <class Conf>
  inline void
  handleDictConf(Signal* signal, const Conf* conf) {
    D("handleDictConf" << V(conf->senderData));
    ndbrequire(signal->getNoOfSections() == 0);

    Callback callback;
    bool ok = findCallback(callback, conf->senderData);
    ndbrequire(ok);
    execute(signal, callback, 0);
  }

  template <class Ref>
  inline void
  handleDictRef(Signal* signal, const Ref* ref) {
    D("handleDictRef" << V(ref->senderData) << V(ref->errorCode));
    ndbrequire(signal->getNoOfSections() == 0);

    Callback callback;
    bool ok = findCallback(callback, ref->senderData);
    if(ok)
    {
      ndbrequire(ref->errorCode != 0);
      execute(signal, callback, ref->errorCode);
    }
    else
    {
      D("handleDictRef - failed to find callback function, invalid schema transaction key"); 
    }
  }

  /*
   * TxHandle
   *
   * DICT as schema trans client.  TxHandle is the client-side record.
   * It has same role as NdbDictInterface::Tx in NDB API.  It is used
   * for following:
   *
   * - create or drop table at NR/SR [not yet]
   * - build or activate indexes at NR/SR
   * - take over client trans if client requests this
   * - take over client trans when client API has failed
   */

  struct TxHandle {
    // ArrayPool
    Uint32 nextPool;

    // DLMHashTable
    Uint32 tx_key;
    Uint32 nextHash;
    Uint32 prevHash;
    Uint32 hashValue() const {
      return tx_key;
    }
    bool equal(const TxHandle& rec) const {
      return tx_key == rec.tx_key;
    }

    Uint32 m_requestInfo; // global flags are passed to schema trans
    Uint32 m_transId;
    Uint32 m_transKey;
    Uint32 m_userData;

    // when take over for background or for failed API
    TransClient::State m_clientState;
    Uint32 m_clientFlags;
    BlockReference m_takeOverRef;
    Uint32 m_takeOverTransId;

    Callback m_callback;
    ErrorInfo m_error;

    // magic is on when record is seized
    enum { DICT_MAGIC = 0xd1c70003 };
    Uint32 m_magic;

    TxHandle() {
      m_requestInfo = 0;
      m_transId = 0;
      m_transKey = 0;
      m_userData = 0;
      m_clientState = TransClient::StateUndef;
      m_clientFlags = 0;
      m_takeOverRef = 0;
      m_takeOverTransId = 0;
      m_callback.m_callbackFunction = 0;
      m_callback.m_callbackData = 0;
      m_magic = 0;
    }

    TxHandle(Uint32 the_tx_key) {
      tx_key = the_tx_key;
    }
#ifdef VM_TRACE
    void print(NdbOut&) const;
#endif
  };

  typedef ArrayPool<TxHandle> TxHandle_pool;
  typedef DLMHashTable<TxHandle_pool> TxHandle_hash;

  TxHandle_pool c_txHandlePool;
  TxHandle_hash c_txHandleHash;

  bool seizeTxHandle(TxHandlePtr&, bool allow_fail);
  bool findTxHandle(TxHandlePtr&, Uint32 tx_key);
  void releaseTxHandle(TxHandlePtr&);

  void beginSchemaTrans(Signal*, TxHandlePtr);
  void endSchemaTrans(Signal*, TxHandlePtr, Uint32 flags = 0);

  void handleApiFail(Signal*, Uint32 failedApiNode);
  void takeOverTransClient(Signal*, SchemaTransPtr);
  void runTransClientTakeOver(Signal*, Uint32 tx_key, Uint32 ret);
  void finishApiFail(Signal*, TxHandlePtr tx_ptr);
  void apiFailBlockHandling(Signal*, Uint32 failedApiNode);

  /*
   * Callback key is for different record types in some cases.
   * For example a CONF can be for SchemaOp or for TxHandle.
   * This looks for match for one of op_key/trans_key/tx_key.
   */
  bool findCallback(Callback& callback, Uint32 any_key);

  // MODULE: CreateTable

  struct CreateTableRec;
  typedef RecordPool<ArenaPool<CreateTableRec> > CreateTableRec_pool;

  struct CreateTableRec : public OpRec {
    static const OpInfo g_opInfo;

    static CreateTableRec_pool&
    getPool(Dbdict* dict) {
      return dict->c_createTableRecPool;
    }

    CreateTabReq m_request;

    // wl3600_todo check mutex name and number later
    MutexHandle2<DIH_START_LCP_MUTEX> m_startLcpMutex;

    // long signal memory for temp use
    Uint32 m_tabInfoPtrI;
    Uint32 m_fragmentsPtrI;

    // connect pointers towards DIH and LQH
    Uint32 m_dihAddFragPtr;
    Uint32 m_lqhFragPtr;

    // who is using local create tab
    Callback m_callback;

    // flag if this op has been aborted in RT_PREPARE phase
    bool m_abortPrepareDone;

    //
    bool m_fully_replicated_trigger;

    // Table has been modified by subOps
    bool m_modified_by_subOps;

    CreateTableRec() :
      OpRec(g_opInfo, (Uint32*)&m_request) {
      std::memset(&m_request, 0, sizeof(m_request));
      m_tabInfoPtrI = RNIL;
      m_fragmentsPtrI = RNIL;
      m_dihAddFragPtr = RNIL;
      m_lqhFragPtr = RNIL;
      m_abortPrepareDone = false;
      m_fully_replicated_trigger = false;
      m_modified_by_subOps = false;
    }

#ifdef VM_TRACE
    void print(NdbOut&) const;
#endif
  };

  typedef Ptr<CreateTableRec> CreateTableRecPtr;
  CreateTableRec_pool c_createTableRecPool;

  // OpInfo
  bool createTable_seize(SchemaOpPtr);
  void createTable_release(SchemaOpPtr);
  //
  void createTable_parse(Signal*, bool master,
                         SchemaOpPtr, SectionHandle&, ErrorInfo&);
  bool createTable_subOps(Signal*, SchemaOpPtr);
  void createTable_reply(Signal*, SchemaOpPtr, ErrorInfo);
  //
  void createTable_prepare(Signal*, SchemaOpPtr);
  void createTable_commit(Signal*, SchemaOpPtr);
  void createTable_complete(Signal*, SchemaOpPtr);
  //
  void createTable_abortParse(Signal*, SchemaOpPtr);
  void createTable_abortPrepare(Signal*, SchemaOpPtr);

  //
  void markTableModifiedBySubOp(SchemaOpPtr, Uint32 tableId);

  // prepare
  void createTab_writeTableConf(Signal*, Uint32 op_key, Uint32 ret);
  void createTab_local(Signal*, SchemaOpPtr, OpSection fragSec, Callback*);
  void createTab_dih(Signal*, SchemaOpPtr);
  void createTab_localComplete(Signal*, Uint32 op_key, Uint32 ret);

  void createTable_toCreateTrigger(Signal* signal, SchemaOpPtr op_ptr);
  void createTable_fromCreateTrigger(Signal* signal,
                                     Uint32 op_key,
                                     Uint32 ret);

  // commit
  void createTab_activate(Signal*, SchemaOpPtr, Callback*);
  void createTab_alterComplete(Signal*, Uint32 op_key, Uint32 ret);

  // abort prepare
  void createTable_abortLocalConf(Signal*, Uint32 aux_op_key, Uint32 ret);

  // MODULE: DropTable

  struct DropTableRec;
  typedef RecordPool<ArenaPool<DropTableRec> > DropTableRec_pool;

  struct DropTableRec : public OpRec {
    static const OpInfo g_opInfo;

    static DropTableRec_pool&
    getPool(Dbdict* dict) {
      return dict->c_dropTableRecPool;
    }

    DropTabReq m_request;
    bool m_fully_replicated_trigger;

    // wl3600_todo check mutex name and number later
    MutexHandle2<BACKUP_DEFINE_MUTEX> m_define_backup_mutex;

    Uint32 m_block;
    enum { BlockCount = 6 };
    Uint32 m_blockNo[BlockCount];
    Callback m_callback;

    DropTableRec() :
      OpRec(g_opInfo, (Uint32*)&m_request) {
      std::memset(&m_request, 0, sizeof(m_request));
      m_block = 0;
      m_fully_replicated_trigger = false;
    }

#ifdef VM_TRACE
    void print(NdbOut&) const;
#endif
  };

  typedef Ptr<DropTableRec> DropTableRecPtr;
  DropTableRec_pool c_dropTableRecPool;

  // OpInfo
  bool dropTable_seize(SchemaOpPtr);
  void dropTable_release(SchemaOpPtr);
  //
  void dropTable_parse(Signal*, bool master,
                       SchemaOpPtr, SectionHandle&, ErrorInfo&);
  bool dropTable_subOps(Signal*, SchemaOpPtr);
  void dropTable_reply(Signal*, SchemaOpPtr, ErrorInfo);
  //
  void dropTable_prepare(Signal*, SchemaOpPtr);
  void dropTable_commit(Signal*, SchemaOpPtr);
  void dropTable_complete(Signal*, SchemaOpPtr);
  //
  void dropTable_abortParse(Signal*, SchemaOpPtr);
  void dropTable_abortPrepare(Signal*, SchemaOpPtr);

  // prepare
  void dropTable_backup_mutex_locked(Signal*, Uint32 op_key, Uint32 ret);

  void dropTable_toDropTrigger(Signal* signal, SchemaOpPtr op_ptr);
  void dropTable_fromDropTrigger(Signal* signal,
                                 Uint32 op_key,
                                 Uint32 ret);

  // commit
  void dropTable_commit_nextStep(Signal*, SchemaOpPtr);
  void dropTable_commit_fromLocal(Signal*, Uint32 op_key, Uint32 errorCode);
  void dropTable_commit_done(Signal*, SchemaOpPtr);

  // complete
  void dropTable_complete_nextStep(Signal*, SchemaOpPtr);
  void dropTable_complete_fromLocal(Signal*, Uint32 op_key);
  void dropTable_complete_done(Signal*, Uint32 op_key, Uint32 ret);

  // MODULE: AlterTable

  struct AlterTableRec;
  typedef RecordPool<ArenaPool<AlterTableRec> > AlterTableRec_pool;

  struct AlterTableRec : public OpRec {
    static const OpInfo g_opInfo;

    static AlterTableRec_pool&
    getPool(Dbdict* dict) {
      return dict->c_alterTableRecPool;
    }

    AlterTabReq m_request;

    // added attributes
    OpSection m_newAttrData;

    // wl3600_todo check mutex name and number later
    MutexHandle2<BACKUP_DEFINE_MUTEX> m_define_backup_mutex;

    // current and new temporary work table
    TableRecordPtr::I m_newTablePtrI;
    Uint32 m_newTable_realObjectId;

    // before image
    LcRopeHandle m_oldTableName;
    LcRopeHandle m_oldFrmData;

    // connect ptr towards TUP, DIH, LQH
    Uint32 m_dihAddFragPtr;
    Uint32 m_lqhFragPtr;

    // local blocks to process
    enum { BlockCount = 4 };
    Uint32 m_blockNo[BlockCount];
    Uint32 m_blockIndex;

    // used for creating subops for add partitions, wrt ordered index
    bool m_sub_reorg_commit;
    bool m_sub_reorg_complete;
    bool m_sub_read_backup;
    Uint32 m_sub_read_backup_ptr;
    bool m_sub_add_ordered_index_frag;
    bool m_sub_add_unique_index_frag;
    Uint32 m_sub_add_frag_index_ptr;
    bool m_sub_reorg_trigger;
    bool m_sub_copy_data;
    bool m_sub_suma_enable;
    bool m_sub_suma_filter;

    AlterTableRec() :
      OpRec(g_opInfo, (Uint32*)&m_request) {
      std::memset(&m_request, 0, sizeof(m_request));
      m_newTablePtrI = RNIL;
      m_dihAddFragPtr = RNIL;
      m_lqhFragPtr = RNIL;
      m_blockNo[0] = DBLQH;
      m_blockNo[1] = DBDIH;
      m_blockNo[2] = DBSPJ;
      m_blockNo[3] = DBTC;
      m_blockIndex = 0;
      m_sub_read_backup = false;
      m_sub_read_backup_ptr = RNIL;
      m_sub_add_frag_index_ptr = RNIL;
      m_sub_add_ordered_index_frag = false;
      m_sub_add_unique_index_frag = false;
      m_sub_reorg_commit = false;
      m_sub_reorg_complete = false;
      m_sub_reorg_trigger = false;
      m_sub_copy_data = false;
      m_sub_suma_enable = false;
      m_sub_suma_filter = false;
    }
#ifdef VM_TRACE
    void print(NdbOut&) const;
#endif
  };

  typedef Ptr<AlterTableRec> AlterTableRecPtr;
  AlterTableRec_pool c_alterTableRecPool;

  // OpInfo
  bool alterTable_seize(SchemaOpPtr);
  void alterTable_release(SchemaOpPtr);
  //
  void alterTable_parse(Signal*, bool master,
                        SchemaOpPtr, SectionHandle&, ErrorInfo&);
  bool alterTable_subOps(Signal*, SchemaOpPtr);
  void alterTable_reply(Signal*, SchemaOpPtr, ErrorInfo);
  //
  void alterTable_prepare(Signal*, SchemaOpPtr);
  void alterTable_commit(Signal*, SchemaOpPtr);
  void alterTable_complete(Signal*, SchemaOpPtr);
  //
  void alterTable_abortParse(Signal*, SchemaOpPtr);
  void alterTable_abortPrepare(Signal*, SchemaOpPtr);

  void alterTable_toReadBackup(Signal *signal,
                               SchemaOpPtr op_ptr,
                               TableRecordPtr indexPtr,
                               TableRecordPtr tablePtr);

  void alterTable_toAlterUniqueIndex(Signal *signal,
                                     SchemaOpPtr op_ptr,
                                     TableRecordPtr indexPtr,
                                     TableRecordPtr tablePtr);

  void alterTable_toCopyData(Signal* signal, SchemaOpPtr op_ptr);
  void alterTable_fromCopyData(Signal*, Uint32 op_key, Uint32 ret);

  // prepare phase
  void alterTable_backup_mutex_locked(Signal*, Uint32 op_key, Uint32 ret);
  void alterTable_toLocal(Signal*, SchemaOpPtr);
  void alterTable_fromLocal(Signal*, Uint32 op_key, Uint32 ret);

  void alterTable_toAlterOrderedIndex(Signal*, SchemaOpPtr);
  void alterTable_fromAlterIndex(Signal*, Uint32 op_key, Uint32 ret);

  void alterTable_toReorgTable(Signal*, SchemaOpPtr, Uint32 step);
  void alterTable_fromReorgTable(Signal*, Uint32 op_key, Uint32 ret);

  void alterTable_toCreateTrigger(Signal* signal, SchemaOpPtr op_ptr);
  void alterTable_fromCreateTrigger(Signal*, Uint32 op_key, Uint32 ret);

  void alterTable_toSumaSync(Signal* signal, SchemaOpPtr op_ptr, Uint32);

  // commit phase
  void alterTable_toCommitComplete(Signal*, SchemaOpPtr, Uint32 = ~Uint32(0));
  void alterTable_fromCommitComplete(Signal*, Uint32 op_key, Uint32 ret);
  void alterTab_writeTableConf(Signal*, Uint32 op_key, Uint32 ret);

  // abort
  void alterTable_abortToLocal(Signal*, SchemaOpPtr);
  void alterTable_abortFromLocal(Signal*, Uint32 op_key, Uint32 ret);

  Uint32 check_supported_add_fragment(Uint16*, const Uint16*);
  Uint32 check_supported_reorg(Uint32, Uint32);

  // MODULE: CreateIndex

  typedef struct {
    Uint32 old_index;
    Uint32 attr_id;
    Uint32 attr_ptr_i;
  } AttributeMap[MAX_ATTRIBUTES_IN_INDEX];

  struct CreateIndexRec;
  typedef RecordPool<ArenaPool<CreateIndexRec> > CreateIndexRec_pool;

  struct CreateIndexRec : public OpRec {
    CreateIndxImplReq m_request;
    char m_indexName[MAX_TAB_NAME_SIZE];
    IndexAttributeList m_attrList;
    AttributeMask m_attrMask;
    AttributeMap m_attrMap;
    Uint32 m_bits;
    Uint32 m_fragmentType;
    Uint32 m_indexKeyLength;

    // reflection
    static const OpInfo g_opInfo;

    static CreateIndexRec_pool&
    getPool(Dbdict* dict) {
      return dict->c_createIndexRecPool;
    }

    // sub-operation counters
    bool m_sub_create_table;
    bool m_sub_alter_index;

    CreateIndexRec() :
      OpRec(g_opInfo, (Uint32*)&m_request) {
      std::memset(&m_request, 0, sizeof(m_request));
      std::memset(m_indexName, 0, sizeof(m_indexName));
      std::memset(&m_attrList, 0, sizeof(m_attrList));
      m_attrMask.clear();
      std::memset(m_attrMap, 0, sizeof(m_attrMap));
      m_bits = 0;
      m_fragmentType = 0;
      m_indexKeyLength = 0;
      m_sub_create_table = false;
      m_sub_alter_index = false;
    }
#ifdef VM_TRACE
    void print(NdbOut&) const;
#endif
  };

  typedef Ptr<CreateIndexRec> CreateIndexRecPtr;
  CreateIndexRec_pool c_createIndexRecPool;

  // OpInfo
  bool createIndex_seize(SchemaOpPtr);
  void createIndex_release(SchemaOpPtr);
  //
  void createIndex_parse(Signal*, bool master,
                         SchemaOpPtr, SectionHandle&, ErrorInfo&);
  bool createIndex_subOps(Signal*, SchemaOpPtr);
  void createIndex_reply(Signal*, SchemaOpPtr, ErrorInfo);
  //
  void createIndex_prepare(Signal*, SchemaOpPtr);
  void createIndex_commit(Signal*, SchemaOpPtr);
  void createIndex_complete(Signal*, SchemaOpPtr);
  //
  void createIndex_abortParse(Signal*, SchemaOpPtr);
  void createIndex_abortPrepare(Signal*, SchemaOpPtr);

  // sub-ops
  void createIndex_toCreateTable(Signal*, SchemaOpPtr);
  void createIndex_fromCreateTable(Signal*, Uint32 op_key, Uint32 ret);
  void createIndex_toAlterIndex(Signal*, SchemaOpPtr);
  void createIndex_fromAlterIndex(Signal*, Uint32 op_key, Uint32 ret);

  // MODULE: DropIndex

  struct DropIndexRec;
  typedef RecordPool<ArenaPool<DropIndexRec> > DropIndexRec_pool;

  struct DropIndexRec : public OpRec {
    DropIndxImplReq m_request;

    // reflection
    static const OpInfo g_opInfo;

    static DropIndexRec_pool&
    getPool(Dbdict* dict) {
      return dict->c_dropIndexRecPool;
    }

    // sub-operation counters
    bool m_sub_alter_index;
    bool m_sub_drop_table;

    DropIndexRec() :
      OpRec(g_opInfo, (Uint32*)&m_request) {
      std::memset(&m_request, 0, sizeof(m_request));
      m_sub_alter_index = false;
      m_sub_drop_table = false;
    }
#ifdef VM_TRACE
    void print(NdbOut&) const;
#endif
  };

  typedef Ptr<DropIndexRec> DropIndexRecPtr;
  DropIndexRec_pool c_dropIndexRecPool;

  // OpInfo
  bool dropIndex_seize(SchemaOpPtr);
  void dropIndex_release(SchemaOpPtr);
  //
  void dropIndex_parse(Signal*, bool master,
                       SchemaOpPtr, SectionHandle&, ErrorInfo&);
  bool dropIndex_subOps(Signal*, SchemaOpPtr);
  void dropIndex_reply(Signal*, SchemaOpPtr, ErrorInfo);
  //
  void dropIndex_prepare(Signal*, SchemaOpPtr);
  void dropIndex_commit(Signal*, SchemaOpPtr);
  void dropIndex_complete(Signal*, SchemaOpPtr);
  //
  void dropIndex_abortParse(Signal*, SchemaOpPtr);
  void dropIndex_abortPrepare(Signal*, SchemaOpPtr);

  // sub-ops
  void dropIndex_toDropTable(Signal*, SchemaOpPtr);
  void dropIndex_fromDropTable(Signal*, Uint32 op_key, Uint32 ret);
  void dropIndex_toAlterIndex(Signal*, SchemaOpPtr);
  void dropIndex_fromAlterIndex(Signal*, Uint32 op_key, Uint32 ret);

  // MODULE: AlterIndex

  struct TriggerTmpl {
    const char* nameFormat; // contains one %u for index id
    TriggerInfo triggerInfo;
  };

  static const TriggerTmpl g_hashIndexTriggerTmpl[1];
  static const TriggerTmpl g_orderedIndexTriggerTmpl[1];
  static const TriggerTmpl g_buildIndexConstraintTmpl[1];
  static const TriggerTmpl g_reorgTriggerTmpl[1];
  static const TriggerTmpl g_fkTriggerTmpl[2];
  static const TriggerTmpl g_fullyReplicatedTriggerTmp[1];

  struct AlterIndexRec;
  typedef RecordPool<ArenaPool<AlterIndexRec> > AlterIndexRec_pool;

  struct AlterIndexRec : public OpRec {
    AlterIndxImplReq m_request;
    IndexAttributeList m_attrList;
    AttributeMask m_attrMask;

    // reflection
    static const OpInfo g_opInfo;

    static AlterIndexRec_pool&
    getPool(Dbdict* dict) {
      return dict->c_alterIndexRecPool;
    }

    // sub-operation counters (true = done or skip)
    const TriggerTmpl* m_triggerTmpl;
    bool m_sub_trigger;
    bool m_sub_build_index;
    bool m_sub_index_stat_dml;
    bool m_sub_index_stat_mon;

    // prepare phase
    bool m_tc_index_done;

    // connect pointers towards DIH and LQH
    Uint32 m_dihAddFragPtr;
    Uint32 m_lqhFragPtr;

    AlterIndexRec() :
      OpRec(g_opInfo, (Uint32*)&m_request) {
      std::memset(&m_request, 0, sizeof(m_request));
      std::memset(&m_attrList, 0, sizeof(m_attrList));
      m_attrMask.clear();
      m_triggerTmpl = 0;
      m_sub_trigger = false;
      m_sub_build_index = false;
      m_sub_index_stat_dml = false;
      m_sub_index_stat_mon = false;
      m_tc_index_done = false;
    }

#ifdef VM_TRACE
    void print(NdbOut&) const;
#endif
  };

  typedef Ptr<AlterIndexRec> AlterIndexRecPtr;
  AlterIndexRec_pool c_alterIndexRecPool;

  // OpInfo
  bool alterIndex_seize(SchemaOpPtr);
  void alterIndex_release(SchemaOpPtr);
  //
  void alterIndex_parse(Signal*, bool master,
                        SchemaOpPtr, SectionHandle&, ErrorInfo&);
  bool alterIndex_subOps(Signal*, SchemaOpPtr);
  void alterIndex_reply(Signal*, SchemaOpPtr, ErrorInfo);
  //
  void alterIndex_prepare(Signal*, SchemaOpPtr);
  void alterIndex_commit(Signal*, SchemaOpPtr);
  void alterIndex_complete(Signal*, SchemaOpPtr);
  //
  void alterIndex_abortParse(Signal*, SchemaOpPtr);
  void alterIndex_abortPrepare(Signal*, SchemaOpPtr);

  // parse phase sub-routine
  void set_index_stat_frag(Signal*, TableRecordPtr indexPtr);

  // sub-ops
  void alterIndex_toCreateTrigger(Signal*, SchemaOpPtr);
  void alterIndex_atCreateTrigger(Signal*, SchemaOpPtr);
  void alterIndex_fromCreateTrigger(Signal*, Uint32 op_key, Uint32 ret);
  void alterIndex_toDropTrigger(Signal*, SchemaOpPtr);
  void alterIndex_atDropTrigger(Signal*, SchemaOpPtr);
  void alterIndex_fromDropTrigger(Signal*, Uint32 op_key, Uint32 ret);
  void alterIndex_toBuildIndex(Signal*, SchemaOpPtr);
  void alterIndex_fromBuildIndex(Signal*, Uint32 op_key, Uint32 ret);
  void alterIndex_toIndexStat(Signal*, SchemaOpPtr);
  void alterIndex_fromIndexStat(Signal*, Uint32 op_key, Uint32 ret);

  // prepare phase
  void alterIndex_toCreateLocal(Signal*, SchemaOpPtr);
  void alterIndex_toDropLocal(Signal*, SchemaOpPtr);
  void alterIndex_fromLocal(Signal*, Uint32 op_key, Uint32 ret);

  void alterIndex_toAddPartitions(Signal*, SchemaOpPtr);
  void alterIndex_fromAddPartitions(Signal*, Uint32 op_key, Uint32 ret);

  // abort
  void alterIndex_abortFromLocal(Signal*, Uint32 op_key, Uint32 ret);

  // MODULE: BuildIndex

  // this prepends 1 column used for FRAGMENT in hash index table key
  typedef Id_array<1 + MAX_ATTRIBUTES_IN_INDEX> FragAttributeList;

  struct BuildIndexRec;
  typedef RecordPool<ArenaPool<BuildIndexRec> > BuildIndexRec_pool;

  struct BuildIndexRec : public OpRec {
    static const OpInfo g_opInfo;

    static BuildIndexRec_pool&
    getPool(Dbdict* dict) {
      return dict->c_buildIndexRecPool;
    }

    BuildIndxImplReq m_request;

    IndexAttributeList m_indexKeyList;
    FragAttributeList m_tableKeyList;
    AttributeMask m_attrMask;

    // sub-operation counters (CTr BIn DTr)
    const TriggerTmpl* m_triggerTmpl;
    Uint32 m_subOpCount;    // 3 or 0
    Uint32 m_subOpIndex;

    // do the actual build (i.e. not done in a sub-op BIn)
    bool m_doBuild;

    BuildIndexRec() :
      OpRec(g_opInfo, (Uint32*)&m_request) {
      std::memset(&m_request, 0, sizeof(m_request));
      std::memset(&m_indexKeyList, 0, sizeof(m_indexKeyList));
      std::memset(&m_tableKeyList, 0, sizeof(m_tableKeyList));
      m_attrMask.clear();
      m_triggerTmpl = 0;
      m_subOpCount = 0;
      m_subOpIndex = 0;
      m_doBuild = false;
    }
  };

  typedef Ptr<BuildIndexRec> BuildIndexRecPtr;
  BuildIndexRec_pool c_buildIndexRecPool;

  // OpInfo
  bool buildIndex_seize(SchemaOpPtr);
  void buildIndex_release(SchemaOpPtr);
  //
  void buildIndex_parse(Signal*, bool master,
                        SchemaOpPtr, SectionHandle&, ErrorInfo&);
  bool buildIndex_subOps(Signal*, SchemaOpPtr);
  void buildIndex_reply(Signal*, SchemaOpPtr, ErrorInfo);
  //
  void buildIndex_prepare(Signal*, SchemaOpPtr);
  void buildIndex_commit(Signal*, SchemaOpPtr);
  void buildIndex_complete(Signal*, SchemaOpPtr);
  //
  void buildIndex_abortParse(Signal*, SchemaOpPtr);
  void buildIndex_abortPrepare(Signal*, SchemaOpPtr);

  // parse phase
  void buildIndex_toCreateConstraint(Signal*, SchemaOpPtr);
  void buildIndex_atCreateConstraint(Signal*, SchemaOpPtr);
  void buildIndex_fromCreateConstraint(Signal*, Uint32 op_key, Uint32 ret);
  //
  void buildIndex_toBuildIndex(Signal*, SchemaOpPtr);
  void buildIndex_fromBuildIndex(Signal*, Uint32 op_key, Uint32 ret);
  //
  void buildIndex_toDropConstraint(Signal*, SchemaOpPtr);
  void buildIndex_atDropConstraint(Signal*, SchemaOpPtr);
  void buildIndex_fromDropConstraint(Signal*, Uint32 op_key, Uint32 ret);

  // prepare phase
  void buildIndex_toLocalBuild(Signal*, SchemaOpPtr);
  void buildIndex_fromLocalBuild(Signal*, Uint32 op_key, Uint32 ret);

  // commit phase
  void buildIndex_toLocalOnline(Signal*, SchemaOpPtr);
  void buildIndex_fromLocalOnline(Signal*, Uint32 op_key, Uint32 ret);

  // MODULE: IndexStat

  struct IndexStatRec;
  typedef RecordPool<ArenaPool<IndexStatRec> > IndexStatRec_pool;

  struct IndexStatRec : public OpRec {
    static const OpInfo g_opInfo;

    static IndexStatRec_pool&
    getPool(Dbdict* dict) {
      return dict->c_indexStatRecPool;
    }

    IndexStatImplReq m_request;

    // sub-operation counters
    const TriggerTmpl* m_triggerTmpl;
    Uint32 m_subOpCount;
    Uint32 m_subOpIndex;

    IndexStatRec() :
      OpRec(g_opInfo, (Uint32*)&m_request) {
      std::memset(&m_request, 0, sizeof(m_request));
      m_subOpCount = 0;
      m_subOpIndex = 0;
    }
  };

  typedef Ptr<IndexStatRec> IndexStatRecPtr;
  IndexStatRec_pool c_indexStatRecPool;

  Uint32 c_indexStatAutoCreate;
  Uint32 c_indexStatAutoUpdate;
  Uint32 c_indexStatBgId;

  // OpInfo
  bool indexStat_seize(SchemaOpPtr);
  void indexStat_release(SchemaOpPtr);
  //
  void indexStat_parse(Signal*, bool master,
                        SchemaOpPtr, SectionHandle&, ErrorInfo&);
  bool indexStat_subOps(Signal*, SchemaOpPtr);
  void indexStat_reply(Signal*, SchemaOpPtr, ErrorInfo);
  //
  void indexStat_prepare(Signal*, SchemaOpPtr);
  void indexStat_commit(Signal*, SchemaOpPtr);
  void indexStat_complete(Signal*, SchemaOpPtr);
  //
  void indexStat_abortParse(Signal*, SchemaOpPtr);
  void indexStat_abortPrepare(Signal*, SchemaOpPtr);

  // parse phase
  void indexStat_toIndexStat(Signal*, SchemaOpPtr, Uint32 requestType);
  void indexStat_fromIndexStat(Signal*, Uint32 op_key, Uint32 ret);

  // prepare phase
  void indexStat_toLocalStat(Signal*, SchemaOpPtr);
  void indexStat_fromLocalStat(Signal*, Uint32 op_key, Uint32 ret);

  // background processing of stat requests
  void indexStatBg_process(Signal*);
  void indexStatBg_fromBeginTrans(Signal*, Uint32 tx_key, Uint32 ret);
  void indexStatBg_fromIndexStat(Signal*, Uint32 tx_key, Uint32 ret);
  void indexStatBg_fromEndTrans(Signal*, Uint32 tx_key, Uint32 ret);
  void indexStatBg_sendContinueB(Signal*);

  // MODULE: CreateHashMap

  struct HashMapRecord {
    HashMapRecord(){}
    static bool isCompatible(Uint32 type) { return DictTabInfo::isHashMap(type); }

    /* Table id (array index in DICT and other blocks) */
    union {
      Uint32 m_object_id;
      Uint32 key;
    };
    Uint32 m_obj_ptr_i;      // in HashMap_pool
    Uint32 m_object_version;

    LcRopeHandle m_name;

    /**
     * ptr.i, in g_hash_map
     */
    Uint32 m_map_ptr_i;
    Uint32 nextPool;
  };
  typedef Ptr<HashMapRecord> HashMapRecordPtr;
  typedef ArrayPool<HashMapRecord> HashMapRecord_pool;

  HashMapRecord_pool c_hash_map_pool;
  RSS_AP_SNAPSHOT(c_hash_map_pool);
  RSS_AP_SNAPSHOT(g_hash_map);
  HashMapRecord_pool& get_pool(HashMapRecordPtr) { return c_hash_map_pool; }

  struct CreateHashMapRec;
  typedef RecordPool<ArenaPool<CreateHashMapRec> > CreateHashMapRec_pool;

  struct CreateHashMapRec : public OpRec {
    static const OpInfo g_opInfo;

    static CreateHashMapRec_pool&
    getPool(Dbdict* dict) {
      return dict->c_createHashMapRecPool;
    }

    CreateHashMapImplReq m_request;

    CreateHashMapRec() :
      OpRec(g_opInfo, (Uint32*)&m_request) {
      std::memset(&m_request, 0, sizeof(m_request));
    }
  };

  typedef Ptr<CreateHashMapRec> CreateHashMapRecPtr;
  CreateHashMapRec_pool c_createHashMapRecPool;
  void execCREATE_HASH_MAP_REQ(Signal* signal);

  // OpInfo
  bool createHashMap_seize(SchemaOpPtr);
  void createHashMap_release(SchemaOpPtr);
  //
  void createHashMap_parse(Signal*, bool master,
                         SchemaOpPtr, SectionHandle&, ErrorInfo&);
  bool createHashMap_subOps(Signal*, SchemaOpPtr);
  void createHashMap_reply(Signal*, SchemaOpPtr, ErrorInfo);
  //
  void createHashMap_prepare(Signal*, SchemaOpPtr);
  void createHashMap_writeObjConf(Signal* signal, Uint32, Uint32);
  void createHashMap_commit(Signal*, SchemaOpPtr);
  void createHashMap_complete(Signal*, SchemaOpPtr);
  //
  void createHashMap_abortParse(Signal*, SchemaOpPtr);
  void createHashMap_abortPrepare(Signal*, SchemaOpPtr);

  void packHashMapIntoPages(SimpleProperties::Writer&, Ptr<HashMapRecord>);

  // MODULE: CopyData

  struct CopyDataRec;
  typedef RecordPool<ArenaPool<CopyDataRec> > CopyDataRec_pool;

  struct CopyDataRec : public OpRec {
    static const OpInfo g_opInfo;

    static CopyDataRec_pool&
    getPool(Dbdict* dict) {
      return dict->c_copyDataRecPool;
    }

    CopyDataImplReq m_request;

    CopyDataRec() :
      OpRec(g_opInfo, (Uint32*)&m_request) {
      std::memset(&m_request, 0, sizeof(m_request));
    }
  };

  typedef Ptr<CopyDataRec> CopyDataRecPtr;
  CopyDataRec_pool c_copyDataRecPool;
  void execCOPY_DATA_REQ(Signal* signal);
  void execCOPY_DATA_REF(Signal* signal);
  void execCOPY_DATA_CONF(Signal* signal);
  void execCOPY_DATA_IMPL_REF(Signal* signal);
  void execCOPY_DATA_IMPL_CONF(Signal* signal);

  // OpInfo
  bool copyData_seize(SchemaOpPtr);
  void copyData_release(SchemaOpPtr);
  //
  void copyData_parse(Signal*, bool master,
                      SchemaOpPtr, SectionHandle&, ErrorInfo&);
  bool copyData_subOps(Signal*, SchemaOpPtr);
  void copyData_reply(Signal*, SchemaOpPtr, ErrorInfo);
  //
  void copyData_prepare(Signal*, SchemaOpPtr);
  void copyData_fromLocal(Signal*, Uint32, Uint32);
  void copyData_commit(Signal*, SchemaOpPtr);
  void copyData_complete(Signal*, SchemaOpPtr);
  //
  void copyData_abortParse(Signal*, SchemaOpPtr);
  void copyData_abortPrepare(Signal*, SchemaOpPtr);

  /**
   * Operation record for Util Signals.
   */
  struct OpSignalUtil : OpRecordCommon{
    Callback m_callback;
    Uint32 m_userData;
  };
  typedef Ptr<OpSignalUtil> OpSignalUtilPtr;

  /**
   * Operation record for subscribe-start-stop
   */
  struct OpSubEvent : OpRecordCommon {
    Uint32 m_senderRef;
    Uint32 m_senderData;
    Uint32 m_errorCode;

    Uint32 m_gsn;
    Uint32 m_subscriptionId;
    Uint32 m_subscriptionKey;
    Uint32 m_subscriberRef;
    Uint32 m_subscriberData;
    Uint8 m_buckets_per_ng[256]; // For SUB_START_REQ
    union {
      SubStartConf m_sub_start_conf;
      SubStopConf m_sub_stop_conf;
    };
    RequestTracker m_reqTracker;
  };
  typedef Ptr<OpSubEvent> OpSubEventPtr;

  /**
   * Operation record for create event.
   */
  struct OpCreateEvent : OpRecordCommon {
    // original request (event id will be added)
    CreateEvntReq m_request;
    //AttributeMask m_attrListBitmask;
    //    AttributeList m_attrList;
    sysTab_NDBEVENTS_0 m_eventRec;
    //    char m_eventName[MAX_TAB_NAME_SIZE];
    //    char m_tableName[MAX_TAB_NAME_SIZE];

    // coordinator DICT
    RequestTracker m_reqTracker;
    // state info
    CreateEvntReq::RequestType m_requestType;
    // error info
    Uint32 m_errorCode;
    Uint32 m_errorLine;
    Uint32 m_errorNode; /* also used to store master node id
                           in case of NotMaster */
    // ctor
    OpCreateEvent() {
      std::memset(&m_request, 0, sizeof(m_request));
      m_requestType = CreateEvntReq::RT_UNDEFINED;
      m_errorCode = CreateEvntRef::NoError;
      m_errorLine = 0;
      m_errorNode = 0;
    }
    void init(const CreateEvntReq* req, Dbdict* dp) {
      m_request = *req;
      m_errorCode = CreateEvntRef::NoError;
      m_errorLine = 0;
      m_errorNode = 0;
      m_requestType = req->getRequestType();
    }
    bool hasError() {
      return m_errorCode != CreateEvntRef::NoError;
    }
    void setError(const CreateEvntRef* ref) {
      if (ref != 0 && ! hasError()) {
        m_errorCode = ref->getErrorCode();
        m_errorLine = ref->getErrorLine();
        m_errorNode = ref->getErrorNode();
      }
    }

  };
  typedef Ptr<OpCreateEvent> OpCreateEventPtr;

  /**
   * Operation record for drop event.
   */
  struct OpDropEvent : OpRecordCommon {
    // original request
    DropEvntReq m_request;
    //    char m_eventName[MAX_TAB_NAME_SIZE];
    sysTab_NDBEVENTS_0 m_eventRec;
    RequestTracker m_reqTracker;
    // error info
    Uint32 m_errorCode;
    Uint32 m_errorLine;
    Uint32 m_errorNode;
    // ctor
    OpDropEvent() {
      std::memset(&m_request, 0, sizeof(m_request));
      m_errorCode = 0;
      m_errorLine = 0;
      m_errorNode = 0;
    }
    void init(const DropEvntReq* req) {
      m_request = *req;
      m_errorCode = 0;
      m_errorLine = 0;
      m_errorNode = 0;
    }
    bool hasError() {
      return m_errorCode != 0;
    }
    void setError(const DropEvntRef* ref) {
      if (ref != 0 && ! hasError()) {
        m_errorCode = ref->getErrorCode();
        m_errorLine = ref->getErrorLine();
        m_errorNode = ref->getErrorNode();
      }
    }
  };
  typedef Ptr<OpDropEvent> OpDropEventPtr;

  // MODULE: CreateTrigger

  struct CreateTriggerRec;
  typedef RecordPool<ArenaPool<CreateTriggerRec> > CreateTriggerRec_pool;

  struct CreateTriggerRec : public OpRec {
    static const OpInfo g_opInfo;

    static CreateTriggerRec_pool&
    getPool(Dbdict* dict) {
      return dict->c_createTriggerRecPool;
    }

    CreateTrigImplReq m_request;

    char m_triggerName[MAX_TAB_NAME_SIZE];
    // sub-operation counters
    bool m_created;
    bool m_main_op;
    bool m_sub_dst; // Create trigger destination
    bool m_sub_src; // Create trigger source
    Uint32 m_block_list[1]; // Only 1 block...

    CreateTriggerRec() :
      OpRec(g_opInfo, (Uint32*)&m_request) {
      std::memset(&m_request, 0, sizeof(m_request));
      std::memset(m_triggerName, 0, sizeof(m_triggerName));
      m_main_op = true;
      m_sub_src = false;
      m_sub_dst = false;
      m_created = false;
    }
  };

  typedef Ptr<CreateTriggerRec> CreateTriggerRecPtr;
  CreateTriggerRec_pool c_createTriggerRecPool;

  // OpInfo
  bool createTrigger_seize(SchemaOpPtr);
  void createTrigger_release(SchemaOpPtr);
  //
  void createTrigger_parse(Signal*, bool master,
                           SchemaOpPtr, SectionHandle&, ErrorInfo&);
  void createTrigger_parse_endpoint(Signal*, SchemaOpPtr op_ptr, ErrorInfo&);
  bool createTrigger_subOps(Signal*, SchemaOpPtr);
  void createTrigger_toCreateEndpoint(Signal*, SchemaOpPtr,
				      CreateTrigReq::EndpointFlag);
  void createTrigger_fromCreateEndpoint(Signal*, Uint32, Uint32);
  void createTrigger_create_drop_trigger_operation(Signal*,SchemaOpPtr,
                                                   ErrorInfo& error);

  void createTrigger_reply(Signal*, SchemaOpPtr, ErrorInfo);
  //
  void createTrigger_prepare(Signal*, SchemaOpPtr);
  void createTrigger_prepare_fromLocal(Signal*, Uint32 op_key, Uint32 ret);
  void createTrigger_commit(Signal*, SchemaOpPtr);
  void createTrigger_commit_fromLocal(Signal*, Uint32 op_key, Uint32 ret);
  void createTrigger_complete(Signal*, SchemaOpPtr);
  //
  void createTrigger_abortParse(Signal*, SchemaOpPtr);
  void createTrigger_abortPrepare(Signal*, SchemaOpPtr);
  void createTrigger_abortPrepare_fromLocal(Signal*, Uint32, Uint32);
  void send_create_trig_req(Signal*, SchemaOpPtr);

  // MODULE: DropTrigger

  struct DropTriggerRec;
  typedef RecordPool<ArenaPool<DropTriggerRec> > DropTriggerRec_pool;

  struct DropTriggerRec : public OpRec {
    static const OpInfo g_opInfo;

    static DropTriggerRec_pool&
    getPool(Dbdict* dict) {
      return dict->c_dropTriggerRecPool;
    }

    DropTrigImplReq m_request;

    char m_triggerName[MAX_TAB_NAME_SIZE];
    // sub-operation counters
    bool m_main_op;
    bool m_sub_dst; // Create trigger destination
    bool m_sub_src; // Create trigger source
    Uint32 m_block_list[1]; // Only 1 block...

    DropTriggerRec() :
      OpRec(g_opInfo, (Uint32*)&m_request) {
      std::memset(&m_request, 0, sizeof(m_request));
      std::memset(m_triggerName, 0, sizeof(m_triggerName));
      m_main_op = true;
      m_sub_src = false;
      m_sub_dst = false;
    }
  };

  typedef Ptr<DropTriggerRec> DropTriggerRecPtr;
  DropTriggerRec_pool c_dropTriggerRecPool;

  // OpInfo
  bool dropTrigger_seize(SchemaOpPtr);
  void dropTrigger_release(SchemaOpPtr);
  //
  void dropTrigger_parse(Signal*, bool master,
                         SchemaOpPtr, SectionHandle&, ErrorInfo&);
  void dropTrigger_parse_endpoint(Signal*, SchemaOpPtr op_ptr, ErrorInfo&);
  bool dropTrigger_subOps(Signal*, SchemaOpPtr);
  void dropTrigger_toDropEndpoint(Signal*, SchemaOpPtr,
				  DropTrigReq::EndpointFlag);
  void dropTrigger_fromDropEndpoint(Signal*, Uint32, Uint32);
  void dropTrigger_reply(Signal*, SchemaOpPtr, ErrorInfo);
  //
  void dropTrigger_prepare(Signal*, SchemaOpPtr);
  void dropTrigger_commit(Signal*, SchemaOpPtr);
  void dropTrigger_commit_fromLocal(Signal*, Uint32, Uint32);
  void dropTrigger_complete(Signal*, SchemaOpPtr);
  //
  void dropTrigger_abortParse(Signal*, SchemaOpPtr);
  void dropTrigger_abortPrepare(Signal*, SchemaOpPtr);

  void send_drop_trig_req(Signal*, SchemaOpPtr);


  // MODULE: CreateFilegroup

  struct CreateFilegroupRec;
  typedef RecordPool<ArenaPool<CreateFilegroupRec> > CreateFilegroupRec_pool;

  struct CreateFilegroupRec : public OpRec {
    bool m_parsed, m_prepared;
    CreateFilegroupImplReq m_request;
    Uint32 m_warningFlags;

    // reflection
    static const OpInfo g_opInfo;

    static CreateFilegroupRec_pool&
    getPool(Dbdict* dict) {
      return dict->c_createFilegroupRecPool;
    }

    CreateFilegroupRec() :
      OpRec(g_opInfo, (Uint32*)&m_request) {
      std::memset(&m_request, 0, sizeof(m_request));
      m_parsed = m_prepared = false;
      m_warningFlags = 0;
    }
  };

  typedef Ptr<CreateFilegroupRec> CreateFilegroupRecPtr;
  CreateFilegroupRec_pool c_createFilegroupRecPool;

  // OpInfo
  bool createFilegroup_seize(SchemaOpPtr);
  void createFilegroup_release(SchemaOpPtr);
  //
  void createFilegroup_parse(Signal*, bool master,
                         SchemaOpPtr, SectionHandle&, ErrorInfo&);
  bool createFilegroup_subOps(Signal*, SchemaOpPtr);
  void createFilegroup_reply(Signal*, SchemaOpPtr, ErrorInfo);
  //
  void createFilegroup_prepare(Signal*, SchemaOpPtr);
  void createFilegroup_commit(Signal*, SchemaOpPtr);
  void createFilegroup_complete(Signal*, SchemaOpPtr);
  //
  void createFilegroup_abortParse(Signal*, SchemaOpPtr);
  void createFilegroup_abortPrepare(Signal*, SchemaOpPtr);

  void createFilegroup_fromLocal(Signal*, Uint32, Uint32);
  void createFilegroup_fromWriteObjInfo(Signal*, Uint32, Uint32);

  // MODULE: CreateFile

  struct CreateFileRec;
  typedef RecordPool<ArenaPool<CreateFileRec> > CreateFileRec_pool;

  struct CreateFileRec : public OpRec {
    bool m_parsed, m_prepared;
    CreateFileImplReq m_request;
    Uint32 m_warningFlags;

    // reflection
    static const OpInfo g_opInfo;

    static CreateFileRec_pool&
    getPool(Dbdict* dict) {
      return dict->c_createFileRecPool;
    }

    CreateFileRec() :
      OpRec(g_opInfo, (Uint32*)&m_request) {
      std::memset(&m_request, 0, sizeof(m_request));
      m_parsed = m_prepared = false;
      m_warningFlags = 0;
    }
  };

  typedef Ptr<CreateFileRec> CreateFileRecPtr;
  CreateFileRec_pool c_createFileRecPool;

  // OpInfo
  bool createFile_seize(SchemaOpPtr);
  void createFile_release(SchemaOpPtr);
  //
  void createFile_parse(Signal*, bool master,
                         SchemaOpPtr, SectionHandle&, ErrorInfo&);
  bool createFile_subOps(Signal*, SchemaOpPtr);
  void createFile_reply(Signal*, SchemaOpPtr, ErrorInfo);
  //
  void createFile_prepare(Signal*, SchemaOpPtr);
  void createFile_commit(Signal*, SchemaOpPtr);
  void createFile_complete(Signal*, SchemaOpPtr);
  //
  void createFile_abortParse(Signal*, SchemaOpPtr);
  void createFile_abortPrepare(Signal*, SchemaOpPtr);

  void createFile_fromLocal(Signal*, Uint32, Uint32);
  void createFile_fromWriteObjInfo(Signal*, Uint32, Uint32);

  // MODULE: DropFilegroup

  struct DropFilegroupRec;
  typedef RecordPool<ArenaPool<DropFilegroupRec> > DropFilegroupRec_pool;

  struct DropFilegroupRec : public OpRec {
    bool m_parsed, m_prepared;
    DropFilegroupImplReq m_request;

    // reflection
    static const OpInfo g_opInfo;

    static DropFilegroupRec_pool&
    getPool(Dbdict* dict) {
      return dict->c_dropFilegroupRecPool;
    }

    DropFilegroupRec() :
      OpRec(g_opInfo, (Uint32*)&m_request) {
      std::memset(&m_request, 0, sizeof(m_request));
      m_parsed = m_prepared = false;
    }
  };

  typedef Ptr<DropFilegroupRec> DropFilegroupRecPtr;
  DropFilegroupRec_pool c_dropFilegroupRecPool;

  // OpInfo
  bool dropFilegroup_seize(SchemaOpPtr);
  void dropFilegroup_release(SchemaOpPtr);
  //
  void dropFilegroup_parse(Signal*, bool master,
                         SchemaOpPtr, SectionHandle&, ErrorInfo&);
  bool dropFilegroup_subOps(Signal*, SchemaOpPtr);
  void dropFilegroup_reply(Signal*, SchemaOpPtr, ErrorInfo);
  //
  void dropFilegroup_prepare(Signal*, SchemaOpPtr);
  void dropFilegroup_commit(Signal*, SchemaOpPtr);
  void dropFilegroup_complete(Signal*, SchemaOpPtr);
  //
  void dropFilegroup_abortParse(Signal*, SchemaOpPtr);
  void dropFilegroup_abortPrepare(Signal*, SchemaOpPtr);

  void dropFilegroup_fromLocal(Signal*, Uint32, Uint32);

  // MODULE: DropFile

  struct DropFileRec;
  typedef RecordPool<ArenaPool<DropFileRec> > DropFileRec_pool;

  struct DropFileRec : public OpRec {
    bool m_parsed, m_prepared;
    DropFileImplReq m_request;

    // reflection
    static const OpInfo g_opInfo;

    static DropFileRec_pool&
    getPool(Dbdict* dict) {
      return dict->c_dropFileRecPool;
    }

    DropFileRec() :
      OpRec(g_opInfo, (Uint32*)&m_request) {
      std::memset(&m_request, 0, sizeof(m_request));
      m_parsed = m_prepared = false;
    }
  };

  typedef Ptr<DropFileRec> DropFileRecPtr;
  DropFileRec_pool c_dropFileRecPool;

  // OpInfo
  bool dropFile_seize(SchemaOpPtr);
  void dropFile_release(SchemaOpPtr);
  //
  void dropFile_parse(Signal*, bool master,
                         SchemaOpPtr, SectionHandle&, ErrorInfo&);
  bool dropFile_subOps(Signal*, SchemaOpPtr);
  void dropFile_reply(Signal*, SchemaOpPtr, ErrorInfo);
  //
  void dropFile_prepare(Signal*, SchemaOpPtr);
  void dropFile_commit(Signal*, SchemaOpPtr);
  void dropFile_complete(Signal*, SchemaOpPtr);
  //
  void dropFile_abortParse(Signal*, SchemaOpPtr);
  void dropFile_abortPrepare(Signal*, SchemaOpPtr);

  void dropFile_fromLocal(Signal*, Uint32, Uint32);

  // MODULE: CreateNodegroup

  struct CreateNodegroupRec;
  typedef RecordPool<ArenaPool<CreateNodegroupRec> > CreateNodegroupRec_pool;

  struct CreateNodegroupRec : public OpRec {
    bool m_map_created;
    CreateNodegroupImplReq m_request;

    // reflection
    static const OpInfo g_opInfo;

    static CreateNodegroupRec_pool&
    getPool(Dbdict* dict) {
      return dict->c_createNodegroupRecPool;
    }

    CreateNodegroupRec() :
      OpRec(g_opInfo, (Uint32*)&m_request) {
      std::memset(&m_request, 0, sizeof(m_request));
      m_map_created = false;
      m_blockIndex = RNIL;
      m_blockCnt = RNIL;
      m_cnt_waitGCP = RNIL;
      m_wait_gcp_type = RNIL;
      m_substartstop_blocked = false;
      m_gcp_blocked = false;
    }

    enum { BlockCount = 3 };
    Uint32 m_blockNo[BlockCount];
    Uint32 m_blockIndex;
    Uint32 m_blockCnt;
    Uint32 m_cnt_waitGCP;
    Uint32 m_wait_gcp_type;
    bool m_gcp_blocked;
    bool m_substartstop_blocked;
  };

  typedef Ptr<CreateNodegroupRec> CreateNodegroupRecPtr;
  CreateNodegroupRec_pool c_createNodegroupRecPool;

  // OpInfo
  void execCREATE_NODEGROUP_REQ(Signal*);
  void execCREATE_NODEGROUP_IMPL_REF(Signal*);
  void execCREATE_NODEGROUP_IMPL_CONF(Signal*);

  bool createNodegroup_seize(SchemaOpPtr);
  void createNodegroup_release(SchemaOpPtr);
  //
  void createNodegroup_parse(Signal*, bool master,
                         SchemaOpPtr, SectionHandle&, ErrorInfo&);
  bool createNodegroup_subOps(Signal*, SchemaOpPtr);
  void createNodegroup_reply(Signal*, SchemaOpPtr, ErrorInfo);
  //
  void createNodegroup_prepare(Signal*, SchemaOpPtr);
  void createNodegroup_commit(Signal*, SchemaOpPtr);
  void createNodegroup_complete(Signal*, SchemaOpPtr);
  //
  void createNodegroup_abortParse(Signal*, SchemaOpPtr);
  void createNodegroup_abortPrepare(Signal*, SchemaOpPtr);

  void createNodegroup_toLocal(Signal*, SchemaOpPtr);
  void createNodegroup_fromLocal(Signal*, Uint32 op_key, Uint32 ret);
  void createNodegroup_fromCreateHashMap(Signal*, Uint32 op_key, Uint32 ret);
  void createNodegroup_fromWaitGCP(Signal*, Uint32 op_key, Uint32 ret);
  void createNodegroup_fromBlockSubStartStop(Signal*, Uint32 op_key, Uint32);

  void execCREATE_HASH_MAP_REF(Signal* signal);
  void execCREATE_HASH_MAP_CONF(Signal* signal);

  // MODULE: DropNodegroup

  struct DropNodegroupRec;
  typedef RecordPool<ArenaPool<DropNodegroupRec> > DropNodegroupRec_pool;

  struct DropNodegroupRec : public OpRec {
    DropNodegroupImplReq m_request;

    // reflection
    static const OpInfo g_opInfo;

    static DropNodegroupRec_pool&
    getPool(Dbdict* dict) {
      return dict->c_dropNodegroupRecPool;
    }

    DropNodegroupRec() :
      OpRec(g_opInfo, (Uint32*)&m_request) {
      std::memset(&m_request, 0, sizeof(m_request));
      m_blockIndex = RNIL;
      m_blockCnt = RNIL;
      m_cnt_waitGCP = RNIL;
      m_wait_gcp_type = RNIL;
      m_gcp_blocked = false;
      m_substartstop_blocked = false;
    }

    enum { BlockCount = 3 };
    Uint32 m_blockNo[BlockCount];
    Uint32 m_blockIndex;
    Uint32 m_blockCnt;
    Uint32 m_cnt_waitGCP;
    Uint32 m_wait_gcp_type;
    bool m_gcp_blocked;
    bool m_substartstop_blocked;
  };

  typedef Ptr<DropNodegroupRec> DropNodegroupRecPtr;
  DropNodegroupRec_pool c_dropNodegroupRecPool;

  // OpInfo
  void execDROP_NODEGROUP_REQ(Signal*);
  void execDROP_NODEGROUP_IMPL_REF(Signal*);
  void execDROP_NODEGROUP_IMPL_CONF(Signal*);

  bool dropNodegroup_seize(SchemaOpPtr);
  void dropNodegroup_release(SchemaOpPtr);
  //
  void dropNodegroup_parse(Signal*, bool master,
                         SchemaOpPtr, SectionHandle&, ErrorInfo&);
  bool dropNodegroup_subOps(Signal*, SchemaOpPtr);
  void dropNodegroup_reply(Signal*, SchemaOpPtr, ErrorInfo);
  //
  void dropNodegroup_prepare(Signal*, SchemaOpPtr);
  void dropNodegroup_commit(Signal*, SchemaOpPtr);
  void dropNodegroup_complete(Signal*, SchemaOpPtr);
  //
  void dropNodegroup_abortParse(Signal*, SchemaOpPtr);
  void dropNodegroup_abortPrepare(Signal*, SchemaOpPtr);

  void dropNodegroup_toLocal(Signal*, SchemaOpPtr);
  void dropNodegroup_fromLocal(Signal*, Uint32 op_key, Uint32 ret);
  void dropNodegroup_fromWaitGCP(Signal*, Uint32 op_key, Uint32 ret);
  void dropNodegroup_fromBlockSubStartStop(Signal*, Uint32 op_key, Uint32);

  // MODULE: CreateFK
  struct CreateFKRec;
  typedef RecordPool<ArenaPool<CreateFKRec> > CreateFKRec_pool;

  struct CreateFKRec : public OpRec {
    bool m_parsed;
    bool m_prepared;
    Uint32 m_sub_create_trigger;
    bool m_sub_build_fk;
    CreateFKImplReq m_request;

    // reflection
    static const OpInfo g_opInfo;

    static CreateFKRec_pool&
    getPool(Dbdict* dict) {
      return dict->c_createFKRecPool;
    }

    CreateFKRec() :
      OpRec(g_opInfo, (Uint32*)&m_request) {
      std::memset(&m_request, 0, sizeof(m_request));
      m_parsed = m_prepared = false;
      m_sub_create_trigger = 0;
      m_sub_build_fk = false;
    }
  };

  typedef Ptr<CreateFKRec> CreateFKRecPtr;
  CreateFKRec_pool c_createFKRecPool;

  // OpInfo
  bool createFK_seize(SchemaOpPtr);
  void createFK_release(SchemaOpPtr);
  //
  void createFK_parse(Signal*, bool master,
                      SchemaOpPtr, SectionHandle&, ErrorInfo&);
  bool createFK_subOps(Signal*, SchemaOpPtr);
  void createFK_reply(Signal*, SchemaOpPtr, ErrorInfo);

  void createFK_toCreateTrigger(Signal* signal, SchemaOpPtr);
  void createFK_fromCreateTrigger(Signal* signal, Uint32 op_key, Uint32 ret);
  void createFK_fromBuildFK(Signal* signal, Uint32 op_key, Uint32 ret);
  //
  void createFK_prepare(Signal*, SchemaOpPtr);
  void createFK_writeTableConf(Signal* signal, Uint32 op_key, Uint32 ret);
  void createFK_prepareFromLocal(Signal* signal, Uint32 op_key, Uint32 ret);

  void createFK_commit(Signal*, SchemaOpPtr);
  void createFK_complete(Signal*, SchemaOpPtr);
  //
  void createFK_abortParse(Signal*, SchemaOpPtr);
  void createFK_abortPrepare(Signal*, SchemaOpPtr);
  void createFK_abortPrepareFromLocal(Signal*, Uint32 op_key, Uint32 ret);

  void createFK_fromLocal(Signal*, Uint32, Uint32);
  void createFK_fromWriteObjInfo(Signal*, Uint32, Uint32);

  void execCREATE_FK_REQ(Signal*);
  void execCREATE_FK_IMPL_REF(Signal*);
  void execCREATE_FK_IMPL_CONF(Signal*);
  void execCREATE_FK_REF(Signal*);
  void execCREATE_FK_CONF(Signal*);

  // MODULE: BuildFK
  struct BuildFKRec;
  typedef RecordPool<ArenaPool<BuildFKRec> > BuildFKRec_pool;

  struct BuildFKRec : public OpRec {
    bool m_parsed, m_prepared;
    BuildFKImplReq m_request;

    // reflection
    static const OpInfo g_opInfo;

    static BuildFKRec_pool&
    getPool(Dbdict* dict) {
      return dict->c_buildFKRecPool;
    }

    BuildFKRec() :
      OpRec(g_opInfo, (Uint32*)&m_request) {
      std::memset(&m_request, 0, sizeof(m_request));
      m_parsed = m_prepared = false;
    }
  };

  typedef Ptr<BuildFKRec> BuildFKRecPtr;
  BuildFKRec_pool c_buildFKRecPool;

  // OpInfo
  bool buildFK_seize(SchemaOpPtr);
  void buildFK_release(SchemaOpPtr);
  //
  void buildFK_parse(Signal*, bool master,
                         SchemaOpPtr, SectionHandle&, ErrorInfo&);
  bool buildFK_subOps(Signal*, SchemaOpPtr);
  void buildFK_reply(Signal*, SchemaOpPtr, ErrorInfo);
  //
  void buildFK_prepare(Signal*, SchemaOpPtr);
  void buildFK_commit(Signal*, SchemaOpPtr);
  void buildFK_complete(Signal*, SchemaOpPtr);
  //
  void buildFK_abortParse(Signal*, SchemaOpPtr);
  void buildFK_abortPrepare(Signal*, SchemaOpPtr);

  void buildFK_fromLocal(Signal*, Uint32, Uint32);

  void execBUILD_FK_REQ(Signal*);
  void execBUILD_FK_REF(Signal*);
  void execBUILD_FK_CONF(Signal*);
  void execBUILD_FK_IMPL_REF(Signal*);
  void execBUILD_FK_IMPL_CONF(Signal*);

  // MODULE: DropFK
  struct DropFKRec;
  typedef RecordPool<ArenaPool<DropFKRec> > DropFKRec_pool;

  struct DropFKRec : public OpRec {
    bool m_parsed;
    bool m_prepared;
    Uint32 m_sub_drop_trigger;
    DropFKImplReq m_request;

    // reflection
    static const OpInfo g_opInfo;

    static DropFKRec_pool&
    getPool(Dbdict* dict) {
      return dict->c_dropFKRecPool;
    }

    DropFKRec() :
      OpRec(g_opInfo, (Uint32*)&m_request) {
      std::memset(&m_request, 0, sizeof(m_request));
      m_parsed = m_prepared = false;
      m_sub_drop_trigger = 0;
    }
  };

  typedef Ptr<DropFKRec> DropFKRecPtr;
  DropFKRec_pool c_dropFKRecPool;

  // OpInfo
  bool dropFK_seize(SchemaOpPtr);
  void dropFK_release(SchemaOpPtr);
  //
  void dropFK_parse(Signal*, bool master,
                         SchemaOpPtr, SectionHandle&, ErrorInfo&);
  bool dropFK_subOps(Signal*, SchemaOpPtr);
  void dropFK_reply(Signal*, SchemaOpPtr, ErrorInfo);
  //
  void dropFK_toDropTrigger(Signal* signal, SchemaOpPtr, Uint32);
  void dropFK_fromDropTrigger(Signal* signal, Uint32 op_key, Uint32 ret);

  //
  void dropFK_prepare(Signal*, SchemaOpPtr);
  void dropFK_commit(Signal*, SchemaOpPtr);
  void dropFK_complete(Signal*, SchemaOpPtr);
  //
  void dropFK_abortParse(Signal*, SchemaOpPtr);
  void dropFK_abortPrepare(Signal*, SchemaOpPtr);

  void send_drop_fk_req(Signal*, SchemaOpPtr);
  void dropFK_fromLocal(Signal*, Uint32, Uint32);
  void dropFK_fromWriteObjInfo(Signal*, Uint32, Uint32);

  void execDROP_FK_REQ(Signal*);
  void execDROP_FK_IMPL_REF(Signal*);
  void execDROP_FK_IMPL_CONF(Signal*);

  /**
   * Foreign Key representation
   */
  struct ForeignKeyRec
  {
    ForeignKeyRec() { }

    static bool isCompatible(Uint32 type) {
      return DictTabInfo::isForeignKey(type);
    }

    Uint32 m_magic;
    union {
      Uint32 key;
      Uint32 m_fk_id;
    };

    Uint32 m_obj_ptr_i;
    Uint32 m_version;
    LcRopeHandle m_name;
    Uint32 m_parentTableId;
    Uint32 m_childTableId;
    Uint32 m_parentIndexId;
    Uint32 m_childIndexId;
    Uint32 m_bits; // CreateFKImplReq::Bits

    Uint32 m_parentTriggerId;
    Uint32 m_childTriggerId;

    Uint32 m_columnCount;
    Uint32 m_parentColumns[MAX_ATTRIBUTES_IN_INDEX];
    Uint32 m_childColumns[MAX_ATTRIBUTES_IN_INDEX];

    Uint32 nextPool;
    Uint32 nextHash;
    Uint32 prevHash;

    Uint32 hashValue() const {
      return key;
    }

    Uint32 equal(const ForeignKeyRec& obj) const {
      return key == obj.key;
    }
  };

  typedef Ptr<ForeignKeyRec> ForeignKeyRecPtr;
  typedef RecordPool<RWPool<ForeignKeyRec> > ForeignKeyRec_pool;

  ForeignKeyRec_pool c_fk_pool;

  ForeignKeyRec_pool& get_pool(ForeignKeyRecPtr) { return c_fk_pool; }
  void packFKIntoPages(SimpleProperties::Writer &, Ptr<ForeignKeyRec>);

  /**
   * Only used at coordinator/master
   */
  // Common operation record pool
public:
  static constexpr Uint32 opCreateEventSize = sizeof(OpCreateEvent);
  static constexpr Uint32 opSubEventSize = sizeof(OpSubEvent);
  static constexpr Uint32 opDropEventSize = sizeof(OpDropEvent);
  static constexpr Uint32 opSignalUtilSize = sizeof(OpSignalUtil);
private:
#define PTR_ALIGN(n) ((((n)+sizeof(void*)-1)>>2)&~((sizeof(void*)-1)>>2))
  union OpRecordUnion {
    Uint32 u_opCreateEvent  [PTR_ALIGN(opCreateEventSize)];
    Uint32 u_opSubEvent     [PTR_ALIGN(opSubEventSize)];
    Uint32 u_opDropEvent    [PTR_ALIGN(opDropEventSize)];
    Uint32 u_opSignalUtil   [PTR_ALIGN(opSignalUtilSize)];
    Uint32 nextPool;
  };
  typedef ArrayPool<OpRecordUnion> OpRecordUnion_pool;
  OpRecordUnion_pool c_opRecordPool;

  // Operation records
  typedef KeyTable2C<OpRecordUnion_pool, OpCreateEvent> OpCreateEvent_keyhash;
  typedef KeyTable2C<OpRecordUnion_pool, OpSubEvent> OpSubEvent_keyhash;
  typedef KeyTable2C<OpRecordUnion_pool, OpDropEvent> OpDropEvent_keyhash;
  typedef KeyTable2C<OpRecordUnion_pool, OpSignalUtil> OpSignalUtil_keyhash;
  OpCreateEvent_keyhash c_opCreateEvent;
  OpSubEvent_keyhash c_opSubEvent;
  OpDropEvent_keyhash c_opDropEvent;
  OpSignalUtil_keyhash c_opSignalUtil;

  // Unique key for operation  XXX move to some system table
  Uint32 c_opRecordSequence;

  void handleNdbdFailureCallback(Signal* signal,
                                 Uint32 failedNodeId,
                                 Uint32 ignoredRc);
  void handleApiFailureCallback(Signal* signal,
                                Uint32 failedNodeId,
                                Uint32 ignoredRc);
  // Statement blocks

  /* ------------------------------------------------------------ */
  // Start/Restart Handling
  /* ------------------------------------------------------------ */
  void sendSTTORRY(Signal* signal);
  void sendNDB_STTORRY(Signal* signal);
  void initSchemaFile(Signal* signal);

  /* ------------------------------------------------------------ */
  // Drop Table Handling
  /* ------------------------------------------------------------ */
  void releaseTableObject(Uint32 table_ptr_i, bool removeFromHash = true);

  /* ------------------------------------------------------------ */
  // General Stuff
  /* ------------------------------------------------------------ */
  Uint32 getFreeObjId(bool both = false);
  Uint32 getFreeTableRecord();
  bool seizeTableRecord(TableRecordPtr& tableRecord, Uint32& schemaFileId);
  Uint32 getFreeTriggerRecord();
  bool seizeTriggerRecord(TriggerRecordPtr& tableRecord, Uint32 triggerId);
  void releaseTriggerObject(Uint32 trigger_ptr_i);
  bool getNewAttributeRecord(TableRecordPtr tablePtr,
			     AttributeRecordPtr & attrPtr);
  void packTableIntoPages(Signal* signal);
  void packTableIntoPages(SimpleProperties::Writer &, TableRecordPtr, Signal* =0);
  void packFilegroupIntoPages(SimpleProperties::Writer &,
			      FilegroupPtr,
			      const Uint32 undo_free_hi,
			      const Uint32 undo_free_lo);
  void packFileIntoPages(SimpleProperties::Writer &, FilePtr, const Uint32);

  void sendGET_TABINFOREQ(Signal* signal,
                          Uint32 tableId);
  void sendTC_SCHVERREQ(Signal* signal,
                        Uint32 tableId,
                        BlockReference tcRef);

  /* ------------------------------------------------------------ */
  // System Restart Handling
  /* ------------------------------------------------------------ */
  void initSendSchemaData(Signal* signal);
  void sendSchemaData(Signal* signal);
  Uint32 sendSCHEMA_INFO(Signal* signal, Uint32 nodeId, Uint32* pagePointer);
  void sendDIHSTARTTAB_REQ(Signal* signal);

  /* ------------------------------------------------------------ */
  // Receive Table Handling
  /* ------------------------------------------------------------ */
  void handleTabInfoInit(Signal*, SchemaTransPtr&,
                         SimpleProperties::Reader &,
			 ParseDictTabInfoRecord *,
			 bool checkExist = true);
  void handleTabInfo(SimpleProperties::Reader & it, ParseDictTabInfoRecord *,
		     DictTabInfo::Table & tableDesc);

  void handleAddTableFailure(Signal* signal,
                             Uint32 failureLine,
                             Uint32 tableId);
  bool verifyTableCorrect(Signal* signal, Uint32 tableId);

  /* ------------------------------------------------------------ */
  // Add Fragment Handling
  /* ------------------------------------------------------------ */
  void sendLQHADDATTRREQ(Signal*, SchemaOpPtr, Uint32 attributePtrI);

  /* ------------------------------------------------------------ */
  // Read/Write Schema and Table files
  /* ------------------------------------------------------------ */
  void updateSchemaState(Signal* signal, Uint32 tableId,
			 SchemaFile::TableEntry*, Callback*,
                         bool savetodisk = 1, bool dicttrans = 0);
  void startWriteSchemaFile(Signal* signal);
  void openSchemaFile(Signal* signal,
                      Uint32 fileNo,
                      Uint32 fsPtr,
                      bool writeFlag,
                      bool newFile);
  void writeSchemaFile(Signal* signal, Uint32 filePtr, Uint32 fsPtr);
  void writeSchemaConf(Signal* signal,
                               FsConnectRecordPtr fsPtr);
  void closeFile(Signal* signal, Uint32 filePtr, Uint32 fsPtr);
  void closeWriteSchemaConf(Signal* signal,
                               FsConnectRecordPtr fsPtr);
  void initSchemaFile_conf(Signal* signal, Uint32 i, Uint32 returnCode);

  void writeTableFile(Signal* signal, Uint32 tableId,
		      SegmentedSectionPtr tabInfo, Callback*);
  void writeTableFile(Signal* signal, SchemaOpPtr op_ptr, Uint32 tableId,
		      OpSection opSection, Callback*);
  void startWriteTableFile(Signal* signal, Uint32 tableId);
  void openTableFile(Signal* signal,
                     Uint32 fileNo,
                     Uint32 fsPtr,
                     Uint32 tableId,
                     bool writeFlag);
  void writeTableFile(Signal* signal, Uint32 filePtr, Uint32 fsPtr);
  void writeTableConf(Signal* signal,
                      FsConnectRecordPtr fsPtr);
  void closeWriteTableConf(Signal* signal,
                           FsConnectRecordPtr fsPtr);

  void startReadTableFile(Signal* signal, Uint32 tableId);
  void openReadTableRef(Signal* signal,
                        FsConnectRecordPtr fsPtr);
  void readTableFile(Signal* signal, Uint32 filePtr, Uint32 fsPtr);
  void readTableConf(Signal* signal,
                     FsConnectRecordPtr fsPtr);
  void readTableRef(Signal* signal,
                    FsConnectRecordPtr fsPtr);
  void closeReadTableConf(Signal* signal,
                          FsConnectRecordPtr fsPtr);

  void startReadSchemaFile(Signal* signal);
  void openReadSchemaRef(Signal* signal,
                         FsConnectRecordPtr fsPtr);
  void readSchemaFile(Signal* signal, Uint32 filePtr, Uint32 fsPtr);
  void readSchemaConf(Signal* signal, FsConnectRecordPtr fsPtr);
  void readSchemaRef(Signal* signal, FsConnectRecordPtr fsPtr);
  void closeReadSchemaConf(Signal* signal,
                           FsConnectRecordPtr fsPtr);
  bool convertSchemaFileTo_5_0_6(XSchemaFile*);
  bool convertSchemaFileTo_6_4(XSchemaFile*);

  /* ------------------------------------------------------------ */
  // Get table definitions
  /* ------------------------------------------------------------ */
  void sendGET_TABINFOREF(Signal* signal,
			  GetTabInfoReq*,
			  GetTabInfoRef::ErrorCode errorCode,
                          Uint32 errorLine);

  void sendGetTabResponse(Signal* signal);

  /* ------------------------------------------------------------ */
  // Indexes and triggers
  /* ------------------------------------------------------------ */

  // reactivate and rebuild indexes on start up
  void activateIndexes(Signal* signal, Uint32 i);
  void activateIndex_fromBeginTrans(Signal*, Uint32 tx_key, Uint32 ret);
  void activateIndex_fromAlterIndex(Signal*, Uint32 tx_key, Uint32 ret);
  void activateIndex_fromEndTrans(Signal*, Uint32 tx_key, Uint32 ret);
  void rebuildIndexes(Signal* signal, Uint32 i);
  void rebuildIndex_fromBeginTrans(Signal*, Uint32 tx_key, Uint32 ret);
  void rebuildIndex_fromBuildIndex(Signal*, Uint32 tx_key, Uint32 ret);
  void rebuildIndex_fromEndTrans(Signal*, Uint32 tx_key, Uint32 ret);
  // FK re-enable (create triggers) on start up
  void checkFkTriggerIds(Signal*);
  void enableFKs(Signal* signal, Uint32 i);
  void enableFK_fromBeginTrans(Signal*, Uint32 tx_key, Uint32 ret);
  void enableFK_fromCreateFK(Signal*, Uint32 tx_key, Uint32 ret);
  void enableFK_fromEndTrans(Signal*, Uint32 tx_key, Uint32 ret);
  bool c_restart_enable_fks;
  bool c_nr_upgrade_fks_done;
  Uint32 c_at_restart_skip_indexes;
  Uint32 c_at_restart_skip_fks;

  // Events
  void
  createEventUTIL_PREPARE(Signal* signal,
			  Uint32 callbackData,
			  Uint32 returnCode);
  void
  createEventUTIL_EXECUTE(Signal *signal,
			  Uint32 callbackData,
			  Uint32 returnCode);
  void
  dropEventUTIL_PREPARE_READ(Signal* signal,
			     Uint32 callbackData,
			     Uint32 returnCode);
  void
  dropEventUTIL_EXECUTE_READ(Signal* signal,
			     Uint32 callbackData,
			     Uint32 returnCode);
  void
  dropEventUTIL_PREPARE_DELETE(Signal* signal,
			       Uint32 callbackData,
			       Uint32 returnCode);
  void
  dropEventUTIL_EXECUTE_DELETE(Signal *signal,
			       Uint32 callbackData,
			       Uint32 returnCode);
  void
  dropEventUtilPrepareRef(Signal* signal,
			  Uint32 callbackData,
			  Uint32 returnCode);
  void
  dropEventUtilExecuteRef(Signal* signal,
			  Uint32 callbackData,
			  Uint32 returnCode);
  int
  sendSignalUtilReq(Callback *c,
		    BlockReference ref,
		    GlobalSignalNumber gsn,
		    Signal* signal,
		    Uint32 length,
		    JobBufferLevel jbuf,
		    LinearSectionPtr ptr[3],
		    Uint32 noOfSections);
  int
  recvSignalUtilReq(Signal* signal, Uint32 returnCode);

  void completeSubStartReq(Signal* signal, Uint32 ptrI,	Uint32 returnCode);
  void completeSubStopReq(Signal* signal, Uint32 ptrI, Uint32 returnCode);
  void completeSubRemoveReq(Signal* signal, Uint32 ptrI, Uint32 returnCode);

  void dropEvent_sendReply(Signal* signal,
			   OpDropEventPtr evntRecPtr);

  void createEvent_RT_USER_CREATE(Signal* signal,
				  OpCreateEventPtr evntRecPtr,
				  SectionHandle& handle);
  void createEventComplete_RT_USER_CREATE(Signal* signal,
					  OpCreateEventPtr evntRecPtr);
  void createEvent_RT_USER_GET(Signal*, OpCreateEventPtr, SectionHandle&);
  void createEventComplete_RT_USER_GET(Signal* signal, OpCreateEventPtr evntRecPtr);

  void createEvent_RT_DICT_AFTER_GET(Signal* signal, OpCreateEventPtr evntRecPtr);

  void createEvent_nodeFailCallback(Signal* signal, Uint32 eventRecPtrI,
				    Uint32 returnCode);
  void createEvent_sendReply(Signal* signal, OpCreateEventPtr evntRecPtr,
			     LinearSectionPtr *ptr = NULL, int noLSP = 0);

  void prepareTransactionEventSysTable (Callback *c,
					Signal* signal,
					Uint32 senderData,
					UtilPrepareReq::OperationTypeValue prepReq);
  void prepareUtilTransaction(Callback *c,
			      Signal* signal,
			      Uint32 senderData,
			      Uint32 tableId,
			      const char *tableName,
			      UtilPrepareReq::OperationTypeValue prepReq,
			      Uint32 noAttr,
			      Uint32 attrIds[],
			      const char *attrNames[]);

  void executeTransEventSysTable(Callback *c,
				 Signal *signal,
				 const Uint32 ptrI,
				 sysTab_NDBEVENTS_0& m_eventRec,
				 const Uint32 prepareId,
				 UtilPrepareReq::OperationTypeValue prepReq);
  void executeTransaction(Callback *c,
			  Signal* signal,
			  Uint32 senderData,
			  Uint32 prepareId,
			  Uint32 noAttr,
			  LinearSectionPtr headerPtr,
			  LinearSectionPtr dataPtr);

  void parseReadEventSys(Signal *signal, sysTab_NDBEVENTS_0& m_eventRec);

  // support
  void getTableKeyList(TableRecordPtr,
		       Id_array<MAX_ATTRIBUTES_IN_INDEX+1>& list);
  void getIndexAttr(TableRecordPtr indexPtr, Uint32 itAttr, Uint32* id);
  void getIndexAttrList(TableRecordPtr indexPtr, IndexAttributeList& list);
  void getIndexAttrMask(TableRecordPtr indexPtr, AttributeMask& mask);

  /* ------------------------------------------------------------ */
  // Initialisation
  /* ------------------------------------------------------------ */
  void initCommonData();
  void initRecords();
  void initConnectRecord();
  void initRetrieveRecord(Signal*, Uint32, Uint32 returnCode);
  void initSchemaRecord();
  void initRestartRecord(Uint32 sp = 0, Uint32 lp = 0,
                         const char * sb = 0, const char * eb = 0);
  void initSendSchemaRecord();
  void initReadTableRecord();
  void initWriteTableRecord();
  void initReadSchemaRecord();
  void initWriteSchemaRecord();

  void initNodeRecords();
  void initialiseTableRecord(TableRecordPtr tablePtr, Uint32 tableId);
  void initialiseTriggerRecord(TriggerRecordPtr triggerPtr, Uint32 triggerId);
  void initPageRecords();

  Uint32 getFsConnRecord();

  bool getIsFailed(Uint32 nodeId) const;

  void printTables(); // For debugging only

  void startRestoreSchema(Signal*, Callback);
  void restartNextPass(Signal*);
  void restart_fromBeginTrans(Signal*, Uint32 tx_key, Uint32 ret);
  void restart_fromEndTrans(Signal*, Uint32 tx_key, Uint32 ret);
  void restartEndPass_fromEndTrans(Signal*, Uint32 tx_key, Uint32 ret);
  void restart_fromWriteSchemaFile(Signal*, Uint32, Uint32);
  void restart_nextOp(Signal*, bool commit = false);

  void checkSchemaStatus(Signal* signal);
  void checkPendingSchemaTrans(XSchemaFile* xsf);

  void restartCreateObj(Signal*, Uint32, const SchemaFile::TableEntry *, bool);
  void restartCreateObj_readConf(Signal*, Uint32, Uint32);
  void restartCreateObj_getTabInfoConf(Signal*);
  void restartCreateObj_parse(Signal*, SegmentedSectionPtr, bool);
  void restartDropObj(Signal*, Uint32, const SchemaFile::TableEntry *);

  void restart_checkSchemaStatusComplete(Signal*, Uint32 callback, Uint32);
  void masterRestart_checkSchemaStatusComplete(Signal*, Uint32, Uint32);

  void sendSchemaComplete(Signal*, Uint32 callbackData, Uint32);

public:
  void send_drop_file(Signal*, Uint32, Uint32, DropFileImplReq::RequestInfo);
  void send_drop_fg(Signal*, Uint32, Uint32, DropFilegroupImplReq::RequestInfo);

  int checkSingleUserMode(Uint32 senderRef);

  friend NdbOut& operator<<(NdbOut& out, const ErrorInfo&);
#ifdef VM_TRACE
  friend NdbOut& operator<<(NdbOut& out, const DictObject&);
  friend NdbOut& operator<<(NdbOut& out, const SchemaOp&);
  friend NdbOut& operator<<(NdbOut& out, const SchemaTrans&);
  friend NdbOut& operator<<(NdbOut& out, const TxHandle&);
  void check_consistency();
  void check_consistency_entry(TableRecordPtr tablePtr);
  void check_consistency_table(TableRecordPtr tablePtr);
  void check_consistency_index(TableRecordPtr indexPtr);
  void check_consistency_trigger(TriggerRecordPtr triggerPtr);
  void check_consistency_object(DictObjectPtr obj_ptr);
#endif

  /**
   * Dict lock queue does currently uniformly handle
   *
   * - starting node
   * - schema op
   *
   * The impl. is based on DbUtil lock's (LockQueue)
   *
   * It would be very nice to use this *fully*
   * But instead of introducing extra break in schema-op
   *   a lock queue in instantiated in Dict, for easy trylock-handling
   */
  struct DictLockType;
  friend struct DictLockType;

  struct DictLockType {
    DictLockReq::LockType lockType;
    const char* text;
  };
  static const DictLockType* getDictLockType(Uint32 lockType);
  void sendDictLockInfoEvent(Signal*, const UtilLockReq*, const char* text);
  void debugLockInfo(Signal* signal, 
                     const char* text,
                     Uint32 rc);
  void removeStaleDictLocks(Signal* signal, const Uint32* theFailedNodes);


  Uint32 dict_lock_trylock(const DictLockReq* req);
  Uint32 dict_lock_unlock(Signal* signal, const DictLockReq* req,
                          DictLockReq::LockType* type=0);

  LockQueue::Pool m_dict_lock_pool;
  LockQueue m_dict_lock;

  /**
    Make a ListTablesData representation of a DictObject.
    @rapam dictObject The input object.
    @param parentTableId If not RNIL, leave 'ltd' unchanged and return false if 
      'dictObject' does not depend on parentTableId. Foreign keys depend on 
      each of the indexes and tables they refer, triggers depend on the 
      table on which they are defined, and indexes depend on their base tables.
      All other objects are considered to be independent, such that false 
      will be returned if parentTableId!=RNIL.
    @param ltd Result value.
    @return false if parentTableId!=RNIL and 'dictObject' did not depend on it,
      otherwise true.
  **/
  bool buildListTablesData(const DictObject& dictObject,
                           Uint32 parentTableId,
                           ListTablesData& ltd,
                           Uint32& objectVersion, 
                           Uint32& parentObjectType,
                           Uint32& parentObjectId);

  void sendLIST_TABLES_CONF(Signal *signal, ListTablesReq*);

  Uint32 c_outstanding_sub_startstop;
  NdbNodeBitmask c_sub_startstop_lock;

  Uint32 get_default_fragments(Signal*,
                               Uint32 partitionBalance,
                               Uint32 extra_nodegroups);
  Uint32 get_default_partitions_fully_replicated(Signal *signal,
                                                 Uint32 partitionBalance);
  void wait_gcp(Signal* signal, SchemaOpPtr op_ptr, Uint32 flags);

  void block_substartstop(Signal* signal, SchemaOpPtr op_ptr);
  void unblock_substartstop();
  void wait_substartstop(Signal* signal, Uint32 opPtrI);

  void upgrade_seizeTrigger(Ptr<TableRecord> tabPtr, Uint32, Uint32, Uint32);

  void send_event(Signal*, SchemaTransPtr&,
                  Uint32 ev,
                  Uint32 id,
                  Uint32 version,
                  Uint32 type);

  void startNextGetTabInfoReq(Signal*);

protected:
  bool getParam(const char * param, Uint32 * retVal) override;
private:
  ArenaAllocator c_arenaAllocator;
  Uint32 c_noOfMetaTables;
  Uint32 c_default_hashmap_size;
  Uint32 m_use_checksum;
  
  /**
   * Pool of SafeCounters reserved for use with schema
   * transactions which currently must not fail to seize
   * a safecounter.
   * Other usage should use the generic c_counterMgr pool
   * and handle failure-to-seize
   */
  SafeCounterManager c_reservedCounterMgr;
public:
  
  static size_t getTableRecordSize()
  {
    return sizeof(struct TableRecord);
  }
  static size_t getAttributeRecordSize()
  {
    return sizeof(struct AttributeRecord);
  }
  static size_t getTriggerRecordSize()
  {
    return sizeof(struct TriggerRecord);
  }
  static size_t getDictObjectRecordSize()
  {
    return sizeof(struct DictObject);
  }

private:
  void checkPoolShrinkNeed(Uint32 pool_index,
                           const TransientFastSlotPool& pool);
  void sendPoolShrink(Uint32 pool_index);
  void shrinkTransientPools(Uint32 pool_index);

  static const Uint32 c_transient_pool_count = 4;
  TransientFastSlotPool* c_transient_pools[c_transient_pool_count];
  Bitmask<1> c_transient_pools_shrinking;
};

inline bool
Dbdict::TableRecord::isTable() const
{
  return DictTabInfo::isTable(tableType);
}

inline bool
Dbdict::TableRecord::isIndex() const
{
  return DictTabInfo::isIndex(tableType);
}

inline bool
Dbdict::TableRecord::isUniqueIndex() const
{
  return DictTabInfo::isUniqueIndex(tableType);
}

inline bool
Dbdict::TableRecord::isNonUniqueIndex() const
{
  return DictTabInfo::isNonUniqueIndex(tableType);
}

inline bool
Dbdict::TableRecord::isHashIndex() const
{
  return DictTabInfo::isHashIndex(tableType);
}

inline bool
Dbdict::TableRecord::isOrderedIndex() const
{
  return DictTabInfo::isOrderedIndex(tableType);
}

inline void Dbdict::checkPoolShrinkNeed(const Uint32 pool_index,
                                        const TransientFastSlotPool& pool)
{
#if defined(VM_TRACE) || defined(ERROR_INSERT)
  ndbrequire(pool_index < c_transient_pool_count);
  ndbrequire(c_transient_pools[pool_index] == &pool);
#endif
  if (pool.may_shrink())
  {
    sendPoolShrink(pool_index);
  }
}


// quilt keeper

#undef JAM_FILE_ID

#endif<|MERGE_RESOLUTION|>--- conflicted
+++ resolved
@@ -1,11 +1,6 @@
 /*
-<<<<<<< HEAD
    Copyright (c) 2003, 2021, Oracle and/or its affiliates.
-   Copyright (c) 2021, 2021, Logical Clocks and/or its affiliates.
-=======
-   Copyright (c) 2003, 2020, Oracle and/or its affiliates.
    Copyright (c) 2021, 2022, Logical Clocks and/or its affiliates.
->>>>>>> 43649cf9
 
    This program is free software; you can redistribute it and/or modify
    it under the terms of the GNU General Public License, version 2.0,
@@ -486,15 +481,13 @@
   RSS_AP_SNAPSHOT(c_tableRecordPool_);
   TableRecord_pool& get_pool(TableRecordPtr) { return c_tableRecordPool_; }
 
-<<<<<<< HEAD
   Uint32 cnoReplicas;
-=======
+
   /**
    * Indication that a background index stat update is already in
    * progressive.
    */
   Uint32 m_currentBgTxHandle;
->>>>>>> 43649cf9
 
   /**  Node Group and Tablespace id+version + range or list data.
     *  This is only stored temporarily in DBDICT during an ongoing
