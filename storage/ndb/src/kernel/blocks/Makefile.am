--- conflicted
+++ resolved
@@ -89,11 +89,8 @@
 	dbdict/CMakeLists.txt  \
 	dbdih/CMakeLists.txt   \
 	dblqh/CMakeLists.txt   \
-<<<<<<< HEAD
 	dbspj/CMakeLists.txt    \
 	dbtc/CMakeLists.txt    \
-=======
->>>>>>> 4a1795c7
 	dbtup/CMakeLists.txt   \
 	ndbfs/Win32AsyncFile.cpp \
 	ndbfs/Win32AsyncFile.hpp
