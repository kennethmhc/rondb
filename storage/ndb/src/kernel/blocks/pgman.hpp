--- conflicted
+++ resolved
@@ -1,9 +1,5 @@
 /*
-<<<<<<< HEAD
-   Copyright (c) 2005, 2017, Oracle and/or its affiliates. All rights reserved.
-=======
    Copyright (c) 2005, 2019, Oracle and/or its affiliates. All rights reserved.
->>>>>>> 8026e425
 
    This program is free software; you can redistribute it and/or modify
    it under the terms of the GNU General Public License as published by
@@ -256,14 +252,10 @@
 public:
   Pgman(Block_context& ctx, Uint32 instanceNumber = 0);
   virtual ~Pgman();
-<<<<<<< HEAD
-
-  /* Special function to indicate the block is the extra PGMAN worker */
-  void set_extra_pgman(void);
-=======
+
   /* Special function to indicate the block is the extra PGMAN worker */
   void init_extra_pgman();
->>>>>>> 8026e425
+
   BLOCK_DEFINES(Pgman);
 
 private:
@@ -526,8 +518,6 @@
 
   void process_lcp_locked(Signal* signal, Ptr<Page_entry> ptr);
   void process_lcp_locked_fswriteconf(Signal* signal, Ptr<Page_entry> ptr);
-
-  bool m_extra_pgman;
 
   /**
    * In ndbmtd, there is an extra pgman instance not associated with
@@ -719,12 +709,8 @@
   Uint32 alloc_data_file(Uint32 file_no, Uint32 version);
   void map_file_no(Uint32 file_no, Uint32 fd);
   void free_data_file(Uint32 file_no, Uint32 fd = RNIL);
-<<<<<<< HEAD
   int drop_page(Ptr<Page_entry>, EmulatedJamBuffer *jamBuf);
-=======
-  int drop_page(Ptr<Page_entry>);
   bool extent_pages_available(Uint32 pages_needed);
->>>>>>> 8026e425
   
 #ifdef VM_TRACE
   bool debugFlag;        // not yet in use in 7.0
