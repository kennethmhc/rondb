--- conflicted
+++ resolved
@@ -6820,13 +6820,9 @@
   return 0;
 
   TSplit = splitBucket;
-<<<<<<< HEAD
 #if MAX_PARALLEL_SCANS_PER_FRAG > 0
   Uint32 Ti;
-  for (Ti = 0; Ti < 0; Ti++)
-=======
   //for (Ti = 0; Ti < 0; Ti++)
->>>>>>> 677241bf
   {
     ndbabort(); //ACC scans no longer used
     if (fragrecptr.p->scan[Ti] != RNIL)
@@ -7533,14 +7529,10 @@
 
   TmergeDest = destBucket;
   TmergeSource = sourceBucket;
-<<<<<<< HEAD
 #if MAX_PARALLEL_SCANS_PER_FRAG > 0
   Uint32 Ti;
   Bitmask<1> actions[MAX_PARALLEL_SCANS_PER_FRAG];
-  for (Ti = 0; Ti < 0; Ti++)
-=======
   //for (Ti = 0; Ti < 0; Ti++)
->>>>>>> 677241bf
   {
     ndbabort(); //ACC scans no longer used
     actions[Ti].clear();
@@ -7647,13 +7639,9 @@
 
   if (TreleaseInd == 1) {
     jam();
-<<<<<<< HEAD
 #if MAX_PARALLEL_SCANS_PER_FRAG > 0
-    for (Ti = 0; Ti < 0; Ti++) {
-=======
     //for (Ti = 0; Ti < 0; Ti++)
     {
->>>>>>> 677241bf
       ndbabort(); //ACC scans no longer used
       if (!actions[Ti].isclear())
       {
@@ -8316,27 +8304,20 @@
   Uint32 scanFlag = req->requestInfo;
   Uint32 scanTrid1 = req->transId1;
   Uint32 scanTrid2 = req->transId2;
-  ndbabort();
+  ndbabort(); //ACC scans no longer used
   getFragPtr(fragrecptr, req->tableId, fid, false);
   
-<<<<<<< HEAD
   Uint32 i = 0;
 #if MAX_PARALLEL_SCANS_PER_FRAG > 0
-  for (i = 0; i < 0; i++) {
-=======
-  Uint32 i;
-  ndbabort(); //ACC scans no longer used
   for (i = 0; i == 0; i++)
-  {
->>>>>>> 677241bf
     jam();
     if (fragrecptr.p->scan[i] == RNIL) {
       jam();
       break;
     }
   }
+  ndbrequire(i != 0);
 #endif
-  ndbrequire(i != 0);
   if (unlikely(!scanRec_pool.seize(scanPtr)))
   {
     signal->theData[8] = AccScanRef::AccNoFreeScanOp;
