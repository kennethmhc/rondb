--- conflicted
+++ resolved
@@ -1021,13 +1021,8 @@
 
   typedef Ptr<TcConnectRecord> TcConnectRecordPtr;
   typedef TransientPool<TcConnectRecord> TcConnectRecord_pool;
-<<<<<<< HEAD
   static constexpr Uint32 DBTC_CONNECT_RECORD_TRANSIENT_POOL_INDEX = 4;
-  typedef LocalDLFifoList<TcConnectRecord_pool> LocalTcConnectRecord_fifo;
-=======
-  STATIC_CONST(DBTC_CONNECT_RECORD_TRANSIENT_POOL_INDEX = 4);
   typedef LocalDLCFifoList<TcConnectRecord_pool> LocalTcConnectRecord_fifo;
->>>>>>> c1aafc91
 
   /************************** API CONNECT RECORD ***********************
    * The API connect record contains the connection record to which the
@@ -1194,12 +1189,9 @@
      */
     Uint32 num_commit_ack_markers;
     Uint32 m_write_count;
-<<<<<<< HEAD
     Uint32 m_exec_count;
-=======
     Uint32 m_exec_write_count;
     Uint32 m_tc_hbrep_timer;
->>>>>>> c1aafc91
     ReturnSignal returnsignal;
     AbortState abortState;
 
@@ -3109,7 +3101,6 @@
   void dump_trans(ApiConnectRecordPtr transPtr);
   bool hasOp(ApiConnectRecordPtr transPtr, Uint32 op);
 
-<<<<<<< HEAD
 //#define DEBUG_QUERY_THREAD_USAGE
 #ifdef DEBUG_QUERY_THREAD_USAGE
   Uint64 c_qt_used_dirty_flag;
@@ -3135,7 +3126,6 @@
   Uint64 c_last_no_qt_wrong_version;
   void query_thread_usage(Signal*);
 #endif
-=======
   void send_commit_loop(Signal *signal,
                         ApiConnectRecordPtr const apiConnectptr,
                         Uint32 tcConnectPtrI,
@@ -3196,7 +3186,6 @@
                               ApiConnectRecordPtr apiConnectptr);
 
   void printCrashApiConnectrec(ApiConnectRecordPtr apiConnectptr);
->>>>>>> c1aafc91
 public:
   DistributionHandler m_distribution_handle;
 
@@ -3227,8 +3216,6 @@
     sendPoolShrink(pool_index);
   }
 }
-<<<<<<< HEAD
-=======
 
 inline
 void
@@ -3413,7 +3400,6 @@
   sendSignal(cownref, GSN_CONTINUEB, signal, 3, JBB);
   return;
 }
->>>>>>> c1aafc91
 #endif
 
 #ifdef DBTC_MAIN
