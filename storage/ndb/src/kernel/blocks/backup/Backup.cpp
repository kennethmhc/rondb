--- conflicted
+++ resolved
@@ -1,9 +1,5 @@
 /*
-<<<<<<< HEAD
-   Copyright (c) 2003, 2014, Oracle and/or its affiliates. All rights reserved.
-=======
    Copyright (c) 2003, 2015, Oracle and/or its affiliates. All rights reserved.
->>>>>>> 1e4ba475
 
    This program is free software; you can redistribute it and/or modify
    it under the terms of the GNU General Public License as published by
@@ -301,6 +297,7 @@
     delay_time = Backup::DISK_SPEED_CHECK_DELAY -
                  (sig_delay - delay_time);
   }
+  m_periods_passed_in_monitor_period++;
   m_reset_delay_used= delay_time;
   m_reset_disk_speed_time = curr_time;
 #if 0
@@ -379,12 +376,15 @@
            << " bytes/s"
            << endl;
     ndbout << "Backup : Monitoring period : " << millisPassed
-           << " millis. Bytes written : " << m_monitor_words_written
-           << ".  Max allowed : " << maxExpectedWords << endl;
-    ndbassert(false);
+           << " millis. Bytes written : " << (m_monitor_words_written * 4)
+           << ".  Max allowed : " << (maxExpectedWords * 4) << endl;
+    ndbout << "Actual number of periods in this monitoring interval: ";
+    ndbout << m_periods_passed_in_monitor_period;
+    ndbout << " calculated number was: " << periodsPassed << endl;
   }
   report_disk_write_speed_report(4 * m_monitor_words_written, millisPassed);
   m_monitor_words_written = 0;
+  m_periods_passed_in_monitor_period = 0;
   m_monitor_snapshot_start = curr_time;
 }
 
@@ -406,7 +406,6 @@
     c_defaults.m_disk_write_speed_max_other_node_restart :
     c_defaults.m_disk_write_speed_max;
 
-<<<<<<< HEAD
   m_curr_disk_write_speed += adjust_speed;
   if (m_curr_disk_write_speed > max_disk_write_speed)
   {
@@ -434,12 +433,6 @@
   int diff_disk_write_speed =
     max_disk_write_speed -
       c_defaults.m_disk_write_speed_min;
-=======
-    m_words_written_this_period = overflowThisPeriod;
-    m_periods_passed_in_monitor_period++;
-    m_overflow_disk_write = remainingOverFlow;
-    m_reset_disk_speed_time = curr_time;
->>>>>>> 1e4ba475
 
   int adjust_speed_up = diff_disk_write_speed / 12;
   int adjust_speed_down_high = diff_disk_write_speed / 7;
@@ -589,7 +582,6 @@
   }
 }
 
-<<<<<<< HEAD
 void
 Backup::execCONTINUEB(Signal* signal)
 {
@@ -625,40 +617,6 @@
       m_node_restart_check_sent = true;
       signal->theData[0] = reference();
       sendSignal(DBDIH_REF, GSN_CHECK_NODE_RESTARTREQ, signal, 1, JBB);
-=======
-      if (millisPassed >= 1000)
-      {
-        jam();
-        const Uint64 periodsPassed = (millisPassed / DISK_SPEED_CHECK_DELAY) + 1;
-        const Uint64 quotaWordsPerPeriod = m_curr_disk_write_speed;
-        const Uint64 maxOverFlowWords = c_defaults.m_maxWriteSize / 4;
-        const Uint64 maxExpectedWords = (periodsPassed * quotaWordsPerPeriod) + maxOverFlowWords;
-        
-        if (unlikely(m_monitor_words_written > maxExpectedWords))
-        {
-          jam();
-          /* In the last monitoring interval, we have written more words
-           * than allowed by the quota (DiskCheckpointSpeed), including
-           * transient spikes due to a single MaxBackupWriteSize write
-           */
-          ndbout << "Backup : Excessive Backup/LCP write rate in last monitoring period - recorded = "
-                 << (m_monitor_words_written * 4 * 1000) / millisPassed
-                 << " bytes/s, configured = "
-                 << m_curr_disk_write_speed * 4 * 10
-                 << " bytes/s" << endl;
-          ndbout << "Backup : Monitoring period : " << millisPassed
-                 << " millis. Bytes written : " << (m_monitor_words_written * 4)
-                 << ".  Max allowed : " << (maxExpectedWords * 4) << endl;
-          ndbout << "Actual number of periods in this monitoring interval: ";
-          ndbout << m_periods_passed_in_monitor_period;
-          ndbout << " calculated number was: " << periodsPassed << endl;
-        }
-        /* Reset the monitor */
-        m_monitor_words_written = 0;
-        m_periods_passed_in_monitor_period = 0;
-        m_monitor_snapshot_start = curr_time;
-      }
->>>>>>> 1e4ba475
     }
     /**
      * We check for millis passed larger than 989 to handle the situation
