--- conflicted
+++ resolved
@@ -69,7 +69,6 @@
   void execEVENT_REP(Signal* );
   void sendSUM_EVENT_REP(Signal*, Uint32 ssId);
   void execRESTORABLE_GCI_REP(Signal*);
-<<<<<<< HEAD
 
   // DEFINE_BACKUP_REQ
   struct Ss_DEFINE_BACKUP_REQ : SsParallel {
@@ -150,9 +149,7 @@
   SsPool<Ss_ABORT_BACKUP_ORD> c_ss_ABORT_BACKUP_ORD;
   void execABORT_BACKUP_ORD(Signal*);
   void sendABORT_BACKUP_ORD(Signal*, Uint32 ssId, SectionHandle*);
-=======
   void execNODE_START_REP(Signal* signal);
->>>>>>> 11eda366
 };
 
 
