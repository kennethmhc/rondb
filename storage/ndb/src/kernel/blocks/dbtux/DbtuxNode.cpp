/*
   Copyright (c) 2003, 2021, Oracle and/or its affiliates.

   This program is free software; you can redistribute it and/or modify
   it under the terms of the GNU General Public License, version 2.0,
   as published by the Free Software Foundation.

   This program is also distributed with certain software (including
   but not limited to OpenSSL) that is licensed under separate terms,
   as designated in a particular file or component or in included license
   documentation.  The authors of MySQL hereby grant you an additional
   permission to link the program and your derivative works with the
   separately licensed software that they have included with MySQL.

   This program is distributed in the hope that it will be useful,
   but WITHOUT ANY WARRANTY; without even the implied warranty of
   MERCHANTABILITY or FITNESS FOR A PARTICULAR PURPOSE.  See the
   GNU General Public License, version 2.0, for more details.

   You should have received a copy of the GNU General Public License
   along with this program; if not, write to the Free Software
   Foundation, Inc., 51 Franklin St, Fifth Floor, Boston, MA 02110-1301  USA
*/

#define DBTUX_NODE_CPP
#include "Dbtux.hpp"

#define JAM_FILE_ID 372


/*
 * Allocate index node in TUP.
 *
 * Can be called from MT-build of ordered indexes.
 */
int
Dbtux::allocNode(TuxCtx& ctx, NodeHandle& node)
{
  if (ERROR_INSERTED(12007)) {
    jam();
    CLEAR_ERROR_INSERT_VALUE;
    return TuxMaintReq::NoMemError;
  }
  Uint32 pageId = NullTupLoc.getPageId();
  Uint32 pageOffset = NullTupLoc.getPageOffset();
  Uint32* node32 = 0;
  int errorCode = c_tup->tuxAllocNode(ctx.jamBuffer,
                                      ctx.tupIndexFragPtr,
                                      ctx.tupIndexTablePtr,
                                      pageId,
                                      pageOffset,
                                      node32);
  thrjamEntryDebug(ctx.jamBuffer);
  if (likely(errorCode == 0))
  {
    thrjamDebug(ctx.jamBuffer);
    node.m_loc = TupLoc(pageId, pageOffset);
    node.m_node = reinterpret_cast<TreeNode*>(node32);
    ndbrequire(node.m_loc != NullTupLoc && node.m_node != 0);
  }
  else
  {
    switch (errorCode) {
    case 827:
      thrjam(ctx.jamBuffer);
      errorCode = TuxMaintReq::NoMemError;
      break;
    case 921:
      thrjam(ctx.jamBuffer);
      errorCode = TuxMaintReq::NoTransMemError;
      break;
    }
  }
  return errorCode;
}

/*
 * Free index node in TUP
 */
void
Dbtux::freeNode(NodeHandle& node)
{
  Uint32 pageId = node.m_loc.getPageId();
  Uint32 pageOffset = node.m_loc.getPageOffset();
  Uint32* node32 = reinterpret_cast<Uint32*>(node.m_node);
  c_tup->tuxFreeNode(c_ctx.tupIndexFragPtr,
                     c_ctx.tupIndexTablePtr,
                     pageId,
                     pageOffset,
                     node32);
  jamEntry();
  // invalidate the handle
  node.m_loc = NullTupLoc;
  node.m_node = 0;
}

/*
 * Set handle to point to existing node.
 * Can be called from MT-build of ordered indexes.
 */
void
Dbtux::selectNode(TuxCtx& ctx, NodeHandle& node, TupLoc loc)
{
  ndbrequire(loc != NullTupLoc);
  Uint32 pageId = loc.getPageId();
  Uint32 pageOffset = loc.getPageOffset();
  Uint32* node32 = 0;
  c_tup->tuxGetNode(ctx.attrDataOffset,
                    ctx.tuxFixHeaderSize,
                    pageId,
                    pageOffset,
                    node32);
  node.m_loc = loc;
  node.m_node = reinterpret_cast<TreeNode*>(node32);
  ndbrequire(node.m_loc != NullTupLoc && node.m_node != 0);
}

/*
 * Set handle to point to new node.  Uses a pre-allocated node.
 *
 * Can be called from MT-build of ordered indexes.
 */
void
Dbtux::insertNode(TuxCtx& ctx, NodeHandle& node)
{
  Frag& frag = node.m_frag;
  // use up pre-allocated node
  selectNode(ctx, node, frag.m_freeLoc);
  frag.m_freeLoc = NullTupLoc;
  new (node.m_node) TreeNode();
#ifdef VM_TRACE
  TreeHead& tree = frag.m_tree;
  memset(node.getPref(), DataFillByte, tree.m_prefSize << 2);
  TreeEnt* entList = tree.getEntList(node.m_node);
  memset(entList, NodeFillByte, tree.m_maxOccup * (TreeEntSize << 2));
#endif
}

/*
 * Delete existing node.  Make it the pre-allocated free node if there
 * is none.  Otherwise return it to fragment's free list.
 */
void
Dbtux::deleteNode(NodeHandle& node)
{
  Frag& frag = node.m_frag;
  ndbrequire(node.getOccup() == 0);
  if (frag.m_freeLoc == NullTupLoc)
  {
    jam();
    frag.m_freeLoc = node.m_loc;
    // invalidate the handle
    node.m_loc = NullTupLoc;
    node.m_node = 0;
  }
  else
  {
    jam();
    freeNode(node);
  }
}

/*
 * Free the pre-allocated node, called when tree is empty.  This avoids
 * leaving any used pages in DataMemory.
 */
void
Dbtux::freePreallocatedNode(Frag& frag)
{
  if (frag.m_freeLoc != NullTupLoc)
  {
    jam();
    NodeHandle node(frag);
    selectNode(c_ctx, node, frag.m_freeLoc);
    freeNode(node);
    frag.m_freeLoc = NullTupLoc;
  }
}

/*
 * Set prefix.  Copies the defined number of attributes.
 *
 * Can be called from MT-build of ordered indexes.
 */
void
Dbtux::setNodePref(TuxCtx & ctx, NodeHandle& node)
{
  const Frag& frag = node.m_frag;
  const Index& index = *c_indexPool.getPtr(frag.m_indexId);
  /*
   * bug#12873640
   * Node prefix exists if it has non-zero number of attributes.  It is
   * then a partial instance of KeyData.  If the prefix does not exist
   * then set_buf() could overwrite m_pageId1 in first entry, causing
   * random crash in TUP via readKeyAttrs().
   */
  if (index.m_prefAttrs > 0)
  {
    thrjam(ctx.jamBuffer);
    readKeyAttrs(ctx,
                 frag,
                 node.getEnt(0),
                 index.m_prefAttrs,
                 node.getPref());
  }
}

// node operations

/*
 * Add entry at position.  Move entries greater than or equal to the old
 * one (if any) to the right.
 *
 *            X
 *            v
 *      A B C D E _ _  =>  A B C X D E _
 *      0 1 2 3 4 5 6      0 1 2 3 4 5 6
 *
 * Add list of scans at the new entry.
 *
 * Can be called from MT-build of ordered indexes.
 */
void
Dbtux::nodePushUp(TuxCtx & ctx,
                  NodeHandle& node,
                  unsigned pos,
                  const TreeEnt& ent,
                  Uint32 scanList,
                  Uint32 scanInstance)
{
  Frag& frag = node.m_frag;
  TreeHead& tree = frag.m_tree;
  const unsigned occup = node.getOccup();
  ndbrequire(occup < tree.m_maxOccup && pos <= occup);
  // fix old scans
  if (node.isNodeScanList())
  {
    thrjam(ctx.jamBuffer);
    nodePushUpScans(node, pos);
  }
  // fix node
  TreeEnt* const entList = tree.getEntList(node.m_node);
  for (unsigned i = occup; i > pos; i--)
  {
    thrjamDebug(ctx.jamBuffer);
    entList[i] = entList[i - 1];
  }
  entList[pos] = ent;
  node.setOccup(occup + 1);
  // add new scans
  if (scanList != RNIL)
  {
    thrjam(ctx.jamBuffer);
    addScanList(node, pos, scanList, scanInstance);
  }
  // fix prefix
  if (occup == 0 || pos == 0)
  {
    thrjam(ctx.jamBuffer);
    setNodePref(ctx, node);
  }
}

/**
 * Can be called from MT-build of ordered indexes.
 * But should never enter here since there cannot be
 * any active scans while we are rebuilding ordered
 * index.
 */
void
Dbtux::nodePushUpScans(NodeHandle& node, unsigned pos)
{
  const unsigned occup = node.getOccup();
  ScanOpPtr scanPtr;
  Uint32 scanInstance;
  node.getNodeScan(scanPtr.i, scanInstance);
  do {
    jam();
    scanPtr.p = getScanOpPtrP(scanPtr.i, scanInstance);
    TreePos& scanPos = scanPtr.p->m_scanPos;
    ndbassert(scanPtr.p->m_scanLinkedPos == NullTupLoc);
    ndbrequire(scanPos.m_loc == node.m_loc && scanPos.m_pos < occup);
    if (scanPos.m_pos >= pos)
    {
      jam();
#ifdef VM_TRACE
      if (debugFlags & DebugScan)
      {
        tuxDebugOut << "Fix scan " << scanPtr.i << " " << *scanPtr.p << endl;
        tuxDebugOut << "At pushUp pos=" << pos << " " << node << endl;
      }
#endif
      scanPos.m_pos++;
    }
    scanInstance = scanPtr.p->m_nodeScanInstance;
    scanPtr.i = scanPtr.p->m_nodeScanPtrI;
  } while (scanPtr.i != RNIL);
}

/*
 * Remove and return entry at position.  Move entries greater than the
 * removed one to the left.  This is the opposite of nodePushUp.
 *
 *                               D
 *            ^                  ^
 *      A B C D E F _  =>  A B C E F _ _
 *      0 1 2 3 4 5 6      0 1 2 3 4 5 6
 *
 * Scans at removed entry are returned if non-zero location is passed or
 * else moved forward.
 */
void
Dbtux::nodePopDown(TuxCtx& ctx,
                   NodeHandle& node,
                   unsigned pos,
                   TreeEnt& ent,
                   Uint32* scanList,
                   Uint32* scanInstance)
{
  Frag& frag = node.m_frag;
  TreeHead& tree = frag.m_tree;
  const unsigned occup = node.getOccup();
  ndbrequire(occup <= tree.m_maxOccup && pos < occup);
  if (node.isNodeScanList())
  {
    // remove or move scans at this position
    if (scanList == nullptr)
    {
      thrjam(ctx.jamBuffer);
      moveScanList(node, pos);
    }
    else
    {
      thrjam(ctx.jamBuffer);
      removeScanList(node, pos, *scanList, *scanInstance);
    }
    // fix other scans
    if (node.isNodeScanList())
    {
      thrjam(ctx.jamBuffer);
      nodePopDownScans(node, pos);
    }
  }
  // fix node
  TreeEnt* const entList = tree.getEntList(node.m_node);
  ent = entList[pos];
  thrjam(ctx.jamBuffer);
  thrjamLine(ctx.jamBuffer, Uint16(occup - 1));
  for (unsigned i = pos; i < occup - 1; i++)
  {
    entList[i] = entList[i + 1];
  }
  node.setOccup(occup - 1);
  // fix prefix
  if (occup != 1 && pos == 0)
  {
    thrjam(ctx.jamBuffer);
    setNodePref(ctx, node);
  }
}

void
Dbtux::nodePopDownScans(NodeHandle& node, unsigned pos)
{
  const unsigned occup = node.getOccup();
  ScanOpPtr scanPtr;
  Uint32 scanInstance;
  node.getNodeScan(scanPtr.i, scanInstance);
  do {
    jam();
    scanPtr.p = getScanOpPtrP(scanPtr.i, scanInstance);
    TreePos& scanPos = scanPtr.p->m_scanPos;
    ndbassert(scanPtr.p->m_scanLinkedPos == NullTupLoc);
    ndbrequire(scanPos.m_loc == node.m_loc && scanPos.m_pos < occup);
    // handled before
    ndbrequire(scanPos.m_pos != pos);
    if (scanPos.m_pos > pos)
    {
      jam();
#ifdef VM_TRACE
      if (debugFlags & DebugScan)
      {
        tuxDebugOut << "Fix scan " << scanPtr.i << " " << *scanPtr.p << endl;
        tuxDebugOut << "At popDown pos=" << pos << " " << node << endl;
      }
#endif
      scanPos.m_pos--;
    }
    scanInstance = scanPtr.p->m_nodeScanInstance;
    scanPtr.i = scanPtr.p->m_nodeScanPtrI;
  } while (scanPtr.i != RNIL);
}

/*
 * Add entry at existing position.  Move entries less than or equal to
 * the old one to the left.  Remove and return old min entry.
 *
 *            X            A
 *      ^     v            ^
 *      A B C D E _ _  =>  B C D X E _ _
 *      0 1 2 3 4 5 6      0 1 2 3 4 5 6
 *
 * Return list of scans at the removed position 0.
 *
 * Can be called from MT-build of ordered indexes.
 */
void
Dbtux::nodePushDown(TuxCtx& ctx,
                    NodeHandle& node,
                    unsigned pos,
                    TreeEnt& ent,
                    Uint32& scanList,
                    Uint32& scanInstance)
{
  Frag& frag = node.m_frag;
  TreeHead& tree = frag.m_tree;
  const unsigned occup = node.getOccup();
  ndbrequire(occup <= tree.m_maxOccup && pos < occup);
  if (node.isNodeScanList())
  {
    // remove scans at 0
    removeScanList(node, 0, scanList, scanInstance);
    // fix other scans
    if (node.isNodeScanList())
    {
      nodePushDownScans(node, pos);
    }
  }
  // fix node
  TreeEnt* const entList = tree.getEntList(node.m_node);
  TreeEnt oldMin = entList[0];
  for (unsigned i = 0; i < pos; i++)
  {
    thrjamDebug(ctx.jamBuffer);
    entList[i] = entList[i + 1];
  }
  entList[pos] = ent;
  ent = oldMin;
  // fix prefix
  if (true)
  {
    setNodePref(ctx, node);
  }
}

/**
 * Can be called from MT-build of ordered indexes, but should
 * never happen since no active scans can be around when
 * building ordered indexes.
 */
void
Dbtux::nodePushDownScans(NodeHandle& node, unsigned pos)
{
  const unsigned occup = node.getOccup();
  ScanOpPtr scanPtr;
  Uint32 scanInstance;
  node.getNodeScan(scanPtr.i, scanInstance);
  do {
    jam();
    scanPtr.p = getScanOpPtrP(scanPtr.i, scanInstance);
    TreePos& scanPos = scanPtr.p->m_scanPos;
    ndbassert(scanPtr.p->m_scanLinkedPos == NullTupLoc);
    ndbrequire(scanPos.m_loc == node.m_loc && scanPos.m_pos < occup);
    // handled before
    ndbrequire(scanPos.m_pos != 0);
    if (scanPos.m_pos <= pos)
    {
      jam();
#ifdef VM_TRACE
      if (debugFlags & DebugScan)
      {
        tuxDebugOut << "Fix scan " << scanPtr.i << " " << *scanPtr.p << endl;
        tuxDebugOut << "At pushDown pos=" << pos << " " << node << endl;
      }
#endif
      scanPos.m_pos--;
    }
    scanInstance = scanPtr.p->m_nodeScanInstance;
    scanPtr.i = scanPtr.p->m_nodeScanPtrI;
  } while (scanPtr.i != RNIL);
}

/*
 * Remove and return entry at position.  Move entries less than the
 * removed one to the right.  Replace min entry by the input entry.
 * This is the opposite of nodePushDown.
 *
 *      X                        D
 *      v     ^                  ^
 *      A B C D E _ _  =>  X A B C E _ _
 *      0 1 2 3 4 5 6      0 1 2 3 4 5 6
 *
 * Move scans at removed entry and add scans at the new entry.
 */
void
Dbtux::nodePopUp(TuxCtx& ctx,
                 NodeHandle& node,
                 unsigned pos,
                 TreeEnt& ent,
                 Uint32 scanList,
                 Uint32 scanInstance)
{
  Frag& frag = node.m_frag;
  TreeHead& tree = frag.m_tree;
  const unsigned occup = node.getOccup();
  ndbrequire(occup <= tree.m_maxOccup && pos < occup);
  if (node.isNodeScanList())
  {
    // move scans whose entry disappears
    moveScanList(node, pos);
    // fix other scans
    if (node.isNodeScanList())
    {
      nodePopUpScans(node, pos);
    }
  }
  // fix node
  TreeEnt* const entList = tree.getEntList(node.m_node);
  TreeEnt newMin = ent;
  ent = entList[pos];
  for (unsigned i = pos; i > 0; i--)
  {
    thrjam(ctx.jamBuffer);
    entList[i] = entList[i - 1];
  }
  entList[0] = newMin;
  // add scans
  if (scanList != RNIL)
  {
    addScanList(node, 0, scanList, scanInstance);
  }
  // fix prefix
  if (true)
  {
    setNodePref(ctx, node);
  }
}

void
Dbtux::nodePopUpScans(NodeHandle& node, unsigned pos)
{
  const unsigned occup = node.getOccup();
  ScanOpPtr scanPtr;
  Uint32 scanInstance;
  node.getNodeScan(scanPtr.i, scanInstance);
  do {
    jam();
    scanPtr.p = getScanOpPtrP(scanPtr.i, scanInstance);
    TreePos& scanPos = scanPtr.p->m_scanPos;
    ndbassert(scanPtr.p->m_scanLinkedPos == NullTupLoc);
    ndbrequire(scanPos.m_loc == node.m_loc && scanPos.m_pos < occup);
    ndbrequire(scanPos.m_pos != pos);
    if (scanPos.m_pos < pos)
    {
      jam();
#ifdef VM_TRACE
      if (debugFlags & DebugScan)
      {
        tuxDebugOut << "Fix scan " << scanPtr.i << " " << *scanPtr.p << endl;
        tuxDebugOut << "At popUp pos=" << pos << " " << node << endl;
      }
#endif
      scanPos.m_pos++;
    }
    scanInstance = scanPtr.p->m_nodeScanInstance;
    scanPtr.i = scanPtr.p->m_nodeScanPtrI;
  } while (scanPtr.i != RNIL);
}

/*
 * Move number of entries from another node to this node before the min
 * (i=0) or after the max (i=1).  Expensive but not often used.
 */
void
Dbtux::nodeSlide(TuxCtx& ctx,
                 NodeHandle& dstNode,
                 NodeHandle& srcNode,
                 unsigned cnt,
                 unsigned i)
{
  ndbrequire(i <= 1);
  while (cnt != 0) {
    TreeEnt ent;
    Uint32 scanList = RNIL;
    Uint32 scanInstance = 0;
    nodePopDown(ctx,
                srcNode,
                i == 0 ? srcNode.getOccup() - 1 : 0,
                ent,
                &scanList,
                &scanInstance);
    nodePushUp(ctx,
               dstNode,
               i == 0 ? 0 : dstNode.getOccup(),
               ent,
               scanList,
               scanInstance);
    cnt--;
  }
}

// scans linked to node


/*
 * Add list of scans to node at given position.
 *
 * Can be called from MT-build of ordered indexes, but it
 * should never happen since no active scans should be around
 * when building ordered indexes.
 */
void
Dbtux::addScanList(NodeHandle& node,
                   unsigned pos,
                   Uint32 scanList,
                   Uint32 scanInstance)
{
  ScanOpPtr scanPtr;
  scanPtr.i = scanList;
  do {
    jam();
    ndbrequire(checkScanInstance(scanInstance));
    scanPtr.p = getScanOpPtrP(scanPtr.i, scanInstance);
#ifdef VM_TRACE
      if (debugFlags & DebugScan) {
        tuxDebugOut << "Add scan " << scanPtr.i << " " << *scanPtr.p << endl;
        tuxDebugOut << "To pos= " << pos << " " << node << endl;
      }
#endif
    const Uint32 nextPtrI = scanPtr.p->m_nodeScanPtrI;
    const Uint32 nextScanInstance = scanPtr.p->m_nodeScanInstance;
    scanPtr.p->m_nodeScanPtrI = RNIL;
    scanPtr.p->m_nodeScanInstance = 0;
    ndbassert(scanPtr.p->m_scanLinkedPos == NullTupLoc);
    linkScan(node, scanPtr, scanInstance);
    TreePos& scanPos = scanPtr.p->m_scanPos;
    // set position but leave direction alone
    scanPos.m_loc = node.m_loc;
    scanPos.m_pos = pos;
    scanPtr.i = nextPtrI;
    scanInstance = nextScanInstance;
  } while (scanPtr.i != RNIL);
}

/*
 * Remove list of scans from node at given position.  The return
 * location must point to existing list (in fact RNIL always).
 *
 * Can be called from MT-build of ordered indexes, but should
 * never occur since no active scans can be around when
 * building ordered indexes.
 */
void
Dbtux::removeScanList(NodeHandle& node,
                      unsigned pos,
                      Uint32& scanList,
                      Uint32& scanInstance)
{
  ScanOpPtr scanPtr;
  Uint32 loc_scanInstance;
  node.getNodeScan(scanPtr.i, loc_scanInstance);
  do {
    jam();
    ndbrequire(checkScanInstance(loc_scanInstance));
    scanPtr.p = getScanOpPtrP(scanPtr.i, loc_scanInstance);
    const Uint32 nextPtrI = scanPtr.p->m_nodeScanPtrI;
    const Uint32 nextScanInstance = scanPtr.p->m_nodeScanInstance;
    ndbassert(scanPtr.p->m_scanLinkedPos == NullTupLoc);
    TreePos& scanPos = scanPtr.p->m_scanPos;
    ndbrequire(scanPos.m_loc == node.m_loc);
    if (scanPos.m_pos == pos)
    {
      jam();
#ifdef VM_TRACE
      if (debugFlags & DebugScan)
      {
        tuxDebugOut << "Remove scan " << scanPtr.i << " " << *scanPtr.p << endl;
        tuxDebugOut << "From pos=" << pos << " " << node << endl;
      }
#endif
      unlinkScan(node, scanPtr, loc_scanInstance);
      scanPtr.p->m_nodeScanPtrI = scanList;
      scanPtr.p->m_nodeScanInstance = scanInstance;
      scanList = scanPtr.i;
      scanInstance = loc_scanInstance;
      // unset position but leave direction alone
      scanPos.m_loc = NullTupLoc;
      scanPos.m_pos = Uint32(~0);
    }
    scanPtr.i = nextPtrI;
    loc_scanInstance = nextScanInstance;
  } while (scanPtr.i != RNIL);
}

/*
 * Move list of scans away from entry about to be removed.  Uses scan
 * method scanNext().
 */
void
Dbtux::moveScanList(NodeHandle& node, unsigned pos)
{
  ScanOpPtr scanPtr;
  Uint32 scanInstance;
  node.getNodeScan(scanPtr.i, scanInstance);
  do {
    jam();
    scanPtr.p = getScanOpPtrP(scanPtr.i, scanInstance);
    ndbassert(scanPtr.p->m_scanLinkedPos == NullTupLoc);
    TreePos& scanPos = scanPtr.p->m_scanPos;
    const Uint32 nextPtrI = scanPtr.p->m_nodeScanPtrI;
    const Uint32 nextScanInstance = scanPtr.p->m_nodeScanInstance;
    ndbrequire(scanPos.m_loc == node.m_loc);
    if (scanPos.m_pos == pos)
    {
      jam();
#ifdef VM_TRACE
      if (debugFlags & DebugScan) {
        tuxDebugOut << "Move scan " << scanPtr.i << " " << *scanPtr.p << endl;
        tuxDebugOut << "At pos=" << pos << " " << node << endl;
      }
#endif
      /**
       * We are about to move the scan position for an ongoing scan that
       * is currently not active. This means that scan.m_scanPos is pointing
       * to where the current scan position is placed and this is where we
       * have linked in our record. scan.m_scanLinkedPos is pointing to
       * the linked position while we are actively executing the scan since
       * we don't want to move the linked position until at the end of the
       * real-time break.
       *
       * Thus here we need to remember the current linked position before
       * moving it and after we need to relink the scan record, the relink
       * is not done by scanNext since this is waiting for the real-time
       * break to happen. So we have to treat this event as a short
       * real-time break for the scan and thus first initialise the
       * scanLinkedPos and calling relinkScan after moving the position.
       *
       * This method is called during an update of the TUX index, thus we
       * are guaranteed that there are no other concurrent activity on the
       * TUX index at the moment. So we don't really need to lock the
       * index fragment.
       *
       * When we arrive here we need to use a scan record from another
       * DBTUX/DBQTUX instance. For the most part the scan record is standing
       * on its own, but in some case it requires use of the c_scanBound_pool
       * that relates to the originating instance, thus we have to provide
       * the instance to the prepare_move_scan_ctx to ensure we get the
       * correct range when we move the scan reference.
       *
       * It is ok to set up the move scan context here. This is used for
       * scanNext calls, the moveScanList is called as part of updating
       * the index which requires an exclusive access to the fragment,
       * or when building the index which means that no one will access
       * the index for scanning and thus we have no concurrency to worry
       * about. In this context we will not call scanNext ourselves and
       * thus no locks are required to be used in relinkScan.
       */
      Uint32 blockNo = get_block_from_scan_instance(scanInstance);
      Uint32 instanceNo = get_instance_from_scan_instance(scanInstance);
      Dbtux *tux_block = (Dbtux*) globalData.getBlock(blockNo, instanceNo);
      prepare_move_scan_ctx(scanPtr, tux_block);
      Frag& frag = *c_ctx.fragPtr.p;
      ScanOp& scan = *scanPtr.p;
      scan.m_scanLinkedPos = scan.m_scanPos.m_loc;
      scanNext(scanPtr, true, frag);
<<<<<<< HEAD
      relinkScan(scan,
                 frag,
                 scanInstance,
                 false,
                 __LINE__);
=======
      /* Relink scan in new pos, passing in its instance (can be a QTUX scan) */
      ndbrequire(m_my_scan_instance == scanInstance);
      relinkScan(scan, scanInstance, frag, false, __LINE__);
>>>>>>> 56962536
      ndbassert(scanPtr.p->m_scanLinkedPos == NullTupLoc);
      ndbrequire(! (scanPos.m_loc == node.m_loc && scanPos.m_pos == pos));
    }
    scanPtr.i = nextPtrI;
    scanInstance = nextScanInstance;
  } while (scanPtr.i != RNIL);
}

/*
 * Link scan to the list under the node.  The list is single-linked and
 * ordering does not matter.
 */
void
Dbtux::linkScan(NodeHandle& node, ScanOpPtr scanPtr, Uint32 scanInstance)
{
  ndbassert(! islinkScan(node, scanPtr, scanInstance) &&
            scanPtr.p->m_nodeScanPtrI == RNIL);
  node.getNodeScan(scanPtr.p->m_nodeScanPtrI, scanPtr.p->m_nodeScanInstance);
  node.setNodeScan(scanPtr.i, scanInstance);
}

/*
 * Unlink a scan from the list under the node.
 *
 * Can be called from MT-build of ordered indexes, but should
 * not since no active scans should be around when building
 * ordered indexes.
 */
void
Dbtux::unlinkScan(NodeHandle& node,
                  ScanOpPtr scanPtr,
                  Uint32 scanInstance)
{
  ScanOpPtr currPtr;
  Uint32 loc_scanInstance;
  node.getNodeScan(currPtr.i, loc_scanInstance);
  ScanOpPtr prevPtr;
  prevPtr.i = RNIL;
<<<<<<< HEAD
  prevPtr.p = nullptr;
  while (true)
=======
  while (currPtr.i != RNIL)
>>>>>>> 56962536
  {
    jamDebug();
    currPtr.p = getScanOpPtrP(currPtr.i, loc_scanInstance);
    Uint32 nextPtrI = currPtr.p->m_nodeScanPtrI;
    Uint32 nextScanInstance = currPtr.p->m_nodeScanInstance;
    if (currPtr.i == scanPtr.i &&
        loc_scanInstance == scanInstance)
    {
      /* Found the scan entry that will be unlink'ed */
      jamDebug();
      if (prevPtr.i == RNIL)
      {
        node.setNodeScan(nextPtrI, nextScanInstance);
      }
      else
      {
        jamDebug();
        prevPtr.p->m_nodeScanPtrI = nextPtrI;
        prevPtr.p->m_nodeScanInstance = nextScanInstance;
      }
      scanPtr.p->m_nodeScanPtrI = RNIL;
      scanPtr.p->m_nodeScanInstance = 0;
      // check for duplicates
      ndbassert(!islinkScan(node, scanPtr, scanInstance));
      return;
    }
    prevPtr = currPtr;
    currPtr.i = nextPtrI;
    loc_scanInstance = nextScanInstance;
  }
  /* Should be unreachable */
  g_eventLogger->error("Block %u instance %u unlinkScan failed to "
                       "find scan object %u:%u",
                       reference(),
                       instance(),
                       scanPtr.i,
                       scanInstance);
  /* Show list */
  node.getNodeScan(currPtr.i, loc_scanInstance);
  while (currPtr.i != RNIL)
  {
    currPtr.p = getScanOpPtrP(currPtr.i, loc_scanInstance);
    g_eventLogger->error("  Scan %u:%u", currPtr.i, loc_scanInstance);
    currPtr.i = currPtr.p->m_nodeScanPtrI;
    loc_scanInstance = currPtr.p->m_nodeScanInstance;
  }
  ndbrequire(false);
}

/*
 * Check if a scan is linked to this node.  Only for ndbrequire.
 */
bool
Dbtux::islinkScan(NodeHandle& node, ScanOpPtr scanPtr, Uint32 scanInstance)
{
  ScanOpPtr currPtr;
  Uint32 loc_scanInstance;
  node.getNodeScan(currPtr.i, loc_scanInstance);
  while (currPtr.i != RNIL)
  {
    jamDebug();
    currPtr.p = getScanOpPtrP(currPtr.i, loc_scanInstance);
    if (currPtr.i == scanPtr.i && loc_scanInstance == scanInstance)
    {
      jamDebug();
      return true;
    }
    currPtr.i = currPtr.p->m_nodeScanPtrI;
    loc_scanInstance = currPtr.p->m_nodeScanInstance;
  }
  return false;
}

void
Dbtux::NodeHandle::progError(int line, int cause, const char* file,
                             const char* check)
{
  char buf[500];
  /*Add the check to the log message only if default value of ""
    is over-written. */
  if(native_strcasecmp(check,"") == 0)
    BaseString::snprintf(buf, sizeof(buf),
                         "Dbtux::NodeHandle: assert failed");
  else
    BaseString::snprintf(buf, sizeof(buf),
                         "Dbtux::NodeHandle: assert %.400s failed",
                         check);

  ErrorReporter::handleAssert(buf, file, line);
}<|MERGE_RESOLUTION|>--- conflicted
+++ resolved
@@ -763,17 +763,12 @@
       ScanOp& scan = *scanPtr.p;
       scan.m_scanLinkedPos = scan.m_scanPos.m_loc;
       scanNext(scanPtr, true, frag);
-<<<<<<< HEAD
+      /* Relink scan in new pos, passing in its instance (can be a QTUX scan) */
       relinkScan(scan,
+                 scanInstance,
                  frag,
-                 scanInstance,
                  false,
                  __LINE__);
-=======
-      /* Relink scan in new pos, passing in its instance (can be a QTUX scan) */
-      ndbrequire(m_my_scan_instance == scanInstance);
-      relinkScan(scan, scanInstance, frag, false, __LINE__);
->>>>>>> 56962536
       ndbassert(scanPtr.p->m_scanLinkedPos == NullTupLoc);
       ndbrequire(! (scanPos.m_loc == node.m_loc && scanPos.m_pos == pos));
     }
@@ -812,12 +807,8 @@
   node.getNodeScan(currPtr.i, loc_scanInstance);
   ScanOpPtr prevPtr;
   prevPtr.i = RNIL;
-<<<<<<< HEAD
   prevPtr.p = nullptr;
-  while (true)
-=======
   while (currPtr.i != RNIL)
->>>>>>> 56962536
   {
     jamDebug();
     currPtr.p = getScanOpPtrP(currPtr.i, loc_scanInstance);
