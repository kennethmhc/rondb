--- conflicted
+++ resolved
@@ -1,10 +1,6 @@
 /*
-<<<<<<< HEAD
-   Copyright (c) 2003, 2022, Oracle and/or its affiliates.
-   Copyright (c) 2021, 2022, Hopsworks and/or its affiliates.
-=======
    Copyright (c) 2003, 2023, Oracle and/or its affiliates.
->>>>>>> 40072376
+   Copyright (c) 2021, 2023, Hopsworks and/or its affiliates.
 
    This program is free software; you can redistribute it and/or modify
    it under the terms of the GNU General Public License, version 2.0,
@@ -282,15 +278,7 @@
     {
       jamEntryDebug();
       release_c_free_scan_lock();
-<<<<<<< HEAD
-      relinkScan(scan,
-                 m_my_scan_instance,
-                 frag,
-                 true,
-                 __LINE__);
-=======
       relinkScan(scan, m_my_scan_instance, frag, true, __LINE__);
->>>>>>> 40072376
       /* WE ARE ENTERING A REAL-TIME BREAK FOR A SCAN HERE */
       return;
     }
@@ -715,15 +703,7 @@
     {
       jam();
       scan.m_scanPos.m_loc = NullTupLoc;
-<<<<<<< HEAD
-      relinkScan(scan,
-                 m_my_scan_instance,
-                 frag,
-                 true,
-                 __LINE__);
-=======
       relinkScan(scan, m_my_scan_instance, frag, true, __LINE__);
->>>>>>> 40072376
       ndbassert(scan.m_scanLinkedPos == NullTupLoc);
     }
     if (unlikely(scan.m_lockwait))
@@ -793,15 +773,7 @@
      */
     release_c_free_scan_lock();
     jamLine(Uint16(scanPtr.i));
-<<<<<<< HEAD
-    relinkScan(*scanPtr.p,
-               m_my_scan_instance,
-               frag,
-               true,
-               __LINE__);
-=======
     relinkScan(*scanPtr.p, m_my_scan_instance, frag, true, __LINE__);
->>>>>>> 40072376
     NextScanConf* const conf = (NextScanConf*)signal->getDataPtrSend();
     conf->scanPtr = scan.m_userPtr;
     conf->accOperationPtr = RNIL;       // no tuple returned
@@ -929,15 +901,7 @@
           jamEntryDebug();
           /* Normal path */
           release_c_free_scan_lock();
-<<<<<<< HEAD
-          relinkScan(scan,
-                     m_my_scan_instance,
-                     frag,
-                     true,
-                     __LINE__);
-=======
           relinkScan(scan, m_my_scan_instance, frag, true, __LINE__);
->>>>>>> 40072376
           /* WE ARE ENTERING A REAL-TIME BREAK FOR A SCAN HERE */
           return; // stop for a while
         }
@@ -970,15 +934,7 @@
           jamEntryDebug();
           /* Normal path */
           release_c_free_scan_lock();
-<<<<<<< HEAD
-          relinkScan(scan,
-                     m_my_scan_instance,
-                     frag,
-                     true,
-                     __LINE__);
-=======
           relinkScan(scan, m_my_scan_instance, frag, true, __LINE__);
->>>>>>> 40072376
           /* WE ARE ENTERING A REAL-TIME BREAK FOR A SCAN HERE */
           return; // stop for a while
         }
@@ -1003,15 +959,7 @@
           jamEntryDebug();
           /* Normal path */
           release_c_free_scan_lock();
-<<<<<<< HEAD
-          relinkScan(scan,
-                     m_my_scan_instance,
-                     frag,
-                     true,
-                     __LINE__);
-=======
           relinkScan(scan, m_my_scan_instance, frag, true, __LINE__);
->>>>>>> 40072376
           /* WE ARE ENTERING A REAL-TIME BREAK FOR A SCAN HERE */
           return; // stop for a while
         }
@@ -1041,15 +989,7 @@
     c_lqh->execCHECK_LCP_STOP(signal);
     jamEntryDebug();
     ndbrequire(signal->theData[0] == CheckLcpStop::ZTAKE_A_BREAK);
-<<<<<<< HEAD
-    relinkScan(scan,
-               m_my_scan_instance,
-               frag,
-               true,
-               __LINE__);
-=======
     relinkScan(scan, m_my_scan_instance, frag, true, __LINE__);
->>>>>>> 40072376
     /* WE ARE ENTERING A REAL-TIME BREAK FOR A SCAN HERE */
     return;
   }
@@ -1620,11 +1560,7 @@
 
   /* Basic sanity */
   ndbrequire((i_am_tux && scanInstance_is_tux) ||
-<<<<<<< HEAD
              (globalData.ndbMtQueryWorkers > 0));
-=======
-             (globalData.ndbMtQueryThreads > 0));
->>>>>>> 40072376
 
   if (i_am_tux)
   {
@@ -1657,10 +1593,7 @@
   return true;
 }
 
-<<<<<<< HEAD
-=======
-
->>>>>>> 40072376
+
 void
 Dbtux::relinkScan(ScanOp& scan,
                   Uint32 scanInstance,
