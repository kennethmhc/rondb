/*
   Copyright (c) 2003, 2022, Oracle and/or its affiliates.
   Copyright (c) 2021, 2022, Hopsworks and/or its affiliates.

   This program is free software; you can redistribute it and/or modify
   it under the terms of the GNU General Public License, version 2.0,
   as published by the Free Software Foundation.

   This program is also distributed with certain software (including
   but not limited to OpenSSL) that is licensed under separate terms,
   as designated in a particular file or component or in included license
   documentation.  The authors of MySQL hereby grant you an additional
   permission to link the program and your derivative works with the
   separately licensed software that they have included with MySQL.

   This program is distributed in the hope that it will be useful,
   but WITHOUT ANY WARRANTY; without even the implied warranty of
   MERCHANTABILITY or FITNESS FOR A PARTICULAR PURPOSE.  See the
   GNU General Public License, version 2.0, for more details.

   You should have received a copy of the GNU General Public License
   along with this program; if not, write to the Free Software
   Foundation, Inc., 51 Franklin St, Fifth Floor, Boston, MA 02110-1301  USA
*/

#ifndef DBLQH_H
#define DBLQH_H

#include <pc.hpp>
#include <ndb_limits.h>
#include <SimulatedBlock.hpp>
#include <SectionReader.hpp>
#include <IntrusiveList.hpp>
#include "ArrayPool.hpp"
#include <DLHashTable.hpp>
#include <NdbCondition.h>
#include <atomic>

#include <NodeBitmask.hpp>
#include "kernel/DblqhState.hpp"
#include <signaldata/NodeRecoveryStatusRep.hpp>
#include <signaldata/LCP.hpp>
#include <signaldata/LqhTransConf.hpp>
#include <signaldata/CreateTab.hpp>
#include <signaldata/LqhFrag.hpp>
#include <signaldata/FsOpenReq.hpp>
#include <signaldata/DropTab.hpp>
#include <signaldata/CopyFrag.hpp>
#include <signaldata/CopyActive.hpp>
#include <signaldata/LqhKey.hpp>

// primary key is stored in TUP
#include "../dbtup/Dbtup.hpp"
#include "../dbacc/Dbacc.hpp"
#include "../dbtux/Dbtux.hpp"
#include "../backup/Backup.hpp"
#include "../restore.hpp"

#include "TransientPool.hpp"
#include "TransientSlotPool.hpp"

class Dbacc;
class Dbtup;
class Dbtux;
class Lgman;

class FsReadWriteReq;

#define JAM_FILE_ID 450

#undef DEBUG_USAGE_COUNT
//#define DEBUG_USAGE_COUNT 1

#ifdef DBLQH_C
// Constants
/* ------------------------------------------------------------------------- */
/*       CONSTANTS USED WHEN MASTER REQUESTS STATE OF COPY FRAGMENTS.        */
/* ------------------------------------------------------------------------- */
#define ZCOPY_CLOSING 0
#define ZCOPY_ONGOING 1
#define ZCOPY_ACTIVATION 2
/* ------------------------------------------------------------------------- */
/*       STATES FOR THE VARIABLE GCP_LOG_PART_STATE                          */
/* ------------------------------------------------------------------------- */
#define ZIDLE 0
#define ZWAIT_DISK 1
#define ZON_DISK 2
#define ZACTIVE 1
/* ------------------------------------------------------------------------- */
/*       STATES FOR THE VARIABLE CSR_PHASES_STARTED                          */
/* ------------------------------------------------------------------------- */
#define ZSR_NO_PHASE_STARTED 0
#define ZSR_PHASE1_COMPLETED 1
#define ZSR_PHASE2_COMPLETED 2
#define ZSR_BOTH_PHASES_STARTED 3
/* ------------------------------------------------------------------------- */
/*       THE NUMBER OF PAGES IN A MBYTE, THE TWO LOGARITHM OF THIS.          */
/*       THE NUMBER OF MBYTES IN A LOG FILE.                                 */
/*       THE MAX NUMBER OF PAGES READ/WRITTEN FROM/TO DISK DURING            */
/*       A WRITE OR READ.                                                    */
/* ------------------------------------------------------------------------- */
#define ZNOT_DIRTY 0
#define ZDIRTY 1
#define ZREAD_AHEAD_SIZE 8
/* ------------------------------------------------------------------------- */
/*       CONSTANTS OF THE LOG PAGES                                          */
/* ------------------------------------------------------------------------- */
#define ZPAGE_HEADER_SIZE 32
#define ZPAGE_SIZE 8192
#define ZPAGES_IN_MBYTE 32
#define ZTWOLOG_NO_PAGES_IN_MBYTE 5
#define ZTWOLOG_PAGE_SIZE 13
#define ZMAX_MM_BUFFER_SIZE 32     // Main memory window during log execution

#define ZMAX_PAGES_WRITTEN 8    // Max pages before writing to disk (=> config)
#define ZMIN_READ_BUFFER_SIZE 2       // Minimum number of pages to execute log
#define ZMIN_LOG_PAGES_OPERATION 10   // Minimum no of pages before stopping

#define ZPOS_CHECKSUM 0
#define ZPOS_LOG_LAP 1
#define ZPOS_MAX_GCI_COMPLETED 2
#define ZPOS_MAX_GCI_STARTED 3
#define ZNEXT_PAGE 4
#define ZPREV_PAGE 5
#define ZPOS_VERSION 6
#define ZPOS_NO_LOG_FILES 7
#define ZCURR_PAGE_INDEX 8
#define ZLAST_LOG_PREP_REF 10
#define ZPOS_DIRTY 11
/* A number of debug items written in the page header of all log files */
#define ZPOS_LOG_TIMER 12
#define ZPOS_PAGE_I 13
#define ZPOS_PLACE_WRITTEN_FROM 14
#define ZPOS_PAGE_NO 15
#define ZPOS_PAGE_FILE_NO 16
#define ZPOS_WORD_WRITTEN 17
#define ZPOS_IN_WRITING 18
#define ZPOS_PREV_PAGE_NO 19
#define ZPOS_IN_FREE_LIST 20

/* Specify number of log parts used to enable use of more LQH threads */
#define ZPOS_NO_LOG_PARTS 21

/* ------------------------------------------------------------------------- */
/*       CONSTANTS FOR THE VARIOUS REPLICA AND NODE TYPES.                   */
/* ------------------------------------------------------------------------- */
#define ZPRIMARY_NODE 0
#define ZBACKUP_NODE 1
#define ZSTANDBY_NODE 2
#define ZTC_NODE 3
#define ZLOG_NODE 3
/* ------------------------------------------------------------------------- */
/*       VARIOUS CONSTANTS USED AS FLAGS TO THE FILE MANAGER.                */
/* ------------------------------------------------------------------------- */
#define ZVAR_NO_LOG_PAGE_WORD 1
#define ZCLOSE_NO_DELETE 0
#define ZCLOSE_DELETE 1
#define ZPAGE_ZERO 0
/* ------------------------------------------------------------------------- */
/*       THE FOLLOWING CONSTANTS ARE USED TO DESCRIBE THE TYPES OF           */
/*       LOG RECORDS, THE SIZE OF THE VARIOUS LOG RECORD TYPES AND           */
/*       THE POSITIONS WITHIN THOSE LOG RECORDS.                             */
/* ------------------------------------------------------------------------- */
/* ------------------------------------------------------------------------- */
/*       THESE CONSTANTS DESCRIBE THE SIZES OF VARIOUS TYPES OF LOG REORDS.  */
/*       NEXT_LOG_SIZE IS ACTUALLY ONE. THE REASON WE SET IT TO 2 IS TO      */
/*       SIMPLIFY THE CODE SINCE OTHERWISE HAVE TO USE A SPECIAL VERSION     */
/*       OF READ_LOGWORD WHEN READING LOG RECORD TYPE                        */
/*       SINCE NEXT MBYTE TYPE COULD BE THE VERY LAST WORD IN THE MBYTE.     */
/*       BY SETTING IT TO 2 WE ENSURE IT IS NEVER THE VERY LAST WORD         */
/*       IN THE MBYTE.                                                       */
/* ------------------------------------------------------------------------- */
#define ZFD_HEADER_SIZE 3
#define ZFD_MBYTE_SIZE 3
#define ZLOG_HEAD_SIZE 8
#define ZNEXT_LOG_SIZE 2
#define ZABORT_LOG_SIZE 3
#define ZCOMMIT_LOG_SIZE 9
#define ZCOMPLETED_GCI_LOG_SIZE 2
/* ------------------------------------------------------------------------- */
/*       THESE CONSTANTS DESCRIBE THE TYPE OF A LOG RECORD.                  */
/*       THIS IS THE FIRST WORD OF A LOG RECORD.                             */
/* ------------------------------------------------------------------------- */
#define ZNEW_PREP_OP_TYPE 0
#define ZPREP_OP_TYPE 1
#define ZCOMMIT_TYPE 2
#define ZABORT_TYPE 3
#define ZFD_TYPE 4
#define ZFRAG_SPLIT_TYPE 5
#define ZNEXT_LOG_RECORD_TYPE 6
#define ZNEXT_MBYTE_TYPE 7
#define ZCOMPLETED_GCI_TYPE 8
#define ZINVALID_COMMIT_TYPE 9
/* ------------------------------------------------------------------------- */
/*       THE POSITIONS OF LOGGED DATA IN A FILE DESCRIPTOR LOG RECORD HEADER.*/
/*       ALSO THE MAXIMUM NUMBER OF FILE DESCRIPTORS IN A LOG RECORD.        */
/* ------------------------------------------------------------------------- */
#define ZPOS_LOG_TYPE 0
#define ZPOS_NO_FD 1
#define ZPOS_FILE_NO 2
/* ------------------------------------------------------------------------- */
/*       THE POSITIONS WITHIN A PREPARE LOG RECORD AND A NEW PREPARE         */
/*       LOG RECORD.                                                         */
/* ------------------------------------------------------------------------- */
#define ZPOS_HASH_VALUE 2
#define ZPOS_SCHEMA_VERSION 3
#define ZPOS_TRANS_TICKET 4
#define ZPOS_OP_TYPE 5
#define ZPOS_NO_ATTRINFO 6
#define ZPOS_NO_KEYINFO 7
/* ------------------------------------------------------------------------- */
/*       THE POSITIONS WITHIN A COMMIT LOG RECORD.                           */
/* ------------------------------------------------------------------------- */
#define ZPOS_COMMIT_TRANSID1 1
#define ZPOS_COMMIT_TRANSID2 2
#define ZPOS_COMMIT_GCI 3
#define ZPOS_COMMIT_TABLE_REF 4
#define ZPOS_COMMIT_FRAGID 5
#define ZPOS_COMMIT_FILE_NO 6
#define ZPOS_COMMIT_START_PAGE_NO 7
#define ZPOS_COMMIT_START_PAGE_INDEX 8
#define ZPOS_COMMIT_STOP_PAGE_NO 9
/* ------------------------------------------------------------------------- */
/*       THE POSITIONS WITHIN A ABORT LOG RECORD.                            */
/* ------------------------------------------------------------------------- */
#define ZPOS_ABORT_TRANSID1 1
#define ZPOS_ABORT_TRANSID2 2
/* ------------------------------------------------------------------------- */
/*       THE POSITION WITHIN A COMPLETED GCI LOG RECORD.                     */
/* ------------------------------------------------------------------------- */
#define ZPOS_COMPLETED_GCI 1
/* ------------------------------------------------------------------------- */
/*       THE POSITIONS WITHIN A NEW PREPARE LOG RECORD.                      */
/* ------------------------------------------------------------------------- */
#define ZPOS_NEW_PREP_FILE_NO 8
#define ZPOS_NEW_PREP_PAGE_REF 9

#define ZLAST_WRITE_IN_FILE 1
#define ZENFORCE_WRITE 2
/* ------------------------------------------------------------------------- */
/*       CONSTANTS USED AS INPUT TO SUBROUTINE WRITE_LOG_PAGES AMONG OTHERS. */
/* ------------------------------------------------------------------------- */
#define ZNORMAL 0
#define ZINIT 1
/* ------------------------------------------------------------------------- */
/*       CONSTANTS USED BY CONTINUEB TO DEDUCE WHICH CONTINUE SIGNAL IS TO   */
/*       BE EXECUTED AS A RESULT OF THIS CONTINUEB SIGNAL.                   */
/* ------------------------------------------------------------------------- */
#define ZLOG_LQHKEYREQ 0
#define ZPACK_LQHKEYREQ 1
#define ZSEND_ATTRINFO 2
#define ZSR_GCI_LIMITS 3
#define ZSR_LOG_LIMITS 4
#define ZSEND_EXEC_CONF 5
#define ZEXEC_SR 6
#define ZSR_FOURTH_COMP 7
#define ZINIT_FOURTH 8
#define ZTIME_SUPERVISION 9
#define ZSR_PHASE3_START 10
#define ZLQH_TRANS_NEXT 11
#define ZLQH_RELEASE_AT_NODE_FAILURE 12
#define ZSCAN_TC_CONNECT 13
#define ZINITIALISE_RECORDS 14
#define ZINIT_GCP_REC 15
#define ZCHECK_LCP_STOP_BLOCKED 17
#define ZSCAN_MARKERS 18
#define ZOPERATION_EVENT_REP 19
#define ZDROP_TABLE_WAIT_USAGE 20
#define ZENABLE_EXPAND_CHECK 21
#define ZRETRY_TCKEYREF 22
#define ZWAIT_REORG_SUMA_FILTER_ENABLED 23
#define ZREBUILD_ORDERED_INDEXES 24
#define ZWAIT_READONLY 25
#define ZLCP_FRAG_WATCHDOG 26
#if defined ERROR_INSERT
#define ZDELAY_FS_OPEN 27
#endif
#define ZSTART_LOCAL_LCP 28
#define ZCHECK_SYSTEM_SCANS 29
#define ZSTART_QUEUED_SCAN 30
#define ZLQH_SHRINK_TRANSIENT_POOLS 31
#define ZLQH_TRANSIENT_POOL_STAT 32
#define ZPGMAN_PREP_LCP_ACTIVE_CHECK 33
#define ZCONTINUE_SR_GCI_LIMITS 34
#define ZCONTINUE_REDO_LOG_EXEC_COMPLETED 35
#define ZCONTINUE_SR_FOURTH_COMP 36
#define ZCONTINUE_PHASE3_START 37
#define ZCONTINUE_WRITE_LOG 38
#define ZSTART_SEND_EXEC_CONF 39
#define ZPRINT_MUTEX_STATS 40
#define ZPRINT_CONNECT_DEBUG 41
#define ZHANDLE_TC_FAILED_SCANS 42

/* ------------------------------------------------------------------------- */
/*        NODE STATE DURING SYSTEM RESTART, VARIABLES CNODES_SR_STATE        */
/*        AND CNODES_EXEC_SR_STATE.                                          */
/* ------------------------------------------------------------------------- */
#define ZSTART_SR 1
#define ZEXEC_SR_COMPLETED 2
/* ------------------------------------------------------------------------- */
/*       CONSTANTS USED BY NODE STATUS TO DEDUCE THE STATUS OF A NODE.       */
/* ------------------------------------------------------------------------- */
#define ZNODE_UP 0
#define ZNODE_DOWN 1
/* ------------------------------------------------------------------------- */
/*       START PHASES                                                        */
/* ------------------------------------------------------------------------- */
#define ZLAST_START_PHASE 255
#define ZSTART_PHASE1 1
#define ZSTART_PHASE2 2
#define ZSTART_PHASE3 3
#define ZSTART_PHASE4 4
#define ZSTART_PHASE6 6
/* ------------------------------------------------------------------------- */
/*       CONSTANTS USED BY SCAN AND COPY FRAGMENT PROCEDURES                 */
/* ------------------------------------------------------------------------- */
#define ZSTORED_PROC_SCAN 0
#define ZSTORED_PROC_COPY 2
#define ZDELETE_STORED_PROC_ID 3
#define ZWRITE_LOCK 1
#define ZSCAN_FRAG_CLOSED 2
#define ZNUM_RESERVED_TC_CONNECT_RECORDS 3
#define ZNUM_RESERVED_UTIL_CONNECT_RECORDS 100
/* ------------------------------------------------------------------------- */
/*       ERROR CODES ADDED IN VERSION 0.1 AND 0.2                            */
/* ------------------------------------------------------------------------- */
#define ZNOT_FOUND 1             // Not an error code, a return value
#define ZNO_FREE_LQH_CONNECTION 414
#define ZGET_DATAREC_ERROR 418
#define ZGET_ATTRINBUF_ERROR 419
#define ZNO_FREE_FRAGMENTREC 460 // Insert new fragment error code
#define ZTAB_FILE_SIZE 464       // Insert new fragment error code + Start kernel
#define ZNO_ADD_FRAGREC 465      // Insert new fragment error code
/* ------------------------------------------------------------------------- */
/*       ERROR CODES ADDED IN VERSION 0.3                                    */
/* ------------------------------------------------------------------------- */
#define ZTAIL_PROBLEM_IN_LOG_ERROR 410
#define ZGCI_TOO_LOW_ERROR 429        // GCP_SAVEREF error code
#define ZTAB_STATE_ERROR 474          // Insert new fragment error code
#define ZTOO_NEW_GCI_ERROR 479        // LCP Start error
/* ------------------------------------------------------------------------- */
/*       ERROR CODES ADDED IN VERSION 0.4                                    */
/* ------------------------------------------------------------------------- */

#define ZNO_FREE_FRAG_SCAN_REC_ERROR 490 // SCAN_FRAGREF error code
#define ZCOPY_NO_FRAGMENT_ERROR 491      // COPY_FRAGREF error code
#define ZTAKE_OVER_ERROR 499
#define ZTO_OP_STATE_ERROR 631           // Same as in Dbacc.hpp
#define ZCOPY_NODE_ERROR 1204
#define ZTOO_MANY_COPY_ACTIVE_ERROR 1208 // COPY_FRAG and COPY_ACTIVEREF code
#define ZCOPY_ACTIVE_ERROR 1210          // COPY_ACTIVEREF error code
#define ZNO_TC_CONNECT_ERROR 1217        // Simple Read + SCAN
#define ZTRANSPORTER_OVERLOADED_ERROR 1218
/* ------------------------------------------------------------------------- */
/*       ERROR CODES ADDED IN VERSION 1.X                                    */
/* ------------------------------------------------------------------------- */
//#define ZSCAN_BOOK_ACC_OP_ERROR 1219   // SCAN_FRAGREF error code
#define ZFILE_CHANGE_PROBLEM_IN_LOG_ERROR 1220
#define ZTEMPORARY_REDO_LOG_FAILURE 1221
#define ZNO_FREE_MARKER_RECORDS_ERROR 1222
#define ZNODE_SHUTDOWN_IN_PROGRESS 1223
#define ZTOO_MANY_FRAGMENTS 1224
#define ZTABLE_NOT_DEFINED 1225
#define ZDROP_TABLE_IN_PROGRESS 1226
#define ZINVALID_SCHEMA_VERSION 1227
#define ZTABLE_READ_ONLY 1233
#define ZREDO_IO_PROBLEM 1234
#define ZNO_SUCH_FRAGMENT_ID 1235
#define ZKEYINFO_NOT_COMPLETED_BEFORE_ATTRINFO 1236
#define ZLQHKEY_PROTOCOL_ERROR 1237

/* ------------------------------------------------------------------------- */
/*       ERROR CODES ADDED IN VERSION 2.X                                    */
/* ------------------------------------------------------------------------- */
#define ZNODE_FAILURE_ERROR 400
#define ZBAD_UNLOCK_STATE 416
#define ZBAD_OP_REF 417
/* ------------------------------------------------------------------------- */
/*       ERROR CODES FROM ACC                                                */
/* ------------------------------------------------------------------------- */
#define ZNO_TUPLE_FOUND 626
#define ZTUPLE_ALREADY_EXIST 630
/* ------------------------------------------------------------------------- */
/*       ERROR CODES FROM TUP                                                */
/* ------------------------------------------------------------------------- */
/** 
 * 899 would be returned by an interpreted program such as a scan filter. New
 * such programs should use 626 instead, but 899 will also be supported to 
 * remain backwards compatible. 899 is problematic since it is also used as
 * "Rowid already allocated" (cf. ndberror.c).
 */
#define ZUSER_SEARCH_CONDITION_FALSE_CODE 899
#endif

/** 
 * @class dblqh
 *
 * @section secIntro Introduction
 *
 * Dblqh is the coordinator of the LDM.  Dblqh is responsible for 
 * performing operations on tuples.  It does this job with help of 
 * Dbacc block (that manages the index structures) and Dbtup
 * (that manages the tuples).
 *
 * Dblqh also keeps track of the participants and acts as a coordinator of
 * 2-phase commits.  Logical redo logging is also handled by the Dblqh
 * block.
 *
 * @section secModules Modules
 *
 * The code is partitioned into the following modules:
 * - START / RESTART 
 *   - Start phase 1: Load our block reference and our processor id
 *   - Start phase 2: Initiate all records within the block
 *                    Connect LQH with ACC and TUP.
 *   - Start phase 4: Connect LQH with LQH.  Connect every LQH with 
 *                    every LQH in the database system.           
 *	              If initial start, then create the fragment log files.
 *	              If system restart or node restart, 
 *                    then open the fragment log files and   
 *	              find the end of the log files.
 * - ADD / DELETE FRAGMENT<br>
 *     Used by dictionary to create new fragments and delete old fragments.
 *  - EXECUTION<br>
 *    handles the reception of lqhkeyreq and all processing        
 *    of operations on behalf of this request. 
 *    This does also involve reception of various types of attrinfo 
 *    and keyinfo. 
 *    It also involves communication with ACC and TUP.
 *  - LOG<br>
 *    The log module handles the reading and writing of the log.
 *    It is also responsible for handling system restart. 
 *    It controls the system restart in TUP and ACC as well.
 *  - TRANSACTION<br>
 *    This module handles the commit and the complete phases.
 *  - MODULE TO HANDLE TC FAILURE<br>
 *  - SCAN<br>
 *    This module contains the code that handles a scan of a particular 
 *    fragment.
 *    It operates under the control of TC and orders ACC to 
 *    perform a scan of all tuples in the fragment.
 *    TUP performs the necessary search conditions
 *    to ensure that only valid tuples are returned to the application.
 *  - NODE RECOVERY<br>
 *    Used when a node has failed. 
 *    It performs a copy of a fragment to a new replica of the fragment. 
 *    It does also shut down all connections to the failed node.
 *  - LOCAL CHECKPOINT<br>
 *    Handles execution and control of LCPs
 *    It controls the LCPs in TUP and ACC. 
 *    It also interacts with DIH to control which GCPs are recoverable.
 *  - GLOBAL CHECKPOINT<br>
 *    Helps DIH in discovering when GCPs are recoverable. 
 *    It handles the request gcp_savereq that requests LQH to 
 *    save a particular GCP to disk and respond when completed.  
 *  - FILE HANDLING<br>
 *    With submodules: 
 *    - SIGNAL RECEPTION
 *    - NORMAL OPERATION
 *    - FILE CHANGE
 *    - INITIAL START
 *    - SYSTEM RESTART PHASE ONE
 *    - SYSTEM RESTART PHASE TWO,
 *    - SYSTEM RESTART PHASE THREE
 *    - SYSTEM RESTART PHASE FOUR
 *  - ERROR 
 *  - TEST 
 *  - LOG 
 */


class Dblqh 
  : public SimulatedBlock
{
  friend class DblqhProxy;
  friend class Backup;
public:

private:
  Uint32 m_acc_block;
  Uint32 m_tup_block;
  Uint32 m_lqh_block;
  Uint32 m_tux_block;
  Uint32 m_backup_block;
  Uint32 m_restore_block;

public:
  /**
   * Query threads need quick access to LDM owning thread where the
   * operation records performing writes resides that could tell us
   * if we are part of the same transaction as an updating
   * transaction.
   */
  Dblqh *m_ldm_instance_used;

  bool m_is_query_block;
  bool m_is_recover_block;
  bool m_is_in_query_thread;
  enum LcpCloseState {
    LCP_IDLE = 0,
    LCP_RUNNING = 1,       // LCP is running
    LCP_CLOSE_STARTED = 2  // Completion(closing of files) has started
  };

  enum ExecUndoLogState {
    EULS_IDLE = 0,
    EULS_STARTED = 1,
    EULS_COMPLETED = 2
  };

  struct CopyFragRecord
  {
    CopyFragReq m_copy_fragreq;
    Uint32 nextPool;
    Uint32 nextList;
    Uint32 prevList;
  };
  typedef Ptr<CopyFragRecord> CopyFragRecordPtr;
#define ZCOPYFRAGREC_FILE_SIZE MAX_NDBMT_LQH_THREADS
  typedef ArrayPool<CopyFragRecord> CopyFragRecord_pool;
  typedef DLFifoList<CopyFragRecord_pool> CopyFragRecord_fifo;

  struct CopyActiveRecord
  {
    CopyActiveReq m_copy_activereq;
    Uint32 nextPool;
    Uint32 nextList;
    Uint32 prevList;
  };
  typedef Ptr<CopyActiveRecord> CopyActiveRecordPtr;
#define ZCOPYACTIVEREC_FILE_SIZE MAX_NDBMT_LQH_THREADS
  typedef ArrayPool<CopyActiveRecord> CopyActiveRecord_pool;
  typedef DLFifoList<CopyActiveRecord_pool> CopyActiveRecord_fifo;

  struct AddFragRecord {
    enum AddFragStatus {
      FREE = 0,
      ACC_ADDFRAG = 1,
      WAIT_TUP = 3,
      WAIT_TUX = 5,
      WAIT_ADD_ATTR = 6,
      TUP_ATTR_WAIT = 7,
      TUX_ATTR_WAIT = 9
    };
    Uint64 fragmentPtr;
    AddFragStatus addfragStatus;
    UintR nextAddfragrec;
    UintR accConnectptr;
    UintR tupConnectptr;
    UintR tuxConnectptr;

    Uint32 m_createTabReq_len;
    CreateTabReq m_createTabReq;
    LqhFragReq m_lqhFragReq;
    LqhAddAttrReq m_addAttrReq;
    DropFragReq m_dropFragReq;
    DropTabReq m_dropTabReq;

    Uint16 addfragErrorCode;
    Uint16 attrSentToTup;
    Uint16 attrReceived;
    Uint16 totalAttrReceived;
    Uint16 fragCopyCreation;
    Uint16 defValNextPos;
    Uint32 defValSectionI;
  };
  typedef Ptr<AddFragRecord> AddFragRecordPtr;
  
  struct ScanRecord {
    static constexpr Uint32 TYPE_ID = RT_DBLQH_SCAN_RECORD;
    Uint32 m_magic;

    ScanRecord() :
      m_magic(Magic::make(TYPE_ID)),
      fragPtrI(RNIL64),
      scan_acc_index(0),
      scan_acc_segments(0),
      nextHash(RNIL),
      prevHash(RNIL),
      scanTcWaiting(0),
      scanState(SCAN_FREE),
      scanType(ST_IDLE),
      m_takeOverRefCount(0),
      m_reserved(0),
      m_send_early_hbrep(0)
    {
    }

    ~ScanRecord()
    {
    }

    Uint64 fragPtrI;
    enum ScanState {
      SCAN_FREE = 0,
      WAIT_NEXT_SCAN_COPY = 1,
      WAIT_NEXT_SCAN = 2,
      WAIT_ACC_COPY = 3,
      WAIT_ACC_SCAN = 4,
      WAIT_SCAN_NEXTREQ = 5,
      WAIT_CLOSE_SCAN = 6,
      WAIT_CLOSE_COPY = 7,
      WAIT_TUPKEY_COPY = 8,
      WAIT_LQHKEY_COPY = 9,
      IN_QUEUE = 10,
      COPY_FRAG_HALTED = 11,
      WAIT_START_QUEUED_SCAN = 12,
      QUIT_START_QUEUE_SCAN = 13,
      WAIT_SCAN_NEXTREQ_ending = 14
    };
    enum ScanType {
      ST_IDLE = 0,
      SCAN = 1,
      COPY = 2
    };

    /* A single scan of each fragment can have MAX_PARALLEL_OP_PER_SCAN
     * read operations in progress at one time
     * We must store ACC ptrs for each read operation.  They are stored
     * in SegmentedSections linked in the array below.
     * The main oddity is that the first element of scan_acc_op_ptr is
     * an ACC ptr, but all others are refs to SectionSegments containing
     * ACC ptrs.
     */
    static constexpr Uint32 MaxScanAccSegments = (
                 (MAX_PARALLEL_OP_PER_SCAN + SectionSegment::DataLength - 1) /
                 SectionSegment::DataLength) + 1;

    UintR scan_acc_op_ptr[ MaxScanAccSegments ];
    Uint32 scan_acc_index;
    Uint32 scan_acc_segments;
    UintR scanApiOpPtr;
    Local_key m_row_id;
    
    Uint32 m_max_batch_size_rows;
    Uint32 m_max_batch_size_bytes;

    Uint32 m_curr_batch_size_rows;
    Uint32 m_curr_batch_size_bytes;

    Uint32 m_exec_direct_batch_size_words;

    bool check_scan_batch_completed() const;
    
    UintR copyPtr;
    union {
      Uint32 nextPool;
      Uint32 nextList;
    };
    Uint32 prevList;
    Uint32 nextHash;
    Uint32 prevHash;
    bool equal(const ScanRecord & key) const {
      return scanNumber == key.scanNumber && fragPtrI == key.fragPtrI;
    }
    Uint32 hashValue() const {
      return fragPtrI ^ scanNumber;
    }
    
    UintR scanAccPtr;
    UintR scanAiLength;
    UintR scanErrorCounter;
    UintR scanSchemaVersion;
    Uint32 scanTcWaiting; // When the request came from TC, 0 is no request

    /**
     * This is _always_ main table, even in range scan
     *   in which case scanTcrec->fragmentptr is different
     */
    Uint32 scan_check_lcp_stop;
    UintR scanStoredProcId;
    UintR scanTcrec;
    BlockReference scanApiBlockref;
    BlockReference scanBlockref;
    ScanState scanState;
    ScanType scanType;
    Uint32 scan_startLine;
    std::atomic<unsigned int> m_takeOverRefCount;
    NodeId scanNodeId;
    Uint16 scanReleaseCounter;
    Uint16 scanNumber;
    Uint16 scan_lastSeen;

    // scan source block, block object and function ACC TUX TUP
    SimulatedBlock* scanBlock;
    ExecFunction scanFunction_NEXT_SCANREQ;
 
    Uint8 scanCompletedStatus;
    Uint8 scanFlag;
    Uint8 scanLockHold;
    Uint8 scanLockMode;

    Uint8 readCommitted;
    Uint8 rangeScan;
    Uint8 descending;
    Uint8 tupScan;

    Uint8 lcpScan;
    Uint8 scanKeyinfoFlag;
    Uint8 m_last_row;
    Uint8 m_reserved;

    Uint8 statScan;
    Uint8 m_stop_batch;
    Uint8 prioAFlag;
    Uint8 m_first_match_flag;
    Uint8 m_send_early_hbrep;
  };
  static constexpr Uint32 DBLQH_SCAN_RECORD_TRANSIENT_POOL_INDEX = 1;
  typedef Ptr<ScanRecord> ScanRecordPtr;
  typedef TransientPool<ScanRecord> ScanRecord_pool;
  typedef DLCList<ScanRecord_pool> ScanRecord_list;
  typedef DLCFifoList<ScanRecord_pool> ScanRecord_fifo;
  typedef LocalDLCFifoList<ScanRecord_pool> Local_ScanRecord_fifo;
  typedef DLHashTable<ScanRecord_pool> ScanRecord_hash;

// Configurable
  ScanRecord_pool c_scanRecordPool;
  ScanRecord_list m_reserved_scans; // LCP + NR
  ScanRecord_hash c_scanTakeOverHash;
  NdbMutex c_scanTakeOverMutex;

  struct LogPartRecord;
  struct LogPageRecord;

/**
 * Constants for scan_direct_count
 * Mainly used to keep the scheduling rules.
 */
#define ZMAX_SCAN_DIRECT_COUNT 16

//#define DEBUG_FRAGMENT_LOCK 1
#define LOCK_LINE_MASK 2047
#define LOCK_READ_SPIN_TIME 30
#define LOCK_WRITE_SPIN_TIME 40

  struct MapFragRecord {
    static constexpr Uint32 TYPE_ID = RT_DBLQH_MAP_FRAGMENT;
    MapFragRecord() :
      m_magic(Magic::make(TYPE_ID)),
      fragPtrI(RNIL64)
    {}

    Uint32 m_magic;
    Uint32 nextPool;
    Uint64 fragPtrI;
  };
  static constexpr Uint32 DBLQH_MAP_FRAGMENT_RECORD_TRANSIENT_POOL_INDEX = 3;
  typedef Ptr<MapFragRecord> MapFragRecordPtr;
  typedef TransientPool<MapFragRecord> MapFragRecord_pool;
  MapFragRecord_pool c_map_fragment_pool;

  struct Fragrecord {
    static constexpr Uint32 TYPE_ID = RT_DBLQH_FRAGMENT;
    Uint32 m_magic;
    Fragrecord()
    {
      m_concurrent_scan_count = 0;
      m_concurrent_read_key_count = 0;
      m_cond_read_waiters = 0;
      m_cond_exclusive_waiters = 0;
      m_cond_write_key_waiters = 0;
      m_spin_write_key_waiters = 0;
      m_spin_exclusive_waiters = 0;
      m_write_key_locked = false;
      m_exclusive_locked = false;
      fragStatus = FREE;
    }

    Uint32 m_concurrent_scan_count;
    Uint32 m_concurrent_read_key_count;
    Uint32 m_cond_read_waiters;
    Uint32 m_cond_exclusive_waiters;
    Uint32 m_cond_write_key_waiters;
    Uint32 m_spin_exclusive_waiters;
    Uint32 m_spin_write_key_waiters;
    bool m_write_key_locked;
    bool m_exclusive_locked;

    enum ExecSrStatus {
      IDLE = 0,
      ACTIVE = 2
    };
    /**
     * Possible state transitions are:
     * - FREE -> DEFINED                 Fragment record is allocated
     * - DEFINED -> ACTIVE               Add fragment is completed and 
     *                                   fragment is ready to      
     *                                   receive operations.
     * - DEFINED -> ACTIVE_CREATION      Add fragment is completed and 
     *                                   fragment is ready to      
     *                                   receive operations in parallel 
     *                                   with a copy fragment     
     *                                   which is performed from the 
     *                                   primary replica             
     * - DEFINED -> CRASH_RECOVERING     A fragment is ready to be 
     *                                   recovered from a local        
     *                                   checkpoint on disk
     * - ACTIVE -> REMOVING              A fragment is removed from the node
     * - CRASH_RECOVERING -> ACTIVE      A fragment has been recovered and 
     *                                   are now ready for     
     *                                   operations again.
     * - CRASH_RECOVERING -> REMOVING    Fragment recovery failed or 
     *                                   was cancelled.              
     * - ACTIVE_CREATION -> ACTIVE       A fragment is now copied and now 
     *                                   is a normal fragment   
     * - ACTIVE_CREATION -> REMOVING     Copying of the fragment failed
     * - REMOVING -> FREE                Removing of the fragment is 
     *                                   completed and the fragment  
     *                                   is now free again.
     */
    enum FragStatus {
      FREE = 0,               ///< Fragment record is currently not in use
      FSACTIVE = 1,           ///< Fragment is defined and usable for operations
      DEFINED = 2,            ///< Fragment is defined but not yet usable by 
                              ///< operations
      ACTIVE_CREATION = 3,    ///< Fragment is defined and active but is under 
                              ///< creation by the primary LQH.
      CRASH_RECOVERING = 4,   ///< Fragment is recovering after a crash by 
                              ///< executing the fragment log and so forth. 
                              ///< Will need further breakdown.
      REMOVING = 5            ///< The fragment is currently removed. 
                              ///< Operations are not allowed. 
    };
    enum LogFlag {
      STATE_TRUE = 0,
      STATE_FALSE = 1
    };
    enum SrStatus {
      SS_IDLE = 0,
      SS_STARTED = 1,
      SS_COMPLETED = 2
    };
    enum LcpFlag {
      LCP_STATE_TRUE = 0,
      LCP_STATE_FALSE = 1
    };
    UintR lcpId[MAX_LCP_STORED];
    UintR maxGciInLcp;

    std::atomic<unsigned int> m_activeScans; // active scans on fragment

    /**
     *       This variable contains the maximum global checkpoint 
     *       identifier that exists in a certain local checkpoint. 
     *       Maximum 4 local checkpoints is possible in this release.
     */
    UintR maxGciCompletedInLcp;
<<<<<<< HEAD
=======
    UintR srLastGci[4];
    UintR srStartGci[4];
    /**
     *       The fragment pointers in ACC
     */
    UintR accFragptr;
    /**
     *       The EXEC_SR variables are used to keep track of which fragments  
     *       that are interested in being executed as part of executing the    
     *       fragment loop. 
     *       It is initialised for every phase of executing the 
     *       fragment log (the fragment log can be executed up to four times).  
     *                                                                         
     *       Each execution is capable of executing the log records on four    
     *       fragment replicas.                                                
     */
    /**
     *       Requesting block reference for executing the fragment log
     *       in this phase.
     */
    BlockReference execSrBlockref[4];
>>>>>>> a246bad7
    /**
     *       This variable contains references to active scan and copy     
     *       fragment operations on the fragment. 
     *       A maximum of four concurrently active is allowed.
     */

    typedef Bitmask<8> ScanNumberMask; // Max 255 KeyInfo20::ScanNo
    ScanNumberMask m_scanNumberMask;
    ScanRecord_fifo::Head m_queuedScans;
    ScanRecord_fifo::Head m_queuedTupScans;
    ScanRecord_fifo::Head m_queuedAccScans;

    /**
     *       The fragment pointers in TUP and TUX
     */
    Uint64 tupFragptr;
    Uint64 tuxFragptr;
    /**
     *       The fragment pointer in ACC
     */
    Uint64 accFragptr;

    /**
     *       Reference to the next fragment record in a free list of fragment 
     *       records.              
     */
    union {
      Uint64 nextPool;
      Uint64 nextList;
    };
    Uint64 prevList;
    /**
     *       For ordered index fragment, i-value of corresponding
     *       fragment in primary table.
     */
    Uint64 tableFragptr;
 
    /**
     * Log part
     */
    LogPartRecord *m_log_part_ptr_p;

    /**
     *       The GCI when the table was created
     */
    Uint32 createGci;

    /**
     *       This variable keeps track of how many operations that are 
     *       active that have skipped writing the log but not yet committed 
     *       or aborted.  This is used during start of fragment.
     */
    UintR activeTcCounter;

    /**
     *       This status specifies whether this fragment is actively 
     *       engaged in executing the fragment log.
     */
    ExecSrStatus execSrStatus;

    /**
     *       The fragment id of this fragment.
     */
    UintR fragId;

    /**
     *       Status of fragment
     */
    FragStatus fragStatus;

    /**
     *       This flag indicates whether logging is currently activated at 
     *       the fragment.  
     *       During a system restart it is temporarily shut off. 
     *       Some fragments have it permanently shut off. 
     */
    LogFlag logFlag;
    UintR masterPtr;
    /**
     *       This variable contains the maximum global checkpoint identifier 
     *       which was completed when the local checkpoint was started.
     */
    /**
     *       The newest GCI that has been committed on fragment             
     */
    UintR newestGci;
    Uint32 m_completed_gci;
    SrStatus srStatus;
    UintR srUserptr;
    /**
     *       The global checkpoint when table was created for this fragment.
     */
    UintR startGci;
    /**
     *       A reference to the table owning this fragment.
     */
    UintR tabRef;

    /**
     *       The block reference to ACC on the fragment makes it
     *       possible to have different ACC blocks for different
     *       fragments in the future.
     */
    BlockReference accBlockref;

    /**
     *       Ordered index block.
     */
    BlockReference tuxBlockref;
    /**
     *       The master block reference as sent in COPY_ACTIVEREQ.
     */
    BlockReference masterBlockref;
    /**
     *       These variables are used during system restart to recall
     *       from which node to execute the fragment log and which GCI's
     *       this node should start and stop from. Also to remember who
     *       to send the response to when system restart is completed.
     */
    BlockReference srBlockref;
    /**
     *       The block reference to TUP on the fragment makes it
     *       possible to have different TUP blocks for different
     *       fragments in the future.
     */
    BlockReference tupBlockref;
    /**
     *      This state indicates if the fragment will participate in a
     *      checkpoint.  
     *      Temporary tables with Fragrecord::logFlag permanently off
     *      will also have Fragrecord::lcpFlag off.
     */
    LcpFlag lcpFlag;
    /**
     *       Used to ensure that updates started with old
     *       configuration do not arrive here after the copy fragment
     *       has started. 
     *       If they are allowed to arrive after they
     *       could update a record that has already been replicated to
     *       the new node.  This type of arrival should be extremely
     *       rare but we must anyway ensure that no harm is done.
     */
    Uint16 copyNode;
    /**
     * Instance key for fast access.
     */
    Uint16 lqhInstanceKey;
    /**
     *       How many local checkpoints does the fragment contain
     */
    Uint16 srChkpnr;

    /**
     *       The number of fragment replicas that will execute the log
     *       records in this round of executing the fragment
     *       log.  Maximum four is possible.
     */
    Uint8 execSrNoReplicas;

    /**
     * 0 = undefined i.e fragStatus != ACTIVE_CREATION
     * 1 = yes
     * 2 = no
     */
    enum ActiveCreat {
      AC_NORMAL = 0,  // fragStatus != ACTIVE_CREATION
      AC_IGNORED = 1, // Operation that got ignored during NR
      AC_NR_COPY = 2  // Operation that got performed during NR
    };
    Uint8 m_copy_started_state; 

    /**
     *       This variable contains what type of replica this fragment
     *       is.  Two types are possible:  
     *       - Primary/Backup replica = 0
     *       - Stand-by replica = 1 
     *
     *       It is not possible to distinguish between primary and
     *       backup on a fragment.  
     *       This can only be done per transaction. 
     *       DIH can change from primary to backup without informing
     *       the various replicas about this change.
     */
    Uint8 fragCopy;
    /**
     *       This is the last fragment distribution key that we have
     *       heard of.
     */
    Uint8 fragDistributionKey;
    Uint8  srNoLognodes;
    /**
     *       Table type.
     */
    Uint8 tableType;
    /**
     * LCP_FRAG_ORD info for the c_queued_lcp_frag_ord queue.
     */
    enum LcpExecutionState
    {
      LCP_QUEUED = 0,
      LCP_EXECUTING = 1,
      LCP_EXECUTED = 2,
      LCP_EXECUTED_BY_CREATE_TABLE = 3
    };

    /* 
       Usage counters. Except for m_queuedScanCount, these only count 'user' 
       operations, i.e. those directly initiated from the ndbapi, and not
       'internal' operations, such as those used for LCPs.
     */
    struct UsageStat
    {
      // Number of key read operations.
      Uint64 m_readKeyReqCount;

      // Number of inserts.
      Uint64 m_insKeyReqCount;

      // Number of updates.
      Uint64 m_updKeyReqCount;
      /*
        Number of write operations, meaning 'update' if key exists, and 'insert'
        otherwise.
      */
      Uint64 m_writeKeyReqCount;

      // Number of deletes
      Uint64 m_delKeyReqCount;
 
      /*
        Number of key operations refused by the LDM due to either:
        - no matching key for update/delete.
        - key exists already for insert.
        - operation rejected by interpreted program.
      */
      Uint64 m_keyRefCount;

      // Number of attrinfo words in key operations.
      Uint64 m_keyReqAttrWords;

      // Number of keyinfo words in key operations.
      Uint64 m_keyReqKeyWords;

      // Total size of interpreter programs for key operations.
      Uint64 m_keyProgramWords;

      // Number of interpreter instructions executed for key operations.
      Uint64 m_keyInstructionCount;

      // Number of words returned to client due to key operations.
      Uint64 m_keyReqWordsReturned;

      // Number of fragment scans requested.
      Uint64 m_scanFragReqCount;

      /*
        The number of rows examined during scans. Some of these may have been
        rejected by the interpreted program (i.e. a pushed condition), and 
        thus not been returned to the client.
      */
      Uint64 m_scanRowsExamined;

      // Number of scan rows returned to the client.
      Uint64 m_scanRowsReturned;

      // Number of words returned to client due to scans.
      Uint64 m_scanWordsReturned;

      // Total size of interpreter programs for scans.
      Uint64 m_scanProgramWords;

      // Total size of scan bounds (for ordered index scans).
      Uint64 m_scanBoundWords;

      // Number of interpreter instructions executed for scans.
      Uint64 m_scanInstructionCount;

      // Total number of scans queued (including those from internal clients.
      Uint64 m_queuedScanCount;
      
      // Set all counters to zero.
      void init()
      {
        memset(this, 0, sizeof *this);
      }
    };
    Uint32 lcp_frag_ord_lcp_no;
    Uint32 lcp_frag_ord_lcp_id;

    /**
     * Fragment was was inserted into LCP fragment queue by a CREATE TABLE
     * statement. This variable is set to true only when this insertion
     * happens when no LCP is ongoing.
     */
    bool m_create_table_insert_lcp;
    /**
     * This variable is always set when inserted into LCP fragment queue by
     * a CREATE TABLE statement. It is cleared when a LCP_FRAG_ORD is received
     * for the fragment. Thus by checking this variable at completion of
     * fragment LCP we know whether to report LCP_FRAG_REP or not.
     */
    bool m_create_table_flag_lcp_frag_ord;

    LcpExecutionState lcp_frag_ord_state;
    UsageStat m_useStat;
    Uint8 m_copy_complete_flag;
    /**
     * To keep track of which fragment have started the
     * current local LCP we have a value of 0 or 1. If
     * current local LCP is 0 the fragment will have 0
     * to indicate it has been started and 1 indicating
     * that it hasn't started yet.
     * The value is initialised to 0 and the value of the
     * first local LCP is 1.
     */
    Uint8 m_local_lcp_instance_started;

    /**
     *        Last GCI for executing the fragment log in this phase.
     */
    UintR execSrLastGci[4];
    /**
     *       Start GCI for executing the fragment log in this phase.
     */
    UintR execSrStartGci[4];
    /**
     *       Requesting user pointer for executing the fragment log in
     *       this phase
     */
    UintR execSrUserptr[4];
    /**
     *       The LCP identifier of the LCP's. 
     *       =0 means that the LCP number has not been stored.
     *       The LCP identifier is supplied by DIH when starting the LCP.   
     */

    UintR srLastGci[4];
    UintR srStartGci[4];
    /**
     *       The EXEC_SR variables are used to keep track of which fragments  
     *       that are interested in being executed as part of executing the    
     *       fragment loop. 
     *       It is initialised for every phase of executing the 
     *       fragment log (the fragment log can be executed upto four times).  
     *                                                                         
     *       Each execution is capable of executing the log records on four    
     *       fragment replicas.                                                
     */
    /**
     *       Requesting block reference for executing the fragment log
     *       in this phase.
     */
    BlockReference execSrBlockref[4];
    Uint16 srLqhLognode[4];

    NdbMutex frag_mutex;
#ifdef DEBUG_FRAGMENT_LOCK
    Uint16 lock_line[LOCK_LINE_MASK + 1];
    Uint32 lock_line_index;
#endif
    struct NdbCondition frag_write_cond;
    struct NdbCondition frag_read_cond;
  };
  typedef Ptr64<Fragrecord> FragrecordPtr;
  typedef RecordPool64<RWPool64<Fragrecord> > Fragrecord_pool;
  typedef DLFifo64List<Fragrecord_pool> Fragrecord_fifo;
  RSS_OP_COUNTER(cnoOfAllocatedFragrec);
  RSS_OP_SNAPSHOT(cnoOfAllocatedFragrec);
  
  /* $$$$$$$$$$$$$$$$$$$$$$$$$$$$$$$$$$$$$$$$$$$$$$$$$$$$$$$$$$$$$$$$$$$$$$$ */
  /* $$$$$$$                GLOBAL CHECKPOINT RECORD                  $$$$$$ */
  /* $$$$$$$$$$$$$$$$$$$$$$$$$$$$$$$$$$$$$$$$$$$$$$$$$$$$$$$$$$$$$$$$$$$$$$$ */
  /**
   *       This record describes a global checkpoint that is
   *       completed.  It waits for all log records belonging to this
   *       global checkpoint to be saved on disk.
   */
  struct GcpRecord {
    /**
     *       The file number within each log part where the log was
     *       located when gcp_savereq was received. The last record 
     *       belonging to this global checkpoint is certainly before 
     *       this place in the log. We could come even closer but it 
     *       would cost performance and doesn't seem like a good 
     *       idea. This is simple and it works.
     */
    Uint16 gcpFilePtr[NDB_MAX_LOG_PARTS];
    /** 
     *       The page number within the file for each log part.
     */
    Uint16 gcpPageNo[NDB_MAX_LOG_PARTS];
    /**
     *       The word number within the last page that was written for
     *       each log part.
     */
    Uint16 gcpWordNo[NDB_MAX_LOG_PARTS];
    /**
     *       The identity of this global checkpoint.
     */
    UintR gcpId;
    /**
     *       The state of this global checkpoint, one for each log part.
     */
    Uint8 gcpLogPartState[NDB_MAX_LOG_PARTS];
    /**
     *       The sync state of this global checkpoint, one for each
     *       log part.
     */
    Uint8 gcpSyncReady[NDB_MAX_LOG_PARTS];
    /**
     *       User pointer of the sender of gcp_savereq (= master DIH).
     */
    UintR gcpUserptr;
    /**
     *       Block reference of the sender of gcp_savereq 
     *       (= master DIH).
     */
    BlockReference gcpBlockref;
  }; // Size 44 bytes
  typedef Ptr<GcpRecord> GcpRecordPtr;

  struct HostRecord {
    Bitmask<(MAX_NDBMT_LQH_THREADS+1+31)/32> lqh_pack_mask;
    Bitmask<(MAX_NDBMT_TC_THREADS+1+31)/32> tc_pack_mask;
    struct PackedWordsContainer lqh_pack[MAX_NDBMT_LQH_THREADS+1];
    struct PackedWordsContainer tc_pack[MAX_NDBMT_TC_THREADS+1];
    Uint8 inPackedList;
    Uint8 nodestatus;
  };
  typedef Ptr<HostRecord> HostRecordPtr;
  
  /* $$$$$$$$$$$$$$$$$$$$$$$$$$$$$$$$$$$$$$$$$$$$$$$$$$$$$$$$$$$$$$$$$$$$$$$ */
  /* $$$$$$               LOCAL CHECKPOINT SUPPORT RECORD            $$$$$$$ */
  /* $$$$$$$$$$$$$$$$$$$$$$$$$$$$$$$$$$$$$$$$$$$$$$$$$$$$$$$$$$$$$$$$$$$$$$$ */
  /**
   *      This record contains the information about an outstanding
   *      request to TUP or ACC. Used for both local checkpoints and
   *      system restart.
   */
  struct LcpLocRecord {
    enum LcpLocstate {
      IDLE = 0,
      WAIT_TUP_PREPLCP = 1,
      WAIT_LCPHOLDOP = 2,
      HOLDOP_READY = 3,
      ACC_WAIT_STARTED = 4,
      ACC_STARTED = 5,
      ACC_COMPLETED = 6,
      TUP_WAIT_STARTED = 7,
      TUP_STARTED = 8,
      TUP_COMPLETED = 9,
      SR_ACC_STARTED = 10,
      SR_TUP_STARTED = 11,
      SR_ACC_COMPLETED = 12,
      SR_TUP_COMPLETED = 13
    };
    LcpLocstate lcpLocstate;
    Uint32 lcpRef;
  }; // 28 bytes
  typedef Ptr<LcpLocRecord> LcpLocRecordPtr;

  /* $$$$$$$$$$$$$$$$$$$$$$$$$$$$$$$$$$$$$$$$$$$$$$$$$$$$$$$$$$$$$$$$$$$$$$$ */
  /* $$$$$$$              LOCAL CHECKPOINT RECORD                    $$$$$$$ */
  /* $$$$$$$$$$$$$$$$$$$$$$$$$$$$$$$$$$$$$$$$$$$$$$$$$$$$$$$$$$$$$$$$$$$$$$$ */
  /** 
   *       This record contains the information about a local
   *       checkpoint that is ongoing. This record is also used as a
   *       system restart record.
   */
  struct LcpRecord
  {
    enum LcpState {
      LCP_IDLE = 0,
      LCP_COMPLETED = 1,
      LCP_PREPARING = 2,
      LCP_PREPARED = 3,
      LCP_CHECKPOINTING = 4
    };
 
    LcpState lcpPrepareState;
    LcpState lcpRunState;
    bool firstFragmentFlag;
    bool lastFragmentFlag;

    /**
     * This variable is set to true when starting a new LCP AND
     * there are fragments inserted into the LCP queue already.
     * Those have been inserted by CREATE TABLE statements and
     * need to be executed fully before any other fragments have
     * their LCPs executed.
     */
    bool m_early_lcps_need_synch;

    /**
     * This is set to true when sending WAIT_LCP_IDLE_REQ and
     * cleared again when WAIT_LCP_IDLE_CONF is received. It ensures
     * that we don't start any new fragment LCPs while we are waiting
     * for the previous ones to be completed.
     */
    bool m_wait_early_lcp_synch;

    struct FragOrd {
      Uint64 fragPtrI;
      LcpFragOrd lcpFragOrd;
    };
    FragOrd currentPrepareFragment;
    FragOrd currentRunFragment;
    
    Uint32 m_outstanding;

    Uint64 m_no_of_records;
    Uint64 m_no_of_bytes;
  };
  typedef Ptr<LcpRecord> LcpRecordPtr;

  struct IOTracker
  {
    static constexpr Uint32 SAMPLE_TIME = 128;              // millis
    static constexpr Uint32 SLIDING_WINDOW_LEN = 1024;      // millis
    static constexpr Uint32 SLIDING_WINDOW_HISTORY_LEN = 8;

    void init(Uint32 partNo);
    Uint32 m_log_part_no;
    Uint32 m_current_time;

    /**
     * Keep sliding window of measurement
     */
    Uint32 m_save_pos; // current pos in array
    Uint32 m_save_written_bytes[SLIDING_WINDOW_HISTORY_LEN];
    Uint32 m_save_elapsed_millis[SLIDING_WINDOW_HISTORY_LEN];

    /**
     * Current sum of sliding window
     */
    Uint32 m_curr_elapsed_millis;
    Uint64 m_curr_written_bytes;

    /**
     * Currently outstanding bytes
     */
    Uint64 m_sum_outstanding_bytes;

    /**
     * How many times did we pass lag-threshold
     */
    Uint32 m_lag_cnt;

    /**
     * How many seconds of writes are we lagging
     */
    Uint32 m_lag_in_seconds;

    /**
     * bytes send during current sample
     */
    Uint64 m_sample_sent_bytes;

    /**
     * bytes completed during current sample
     */
    Uint64 m_sample_completed_bytes;

    /**
     * bytes completed since last report
     */
    Uint64 m_redo_written_bytes;

    int tick(Uint32 now, Uint32 maxlag, Uint32 maxlag_cnt);
    void send_io(Uint32 bytes);
    void complete_io(Uint32 bytes);
    Uint32 get_lag_cnt()
    {
      return m_lag_cnt;
    }
    Uint32 get_lag_in_seconds()
    {
      return m_lag_in_seconds;
    }
    Uint64 get_and_reset_redo_written_bytes()
    {
      Uint64 redo_written_bytes = m_redo_written_bytes;
      m_redo_written_bytes = 0;
      return redo_written_bytes;
    }
  };
  bool c_is_io_lag_reported;
  bool is_ldm_instance_io_lagging();
  Uint64 report_redo_written_bytes();

  /** 
   * RedoWorkStats
   *
   * Structure for tracking the work performed to recover
   * from redo
   */
  class RedoWorkStats
  {
  public:
    Uint64 m_pagesRead;
    
    Uint64 m_opsPrepared;
    Uint64 m_opsSkipped;
    Uint64 m_opsExecuted;
    Uint64 m_bytesExecuted;
    Uint32 m_gcisExecuted;

    RedoWorkStats()
      :m_pagesRead(0),
       m_opsSkipped(0),
       m_opsExecuted(0),
       m_bytesExecuted(0),
       m_gcisExecuted(0)
      {}
  };

  /**
   * LCPFragWatchdog
   *
   * Structure tracking state of LCP fragment watchdog.
   * This watchdog polls the state of the current LCP fragment
   * scan to ensure that forward progress is maintained at
   * a minimal rate.
   * It only continues running while this LQH instance 
   * thinks a fragment scan is ongoing
   */
  struct LCPFragWatchdog
  {
    static constexpr Uint32 PollingPeriodMillis = 1000; /* 10s */
    Uint32 WarnElapsedWithNoProgressMillis; /* LCP Warn, milliseconds */
    Uint32 MaxElapsedWithNoProgressMillis;  /* LCP Fail, milliseconds */

    SimulatedBlock* block;
    
    /* Should the watchdog be running? */
    bool scan_running;
    
    /* Is there an active thread? */
    bool thread_active;
    
    /* LCP position and state info from Backup block */
    LcpStatusConf::LcpState lcpState;
    Uint32 tableId;
    Uint32 fragId;
    Uint64 completionStatus;
    Uint32 lcpScannedPages;

    /* Total elapsed milliseconds with no LCP progress observed */ 
    Uint32 elapsedNoProgressMillis; /* milliseconds */
    NDB_TICKS lastChecked;          /* Last time LCP progress checked */

    /* Reinitialise the watchdog */
    void reset();

    /* Handle an LCP Status report */
    void handleLcpStatusRep(LcpStatusConf::LcpState repLcpState,
                            Uint32 repTableId,
                            Uint32 repFragId,
                            Uint64 repCompletionStatus,
                            Uint32 repLcpScannedPages);
  };
  
  LCPFragWatchdog c_lcpFragWatchdog;
    
    
  /***********************************************************
   * MODULE: Redo Page Cache
   *
   *   When running redo, current codes scan log until finding a commit
   *     record (for an operation). The commit record contains a back-pointer
   *     to a prepare-record.
   *
   *   If the prepare record is inside the 512k window that is being read
   *     from redo-log, the access is quick.
   *
   *   But it's not, then the following sequence is performed
   *     [file-open]?[page-read][execute-log-record][file-close]?[release-page]
   *
   *   For big (or long running) transactions this becomes very inefficient
   *
   *   The RedoPageCache changes this so that the pages that are not released
   *     in sequence above, but rather put into a LRU (using RedoBuffer)
   */

  /**
   * This is a "dummy" struct that is used when
   *  putting LogPageRecord-entries into lists/hashes
   */
  struct RedoCacheLogPageRecord
  {
    RedoCacheLogPageRecord() {}
    /**
     * NOTE: These numbers must match page-header definition
     */
    Uint32 header0[15];
    Uint32 m_page_no;
    Uint32 m_file_no;
    Uint32 header1[5];
    Uint32 m_part_no;
    Uint32 nextList;
    Uint32 nextHash;
    Uint32 prevList;
    Uint32 prevHash;
    Uint32 rest[8192-27];

    inline bool equal(const RedoCacheLogPageRecord & p) const {
      return
        (p.m_part_no == m_part_no) &&
        (p.m_page_no == m_page_no) &&
        (p.m_file_no == m_file_no);
    }

    inline Uint32 hashValue() const {
      return (m_part_no << 24) + (m_file_no << 16) + m_page_no;
    }
  };
  typedef ArrayPool<RedoCacheLogPageRecord> RedoCacheLogPageRecord_pool;
  typedef DLHashTable<RedoCacheLogPageRecord_pool> RedoCacheLogPageRecord_hash;
  typedef DLCFifoList<RedoCacheLogPageRecord_pool> RedoCacheLogPageRecord_fifo;

  /* $$$$$$$$$$$$$$$$$$$$$$$$$$$$$$$$$$$$$$$$$$$$$$$$$$$$$$$$$$$$$$$$$$$$$$$$ */
  /* $$$$$$$$$$$$$$$$$$$$$$$$$$$$$$$$$$$$$$$$$$$$$$$$$$$$$$$$$$$$$$$$$$$$$$$$ */
  /*                                                                          */
  /*       THE RECORDS THAT START BY LOG_ ARE A PART OF THE LOG MANAGER.      */
  /*       THESE RECORDS ARE USED TO HANDLE THE FRAGMENT LOG.                 */
  /*                                                                          */
  /* $$$$$$$$$$$$$$$$$$$$$$$$$$$$$$$$$$$$$$$$$$$$$$$$$$$$$$$$$$$$$$$$$$$$$$$$ */
  /* $$$$$$$$$$$$$$$$$$$$$$$$$$$$$$$$$$$$$$$$$$$$$$$$$$$$$$$$$$$$$$$$$$$$$$$$ */
  /* $$$$$$$$$$$$$$$$$$$$$$$$$$$$$$$$$$$$$$$$$$$$$$$$$$$$$$$$$$$$$$$$$$$$$$$$ */
  /* $$$$$$$                       LOG RECORD                         $$$$$$$ */
  /*                                                                          */
  /* $$$$$$$$$$$$$$$$$$$$$$$$$$$$$$$$$$$$$$$$$$$$$$$$$$$$$$$$$$$$$$$$$$$$$$$$ */
  /*       THIS RECORD IS ALIGNED TO BE 256 BYTES.                            */
  /* $$$$$$$$$$$$$$$$$$$$$$$$$$$$$$$$$$$$$$$$$$$$$$$$$$$$$$$$$$$$$$$$$$$$$$$$ */
  /**       
   *       This record describes the current state of a log. 
   *       A log consists of a number of log files. 
   *       These log files are described by the log file record.
   *
   *       There will be 4 sets of log files. 
   *       Different tables will use different log files dependent 
   *       on the table id. 
   *       This  ensures that more than one outstanding request can 
   *       be sent to the file system.
   *       The log file to use is found by performing a very simple hash
   *       function.
   */
  struct TcConnectionrec;

  struct LogPartRecord {
    enum LogPartState {
      IDLE = 0,                       ///< Nothing happens at the moment
      ACTIVE = 1,                     ///< An operation is active logging 
      SR_FIRST_PHASE = 2,             ///< Finding the end of the log and 
                                      ///< the information about global 
                                      ///< checkpoints in the log is ongoing.
      SR_FIRST_PHASE_COMPLETED = 3,   ///< First phase completed
      SR_THIRD_PHASE_STARTED = 4,     ///< Executing fragment log is in 3rd ph
      SR_THIRD_PHASE_COMPLETED = 5,
      SR_FOURTH_PHASE_STARTED = 6,    ///< Finding the log tail and head 
                                      ///< is the fourth phase.
      SR_FOURTH_PHASE_COMPLETED = 7
    };
    enum WaitWriteGciLog {
      WWGL_TRUE = 0,
      WWGL_FALSE = 1
    };
    enum LogExecState {
      LES_IDLE = 0,
      LES_SEARCH_STOP = 1,
      LES_SEARCH_START = 2,
      LES_EXEC_LOG = 3,
      LES_EXEC_LOG_NEW_MBYTE = 4,
      LES_EXEC_LOG_NEW_FILE = 5,
      LES_EXEC_LOGREC_FROM_FILE = 6,
      LES_EXEC_LOG_COMPLETED = 7,
      LES_WAIT_READ_EXEC_SR_NEW_MBYTE = 8,
      LES_WAIT_READ_EXEC_SR = 9,
      LES_EXEC_LOG_INVALIDATE = 10
    };

    NdbMutex m_log_part_mutex;

    /**
     * IO tracker...
     */
    struct IOTracker m_io_tracker;
 
    RedoWorkStats m_redoWorkStats;

    Uint64 m_total_written_words;
    Uint64 m_last_total_written_words;

    /**
     * Keep track of number of words that will eventually have to
     * be written to the REDO log as COMMIT log messages and
     * ABORT log messages. This ensures that we won't run out
     * of REDO log in COMMIT and ABORT processing.
     */
    Uint64 m_committed_words;

    /**
     *       Is a CONTINUEB(ZLOG_LQHKEYREQ) signal sent and
     *       outstanding. We do not want several instances of this
     *       signal out in the air since that would create multiple
     *       writers of the list.
     */
    UintR LogLqhKeyReqSent;
    /**
     *       Contains the current log file where log records are
     *       written.  During system restart it is used to indicate the
     *       last log file.
     */
    UintR currentLogfile;
    /**
     *       The log file used to execute log records from far behind.
     */
    UintR execSrExecLogFile;
    /**
     *       The currently executing prepare record starts in this log
     *       page. This variable is used to enable that a log record is
     *       executed multiple times in execution of the log.
     */
    UintR execSrLogPage;
    /**
     *       This variable keeps track of the lfo record where the
     *       pages that were read from disk when an operations log
     *       record were not found in the main memory buffer for log
     *       pages.
     */
    UintR execSrLfoRec;
    /**
     *       The starting page number when reading log from far behind.
     */
    UintR execSrStartPageNo;
    /**
     *       The last page number when reading log from far behind.
     */
    UintR execSrStopPageNo;
    /**
     *       Contains a reference to the first log file, file number 0.
     */
    UintR firstLogfile;
    /**
     *       The first reference to a set of 8 pages. These are used
     *       during execution of the log to keep track of which pages
     *       are in memory and which are not.
     */
    UintR firstPageRef;
    /**
     *       This variable contains the global checkpoint record
     *       waiting for disk writes to complete.
     */
    UintR gcprec;
    /**
     *       The last reference to a set of 8 pages.  These are used
     *       during execution of the log to keep track of which pages
     *       are in memory and which are not.
     */
    UintR lastPageRef;

    Uint32 logPageCount;
    Uint32 firstFreeLogPage;
    Uint32 noOfFreeLogPages;
    Uint32 firstFreeLfo;
    Uint32 firstFreeLogFile;

    struct OperationQueue
    {
      void init() { firstElement = lastElement = nullptr;}
      bool isEmpty() const { return firstElement == nullptr; }
      TcConnectionrec *firstElement;
      TcConnectionrec *lastElement;
    };

    /**
     * Booked REDO log buffer space by operations sent to other
     * LDM instances. Tracking this ensures that we can guarantee
     * that those signals can always succeed in finding buffer
     * space for their REDO log writes.
     *
     * Measured in words.
     */
    Uint64 m_booked_redo_log_space;

    /**
     * operations queued waiting on REDO to prepare
     */
    struct OperationQueue m_log_prepare_queue;

    /**
     * operations queued waiting on REDO to commit/abort
     */
    struct OperationQueue m_log_complete_queue;

    /**
     *       This variable contains the oldest operation in this log
     *       part which have not been committed yet.
     */
    TcConnectionrec *firstLogTcrec;
    /**
     *       This variable contains the newest operation in this log
     *       part which have not been committed yet.
     */
    TcConnectionrec *lastLogTcrec;
    /**
     *       This variable indicates which was the last mbyte that was
     *       written before the system crashed.  Discovered during
     *       system restart.
     */
    UintR lastLogfile;
    /**
     *       This variable is used to keep track of the state during
     *       the third phase of the system restart, i.e. when
     *       LogPartRecord::logPartState == 
     *       LogPartRecord::SR_THIRD_PHASE_STARTED.
     */
    LogExecState logExecState;
    /**
     *       This variable contains the lap number of this log part.
     */
    UintR logLap;
    /**
     *       This variable contains the place to stop executing the log
     *       in this phase.
     */
    UintR logLastGci;
    /**
     *       This variable contains the place to start executing the
     *       log in this phase.
     */
    UintR logStartGci;
    /**
     *       The latest GCI completed in this log part.
     */
    UintR logPartNewestCompletedGCI;
    /**
     *       The current state of this log part.                               
     */
    LogPartState logPartState;

    /**
     * does current log-part have tail-problem (i.e 410)
     */
    enum {
      P_TAIL_PROBLEM        = 0x1,// 410
      P_REDO_IO_PROBLEM     = 0x2,// 1234
      P_FILE_CHANGE_PROBLEM = 0x4 // 1220
    };
    Uint32 m_log_problems;

    /**
     *       A timer that is set every time a log page is sent to disk.
     *       Ensures that log pages are not kept in main memory for
     *       more than a certain time.
     */
    UintR logPartTimer;
    /**
     *       The current timer which is set by the periodic signal
     *       received by LQH
     */
    UintR logTimer;
    /** 
     *       Contains the number of the log tail file and the mbyte
     *       reference within that file.  This information ensures that
     *       the tail is not overwritten when writing new log records.
     */
    UintR logTailFileNo;
    /**
     *       The TcConnectionrec used during execution of this log part.
     */
    UintR logTcConrec;
    /**
     *       The number of pages that currently resides in the main
     *       memory buffer.  It does not refer pages that are currently
     *       read from the log files.  Only to pages already read
     *       from the log file.
     */
    UintR mmBufferSize;
    /**
     *       Contains the current number of log files in this log part. 
     */
    UintR noLogFiles;
    /**
     *       This variable is used only during execution of a log
     *       record.  It keeps track of in which page record a log
     *       record was started.  It is used then to deduce which
     *       pages that are dirty after that the log records on the
     *       page have been executed.
     *
     *       It is also used to find out where to write the invalidate
     *       command when that is needed.
     */
    UintR prevLogpage;
    union {
      /**
       *       The number of files remaining to gather GCI information
       *       for during system restart.  Only used if number of files
       *       is larger than 60.
       */
      UintR srRemainingFiles;

      /**
       *       The index of the file which we should start loading redo
       *       meta information from after the 'FRONTPAGE' file has been
       *       closed.
       */
      UintR srLastFileIndex;
    };
    /**
     *       The log file where to start executing the log during
     *       system restart.
     */
    UintR startLogfile;
    /**
     *       The last log file in which to execute the log during system 
     *       restart.                    
     */
    UintR stopLogfile;
    /**
     * Number of fragments to execute in a REDO log phase by this log part.
     */
    Uint32 m_noFragmentsExecSr;
    /**
     *       This variable keeps track of when we want to write a complete 
     *       gci log record but have been blocked by an ongoing log operation.
     */
    WaitWriteGciLog waitWriteGciLog;
    /**
     *       The currently executing prepare record starts in this index 
     *       in the log page.            
     */
    Uint16 execSrLogPageIndex;
    /**
     *       Which of the four exec_sr's in the fragment is currently executing
     */
    Uint16 execSrExecuteIndex;
    /**
     *       The number of pages executed in the current mbyte. 
     */
    Uint16 execSrPagesExecuted;
    /**
     *       The number of pages read from disk that have arrived and are 
     *       currently awaiting execution of the log.
     */
    Uint16 execSrPagesRead;
    /**
     *       The number of pages read from disk and currently not arrived 
     *       to the block.             
     */
    Uint16 execSrPagesReading;
    /**
     *       This variable refers to the new header file where we will 
     *       start writing the log after a system restart have been completed.
     */
    Uint16 headFileNo;
    /**
     *       This variable refers to the page number within the header file.
     */
    Uint16 headPageNo;
    /**
     *       This variable refers to the index within the new header
     *       page.
     */
    Uint16 headPageIndex;
    /**
     *       This variables indicates which was the last mbyte in the last 
     *       logfile before a system crash. Discovered during system restart.
     */
    Uint16 lastMbyte;
    /**
     *       This variable is used only during execution of a log
     *       record. It keeps track of in which file page a log
     *       record was started.  It is used if it is needed to write a
     *       dirty page to disk during log execution (this happens when
     *       commit records are invalidated).
     */
    Uint16 prevFilepage;
    /**
     *       This is used to save where we were in the execution of log
     *       records when we find a commit record that needs to be
     *       executed.
     *
     *       This variable is also used to remember the index where the
     *       log type was in the log record. It is only used in this
     *       role when finding a commit record that needs to be
     *       invalidated.
     */
    Uint16 savePageIndex;
    Uint16 logTailMbyte;
    /**
     *       The mbyte within the starting log file where to start 
     *       executing the log.                
     */
    Uint16 startMbyte;
    /**
     *       The last mbyte in which to execute the log during system
     *       restart.
     */
    Uint16 stopMbyte;
   /**
     *       This variable refers to the file where invalidation is
     *       occurring during system/node restart.
     */
    Uint16 invalidateFileNo;
    /**
     *       This variable refers to the page where invalidation is
     *       occurring during system/node restart.
     */
    Uint16 invalidatePageNo;
    /**
     *       For MT LQH the log part (0-3).
     */
    Uint16 logPartNo;

    /**
     * Keep track of the first invalid log page found in our search. This
     * enables us to print information about irregular writes of log pages
     * at the end of the REDO log.
     */
    Uint16 endInvalidMByteSearch;
    Uint16 firstInvalidateFileNo;
    Uint16 firstInvalidatePageNo;
    bool firstInvalidatePageFound;
    /**
     * These variables are used to quickly find the i-value of the
     * record, the block reference of the owner of the log part and
     * the pointer to the Dblqh block object owning the log part.
     * These are very useful when writing into the log part from an
     * LQH not owning the log part.
     *
     * We place it at the end of the log part record since these are
     * read-only variables after the initialisation of the log part
     * record.
     */
    LogPageRecord *logPageRecord;
    Uint32 logPageFileSize;
    Uint32 ptrI;
    BlockReference myRef;
    Dblqh *my_block;

    struct RedoPageCache
    {
      RedoPageCache() : m_hash(m_pool),
                        m_lru(m_pool),
                        m_hits(0),
                        m_multi_page(0),
                        m_multi_miss(0),
                        m_first_page(0)
      {}
      RedoCacheLogPageRecord_hash m_hash;
      RedoCacheLogPageRecord_fifo m_lru;
      RedoCacheLogPageRecord_pool m_pool;
      Uint32 m_hits;
      Uint32 m_multi_page;
      Uint32 m_multi_miss;
      Uint32 m_first_page;
    } m_redo_page_cache;

  }; // Size 164 Bytes
  typedef Ptr<LogPartRecord> LogPartRecordPtr;

  void check_cache_page_ptr_i(LogPartRecord *logPartPtrP, Uint32 cachePagePtrI)
  {
    ndbrequire(cachePagePtrI < logPartPtrP->logPageFileSize);
  }
  void check_log_page_ptr_i(LogPartRecord *logPartPtrP, Uint32 logPagePtrI)
  {
    LogPartRecord::RedoPageCache *cache = &logPartPtrP->m_redo_page_cache;
    ndbrequire(logPagePtrI >= cache->m_first_page &&
               logPagePtrI <
                   (cache->m_first_page + logPartPtrP->logPageFileSize));
  }
  Uint32 get_cache_i_val(LogPartRecord *logPartPtrP, Uint32 logPagePtrI)
  {
    check_log_page_ptr_i(logPartPtrP, logPagePtrI);
    return (logPagePtrI - logPartPtrP->m_redo_page_cache.m_first_page);
  }
  Uint32 get_cache_real_page_ptr_i(LogPartRecord *logPartPtrP,
                                   Uint32 cachePagePtrI)
  {
    check_cache_page_ptr_i(logPartPtrP, cachePagePtrI);
    return (logPartPtrP->m_redo_page_cache.m_first_page + cachePagePtrI);
  }
  /* $$$$$$$$$$$$$$$$$$$$$$$$$$$$$$$$$$$$$$$$$$$$$$$$$$$$$$$$$$$$$$$$$$$$$$$$ */
  /* $$$$$$$                      LOG FILE RECORD                     $$$$$$$ */
  /* $$$$$$$$$$$$$$$$$$$$$$$$$$$$$$$$$$$$$$$$$$$$$$$$$$$$$$$$$$$$$$$$$$$$$$$$ */
  /*       THIS RECORD IS ALIGNED TO BE 288 (256 + 32) BYTES.                 */
  /* $$$$$$$$$$$$$$$$$$$$$$$$$$$$$$$$$$$$$$$$$$$$$$$$$$$$$$$$$$$$$$$$$$$$$$$$ */
  /**
   *              This record contains information about a log file.          
   *              A log file contains log records from several tables and     
   *              fragments of a table. LQH can contain more than             
   *              one log file to ensure faster log processing.               
   *                                                                          
   *              The number of pages to write to disk at a time is           
   *              configurable.                                               
   */
  struct LogFileRecord {
    LogFileRecord() {}

    enum FileChangeState {
      NOT_ONGOING = 0,
      BOTH_WRITES_ONGOING = 1,
      LAST_WRITE_ONGOING = 2,
      FIRST_WRITE_ONGOING = 3,
      WRITE_PAGE_ZERO_ONGOING = 4,
      WAIT_FOR_OPEN_NEXT_FILE = 5,
      LAST_FILEWRITE_WAITS = 6,
      FIRST_FILEWRITE_WAITS = 7
    };  
    enum LogFileStatus {
      LFS_IDLE = 0,                     ///< Log file record not in use
      CLOSED = 1,                       ///< Log file closed
      OPENING_INIT = 2,
      OPEN_SR_FRONTPAGE = 3,            ///< Log file opened as part of system
                                        ///< restart.  Open file 0 to find  
                                        ///< the front page of the log part.
      OPEN_SR_LAST_FILE = 4,            ///< Open last log file that was written
                                        ///< before the system restart.  
      OPEN_SR_NEXT_FILE = 5,            ///< Open a log file which is 16 files 
                                        ///< backwards to find the next    
                                        ///< information about GCPs.
      OPEN_EXEC_SR_START = 6,           ///< Log file opened as part of 
                                        ///< executing 
                                        ///< log during system restart. 
      OPEN_EXEC_SR_NEW_MBYTE = 7,
      OPEN_SR_FOURTH_PHASE = 8,
      OPEN_SR_FOURTH_NEXT = 9,
      OPEN_SR_FOURTH_ZERO = 10,
      OPENING_WRITE_LOG = 11,           ///< Log file opened as part of writing 
                                        ///< log during normal operation. 
      OPEN_EXEC_LOG = 12,
      CLOSING_INIT = 13,
      CLOSING_SR = 14,                  ///< Log file closed as part of system 
                                        ///< restart.  Currently trying to  
                                        ///< find where to start executing the 
                                        ///< log
      CLOSING_EXEC_SR = 15,             ///< Log file closed as part of 
                                        ///< executing log during system restart
      CLOSING_EXEC_SR_COMPLETED = 16,
      CLOSING_WRITE_LOG = 17,           ///< Log file closed as part of writing 
                                        ///< log during normal operation. 
      CLOSING_EXEC_LOG = 18,
      OPEN_INIT = 19,
      OPEN = 20,                         ///< Log file open
      OPEN_SR_READ_INVALIDATE_PAGES = 21,
      CLOSE_SR_READ_INVALIDATE_PAGES = 22,
      OPEN_SR_WRITE_INVALIDATE_PAGES = 23,
      CLOSE_SR_WRITE_INVALIDATE_PAGES = 24,
      OPEN_SR_READ_INVALIDATE_SEARCH_FILES = 25,
      CLOSE_SR_READ_INVALIDATE_SEARCH_FILES = 26,
      CLOSE_SR_READ_INVALIDATE_SEARCH_LAST_FILE = 27
#ifndef NO_REDO_OPEN_FILE_CACHE
      ,OPEN_EXEC_LOG_CACHED = 28
      ,CLOSING_EXEC_LOG_CACHED = 29
#endif
      ,CLOSING_SR_FRONTPAGE = 30
    };
    
    /**
     *       When a new mbyte is started in the log we have to find out
     *       how far back in the log we still have prepared operations
     *       which have been neither committed or aborted.  This variable
     *       keeps track of this value for each of the mbytes in this
     *       log file.  This is used in writing down these values in the
     *       header of each log file.  That information is used during
     *       system restart to find the tail of the log.  
     */
    UintR *logLastPrepRef;
    /**
     *       The max global checkpoint completed before the mbyte in the
     *       log file was started.  One variable per mbyte.  
     */
    UintR *logMaxGciCompleted;
    /**
     *       The max global checkpoint started before the mbyte in the log
     *       file was started.  One variable per mbyte.
     */
    UintR *logMaxGciStarted;
    /**
     *       This variable contains the file name as needed by the file 
     *       system when opening the file.
     */
    UintR fileName[4];
    /**
     *       This variable has a reference to the log page which is 
     *       currently in use by the log.     
     */
    UintR currentLogpage;
    /**
     *       The number of the current mbyte in the log file.
     */
    UintR currentMbyte;
    /**
     *       This variable is used when changing files.  It is to find
     *       out when both the last write in the previous file and the
     *       first write in this file has been completed.  After these
     *       writes have completed the variable keeps track of when the
     *       write to page zero in file zero is completed.  
     */
    FileChangeState fileChangeState;
    /**
     *       The number of the file within this log part.
     */
    UintR fileNo;
    /**
     *       This variable shows where to read/write the next pages into
     *       the log.  Used when writing the log during normal operation
     *       and when reading the log during system restart.  It
     *       specifies the page position where each page is 8 kbyte.
     */
    UintR filePosition;
    /**
     *       This contains the file pointer needed by the file system
     *       when reading/writing/closing and syncing.  
     */
    UintR fileRef;
    /**
     *       The head of the pages waiting for shipment to disk. 
     *       They are filled with log info. 
     */
    UintR firstFilledPage;
    /**
     *       A list of active read/write operations on the log file.
     *       Operations are always put in last and the first should
     *       always complete first.  
     */
    UintR firstLfo;
    UintR lastLfo;
    /**
     *       The tail of the pages waiting for shipment to disk. 
     *       They are filled with log info.
     */
    UintR lastFilledPage;
    /**
     *       This variable keeps track of the last written page in the
     *       file while writing page zero in file zero when changing log
     *       file.  
     */
    UintR lastPageWritten;
    /**
     *       This variable keeps track of the last written word in the
     *       last page written in the file while writing page zero in
     *       file zero when changing log file.  
     */
    UintR lastWordWritten;
    /**
     *       This variable contains the last word written in the last page.
     */
    LogFileStatus logFileStatus;
    /**
     *       A reference to page zero in this file. 
     *       This page is written before the file is closed.  
     */
    UintR logPageZero;
    /**
     *       This variable contains a reference to the record describing 
     *       this log part.   One of four records (0,1,2 or 3).
     */
    UintR logPartRec;
    /**
     *       Next free log file record or next log file in this log.
     */
    UintR nextLogFile;
    /**
     *       The previous log file.
     */
    UintR prevLogFile;
    /**
     *       The number of remaining words in this mbyte of the log file.
     */
    UintR remainingWordsInMbyte;
    /**
     *       The current file page within the current log file. This is
     *       a reference within the file and not a reference to a log
     *       page record.  It is used to deduce where log records are
     *       written.  Particularly completed gcp records and prepare log
     *       records.  
     */
    Uint16 currentFilepage;
    /**
     *       The number of pages in the list referenced by 
     *       LOG_PAGE_BUFFER.
     */
    Uint16 noLogpagesInBuffer;

#ifndef NO_REDO_OPEN_FILE_CACHE
    Uint32 nextList;
    Uint32 prevList;
#endif
  }; // Size 288 bytes
  typedef Ptr<LogFileRecord> LogFileRecordPtr;
  typedef ArrayPool<LogFileRecord> LogFileRecord_pool;
  typedef DLCFifoList<LogFileRecord_pool> LogFileRecord_fifo;

  /* $$$$$$$$$$$$$$$$$$$$$$$$$$$$$$$$$$$$$$$$$$$$$$$$$$$$$$$$$$$$$$$$$$$$$$$$ */
  /* $$$$$$$                      LOG OPERATION RECORD                $$$$$$$ */
  /* $$$$$$$$$$$$$$$$$$$$$$$$$$$$$$$$$$$$$$$$$$$$$$$$$$$$$$$$$$$$$$$$$$$$$$$$ */
  /**
   * This record contains a currently active file operation
   * that has started by the log module.
   */
  struct LogFileOperationRecord {
    enum LfoState {
      IDLE = 0,                         ///< Operation is not used at the moment
      INIT_WRITE_AT_END = 1,            ///< Write in file so that it grows to 
                                        ///< 16 Mbyte
      INIT_FIRST_PAGE = 2,              ///< Initialise the first page in a file
      WRITE_GCI_ZERO = 3,
      WRITE_INIT_MBYTE = 4,
      WRITE_DIRTY = 5,
      READ_SR_FRONTPAGE = 6,            ///< Read page zero in file zero during 
                                        ///< system restart               
      READ_SR_LAST_FILE = 7,            ///< Read page zero in last file open 
                                        ///< before system crash            
      READ_SR_NEXT_FILE = 8,            ///< Read 60 files backwards to find 
                                        ///< further information GCPs in page
                                        ///< zero
      READ_SR_LAST_MBYTE = 9,
      READ_EXEC_SR = 10,
      READ_EXEC_LOG = 11,
      READ_SR_FOURTH_PHASE = 12,
      READ_SR_FOURTH_ZERO = 13,
      FIRST_PAGE_WRITE_IN_LOGFILE = 14,
      LAST_WRITE_IN_FILE = 15,
      WRITE_PAGE_ZERO = 16,
      ACTIVE_WRITE_LOG = 17,             ///< A write operation during 
                                        ///< writing of log
      READ_SR_INVALIDATE_PAGES = 18,
      WRITE_SR_INVALIDATE_PAGES = 19,
      WRITE_SR_INVALIDATE_PAGES_UPDATE_PAGE0 = 20
      ,READ_SR_INVALIDATE_SEARCH_FILES = 21
    };
    /**
     * We have to remember the log pages read. 
     * Otherwise we cannot build the linked list after the pages have 
     * arrived to main memory.
     *
     * readExecSr sends 8 pages that need to be remembered in logPageArray.
     * readExecLog supports sending up to 9 pages.
     */
    static constexpr unsigned LOG_PAGE_ARRAY_SIZE = 9;
    UintR logPageArray[LOG_PAGE_ARRAY_SIZE];
    /**
     * A list of the pages that are part of this active operation.
     */
    UintR firstLfoPage;
    /**
     * A timer to ensure that records are not lost.
     */
    UintR lfoTimer;
    /**
     * The word number of the last written word in the last during
     * a file write.  
     */
    UintR lfoWordWritten;
    /**
     * This variable contains the state of the log file operation.     
     */
    LfoState lfoState;
    /**
     * The log file that the file operation affects.
     */
    UintR logFileRec;

    /* Log part record this Log file operation record belongs to */
    Uint32 logPartPtrI;

    /**
     * The log file operations on a file are kept in a linked list.
     */
    UintR nextLfo;
    /**
     * The page number of the first read/written page during a file 
     * read/write.                
     */
    Uint16 lfoPageNo;
    /**
     * The number of pages written or read during an operation to
     * the log file.                
     */
    Uint16 noPagesRw;
  }; // 92 bytes
  typedef Ptr<LogFileOperationRecord> LogFileOperationRecordPtr;
  
  /* $$$$$$$$$$$$$$$$$$$$$$$$$$$$$$$$$$$$$$$$$$$$$$$$$$$$$$$$$$$$$$$$$$$$$$$$ */
  /* $$$$$$$                      LOG PAGE RECORD                     $$$$$$$ */
  /* $$$$$$$$$$$$$$$$$$$$$$$$$$$$$$$$$$$$$$$$$$$$$$$$$$$$$$$$$$$$$$$$$$$$$$$$ */
  /**
   *    These are the 8 k pages used to store log records before storing
   *    them in the file system. 
   *    Since 64 kbyte is sent to disk at a time it is necessary to have   
   *    at least 4*64 kbytes of log pages. 
   *    To handle multiple outstanding requests we need some additional pages. 
   *    Thus we allocate 1 mbyte to ensure that we do not get problems with 
   *    insufficient number of pages.
   */
  struct LogPageRecord {
    /**
     * This variable contains the pages that are sent to disk. 
     *
     * All pages contain a header of 12 words:
     * - WORD 0:  CHECKSUM             Calculated before storing on disk and 
     *                                 checked when read from disk.
     * - WORD 1:  LAP                  How many wraparounds have the log 
     *                                 experienced since initial start of the
     *                                 system.
     * - WORD 2:  MAX_GCI_COMPLETED    Which is the maximum gci which have 
     *                                 completed before this page. This 
     *                                 gci will not be found in this    
     *                                 page and hereafter in the log.
     * - WORD 3:  MAX_GCI_STARTED      The maximum gci which have started 
     *                                 before this page.    
     * - WORD 4:  NEXT_PAGE            Pointer to the next page. 
     *                                 Only used in main memory      
     * - WORD 5:  PREVIOUS_PAGE        Pointer to the previous page. 
     *                                 Currently not used.       
     * - WORD 6:  VERSION              NDB version that wrote the page.
     * - WORD 7:  NO_LOG_FILES         Number of log files in this log part.
     * - WORD 8:  CURRENT PAGE INDEX   This keeps track of where we are in the 
     *                                 page.   
     *                                 This is only used when pages is in 
     *                                 memory.
     * - WORD 9:  OLD PREPARE FILE NO  This keeps track of the oldest prepare 
     *                                 operation still alive (not committed 
     *                                 or aborted) when this mbyte started.
     * - WORD 10: OLD PREPARE PAGE REF File page reference within this file 
     *                                 number.    
     *                                 Page no + Page index.
     *                                 If no prepare was alive then these 
     *                                 values points this mbyte.
     * - WORD 11: DIRTY FLAG            = 0 means not dirty and 
     *                                  = 1 means the page is dirty.    
     *                                 Is used when executing log when 
     *                                 a need to write invalid commit 
     *                                 records arise.
     *
     * The remaining 2036 words are used for log information, i.e.
     * log records.
     *
     * A log record on this page has the following layout:
     * - WORD 0: LOG RECORD TYPE                           
     *     The following types are supported:
     *     - PREPARE OPERATION       An operation not yet committed.
     *     - NEW PREPARE OPERATION   A prepared operation already 
     *                               logged is inserted 
     *                               into the log again so that the
     *                               log tail can be advanced. 
     *                               This can happen when a transaction is 
     *                               committed for a long time.     
     *     - ABORT TRANSACTION       A previously prepared transaction 
     *                               was aborted.  
     *     - COMMIT TRANSACTION      A previously prepared transaction 
     *                               was committed.
     *     - INVALID COMMIT          A previous commit record was 
     *                               invalidated by a   
     *                               subsequent system restart.
     *                               A log record must be invalidated
     *                               in a system restart if it belongs
     *                               to a global checkpoint id which
     *                               is not included in the system
     *                               restart.
     *                               Otherwise it will be included in
     *                               a subsequent system restart since
     *                               it will then most likely belong
     *                               to a global checkpoint id which
     *                               is part of that system
     *                               restart.  
     *                               This is not a correct behaviour
     *                               since this operation is lost in a
     *                               system restart and should not
     *                               reappear at a later system
     *                               restart.
     *     - COMPLETED GCI           A GCI has now been completed.
     *     - FRAGMENT SPLIT          A fragment has been split 
     *                               (not implemented yet)
     *     - FILE DESCRIPTOR         This is always the first log record 
     *                               in a file.
     *                               It is always placed on page 0 after 
     *                               the header.
     *                               It is written when the file is 
     *                               opened and when the file is closed.
     *     - NEXT LOG RECORD         This log record only records where 
     *                               the next log record starts.
     *     - NEXT MBYTE RECORD       This log record specifies that there 
     *                               are no more log records in this mbyte.
     *
     *
     * A FILE DESCRIPTOR log record continues as follows:
     * - WORD 1: NO_LOG_DESCRIPTORS  This defines the number of 
     *                               descriptors of log files that
     *                               will follow hereafter (max 32).
     *                               the log descriptor will describe
     *                               information about
     *                               max_gci_completed,
     *                               max_gci_started and log_lap at
     *                               every 1 mbyte of the log file
     *                               since a log file is 16 mbyte
     *                               always, i need 16 entries in the
     *                               array with max_gci_completed,
     *                               max_gci_started and log_lap. thus
     *                               32 entries per log file
     *                               descriptor (max 32*48 = 1536,
     *                               always fits in page 0).
     * - WORD 2: LAST LOG FILE       The number of the log file currently 
     *                               open.  This is only valid in file 0.
     * - WORD 3 - WORD 18:           MAX_GCI_COMPLETED for every 1 mbyte 
     *                               in this log file.
     * - WORD 19 - WORD 34:          MAX_GCI_STARTED for every 1 mbyte 
     *                               in this log file.
     *
     * Then it continues for NO_LOG_DESCRIPTORS until all subsequent 
     * log files (max 32) have been properly described.
     *
     *
     * A PREPARE OPERATION log record continues as follows:
     * - WORD 1: LOG RECORD SIZE
     * - WORD 2: HASH VALUE                   
     * - WORD 3: SCHEMA VERSION 
     * - WORD 4: OPERATION TYPE
     *            = 0 READ,
     *            = 1 UPDATE,
     *            = 2 INSERT,
     *            = 3 DELETE
     * - WORD 5: NUMBER OF WORDS IN ATTRINFO PART
     * - WORD 6: KEY LENGTH IN WORDS
     * - WORD 7 - (WORD 7 + KEY_LENGTH - 1)                 The tuple key
     * - (WORD 7 + KEY_LENGTH) - 
     *   (WORD 7 + KEY_LENGTH + ATTRINFO_LENGTH - 1)        The attrinfo
     *                                                                  
     * A log record can be spread in several pages in some cases.
     * The next log record always starts immediately after this log record.
     * A log record does however never traverse a 1 mbyte boundary. 
     * This is used to ensure that we can always come back if something 
     * strange occurs in the log file.
     * To ensure this we also have log records which only records 
     * the next log record.
     *
     *
     * A COMMIT TRANSACTION log record continues as follows:
     * - WORD 1: TRANSACTION ID PART 1
     * - WORD 2: TRANSACTION ID PART 2
     * - WORD 3: FRAGMENT ID OF THE OPERATION
     * - WORD 4: TABLE ID OF THE OPERATION
     * - WORD 5: THE FILE NUMBER OF THE PREPARE RECORD
     * - WORD 6: THE STARTING PAGE NUMBER OF THE PREPARE RECORD
     * - WORD 7: THE STARTING PAGE INDEX OF THE PREPARE RECORD
     * - WORD 8: THE STOP PAGE NUMBER OF THE PREPARE RECORD
     * - WORD 9: GLOBAL CHECKPOINT OF THE TRANSACTION
     *
     *
     * An ABORT TRANSACTION log record continues as follows:
     * - WORD 1: TRANSACTION ID PART 1
     * - WORD 2: TRANSACTION ID PART 2 
     *
     * 
     * A COMPLETED CGI log record continues as follows:
     * - WORD 1: THE COMPLETED GCI                                 
     *
     *
     * A NEXT LOG RECORD log record continues as follows:
     * - There is no more information needed. 
     *   The next log record will always refer to the start of the next page.
     *
     * A NEXT MBYTE RECORD log record continues as follows:
     * - There is no more information needed. 
     *   The next mbyte will always refer to the start of the next mbyte.
     */
    UintR logPageWord[8192]; // Size 32 kbytes
  };  
  typedef Ptr<LogPageRecord> LogPageRecordPtr;

  struct PageRefRecord {
    UintR pageRef[8];
    UintR prNext;
    UintR prPrev;
    Uint16 prFileNo;
    Uint16 prPageNo;
  }; // size 44 bytes
  typedef Ptr<PageRefRecord> PageRefRecordPtr;

  struct Tablerec {
    enum TableStatus {
      TABLE_DEFINED = 0,
      NOT_DEFINED = 1,
      ADD_TABLE_ONGOING = 2,
      PREP_DROP_TABLE_DONE = 3,
      DROP_TABLE_WAIT_USAGE = 4,
      DROP_TABLE_WAIT_DONE = 5,
      DROP_TABLE_ACC = 6,
      DROP_TABLE_TUP = 7,
      DROP_TABLE_TUX = 8
      ,TABLE_READ_ONLY = 9
    };

    Uint32 num_fragments;
    Uint32 num_fragments_in_array;
    Uint64 *old_fragrec;
    Uint64 *fragrec;
    Uint16 *fragid;

    /**
     * Status of the table 
     */
    TableStatus tableStatus;
    /**
     * Table type and target table of index.
     */
    Uint32 primaryTableId;
    Uint32 schemaVersion;
    Uint16 tableType;
    Uint8 m_disk_table;
    bool  m_informed_backup_drop_tab;

    std::atomic<unsigned int> usageCountR; // readers
    std::atomic<unsigned int> usageCountW; // writers

#ifdef DEBUG_USAGE_COUNT
    NdbMutex m_usage_count;
    Uint32 m_first_usage;
    Dblqh *m_first_usage_block;
#endif

    Uint32 m_addfragptr_i;
    Uint32 m_senderData;
    Uint32 m_senderRef;
    Uint32 m_next_index_table;
    bool m_restore_started;
  }; // Size 100 bytes
  typedef Ptr<Tablerec> TablerecPtr;
  void release_frag_array(Tablerec*);
  Uint32 findFreeFragEntry(Uint32 num_fragments_in_array);
  bool seize_frag_array(Tablerec*,
                        Uint32 fragmentCount,
                        Uint32 & allocated_fragments_in_array);
  void initTable(Tablerec*);
  void add_table_to_index_list(Uint32 primaryTableId,
                               Uint32 indexTableId);
  void remove_table_from_index_list(Uint32 primaryTableId,
                                    Uint32 indexTableId);
  struct TcConnectionrec {
    enum LogWriteState {
      NOT_STARTED = 0,
      NOT_WRITTEN = 1,
      NOT_WRITTEN_WAIT = 2,
      WRITTEN = 3
    };
    enum AbortState {
      ABORT_IDLE = 0,
      ABORT_ACTIVE = 1,
      NEW_FROM_TC = 2,
<<<<<<< HEAD
      REQ_FROM_TC_COMMIT = 3,
      REQ_FROM_TC_ABORT = 4,
      ABORT_FROM_TC = 5,
      ABORT_FROM_LQH = 6
=======
      REQ_FROM_TC = 3,
      ABORT_FROM_TC = 4,
      ABORT_FROM_LQH = 5,
      ABORT_FROM_LQH_REPLICA = 6
>>>>>>> a246bad7
    };
    /*
     * TransactionState is exposed in Ndbinfo::OPERATIONS_TABLEID, values must
     * match.  New values added to TransactionState must also be added in
     * dblqh_tcconnect_state and g_dblqh_tcconnect_state_desc.
     */
    enum TransactionState {
      IDLE = dblqh_tcconnect_state::IDLE, // 0

      /* -------------------------------------------------------------------- */
      // Transaction in progress states
      /* -------------------------------------------------------------------- */
      WAIT_ACC = dblqh_tcconnect_state::WAIT_ACC, // 1
      WAIT_TUP = dblqh_tcconnect_state::WAIT_TUP, // 4
      LOG_QUEUED = dblqh_tcconnect_state::LOG_QUEUED, // 6
      PREPARED = dblqh_tcconnect_state::PREPARED, // 7
      LOG_COMMIT_WRITTEN_WAIT_SIGNAL =
        dblqh_tcconnect_state::LOG_COMMIT_WRITTEN_WAIT_SIGNAL, // 8
      LOG_COMMIT_QUEUED_WAIT_SIGNAL =
        dblqh_tcconnect_state::LOG_COMMIT_QUEUED_WAIT_SIGNAL, // 9
      
      /* -------------------------------------------------------------------- */
      // Commit in progress states
      /* -------------------------------------------------------------------- */
      LOG_COMMIT_QUEUED = dblqh_tcconnect_state::LOG_COMMIT_QUEUED, // 11
      // COMMIT_QUEUED = 12 no longer used
      COMMITTED = dblqh_tcconnect_state::COMMITTED, // 13
      WAIT_TUP_COMMIT= dblqh_tcconnect_state::WAIT_TUP_COMMIT, // 35
      
      /* -------------------------------------------------------------------- */
      // Abort in progress states
      /* -------------------------------------------------------------------- */
      WAIT_ACC_ABORT = dblqh_tcconnect_state::WAIT_ACC_ABORT, // 14
      // ABORT_QUEUED = 15, no longer used
      LOG_ABORT_QUEUED = dblqh_tcconnect_state::LOG_ABORT_QUEUED, // 18
      WAIT_TUP_TO_ABORT = dblqh_tcconnect_state::WAIT_TUP_TO_ABORT, // 19
      
      /* -------------------------------------------------------------------- */
      // Scan in progress states
      /* -------------------------------------------------------------------- */
      SCAN_STATE_USED = dblqh_tcconnect_state::SCAN_STATE_USED, // 21
      SCAN_TUPKEY = dblqh_tcconnect_state::SCAN_TUPKEY, // 30
      COPY_TUPKEY = dblqh_tcconnect_state::COPY_TUPKEY, // 31

      TC_NOT_CONNECTED = dblqh_tcconnect_state::TC_NOT_CONNECTED, // 32

      // Temporary state in write commit log
      PREPARED_RECEIVED_COMMIT =
        dblqh_tcconnect_state::PREPARED_RECEIVED_COMMIT, // 33
      // Temporary state in write commit log
      LOG_COMMIT_WRITTEN = dblqh_tcconnect_state::LOG_COMMIT_WRITTEN, // 34
    };
    enum ConnectState {
      DISCONNECTED = 0,
      CONNECTED = 1,
      COPY_CONNECTED = 2,
      LOG_CONNECTED = 3
    };
    static constexpr Uint32 TYPE_ID = RT_DBLQH_TC_CONNECT;
    Uint32 m_magic;
    Uint32 ptrI;

    TcConnectionrec() :
      m_magic(Magic::make(TYPE_ID)),
      fragmentptr(RNIL64),
      accConnectrec(RNIL),
      tupConnectrec(RNIL),
      nextTcConnectrec(RNIL),
      connectState(CONNECTED),
      keyInfoIVal(RNIL),
      attrInfoIVal(RNIL),
      //transid has no special value indicating not set
      abortState(ABORT_IDLE),
      applOprec(RNIL),
      clientConnectrec(RNIL),
      //tcTimer must be set before used
      currReclenAi(0),
      currTupAiLen(0),
      //fragmentid must be set in all paths before use
      //fragmentptr must be set in all paths before use
      gci_hi(0),
      gci_lo(0),
      //hashValue has no special value indicating not set
      logWriteState(NOT_STARTED),
      nextHashRec(RNIL),
      prevHashRec(RNIL),
      nextLogTcrec(nullptr),
      prevLogTcrec(nullptr),
      nextTcLogQueue(nullptr),
      prevTcLogQueue(nullptr),
      //readlenAi must be set before used
      //reqinfo must be set before used
      //schemaVersion must be set before used
      tableref(RNIL),
      tcOprec(RNIL),
      hashIndex(RNIL),
      //tcHashKeyHi must be set before used
      tcScanInfo(Uint32(~0)),
      tcScanRec(RNIL),
      totReclenAi(0),
      totSendlenAi(0),
      savePointId(0),
      transactionState(TC_NOT_CONNECTED),
      applRef(Uint32(~0)),
      clientBlockref(RNIL),
      //tcBlockref must be set before used
      commitAckMarker(RNIL),
      numFiredTriggers(0),
      lqhKeyReqId(0),
      errorCode(0),
      //nextReplica must be set before used
      primKeyLen(0),
      //nodeAfterNext must be set before used
      //activeCreat must be set before used
      //dirtyOp must be set before used
      //indTakeOver must be set before used
      //lastReplicaNo must be set before used
      //lockType only used for key operations, must be set before used
      nextSeqNoReplica(0),
      //opSimple only used for key operations, must be set before used
      //opExec must be set before used
      //operation must be set before used
      //m_reorg must be set before used
      //reclenAiLqhKey used for short signals, must be set before used
      //replicaType only used for write key operations, must be set before used
      seqNoReplica(0),
      //tcNodeFailrec only set when abortState is set to NEW_FROM_TC
      //m_disk_table set before used
      //m_use_rowid used for key operations, set before used
      m_dealloc_state(TcConnectionrec::DA_IDLE),
      //m_fire_trig_pass must be set before used
      m_committed_log_space(0),
      m_flags(0),
      //m_log_part_ptr_i set before used, only key ops
      //m_rowid set before used
      
      //logStartFileNo must be set before used
      //logStartPageIndex must be set before used
      //logStartPageNo must be set before used
      //logStopPageNo must be set before used

      //copyCountWords must be set before used
      reqRef(Uint32(~0)),
      reqBlockref(Uint32(~0))
      //m_corrFactorLo must be set before used
      //m_corrFactorHi must be set before used
      //scanKeyInfoPos only used when m_flags has OP_SCANKEYINFOPOSSAVED set
      //m_nr_delete only used in Copy fragment, set before used
    {
      m_dealloc_data.m_unused = RNIL;
#ifdef DEBUG_USAGE_COUNT
      m_prev_usage = RNIL;
      m_next_usage = RNIL;
      m_prev_block = nullptr;
      m_next_block = nullptr;
#endif
    }

    ~TcConnectionrec()
    {
    }
    Uint64 fragmentptr;
#ifdef DEBUG_USAGE_COUNT
    Dblqh *m_prev_block;
    Dblqh *m_next_block;
    Uint32 m_prev_usage;
    Uint32 m_next_usage;
#endif
    UintR accConnectrec;
    UintR tupConnectrec;
    Uint32 nextTcConnectrec;
    Dbacc::Operationrec *accConnectPtrP;
    Dbtup::Operationrec *tupConnectPtrP;
    ConnectState connectState;
    Uint32 keyInfoIVal;
    Uint32 attrInfoIVal;
    UintR transid[2];
    AbortState abortState;
    UintR applOprec;
    UintR clientConnectrec;
    UintR tcTimer;
    UintR currReclenAi;
    UintR currTupAiLen;
    UintR fragmentid;
    UintR gci_hi;
    UintR gci_lo;
    UintR hashValue;
    
    LogWriteState logWriteState;
    UintR nextHashRec;
    UintR prevHashRec;

    /**
     * These two variables are used to link operations written into one
     * of the log parts. Since log parts can now be accessed from more
     * than one LDM instance we need to use pointers here. These two
     * variables are protected by the Log part mutex. Thus a record
     * cannot be released and removed from this list when holding this
     * mutex other than by the lock owner.
     */
    TcConnectionrec *nextLogTcrec;
    TcConnectionrec *prevLogTcrec;

    /**
     * These two variables are used to link operations waiting for
     * access to a specific REDO log part. These can be accessed from
     * several LDM instances and are protected by the log part mutex.
     */
    TcConnectionrec *nextTcLogQueue;
    TcConnectionrec *prevTcLogQueue;

    UintR readlenAi;
    UintR reqinfo;
    UintR schemaVersion;
    UintR tableref;
    UintR tcOprec;
    UintR hashIndex;
    Uint32 tcHashKeyHi;
    UintR tcScanInfo;
    UintR tcScanRec;
    Uint32 ldmInstance;
    UintR totReclenAi;
    UintR totSendlenAi;
    UintR savePointId;
    TransactionState transactionState;
    BlockReference applRef;
    BlockReference clientBlockref;

    BlockReference tcBlockref;
    Uint32 commitAckMarker;
    union {
      Uint32 m_scan_curr_range_no;
      UintR numFiredTriggers;
    };
    Uint64 lqhKeyReqId;
    Uint16 errorCode;
    Uint16 nextReplica;
    Uint16 primKeyLen;
    Uint16 nodeAfterNext[3];

    Uint8 activeCreat;
    Uint8 dirtyOp;
    Uint8 indTakeOver;
    Uint8 lastReplicaNo;
    Uint8 lockType;
    Uint8 nextSeqNoReplica;
    Uint8 opSimple;
    Uint8 opExec;
    Uint8 operation;
    Uint8 m_reorg;
    Uint8 reclenAiLqhkey;
    Uint8 replicaType;
    Uint8 seqNoReplica;
    Uint8 tcNodeFailrec;
    Uint8 m_disk_table;
    Uint8 m_use_rowid;
    Uint8 m_query_thread;
    enum dealloc_states {
      /*
       * Example set of dealloc ops:
       *
       *  Counting op (C)
       *  m_dealloc_state = DA_DEALLOC_COUNT
       *  m_dealloc_ref_count= 4
       *
       *  Other op (A)
       *  m_dealloc_state = DA_DEALLOC_REFERENCE
       *  m_dealloc_op_id = C
       *
       *  Other op (B)
       *  m_dealloc_state = DA_DEALLOC_REFERENCE
       *  m_dealloc_op_id = C
       *
       *  Other op (D)
       *  m_dealloc_state = DA_DEALLOC_REFERENCE
       *  m_dealloc_op_id = C
       */
      DA_IDLE,                    // No deallocation
      DA_DEALLOC_COUNT,           // Counting op live, counting references
      DA_DEALLOC_COUNT_ZOMBIE,    // Counting op zombie, counting references
      DA_DEALLOC_REFERENCE        // !Counting op, refers to counting op
    };
    Uint8 m_dealloc_state;
    Uint8 m_fire_trig_pass;
    Uint8 m_committed_log_space;
    enum op_flags {
      OP_ISLONGREQ              = 0x1,
      OP_SAVEATTRINFO           = 0x2,
      OP_SCANKEYINFOPOSSAVED    = 0x4,
      OP_DEFERRED_CONSTRAINTS   = 0x8,
      OP_NORMAL_PROTOCOL        = 0x10,
      OP_DISABLE_FK             = 0x20,
      OP_NO_TRIGGERS            = 0x40,
      OP_NOWAIT                 = 0x80
    };
    Uint32 m_flags;
    LogPartRecord *m_log_part_ptr_p;
    union {
      // op count, m_dealloc_state = DA_DEALLOC_COUNT[_ZOMBIE]
      Uint32 m_dealloc_ref_count;
      // reference to counting op, m_dealloc_state = DA_DEALLOC_REFERENCE
      Uint32 m_dealloc_op_id;
      // unused, m_dealloc_state = DA_IDLE
      Uint32 m_unused;
    } m_dealloc_data;
    Local_key m_row_id;

    /**
     * Variables only used for Write operations.
     */
    Uint16 logStartFileNo;
    Uint16 logStartPageIndex;
    Uint16 logStartPageNo;
    Uint16 logStopPageNo;

    /**
     * Variables used in special cases like Copy Fragment, special
     * scan variants and special commit and abort situations.
     */
    UintR copyCountWords;
    UintR reqRef;
    BlockReference reqBlockref;
    Uint32 m_corrFactorLo; // For result correlation for linked operations.
    Uint32 m_corrFactorHi;
    SectionReader::PosInfo scanKeyInfoPos;

    struct {
      Uint32 m_cnt;
      Uint32 m_page_id[2];
      Local_key m_disk_ref[2];
    } m_nr_delete;
    Uint32 accOpPtr; /* for scan lock take over */
  }; /* p2c: size = 308 bytes */

  static constexpr Uint32 DBLQH_OPERATION_RECORD_TRANSIENT_POOL_INDEX = 0;
  Uint32 ctcConnectReservedCount;
  Uint32 ctcConnectReserved;
  typedef Ptr<TcConnectionrec> TcConnectionrecPtr;
  typedef TransientPool<TcConnectionrec> TcConnectionrec_pool;
  TcConnectionrec_pool tcConnect_pool;

  alignas(NDB_CL) TcConnectionrecPtr m_tc_connect_ptr;
  UintR cfirstfreeTcConrec;
  Uint32 ctcNumFree;
//#define CONNECT_DEBUG 1
#ifdef CONNECT_DEBUG
  Uint64 ctcNumUseLocal;
  Uint64 ctcNumUseShared;
  Uint64 ctcNumUseTM;
  Uint64 ctcLastNumUseLocal;
  Uint64 ctcLastNumUseShared;
  Uint64 ctcLastNumUseTM;
  void send_connect_debug(Signal*);
  void print_connect_debug(Signal*);
#endif
public:
  alignas(NDB_CL) Uint32 cfirstfreeTcConrecShared;
  Uint32 ctcNumFreeShared;
  Uint32 ctcConnectReservedShared;
private:
  struct TcNodeFailRecord {
    enum TcFailStatus {
      TC_STATE_TRUE = 0,
      TC_STATE_FALSE = 1,
      TC_STATE_BREAK = 2
    };
    UintR lastNewTcRef;
    UintR newTcRef;
    TcFailStatus tcFailStatus;
    UintR tcRecNow;
    BlockReference lastNewTcBlockref;
    BlockReference newTcBlockref;
    Uint32 lastTakeOverInstanceId;
    Uint32 takeOverInstanceId;
    Uint32 maxInstanceId;
    Uint16 oldNodeId;
  };
  typedef Ptr<TcNodeFailRecord> TcNodeFailRecordPtr;

  struct CommitLogRecord {
    Uint32 startPageNo;
    Uint32 startPageIndex;
    Uint32 stopPageNo;
    Uint32 fileNo;
  };
  //for statistic information about redo log initialization
  alignas (NDB_CL) Uint32 c_totalLogFiles;
  Uint32 c_logFileInitDone;
  Uint32 c_totallogMBytes;
  Uint32 c_logMBytesInitDone;

  Uint32 m_startup_report_frequency;
  NDB_TICKS m_last_report_time;

  struct LocalSysfileStruct
  {
    LocalSysfileStruct() {}
    Uint32 m_node_restorable_on_its_own;
    Uint32 m_max_restorable_gci;
    Uint32 m_dihPtr;
    Uint32 m_dihRef;
    Uint32 m_save_gci;
  } c_local_sysfile;
  void send_read_local_sysfile(Signal*);
  void write_local_sysfile_restore_complete(Signal*);
  void write_local_sysfile_gcp_complete(Signal *signal, Uint32 gci);
  void write_local_sysfile_gcp_complete_late(Signal *signal, Uint32 gci);
  void write_local_sysfile_restart_complete(Signal*);
  void write_local_sysfile_restore_complete_done(Signal*);
  void write_local_sysfile_gcp_complete_done(Signal *signal);

  void write_local_sysfile_restart_complete_done(Signal*);

  void write_local_sysfile(Signal*, Uint32, Uint32);
  void sendLCP_FRAG_ORD(Signal*, Uint64 fragPtrI);

public:
  Dblqh(Block_context& ctx,
        Uint32 instanceNumber = 0,
        Uint32 blockNo = DBLQH);
  ~Dblqh() override;

  void execLOCAL_LATEST_LCP_ID_REP(Signal*);
  void execTUPKEYCONF(Signal* signal);
  Uint32 get_scan_api_op_ptr(Uint32 scan_ptr_i);

  Uint32 rt_break_is_scan_prioritised(Uint32 scan_ptr_i);
  Uint32 getCreateSchemaVersion(Uint32 tableId);

  void execNEXT_SCANCONF(Signal* signal);
  void setup_scan_pointers(Uint32 scanPtrI, Uint32 line);
  void setup_scan_pointers_from_tc_con(TcConnectionrecPtr, Uint32 line);
  void setup_key_pointers(Uint32 tcIndex, bool acquire_lock = true);
  void exec_next_scan_conf(Signal *signal);
  void exec_next_scan_ref(Signal *signal);
  void continue_next_scan_conf(Signal *signal,
                               ScanRecord::ScanState scanState,
                               ScanRecord * const scanPtr);
  Uint32 get_pgman_flags()
  {
    return LqhKeyReq::getNrCopyFlag(m_tc_connect_ptr.p->reqinfo) |
           c_executing_redo_log;
  }
private:

  BLOCK_DEFINES(Dblqh);

  bool is_scan_from_backup_block(BlockReference resultRef)
  {
    NodeId nodeId = refToNode(resultRef);
    Uint32 block = refToMain(resultRef);
    if (nodeId != getOwnNodeId())
      return false;
    if (block == BACKUP)
      return true;
    return false;
  }
  bool is_prioritised_scan(BlockReference resultRef)
  {
    /**
     * Scans that return data within the same thread to the
     * BACKUP and DBLQH block are always prioritised (LCP
     * scans, Backup scans and node recovery scans.
     */
    NodeId nodeId = refToNode(resultRef);
    Uint32 block = refToMain(resultRef);
    if (nodeId != getOwnNodeId())
      return false;
    if (block == BACKUP ||
        block == DBLQH)
      return true;
    return false;
  }

public:
  void execFSWRITEREQ(const FsReadWriteReq*) const /* called direct cross threads from Ndbfs */;
  void execLQH_WRITELOG_REQ(Signal* signal);
  void execTUP_ATTRINFO(Signal* signal);
  void execREAD_PSEUDO_REQ(Uint32 opPtrI, Uint32 attrId, Uint32* out, Uint32 out_words);
  void execCHECK_LCP_STOP(Signal* signal);
  void execTUP_DEALLOCREQ(Signal* signal);
private:
  void execPACKED_SIGNAL(Signal* signal);
  void execDEBUG_SIG(Signal* signal);
  void execLQHKEYREQ(Signal* signal);
  void execLQHKEYREF(Signal* signal);
  void execCOMMIT(Signal* signal);
  void execCOMPLETE(Signal* signal);
  void execLQHKEYCONF(Signal* signal);
  void execTESTSIG(Signal* signal);
  void execLQH_RESTART_OP(Signal* signal);
  void execCONTINUEB(Signal* signal);
  void execSTART_RECREQ(Signal* signal);
  void execSTART_RECCONF(Signal* signal);
  void execEXEC_FRAGREQ(Signal* signal);
  void execEXEC_FRAGCONF(Signal* signal);
  void execEXEC_FRAGREF(Signal* signal);
  void execSTART_EXEC_SR(Signal* signal);
  void execEXEC_SRREQ(Signal* signal);
  void execEXEC_SRCONF(Signal* signal);
  void execSIGNAL_DROPPED_REP(Signal* signal);
  void execSEND_PUSH_ABORTCONF(Signal* signal);
  void execPUSH_ABORT_TRAIN_ORD(Signal* signal);

  void execDBINFO_SCANREQ(Signal* signal); 
  void execDUMP_STATE_ORD(Signal* signal);
  void execNODE_FAILREP(Signal* signal);
  void execSEND_PACKED(Signal* signal);
  void execREAD_CONFIG_REQ(Signal* signal);

  void execCREATE_TAB_REQ(Signal* signal);
  void execCREATE_TAB_REF(Signal* signal);
  void execCREATE_TAB_CONF(Signal* signal);
  void execLQHADDATTREQ(Signal* signal);
  void execTUP_ADD_ATTCONF(Signal* signal);
  void execTUP_ADD_ATTRREF(Signal* signal);

  void execLQHFRAGREQ(Signal* signal);
  void execACCFRAGCONF(Signal* signal);
  void execACCFRAGREF(Signal* signal);
  void execTUPFRAGCONF(Signal* signal);
  void execTUPFRAGREF(Signal* signal);

  void execDROP_FRAG_REQ(Signal*);
  void execDROP_FRAG_REF(Signal*);
  void execDROP_FRAG_CONF(Signal*);

  void insert_new_fragments_into_lcp(Signal*);
  void execWAIT_LCP_IDLE_CONF(Signal*);
  void execTAB_COMMITREQ(Signal* signal);
  void execACCSEIZECONF(Signal* signal);
  void execACCSEIZEREF(Signal* signal);
  void execREAD_NODESCONF(Signal* signal);
  void execREAD_NODESREF(Signal* signal);
  void execSTTOR(Signal* signal);
  void execNDB_STTOR(Signal* signal);
  void execTUPSEIZECONF(Signal* signal);
  void execTUPSEIZEREF(Signal* signal);
  void execACCKEYCONF(Signal* signal);
  void execACCKEYREF(Signal* signal);
  void execTUPKEYREF(Signal* signal);
  void execABORT(Signal* signal);
  void execABORTREQ(Signal* signal);
  void execCOMMITREQ(Signal* signal);
  void execCOMPLETEREQ(Signal* signal);
  void execMEMCHECKREQ(Signal* signal);
  void execSCAN_FRAGREQ(Signal* signal);
  void execSCAN_NEXTREQ(Signal* signal);
  void execACC_SCANREF(Signal* signal, TcConnectionrecPtr);
  void execNEXT_SCANREF(Signal* signal);
  void execACC_CHECK_SCAN(Signal* signal);
  void execACC_TO_REF(Signal* signal, TcConnectionrecPtr);
  void execCOPY_FRAGREQ(Signal* signal);
  void execCOPY_FRAGREF(Signal* signal);
  void execCOPY_FRAGCONF(Signal* signal);
  void execPREPARE_COPY_FRAG_REQ(Signal* signal);
  void execUPDATE_FRAG_DIST_KEY_ORD(Signal*);
  void execCOPY_ACTIVEREQ(Signal* signal);
  void execLQH_TRANSREQ(Signal* signal);
  void execTRANSID_AI(Signal* signal);
  void execINCL_NODEREQ(Signal* signal);

  void force_lcp(Signal* signal);
  void execLCP_FRAG_ORD(Signal* signal);
  
  void execSTART_FRAGREQ(Signal* signal);
  void execSTART_RECREF(Signal* signal);

  void execGCP_SAVEREQ(Signal* signal);
  void execSUB_GCP_COMPLETE_REP(Signal* signal);
  void execFSOPENREF(Signal* signal);
  void execFSOPENCONF(Signal* signal);
  void execFSCLOSECONF(Signal* signal);
  void execFSWRITECONF(Signal* signal);
  void execFSWRITEREF(Signal* signal);
  void execFSREADCONF(Signal* signal);
  void execFSREADREF(Signal* signal);
  void execTIME_SIGNAL(Signal* signal);
  void execFSSYNCCONF(Signal* signal);

  void execALTER_TAB_REQ(Signal* signal);
  void execALTER_TAB_CONF(Signal* signal);

  void execCREATE_TRIG_IMPL_CONF(Signal* signal);
  void execCREATE_TRIG_IMPL_REF(Signal* signal);
  void execCREATE_TRIG_IMPL_REQ(Signal* signal);

  void execDROP_TRIG_IMPL_CONF(Signal* signal);
  void execDROP_TRIG_IMPL_REF(Signal* signal);
  void execDROP_TRIG_IMPL_REQ(Signal* signal);

  void execPREP_DROP_TAB_REQ(Signal* signal);
  void execDROP_TAB_REQ(Signal* signal);
  void execDROP_TAB_REF(Signal*);
  void execDROP_TAB_CONF(Signal*);
  void dropTable_nextStep(Signal*, AddFragRecordPtr);

  void execTUXFRAGCONF(Signal* signal);
  void execTUXFRAGREF(Signal* signal);
  void execTUX_ADD_ATTRCONF(Signal* signal);
  void execTUX_ADD_ATTRREF(Signal* signal);

  void execBUILD_INDX_IMPL_REF(Signal* signal);
  void execBUILD_INDX_IMPL_CONF(Signal* signal);

  void execFIRE_TRIG_REQ(Signal*);

  void execREAD_LOCAL_SYSFILE_CONF(Signal*);
  void execWRITE_LOCAL_SYSFILE_CONF(Signal*);

  void execSTART_NODE_LCP_REQ(Signal*);
  void execSTART_LOCAL_LCP_ORD(Signal*);
  void execSTART_FULL_LOCAL_LCP_ORD(Signal*);
  void execUNDO_LOG_LEVEL_REP(Signal*);
  void execHALT_COPY_FRAG_REQ(Signal*);
  void execHALT_COPY_FRAG_CONF(Signal*);
  void execHALT_COPY_FRAG_REF(Signal*);
  void execRESUME_COPY_FRAG_REQ(Signal*);
  void execRESUME_COPY_FRAG_CONF(Signal*);
  void execRESUME_COPY_FRAG_REF(Signal*);
  // Statement blocks

  void send_halt_copy_frag(Signal*);
  void send_resume_copy_frag(Signal*);
  void send_halt_copy_frag_conf(Signal*, bool);
  void send_resume_copy_frag_conf(Signal*);

  void sendLOCAL_RECOVERY_COMPLETE_REP(Signal *signal,
                LocalRecoveryCompleteRep::PhaseIds);
  void timer_handling(Signal *signal);
  void init_acc_ptr_list(ScanRecord*);
  bool seize_acc_ptr_list(ScanRecord*, Uint32, Uint32);
  void release_acc_ptr_list(ScanRecord*);
  Uint32 get_acc_ptr_from_scan_record(ScanRecord*, Uint32, bool);
  void set_acc_ptr_in_scan_record(ScanRecord*, Uint32, Uint32);
  void i_get_acc_ptr(ScanRecord*, Uint32*&, Uint32);
  
  void removeTable(Uint32 tableId);
  void sendLCP_COMPLETE_REP(Signal* signal, Uint32 lcpId);
  void sendLCP_FRAGIDREQ(Signal* signal);
  void sendLCP_FRAG_REP(Signal * signal, const LcpRecord::FragOrd &,
                        const Fragrecord*) const;

  void updatePackedList(Signal* signal, HostRecord * ahostptr, Uint16 hostId);
  void LQHKEY_abort(Signal* signal, int errortype, TcConnectionrecPtr);
  void LQHKEY_error(Signal* signal, int errortype, TcConnectionrecPtr);
  void nextRecordCopy(Signal* signal, TcConnectionrecPtr);
  Uint32 calculateHash(Uint32 tableId, const Uint32* src);
  void sendCommittedTc(Signal* signal,
                       BlockReference atcBlockref,
                       const TcConnectionrec*);
  void sendCompletedTc(Signal* signal,
                       BlockReference atcBlockref,
                       const TcConnectionrec*);
  void sendLqhkeyconfTc(Signal* signal,
                        BlockReference atcBlockref,
                        TcConnectionrecPtr);
  void sendBatchedLqhkeyreq(Signal* signal,
                            Uint32 lqhRef,
                            Uint32 siglen,
                            SectionHandle* handle);
  void sendCommitLqh(Signal* signal,
                     BlockReference alqhBlockref,
                     const TcConnectionrec*);
  void sendCompleteLqh(Signal* signal,
                       BlockReference alqhBlockref,
                       const TcConnectionrec*);
  void sendPackedSignal(Signal* signal,
                        struct PackedWordsContainer * container);
  void cleanUp(Signal* signal, TcConnectionrecPtr);
  void sendAttrinfoLoop(Signal* signal);
  void sendAttrinfoSignal(Signal* signal);
  void sendLqhAttrinfoSignal(Signal* signal);
  Uint32 initScanrec(const class ScanFragReq *,
                     Uint32 aiLen,
                     TcConnectionrecPtr);
  void initScanTc(const class ScanFragReq *,
                  Uint32 transid1,
                  Uint32 transid2,
                  Uint32 fragId,
                  Uint32 nodeId,
                  Uint32 hashHi,
                  TcConnectionrecPtr);
  bool finishScanrec(Signal* signal,
                     ScanRecordPtr &restart,
                     TcConnectionrecPtr);
  void handle_finish_scan(Signal*, TcConnectionrecPtr);
  void releaseScanrec(Signal* signal);
  void seizeScanrec(Signal* signal);
  Uint32 sendKeyinfo20(Signal* signal, ScanRecord *, TcConnectionrec *);
  void sendTCKEYREF(Signal*, Uint32 dst, Uint32 route, Uint32 cnt);
  void sendScanFragConf(Signal* signal,
                        Uint32 scanCompleted,
                        const TcConnectionrec* const tcPtrP);

  void send_next_NEXT_SCANREQ(Signal* signal,
                              SimulatedBlock* block,
                              ExecFunction f,
                              ScanRecord * const scanPtr,
                              Uint32 clientPtrI);

  void initCopyrec(Signal* signal);
  void initCopyTc(Signal* signal, Operation_t, TcConnectionrec*);
  void sendCopyActiveConf(Signal* signal,Uint32 tableId);
  void checkLcpCompleted(Signal* signal);
  void checkLcpHoldop(Signal* signal);
  bool checkLcpStarted(Signal* signal);
  void checkLcpTupprep(Signal* signal);
  void getNextFragForLcp(Signal* signal);
  void sendAccContOp(Signal* signal);
  void setLogTail(Signal* signal, Uint32 keepGci);
  bool checkGcpCompleted(Signal* signal,
                         Uint32 pageWritten,
                         Uint32 wordWritten,
                         LogFileRecordPtr logFilePtr,
                         LogPartRecord *logPartPtrP);
  void initFsopenconf(Signal* signal,
                      LogFileRecordPtr & logFilePtr,
                      LogPartRecordPtr & logPartPtr);
  void initFsrwconf(Signal* signal,
                    bool write,
                    LogFileOperationRecordPtr & lfoPtr,
                    LogPageRecordPtr & logPagePtr,
                    LogFileRecordPtr & logFilePtr,
                    LogPartRecordPtr & logPartPtr);
  void initLfo(LogFileOperationRecord *lfoPtrP, Uint32 logFilePtrI);
  void initLogfile(LogFileRecordPtr logFilePtr,
                   Uint32 partNo,
                   Uint32 fileNo,
                   Uint32 logPartPtrI);
  void initLogpage(LogPageRecordPtr logPagePtr,
                   LogFileRecord *logFilePtrP,
                   LogPartRecord *logPartPtrP);
  void openFileRw(Signal* signal,
                  LogFileRecordPtr olfLogFilePtr,
                  bool writeBuffer = true);
  void openLogfileInit(Signal* signal, LogFileRecordPtr logFilePtr);
  void openNextLogfile(Signal *signal,
                       LogFileRecord *logFilePtrP,
                       LogPartRecord *logPartPtrP);
  void releaseLfo(LogFileOperationRecordPtr lfoPtr,
                  LogPartRecord *logPartPtrP);
  void releaseLfoPages(LogFileOperationRecordPtr lfoPtr,
                       LogPartRecord *logPartPtrP);
  void releaseLogpage(LogPageRecordPtr logPagePtr,
                      LogPartRecord *logPartPtrP);
  void seizeLfo(LogFileOperationRecordPtr & lfoPtr,
                LogPartRecord *logPartPtrP);
  void seizeLogfile(LogFileRecordPtr & logFilePtr,
                    LogPartRecord *logPartPtrP);
  void seizeLogpage(LogPageRecordPtr & logPagePtr,
                    LogPartRecord *logPartPtrP);
  void writeFileDescriptor(Signal* signal,
                           LogFileRecord *logFilePtrP,
                           LogPartRecord *logPartPtrP);
  void writeFileHeaderOpen(Signal* signal,
                           Uint32 type,
                           LogPageRecordPtr & logPagePtr,
                           LogFileRecordPtr logFilePtr,
                           LogPartRecord *logPartPtrP);
  void writeInitMbyte(Signal* signal,
                      LogPageRecordPtr logPagePtr,
                      LogFileRecordPtr logFilePtr,
                      LogPartRecord *logPartPtrP);
  void writeSinglePage(Signal* signal,
                       Uint32 pageNo,
                       Uint32 wordWritten,
                       Uint32 place,
                       bool sync,
                       LogFileOperationRecordPtr &lfoPtr,
                       LogPageRecordPtr logPagePtr,
                       LogFileRecordPtr logFilePtr,
                       LogPartRecord *logPartPtrP);
  void buildLinkedLogPageList(Signal* signal,
                              LogFileOperationRecordPtr lfoPtr,
                              LogPartRecord *logPartPtrP);
  void changeMbyte(Signal* signal,
                   LogPageRecordPtr & logPagePtr,
                   LogFileRecordPtr & logFilePtr,
                   LogPartRecord *logPartPtrP);
  Uint32 checkIfExecLog(Signal* signal,
                        TcConnectionrecPtr,
                        LogPartRecord *logPartPtrP);
  void checkNewMbyte(Signal* signal,
                     const TcConnectionrec*,
                     LogPageRecordPtr & logPagePtr,
                     LogFileRecordPtr & logFilePtr,
                     LogPartRecord *logPartPtrP);
  void checkReadExecSr(Signal* signal,
                       LogFileRecordPtr logFilePtr,
                       LogPartRecord *logPartPtrP);
  void checkScanTcCompleted(Signal* signal, TcConnectionrecPtr);
  void closeFile(Signal* signal, LogFileRecordPtr logFilePtr, Uint32 place);
  void completedLogPage(Signal* signal,
                        Uint32 clpType,
                        Uint32 place,
                        bool sync_flag,
                        LogFileOperationRecordPtr & lfoPtr,
                        LogPageRecordPtr & logPagePtr,
                        LogFileRecordPtr logFilePtr,
                        LogPartRecord *logPartPtrP);

  void commit_reorg(TablerecPtr tablePtr);
  void wait_reorg_suma_filter_enabled(Signal*);

  void deleteFragrec(Uint32 fragId);
  void deleteTransidHash(Signal* signal, TcConnectionrecPtr& tcConnectptr);
  void findLogfile(Signal* signal,
                   Uint32 fileNo,
                   LogPartRecord *flfLogPartPtr,
                   LogFileRecordPtr* parLogFilePtr);
  void findPageRef(Signal* signal,
                   CommitLogRecord* commitLogRecord,
                   LogPageRecordPtr & logPagePtr,
                   LogPartRecord *logPartPtrP);
  bool checkTransaction(TcConnectionrecPtr nextPtr,
                        Uint32 tcHashKeyHi,
                        TcConnectionrec *regTcPtr,
                        bool is_key_operation);
  Uint32 getHashKey(UintR Transid1,
                    UintR Transid2,
                    UintR TcOprec);
  Uint32 getHashIndex(UintR Transid1,
                      UintR Transid2,
                      UintR TcOprec);
  Uint32 getHashIndex(TcConnectionrec *regTcPtr);

  int  findTransaction(UintR Transid1,
                       UintR Transid2,
                       UintR TcOprec,
                       UintR hi,
                       bool is_key_operation,
                       bool partial_fit_ok,
                       TcConnectionrecPtr& tcConnectptr);
  void getFirstInLogQueue(Signal* signal,
                          TcConnectionrec **dst,
                          LogPartRecord *logPartPtrP);
  bool remove_from_prepare_log_queue(Signal *signal,
                                     TcConnectionrecPtr tcPtr);
  bool getFragmentrec(Uint32 fragId);
  void handlePendingAbort(Signal*, TcConnectionrec*);
public:
  void getIndexTupFragPtrI(Uint32 tableId,
                           Uint32 fragId,
                           Uint64 & tupIndexFragPtrI,
                           Uint64 & tupTableFragPtrI);
private:
  void initialiseAddfragrec(Signal* signal);
  void initialiseGcprec(Signal* signal);
  void initialiseLcpRec(Signal* signal);
  void initialiseLfo(Signal* signal);
  void initialiseLogFile(Signal* signal);
  void initialiseLogPage(Signal* signal);
  void initialiseLogPart(Signal* signal);
  void initialisePageRef();
  void initialiseScanrec(Signal* signal);
  void initialiseTabrec(Signal* signal);
  void initialiseTcrec(Signal* signal);
  void initialiseTcNodeFailRec(Signal* signal);
  void initFragrec(Signal* signal,
                   Uint32 tableId,
                   Uint32 fragId,
                   Uint32 copyType);
  void initFragrecSr(Signal* signal);
  void initGciInLogFileRec(Signal* signal,
                           Uint32 noFdDesc,
                           LogPageRecordPtr logPagePtr,
                           LogFileRecordPtr logFilePtr);
  void initLogpart(Signal* signal, LogPartRecordPtr);
  void initLogPointers(Signal* signal,
                       TcConnectionrecPtr,
                       LogPageRecordPtr & logPagePtr,
                       LogFileRecordPtr & logFilePtr,
                       LogPartRecordPtr & logPartPtr);
  void initReqinfoExecSr(Signal* signal, TcConnectionrecPtr);
  bool insertFragrec(Signal* signal,
                     Uint32 fragId,
                     Uint32 fragmentCount,
                     Uint32 & freeEntry,
                     Uint32 & allocated_fragments_in_array);
  void cb_sync_frag_array(Signal *signal, Uint32 tableId, Uint32 retVal);
  void linkWaitLog(Signal*,
                   LogPartRecord *logPartPtrP,
                   LogPartRecord::OperationQueue &,
                   TcConnectionrec*);
  void logNextStart(Signal* signal, LogPartRecord *logPartPtrP);
  void moveToPageRef(LogFileOperationRecordPtr lfoPtr,
                     LogFileRecordPtr logFilePtr,
                     LogPartRecord *logPartPtrP);
  void readAttrinfo(LogPageRecordPtr & logPagePtr,
                    TcConnectionrecPtr,
                    LogPartRecord*);
  void readCommitLog(Signal* signal,
                     CommitLogRecord* commitLogRecord,
                     TcConnectionrecPtr,
                     LogPageRecordPtr & logPagePtr,
                     LogFileRecordPtr logFilePtr,
                     LogPartRecord *logPartPtrP);
  void readExecLog(Signal* signal,
                   LogFileOperationRecordPtr &lfoPtr,
                   LogFileRecordPtr logFilePtr,
                   LogPartRecord *logPartPtr);
  void readExecSrNewMbyte(Signal* signal,
                          LogFileRecordPtr logFilePtr,
                          LogPartRecord *logPartPtrP);
  void readExecSr(Signal* signal,
                  LogFileRecordPtr logFilePtr,
                  LogPartRecord *logPartPtr);
  void readKey(LogPageRecordPtr &logPagePtr,
               TcConnectionrecPtr,
               LogPartRecord*);
  void readLogData(LogPageRecordPtr & logPagePtr,
                   Uint32 noOfWords,
                   Uint32& sectionIVal,
                   LogPartRecord*);
  void readLogHeader(LogPageRecordPtr &logPagePtr,
                     TcConnectionrecPtr,
                     LogPartRecord *logPartPtrP);
  Uint32 readLogword(LogPageRecordPtr & logPagePtr,
                     LogFileRecord *logFilePtrP,
                     LogPartRecord *logPartPtrP);
  Uint32 readLogwordExec(LogPageRecordPtr & logPagePtr,
                         LogPartRecord *logPartPtrP);
  void readSinglePage(Signal* signal,
                      Uint32 pageNo,
                      LogFileOperationRecordPtr & lfoPtr,
                      LogFileRecordPtr logFilePtr,
                      LogPartRecord *logPartPtr);
  void releaseActiveCopy(Signal* signal);
  void releaseAddfragrec(Signal* signal);
  void releaseFragrec();
  void releaseOprec(Signal* signal, TcConnectionrecPtr);
  void releasePageRef(PageRefRecordPtr);
  void releaseMmPages(LogPartRecord *logPartPtrP);
  void releasePrPages(PageRefRecordPtr, LogPartRecord *logPartPtrP);
  void releaseTcrec(Signal* signal, TcConnectionrecPtr);
  void releaseTcrecLog(Signal* signal, TcConnectionrecPtr);
  void removeLogTcrec(const TcConnectionrec* tcPtrP,
                      LogPartRecord *logPartPtrP);
  void removePageRef(LogPartRecord *logPartPtrP);
  Uint32 returnExecLog(Signal* signal,
                       TcConnectionrecPtr,
                       LogPageRecordPtr & logPagePtr,
                       LogFileRecordPtr & logFilePtr,
                       LogPartRecordPtr & logPartPtr);
  void seizeAddfragrec(Signal* signal);
  Uint32 seizeSingleSegment();
  Uint32 copyNextRange(Uint32 * dst, TcConnectionrec*);

  void seizeFragmentrec(Signal* signal);
  void seizePageRef(PageRefRecordPtr & pageRefPtr);
  void seizeTcrec(TcConnectionrecPtr& tcConnectptr,
                  Uint32 tcRef,
                  Uint32 & tcNumFree,
                  Uint32 & tcFirstFree);
  void sendAborted(Signal* signal, TcConnectionrecPtr);
  void sendLqhTransconf(Signal* signal,
                        LqhTransConf::OperationStatus,
                        TcConnectionrecPtr);
  void complete_startExecSr(Signal*);
  void startExecSr(Signal* signal);
  void startNextExecSr(Signal* signal);
  void startTimeSupervision(Signal* signal, LogPartRecord*);
  void stepAhead(Signal* signal,
                 Uint32 stepAheadWords,
                 LogPageRecordPtr & logPagePtr,
                 LogFileRecord *logFilePtrP,
                 LogPartRecord *logPartPtrP);
  void systemError(Signal* signal, int line);
  void writeAbortLog(Signal* signal,
                     TcConnectionrec*,
                     LogPageRecordPtr & logPagePtr,
                     LogFileRecordPtr & logFilePtr,
                     LogPartRecord *logPartPtrP);
  void writeCommitLog(Signal* signal,
                      TcConnectionrec*,
                      LogPartRecord *logPartPtrP);
  void writeCompletedGciLog(Signal* signal,
                            LogPageRecordPtr & logPagePtr,
                            LogFileRecordPtr & logFilePtr,
                            LogPartRecord *logPartPtrP);
  void writeDbgInfoPageHeader(LogPageRecordPtr logPagePtr,
                              LogFileRecord *logFilePtrP,
                              LogPartRecord *logPartPtrP,
                              Uint32 place,
                              Uint32 pageNo,
                              Uint32 wordWritten);
  void writeDirty(Signal* signal,
                  Uint32 place,
                  LogPageRecordPtr logPagePtr,
                  LogFileRecordPtr logFilePtr,
                  LogPartRecord *logPartPtrP);
  void writeKey(Signal* signal,
                const TcConnectionrec*,
                LogPageRecordPtr & logPagePtr,
                LogFileRecordPtr & logFilePtr,
                LogPartRecord *logPartPtrP);
  void writeLogHeader(Signal* signal,
                      const TcConnectionrec*,
                      LogPageRecordPtr & logPagePtr,
                      LogFileRecordPtr & logFilePtr,
                      LogPartRecord*);
  void writeLogWord(Signal* signal,
                    Uint32 data,
                    LogPageRecordPtr & logPagePtr,
                    LogFileRecordPtr logFilePtr,
                    LogPartRecord *logPartPtrP);
  void writeLogWords(Signal* signal,
                     const Uint32* data,
                     Uint32 len,
                     LogPageRecordPtr & logPagePtr,
                     LogFileRecordPtr logFilePtr,
                     LogPartRecord *logPartPtrP);
  void writeNextLog(Signal* signal,
                    LogPageRecordPtr & logPagePtr,
                    LogFileRecordPtr & logFilePtr,
                    LogPartRecord *logPartPtrP);
  void errorReport(Signal* signal, int place);
  void warningReport(Signal* signal, int place, Uint32 oprec);
  void invalidateLogAfterLastGCI(Signal *signal,
                                 LogFileOperationRecordPtr lfoPtr,
                                 LogPageRecordPtr logPagePtr,
                                 LogFileRecordPtr logFilePtr,
                                 LogPartRecord *logPartPtrP);
  Uint32 nextLogFilePtr(Uint32 logFilePtrI);
  void readFileInInvalidate(Signal *signal,
                            int stepNext,
                            LogFileRecordPtr logFilePtr,
                            LogPartRecord *logPartPtrP);
  void writeFileInInvalidate(Signal *signal,
                             int stepPrev,
                             LogFileRecordPtr logFilePtr,
                             LogPartRecord *logPartPtrP);
  bool invalidateCloseFile(Signal*,
                           LogFileRecordPtr,
                           LogPartRecord *logPartPtrP,
                           LogFileRecord::LogFileStatus status);
  void exitFromInvalidate(Signal* signal,
                          LogPartRecord *logPartPtrP);
  Uint32 calcPageCheckSum(LogPageRecordPtr logP) const;
  Uint32 handleLongTupKey(Signal* signal,
                          Uint32* dataPtr,
                          Uint32 len,
                          TcConnectionrec*);

  void rebuildOrderedIndexes(Signal* signal, Uint32 tableId);

  // Generated statement blocks
  [[noreturn]] void systemErrorLab(Signal* signal, int line);
  void initFourth(Signal* signal);
  void packLqhkeyreqLab(Signal* signal, TcConnectionrecPtr);
  void sendNdbSttorryLab(Signal* signal);
  void execSrCompletedLab(Signal* signal);
  void execLogRecord(Signal* signal,
                     LogPageRecordPtr logPagePtr,
                     LogFileRecordPtr logFilePtr,
                     LogPartRecord *logPartPtrP);
  void srPhase3Comp(Signal* signal);
  void srLogLimits(Signal* signal);
  void srGciLimits(Signal* signal, Uint32, Uint32);
  void srPhase3Start(Signal* signal);
  void checkStartCompletedLab(Signal* signal);
  void cont_tup_abort(Signal* signal, TcConnectionrecPtr);
  void continueAbortLab(Signal* signal, TcConnectionrecPtr);
  void abortContinueAfterBlockedLab(Signal* signal,
                                    TcConnectionrecPtr);
  void abortCommonLab(Signal* signal, TcConnectionrecPtr);
  void localCommitLab(Signal* signal, TcConnectionrecPtr);
  void abortErrorLab(Signal* signal, TcConnectionrecPtr);
  void continueAfterReceivingAllAiLab(Signal* signal, TcConnectionrecPtr);
  void continueACCKEYCONF(Signal* signal,
                          Uint32 localKey1,
                          Uint32 localKey2,
                          TcConnectionrecPtr);
  void continueACCKEYREF(Signal* signal, TcConnectionrecPtr);
  void abortStateHandlerLab(Signal* signal, TcConnectionrecPtr);
  void writeAttrinfoLab(Signal* signal,
                        const TcConnectionrec*,
                        LogPageRecordPtr & logPagePtr,
                        LogFileRecordPtr & logFilePtr,
                        LogPartRecord *logPartPtrP);
  void scanAttrinfoLab(Signal* signal,
                       Uint32* dataPtr,
                       Uint32 length,
                       TcConnectionrecPtr);
  void abort_scan(Signal* signal,
                  Uint32 scan_ptr_i,
                  Uint32 errcode,
                  TcConnectionrecPtr);
  void localAbortStateHandlerLab(Signal* signal, TcConnectionrecPtr);
  void writePrepareLog(Signal* signal, TcConnectionrecPtr);
  void writePrepareLog_problems(Signal* signal,
                                const TcConnectionrecPtr,
                                LogPartRecord *logPartPtrP);
  void doWritePrepareLog(Signal* signal, TcConnectionrecPtr);
  void update_log_problem(Signal*, LogPartRecord*, Uint32 problem, bool);
  void takeOverErrorLab(Signal* signal, TcConnectionrecPtr);
  bool checkTransporterOverloaded(Signal* signal,
                                  const NodeBitmask& all,
                                  const class LqhKeyReq* req);
  void earlyKeyReqAbort(Signal* signal, 
                        const class LqhKeyReq * lqhKeyReq, 
                        Uint32 errorCode,
                        TcConnectionrecPtr);
  void logLqhkeyrefLab(Signal* signal, TcConnectionrecPtr);
  void closeCopyLab(Signal* signal, TcConnectionrec*);
  void commitReplyLab(Signal* signal, TcConnectionrec*);
  void completeUnusualLab(Signal* signal, TcConnectionrecPtr);
  void completeTransNotLastLab(Signal* signal, TcConnectionrecPtr);
  void completedLab(Signal* signal, TcConnectionrecPtr);
  void copyCompletedLab(Signal* signal, TcConnectionrecPtr);
  void completeLcpRoundLab(Signal* signal, Uint32 lcpId);
  void continueAfterLogAbortWriteLab(Signal* signal, TcConnectionrecPtr);
  void sendAttrinfoLab(Signal* signal);
  void sendExecConf(Signal* signal, Uint32, Uint32);
  void execSr(Signal* signal);
  void srFourthComp(Signal* signal);
  void timeSup(Signal* signal);
  void closeCopyRequestLab(Signal* signal, TcConnectionrecPtr);
  void closeScanRequestLab(Signal* signal, TcConnectionrecPtr);
  void scanTcConnectLab(Signal* signal, Uint32 startTcCon, Uint32 fragId);
  void initGcpRecLab(Signal* signal);
  void prepareContinueAfterBlockedLab(Signal* signal, TcConnectionrecPtr);
  void commitContinueAfterBlockedLab(Signal* signal, TcConnectionrecPtr);
  void sendExecFragRefLab(Signal* signal);
  void fragrefLab(Signal* signal, Uint32 errorCode, const LqhFragReq* req);
  void abortAddFragOps(Signal* signal);
  void rwConcludedLab(Signal* signal, TcConnectionrecPtr);
  void sendsttorryLab(Signal* signal);
  void initialiseRecordsLab(Signal* signal, Uint32 data, Uint32, Uint32);
  void sttor_startphase1(Signal *signal);
  void startphase2Lab(Signal* signal, Uint32 config);
  void startphase3Lab(Signal* signal);
  void startphase6Lab(Signal* signal);
  void moreconnectionsLab(Signal* signal, TcConnectionrecPtr);
  void scanReleaseLocksLab(Signal* signal, TcConnectionrec*);
  void closeScanLab(Signal* signal, TcConnectionrec*);
  void scanNextLoopLab(Signal* signal,
                       Uint32 clientPtrI,
                       Uint32 accOpPtr,
                       ScanRecord * const scanPtr,
                       Fragrecord * const fragPtr);
  void commitReqLab(Signal* signal,
                    Uint32 gci_hi,
                    Uint32 gci_lo,
                    TcConnectionrecPtr);
  void completeTransLastLab(Signal* signal, TcConnectionrecPtr);
  void restart_queued_scan(Signal*, Uint32);
  void tupScanCloseConfLab(Signal* signal, TcConnectionrecPtr);
  void tupCopyCloseConfLab(Signal* signal, TcConnectionrecPtr);
  void accScanCloseConfLab(Signal* signal, TcConnectionrecPtr);
  void accCopyCloseConfLab(Signal* signal, TcConnectionrecPtr);
  void nextScanConfScanLab(Signal* signal,
                           ScanRecord * const scanPtr,
                           Uint32 fragId,
                           Uint32 accOpPtr,
                           TcConnectionrecPtr);
  void nextScanConfCopyLab(Signal* signal, TcConnectionrecPtr);
  void continueScanNextReqLab(Signal* signal, TcConnectionrec*);
  bool keyinfoLab(const Uint32 * src, Uint32 len, TcConnectionrecPtr);
  void copySendTupkeyReqLab(Signal* signal);
  void storedProcConfScanLab(Signal* signal, TcConnectionrecPtr);
  void copyStateFinishedLab(Signal* signal);
  void lcpCompletedLab(Signal* signal);
  void lcpStartedLab(Signal* signal);
  void completed_fragment_checkpoint(Signal *signal,
                                     const LcpRecord::FragOrd & fragOrd);
  bool exec_prepare_next_fragment_checkpoint(Signal* signal,
                                             FragrecordPtr fragptr);
  void prepare_next_fragment_checkpoint(Signal*, bool);
  void perform_fragment_checkpoint(Signal *signal);
  void handleFirstFragment(Signal *signal);
  void startLcpRoundLab(Signal* signal);
  void startFragRefLab(Signal* signal);
  void move_start_gci_forward(Signal*, Uint32);
  void srCompletedLab(Signal* signal);
  void openFileInitLab(Signal* signal,
                       LogFileRecordPtr logFilePtr,
                       LogPartRecord *logPartPtrP);
  void openSrFrontpageLab(Signal* signal,
                          LogFileRecordPtr logFilePtr,
                          LogPartRecord *logPartPtrP);
  void openSrLastFileLab(Signal* signal,
                         LogFileRecordPtr logFilePtr,
                         LogPartRecord *logPartPtrP);
  void openSrNextFileLab(Signal* signal,
                         LogFileRecordPtr logFilePtr,
                         LogPartRecord *logPartPtrP);
  void openExecSrStartLab(Signal* signal,
                          LogFileRecordPtr logFilePtr,
                          LogPartRecord *logPartPtrP);
  void openExecSrNewMbyteLab(Signal* signal,
                             LogFileRecordPtr logFilePtr,
                             LogPartRecord *logPartPtrP);
  void openSrFourthPhaseLab(Signal* signal,
                            LogFileRecordPtr logFilePtr,
                            LogPartRecord *logPartPtrP);
  void openSrFourthZeroSkipInitLab(Signal* signal,
                                   LogFileRecordPtr logFilePtr,
                                   LogPartRecord *logPartPtrP);
  void openSrFourthZeroLab(Signal* signal,
                           LogFileRecordPtr logFilePtr,
                           LogPartRecord *logPartPtrP);
  void openExecLogLab(Signal* signal,
                      LogFileRecordPtr logFilePtr,
                      LogPartRecord *logPartPtrP);
  void checkInitCompletedLab(Signal* signal, LogPartRecord *logPartPtrP);
  void closingSrLab(Signal* signal, LogFileRecordPtr logFilePtr);
  void closingSrFrontPage(Signal* signal, LogFileRecordPtr logFilePtr);
  void closeExecSrLab(Signal* signal, LogFileRecordPtr logFilePtr);
  void execLogComp(Signal* signal);
  void execLogComp_extra_files_closed(Signal* signal);
  void closeExecLogLab(Signal* signal, LogFileRecordPtr logFilePtr);
  void writePageZeroLab(Signal* signal,
                        Uint32 from,
                        LogFileRecordPtr logFilePtr,
                        LogPartRecord *logPartPtrP);
  void lastWriteInFileLab(Signal* signal,
                          LogFileOperationRecordPtr lfoPtr,
                          LogFileRecordPtr logFilePtr,
                          LogPartRecord *logPartPtrP);
  void initWriteEndLab(Signal* signal,
                       LogPageRecordPtr logPagePtr,
                       LogFileRecordPtr logFilePtr,
                       LogPartRecord *logPartPtrP);
  void initFirstPageLab(Signal* signal,
                        LogPageRecordPtr logPagePtr,
                        LogFileRecordPtr logFilePtr,
                        LogPartRecord *logPartPtrP);
  void writeGciZeroLab(Signal* signal,
                       LogPageRecordPtr logPagePtr,
                       LogFileRecordPtr logFilePtr,
                       LogPartRecord *logPartPtrP);
  void writeDirtyLab(Signal* signal, Uint32 logPartPtrI);
  void writeInitMbyteLab(Signal* signal,
                         LogPageRecordPtr logPagePtr,
                         LogFileRecordPtr logFilePtr,
                         LogPartRecord *logPartPtrP);
  void writeLogfileLab(Signal* signal,
                       LogFileOperationRecordPtr lfoPtr,
                       LogFileRecordPtr logFilePtr,
                       LogPartRecord *logPartPtrP);
  void firstPageWriteLab(Signal* signal,
                         LogPageRecordPtr logPagePtr,
                         LogFileRecordPtr logFilePtr,
                         LogPartRecord *logPartPtrP);
  void readSrLastMbyteLab(Signal* signal,
                          LogPageRecordPtr logPagePtr,
                          LogFileRecordPtr logFilePtr,
                          LogPartRecord *logPartPtrP);
  void readSrLastFileLab(Signal* signal,
                         LogPageRecordPtr logPagePtr,
                         LogFileRecordPtr logFilePtr,
                         LogPartRecord *logPartPtrP);
  void readSrNextFileLab(Signal* signal,
                         LogPageRecordPtr logPagePtr,
                         LogFileRecordPtr logFilePtr,
                         LogPartRecord *logPartPtr);
  void readExecSrLab(Signal* signal,
                     LogFileOperationRecordPtr lfoPtr,
                     LogPageRecordPtr logPagePtr,
                     LogFileRecordPtr logFilePtr,
                     LogPartRecord *logPartPtrP);
  void readExecLogLab(Signal* signal,
                      LogFileOperationRecordPtr lfoPtr,
                      LogPageRecordPtr logPagePtr,
                      LogFileRecordPtr logFilePtr,
                      LogPartRecord *logPartPtrP);
  void readSrFourthPhaseLab(Signal* signal,
                            LogPageRecordPtr logPagePtr,
                            LogFileRecordPtr logFilePtr,
                            LogPartRecord *logPartPtrP);
  void readSrFourthZeroLab(Signal* signal,
                           LogPageRecordPtr logPagePtr,
                           LogFileRecordPtr logFilePtr,
                           LogPartRecord *logPartPtrP);
  void copyLqhKeyRefLab(Signal* signal, TcConnectionrecPtr);
  void restartOperationsLab(Signal* signal);
  void lqhTransNextLab(Signal* signal, TcNodeFailRecordPtr tcNodeFailPtr);
  void restartOperationsAfterStopLab(Signal* signal);
  void startphase1Lab(Signal* signal, Uint32 config, Uint32 nodeId);
  void tupkeyConfLab(Signal* signal,
                     TcConnectionrecPtr);
  void copyTupkeyRefLab(Signal* signal, TcConnectionrecPtr);
  void copyTupkeyConfLab(Signal* signal, TcConnectionrecPtr);
  void scanTupkeyConfLab(Signal* signal, TcConnectionrec*);
  void scanTupkeyRefLab(Signal* signal, TcConnectionrecPtr);
  void accScanConfScanLab(Signal* signal, TcConnectionrecPtr);
  void accScanConfCopyLab(Signal* signal);
  void scanLockReleasedLab(Signal* signal, TcConnectionrec *);
  void openSrFourthNextLab(Signal* signal,
                           LogFileRecordPtr logFilePtr,
                           LogPartRecord *logPartPtrP);
  void closingInitLab(Signal* signal,
                      LogFileRecordPtr logFilePtr);
  void closeExecSrCompletedLab(Signal* signal,
                               LogFileRecordPtr logFilePtr);
  void readSrFrontpageLab(Signal* signal,
                          LogPageRecordPtr logPagePtr,
                          LogFileRecordPtr logFilePtr,
                          LogPartRecord *logPartPtrP);
  
  void sendCreateTabReq(Signal*, AddFragRecordPtr);
  void sendAddAttrReq(Signal* signal);
  void sendAddFragReq(Signal* signal);
  void dropTab_wait_usage(Signal*);
  Uint32 get_table_state_error(Ptr<Tablerec> tabPtr) const;
  void wait_readonly(Signal*);
  int check_tabstate(Signal * signal,
                     const Tablerec * tablePtrP,
                     Uint32 op,
                     TcConnectionrecPtr);

  void remove_commit_marker(TcConnectionrec * const regTcPtr);
  // Initialisation
  void initData();
  void initRecords(const ndb_mgm_configuration_iterator* mgm_cfg,
                   Uint64 logPageFilesize);

 protected:
  bool getParam(const char* name, Uint32* count) override;

public:
  void checkLcpStopBlockedLab(Signal* signal, Uint32);
  void lcp_max_completed_gci(Uint32 & maxCompletedGci,
                             Uint32 max_gci_written,
                             Uint32 restorable_gci);
  void lcp_complete_scan(Uint32 & newestGci);
  Uint32 get_lcp_newest_gci(void);
  void get_lcp_frag_stats(Uint64 & row_count,
                          Uint64 & prev_row_count,
                          Uint64 & row_change_count,
                          Uint64 & memory_used_in_bytes,
                          Uint32 & max_page_cnt);
  Uint32 get_current_local_lcp_id(void);
  void get_redo_stats(Uint64 &used_in_mbytes,
                      Uint64 &size_in_mbytes,
                      Uint64 &written_since_last_in_mbytes,
                      Uint64 &updates,
                      Uint64 &inserts,
                      Uint64 &deletes,
                      Uint64& max_redo_percentage);

private:
  bool validate_filter(Signal*);
  bool match_and_print(Signal*, Ptr<TcConnectionrec>);
  void ndbinfo_write_op(Ndbinfo::Row&, TcConnectionrecPtr tcPtr);

  void define_backup(Signal*);
  void execDEFINE_BACKUP_REF(Signal*);
  void execDEFINE_BACKUP_CONF(Signal*);
  void execBACKUP_FRAGMENT_REF(Signal* signal);
  void execBACKUP_FRAGMENT_CONF(Signal* signal);
  void execLCP_START_REP(Signal *signal);
  void execLCP_PREPARE_REF(Signal* signal);
  void execLCP_PREPARE_CONF(Signal* signal);
  void execEND_LCPREF(Signal* signal);
  void execEND_LCPCONF(Signal* signal);
  void execINFORM_BACKUP_DROP_TAB_CONF(Signal *signal);

  Uint32 m_backup_ptr;
  bool m_node_restart_lcp_second_phase_started;
  bool m_node_restart_first_local_lcp_started;
  Uint64 m_first_activate_fragment_ptr_i;
  Uint64 m_second_activate_fragment_ptr_i;
  Uint32 m_curr_lcp_id;
  Uint32 m_curr_local_lcp_id;
  Uint32 m_next_local_lcp_id;
  Uint32 c_saveLcpId;
  Uint32 c_restart_localLcpId;
  Uint32 c_restart_lcpId;
  Uint32 c_restart_maxLcpId;
  Uint32 c_restart_maxLocalLcpId;

  void execWAIT_COMPLETE_LCP_REQ(Signal*);
  void execWAIT_ALL_COMPLETE_LCP_CONF(Signal*);

  bool handle_lcp_fragment_first_phase(Signal*);
  void activate_redo_log(Signal*, Uint32, Uint32);
  void start_lcp_second_phase(Signal*);
  void complete_local_lcp(Signal*);

  void send_restore_lcp(Signal * signal);
  void execRESTORE_LCP_REF(Signal* signal);
  void execRESTORE_LCP_CONF(Signal* signal);

  /**
   * For periodic redo log file initialization status reporting 
   * and explicit redo log file status reporting
   */
  /* Init at start of redo log file initialization, timers etc... */
  void initReportStatus(Signal* signal);
  /* Check timers for reporting at certain points */
  void checkReportStatus(Signal* signal);
  /* Send redo log file initialization status, invoked either periodically, or explicitly */
  void reportStatus(Signal* signal);
  /* redo log file initialization completed report*/
  void logfileInitCompleteReport(Signal* signal);
 
  void check_send_scan_hb_rep(Signal* signal, ScanRecord*, TcConnectionrec*);

  void unlockError(Signal* signal, Uint32 error, TcConnectionrecPtr);
  void handleUserUnlockRequest(Signal* signal, TcConnectionrecPtr);
  
  void execLCP_STATUS_CONF(Signal* signal);
  void execLCP_STATUS_REF(Signal* signal);

private:

  void startLcpFragWatchdog(Signal* signal);
  void stopLcpFragWatchdog();
  void invokeLcpFragWatchdogThread(Signal* signal);
  void checkLcpFragWatchdog(Signal* signal);
  const char* lcpStateString(LcpStatusConf::LcpState);
  
  /**
   * TUPle deallocation ref counting
   */
  void incrDeallocRefCount(Signal* signal,
                           TcConnectionrecPtr opPtr,
                           Uint32 countOpPtrI);
  Uint32 decrDeallocRefCount(Signal* signal,
                             TcConnectionrecPtr opPtr);
  void handleDeallocOp(Signal* signal, TcConnectionrecPtr regTcPtr);

  Dbtup* c_tup;
  Dbtux* c_tux;
  Dbacc* c_acc;
  Pgman* c_pgman;
  Backup* c_backup;
  Lgman* c_lgman;
  Restore* c_restore;

  /**
   * Read primary key from tup
   */
  Uint32 readPrimaryKeys(ScanRecord*, TcConnectionrec*, Uint32 * dst);

  /**
   * Read primary key from operation
   */
public:
  Uint32 readPrimaryKeys(Uint32 opPtrI, Uint32 * dst, bool xfrm);
private:

  void acckeyconf_tupkeyreq(Signal*, TcConnectionrec*, Fragrecord*,
                            Uint32, Uint32);
  void acckeyconf_load_diskpage(Signal*,TcConnectionrecPtr,Fragrecord*,
                                Uint32, Uint32);

  void handle_nr_copy(Signal*, Ptr<TcConnectionrec>);
  void exec_acckeyreq(Signal*, Ptr<TcConnectionrec>);
  int compare_key(const TcConnectionrec*, const Uint32 * ptr, Uint32 len);
  void nr_copy_delete_row(Signal*, Ptr<TcConnectionrec>, Local_key*, Uint32);
  Uint32 getKeyInfoWordOrZero(const TcConnectionrec* regTcPtr, 
                              Uint32 offset);

  NdbMutex m_read_redo_log_data_mutex;
  Uint64 m_tot_written_bytes;

  void get_redo_log_data(EmulatedJamBuffer*,
                         Uint64&, Uint64&, Uint64&, Uint64&);
  void read_redo_log_data(EmulatedJamBuffer*,
                          Uint64&, Uint64&, Uint64&, Uint64&, bool);
public:
  struct Nr_op_info
  {
    Uint64 m_tup_frag_ptr_i;
    Uint32 m_ptr_i;
    Uint32 m_gci_hi;
    Uint32 m_gci_lo;
    Uint32 m_page_id;
    Local_key m_disk_ref;
    Local_key m_row_id;
  };
  void get_nr_op_info(Nr_op_info*, Uint32 page_id = RNIL);
  void nr_delete_complete(Signal*, Nr_op_info*);
  Uint64 m_update_size;
  Uint64 m_insert_size;
  Uint64 m_delete_size;
  void add_update_size(Uint64 average_row_size)
  {
    m_update_size += average_row_size;
  }
  void add_insert_size(Uint64 average_row_size)
  {
    m_insert_size += average_row_size;
  }
  void add_delete_size(Uint64 average_row_size)
  {
    m_delete_size += average_row_size;
  }
  
public:
  void acckeyconf_load_diskpage_callback(Signal*, Uint32, Uint32);
  
private:
  void next_scanconf_load_diskpage(Signal* signal, 
				   ScanRecord * const scanPtr,
				   Ptr<TcConnectionrec> regTcPtr,
				   Fragrecord* fragPtrP);
  
  void next_scanconf_tupkeyreq(Signal* signal,
                               ScanRecord * const scanPtr,
			       TcConnectionrec * regTcPtr,
			       Fragrecord* fragPtrP);

public:  
  void next_scanconf_load_diskpage_callback(Signal* signal, Uint32, Uint32);

  void tupcommit_conf_callback(Signal* signal, Uint32 tcPtrI);
private:
  void tupcommit_conf(Signal* signal,
                      TcConnectionrecPtr,
                      Fragrecord *);

  void mark_end_of_lcp_restore(Signal* signal);
  void log_fragment_copied(Signal* signal);
  
// ----------------------------------------------------------------
// These are variables handling the records. For most records one
// pointer to the array of structs, one pointer-struct, a file size
// and a first free record variable. The pointer struct are temporary
// variables that are kept on the class object since there are often a
// great deal of those variables that exist simultaneously and
// thus no perfect solution of handling them is currently available.
// ----------------------------------------------------------------
/* ------------------------------------------------------------------------- */
/*       POSITIONS WITHIN THE ATTRINBUF AND THE MAX SIZE OF DATA WITHIN AN   */
/*       ATTRINBUF.                                                          */
/* ------------------------------------------------------------------------- */


#define ZADDFRAGREC_FILE_SIZE 1
  AddFragRecord *addFragRecord;
  AddFragRecordPtr addfragptr;
  UintR cfirstfreeAddfragrec;
  UintR caddfragrecFileSize;
  Uint32 c_active_add_frag_ptr_i;

// Configurable
public:
  Fragrecord_pool c_fragment_pool;
  RSS_AP_SNAPSHOT(c_fragment_pool);

  CopyFragRecord_pool c_copy_fragment_pool;
  CopyActiveRecord_pool c_copy_active_pool;

private:
#define ZGCPREC_FILE_SIZE 1
  GcpRecord *gcpRecord;
  GcpRecordPtr gcpPtr;
  UintR cgcprecFileSize;

// MAX_NDB_NODES is the size of this array
  HostRecord *hostRecord;
  UintR chostFileSize;

#define ZNO_CONCURRENT_LCP 1
  LcpRecord *lcpRecord;
  LcpRecordPtr lcpPtr;
  UintR cfirstfreeLcpLoc;
  UintR clcpFileSize;

  LogPartRecord *logPartRecord;
  UintR clogPartFileSize;

  Uint32 clogFileSize; // In MBYTE
  /* Max entries for log file:mb meta info in file page zero */
  Uint32 cmaxLogFilesInPageZero; 
  /* Max valid entries for log file:mb meta info in file page zero 
   *  = cmaxLogFilesInPageZero - 1
   * as entry zero (for current file) is invalid.
   */
  Uint32 cmaxValidLogFilesInPageZero;

#if defined VM_TRACE || defined ERROR_INSERT
  Uint32 cmaxLogFilesInPageZero_DUMP;
#endif

#if defined ERROR_INSERT
  Uint32 delayOpenFilePtrI;
#endif

// Configurable
  LogFileRecord *logFileRecord;
  UintR clogFileFileSize;

#define ZLFO_MIN_FILE_SIZE 256
// RedoBuffer/32K minimum ZLFO_MIN_FILE_SIZE
  LogFileOperationRecord *logFileOperationRecord;
  UintR clfoFileSize;

#define ZPAGE_REF_FILE_SIZE 20
  PageRefRecord *pageRefRecord;
  UintR cfirstfreePageRef;
  UintR cpageRefFileSize;

// Configurable
public:
  Tablerec *tablerec;
  UintR ctabrecFileSize;

private:
// MAX_NDB_NODES is the size of this array
  TcNodeFailRecord *tcNodeFailRecord;
  UintR ctcNodeFailrecFileSize;

  Uint16 terrorCode;

  Uint32 c_firstInNodeGroup;

  /**
   * The below variables are a set of block variables that
   * are used heavily in executions of scan and key operations.
   * Most of them are set up again after each real-time break.
   */
  ScanRecordPtr scanptr;
  FragrecordPtr fragptr;
  FragrecordPtr prim_tab_fragptr;
  TablerecPtr tabptr;
  Uint32 m_scan_direct_count;
  Uint32 m_tot_scan_direct_count;
  /**
   * Keep track if we should unwind the stack before calling
   * send_next_NEXT_SCANREQ.
   */
  Uint32 m_in_send_next_scan;

// ------------------------------------------------------------------------
// These variables are used to store block state which do not need arrays
// of struct's.
// ------------------------------------------------------------------------
  Uint32 c_lcpId_sent_last_LCP_FRAG_ORD;
  Uint32 c_localLcpId_sent_last_LCP_FRAG_ORD;
  Uint32 c_lcpId;
  Uint32 cnoOfFragsCheckpointed;
  Uint32 c_last_force_lcp_time;
  Uint32 c_free_mb_force_lcp_limit; // Force lcp when less than this free mb
  Uint32 c_free_mb_tail_problem_limit; // Set TAIL_PROBLEM when less than this..

  Uint32 c_max_scan_direct_count;
/* ------------------------------------------------------------------------- */
// cmaxWordsAtNodeRec keeps track of how many words that currently are
// outstanding in a node recovery situation.
/* ------------------------------------------------------------------------- */
  UintR cmaxWordsAtNodeRec;
/* ------------------------------------------------------------------------- */
/*THIS STATE VARIABLE IS ZTRUE IF AN ADD NODE IS ONGOING. ADD NODE MEANS     */
/*THAT CONNECTIONS ARE SET-UP TO THE NEW NODE.                               */
/* ------------------------------------------------------------------------- */
  Uint8 caddNodeState;
/* ------------------------------------------------------------------------- */
/*THIS VARIABLE SPECIFIES WHICH TYPE OF RESTART THAT IS ONGOING              */
/* ------------------------------------------------------------------------- */
  Uint16 cstartType;
/* ------------------------------------------------------------------------- */
/*THIS VARIABLE INDICATES WHETHER AN INITIAL RESTART IS ONGOING OR NOT.      */
/* ------------------------------------------------------------------------- */
  Uint8 cinitialStartOngoing;
/* ------------------------------------------------------------------------- */
/*THIS VARIABLE KEEPS TRACK OF WHEN TUP AND ACC HAVE COMPLETED EXECUTING     */
/*THEIR UNDO LOG.                                                            */
/* ------------------------------------------------------------------------- */
  ExecUndoLogState csrExecUndoLogState;
/* ------------------------------------------------------------------------- */
/*THIS VARIABLE KEEPS TRACK OF WHEN TUP AND ACC HAVE CONFIRMED COMPLETION    */
/*OF A LOCAL CHECKPOINT ROUND.                                               */
/* ------------------------------------------------------------------------- */
  LcpCloseState clcpCompletedState;
/* ------------------------------------------------------------------------- */
/*DURING CONNECTION PROCESSES IN SYSTEM RESTART THESE VARIABLES KEEP TRACK   */
/*OF HOW MANY CONNECTIONS AND RELEASES THAT ARE TO BE PERFORMED.             */
/* ------------------------------------------------------------------------- */
/***************************************************************************>*/
/*THESE VARIABLES CONTAIN INFORMATION USED DURING SYSTEM RESTART.            */
/***************************************************************************>*/
/* ------------------------------------------------------------------------- */
/*THIS VARIABLE IS ZTRUE IF THE SIGNAL START_REC_REQ HAVE BEEN RECEIVED.     */
/*RECEPTION OF THIS SIGNAL INDICATES THAT ALL FRAGMENTS THAT THIS NODE       */
/*SHOULD START HAVE BEEN RECEIVED.                                           */
/* ------------------------------------------------------------------------- */
  enum { 
    SRR_INITIAL                = 0
    ,SRR_START_REC_REQ_ARRIVED = 1
    ,SRR_REDO_COMPLETE         = 2
    ,SRR_FIRST_LCP_DONE        = 3
  } cstartRecReq;
  Uint32 cstartRecReqData;
  
  /**
   * This is no of sent GSN_EXEC_FRAGREQ during this log phase
   */
  Uint32 cnoOutstandingExecFragReq;

/* ------------------------------------------------------------------------- */
/*THIS VARIABLE KEEPS TRACK OF WHICH OF THE FIRST TWO RESTART PHASES THAT    */
/*HAVE COMPLETED.                                                            */
/* ------------------------------------------------------------------------- */
  Uint8 csrPhaseStarted;
/* ------------------------------------------------------------------------- */
/*NUMBER OF PHASES COMPLETED OF EXECUTING THE FRAGMENT LOG.                  */
/* ------------------------------------------------------------------------- */
  Uint8 csrPhasesCompleted;
/* ------------------------------------------------------------------------- */
/*THE BLOCK REFERENCE OF THE MASTER DIH DURING SYSTEM RESTART.               */
/* ------------------------------------------------------------------------- */
  BlockReference cmasterDihBlockref;
/* ------------------------------------------------------------------------- */
/*THIS VARIABLE IS THE HEAD OF A LINKED LIST OF FRAGMENTS WAITING TO BE      */
/*RESTORED FROM DISK.                                                        */
/* ------------------------------------------------------------------------- */
  Fragrecord_fifo c_lcp_waiting_fragments;  // StartFragReq'ed
  Fragrecord_fifo c_lcp_restoring_fragments; // Restoring as we speek
  Fragrecord_fifo c_lcp_complete_fragments;  // Restored
  Fragrecord_fifo c_queued_lcp_frag_ord;     //Queue for LCP_FRAG_ORDs

  bool c_copy_fragment_ongoing;
  CopyFragRecord_fifo c_copy_fragment_queue;
  bool c_copy_active_ongoing;
  CopyActiveRecord_fifo c_copy_active_queue;
/* ------------------------------------------------------------------------- */
/*USED DURING SYSTEM RESTART, INDICATES THE OLDEST GCI THAT CAN BE RESTARTED */
/*FROM AFTER THIS SYSTEM RESTART. USED TO FIND THE LOG TAIL.                 */
/* ------------------------------------------------------------------------- */
  UintR crestartOldestGci;
/* ------------------------------------------------------------------------- */
/*USED DURING SYSTEM RESTART, INDICATES THE NEWEST GCI THAT CAN BE RESTARTED */
/*AFTER THIS SYSTEM RESTART. USED TO FIND THE LOG HEAD.                      */
/* ------------------------------------------------------------------------- */
  UintR crestartNewestGci;

  bool c_is_first_gcp_save_started;
/* ------------------------------------------------------------------------- */
/*THE NUMBER OF LOG FILES. SET AS A PARAMETER WHEN NDB IS STARTED.           */
/* ------------------------------------------------------------------------- */
  UintR cnoLogFiles;
/* ------------------------------------------------------------------------- */
/*THESE TWO VARIABLES CONTAIN THE NEWEST GCI RECEIVED IN THE BLOCK AND THE   */
/*NEWEST COMPLETED GCI IN THE BLOCK.                                         */
/* ------------------------------------------------------------------------- */
  UintR cnewestGci;
  UintR cnewestCompletedGci;
/* ------------------------------------------------------------------------- */
/*THIS VARIABLE ONLY PASSES INFORMATION FROM STTOR TO STTORRY = TEMPORARY    */
/* ------------------------------------------------------------------------- */
  Uint16 csignalKey;
/* ------------------------------------------------------------------------- */
/*THIS VARIABLE CONTAINS THE CURRENT START PHASE IN THE BLOCK. IS ZNIL IF    */
/*NO SYSTEM RESTART IS ONGOING.                                              */
/* ------------------------------------------------------------------------- */
  Uint16 cstartPhase;
/* ------------------------------------------------------------------------- */
/*THIS VARIABLE CONTAIN THE CURRENT GLOBAL CHECKPOINT RECORD. IT'S RNIL IF   */
/*NOT A GCP SAVE IS ONGOING.                                                 */
/* ------------------------------------------------------------------------- */
  UintR ccurrentGcprec;
/* ------------------------------------------------------------------------- */
/*THESE VARIABLES ARE USED TO KEEP TRACK OF ALL ACTIVE COPY FRAGMENTS IN LQH.*/
/* ------------------------------------------------------------------------- */
  Uint8 cnoActiveCopy;
  Uint64 cactiveCopy[4];
/* ------------------------------------------------------------------------- */
/* These variable is used to keep track of what time we have reported so far */
/* in the TIME_SIGNAL handling.                                              */
/* ------------------------------------------------------------------------- */
  NDB_TICKS c_latestTIME_SIGNAL;
  Uint64 c_elapsed_time_millis;

/* ------------------------------------------------------------------------- */
/*THESE VARIABLES CONTAIN THE BLOCK REFERENCES OF THE OTHER NDB BLOCKS.      */
/*ALSO THE BLOCK REFERENCE OF MY OWN BLOCK = LQH                             */
/* ------------------------------------------------------------------------- */
  BlockReference caccBlockref;
  BlockReference ctupBlockref;
  BlockReference ctuxBlockref;
  BlockReference cownref;
  Uint32 cTransactionDeadlockDetectionTimeout;
  UintR cLqhTimeOutCount;
  UintR cLqhTimeOutCheckCount;
/* ------------------------------------------------------------------------- */
/*THIS VARIABLE CONTAINS MY OWN PROCESSOR ID.                                */
/* ------------------------------------------------------------------------- */
  NodeId cownNodeid;

/* ------------------------------------------------------------------------- */
/*THESE VARIABLES CONTAIN INFORMATION ABOUT THE OTHER NODES IN THE SYSTEM    */
/*THESE VARIABLES ARE MOSTLY USED AT SYSTEM RESTART AND ADD NODE TO SET-UP   */
/*AND RELEASE CONNECTIONS TO OTHER NODES IN THE CLUSTER.                     */
/* ------------------------------------------------------------------------- */
/* ------------------------------------------------------------------------- */
/*THIS ARRAY CONTAINS THE PROCESSOR ID'S OF THE NODES THAT ARE ALIVE.        */
/*CNO_OF_NODES SPECIFIES HOW MANY NODES THAT ARE CURRENTLY ALIVE.            */
/*CNODE_VERSION SPECIFIES THE NDB VERSION EXECUTING ON THE NODE.             */
/* ------------------------------------------------------------------------- */
  UintR cpackedListIndex;
  Uint16 cpackedList[MAX_NDB_NODES];
  UintR cnodeData[MAX_NDB_NODES];
  UintR cnodeStatus[MAX_NDB_NODES];
  UintR cnoOfNodes;

  NdbNodeBitmask m_sr_nodes;
  NdbNodeBitmask m_sr_exec_sr_req;
  NdbNodeBitmask m_sr_exec_sr_conf;

/* ------------------------------------------------------------------------- */
/* THIS VARIABLE CONTAINS THE DIRECTORY OF A HASH TABLE OF ALL ACTIVE        */
/* OPERATION IN THE BLOCK. IT IS USED TO BE ABLE TO QUICKLY ABORT AN         */
/* OPERATION WHERE THE CONNECTION WAS LOST DUE TO NODE FAILURES. IT IS       */
/* ACTUALLY USED FOR ALL ABORTS COMMANDED BY TC.                             */
/* ------------------------------------------------------------------------- */
  UintR preComputedRequestInfoMask;

#define TRANSID_HASH_SIZE 131072
  Uint32 *ctransidHash;
  Uint32 ctransidHashSize;

  Uint32 c_diskless;
  Uint32 c_o_direct;
  Uint32 c_o_direct_sync_flag;
  Uint32 m_use_om_init;
  Uint32 c_error_insert_table_id;

  void evict(LogPartRecord::RedoPageCache&,
             Uint32 cnt,
             LogPartRecord *logPartPtrP);
  void do_evict(LogPartRecord::RedoPageCache&,
                Ptr<RedoCacheLogPageRecord>,
                LogPartRecord *logPartPtrP);
  void addCachePages(LogPartRecord::RedoPageCache&,
                     Uint32 partNo,
                     Uint32 startPageNo,
                     LogFileOperationRecord*,
                     LogPartRecord *logPartPtrP);
  void release(LogPartRecord::RedoPageCache&,
               LogPartRecord *logPartPtrP);

  struct RedoOpenFileCache
  {
    RedoOpenFileCache() : m_lru(m_pool), m_hits(0), m_close_cnt(0) {}

    LogFileRecord_fifo m_lru;
    LogFileRecord_pool m_pool;
    Uint32 m_hits;
    Uint32 m_close_cnt;
  } m_redo_open_file_cache;

  void openFileRw_cache(Signal* signal, LogFileRecordPtr olfLogFilePtr);
  void closeFile_cache(Signal* signal, LogFileRecordPtr logFilePtr, Uint32);
  void release(Signal*, RedoOpenFileCache&);

public:
  void execINFO_GCP_STOP_TIMER(Signal*);
  Uint32 c_gcp_stop_timer;

  bool is_same_trans(Uint32 opId, Uint32 trid1, Uint32 trid2);
  void get_op_info(Uint32 opId, Uint32 *hash, Uint32* gci_hi, Uint32* gci_lo,
                   Uint32* transId1, Uint32* transId2);
  void accminupdate(Signal*, Uint32 opPtrI, const Local_key*);
  void accremoverow(Signal*, Uint32 opPtrI, const Local_key*);

  /**
   *
   */
  struct CommitAckMarker {
    static constexpr Uint32 TYPE_ID = RT_DBLQH_COMMIT_ACK_MARKER;
    Uint32 m_magic;

    CommitAckMarker() :
      m_magic(Magic::make(TYPE_ID))
    {}

    ~CommitAckMarker()
    {}

    Uint32 transid1;
    Uint32 transid2;
    
    Uint32 apiRef;    // Api block ref
    Uint32 apiOprec;  // Connection Object in NDB API
    BlockReference tcRef;
    union { Uint32 nextPool; Uint32 nextHash; };
    Uint32 prevHash;
    Uint32 reference_count;
    bool in_hash;
    bool removed_by_fail_api;

    inline bool equal(const CommitAckMarker & p) const {
      return ((p.transid1 == transid1) && (p.transid2 == transid2));
    }
    
    inline Uint32 hashValue() const {
      return transid1;
    }
  };
  static constexpr Uint32 DBLQH_COMMIT_ACK_MARKER_TRANSIENT_POOL_INDEX = 2;
  typedef Ptr<CommitAckMarker> CommitAckMarkerPtr;
  typedef TransientPool<CommitAckMarker> CommitAckMarker_pool;
  typedef DLHashTable<CommitAckMarker_pool> CommitAckMarker_hash;

  CommitAckMarker_pool m_commitAckMarkerPool;
  CommitAckMarker_hash m_commitAckMarkerHash;
  typedef CommitAckMarker_hash::Iterator CommitAckMarkerIterator;
  void execREMOVE_MARKER_ORD(Signal* signal);
  void scanMarkers(Signal* signal, Uint32 tcNodeFail, Uint32 i);
  bool check_tc_and_update_max_instance(BlockReference ref,
                                        TcNodeFailRecord *tcNodeFailPtr);

  void ndbdFailBlockCleanupCallback(Signal* signal, Uint32 failedNodeID, Uint32 ignoredRc);

  struct MonotonicCounters {
    MonotonicCounters() :
      operations(0) {}

    Uint64 operations;

    Uint32 build_event_rep(Signal* signal) const
    {
      /*
        Read saved value from CONTINUEB, subtract from
        counter and write to EVENT_REP
      */
      struct { const Uint64* ptr; Uint64 old; } vars[] = {
        { &operations, 0 }
      };
      const size_t num = sizeof(vars)/sizeof(vars[0]);

      signal->theData[0] = NDB_LE_OperationReportCounters;

      // Read old values from signal
      for (size_t i = 0; i < num ; i++)
      {
        vars[i].old =
          (signal->theData[1+(2*i)+1] |(Uint64(signal->theData[1+(2*i)])<< 32));
      }

      // Write difference back to signal
      for (size_t i = 0; i < num ; i++)
      {
        signal->theData[1 + i] = (Uint32)(*vars[i].ptr - vars[i].old);
      }
      return 1 + num;
    }

    Uint32 build_continueB(Signal* signal) const
    {
      /* Save current value of counters to CONTINUEB */
      const Uint64* vars[] = { &operations };
      const size_t num = sizeof(vars)/sizeof(vars[0]);

      for (size_t i = 0; i < num ; i++)
      {
        signal->theData[1+i*2] = Uint32(*vars[i] >> 32);
        signal->theData[1+i*2+1] = Uint32(*vars[i]);
      }
      return 1 + num * 2;
    }

  } c_Counters;

  Uint32 c_max_redo_lag;
  Uint32 c_max_redo_lag_counter;
  Uint64 cTotalLqhKeyReqCount;
  Uint32 c_max_parallel_scans_per_frag;

  Uint64 c_keyOverloads;
  
  /* All that apply */
  Uint64 c_keyOverloadsTcNode;
  Uint64 c_keyOverloadsReaderApi;
  Uint64 c_keyOverloadsPeerNode;
  Uint64 c_keyOverloadsSubscriber;
  
  Uint64 c_scanSlowDowns; 
  
  /**
     Startup logging:

     c_fragmentsStarted:
       Total number of fragments started as part of node restart
     c_fragmentsStartedWithCopy:
       Number of fragments started by complete copy where no useful LCP was
       accessible for the fragment.
     c_fragCopyFrag:
       The current fragment id copied
     c_fragCopyTable:
       The current table id copied
     c_fragCopyRowsIns:
       The number of rows inserted in current fragment
     c_fragCopyRowsDel:
       The number of rows deleted in current fragment
     c_fragBytesCopied:
       The number of bytes sent over the wire to copy the current fragment

     c_fragmentCopyStart:
       Time of start of copy fragment
     c_fragmentsCopied:
       Number of fragments copied
     c_totalCopyRowsIns:
       Total number of rows inserted as part of copy process
     c_totalCopyRowsDel:
       Total number of rows deleted as part of copy process
     c_totalBytesCopied:
       Total number of bytes sent over the wire as part of the copy process
  */
  Uint32 c_fragmentsStarted;
  Uint32 c_fragmentsStartedWithCopy;  /* Non trans -> 2PINR */

  Uint32 c_fragCopyFrag;
  Uint32 c_fragCopyTable;
  Uint64 c_fragCopyRowsIns;
  Uint64 c_fragCopyRowsDel;
  Uint64 c_fragBytesCopied;

  Uint64 c_fragmentCopyStart;
  Uint32 c_fragmentsCopied;
  Uint64 c_totalCopyRowsIns;
  Uint64 c_totalCopyRowsDel;
  Uint64 c_totalBytesCopied;

  bool is_first_instance();
  bool is_copy_frag_in_progress();
  bool is_scan_ok(ScanRecord*, Fragrecord::FragStatus);
  void set_min_keep_gci(Uint32 max_completed_gci);

  void sendRESTORABLE_GCI_REP(Signal*, Uint32 gci);
  void start_synch_gcp(Signal*);
  void start_local_lcp(Signal*, Uint32 lcpId, Uint32 localLcpId);

  void execLCP_ALL_COMPLETE_CONF(Signal*);
  void execSET_LOCAL_LCP_ID_CONF(Signal*);
  void execCOPY_FRAG_NOT_IN_PROGRESS_REP(Signal*);
  void execCUT_REDO_LOG_TAIL_REQ(Signal*);

  bool c_encrypted_filesystem;

  /**
   * Variable keeping track of which GCI to keep in REDO log
   * after completing a LCP.
   */
  Uint32 c_max_keep_gci_in_lcp;
  Uint32 c_keep_gci_for_lcp;
  bool c_first_set_min_keep_gci;

  /**
   * Some code and variables to serialize access to NDBCNTR for
   * writes of the local sysfile.
   */
  bool c_start_phase_9_waiting;
  bool c_outstanding_write_local_sysfile;
  bool c_send_gcp_saveref_needed;

  /**
   * Variable that keeps track of maximum GCI that was recorded in the
   * LCP. When this GCI is safe on disk the entire LCP is safe on disk.
   */
  Uint32 c_max_gci_in_lcp;

  /* Have we sent WAIT_COMPLETE_LCP_CONF yet */
  bool c_local_lcp_sent_wait_complete_conf;

  /* Have we sent WAIT_ALL_COMPLETE_LCP_REQ yet */
  bool c_local_lcp_sent_wait_all_complete_lcp_req;

  /**
   * Current ongoing local LCP id, == 0 means distributed LCP */
  Uint32 c_localLcpId;

  /* Counter for starting local LCP ordered by UNDO log overload */
  Uint32 c_current_local_lcp_table_id;

  /**
   * Set flag that indicates that first distributed LCP is started.
   * This means that we should distribute the signal
   * RESTORABLE_GCI_REP to the backup block even if first LCP isn't
   * done yet.
   */
  bool m_first_distributed_lcp_started;
  /**
   * 0/1 toggled for each local LCP executed to keep track of which
   * fragments have been started as part of this local LCP and which
   * haven't.
   */
  Uint8 c_current_local_lcp_instance;

  /* Variable set when local LCP starts and when it stops it is reset */
  bool c_local_lcp_started;

  /**
   * Variable set when local LCP is started due to UNDO log overload.
   */
  bool c_full_local_lcp_started;

  /* Is Copy Fragment process currently ongoing */
  bool c_copy_fragment_in_progress;

  void start_lcp_on_table(Signal*);
  void send_lastLCP_FRAG_ORD(Signal*);

  /**
   * Variables tracking state of Halt/Resume Copy Fragment process on
   * Client side (starting node). Also methods.
   * ------------------------------------------
   */

  /* Copy fragment process have been halted indicator */
  bool c_copy_frag_halted;

  /* Halt process is locked while waiting for response from live node */
  bool c_copy_frag_halt_process_locked;

  /* Is UNDO log currently overloaded */
  bool c_undo_log_overloaded;

  enum COPY_FRAG_HALT_STATE_TYPE
  {
    COPY_FRAG_HALT_STATE_IDLE = 0,
    COPY_FRAG_HALT_WAIT_FIRST_LQHKEYREQ = 1,
    PREPARE_COPY_FRAG_IS_HALTED = 2,
    WAIT_RESUME_COPY_FRAG_CONF = 3,
    WAIT_HALT_COPY_FRAG_CONF = 4,
    COPY_FRAG_IS_HALTED = 5
  };
  /* State of halt copy fragment process */
  COPY_FRAG_HALT_STATE_TYPE c_copy_frag_halt_state;

  /* Save of PREPARE_COPY_FRAGREQ signal */
  PrepareCopyFragReq c_prepare_copy_fragreq_save;

  void send_prepare_copy_frag_conf(Signal*,
                                   PrepareCopyFragReq&,
                                   Uint32,
                                   Uint32);
  /**
   * Variables tracking state of Halt/Resume Copy Fragment process on
   * Server side (live node).
   */
  Uint32 c_tc_connect_rec_copy_frag;
  bool c_copy_frag_live_node_halted;
  bool c_copy_frag_live_node_performing_halt;
  HaltCopyFragReq c_halt_copy_fragreq_save;

  inline bool getAllowRead() const {
    return getNodeState().startLevel < NodeState::SL_STOPPING_3;
  }

  inline bool TRACE_OP_CHECK(const TcConnectionrec* regTcPtr);
#ifdef ERROR_INSERT
  void TRACE_OP_DUMP(const TcConnectionrec* regTcPtr, const char * pos);
#endif

#ifdef ERROR_INSERT
  Uint32 c_master_node_id;
#endif

  Uint32 get_node_status(Uint32 nodeId) const;
  bool check_ndb_versions() const;

  void suspendFile(Signal* signal,
                   Uint32 filePtrI,
                   Uint32 millis,
                   LogPartRecord *logPartPtrP);
  void suspendFile(Signal* signal, Ptr<LogFileRecord> logFile, Uint32 millis);

  void send_runredo_event(Signal*, LogPartRecord *, Uint32 currgci);

  void sendFireTrigConfTc(Signal* signal, BlockReference ref, Uint32 Tdata[]);
  bool check_fire_trig_pass(Uint32 op, Uint32 pass);

  bool handleLCPSurfacing(Signal *signal);
  bool is_disk_columns_in_table(Uint32 tableId);
  void sendSTART_FRAGCONF(Signal*);
  void handle_check_system_scans(Signal*);
#define ZLCP_CHECK_INDEX 0
#define ZBACKUP_CHECK_INDEX 1
#define ZCOPY_FRAGREQ_CHECK_INDEX 2
  Uint32 c_check_scanptr_i[3];
  Uint32 c_check_scanptr_save_line[3];
  Uint32 c_check_scanptr_save_timer[3];

  AlterTabReq c_keep_alter_tab_req;
  Uint32 c_keep_alter_tab_req_len;
  Uint32 c_executing_redo_log;
  Uint32 c_num_fragments_created_since_restart;
  Uint32 c_fragments_in_lcp;
  bool c_wait_lcp_surfacing;
  Uint32 get_committed_mbytes(LogPartRecord*);
  void increment_committed_mbytes(LogPartRecord*, TcConnectionrec*);
  void decrement_committed_mbytes(LogPartRecord*, TcConnectionrec*);
  bool is_restore_phase_done();
  bool is_full_local_lcp_running();
  bool is_lcp_idle(LcpRecord *lcpPtrP);
  bool has_key_info(Uint32 opPtrI);
  Uint32 m_restart_local_latest_lcp_id;
private:
  bool getNextTcConRec(Uint32 &next,
                       TcConnectionrecPtr &tcConnectptr,
                       Uint32 max_loops);
  bool getNextScanRec(Uint32 &next,
                      ScanRecordPtr &loc_scanptr,
                      Uint32 max_loops);
  bool getNextCommitAckMarker(Uint32 &next,
                              CommitAckMarkerPtr &commitAckMarkerPtr,
                              Uint32 max_loops);
  void checkPoolShrinkNeed(Uint32 pool_index,
                           const TransientFastSlotPool& pool);
  void sendPoolShrink(Uint32 pool_index);
  void shrinkTransientPools(Uint32 pool_index);

  static const Uint32 c_transient_pool_count = 4;
  TransientFastSlotPool* c_transient_pools[c_transient_pool_count];
  Bitmask<1> c_transient_pools_shrinking;

public:
  enum FragmentLockStatusType
  {
    FRAGMENT_UNLOCKED = 0,
    FRAGMENT_LOCKED_IN_SCAN_MODE = 1,
    FRAGMENT_LOCKED_IN_READ_KEY_MODE = 2,
    FRAGMENT_LOCKED_IN_RK_WK_MODE = 3,
    FRAGMENT_LOCKED_IN_RK_REFRESH_MODE = 4,
    FRAGMENT_LOCKED_IN_WRITE_KEY_MODE = 5,
    FRAGMENT_LOCKED_IN_EXCLUSIVE_MODE = 6
  };
  alignas (NDB_CL) FragmentLockStatusType m_fragment_lock_status;
  FragmentLockStatusType m_old_fragment_lock_status;
  /**
   * Lock mutex statistical variables
   */
  Uint32 m_scan_frag_access;
  Uint32 m_scan_frag_access_contended;
  Uint32 m_scan_frag_access_cond_waits;
  Uint64 m_scan_frag_access_spinloops;
  Uint64 m_scan_frag_access_spintime;

  Uint32 m_read_key_frag_access;
  Uint32 m_read_key_frag_access_contended;
  Uint32 m_read_key_frag_access_cond_waits;
  Uint64 m_read_key_frag_access_spinloops;
  Uint64 m_read_key_frag_access_spintime;

  Uint32 m_write_key_frag_access;
  Uint32 m_write_key_frag_access_contended;
  Uint32 m_write_key_frag_access_cond_waits;
  Uint64 m_write_key_frag_access_spinloops;
  Uint64 m_write_key_frag_access_spintime;

  Uint32 m_exclusive_frag_access;
  Uint32 m_exclusive_frag_access_contended;
  Uint32 m_exclusive_frag_access_cond_waits;
  Uint64 m_exclusive_frag_access_spinloops;
  Uint64 m_exclusive_frag_access_spintime;

  Uint32 m_upgrade_frag_access;

  alignas (NDB_CL) NdbMutex *m_restore_mutex;
  NdbMutex *m_lock_acc_page_mutex;
  NdbMutex *m_lock_tup_page_mutex;
  Dblqh *c_restore_mutex_lqh;
  Uint32 *m_num_recover_active;
  Uint32 *m_instance_recover_active;
  Uint32 m_num_instances_active;
  Uint32 m_num_restore_threads;
  Uint32 m_num_restores_active;
  Uint32 m_num_local_restores_active;
  Uint32 m_num_copy_restores_active;
  Uint32 m_current_ldm_instance;

  bool m_use_mutex_for_log_parts;
  void set_use_mutex_for_log_parts();

  Uint32 get_recover_thread_instance();
  void completed_restore(Uint32 instance);
  bool instance_completed_restore(Uint32 instance);
  void setup_query_thread_for_key_access(Uint32);
  void setup_query_thread_for_scan_access(Uint32);
  void setup_query_thread_for_restore_access(Uint32, Uint32);
  void reset_query_thread_access();
  void reset_restore_thread_access();

  Uint32 getDBACC()
  {
    return m_acc_block;
  }
  Uint32 getDBTUP()
  {
    return m_tup_block;
  }
  Uint32 getDBLQH()
  {
    return m_lqh_block;
  }
  Uint32 getDBTUX()
  {
    return m_tux_block;
  }
  Uint32 getBACKUP()
  {
    return m_backup_block;
  }
  Uint32 getRESTORE()
  {
    return m_restore_block;
  }
  bool check_expand_shrink_ongoing(Uint32, Uint32);
private:
  bool seize_op_rec(TcConnectionrecPtr &tcConnectptr,
                    bool use_lock,
                    BlockReference tcRef,
                    EmulatedJamBuffer *jamBuf);
  void release_op_rec(TcConnectionrecPtr tcConnectptr);
  void send_scan_fragref(Signal*, Uint32, Uint32, Uint32, Uint32, Uint32);
  void init_release_scanrec(ScanRecord*);
  void check_pgman_prep_lcp_active_prep_drop_tab(Signal*, Uint32);
  void check_pgman_prep_lcp_active_drop_tab(Signal*, Uint32);
  LogPartRecord* get_log_part_record(Uint32 instanceKey);
  void continue_srPhase3Start(Signal*);
  void continue_srGciLimits(Signal*);
  void continue_execSrCompletedLab(Signal*);
  void continue_srFourthComp(Signal *signal);
  void send_CONTINUEB_all(Signal*, Uint32);
  void init_restart_synch();
  void deinit_restart_synch();
  void restart_synch_state(Signal*, Uint32, Uint32);
  void start_send_exec_conf(Signal*);
  void get_table_frag_instance(Uint32 tableId,
                               Uint32 fragId,
                               Uint32 & instanceNo);
  bool get_table_frag_record(Uint32 tableId,
                             Uint32 fragId,
                             TablerecPtr & tabPtr,
                             FragrecordPtr & fragPtr);
  bool get_table_frag_record_can_fail(Uint32 tableId,
                                      Uint32 fragId,
                                      TablerecPtr & tabPtr,
                                      FragrecordPtr & fragPtr,
                                      Uint32 & instance);
  void prepare_queued_log_write(Signal*,
                                TcConnectionrec*,
                                LogPartRecord*,
                                Uint32);
  void handle_queued_log_write(Signal*, LogPartRecord*, TcConnectionrecPtr);
  void send_handle_queued_log_write(Signal*,
                                    TcConnectionrec *tcPtrP,
                                    LogPartRecord *logPartPtrP,
                                    Uint32);
  void queued_log_write(Signal*, LogPartRecord*);
  Uint32 count_free_log_pages(LogPartRecord*);

  void check_no_active_scans_at_drop_table(TablerecPtr);

  void lock_log_part(LogPartRecord *logPartPtrP);
  void unlock_log_part(LogPartRecord *logPartPtrP);
  void lock_log_part(LogPartRecord *logPartPtrP, EmulatedJamBuffer*);
  void unlock_log_part(LogPartRecord *logPartPtrP, EmulatedJamBuffer*);

  void print_fragment_mutex_stats(Signal*);
  void send_print_mutex_stats(Signal*);
  bool is_read_key_frag_access(TcConnectionrec*);
  bool is_read_key_delete_frag_access(TcConnectionrec*);
  bool is_write_key_frag_access(TcConnectionrec*);
  bool is_refresh_frag_access(TcConnectionrec*);
  bool is_scan_condition_ready(Fragrecord*);
  bool is_read_key_condition_ready(Fragrecord*, bool);
  bool is_write_key_condition_ready(Fragrecord*);
  bool is_exclusive_condition_ready(Fragrecord*);
#ifdef DEBUG_FRAGMENT_LOCK
  void debug_fragment_lock(Fragrecord *fragPtrP, Uint32 line);
#endif
  void acquire_frag_abort_access(Fragrecord *fragPtrP,
                                 TcConnectionrec *regTcPtr);
  void handle_acquire_frag_abort_access(Fragrecord *fragPtrP,
                                        TcConnectionrec *regTcPtr);
  void acquire_frag_prepare_key_access(Fragrecord *fragPtrP,
                                       TcConnectionrec *regTcPtr);
  void acquire_frag_scan_access(Fragrecord *fragPtrP,
                                TcConnectionrec *regTcPtr);
  void acquire_frag_scan_access_new(Fragrecord *fragPtrP,
                                    TcConnectionrec *regTcPtr);
  void release_frag_access(Fragrecord *fragPtrP);
  void handle_release_frag_access(Fragrecord *fragPtrP);

  void handle_acquire_scan_frag_access(Fragrecord *fragPtrP);
  void handle_acquire_read_key_frag_access(Fragrecord *fragPtrP,
                                           bool hold_lock,
                                           bool check_exclusive_waiters);
  void handle_acquire_write_key_frag_access(Fragrecord *fragPtrP,
                                            bool hold_lock);
  void handle_acquire_exclusive_frag_access(Fragrecord *fragPtrP,
                                            bool hold_lock);
  void handle_release_scan_frag_access(Fragrecord *fragPtrP);
  void handle_release_read_key_frag_access(Fragrecord *fragPtrP);
  void handle_release_write_key_frag_access(Fragrecord *fragPtrP);
  void handle_release_exclusive_frag_access(Fragrecord *fragPtrP);
  void lock_table_exclusive(Tablerec *tablePtrP);
  void unlock_table_exclusive(Tablerec *tablePtrP);
  void init_frags_to_execute_sr();
  Uint32 get_frags_to_execute_sr();
  void handle_tc_failed_scans(Signal *signal,
                              NodeId nodeId,
                              Uint32 startPtrI);
  void send_handle_tc_failed_scans(Signal *signal,
                                   NodeId nodeId,
                                   Uint32 startPtrI);

public:
  void set_error_value(Uint32 val)
  {
    SET_ERROR_INSERT_VALUE(val);
  }
  void increment_usage_count_for_table(Uint32 tableId);
  void decrement_usage_count_for_table(Uint32 tableId);
  void reset_old_fragment_lock_status();
  void acquire_frag_commit_access_write_key();
  void acquire_frag_commit_access_exclusive();

  TcConnectionrec* getOperationPtrP(Uint32 opPtrI);
  void release_frag_access()
  {
    release_frag_access(fragptr.p);
  }
  void release_prim_frag_access()
  {
    release_frag_access(prim_tab_fragptr.p);
  }
  void downgrade_exclusive_to_write_key(Fragrecord *fragPtrP);
  void downgrade_exclusive_to_read_key(Fragrecord *fragPtrP);
  void upgrade_to_exclusive_frag_access();
  void upgrade_to_exclusive_frag_access(Fragrecord *fragPtrP);
  void upgrade_to_exclusive_frag_access_no_return();
  void handle_upgrade_to_exclusive_frag_access(Fragrecord *fragPtrP);
  void upgrade_to_write_key_frag_access();
  void handle_upgrade_to_write_key_frag_access(Fragrecord *fragPtrP);
  void downgrade_from_exclusive_frag_access();
  void downgrade_from_exclusive_frag_access(Fragrecord *fragPtrP);
  void handle_downgrade_from_exclusive_frag_access(Fragrecord *fragPtrP);
  void downgrade_exclusive_to_scan();
  void lock_index_fragment();
  void unlock_index_fragment();
  Fragrecord *get_fragptr(Uint32 tableId, Uint32 fragId);
  LogPartRecord* getLogPart(Uint32 logPartPtrI)
  {
    LogPartRecordPtr logPartPtr;
    logPartPtr.i = logPartPtrI;
    ptrCheckGuard(logPartPtr, clogPartFileSize, logPartRecord);
    return logPartPtr.p;
  }
  bool getTableFragmentrec(Uint32 tableId,
                           Uint32 fragId,
                           TablerecPtr & tabPtr,
                           FragrecordPtr & fragPtr);
  Uint64 getTuxFragPtrI(EmulatedJamBuffer *jamBuf,
                        Uint32 tableId,
                        Uint32 fragId)
  {
    TablerecPtr tabPtr;
    FragrecordPtr fragPtr;
    if (likely(getTableFragmentrec(tableId,
                                   fragId,
                                   tabPtr,
                                   fragPtr)))
    {
      thrjamDebug(jamBuf);
      return fragPtr.p->tuxFragptr;
    }
    thrjamDebug(jamBuf);
    return RNIL64;
  }
  Uint64 getAccFragPtrI(Uint32 tableId,
                        Uint32 fragId)
  {
#if defined(VM_TRACE) || defined(ERROR_INSERT) || defined(EXTRA_JAM)
    EmulatedJamBuffer* const jamBuf = getThrJamBuf();
#endif
    TablerecPtr tabPtr;
    FragrecordPtr fragPtr;
    if (likely(getTableFragmentrec(tableId,
                                   fragId,
                                   tabPtr,
                                   fragPtr)))
    {
      thrjamDebug(jamBuf);
      return fragPtr.p->accFragptr;
    }
    thrjamDebug(jamBuf);
    return RNIL64;
  }
  Uint64 getTupFragPtrI(Uint32 tableId,
                        Uint32 fragId)
  {
#if defined(VM_TRACE) || defined(ERROR_INSERT) || defined(EXTRA_JAM)
    EmulatedJamBuffer* const jamBuf = getThrJamBuf();
#endif
    TablerecPtr tabPtr;
    FragrecordPtr fragPtr;
    if (likely(getTableFragmentrec(tableId,
                                   fragId,
                                   tabPtr,
                                   fragPtr)))
    {
      thrjamDebug(jamBuf);
      return fragPtr.p->tupFragptr;
    }
    thrjamDebug(jamBuf);
    return RNIL64;
  }

  bool setTuxFragPtrI(Uint32 tableId,
                      Uint32 fragId,
                      Uint64 fragPtrI);
  bool setTupFragPtrI(Uint32 tableId,
                      Uint32 fragId,
                      Uint64 fragPtrI);
  bool setAccFragPtrI(Uint32 tableId,
                      Uint32 fragId,
                      Uint64 fragPtrI);

  Uint64 getNextTuxFragrec(Uint32 tableId,
                           Uint32 & index);
  Uint64 getNextTupFragrec(Uint32 tableId,
                           Uint32 & index);
  Uint64 getNextAccFragrec(Uint32 tableId,
                           Uint32 & index);
  Uint32 getNextTuxFragid(Uint32 tableId,
                          Uint32 & index);
  Uint32 getNextTupFragid(Uint32 tableId,
                          Uint32 & index);
  Uint32 getNextAccFragid(Uint32 tableId,
                          Uint32 & index);

  static Uint64 getTransactionMemoryNeed(
    const Uint32 ldm_instance_count,
    const ndb_mgm_configuration_iterator * mgm_cfg);

  static size_t getFragmentRecordSize()
  {
    return sizeof(struct Fragrecord);
  }
  static size_t getTableRecordSize()
  {
    return sizeof(struct Tablerec);
  }
  void reset_curr_ldm()
  {
    m_curr_lqh = this;
    c_acc->m_curr_acc = c_acc;
    c_tup->m_curr_tup = c_tup;
  }
  Dblqh *m_curr_lqh;
#define NUM_TRANSACTION_HASH_MUTEXES 4
  NdbMutex alloc_operation_mutex;
  NdbMutex transaction_hash_mutex[NUM_TRANSACTION_HASH_MUTEXES];
#if defined VM_TRACE || defined ERROR_INSERT
  Uint64 trans_hash_mutex_counter[NUM_TRANSACTION_HASH_MUTEXES];
#endif
  void lock_alloc_operation()
  {
    if (qt_likely(globalData.ndbMtQueryWorkers > 0))
    {
      NdbMutex_Lock(&alloc_operation_mutex);
    }
  }
  void unlock_alloc_operation()
  {
    if (qt_likely(globalData.ndbMtQueryWorkers > 0))
    {
      NdbMutex_Unlock(&alloc_operation_mutex);
    }
  }
  void lock_take_over_hash()
  {
    if (qt_likely(globalData.ndbMtQueryWorkers > 0))
    {
      NdbMutex_Lock(&c_scanTakeOverMutex);
    }
  }
  void unlock_take_over_hash()
  {
    if (qt_likely(globalData.ndbMtQueryWorkers > 0))
    {
      NdbMutex_Unlock(&c_scanTakeOverMutex);
    }
  }
  Uint32 m_first_qt_thr_no;
  Uint32 m_num_qt_our_rr_group;
  Uint32 m_qt_thr_no_our_rr_group[MAX_QUERY_INSTANCES_PER_RR_GROUP];
  void set_up_qt_our_rr_group();
  bool check_abort_signal_executed(Uint32, Uint32);
  void get_tc_ref(Uint32 tcPtrI,
                  Uint32 & tcOprec,
                  Uint32 & tcRef);
#ifdef DEBUG_USAGE_COUNT
  void insert_usage_count(Tablerec *tabPtrP,
                          TcConnectionrecPtr tcPtr)
  {
    jam();
    jamLine((Uint16)tcPtr.i);
    NdbMutex_Lock(&tabPtrP->m_usage_count);
    tcPtr.p->m_next_usage = tabPtrP->m_first_usage;
    tcPtr.p->m_next_block = tabPtrP->m_first_usage_block;
    tcPtr.p->m_prev_usage = RNIL;
    tcPtr.p->m_prev_block = nullptr;
    TcConnectionrecPtr firstTcPtr;
    firstTcPtr.i = tabPtrP->m_first_usage;
    if (firstTcPtr.i != RNIL)
    {
      jam();
      jamLine((Uint16)firstTcPtr.i);
      ndbrequire(tabPtrP->m_first_usage_block->tcConnect_pool.getValidPtr(firstTcPtr));
      firstTcPtr.p->m_prev_usage = tcPtr.i;
      firstTcPtr.p->m_prev_block = this;
    }
    tabPtrP->m_first_usage = tcPtr.i;
    tabPtrP->m_first_usage_block = this;
    NdbMutex_Unlock(&tabPtrP->m_usage_count);
  }
  void remove_usage_count(Tablerec *tabPtrP,
                          TcConnectionrecPtr tcPtr)
  {
    jam();
    jamLine((Uint16)tcPtr.i);
    NdbMutex_Lock(&tabPtrP->m_usage_count);
    if (tcPtr.i == tabPtrP->m_first_usage &&
        this == tabPtrP->m_first_usage_block)
    {
      jam();
      tabPtrP->m_first_usage = tcPtr.p->m_next_usage;
      tabPtrP->m_first_usage_block = tcPtr.p->m_next_block;
    }
    else
    {
      jam();
      TcConnectionrecPtr prevTcPtr;
      prevTcPtr.i = tcPtr.p->m_prev_usage;
      ndbrequire(prevTcPtr.i != RNIL);
      jamLine((Uint16)prevTcPtr.i);
      ndbrequire(tcPtr.p->m_prev_block->tcConnect_pool.getValidPtr(prevTcPtr));
      prevTcPtr.p->m_next_usage = tcPtr.p->m_next_usage;
      prevTcPtr.p->m_next_block = tcPtr.p->m_next_block;
    }
    if (tcPtr.p->m_next_usage != RNIL)
    {
      jam();
      TcConnectionrecPtr lastTcPtr;
      lastTcPtr.i = tcPtr.p->m_next_usage;
      jamLine((Uint16)lastTcPtr.i);
      ndbrequire(tcPtr.p->m_next_block->tcConnect_pool.getValidPtr(lastTcPtr));
      lastTcPtr.p->m_prev_usage = tcPtr.p->m_prev_usage;
      lastTcPtr.p->m_prev_block = tcPtr.p->m_prev_block;
    }
    tcPtr.p->m_prev_usage = RNIL;
    tcPtr.p->m_prev_usage = RNIL;
    tcPtr.p->m_next_block = nullptr;
    tcPtr.p->m_next_block = nullptr;
    NdbMutex_Unlock(&tabPtrP->m_usage_count);
  }
#endif
};

inline bool
Dblqh::check_expand_shrink_ongoing(Uint32 tableId, Uint32 fragId)
{
  ndbrequire(tableId < ctabrecFileSize);
  tabptr.i = tableId;
  ptrAss(tabptr, tablerec);
  ndbrequire(getFragmentrec(fragId));
  return c_acc->check_expand_shrink_ongoing(fragptr.p->accFragptr);
}

inline void Dblqh::checkPoolShrinkNeed(const Uint32 pool_index,
                                       const TransientFastSlotPool& pool)
{
#if defined(VM_TRACE) || defined(ERROR_INSERT)
  ndbrequire(pool_index < c_transient_pool_count);
  ndbrequire(c_transient_pools[pool_index] == &pool);
#endif
  if (pool.may_shrink())
  {
    sendPoolShrink(pool_index);
  }
}

inline
bool
Dblqh::is_full_local_lcp_running()
{
  return c_full_local_lcp_started;
}

inline
bool
Dblqh::is_restore_phase_done()
{
  return (csrExecUndoLogState != EULS_IDLE);
}

inline
bool
Dblqh::ScanRecord::check_scan_batch_completed() const
{
  Uint32 max_rows = m_max_batch_size_rows;
  Uint32 max_bytes = m_max_batch_size_bytes;

  return m_stop_batch ||
    (max_rows > 0 && (m_curr_batch_size_rows >= max_rows))  ||
    (max_bytes > 0 && (m_curr_batch_size_bytes >= max_bytes));
}

inline
void
Dblqh::i_get_acc_ptr(ScanRecord* scanP, Uint32* &acc_ptr, Uint32 index)
{
  /* Return ptr to place where acc ptr for operation with given
   * index is stored.
   * If index == 0, it's stored in the ScanRecord, otherwise it's 
   * stored in a segment linked from the ScanRecord.
   */
  if (index == 0) {
    acc_ptr= (Uint32*)&scanP->scan_acc_op_ptr[0];
  } else {
    
    Uint32 segmentIVal, segment, segmentOffset;
    SegmentedSectionPtr segPtr;

    segment= (index + SectionSegment::DataLength -1) / 
      SectionSegment::DataLength;
    segmentOffset= (index - 1) % SectionSegment::DataLength;
    jamDebug();
    ndbassert( segment < ScanRecord::MaxScanAccSegments );

    segmentIVal= scanP->scan_acc_op_ptr[ segment ];
    getSection(segPtr, segmentIVal);

    acc_ptr= &segPtr.p->theData[ segmentOffset ];
  }
}

inline
bool
Dblqh::is_same_trans(Uint32 opId, Uint32 trid1, Uint32 trid2)
{
  /* Cannot use jam here, called from other thread */
  TcConnectionrecPtr regTcPtr;  
  regTcPtr.i= opId;
  ndbrequire(tcConnect_pool.getValidPtr(regTcPtr));
  return ((regTcPtr.p->transid[0] == trid1) &&
          (regTcPtr.p->transid[1] == trid2));
}

inline
void
Dblqh::get_op_info(Uint32 opId, Uint32 *hash, Uint32* gci_hi, Uint32* gci_lo,
                   Uint32* transId1, Uint32* transId2)
{
  TcConnectionrecPtr regTcPtr;  
  regTcPtr.i= opId;
  m_fragment_lock_status = FRAGMENT_UNLOCKED;
  ndbrequire(tcConnect_pool.getValidPtr(regTcPtr));
  *hash = regTcPtr.p->hashValue;
  *gci_hi = regTcPtr.p->gci_hi;
  *gci_lo = regTcPtr.p->gci_lo;
  *transId1 = regTcPtr.p->transid[0];
  *transId2 = regTcPtr.p->transid[1];

  FragrecordPtr regFragptr;
  regFragptr.i = regTcPtr.p->fragmentptr;
  ndbrequire(c_fragment_pool.getPtr(regFragptr));
  fragptr = regFragptr;
  m_tc_connect_ptr = regTcPtr;
}

inline
void
Dblqh::accminupdate(Signal* signal, Uint32 opId, const Local_key* key)
{
  TcConnectionrecPtr regTcPtr;  
  regTcPtr.i= opId;
  ndbrequire(tcConnect_pool.getValidPtr(regTcPtr));
  c_acc->execACCMINUPDATE(signal,
                          regTcPtr.p->accConnectrec,
                          regTcPtr.p->accConnectPtrP,
                          key->m_page_no,
                          key->m_page_idx);

  if (ERROR_INSERTED(5714))
  {
    FragrecordPtr regFragptr;
    regFragptr.i = regTcPtr.p->fragmentptr;
    ndbrequire(c_fragment_pool.getPtr(regFragptr));
    if (regFragptr.p->m_copy_started_state == Fragrecord::AC_NR_COPY) {
      char buf[MAX_LOG_MESSAGE_SIZE];
      g_eventLogger->info(" LK: %s",
                          printLocal_Key(buf, MAX_LOG_MESSAGE_SIZE, *key));
    }
  }

  if (ERROR_INSERTED(5712) || ERROR_INSERTED(5713)) {
    char buf[MAX_LOG_MESSAGE_SIZE];
    g_eventLogger->info(" LK: %s",
                        printLocal_Key(buf, MAX_LOG_MESSAGE_SIZE, *key));
  }
  regTcPtr.p->m_row_id = *key;
}

inline
void
Dblqh::accremoverow(Signal* signal, Uint32 opId, const Local_key* key)
{
  TcConnectionrecPtr regTcPtr;
  regTcPtr.i= opId;
  ndbrequire(tcConnect_pool.getValidPtr(regTcPtr));
  c_acc->removerow(regTcPtr.p->accConnectrec, key);
}

inline
bool
Dblqh::TRACE_OP_CHECK(const TcConnectionrec* regTcPtr)
{
  if (ERROR_INSERTED(5714))
  {
    FragrecordPtr regFragptr;
    regFragptr.i = regTcPtr->fragmentptr;
    ndbrequire(c_fragment_pool.getPtr(regFragptr));
    return regFragptr.p->m_copy_started_state == Fragrecord::AC_NR_COPY;
  }

  return (ERROR_INSERTED(5712) && 
	  (regTcPtr->operation == ZINSERT ||
	   regTcPtr->operation == ZDELETE)) ||
    ERROR_INSERTED(5713);
}

inline
bool Dblqh::is_scan_ok(ScanRecord* scanPtrP, Fragrecord::FragStatus fragstatus)
{
  if (likely(fragstatus == Fragrecord::FSACTIVE))
  {
    return true;
  }
  else if (likely(fragstatus == Fragrecord::ACTIVE_CREATION &&
                  scanPtrP->lcpScan))
  {
    return true;
  }
  return false;
}

inline
bool Dblqh::is_lcp_idle(LcpRecord *lcpPtrP)
{
  if (lcpPtrP->lcpPrepareState == LcpRecord::LCP_IDLE &&
      lcpPtrP->lcpRunState == LcpRecord::LCP_IDLE)
    return true;
  return false;
}

inline bool
Dblqh::has_key_info(Uint32 opPtrI)
{
  /* Cannot use jam here, called from other thread */
  TcConnectionrecPtr opPtr;
  opPtr.i = opPtrI;
  if (tcConnect_pool.getValidPtr(opPtr))
  {
    return (opPtr.p->keyInfoIVal != RNIL);
  }
  return false;
}

inline bool
Dblqh::is_read_key_frag_access(TcConnectionrec *regTcPtr)
{
  if (regTcPtr->operation == ZREAD ||
      regTcPtr->operation == ZREAD_EX)
  {
    return true;
  }
  return false;
}

inline bool
Dblqh::is_read_key_delete_frag_access(TcConnectionrec *regTcPtr)
{
  if (regTcPtr->operation == ZDELETE)
  {
    return true;
  }
  return false;
}

inline bool
Dblqh::is_refresh_frag_access(TcConnectionrec *regTcPtr)
{
  if (regTcPtr->operation == ZREFRESH)
  {
    return true;
  }
  return false;
}

inline bool
Dblqh::is_write_key_frag_access(TcConnectionrec *regTcPtr)
{
  if (regTcPtr->operation == ZWRITE ||
      regTcPtr->operation == ZUNLOCK ||
      regTcPtr->operation == ZUPDATE ||
      regTcPtr->operation == ZINSERT)
  {
    return true;
  }
  return false;
}

inline bool
Dblqh::is_scan_condition_ready(Fragrecord *fragPtrP)
{
  if (fragPtrP->m_cond_exclusive_waiters > 0 ||
      fragPtrP->m_cond_write_key_waiters > 0 ||
      fragPtrP->m_exclusive_locked ||
      fragPtrP->m_write_key_locked)
  {
    return false;
  }
  return true;
}

inline bool
Dblqh::is_read_key_condition_ready(Fragrecord *fragPtrP,
                                   bool check_exclusive_waiters)
{
  if ((fragPtrP->m_cond_exclusive_waiters > 0 &&
       check_exclusive_waiters) ||
      fragPtrP->m_exclusive_locked)
  {
    return false;
  }
  return true;
}

inline bool
Dblqh::is_write_key_condition_ready(Fragrecord *fragPtrP)
{
  /**
   * Write Key locks are only acquired by LDM threads. Thus we only
   * need to check against query thread being active here. No need
   * to check m_cond_exclusive_waiters or m_cond_write_key_waiters.
   */
  if (fragPtrP->m_concurrent_scan_count > 0)
  {
    return false;
  }
  return true;
}

inline bool
Dblqh::is_exclusive_condition_ready(Fragrecord *fragPtrP)
{
  /**
   * Write Key locks are only acquired by LDM threads. Thus we only
   * need to check against query thread being active here. No need
   * to check m_cond_exclusive_waiters or m_cond_write_key_waiters.
   */
  if (fragPtrP->m_concurrent_scan_count > 0 ||
      fragPtrP->m_concurrent_read_key_count > 0)
  {
    return false;
  }
  return true;
}

inline void
Dblqh::upgrade_to_write_key_frag_access()
{
  if (qt_likely(globalData.ndbMtQueryWorkers > 0))
  {
    jamDebug();
    handle_upgrade_to_write_key_frag_access(fragptr.p);
  }
}

inline void
Dblqh::upgrade_to_exclusive_frag_access_no_return()
{
  if (qt_likely(globalData.ndbMtQueryWorkers > 0))
  {
    jamDebug();
    handle_upgrade_to_exclusive_frag_access(fragptr.p);
    m_old_fragment_lock_status = FRAGMENT_UNLOCKED;
  }
}

inline void
Dblqh::upgrade_to_exclusive_frag_access()
{
  if (qt_likely(globalData.ndbMtQueryWorkers > 0))
  {
    jamDebug();
    handle_upgrade_to_exclusive_frag_access(fragptr.p);
  }
}

inline void
Dblqh::upgrade_to_exclusive_frag_access(Fragrecord *fragPtrP)
{
  if (qt_likely(globalData.ndbMtQueryWorkers > 0))
  {
    jamDebug();
    handle_upgrade_to_exclusive_frag_access(fragPtrP);
  }
}

inline void
Dblqh::downgrade_from_exclusive_frag_access()
{
  if (qt_likely(globalData.ndbMtQueryWorkers > 0))
  {
    jamDebug();
    handle_downgrade_from_exclusive_frag_access(fragptr.p);
  }
}

inline void
Dblqh::downgrade_from_exclusive_frag_access(Fragrecord *fragPtrP)
{
  if (qt_likely(globalData.ndbMtQueryWorkers > 0))
  {
    jamDebug();
    handle_downgrade_from_exclusive_frag_access(fragPtrP);
  }
}

inline void
Dblqh::acquire_frag_commit_access_write_key()
{
  if (qt_likely(globalData.ndbMtQueryWorkers > 0))
  {
    Fragrecord *fragPtrP = fragptr.p;
    if (m_fragment_lock_status == FRAGMENT_UNLOCKED)
    {
      jamDebug();
      NdbMutex_Lock(&fragPtrP->frag_mutex);
#ifdef DEBUG_FRAGMENT_LOCK
      fragPtrP->lock_line_index = (fragPtrP->lock_line_index + 1) &
        LOCK_LINE_MASK;
      fragPtrP->lock_line[fragPtrP->lock_line_index] = __LINE__;
#endif
      /**
       * In Commit access we set m_cond_exclusive_waiters and
       * m_spin_exclusive_waiters to 1 to ensure that we don't start any
       * new read key operations and to ensure that no one is attempting
       * to wake us up since the awakeness was handled by the write key
       * variables. We need to do this under mutex protection such that
       * no reader is allowed to get in between. In addition we will
       * reset m_write_key_locked which is also set in commit access.
       *
       * Stop new scanners and read key operations from starting, but allow
       * read key operations to continue in parallel with this phase of
       * the commit processing.
       */
      fragPtrP->m_cond_exclusive_waiters = 1;
      fragPtrP->m_spin_exclusive_waiters = 1;
      handle_acquire_write_key_frag_access(fragPtrP, true);
    }
    else
    {
      ndbrequire(m_fragment_lock_status == FRAGMENT_LOCKED_IN_WRITE_KEY_MODE);
    }
  }
}

inline void
Dblqh::acquire_frag_commit_access_exclusive()
{
  if (qt_likely(globalData.ndbMtQueryWorkers > 0))
  {
    jamDebug();
    Fragrecord *fragPtrP = fragptr.p;
    ndbrequire(m_fragment_lock_status == FRAGMENT_LOCKED_IN_WRITE_KEY_MODE ||
               m_fragment_lock_status == FRAGMENT_UNLOCKED);
    NdbMutex_Lock(&fragPtrP->frag_mutex);
#ifdef DEBUG_FRAGMENT_LOCK
    fragPtrP->lock_line_index = (fragPtrP->lock_line_index + 1) &
      LOCK_LINE_MASK;
    fragPtrP->lock_line[fragPtrP->lock_line_index] = __LINE__;
#endif
    fragPtrP->m_cond_exclusive_waiters = 0;
    fragPtrP->m_spin_exclusive_waiters = 0;
    fragPtrP->m_write_key_locked = false;
    handle_acquire_exclusive_frag_access(fragPtrP, true);
  }
}

inline void
Dblqh::acquire_frag_abort_access(Fragrecord *fragPtrP,
                                  TcConnectionrec *regTcPtr)
{
  if (qt_likely(globalData.ndbMtQueryWorkers > 0))
  {
    jamDebug();
    handle_acquire_frag_abort_access(fragPtrP, regTcPtr);
  }
}

inline void
Dblqh::acquire_frag_prepare_key_access(Fragrecord *fragPtrP,
                                       TcConnectionrec *regTcPtr)
{
  if (is_write_key_frag_access(regTcPtr))
  {
    /**
     * Prepare for upgrade to write key fragment access, this will
     * happen when we come to the point where we need to update the
     * TUX index. Setting those variables ensures that no new scans
     * can start, but those already running can run to completion
     * and we don't wait for those until we upgrade the lock.
     */
    jamDebug();
    NdbMutex_Lock(&fragPtrP->frag_mutex);
#ifdef DEBUG_FRAGMENT_LOCK
    fragPtrP->lock_line_index = (fragPtrP->lock_line_index + 1) &
      LOCK_LINE_MASK;
    fragPtrP->lock_line[fragPtrP->lock_line_index] = __LINE__;
#endif
    fragPtrP->m_cond_write_key_waiters = 1;
    fragPtrP->m_spin_write_key_waiters = 1;
    handle_acquire_read_key_frag_access(fragPtrP, true, false);
    m_fragment_lock_status = FRAGMENT_LOCKED_IN_RK_WK_MODE;
  }
  else if (is_refresh_frag_access(regTcPtr))
  {
    /* Refresh requires exclusive access, prepare for this */
    jamDebug();
    NdbMutex_Lock(&fragPtrP->frag_mutex);
#ifdef DEBUG_FRAGMENT_LOCK
    fragPtrP->lock_line_index = (fragPtrP->lock_line_index + 1) &
      LOCK_LINE_MASK;
    fragPtrP->lock_line[fragPtrP->lock_line_index] = __LINE__;
#endif
    fragPtrP->m_cond_exclusive_waiters = 1;
    fragPtrP->m_spin_exclusive_waiters = 1;
    handle_acquire_read_key_frag_access(fragPtrP, true, false);
    m_fragment_lock_status = FRAGMENT_LOCKED_IN_RK_REFRESH_MODE;
  }
  else
  {
    handle_acquire_read_key_frag_access(fragPtrP, false, true);
    m_fragment_lock_status = FRAGMENT_LOCKED_IN_READ_KEY_MODE;
  }
}

inline void
Dblqh::acquire_frag_scan_access(Fragrecord *fragPtrP,
                                       TcConnectionrec *regTcPtr)
{
  if (qt_likely(globalData.ndbMtQueryWorkers > 0))
  {
    if (m_fragment_lock_status == FRAGMENT_UNLOCKED)
    {
      jamDebug();
      handle_acquire_scan_frag_access(fragPtrP);
      return;
    }
    jamDebug();
    ndbassert(m_fragment_lock_status == FRAGMENT_LOCKED_IN_SCAN_MODE);
  }
}

inline void
Dblqh::acquire_frag_scan_access_new(Fragrecord *fragPtrP,
                                    TcConnectionrec *regTcPtr)
{
  if (qt_likely(globalData.ndbMtQueryWorkers > 0))
  {
    jamDebug();
    handle_acquire_scan_frag_access(fragPtrP);
  }
}

inline void
Dblqh::reset_old_fragment_lock_status()
{
  m_old_fragment_lock_status = FRAGMENT_UNLOCKED;
}

inline void
Dblqh::release_frag_access(Fragrecord *fragPtrP)
{
  if (qt_likely(m_fragment_lock_status != FRAGMENT_UNLOCKED))
  {
    jamDebug();
    handle_release_frag_access(fragPtrP);
  }
}

inline
Dblqh::TcConnectionrec*
Dblqh::getOperationPtrP(Uint32 opPtrI)
{
  /* Cannot use jam here, called from other thread */
  TcConnectionrecPtr opPtr;
  opPtr.i = opPtrI;
  ndbrequire(tcConnect_pool.getValidPtr(opPtr));
  return opPtr.p;
}

inline void
Dblqh::lock_index_fragment()
{
  /* m_concurrent_scan_count should only be used on primary table */
  ndbassert(fragptr.p->m_concurrent_scan_count == 0);
  ndbassert(fragptr.p->m_concurrent_read_key_count == 0);
  ndbassert(fragptr.i != RNIL);
  NdbMutex_Lock(&fragptr.p->frag_mutex);
}

inline void
Dblqh::unlock_index_fragment()
{
  NdbMutex_Unlock(&fragptr.p->frag_mutex);
}

inline void
Dblqh::lock_log_part(LogPartRecord *logPartPtrP)
{
  if (qt_likely(m_use_mutex_for_log_parts))
  {
    jamDebug();
    NdbMutex_Lock(&logPartPtrP->m_log_part_mutex);
  }
}

inline void Dblqh::unlock_log_part(LogPartRecord *logPartPtrP)
{
  if (qt_likely(m_use_mutex_for_log_parts))
  {
    jamDebug();
    NdbMutex_Unlock(&logPartPtrP->m_log_part_mutex);
  }
}

inline void Dblqh::get_tc_ref(Uint32 tcPtrI,
                              Uint32 & tcOprec,
                              Uint32 & tcRef)
{
  TcConnectionrecPtr tcConnectptr;
  tcConnectptr.i = tcPtrI;
  ndbrequire(tcConnect_pool.getValidPtr(tcConnectptr));
  tcOprec = tcConnectptr.p->tcOprec;
  tcRef = tcConnectptr.p->tcBlockref;
}

inline void
Dblqh::lock_log_part(LogPartRecord *logPartPtrP,
                     EmulatedJamBuffer *jamBuf)
{
  if (qt_likely(m_use_mutex_for_log_parts))
  {
    thrjamDebug(jamBuf);
    NdbMutex_Lock(&logPartPtrP->m_log_part_mutex);
  }
}

inline void Dblqh::unlock_log_part(LogPartRecord *logPartPtrP,
                                   EmulatedJamBuffer *jamBuf)
{
  if (qt_likely(m_use_mutex_for_log_parts))
  {
    thrjamDebug(jamBuf);
    NdbMutex_Unlock(&logPartPtrP->m_log_part_mutex);
  }
}
#endif
#undef JAM_FILE_ID<|MERGE_RESOLUTION|>--- conflicted
+++ resolved
@@ -846,30 +846,6 @@
      *       Maximum 4 local checkpoints is possible in this release.
      */
     UintR maxGciCompletedInLcp;
-<<<<<<< HEAD
-=======
-    UintR srLastGci[4];
-    UintR srStartGci[4];
-    /**
-     *       The fragment pointers in ACC
-     */
-    UintR accFragptr;
-    /**
-     *       The EXEC_SR variables are used to keep track of which fragments  
-     *       that are interested in being executed as part of executing the    
-     *       fragment loop. 
-     *       It is initialised for every phase of executing the 
-     *       fragment log (the fragment log can be executed up to four times).  
-     *                                                                         
-     *       Each execution is capable of executing the log records on four    
-     *       fragment replicas.                                                
-     */
-    /**
-     *       Requesting block reference for executing the fragment log
-     *       in this phase.
-     */
-    BlockReference execSrBlockref[4];
->>>>>>> a246bad7
     /**
      *       This variable contains references to active scan and copy     
      *       fragment operations on the fragment. 
@@ -2622,17 +2598,11 @@
       ABORT_IDLE = 0,
       ABORT_ACTIVE = 1,
       NEW_FROM_TC = 2,
-<<<<<<< HEAD
       REQ_FROM_TC_COMMIT = 3,
       REQ_FROM_TC_ABORT = 4,
       ABORT_FROM_TC = 5,
-      ABORT_FROM_LQH = 6
-=======
-      REQ_FROM_TC = 3,
-      ABORT_FROM_TC = 4,
-      ABORT_FROM_LQH = 5,
-      ABORT_FROM_LQH_REPLICA = 6
->>>>>>> a246bad7
+      ABORT_FROM_LQH = 6,
+      ABORT_FROM_LQH_REPLICA = 7
     };
     /*
      * TransactionState is exposed in Ndbinfo::OPERATIONS_TABLEID, values must
