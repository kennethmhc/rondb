/*
<<<<<<< HEAD
   Copyright (c) 2003, 2021, Oracle and/or its affiliates.
   Copyright (c) 2021, 2021, Logical Clocks and/or its affiliates.
=======
   Copyright (c) 2003, 2020, Oracle and/or its affiliates.
   Copyright (c) 2021, 2022, Hopsworks and/or its affiliates.
>>>>>>> 23307de1

   This program is free software; you can redistribute it and/or modify
   it under the terms of the GNU General Public License, version 2.0,
   as published by the Free Software Foundation.

   This program is also distributed with certain software (including
   but not limited to OpenSSL) that is licensed under separate terms,
   as designated in a particular file or component or in included license
   documentation.  The authors of MySQL hereby grant you an additional
   permission to link the program and your derivative works with the
   separately licensed software that they have included with MySQL.

   This program is distributed in the hope that it will be useful,
   but WITHOUT ANY WARRANTY; without even the implied warranty of
   MERCHANTABILITY or FITNESS FOR A PARTICULAR PURPOSE.  See the
   GNU General Public License, version 2.0, for more details.

   You should have received a copy of the GNU General Public License
   along with this program; if not, write to the Free Software
   Foundation, Inc., 51 Franklin St, Fifth Floor, Boston, MA 02110-1301  USA
*/

#ifndef DBLQH_H
#define DBLQH_H

#ifndef DBLQH_STATE_EXTRACT
#include <pc.hpp>
#include <ndb_limits.h>
#include <SimulatedBlock.hpp>
#include <SectionReader.hpp>
#include <IntrusiveList.hpp>
#include "ArrayPool.hpp"
#include <DLHashTable.hpp>
#include <NdbCondition.h>
#include <atomic>

#include <NodeBitmask.hpp>
#include <signaldata/NodeRecoveryStatusRep.hpp>
#include <signaldata/LCP.hpp>
#include <signaldata/LqhTransConf.hpp>
#include <signaldata/CreateTab.hpp>
#include <signaldata/LqhFrag.hpp>
#include <signaldata/FsOpenReq.hpp>
#include <signaldata/DropTab.hpp>
#include <signaldata/CopyFrag.hpp>
#include <signaldata/CopyActive.hpp>

// primary key is stored in TUP
#include "../dbtup/Dbtup.hpp"
#include "../dbacc/Dbacc.hpp"
#include "../dbtux/Dbtux.hpp"
#include "../backup/Backup.hpp"
#include "../restore.hpp"

#include "TransientPool.hpp"
#include "TransientSlotPool.hpp"

class Dbacc;
class Dbtup;
class Dbtux;
class Lgman;

class FsReadWriteReq;

#endif // DBLQH_STATE_EXTRACT

#define JAM_FILE_ID 450

#undef DEBUG_USAGE_COUNT
//#define DEBUG_USAGE_COUNT 1

#ifdef DBLQH_C
// Constants
/* ------------------------------------------------------------------------- */
/*       CONSTANTS USED WHEN MASTER REQUESTS STATE OF COPY FRAGMENTS.        */
/* ------------------------------------------------------------------------- */
#define ZCOPY_CLOSING 0
#define ZCOPY_ONGOING 1
#define ZCOPY_ACTIVATION 2
/* ------------------------------------------------------------------------- */
/*       STATES FOR THE VARIABLE GCP_LOG_PART_STATE                          */
/* ------------------------------------------------------------------------- */
#define ZIDLE 0
#define ZWAIT_DISK 1
#define ZON_DISK 2
#define ZACTIVE 1
/* ------------------------------------------------------------------------- */
/*       STATES FOR THE VARIABLE CSR_PHASES_STARTED                          */
/* ------------------------------------------------------------------------- */
#define ZSR_NO_PHASE_STARTED 0
#define ZSR_PHASE1_COMPLETED 1
#define ZSR_PHASE2_COMPLETED 2
#define ZSR_BOTH_PHASES_STARTED 3
/* ------------------------------------------------------------------------- */
/*       THE NUMBER OF PAGES IN A MBYTE, THE TWO LOGARITHM OF THIS.          */
/*       THE NUMBER OF MBYTES IN A LOG FILE.                                 */
/*       THE MAX NUMBER OF PAGES READ/WRITTEN FROM/TO DISK DURING            */
/*       A WRITE OR READ.                                                    */
/* ------------------------------------------------------------------------- */
#define ZNOT_DIRTY 0
#define ZDIRTY 1
#define ZREAD_AHEAD_SIZE 8
/* ------------------------------------------------------------------------- */
/*       CONSTANTS OF THE LOG PAGES                                          */
/* ------------------------------------------------------------------------- */
#define ZPAGE_HEADER_SIZE 32
#define ZPAGE_SIZE 8192
#define ZPAGES_IN_MBYTE 32
#define ZTWOLOG_NO_PAGES_IN_MBYTE 5
#define ZTWOLOG_PAGE_SIZE 13
#define ZMAX_MM_BUFFER_SIZE 32     // Main memory window during log execution

#define ZMAX_PAGES_WRITTEN 8    // Max pages before writing to disk (=> config)
#define ZMIN_READ_BUFFER_SIZE 2       // Minimum number of pages to execute log
#define ZMIN_LOG_PAGES_OPERATION 10   // Minimum no of pages before stopping

#define ZPOS_CHECKSUM 0
#define ZPOS_LOG_LAP 1
#define ZPOS_MAX_GCI_COMPLETED 2
#define ZPOS_MAX_GCI_STARTED 3
#define ZNEXT_PAGE 4
#define ZPREV_PAGE 5
#define ZPOS_VERSION 6
#define ZPOS_NO_LOG_FILES 7
#define ZCURR_PAGE_INDEX 8
#define ZLAST_LOG_PREP_REF 10
#define ZPOS_DIRTY 11
/* A number of debug items written in the page header of all log files */
#define ZPOS_LOG_TIMER 12
#define ZPOS_PAGE_I 13
#define ZPOS_PLACE_WRITTEN_FROM 14
#define ZPOS_PAGE_NO 15
#define ZPOS_PAGE_FILE_NO 16
#define ZPOS_WORD_WRITTEN 17
#define ZPOS_IN_WRITING 18
#define ZPOS_PREV_PAGE_NO 19
#define ZPOS_IN_FREE_LIST 20

/* Specify number of log parts used to enable use of more LQH threads */
#define ZPOS_NO_LOG_PARTS 21

/* ------------------------------------------------------------------------- */
/*       CONSTANTS FOR THE VARIOUS REPLICA AND NODE TYPES.                   */
/* ------------------------------------------------------------------------- */
#define ZPRIMARY_NODE 0
#define ZBACKUP_NODE 1
#define ZSTANDBY_NODE 2
#define ZTC_NODE 3
#define ZLOG_NODE 3
/* ------------------------------------------------------------------------- */
/*       VARIOUS CONSTANTS USED AS FLAGS TO THE FILE MANAGER.                */
/* ------------------------------------------------------------------------- */
#define ZVAR_NO_LOG_PAGE_WORD 1
#define ZCLOSE_NO_DELETE 0
#define ZCLOSE_DELETE 1
#define ZPAGE_ZERO 0
/* ------------------------------------------------------------------------- */
/*       THE FOLLOWING CONSTANTS ARE USED TO DESCRIBE THE TYPES OF           */
/*       LOG RECORDS, THE SIZE OF THE VARIOUS LOG RECORD TYPES AND           */
/*       THE POSITIONS WITHIN THOSE LOG RECORDS.                             */
/* ------------------------------------------------------------------------- */
/* ------------------------------------------------------------------------- */
/*       THESE CONSTANTS DESCRIBE THE SIZES OF VARIOUS TYPES OF LOG REORDS.  */
/*       NEXT_LOG_SIZE IS ACTUALLY ONE. THE REASON WE SET IT TO 2 IS TO      */
/*       SIMPLIFY THE CODE SINCE OTHERWISE HAVE TO USE A SPECIAL VERSION     */
/*       OF READ_LOGWORD WHEN READING LOG RECORD TYPE                        */
/*       SINCE NEXT MBYTE TYPE COULD BE THE VERY LAST WORD IN THE MBYTE.     */
/*       BY SETTING IT TO 2 WE ENSURE IT IS NEVER THE VERY LAST WORD         */
/*       IN THE MBYTE.                                                       */
/* ------------------------------------------------------------------------- */
#define ZFD_HEADER_SIZE 3
#define ZFD_MBYTE_SIZE 3
#define ZLOG_HEAD_SIZE 8
#define ZNEXT_LOG_SIZE 2
#define ZABORT_LOG_SIZE 3
#define ZCOMMIT_LOG_SIZE 9
#define ZCOMPLETED_GCI_LOG_SIZE 2
/* ------------------------------------------------------------------------- */
/*       THESE CONSTANTS DESCRIBE THE TYPE OF A LOG RECORD.                  */
/*       THIS IS THE FIRST WORD OF A LOG RECORD.                             */
/* ------------------------------------------------------------------------- */
#define ZNEW_PREP_OP_TYPE 0
#define ZPREP_OP_TYPE 1
#define ZCOMMIT_TYPE 2
#define ZABORT_TYPE 3
#define ZFD_TYPE 4
#define ZFRAG_SPLIT_TYPE 5
#define ZNEXT_LOG_RECORD_TYPE 6
#define ZNEXT_MBYTE_TYPE 7
#define ZCOMPLETED_GCI_TYPE 8
#define ZINVALID_COMMIT_TYPE 9
/* ------------------------------------------------------------------------- */
/*       THE POSITIONS OF LOGGED DATA IN A FILE DESCRIPTOR LOG RECORD HEADER.*/
/*       ALSO THE MAXIMUM NUMBER OF FILE DESCRIPTORS IN A LOG RECORD.        */
/* ------------------------------------------------------------------------- */
#define ZPOS_LOG_TYPE 0
#define ZPOS_NO_FD 1
#define ZPOS_FILE_NO 2
/* ------------------------------------------------------------------------- */
/*       THE POSITIONS WITHIN A PREPARE LOG RECORD AND A NEW PREPARE         */
/*       LOG RECORD.                                                         */
/* ------------------------------------------------------------------------- */
#define ZPOS_HASH_VALUE 2
#define ZPOS_SCHEMA_VERSION 3
#define ZPOS_TRANS_TICKET 4
#define ZPOS_OP_TYPE 5
#define ZPOS_NO_ATTRINFO 6
#define ZPOS_NO_KEYINFO 7
/* ------------------------------------------------------------------------- */
/*       THE POSITIONS WITHIN A COMMIT LOG RECORD.                           */
/* ------------------------------------------------------------------------- */
#define ZPOS_COMMIT_TRANSID1 1
#define ZPOS_COMMIT_TRANSID2 2
#define ZPOS_COMMIT_GCI 3
#define ZPOS_COMMIT_TABLE_REF 4
#define ZPOS_COMMIT_FRAGID 5
#define ZPOS_COMMIT_FILE_NO 6
#define ZPOS_COMMIT_START_PAGE_NO 7
#define ZPOS_COMMIT_START_PAGE_INDEX 8
#define ZPOS_COMMIT_STOP_PAGE_NO 9
/* ------------------------------------------------------------------------- */
/*       THE POSITIONS WITHIN A ABORT LOG RECORD.                            */
/* ------------------------------------------------------------------------- */
#define ZPOS_ABORT_TRANSID1 1
#define ZPOS_ABORT_TRANSID2 2
/* ------------------------------------------------------------------------- */
/*       THE POSITION WITHIN A COMPLETED GCI LOG RECORD.                     */
/* ------------------------------------------------------------------------- */
#define ZPOS_COMPLETED_GCI 1
/* ------------------------------------------------------------------------- */
/*       THE POSITIONS WITHIN A NEW PREPARE LOG RECORD.                      */
/* ------------------------------------------------------------------------- */
#define ZPOS_NEW_PREP_FILE_NO 8
#define ZPOS_NEW_PREP_PAGE_REF 9

#define ZLAST_WRITE_IN_FILE 1
#define ZENFORCE_WRITE 2
/* ------------------------------------------------------------------------- */
/*       CONSTANTS USED AS INPUT TO SUBROUTINE WRITE_LOG_PAGES AMONG OTHERS. */
/* ------------------------------------------------------------------------- */
#define ZNORMAL 0
#define ZINIT 1
/* ------------------------------------------------------------------------- */
/*       CONSTANTS USED BY CONTINUEB TO DEDUCE WHICH CONTINUE SIGNAL IS TO   */
/*       BE EXECUTED AS A RESULT OF THIS CONTINUEB SIGNAL.                   */
/* ------------------------------------------------------------------------- */
#define ZLOG_LQHKEYREQ 0
#define ZPACK_LQHKEYREQ 1
#define ZSEND_ATTRINFO 2
#define ZSR_GCI_LIMITS 3
#define ZSR_LOG_LIMITS 4
#define ZSEND_EXEC_CONF 5
#define ZEXEC_SR 6
#define ZSR_FOURTH_COMP 7
#define ZINIT_FOURTH 8
#define ZTIME_SUPERVISION 9
#define ZSR_PHASE3_START 10
#define ZLQH_TRANS_NEXT 11
#define ZLQH_RELEASE_AT_NODE_FAILURE 12
#define ZSCAN_TC_CONNECT 13
#define ZINITIALISE_RECORDS 14
#define ZINIT_GCP_REC 15
#define ZCHECK_LCP_STOP_BLOCKED 17
#define ZSCAN_MARKERS 18
#define ZOPERATION_EVENT_REP 19
#define ZDROP_TABLE_WAIT_USAGE 20
#define ZENABLE_EXPAND_CHECK 21
#define ZRETRY_TCKEYREF 22
#define ZWAIT_REORG_SUMA_FILTER_ENABLED 23
#define ZREBUILD_ORDERED_INDEXES 24
#define ZWAIT_READONLY 25
#define ZLCP_FRAG_WATCHDOG 26
#if defined ERROR_INSERT
#define ZDELAY_FS_OPEN 27
#endif
#define ZSTART_LOCAL_LCP 28
#define ZCHECK_SYSTEM_SCANS 29
#define ZSTART_QUEUED_SCAN 30
#define ZLQH_SHRINK_TRANSIENT_POOLS 31
#define ZLQH_TRANSIENT_POOL_STAT 32
#define ZPGMAN_PREP_LCP_ACTIVE_CHECK 33
#define ZCONTINUE_SR_GCI_LIMITS 34
#define ZCONTINUE_REDO_LOG_EXEC_COMPLETED 35
#define ZCONTINUE_SR_FOURTH_COMP 36
#define ZCONTINUE_PHASE3_START 37
#define ZCONTINUE_WRITE_LOG 38
#define ZSTART_SEND_EXEC_CONF 39
#define ZPRINT_MUTEX_STATS 40
#define ZPRINT_CONNECT_DEBUG 41
#define ZHANDLE_TC_FAILED_SCANS 42

/* ------------------------------------------------------------------------- */
/*        NODE STATE DURING SYSTEM RESTART, VARIABLES CNODES_SR_STATE        */
/*        AND CNODES_EXEC_SR_STATE.                                          */
/* ------------------------------------------------------------------------- */
#define ZSTART_SR 1
#define ZEXEC_SR_COMPLETED 2
/* ------------------------------------------------------------------------- */
/*       CONSTANTS USED BY NODE STATUS TO DEDUCE THE STATUS OF A NODE.       */
/* ------------------------------------------------------------------------- */
#define ZNODE_UP 0
#define ZNODE_DOWN 1
/* ------------------------------------------------------------------------- */
/*       START PHASES                                                        */
/* ------------------------------------------------------------------------- */
#define ZLAST_START_PHASE 255
#define ZSTART_PHASE1 1
#define ZSTART_PHASE2 2
#define ZSTART_PHASE3 3
#define ZSTART_PHASE4 4
#define ZSTART_PHASE6 6
/* ------------------------------------------------------------------------- */
/*       CONSTANTS USED BY SCAN AND COPY FRAGMENT PROCEDURES                 */
/* ------------------------------------------------------------------------- */
#define ZSTORED_PROC_SCAN 0
#define ZSTORED_PROC_COPY 2
#define ZDELETE_STORED_PROC_ID 3
#define ZWRITE_LOCK 1
#define ZSCAN_FRAG_CLOSED 2
#define ZNUM_RESERVED_TC_CONNECT_RECORDS 3
#define ZNUM_RESERVED_UTIL_CONNECT_RECORDS 100
/* ------------------------------------------------------------------------- */
/*       ERROR CODES ADDED IN VERSION 0.1 AND 0.2                            */
/* ------------------------------------------------------------------------- */
#define ZNOT_FOUND 1             // Not an error code, a return value
#define ZNO_FREE_LQH_CONNECTION 414
#define ZGET_DATAREC_ERROR 418
#define ZGET_ATTRINBUF_ERROR 419
#define ZNO_FREE_FRAGMENTREC 460 // Insert new fragment error code
#define ZTAB_FILE_SIZE 464       // Insert new fragment error code + Start kernel
#define ZNO_ADD_FRAGREC 465      // Insert new fragment error code
/* ------------------------------------------------------------------------- */
/*       ERROR CODES ADDED IN VERSION 0.3                                    */
/* ------------------------------------------------------------------------- */
#define ZTAIL_PROBLEM_IN_LOG_ERROR 410
#define ZGCI_TOO_LOW_ERROR 429        // GCP_SAVEREF error code
#define ZTAB_STATE_ERROR 474          // Insert new fragment error code
#define ZTOO_NEW_GCI_ERROR 479        // LCP Start error
/* ------------------------------------------------------------------------- */
/*       ERROR CODES ADDED IN VERSION 0.4                                    */
/* ------------------------------------------------------------------------- */

#define ZNO_FREE_FRAG_SCAN_REC_ERROR 490 // SCAN_FRAGREF error code
#define ZCOPY_NO_FRAGMENT_ERROR 491      // COPY_FRAGREF error code
#define ZTAKE_OVER_ERROR 499
#define ZTO_OP_STATE_ERROR 631           // Same as in Dbacc.hpp
#define ZCOPY_NODE_ERROR 1204
#define ZTOO_MANY_COPY_ACTIVE_ERROR 1208 // COPY_FRAG and COPY_ACTIVEREF code
#define ZCOPY_ACTIVE_ERROR 1210          // COPY_ACTIVEREF error code
#define ZNO_TC_CONNECT_ERROR 1217        // Simple Read + SCAN
#define ZTRANSPORTER_OVERLOADED_ERROR 1218
/* ------------------------------------------------------------------------- */
/*       ERROR CODES ADDED IN VERSION 1.X                                    */
/* ------------------------------------------------------------------------- */
//#define ZSCAN_BOOK_ACC_OP_ERROR 1219   // SCAN_FRAGREF error code
#define ZFILE_CHANGE_PROBLEM_IN_LOG_ERROR 1220
#define ZTEMPORARY_REDO_LOG_FAILURE 1221
#define ZNO_FREE_MARKER_RECORDS_ERROR 1222
#define ZNODE_SHUTDOWN_IN_PROGRESS 1223
#define ZTOO_MANY_FRAGMENTS 1224
#define ZTABLE_NOT_DEFINED 1225
#define ZDROP_TABLE_IN_PROGRESS 1226
#define ZINVALID_SCHEMA_VERSION 1227
#define ZTABLE_READ_ONLY 1233
#define ZREDO_IO_PROBLEM 1234
#define ZNO_SUCH_FRAGMENT_ID 1235
#define ZKEYINFO_NOT_COMPLETED_BEFORE_ATTRINFO 1236
#define ZLQHKEY_PROTOCOL_ERROR 1237

/* ------------------------------------------------------------------------- */
/*       ERROR CODES ADDED IN VERSION 2.X                                    */
/* ------------------------------------------------------------------------- */
#define ZNODE_FAILURE_ERROR 400
#define ZBAD_UNLOCK_STATE 416
#define ZBAD_OP_REF 417
/* ------------------------------------------------------------------------- */
/*       ERROR CODES FROM ACC                                                */
/* ------------------------------------------------------------------------- */
#define ZNO_TUPLE_FOUND 626
#define ZTUPLE_ALREADY_EXIST 630
/* ------------------------------------------------------------------------- */
/*       ERROR CODES FROM TUP                                                */
/* ------------------------------------------------------------------------- */
/** 
 * 899 would be returned by an interpreted program such as a scan filter. New
 * such programs should use 626 instead, but 899 will also be supported to 
 * remain backwards compatible. 899 is problematic since it is also used as
 * "Rowid already allocated" (cf. ndberror.c).
 */
#define ZUSER_SEARCH_CONDITION_FALSE_CODE 899
#endif

/** 
 * @class dblqh
 *
 * @section secIntro Introduction
 *
 * Dblqh is the coordinator of the LDM.  Dblqh is responsible for 
 * performing operations on tuples.  It does this job with help of 
 * Dbacc block (that manages the index structures) and Dbtup
 * (that manages the tuples).
 *
 * Dblqh also keeps track of the participants and acts as a coordinator of
 * 2-phase commits.  Logical redo logging is also handled by the Dblqh
 * block.
 *
 * @section secModules Modules
 *
 * The code is partitioned into the following modules:
 * - START / RESTART 
 *   - Start phase 1: Load our block reference and our processor id
 *   - Start phase 2: Initiate all records within the block
 *                    Connect LQH with ACC and TUP.
 *   - Start phase 4: Connect LQH with LQH.  Connect every LQH with 
 *                    every LQH in the database system.           
 *	              If initial start, then create the fragment log files.
 *	              If system restart or node restart, 
 *                    then open the fragment log files and   
 *	              find the end of the log files.
 * - ADD / DELETE FRAGMENT<br>
 *     Used by dictionary to create new fragments and delete old fragments.
 *  - EXECUTION<br>
 *    handles the reception of lqhkeyreq and all processing        
 *    of operations on behalf of this request. 
 *    This does also involve reception of various types of attrinfo 
 *    and keyinfo. 
 *    It also involves communication with ACC and TUP.
 *  - LOG<br>
 *    The log module handles the reading and writing of the log.
 *    It is also responsible for handling system restart. 
 *    It controls the system restart in TUP and ACC as well.
 *  - TRANSACTION<br>
 *    This module handles the commit and the complete phases.
 *  - MODULE TO HANDLE TC FAILURE<br>
 *  - SCAN<br>
 *    This module contains the code that handles a scan of a particular 
 *    fragment.
 *    It operates under the control of TC and orders ACC to 
 *    perform a scan of all tuples in the fragment.
 *    TUP performs the necessary search conditions
 *    to ensure that only valid tuples are returned to the application.
 *  - NODE RECOVERY<br>
 *    Used when a node has failed. 
 *    It performs a copy of a fragment to a new replica of the fragment. 
 *    It does also shut down all connections to the failed node.
 *  - LOCAL CHECKPOINT<br>
 *    Handles execution and control of LCPs
 *    It controls the LCPs in TUP and ACC. 
 *    It also interacts with DIH to control which GCPs are recoverable.
 *  - GLOBAL CHECKPOINT<br>
 *    Helps DIH in discovering when GCPs are recoverable. 
 *    It handles the request gcp_savereq that requests LQH to 
 *    save a particular GCP to disk and respond when completed.  
 *  - FILE HANDLING<br>
 *    With submodules: 
 *    - SIGNAL RECEPTION
 *    - NORMAL OPERATION
 *    - FILE CHANGE
 *    - INITIAL START
 *    - SYSTEM RESTART PHASE ONE
 *    - SYSTEM RESTART PHASE TWO,
 *    - SYSTEM RESTART PHASE THREE
 *    - SYSTEM RESTART PHASE FOUR
 *  - ERROR 
 *  - TEST 
 *  - LOG 
 */


class Dblqh 
#ifndef DBLQH_STATE_EXTRACT
  : public SimulatedBlock
#endif
{
  friend class DblqhProxy;
  friend class Backup;
public:

#ifndef DBLQH_STATE_EXTRACT
private:
  Uint32 m_acc_block;
  Uint32 m_tup_block;
  Uint32 m_lqh_block;
  Uint32 m_tux_block;
  Uint32 m_backup_block;
  Uint32 m_restore_block;

public:
  /**
   * Query threads need quick access to LDM owning thread where the
   * operation records performing writes resides that could tell us
   * if we are part of the same transaction as an updating
   * transaction.
   */
  Dblqh *m_ldm_instance_used;

  bool m_is_query_block;
  bool m_is_recover_block;
  bool m_is_in_query_thread;
  enum LcpCloseState {
    LCP_IDLE = 0,
    LCP_RUNNING = 1,       // LCP is running
    LCP_CLOSE_STARTED = 2  // Completion(closing of files) has started
  };

  enum ExecUndoLogState {
    EULS_IDLE = 0,
    EULS_STARTED = 1,
    EULS_COMPLETED = 2
  };

  struct CopyFragRecord
  {
    CopyFragReq m_copy_fragreq;
    Uint32 nextPool;
    Uint32 nextList;
    Uint32 prevList;
  };
  typedef Ptr<CopyFragRecord> CopyFragRecordPtr;
#define ZCOPYFRAGREC_FILE_SIZE MAX_NDBMT_LQH_THREADS
  typedef ArrayPool<CopyFragRecord> CopyFragRecord_pool;
  typedef DLFifoList<CopyFragRecord_pool> CopyFragRecord_fifo;

  struct CopyActiveRecord
  {
    CopyActiveReq m_copy_activereq;
    Uint32 nextPool;
    Uint32 nextList;
    Uint32 prevList;
  };
  typedef Ptr<CopyActiveRecord> CopyActiveRecordPtr;
#define ZCOPYACTIVEREC_FILE_SIZE MAX_NDBMT_LQH_THREADS
  typedef ArrayPool<CopyActiveRecord> CopyActiveRecord_pool;
  typedef DLFifoList<CopyActiveRecord_pool> CopyActiveRecord_fifo;

  struct AddFragRecord {
    enum AddFragStatus {
      FREE = 0,
      ACC_ADDFRAG = 1,
      WAIT_TUP = 3,
      WAIT_TUX = 5,
      WAIT_ADD_ATTR = 6,
      TUP_ATTR_WAIT = 7,
      TUX_ATTR_WAIT = 9
    };
    Uint64 fragmentPtr;
    AddFragStatus addfragStatus;
    UintR nextAddfragrec;
    UintR accConnectptr;
    UintR tupConnectptr;
    UintR tuxConnectptr;

    CreateTabReq m_createTabReq;
    LqhFragReq m_lqhFragReq;
    LqhAddAttrReq m_addAttrReq;
    DropFragReq m_dropFragReq;
    DropTabReq m_dropTabReq;

    Uint16 addfragErrorCode;
    Uint16 attrSentToTup;
    Uint16 attrReceived;
    Uint16 totalAttrReceived;
    Uint16 fragCopyCreation;
    Uint16 defValNextPos;
    Uint32 defValSectionI;
  };
  typedef Ptr<AddFragRecord> AddFragRecordPtr;
  
  struct ScanRecord {
    static constexpr Uint32 TYPE_ID = RT_DBLQH_SCAN_RECORD;
    Uint32 m_magic;

    ScanRecord() :
      m_magic(Magic::make(TYPE_ID)),
      fragPtrI(RNIL64),
      scan_acc_index(0),
      scan_acc_segments(0),
      nextHash(RNIL),
      prevHash(RNIL),
      scanTcWaiting(0),
      scanState(SCAN_FREE),
      scanType(ST_IDLE),
      m_takeOverRefCount(0),
      m_reserved(0),
      m_send_early_hbrep(0)
    {
    }

    ~ScanRecord()
    {
    }

    Uint64 fragPtrI;
    enum ScanState {
      SCAN_FREE = 0,
      WAIT_NEXT_SCAN_COPY = 1,
      WAIT_NEXT_SCAN = 2,
      WAIT_ACC_COPY = 3,
      WAIT_ACC_SCAN = 4,
      WAIT_SCAN_NEXTREQ = 5,
      WAIT_CLOSE_SCAN = 6,
      WAIT_CLOSE_COPY = 7,
      WAIT_TUPKEY_COPY = 8,
      WAIT_LQHKEY_COPY = 9,
      IN_QUEUE = 10,
      COPY_FRAG_HALTED = 11,
      WAIT_START_QUEUED_SCAN = 12,
      QUIT_START_QUEUE_SCAN = 13,
      WAIT_SCAN_NEXTREQ_ending = 14
    };
    enum ScanType {
      ST_IDLE = 0,
      SCAN = 1,
      COPY = 2
    };

    /* A single scan of each fragment can have MAX_PARALLEL_OP_PER_SCAN
     * read operations in progress at one time
     * We must store ACC ptrs for each read operation.  They are stored
     * in SegmentedSections linked in the array below.
     * The main oddity is that the first element of scan_acc_op_ptr is
     * an ACC ptr, but all others are refs to SectionSegments containing
     * ACC ptrs.
     */
    static constexpr Uint32 MaxScanAccSegments = (
                 (MAX_PARALLEL_OP_PER_SCAN + SectionSegment::DataLength - 1) /
                 SectionSegment::DataLength) + 1;

    UintR scan_acc_op_ptr[ MaxScanAccSegments ];
    Uint32 scan_acc_index;
    Uint32 scan_acc_segments;
    UintR scanApiOpPtr;
    Local_key m_row_id;
    
    Uint32 m_max_batch_size_rows;
    Uint32 m_max_batch_size_bytes;

    Uint32 m_curr_batch_size_rows;
    Uint32 m_curr_batch_size_bytes;

    Uint32 m_exec_direct_batch_size_words;

    bool check_scan_batch_completed() const;
    
    UintR copyPtr;
    union {
      Uint32 nextPool;
      Uint32 nextList;
    };
    Uint32 prevList;
    Uint32 nextHash;
    Uint32 prevHash;
    bool equal(const ScanRecord & key) const {
      return scanNumber == key.scanNumber && fragPtrI == key.fragPtrI;
    }
    Uint32 hashValue() const {
      return fragPtrI ^ scanNumber;
    }
    
    UintR scanAccPtr;
    UintR scanAiLength;
    UintR scanErrorCounter;
    UintR scanSchemaVersion;
    Uint32 scanTcWaiting; // When the request came from TC, 0 is no request

    /**
     * This is _always_ main table, even in range scan
     *   in which case scanTcrec->fragmentptr is different
     */
    Uint32 scan_check_lcp_stop;
    UintR scanStoredProcId;
    UintR scanTcrec;
    BlockReference scanApiBlockref;
    BlockReference scanBlockref;
    ScanState scanState;
    ScanType scanType;
    Uint32 scan_startLine;
    std::atomic<unsigned int> m_takeOverRefCount;
    NodeId scanNodeId;
    Uint16 scanReleaseCounter;
    Uint16 scanNumber;
    Uint16 scan_lastSeen;

    // scan source block, block object and function ACC TUX TUP
    SimulatedBlock* scanBlock;
    ExecFunction scanFunction_NEXT_SCANREQ;
 
    Uint8 scanCompletedStatus;
    Uint8 scanFlag;
    Uint8 scanLockHold;
    Uint8 scanLockMode;

    Uint8 readCommitted;
    Uint8 rangeScan;
    Uint8 descending;
    Uint8 tupScan;

    Uint8 lcpScan;
    Uint8 scanKeyinfoFlag;
    Uint8 m_last_row;
    Uint8 m_reserved;

    Uint8 statScan;
    Uint8 m_stop_batch;
    Uint8 prioAFlag;
    Uint8 m_first_match_flag;
    Uint8 m_send_early_hbrep;
  };
  static constexpr Uint32 DBLQH_SCAN_RECORD_TRANSIENT_POOL_INDEX = 1;
  typedef Ptr<ScanRecord> ScanRecordPtr;
  typedef TransientPool<ScanRecord> ScanRecord_pool;
  typedef DLCList<ScanRecord_pool> ScanRecord_list;
  typedef DLCFifoList<ScanRecord_pool> ScanRecord_fifo;
  typedef LocalDLCFifoList<ScanRecord_pool> Local_ScanRecord_fifo;
  typedef DLHashTable<ScanRecord_pool> ScanRecord_hash;

// Configurable
  ScanRecord_pool c_scanRecordPool;
  ScanRecord_list m_reserved_scans; // LCP + NR
  ScanRecord_hash c_scanTakeOverHash;
  NdbMutex c_scanTakeOverMutex;

  struct LogPartRecord;
  struct LogPageRecord;

/**
 * Constants for scan_direct_count
 * Mainly used to keep the scheduling rules.
 */
#define ZMAX_SCAN_DIRECT_COUNT 16

//#define DEBUG_FRAGMENT_LOCK 1
#define LOCK_LINE_MASK 2047
#define LOCK_READ_SPIN_TIME 30
#define LOCK_WRITE_SPIN_TIME 40

  struct MapFragRecord {
    static constexpr Uint32 TYPE_ID = RT_DBLQH_MAP_FRAGMENT;
    MapFragRecord() :
      m_magic(Magic::make(TYPE_ID)),
      fragPtrI(RNIL64)
    {}

    Uint32 m_magic;
    Uint32 nextPool;
    Uint64 fragPtrI;
  };
  static constexpr Uint32 DBLQH_MAP_FRAGMENT_RECORD_TRANSIENT_POOL_INDEX = 3;
  typedef Ptr<MapFragRecord> MapFragRecordPtr;
  typedef TransientPool<MapFragRecord> MapFragRecord_pool;
  MapFragRecord_pool c_map_fragment_pool;

  struct Fragrecord {
    static constexpr Uint32 TYPE_ID = RT_DBLQH_FRAGMENT;
    Uint32 m_magic;
    Fragrecord()
    {
      m_concurrent_scan_count = 0;
      m_concurrent_read_key_count = 0;
      m_cond_read_waiters = 0;
      m_cond_exclusive_waiters = 0;
      m_cond_write_key_waiters = 0;
      m_spin_write_key_waiters = 0;
      m_spin_exclusive_waiters = 0;
      m_write_key_locked = false;
      m_exclusive_locked = false;
      fragStatus = FREE;
    }

    Uint32 m_concurrent_scan_count;
    Uint32 m_concurrent_read_key_count;
    Uint32 m_cond_read_waiters;
    Uint32 m_cond_exclusive_waiters;
    Uint32 m_cond_write_key_waiters;
    Uint32 m_spin_exclusive_waiters;
    Uint32 m_spin_write_key_waiters;
    bool m_write_key_locked;
    bool m_exclusive_locked;

    enum ExecSrStatus {
      IDLE = 0,
      ACTIVE = 2
    };
    /**
     * Possible state transitions are:
     * - FREE -> DEFINED                 Fragment record is allocated
     * - DEFINED -> ACTIVE               Add fragment is completed and 
     *                                   fragment is ready to      
     *                                   receive operations.
     * - DEFINED -> ACTIVE_CREATION      Add fragment is completed and 
     *                                   fragment is ready to      
     *                                   receive operations in parallel 
     *                                   with a copy fragment     
     *                                   which is performed from the 
     *                                   primary replica             
     * - DEFINED -> CRASH_RECOVERING     A fragment is ready to be 
     *                                   recovered from a local        
     *                                   checkpoint on disk
     * - ACTIVE -> REMOVING              A fragment is removed from the node
     * - CRASH_RECOVERING -> ACTIVE      A fragment has been recovered and 
     *                                   are now ready for     
     *                                   operations again.
     * - CRASH_RECOVERING -> REMOVING    Fragment recovery failed or 
     *                                   was cancelled.              
     * - ACTIVE_CREATION -> ACTIVE       A fragment is now copied and now 
     *                                   is a normal fragment   
     * - ACTIVE_CREATION -> REMOVING     Copying of the fragment failed
     * - REMOVING -> FREE                Removing of the fragment is 
     *                                   completed and the fragment  
     *                                   is now free again.
     */
    enum FragStatus {
      FREE = 0,               ///< Fragment record is currently not in use
      FSACTIVE = 1,           ///< Fragment is defined and usable for operations
      DEFINED = 2,            ///< Fragment is defined but not yet usable by 
                              ///< operations
      ACTIVE_CREATION = 3,    ///< Fragment is defined and active but is under 
                              ///< creation by the primary LQH.
      CRASH_RECOVERING = 4,   ///< Fragment is recovering after a crash by 
                              ///< executing the fragment log and so forth. 
                              ///< Will need further breakdown.
      REMOVING = 5            ///< The fragment is currently removed. 
                              ///< Operations are not allowed. 
    };
    enum LogFlag {
      STATE_TRUE = 0,
      STATE_FALSE = 1
    };
    enum SrStatus {
      SS_IDLE = 0,
      SS_STARTED = 1,
      SS_COMPLETED = 2
    };
    enum LcpFlag {
      LCP_STATE_TRUE = 0,
      LCP_STATE_FALSE = 1
    };
    UintR lcpId[MAX_LCP_STORED];
    UintR maxGciInLcp;

    std::atomic<unsigned int> m_activeScans; // active scans on fragment

    /**
     *       This variable contains the maximum global checkpoint 
     *       identifier that exists in a certain local checkpoint. 
     *       Maximum 4 local checkpoints is possible in this release.
     */
    UintR maxGciCompletedInLcp;
    /**
     *       This variable contains references to active scan and copy     
     *       fragment operations on the fragment. 
     *       A maximum of four concurrently active is allowed.
     */

    typedef Bitmask<8> ScanNumberMask; // Max 255 KeyInfo20::ScanNo
    ScanNumberMask m_scanNumberMask;
    ScanRecord_fifo::Head m_queuedScans;
    ScanRecord_fifo::Head m_queuedTupScans;
    ScanRecord_fifo::Head m_queuedAccScans;

    /**
     *       The fragment pointers in TUP and TUX
     */
    Uint64 tupFragptr;
    Uint64 tuxFragptr;
    /**
     *       The fragment pointer in ACC
     */
    Uint64 accFragptr;

    /**
     *       Reference to the next fragment record in a free list of fragment 
     *       records.              
     */
    union {
      Uint64 nextPool;
      Uint64 nextList;
    };
    Uint64 prevList;
    /**
     *       For ordered index fragment, i-value of corresponding
     *       fragment in primary table.
     */
    Uint64 tableFragptr;
 
    /**
     * Log part
     */
    LogPartRecord *m_log_part_ptr_p;

    /**
     *       The GCI when the table was created
     */
    Uint32 createGci;

    /**
     *       This variable keeps track of how many operations that are 
     *       active that have skipped writing the log but not yet committed 
     *       or aborted.  This is used during start of fragment.
     */
    UintR activeTcCounter;

    /**
     *       This status specifies whether this fragment is actively 
     *       engaged in executing the fragment log.
     */
    ExecSrStatus execSrStatus;

    /**
     *       The fragment id of this fragment.
     */
    UintR fragId;

    /**
     *       Status of fragment
     */
    FragStatus fragStatus;

    /**
     *       This flag indicates whether logging is currently activated at 
     *       the fragment.  
     *       During a system restart it is temporarily shut off. 
     *       Some fragments have it permanently shut off. 
     */
    LogFlag logFlag;
    UintR masterPtr;
    /**
     *       This variable contains the maximum global checkpoint identifier 
     *       which was completed when the local checkpoint was started.
     */
    /**
     *       The newest GCI that has been committed on fragment             
     */
    UintR newestGci;
    Uint32 m_completed_gci;
    SrStatus srStatus;
    UintR srUserptr;
    /**
     *       The global checkpoint when table was created for this fragment.
     */
    UintR startGci;
    /**
     *       A reference to the table owning this fragment.
     */
    UintR tabRef;

    /**
     *       The block reference to ACC on the fragment makes it
     *       possible to have different ACC blocks for different
     *       fragments in the future.
     */
    BlockReference accBlockref;

    /**
     *       Ordered index block.
     */
    BlockReference tuxBlockref;
    /**
     *       The master block reference as sent in COPY_ACTIVEREQ.
     */
    BlockReference masterBlockref;
    /**
     *       These variables are used during system restart to recall
     *       from which node to execute the fragment log and which GCI's
     *       this node should start and stop from. Also to remember who
     *       to send the response to when system restart is completed.
     */
    BlockReference srBlockref;
    /**
     *       The block reference to TUP on the fragment makes it
     *       possible to have different TUP blocks for different
     *       fragments in the future.
     */
    BlockReference tupBlockref;
    /**
     *      This state indicates if the fragment will participate in a
     *      checkpoint.  
     *      Temporary tables with Fragrecord::logFlag permanently off
     *      will also have Fragrecord::lcpFlag off.
     */
    LcpFlag lcpFlag;
    /**
     *       Used to ensure that updates started with old
     *       configuration do not arrive here after the copy fragment
     *       has started. 
     *       If they are allowed to arrive after they
     *       could update a record that has already been replicated to
     *       the new node.  This type of arrival should be extremely
     *       rare but we must anyway ensure that no harm is done.
     */
    Uint16 copyNode;
    /**
     * Instance key for fast access.
     */
    Uint16 lqhInstanceKey;
    /**
     *       How many local checkpoints does the fragment contain
     */
    Uint16 srChkpnr;

    /**
     *       The number of fragment replicas that will execute the log
     *       records in this round of executing the fragment
     *       log.  Maximum four is possible.
     */
    Uint8 execSrNoReplicas;

    /**
     * 0 = undefined i.e fragStatus != ACTIVE_CREATION
     * 1 = yes
     * 2 = no
     */
    enum ActiveCreat {
      AC_NORMAL = 0,  // fragStatus != ACTIVE_CREATION
      AC_IGNORED = 1, // Operation that got ignored during NR
      AC_NR_COPY = 2  // Operation that got performed during NR
    };
    Uint8 m_copy_started_state; 

    /**
     *       This variable contains what type of replica this fragment
     *       is.  Two types are possible:  
     *       - Primary/Backup replica = 0
     *       - Stand-by replica = 1 
     *
     *       It is not possible to distinguish between primary and
     *       backup on a fragment.  
     *       This can only be done per transaction. 
     *       DIH can change from primary to backup without informing
     *       the various replicas about this change.
     */
    Uint8 fragCopy;
    /**
     *       This is the last fragment distribution key that we have
     *       heard of.
     */
    Uint8 fragDistributionKey;
    Uint8  srNoLognodes;
    /**
     *       Table type.
     */
    Uint8 tableType;
    /**
     * LCP_FRAG_ORD info for the c_queued_lcp_frag_ord queue.
     */
    enum LcpExecutionState
    {
      LCP_QUEUED = 0,
      LCP_EXECUTING = 1,
      LCP_EXECUTED = 2,
      LCP_EXECUTED_BY_CREATE_TABLE = 3
    };

    /* 
       Usage counters. Except for m_queuedScanCount, these only count 'user' 
       operations, i.e. those directly initiated from the ndbapi, and not
       'internal' operations, such as those used for LCPs.
     */
    struct UsageStat
    {
      // Number of key read operations.
      Uint64 m_readKeyReqCount;

      // Number of inserts.
      Uint64 m_insKeyReqCount;

      // Number of updates.
      Uint64 m_updKeyReqCount;
      /*
        Number of write operations, meaning 'update' if key exists, and 'insert'
        otherwise.
      */
      Uint64 m_writeKeyReqCount;

      // Number of deletes
      Uint64 m_delKeyReqCount;
 
      /*
        Number of key operations refused by the LDM due to either:
        - no matching key for update/delete.
        - key exists already for insert.
        - operation rejected by interpreted program.
      */
      Uint64 m_keyRefCount;

      // Number of attrinfo words in key operations.
      Uint64 m_keyReqAttrWords;

      // Number of keyinfo words in key operations.
      Uint64 m_keyReqKeyWords;

      // Total size of interpeter programs for key operations.
      Uint64 m_keyProgramWords;

      // Number of interpreter instructions executed for key operations.
      Uint64 m_keyInstructionCount;

      // Number of words returned to client due to key operations.
      Uint64 m_keyReqWordsReturned;

      // Number of fragment scans requested.
      Uint64 m_scanFragReqCount;

      /*
        The number of rows examined during scans. Some of these may have been
        rejected by the interpreted program (i.e. a pushed condition), and 
        thus not been returned to the client.
      */
      Uint64 m_scanRowsExamined;

      // Number of scan rows returned to the client.
      Uint64 m_scanRowsReturned;

      // Number of words returned to client due to scans.
      Uint64 m_scanWordsReturned;

      // Total size of interpeter programs for scans.
      Uint64 m_scanProgramWords;

      // Total size of scan bounds (for ordered index scans).
      Uint64 m_scanBoundWords;

      // Number of interpreter instructions executed for scans.
      Uint64 m_scanInstructionCount;

      // Total number of scans queued (including those from internal clients.
      Uint64 m_queuedScanCount;
      
      // Set all counters to zero.
      void init()
      {
        memset(this, 0, sizeof *this);
      }
    };
    Uint32 lcp_frag_ord_lcp_no;
    Uint32 lcp_frag_ord_lcp_id;

    /**
     * Fragment was was inserted into LCP fragment queue by a CREATE TABLE
     * statement. This variable is set to true only when this insertion
     * happens when no LCP is ongoing.
     */
    bool m_create_table_insert_lcp;
    /**
     * This variable is always set when inserted into LCP fragment queue by
     * a CREATE TABLE statement. It is cleared when a LCP_FRAG_ORD is received
     * for the fragment. Thus by checking this variable at completion of
     * fragment LCP we know whether to report LCP_FRAG_REP or not.
     */
    bool m_create_table_flag_lcp_frag_ord;

    LcpExecutionState lcp_frag_ord_state;
    UsageStat m_useStat;
    Uint8 m_copy_complete_flag;
    /**
     * To keep track of which fragment have started the
     * current local LCP we have a value of 0 or 1. If
     * current local LCP is 0 the fragment will have 0
     * to indicate it has been started and 1 indicating
     * that it hasn't started yet.
     * The value is initialised to 0 and the value of the
     * first local LCP is 1.
     */
    Uint8 m_local_lcp_instance_started;

    /**
     *        Last GCI for executing the fragment log in this phase.
     */
    UintR execSrLastGci[4];
    /**
     *       Start GCI for executing the fragment log in this phase.
     */
    UintR execSrStartGci[4];
    /**
     *       Requesting user pointer for executing the fragment log in
     *       this phase
     */
    UintR execSrUserptr[4];
    /**
     *       The LCP identifier of the LCP's. 
     *       =0 means that the LCP number has not been stored.
     *       The LCP identifier is supplied by DIH when starting the LCP.   
     */

    UintR srLastGci[4];
    UintR srStartGci[4];
    /**
     *       The EXEC_SR variables are used to keep track of which fragments  
     *       that are interested in being executed as part of executing the    
     *       fragment loop. 
     *       It is initialised for every phase of executing the 
     *       fragment log (the fragment log can be executed upto four times).  
     *                                                                         
     *       Each execution is capable of executing the log records on four    
     *       fragment replicas.                                                
     */
    /**
     *       Requesting block reference for executing the fragment log
     *       in this phase.
     */
    BlockReference execSrBlockref[4];
    Uint16 srLqhLognode[4];

    NdbMutex frag_mutex;
#ifdef DEBUG_FRAGMENT_LOCK
    Uint16 lock_line[LOCK_LINE_MASK + 1];
    Uint32 lock_line_index;
#endif
    struct NdbCondition frag_write_cond;
    struct NdbCondition frag_read_cond;
  };
  typedef Ptr64<Fragrecord> FragrecordPtr;
  typedef RecordPool64<RWPool64<Fragrecord> > Fragrecord_pool;
  typedef DLFifo64List<Fragrecord_pool> Fragrecord_fifo;
  RSS_OP_COUNTER(cnoOfAllocatedFragrec);
  RSS_OP_SNAPSHOT(cnoOfAllocatedFragrec);
  
  /* $$$$$$$$$$$$$$$$$$$$$$$$$$$$$$$$$$$$$$$$$$$$$$$$$$$$$$$$$$$$$$$$$$$$$$$ */
  /* $$$$$$$                GLOBAL CHECKPOINT RECORD                  $$$$$$ */
  /* $$$$$$$$$$$$$$$$$$$$$$$$$$$$$$$$$$$$$$$$$$$$$$$$$$$$$$$$$$$$$$$$$$$$$$$ */
  /**
   *       This record describes a global checkpoint that is
   *       completed.  It waits for all log records belonging to this
   *       global checkpoint to be saved on disk.
   */
  struct GcpRecord {
    /**
     *       The file number within each log part where the log was
     *       located when gcp_savereq was received. The last record 
     *       belonging to this global checkpoint is certainly before 
     *       this place in the log. We could come even closer but it 
     *       would cost performance and doesn't seem like a good 
     *       idea. This is simple and it works.
     */
    Uint16 gcpFilePtr[NDB_MAX_LOG_PARTS];
    /** 
     *       The page number within the file for each log part.
     */
    Uint16 gcpPageNo[NDB_MAX_LOG_PARTS];
    /**
     *       The word number within the last page that was written for
     *       each log part.
     */
    Uint16 gcpWordNo[NDB_MAX_LOG_PARTS];
    /**
     *       The identity of this global checkpoint.
     */
    UintR gcpId;
    /**
     *       The state of this global checkpoint, one for each log part.
     */
    Uint8 gcpLogPartState[NDB_MAX_LOG_PARTS];
    /**
     *       The sync state of this global checkpoint, one for each
     *       log part.
     */
    Uint8 gcpSyncReady[NDB_MAX_LOG_PARTS];
    /**
     *       User pointer of the sender of gcp_savereq (= master DIH).
     */
    UintR gcpUserptr;
    /**
     *       Block reference of the sender of gcp_savereq 
     *       (= master DIH).
     */
    BlockReference gcpBlockref;
  }; // Size 44 bytes
  typedef Ptr<GcpRecord> GcpRecordPtr;

  struct HostRecord {
    struct PackedWordsContainer lqh_pack[MAX_NDBMT_LQH_THREADS+1];
    struct PackedWordsContainer tc_pack[MAX_NDBMT_TC_THREADS+1];
    Uint8 inPackedList;
    Uint8 nodestatus;
  };
  typedef Ptr<HostRecord> HostRecordPtr;
  
  /* $$$$$$$$$$$$$$$$$$$$$$$$$$$$$$$$$$$$$$$$$$$$$$$$$$$$$$$$$$$$$$$$$$$$$$$ */
  /* $$$$$$               LOCAL CHECKPOINT SUPPORT RECORD            $$$$$$$ */
  /* $$$$$$$$$$$$$$$$$$$$$$$$$$$$$$$$$$$$$$$$$$$$$$$$$$$$$$$$$$$$$$$$$$$$$$$ */
  /**
   *      This record contains the information about an outstanding
   *      request to TUP or ACC. Used for both local checkpoints and
   *      system restart.
   */
  struct LcpLocRecord {
    enum LcpLocstate {
      IDLE = 0,
      WAIT_TUP_PREPLCP = 1,
      WAIT_LCPHOLDOP = 2,
      HOLDOP_READY = 3,
      ACC_WAIT_STARTED = 4,
      ACC_STARTED = 5,
      ACC_COMPLETED = 6,
      TUP_WAIT_STARTED = 7,
      TUP_STARTED = 8,
      TUP_COMPLETED = 9,
      SR_ACC_STARTED = 10,
      SR_TUP_STARTED = 11,
      SR_ACC_COMPLETED = 12,
      SR_TUP_COMPLETED = 13
    };
    LcpLocstate lcpLocstate;
    Uint32 lcpRef;
  }; // 28 bytes
  typedef Ptr<LcpLocRecord> LcpLocRecordPtr;

  /* $$$$$$$$$$$$$$$$$$$$$$$$$$$$$$$$$$$$$$$$$$$$$$$$$$$$$$$$$$$$$$$$$$$$$$$ */
  /* $$$$$$$              LOCAL CHECKPOINT RECORD                    $$$$$$$ */
  /* $$$$$$$$$$$$$$$$$$$$$$$$$$$$$$$$$$$$$$$$$$$$$$$$$$$$$$$$$$$$$$$$$$$$$$$ */
  /** 
   *       This record contains the information about a local
   *       checkpoint that is ongoing. This record is also used as a
   *       system restart record.
   */
  struct LcpRecord
  {
    enum LcpState {
      LCP_IDLE = 0,
      LCP_COMPLETED = 1,
      LCP_PREPARING = 2,
      LCP_PREPARED = 3,
      LCP_CHECKPOINTING = 4
    };
 
    LcpState lcpPrepareState;
    LcpState lcpRunState;
    bool firstFragmentFlag;
    bool lastFragmentFlag;

    /**
     * This variable is set to true when starting a new LCP AND
     * there are fragments inserted into the LCP queue already.
     * Those have been inserted by CREATE TABLE statements and
     * need to be executed fully before any other fragments have
     * their LCPs executed.
     */
    bool m_early_lcps_need_synch;

    /**
     * This is set to true when sending WAIT_LCP_IDLE_REQ and
     * cleared again when WAIT_LCP_IDLE_CONF is received. It ensures
     * that we don't start any new fragment LCPs while we are waiting
     * for the previous ones to be completed.
     */
    bool m_wait_early_lcp_synch;

    struct FragOrd {
      Uint64 fragPtrI;
      LcpFragOrd lcpFragOrd;
    };
    FragOrd currentPrepareFragment;
    FragOrd currentRunFragment;
    
    Uint32 m_outstanding;

    Uint64 m_no_of_records;
    Uint64 m_no_of_bytes;
  };
  typedef Ptr<LcpRecord> LcpRecordPtr;

  struct IOTracker
  {
    static constexpr Uint32 SAMPLE_TIME = 128;              // millis
    static constexpr Uint32 SLIDING_WINDOW_LEN = 1024;      // millis
    static constexpr Uint32 SLIDING_WINDOW_HISTORY_LEN = 8;

    void init(Uint32 partNo);
    Uint32 m_log_part_no;
    Uint32 m_current_time;

    /**
     * Keep sliding window of measurement
     */
    Uint32 m_save_pos; // current pos in array
    Uint32 m_save_written_bytes[SLIDING_WINDOW_HISTORY_LEN];
    Uint32 m_save_elapsed_millis[SLIDING_WINDOW_HISTORY_LEN];

    /**
     * Current sum of sliding window
     */
    Uint32 m_curr_elapsed_millis;
    Uint64 m_curr_written_bytes;

    /**
     * Currently outstanding bytes
     */
    Uint64 m_sum_outstanding_bytes;

    /**
     * How many times did we pass lag-threshold
     */
    Uint32 m_lag_cnt;

    /**
     * How many seconds of writes are we lagging
     */
    Uint32 m_lag_in_seconds;

    /**
     * bytes send during current sample
     */
    Uint64 m_sample_sent_bytes;

    /**
     * bytes completed during current sample
     */
    Uint64 m_sample_completed_bytes;

    /**
     * bytes completed since last report
     */
    Uint64 m_redo_written_bytes;

    int tick(Uint32 now, Uint32 maxlag, Uint32 maxlag_cnt);
    void send_io(Uint32 bytes);
    void complete_io(Uint32 bytes);
    Uint32 get_lag_cnt()
    {
      return m_lag_cnt;
    }
    Uint32 get_lag_in_seconds()
    {
      return m_lag_in_seconds;
    }
    Uint64 get_and_reset_redo_written_bytes()
    {
      Uint64 redo_written_bytes = m_redo_written_bytes;
      m_redo_written_bytes = 0;
      return redo_written_bytes;
    }
  };
  bool c_is_io_lag_reported;
  bool is_ldm_instance_io_lagging();
  Uint64 report_redo_written_bytes();

  /** 
   * RedoWorkStats
   *
   * Structure for tracking the work performed to recover
   * from redo
   */
  class RedoWorkStats
  {
  public:
    Uint64 m_pagesRead;
    
    Uint64 m_opsPrepared;
    Uint64 m_opsSkipped;
    Uint64 m_opsExecuted;
    Uint64 m_bytesExecuted;
    Uint32 m_gcisExecuted;

    RedoWorkStats()
      :m_pagesRead(0),
       m_opsSkipped(0),
       m_opsExecuted(0),
       m_bytesExecuted(0),
       m_gcisExecuted(0)
      {}
  };

  /**
   * LCPFragWatchdog
   *
   * Structure tracking state of LCP fragment watchdog.
   * This watchdog polls the state of the current LCP fragment
   * scan to ensure that forward progress is maintained at
   * a minimal rate.
   * It only continues running while this LQH instance 
   * thinks a fragment scan is ongoing
   */
  struct LCPFragWatchdog
  {
    static constexpr Uint32 PollingPeriodMillis = 1000; /* 10s */
    Uint32 WarnElapsedWithNoProgressMillis; /* LCP Warn, milliseconds */
    Uint32 MaxElapsedWithNoProgressMillis;  /* LCP Fail, milliseconds */

    SimulatedBlock* block;
    
    /* Should the watchdog be running? */
    bool scan_running;
    
    /* Is there an active thread? */
    bool thread_active;
    
    /* LCP position and state info from Backup block */
    LcpStatusConf::LcpState lcpState;
    Uint32 tableId;
    Uint32 fragId;
    Uint64 completionStatus;
    Uint32 lcpScannedPages;

    /* Total elapsed milliseconds with no LCP progress observed */ 
    Uint32 elapsedNoProgressMillis; /* milliseconds */
    NDB_TICKS lastChecked;          /* Last time LCP progress checked */

    /* Reinitialise the watchdog */
    void reset();

    /* Handle an LCP Status report */
    void handleLcpStatusRep(LcpStatusConf::LcpState repLcpState,
                            Uint32 repTableId,
                            Uint32 repFragId,
                            Uint64 repCompletionStatus,
                            Uint32 repLcpScannedPages);
  };
  
  LCPFragWatchdog c_lcpFragWatchdog;
    
    
  /***********************************************************
   * MODULE: Redo Page Cache
   *
   *   When running redo, current codes scan log until finding a commit
   *     record (for an operation). The commit record contains a back-pointer
   *     to a prepare-record.
   *
   *   If the prepare record is inside the 512k window that is being read
   *     from redo-log, the access is quick.
   *
   *   But it's not, then the following sequence is performed
   *     [file-open]?[page-read][execute-log-record][file-close]?[release-page]
   *
   *   For big (or long running) transactions this becomes very inefficient
   *
   *   The RedoPageCache changes this so that the pages that are not released
   *     in sequence above, but rather put into a LRU (using RedoBuffer)
   */

  /**
   * This is a "dummy" struct that is used when
   *  putting LogPageRecord-entries into lists/hashes
   */
  struct RedoCacheLogPageRecord
  {
    RedoCacheLogPageRecord() {}
    /**
     * NOTE: These numbers must match page-header definition
     */
    Uint32 header0[15];
    Uint32 m_page_no;
    Uint32 m_file_no;
    Uint32 header1[5];
    Uint32 m_part_no;
    Uint32 nextList;
    Uint32 nextHash;
    Uint32 prevList;
    Uint32 prevHash;
    Uint32 rest[8192-27];

    inline bool equal(const RedoCacheLogPageRecord & p) const {
      return
        (p.m_part_no == m_part_no) &&
        (p.m_page_no == m_page_no) &&
        (p.m_file_no == m_file_no);
    }

    inline Uint32 hashValue() const {
      return (m_part_no << 24) + (m_file_no << 16) + m_page_no;
    }
  };
  typedef ArrayPool<RedoCacheLogPageRecord> RedoCacheLogPageRecord_pool;
  typedef DLHashTable<RedoCacheLogPageRecord_pool> RedoCacheLogPageRecord_hash;
  typedef DLCFifoList<RedoCacheLogPageRecord_pool> RedoCacheLogPageRecord_fifo;

  /* $$$$$$$$$$$$$$$$$$$$$$$$$$$$$$$$$$$$$$$$$$$$$$$$$$$$$$$$$$$$$$$$$$$$$$$$ */
  /* $$$$$$$$$$$$$$$$$$$$$$$$$$$$$$$$$$$$$$$$$$$$$$$$$$$$$$$$$$$$$$$$$$$$$$$$ */
  /*                                                                          */
  /*       THE RECORDS THAT START BY LOG_ ARE A PART OF THE LOG MANAGER.      */
  /*       THESE RECORDS ARE USED TO HANDLE THE FRAGMENT LOG.                 */
  /*                                                                          */
  /* $$$$$$$$$$$$$$$$$$$$$$$$$$$$$$$$$$$$$$$$$$$$$$$$$$$$$$$$$$$$$$$$$$$$$$$$ */
  /* $$$$$$$$$$$$$$$$$$$$$$$$$$$$$$$$$$$$$$$$$$$$$$$$$$$$$$$$$$$$$$$$$$$$$$$$ */
  /* $$$$$$$$$$$$$$$$$$$$$$$$$$$$$$$$$$$$$$$$$$$$$$$$$$$$$$$$$$$$$$$$$$$$$$$$ */
  /* $$$$$$$                       LOG RECORD                         $$$$$$$ */
  /*                                                                          */
  /* $$$$$$$$$$$$$$$$$$$$$$$$$$$$$$$$$$$$$$$$$$$$$$$$$$$$$$$$$$$$$$$$$$$$$$$$ */
  /*       THIS RECORD IS ALIGNED TO BE 256 BYTES.                            */
  /* $$$$$$$$$$$$$$$$$$$$$$$$$$$$$$$$$$$$$$$$$$$$$$$$$$$$$$$$$$$$$$$$$$$$$$$$ */
  /**       
   *       This record describes the current state of a log. 
   *       A log consists of a number of log files. 
   *       These log files are described by the log file record.
   *
   *       There will be 4 sets of log files. 
   *       Different tables will use different log files dependent 
   *       on the table id. 
   *       This  ensures that more than one outstanding request can 
   *       be sent to the file system.
   *       The log file to use is found by performing a very simple hash
   *       function.
   */
  struct TcConnectionrec;

  struct LogPartRecord {
    enum LogPartState {
      IDLE = 0,                       ///< Nothing happens at the moment
      ACTIVE = 1,                     ///< An operation is active logging 
      SR_FIRST_PHASE = 2,             ///< Finding the end of the log and 
                                      ///< the information about global 
                                      ///< checkpoints in the log is ongoing.
      SR_FIRST_PHASE_COMPLETED = 3,   ///< First phase completed
      SR_THIRD_PHASE_STARTED = 4,     ///< Executing fragment log is in 3rd ph
      SR_THIRD_PHASE_COMPLETED = 5,
      SR_FOURTH_PHASE_STARTED = 6,    ///< Finding the log tail and head 
                                      ///< is the fourth phase.
      SR_FOURTH_PHASE_COMPLETED = 7
    };
    enum WaitWriteGciLog {
      WWGL_TRUE = 0,
      WWGL_FALSE = 1
    };
    enum LogExecState {
      LES_IDLE = 0,
      LES_SEARCH_STOP = 1,
      LES_SEARCH_START = 2,
      LES_EXEC_LOG = 3,
      LES_EXEC_LOG_NEW_MBYTE = 4,
      LES_EXEC_LOG_NEW_FILE = 5,
      LES_EXEC_LOGREC_FROM_FILE = 6,
      LES_EXEC_LOG_COMPLETED = 7,
      LES_WAIT_READ_EXEC_SR_NEW_MBYTE = 8,
      LES_WAIT_READ_EXEC_SR = 9,
      LES_EXEC_LOG_INVALIDATE = 10
    };

    NdbMutex m_log_part_mutex;

    /**
     * IO tracker...
     */
    struct IOTracker m_io_tracker;
 
    RedoWorkStats m_redoWorkStats;

    Uint64 m_total_written_words;
    Uint64 m_last_total_written_words;

    /**
     * Keep track of number of words that will eventually have to
     * be written to the REDO log as COMMIT log messages and
     * ABORT log messages. This ensures that we won't run out
     * of REDO log in COMMIT and ABORT processing.
     */
    Uint64 m_committed_words;

    /**
     *       Is a CONTINUEB(ZLOG_LQHKEYREQ) signal sent and
     *       outstanding. We do not want several instances of this
     *       signal out in the air since that would create multiple
     *       writers of the list.
     */
    UintR LogLqhKeyReqSent;
    /**
     *       Contains the current log file where log records are
     *       written.  During system restart it is used to indicate the
     *       last log file.
     */
    UintR currentLogfile;
    /**
     *       The log file used to execute log records from far behind.
     */
    UintR execSrExecLogFile;
    /**
     *       The currently executing prepare record starts in this log
     *       page. This variable is used to enable that a log record is
     *       executed multiple times in execution of the log.
     */
    UintR execSrLogPage;
    /**
     *       This variable keeps track of the lfo record where the
     *       pages that were read from disk when an operations log
     *       record were not found in the main memory buffer for log
     *       pages.
     */
    UintR execSrLfoRec;
    /**
     *       The starting page number when reading log from far behind.
     */
    UintR execSrStartPageNo;
    /**
     *       The last page number when reading log from far behind.
     */
    UintR execSrStopPageNo;
    /**
     *       Contains a reference to the first log file, file number 0.
     */
    UintR firstLogfile;
    /**
     *       The first reference to a set of 8 pages. These are used
     *       during execution of the log to keep track of which pages
     *       are in memory and which are not.
     */
    UintR firstPageRef;
    /**
     *       This variable contains the global checkpoint record
     *       waiting for disk writes to complete.
     */
    UintR gcprec;
    /**
     *       The last reference to a set of 8 pages.  These are used
     *       during execution of the log to keep track of which pages
     *       are in memory and which are not.
     */
    UintR lastPageRef;

    Uint32 logPageCount;
    Uint32 firstFreeLogPage;
    Uint32 noOfFreeLogPages;
    Uint32 firstFreeLfo;
    Uint32 firstFreeLogFile;

    struct OperationQueue
    {
      void init() { firstElement = lastElement = nullptr;}
      bool isEmpty() const { return firstElement == nullptr; }
      TcConnectionrec *firstElement;
      TcConnectionrec *lastElement;
    };

    /**
     * Booked REDO log buffer space by operations sent to other
     * LDM instances. Tracking this ensures that we can guarantee
     * that those signals can always succeed in finding buffer
     * space for their REDO log writes.
     *
     * Measured in words.
     */
    Uint64 m_booked_redo_log_space;

    /**
     * operations queued waiting on REDO to prepare
     */
    struct OperationQueue m_log_prepare_queue;

    /**
     * operations queued waiting on REDO to commit/abort
     */
    struct OperationQueue m_log_complete_queue;

    /**
     *       This variable contains the oldest operation in this log
     *       part which have not been committed yet.
     */
    TcConnectionrec *firstLogTcrec;
    /**
     *       This variable contains the newest operation in this log
     *       part which have not been committed yet.
     */
    TcConnectionrec *lastLogTcrec;
    /**
     *       This variable indicates which was the last mbyte that was
     *       written before the system crashed.  Discovered during
     *       system restart.
     */
    UintR lastLogfile;
    /**
     *       This variable is used to keep track of the state during
     *       the third phase of the system restart, i.e. when
     *       LogPartRecord::logPartState == 
     *       LogPartRecord::SR_THIRD_PHASE_STARTED.
     */
    LogExecState logExecState;
    /**
     *       This variable contains the lap number of this log part.
     */
    UintR logLap;
    /**
     *       This variable contains the place to stop executing the log
     *       in this phase.
     */
    UintR logLastGci;
    /**
     *       This variable contains the place to start executing the
     *       log in this phase.
     */
    UintR logStartGci;
    /**
     *       The latest GCI completed in this log part.
     */
    UintR logPartNewestCompletedGCI;
    /**
     *       The current state of this log part.                               
     */
    LogPartState logPartState;

    /**
     * does current log-part have tail-problem (i.e 410)
     */
    enum {
      P_TAIL_PROBLEM        = 0x1,// 410
      P_REDO_IO_PROBLEM     = 0x2,// 1234
      P_FILE_CHANGE_PROBLEM = 0x4 // 1220
    };
    Uint32 m_log_problems;

    /**
     *       A timer that is set every time a log page is sent to disk.
     *       Ensures that log pages are not kept in main memory for
     *       more than a certain time.
     */
    UintR logPartTimer;
    /**
     *       The current timer which is set by the periodic signal
     *       received by LQH
     */
    UintR logTimer;
    /** 
     *       Contains the number of the log tail file and the mbyte
     *       reference within that file.  This information ensures that
     *       the tail is not overwritten when writing new log records.
     */
    UintR logTailFileNo;
    /**
     *       The TcConnectionrec used during execution of this log part.
     */
    UintR logTcConrec;
    /**
     *       The number of pages that currently resides in the main
     *       memory buffer.  It does not refer pages that are currently
     *       read from the log files.  Only to pages already read
     *       from the log file.
     */
    UintR mmBufferSize;
    /**
     *       Contains the current number of log files in this log part. 
     */
    UintR noLogFiles;
    /**
     *       This variable is used only during execution of a log
     *       record.  It keeps track of in which page record a log
     *       record was started.  It is used then to deduce which
     *       pages that are dirty after that the log records on the
     *       page have been executed.
     *
     *       It is also used to find out where to write the invalidate
     *       command when that is needed.
     */
    UintR prevLogpage;
    union {
      /**
       *       The number of files remaining to gather GCI information
       *       for during system restart.  Only used if number of files
       *       is larger than 60.
       */
      UintR srRemainingFiles;

      /**
       *       The index of the file which we should start loading redo
       *       meta information from after the 'FRONTPAGE' file has been
       *       closed.
       */
      UintR srLastFileIndex;
    };
    /**
     *       The log file where to start executing the log during
     *       system restart.
     */
    UintR startLogfile;
    /**
     *       The last log file in which to execute the log during system 
     *       restart.                    
     */
    UintR stopLogfile;
    /**
     * Number of fragments to execute in a REDO log phase by this log part.
     */
    Uint32 m_noFragmentsExecSr;
    /**
     *       This variable keeps track of when we want to write a complete 
     *       gci log record but have been blocked by an ongoing log operation.
     */
    WaitWriteGciLog waitWriteGciLog;
    /**
     *       The currently executing prepare record starts in this index 
     *       in the log page.            
     */
    Uint16 execSrLogPageIndex;
    /**
     *       Which of the four exec_sr's in the fragment is currently executing
     */
    Uint16 execSrExecuteIndex;
    /**
     *       The number of pages executed in the current mbyte. 
     */
    Uint16 execSrPagesExecuted;
    /**
     *       The number of pages read from disk that have arrived and are 
     *       currently awaiting execution of the log.
     */
    Uint16 execSrPagesRead;
    /**
     *       The number of pages read from disk and currently not arrived 
     *       to the block.             
     */
    Uint16 execSrPagesReading;
    /**
     *       This variable refers to the new header file where we will 
     *       start writing the log after a system restart have been completed.
     */
    Uint16 headFileNo;
    /**
     *       This variable refers to the page number within the header file.
     */
    Uint16 headPageNo;
    /**
     *       This variable refers to the index within the new header
     *       page.
     */
    Uint16 headPageIndex;
    /**
     *       This variables indicates which was the last mbyte in the last 
     *       logfile before a system crash. Discovered during system restart.
     */
    Uint16 lastMbyte;
    /**
     *       This variable is used only during execution of a log
     *       record. It keeps track of in which file page a log
     *       record was started.  It is used if it is needed to write a
     *       dirty page to disk during log execution (this happens when
     *       commit records are invalidated).
     */
    Uint16 prevFilepage;
    /**
     *       This is used to save where we were in the execution of log
     *       records when we find a commit record that needs to be
     *       executed.
     *
     *       This variable is also used to remember the index where the
     *       log type was in the log record. It is only used in this
     *       role when finding a commit record that needs to be
     *       invalidated.
     */
    Uint16 savePageIndex;
    Uint16 logTailMbyte;
    /**
     *       The mbyte within the starting log file where to start 
     *       executing the log.                
     */
    Uint16 startMbyte;
    /**
     *       The last mbyte in which to execute the log during system
     *       restart.
     */
    Uint16 stopMbyte;
   /**
     *       This variable refers to the file where invalidation is
     *       occurring during system/node restart.
     */
    Uint16 invalidateFileNo;
    /**
     *       This variable refers to the page where invalidation is
     *       occurring during system/node restart.
     */
    Uint16 invalidatePageNo;
    /**
     *       For MT LQH the log part (0-3).
     */
    Uint16 logPartNo;

    /**
     * Keep track of the first invalid log page found in our search. This
     * enables us to print information about irregular writes of log pages
     * at the end of the REDO log.
     */
    Uint16 endInvalidMByteSearch;
    Uint16 firstInvalidateFileNo;
    Uint16 firstInvalidatePageNo;
    bool firstInvalidatePageFound;
    /**
     * These variables are used to quickly find the i-value of the
     * record, the block reference of the owner of the log part and
     * the pointer to the Dblqh block object owning the log part.
     * These are very useful when writing into the log part from an
     * LQH not owning the log part.
     *
     * We place it at the end of the log part record since these are
     * read-only variables after the initialisation of the log part
     * record.
     */
    LogPageRecord *logPageRecord;
    Uint32 logPageFileSize;
    Uint32 ptrI;
    BlockReference myRef;
    Dblqh *my_block;

    struct RedoPageCache
    {
      RedoPageCache() : m_hash(m_pool),
                        m_lru(m_pool),
                        m_hits(0),
                        m_multi_page(0),
                        m_multi_miss(0),
                        m_first_page(0)
      {}
      RedoCacheLogPageRecord_hash m_hash;
      RedoCacheLogPageRecord_fifo m_lru;
      RedoCacheLogPageRecord_pool m_pool;
      Uint32 m_hits;
      Uint32 m_multi_page;
      Uint32 m_multi_miss;
      Uint32 m_first_page;
    } m_redo_page_cache;

  }; // Size 164 Bytes
  typedef Ptr<LogPartRecord> LogPartRecordPtr;

  void check_cache_page_ptr_i(LogPartRecord *logPartPtrP, Uint32 cachePagePtrI)
  {
    ndbrequire(cachePagePtrI < logPartPtrP->logPageCount);
  }
  void check_log_page_ptr_i(LogPartRecord *logPartPtrP, Uint32 logPagePtrI)
  {
    LogPartRecord::RedoPageCache *cache = &logPartPtrP->m_redo_page_cache;
    ndbrequire(logPagePtrI >= cache->m_first_page &&
               logPagePtrI < (cache->m_first_page + logPartPtrP->logPageCount));
  }
  Uint32 get_cache_i_val(LogPartRecord *logPartPtrP, Uint32 logPagePtrI)
  {
    check_log_page_ptr_i(logPartPtrP, logPagePtrI);
    return (logPagePtrI - logPartPtrP->m_redo_page_cache.m_first_page);
  }
  Uint32 get_cache_real_page_ptr_i(LogPartRecord *logPartPtrP,
                                   Uint32 cachePagePtrI)
  {
    check_cache_page_ptr_i(logPartPtrP, cachePagePtrI);
    return (logPartPtrP->m_redo_page_cache.m_first_page + cachePagePtrI);
  }
  /* $$$$$$$$$$$$$$$$$$$$$$$$$$$$$$$$$$$$$$$$$$$$$$$$$$$$$$$$$$$$$$$$$$$$$$$$ */
  /* $$$$$$$                      LOG FILE RECORD                     $$$$$$$ */
  /* $$$$$$$$$$$$$$$$$$$$$$$$$$$$$$$$$$$$$$$$$$$$$$$$$$$$$$$$$$$$$$$$$$$$$$$$ */
  /*       THIS RECORD IS ALIGNED TO BE 288 (256 + 32) BYTES.                 */
  /* $$$$$$$$$$$$$$$$$$$$$$$$$$$$$$$$$$$$$$$$$$$$$$$$$$$$$$$$$$$$$$$$$$$$$$$$ */
  /**
   *              This record contains information about a log file.          
   *              A log file contains log records from several tables and     
   *              fragments of a table. LQH can contain more than             
   *              one log file to ensure faster log processing.               
   *                                                                          
   *              The number of pages to write to disk at a time is           
   *              configurable.                                               
   */
  struct LogFileRecord {
    LogFileRecord() {}

    enum FileChangeState {
      NOT_ONGOING = 0,
      BOTH_WRITES_ONGOING = 1,
      LAST_WRITE_ONGOING = 2,
      FIRST_WRITE_ONGOING = 3,
      WRITE_PAGE_ZERO_ONGOING = 4,
      WAIT_FOR_OPEN_NEXT_FILE = 5,
      LAST_FILEWRITE_WAITS = 6,
      FIRST_FILEWRITE_WAITS = 7
    };  
    enum LogFileStatus {
      LFS_IDLE = 0,                     ///< Log file record not in use
      CLOSED = 1,                       ///< Log file closed
      OPENING_INIT = 2,
      OPEN_SR_FRONTPAGE = 3,            ///< Log file opened as part of system
                                        ///< restart.  Open file 0 to find  
                                        ///< the front page of the log part.
      OPEN_SR_LAST_FILE = 4,            ///< Open last log file that was written
                                        ///< before the system restart.  
      OPEN_SR_NEXT_FILE = 5,            ///< Open a log file which is 16 files 
                                        ///< backwards to find the next    
                                        ///< information about GCPs.
      OPEN_EXEC_SR_START = 6,           ///< Log file opened as part of 
                                        ///< executing 
                                        ///< log during system restart. 
      OPEN_EXEC_SR_NEW_MBYTE = 7,
      OPEN_SR_FOURTH_PHASE = 8,
      OPEN_SR_FOURTH_NEXT = 9,
      OPEN_SR_FOURTH_ZERO = 10,
      OPENING_WRITE_LOG = 11,           ///< Log file opened as part of writing 
                                        ///< log during normal operation. 
      OPEN_EXEC_LOG = 12,
      CLOSING_INIT = 13,
      CLOSING_SR = 14,                  ///< Log file closed as part of system 
                                        ///< restart.  Currently trying to  
                                        ///< find where to start executing the 
                                        ///< log
      CLOSING_EXEC_SR = 15,             ///< Log file closed as part of 
                                        ///< executing log during system restart
      CLOSING_EXEC_SR_COMPLETED = 16,
      CLOSING_WRITE_LOG = 17,           ///< Log file closed as part of writing 
                                        ///< log during normal operation. 
      CLOSING_EXEC_LOG = 18,
      OPEN_INIT = 19,
      OPEN = 20,                         ///< Log file open
      OPEN_SR_READ_INVALIDATE_PAGES = 21,
      CLOSE_SR_READ_INVALIDATE_PAGES = 22,
      OPEN_SR_WRITE_INVALIDATE_PAGES = 23,
      CLOSE_SR_WRITE_INVALIDATE_PAGES = 24,
      OPEN_SR_READ_INVALIDATE_SEARCH_FILES = 25,
      CLOSE_SR_READ_INVALIDATE_SEARCH_FILES = 26,
      CLOSE_SR_READ_INVALIDATE_SEARCH_LAST_FILE = 27
#ifndef NO_REDO_OPEN_FILE_CACHE
      ,OPEN_EXEC_LOG_CACHED = 28
      ,CLOSING_EXEC_LOG_CACHED = 29
#endif
      ,CLOSING_SR_FRONTPAGE = 30
    };
    
    /**
     *       When a new mbyte is started in the log we have to find out
     *       how far back in the log we still have prepared operations
     *       which have been neither committed or aborted.  This variable
     *       keeps track of this value for each of the mbytes in this
     *       log file.  This is used in writing down these values in the
     *       header of each log file.  That information is used during
     *       system restart to find the tail of the log.  
     */
    UintR *logLastPrepRef;
    /**
     *       The max global checkpoint completed before the mbyte in the
     *       log file was started.  One variable per mbyte.  
     */
    UintR *logMaxGciCompleted;
    /**
     *       The max global checkpoint started before the mbyte in the log
     *       file was started.  One variable per mbyte.
     */
    UintR *logMaxGciStarted;
    /**
     *       This variable contains the file name as needed by the file 
     *       system when opening the file.
     */
    UintR fileName[4];
    /**
     *       This variable has a reference to the log page which is 
     *       currently in use by the log.     
     */
    UintR currentLogpage;
    /**
     *       The number of the current mbyte in the log file.
     */
    UintR currentMbyte;
    /**
     *       This variable is used when changing files.  It is to find
     *       out when both the last write in the previous file and the
     *       first write in this file has been completed.  After these
     *       writes have completed the variable keeps track of when the
     *       write to page zero in file zero is completed.  
     */
    FileChangeState fileChangeState;
    /**
     *       The number of the file within this log part.
     */
    UintR fileNo;
    /**
     *       This variable shows where to read/write the next pages into
     *       the log.  Used when writing the log during normal operation
     *       and when reading the log during system restart.  It
     *       specifies the page position where each page is 8 kbyte.
     */
    UintR filePosition;
    /**
     *       This contains the file pointer needed by the file system
     *       when reading/writing/closing and synching.  
     */
    UintR fileRef;
    /**
     *       The head of the pages waiting for shipment to disk. 
     *       They are filled with log info. 
     */
    UintR firstFilledPage;
    /**
     *       A list of active read/write operations on the log file.
     *       Operations are always put in last and the first should
     *       always complete first.  
     */
    UintR firstLfo;
    UintR lastLfo;
    /**
     *       The tail of the pages waiting for shipment to disk. 
     *       They are filled with log info.
     */
    UintR lastFilledPage;
    /**
     *       This variable keeps track of the last written page in the
     *       file while writing page zero in file zero when changing log
     *       file.  
     */
    UintR lastPageWritten;
    /**
     *       This variable keeps track of the last written word in the
     *       last page written in the file while writing page zero in
     *       file zero when changing log file.  
     */
    UintR lastWordWritten;
    /**
     *       This variable contains the last word written in the last page.
     */
    LogFileStatus logFileStatus;
    /**
     *       A reference to page zero in this file. 
     *       This page is written before the file is closed.  
     */
    UintR logPageZero;
    /**
     *       This variable contains a reference to the record describing 
     *       this log part.   One of four records (0,1,2 or 3).
     */
    UintR logPartRec;
    /**
     *       Next free log file record or next log file in this log.
     */
    UintR nextLogFile;
    /**
     *       The previous log file.
     */
    UintR prevLogFile;
    /**
     *       The number of remaining words in this mbyte of the log file.
     */
    UintR remainingWordsInMbyte;
    /**
     *       The current file page within the current log file. This is
     *       a reference within the file and not a reference to a log
     *       page record.  It is used to deduce where log records are
     *       written.  Particularly completed gcp records and prepare log
     *       records.  
     */
    Uint16 currentFilepage;
    /**
     *       The number of pages in the list referenced by 
     *       LOG_PAGE_BUFFER.
     */
    Uint16 noLogpagesInBuffer;

#ifndef NO_REDO_OPEN_FILE_CACHE
    Uint32 nextList;
    Uint32 prevList;
#endif
  }; // Size 288 bytes
  typedef Ptr<LogFileRecord> LogFileRecordPtr;
  typedef ArrayPool<LogFileRecord> LogFileRecord_pool;
  typedef DLCFifoList<LogFileRecord_pool> LogFileRecord_fifo;

  /* $$$$$$$$$$$$$$$$$$$$$$$$$$$$$$$$$$$$$$$$$$$$$$$$$$$$$$$$$$$$$$$$$$$$$$$$ */
  /* $$$$$$$                      LOG OPERATION RECORD                $$$$$$$ */
  /* $$$$$$$$$$$$$$$$$$$$$$$$$$$$$$$$$$$$$$$$$$$$$$$$$$$$$$$$$$$$$$$$$$$$$$$$ */
  /**
   * This record contains a currently active file operation
   * that has started by the log module.
   */
  struct LogFileOperationRecord {
    enum LfoState {
      IDLE = 0,                         ///< Operation is not used at the moment
      INIT_WRITE_AT_END = 1,            ///< Write in file so that it grows to 
                                        ///< 16 Mbyte
      INIT_FIRST_PAGE = 2,              ///< Initialise the first page in a file
      WRITE_GCI_ZERO = 3,
      WRITE_INIT_MBYTE = 4,
      WRITE_DIRTY = 5,
      READ_SR_FRONTPAGE = 6,            ///< Read page zero in file zero during 
                                        ///< system restart               
      READ_SR_LAST_FILE = 7,            ///< Read page zero in last file open 
                                        ///< before system crash            
      READ_SR_NEXT_FILE = 8,            ///< Read 60 files backwards to find 
                                        ///< further information GCPs in page
                                        ///< zero
      READ_SR_LAST_MBYTE = 9,
      READ_EXEC_SR = 10,
      READ_EXEC_LOG = 11,
      READ_SR_FOURTH_PHASE = 12,
      READ_SR_FOURTH_ZERO = 13,
      FIRST_PAGE_WRITE_IN_LOGFILE = 14,
      LAST_WRITE_IN_FILE = 15,
      WRITE_PAGE_ZERO = 16,
      ACTIVE_WRITE_LOG = 17,             ///< A write operation during 
                                        ///< writing of log
      READ_SR_INVALIDATE_PAGES = 18,
      WRITE_SR_INVALIDATE_PAGES = 19,
      WRITE_SR_INVALIDATE_PAGES_UPDATE_PAGE0 = 20
      ,READ_SR_INVALIDATE_SEARCH_FILES = 21
    };
    /**
     * We have to remember the log pages read. 
     * Otherwise we cannot build the linked list after the pages have 
     * arrived to main memory.
     *
     * readExecSr sends 8 pages that need to be remembered in logPageArray.
     * readExecLog supports sending up to 9 pages.
     */
    static constexpr unsigned LOG_PAGE_ARRAY_SIZE = 9;
    UintR logPageArray[LOG_PAGE_ARRAY_SIZE];
    /**
     * A list of the pages that are part of this active operation.
     */
    UintR firstLfoPage;
    /**
     * A timer to ensure that records are not lost.
     */
    UintR lfoTimer;
    /**
     * The word number of the last written word in the last during
     * a file write.  
     */
    UintR lfoWordWritten;
    /**
     * This variable contains the state of the log file operation.     
     */
    LfoState lfoState;
    /**
     * The log file that the file operation affects.
     */
    UintR logFileRec;

    /* Log part record this Log file operation record belongs to */
    Uint32 logPartPtrI;

    /**
     * The log file operations on a file are kept in a linked list.
     */
    UintR nextLfo;
    /**
     * The page number of the first read/written page during a file 
     * read/write.                
     */
    Uint16 lfoPageNo;
    /**
     * The number of pages written or read during an operation to
     * the log file.                
     */
    Uint16 noPagesRw;
  }; // 92 bytes
  typedef Ptr<LogFileOperationRecord> LogFileOperationRecordPtr;
  
  /* $$$$$$$$$$$$$$$$$$$$$$$$$$$$$$$$$$$$$$$$$$$$$$$$$$$$$$$$$$$$$$$$$$$$$$$$ */
  /* $$$$$$$                      LOG PAGE RECORD                     $$$$$$$ */
  /* $$$$$$$$$$$$$$$$$$$$$$$$$$$$$$$$$$$$$$$$$$$$$$$$$$$$$$$$$$$$$$$$$$$$$$$$ */
  /**
   *    These are the 8 k pages used to store log records before storing
   *    them in the file system. 
   *    Since 64 kbyte is sent to disk at a time it is necessary to have   
   *    at least 4*64 kbytes of log pages. 
   *    To handle multiple outstanding requests we need some additional pages. 
   *    Thus we allocate 1 mbyte to ensure that we do not get problems with 
   *    insufficient number of pages.
   */
  struct LogPageRecord {
    /**
     * This variable contains the pages that are sent to disk. 
     *
     * All pages contain a header of 12 words:
     * - WORD 0:  CHECKSUM             Calculated before storing on disk and 
     *                                 checked when read from disk.
     * - WORD 1:  LAP                  How many wraparounds have the log 
     *                                 experienced since initial start of the
     *                                 system.
     * - WORD 2:  MAX_GCI_COMPLETED    Which is the maximum gci which have 
     *                                 completed before this page. This 
     *                                 gci will not be found in this    
     *                                 page and hereafter in the log.
     * - WORD 3:  MAX_GCI_STARTED      The maximum gci which have started 
     *                                 before this page.    
     * - WORD 4:  NEXT_PAGE            Pointer to the next page. 
     *                                 Only used in main memory      
     * - WORD 5:  PREVIOUS_PAGE        Pointer to the previous page. 
     *                                 Currently not used.       
     * - WORD 6:  VERSION              NDB version that wrote the page.
     * - WORD 7:  NO_LOG_FILES         Number of log files in this log part.
     * - WORD 8:  CURRENT PAGE INDEX   This keeps track of where we are in the 
     *                                 page.   
     *                                 This is only used when pages is in 
     *                                 memory.
     * - WORD 9:  OLD PREPARE FILE NO  This keeps track of the oldest prepare 
     *                                 operation still alive (not committed 
     *                                 or aborted) when this mbyte started.
     * - WORD 10: OLD PREPARE PAGE REF File page reference within this file 
     *                                 number.    
     *                                 Page no + Page index.
     *                                 If no prepare was alive then these 
     *                                 values points this mbyte.
     * - WORD 11: DIRTY FLAG            = 0 means not dirty and 
     *                                  = 1 means the page is dirty.    
     *                                 Is used when executing log when 
     *                                 a need to write invalid commit 
     *                                 records arise.
     *
     * The remaining 2036 words are used for log information, i.e.
     * log records.
     *
     * A log record on this page has the following layout:
     * - WORD 0: LOG RECORD TYPE                           
     *     The following types are supported:
     *     - PREPARE OPERATION       An operation not yet committed.
     *     - NEW PREPARE OPERATION   A prepared operation already 
     *                               logged is inserted 
     *                               into the log again so that the
     *                               log tail can be advanced. 
     *                               This can happen when a transaction is 
     *                               committed for a long time.     
     *     - ABORT TRANSACTION       A previously prepared transaction 
     *                               was aborted.  
     *     - COMMIT TRANSACTION      A previously prepared transaction 
     *                               was committed.
     *     - INVALID COMMIT          A previous commit record was 
     *                               invalidated by a   
     *                               subsequent system restart.
     *                               A log record must be invalidated
     *                               in a system restart if it belongs
     *                               to a global checkpoint id which
     *                               is not included in the system
     *                               restart.
     *                               Otherwise it will be included in
     *                               a subsequent system restart since
     *                               it will then most likely belong
     *                               to a global checkpoint id which
     *                               is part of that system
     *                               restart.  
     *                               This is not a correct behaviour
     *                               since this operation is lost in a
     *                               system restart and should not
     *                               reappear at a later system
     *                               restart.
     *     - COMPLETED GCI           A GCI has now been completed.
     *     - FRAGMENT SPLIT          A fragment has been split 
     *                               (not implemented yet)
     *     - FILE DESCRIPTOR         This is always the first log record 
     *                               in a file.
     *                               It is always placed on page 0 after 
     *                               the header.
     *                               It is written when the file is 
     *                               opened and when the file is closed.
     *     - NEXT LOG RECORD         This log record only records where 
     *                               the next log record starts.
     *     - NEXT MBYTE RECORD       This log record specifies that there 
     *                               are no more log records in this mbyte.
     *
     *
     * A FILE DESCRIPTOR log record continues as follows:
     * - WORD 1: NO_LOG_DESCRIPTORS  This defines the number of 
     *                               descriptors of log files that
     *                               will follow hereafter (max 32).
     *                               the log descriptor will describe
     *                               information about
     *                               max_gci_completed,
     *                               max_gci_started and log_lap at
     *                               every 1 mbyte of the log file
     *                               since a log file is 16 mbyte
     *                               always, i need 16 entries in the
     *                               array with max_gci_completed,
     *                               max_gci_started and log_lap. thus
     *                               32 entries per log file
     *                               descriptor (max 32*48 = 1536,
     *                               always fits in page 0).
     * - WORD 2: LAST LOG FILE       The number of the log file currently 
     *                               open.  This is only valid in file 0.
     * - WORD 3 - WORD 18:           MAX_GCI_COMPLETED for every 1 mbyte 
     *                               in this log file.
     * - WORD 19 - WORD 34:          MAX_GCI_STARTED for every 1 mbyte 
     *                               in this log file.
     *
     * Then it continues for NO_LOG_DESCRIPTORS until all subsequent 
     * log files (max 32) have been properly described.
     *
     *
     * A PREPARE OPERATION log record continues as follows:
     * - WORD 1: LOG RECORD SIZE
     * - WORD 2: HASH VALUE                   
     * - WORD 3: SCHEMA VERSION 
     * - WORD 4: OPERATION TYPE
     *            = 0 READ,
     *            = 1 UPDATE,
     *            = 2 INSERT,
     *            = 3 DELETE
     * - WORD 5: NUMBER OF WORDS IN ATTRINFO PART
     * - WORD 6: KEY LENGTH IN WORDS
     * - WORD 7 - (WORD 7 + KEY_LENGTH - 1)                 The tuple key
     * - (WORD 7 + KEY_LENGTH) - 
     *   (WORD 7 + KEY_LENGTH + ATTRINFO_LENGTH - 1)        The attrinfo
     *                                                                  
     * A log record can be spread in several pages in some cases.
     * The next log record always starts immediately after this log record.
     * A log record does however never traverse a 1 mbyte boundary. 
     * This is used to ensure that we can always come back if something 
     * strange occurs in the log file.
     * To ensure this we also have log records which only records 
     * the next log record.
     *
     *
     * A COMMIT TRANSACTION log record continues as follows:
     * - WORD 1: TRANSACTION ID PART 1
     * - WORD 2: TRANSACTION ID PART 2
     * - WORD 3: FRAGMENT ID OF THE OPERATION
     * - WORD 4: TABLE ID OF THE OPERATION
     * - WORD 5: THE FILE NUMBER OF THE PREPARE RECORD
     * - WORD 6: THE STARTING PAGE NUMBER OF THE PREPARE RECORD
     * - WORD 7: THE STARTING PAGE INDEX OF THE PREPARE RECORD
     * - WORD 8: THE STOP PAGE NUMBER OF THE PREPARE RECORD
     * - WORD 9: GLOBAL CHECKPOINT OF THE TRANSACTION
     *
     *
     * An ABORT TRANSACTION log record continues as follows:
     * - WORD 1: TRANSACTION ID PART 1
     * - WORD 2: TRANSACTION ID PART 2 
     *
     * 
     * A COMPLETED CGI log record continues as follows:
     * - WORD 1: THE COMPLETED GCI                                 
     *
     *
     * A NEXT LOG RECORD log record continues as follows:
     * - There is no more information needed. 
     *   The next log record will always refer to the start of the next page.
     *
     * A NEXT MBYTE RECORD log record continues as follows:
     * - There is no more information needed. 
     *   The next mbyte will always refer to the start of the next mbyte.
     */
    UintR logPageWord[8192]; // Size 32 kbytes
  };  
  typedef Ptr<LogPageRecord> LogPageRecordPtr;

  struct PageRefRecord {
    UintR pageRef[8];
    UintR prNext;
    UintR prPrev;
    Uint16 prFileNo;
    Uint16 prPageNo;
  }; // size 44 bytes
  typedef Ptr<PageRefRecord> PageRefRecordPtr;

  struct Tablerec {
    enum TableStatus {
      TABLE_DEFINED = 0,
      NOT_DEFINED = 1,
      ADD_TABLE_ONGOING = 2,
      PREP_DROP_TABLE_DONE = 3,
      DROP_TABLE_WAIT_USAGE = 4,
      DROP_TABLE_WAIT_DONE = 5,
      DROP_TABLE_ACC = 6,
      DROP_TABLE_TUP = 7,
      DROP_TABLE_TUX = 8
      ,TABLE_READ_ONLY = 9
    };

    Uint32 num_fragments;
    Uint32 num_fragments_in_array;
    Uint64 *old_fragrec;
    Uint64 *fragrec;
    Uint16 *fragid;

    /**
     * Status of the table 
     */
    TableStatus tableStatus;
    /**
     * Table type and target table of index.
     */
    Uint32 primaryTableId;
    Uint32 schemaVersion;
    Uint16 tableType;
    Uint8 m_disk_table;
    bool  m_informed_backup_drop_tab;

    std::atomic<unsigned int> usageCountR; // readers
    std::atomic<unsigned int> usageCountW; // writers

#ifdef DEBUG_USAGE_COUNT
    NdbMutex m_usage_count;
    Uint32 m_first_usage;
    Dblqh *m_first_usage_block;
#endif

    Uint32 m_addfragptr_i;
    Uint32 m_senderData;
    Uint32 m_senderRef;
    bool m_restore_started;
  }; // Size 100 bytes
  typedef Ptr<Tablerec> TablerecPtr;
  void release_frag_array(Tablerec*);
  Uint32 findFreeFragEntry(Uint32 num_fragments_in_array);
  bool seize_frag_array(Tablerec*,
                        Uint32 fragmentCount,
                        Uint32 & allocated_fragments_in_array);
  void initTable(Tablerec*);
#endif // DBLQH_STATE_EXTRACT
  struct TcConnectionrec {
    enum LogWriteState {
      NOT_STARTED = 0,
      NOT_WRITTEN = 1,
      NOT_WRITTEN_WAIT = 2,
      WRITTEN = 3
    };
    enum AbortState {
      ABORT_IDLE = 0,
      ABORT_ACTIVE = 1,
      NEW_FROM_TC = 2,
      REQ_FROM_TC_COMMIT = 3,
      REQ_FROM_TC_ABORT = 4,
      ABORT_FROM_TC = 5,
      ABORT_FROM_LQH = 6
    };
    enum TransactionState {
      IDLE = 0,

      /* -------------------------------------------------------------------- */
      // Transaction in progress states
      /* -------------------------------------------------------------------- */
      WAIT_ACC = 1,
      WAIT_TUP = 4,
      LOG_QUEUED = 6,
      PREPARED = 7,
      LOG_COMMIT_WRITTEN_WAIT_SIGNAL = 8,
      LOG_COMMIT_QUEUED_WAIT_SIGNAL = 9,
      
      /* -------------------------------------------------------------------- */
      // Commit in progress states
      /* -------------------------------------------------------------------- */
      LOG_COMMIT_QUEUED = 11,
      // COMMIT_QUEUED = 12 no longer used
      COMMITTED = 13,
      WAIT_TUP_COMMIT= 35,
      
      /* -------------------------------------------------------------------- */
      // Abort in progress states
      /* -------------------------------------------------------------------- */
      WAIT_ACC_ABORT = 14,
      // ABORT_QUEUED = 15, no longer used
      LOG_ABORT_QUEUED = 18,
      WAIT_TUP_TO_ABORT = 19,
      
      /* -------------------------------------------------------------------- */
      // Scan in progress states
      /* -------------------------------------------------------------------- */
      SCAN_STATE_USED = 21,
      SCAN_TUPKEY = 30,
      COPY_TUPKEY = 31,

      TC_NOT_CONNECTED = 32,
      PREPARED_RECEIVED_COMMIT = 33, // Temporary state in write commit log
      LOG_COMMIT_WRITTEN = 34        // Temporary state in write commit log
    };
    enum ConnectState {
      DISCONNECTED = 0,
      CONNECTED = 1,
      COPY_CONNECTED = 2,
      LOG_CONNECTED = 3
    };
#ifndef DBLQH_STATE_EXTRACT
    static constexpr Uint32 TYPE_ID = RT_DBLQH_TC_CONNECT;
    Uint32 m_magic;
    Uint32 ptrI;

    TcConnectionrec() :
      m_magic(Magic::make(TYPE_ID)),
      fragmentptr(RNIL64),
      accConnectrec(RNIL),
      tupConnectrec(RNIL),
      nextTcConnectrec(RNIL),
      connectState(CONNECTED),
      keyInfoIVal(RNIL),
      attrInfoIVal(RNIL),
      //transid has no special value indicating not set
      abortState(ABORT_IDLE),
      applOprec(RNIL),
      clientConnectrec(RNIL),
      //tcTimer must be set before used
      currReclenAi(0),
      currTupAiLen(0),
      //fragmentid must be set in all paths before use
      //fragmentptr must be set in all paths before use
      gci_hi(0),
      gci_lo(0),
      //hashValue has no special value indicating not set
      logWriteState(NOT_STARTED),
      nextHashRec(RNIL),
      prevHashRec(RNIL),
      nextLogTcrec(nullptr),
      prevLogTcrec(nullptr),
      nextTcLogQueue(nullptr),
      prevTcLogQueue(nullptr),
      //readlenAi must be set before used
      //reqinfo must be set before used
      //schemaVersion must be set before used
      tableref(RNIL),
      tcOprec(RNIL),
      hashIndex(RNIL),
      //tcHashKeyHi must be set before used
      tcScanInfo(Uint32(~0)),
      tcScanRec(RNIL),
      totReclenAi(0),
      totSendlenAi(0),
      savePointId(0),
      transactionState(TC_NOT_CONNECTED),
      applRef(Uint32(~0)),
      clientBlockref(RNIL),
      //tcBlockref must be set before used
      commitAckMarker(RNIL),
      numFiredTriggers(0),
      lqhKeyReqId(0),
      errorCode(0),
      //nextReplica must be set before used
      primKeyLen(0),
      //nodeAfterNext must be set before used
      //activeCreat must be set before used
      //dirtyOp must be set before used
      //indTakeOver must be set before used
      //lastReplicaNo must be set before used
      //lockType only used for key operations, must be set before used
      nextSeqNoReplica(0),
      //opSimple only used for key operations, must be set before used
      //opExec must be set before used
      //operation must be set before used
      //m_reorg must be set before used
      //reclenAiLqhKey used for short signals, must be set before used
      //replicaType only used for write key operations, must be set before used
      seqNoReplica(0),
      //tcNodeFailrec only set when abortState is set to NEW_FROM_TC
      //m_disk_table set before used
      //m_use_rowid used for key operations, set before used
      m_dealloc_state(TcConnectionrec::DA_IDLE),
      //m_fire_trig_pass must be set before used
      m_committed_log_space(0),
      m_flags(0),
      //m_log_part_ptr_i set before used, only key ops
      //m_rowid set before used
      
      //logStartFileNo must be set before used
      //logStartPageIndex must be set before used
      //logStartPageNo must be set before used
      //logStopPageNo must be set before used

      //copyCountWords must be set before used
      reqRef(Uint32(~0)),
      reqBlockref(Uint32(~0))
      //m_corrFactorLo must be set before used
      //m_corrFactorHi must be set before used
      //scanKeyInfoPos only used when m_flags has OP_SCANKEYINFOPOSSAVED set
      //m_nr_delete only used in Copy fragment, set before used
    {
      m_dealloc_data.m_unused = RNIL;
#ifdef DEBUG_USAGE_COUNT
      m_prev_usage = RNIL;
      m_next_usage = RNIL;
      m_prev_block = nullptr;
      m_next_block = nullptr;
#endif
    }

    ~TcConnectionrec()
    {
    }
    Uint64 fragmentptr;
#ifdef DEBUG_USAGE_COUNT
    Dblqh *m_prev_block;
    Dblqh *m_next_block;
    Uint32 m_prev_usage;
    Uint32 m_next_usage;
#endif
    UintR accConnectrec;
    UintR tupConnectrec;
    Uint32 nextTcConnectrec;
    Dbacc::Operationrec *accConnectPtrP;
    Dbtup::Operationrec *tupConnectPtrP;
    ConnectState connectState;
    Uint32 keyInfoIVal;
    Uint32 attrInfoIVal;
    UintR transid[2];
    AbortState abortState;
    UintR applOprec;
    UintR clientConnectrec;
    UintR tcTimer;
    UintR currReclenAi;
    UintR currTupAiLen;
    UintR fragmentid;
    UintR gci_hi;
    UintR gci_lo;
    UintR hashValue;
    
    LogWriteState logWriteState;
    UintR nextHashRec;
    UintR prevHashRec;

    /**
     * These two variables are used to link operations written into one
     * of the log parts. Since log parts can now be accessed from more
     * than one LDM instance we need to use pointers here. These two
     * variables are protected by the Log part mutex. Thus a record
     * cannot be released and removed from this list when holding this
     * mutex other than by the lock owner.
     */
    TcConnectionrec *nextLogTcrec;
    TcConnectionrec *prevLogTcrec;

    /**
     * These two variables are used to link operations waiting for
     * access to a specific REDO log part. These can be accessed from
     * several LDM instances and are protected by the log part mutex.
     */
    TcConnectionrec *nextTcLogQueue;
    TcConnectionrec *prevTcLogQueue;

    UintR readlenAi;
    UintR reqinfo;
    UintR schemaVersion;
    UintR tableref;
    UintR tcOprec;
    UintR hashIndex;
    Uint32 tcHashKeyHi;
    UintR tcScanInfo;
    UintR tcScanRec;
    Uint32 ldmInstance;
    UintR totReclenAi;
    UintR totSendlenAi;
    UintR savePointId;
    TransactionState transactionState;
    BlockReference applRef;
    BlockReference clientBlockref;

    BlockReference tcBlockref;
    Uint32 commitAckMarker;
    union {
      Uint32 m_scan_curr_range_no;
      UintR numFiredTriggers;
    };
    Uint64 lqhKeyReqId;
    Uint16 errorCode;
    Uint16 nextReplica;
    Uint16 primKeyLen;
    Uint16 nodeAfterNext[3];

    Uint8 activeCreat;
    Uint8 dirtyOp;
    Uint8 indTakeOver;
    Uint8 lastReplicaNo;
    Uint8 lockType;
    Uint8 nextSeqNoReplica;
    Uint8 opSimple;
    Uint8 opExec;
    Uint8 operation;
    Uint8 m_reorg;
    Uint8 reclenAiLqhkey;
    Uint8 replicaType;
    Uint8 seqNoReplica;
    Uint8 tcNodeFailrec;
    Uint8 m_disk_table;
    Uint8 m_use_rowid;
    Uint8 m_query_thread;
    enum dealloc_states {
      /*
       * Example set of dealloc ops:
       *
       *  Counting op (C)
       *  m_dealloc_state = DA_DEALLOC_COUNT
       *  m_dealloc_ref_count= 4
       *
       *  Other op (A)
       *  m_dealloc_state = DA_DEALLOC_REFERENCE
       *  m_dealloc_op_id = C
       *
       *  Other op (B)
       *  m_dealloc_state = DA_DEALLOC_REFERENCE
       *  m_dealloc_op_id = C
       *
       *  Other op (D)
       *  m_dealloc_state = DA_DEALLOC_REFERENCE
       *  m_dealloc_op_id = C
       */
      DA_IDLE,                    // No deallocation
      DA_DEALLOC_COUNT,           // Counting op live, counting references
      DA_DEALLOC_COUNT_ZOMBIE,    // Counting op zombie, counting references
      DA_DEALLOC_REFERENCE        // !Counting op, refers to counting op
    };
    Uint8 m_dealloc_state;
    Uint8 m_fire_trig_pass;
    Uint8 m_committed_log_space;
    enum op_flags {
      OP_ISLONGREQ              = 0x1,
      OP_SAVEATTRINFO           = 0x2,
      OP_SCANKEYINFOPOSSAVED    = 0x4,
      OP_DEFERRED_CONSTRAINTS   = 0x8,
      OP_NORMAL_PROTOCOL        = 0x10,
      OP_DISABLE_FK             = 0x20,
      OP_NO_TRIGGERS            = 0x40,
      OP_NOWAIT                 = 0x80
    };
    Uint32 m_flags;
    LogPartRecord *m_log_part_ptr_p;
    union {
      // op count, m_dealloc_state = DA_DEALLOC_COUNT[_ZOMBIE]
      Uint32 m_dealloc_ref_count;
      // reference to counting op, m_dealloc_state = DA_DEALLOC_REFERENCE
      Uint32 m_dealloc_op_id;
      // unused, m_dealloc_state = DA_IDLE
      Uint32 m_unused;
    } m_dealloc_data;
    Local_key m_row_id;

    /**
     * Variables only used for Write operations.
     */
    Uint16 logStartFileNo;
    Uint16 logStartPageIndex;
    Uint16 logStartPageNo;
    Uint16 logStopPageNo;

    /**
     * Variables used in special cases like Copy Fragment, special
     * scan variants and special commit and abort situations.
     */
    UintR copyCountWords;
    UintR reqRef;
    BlockReference reqBlockref;
    Uint32 m_corrFactorLo; // For result correlation for linked operations.
    Uint32 m_corrFactorHi;
    SectionReader::PosInfo scanKeyInfoPos;

    struct {
      Uint32 m_cnt;
      Uint32 m_page_id[2];
      Local_key m_disk_ref[2];
    } m_nr_delete;
    Uint32 accOpPtr; /* for scan lock take over */
#endif // DBLQH_STATE_EXTRACT
  }; /* p2c: size = 308 bytes */

#ifndef DBLQH_STATE_EXTRACT
  static constexpr Uint32 DBLQH_OPERATION_RECORD_TRANSIENT_POOL_INDEX = 0;
  Uint32 ctcConnectReservedCount;
  Uint32 ctcConnectReserved;
  typedef Ptr<TcConnectionrec> TcConnectionrecPtr;
  typedef TransientPool<TcConnectionrec> TcConnectionrec_pool;
  TcConnectionrec_pool tcConnect_pool;

  alignas(NDB_CL) TcConnectionrecPtr m_tc_connect_ptr;
  UintR cfirstfreeTcConrec;
  Uint32 ctcNumFree;
//#define CONNECT_DEBUG 1
#ifdef CONNECT_DEBUG
  Uint64 ctcNumUseLocal;
  Uint64 ctcNumUseShared;
  Uint64 ctcNumUseTM;
  Uint64 ctcLastNumUseLocal;
  Uint64 ctcLastNumUseShared;
  Uint64 ctcLastNumUseTM;
  void send_connect_debug(Signal*);
  void print_connect_debug(Signal*);
#endif
public:
  alignas(NDB_CL) Uint32 cfirstfreeTcConrecShared;
  Uint32 ctcNumFreeShared;
  Uint32 ctcConnectReservedShared;
private:
  struct TcNodeFailRecord {
    enum TcFailStatus {
      TC_STATE_TRUE = 0,
      TC_STATE_FALSE = 1,
      TC_STATE_BREAK = 2
    };
    UintR lastNewTcRef;
    UintR newTcRef;
    TcFailStatus tcFailStatus;
    UintR tcRecNow;
    BlockReference lastNewTcBlockref;
    BlockReference newTcBlockref;
    Uint32 lastTakeOverInstanceId;
    Uint32 takeOverInstanceId;
    Uint32 maxInstanceId;
    Uint16 oldNodeId;
  };
  typedef Ptr<TcNodeFailRecord> TcNodeFailRecordPtr;

  struct CommitLogRecord {
    Uint32 startPageNo;
    Uint32 startPageIndex;
    Uint32 stopPageNo;
    Uint32 fileNo;
  };
  //for statistic information about redo log initialization
  alignas (NDB_CL) Uint32 c_totalLogFiles;
  Uint32 c_logFileInitDone;
  Uint32 c_totallogMBytes;
  Uint32 c_logMBytesInitDone;

  Uint32 m_startup_report_frequency;
  NDB_TICKS m_last_report_time;

  struct LocalSysfileStruct
  {
    LocalSysfileStruct() {}
    Uint32 m_node_restorable_on_its_own;
    Uint32 m_max_restorable_gci;
    Uint32 m_dihPtr;
    Uint32 m_dihRef;
    Uint32 m_save_gci;
  } c_local_sysfile;
  void send_read_local_sysfile(Signal*);
  void write_local_sysfile_restore_complete(Signal*);
  void write_local_sysfile_gcp_complete(Signal *signal, Uint32 gci);
  void write_local_sysfile_gcp_complete_late(Signal *signal, Uint32 gci);
  void write_local_sysfile_restart_complete(Signal*);
  void write_local_sysfile_restore_complete_done(Signal*);
  void write_local_sysfile_gcp_complete_done(Signal *signal);

  void write_local_sysfile_restart_complete_done(Signal*);

  void write_local_sysfile(Signal*, Uint32, Uint32);
  void sendLCP_FRAG_ORD(Signal*, Uint64 fragPtrI);

public:
  Dblqh(Block_context& ctx,
        Uint32 instanceNumber = 0,
        Uint32 blockNo = DBLQH);
  ~Dblqh() override;

  void execLOCAL_LATEST_LCP_ID_REP(Signal*);
  void execTUPKEYCONF(Signal* signal);
  Uint32 get_scan_api_op_ptr(Uint32 scan_ptr_i);

  Uint32 rt_break_is_scan_prioritised(Uint32 scan_ptr_i);
  Uint32 getCreateSchemaVersion(Uint32 tableId);

  void execNEXT_SCANCONF(Signal* signal);
  void setup_scan_pointers(Uint32 scanPtrI, Uint32 line);
  void setup_scan_pointers_from_tc_con(TcConnectionrecPtr, Uint32 line);
  void setup_key_pointers(Uint32 tcIndex, bool acquire_lock = true);
  void exec_next_scan_conf(Signal *signal);
  void exec_next_scan_ref(Signal *signal);
  void continue_next_scan_conf(Signal *signal,
                               ScanRecord::ScanState scanState,
                               ScanRecord * const scanPtr);
private:

  BLOCK_DEFINES(Dblqh);

  bool is_scan_from_backup_block(BlockReference resultRef)
  {
    NodeId nodeId = refToNode(resultRef);
    Uint32 block = refToMain(resultRef);
    if (nodeId != getOwnNodeId())
      return false;
    if (block == BACKUP)
      return true;
    return false;
  }
  bool is_prioritised_scan(BlockReference resultRef)
  {
    /**
     * Scans that return data within the same thread to the
     * BACKUP and DBLQH block are always prioritised (LCP
     * scans, Backup scans and node recovery scans.
     */
    NodeId nodeId = refToNode(resultRef);
    Uint32 block = refToMain(resultRef);
    if (nodeId != getOwnNodeId())
      return false;
    if (block == BACKUP ||
        block == DBLQH)
      return true;
    return false;
  }

public:
  void execFSWRITEREQ(const FsReadWriteReq*) const /* called direct cross threads from Ndbfs */;
  void execLQH_WRITELOG_REQ(Signal* signal);
  void execTUP_ATTRINFO(Signal* signal);
  void execREAD_PSEUDO_REQ(Uint32 opPtrI, Uint32 attrId, Uint32* out, Uint32 out_words);
  void execCHECK_LCP_STOP(Signal* signal);
  void execTUP_DEALLOCREQ(Signal* signal);
private:
  void execPACKED_SIGNAL(Signal* signal);
  void execDEBUG_SIG(Signal* signal);
  void execLQHKEYREQ(Signal* signal);
  void execLQHKEYREF(Signal* signal);
  void execCOMMIT(Signal* signal);
  void execCOMPLETE(Signal* signal);
  void execLQHKEYCONF(Signal* signal);
  void execTESTSIG(Signal* signal);
  void execLQH_RESTART_OP(Signal* signal);
  void execCONTINUEB(Signal* signal);
  void execSTART_RECREQ(Signal* signal);
  void execSTART_RECCONF(Signal* signal);
  void execEXEC_FRAGREQ(Signal* signal);
  void execEXEC_FRAGCONF(Signal* signal);
  void execEXEC_FRAGREF(Signal* signal);
  void execSTART_EXEC_SR(Signal* signal);
  void execEXEC_SRREQ(Signal* signal);
  void execEXEC_SRCONF(Signal* signal);
  void execSIGNAL_DROPPED_REP(Signal* signal);
  void execSEND_PUSH_ABORTCONF(Signal* signal);
  void execPUSH_ABORT_TRAIN_ORD(Signal* signal);

  void execDBINFO_SCANREQ(Signal* signal); 
  void execDUMP_STATE_ORD(Signal* signal);
  void execNODE_FAILREP(Signal* signal);
  void execSEND_PACKED(Signal* signal);
  void execREAD_CONFIG_REQ(Signal* signal);

  void execCREATE_TAB_REQ(Signal* signal);
  void execCREATE_TAB_REF(Signal* signal);
  void execCREATE_TAB_CONF(Signal* signal);
  void execLQHADDATTREQ(Signal* signal);
  void execTUP_ADD_ATTCONF(Signal* signal);
  void execTUP_ADD_ATTRREF(Signal* signal);

  void execLQHFRAGREQ(Signal* signal);
  void execACCFRAGCONF(Signal* signal);
  void execACCFRAGREF(Signal* signal);
  void execTUPFRAGCONF(Signal* signal);
  void execTUPFRAGREF(Signal* signal);

  void execDROP_FRAG_REQ(Signal*);
  void execDROP_FRAG_REF(Signal*);
  void execDROP_FRAG_CONF(Signal*);

  void insert_new_fragments_into_lcp(Signal*);
  void execWAIT_LCP_IDLE_CONF(Signal*);
  void execTAB_COMMITREQ(Signal* signal);
  void execACCSEIZECONF(Signal* signal);
  void execACCSEIZEREF(Signal* signal);
  void execREAD_NODESCONF(Signal* signal);
  void execREAD_NODESREF(Signal* signal);
  void execSTTOR(Signal* signal);
  void execNDB_STTOR(Signal* signal);
  void execTUPSEIZECONF(Signal* signal);
  void execTUPSEIZEREF(Signal* signal);
  void execACCKEYCONF(Signal* signal);
  void execACCKEYREF(Signal* signal);
  void execTUPKEYREF(Signal* signal);
  void execABORT(Signal* signal);
  void execABORTREQ(Signal* signal);
  void execCOMMITREQ(Signal* signal);
  void execCOMPLETEREQ(Signal* signal);
  void execMEMCHECKREQ(Signal* signal);
  void execSCAN_FRAGREQ(Signal* signal);
  void execSCAN_NEXTREQ(Signal* signal);
  void execACC_SCANREF(Signal* signal, TcConnectionrecPtr);
  void execNEXT_SCANREF(Signal* signal);
  void execACC_CHECK_SCAN(Signal* signal);
  void execACC_TO_REF(Signal* signal, TcConnectionrecPtr);
  void execCOPY_FRAGREQ(Signal* signal);
  void execCOPY_FRAGREF(Signal* signal);
  void execCOPY_FRAGCONF(Signal* signal);
  void execPREPARE_COPY_FRAG_REQ(Signal* signal);
  void execUPDATE_FRAG_DIST_KEY_ORD(Signal*);
  void execCOPY_ACTIVEREQ(Signal* signal);
  void execLQH_TRANSREQ(Signal* signal);
  void execTRANSID_AI(Signal* signal);
  void execINCL_NODEREQ(Signal* signal);

  void force_lcp(Signal* signal);
  void execLCP_FRAG_ORD(Signal* signal);
  
  void execSTART_FRAGREQ(Signal* signal);
  void execSTART_RECREF(Signal* signal);

  void execGCP_SAVEREQ(Signal* signal);
  void execSUB_GCP_COMPLETE_REP(Signal* signal);
  void execFSOPENREF(Signal* signal);
  void execFSOPENCONF(Signal* signal);
  void execFSCLOSECONF(Signal* signal);
  void execFSWRITECONF(Signal* signal);
  void execFSWRITEREF(Signal* signal);
  void execFSREADCONF(Signal* signal);
  void execFSREADREF(Signal* signal);
  void execTIME_SIGNAL(Signal* signal);
  void execFSSYNCCONF(Signal* signal);

  void execALTER_TAB_REQ(Signal* signal);
  void execALTER_TAB_CONF(Signal* signal);

  void execCREATE_TRIG_IMPL_CONF(Signal* signal);
  void execCREATE_TRIG_IMPL_REF(Signal* signal);
  void execCREATE_TRIG_IMPL_REQ(Signal* signal);

  void execDROP_TRIG_IMPL_CONF(Signal* signal);
  void execDROP_TRIG_IMPL_REF(Signal* signal);
  void execDROP_TRIG_IMPL_REQ(Signal* signal);

  void execPREP_DROP_TAB_REQ(Signal* signal);
  void execDROP_TAB_REQ(Signal* signal);
  void execDROP_TAB_REF(Signal*);
  void execDROP_TAB_CONF(Signal*);
  void dropTable_nextStep(Signal*, AddFragRecordPtr);

  void execTUXFRAGCONF(Signal* signal);
  void execTUXFRAGREF(Signal* signal);
  void execTUX_ADD_ATTRCONF(Signal* signal);
  void execTUX_ADD_ATTRREF(Signal* signal);

  void execBUILD_INDX_IMPL_REF(Signal* signal);
  void execBUILD_INDX_IMPL_CONF(Signal* signal);

  void execFIRE_TRIG_REQ(Signal*);

  void execREAD_LOCAL_SYSFILE_CONF(Signal*);
  void execWRITE_LOCAL_SYSFILE_CONF(Signal*);

  void execSTART_NODE_LCP_REQ(Signal*);
  void execSTART_LOCAL_LCP_ORD(Signal*);
  void execSTART_FULL_LOCAL_LCP_ORD(Signal*);
  void execUNDO_LOG_LEVEL_REP(Signal*);
  void execHALT_COPY_FRAG_REQ(Signal*);
  void execHALT_COPY_FRAG_CONF(Signal*);
  void execHALT_COPY_FRAG_REF(Signal*);
  void execRESUME_COPY_FRAG_REQ(Signal*);
  void execRESUME_COPY_FRAG_CONF(Signal*);
  void execRESUME_COPY_FRAG_REF(Signal*);
  // Statement blocks

  void send_halt_copy_frag(Signal*);
  void send_resume_copy_frag(Signal*);
  void send_halt_copy_frag_conf(Signal*, bool);
  void send_resume_copy_frag_conf(Signal*);

  void sendLOCAL_RECOVERY_COMPLETE_REP(Signal *signal,
                LocalRecoveryCompleteRep::PhaseIds);
  void timer_handling(Signal *signal);
  void init_acc_ptr_list(ScanRecord*);
  bool seize_acc_ptr_list(ScanRecord*, Uint32, Uint32);
  void release_acc_ptr_list(ScanRecord*);
  Uint32 get_acc_ptr_from_scan_record(ScanRecord*, Uint32, bool);
  void set_acc_ptr_in_scan_record(ScanRecord*, Uint32, Uint32);
  void i_get_acc_ptr(ScanRecord*, Uint32*&, Uint32);
  
  void removeTable(Uint32 tableId);
  void sendLCP_COMPLETE_REP(Signal* signal, Uint32 lcpId);
  void sendLCP_FRAGIDREQ(Signal* signal);
  void sendLCP_FRAG_REP(Signal * signal, const LcpRecord::FragOrd &,
                        const Fragrecord*) const;

  void updatePackedList(Signal* signal, HostRecord * ahostptr, Uint16 hostId);
  void LQHKEY_abort(Signal* signal, int errortype, TcConnectionrecPtr);
  void LQHKEY_error(Signal* signal, int errortype, TcConnectionrecPtr);
  void nextRecordCopy(Signal* signal, TcConnectionrecPtr);
  Uint32 calculateHash(Uint32 tableId, const Uint32* src);
  void sendCommittedTc(Signal* signal,
                       BlockReference atcBlockref,
                       const TcConnectionrec*);
  void sendCompletedTc(Signal* signal,
                       BlockReference atcBlockref,
                       const TcConnectionrec*);
  void sendLqhkeyconfTc(Signal* signal,
                        BlockReference atcBlockref,
                        TcConnectionrecPtr);
  void sendBatchedLqhkeyreq(Signal* signal,
                            Uint32 lqhRef,
                            Uint32 siglen,
                            SectionHandle* handle);
  void sendCommitLqh(Signal* signal,
                     BlockReference alqhBlockref,
                     const TcConnectionrec*);
  void sendCompleteLqh(Signal* signal,
                       BlockReference alqhBlockref,
                       const TcConnectionrec*);
  void sendPackedSignal(Signal* signal,
                        struct PackedWordsContainer * container);
  void cleanUp(Signal* signal, TcConnectionrecPtr);
  void sendAttrinfoLoop(Signal* signal);
  void sendAttrinfoSignal(Signal* signal);
  void sendLqhAttrinfoSignal(Signal* signal);
  Uint32 initScanrec(const class ScanFragReq *,
                     Uint32 aiLen,
                     TcConnectionrecPtr);
  void initScanTc(const class ScanFragReq *,
                  Uint32 transid1,
                  Uint32 transid2,
                  Uint32 fragId,
                  Uint32 nodeId,
                  Uint32 hashHi,
                  TcConnectionrecPtr);
  bool finishScanrec(Signal* signal,
                     ScanRecordPtr &restart,
                     TcConnectionrecPtr);
  void handle_finish_scan(Signal*, TcConnectionrecPtr);
  void releaseScanrec(Signal* signal);
  void seizeScanrec(Signal* signal);
  Uint32 sendKeyinfo20(Signal* signal, ScanRecord *, TcConnectionrec *);
  void sendTCKEYREF(Signal*, Uint32 dst, Uint32 route, Uint32 cnt);
  void sendScanFragConf(Signal* signal,
                        Uint32 scanCompleted,
                        const TcConnectionrec* const tcPtrP);

  void send_next_NEXT_SCANREQ(Signal* signal,
                              SimulatedBlock* block,
                              ExecFunction f,
                              ScanRecord * const scanPtr,
                              Uint32 clientPtrI);

  void initCopyrec(Signal* signal);
  void initCopyTc(Signal* signal, Operation_t, TcConnectionrec*);
  void sendCopyActiveConf(Signal* signal,Uint32 tableId);
  void checkLcpCompleted(Signal* signal);
  void checkLcpHoldop(Signal* signal);
  bool checkLcpStarted(Signal* signal);
  void checkLcpTupprep(Signal* signal);
  void getNextFragForLcp(Signal* signal);
  void sendAccContOp(Signal* signal);
  void setLogTail(Signal* signal, Uint32 keepGci);
  bool checkGcpCompleted(Signal* signal,
                         Uint32 pageWritten,
                         Uint32 wordWritten,
                         LogFileRecordPtr logFilePtr,
                         LogPartRecord *logPartPtrP);
  void initFsopenconf(Signal* signal,
                      LogFileRecordPtr & logFilePtr,
                      LogPartRecordPtr & logPartPtr);
  void initFsrwconf(Signal* signal,
                    bool write,
                    LogFileOperationRecordPtr & lfoPtr,
                    LogPageRecordPtr & logPagePtr,
                    LogFileRecordPtr & logFilePtr,
                    LogPartRecordPtr & logPartPtr);
  void initLfo(LogFileOperationRecord *lfoPtrP, Uint32 logFilePtrI);
  void initLogfile(LogFileRecordPtr logFilePtr,
                   Uint32 partNo,
                   Uint32 fileNo,
                   Uint32 logPartPtrI);
  void initLogpage(LogPageRecordPtr logPagePtr,
                   LogFileRecord *logFilePtrP,
                   LogPartRecord *logPartPtrP);
  void openFileRw(Signal* signal,
                  LogFileRecordPtr olfLogFilePtr,
                  bool writeBuffer = true);
  void openLogfileInit(Signal* signal, LogFileRecordPtr logFilePtr);
  void openNextLogfile(Signal *signal,
                       LogFileRecord *logFilePtrP,
                       LogPartRecord *logPartPtrP);
  void releaseLfo(LogFileOperationRecordPtr lfoPtr,
                  LogPartRecord *logPartPtrP);
  void releaseLfoPages(LogFileOperationRecordPtr lfoPtr,
                       LogPartRecord *logPartPtrP);
  void releaseLogpage(LogPageRecordPtr logPagePtr,
                      LogPartRecord *logPartPtrP);
  void seizeLfo(LogFileOperationRecordPtr & lfoPtr,
                LogPartRecord *logPartPtrP);
  void seizeLogfile(LogFileRecordPtr & logFilePtr,
                    LogPartRecord *logPartPtrP);
  void seizeLogpage(LogPageRecordPtr & logPagePtr,
                    LogPartRecord *logPartPtrP);
  void writeFileDescriptor(Signal* signal,
                           LogFileRecord *logFilePtrP,
                           LogPartRecord *logPartPtrP);
  void writeFileHeaderOpen(Signal* signal,
                           Uint32 type,
                           LogPageRecordPtr & logPagePtr,
                           LogFileRecordPtr logFilePtr,
                           LogPartRecord *logPartPtrP);
  void writeInitMbyte(Signal* signal,
                      LogPageRecordPtr logPagePtr,
                      LogFileRecordPtr logFilePtr,
                      LogPartRecord *logPartPtrP);
  void writeSinglePage(Signal* signal,
                       Uint32 pageNo,
                       Uint32 wordWritten,
                       Uint32 place,
                       bool sync,
                       LogFileOperationRecordPtr &lfoPtr,
                       LogPageRecordPtr logPagePtr,
                       LogFileRecordPtr logFilePtr,
                       LogPartRecord *logPartPtrP);
  void buildLinkedLogPageList(Signal* signal,
                              LogFileOperationRecordPtr lfoPtr,
                              LogPartRecord *logPartPtrP);
  void changeMbyte(Signal* signal,
                   LogPageRecordPtr & logPagePtr,
                   LogFileRecordPtr & logFilePtr,
                   LogPartRecord *logPartPtrP);
  Uint32 checkIfExecLog(Signal* signal,
                        TcConnectionrecPtr,
                        LogPartRecord *logPartPtrP);
  void checkNewMbyte(Signal* signal,
                     const TcConnectionrec*,
                     LogPageRecordPtr & logPagePtr,
                     LogFileRecordPtr & logFilePtr,
                     LogPartRecord *logPartPtrP);
  void checkReadExecSr(Signal* signal,
                       LogFileRecordPtr logFilePtr,
                       LogPartRecord *logPartPtrP);
  void checkScanTcCompleted(Signal* signal, TcConnectionrecPtr);
  void closeFile(Signal* signal, LogFileRecordPtr logFilePtr, Uint32 place);
  void completedLogPage(Signal* signal,
                        Uint32 clpType,
                        Uint32 place,
                        bool sync_flag,
                        LogFileOperationRecordPtr & lfoPtr,
                        LogPageRecordPtr & logPagePtr,
                        LogFileRecordPtr logFilePtr,
                        LogPartRecord *logPartPtrP);

  void commit_reorg(TablerecPtr tablePtr);
  void wait_reorg_suma_filter_enabled(Signal*);

  void deleteFragrec(Uint32 fragId);
  void deleteTransidHash(Signal* signal, TcConnectionrecPtr& tcConnectptr);
  void findLogfile(Signal* signal,
                   Uint32 fileNo,
                   LogPartRecord *flfLogPartPtr,
                   LogFileRecordPtr* parLogFilePtr);
  void findPageRef(Signal* signal,
                   CommitLogRecord* commitLogRecord,
                   LogPageRecordPtr & logPagePtr,
                   LogPartRecord *logPartPtrP);
  bool checkTransaction(TcConnectionrecPtr nextPtr,
                        Uint32 tcHashKeyHi,
                        TcConnectionrec *regTcPtr,
                        bool is_key_operation);
  int  findTransaction(UintR Transid1,
                       UintR Transid2,
                       UintR TcOprec,
                       UintR hi,
                       bool is_key_operation,
                       bool partial_fit_ok,
                       TcConnectionrecPtr& tcConnectptr);
  void getFirstInLogQueue(Signal* signal,
                          TcConnectionrec **dst,
                          LogPartRecord *logPartPtrP);
  bool remove_from_prepare_log_queue(Signal *signal,
                                     TcConnectionrecPtr tcPtr);
  bool getFragmentrec(Uint32 fragId);
  void handlePendingAbort(Signal*, TcConnectionrec*);
public:
  void getIndexTupFragPtrI(Uint32 tableId,
                           Uint32 fragId,
                           Uint64 & tupIndexFragPtrI,
                           Uint64 & tupTableFragPtrI);
private:
  void initialiseAddfragrec(Signal* signal);
  void initialiseGcprec(Signal* signal);
  void initialiseLcpRec(Signal* signal);
  void initialiseLfo(Signal* signal);
  void initialiseLogFile(Signal* signal);
  void initialiseLogPage(Signal* signal);
  void initialiseLogPart(Signal* signal);
  void initialisePageRef();
  void initialiseScanrec(Signal* signal);
  void initialiseTabrec(Signal* signal);
  void initialiseTcrec(Signal* signal);
  void initialiseTcNodeFailRec(Signal* signal);
  void initFragrec(Signal* signal,
                   Uint32 tableId,
                   Uint32 fragId,
                   Uint32 copyType);
  void initFragrecSr(Signal* signal);
  void initGciInLogFileRec(Signal* signal,
                           Uint32 noFdDesc,
                           LogPageRecordPtr logPagePtr,
                           LogFileRecordPtr logFilePtr);
  void initLogpart(Signal* signal, LogPartRecordPtr);
  void initLogPointers(Signal* signal,
                       TcConnectionrecPtr,
                       LogPageRecordPtr & logPagePtr,
                       LogFileRecordPtr & logFilePtr,
                       LogPartRecordPtr & logPartPtr);
  void initReqinfoExecSr(Signal* signal, TcConnectionrecPtr);
  bool insertFragrec(Signal* signal,
                     Uint32 fragId,
                     Uint32 fragmentCount,
                     Uint32 & freeEntry,
                     Uint32 & allocated_fragments_in_array);
  void cb_sync_frag_array(Signal *signal, Uint32 tableId, Uint32 retVal);
  void linkWaitLog(Signal*,
                   LogPartRecord *logPartPtrP,
                   LogPartRecord::OperationQueue &,
                   TcConnectionrec*);
  void logNextStart(Signal* signal, LogPartRecord *logPartPtrP);
  void moveToPageRef(LogFileOperationRecordPtr lfoPtr,
                     LogFileRecordPtr logFilePtr,
                     LogPartRecord *logPartPtrP);
  void readAttrinfo(LogPageRecordPtr & logPagePtr,
                    TcConnectionrecPtr,
                    LogPartRecord*);
  void readCommitLog(Signal* signal,
                     CommitLogRecord* commitLogRecord,
                     TcConnectionrecPtr,
                     LogPageRecordPtr & logPagePtr,
                     LogFileRecordPtr logFilePtr,
                     LogPartRecord *logPartPtrP);
  void readExecLog(Signal* signal,
                   LogFileOperationRecordPtr &lfoPtr,
                   LogFileRecordPtr logFilePtr,
                   LogPartRecord *logPartPtr);
  void readExecSrNewMbyte(Signal* signal,
                          LogFileRecordPtr logFilePtr,
                          LogPartRecord *logPartPtrP);
  void readExecSr(Signal* signal,
                  LogFileRecordPtr logFilePtr,
                  LogPartRecord *logPartPtr);
  void readKey(LogPageRecordPtr &logPagePtr,
               TcConnectionrecPtr,
               LogPartRecord*);
  void readLogData(LogPageRecordPtr & logPagePtr,
                   Uint32 noOfWords,
                   Uint32& sectionIVal,
                   LogPartRecord*);
  void readLogHeader(LogPageRecordPtr &logPagePtr,
                     TcConnectionrecPtr,
                     LogPartRecord *logPartPtrP);
  Uint32 readLogword(LogPageRecordPtr & logPagePtr,
                     LogFileRecord *logFilePtrP,
                     LogPartRecord *logPartPtrP);
  Uint32 readLogwordExec(LogPageRecordPtr & logPagePtr,
                         LogPartRecord *logPartPtrP);
  void readSinglePage(Signal* signal,
                      Uint32 pageNo,
                      LogFileOperationRecordPtr & lfoPtr,
                      LogFileRecordPtr logFilePtr,
                      LogPartRecord *logPartPtr);
  void releaseActiveCopy(Signal* signal);
  void releaseAddfragrec(Signal* signal);
  void releaseFragrec();
  void releaseOprec(Signal* signal, TcConnectionrecPtr);
  void releasePageRef(PageRefRecordPtr);
  void releaseMmPages(LogPartRecord *logPartPtrP);
  void releasePrPages(PageRefRecordPtr, LogPartRecord *logPartPtrP);
  void releaseTcrec(Signal* signal, TcConnectionrecPtr);
  void releaseTcrecLog(Signal* signal, TcConnectionrecPtr);
  void removeLogTcrec(const TcConnectionrec* tcPtrP,
                      LogPartRecord *logPartPtrP);
  void removePageRef(LogPartRecord *logPartPtrP);
  Uint32 returnExecLog(Signal* signal,
                       TcConnectionrecPtr,
                       LogPageRecordPtr & logPagePtr,
                       LogFileRecordPtr & logFilePtr,
                       LogPartRecordPtr & logPartPtr);
  void seizeAddfragrec(Signal* signal);
  Uint32 seizeSingleSegment();
  Uint32 copyNextRange(Uint32 * dst, TcConnectionrec*);

  void seizeFragmentrec(Signal* signal);
  void seizePageRef(PageRefRecordPtr & pageRefPtr);
  void seizeTcrec(TcConnectionrecPtr& tcConnectptr,
                  Uint32 tcRef,
                  Uint32 & tcNumFree,
                  Uint32 & tcFirstFree);
  void sendAborted(Signal* signal, TcConnectionrecPtr);
  void sendLqhTransconf(Signal* signal,
                        LqhTransConf::OperationStatus,
                        TcConnectionrecPtr);
  void complete_startExecSr(Signal*);
  void startExecSr(Signal* signal);
  void startNextExecSr(Signal* signal);
  void startTimeSupervision(Signal* signal, LogPartRecord*);
  void stepAhead(Signal* signal,
                 Uint32 stepAheadWords,
                 LogPageRecordPtr & logPagePtr,
                 LogFileRecord *logFilePtrP,
                 LogPartRecord *logPartPtrP);
  void systemError(Signal* signal, int line);
  void writeAbortLog(Signal* signal,
                     TcConnectionrec*,
                     LogPageRecordPtr & logPagePtr,
                     LogFileRecordPtr & logFilePtr,
                     LogPartRecord *logPartPtrP);
  void writeCommitLog(Signal* signal,
                      TcConnectionrec*,
                      LogPartRecord *logPartPtrP);
  void writeCompletedGciLog(Signal* signal,
                            LogPageRecordPtr & logPagePtr,
                            LogFileRecordPtr & logFilePtr,
                            LogPartRecord *logPartPtrP);
  void writeDbgInfoPageHeader(LogPageRecordPtr logPagePtr,
                              LogFileRecord *logFilePtrP,
                              LogPartRecord *logPartPtrP,
                              Uint32 place,
                              Uint32 pageNo,
                              Uint32 wordWritten);
  void writeDirty(Signal* signal,
                  Uint32 place,
                  LogPageRecordPtr logPagePtr,
                  LogFileRecordPtr logFilePtr,
                  LogPartRecord *logPartPtrP);
  void writeKey(Signal* signal,
                const TcConnectionrec*,
                LogPageRecordPtr & logPagePtr,
                LogFileRecordPtr & logFilePtr,
                LogPartRecord *logPartPtrP);
  void writeLogHeader(Signal* signal,
                      const TcConnectionrec*,
                      LogPageRecordPtr & logPagePtr,
                      LogFileRecordPtr & logFilePtr,
                      LogPartRecord*);
  void writeLogWord(Signal* signal,
                    Uint32 data,
                    LogPageRecordPtr & logPagePtr,
                    LogFileRecordPtr logFilePtr,
                    LogPartRecord *logPartPtrP);
  void writeLogWords(Signal* signal,
                     const Uint32* data,
                     Uint32 len,
                     LogPageRecordPtr & logPagePtr,
                     LogFileRecordPtr logFilePtr,
                     LogPartRecord *logPartPtrP);
  void writeNextLog(Signal* signal,
                    LogPageRecordPtr & logPagePtr,
                    LogFileRecordPtr & logFilePtr,
                    LogPartRecord *logPartPtrP);
  void errorReport(Signal* signal, int place);
  void warningReport(Signal* signal, int place, Uint32 oprec);
  void invalidateLogAfterLastGCI(Signal *signal,
                                 LogFileOperationRecordPtr lfoPtr,
                                 LogPageRecordPtr logPagePtr,
                                 LogFileRecordPtr logFilePtr,
                                 LogPartRecord *logPartPtrP);
  Uint32 nextLogFilePtr(Uint32 logFilePtrI);
  void readFileInInvalidate(Signal *signal,
                            int stepNext,
                            LogFileRecordPtr logFilePtr,
                            LogPartRecord *logPartPtrP);
  void writeFileInInvalidate(Signal *signal,
                             int stepPrev,
                             LogFileRecordPtr logFilePtr,
                             LogPartRecord *logPartPtrP);
  bool invalidateCloseFile(Signal*,
                           LogFileRecordPtr,
                           LogPartRecord *logPartPtrP,
                           LogFileRecord::LogFileStatus status);
  void exitFromInvalidate(Signal* signal,
                          LogPartRecord *logPartPtrP);
  Uint32 calcPageCheckSum(LogPageRecordPtr logP) const;
  Uint32 handleLongTupKey(Signal* signal,
                          Uint32* dataPtr,
                          Uint32 len,
                          TcConnectionrec*);

  void rebuildOrderedIndexes(Signal* signal, Uint32 tableId);

  // Generated statement blocks
  [[noreturn]] void systemErrorLab(Signal* signal, int line);
  void initFourth(Signal* signal);
  void packLqhkeyreqLab(Signal* signal, TcConnectionrecPtr);
  void sendNdbSttorryLab(Signal* signal);
  void execSrCompletedLab(Signal* signal);
  void execLogRecord(Signal* signal,
                     LogPageRecordPtr logPagePtr,
                     LogFileRecordPtr logFilePtr,
                     LogPartRecord *logPartPtrP);
  void srPhase3Comp(Signal* signal);
  void srLogLimits(Signal* signal);
  void srGciLimits(Signal* signal, Uint32, Uint32);
  void srPhase3Start(Signal* signal);
  void checkStartCompletedLab(Signal* signal);
  void cont_tup_abort(Signal* signal, TcConnectionrecPtr);
  void continueAbortLab(Signal* signal, TcConnectionrecPtr);
  void abortContinueAfterBlockedLab(Signal* signal,
                                    TcConnectionrecPtr);
  void abortCommonLab(Signal* signal, TcConnectionrecPtr);
  void localCommitLab(Signal* signal, TcConnectionrecPtr);
  void abortErrorLab(Signal* signal, TcConnectionrecPtr);
  void continueAfterReceivingAllAiLab(Signal* signal, TcConnectionrecPtr);
  void continueACCKEYCONF(Signal* signal,
                          Uint32 localKey1,
                          Uint32 localKey2,
                          TcConnectionrecPtr);
  void continueACCKEYREF(Signal* signal, TcConnectionrecPtr);
  void abortStateHandlerLab(Signal* signal, TcConnectionrecPtr);
  void writeAttrinfoLab(Signal* signal,
                        const TcConnectionrec*,
                        LogPageRecordPtr & logPagePtr,
                        LogFileRecordPtr & logFilePtr,
                        LogPartRecord *logPartPtrP);
  void scanAttrinfoLab(Signal* signal,
                       Uint32* dataPtr,
                       Uint32 length,
                       TcConnectionrecPtr);
  void abort_scan(Signal* signal,
                  Uint32 scan_ptr_i,
                  Uint32 errcode,
                  TcConnectionrecPtr);
  void localAbortStateHandlerLab(Signal* signal, TcConnectionrecPtr);
  void writePrepareLog(Signal* signal, TcConnectionrecPtr);
  void writePrepareLog_problems(Signal* signal,
                                const TcConnectionrecPtr,
                                LogPartRecord *logPartPtrP);
  void doWritePrepareLog(Signal* signal, TcConnectionrecPtr);
  void update_log_problem(Signal*, LogPartRecord*, Uint32 problem, bool);
  void takeOverErrorLab(Signal* signal, TcConnectionrecPtr);
  bool checkTransporterOverloaded(Signal* signal,
                                  const NodeBitmask& all,
                                  const class LqhKeyReq* req);
  void earlyKeyReqAbort(Signal* signal, 
                        const class LqhKeyReq * lqhKeyReq, 
                        Uint32 errorCode,
                        TcConnectionrecPtr);
  void logLqhkeyrefLab(Signal* signal, TcConnectionrecPtr);
  void closeCopyLab(Signal* signal, TcConnectionrec*);
  void commitReplyLab(Signal* signal, TcConnectionrec*);
  void completeUnusualLab(Signal* signal, TcConnectionrecPtr);
  void completeTransNotLastLab(Signal* signal, TcConnectionrecPtr);
  void completedLab(Signal* signal, TcConnectionrecPtr);
  void copyCompletedLab(Signal* signal, TcConnectionrecPtr);
  void completeLcpRoundLab(Signal* signal, Uint32 lcpId);
  void continueAfterLogAbortWriteLab(Signal* signal, TcConnectionrecPtr);
  void sendAttrinfoLab(Signal* signal);
  void sendExecConf(Signal* signal, Uint32, Uint32);
  void execSr(Signal* signal);
  void srFourthComp(Signal* signal);
  void timeSup(Signal* signal);
  void closeCopyRequestLab(Signal* signal, TcConnectionrecPtr);
  void closeScanRequestLab(Signal* signal, TcConnectionrecPtr);
  void scanTcConnectLab(Signal* signal, Uint32 startTcCon, Uint32 fragId);
  void initGcpRecLab(Signal* signal);
  void prepareContinueAfterBlockedLab(Signal* signal, TcConnectionrecPtr);
  void commitContinueAfterBlockedLab(Signal* signal, TcConnectionrecPtr);
  void sendExecFragRefLab(Signal* signal);
  void fragrefLab(Signal* signal, Uint32 errorCode, const LqhFragReq* req);
  void abortAddFragOps(Signal* signal);
  void rwConcludedLab(Signal* signal, TcConnectionrecPtr);
  void sendsttorryLab(Signal* signal);
  void initialiseRecordsLab(Signal* signal, Uint32 data, Uint32, Uint32);
  void sttor_startphase1(Signal *signal);
  void startphase2Lab(Signal* signal, Uint32 config);
  void startphase3Lab(Signal* signal);
  void startphase6Lab(Signal* signal);
  void moreconnectionsLab(Signal* signal, TcConnectionrecPtr);
  void scanReleaseLocksLab(Signal* signal, TcConnectionrec*);
  void closeScanLab(Signal* signal, TcConnectionrec*);
  void scanNextLoopLab(Signal* signal,
                       Uint32 clientPtrI,
                       Uint32 accOpPtr,
                       ScanRecord * const scanPtr,
                       Fragrecord * const fragPtr);
  void commitReqLab(Signal* signal,
                    Uint32 gci_hi,
                    Uint32 gci_lo,
                    TcConnectionrecPtr);
  void completeTransLastLab(Signal* signal, TcConnectionrecPtr);
  void restart_queued_scan(Signal*, Uint32);
  void tupScanCloseConfLab(Signal* signal, TcConnectionrecPtr);
  void tupCopyCloseConfLab(Signal* signal, TcConnectionrecPtr);
  void accScanCloseConfLab(Signal* signal, TcConnectionrecPtr);
  void accCopyCloseConfLab(Signal* signal, TcConnectionrecPtr);
  void nextScanConfScanLab(Signal* signal,
                           ScanRecord * const scanPtr,
                           Uint32 fragId,
                           Uint32 accOpPtr,
                           TcConnectionrecPtr);
  void nextScanConfCopyLab(Signal* signal, TcConnectionrecPtr);
  void continueScanNextReqLab(Signal* signal, TcConnectionrec*);
  bool keyinfoLab(const Uint32 * src, Uint32 len, TcConnectionrecPtr);
  void copySendTupkeyReqLab(Signal* signal);
  void storedProcConfScanLab(Signal* signal, TcConnectionrecPtr);
  void copyStateFinishedLab(Signal* signal);
  void lcpCompletedLab(Signal* signal);
  void lcpStartedLab(Signal* signal);
  void completed_fragment_checkpoint(Signal *signal,
                                     const LcpRecord::FragOrd & fragOrd);
  bool exec_prepare_next_fragment_checkpoint(Signal* signal,
                                             FragrecordPtr fragptr);
  void prepare_next_fragment_checkpoint(Signal*, bool);
  void perform_fragment_checkpoint(Signal *signal);
  void handleFirstFragment(Signal *signal);
  void startLcpRoundLab(Signal* signal);
  void startFragRefLab(Signal* signal);
  void move_start_gci_forward(Signal*, Uint32);
  void srCompletedLab(Signal* signal);
  void openFileInitLab(Signal* signal,
                       LogFileRecordPtr logFilePtr,
                       LogPartRecord *logPartPtrP);
  void openSrFrontpageLab(Signal* signal,
                          LogFileRecordPtr logFilePtr,
                          LogPartRecord *logPartPtrP);
  void openSrLastFileLab(Signal* signal,
                         LogFileRecordPtr logFilePtr,
                         LogPartRecord *logPartPtrP);
  void openSrNextFileLab(Signal* signal,
                         LogFileRecordPtr logFilePtr,
                         LogPartRecord *logPartPtrP);
  void openExecSrStartLab(Signal* signal,
                          LogFileRecordPtr logFilePtr,
                          LogPartRecord *logPartPtrP);
  void openExecSrNewMbyteLab(Signal* signal,
                             LogFileRecordPtr logFilePtr,
                             LogPartRecord *logPartPtrP);
  void openSrFourthPhaseLab(Signal* signal,
                            LogFileRecordPtr logFilePtr,
                            LogPartRecord *logPartPtrP);
  void openSrFourthZeroSkipInitLab(Signal* signal,
                                   LogFileRecordPtr logFilePtr,
                                   LogPartRecord *logPartPtrP);
  void openSrFourthZeroLab(Signal* signal,
                           LogFileRecordPtr logFilePtr,
                           LogPartRecord *logPartPtrP);
  void openExecLogLab(Signal* signal,
                      LogFileRecordPtr logFilePtr,
                      LogPartRecord *logPartPtrP);
  void checkInitCompletedLab(Signal* signal, LogPartRecord *logPartPtrP);
  void closingSrLab(Signal* signal, LogFileRecordPtr logFilePtr);
  void closingSrFrontPage(Signal* signal, LogFileRecordPtr logFilePtr);
  void closeExecSrLab(Signal* signal, LogFileRecordPtr logFilePtr);
  void execLogComp(Signal* signal);
  void execLogComp_extra_files_closed(Signal* signal);
  void closeExecLogLab(Signal* signal, LogFileRecordPtr logFilePtr);
  void writePageZeroLab(Signal* signal,
                        Uint32 from,
                        LogFileRecordPtr logFilePtr,
                        LogPartRecord *logPartPtrP);
  void lastWriteInFileLab(Signal* signal,
                          LogFileOperationRecordPtr lfoPtr,
                          LogFileRecordPtr logFilePtr,
                          LogPartRecord *logPartPtrP);
  void initWriteEndLab(Signal* signal,
                       LogPageRecordPtr logPagePtr,
                       LogFileRecordPtr logFilePtr,
                       LogPartRecord *logPartPtrP);
  void initFirstPageLab(Signal* signal,
                        LogPageRecordPtr logPagePtr,
                        LogFileRecordPtr logFilePtr,
                        LogPartRecord *logPartPtrP);
  void writeGciZeroLab(Signal* signal,
                       LogPageRecordPtr logPagePtr,
                       LogFileRecordPtr logFilePtr,
                       LogPartRecord *logPartPtrP);
  void writeDirtyLab(Signal* signal, Uint32 logPartPtrI);
  void writeInitMbyteLab(Signal* signal,
                         LogPageRecordPtr logPagePtr,
                         LogFileRecordPtr logFilePtr,
                         LogPartRecord *logPartPtrP);
  void writeLogfileLab(Signal* signal,
                       LogFileOperationRecordPtr lfoPtr,
                       LogFileRecordPtr logFilePtr,
                       LogPartRecord *logPartPtrP);
  void firstPageWriteLab(Signal* signal,
                         LogPageRecordPtr logPagePtr,
                         LogFileRecordPtr logFilePtr,
                         LogPartRecord *logPartPtrP);
  void readSrLastMbyteLab(Signal* signal,
                          LogPageRecordPtr logPagePtr,
                          LogFileRecordPtr logFilePtr,
                          LogPartRecord *logPartPtrP);
  void readSrLastFileLab(Signal* signal,
                         LogPageRecordPtr logPagePtr,
                         LogFileRecordPtr logFilePtr,
                         LogPartRecord *logPartPtrP);
  void readSrNextFileLab(Signal* signal,
                         LogPageRecordPtr logPagePtr,
                         LogFileRecordPtr logFilePtr,
                         LogPartRecord *logPartPtr);
  void readExecSrLab(Signal* signal,
                     LogFileOperationRecordPtr lfoPtr,
                     LogPageRecordPtr logPagePtr,
                     LogFileRecordPtr logFilePtr,
                     LogPartRecord *logPartPtrP);
  void readExecLogLab(Signal* signal,
                      LogFileOperationRecordPtr lfoPtr,
                      LogPageRecordPtr logPagePtr,
                      LogFileRecordPtr logFilePtr,
                      LogPartRecord *logPartPtrP);
  void readSrFourthPhaseLab(Signal* signal,
                            LogPageRecordPtr logPagePtr,
                            LogFileRecordPtr logFilePtr,
                            LogPartRecord *logPartPtrP);
  void readSrFourthZeroLab(Signal* signal,
                           LogPageRecordPtr logPagePtr,
                           LogFileRecordPtr logFilePtr,
                           LogPartRecord *logPartPtrP);
  void copyLqhKeyRefLab(Signal* signal, TcConnectionrecPtr);
  void restartOperationsLab(Signal* signal);
  void lqhTransNextLab(Signal* signal, TcNodeFailRecordPtr tcNodeFailPtr);
  void restartOperationsAfterStopLab(Signal* signal);
  void startphase1Lab(Signal* signal, Uint32 config, Uint32 nodeId);
  void tupkeyConfLab(Signal* signal,
                     TcConnectionrecPtr);
  void copyTupkeyRefLab(Signal* signal, TcConnectionrecPtr);
  void copyTupkeyConfLab(Signal* signal, TcConnectionrecPtr);
  void scanTupkeyConfLab(Signal* signal, TcConnectionrec*);
  void scanTupkeyRefLab(Signal* signal, TcConnectionrecPtr);
  void accScanConfScanLab(Signal* signal, TcConnectionrecPtr);
  void accScanConfCopyLab(Signal* signal);
  void scanLockReleasedLab(Signal* signal, TcConnectionrec *);
  void openSrFourthNextLab(Signal* signal,
                           LogFileRecordPtr logFilePtr,
                           LogPartRecord *logPartPtrP);
  void closingInitLab(Signal* signal,
                      LogFileRecordPtr logFilePtr);
  void closeExecSrCompletedLab(Signal* signal,
                               LogFileRecordPtr logFilePtr);
  void readSrFrontpageLab(Signal* signal,
                          LogPageRecordPtr logPagePtr,
                          LogFileRecordPtr logFilePtr,
                          LogPartRecord *logPartPtrP);
  
  void sendCreateTabReq(Signal*, AddFragRecordPtr);
  void sendAddAttrReq(Signal* signal);
  void sendAddFragReq(Signal* signal);
  void dropTab_wait_usage(Signal*);
  Uint32 get_table_state_error(Ptr<Tablerec> tabPtr) const;
  void wait_readonly(Signal*);
  int check_tabstate(Signal * signal,
                     const Tablerec * tablePtrP,
                     Uint32 op,
                     TcConnectionrecPtr);

  void remove_commit_marker(TcConnectionrec * const regTcPtr);
  // Initialisation
  void initData();
  void initRecords(const ndb_mgm_configuration_iterator *mgm_cfg);
protected:
  bool getParam(const char* name, Uint32* count) override;

public:
  void checkLcpStopBlockedLab(Signal* signal, Uint32);
  void lcp_max_completed_gci(Uint32 & maxCompletedGci,
                             Uint32 max_gci_written,
                             Uint32 restorable_gci);
  void lcp_complete_scan(Uint32 & newestGci);
  Uint32 get_lcp_newest_gci(void);
  void get_lcp_frag_stats(Uint64 & row_count,
                          Uint64 & prev_row_count,
                          Uint64 & row_change_count,
                          Uint64 & memory_used_in_bytes,
                          Uint32 & max_page_cnt);
  Uint32 get_current_local_lcp_id(void);
  void get_redo_stats(Uint64 &used_in_mbytes,
                      Uint64 &size_in_mbytes,
                      Uint64 &written_since_last_in_mbytes,
                      Uint64 &updates,
                      Uint64 &inserts,
                      Uint64 &deletes,
                      Uint64& max_redo_percentage);

private:
  bool validate_filter(Signal*);
  bool match_and_print(Signal*, Ptr<TcConnectionrec>);
  void ndbinfo_write_op(Ndbinfo::Row&, TcConnectionrecPtr tcPtr);

  void define_backup(Signal*);
  void execDEFINE_BACKUP_REF(Signal*);
  void execDEFINE_BACKUP_CONF(Signal*);
  void execBACKUP_FRAGMENT_REF(Signal* signal);
  void execBACKUP_FRAGMENT_CONF(Signal* signal);
  void execLCP_START_REP(Signal *signal);
  void execLCP_PREPARE_REF(Signal* signal);
  void execLCP_PREPARE_CONF(Signal* signal);
  void execEND_LCPREF(Signal* signal);
  void execEND_LCPCONF(Signal* signal);
  void execINFORM_BACKUP_DROP_TAB_CONF(Signal *signal);

  Uint32 m_backup_ptr;
  bool m_node_restart_lcp_second_phase_started;
  bool m_node_restart_first_local_lcp_started;
  Uint64 m_first_activate_fragment_ptr_i;
  Uint64 m_second_activate_fragment_ptr_i;
  Uint32 m_curr_lcp_id;
  Uint32 m_curr_local_lcp_id;
  Uint32 m_next_local_lcp_id;
  Uint32 c_saveLcpId;
  Uint32 c_restart_localLcpId;
  Uint32 c_restart_lcpId;
  Uint32 c_restart_maxLcpId;
  Uint32 c_restart_maxLocalLcpId;

  void execWAIT_COMPLETE_LCP_REQ(Signal*);
  void execWAIT_ALL_COMPLETE_LCP_CONF(Signal*);

  bool handle_lcp_fragment_first_phase(Signal*);
  void activate_redo_log(Signal*, Uint32, Uint32);
  void start_lcp_second_phase(Signal*);
  void complete_local_lcp(Signal*);

  void send_restore_lcp(Signal * signal);
  void execRESTORE_LCP_REF(Signal* signal);
  void execRESTORE_LCP_CONF(Signal* signal);

  /**
   * For periodic redo log file initialization status reporting 
   * and explicit redo log file status reporting
   */
  /* Init at start of redo log file initialization, timers etc... */
  void initReportStatus(Signal* signal);
  /* Check timers for reporting at certain points */
  void checkReportStatus(Signal* signal);
  /* Send redo log file initialization status, invoked either periodically, or explicitly */
  void reportStatus(Signal* signal);
  /* redo log file initialization completed report*/
  void logfileInitCompleteReport(Signal* signal);
 
  void check_send_scan_hb_rep(Signal* signal, ScanRecord*, TcConnectionrec*);

  void unlockError(Signal* signal, Uint32 error, TcConnectionrecPtr);
  void handleUserUnlockRequest(Signal* signal, TcConnectionrecPtr);
  
  void execLCP_STATUS_CONF(Signal* signal);
  void execLCP_STATUS_REF(Signal* signal);

private:

  void startLcpFragWatchdog(Signal* signal);
  void stopLcpFragWatchdog();
  void invokeLcpFragWatchdogThread(Signal* signal);
  void checkLcpFragWatchdog(Signal* signal);
  const char* lcpStateString(LcpStatusConf::LcpState);
  
  /**
   * TUPle deallocation ref counting
   */
  void incrDeallocRefCount(Signal* signal,
                           TcConnectionrecPtr opPtr,
                           Uint32 countOpPtrI);
  Uint32 decrDeallocRefCount(Signal* signal,
                             TcConnectionrecPtr opPtr);
  void handleDeallocOp(Signal* signal, TcConnectionrecPtr regTcPtr);

  Dbtup* c_tup;
  Dbtux* c_tux;
  Dbacc* c_acc;
  Pgman* c_pgman;
  Backup* c_backup;
  Lgman* c_lgman;
  Restore* c_restore;

  /**
   * Read primary key from tup
   */
  Uint32 readPrimaryKeys(ScanRecord*, TcConnectionrec*, Uint32 * dst);

  /**
   * Read primary key from operation
   */
public:
  Uint32 readPrimaryKeys(Uint32 opPtrI, Uint32 * dst, bool xfrm);
private:

  void acckeyconf_tupkeyreq(Signal*, TcConnectionrec*, Fragrecord*,
                            Uint32, Uint32, Uint32);
  void acckeyconf_load_diskpage(Signal*,TcConnectionrecPtr,Fragrecord*,
                                Uint32, Uint32);

  void handle_nr_copy(Signal*, Ptr<TcConnectionrec>);
  void exec_acckeyreq(Signal*, Ptr<TcConnectionrec>);
  int compare_key(const TcConnectionrec*, const Uint32 * ptr, Uint32 len);
  void nr_copy_delete_row(Signal*, Ptr<TcConnectionrec>, Local_key*, Uint32);
  Uint32 getKeyInfoWordOrZero(const TcConnectionrec* regTcPtr, 
                              Uint32 offset);

  NdbMutex m_read_redo_log_data_mutex;
  Uint64 m_tot_written_bytes;

  void get_redo_log_data(EmulatedJamBuffer*,
                         Uint64&, Uint64&, Uint64&, Uint64&);
  void read_redo_log_data(EmulatedJamBuffer*,
                          Uint64&, Uint64&, Uint64&, Uint64&, bool);
public:
  struct Nr_op_info
  {
    Uint64 m_tup_frag_ptr_i;
    Uint32 m_ptr_i;
    Uint32 m_gci_hi;
    Uint32 m_gci_lo;
    Uint32 m_page_id;
    Local_key m_disk_ref;
    Local_key m_row_id;
  };
  void get_nr_op_info(Nr_op_info*, Uint32 page_id = RNIL);
  void nr_delete_complete(Signal*, Nr_op_info*);
  Uint64 m_update_size;
  Uint64 m_insert_size;
  Uint64 m_delete_size;
  void add_update_size(Uint64 average_row_size)
  {
    m_update_size += average_row_size;
  }
  void add_insert_size(Uint64 average_row_size)
  {
    m_insert_size += average_row_size;
  }
  void add_delete_size(Uint64 average_row_size)
  {
    m_delete_size += average_row_size;
  }
  
public:
  void acckeyconf_load_diskpage_callback(Signal*, Uint32, Uint32);
  
private:
  void next_scanconf_load_diskpage(Signal* signal, 
				   ScanRecord * const scanPtr,
				   Ptr<TcConnectionrec> regTcPtr,
				   Fragrecord* fragPtrP);
  
  void next_scanconf_tupkeyreq(Signal* signal,
                               ScanRecord * const scanPtr,
			       TcConnectionrec * regTcPtr,
			       Fragrecord* fragPtrP,
			       Uint32 disk_page);

public:  
  void next_scanconf_load_diskpage_callback(Signal* signal, Uint32, Uint32);

  void tupcommit_conf_callback(Signal* signal, Uint32 tcPtrI);
private:
  void tupcommit_conf(Signal* signal,
                      TcConnectionrecPtr,
                      Fragrecord *);

  void mark_end_of_lcp_restore(Signal* signal);
  void log_fragment_copied(Signal* signal);
  
// ----------------------------------------------------------------
// These are variables handling the records. For most records one
// pointer to the array of structs, one pointer-struct, a file size
// and a first free record variable. The pointer struct are temporary
// variables that are kept on the class object since there are often a
// great deal of those variables that exist simultaneously and
// thus no perfect solution of handling them is currently available.
// ----------------------------------------------------------------
/* ------------------------------------------------------------------------- */
/*       POSITIONS WITHIN THE ATTRINBUF AND THE MAX SIZE OF DATA WITHIN AN   */
/*       ATTRINBUF.                                                          */
/* ------------------------------------------------------------------------- */


#define ZADDFRAGREC_FILE_SIZE 1
  AddFragRecord *addFragRecord;
  AddFragRecordPtr addfragptr;
  UintR cfirstfreeAddfragrec;
  UintR caddfragrecFileSize;
  Uint32 c_active_add_frag_ptr_i;

// Configurable
public:
  Fragrecord_pool c_fragment_pool;
  RSS_AP_SNAPSHOT(c_fragment_pool);

  CopyFragRecord_pool c_copy_fragment_pool;
  CopyActiveRecord_pool c_copy_active_pool;

private:
#define ZGCPREC_FILE_SIZE 1
  GcpRecord *gcpRecord;
  GcpRecordPtr gcpPtr;
  UintR cgcprecFileSize;

// MAX_NDB_NODES is the size of this array
  HostRecord *hostRecord;
  UintR chostFileSize;

#define ZNO_CONCURRENT_LCP 1
  LcpRecord *lcpRecord;
  LcpRecordPtr lcpPtr;
  UintR cfirstfreeLcpLoc;
  UintR clcpFileSize;

  LogPartRecord *logPartRecord;
  UintR clogPartFileSize;

  Uint32 clogFileSize; // In MBYTE
  /* Max entries for log file:mb meta info in file page zero */
  Uint32 cmaxLogFilesInPageZero; 
  /* Max valid entries for log file:mb meta info in file page zero 
   *  = cmaxLogFilesInPageZero - 1
   * as entry zero (for current file) is invalid.
   */
  Uint32 cmaxValidLogFilesInPageZero;

#if defined VM_TRACE || defined ERROR_INSERT
  Uint32 cmaxLogFilesInPageZero_DUMP;
#endif

#if defined ERROR_INSERT
  Uint32 delayOpenFilePtrI;
#endif

// Configurable
  LogFileRecord *logFileRecord;
  UintR clogFileFileSize;

#define ZLFO_MIN_FILE_SIZE 256
// RedoBuffer/32K minimum ZLFO_MIN_FILE_SIZE
  LogFileOperationRecord *logFileOperationRecord;
  UintR clfoFileSize;

  UintR clogPageFileSize;

#define ZPAGE_REF_FILE_SIZE 20
  PageRefRecord *pageRefRecord;
  UintR cfirstfreePageRef;
  UintR cpageRefFileSize;

// Configurable
public:
  Tablerec *tablerec;
  UintR ctabrecFileSize;

private:
// MAX_NDB_NODES is the size of this array
  TcNodeFailRecord *tcNodeFailRecord;
  UintR ctcNodeFailrecFileSize;

  Uint16 terrorCode;

  Uint32 c_firstInNodeGroup;

  /**
   * The below variables are a set of block variables that
   * are used heavily in executions of scan and key operations.
   * Most of them are set up again after each real-time break.
   */
  ScanRecordPtr scanptr;
  FragrecordPtr fragptr;
  FragrecordPtr prim_tab_fragptr;
  TablerecPtr tabptr;
  Uint32 m_scan_direct_count;
  Uint32 m_tot_scan_direct_count;
  /**
   * Keep track if we should unwind the stack before calling
   * send_next_NEXT_SCANREQ.
   */
  Uint32 m_in_send_next_scan;

// ------------------------------------------------------------------------
// These variables are used to store block state which do not need arrays
// of struct's.
// ------------------------------------------------------------------------
  Uint32 c_lcpId_sent_last_LCP_FRAG_ORD;
  Uint32 c_localLcpId_sent_last_LCP_FRAG_ORD;
  Uint32 c_lcpId;
  Uint32 cnoOfFragsCheckpointed;
  Uint32 c_last_force_lcp_time;
  Uint32 c_free_mb_force_lcp_limit; // Force lcp when less than this free mb
  Uint32 c_free_mb_tail_problem_limit; // Set TAIL_PROBLEM when less than this..

  Uint32 c_max_scan_direct_count;
/* ------------------------------------------------------------------------- */
// cmaxWordsAtNodeRec keeps track of how many words that currently are
// outstanding in a node recovery situation.
/* ------------------------------------------------------------------------- */
  UintR cmaxWordsAtNodeRec;
/* ------------------------------------------------------------------------- */
/*THIS STATE VARIABLE IS ZTRUE IF AN ADD NODE IS ONGOING. ADD NODE MEANS     */
/*THAT CONNECTIONS ARE SET-UP TO THE NEW NODE.                               */
/* ------------------------------------------------------------------------- */
  Uint8 caddNodeState;
/* ------------------------------------------------------------------------- */
/*THIS VARIABLE SPECIFIES WHICH TYPE OF RESTART THAT IS ONGOING              */
/* ------------------------------------------------------------------------- */
  Uint16 cstartType;
/* ------------------------------------------------------------------------- */
/*THIS VARIABLE INDICATES WHETHER AN INITIAL RESTART IS ONGOING OR NOT.      */
/* ------------------------------------------------------------------------- */
  Uint8 cinitialStartOngoing;
/* ------------------------------------------------------------------------- */
/*THIS VARIABLE KEEPS TRACK OF WHEN TUP AND ACC HAVE COMPLETED EXECUTING     */
/*THEIR UNDO LOG.                                                            */
/* ------------------------------------------------------------------------- */
  ExecUndoLogState csrExecUndoLogState;
/* ------------------------------------------------------------------------- */
/*THIS VARIABLE KEEPS TRACK OF WHEN TUP AND ACC HAVE CONFIRMED COMPLETION    */
/*OF A LOCAL CHECKPOINT ROUND.                                               */
/* ------------------------------------------------------------------------- */
  LcpCloseState clcpCompletedState;
/* ------------------------------------------------------------------------- */
/*DURING CONNECTION PROCESSES IN SYSTEM RESTART THESE VARIABLES KEEP TRACK   */
/*OF HOW MANY CONNECTIONS AND RELEASES THAT ARE TO BE PERFORMED.             */
/* ------------------------------------------------------------------------- */
/***************************************************************************>*/
/*THESE VARIABLES CONTAIN INFORMATION USED DURING SYSTEM RESTART.            */
/***************************************************************************>*/
/* ------------------------------------------------------------------------- */
/*THIS VARIABLE IS ZTRUE IF THE SIGNAL START_REC_REQ HAVE BEEN RECEIVED.     */
/*RECEPTION OF THIS SIGNAL INDICATES THAT ALL FRAGMENTS THAT THIS NODE       */
/*SHOULD START HAVE BEEN RECEIVED.                                           */
/* ------------------------------------------------------------------------- */
  enum { 
    SRR_INITIAL                = 0
    ,SRR_START_REC_REQ_ARRIVED = 1
    ,SRR_REDO_COMPLETE         = 2
    ,SRR_FIRST_LCP_DONE        = 3
  } cstartRecReq;
  Uint32 cstartRecReqData;
  
  /**
   * This is no of sent GSN_EXEC_FRAGREQ during this log phase
   */
  Uint32 cnoOutstandingExecFragReq;

/* ------------------------------------------------------------------------- */
/*THIS VARIABLE KEEPS TRACK OF WHICH OF THE FIRST TWO RESTART PHASES THAT    */
/*HAVE COMPLETED.                                                            */
/* ------------------------------------------------------------------------- */
  Uint8 csrPhaseStarted;
/* ------------------------------------------------------------------------- */
/*NUMBER OF PHASES COMPLETED OF EXECUTING THE FRAGMENT LOG.                  */
/* ------------------------------------------------------------------------- */
  Uint8 csrPhasesCompleted;
/* ------------------------------------------------------------------------- */
/*THE BLOCK REFERENCE OF THE MASTER DIH DURING SYSTEM RESTART.               */
/* ------------------------------------------------------------------------- */
  BlockReference cmasterDihBlockref;
/* ------------------------------------------------------------------------- */
/*THIS VARIABLE IS THE HEAD OF A LINKED LIST OF FRAGMENTS WAITING TO BE      */
/*RESTORED FROM DISK.                                                        */
/* ------------------------------------------------------------------------- */
  Fragrecord_fifo c_lcp_waiting_fragments;  // StartFragReq'ed
  Fragrecord_fifo c_lcp_restoring_fragments; // Restoring as we speek
  Fragrecord_fifo c_lcp_complete_fragments;  // Restored
  Fragrecord_fifo c_queued_lcp_frag_ord;     //Queue for LCP_FRAG_ORDs

  bool c_copy_fragment_ongoing;
  CopyFragRecord_fifo c_copy_fragment_queue;
  bool c_copy_active_ongoing;
  CopyActiveRecord_fifo c_copy_active_queue;
/* ------------------------------------------------------------------------- */
/*USED DURING SYSTEM RESTART, INDICATES THE OLDEST GCI THAT CAN BE RESTARTED */
/*FROM AFTER THIS SYSTEM RESTART. USED TO FIND THE LOG TAIL.                 */
/* ------------------------------------------------------------------------- */
  UintR crestartOldestGci;
/* ------------------------------------------------------------------------- */
/*USED DURING SYSTEM RESTART, INDICATES THE NEWEST GCI THAT CAN BE RESTARTED */
/*AFTER THIS SYSTEM RESTART. USED TO FIND THE LOG HEAD.                      */
/* ------------------------------------------------------------------------- */
  UintR crestartNewestGci;

  bool c_is_first_gcp_save_started;
/* ------------------------------------------------------------------------- */
/*THE NUMBER OF LOG FILES. SET AS A PARAMETER WHEN NDB IS STARTED.           */
/* ------------------------------------------------------------------------- */
  UintR cnoLogFiles;
/* ------------------------------------------------------------------------- */
/*THESE TWO VARIABLES CONTAIN THE NEWEST GCI RECEIVED IN THE BLOCK AND THE   */
/*NEWEST COMPLETED GCI IN THE BLOCK.                                         */
/* ------------------------------------------------------------------------- */
  UintR cnewestGci;
  UintR cnewestCompletedGci;
/* ------------------------------------------------------------------------- */
/*THIS VARIABLE ONLY PASSES INFORMATION FROM STTOR TO STTORRY = TEMPORARY    */
/* ------------------------------------------------------------------------- */
  Uint16 csignalKey;
/* ------------------------------------------------------------------------- */
/*THIS VARIABLE CONTAINS THE CURRENT START PHASE IN THE BLOCK. IS ZNIL IF    */
/*NO SYSTEM RESTART IS ONGOING.                                              */
/* ------------------------------------------------------------------------- */
  Uint16 cstartPhase;
/* ------------------------------------------------------------------------- */
/*THIS VARIABLE CONTAIN THE CURRENT GLOBAL CHECKPOINT RECORD. IT'S RNIL IF   */
/*NOT A GCP SAVE IS ONGOING.                                                 */
/* ------------------------------------------------------------------------- */
  UintR ccurrentGcprec;
/* ------------------------------------------------------------------------- */
/*THESE VARIABLES ARE USED TO KEEP TRACK OF ALL ACTIVE COPY FRAGMENTS IN LQH.*/
/* ------------------------------------------------------------------------- */
  Uint8 cnoActiveCopy;
  Uint64 cactiveCopy[4];
/* ------------------------------------------------------------------------- */
/* These variable is used to keep track of what time we have reported so far */
/* in the TIME_SIGNAL handling.                                              */
/* ------------------------------------------------------------------------- */
  NDB_TICKS c_latestTIME_SIGNAL;
  Uint64 c_elapsed_time_millis;

/* ------------------------------------------------------------------------- */
/*THESE VARIABLES CONTAIN THE BLOCK REFERENCES OF THE OTHER NDB BLOCKS.      */
/*ALSO THE BLOCK REFERENCE OF MY OWN BLOCK = LQH                             */
/* ------------------------------------------------------------------------- */
  BlockReference caccBlockref;
  BlockReference ctupBlockref;
  BlockReference ctuxBlockref;
  BlockReference cownref;
  Uint32 cTransactionDeadlockDetectionTimeout;
  UintR cLqhTimeOutCount;
  UintR cLqhTimeOutCheckCount;
/* ------------------------------------------------------------------------- */
/*THIS VARIABLE CONTAINS MY OWN PROCESSOR ID.                                */
/* ------------------------------------------------------------------------- */
  NodeId cownNodeid;

/* ------------------------------------------------------------------------- */
/*THESE VARIABLES CONTAIN INFORMATION ABOUT THE OTHER NODES IN THE SYSTEM    */
/*THESE VARIABLES ARE MOSTLY USED AT SYSTEM RESTART AND ADD NODE TO SET-UP   */
/*AND RELEASE CONNECTIONS TO OTHER NODES IN THE CLUSTER.                     */
/* ------------------------------------------------------------------------- */
/* ------------------------------------------------------------------------- */
/*THIS ARRAY CONTAINS THE PROCESSOR ID'S OF THE NODES THAT ARE ALIVE.        */
/*CNO_OF_NODES SPECIFIES HOW MANY NODES THAT ARE CURRENTLY ALIVE.            */
/*CNODE_VERSION SPECIFIES THE NDB VERSION EXECUTING ON THE NODE.             */
/* ------------------------------------------------------------------------- */
  UintR cpackedListIndex;
  Uint16 cpackedList[MAX_NDB_NODES];
  UintR cnodeData[MAX_NDB_NODES];
  UintR cnodeStatus[MAX_NDB_NODES];
  UintR cnoOfNodes;

  NdbNodeBitmask m_sr_nodes;
  NdbNodeBitmask m_sr_exec_sr_req;
  NdbNodeBitmask m_sr_exec_sr_conf;

/* ------------------------------------------------------------------------- */
/* THIS VARIABLE CONTAINS THE DIRECTORY OF A HASH TABLE OF ALL ACTIVE        */
/* OPERATION IN THE BLOCK. IT IS USED TO BE ABLE TO QUICKLY ABORT AN         */
/* OPERATION WHERE THE CONNECTION WAS LOST DUE TO NODE FAILURES. IT IS       */
/* ACTUALLY USED FOR ALL ABORTS COMMANDED BY TC.                             */
/* ------------------------------------------------------------------------- */
  UintR preComputedRequestInfoMask;
#define TRANSID_HASH_SIZE 131072
  UintR ctransidHash[TRANSID_HASH_SIZE];
  
  Uint32 c_diskless;
  Uint32 c_o_direct;
  Uint32 c_o_direct_sync_flag;
  Uint32 m_use_om_init;
  Uint32 c_error_insert_table_id;

  void evict(LogPartRecord::RedoPageCache&,
             Uint32 cnt,
             LogPartRecord *logPartPtrP);
  void do_evict(LogPartRecord::RedoPageCache&,
                Ptr<RedoCacheLogPageRecord>,
                LogPartRecord *logPartPtrP);
  void addCachePages(LogPartRecord::RedoPageCache&,
                     Uint32 partNo,
                     Uint32 startPageNo,
                     LogFileOperationRecord*,
                     LogPartRecord *logPartPtrP);
  void release(LogPartRecord::RedoPageCache&,
               LogPartRecord *logPartPtrP);

  struct RedoOpenFileCache
  {
    RedoOpenFileCache() : m_lru(m_pool), m_hits(0), m_close_cnt(0) {}

    LogFileRecord_fifo m_lru;
    LogFileRecord_pool m_pool;
    Uint32 m_hits;
    Uint32 m_close_cnt;
  } m_redo_open_file_cache;

  void openFileRw_cache(Signal* signal, LogFileRecordPtr olfLogFilePtr);
  void closeFile_cache(Signal* signal, LogFileRecordPtr logFilePtr, Uint32);
  void release(Signal*, RedoOpenFileCache&);

public:
  void execINFO_GCP_STOP_TIMER(Signal*);
  Uint32 c_gcp_stop_timer;

  bool is_same_trans(Uint32 opId, Uint32 trid1, Uint32 trid2);
  void get_op_info(Uint32 opId, Uint32 *hash, Uint32* gci_hi, Uint32* gci_lo,
                   Uint32* transId1, Uint32* transId2);
  void accminupdate(Signal*, Uint32 opPtrI, const Local_key*);
  void accremoverow(Signal*, Uint32 opPtrI, const Local_key*);

  /**
   *
   */
  struct CommitAckMarker {
    static constexpr Uint32 TYPE_ID = RT_DBLQH_COMMIT_ACK_MARKER;
    Uint32 m_magic;

    CommitAckMarker() :
      m_magic(Magic::make(TYPE_ID))
    {}

    ~CommitAckMarker()
    {}

    Uint32 transid1;
    Uint32 transid2;
    
    Uint32 apiRef;    // Api block ref
    Uint32 apiOprec;  // Connection Object in NDB API
    BlockReference tcRef;
    union { Uint32 nextPool; Uint32 nextHash; };
    Uint32 prevHash;
    Uint32 reference_count;
    bool in_hash;
    bool removed_by_fail_api;

    inline bool equal(const CommitAckMarker & p) const {
      return ((p.transid1 == transid1) && (p.transid2 == transid2));
    }
    
    inline Uint32 hashValue() const {
      return transid1;
    }
  };
  static constexpr Uint32 DBLQH_COMMIT_ACK_MARKER_TRANSIENT_POOL_INDEX = 2;
  typedef Ptr<CommitAckMarker> CommitAckMarkerPtr;
  typedef TransientPool<CommitAckMarker> CommitAckMarker_pool;
  typedef DLHashTable<CommitAckMarker_pool> CommitAckMarker_hash;

  CommitAckMarker_pool m_commitAckMarkerPool;
  CommitAckMarker_hash m_commitAckMarkerHash;
  typedef CommitAckMarker_hash::Iterator CommitAckMarkerIterator;
  void execREMOVE_MARKER_ORD(Signal* signal);
  void scanMarkers(Signal* signal, Uint32 tcNodeFail, Uint32 i);
  bool check_tc_and_update_max_instance(BlockReference ref,
                                        TcNodeFailRecord *tcNodeFailPtr);

  void ndbdFailBlockCleanupCallback(Signal* signal, Uint32 failedNodeID, Uint32 ignoredRc);

  struct MonotonicCounters {
    MonotonicCounters() :
      operations(0) {}

    Uint64 operations;

    Uint32 build_event_rep(Signal* signal) const
    {
      /*
        Read saved value from CONTINUEB, subtract from
        counter and write to EVENT_REP
      */
      struct { const Uint64* ptr; Uint64 old; } vars[] = {
        { &operations, 0 }
      };
      const size_t num = sizeof(vars)/sizeof(vars[0]);

      signal->theData[0] = NDB_LE_OperationReportCounters;

      // Read old values from signal
      for (size_t i = 0; i < num ; i++)
      {
        vars[i].old =
          (signal->theData[1+(2*i)+1] |(Uint64(signal->theData[1+(2*i)])<< 32));
      }

      // Write difference back to signal
      for (size_t i = 0; i < num ; i++)
      {
        signal->theData[1 + i] = (Uint32)(*vars[i].ptr - vars[i].old);
      }
      return 1 + num;
    }

    Uint32 build_continueB(Signal* signal) const
    {
      /* Save current value of counters to CONTINUEB */
      const Uint64* vars[] = { &operations };
      const size_t num = sizeof(vars)/sizeof(vars[0]);

      for (size_t i = 0; i < num ; i++)
      {
        signal->theData[1+i*2] = Uint32(*vars[i] >> 32);
        signal->theData[1+i*2+1] = Uint32(*vars[i]);
      }
      return 1 + num * 2;
    }

  } c_Counters;

  Uint32 c_max_redo_lag;
  Uint32 c_max_redo_lag_counter;
  Uint64 cTotalLqhKeyReqCount;
  Uint32 c_max_parallel_scans_per_frag;

  Uint64 c_keyOverloads;
  
  /* All that apply */
  Uint64 c_keyOverloadsTcNode;
  Uint64 c_keyOverloadsReaderApi;
  Uint64 c_keyOverloadsPeerNode;
  Uint64 c_keyOverloadsSubscriber;
  
  Uint64 c_scanSlowDowns; 
  
  /**
     Startup logging:

     c_fragmentsStarted:
       Total number of fragments started as part of node restart
     c_fragmentsStartedWithCopy:
       Number of fragments started by complete copy where no useful LCP was
       accessible for the fragment.
     c_fragCopyFrag:
       The current fragment id copied
     c_fragCopyTable:
       The current table id copied
     c_fragCopyRowsIns:
       The number of rows inserted in current fragment
     c_fragCopyRowsDel:
       The number of rows deleted in current fragment
     c_fragBytesCopied:
       The number of bytes sent over the wire to copy the current fragment

     c_fragmentCopyStart:
       Time of start of copy fragment
     c_fragmentsCopied:
       Number of fragments copied
     c_totalCopyRowsIns:
       Total number of rows inserted as part of copy process
     c_totalCopyRowsDel:
       Total number of rows deleted as part of copy process
     c_totalBytesCopied:
       Total number of bytes sent over the wire as part of the copy process
  */
  Uint32 c_fragmentsStarted;
  Uint32 c_fragmentsStartedWithCopy;  /* Non trans -> 2PINR */

  Uint32 c_fragCopyFrag;
  Uint32 c_fragCopyTable;
  Uint64 c_fragCopyRowsIns;
  Uint64 c_fragCopyRowsDel;
  Uint64 c_fragBytesCopied;

  Uint64 c_fragmentCopyStart;
  Uint32 c_fragmentsCopied;
  Uint64 c_totalCopyRowsIns;
  Uint64 c_totalCopyRowsDel;
  Uint64 c_totalBytesCopied;

  bool is_first_instance();
  bool is_copy_frag_in_progress();
  bool is_scan_ok(ScanRecord*, Fragrecord::FragStatus);
  void set_min_keep_gci(Uint32 max_completed_gci);

  void sendRESTORABLE_GCI_REP(Signal*, Uint32 gci);
  void start_synch_gcp(Signal*);
  void start_local_lcp(Signal*, Uint32 lcpId, Uint32 localLcpId);

  void execLCP_ALL_COMPLETE_CONF(Signal*);
  void execSET_LOCAL_LCP_ID_CONF(Signal*);
  void execCOPY_FRAG_NOT_IN_PROGRESS_REP(Signal*);
  void execCUT_REDO_LOG_TAIL_REQ(Signal*);

  /**
   * Variable keeping track of which GCI to keep in REDO log
   * after completing a LCP.
   */
  Uint32 c_max_keep_gci_in_lcp;
  Uint32 c_keep_gci_for_lcp;
  bool c_first_set_min_keep_gci;

  /**
   * Some code and variables to serialize access to NDBCNTR for
   * writes of the local sysfile.
   */
  bool c_start_phase_9_waiting;
  bool c_outstanding_write_local_sysfile;
  bool c_send_gcp_saveref_needed;

  /**
   * Variable that keeps track of maximum GCI that was recorded in the
   * LCP. When this GCI is safe on disk the entire LCP is safe on disk.
   */
  Uint32 c_max_gci_in_lcp;

  /* Have we sent WAIT_COMPLETE_LCP_CONF yet */
  bool c_local_lcp_sent_wait_complete_conf;

  /* Have we sent WAIT_ALL_COMPLETE_LCP_REQ yet */
  bool c_local_lcp_sent_wait_all_complete_lcp_req;

  /**
   * Current ongoing local LCP id, == 0 means distributed LCP */
  Uint32 c_localLcpId;

  /* Counter for starting local LCP ordered by UNDO log overload */
  Uint32 c_current_local_lcp_table_id;

  /**
   * Set flag that indicates that first distributed LCP is started.
   * This means that we should distribute the signal
   * RESTORABLE_GCI_REP to the backup block even if first LCP isn't
   * done yet.
   */
  bool m_first_distributed_lcp_started;
  /**
   * 0/1 toggled for each local LCP executed to keep track of which
   * fragments have been started as part of this local LCP and which
   * haven't.
   */
  Uint8 c_current_local_lcp_instance;

  /* Variable set when local LCP starts and when it stops it is reset */
  bool c_local_lcp_started;

  /**
   * Variable set when local LCP is started due to UNDO log overload.
   */
  bool c_full_local_lcp_started;

  /* Is Copy Fragment process currently ongoing */
  bool c_copy_fragment_in_progress;

  void start_lcp_on_table(Signal*);
  void send_lastLCP_FRAG_ORD(Signal*);

  /**
   * Variables tracking state of Halt/Resume Copy Fragment process on
   * Client side (starting node). Also methods.
   * ------------------------------------------
   */

  /* Copy fragment process have been halted indicator */
  bool c_copy_frag_halted;

  /* Halt process is locked while waiting for response from live node */
  bool c_copy_frag_halt_process_locked;

  /* Is UNDO log currently overloaded */
  bool c_undo_log_overloaded;

  enum COPY_FRAG_HALT_STATE_TYPE
  {
    COPY_FRAG_HALT_STATE_IDLE = 0,
    COPY_FRAG_HALT_WAIT_FIRST_LQHKEYREQ = 1,
    PREPARE_COPY_FRAG_IS_HALTED = 2,
    WAIT_RESUME_COPY_FRAG_CONF = 3,
    WAIT_HALT_COPY_FRAG_CONF = 4,
    COPY_FRAG_IS_HALTED = 5
  };
  /* State of halt copy fragment process */
  COPY_FRAG_HALT_STATE_TYPE c_copy_frag_halt_state;

  /* Save of PREPARE_COPY_FRAGREQ signal */
  PrepareCopyFragReq c_prepare_copy_fragreq_save;

  void send_prepare_copy_frag_conf(Signal*,
                                   PrepareCopyFragReq&,
                                   Uint32,
                                   Uint32);
  /**
   * Variables tracking state of Halt/Resume Copy Fragment process on
   * Server side (live node).
   */
  Uint32 c_tc_connect_rec_copy_frag;
  bool c_copy_frag_live_node_halted;
  bool c_copy_frag_live_node_performing_halt;
  HaltCopyFragReq c_halt_copy_fragreq_save;

  inline bool getAllowRead() const {
    return getNodeState().startLevel < NodeState::SL_STOPPING_3;
  }

  inline bool TRACE_OP_CHECK(const TcConnectionrec* regTcPtr);
#ifdef ERROR_INSERT
  void TRACE_OP_DUMP(const TcConnectionrec* regTcPtr, const char * pos);
#endif

#ifdef ERROR_INSERT
  Uint32 c_master_node_id;
#endif

  Uint32 get_node_status(Uint32 nodeId) const;
  bool check_ndb_versions() const;

  void suspendFile(Signal* signal,
                   Uint32 filePtrI,
                   Uint32 millis,
                   LogPartRecord *logPartPtrP);
  void suspendFile(Signal* signal, Ptr<LogFileRecord> logFile, Uint32 millis);

  void send_runredo_event(Signal*, LogPartRecord *, Uint32 currgci);

  void sendFireTrigConfTc(Signal* signal, BlockReference ref, Uint32 Tdata[]);
  bool check_fire_trig_pass(Uint32 op, Uint32 pass);

  bool handleLCPSurfacing(Signal *signal);
  bool is_disk_columns_in_table(Uint32 tableId);
  void sendSTART_FRAGCONF(Signal*);
  void handle_check_system_scans(Signal*);
#define ZLCP_CHECK_INDEX 0
#define ZBACKUP_CHECK_INDEX 1
#define ZCOPY_FRAGREQ_CHECK_INDEX 2
  Uint32 c_check_scanptr_i[3];
  Uint32 c_check_scanptr_save_line[3];
  Uint32 c_check_scanptr_save_timer[3];

  AlterTabReq c_keep_alter_tab_req;
  Uint32 c_keep_alter_tab_req_len;
  Uint32 c_executing_redo_log;
  Uint32 c_num_fragments_created_since_restart;
  Uint32 c_fragments_in_lcp;
  bool c_wait_lcp_surfacing;
  Uint32 get_committed_mbytes(LogPartRecord*);
  void increment_committed_mbytes(LogPartRecord*, TcConnectionrec*);
  void decrement_committed_mbytes(LogPartRecord*, TcConnectionrec*);
  bool is_restore_phase_done();
  bool is_full_local_lcp_running();
  bool is_lcp_idle(LcpRecord *lcpPtrP);
  bool has_key_info(Uint32 opPtrI);
  Uint32 m_restart_local_latest_lcp_id;
private:
  bool getNextTcConRec(Uint32 &next,
                       TcConnectionrecPtr &tcConnectptr,
                       Uint32 max_loops);
  bool getNextScanRec(Uint32 &next,
                      ScanRecordPtr &loc_scanptr,
                      Uint32 max_loops);
  bool getNextCommitAckMarker(Uint32 &next,
                              CommitAckMarkerPtr &commitAckMarkerPtr,
                              Uint32 max_loops);
  void checkPoolShrinkNeed(Uint32 pool_index,
                           const TransientFastSlotPool& pool);
  void sendPoolShrink(Uint32 pool_index);
  void shrinkTransientPools(Uint32 pool_index);

  static const Uint32 c_transient_pool_count = 4;
  TransientFastSlotPool* c_transient_pools[c_transient_pool_count];
  Bitmask<1> c_transient_pools_shrinking;

public:
  enum FragmentLockStatusType
  {
    FRAGMENT_UNLOCKED = 0,
    FRAGMENT_LOCKED_IN_SCAN_MODE = 1,
    FRAGMENT_LOCKED_IN_READ_KEY_MODE = 2,
    FRAGMENT_LOCKED_IN_RK_WK_MODE = 3,
    FRAGMENT_LOCKED_IN_RK_REFRESH_MODE = 4,
    FRAGMENT_LOCKED_IN_WRITE_KEY_MODE = 5,
    FRAGMENT_LOCKED_IN_EXCLUSIVE_MODE = 6
  };
  alignas (NDB_CL) FragmentLockStatusType m_fragment_lock_status;
  FragmentLockStatusType m_old_fragment_lock_status;
  /**
   * Lock mutex statistical variables
   */
  Uint32 m_scan_frag_access;
  Uint32 m_scan_frag_access_contended;
  Uint32 m_scan_frag_access_cond_waits;
  Uint64 m_scan_frag_access_spinloops;
  Uint64 m_scan_frag_access_spintime;

  Uint32 m_read_key_frag_access;
  Uint32 m_read_key_frag_access_contended;
  Uint32 m_read_key_frag_access_cond_waits;
  Uint64 m_read_key_frag_access_spinloops;
  Uint64 m_read_key_frag_access_spintime;

  Uint32 m_write_key_frag_access;
  Uint32 m_write_key_frag_access_contended;
  Uint32 m_write_key_frag_access_cond_waits;
  Uint64 m_write_key_frag_access_spinloops;
  Uint64 m_write_key_frag_access_spintime;

  Uint32 m_exclusive_frag_access;
  Uint32 m_exclusive_frag_access_contended;
  Uint32 m_exclusive_frag_access_cond_waits;
  Uint64 m_exclusive_frag_access_spinloops;
  Uint64 m_exclusive_frag_access_spintime;

  Uint32 m_upgrade_frag_access;

  alignas (NDB_CL) NdbMutex *m_restore_mutex;
  NdbMutex *m_lock_acc_page_mutex;
  NdbMutex *m_lock_tup_page_mutex;
  Dblqh *c_restore_mutex_lqh;
  Uint32 *m_num_recover_active;
  Uint32 *m_instance_recover_active;
  Uint32 m_num_instances_active;
  Uint32 m_num_restore_threads;
  Uint32 m_num_restores_active;
  Uint32 m_num_local_restores_active;
  Uint32 m_num_copy_restores_active;
  Uint32 m_current_ldm_instance;

  bool m_use_mutex_for_log_parts;
  void set_use_mutex_for_log_parts();

  Uint32 get_recover_thread_instance();
  void completed_restore(Uint32 instance);
  bool instance_completed_restore(Uint32 instance);
  void setup_query_thread_for_key_access(Uint32);
  void setup_query_thread_for_scan_access(Uint32);
  void setup_query_thread_for_restore_access(Uint32, Uint32);
  void reset_query_thread_access();
  void reset_restore_thread_access();

  Uint32 getDBACC()
  {
    return m_acc_block;
  }
  Uint32 getDBTUP()
  {
    return m_tup_block;
  }
  Uint32 getDBLQH()
  {
    return m_lqh_block;
  }
  Uint32 getDBTUX()
  {
    return m_tux_block;
  }
  Uint32 getBACKUP()
  {
    return m_backup_block;
  }
  Uint32 getRESTORE()
  {
    return m_restore_block;
  }
  bool check_expand_shrink_ongoing(Uint32, Uint32);
private:
  bool seize_op_rec(TcConnectionrecPtr &tcConnectptr,
                    bool use_lock,
                    BlockReference tcRef,
                    EmulatedJamBuffer *jamBuf);
  void release_op_rec(TcConnectionrecPtr tcConnectptr);
  void send_scan_fragref(Signal*, Uint32, Uint32, Uint32, Uint32, Uint32);
  void init_release_scanrec(ScanRecord*);
  void check_pgman_prep_lcp_active_prep_drop_tab(Signal*, Uint32);
  void check_pgman_prep_lcp_active_drop_tab(Signal*, Uint32);
  LogPartRecord* get_log_part_record(Uint32 instanceKey);
  void continue_srPhase3Start(Signal*);
  void continue_srGciLimits(Signal*);
  void continue_execSrCompletedLab(Signal*);
  void continue_srFourthComp(Signal *signal);
  void send_CONTINUEB_all(Signal*, Uint32);
  void init_restart_synch();
  void deinit_restart_synch();
  void restart_synch_state(Signal*, Uint32, Uint32);
  void start_send_exec_conf(Signal*);
  void get_table_frag_instance(Uint32 tableId,
                               Uint32 fragId,
                               Uint32 & instanceNo);
  bool get_table_frag_record(Uint32 tableId,
                             Uint32 fragId,
                             TablerecPtr & tabPtr,
                             FragrecordPtr & fragPtr);
  bool get_table_frag_record_can_fail(Uint32 tableId,
                                      Uint32 fragId,
                                      TablerecPtr & tabPtr,
                                      FragrecordPtr & fragPtr,
                                      Uint32 & instance);
  void prepare_queued_log_write(Signal*,
                                TcConnectionrec*,
                                LogPartRecord*,
                                Uint32);
  void handle_queued_log_write(Signal*, LogPartRecord*, TcConnectionrecPtr);
  void send_handle_queued_log_write(Signal*,
                                    TcConnectionrec *tcPtrP,
                                    LogPartRecord *logPartPtrP,
                                    Uint32);
  void queued_log_write(Signal*, LogPartRecord*);
  Uint32 count_free_log_pages(LogPartRecord*);

  void check_no_active_scans_at_drop_table(TablerecPtr);

  void lock_log_part(LogPartRecord *logPartPtrP);
  void unlock_log_part(LogPartRecord *logPartPtrP);
  void lock_log_part(LogPartRecord *logPartPtrP, EmulatedJamBuffer*);
  void unlock_log_part(LogPartRecord *logPartPtrP, EmulatedJamBuffer*);

  void print_fragment_mutex_stats(Signal*);
  void send_print_mutex_stats(Signal*);
  bool is_read_key_frag_access(TcConnectionrec*);
  bool is_read_key_delete_frag_access(TcConnectionrec*);
  bool is_write_key_frag_access(TcConnectionrec*);
  bool is_refresh_frag_access(TcConnectionrec*);
  bool is_scan_condition_ready(Fragrecord*);
  bool is_read_key_condition_ready(Fragrecord*, bool);
  bool is_write_key_condition_ready(Fragrecord*);
  bool is_exclusive_condition_ready(Fragrecord*);
#ifdef DEBUG_FRAGMENT_LOCK
  void debug_fragment_lock(Fragrecord *fragPtrP, Uint32 line);
#endif
  void acquire_frag_abort_access(Fragrecord *fragPtrP,
                                 TcConnectionrec *regTcPtr);
  void handle_acquire_frag_abort_access(Fragrecord *fragPtrP,
                                        TcConnectionrec *regTcPtr);
  void acquire_frag_prepare_key_access(Fragrecord *fragPtrP,
                                       TcConnectionrec *regTcPtr);
  void acquire_frag_scan_access(Fragrecord *fragPtrP,
                                TcConnectionrec *regTcPtr);
  void acquire_frag_scan_access_new(Fragrecord *fragPtrP,
                                    TcConnectionrec *regTcPtr);
  void release_frag_access(Fragrecord *fragPtrP);
  void handle_release_frag_access(Fragrecord *fragPtrP);

  void handle_acquire_scan_frag_access(Fragrecord *fragPtrP);
  void handle_acquire_read_key_frag_access(Fragrecord *fragPtrP,
                                           bool hold_lock,
                                           bool check_exclusive_waiters);
  void handle_acquire_write_key_frag_access(Fragrecord *fragPtrP,
                                            bool hold_lock);
  void handle_acquire_exclusive_frag_access(Fragrecord *fragPtrP,
                                            bool hold_lock);
  void handle_release_scan_frag_access(Fragrecord *fragPtrP);
  void handle_release_read_key_frag_access(Fragrecord *fragPtrP);
  void handle_release_write_key_frag_access(Fragrecord *fragPtrP);
  void handle_release_exclusive_frag_access(Fragrecord *fragPtrP);
  void lock_table_exclusive(Tablerec *tablePtrP);
  void unlock_table_exclusive(Tablerec *tablePtrP);
  void init_frags_to_execute_sr();
  Uint32 get_frags_to_execute_sr();
  void handle_tc_failed_scans(Signal *signal,
                              NodeId nodeId,
                              Uint32 startPtrI);
  void send_handle_tc_failed_scans(Signal *signal,
                                   NodeId nodeId,
                                   Uint32 startPtrI);

public:
  void set_error_value(Uint32 val)
  {
    SET_ERROR_INSERT_VALUE(val);
  }
  void increment_usage_count_for_table(Uint32 tableId);
  void decrement_usage_count_for_table(Uint32 tableId);
  void reset_old_fragment_lock_status();
  void acquire_frag_commit_access_write_key();
  void acquire_frag_commit_access_exclusive();

  TcConnectionrec* getOperationPtrP(Uint32 opPtrI);
  void release_frag_access()
  {
    release_frag_access(fragptr.p);
  }
  void release_prim_frag_access()
  {
    release_frag_access(prim_tab_fragptr.p);
  }
  void downgrade_exclusive_to_write_key(Fragrecord *fragPtrP);
  void downgrade_exclusive_to_read_key(Fragrecord *fragPtrP);
  void upgrade_to_exclusive_frag_access();
  void upgrade_to_exclusive_frag_access(Fragrecord *fragPtrP);
  void upgrade_to_exclusive_frag_access_no_return();
  void handle_upgrade_to_exclusive_frag_access(Fragrecord *fragPtrP);
  void upgrade_to_write_key_frag_access();
  void handle_upgrade_to_write_key_frag_access(Fragrecord *fragPtrP);
  void downgrade_from_exclusive_frag_access();
  void downgrade_from_exclusive_frag_access(Fragrecord *fragPtrP);
  void handle_downgrade_from_exclusive_frag_access(Fragrecord *fragPtrP);
  void downgrade_exclusive_to_scan();
  void lock_index_fragment();
  void unlock_index_fragment();
  Fragrecord *get_fragptr(Uint32 tableId, Uint32 fragId);
  LogPartRecord* getLogPart(Uint32 logPartPtrI)
  {
    LogPartRecordPtr logPartPtr;
    logPartPtr.i = logPartPtrI;
    ptrCheckGuard(logPartPtr, clogPartFileSize, logPartRecord);
    return logPartPtr.p;
  }
  bool getTableFragmentrec(Uint32 tableId,
                           Uint32 fragId,
                           TablerecPtr & tabPtr,
                           FragrecordPtr & fragPtr);
  Uint64 getTuxFragPtrI(EmulatedJamBuffer *jamBuf,
                        Uint32 tableId,
                        Uint32 fragId)
  {
    TablerecPtr tabPtr;
    FragrecordPtr fragPtr;
    if (likely(getTableFragmentrec(tableId,
                                   fragId,
                                   tabPtr,
                                   fragPtr)))
    {
      thrjamDebug(jamBuf);
      return fragPtr.p->tuxFragptr;
    }
    thrjamDebug(jamBuf);
    return RNIL64;
  }
  Uint64 getAccFragPtrI(Uint32 tableId,
                        Uint32 fragId)
  {
#if defined(VM_TRACE) || defined(ERROR_INSERT) || defined(EXTRA_JAM)
    EmulatedJamBuffer* const jamBuf = getThrJamBuf();
#endif
    TablerecPtr tabPtr;
    FragrecordPtr fragPtr;
    if (likely(getTableFragmentrec(tableId,
                                   fragId,
                                   tabPtr,
                                   fragPtr)))
    {
      thrjamDebug(jamBuf);
      return fragPtr.p->accFragptr;
    }
    thrjamDebug(jamBuf);
    return RNIL64;
  }
  Uint64 getTupFragPtrI(Uint32 tableId,
                        Uint32 fragId)
  {
#if defined(VM_TRACE) || defined(ERROR_INSERT) || defined(EXTRA_JAM)
    EmulatedJamBuffer* const jamBuf = getThrJamBuf();
#endif
    TablerecPtr tabPtr;
    FragrecordPtr fragPtr;
    if (likely(getTableFragmentrec(tableId,
                                   fragId,
                                   tabPtr,
                                   fragPtr)))
    {
      thrjamDebug(jamBuf);
      return fragPtr.p->tupFragptr;
    }
    thrjamDebug(jamBuf);
    return RNIL64;
  }

  bool setTuxFragPtrI(Uint32 tableId,
                      Uint32 fragId,
                      Uint64 fragPtrI);
  bool setTupFragPtrI(Uint32 tableId,
                      Uint32 fragId,
                      Uint64 fragPtrI);
  bool setAccFragPtrI(Uint32 tableId,
                      Uint32 fragId,
                      Uint64 fragPtrI);

  Uint64 getNextTuxFragrec(Uint32 tableId,
                           Uint32 & index);
  Uint64 getNextTupFragrec(Uint32 tableId,
                           Uint32 & index);
  Uint64 getNextAccFragrec(Uint32 tableId,
                           Uint32 & index);
  Uint32 getNextTuxFragid(Uint32 tableId,
                          Uint32 & index);
  Uint32 getNextTupFragid(Uint32 tableId,
                          Uint32 & index);
  Uint32 getNextAccFragid(Uint32 tableId,
                          Uint32 & index);

  static Uint64 getTransactionMemoryNeed(
    const Uint32 ldm_instance_count,
    const ndb_mgm_configuration_iterator * mgm_cfg);

  static size_t getFragmentRecordSize()
  {
    return sizeof(struct Fragrecord);
  }
  static size_t getTableRecordSize()
  {
    return sizeof(struct Tablerec);
  }
  void reset_curr_ldm()
  {
    m_curr_lqh = this;
    c_acc->m_curr_acc = c_acc;
    c_tup->m_curr_tup = c_tup;
  }
  Dblqh *m_curr_lqh;
#define NUM_TRANSACTION_HASH_MUTEXES 4
  NdbMutex alloc_operation_mutex;
  NdbMutex transaction_hash_mutex[NUM_TRANSACTION_HASH_MUTEXES];
#if defined VM_TRACE || defined ERROR_INSERT
  Uint64 trans_hash_mutex_counter[NUM_TRANSACTION_HASH_MUTEXES];
#endif
  void lock_alloc_operation()
  {
    if (qt_likely(globalData.ndbMtQueryWorkers > 0))
    {
      NdbMutex_Lock(&alloc_operation_mutex);
    }
  }
  void unlock_alloc_operation()
  {
    if (qt_likely(globalData.ndbMtQueryWorkers > 0))
    {
      NdbMutex_Unlock(&alloc_operation_mutex);
    }
  }
  void lock_take_over_hash()
  {
    if (qt_likely(globalData.ndbMtQueryWorkers > 0))
    {
      NdbMutex_Lock(&c_scanTakeOverMutex);
    }
  }
  void unlock_take_over_hash()
  {
    if (qt_likely(globalData.ndbMtQueryWorkers > 0))
    {
      NdbMutex_Unlock(&c_scanTakeOverMutex);
    }
  }
  Uint32 m_first_qt_thr_no;
  Uint32 m_num_qt_our_rr_group;
  Uint32 m_qt_thr_no_our_rr_group[MAX_QUERY_INSTANCES_PER_RR_GROUP];
  void set_up_qt_our_rr_group();
  bool check_abort_signal_executed(Uint32, Uint32);
  void get_tc_ref(Uint32 tcPtrI,
                  Uint32 & tcOprec,
                  Uint32 & tcRef);
#ifdef DEBUG_USAGE_COUNT
  void insert_usage_count(Tablerec *tabPtrP,
                          TcConnectionrecPtr tcPtr)
  {
    jam();
    jamLine((Uint16)tcPtr.i);
    NdbMutex_Lock(&tabPtrP->m_usage_count);
    tcPtr.p->m_next_usage = tabPtrP->m_first_usage;
    tcPtr.p->m_next_block = tabPtrP->m_first_usage_block;
    tcPtr.p->m_prev_usage = RNIL;
    tcPtr.p->m_prev_block = nullptr;
    TcConnectionrecPtr firstTcPtr;
    firstTcPtr.i = tabPtrP->m_first_usage;
    if (firstTcPtr.i != RNIL)
    {
      jam();
      jamLine((Uint16)firstTcPtr.i);
      ndbrequire(tabPtrP->m_first_usage_block->tcConnect_pool.getValidPtr(firstTcPtr));
      firstTcPtr.p->m_prev_usage = tcPtr.i;
      firstTcPtr.p->m_prev_block = this;
    }
    tabPtrP->m_first_usage = tcPtr.i;
    tabPtrP->m_first_usage_block = this;
    NdbMutex_Unlock(&tabPtrP->m_usage_count);
  }
  void remove_usage_count(Tablerec *tabPtrP,
                          TcConnectionrecPtr tcPtr)
  {
    jam();
    jamLine((Uint16)tcPtr.i);
    NdbMutex_Lock(&tabPtrP->m_usage_count);
    if (tcPtr.i == tabPtrP->m_first_usage &&
        this == tabPtrP->m_first_usage_block)
    {
      jam();
      tabPtrP->m_first_usage = tcPtr.p->m_next_usage;
      tabPtrP->m_first_usage_block = tcPtr.p->m_next_block;
    }
    else
    {
      jam();
      TcConnectionrecPtr prevTcPtr;
      prevTcPtr.i = tcPtr.p->m_prev_usage;
      ndbrequire(prevTcPtr.i != RNIL);
      jamLine((Uint16)prevTcPtr.i);
      ndbrequire(tcPtr.p->m_prev_block->tcConnect_pool.getValidPtr(prevTcPtr));
      prevTcPtr.p->m_next_usage = tcPtr.p->m_next_usage;
      prevTcPtr.p->m_next_block = tcPtr.p->m_next_block;
    }
    if (tcPtr.p->m_next_usage != RNIL)
    {
      jam();
      TcConnectionrecPtr lastTcPtr;
      lastTcPtr.i = tcPtr.p->m_next_usage;
      jamLine((Uint16)lastTcPtr.i);
      ndbrequire(tcPtr.p->m_next_block->tcConnect_pool.getValidPtr(lastTcPtr));
      lastTcPtr.p->m_prev_usage = tcPtr.p->m_prev_usage;
      lastTcPtr.p->m_prev_block = tcPtr.p->m_prev_block;
    }
    tcPtr.p->m_prev_usage = RNIL;
    tcPtr.p->m_prev_usage = RNIL;
    tcPtr.p->m_next_block = nullptr;
    tcPtr.p->m_next_block = nullptr;
    NdbMutex_Unlock(&tabPtrP->m_usage_count);
  }
#endif
#endif
};

#ifndef DBLQH_STATE_EXTRACT
inline bool
Dblqh::check_expand_shrink_ongoing(Uint32 tableId, Uint32 fragId)
{
  ndbrequire(tableId < ctabrecFileSize);
  tabptr.i = tableId;
  ptrAss(tabptr, tablerec);
  ndbrequire(getFragmentrec(fragId));
  return c_acc->check_expand_shrink_ongoing(fragptr.p->accFragptr);
}

inline void Dblqh::checkPoolShrinkNeed(const Uint32 pool_index,
                                       const TransientFastSlotPool& pool)
{
#if defined(VM_TRACE) || defined(ERROR_INSERT)
  ndbrequire(pool_index < c_transient_pool_count);
  ndbrequire(c_transient_pools[pool_index] == &pool);
#endif
  if (pool.may_shrink())
  {
    sendPoolShrink(pool_index);
  }
}

inline
bool
Dblqh::is_full_local_lcp_running()
{
  return c_full_local_lcp_started;
}

inline
bool
Dblqh::is_restore_phase_done()
{
  return (csrExecUndoLogState != EULS_IDLE);
}

inline
bool
Dblqh::ScanRecord::check_scan_batch_completed() const
{
  Uint32 max_rows = m_max_batch_size_rows;
  Uint32 max_bytes = m_max_batch_size_bytes;

  return m_stop_batch ||
    (max_rows > 0 && (m_curr_batch_size_rows >= max_rows))  ||
    (max_bytes > 0 && (m_curr_batch_size_bytes >= max_bytes));
}

inline
void
Dblqh::i_get_acc_ptr(ScanRecord* scanP, Uint32* &acc_ptr, Uint32 index)
{
  /* Return ptr to place where acc ptr for operation with given
   * index is stored.
   * If index == 0, it's stored in the ScanRecord, otherwise it's 
   * stored in a segment linked from the ScanRecord.
   */
  if (index == 0) {
    acc_ptr= (Uint32*)&scanP->scan_acc_op_ptr[0];
  } else {
    
    Uint32 segmentIVal, segment, segmentOffset;
    SegmentedSectionPtr segPtr;

    segment= (index + SectionSegment::DataLength -1) / 
      SectionSegment::DataLength;
    segmentOffset= (index - 1) % SectionSegment::DataLength;
    jamDebug();
    ndbassert( segment < ScanRecord::MaxScanAccSegments );

    segmentIVal= scanP->scan_acc_op_ptr[ segment ];
    getSection(segPtr, segmentIVal);

    acc_ptr= &segPtr.p->theData[ segmentOffset ];
  }
}

inline
bool
Dblqh::is_same_trans(Uint32 opId, Uint32 trid1, Uint32 trid2)
{
  /* Cannot use jam here, called from other thread */
  TcConnectionrecPtr regTcPtr;  
  regTcPtr.i= opId;
  ndbrequire(tcConnect_pool.getValidPtr(regTcPtr));
  return ((regTcPtr.p->transid[0] == trid1) &&
          (regTcPtr.p->transid[1] == trid2));
}

inline
void
Dblqh::get_op_info(Uint32 opId, Uint32 *hash, Uint32* gci_hi, Uint32* gci_lo,
                   Uint32* transId1, Uint32* transId2)
{
  TcConnectionrecPtr regTcPtr;  
  regTcPtr.i= opId;
  m_fragment_lock_status = FRAGMENT_UNLOCKED;
  ndbrequire(tcConnect_pool.getValidPtr(regTcPtr));
  *hash = regTcPtr.p->hashValue;
  *gci_hi = regTcPtr.p->gci_hi;
  *gci_lo = regTcPtr.p->gci_lo;
  *transId1 = regTcPtr.p->transid[0];
  *transId2 = regTcPtr.p->transid[1];

  FragrecordPtr regFragptr;
  regFragptr.i = regTcPtr.p->fragmentptr;
  c_fragment_pool.getPtr(regFragptr);
  fragptr = regFragptr;
  m_tc_connect_ptr = regTcPtr;
}

inline
void
Dblqh::accminupdate(Signal* signal, Uint32 opId, const Local_key* key)
{
  TcConnectionrecPtr regTcPtr;  
  regTcPtr.i= opId;
  ndbrequire(tcConnect_pool.getValidPtr(regTcPtr));
  c_acc->execACCMINUPDATE(signal,
                          regTcPtr.p->accConnectrec,
                          regTcPtr.p->accConnectPtrP,
                          key->m_page_no,
                          key->m_page_idx);

  if (ERROR_INSERTED(5714))
  {
    FragrecordPtr regFragptr;
    regFragptr.i = regTcPtr.p->fragmentptr;
    c_fragment_pool.getPtr(regFragptr);
    if (regFragptr.p->m_copy_started_state == Fragrecord::AC_NR_COPY) {
      char buf[MAX_LOG_MESSAGE_SIZE];
      g_eventLogger->info(" LK: %s",
                          printLocal_Key(buf, MAX_LOG_MESSAGE_SIZE, *key));
    }
  }

  if (ERROR_INSERTED(5712) || ERROR_INSERTED(5713)) {
    char buf[MAX_LOG_MESSAGE_SIZE];
    g_eventLogger->info(" LK: %s",
                        printLocal_Key(buf, MAX_LOG_MESSAGE_SIZE, *key));
  }
  regTcPtr.p->m_row_id = *key;
}

inline
void
Dblqh::accremoverow(Signal* signal, Uint32 opId, const Local_key* key)
{
  TcConnectionrecPtr regTcPtr;
  regTcPtr.i= opId;
  ndbrequire(tcConnect_pool.getValidPtr(regTcPtr));
  c_acc->removerow(regTcPtr.p->accConnectrec, key);
}

inline
bool
Dblqh::TRACE_OP_CHECK(const TcConnectionrec* regTcPtr)
{
  if (ERROR_INSERTED(5714))
  {
    FragrecordPtr regFragptr;
    regFragptr.i = regTcPtr->fragmentptr;
    c_fragment_pool.getPtr(regFragptr);
    return regFragptr.p->m_copy_started_state == Fragrecord::AC_NR_COPY;
  }

  return (ERROR_INSERTED(5712) && 
	  (regTcPtr->operation == ZINSERT ||
	   regTcPtr->operation == ZDELETE)) ||
    ERROR_INSERTED(5713);
}

inline
bool Dblqh::is_scan_ok(ScanRecord* scanPtrP, Fragrecord::FragStatus fragstatus)
{
  if (likely(fragstatus == Fragrecord::FSACTIVE))
  {
    return true;
  }
  else if (likely(fragstatus == Fragrecord::ACTIVE_CREATION &&
                  scanPtrP->lcpScan))
  {
    return true;
  }
  return false;
}

inline
bool Dblqh::is_lcp_idle(LcpRecord *lcpPtrP)
{
  if (lcpPtrP->lcpPrepareState == LcpRecord::LCP_IDLE &&
      lcpPtrP->lcpRunState == LcpRecord::LCP_IDLE)
    return true;
  return false;
}

inline bool
Dblqh::has_key_info(Uint32 opPtrI)
{
  /* Cannot use jam here, called from other thread */
  TcConnectionrecPtr opPtr;
  opPtr.i = opPtrI;
  if (tcConnect_pool.getValidPtr(opPtr))
  {
    return (opPtr.p->keyInfoIVal != RNIL);
  }
  return false;
}

inline bool
Dblqh::is_read_key_frag_access(TcConnectionrec *regTcPtr)
{
  if (regTcPtr->operation == ZREAD ||
      regTcPtr->operation == ZREAD_EX)
  {
    return true;
  }
  return false;
}

inline bool
Dblqh::is_read_key_delete_frag_access(TcConnectionrec *regTcPtr)
{
  if (regTcPtr->operation == ZDELETE)
  {
    return true;
  }
  return false;
}

inline bool
Dblqh::is_refresh_frag_access(TcConnectionrec *regTcPtr)
{
  if (regTcPtr->operation == ZREFRESH)
  {
    return true;
  }
  return false;
}

inline bool
Dblqh::is_write_key_frag_access(TcConnectionrec *regTcPtr)
{
  if (regTcPtr->operation == ZWRITE ||
      regTcPtr->operation == ZUNLOCK ||
      regTcPtr->operation == ZUPDATE ||
      regTcPtr->operation == ZINSERT)
  {
    return true;
  }
  return false;
}

inline bool
Dblqh::is_scan_condition_ready(Fragrecord *fragPtrP)
{
  if (fragPtrP->m_cond_exclusive_waiters > 0 ||
      fragPtrP->m_cond_write_key_waiters > 0 ||
      fragPtrP->m_exclusive_locked ||
      fragPtrP->m_write_key_locked)
  {
    return false;
  }
  return true;
}

inline bool
Dblqh::is_read_key_condition_ready(Fragrecord *fragPtrP,
                                   bool check_exclusive_waiters)
{
  if ((fragPtrP->m_cond_exclusive_waiters > 0 &&
       check_exclusive_waiters) ||
      fragPtrP->m_exclusive_locked)
  {
    return false;
  }
  return true;
}

inline bool
Dblqh::is_write_key_condition_ready(Fragrecord *fragPtrP)
{
  /**
   * Write Key locks are only acquired by LDM threads. Thus we only
   * need to check against query thread being active here. No need
   * to check m_cond_exclusive_waiters or m_cond_write_key_waiters.
   */
  if (fragPtrP->m_concurrent_scan_count > 0)
  {
    return false;
  }
  return true;
}

inline bool
Dblqh::is_exclusive_condition_ready(Fragrecord *fragPtrP)
{
  /**
   * Write Key locks are only acquired by LDM threads. Thus we only
   * need to check against query thread being active here. No need
   * to check m_cond_exclusive_waiters or m_cond_write_key_waiters.
   */
  if (fragPtrP->m_concurrent_scan_count > 0 ||
      fragPtrP->m_concurrent_read_key_count > 0)
  {
    return false;
  }
  return true;
}

inline void
Dblqh::upgrade_to_write_key_frag_access()
{
  if (qt_likely(globalData.ndbMtQueryWorkers > 0))
  {
    jamDebug();
    handle_upgrade_to_write_key_frag_access(fragptr.p);
  }
}

inline void
Dblqh::upgrade_to_exclusive_frag_access_no_return()
{
  if (qt_likely(globalData.ndbMtQueryWorkers > 0))
  {
    jamDebug();
    handle_upgrade_to_exclusive_frag_access(fragptr.p);
    m_old_fragment_lock_status = FRAGMENT_UNLOCKED;
  }
}

inline void
Dblqh::upgrade_to_exclusive_frag_access()
{
  if (qt_likely(globalData.ndbMtQueryWorkers > 0))
  {
    jamDebug();
    handle_upgrade_to_exclusive_frag_access(fragptr.p);
  }
}

inline void
Dblqh::upgrade_to_exclusive_frag_access(Fragrecord *fragPtrP)
{
  if (qt_likely(globalData.ndbMtQueryWorkers > 0))
  {
    jamDebug();
    handle_upgrade_to_exclusive_frag_access(fragPtrP);
  }
}

inline void
Dblqh::downgrade_from_exclusive_frag_access()
{
  if (qt_likely(globalData.ndbMtQueryWorkers > 0))
  {
    jamDebug();
    handle_downgrade_from_exclusive_frag_access(fragptr.p);
  }
}

inline void
Dblqh::downgrade_from_exclusive_frag_access(Fragrecord *fragPtrP)
{
  if (qt_likely(globalData.ndbMtQueryWorkers > 0))
  {
    jamDebug();
    handle_downgrade_from_exclusive_frag_access(fragPtrP);
  }
}

inline void
Dblqh::acquire_frag_commit_access_write_key()
{
  if (qt_likely(globalData.ndbMtQueryWorkers > 0))
  {
    Fragrecord *fragPtrP = fragptr.p;
    if (m_fragment_lock_status == FRAGMENT_UNLOCKED)
    {
      jamDebug();
      NdbMutex_Lock(&fragPtrP->frag_mutex);
#ifdef DEBUG_FRAGMENT_LOCK
      fragPtrP->lock_line_index = (fragPtrP->lock_line_index + 1) &
        LOCK_LINE_MASK;
      fragPtrP->lock_line[fragPtrP->lock_line_index] = __LINE__;
#endif
      /**
       * In Commit access we set m_cond_exclusive_waiters and
       * m_spin_exclusive_waiters to 1 to ensure that we don't start any
       * new read key operations and to ensure that no one is attempting
       * to wake us up since the awakeness was handled by the write key
       * variables. We need to do this under mutex protection such that
       * no reader is allowed to get in between. In addition we will
       * reset m_write_key_locked which is also set in commit access.
       *
       * Stop new scanners and read key operations from starting, but allow
       * read key operations to continue in parallel with this phase of
       * the commit processing.
       */
      fragPtrP->m_cond_exclusive_waiters = 1;
      fragPtrP->m_spin_exclusive_waiters = 1;
      handle_acquire_write_key_frag_access(fragPtrP, true);
    }
    else
    {
      ndbrequire(m_fragment_lock_status == FRAGMENT_LOCKED_IN_WRITE_KEY_MODE);
    }
  }
}

inline void
Dblqh::acquire_frag_commit_access_exclusive()
{
  if (qt_likely(globalData.ndbMtQueryWorkers > 0))
  {
    jamDebug();
    Fragrecord *fragPtrP = fragptr.p;
    ndbrequire(m_fragment_lock_status == FRAGMENT_LOCKED_IN_WRITE_KEY_MODE ||
               m_fragment_lock_status == FRAGMENT_UNLOCKED);
    NdbMutex_Lock(&fragPtrP->frag_mutex);
#ifdef DEBUG_FRAGMENT_LOCK
    fragPtrP->lock_line_index = (fragPtrP->lock_line_index + 1) &
      LOCK_LINE_MASK;
    fragPtrP->lock_line[fragPtrP->lock_line_index] = __LINE__;
#endif
    fragPtrP->m_cond_exclusive_waiters = 0;
    fragPtrP->m_spin_exclusive_waiters = 0;
    fragPtrP->m_write_key_locked = false;
    handle_acquire_exclusive_frag_access(fragPtrP, true);
  }
}

inline void
Dblqh::acquire_frag_abort_access(Fragrecord *fragPtrP,
                                  TcConnectionrec *regTcPtr)
{
  if (qt_likely(globalData.ndbMtQueryWorkers > 0))
  {
    jamDebug();
    handle_acquire_frag_abort_access(fragPtrP, regTcPtr);
  }
}

inline void
Dblqh::acquire_frag_prepare_key_access(Fragrecord *fragPtrP,
                                       TcConnectionrec *regTcPtr)
{
  if (is_write_key_frag_access(regTcPtr))
  {
    /**
     * Prepare for upgrade to write key fragment access, this will
     * happen when we come to the point where we need to update the
     * TUX index. Setting those variables ensures that no new scans
     * can start, but those already running can run to completion
     * and we don't wait for those until we upgrade the lock.
     */
    jamDebug();
    NdbMutex_Lock(&fragPtrP->frag_mutex);
#ifdef DEBUG_FRAGMENT_LOCK
    fragPtrP->lock_line_index = (fragPtrP->lock_line_index + 1) &
      LOCK_LINE_MASK;
    fragPtrP->lock_line[fragPtrP->lock_line_index] = __LINE__;
#endif
    fragPtrP->m_cond_write_key_waiters = 1;
    fragPtrP->m_spin_write_key_waiters = 1;
    handle_acquire_read_key_frag_access(fragPtrP, true, false);
    m_fragment_lock_status = FRAGMENT_LOCKED_IN_RK_WK_MODE;
  }
  else if (is_refresh_frag_access(regTcPtr))
  {
    /* Refresh requires exclusive access, prepare for this */
    jamDebug();
    NdbMutex_Lock(&fragPtrP->frag_mutex);
#ifdef DEBUG_FRAGMENT_LOCK
    fragPtrP->lock_line_index = (fragPtrP->lock_line_index + 1) &
      LOCK_LINE_MASK;
    fragPtrP->lock_line[fragPtrP->lock_line_index] = __LINE__;
#endif
    fragPtrP->m_cond_exclusive_waiters = 1;
    fragPtrP->m_spin_exclusive_waiters = 1;
    handle_acquire_read_key_frag_access(fragPtrP, true, false);
    m_fragment_lock_status = FRAGMENT_LOCKED_IN_RK_REFRESH_MODE;
  }
  else
  {
    handle_acquire_read_key_frag_access(fragPtrP, false, true);
    m_fragment_lock_status = FRAGMENT_LOCKED_IN_READ_KEY_MODE;
  }
}

inline void
Dblqh::acquire_frag_scan_access(Fragrecord *fragPtrP,
                                       TcConnectionrec *regTcPtr)
{
  if (qt_likely(globalData.ndbMtQueryWorkers > 0))
  {
    if (m_fragment_lock_status == FRAGMENT_UNLOCKED)
    {
      jamDebug();
      handle_acquire_scan_frag_access(fragPtrP);
      return;
    }
    jamDebug();
    ndbassert(m_fragment_lock_status == FRAGMENT_LOCKED_IN_SCAN_MODE);
  }
}

inline void
Dblqh::acquire_frag_scan_access_new(Fragrecord *fragPtrP,
                                    TcConnectionrec *regTcPtr)
{
  if (qt_likely(globalData.ndbMtQueryWorkers > 0))
  {
    jamDebug();
    handle_acquire_scan_frag_access(fragPtrP);
  }
}

inline void
Dblqh::reset_old_fragment_lock_status()
{
  m_old_fragment_lock_status = FRAGMENT_UNLOCKED;
}

inline void
Dblqh::release_frag_access(Fragrecord *fragPtrP)
{
  if (qt_likely(m_fragment_lock_status != FRAGMENT_UNLOCKED))
  {
    jamDebug();
    handle_release_frag_access(fragPtrP);
  }
}

inline
Dblqh::TcConnectionrec*
Dblqh::getOperationPtrP(Uint32 opPtrI)
{
  /* Cannot use jam here, called from other thread */
  TcConnectionrecPtr opPtr;
  opPtr.i = opPtrI;
  ndbrequire(tcConnect_pool.getValidPtr(opPtr));
  return opPtr.p;
}

inline void
Dblqh::lock_index_fragment()
{
  /* m_concurrent_scan_count should only be used on primary table */
  ndbassert(fragptr.p->m_concurrent_scan_count == 0);
  ndbassert(fragptr.p->m_concurrent_read_key_count == 0);
  ndbassert(fragptr.i != RNIL);
  NdbMutex_Lock(&fragptr.p->frag_mutex);
}

inline void
Dblqh::unlock_index_fragment()
{
  NdbMutex_Unlock(&fragptr.p->frag_mutex);
}

inline void
Dblqh::lock_log_part(LogPartRecord *logPartPtrP)
{
  if (qt_likely(m_use_mutex_for_log_parts))
  {
    jamDebug();
    NdbMutex_Lock(&logPartPtrP->m_log_part_mutex);
  }
}

inline void Dblqh::unlock_log_part(LogPartRecord *logPartPtrP)
{
  if (qt_likely(m_use_mutex_for_log_parts))
  {
    jamDebug();
    NdbMutex_Unlock(&logPartPtrP->m_log_part_mutex);
  }
}

<<<<<<< HEAD
inline void Dblqh::get_tc_ref(Uint32 tcPtrI,
                              Uint32 & tcOprec,
                              Uint32 & tcRef)
{
  TcConnectionrecPtr tcConnectptr;
  tcConnectptr.i = tcPtrI;
  ndbrequire(tcConnect_pool.getValidPtr(tcConnectptr));
  tcOprec = tcConnectptr.p->tcOprec;
  tcRef = tcConnectptr.p->tcBlockref;
=======
inline void
Dblqh::lock_log_part(LogPartRecord *logPartPtrP,
                     EmulatedJamBuffer *jamBuf)
{
  if (qt_likely(m_use_mutex_for_log_parts))
  {
    thrjamDebug(jamBuf);
    NdbMutex_Lock(&logPartPtrP->m_log_part_mutex);
  }
}

inline void Dblqh::unlock_log_part(LogPartRecord *logPartPtrP,
                                   EmulatedJamBuffer *jamBuf)
{
  if (qt_likely(m_use_mutex_for_log_parts))
  {
    thrjamDebug(jamBuf);
    NdbMutex_Unlock(&logPartPtrP->m_log_part_mutex);
  }
>>>>>>> 23307de1
}
#endif

#undef JAM_FILE_ID

#endif<|MERGE_RESOLUTION|>--- conflicted
+++ resolved
@@ -1,11 +1,6 @@
 /*
-<<<<<<< HEAD
    Copyright (c) 2003, 2021, Oracle and/or its affiliates.
-   Copyright (c) 2021, 2021, Logical Clocks and/or its affiliates.
-=======
-   Copyright (c) 2003, 2020, Oracle and/or its affiliates.
    Copyright (c) 2021, 2022, Hopsworks and/or its affiliates.
->>>>>>> 23307de1
 
    This program is free software; you can redistribute it and/or modify
    it under the terms of the GNU General Public License, version 2.0,
@@ -5821,7 +5816,6 @@
   }
 }
 
-<<<<<<< HEAD
 inline void Dblqh::get_tc_ref(Uint32 tcPtrI,
                               Uint32 & tcOprec,
                               Uint32 & tcRef)
@@ -5831,7 +5825,8 @@
   ndbrequire(tcConnect_pool.getValidPtr(tcConnectptr));
   tcOprec = tcConnectptr.p->tcOprec;
   tcRef = tcConnectptr.p->tcBlockref;
-=======
+}
+
 inline void
 Dblqh::lock_log_part(LogPartRecord *logPartPtrP,
                      EmulatedJamBuffer *jamBuf)
@@ -5851,7 +5846,6 @@
     thrjamDebug(jamBuf);
     NdbMutex_Unlock(&logPartPtrP->m_log_part_mutex);
   }
->>>>>>> 23307de1
 }
 #endif
 
