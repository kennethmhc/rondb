--- conflicted
+++ resolved
@@ -289,11 +289,8 @@
 #define ZCONTINUE_WRITE_LOG 38
 #define ZSTART_SEND_EXEC_CONF 39
 #define ZPRINT_MUTEX_STATS 40
-<<<<<<< HEAD
 #define ZPRINT_CONNECT_DEBUG 41
-=======
-#define ZHANDLE_TC_FAILED_SCANS 41
->>>>>>> 82c6257f
+#define ZHANDLE_TC_FAILED_SCANS 42
 
 /* ------------------------------------------------------------------------- */
 /*        NODE STATE DURING SYSTEM RESTART, VARIABLES CNODES_SR_STATE        */
@@ -2752,16 +2749,13 @@
     ~TcConnectionrec()
     {
     }
-<<<<<<< HEAD
     Uint64 fragmentptr;
-=======
 #ifdef DEBUG_USAGE_COUNT
     Dblqh *m_prev_block;
     Dblqh *m_next_block;
     Uint32 m_prev_usage;
     Uint32 m_next_usage;
 #endif
->>>>>>> 82c6257f
     UintR accConnectrec;
     UintR tupConnectrec;
     Uint32 nextTcConnectrec;
@@ -5109,7 +5103,6 @@
   {
     return sizeof(struct Tablerec);
   }
-<<<<<<< HEAD
   void reset_curr_ldm()
   {
     m_curr_lqh = this;
@@ -5159,7 +5152,6 @@
   void get_tc_ref(Uint32 tcPtrI,
                   Uint32 & tcOprec,
                   Uint32 & tcRef);
-=======
 #ifdef DEBUG_USAGE_COUNT
   void insert_usage_count(Tablerec *tabPtrP,
                           TcConnectionrecPtr tcPtr)
@@ -5226,7 +5218,6 @@
     NdbMutex_Unlock(&tabPtrP->m_usage_count);
   }
 #endif
->>>>>>> 82c6257f
 #endif
 };
 
