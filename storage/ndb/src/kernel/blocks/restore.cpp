/*
   Copyright (c) 2005, 2023, Oracle and/or its affiliates.
   Copyright (c) 2023, 2023, Hopsworks and/or its affiliates.

   This program is free software; you can redistribute it and/or modify
   it under the terms of the GNU General Public License, version 2.0,
   as published by the Free Software Foundation.

   This program is also distributed with certain software (including
   but not limited to OpenSSL) that is licensed under separate terms,
   as designated in a particular file or component or in included license
   documentation.  The authors of MySQL hereby grant you an additional
   permission to link the program and your derivative works with the
   separately licensed software that they have included with MySQL.

   This program is distributed in the hope that it will be useful,
   but WITHOUT ANY WARRANTY; without even the implied warranty of
   MERCHANTABILITY or FITNESS FOR A PARTICULAR PURPOSE.  See the
   GNU General Public License, version 2.0, for more details.

   You should have received a copy of the GNU General Public License
   along with this program; if not, write to the Free Software
   Foundation, Inc., 51 Franklin St, Fifth Floor, Boston, MA 02110-1301  USA
*/

#include "restore.hpp"
#include <signaldata/FsRef.hpp>
#include <signaldata/FsConf.hpp>
#include <signaldata/FsOpenReq.hpp>
#include <signaldata/FsCloseReq.hpp>
#include <signaldata/FsReadWriteReq.hpp>
#include <signaldata/FsRemoveReq.hpp>
#include <signaldata/RestoreImpl.hpp>
#include <signaldata/DictTabInfo.hpp>
#include <signaldata/KeyInfo.hpp>
#include <signaldata/AttrInfo.hpp>
#include <signaldata/LqhKey.hpp>
#include <AttributeHeader.hpp>
#include <backup/Backup.hpp>
#include <dblqh/Dblqh.hpp>
#include <dbtup/Dbtup.hpp>
#include <KeyDescriptor.hpp>
#include <signaldata/DumpStateOrd.hpp>
#include <util/rondb_hash.hpp>

#include <NdbTick.h>
#include <EventLogger.hpp>

#define JAM_FILE_ID 453

#if (defined(VM_TRACE) || defined(ERROR_INSERT))
//#define DEBUG_START_RES 1
//#define DEBUG_RES 1
//#define DEBUG_RES_OPEN 1
//#define DEBUG_RES_PARTS 1
//#define DEBUG_RES_STAT 1
//#define DEBUG_RES_STAT_EXTRA 1
//#define DEBUG_RES_DEL 1
//#define DEBUG_HIGH_RES 1
//#define DEBUG_RES_HASH 1
#endif

#ifdef DEBUG_RES_HASH
#define DEB_RES_HASH(arglist) do { g_eventLogger->info arglist ; } while (0)
#else
#define DEB_RES_HASH(arglist) do { } while (0)
#endif

#ifdef DEBUG_START_RES
#define DEB_START_RES(arglist) do { g_eventLogger->info arglist ; } while (0)
#else
#define DEB_START_RES(arglist) do { } while (0)
#endif

#ifdef DEBUG_RES
#define DEB_RES(arglist) do { g_eventLogger->info arglist ; } while (0)
#else
#define DEB_RES(arglist) do { } while (0)
#endif

#ifdef DEBUG_RES_OPEN
#define DEB_RES_OPEN(arglist) do { g_eventLogger->info arglist ; } while (0)
#else
#define DEB_RES_OPEN(arglist) do { } while (0)
#endif

#ifdef DEBUG_RES_PARTS
#define DEB_RES_PARTS(arglist) do { g_eventLogger->info arglist ; } while (0)
#else
#define DEB_RES_PARTS(arglist) do { } while (0)
#endif

#ifdef DEBUG_RES_STAT
#define DEB_RES_STAT(arglist) do { g_eventLogger->info arglist ; } while (0)
#else
#define DEB_RES_STAT(arglist) do { } while (0)
#endif

#ifdef DEBUG_RES_STAT_EXTRA
#define DEB_RES_STAT_EXTRA(arglist) do { g_eventLogger->info arglist ; } while (0)
#else
#define DEB_RES_STAT_EXTRA(arglist) do { } while (0)
#endif

#ifdef DEBUG_RES_DEL
#define DEB_RES_DEL(arglist) do { g_eventLogger->info arglist ; } while (0)
#else
#define DEB_RES_DEL(arglist) do { } while (0)
#endif

#ifdef DEBUG_HIGH_RES
#define DEB_HIGH_RES(arglist) do { g_eventLogger->info arglist ; } while (0)
#else
#define DEB_HIGH_RES(arglist) do { } while (0)
#endif

/**
 * Same error codes used by both DBLQH and DBTC.
 * See Dblqh.hpp and Dbtc.hpp.
 */
#define ZGET_DATAREC_ERROR 418
#define ZGET_ATTRINBUF_ERROR 419

#define PAGES LCP_RESTORE_BUFFER

Restore::Restore(Block_context& ctx,
                 Uint32 instanceNumber,
                 Uint32 blockNo) :
  SimulatedBlock(blockNo, ctx, instanceNumber),
  m_file_list(m_file_pool),
  m_file_hash(m_file_pool),
  m_rows_restored(0),
  m_millis_spent(0),
  m_frags_restored(0)
{
  BLOCK_CONSTRUCTOR(Restore);
  
  // Add received signals
  if (blockNo == RESTORE)
  {
    addRecSignal(GSN_STTOR, &Restore::execSTTOR);
    addRecSignal(GSN_DUMP_STATE_ORD, &Restore::execDUMP_STATE_ORD);
    addRecSignal(GSN_CONTINUEB, &Restore::execCONTINUEB);
    addRecSignal(GSN_READ_CONFIG_REQ, &Restore::execREAD_CONFIG_REQ, true);
  
    addRecSignal(GSN_RESTORE_LCP_REQ, &Restore::execRESTORE_LCP_REQ);

    addRecSignal(GSN_FSOPENREF, &Restore::execFSOPENREF, true);
    addRecSignal(GSN_FSOPENCONF, &Restore::execFSOPENCONF);
    addRecSignal(GSN_FSREADREF, &Restore::execFSREADREF, true);
    addRecSignal(GSN_FSREADCONF, &Restore::execFSREADCONF);
    addRecSignal(GSN_FSCLOSEREF, &Restore::execFSCLOSEREF, true);
    addRecSignal(GSN_FSCLOSECONF, &Restore::execFSCLOSECONF);
    addRecSignal(GSN_FSREMOVEREF, &Restore::execFSREMOVEREF, true);
    addRecSignal(GSN_FSREMOVECONF, &Restore::execFSREMOVECONF);
    addRecSignal(GSN_FSWRITECONF, &Restore::execFSWRITECONF);

    addRecSignal(GSN_LQHKEYREF, &Restore::execLQHKEYREF);
    addRecSignal(GSN_LQHKEYCONF, &Restore::execLQHKEYCONF);
    m_is_query_block = false;
    m_lqh_block = DBLQH;
  }
  else
  {
    ndbrequire(blockNo == QRESTORE);
    m_is_query_block = true;
    m_lqh_block = DBQLQH;
    addRecSignal(GSN_STTOR, &Restore::execSTTOR);
    addRecSignal(GSN_DUMP_STATE_ORD, &Restore::execDUMP_STATE_ORD);
    addRecSignal(GSN_CONTINUEB, &Restore::execCONTINUEB);
    addRecSignal(GSN_READ_CONFIG_REQ, &Restore::execREAD_CONFIG_REQ, true);
 
    addRecSignal(GSN_RESTORE_LCP_REQ, &Restore::execRESTORE_LCP_REQ);
    addRecSignal(GSN_LQHKEYREF, &Restore::execLQHKEYREF);
    addRecSignal(GSN_LQHKEYCONF, &Restore::execLQHKEYCONF);

    addRecSignal(GSN_FSOPENREF, &Restore::execFSOPENREF, true);
    addRecSignal(GSN_FSOPENCONF, &Restore::execFSOPENCONF);
    addRecSignal(GSN_FSREADREF, &Restore::execFSREADREF, true);
    addRecSignal(GSN_FSREADCONF, &Restore::execFSREADCONF);
    addRecSignal(GSN_FSCLOSEREF, &Restore::execFSCLOSEREF, true);
    addRecSignal(GSN_FSCLOSECONF, &Restore::execFSCLOSECONF);
    addRecSignal(GSN_FSREMOVEREF, &Restore::execFSREMOVEREF, true);
    addRecSignal(GSN_FSREMOVECONF, &Restore::execFSREMOVECONF);
    addRecSignal(GSN_FSWRITECONF, &Restore::execFSWRITECONF);
  }
  ndbrequire(sizeof(Column) == 8);
}
  
Restore::~Restore()
{
}

BLOCK_FUNCTIONS(Restore)

void
Restore::execSTTOR(Signal* signal) 
{
  jamEntry();                            

  if (m_is_query_block)
  {
    c_lqh = (Dblqh*)globalData.getBlock(DBQLQH, instance());
    c_tup = (Dbtup*)globalData.getBlock(DBQTUP, instance());
    c_backup = (Backup*)globalData.getBlock(QBACKUP, instance());
    ndbrequire(c_lqh != 0 &&
               c_tup != 0 &&
               c_backup != 0);
  }
  else
  {
    c_lqh = (Dblqh*)globalData.getBlock(DBLQH, instance());
    c_tup = (Dbtup*)globalData.getBlock(DBTUP, instance());
    c_backup = (Backup*)globalData.getBlock(BACKUP, instance());
    ndbrequire(c_lqh != 0 && c_tup != 0 && c_backup != 0);
  }
  sendSTTORRY(signal);
  return;
}//Restore::execNDB_STTOR()

void
Restore::execREAD_CONFIG_REQ(Signal* signal)
{
  jamEntry();
  const ReadConfigReq * req = (ReadConfigReq*)signal->getDataPtr();
  Uint32 ref = req->senderRef;
  Uint32 senderData = req->senderData;
  ndbrequire(req->noOfParameters == 0);

  const ndb_mgm_configuration_iterator * p = 
    m_ctx.m_config.getOwnConfigIterator();
  ndbrequire(p != 0);

  Uint32 encrypted_filesystem = 0;
  ndb_mgm_get_int_parameter(
      p, CFG_DB_ENCRYPTED_FILE_SYSTEM, &encrypted_filesystem);
  c_encrypted_filesystem = encrypted_filesystem;

  m_file_pool.setSize(1);
  Uint32 cnt = 2*MAX_ATTRIBUTES_IN_TABLE;
  cnt += PAGES;
  cnt += List::getSegmentSize()-1;
  cnt /= List::getSegmentSize();
  cnt += 2;
  m_databuffer_pool.setSize(cnt);

  /**
   * Set up read and write buffer for LCP control files.
   * We use 1 buffer of 4k in size. So currently no
   * parallel reads or writes are supported.
   */
  NewVARIABLE *bat = allocateBat(1);
  bat[0].WA = &m_lcp_ctl_file_data[0][0];
  bat[0].nrr = 2 * (4 * BackupFormat::LCP_CTL_FILE_BUFFER_SIZE_IN_WORDS);

  ReadConfigConf * conf = (ReadConfigConf*)signal->getDataPtrSend();
  conf->senderRef = reference();
  conf->senderData = senderData;
  sendSignal(ref, GSN_READ_CONFIG_CONF, signal, 
	     ReadConfigConf::SignalLength, JBB);
}

void
Restore::sendSTTORRY(Signal* signal){
  signal->theData[0] = 0;
  signal->theData[3] = 1;
  signal->theData[4] = 255; // No more start phases from missra
  BlockReference cntrRef = !isNdbMtLqh() ? NDBCNTR_REF :
                           m_is_query_block ? QRESTORE_REF : RESTORE_REF;
  sendSignal(cntrRef, GSN_STTORRY, signal, 5, JBB);
}

void
Restore::execCONTINUEB(Signal* signal){
  jamEntry();

  switch(signal->theData[0]){
  case RestoreContinueB::RESTORE_NEXT:
  {
    FilePtr file_ptr;
    ndbrequire(m_file_pool.getPtr(file_ptr, signal->theData[1]));
    restore_next(signal, file_ptr);
    return;
  }
  case RestoreContinueB::READ_FILE:
  {
    FilePtr file_ptr;
    ndbrequire(m_file_pool.getPtr(file_ptr, signal->theData[1]));
    read_data_file(signal, file_ptr);
    return;
  }
  case RestoreContinueB::CHECK_EXPAND_SHRINK:
  {
    FilePtr file_ptr;
    ndbrequire(m_file_pool.getPtr(file_ptr, signal->theData[1]));
    restore_lcp_conf(signal, file_ptr);
    return;
  }
  default:
    ndbabort();
  }
}

void
Restore::execDUMP_STATE_ORD(Signal* signal){
  jamEntry();

  if (signal->theData[0] == DumpStateOrd::RestoreRates)
  {
    jam();
    Uint64 rate = m_rows_restored * 1000 /
      (m_millis_spent == 0? 1: m_millis_spent);
    const char *thread_type = "LDM";
    if (m_is_query_block)
    {
      thread_type = "Recover";
    }

    g_eventLogger->info("%s instance %u: Restored LCP : %u fragments,"
                        " %llu rows, " 
                        "%llu millis, %llu rows/s",
                        thread_type,
                        instance(),
                        m_frags_restored, 
                        m_rows_restored,
                        m_millis_spent,
                        rate);
    infoEvent("LDM instance %u: Restored LCP : %u fragments, %llu rows, " 
              "%llu millis, %llu rows/s",
              instance(),
              m_frags_restored, 
              m_rows_restored,
              m_millis_spent,
              rate);
  }
}

/**
 * MODULE: Restore LCP
 * -------------------
 * Restore LCP of a fragment
 * Starts by receiving RESTORE_LCP_REQ and later responding by RESTORE_LCP_CONF
 * from DBTUP when done.
 *
 * Here is a flow chart of what we perform here.
 * There are 5 main cases:
 * Case 1) Only valid LCP control file 0 exists
 * Case 2) Only valid LCP control file 1 exists
 *
 *    Perfectly normal cases and common cases. This LCP was completed
 *    and the previous one was both completed and removed from disk.
 *
 * Case 3) Both LCP control file 0 and 1 exists
 *
 *    This case is perfectly normal but unusual. It happens when
 *    we had a crash before completing the removal of the old
 *    LCP control file.
 * 
 *    In this case we can either have two valid
 *    LCP control files or one valid and one invalid.
 *
 *    Invalid LCP control files can happen if a crash occurs after opening
 *    the LCP control file for a second LCP on a fragment and not
 *    completing it. It can also happen when the crash occurs in the
 *    middle of writing the LCP control file (should be extremely
 *    rare or even never happening).
 *
 * Case 4) No LCP control file exists (restore of 7.4 and older LCP).
 *
 * This is the normal case for an upgrade case.
 *
 * Case 5) Only LCP control file 0 exists, but it still is empty or contains
 *    invalid data. We could also have two invalid LCP control files here.
 *
 *    This case is also valid and can happen when we crash during running
 *    of the very first LCP on a fragment. It could also happen simply
 *    since we haven't done our first LCP on the fragment yet. In this
 *    case we should definitely have received lcpNo == ZNIL from LQH
 *    since DIH will not know of LCPs that we don't know about ourselves.
 *
 *    This case can also happen if we have 1 completed LCP control file
 *    which is not recoverable. In this case the node crashed just before
 *    completing the GCP that was necessary to make the LCP recoverable.
 *    Even DIH could know about this LCP but also knows to not try to use
 *    it. Either way DIH will send lcpNo equal to ZNIL.
 *
 * Variable descriptions:
 * ----------------------
 * m_ctl_file_no:
 * --------------
 * This represents the number of the CTL file currently being processed.
 * It is set to 0 when opening the first file and 1 when later opening
 * the second CTL file. It is initialised to Uint32(~0). When an empty
 * CTL file is created when no LCP is found it is set to 0.
 *
 * m_status:
 * ---------
 * This variable represents what we are currently doing.
 * It is a bitmap, so more than one state is possible at any time.
 *
 * Initial state is READ_CTL_FILES, this represents reading both CTL
 * files to discover the state of the LCP.
 *
 * FIRST_READ, FILE_THREAD_RUNNING, RESTORE_THREAD_RUNNING, FILE_EOF and
 * READING_RECORDS are states used when reading data files.
 * FIRST_READ is the initial state when starting to open the data file.
 * FILE_THREAD_RUNNING is an indication that a CONTINUEB thread is running
 * that reads the data file.
 * RESTORE_THREAD_RUNNING is an indication that a CONTINUEB thread is
 * running to restore using the data file.
 * READING_RECORDS is an indication that we are now reading records of the
 * data file.
 * FILE_EOF is an indication that the read of the data file is completed.
 * It is set when FILE_THREAD_RUNNING is reset.
 *
 * CREATE_CTL_FILE is a state used when creating a CTL file at times when
 * no LCP files was found.
 *
 * REMOVE_LCP_DATA_FILE is a state used when deleting data files after
 * reading the CTL files.
 * REMOVE_LCP_CTL_FILE is a state used when deleting a CTL file after
 * deleting data files.
 *
 * We start in state READ_CTL_FILES, after that we go CREATE_CTL_FILE
 * if no LCP files were found. If LCP files were found we move to
 * REMOVE_LCP_DATA_FILE if data files to delete was present, next we
 * move to REMOVE_LCP_CTL_FILE if necessary to remove a CTL file.
 * 
 * Finally we move to restore using one or more data files. We restore
 * one file at a time using the state variables described above for
 * handling the data file.
 * 
 * m_outstanding_reads:
 * --------------------
 * Used during read of data file to keep track of number of outstanding
 * FSREADREQ's.
 *
 * m_outstanding_operations:
 * -------------------------
 * It is used during remove files to keep track of number of outstanding
 * remove data files that are currently outstanding (we can delete multiple
 * files in parallel).
 * It is used during restore to keep track of number of outstanding
 * LQHKEYREQs.
 *
 * m_remove_ctl_file_no:
 * ---------------------
 * It is initialised to Uint32(~0). If set to this we won't delete any
 * CTL files.
 * When we find no CTL files we drop CTL file 0, we also drop all potential
 * data files from 0 to max file number.
 * If a CTL file that isn't restorable is found, then this file number is
 * set in this variable.
 * If we find that the other file is newer and restorable then we set this
 * variable to this file number.
 *
 * m_used_ctl_file_no:
 * -------------------
 * This variable is set to the CTL file we will use for restore. As soon as
 * we find a possible candidate it is set to the candidate, we might then
 * find that the other CTL file is an even better candidate and move the
 * variable to this number. As long as no CTL file have been found it
 * remains set to the initial value Uint32(~0).
 *
 * m_current_page_ptr_i:
 * ---------------------
 * Set to i-value of page we are currently restoring from. We allocate a set
 * of pages at start of restore and use those pages when reading from file
 * into those pages.
 *
 * m_current_page_pos:
 * -------------------
 * Indicates index position on the current page we are restoring.
 *
 * m_current_page_index:
 * ---------------------
 * Indicates which of the allocated pages we are currently restoring, used
 * to find the next page. The allocated pages are in an array. So getting
 * to the next page can be easily accomplished by adding one to this variable.
 * We use modulo page_count always when getting the page ptr, so this variable
 * can be constantly incremented.
 *
 * m_current_file_page:
 * --------------------
 * Used by read file process, keeps track of which page number was the last
 * one we issued a read on.
 *
 * m_bytes_left:
 * -------------
 * Incremented with number of bytes read from disk when FSREADCONF arrives.
 * Decremented by length of record when restoring from file.
 * Thus keeps track of number of bytes left already read from disk.
 *
 * m_rows_restored:
 * ----------------
 * Statistical variable, counts number of rows restored (counts LQHKEYCONF's
 * received). Used to display various stats about the restore.
 *
 * m_restore_start_time:
 * ---------------------
 * Current millisecond when restore starts. Used to print stats on restore
 * performance.
 *
 * m_restored_gcp_id:
 * ------------------
 * This variable keeps track of the GCI we are restoring, no LCP files that
 * have a newer GCP written can be used. This is either retrieved from
 * DIH sysfile or local sysfile (if recovering in a not restorable state).
 * Can be used for upgrade case where we use it to write a CTL file for
 * an existing LCP that had no CTL files.
 *
 * m_restored_lcp_id:
 * m_restored_local_lcp_id:
 * m_max_gci_completed:
 * m_max_gci_written:
 * m_max_page_cnt:
 * ------------------------
 * These five variables are set from the used CTL file. They are initialised
 * from the RESTORE_LCP_REQ to be used in the upgrade case. In the upgrade
 * case we will set MaxPageCnt to Uint32(~0).
 * m_restored_lcp_id and m_restored_local_lcp_id is the id of the LCP used
 * write the LCP.
 * m_max_page_cnt is the number of pages that we have ROW ids for in the file.
 * m_max_gci_written is the maximum GCI written in this LCP.
 * m_max_gci_completed is the maximum GCI completed when writing this LCP.
 * m_max_gci_completed can be bigger than m_max_gci_written.
 *
 * m_create_gci:
 * -------------
 * CreateGCI from RESTORE_LCP_REQ, not used.
 *
 * m_file_id:
 * ----------
 * File id as described in used CTL file. When multiple files are to be restored
 * it starts at first and then moves forward. Is between 0 and
 * BackupFormat::NDB_MAX_LCP_FILES - 1.
 *
 * m_max_parts:
 * ------------
 * Set from used CTL file. Set to 1 when performing upgrade variant.
 *
 * m_max_files:
 * ------------
 * Set from used CTL file, normally set to BackupFormat::NDB_MAX_LCP_FILES but
 * could be set differently when performing downgrade or upgrade. Indicates
 * maximum files that could be used, this is necessary to know what the file
 * name is of the next file.
 *
 * m_num_files:
 * ------------
 * Set from used CTL file. Set to number of files (also number of part pairs)
 * to restore in the LCP.
 *
 * m_current_file_index:
 * ---------------------
 * Number of file currently restored, starts at 0 and goes up to
 * m_num_files - 1 before we're done.
 *
 * m_dih_lcp_no:
 * -------------
 * In pre-7.6 this indicates data file number, in 7.6 it indicates rather
 * which CTL file number that DIH thinks should be restored. If this is set
 * to ZNIL then DIH knows of no LCPs written for this fragment. In this case
 * we don't really know anything about what we will find since we can even
 * have both CTL files restorable in this case if local LCPs was executed
 * as part of restart. However if it is set to 0 or 1, then we should not
 * be able to not find any files at all. So if we find no CTL file in this
 * it is an upgrade case.
 *
 * m_upgrade_case:
 * ---------------
 * Initialised to true, as soon as we find an CTL file whether correct or
 * not we know that it isn't an upgrade from pre-7.6 versions.
 *
 * m_double_lcps_found:
 * --------------------
 * Both CTL files found and both were found to be restorable.
 *
 * m_found_not_restorable:
 * -----------------------
 * We have found one CTL file that wasn't restorable if true.
 *
 * m_old_max_files:
 * ----------------
 * This is the max files read from CTL file NOT used. It is used to
 * delete LCP data from the old data files. It is possible that
 * the new and old CTL files have different max files in an upgrade
 * or downgrade situation.
 *
 * m_num_remove_data_files:
 * ------------------------
 * Number of data files to remove, calculated after finding new and old
 * CTL file. If only one CTL file is found then we cleaned up already during
 * execution of LCP, so no need to clean up. In this case it is set to 0.
 *
 * m_table_id, m_fragment_id, m_table_version:
 * -------------------------------------------
 * Triplet describing the partition we are restoring. m_table_id and
 * m_fragment_id came from RESTORE_LCP_REQ, m_table_version read from
 * data file.
 *
 * The flow chart for Case 1) is here:
 * -----------------------------------
 * Open LCP control 0 -> Success
 * Read LCP control 0 -> Success (read important data into File data)
 * Close LCP control 0 -> Success
 * Open LCP control 1 -> Fail
 * Start restore (starts through open_data_file call)
 *
 * The flow chart for Case 2) is here
 * -----------------------------------
 * Open LCP control 0 -> Fail
 * Open LCP control 1 -> Success
 * Read LCP control 1 -> Success (read important data into File data)
 * Close LCP control 1 -> Success
 * Start restore
 *
 * The flow chart for Case 3) is here
 * -----------------------------------
 * Open LCP control 0 -> Success
 * Read LCP control 0 -> Success (read important data into File data)
 * Close LCP control 0 -> Success
 * Open LCP control 1 -> Success
 * Read LCP control 1 -> Success (calculate which LCP control file to use)
 * Close LCP control 1 -> Success
 * Assume here X is the LCP control file NOT used (0 or 1)
 * Assume here Y is the file number of the file for the NOT used LCP
 * Remove data file Y -> Success
 * Remove control file X -> Success
 * Start restore
 *
 * The flow chart for Case 4) is here
 * ----------------------------------
 * Open LCP control 0 -> Fail
 * Open LCP control 1 -> Fail
 * Create LCP control 0 -> Success
 * Write LCP control 0 -> Success
 * Close LCP control 0 -> Success
 * if (lcpNo == ZNIL) then report Done
 * else
 * Remove not used data file
 * Start restore (this is a certain upgrade)
 *
 * The flow chart for Case 5) is here
 * ----------------------------------
 * Open LCP control 0 -> Success
 * Read LCP control 0 -> Success
 * We discover that the LCP control file is readable but not valid
 * Close LCP control 0 -> Success
 * Open LCP control 1 -> Fail
 * Create LCP control 0 -> Success
 * Write LCP control 0 -> Success
 * Close LCP control 0 -> Success
 * In this case lcpNo must be ZNIL since if there is a CTL file
 * but not completed then this LCP is written using Partial LCP
 * code.
 * ndbrequire(lcpNo == ZNIL) then report Done
 *
 * We will always with the following steps the read and close steps are
 * only needed when open is a success.
 *
 * Open LCP control 0
 * Read LCP control 0
 * Close LCP control 0
 * Open LCP control 1
 * Read LCP control 1
 * Close LCP control 1
 *
 * At this point we know which of the 5 cases we are.
 * 1) and 2) will simply start the restore
 * 4) and 5) will create LCP control file 0 and then conditionally restore
 * 3) needs to remove unneeded LCP control and data file before continuing
 *
 * In 7.5 after development of Partial LCPs the LCP files can be in the
 * following states.
 *
 * 1) No files at all
 *    This state happens immediately after the table has been created and
 *    the first LCP haven't been started yet.
 *    This state is covered by Case 4) above and is handled as if the table
 *    was created in 7.4 or earlier.
 *
 * 2) Two empty control files and possibly a not finished data file 0.
 *    This state happens after the first LCP has started, but not yet
 *    completed. We could also have only 1 invalid empty control file
 *    if the crash occurs in the middle of the start of the first LCP.
 *    In this case there could be a data file 0 which has been created
 *    but not yet completed.
 *    This is covered by state 5) above.
 *
 * 3) One valid LCP control file, in this case the only the data files
 *    present in the control file should exist. There could also be an
 *    invalid LCP control file here after the first LCP have been
 *    completed.
 *    This is Case 1) and 2) above.
 * 
 * 4) Two valid control files. In this case all the data files present
 *    in any of the control files can be present. There could however
 *    be ones missing since we could be in the process of deleting an
 *    LCP after completion of an LCP.
 *    This is case 3) above.
 *
 * Execution of partial LCPs at restore
 * ------------------------------------
 * When we are restoring an LCP that consists of multiple data files this
 * is the algorithm used.
 * The LCP control file will cover either all parts or a subset of the parts.
 * We start with the case where it covers all parts.
 *
 * When all parts are covered we could have a case where there is overlap in
 * the parts. Let's use the following example.
 * Last part: All of part 801-35 (801-1023 and 0-35).
 * Last part - 1: All of part 554-800
 * Last part - 2: All of part 287-553
 * Last part - 3: All of part 18-286
 *
 * We need to execute all 4 of those parts (one data file per part). The file
 * number of the last part is given in the control file and also the maximum
 * file number is also given in the control file. This means that we can step
 * backwards and if we step backwards from file number 0 we will step to
 * file number MaxFileNumbers - 1.
 *
 * The above specifies which parts we have all changes for. There will also be
 * changes present for many other parts in the LCP data file. We will ignore
 * parts of those.
 *
 * We will start here with Last Part - 3. We will ignore everything for parts
 * 0-35 and 287-1023. We will insert all data pertaining to parts 36-286.
 * These changes should not contain any deleted rows as these should not be
 * recorded in parts where we record all rows.
 *
 * Next part to restore is Last part - 2. Here we will restore all of parts
 * 287-553. We will also install all changes related to parts 36-286. We
 * will ignore parts 0-35 and 554-1024.
 *
 * Next part to restore is Last part - 1. Here we will restore all of parts
 * 554-800 and all changes related to parts 36-553. We will ignore parts 0-35
 * and parts 801-1023.
 *
 * Finally we will restore Last part. Here we will restore all of parts 0-35
 * and parts 801-1023. We will also restore all changes of rows in parts
 * 36-800.
 *
 * Where we restore all parts we will use INSERT since those rows should not
 * be present yet. We will also reject the restore if we discover a DELETE row
 * in any of those parts.
 *
 * For parts where we restore changes we will use WRITE instead of INSERT since
 * the row might already exist. In addition we will accept DELETE rows by
 * row id.
 *
 * For parts that we ignore we will simply skip to next row.
 *
 * So we effectively divide rows in those parts into 3 separate categories.
 *
 * When we restore an LCP that was not restorable then we will exactly the
 * same scheme, the only difference is that we will only have some parts
 * that are restorable. So this LCP isn't usable in a system restart. It will
 * still be usable in a node restart however.
 */
void
Restore::execFSREMOVEREF(Signal *signal)
{
  jamEntry();
  FsRef * ref = (FsRef*)signal->getDataPtr();
  const Uint32 ptrI = ref->userPointer;
  FsConf * conf = (FsConf*)signal->getDataPtr();
  conf->userPointer = ptrI;
  execFSREMOVECONF(signal);
}

void
Restore::execFSREMOVECONF(Signal *signal)
{
  jamEntry();
  FsConf * conf = (FsConf*)signal->getDataPtr();
  FilePtr file_ptr;
  ndbrequire(m_file_pool.getPtr(file_ptr, conf->userPointer));
  lcp_remove_old_file_done(signal, file_ptr);
}

void
Restore::execFSWRITECONF(Signal *signal)
{
  jamEntry();
  FsConf *conf = (FsConf*)signal->getDataPtr();
  FilePtr file_ptr;
  ndbrequire(m_file_pool.getPtr(file_ptr, conf->userPointer));
  lcp_create_ctl_done_write(signal, file_ptr);
}

void
Restore::lcp_create_ctl_open(Signal *signal, FilePtr file_ptr)
{
  file_ptr.p->m_ctl_file_no = 0;
  file_ptr.p->m_status = File::CREATE_CTL_FILE;

  FsOpenReq * req = (FsOpenReq *)signal->getDataPtrSend();
  req->userReference = reference();
  req->fileFlags = FsOpenReq::OM_WRITEONLY | FsOpenReq::OM_CREATE;

  req->userPointer = file_ptr.i;
  
  FsOpenReq::setVersion(req->fileNumber, 5);
  FsOpenReq::setSuffix(req->fileNumber, FsOpenReq::S_CTL);
  FsOpenReq::v5_setLcpNo(req->fileNumber, 0);
  FsOpenReq::v5_setTableId(req->fileNumber, file_ptr.p->m_table_id);
  FsOpenReq::v5_setFragmentId(req->fileNumber, file_ptr.p->m_fragment_id);

  req->page_size = 0;
  req->file_size_hi = UINT32_MAX;
  req->file_size_lo = UINT32_MAX;
  req->auto_sync_size = 0;

  sendSignal(NDBFS_REF, GSN_FSOPENREQ, signal, FsOpenReq::SignalLength, JBA);
}

void
Restore::lcp_create_ctl_done_open(Signal *signal, FilePtr file_ptr)
{
  struct BackupFormat::LCPCtlFile *lcpCtlFilePtr =
    (struct BackupFormat::LCPCtlFile*)&m_lcp_ctl_file_data[0][0];

  memcpy(lcpCtlFilePtr->fileHeader.Magic, BACKUP_MAGIC, 8);

  lcpCtlFilePtr->fileHeader.BackupVersion = NDBD_USE_PARTIAL_LCP_v2;
  const Uint32 sz = sizeof(BackupFormat::FileHeader) >> 2;
  lcpCtlFilePtr->fileHeader.SectionType = BackupFormat::FILE_HEADER;
  lcpCtlFilePtr->fileHeader.SectionLength = sz - 3;
  lcpCtlFilePtr->fileHeader.FileType = BackupFormat::LCP_CTL_FILE;
  lcpCtlFilePtr->fileHeader.BackupId = 0;
  lcpCtlFilePtr->fileHeader.BackupKey_0 = 0;
  lcpCtlFilePtr->fileHeader.BackupKey_1 = 0;
  lcpCtlFilePtr->fileHeader.ByteOrder = 0x12345678;
  lcpCtlFilePtr->fileHeader.NdbVersion = NDB_VERSION_D;
  lcpCtlFilePtr->fileHeader.MySQLVersion = NDB_MYSQL_VERSION_D;

  lcpCtlFilePtr->MaxPartPairs = BackupFormat::NDB_MAX_LCP_PARTS;
  lcpCtlFilePtr->MaxNumberDataFiles = BackupFormat::NDB_MAX_LCP_FILES;
  lcpCtlFilePtr->ValidFlag = 0;
  lcpCtlFilePtr->TableId = file_ptr.p->m_table_id;
  lcpCtlFilePtr->FragmentId = file_ptr.p->m_fragment_id;
  /**
   * There are a couple of possibilities here:
   * 1) DIH knows about the LCP, this is indicated by m_dih_lcp_no set to
   *    0 or 1. In this case if we come here it means we're doing the
   *    upgrade case and we can rely on that there is a correct data file
   *    and we take the opportunity to create a CTL file for this
   *    fragment here as well.
   *
   * 2) DIH knows about no data files, in this case there is no data file
   *    since by coming here we have concluded that we found no correct
   *    CTL file, so thus there is no data file both according to DIH
   *    and according to the non-presence of correct CTL files.
   */
  if (file_ptr.p->m_dih_lcp_no == ZNIL ||
      file_ptr.p->m_used_ctl_file_no == Uint32(~0))
  {
    /**
     * We have no checkpointed data file yet, so we will write an initial
     * LCP control file. This could be either upgrade case or not.
     */
    jam();
    lcpCtlFilePtr->CreateGci = file_ptr.p->m_create_gci;
    lcpCtlFilePtr->MaxGciWritten = 0;
    lcpCtlFilePtr->MaxGciCompleted = 0;
    lcpCtlFilePtr->LastDataFileNumber = 0;
    lcpCtlFilePtr->LcpId = 0;
    lcpCtlFilePtr->LocalLcpId = 0;
    lcpCtlFilePtr->MaxPageCount = 0;
  }
  else
  {
    jam();
    /**
     * We have the upgrade case where DIH knows about a data file that there
     * is no CTL file defined for. We create a correct data file before
     * proceeding.
     * This is Case 4) above
     */
    ndbrequire(file_ptr.p->m_upgrade_case);
    ndbrequire(file_ptr.p->m_dih_lcp_no == 0 ||
               file_ptr.p->m_dih_lcp_no == 1);
    lcpCtlFilePtr->ValidFlag = 1;
    lcpCtlFilePtr->CreateGci = file_ptr.p->m_create_gci;
    lcpCtlFilePtr->MaxGciWritten = file_ptr.p->m_restored_gcp_id;
    lcpCtlFilePtr->MaxGciCompleted = file_ptr.p->m_max_gci_completed;
    lcpCtlFilePtr->LastDataFileNumber = file_ptr.p->m_dih_lcp_no;
    lcpCtlFilePtr->LcpId = file_ptr.p->m_restored_lcp_id;
    lcpCtlFilePtr->LocalLcpId = 0;
    lcpCtlFilePtr->MaxPageCount = (~0);
  }
  struct BackupFormat::PartPair locPartPair;
  locPartPair.startPart = 0;
  locPartPair.numParts = BackupFormat::NDB_MAX_LCP_PARTS;
  lcpCtlFilePtr->partPairs[0] = locPartPair;
  lcpCtlFilePtr->NumPartPairs = 1;

  /**
   * Since the LCP control file will only contain 1 part we are
   * certain that we will fit in the small LCP control file size.
   */
  c_backup->convert_ctl_page_to_network((Uint32*)lcpCtlFilePtr,
                              BackupFormat::NDB_LCP_CTL_FILE_SIZE_SMALL);
  FsReadWriteReq *req = (FsReadWriteReq*)signal->getDataPtrSend();

  req->userPointer = file_ptr.i;
  req->filePointer = file_ptr.p->m_fd;
  req->userReference = reference();
  req->varIndex = 0;
  req->numberOfPages = 1;
  req->operationFlag = 0;
  FsReadWriteReq::setFormatFlag(req->operationFlag,
                                FsReadWriteReq::fsFormatMemAddress);
  FsReadWriteReq::setSyncFlag(req->operationFlag, 1);

  /**
   * Data will be written from m_lcp_ctl_file_data as prepared by Bat */
  req->data.memoryAddress.memoryOffset = 0;
  req->data.memoryAddress.fileOffset = 0;
  req->data.memoryAddress.size = BackupFormat::NDB_LCP_CTL_FILE_SIZE_SMALL;

  sendSignal(NDBFS_REF, GSN_FSWRITEREQ, signal,
             FsReadWriteReq::FixedLength + 3, JBA);
}

void
Restore::lcp_create_ctl_done_write(Signal *signal, FilePtr file_ptr)
{
  close_file(signal, file_ptr);
}

void
Restore::lcp_create_ctl_done_close(Signal *signal, FilePtr file_ptr)
{
  if (file_ptr.p->m_dih_lcp_no == ZNIL ||
      file_ptr.p->m_used_ctl_file_no == Uint32(~0))
  {
    /**
     * We have created an LCP control file, DIH knew not about any
     * recoverable LCP for this fragment. We have already removed
     * old LCP files not recoverable, so we're ready to move on
     * from here.
     */
    jam();
    /**
     * Done with Case 4) or 5) without upgrade case
     * --------------------------------------------
     * We are done, there was no data file to restore, but we have
     * created an LCP control file, so things should be fine now.
     * We fake start of restore and end of restore to signal back
     * the RESTORE_LCP_CONF and other reporting properly done.
     * We set LCP id and local LCP id to indicate to LQH that no
     * restorable LCP was found.
     */
    ndbrequire(file_ptr.p->m_outstanding_operations == 0);
    DEB_RES(("(%u)restore_lcp_conf", instance()));
    file_ptr.p->m_restored_lcp_id = 0;
    file_ptr.p->m_restored_local_lcp_id = 0;
    restore_lcp_conf(signal, file_ptr);
    return;
  }
  else if (file_ptr.p->m_dih_lcp_no == 0 ||
           file_ptr.p->m_dih_lcp_no == 1)
  {
    /**
     * Case 4) Upgrade case
     * --------------------
     * We will clean away any old LCP data file that was not reported as
     * the one to restore. So if we will use 0 to restore we will
     * remove 1 and vice versa.
     */
    jam();
    ndbrequire(file_ptr.p->m_upgrade_case);
    file_ptr.p->m_status = File::CREATE_CTL_FILE;
    lcp_remove_old_file(signal,
                        file_ptr,
                        file_ptr.p->m_dih_lcp_no == 0 ? 1 : 0,
                        false);
    return;
  }
  else
  {
    ndbabort();
  }
}

void
Restore::lcp_remove_old_file(Signal *signal,
                                  FilePtr file_ptr,
                                  Uint32 file_number,
                                  bool is_ctl_file)
{
  file_ptr.p->m_outstanding_operations++;
  FsRemoveReq * req = (FsRemoveReq*)signal->getDataPtrSend();
  req->userReference = reference();
  req->userPointer = file_ptr.i;
  req->directory = 0;
  req->ownDirectory = 0;
  FsOpenReq::setVersion(req->fileNumber, 5);
  if (is_ctl_file)
  {
    jam();
    FsOpenReq::setSuffix(req->fileNumber, FsOpenReq::S_CTL);
    DEB_RES(("(%u)tab(%u,%u) Delete control file number: %u",
             instance(),
             file_ptr.p->m_table_id,
             file_ptr.p->m_fragment_id,
             file_number));
  }
  else
  {
    jam();
    DEB_RES(("tab(%u,%u) Delete data file number: %u",
             file_ptr.p->m_table_id,
             file_ptr.p->m_fragment_id,
             file_number));
    FsOpenReq::setSuffix(req->fileNumber, FsOpenReq::S_DATA);
  }
  FsOpenReq::v5_setLcpNo(req->fileNumber, file_number);
  FsOpenReq::v5_setTableId(req->fileNumber, file_ptr.p->m_table_id);
  FsOpenReq::v5_setFragmentId(req->fileNumber, file_ptr.p->m_fragment_id);
  sendSignal(NDBFS_REF, GSN_FSREMOVEREQ, signal,
             FsRemoveReq::SignalLength, JBA);
}

void
Restore::lcp_remove_old_file_done(Signal *signal, FilePtr file_ptr)
{
  ndbrequire(file_ptr.p->m_outstanding_operations > 0);
  file_ptr.p->m_outstanding_operations--;
  if (file_ptr.p->m_outstanding_operations > 0)
  {
    jam();
    return;
  }
  switch (file_ptr.p->m_status)
  {
    case File::CREATE_CTL_FILE:
    {
      /**
       * END of UPGRADE PATH
       * -------------------
       * We are done creating a new LCP control file and removing
       * any half-written data files still lingering. It is the
       * normal path for case 4) for upgrades but could also happen
       * in case 5) where a crash occurred in an early phase of the
       * fragments lifetime.
       * Done with Case 4) and 5)
       * ------------------------
       * We are now ready to follow the normal path for restoring
       * a fragment. The information needed to complete the
       * restore is available now in the File object.
       */
      jam();
      DEB_RES(("(%u)start_restore_lcp_upgrade", instance()));
      start_restore_lcp_upgrade(signal, file_ptr);
      return;
    }
    case File::REMOVE_LCP_DATA_FILE:
    {
      jam();
      /**
       * Case 3) completed data file removal
       * -----------------------------------
       * We are starting up a normal restore, we found 2 LCP control files,
       * this is a normal condition, we will always remove any unneeded
       * LCP files as part of restore. We are now done with data file and
       * will continue with LCP control file.
       */
      DEB_RES(("(%u)Case 3 discovered after remove", instance()));
      ndbrequire(file_ptr.p->m_num_remove_data_files > 0);
      file_ptr.p->m_num_remove_data_files--;
      if (file_ptr.p->m_num_remove_data_files > 0)
      {
        jam();
        if (file_ptr.p->m_remove_data_file_no ==
            (file_ptr.p->m_old_max_files - 1))
        {
          jam();
          file_ptr.p->m_remove_data_file_no = 0;
        }
        else
        {
          jam();
          file_ptr.p->m_remove_data_file_no++;
        }
        lcp_remove_old_file(signal,
                            file_ptr,
                            file_ptr.p->m_remove_data_file_no,
                            false);
      }
      else
      {
        jam();
        file_ptr.p->m_status = File::REMOVE_LCP_CTL_FILE;
        lcp_remove_old_file(signal,
                            file_ptr,
                            file_ptr.p->m_remove_ctl_file_no,
                            true);
      }
      return;
    }
    case File::REMOVE_LCP_CTL_FILE:
    {
      jam();
      /**
       * Case 3) is completed or Case 4 or Case 5) completed file removal
       * ----------------------------------------------------------------
       * Done with removal of both data file and control file of LCP
       * not used for restore. We are now ready to start restore for
       * Case 3, for Case 5 we will create an empty LCP control file
       * 0 first.
       */
      DEB_RES(("(%u)start_restore_lcp", instance()));
      if (file_ptr.p->m_used_ctl_file_no == Uint32(~0))
      {
        jam();
        lcp_create_ctl_open(signal, file_ptr);
        return;
      }
      start_restore_lcp(signal, file_ptr);
      return;
    }
    default:
    {
      ndbabort();
      return;
    }
  }
}

void
Restore::open_ctl_file(Signal *signal, FilePtr file_ptr, Uint32 lcp_no)
{
  /* Keep track of which ctl file we're currently dealing with. */
  file_ptr.p->m_ctl_file_no = lcp_no;

  FsOpenReq * req = (FsOpenReq *)signal->getDataPtrSend();
  req->userReference = reference();
  req->fileFlags = FsOpenReq::OM_READONLY;
  req->userPointer = file_ptr.i;
  
  FsOpenReq::setVersion(req->fileNumber, 5);
  FsOpenReq::setSuffix(req->fileNumber, FsOpenReq::S_CTL);
  FsOpenReq::v5_setLcpNo(req->fileNumber, lcp_no);
  FsOpenReq::v5_setTableId(req->fileNumber, file_ptr.p->m_table_id);
  FsOpenReq::v5_setFragmentId(req->fileNumber, file_ptr.p->m_fragment_id);

  req->page_size = 0;
  req->file_size_hi = UINT32_MAX;
  req->file_size_lo = UINT32_MAX;
  req->auto_sync_size = 0;

  sendSignal(NDBFS_REF, GSN_FSOPENREQ, signal, FsOpenReq::SignalLength, JBA);
}

void
Restore::open_ctl_file_done_ref(Signal *signal, FilePtr file_ptr)
{
  if (file_ptr.p->m_ctl_file_no == 1)
  {
    if (file_ptr.p->m_used_ctl_file_no == Uint32(~0))
    {
      jam();
      /**
       * Case 4) discovered
       * ------------------
       * UPGRADE PATH when restoring an older MySQL Cluster version
       * ----------------------------------------------------------
       * We are done reading the LCP control files. If no one was found we will
       * assume that this is an LCP produced by an older version without LCP
       * control files.
       *
       * In the new format we always have a control file, even when there is
       * no LCP executed yet. We create this control file indicating an empty
       * set of LCP files before we continue restoring the data.
       *
       * We could come here also with a too new LCP completed and we create
       * an empty one also in this case since it will overwrite the old one.
       *
       * We could also come here when we have completed the LCP, but the LCP
       * control file is still invalid since we haven't ensured that the
       * LCP is safe yet by calling sync_lsn. In this case we can even have
       * a case where DIH thinks we have completed an LCP but we haven't
       * actually done so yet.
       */
      if (file_ptr.p->m_upgrade_case)
      {
        jam();
        DEB_RES(("(%u)Case 4 with upgrade discovered", instance()));
        lcp_create_ctl_open(signal, file_ptr);
      }
      else
      {
        jam();
        DEB_RES(("(%u)Case 4 without upgrade discovered", instance()));
        file_ptr.p->m_remove_ctl_file_no = 0;
        file_ptr.p->m_remove_data_file_no = 0;
        file_ptr.p->m_num_remove_data_files = BackupFormat::NDB_MAX_FILES_PER_LCP;
        file_ptr.p->m_status = File::REMOVE_LCP_DATA_FILE;
        lcp_remove_old_file(signal,
                            file_ptr,
                            file_ptr.p->m_remove_data_file_no,
                            false);
      }
      return;
    }
    else
    {
      /**
       * Case 1) discovered
       * ------------------
       * Normal behaviour, we had no LCP control file 1, but we had an LCP
       * control file 0, so we will use this to perform the restore. It is
       * already set up and ready to proceed with the restore. In this case
       * when there is only one LCP control file then we trust that there is
       * no LCP data files not needed. We always remove the data files of an
       * LCP before we remove the LCP control file of an LCP. So it is safe
       * to continue restoring now, we have 1 LCP control file and 1 set of
       * LCP data files that all are needed and described by the LCP control
       * file.
       */
      jam();
      DEB_RES(("(%u)Case 1 discovered", instance()));
      DEB_RES(("(%u)Use ctl file: 0, 1 not exist, Lcp(%u,%u), GCI_C: %u,"
               " GCI_W: %u, MPC: %u",
                instance(),
                file_ptr.p->m_restored_lcp_id,
                file_ptr.p->m_restored_local_lcp_id,
                file_ptr.p->m_max_gci_completed,
                file_ptr.p->m_max_gci_written,
                file_ptr.p->m_max_page_cnt));
      ndbrequire(!file_ptr.p->m_found_not_restorable);
      start_restore_lcp(signal, file_ptr);
      return;
    }
  }
  else
  {
    jam();
    ndbrequire(file_ptr.p->m_ctl_file_no == 0);
    /**
     * We found no LCP control file 0, this can be normal, so we will now
     * instead open LCP control file 1.
     */
    DEB_RES(("(%u)open_ctl_file( 1 )", instance()));
    open_ctl_file(signal, file_ptr, 1);
    return;
  }
}

void
Restore::calculate_remove_new_data_files(FilePtr file_ptr)
{
  Uint32 new_ctl_no = file_ptr.p->m_remove_ctl_file_no;
  Uint32 old_ctl_no = new_ctl_no == 0 ? 1 : 0;

  ndbrequire(new_ctl_no < 2);
  BackupFormat::LCPCtlFile *oldLcpCtlFilePtr = (BackupFormat::LCPCtlFile*)
    &m_lcp_ctl_file_data[old_ctl_no][0];
  BackupFormat::LCPCtlFile *newLcpCtlFilePtr = (BackupFormat::LCPCtlFile*)
    &m_lcp_ctl_file_data[new_ctl_no][0];

  Uint32 old_last_file = oldLcpCtlFilePtr->LastDataFileNumber;
  Uint32 new_last_file = newLcpCtlFilePtr->LastDataFileNumber;

  Uint32 new_max_files = newLcpCtlFilePtr->MaxNumberDataFiles;
  Uint32 old_max_files = oldLcpCtlFilePtr->MaxNumberDataFiles;

  ndbrequire(new_max_files == old_max_files);
  ndbrequire(new_max_files == BackupFormat::NDB_MAX_LCP_FILES);

  /**
   * Calculate first file to remove.
   */
  Uint32 first_remove_file = new_last_file;
  Uint32 num_remove_files = 0;
  if (new_last_file == old_last_file)
  {
    /**
     * We could end up here after a number of unsuccessful restarts.
     * The LCP to remove was possibly changing the GCP written, but it
     * didn't contain any real changes to the data, so the same data
     * file was used again. We simply return and continue the restart.
     */
    jam();
    return;
  }
  while (1)
  {
    Uint32 next_remove_file = first_remove_file;
    num_remove_files++;
    if (next_remove_file == 0)
    {
      jam();
      next_remove_file = old_max_files - 1;
    }
    else
    {
      jam();
      next_remove_file--;
    }
    if (next_remove_file == old_last_file)
    {
      jam();
      break;
    }
    first_remove_file = next_remove_file;
  }
  ndbrequire(num_remove_files > 0);
  file_ptr.p->m_remove_data_file_no = first_remove_file;
  file_ptr.p->m_num_remove_data_files = num_remove_files;
  file_ptr.p->m_old_max_files = old_max_files;
}

void
Restore::calculate_remove_old_data_files(FilePtr file_ptr)
{
  Uint32 old_ctl_no = file_ptr.p->m_remove_ctl_file_no;
  Uint32 new_ctl_no = old_ctl_no == 0 ? 1 : 0;

  ndbrequire(old_ctl_no < 2);
  BackupFormat::LCPCtlFile *oldLcpCtlFilePtr = (BackupFormat::LCPCtlFile*)
    &m_lcp_ctl_file_data[old_ctl_no][0];
  BackupFormat::LCPCtlFile *newLcpCtlFilePtr = (BackupFormat::LCPCtlFile*)
    &m_lcp_ctl_file_data[new_ctl_no][0];

  Uint32 new_parts = newLcpCtlFilePtr->NumPartPairs;
  Uint32 old_parts = oldLcpCtlFilePtr->NumPartPairs;

  Uint32 old_last_file = oldLcpCtlFilePtr->LastDataFileNumber;
  Uint32 new_last_file = newLcpCtlFilePtr->LastDataFileNumber;

  Uint32 new_max_files = newLcpCtlFilePtr->MaxNumberDataFiles;
  Uint32 old_max_files = oldLcpCtlFilePtr->MaxNumberDataFiles;

  ndbrequire(new_max_files == old_max_files);
  ndbrequire(new_max_files == BackupFormat::NDB_MAX_LCP_FILES);
  ndbrequire(new_parts > 0);
  ndbrequire(old_parts > 0);
  /**
   * new_parts can never be bigger than old_parts + 1. This happens
   * when the LCP adds one more data file, but removes no data file
   * from the old LCPs. So when old_parts + 1 = new_parts then we
   * should remove 0 data files. When we have removed parts in new
   * LCP, then new_parts will be smaller and thus
   * old_parts + 1 - new_parts will be the number of parts to remove
   * from old LCP.
   */
  Uint32 new_files = 0;
  Uint32 loop_file = new_last_file;
  while (loop_file != old_last_file)
  {
    new_files++;
    if (loop_file == 0)
    {
      jam();
      loop_file = old_max_files - 1;
    }
    else
    {
      jam();
      loop_file--;
    }
  }
  /* new_files can be 0 in cases where new_parts == old_parts */
  ndbrequire(new_files != 0 || new_parts == old_parts);
  Uint32 remove_parts = (old_parts + new_files) - new_parts;
  file_ptr.p->m_num_remove_data_files = remove_parts;

  if (remove_parts == 0)
  {
    jam();
    return;
  }

  /**
   * Calculate first file to remove.
   */
  Uint32 first_remove_file = old_last_file;
  for (Uint32 i = 0; i < (old_parts - 1); i++)
  {
    if (first_remove_file == 0)
    {
      jam();
      first_remove_file = old_max_files - 1;
    }
    else
    {
      jam();
      first_remove_file--;
    }
  }
  file_ptr.p->m_remove_data_file_no = first_remove_file;
  file_ptr.p->m_old_max_files = old_max_files;
}

void
Restore::open_ctl_file_done_conf(Signal *signal, FilePtr file_ptr)
{
  file_ptr.p->m_upgrade_case = false;

  FsReadWriteReq *req = (FsReadWriteReq*)signal->getDataPtrSend();
  req->userPointer = file_ptr.i;
  req->filePointer = file_ptr.p->m_fd;
  req->userReference = reference();
  req->varIndex = 0;
  req->numberOfPages = 1;
  req->operationFlag = 0;
  FsReadWriteReq::setFormatFlag(req->operationFlag,
                                FsReadWriteReq::fsFormatMemAddress);
  FsReadWriteReq::setPartialReadFlag(req->operationFlag, 1);

  /**
   * Data will be written from m_lcp_ctl_file_data as prepared by Bat */
  req->data.memoryAddress.memoryOffset =
    file_ptr.p->m_ctl_file_no *
      (BackupFormat::LCP_CTL_FILE_BUFFER_SIZE_IN_WORDS * 4);
  req->data.memoryAddress.fileOffset = 0;
  req->data.memoryAddress.size = BackupFormat::NDB_LCP_CTL_FILE_SIZE_BIG;

  sendSignal(NDBFS_REF, GSN_FSREADREQ, signal,
             FsReadWriteReq::FixedLength + 3, JBA);
}

void
Restore::read_ctl_file_done(Signal *signal, FilePtr file_ptr, Uint32 bytesRead)
{
  /**
   * We read the LCP control file, we really want at this point to know
   * the following things.
   * 1) LCP id of this control file
   * 2) GCI completed, this makes it possible to shorten REDO log execution
   * 3) GCI written, if this is higher than the restored GCI than the LCP
   *    is not useful, in this case we should have an older LCP control file
   *    still there, otherwise the system is not restorable.
   * 4) Data file number to make sure we read the correct data file.
   *
   * The remainder of the information is used to verify that it is a correct
   * LCP control file and which version that have created it. We will only
   * go ahead if the LCP control is correct and we have the ability to
   * read it.
   *
   * We need to read both LCP control files, if one is missing then we use
   * the one we found. If both are present then we decide to use the newest
   * restorable LCP.
   * To handle case 3) we need to record which LCP control file we don't
   * use such that we can remove the LCP control file and LCP data file
   * belonging to this LCP which we will no longer use.
   *
   * When we come here the contents of the LCP control file is stored in
   * the m_lcp_ctl_file_data variable.
   */
  ndbrequire(file_ptr.p->m_ctl_file_no < 2);
  BackupFormat::LCPCtlFile *lcpCtlFilePtr = (BackupFormat::LCPCtlFile*)
    &m_lcp_ctl_file_data[file_ptr.p->m_ctl_file_no];

  if (bytesRead != BackupFormat::NDB_LCP_CTL_FILE_SIZE_SMALL &&
      bytesRead != BackupFormat::NDB_LCP_CTL_FILE_SIZE_BIG)
  {
    /**
     * Invalid file, probably still no data written. We will remove it
     * as we close it.
     */
    jam();
    ndbassert(bytesRead == 0);
    ndbrequire(!file_ptr.p->m_found_not_restorable);
    close_file(signal, file_ptr, true);
    return;
  }
  if (!c_backup->convert_ctl_page_to_host(lcpCtlFilePtr))
  {
    /* Invalid file data */
    jam();
    ndbassert(false);
    ndbrequire(!file_ptr.p->m_found_not_restorable);
    close_file(signal, file_ptr, true);
    return;
  }
  if (lcpCtlFilePtr->MaxGciWritten == 0 &&
      lcpCtlFilePtr->MaxGciCompleted == 0 &&
      lcpCtlFilePtr->ValidFlag == 0 &&
      lcpCtlFilePtr->LcpId == 0 &&
      lcpCtlFilePtr->LocalLcpId == 0 &&
      lcpCtlFilePtr->LastDataFileNumber == 0 &&
      lcpCtlFilePtr->MaxPageCount == 0)
  {
    jam();
    g_eventLogger->debug("Found empty LCP control file, "
                         "must have been created by earlier restart,"
                         " tab(%u,%u), CTL file: %u",
                         file_ptr.p->m_table_id,
                         file_ptr.p->m_fragment_id,
                         file_ptr.p->m_ctl_file_no);

    /**
     * An empty initialised LCP control file was found, this must have
     * been created by previous restart attempt. We will ignore it and
     * act as if we didn't see the LCP control file at all.
     */
    ndbrequire(!file_ptr.p->m_found_not_restorable);
    close_file(signal, file_ptr, true);
    return;
  }

  const Uint32 sz = sizeof(BackupFormat::FileHeader) >> 2;
  if ((memcmp(BACKUP_MAGIC, lcpCtlFilePtr->fileHeader.Magic, 8) != 0) ||
      ((lcpCtlFilePtr->fileHeader.BackupVersion != NDBD_USE_PARTIAL_LCP_v1) &&
       (lcpCtlFilePtr->fileHeader.BackupVersion != NDBD_USE_PARTIAL_LCP_v2)) ||
      (lcpCtlFilePtr->fileHeader.SectionType != BackupFormat::FILE_HEADER) ||
      (lcpCtlFilePtr->fileHeader.SectionLength != (sz - 3)) ||
      (lcpCtlFilePtr->fileHeader.FileType != BackupFormat::LCP_CTL_FILE) ||
      (lcpCtlFilePtr->TableId != file_ptr.p->m_table_id) ||
      (lcpCtlFilePtr->FragmentId != file_ptr.p->m_fragment_id))
  {
    jam();
    g_eventLogger->debug("LCP Control file inconsistency, tab(%u,%u)"
                         ", CTL file: %u",
                         file_ptr.p->m_table_id,
                         file_ptr.p->m_fragment_id,
                         file_ptr.p->m_ctl_file_no);
    ndbrequire(!file_ptr.p->m_found_not_restorable);
    close_file(signal, file_ptr, true);
    return;
  }

  /**
   * Now we are ready to read the parts of the LCP control file that we need
   * to know to handle the restore correctly.
   */
  Uint32 validFlag = lcpCtlFilePtr->ValidFlag;
  Uint32 createGci = lcpCtlFilePtr->CreateGci;
  Uint32 maxGciCompleted = lcpCtlFilePtr->MaxGciCompleted;
  Uint32 maxGciWritten = lcpCtlFilePtr->MaxGciWritten;
  Uint32 lcpId = lcpCtlFilePtr->LcpId;
  Uint32 localLcpId = lcpCtlFilePtr->LocalLcpId;
  Uint32 maxPageCnt = lcpCtlFilePtr->MaxPageCount;
  Uint32 createTableVersion = lcpCtlFilePtr->CreateTableVersion;
  Uint32 lcpCtlVersion = lcpCtlFilePtr->fileHeader.BackupVersion;
  Uint64 rowCount = Uint64(lcpCtlFilePtr->RowCountLow) +
                    (Uint64(lcpCtlFilePtr->RowCountHigh) << 32);

  if (createTableVersion == 0)
  {
    jam();
    /**
     * LCP control file was created during table drop, simply set the valid flag
     * to 0 and ignore the LCP control file.
     */
    createTableVersion = c_lqh->getCreateSchemaVersion(file_ptr.p->m_table_id);
    validFlag = 0;
  }

  if (createTableVersion !=
      c_lqh->getCreateSchemaVersion(file_ptr.p->m_table_id))
  {
    jam();
    g_eventLogger->debug("(%u)Found LCP control file from old table"
                         ", drop table haven't cleaned up properly"
                         ", tab(%u,%u).%u (now %u), createGci:%u,"
                         " maxGciCompleted: %u"
                         ", maxGciWritten: %u, restored createGci: %u",
                         instance(),
                         file_ptr.p->m_table_id,
                         file_ptr.p->m_fragment_id,
                         createTableVersion,
                         c_lqh->getCreateSchemaVersion(file_ptr.p->m_table_id),
                         createGci,
                         maxGciCompleted,
                         maxGciWritten,
                         file_ptr.p->m_create_gci);
    file_ptr.p->m_status = File::DROP_OLD_FILES;
    file_ptr.p->m_remove_ctl_file_no = file_ptr.p->m_ctl_file_no == 0 ? 1 : 0;
    file_ptr.p->m_remove_data_file_no = 0;
    file_ptr.p->m_num_remove_data_files = BackupFormat::NDB_MAX_FILES_PER_LCP;
    ndbrequire(file_ptr.p->m_used_ctl_file_no == ~Uint32(0));
    close_file(signal, file_ptr, true);
    return;
  }
  else if (maxGciWritten > file_ptr.p->m_restored_gcp_id ||
           maxGciCompleted > file_ptr.p->m_restored_gcp_id ||
           validFlag == 0)
  {
    jam();
    /**
     * This is a fairly normal case, but we will still log it to make sure we
     * have sufficient information logged if things turns for the worse. In a
     * normal restart we should at most have a few of those.
     *
     * The LCP contained records that were committed in GCI = maxGciWritten,
     * we are restoring a GCI which is smaller, this means that the LCP cannot
     * be used for restore since we have no UNDO log for main memory
     * data.
     *
     * This is a perfectly normal case although not so common. The LCP was
     * completed but had writes in it that rendered it useless. If this is
     * the very first LCP for this table it could even be that this is the
     * only LCP control file we have. But this can only happen for file 0.
     * If it happens for file 1 and we have no useful CTL file in file 0
     * then we are smoked since that is not supposed to be possible.
     *
     * It is also a normal case where we have written LCP control file
     * but not yet had time to sync the LSN for the LCP. This is flagged
     * by the validFlag not being set in the LCP control file.
     */
    g_eventLogger->debug("(%u)LCP Control file ok, but not recoverable,"
                         " tab(%u,%u), maxGciWritten: %u, restoredGcpId: %u"
                         ", CTL file: %u, validFlag: %u",
                         instance(),
                         file_ptr.p->m_table_id,
                         file_ptr.p->m_fragment_id,
                         maxGciWritten,
                         file_ptr.p->m_restored_gcp_id,
                         file_ptr.p->m_ctl_file_no,
                         validFlag);
    ndbrequire((file_ptr.p->m_ctl_file_no == 0 ||
               file_ptr.p->m_used_ctl_file_no != Uint32(~0)) ||
               validFlag == 0);
    ndbrequire(!file_ptr.p->m_found_not_restorable);
    file_ptr.p->m_found_not_restorable = true;
    file_ptr.p->m_remove_ctl_file_no = file_ptr.p->m_ctl_file_no;
    if (file_ptr.p->m_ctl_file_no == 1 &&
        file_ptr.p->m_used_ctl_file_no != Uint32(~0))
    {
      jam();
      calculate_remove_new_data_files(file_ptr);
    }
  }
  else if (file_ptr.p->m_used_ctl_file_no == Uint32(~0))
  {
    jam();
    /**
     * First LCP control file that we read, we simply set things up for
     * restore. We want the LCP id to check which LCP to use if there is
     * one more, also to report back to DBLQH.
     */
    file_ptr.p->m_max_gci_completed = maxGciCompleted;
    file_ptr.p->m_restored_lcp_id = lcpId;
    file_ptr.p->m_restored_local_lcp_id = localLcpId;
    file_ptr.p->m_max_page_cnt = maxPageCnt;
    file_ptr.p->m_max_gci_written = maxGciWritten;
    file_ptr.p->m_used_ctl_file_no = file_ptr.p->m_ctl_file_no;
    file_ptr.p->m_lcp_ctl_version = lcpCtlVersion;
    file_ptr.p->m_rows_in_lcp = rowCount;
    if (file_ptr.p->m_ctl_file_no == 1)
    {
      jam();
      DEB_RES(("(%u)Use ctl file: 1, 0 not exist, Lcp(%u,%u), GCI_C: %u,"
               " GCI_W: %u, MPC: %u",
                instance(),
                file_ptr.p->m_restored_lcp_id,
                file_ptr.p->m_restored_local_lcp_id,
                file_ptr.p->m_max_gci_completed,
                file_ptr.p->m_max_gci_written,
                file_ptr.p->m_max_page_cnt));
    }
    if (file_ptr.p->m_found_not_restorable)
    {
      jam();
      calculate_remove_new_data_files(file_ptr);
    }
  }
  else if (file_ptr.p->m_restored_lcp_id > lcpId)
  {
    /**
     * This file is older than the previous one. We will use the previous
     * one.
     */
    jam();
    ndbrequire(file_ptr.p->m_ctl_file_no == 1);
    file_ptr.p->m_double_lcps_found = true;
    file_ptr.p->m_remove_ctl_file_no = 1;
    calculate_remove_old_data_files(file_ptr);
    DEB_RES(("(%u)Use ctl file: 0, 1 older, Lcp(%u,%u), GCI_C: %u,"
             " GCI_W: %u, MPC: %u",
              instance(),
              file_ptr.p->m_restored_lcp_id,
              file_ptr.p->m_restored_local_lcp_id,
              file_ptr.p->m_max_gci_completed,
              file_ptr.p->m_max_gci_written,
              file_ptr.p->m_max_page_cnt));
  }
  else if (file_ptr.p->m_restored_lcp_id < lcpId ||
           (file_ptr.p->m_restored_lcp_id == lcpId &&
            file_ptr.p->m_restored_local_lcp_id < localLcpId))
  {
    jam();
    DEB_RES(("(%u)Use ctl file: 1, 0 older, Lcp(%u,%u), GCI_C: %u,"
             " GCI_W: %u, MPC: %u",
              instance(),
              lcpId,
              localLcpId,
              maxGciCompleted,
              maxGciWritten,
              maxPageCnt));
    ndbrequire(file_ptr.p->m_ctl_file_no == 1);
    ndbrequire(file_ptr.p->m_max_gci_completed <= maxGciCompleted);
    file_ptr.p->m_used_ctl_file_no = file_ptr.p->m_ctl_file_no;
    file_ptr.p->m_double_lcps_found = true;
    file_ptr.p->m_max_gci_completed = maxGciCompleted;
    file_ptr.p->m_max_gci_written = maxGciWritten;
    file_ptr.p->m_restored_lcp_id = lcpId;
    file_ptr.p->m_restored_local_lcp_id = localLcpId;
    file_ptr.p->m_max_page_cnt = maxPageCnt;
    file_ptr.p->m_remove_ctl_file_no = 0;
    file_ptr.p->m_lcp_ctl_version = lcpCtlVersion;
    file_ptr.p->m_rows_in_lcp = rowCount;
    calculate_remove_old_data_files(file_ptr);
  }
  else
  {
    /**
     * The LCP id of both LCPs were the same, this can happen when the
     * node previously crashed in the middle of an LCP and DIH haven't
     * finished it, so it starts the next LCP with the same ID.
     * In this case we have added one to the Local LCP id to ensure we
     * know which is the most recent one.
     * So here we come when CTL file 0 is newer.
     */
    DEB_RES(("(%u)Use ctl file: 0, 1 older, Lcp(%u,%u), GCI_C: %u,"
             " GCI_W: %u, MPC: %u",
              instance(),
              file_ptr.p->m_restored_lcp_id,
              file_ptr.p->m_restored_local_lcp_id,
              file_ptr.p->m_max_gci_completed,
              file_ptr.p->m_max_gci_written,
              file_ptr.p->m_max_page_cnt));
    ndbrequire(file_ptr.p->m_ctl_file_no == 1);
    ndbrequire(file_ptr.p->m_max_gci_completed >= maxGciCompleted);
    file_ptr.p->m_used_ctl_file_no = 0;
    file_ptr.p->m_double_lcps_found = true;
    file_ptr.p->m_remove_ctl_file_no = 1;
    calculate_remove_old_data_files(file_ptr);
  }
  close_file(signal, file_ptr);
}

void
Restore::lcp_drop_old_files(Signal *signal, FilePtr file_ptr)
{
  file_ptr.p->m_status = File::REMOVE_LCP_DATA_FILE;
  lcp_remove_old_file(signal,
                      file_ptr,
                      file_ptr.p->m_remove_data_file_no,
                      false);
}

void
Restore::close_ctl_file_done(Signal *signal, FilePtr file_ptr)
{
  if (file_ptr.p->m_ctl_file_no == 0)
  {
    /**
     * We are done with LCP control file 0, continue with LCP control
     * file 1 in the same manner.
     */
    jam();
    open_ctl_file(signal, file_ptr, 1);
    return;
  }
  else
  {
    ndbrequire(file_ptr.p->m_ctl_file_no == 1);
    jam();
    if (file_ptr.p->m_used_ctl_file_no == Uint32(~0))
    {
      /**
       * Case 5) discovered
       * No valid LCP file was found. We create an LCP control file 0
       * which is ok and then continue with the restore if there is
       * anything to restore.
       */
      jam();
      ndbrequire(file_ptr.p->m_dih_lcp_no == ZNIL);
      DEB_RES(("(%u)Case 5 discovered", instance()));
      file_ptr.p->m_remove_data_file_no = 0;
      file_ptr.p->m_num_remove_data_files = BackupFormat::NDB_MAX_FILES_PER_LCP;
      file_ptr.p->m_status = File::REMOVE_LCP_DATA_FILE;
      lcp_remove_old_file(signal,
                          file_ptr,
                          file_ptr.p->m_remove_data_file_no,
                          false);
      return;
    }
    if (file_ptr.p->m_double_lcps_found ||
        file_ptr.p->m_found_not_restorable)
    {
      jam();
      /**
       * Case 3) discovered
       * ------------------
       * We start by removing potential data and CTL files still there.
       */
      DEB_RES(("(%u)Case 3 discovered after close", instance()));
      if (file_ptr.p->m_num_remove_data_files > 0)
      {
        jam();
        file_ptr.p->m_status = File::REMOVE_LCP_DATA_FILE;
        lcp_remove_old_file(signal,
                            file_ptr,
                            file_ptr.p->m_remove_data_file_no,
                            false);
      }
      else
      {
        file_ptr.p->m_status = File::REMOVE_LCP_CTL_FILE;
        lcp_remove_old_file(signal,
                            file_ptr,
                            file_ptr.p->m_remove_ctl_file_no,
                            true);
      }
      return;
    }
    else
    {
      jam();
      /**
       * Case 2) discovered
       * ------------------
       * LCP control file 1 existed alone, we are ready to execute the restore
       * now.
       */
      DEB_RES(("(%u)Case 2 discovered, start_restore_lcp",
              instance()));
      start_restore_lcp(signal, file_ptr);
      return;
    }
  }
}

void
Restore::execRESTORE_LCP_REQ(Signal* signal)
{
  jamEntry();

  Uint32 err= 0;
  RestoreLcpReq* req= (RestoreLcpReq*)signal->getDataPtr();
  Uint32 senderRef= req->senderRef;
  Uint32 senderData= req->senderData;
  if (m_is_query_block)
  {
    jam();
    /**
     * Redirect our reference to LQH for the restore of this fragment.
     * This LQH will not manipulate the table object while we are
     * restoring this fragment.
     * Same reasoning around TUP
     *
     * Since we will also trigger ordered index updates during restore
     * we will set up also DBTUX parts as is done in setting it up for
     * scan access.
     */
    Uint32 instance = refToInstance(senderRef);
    c_lqh->setup_query_thread_for_restore_access(instance, req->cnewestGci);
  }
  do
  {
    FilePtr file_ptr;
    if (!m_file_list.seizeFirst(file_ptr))
    {
      jam();
      err= RestoreLcpRef::NoFileRecord;
      break;
    }

    if((err= init_file(req, file_ptr)))
    {
      break;
    }

    signal->theData[0] = NDB_LE_StartReadLCP;
    signal->theData[1] = file_ptr.p->m_table_id;
    signal->theData[2] = file_ptr.p->m_fragment_id;
    sendSignal(CMVMI_REF, GSN_EVENT_REP, signal, 3, JBB);

    open_ctl_file(signal, file_ptr, 0);
    return;
  } while(0);

  c_lqh->reset_restore_thread_access();
  DEB_RES(("(%u)RESTORE_LCP_REF", instance()));
  RestoreLcpRef* ref= (RestoreLcpRef*)signal->getDataPtrSend();
  ref->senderData= senderData;
  ref->senderRef= reference();
  ref->errorCode = err;
  sendSignal(senderRef, GSN_RESTORE_LCP_REF, signal, 
	     RestoreLcpRef::SignalLength, JBB);
}

Uint32
Restore::init_file(const RestoreLcpReq* req, FilePtr file_ptr)
{
  new (file_ptr.p) File();
  file_ptr.p->m_sender_ref = req->senderRef;
  file_ptr.p->m_sender_data = req->senderData;
  file_ptr.p->m_use_new_hash_function = (req->hashFunctionFlag != 0);

  DEB_RES_HASH(("(%u) tab(%u,%u) m_use_new_hash_function: %u",
                instance(),
                req->tableId,
                req->fragmentId,
                file_ptr.p->m_use_new_hash_function));

  file_ptr.p->m_fd = RNIL;
  file_ptr.p->m_file_type = BackupFormat::LCP_FILE;
  file_ptr.p->m_status = File::READ_CTL_FILES;

  file_ptr.p->m_double_lcps_found = false;
  file_ptr.p->m_found_not_restorable = false;
  file_ptr.p->m_upgrade_case = true;
  file_ptr.p->m_remove_ctl_file_no = Uint32(~0);
  file_ptr.p->m_remove_data_file_no = Uint32(~0);
  file_ptr.p->m_num_remove_data_files = 0;
  file_ptr.p->m_old_max_files = Uint32(~0);

  file_ptr.p->m_dih_lcp_no = req->lcpNo;
  file_ptr.p->m_table_id = req->tableId;
  file_ptr.p->m_fragment_id = req->fragmentId;
  file_ptr.p->m_table_version = RNIL;
  file_ptr.p->m_restored_gcp_id = req->restoreGcpId;
  file_ptr.p->m_restored_lcp_id = req->lcpId;
  file_ptr.p->m_restored_local_lcp_id = 0;
  file_ptr.p->m_max_gci_completed = req->maxGciCompleted;
  file_ptr.p->m_create_gci = req->createGci;
  DEB_START_RES(("(%u)RESTORE_LCP_REQ tab(%u,%u),"
                 " GCI: %u, LCP id: %u, LCP no: %u, createGci: %u",
                 instance(),
                 req->tableId,
                 req->fragmentId,
                 req->restoreGcpId,
                 req->lcpId,
                 req->lcpNo,
                 req->createGci));

  file_ptr.p->m_bytes_left = 0; // Bytes read from FS
  file_ptr.p->m_current_page_ptr_i = RNIL;
  file_ptr.p->m_current_page_pos = 0; 
  file_ptr.p->m_current_page_index = 0;
  file_ptr.p->m_current_file_page = 0;
  file_ptr.p->m_outstanding_reads = 0;
  file_ptr.p->m_outstanding_operations = 0;

  file_ptr.p->m_rows_in_lcp = 0;
  file_ptr.p->m_rows_restored = 0;
  file_ptr.p->m_rows_restored_insert = 0;
  file_ptr.p->m_rows_restored_delete = 0;
  file_ptr.p->m_rows_restored_delete_failed = 0;
  file_ptr.p->m_rows_restored_delete_page = 0;
  file_ptr.p->m_rows_restored_write = 0;
  file_ptr.p->m_ignored_rows = 0;
  file_ptr.p->m_row_operations = 0;

  file_ptr.p->m_file_id = Uint32(~0);
  file_ptr.p->m_ctl_file_no = Uint32(~0);
  file_ptr.p->m_used_ctl_file_no = Uint32(~0);
  file_ptr.p->m_current_file_index = 0;
  file_ptr.p->m_num_files = 0;
  file_ptr.p->m_max_parts = BackupFormat::NDB_MAX_LCP_PARTS;
  file_ptr.p->m_max_files = BackupFormat::NDB_MAX_LCP_FILES;
  file_ptr.p->m_restore_start_time = NdbTick_CurrentMillisecond();
  Uint32 err = seize_file(file_ptr);
  return err;
}

Uint32
Restore::seize_file(FilePtr file_ptr)
{
  LocalList pages(m_databuffer_pool, file_ptr.p->m_pages);

  ndbassert(pages.isEmpty());
  pages.release();
  
  Uint32 buf_size= PAGES*GLOBAL_PAGE_SIZE;
  Uint32 page_count= (buf_size+GLOBAL_PAGE_SIZE-1)/GLOBAL_PAGE_SIZE;
  if(!pages.seize(page_count))
  {
    jam();
    return RestoreLcpRef::OutOfDataBuffer;
  }

  List::Iterator it;
  for(pages.first(it); !it.isNull(); pages.next(it))
  {
    * it.data = RNIL;
  }

  Uint32 err= 0;
  for(pages.first(it); !it.isNull(); pages.next(it))
  {
    Ptr<GlobalPage> page_ptr;
    if(!m_global_page_pool.seize(page_ptr))
    {
      jam();
      err= RestoreLcpRef::OutOfReadBufferPages;
      break;
    }
    * it.data = page_ptr.i;
  }
  
  if(err)
  {
    for(pages.first(it); !it.isNull(); pages.next(it))
    {
      if(* it.data == RNIL)
	break;
      m_global_page_pool.release(* it.data);
    }
  }
  else
  {
    pages.first(it);
    file_ptr.p->m_current_page_ptr_i = *it.data;
  }
  return err;
}

void
Restore::release_file(FilePtr file_ptr, bool statistics)
{
  LocalList pages(m_databuffer_pool, file_ptr.p->m_pages);

  List::Iterator it;
  for (pages.first(it); !it.isNull(); pages.next(it))
  {
    if (* it.data == RNIL)
    {
      jam();
      continue;
    }
    m_global_page_pool.release(* it.data);
  }

  if (statistics)
  {
    Uint64 millis = NdbTick_CurrentMillisecond() -
                   file_ptr.p->m_restore_start_time;
    if (millis == 0)
      millis = 1;
    Uint64 rows_per_sec = (file_ptr.p->m_row_operations *
                           Uint64(1000)) / millis;


    g_eventLogger->info("LDM instance %u: Restored T%dF%u LCP %llu rows, "
                        "%llu row operations, "
                        "%llu millis, %llu row operations/sec)", 
                        instance(),
                        file_ptr.p->m_table_id,
                        file_ptr.p->m_fragment_id,
                        file_ptr.p->m_rows_restored,
                        file_ptr.p->m_row_operations,
                        millis,
                        rows_per_sec);


    m_millis_spent+= millis;
    m_rows_restored+= file_ptr.p->m_rows_restored;
    m_frags_restored++;

    DEB_RES_STAT(("(%u)Restore tab(%u,%u): file_index: %u"
                  ", inserts: %llu, writes: %llu"
                  ", deletes: %llu, delete_pages: %llu"
                  ", delete_failed: %llu"
                  ", ignored rows: %llu",
                  instance(),
                  file_ptr.p->m_table_id,
                  file_ptr.p->m_fragment_id,
                  file_ptr.p->m_current_file_index - 1,
                  file_ptr.p->m_rows_restored_insert,
                  file_ptr.p->m_rows_restored_write,
                  file_ptr.p->m_rows_restored_delete,
                  file_ptr.p->m_rows_restored_delete_page,
                  file_ptr.p->m_rows_restored_delete_failed,
                  file_ptr.p->m_ignored_rows));
  }
  else
  {
    DEB_RES_STAT_EXTRA((
                  "(%u)Restore tab(%u,%u): file_index: %u"
                  ", inserts: %llu, writes: %llu"
                  ", deletes: %llu, delete_pages: %llu"
                  ", delete_failed: %llu"
                  ", ignored rows: %llu",
                  instance(),
                  file_ptr.p->m_table_id,
                  file_ptr.p->m_fragment_id,
                  file_ptr.p->m_current_file_index - 1,
                  file_ptr.p->m_rows_restored_insert,
                  file_ptr.p->m_rows_restored_write,
                  file_ptr.p->m_rows_restored_delete,
                  file_ptr.p->m_rows_restored_delete_page,
                  file_ptr.p->m_rows_restored_delete_failed,
                  file_ptr.p->m_ignored_rows));
  }

  pages.release();
  if (statistics)
  {
    jam();
    m_file_list.release(file_ptr);
  }
}

void
Restore::prepare_parts_for_execution(Signal *signal, FilePtr file_ptr)
{
  ndbrequire(file_ptr.p->m_used_ctl_file_no < 2);
  BackupFormat::LCPCtlFile *lcpCtlFilePtr = (BackupFormat::LCPCtlFile*)
    &m_lcp_ctl_file_data[file_ptr.p->m_used_ctl_file_no][0];

  if (file_ptr.p->m_max_parts == 1 &&
      file_ptr.p->m_num_files == 1)
  {
    /**
     * UPGRADE CASE, everything is in one file.
     */
    jam();
    file_ptr.p->m_part_state[0] = File::PART_ALL_ROWS;
    return;
  }
  /**
   * We set up the part state array in 3 steps.
   * The default state is that all parts receives all changes.
   *
   * For the current file index we have recorded in the LCP control file
   * all the parts where all rows exists, so these parts will all have the
   * state PART_ALL_ROWS.
   *
   * Lastly we will go backwards from the last LCP data file to restore and
   * set all parts that will be fully restored in this LCP data file to be
   * ignored by earlier LCP data files.
   *
   * We ensure that we have consistent data by ensuring that we don't have
   * any files set to PART_IGNORED that was in the array to receive all rows.
   */
  for (Uint32 i = 0; i < file_ptr.p->m_max_parts; i++)
  {
    file_ptr.p->m_part_state[i] = File::PART_ALL_CHANGES;
  }

  {
    struct BackupFormat::PartPair partPair =
      lcpCtlFilePtr->partPairs[file_ptr.p->m_current_file_index];

    DEB_RES_PARTS((
             "(%u)Prepare ALL parts[%u] = (%u,%u)",
             instance(),
             file_ptr.p->m_current_file_index,
             partPair.startPart,
             partPair.numParts));

    Uint32 part_id = partPair.startPart;
    for (Uint32 i = 0; i < partPair.numParts; i++)
    {
      file_ptr.p->m_part_state[part_id] = File::PART_ALL_ROWS;
      part_id++;
      if (part_id == file_ptr.p->m_max_parts)
        part_id = 0;
    }
  }

  for (Uint32 i = file_ptr.p->m_current_file_index + 1;
       i < lcpCtlFilePtr->NumPartPairs;
       i++)
  {
    jam();
    struct BackupFormat::PartPair partPair =
      lcpCtlFilePtr->partPairs[i];

    DEB_RES_PARTS((
             "(%u)Prepare IGNORE parts[%u] = (%u,%u)",
             instance(),
             i,
             partPair.startPart,
             partPair.numParts));

    Uint32 part_id = partPair.startPart;
    for (Uint32 j = 0; j < partPair.numParts; j++)
    {
      ndbrequire(file_ptr.p->m_part_state[part_id] == File::PART_ALL_CHANGES);
      file_ptr.p->m_part_state[part_id] = File::PART_IGNORED;
      part_id++;
      if (part_id == file_ptr.p->m_max_parts)
        part_id = 0;
    }
  }
}

void
Restore::start_restore_lcp_upgrade(Signal *signal, FilePtr file_ptr)
{
  /**
   * In this an LCP existed, but no valid LCP control file, this can
   * only occur if the LCP was written by older versions of MySQL
   * Cluster.
   */
  file_ptr.p->m_current_file_index = 0;
  file_ptr.p->m_num_files = 1;
  file_ptr.p->m_max_parts = 1;
  file_ptr.p->m_max_files = 1;
  file_ptr.p->m_file_id = file_ptr.p->m_dih_lcp_no;
  open_data_file(signal, file_ptr);
}

void
Restore::step_file_number_back(FilePtr file_ptr, Uint32 steps)
{
  for (Uint32 i = 0; i < steps; i++)
  {
    if (file_ptr.p->m_file_id == 0)
    {
      jam();
      file_ptr.p->m_file_id = file_ptr.p->m_max_files - 1;
    }
    else
    {
      jam();
      file_ptr.p->m_file_id--;
    }
  }
}

void
Restore::step_file_number_forward(FilePtr file_ptr)
{
  file_ptr.p->m_file_id++;
  if (file_ptr.p->m_file_id == file_ptr.p->m_max_files)
  {
    jam();
    file_ptr.p->m_file_id = 0;
  }
}

void
Restore::start_restore_lcp(Signal *signal, FilePtr file_ptr)
{
  ndbrequire(file_ptr.p->m_used_ctl_file_no < 2);
  BackupFormat::LCPCtlFile *lcpCtlFilePtr = (BackupFormat::LCPCtlFile*)
    &m_lcp_ctl_file_data[file_ptr.p->m_used_ctl_file_no][0];

  /**
   * Initialise a few variables before starting the first data file
   * restore.
   */
  file_ptr.p->m_current_file_index = 0;
  file_ptr.p->m_num_files = lcpCtlFilePtr->NumPartPairs;
  file_ptr.p->m_max_parts = lcpCtlFilePtr->MaxPartPairs;
  file_ptr.p->m_max_files = lcpCtlFilePtr->MaxNumberDataFiles;
  file_ptr.p->m_file_id = lcpCtlFilePtr->LastDataFileNumber;
  file_ptr.p->m_table_version = lcpCtlFilePtr->CreateTableVersion;
  DEB_RES_OPEN(("(%u) tab(%u,%u), num_files: %u, last_file: %u",
                instance(),
                file_ptr.p->m_table_id,
                file_ptr.p->m_fragment_id,
                file_ptr.p->m_num_files,
                file_ptr.p->m_file_id));
  ndbrequire(file_ptr.p->m_num_files > 0);
  ndbrequire(file_ptr.p->m_num_files <= BackupFormat::NDB_MAX_LCP_PARTS);
  ndbrequire(file_ptr.p->m_file_id <= BackupFormat::NDB_MAX_LCP_FILES);
  step_file_number_back(file_ptr, file_ptr.p->m_num_files - 1);
  open_data_file(signal, file_ptr);
}

void
Restore::open_data_file(Signal* signal, FilePtr file_ptr)
{
  prepare_parts_for_execution(signal, file_ptr);
  file_ptr.p->m_status = File::FIRST_READ;

  FsOpenReq * req = (FsOpenReq *)signal->getDataPtrSend();
  req->userReference = reference();
  req->fileFlags = FsOpenReq::OM_READONLY | FsOpenReq::OM_READ_FORWARD |
      FsOpenReq::OM_GZ;
  req->userPointer = file_ptr.i;

  if (c_encrypted_filesystem)
  {
    jam();
    req->fileFlags |= FsOpenReq::OM_ENCRYPT_XTS;
  }

  DEB_RES_OPEN(("(%u)tab(%u,%u) open_data_file data file number = %u",
                instance(),
                file_ptr.p->m_table_id,
                file_ptr.p->m_fragment_id,
                file_ptr.p->m_file_id));

  FsOpenReq::setVersion(req->fileNumber, 5);
  FsOpenReq::setSuffix(req->fileNumber, FsOpenReq::S_DATA);
  FsOpenReq::v5_setLcpNo(req->fileNumber, file_ptr.p->m_file_id);
  FsOpenReq::v5_setTableId(req->fileNumber, file_ptr.p->m_table_id);
  FsOpenReq::v5_setFragmentId(req->fileNumber, file_ptr.p->m_fragment_id);

  req->page_size = 0;
  req->file_size_hi = UINT32_MAX;
  req->file_size_lo = UINT32_MAX;
  req->auto_sync_size = 0;

  if (req->fileFlags & FsOpenReq::OM_ENCRYPT_CIPHER_MASK)
  {
    LinearSectionPtr lsptr[3];

    // Use a dummy file name
    ndbrequire(FsOpenReq::getVersion(req->fileNumber) != 4);
    lsptr[FsOpenReq::FILENAME].p = nullptr;
    lsptr[FsOpenReq::FILENAME].sz = 0;

    req->fileFlags |= FsOpenReq::OM_ENCRYPT_KEY;

    EncryptionKeyMaterial nmk;
    nmk.length = globalData.nodeMasterKeyLength;
    memcpy(&nmk.data, globalData.nodeMasterKey, globalData.nodeMasterKeyLength);
    lsptr[FsOpenReq::ENCRYPT_KEY_MATERIAL].p = (const Uint32 *)&nmk;
    lsptr[FsOpenReq::ENCRYPT_KEY_MATERIAL].sz =
        nmk.get_needed_words();

    sendSignal(NDBFS_REF, GSN_FSOPENREQ, signal, FsOpenReq::SignalLength, JBA,
               lsptr, 2);
  }
  else
  {
    sendSignal(NDBFS_REF, GSN_FSOPENREQ, signal, FsOpenReq::SignalLength, JBA);
  }
}

void
Restore::execFSOPENREF(Signal* signal)
{
  FsRef* ref= (FsRef*)signal->getDataPtr();
  FilePtr file_ptr;
  jamEntry();
  ndbrequire(m_file_pool.getPtr(file_ptr, ref->userPointer));

  if (file_ptr.p->m_status == File::READ_CTL_FILES)
  {
    jam();
    open_ctl_file_done_ref(signal, file_ptr);
    return;
  }
  else if (file_ptr.p->m_status == File::CREATE_CTL_FILE)
  {
    ndbabort();
  }
  ndbrequire(file_ptr.p->m_status == File::FIRST_READ);

  Uint32 errCode= ref->errorCode;
  Uint32 osError= ref->osErrorCode;

  c_lqh->reset_restore_thread_access();
  RestoreLcpRef* rep= (RestoreLcpRef*)signal->getDataPtrSend();
  rep->senderData= file_ptr.p->m_sender_data;
  rep->errorCode = errCode;
  rep->extra[0] = osError;
  sendSignal(file_ptr.p->m_sender_ref, GSN_RESTORE_LCP_REF, signal,
             RestoreLcpRef::SignalLength+1, JBB);
  release_file(file_ptr, true);
}

void
Restore::execFSOPENCONF(Signal* signal)
{
  jamEntry();
  FilePtr file_ptr;
  FsConf* conf= (FsConf*)signal->getDataPtr();
  ndbrequire(m_file_pool.getPtr(file_ptr, conf->userPointer));
  
  file_ptr.p->m_fd = conf->filePointer;

  if (file_ptr.p->m_status == File::READ_CTL_FILES)
  {
    jam();
    open_ctl_file_done_conf(signal, file_ptr);
    return;
  }
  else if (file_ptr.p->m_status == File::CREATE_CTL_FILE)
  {
    jam();
    lcp_create_ctl_done_open(signal, file_ptr);
    return;
  }
  ndbrequire(file_ptr.p->m_status == File::FIRST_READ);

  /**
   * Start thread's
   */

  ndbrequire((file_ptr.p->m_status & File::FILE_THREAD_RUNNING) == 0);
  ndbrequire((file_ptr.p->m_status & File::RESTORE_THREAD_RUNNING) == 0);
  file_ptr.p->m_status |= File::FILE_THREAD_RUNNING;
  signal->theData[0] = RestoreContinueB::READ_FILE;
  signal->theData[1] = file_ptr.i;
  sendSignal(reference(), GSN_CONTINUEB, signal, 2, JBB);  
  
  file_ptr.p->m_status |= File::RESTORE_THREAD_RUNNING;
  signal->theData[0] = RestoreContinueB::RESTORE_NEXT;
  signal->theData[1] = file_ptr.i;
  sendSignal(reference(), GSN_CONTINUEB, signal, 2, JBB);  
}

void
Restore::restore_next(Signal* signal, FilePtr file_ptr)
{
  Uint32 *data, len= 0;
  Uint32 status = file_ptr.p->m_status;
  Uint32 page_count = file_ptr.p->m_pages.getSize();
  BackupFormat::RecordType header_type = BackupFormat::INSERT_TYPE;
  do 
  {
    Uint32 left= file_ptr.p->m_bytes_left;
    if (left < 8)
    {
      jam();
      /**
       * Not enough bytes to read header
       */
      break;
    }
    Ptr<GlobalPage> page_ptr(0,0), next_page_ptr(0,0);
    ndbrequire(m_global_page_pool.getPtr(page_ptr, file_ptr.p->m_current_page_ptr_i));
    List::Iterator it;
    
    Uint32 pos= file_ptr.p->m_current_page_pos;
    if(status & File::READING_RECORDS)
    {
      jam();
      /**
       * We are reading records
       */
      len= ntohl(* (page_ptr.p->data + pos)) + 1;
      Uint32 type = len >> 16;
      len &= 0xFFFF;
      ndbrequire(len < GLOBAL_PAGE_SIZE_WORDS);
      ndbrequire(header_type < BackupFormat::END_TYPE);
      header_type = (BackupFormat::RecordType)type;
    }
    else
    {
      jam();
      /**
       * Section length is in 2 word
       */
      if(pos + 1 == GLOBAL_PAGE_SIZE_WORDS)
      {
        jam();
	/**
	 * But that's stored on next page...
	 *   and since we have at least 8 bytes left in buffer
	 *   we can be sure that that's in buffer
	 */
	LocalList pages(m_databuffer_pool, file_ptr.p->m_pages);
	Uint32 next_page = file_ptr.p->m_current_page_index + 1;
	pages.position(it, next_page % page_count);
        ndbrequire(m_global_page_pool.getPtr(next_page_ptr, * it.data));
	len= ntohl(* next_page_ptr.p->data);
      }
      else
      {
        jam();
	len= ntohl(* (page_ptr.p->data + pos + 1));
      }
    }

    if (file_ptr.p->m_status & File::FIRST_READ)
    {
      jam();
      len= 3;
      file_ptr.p->m_status &= ~(Uint32)File::FIRST_READ;
    }
    
    if (4 * len > left)
    {
      jam();

      /**
       * Not enough bytes to read "record"
       */
      if (unlikely((status & File:: FILE_THREAD_RUNNING) == 0))
      {
        crash_during_restore(file_ptr, __LINE__, 0);
      }
      len= 0;
      break;
    }
    
    /**
     * Entire record is in buffer
     */

    if(pos + len >= GLOBAL_PAGE_SIZE_WORDS)
    {
      jam();
      /**
       * But it's split over pages
       */
      if(next_page_ptr.p == 0)
      {
	LocalList pages(m_databuffer_pool, file_ptr.p->m_pages);
	Uint32 next_page = file_ptr.p->m_current_page_index + 1;
	pages.position(it, next_page % page_count);
        ndbrequire(m_global_page_pool.getPtr(next_page_ptr, * it.data));
      }
      file_ptr.p->m_current_page_ptr_i = next_page_ptr.i;
      file_ptr.p->m_current_page_pos = (pos + len) - GLOBAL_PAGE_SIZE_WORDS;
      file_ptr.p->m_current_page_index = 
	(file_ptr.p->m_current_page_index + 1) % page_count;

      if (len <= GLOBAL_PAGE_SIZE_WORDS)
      {
        jam();
        Uint32 first = (GLOBAL_PAGE_SIZE_WORDS - pos);
        // wl4391_todo removing valgrind overlap warning for now
        memmove(page_ptr.p, page_ptr.p->data+pos, 4 * first);
        memcpy(page_ptr.p->data+first, next_page_ptr.p, 4 * (len - first));
        data= page_ptr.p->data;
      }
      else
      {
        jam();
        /**
         * A table definition can be larger than one page...
         * when that happens copy it out to side buffer
         *
         * First copy part belonging to page_ptr
         * Then copy full middle pages (moving forward in page-list)
         * Last copy last part
         */
        Uint32 save = len;
        assert(len <= NDB_ARRAY_SIZE(m_table_buf));
        Uint32 * dst = m_table_buf;

        /**
         * First
         */
        Uint32 first = (GLOBAL_PAGE_SIZE_WORDS - pos);
        memcpy(dst, page_ptr.p->data+pos, 4 * first);
        len -= first;
        dst += first;

        /**
         * Middle
         */
        while (len > GLOBAL_PAGE_SIZE_WORDS)
        {
          jam();
          memcpy(dst, next_page_ptr.p, 4 * GLOBAL_PAGE_SIZE_WORDS);
          len -= GLOBAL_PAGE_SIZE_WORDS;
          dst += GLOBAL_PAGE_SIZE_WORDS;

          {
            LocalList pages(m_databuffer_pool, file_ptr.p->m_pages);
            Uint32 next_page = (file_ptr.p->m_current_page_index + 1) % page_count;
            pages.position(it, next_page % page_count);
            ndbrequire(m_global_page_pool.getPtr(next_page_ptr, * it.data));

            file_ptr.p->m_current_page_ptr_i = next_page_ptr.i;
            file_ptr.p->m_current_page_index = next_page;
          }
        }

        /**
         * last
         */
        memcpy(dst, next_page_ptr.p, 4 * len);
        file_ptr.p->m_current_page_pos = len;

        /**
         * Set pointer and len
         */
        len = save;
        data = m_table_buf;
      }
    }
    else
    {
      file_ptr.p->m_current_page_pos = pos + len;
      data= page_ptr.p->data+pos;
    }
    
    file_ptr.p->m_bytes_left -= 4*len;
    
    if(status & File::READING_RECORDS)
    {
      if(len == 1)
      {
	file_ptr.p->m_status = status & ~(Uint32)File::READING_RECORDS;
      }
      else
      {
	parse_record(signal, file_ptr, data, len, header_type);
      }
    }
    else
    {
      switch(ntohl(* data)){
      case BackupFormat::FILE_HEADER:
	parse_file_header(signal, file_ptr, data-3, len+3);
	break;
      case BackupFormat::FRAGMENT_HEADER:
	file_ptr.p->m_status = status | File::READING_RECORDS;
	parse_fragment_header(signal, file_ptr, data, len);
	break;
      case BackupFormat::FRAGMENT_FOOTER:
	parse_fragment_footer(signal, file_ptr, data, len);
	break;
      case BackupFormat::TABLE_LIST:
	parse_table_list(signal, file_ptr, data, len);
	break;
      case BackupFormat::TABLE_DESCRIPTION:
	parse_table_description(signal, file_ptr, data, len);
	break;
      case BackupFormat::GCP_ENTRY:
	parse_gcp_entry(signal, file_ptr, data, len);
	break;
      case BackupFormat::EMPTY_ENTRY:
        // skip
        break;
      case 0x4e444242: // 'NDBB'
	if (check_file_version(signal, ntohl(* (data+2))) == 0)
	{
	  break;
	}
        // Fall through - on bad version
        [[fallthrough]];
      default:
	parse_error(signal, file_ptr, __LINE__, ntohl(* data));
      }
    }
  } while(0);
  
  if(file_ptr.p->m_bytes_left == 0 && status & File::FILE_EOF)
  {
    file_ptr.p->m_status &= ~(Uint32)File::RESTORE_THREAD_RUNNING;
    /**
     * File is finished...
     */
    close_file(signal, file_ptr);
    return;
  }
  
  /**
   * We send an immediate signal to continue the restore, at times this
   * could lead to burning some extra CPU since we might still wait for
   * input from the disk reading. This code is however only executed
   * as part of restarts, so it should be ok to spend some extra CPU
   * to ensure that restarts are quick.
   */
  signal->theData[0] = RestoreContinueB::RESTORE_NEXT;
  signal->theData[1] = file_ptr.i;
  sendSignal(reference(), GSN_CONTINUEB, signal, 2, JBB);
}

void
Restore::read_data_file(Signal* signal, FilePtr file_ptr)
{
  Uint32 left= file_ptr.p->m_bytes_left;
  Uint32 page_count = file_ptr.p->m_pages.getSize();
  Uint32 free= GLOBAL_PAGE_SIZE * page_count - left;
  Uint32 read_count= free/GLOBAL_PAGE_SIZE;

  if(read_count <= file_ptr.p->m_outstanding_reads)
  {
    signal->theData[0] = RestoreContinueB::READ_FILE;
    signal->theData[1] = file_ptr.i;
    sendSignal(reference(), GSN_CONTINUEB, signal, 2, JBB);  
    return;
  }

  read_count -= file_ptr.p->m_outstanding_reads;
  Uint32 curr_page= file_ptr.p->m_current_page_index;
  LocalList pages(m_databuffer_pool, file_ptr.p->m_pages);
  
  FsReadWriteReq* req= (FsReadWriteReq*)signal->getDataPtrSend();
  req->filePointer = file_ptr.p->m_fd;
  req->userReference = reference();
  req->userPointer = file_ptr.i;
  req->numberOfPages = 1;
  req->operationFlag = 0;
  FsReadWriteReq::setFormatFlag(req->operationFlag, 
				FsReadWriteReq::fsFormatGlobalPage);
  FsReadWriteReq::setPartialReadFlag(req->operationFlag, 1);

  Uint32 start= (curr_page + page_count - read_count) % page_count;
  
  List::Iterator it;
  pages.position(it, start);
  do
  {
    file_ptr.p->m_outstanding_reads++;
    req->varIndex = file_ptr.p->m_current_file_page++;
    req->data.globalPage.pageNumber = *it.data;
    sendSignal(NDBFS_REF, GSN_FSREADREQ, signal, 
	       FsReadWriteReq::FixedLength + 1, JBA);
    
    start++;
    if(start == page_count)
    {
      start= 0;
      pages.position(it, start);
    }
    else
    {
      pages.next(it);
    }
  } while(start != curr_page);
}

void
Restore::execFSREADREF(Signal * signal)
{
  jamEntry();
  FilePtr file_ptr;
  FsRef* ref= (FsRef*)signal->getDataPtr();
  ndbrequire(m_file_pool.getPtr(file_ptr, ref->userPointer));
  if (file_ptr.p->m_status == File::READ_CTL_FILES)
  {
    jam();
    read_ctl_file_done(signal, file_ptr, 0);
    return;
  }
  SimulatedBlock::execFSREADREF(signal);
  ndbabort();
}

void
Restore::execFSREADCONF(Signal * signal)
{
  jamEntry();
  FilePtr file_ptr;
  FsConf* conf= (FsConf*)signal->getDataPtr();
  ndbrequire(m_file_pool.getPtr(file_ptr, conf->userPointer));

  if (file_ptr.p->m_status == File::READ_CTL_FILES)
  {
    jam();
    read_ctl_file_done(signal, file_ptr, conf->bytes_read);
    return;
  }
  file_ptr.p->m_bytes_left += conf->bytes_read;
  
  ndbassert(file_ptr.p->m_outstanding_reads);
  file_ptr.p->m_outstanding_reads--;

  if (file_ptr.p->m_outstanding_reads == 0)
  {
    ndbassert(conf->bytes_read <= GLOBAL_PAGE_SIZE);
    if(conf->bytes_read == GLOBAL_PAGE_SIZE)
    {
      jam();
      read_data_file(signal, file_ptr);
    }
    else 
    {
      jam();
      file_ptr.p->m_status |= File::FILE_EOF;
      file_ptr.p->m_status &= ~(Uint32)File::FILE_THREAD_RUNNING;
    }
  }
}

void
Restore::close_file(Signal* signal, FilePtr file_ptr, bool remove_flag)
{
  FsCloseReq * req = (FsCloseReq *)signal->getDataPtrSend();
  req->filePointer = file_ptr.p->m_fd;
  req->userPointer = file_ptr.i;
  req->userReference = reference();
  req->fileFlag = 0;
  if (remove_flag)
  {
    jam();
    FsCloseReq::setRemoveFileFlag(req->fileFlag, 1);
  }
  sendSignal(NDBFS_REF, GSN_FSCLOSEREQ, signal, FsCloseReq::SignalLength, JBA);
}

void
Restore::execFSCLOSEREF(Signal * signal)
{
  jamEntry();
  SimulatedBlock::execFSCLOSEREF(signal);
  ndbabort();
}

void
Restore::execFSCLOSECONF(Signal * signal)
{
  jamEntry();
  FilePtr file_ptr;
  FsConf* conf= (FsConf*)signal->getDataPtr();
  ndbrequire(m_file_pool.getPtr(file_ptr, conf->userPointer));

  file_ptr.p->m_fd = RNIL;

  if (file_ptr.p->m_status == File::READ_CTL_FILES)
  {
    jam();
    close_ctl_file_done(signal, file_ptr);
    return;
  }
  else if (file_ptr.p->m_status == File::CREATE_CTL_FILE)
  {
    jam();
    lcp_create_ctl_done_close(signal, file_ptr);
    return;
  }
  else if (file_ptr.p->m_status == File::DROP_OLD_FILES)
  {
    jam();
    lcp_drop_old_files(signal, file_ptr);
    return;
  }

  if(file_ptr.p->m_outstanding_operations == 0)
  {
    jam();
    restore_lcp_conf_after_execute(signal, file_ptr);
    return;
  }
}

void
Restore::parse_file_header(Signal* signal, 
			   FilePtr file_ptr, 
			   const Uint32* data, Uint32 len)
{
  const BackupFormat::FileHeader* fh= (BackupFormat::FileHeader*)data;

  if(memcmp(fh->Magic, "NDBBCKUP", 8) != 0)
  {
    parse_error(signal, file_ptr, __LINE__, *data);
    return;
  }
  
  file_ptr.p->m_lcp_version = ntohl(fh->BackupVersion);
  if (check_file_version(signal, ntohl(fh->BackupVersion)))
  {
    parse_error(signal, file_ptr, __LINE__, ntohl(fh->NdbVersion));
    return;
  }
  ndbassert(ntohl(fh->SectionType) == BackupFormat::FILE_HEADER);
  
  if(ntohl(fh->SectionLength) != len-3)
  {
    parse_error(signal, file_ptr, __LINE__, ntohl(fh->SectionLength));
    return;
  }  
  
  if(ntohl(fh->FileType) != BackupFormat::LCP_FILE)
  {
    parse_error(signal, file_ptr, __LINE__, ntohl(fh->FileType));
    return;
  }  
  
  if(fh->ByteOrder != 0x12345678)
  {
    parse_error(signal, file_ptr, __LINE__, fh->ByteOrder);
    return;
  }
}

void
Restore::parse_table_list(Signal* signal, FilePtr file_ptr, 
			  const Uint32 *data, Uint32 len)
{
  const BackupFormat::CtlFile::TableList* fh= 
    (BackupFormat::CtlFile::TableList*)data;
  
  if(ntohl(fh->TableIds[0]) != file_ptr.p->m_table_id)
  {
    parse_error(signal, file_ptr, __LINE__, ntohl(fh->TableIds[0]));
    return;
  } 
}

void
Restore::parse_table_description(Signal* signal, FilePtr file_ptr, 
				 const Uint32 *data, Uint32 len)
{
  const BackupFormat::CtlFile::TableDescription* fh= 
    (BackupFormat::CtlFile::TableDescription*)data;
  
  SimplePropertiesLinearReader it(fh->DictTabInfo, len);
  it.first();
  
  DictTabInfo::Table tmpTab; tmpTab.init();
  SimpleProperties::UnpackStatus stat;
  stat = SimpleProperties::unpack(it, &tmpTab, 
				  DictTabInfo::TableMapping, 
				  DictTabInfo::TableMappingSize);
  ndbrequire(stat == SimpleProperties::Break);
  
  if(tmpTab.TableId != file_ptr.p->m_table_id)
  {
    parse_error(signal, file_ptr, __LINE__, tmpTab.TableId);
    return;
  }
  
  file_ptr.p->m_table_version = tmpTab.TableVersion;
}

void
Restore::parse_fragment_header(Signal* signal, FilePtr file_ptr, 
			       const Uint32 *data, Uint32 len)
{
  const BackupFormat::DataFile::FragmentHeader* fh= 
    (BackupFormat::DataFile::FragmentHeader*)data;
  if(ntohl(fh->TableId) != file_ptr.p->m_table_id)
  {
    parse_error(signal, file_ptr, __LINE__, ntohl(fh->TableId));
    return;
  } 
  
  if (ntohl(fh->ChecksumType) != 0)
  {
    parse_error(signal, file_ptr, __LINE__, ntohl(fh->SectionLength));
    return;
  }
  
  file_ptr.p->m_fragment_id = ntohl(fh->FragmentNo);
}

const char*
Restore::get_state_string(Uint32 part_state)
{
  switch (part_state)
  {
    case File::PART_IGNORED:
      return "IGNORED";
    case File::PART_ALL_ROWS:
      return "ALL ROWS";
    case File::PART_ALL_CHANGES:
      return "CHANGED ROWS";
    default:
      return "Unknown";
  }
  return NULL;
}

const char*
Restore::get_header_string(Uint32 header_type)
{
  switch (header_type)
  {
    case BackupFormat::INSERT_TYPE:
      return "INSERT_TYPE";
    case BackupFormat::WRITE_TYPE:
      return "WRITE_TYPE";
    case BackupFormat::DELETE_BY_PAGEID_TYPE:
      return "DELETE_BY_PAGEID_TYPE";
    case BackupFormat::DELETE_BY_ROWID_TYPE:
      return "DELETE_BY_ROWID_TYPE";
    default:
      ndbabort();
      return NULL;
  }
}

void
Restore::parse_record(Signal* signal,
                      FilePtr file_ptr,
                      const Uint32 *data,
                      Uint32 len,
                      BackupFormat::RecordType header_type)
{
  Uint32 page_no = data[1];
  data += 1;
  file_ptr.p->m_error_code = 0;
  ndbrequire(file_ptr.p->m_lcp_version >= NDBD_RAW_LCP);
  if (page_no >= file_ptr.p->m_max_page_cnt)
  {
    /**
     * Page ignored since it is not part of this LCP.
     * Can happen with multiple files used to restore coming
     * from different LCPs.
     */
    jam();
    return;
  }
  Uint32 part_id = c_backup->hash_lcp_part(page_no);
  ndbrequire(part_id < MAX_LCP_PARTS_SUPPORTED);
  /*
  DEB_HIGH_RES(("(%u)parse_record, page_no: %u, part: %u,"
                " state: %s, header_type: %s",
                instance(),
                page_no,
                part_id,
                get_state_string(Uint32(file_ptr.p->m_part_state[part_id])),
                get_header_string(Uint32(header_type))));
  */
  switch (file_ptr.p->m_part_state[part_id])
  {
    case File::PART_IGNORED:
    {
      jam();
      /**
       * The row is a perfectly ok row, but we will ignore since
       * this part is handled by a later LCP data file.
       */
      file_ptr.p->m_ignored_rows++;
      return;
    }
    case File::PART_ALL_ROWS:
    {
      jam();
      /**
       * The data file contains all rows for this part, it contains no
       * DELETE BY ROWID. This part will be ignored in earlier LCP data
       * files restored, so we can safely use ZINSERT here as op_type.
       */
      ndbrequire(header_type == BackupFormat::INSERT_TYPE);
      break;
    }
    case File::PART_ALL_CHANGES:
    {
      jam();
      /**
       * This is a row that changed during the LCP this data file records.
       * The row could either exist or not dependent on if the operation
       * that changed it was an INSERT or an UPDATE. It could also be a
       * DELETE, in this case we only record the rowid and nothing more
       * to indicate this rowid was deleted. We will discover this below.
       */
      ndbrequire(header_type != BackupFormat::INSERT_TYPE);
      break;
    }
    default:
    {
      jam();
      ndbabort();
      return; /* Silence compiler warnings */
    }
  }
  Uint32 outstanding = file_ptr.p->m_outstanding_operations;
  if (header_type == BackupFormat::INSERT_TYPE)
  {
    /**
     * This is a normal INSERT as part of our restore process.
     * We install using a binary image saved in LCP file.
     */
    Uint32 * const key_start = signal->getDataPtrSend()+24;
    Uint32 * const attr_start = key_start + MAX_KEY_SIZE_IN_WORDS;
    Local_key rowid_val;
    jam();
    rowid_val.m_page_no = data[0];
    rowid_val.m_page_idx = data[1];
    file_ptr.p->m_rowid_page_no = rowid_val.m_page_no;
    file_ptr.p->m_rowid_page_idx = rowid_val.m_page_idx;
    Uint32 keyLen = c_tup->read_lcp_keys(file_ptr.p->m_table_id,
                                         data+2,
                                         len - 3,
                                         key_start);
    AttributeHeader::init(attr_start,
                          AttributeHeader::READ_LCP, 4*(len - 3));
    Uint32 attrLen = 1 + len - 3;
    file_ptr.p->m_rows_restored_insert++;
    memcpy(attr_start + 1, data+2, 4 * (len - 3));
    DEB_HIGH_RES(("(%u)INSERT_TYPE tab(%u,%u), row(%u,%u),"
                  " keyLen: %u, key[0]: %x",
                  instance(),
                  file_ptr.p->m_table_id,
                  file_ptr.p->m_fragment_id,
                  rowid_val.m_page_no,
                  rowid_val.m_page_idx,
                  keyLen,
                  key_start[0]));

    execute_operation(signal,
                      file_ptr,
                      keyLen,
                      attrLen,
                      ZINSERT,
                      0,
                      Uint32(BackupFormat::INSERT_TYPE),
                      &rowid_val);
    handle_return_execute_operation(signal,
                                    file_ptr,
                                    data,
                                    len,
                                    outstanding);
  }
  else
  {
    if (header_type == BackupFormat::DELETE_BY_ROWID_TYPE ||
        header_type == BackupFormat::WRITE_TYPE)
    {
      Local_key rowid_val;
      rowid_val.m_page_no = data[0];
      rowid_val.m_page_idx = data[1];
      file_ptr.p->m_rowid_page_no = rowid_val.m_page_no;
      file_ptr.p->m_rowid_page_idx = rowid_val.m_page_idx;
      jam();
      Uint32 gci_id = 0;
      Uint32 sent_header_type;
      if (header_type == BackupFormat::DELETE_BY_ROWID_TYPE)
      {
        gci_id = data[2];
        if (gci_id == 0)
        {
          jam();
          /**
           * We didn't have access to the GCI at LCP time, row
           * was in a new page and we didn't know about the GCI of the
           * old row in a previous page incarnation.
           * The DELETE BY ROWID could also have come through a
           * LCP keep list where the GCI isn't transported.
           *
           * The row is deleted at end of this restore and the
           * restore will have at least restored everything up to
           * Max GCI completed, if any changes happened after this
           * they will be in REDO log or need to be fetched from
           * live node.
           *
           * It is important to ensure that it is set to at least
           * this value to ensure that this node can properly
           * delete this row for a node that have been dead for an
           * extended amount of time.
           */
          gci_id = file_ptr.p->m_max_gci_completed;
        }
        sent_header_type = (Uint32)BackupFormat::DELETE_BY_ROWID_TYPE;
        file_ptr.p->m_rows_restored_delete++;
        DEB_HIGH_RES(("(%u)1:DELETE_BY_ROWID tab(%u,%u), row(%u,%u),"
                      " gci=%u",
                       instance(),
                       file_ptr.p->m_table_id,
                       file_ptr.p->m_fragment_id,
                       rowid_val.m_page_no,
                       rowid_val.m_page_idx,
                       gci_id));
      }
      else
      {
        sent_header_type = (Uint32)BackupFormat::DELETE_BY_ROWID_WRITE_TYPE;
        file_ptr.p->m_rows_restored_write++;
        DEB_HIGH_RES(("(%u)2:DELETE_BY_ROWID tab(%u,%u), row(%u,%u),"
                      " gci=%u",
                       instance(),
                       file_ptr.p->m_table_id,
                       file_ptr.p->m_fragment_id,
                       rowid_val.m_page_no,
                       rowid_val.m_page_idx,
                       gci_id));
      }
      execute_operation(signal,
                        file_ptr,
                        0,
                        0,
                        ZDELETE,
                        gci_id,
                        sent_header_type,
                        &rowid_val);
      if (header_type == BackupFormat::WRITE_TYPE)
      {
        /**
         * We found a CHANGE record. This is written into the LCP file
         * as part of an LCP where the part only records changes. In
         * this case we might have already inserted the row in a previous
         * LCP file. To simplify code we use a DELETE followed by a
         * normal LCP insert. Otherwise we will have to complicate the
         * TUP code to handle writes of LCP data.
         *
         * Normally there should be a smaller amount of those
         * records, so the performance impact should not be
         * very high.
         */
        DEB_HIGH_RES(("(%u)WRITE_TYPE tab(%u,%u), row(%u,%u), gci=%u",
                       instance(),
                       file_ptr.p->m_table_id,
                       file_ptr.p->m_fragment_id,
                       rowid_val.m_page_no,
                       rowid_val.m_page_idx,
                       gci_id));
        Uint32 * const key_start = signal->getDataPtrSend()+24;
        Uint32 * const attr_start = key_start + MAX_KEY_SIZE_IN_WORDS;
        Uint32 keyLen = c_tup->read_lcp_keys(file_ptr.p->m_table_id,
                                             data+2,
                                             len - 3,
                                             key_start);
        AttributeHeader::init(attr_start,
                              AttributeHeader::READ_LCP, 4*(len - 3));
        Uint32 attrLen = 1 + len - 3;
        memcpy(attr_start + 1, data+2, 4 * (len - 3));
        execute_operation(signal,
                          file_ptr,
                          keyLen,
                          attrLen,
                          ZINSERT,
                          gci_id,
                          header_type,
                          &rowid_val);
        handle_return_execute_operation(signal,
                                        file_ptr,
                                        data,
                                        len,
                                        outstanding);
      }
      else
      {
        /**
         * We found a DELETE BY ROWID, this deletes the row in the rowid
         * position, This can happen in parts where we record changes, we might
         * have inserted the row in an earlier LCP data file, so we need to
         * attempt to remove it here.
         *
         * For DELETE by ROWID there is no key and no ATTRINFO to send.
         * The key is instead the rowid which is sent when the row id flag is
         * set.
         */
        DEB_HIGH_RES(("(%u)3:DELETE_BY_ROWID tab(%u,%u), row(%u,%u), gci=%u",
                       instance(),
                       file_ptr.p->m_table_id,
                       file_ptr.p->m_fragment_id,
                       rowid_val.m_page_no,
                       rowid_val.m_page_idx,
                       gci_id));
        ndbrequire(len == (3 + 1));
        ndbrequire(outstanding == file_ptr.p->m_outstanding_operations);
      }
    }
    else
    {
      jam();
      Local_key rowid_val;
      DEB_HIGH_RES(("(%u)DELETE_BY_PAGEID tab(%u,%u), page=%u, record_size=%u",
                     instance(),
                     file_ptr.p->m_table_id,
                     file_ptr.p->m_fragment_id,
                     data[0],
                     data[1]));
      ndbrequire(header_type == BackupFormat::DELETE_BY_PAGEID_TYPE);
      ndbrequire(len == (2 + 1));
      /* DELETE by PAGEID, a loop of DELETE by ROWID */
      rowid_val.m_page_no = data[0];
      rowid_val.m_page_idx = 0;
      Uint32 record_size = data[1];
      file_ptr.p->m_outstanding_operations++;
      file_ptr.p->m_rows_restored_delete_page++;
      while ((rowid_val.m_page_idx + record_size) <=
             Tup_fixsize_page::DATA_WORDS)
      {
        jam();
        execute_operation(signal,
                          file_ptr,
                          0,
                          0,
                          ZDELETE,
                          0,
                          header_type,
                          &rowid_val);
        rowid_val.m_page_idx += record_size;
      }
      ndbrequire(file_ptr.p->m_outstanding_operations > 0);
      file_ptr.p->m_outstanding_operations--;
      ndbrequire(outstanding == file_ptr.p->m_outstanding_operations);
      check_restore_ready(signal, file_ptr);
    }
  }
}

void
Restore::handle_return_execute_operation(Signal *signal,
                                         FilePtr file_ptr,
                                         const Uint32 *data,
                                         Uint32 len,
                                         Uint32 outstanding)
{
  ndbrequire(outstanding == file_ptr.p->m_outstanding_operations);
  if (file_ptr.p->m_error_code == 0)
  {
    return; /* Normal path, return */
  }
  Uint32 * const key_start = signal->getDataPtrSend()+24;
  Uint32 * const attr_start = key_start + MAX_KEY_SIZE_IN_WORDS;
  Local_key rowid_val;
  Uint32 keyLen;
  Uint32 attrLen = 1 + len - 3;

  if (file_ptr.p->m_error_code != 630 ||
      file_ptr.p->m_num_files == 1 ||
      file_ptr.p->m_current_file_index == 0)
    goto error;

  jam();
  /**
   * 630 means that key already exists. When inserting a row during
   * restore it is normal that the key we're inserting can exist. This
   * key can have been inserted by a previous insert into a different
   * rowid.
   *
   * The rowid where this key previously existed can have a DELETE BY
   * ROWID operation in the LCP files, it could have a WRITE with a
   * different key as well.
   * In both those cases it is possible that the INSERT comes before
   * this DELETE BY ROWID or WRITE operation since these happen in
   * rowid order and not in key order. They can even happen in a
   * different LCP file since one LCP can span multiple LCP files.
   *
   * To ensure consistency we track exactly how many rows we restored
   * during the restore of the LCP files.
   *
   * We need to reinitialise key data and attribute data from data
   * array since signal object isn't safe after executing the
   * LQHKEYREQ signal.
   *
   * This cannot happen with only 1 LCP file and it cannot happen in
   * the first LCP file.
   */

  DEB_RES(("(%u)tab(%u,%u) row(%u,%u) key already existed,"
           " num_files: %u, current_file: %u",
           instance(),
           file_ptr.p->m_table_id,
           file_ptr.p->m_fragment_id,
           file_ptr.p->m_rowid_page_no,
           file_ptr.p->m_rowid_page_idx,
           file_ptr.p->m_num_files,
           file_ptr.p->m_current_file_index));

  keyLen = c_tup->read_lcp_keys(file_ptr.p->m_table_id,
                                data+2,
                                len - 3,
                                key_start);
  execute_operation(signal,
                    file_ptr,
                    keyLen,
                    0,
                    ZDELETE,
                    0,
                    BackupFormat::NORMAL_DELETE_TYPE,
                    NULL);

  ndbrequire(outstanding == file_ptr.p->m_outstanding_operations);
  if (file_ptr.p->m_error_code != 0)
    goto error;

  /**
   * Setup key data and attribute data again, since the signal
   * object cannot be regarded as safe, we need to reinitialise
   * this data.
   */
  keyLen = c_tup->read_lcp_keys(file_ptr.p->m_table_id,
                                data+2,
                                len - 3,
                                key_start);
  AttributeHeader::init(attr_start,
                        AttributeHeader::READ_LCP, 4*(len - 3));
  memcpy(attr_start + 1, data+2, 4 * (len - 3));
  rowid_val.m_page_no = data[0];
  rowid_val.m_page_idx = data[1];
  execute_operation(signal,
                    file_ptr,
                    keyLen,
                    attrLen,
                    ZINSERT,
                    0,
                    Uint32(BackupFormat::INSERT_TYPE),
                    &rowid_val);
  ndbrequire(outstanding == file_ptr.p->m_outstanding_operations);
  ndbrequire(file_ptr.p->m_error_code == 0);
  return;

error:
  g_eventLogger->info("(%u)tab(%u,%u),row(%u,%u) crash, error: %u",
                      instance(),
                      file_ptr.p->m_table_id,
                      file_ptr.p->m_fragment_id,
                      file_ptr.p->m_rowid_page_no,
                      file_ptr.p->m_rowid_page_idx,
                      file_ptr.p->m_error_code);
  ndbrequire(file_ptr.p->m_error_code == 0);
}

void
Restore::execute_operation(Signal *signal,
                           FilePtr file_ptr,
                           Uint32 keyLen,
                           Uint32 attrLen,
                           Uint32 op_type,
                           Uint32 gci_id,
                           Uint32 header_type,
                           Local_key *rowid_val)
{
  LqhKeyReq * req = (LqhKeyReq *)signal->getDataPtrSend();
  /**
   * attrLen is not used for long lqhkeyreq, and should be zero for short
   * lqhkeyreq.
   */
  req->attrLen = 0;

  Uint32 tmp= 0;
  const bool short_lqhkeyreq = (keyLen == 0);
  /**
   * With partital LCP also other operations like delete by rowid will be used.
   * In these cases no data is passed, and receiver will interpret signal as a
   * short signal, but no KEYINFO or ATTRINFO will be sent or expected.
   */
  Uint32 * const key_start = signal->getDataPtrSend()+24;
  if (short_lqhkeyreq)
  {
    ndbrequire(attrLen == 0);
    ndbassert(keyLen == 0);
    LqhKeyReq::setKeyLen(tmp, keyLen);
  }
  if (!short_lqhkeyreq)
  {
    LqhKeyReq::setDisableFkConstraints(tmp, 0);
    LqhKeyReq::setNoTriggersFlag(tmp, 0);
    LqhKeyReq::setUtilFlag(tmp, 0);
  }
  LqhKeyReq::setLastReplicaNo(tmp, 0);
  /* ---------------------------------------------------------------------- */
  // Indicate Application Reference is present in bit 15
  /* ---------------------------------------------------------------------- */
  LqhKeyReq::setApplicationAddressFlag(tmp, 0);
  LqhKeyReq::setDirtyFlag(tmp, 1);
  LqhKeyReq::setSimpleFlag(tmp, 1);
  LqhKeyReq::setOperation(tmp, op_type);
  LqhKeyReq::setSameClientAndTcFlag(tmp, 0);
  if (short_lqhkeyreq)
  {
    LqhKeyReq::setAIInLqhKeyReq(tmp, 0);
    req->hashValue = 0;
  }
  else
  {
    Uint32 tableId = file_ptr.p->m_table_id;
    LqhKeyReq::setCorrFactorFlag(tmp, 0);
    LqhKeyReq::setNormalProtocolFlag(tmp, 0);
    LqhKeyReq::setDeferredConstraints(tmp, 0);

    if (g_key_descriptor_pool.getPtr(tableId)->hasCharAttr)
    {
      req->hashValue = calculate_hash(tableId,
                                      key_start,
                                      file_ptr.p->m_use_new_hash_function);
    }
    else
    {
<<<<<<< HEAD
      req->hashValue = md5_hash(key_start, keyLen);
=======
      req->hashValue =
        rondb_calc_hash_val((Uint64*)key_start,
                            keyLen,
                            file_ptr.p->m_use_new_hash_function);
>>>>>>> f042341d
    }
  }
  LqhKeyReq::setNoDiskFlag(tmp, 1);
  LqhKeyReq::setRowidFlag(tmp, (rowid_val != 0));
  req->clientConnectPtr = (file_ptr.i + (header_type << 28));
  req->tcBlockref = reference();
  req->savePointId = 0;
  req->tableSchemaVersion = file_ptr.p->m_table_id + 
    (file_ptr.p->m_table_version << 16);
  req->fragmentData = file_ptr.p->m_fragment_id;
  req->transId1 = 0;
  req->transId2 = 0;
  req->scanInfo = 0;
  Uint32 pos = 0;
  if (op_type != ZDELETE)
  {
    /**
     * Need not set GCI flag here since we restore also the header part of
     * the row in this case.
     */
    req->variableData[pos++] = rowid_val->m_page_no;
    req->variableData[pos++] = rowid_val->m_page_idx;
    LqhKeyReq::setGCIFlag(tmp, 0);
  }
  else
  {
    /**
     * We reuse the Node Restart Copy handling to perform
     * DELETE by ROWID. In this case we need to set the GCI of the record.
     */
    if (rowid_val)
    {
      req->variableData[pos++] = rowid_val->m_page_no;
      req->variableData[pos++] = rowid_val->m_page_idx;
      LqhKeyReq::setGCIFlag(tmp, 1);
      LqhKeyReq::setNrCopyFlag(tmp, 1);
      req->variableData[pos++] = gci_id;
    }
  }
  req->requestInfo = tmp;
  if (short_lqhkeyreq)
  {
    file_ptr.p->m_outstanding_operations++;
    EXECUTE_DIRECT(getDBLQH(), GSN_LQHKEYREQ, signal,
                   LqhKeyReq::FixedSignalLength + pos);
  }
  else
  {
    bool ok = true;
    SectionHandle sections(this);
    sections.clear();

    sections.m_ptr[LqhKeyReq::KeyInfoSectionNum].i = RNIL;
    ok= appendToSection(sections.m_ptr[LqhKeyReq::KeyInfoSectionNum].i,
                        key_start,
                        keyLen);
    if (unlikely(!ok))
    {
      jam();
      crash_during_restore(file_ptr, __LINE__, ZGET_DATAREC_ERROR);
      ndbabort();
    }
    sections.m_cnt++;

    if (attrLen > 0)
    {
      Uint32 * const attr_start = key_start + MAX_KEY_SIZE_IN_WORDS;
      sections.m_ptr[LqhKeyReq::AttrInfoSectionNum].i = RNIL;
      ok= appendToSection(sections.m_ptr[LqhKeyReq::AttrInfoSectionNum].i,
                          attr_start,
                          attrLen);

      if (unlikely(!ok))
      {
        jam();
        crash_during_restore(file_ptr, __LINE__, ZGET_ATTRINBUF_ERROR);
        ndbabort();
      }
      sections.m_cnt++;
    }
    file_ptr.p->m_outstanding_operations++;
    EXECUTE_DIRECT_WITH_SECTIONS(getDBLQH(), GSN_LQHKEYREQ, signal,
                                 LqhKeyReq::FixedSignalLength+pos,
                                 &sections);
  }
}

Uint32
Restore::calculate_hash(Uint32 tableId,
                        const Uint32 *src,
                        bool use_new_hash_function)
{
  jam();
  Uint32 tmp[MAX_KEY_SIZE_IN_WORDS*MAX_XFRM_MULTIPLY];
  Uint32 keyPartLen[MAX_ATTRIBUTES_IN_INDEX];
  Uint32 keyLen = xfrm_key_hash(tableId, src,
				tmp, sizeof(tmp) >> 2,
			        keyPartLen);
  ndbrequire(keyLen);
  
<<<<<<< HEAD
  return md5_hash(tmp, keyLen);
=======
  return rondb_calc_hash_val(Tmp, keyLen, use_new_hash_function);
>>>>>>> f042341d
}

void
Restore::execLQHKEYREF(Signal* signal)
{
  FilePtr file_ptr;
  LqhKeyRef* ref = (LqhKeyRef*)signal->getDataPtr();
  BackupFormat::RecordType header_type =
    (BackupFormat::RecordType)(ref->connectPtr >> 28);
  ndbrequire(m_file_pool.getPtr(file_ptr, (ref->connectPtr & 0x0FFFFFFF)));
  
  ndbrequire(file_ptr.p->m_outstanding_operations > 0);
  file_ptr.p->m_outstanding_operations--;
  file_ptr.p->m_error_code = 0;
  switch (header_type)
  {
    case BackupFormat::DELETE_BY_ROWID_TYPE:
    {
      jam();
      break;
    }
    case BackupFormat::DELETE_BY_PAGEID_TYPE:
    {
      jam();
      break;
    }
    case BackupFormat::DELETE_BY_ROWID_WRITE_TYPE:
    {
      jam();
      break;
    }
    case BackupFormat::INSERT_TYPE:
    case BackupFormat::WRITE_TYPE:
    case BackupFormat::NORMAL_DELETE_TYPE:
    default:
    {
      jam();
      file_ptr.p->m_error_code = ref->errorCode;
      return;
    }
  }
  file_ptr.p->m_rows_restored_delete_failed++;
  file_ptr.p->m_row_operations++;
  check_restore_ready(signal, file_ptr);
}

void
Restore::crash_during_restore(FilePtr file_ptr, Uint32 line, Uint32 errCode)
{
  char buf[255], name[100];
  BaseString::snprintf(name, sizeof(name), "%u/T%dF%d",
		       file_ptr.p->m_file_id,
		       file_ptr.p->m_table_id,
		       file_ptr.p->m_fragment_id);
  
  if (errCode)
  {
    BaseString::snprintf(buf, sizeof(buf),
                         "Error %d (line: %u) during restore of  %s",
                         errCode, line, name);
  }
  else
  {
    BaseString::snprintf(buf, sizeof(buf),
                         "Error (line %u) during restore of  %s",
                         line, name);
  }
  progError(__LINE__, NDBD_EXIT_INVALID_LCP_FILE, buf);  
}

void
Restore::delete_by_rowid_fail(Uint32 op_ptr)
{
  FilePtr file_ptr;
  ndbrequire(m_file_pool.getPtr(file_ptr, (op_ptr & 0x0FFFFFFF)));
  DEB_RES_DEL(("(%u)DELETE fail:tab(%u,%u), m_rows_restored = %llu",
               instance(),
               file_ptr.p->m_table_id,
               file_ptr.p->m_fragment_id,
               file_ptr.p->m_rows_restored));
}

void
Restore::delete_by_rowid_succ(Uint32 op_ptr)
{
  FilePtr file_ptr;
  ndbrequire(m_file_pool.getPtr(file_ptr, (op_ptr & 0x0FFFFFFF)));
  ndbrequire(file_ptr.p->m_rows_restored > 0);
  file_ptr.p->m_rows_restored--;
  DEB_RES_DEL(("(%u)DELETE success:tab(%u,%u), m_rows_restored = %llu",
               instance(),
               file_ptr.p->m_table_id,
               file_ptr.p->m_fragment_id,
               file_ptr.p->m_rows_restored));
}

void
Restore::execLQHKEYCONF(Signal* signal)
{
  FilePtr file_ptr;
  LqhKeyConf * conf = (LqhKeyConf *)signal->getDataPtr();
  BackupFormat::RecordType header_type = (BackupFormat::RecordType)(conf->opPtr >> 28);
  ndbrequire(m_file_pool.getPtr(file_ptr, (conf->opPtr & 0x0FFFFFFF)));
  
  ndbassert(file_ptr.p->m_outstanding_operations);
  file_ptr.p->m_outstanding_operations--;
  file_ptr.p->m_error_code = 0;
  switch (header_type)
  {
    case BackupFormat::INSERT_TYPE:
      jam();
      file_ptr.p->m_rows_restored++;
      file_ptr.p->m_row_operations++;
      break;
    case BackupFormat::WRITE_TYPE:
      jam();
      file_ptr.p->m_rows_restored++;
      file_ptr.p->m_row_operations++;
      break;
    case BackupFormat::NORMAL_DELETE_TYPE:
      jam();
      file_ptr.p->m_rows_restored--;
      file_ptr.p->m_row_operations++;
      break;
    case BackupFormat::DELETE_BY_ROWID_TYPE:
    case BackupFormat::DELETE_BY_PAGEID_TYPE:
    case BackupFormat::DELETE_BY_ROWID_WRITE_TYPE:
      jam();
      file_ptr.p->m_row_operations++;
      break;
    default:
      ndbabort();
  }
  check_restore_ready(signal, file_ptr);
}

void
Restore::check_restore_ready(Signal *signal, FilePtr file_ptr)
{
  if (file_ptr.p->m_outstanding_operations == 0 && file_ptr.p->m_fd == RNIL)
  {
    jam();
    restore_lcp_conf_after_execute(signal, file_ptr);
    return;
  }
}

void
Restore::restore_lcp_conf_after_execute(Signal* signal, FilePtr file_ptr)
{
  file_ptr.p->m_current_file_index++;
  if (file_ptr.p->m_current_file_index < file_ptr.p->m_num_files)
  {
    /**
     * There are still more data files to apply before restore is complete.
     * Handle next file now.
     */
    jam();
    DEB_RES(("(%u)Step forward to next data file", instance()));
    step_file_number_forward(file_ptr);
    file_ptr.p->m_current_page_pos = 0; 
    file_ptr.p->m_current_page_index = 0;
    file_ptr.p->m_current_file_page = 0;
    ndbrequire(file_ptr.p->m_outstanding_reads == 0);
    ndbrequire(file_ptr.p->m_outstanding_operations == 0);
    ndbrequire(file_ptr.p->m_bytes_left == 0);
    release_file(file_ptr, false);
    ndbrequire(seize_file(file_ptr) == 0);
    open_data_file(signal, file_ptr);
    return;
  }
  restore_lcp_conf(signal, file_ptr);
}

void
Restore::restore_lcp_conf(Signal *signal, FilePtr file_ptr)
{
  /**
   * All LCP data files that are part of restore have been applied
   * successfully, this fragment has completed its restore and we're
   * ready to continue with the next step.
   */

  /**
   * For Recover threads we have to ensure that any expand or shrink
   * of the fragment in DBACC has completed its work before we move
   * on. We don't support a recover thread working in parallel with
   * the LDM thread once the restore is done.
   */

  if (m_is_query_block)
  {
    jam();
    if (c_lqh->check_expand_shrink_ongoing(file_ptr.p->m_table_id,
                                           file_ptr.p->m_fragment_id))
    {
      jam();
      /* Expand is ongoing still, we need to wait until it is done */
      signal->theData[0] = RestoreContinueB::CHECK_EXPAND_SHRINK;
      signal->theData[1] = file_ptr.i;
      sendSignal(reference(), GSN_CONTINUEB, signal, 2, JBB);
      return;
    }
    /* No expand/shrink ongoing, we can safely move on. */
  }

  /**
   * Temporary reset DBTUP's #disk attributes on table
   *
   * TUP will send RESTORE_LCP_CONF
   */
  DEB_RES(("(%u)Complete restore", instance()));

  if (file_ptr.p->m_lcp_ctl_version == NDBD_USE_PARTIAL_LCP_v2)
  {
    /**
     * Important to verify that number of rows is what we expect.
     * Otherwise we could go on with inconsistent database without
     * knowing it. So better to crash and specify error.
     */
    if (file_ptr.p->m_rows_in_lcp != file_ptr.p->m_rows_restored)
    {
      char buf[512];
      BaseString::snprintf(buf, sizeof(buf),
                           "Inconsistency in restoring T%uF%u, restored"
                           " %llu rows, expected to restore %llu rows"
                           "\nInitial node restart is required to recover",
                           file_ptr.p->m_table_id,
                           file_ptr.p->m_fragment_id,
                           file_ptr.p->m_rows_restored,
                           file_ptr.p->m_rows_in_lcp);
      progError(__LINE__, NDBD_EXIT_INVALID_LCP_FILE, buf);  
    }
  }
  if (c_tup->get_restore_row_count(file_ptr.p->m_table_id,
                                   file_ptr.p->m_fragment_id) !=
      file_ptr.p->m_rows_restored)
  {
    char buf[512];
    BaseString::snprintf(buf, sizeof(buf),
                         "Inconsistency in restoring T%uF%u, restored"
                         " %llu rows, TUP claims %llu rows"
                         "\nInitial node restart is required to recover",
                         file_ptr.p->m_table_id,
                         file_ptr.p->m_fragment_id,
                         file_ptr.p->m_rows_restored,
                         c_tup->get_restore_row_count(file_ptr.p->m_table_id,
                                             file_ptr.p->m_fragment_id));
    progError(__LINE__, NDBD_EXIT_INVALID_LCP_FILE, buf);  
  }
  c_tup->complete_restore_fragment(signal,
                                   file_ptr.p->m_sender_ref,
                                   file_ptr.p->m_sender_data,
                                   file_ptr.p->m_restored_lcp_id,
                                   file_ptr.p->m_restored_local_lcp_id,
                                   file_ptr.p->m_max_gci_completed,
                                   file_ptr.p->m_max_gci_written,
                                   file_ptr.p->m_table_id,
                                   file_ptr.p->m_fragment_id);
  jamEntry();
  signal->theData[0] = NDB_LE_ReadLCPComplete;
  signal->theData[1] = file_ptr.p->m_table_id;
  signal->theData[2] = file_ptr.p->m_fragment_id;
  signal->theData[3] = Uint32(file_ptr.p->m_rows_restored >> 32);
  signal->theData[4] = Uint32(file_ptr.p->m_rows_restored);
  sendSignal(CMVMI_REF, GSN_EVENT_REP, signal, 5, JBB);

  release_file(file_ptr, true);
}

void
Restore::parse_fragment_footer(Signal* signal, FilePtr file_ptr, 
			       const Uint32 *data, Uint32 len)
{
  const BackupFormat::DataFile::FragmentFooter* fh= 
    (BackupFormat::DataFile::FragmentFooter*)data;
  if(ntohl(fh->TableId) != file_ptr.p->m_table_id)
  {
    parse_error(signal, file_ptr, __LINE__, ntohl(fh->TableId));
    return;
  } 
  
  if(ntohl(fh->Checksum) != 0)
  {
    parse_error(signal, file_ptr, __LINE__, ntohl(fh->SectionLength));
    return;
  }
}

void
Restore::parse_gcp_entry(Signal* signal, FilePtr file_ptr, 
			 const Uint32 *data, Uint32 len)
{
  
}

void
Restore::parse_error(Signal* signal,
		     FilePtr file_ptr, Uint32 line, Uint32 extra)
{
  char buf[255], name[100];
  BaseString::snprintf(name, sizeof(name), "%u/T%dF%d",
		       file_ptr.p->m_file_id,
		       file_ptr.p->m_table_id,
		       file_ptr.p->m_fragment_id);
  
  BaseString::snprintf(buf, sizeof(buf),
		       "Parse error in file: %s, extra: %d",
		       name, extra);
  
  progError(line, NDBD_EXIT_INVALID_LCP_FILE, buf);  
  ndbabort();
}

NdbOut& 
operator << (NdbOut& ndbout, const Restore::Column& col)
{
  ndbout << "[ Col: id: " << col.m_id 
	 << " size: " << col.m_size 
	 << " key: " << (Uint32)(col.m_flags & Restore::Column::COL_KEY)
	 << " variable: " << (Uint32)(col.m_flags & Restore::Column::COL_VAR)
	 << " null: " << (Uint32)(col.m_flags & Restore::Column::COL_NULL)
	 << " disk: " << (Uint32)(col.m_flags & Restore::Column::COL_DISK) 
	 << "]";

  return ndbout;
}

int
Restore::check_file_version(Signal* signal, Uint32 file_version)
{
  if (file_version < MAKE_VERSION(5,1,6))
  {
    char buf[255];
    char verbuf[255];
    ndbGetVersionString(file_version, 0, 0, verbuf, sizeof(verbuf));
    BaseString::snprintf(buf, sizeof(buf),
			 "Unsupported version of LCP files found on disk, "
			 " found: %s", verbuf);
    
    progError(__LINE__, 
	      NDBD_EXIT_SR_RESTARTCONFLICT,
	      buf);
    return -1;
  }
  return 0;
}<|MERGE_RESOLUTION|>--- conflicted
+++ resolved
@@ -3436,14 +3436,10 @@
     }
     else
     {
-<<<<<<< HEAD
-      req->hashValue = md5_hash(key_start, keyLen);
-=======
       req->hashValue =
-        rondb_calc_hash_val((Uint64*)key_start,
+        rondb_calc_hash_val((const char*)key_start,
                             keyLen,
                             file_ptr.p->m_use_new_hash_function);
->>>>>>> f042341d
     }
   }
   LqhKeyReq::setNoDiskFlag(tmp, 1);
@@ -3544,11 +3540,7 @@
 			        keyPartLen);
   ndbrequire(keyLen);
   
-<<<<<<< HEAD
-  return md5_hash(tmp, keyLen);
-=======
-  return rondb_calc_hash_val(Tmp, keyLen, use_new_hash_function);
->>>>>>> f042341d
+  return rondb_calc_hash_val((const char*)tmp, keyLen, use_new_hash_function);
 }
 
 void
