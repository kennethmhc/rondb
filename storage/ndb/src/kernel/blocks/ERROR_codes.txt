--- conflicted
+++ resolved
@@ -1,8 +1,5 @@
 # Copyright (c) 2003, 2023, Oracle and/or its affiliates.
-<<<<<<< HEAD
 # Copyright (c) 2021, 2023, Hopsworks and/or its affiliates.
-=======
->>>>>>> 057f5c95
 #
 # This program is free software; you can redistribute it and/or modify
 # it under the terms of the GNU General Public License, version 2.0,
@@ -32,11 +29,7 @@
 Next DBLQH 5109
 Next DBDICT 6223
 Next DBDIH 7249
-<<<<<<< HEAD
-Next DBTC 8129
-=======
-Next DBTC 8123
->>>>>>> 057f5c95
+Next DBTC 8132
 Next CMVMI 9000
 Next TRPMAN 9501
 Next BACKUP 10055
@@ -512,9 +505,9 @@
 
 DBTC Api failure testing
 ------------------------
-8120: Api disconnect during SCAN ZSTART_FRAG_SCANS CONTINUEB
-8121: Api disconnect early during SCAN ZSEND_FRAG_SCANS CONTINUEB
-8122: Api disconnect later during SCAN ZSEND_FRAG_SCANS CONTINUEB
+8129: Api disconnect during SCAN ZSTART_FRAG_SCANS CONTINUEB
+8130: Api disconnect early during SCAN ZSEND_FRAG_SCANS CONTINUEB
+8131: Api disconnect later during SCAN ZSEND_FRAG_SCANS CONTINUEB
 
 
 CMVMI
