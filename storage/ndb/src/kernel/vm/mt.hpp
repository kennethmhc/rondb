--- conflicted
+++ resolved
@@ -86,17 +86,12 @@
 /**
  * Interface methods to SimulatedBlock for ndbtmd.
  */
-<<<<<<< HEAD
 Uint32 mt_get_thread_signal_id(Uint32 thr_no);
 Uint32 mt_get_exec_thread_signal_id(Uint32 thr_no, Uint32 sender_thr_no);
 Uint32 mt_map_api_node_to_recv_instance(NodeId);
-void mt_getSendBufferLevel(Uint32 self,
-                           NodeId node,
+void mt_getSendBufferLevel(NodeId node,
                            BlockNumber bno,
                            SB_LevelType &level);
-=======
-void mt_getSendBufferLevel(Uint32 self, TrpId trp_id, SB_LevelType &level);
->>>>>>> 19feac36
 Uint32 mt_getEstimatedJobBufferLevel(Uint32 self);
 bool mt_isEstimatedJobBufferLevelChanged(Uint32 self);
 NDB_TICKS mt_getHighResTimer(Uint32 self);
