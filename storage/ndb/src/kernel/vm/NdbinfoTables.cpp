--- conflicted
+++ resolved
@@ -1,6 +1,6 @@
 /*
    Copyright (c) 2009, 2021, Oracle and/or its affiliates.
-   Copyright (c) 2021, 2022, Logical Clocks and/or its affiliates.
+   Copyright (c) 2021, 2022, Hopsworks and/or its affiliates.
 
    This program is free software; you can redistribute it and/or modify
    it under the terms of the GNU General Public License, version 2.0,
@@ -636,11 +636,7 @@
 DECLARE_NDBINFO_TABLE(CONFIG_VALUES,3) =
 { { "config_values", 3, 0,
     [] (const Ndbinfo::Counts &c) {
-<<<<<<< HEAD
       return c.data_nodes * 172;  // 172 = current number of config parameters
-=======
-      return c.data_nodes * 165;  // 165 = current number of config parameters
->>>>>>> 8d8c986e
     },
     "Configuration parameter values" },
   {
