--- conflicted
+++ resolved
@@ -1376,14 +1376,10 @@
                         " 512 MByte of space for DataMemory and"
                         " DiskPageBufferMemory");
     g_eventLogger->alert("Not enough memory using automatic memory config,"
-<<<<<<< HEAD
                          " exiting, used memory is %u MBytes, total memory"
-                         " is %u MBytes, required memory is %llu MBytes",
+                         " is %u MBytes, required memory is %u MBytes",
                          Uint32(used_memory / MBYTE64),
                          Uint32(total_memory / MBYTE64),
-=======
-                         " exiting, required %u MBytes",
->>>>>>> 54f86316
                          Uint32((used_memory / MBYTE64) + 512));
     return false;
   }
