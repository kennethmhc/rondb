/*
   Copyright (c) 2003, 2021, Oracle and/or its affiliates.
   Copyright (c) 2021, 2021, Logical Clocks AB and/or its affiliates.

   This program is free software; you can redistribute it and/or modify
   it under the terms of the GNU General Public License, version 2.0,
   as published by the Free Software Foundation.

   This program is also distributed with certain software (including
   but not limited to OpenSSL) that is licensed under separate terms,
   as designated in a particular file or component or in included license
   documentation.  The authors of MySQL hereby grant you an additional
   permission to link the program and your derivative works with the
   separately licensed software that they have included with MySQL.

   This program is distributed in the hope that it will be useful,
   but WITHOUT ANY WARRANTY; without even the implied warranty of
   MERCHANTABILITY or FITNESS FOR A PARTICULAR PURPOSE.  See the
   GNU General Public License, version 2.0, for more details.

   You should have received a copy of the GNU General Public License
   along with this program; if not, write to the Free Software
   Foundation, Inc., 51 Franklin St, Fifth Floor, Boston, MA 02110-1301  USA
*/

#include <ndb_global.h>

#include <TransporterRegistry.hpp>
#include "Configuration.hpp"
#include <ErrorHandlingMacros.hpp>
#include "GlobalData.hpp"

#include <ConfigRetriever.hpp>
#include <IPCConfig.hpp>
#include <ndb_version.h>
#include <NdbOut.hpp>
#include <WatchDog.hpp>
#include <NdbConfig.h>
#include <NdbSpin.h>

#include <mgmapi_configuration.hpp>
#include <kernel_config_parameters.h>

#include <util/ConfigValues.hpp>
#include <NdbEnv.h>

#include <ndbapi_limits.h>
#include "mt.hpp"
#include <dblqh/Dblqh.hpp>
#include <dbacc/Dbacc.hpp>
#include <dbtup/Dbtup.hpp>
#include <dbtux/Dbtux.hpp>
#include <dbtc/Dbtc.hpp>
#include <dbspj/Dbspj.hpp>
#include <dbdih/Dbdih.hpp>
#include <dbdict/Dbdict.hpp>
#include <backup/Backup.hpp>
#include <suma/Suma.hpp>
#include <pgman.hpp>
#include <KeyDescriptor.hpp>


#include "../../common/util/parse_mask.hpp"

#include <EventLogger.hpp>

#define JAM_FILE_ID 301


extern Uint32 g_start_type;

NdbNodeBitmask g_nowait_nodes;
NodeBitmask g_not_active_nodes;

#if (defined(VM_TRACE) || defined(ERROR_INSERT))
//#define DEBUG_AUTOMATIC_MEMORY 1
#endif

#ifdef DEBUG_AUTOMATIC_MEMORY
#define DEB_AUTOMATIC_MEMORY(arglist) do { g_eventLogger->info arglist ; } while (0)
#else
#define DEB_AUTOMATIC_MEMORY(arglist) do { } while (0)
#endif

bool
Configuration::init(int _no_start, int _initial,
                    int _initialstart)
{
  // Check the start flag
  if (_no_start)
    globalData.theRestartFlag = initial_state;
  else 
    globalData.theRestartFlag = perform_start;

  // Check the initial flag
  if (_initial)
    _initialStart = true;

  globalData.ownId= 0;

  if (_initialstart)
  {
    _initialStart = true;
    g_start_type |= (1 << NodeState::ST_INITIAL_START);
  }

  threadIdMutex = NdbMutex_Create();
  if (!threadIdMutex)
  {
    g_eventLogger->error("Failed to create threadIdMutex");
    return false;
  }
  initThreadArray();
  return true;
}

Configuration::Configuration()
{
  _fsPath = 0;
  _backupPath = 0;
  _initialStart = false;
  m_config_retriever= 0;
  m_logLevel= 0;
}

Configuration::~Configuration(){

  if(_fsPath != NULL)
    free(_fsPath);

  if(_backupPath != NULL)
    free(_backupPath);

  if (m_config_retriever) {
    delete m_config_retriever;
  }

  if(m_logLevel) {
    delete m_logLevel;
  }
  ndb_mgm_destroy_iterator(m_clusterConfigIter);
}

void
Configuration::closeConfiguration(bool end_session){
  m_config_retriever->end_session(end_session);
  if (m_config_retriever) {
    delete m_config_retriever;
  }
  m_config_retriever= 0;
}

void
Configuration::fetch_configuration(const char* _connect_string,
                                   int force_nodeid,
                                   const char* _bind_address,
                                   NodeId allocated_nodeid,
                                   int connect_retries, int connect_delay)
{
  /**
   * Fetch configuration from management server
   */
  if (m_config_retriever) {
    delete m_config_retriever;
  }

  m_config_retriever= new ConfigRetriever(_connect_string,
                                          force_nodeid,
                                          NDB_VERSION,
                                          NDB_MGM_NODE_TYPE_NDB,
					  _bind_address);
  if (!m_config_retriever)
  {
    ERROR_SET(fatal, NDBD_EXIT_MEMALLOC,
              "Failed to create ConfigRetriever", "");
  }

  if (m_config_retriever->hasError())
  {
    ERROR_SET(fatal, NDBD_EXIT_INVALID_CONFIG,
	      "Could not initialize handle to management server",
	      m_config_retriever->getErrorString());
  }

  if(m_config_retriever->do_connect(connect_retries, connect_delay, 1) == -1){
    const char * s = m_config_retriever->getErrorString();
    if(s == 0)
      s = "No error given!";
    /* Set stop on error to true otherwise NDB will
       go into an restart loop...
    */
    ERROR_SET(fatal, NDBD_EXIT_INVALID_CONFIG, "Could not connect to ndb_mgmd", s);
  }

  if (allocated_nodeid)
  {
    // The angel has already allocated the nodeid, no need to
    // allocate it
    globalData.ownId = allocated_nodeid;
  }
  else
  {

    const int alloc_retries = 10;
    const int alloc_delay = 3;
    globalData.ownId =
        m_config_retriever->allocNodeId(alloc_retries, alloc_delay);
    if(globalData.ownId == 0)
    {
      ERROR_SET(fatal, NDBD_EXIT_INVALID_CONFIG,
                "Unable to alloc node id",
                m_config_retriever->getErrorString());
    }
  }
  assert(globalData.ownId);

  m_clusterConfig = m_config_retriever->getConfig(globalData.ownId);
  if(!m_clusterConfig){
    const char * s = m_config_retriever->getErrorString();
    if(s == 0)
      s = "No error given!";
    
    /* Set stop on error to true otherwise NDB will
       go into an restart loop...
    */
    
    ERROR_SET(fatal, NDBD_EXIT_INVALID_CONFIG, "Could not fetch configuration"
	      "/invalid configuration", s);
  }

  const ConfigValues& cfg = m_clusterConfig.get()->m_config_values;
  cfg.pack_v1(m_clusterConfigPacked_v1);
  if (OUR_V2_VERSION)
  {
    cfg.pack_v2(m_clusterConfigPacked_v2);
  }

  {
    Uint32 generation;
    ndb_mgm_configuration_iterator sys_iter(m_clusterConfig.get(),
                                            CFG_SECTION_SYSTEM);
    char sockaddr_buf[512];
    char* sockaddr_string =
        Ndb_combine_address_port(sockaddr_buf, sizeof(sockaddr_buf),
                                 m_config_retriever->get_mgmd_host(),
                                 m_config_retriever->get_mgmd_port());

    if (sys_iter.get(CFG_SYS_CONFIG_GENERATION, &generation))
    {
        g_eventLogger->info("Configuration fetched from '%s', unknown generation!!"
                            " (likely older ndb_mgmd)", sockaddr_string);
    }
    else
    {
        g_eventLogger->info("Configuration fetched from '%s', generation: %d",
                            sockaddr_string, generation);
    }
  }

  ndb_mgm_configuration_iterator iter(m_clusterConfig.get(), CFG_SECTION_NODE);
  if (iter.find(CFG_NODE_ID, globalData.ownId)) {
    ERROR_SET(fatal, NDBD_EXIT_INVALID_CONFIG, "Invalid configuration fetched",
              "DB missing");
  }

  if(iter.get(CFG_DB_STOP_ON_ERROR, &_stopOnError)){
    ERROR_SET(fatal, NDBD_EXIT_INVALID_CONFIG, "Invalid configuration fetched", 
	      "StopOnError missing");
  }

  const char * pidfile_dir;
  if(iter.get(CFG_NODE_PIDFILE_DIR, &pidfile_dir) == 0)
  {
    NdbConfig_SetPidfilePath(pidfile_dir);
    g_eventLogger->debug("Using Directory: %s for pid file", pidfile_dir);
  }

  const char * datadir;
  if(iter.get(CFG_NODE_DATADIR, &datadir)){
    ERROR_SET(fatal, NDBD_EXIT_INVALID_CONFIG, "Invalid configuration fetched",
	      "DataDir missing");
  }
  NdbConfig_SetPath(datadir);

}

static char * get_and_validate_path(ndb_mgm_configuration_iterator &iter,
				    Uint32 param, const char *param_string)
{ 
  const char* path = NULL;
  if(iter.get(param, &path)){
    ERROR_SET(fatal, NDBD_EXIT_INVALID_CONFIG, "Invalid configuration fetched missing ", 
	      param_string);
  } 
  
  if(path == 0 || strlen(path) == 0){
    ERROR_SET(fatal, NDBD_EXIT_INVALID_CONFIG,
	      "Invalid configuration fetched. Configuration does not contain valid ",
	      param_string);
  }
  
  // check that it is pointing on a valid directory
  // 
  char buf2[PATH_MAX];
  memset(buf2, 0,sizeof(buf2));
#ifdef _WIN32
  char* szFilePart;
  if(!GetFullPathName(path, sizeof(buf2), buf2, &szFilePart) ||
     (GetFileAttributes(buf2) & FILE_ATTRIBUTE_READONLY))
#else
  if((::realpath(path, buf2) == NULL)||
       (::access(buf2, W_OK) != 0))
#endif
  {
    ERROR_SET(fatal, NDBD_EXIT_AFS_INVALIDPATH, path, param_string);
  }
  
  if (strcmp(&buf2[strlen(buf2) - 1], DIR_SEPARATOR))
    strcat(buf2, DIR_SEPARATOR);
  
  return strdup(buf2);
}

Uint32
Configuration::get_num_threads()
{
  Uint32 num_ldm_threads = globalData.ndbMtLqhThreads;
  Uint32 num_tc_threads = globalData.ndbMtTcThreads;
  Uint32 num_query_threads = globalData.ndbMtQueryThreads;
  Uint32 num_main_threads = globalData.ndbMtMainThreads;
  Uint32 num_recv_threads = globalData.ndbMtReceiveThreads;
  return num_ldm_threads +
         num_tc_threads +
         num_query_threads +
         num_main_threads +
         num_recv_threads;
}

Uint64
Configuration::get_total_memory(const ndb_mgm_configuration_iterator *p,
                                bool &total_memory_set)
{
  Uint64 total_memory_size = 0;
  ndb_mgm_get_int64_parameter(p,
                              CFG_DB_TOTAL_MEMORY_CONFIG,
                              &total_memory_size);
  if (total_memory_size == 0)
  {
    struct ndb_hwinfo *hwinfo = Ndb_GetHWInfo(false);
    return hwinfo->hw_memory_size;
    total_memory_set = false;
  }
  else
  {
    total_memory_set = true;
    return total_memory_size;
  }
}

void
Configuration::set_not_active_nodes()
{
  const char * msg = "Invalid configuration fetched";
  char buf[255];
  ndb_mgm_configuration_iterator * p = m_clusterConfigIter;

  Uint32 nodeNo = 0;
  NodeBitmask nodes;
  for(ndb_mgm_first(p); ndb_mgm_valid(p); ndb_mgm_next(p), nodeNo++)
  {
    Uint32 nodeId;
    Uint32 nodeType;
    
    if(ndb_mgm_get_int_parameter(p, CFG_NODE_ID, &nodeId)){
      ERROR_SET(fatal, NDBD_EXIT_INVALID_CONFIG, msg,
                "Node data (Id) missing");
    }
    
    if(ndb_mgm_get_int_parameter(p, CFG_TYPE_OF_SECTION, &nodeType)){
      ERROR_SET(fatal, NDBD_EXIT_INVALID_CONFIG, msg,
                "Node data (Type) missing");
    }
    
    if(nodeId > MAX_NODES || nodeId == 0){
      BaseString::snprintf(buf, sizeof(buf),
	       "Invalid node id: %d", nodeId);
      ERROR_SET(fatal, NDBD_EXIT_INVALID_CONFIG, msg, buf);
    }
    
    if(nodes.get(nodeId)){
      BaseString::snprintf(buf, sizeof(buf),
                           "Two nodes can not have the same node id: %d",
	                   nodeId);
      ERROR_SET(fatal, NDBD_EXIT_INVALID_CONFIG, msg, buf);
    }
    nodes.set(nodeId);
        
    switch(nodeType){
    case NODE_TYPE_DB:
      if(nodeId > MAX_NDB_NODES){
		  BaseString::snprintf(buf, sizeof(buf),
                  "Maximum node id for a ndb node is: %d", 
		 MAX_NDB_NODES);
	ERROR_SET(fatal, NDBD_EXIT_INVALID_CONFIG, msg, buf);
      }
      break;
    case NODE_TYPE_API:
      break;
    case NODE_TYPE_MGM:
      break;
    default:
      BaseString::snprintf(buf, sizeof(buf),
                           "Unknown node type: %d", nodeType);
      ERROR_SET(fatal, NDBD_EXIT_INVALID_CONFIG, msg, buf);
    }
    Uint32 active_node = 1;
    ndb_mgm_get_int_parameter(p, CFG_NODE_ACTIVE, &active_node);
    if (active_node == 0)
    {
      g_not_active_nodes.set(nodeId);
      if (nodeType == NODE_TYPE_DB)
        g_nowait_nodes.set(nodeId);
      globalTransporterRegistry.set_active_node(nodeId, 0);
    }
  }
}

void
Configuration::get_num_nodes(Uint32 &noOfNodes,
                             Uint32 &noOfDBNodes,
                             Uint32 &noOfAPINodes,
                             Uint32 &noOfMGMNodes)
{
  const char * msg = "Invalid configuration fetched";
  char buf[255];
  ndb_mgm_configuration_iterator * p = m_clusterConfigIter;

  Uint32 nodeNo = 0;
  NodeBitmask nodes;
  for(ndb_mgm_first(p); ndb_mgm_valid(p); ndb_mgm_next(p), nodeNo++){
    
    Uint32 nodeId;
    Uint32 nodeType;
    
    if(ndb_mgm_get_int_parameter(p, CFG_NODE_ID, &nodeId)){
      ERROR_SET(fatal, NDBD_EXIT_INVALID_CONFIG, msg,
                "Node data (Id) missing");
    }
    
    if(ndb_mgm_get_int_parameter(p, CFG_TYPE_OF_SECTION, &nodeType)){
      ERROR_SET(fatal, NDBD_EXIT_INVALID_CONFIG, msg,
                "Node data (Type) missing");
    }
    
    if(nodeId > MAX_NODES || nodeId == 0){
      BaseString::snprintf(buf, sizeof(buf),
	       "Invalid node id: %d", nodeId);
      ERROR_SET(fatal, NDBD_EXIT_INVALID_CONFIG, msg, buf);
    }
    
    if(nodes.get(nodeId)){
      BaseString::snprintf(buf, sizeof(buf),
                           "Two node can not have the same node id: %d",
	                   nodeId);
      ERROR_SET(fatal, NDBD_EXIT_INVALID_CONFIG, msg, buf);
    }
    nodes.set(nodeId);
        
    switch(nodeType){
    case NODE_TYPE_DB:
      noOfDBNodes++; // No of NDB processes
      
      if(nodeId > MAX_NDB_NODES){
		  BaseString::snprintf(buf, sizeof(buf),
                  "Maximum node id for a ndb node is: %d", 
		 MAX_NDB_NODES);
	ERROR_SET(fatal, NDBD_EXIT_INVALID_CONFIG, msg, buf);
      }
      break;
    case NODE_TYPE_API:
      noOfAPINodes++; // No of API processes
      break;
    case NODE_TYPE_MGM:
      noOfMGMNodes++; // No of MGM processes
      break;
    default:
      BaseString::snprintf(buf, sizeof(buf),
                           "Unknown node type: %d", nodeType);
      ERROR_SET(fatal, NDBD_EXIT_INVALID_CONFIG, msg, buf);
    }
  }
  noOfNodes = nodeNo;
}

Uint64
Configuration::get_schema_memory(ndb_mgm_configuration_iterator *p)
{
  Uint32 num_replicas = 2;
  ndb_mgm_get_int_parameter(p, CFG_DB_NO_REPLICAS, &num_replicas);

  Uint32 num_fragments = 0;
  ndb_mgm_get_int_parameter(p, CFG_LQH_FRAG, &num_fragments);

  Uint32 num_tot_fragments = 0;
  ndb_mgm_get_int_parameter(p, CFG_DIH_FRAG_CONNECT, &num_tot_fragments);

  Uint32 num_triggers = globalData.theMaxNoOfTriggers;
  Uint32 num_attributes = globalData.theMaxNoOfAttributes;
  Uint32 num_tables = globalData.theMaxNoOfTables;
  Uint32 num_ordered_indexes = globalData.theMaxNoOfOrderedIndexes;
  Uint32 num_unique_hash_indexes = globalData.theMaxNoOfUniqueHashIndexes;

  Uint32 partitions_per_node = 2;
  ndb_mgm_get_int_parameter(p,
                            CFG_DB_PARTITIONS_PER_NODE,
                            &partitions_per_node);

  Uint64 num_table_objects = Uint64(num_tables) + Uint64(2) +
                             Uint64(num_ordered_indexes) +
                             Uint64(num_unique_hash_indexes);
  Uint64 num_replica_records =
    num_table_objects * (partitions_per_node + 1) * num_replicas;
  Uint64 num_ldm_threads = Uint64(globalData.ndbMtLqhWorkers);
  Uint64 num_tc_threads = Uint64(globalData.ndbMtTcWorkers);

  DEB_AUTOMATIC_MEMORY(("num_table_objects: %llu, num_attributes: %u",
                        num_table_objects,
                        num_attributes));
  DEB_AUTOMATIC_MEMORY(("num_triggers: %u, num_replica_records: %llu",
                        num_triggers,
                        num_replica_records));
  DEB_AUTOMATIC_MEMORY(("num_tables: %u, num_ordered_indexes: %u",
                        num_tables,
                        num_ordered_indexes));
  DEB_AUTOMATIC_MEMORY(("num_unique_hash_indexes: %u, num_fragments: %u",
                        num_unique_hash_indexes,
                        num_fragments));
  DEB_AUTOMATIC_MEMORY(("num_tot_fragments: %u, num_replicas: %u",
                        num_tot_fragments,
                        num_replicas));

  Uint64 dict_attribute_mem =
    Dbdict::getAttributeRecordSize() * num_attributes;
  Uint64 dict_trigger_mem =
    Dbdict::getTriggerRecordSize() * num_triggers;
  Uint64 dict_table_mem =
    Dbdict::getTableRecordSize() * num_table_objects;
  Uint64 dict_obj_mem =
    (Dbdict::getDictObjectRecordSize() + 8) * (num_table_objects + num_triggers);
  Uint64 dict_key_descriptor_mem =
    sizeof(struct KeyDescriptor) * num_table_objects;

  Uint64 safety = 100 * LocalRope::getSegmentSizeInBytes();
  Uint32 sm = DEFAULT_STRING_MEMORY;
  ndb_mgm_get_int_parameter(p, CFG_DB_STRING_MEMORY, &sm);
  Uint32 dict_string_mem = Dbdict::get_rope_pool_size(num_table_objects,
                                                      num_attributes,
                                                      num_triggers,
                                                      sm,
                                                      safety);
  /**
   * Add overhead of Rope pool for string memory
   * 2 words of overhead and 7 words of payload.
   */
  dict_string_mem = (dict_string_mem * Uint64(128)) / Uint64(100);
  DEB_AUTOMATIC_MEMORY(("String memory is %llu MBytes",
                        dict_string_mem/MBYTE64));

  Uint64 dict_mem = dict_attribute_mem +
                    dict_trigger_mem +
                    dict_table_mem +
                    dict_obj_mem +
                    dict_key_descriptor_mem +
                    dict_string_mem;
  DEB_AUTOMATIC_MEMORY(("DICT Schema Memory %llu MBytes", dict_mem / MBYTE64));
  DEB_AUTOMATIC_MEMORY(("DICT Attribute record size: %zu",
                        Dbdict::getAttributeRecordSize()));
  DEB_AUTOMATIC_MEMORY(("DICT Trigger record size: %zu",
                        Dbdict::getTriggerRecordSize()));
  DEB_AUTOMATIC_MEMORY(("DICT Table record size: %zu",
                        Dbdict::getTableRecordSize()));
  DEB_AUTOMATIC_MEMORY(("DICT Object record size: %zu",
                        Dbdict::getDictObjectRecordSize() + 8));
  DEB_AUTOMATIC_MEMORY(("DICT Key Descriptor size: %zu",
                        sizeof(struct KeyDescriptor)));

  Uint64 acc_table_mem = num_ldm_threads *
    Dbacc::getTableRecordSize() * num_table_objects;
  Uint64 acc_fragment_mem = num_ldm_threads *
    Dbacc::getFragmentRecordSize() * num_fragments;

  Uint64 acc_mem = acc_table_mem + acc_fragment_mem;
  DEB_AUTOMATIC_MEMORY(("ACC Schema Memory %llu MBytes", acc_mem / MBYTE64));
  DEB_AUTOMATIC_MEMORY(("ACC Table record size: %zu",
                        Dbacc::getTableRecordSize()));
  DEB_AUTOMATIC_MEMORY(("ACC Fragment record size: %zu",
                        Dbacc::getFragmentRecordSize()));

  Uint64 lqh_table_mem = num_ldm_threads *
    Dblqh::getTableRecordSize() * num_table_objects;
  Uint64 lqh_fragment_mem = num_ldm_threads *
    Dblqh::getFragmentRecordSize() * num_fragments;

  Uint64 lqh_mem = lqh_table_mem + lqh_fragment_mem;
  DEB_AUTOMATIC_MEMORY(("LQH Schema Memory %llu MBytes", lqh_mem / MBYTE64));
  DEB_AUTOMATIC_MEMORY(("LQH Table record size: %zu",
                        Dblqh::getTableRecordSize()));
  DEB_AUTOMATIC_MEMORY(("LQH Fragment record size: %zu",
                        Dblqh::getFragmentRecordSize()));

  Uint64 tup_table_mem = num_ldm_threads *
    Dbtup::getTableRecordSize() * num_table_objects;
  Uint64 tup_fragment_mem = num_ldm_threads *
    Dbtup::getFragmentRecordSize() * num_fragments;
  Uint64 tup_trigger_mem = num_ldm_threads *
    Dbtup::getTriggerRecordSize() *
    (num_triggers + (3 * num_table_objects));
  Uint64 tup_attribute_mem = num_ldm_threads *
    Dbtup::getAttributeRecordSize() * num_attributes;

  Uint64 tup_mem = tup_table_mem +
                   tup_fragment_mem +
                   tup_trigger_mem +
                   tup_attribute_mem;
  DEB_AUTOMATIC_MEMORY(("TUP Schema Memory %llu MBytes", tup_mem / MBYTE64));
  DEB_AUTOMATIC_MEMORY(("TUP Table record size: %zu",
                        Dbtup::getTableRecordSize()));
  DEB_AUTOMATIC_MEMORY(("TUP Fragment record size: %zu",
                        Dbtup::getFragmentRecordSize()));
  DEB_AUTOMATIC_MEMORY(("TUP Trigger record size: %zu",
                        Dbtup::getTriggerRecordSize()));
  DEB_AUTOMATIC_MEMORY(("TUP Attribute record size: %zu",
                        Dbtup::getAttributeRecordSize()));

  Uint64 tux_table_mem = num_ldm_threads *
    Dbtux::getTableRecordSize() * num_table_objects;
  Uint64 tux_fragment_mem = num_ldm_threads *
    Dbtux::getFragmentRecordSize() * num_fragments;
  Uint64 tux_attribute_size =
      (Dbtux::DescHeadSize +
       (4 * Dbtux::KeyTypeSize) +
       (4 * Dbtux::AttributeHeaderSize));
  Uint64 tux_attribute_mem = num_ldm_threads *
    num_table_objects * tux_attribute_size * 4;

  Uint64 tux_mem = tux_table_mem +
                   tux_fragment_mem +
                   tux_attribute_mem;
  DEB_AUTOMATIC_MEMORY(("TUX Schema Memory %llu MBytes", tux_mem / MBYTE64));
  DEB_AUTOMATIC_MEMORY(("TUX Table Memory %llu MBytes",
                        tux_table_mem / MBYTE64));
  DEB_AUTOMATIC_MEMORY(("TUX Fragment Memory %llu MBytes",
                        tux_fragment_mem / MBYTE64));
  DEB_AUTOMATIC_MEMORY(("TUX Attribute Memory %llu MBytes",
                        tux_attribute_mem / MBYTE64));
  DEB_AUTOMATIC_MEMORY(("TUX Table record size: %zu",
                        Dbtux::getTableRecordSize()));
  DEB_AUTOMATIC_MEMORY(("TUX Fragment record size: %zu",
                        Dbtux::getFragmentRecordSize()));
  DEB_AUTOMATIC_MEMORY(("TUX Attribute record size: %llu",
                        tux_attribute_size));

  Uint64 tc_table_mem = num_tc_threads *
    Dbtc::getTableRecordSize() * num_table_objects;
  Uint64 tc_trigger_mem = num_tc_threads *
    Dbtc::getTriggerRecordSize() * num_table_objects;
  Uint64 spj_table_mem = num_tc_threads *
    Dbspj::getTableRecordSize() * num_table_objects;

  Uint64 tc_mem = tc_table_mem + tc_trigger_mem + spj_table_mem;
  DEB_AUTOMATIC_MEMORY(("TC Schema Memory %llu MBytes", tc_mem / MBYTE64));
  DEB_AUTOMATIC_MEMORY(("TC Table record size: %zu",
                        Dbtc::getTableRecordSize()));
  DEB_AUTOMATIC_MEMORY(("TC Trigger record size: %zu",
                        Dbtc::getTriggerRecordSize()));
  DEB_AUTOMATIC_MEMORY(("SPJ Table record size: %zu",
                        Dbspj::getTableRecordSize()));

  Uint64 dih_table_mem =
    Dbdih::getTableRecordSize() * num_table_objects;
  Uint64 dih_fragment_mem =
    Dbdih::getFragmentRecordSize() * num_tot_fragments;
  Uint64 dih_replica_mem =
    Dbdih::getReplicaRecordSize() * num_replica_records;
  Uint64 dih_file_mem =
    Dbdih::getFileRecordSize() * ((2 * num_table_objects) + 2);
  Uint64 dih_page_mem =
    Dbdih::getPageRecordSize() * ZPAGEREC;

  Uint64 dih_mem = dih_table_mem +
                   dih_fragment_mem +
                   dih_replica_mem +
                   dih_file_mem +
                   dih_page_mem;
  DEB_AUTOMATIC_MEMORY(("DIH Schema Memory %llu MBytes", dih_mem / MBYTE64));
  DEB_AUTOMATIC_MEMORY(("DIH Table record size: %zu",
                        Dbdih::getTableRecordSize()));
  DEB_AUTOMATIC_MEMORY(("DIH Fragment record size: %zu",
                        Dbdih::getFragmentRecordSize()));
  DEB_AUTOMATIC_MEMORY(("DIH Replica record size: %zu",
                        Dbdih::getReplicaRecordSize()));
  DEB_AUTOMATIC_MEMORY(("DIH File record size: %zu",
                        Dbdih::getFileRecordSize()));
  DEB_AUTOMATIC_MEMORY(("DIH Page record size: %zu",
                        Dbdih::getPageRecordSize()));
  DEB_AUTOMATIC_MEMORY(("DIH ZPAGEREC: %u", ZPAGEREC));

  Uint64 backup_table_mem = num_ldm_threads *
    (Backup::getTableRecordSize() + 4) * num_table_objects;
  Uint64 backup_fragment_mem = num_ldm_threads *
    Backup::getFragmentRecordSize() * num_tot_fragments;
  Uint64 backup_trigger_mem = num_ldm_threads *
    Backup::getTriggerRecordSize() * num_table_objects * 3;
  Uint64 backup_delete_lcp_file_mem = num_ldm_threads *
    Backup::getDeleteLcpFileRecordSize() * num_fragments;

  Uint64 backup_mem = backup_table_mem +
                      backup_fragment_mem +
                      backup_trigger_mem +
                      backup_delete_lcp_file_mem;

  DEB_AUTOMATIC_MEMORY(("Backup Schema Memory %llu MBytes", backup_mem / MBYTE64));
  DEB_AUTOMATIC_MEMORY(("Backup Table Memory %llu MBytes",
                        backup_table_mem / MBYTE64));
  DEB_AUTOMATIC_MEMORY(("Backup Fragment Memory %llu MBytes",
                        backup_fragment_mem / MBYTE64));
  DEB_AUTOMATIC_MEMORY(("Backup Trigger Memory %llu MBytes",
                        backup_trigger_mem / MBYTE64));
  DEB_AUTOMATIC_MEMORY(("Backup Delete LCP File Memory %llu MBytes",
                        backup_delete_lcp_file_mem / MBYTE64));
  DEB_AUTOMATIC_MEMORY(("Backup Table record size: %zu",
                        Backup::getTableRecordSize()));
  DEB_AUTOMATIC_MEMORY(("Backup Fragment record size: %zu",
                        Backup::getFragmentRecordSize()));
  DEB_AUTOMATIC_MEMORY(("Backup Trigger record size: %zu",
                        Backup::getTriggerRecordSize()));
  DEB_AUTOMATIC_MEMORY(("Backup DeleteLcpFile record size: %zu",
                        Backup::getDeleteLcpFileRecordSize()));

  Uint64 pgman_table_mem = num_ldm_threads *
    Pgman::getTableRecordSize() * num_table_objects;
  Uint64 pgman_fragment_mem = num_ldm_threads *
    (Pgman::getFragmentRecordSize() + 4) * num_fragments;
  Uint64 pgman_mem = pgman_table_mem + pgman_fragment_mem;
  DEB_AUTOMATIC_MEMORY(("PGMAN Schema Memory %llu MBytes",
                       pgman_mem / MBYTE64));
  DEB_AUTOMATIC_MEMORY(("PGMAN Table record size: %zu",
                        Pgman::getTableRecordSize()));
  DEB_AUTOMATIC_MEMORY(("PGMAN Fragment record size: %zu",
                        Pgman::getFragmentRecordSize()));

  Uint64 suma_table_mem =
    Suma::getTableRecordSize() * num_table_objects;
  Uint32 suma_subscription_mem =
    Suma::getSubscriptionRecordSize() * num_table_objects;
  Uint32 suma_subscriber_mem =
    Suma::getSubscriberRecordSize() * 2 * num_table_objects;
  Uint64 suma_data_buffer_mem =
    Suma::getDataBufferRecordSize() * (num_attributes + 45);
  Uint64 suma_mem = suma_table_mem +
                    suma_subscription_mem +
                    suma_subscriber_mem +
                    suma_data_buffer_mem;
  DEB_AUTOMATIC_MEMORY(("SUMA Schema Memory %llu MBytes",
                       suma_mem / MBYTE64));
  DEB_AUTOMATIC_MEMORY(("SUMA Table record size: %zu",
                        Suma::getTableRecordSize()));
  DEB_AUTOMATIC_MEMORY(("SUMA Subscription record size: %zu",
                        Suma::getSubscriptionRecordSize()));
  DEB_AUTOMATIC_MEMORY(("SUMA Subscriber record size: %zu",
                        Suma::getSubscriberRecordSize()));
  DEB_AUTOMATIC_MEMORY(("SUMA DataBuffer record size: %zu",
                        Suma::getDataBufferRecordSize()));

  Uint64 table_mem = dict_table_mem +
                     dict_obj_mem +
                     dict_key_descriptor_mem +
                     dict_string_mem +
                     acc_table_mem +
                     tup_table_mem +
                     tux_table_mem +
                     tux_attribute_mem +
                     lqh_table_mem +
                     dih_table_mem +
                     dih_file_mem +
                     dih_page_mem +
                     backup_table_mem +
                     backup_trigger_mem +
                     tc_table_mem +
                     spj_table_mem +
                     pgman_table_mem +
                     suma_mem;
  DEB_AUTOMATIC_MEMORY(("Table memory %llu MBytes", table_mem / MBYTE64));
  Uint64 fragment_mem = acc_fragment_mem +
                        tup_fragment_mem +
                        lqh_fragment_mem +
                        tux_fragment_mem +
                        dih_fragment_mem +
                        dih_replica_mem +
                        backup_fragment_mem +
                        pgman_fragment_mem +
                        backup_delete_lcp_file_mem;
  DEB_AUTOMATIC_MEMORY(("Fragment memory %llu MBytes",
                       fragment_mem / MBYTE64));

  Uint64 attr_mem = dict_attribute_mem +
                    tup_attribute_mem;
  DEB_AUTOMATIC_MEMORY(("Attribute memory %llu MBytes", attr_mem / MBYTE64));

  Uint64 trig_mem = dict_trigger_mem +
                    tup_trigger_mem +
                    tc_trigger_mem;
  DEB_AUTOMATIC_MEMORY(("Trigger memory %llu MBytes", trig_mem / MBYTE64));

  Uint64 schema_mem_block = dict_mem +
                            tup_mem +
                            acc_mem +
                            lqh_mem +
                            tux_mem +
                            dih_mem +
                            backup_mem +
                            tc_mem +
                            pgman_mem +
                            suma_mem;
  Uint64 schema_mem_type = table_mem +
                           fragment_mem +
                           trig_mem +
                           attr_mem;
  require(schema_mem_block == schema_mem_type);
  return schema_mem_block;
}

Uint64
Configuration::get_and_set_transaction_memory(
                 const ndb_mgm_configuration_iterator *p)
{
  Uint64 transaction_memory = 0;
  ndb_mgm_get_int64_parameter(p, CFG_DB_TRANSACTION_MEM, &transaction_memory);
  if (transaction_memory == 0)
  {
    Uint32 num_threads = get_num_threads();
    transaction_memory = Uint64(300) * MBYTE64;
    transaction_memory += (Uint64(num_threads) * Uint64(70) * MBYTE64);
  }
  globalData.theTransactionMemory = transaction_memory;
  return transaction_memory;
}

Uint64
Configuration::get_and_set_redo_buffer(const ndb_mgm_configuration_iterator *p)
{
  Uint32 redo_buffer = 0;
  Uint32 num_log_parts = 4;
  ndb_mgm_get_int_parameter(p, CFG_DB_NO_REDOLOG_PARTS, &num_log_parts);
  ndb_mgm_get_int_parameter(p, CFG_DB_REDO_BUFFER, &redo_buffer);
  Uint64 redo_buffer64 = Uint64(redo_buffer);
  if (redo_buffer == 0)
  {
    Uint32 num_ldm_threads = globalData.ndbMtLqhWorkers;
    redo_buffer64 = Uint64(num_ldm_threads) * Uint64(64) * MBYTE64;
    redo_buffer64 /= Uint64(num_log_parts);
    redo_buffer64 = MIN(redo_buffer64, Uint64(64) * MBYTE64);
  }
  globalData.theRedoBuffer = redo_buffer64;
  Uint64 ret_size = redo_buffer64 * Uint64(num_log_parts);
  return ret_size;
}

Uint64
Configuration::get_and_set_undo_buffer(const ndb_mgm_configuration_iterator *p)
{
  Uint64 undo_buffer = 0;
  ndb_mgm_get_int64_parameter(p, CFG_DB_UNDO_BUFFER, &undo_buffer);
  if (undo_buffer == 0)
  {
    Uint32 num_ldm_threads = globalData.ndbMtLqhWorkers;
    undo_buffer = Uint64(48) * MBYTE64 * Uint64(num_ldm_threads);
  }
  if (undo_buffer > Uint64(16384) * MBYTE64)
  {
    undo_buffer = Uint64(16384) * MBYTE64;
  }
  globalData.theUndoBuffer = undo_buffer;
  return undo_buffer;
}

Uint64
Configuration::get_send_buffer(const ndb_mgm_configuration_iterator *p)
{
  Uint64 mem;
  Uint32 tot_mem = 0;
  ndb_mgm_get_int_parameter(p, CFG_TOTAL_SEND_BUFFER_MEMORY, &tot_mem);
  if (tot_mem)
  {
    mem = (Uint64)tot_mem;
  }
  else
  {
    Uint32 num_threads = get_num_threads();
    Uint32 num_extra_threads = globalData.ndbMtRecoverThreads;
    num_threads += num_extra_threads;
    mem = globalTransporterRegistry.get_total_max_send_buffer();
    mem += (Uint64(2) * MBYTE64 * num_threads);
  }
  return mem;
}

Uint64
Configuration::get_and_set_long_message_buffer(
                 const ndb_mgm_configuration_iterator *p)
{
  Uint32 long_signal_buffer = 0;
  ndb_mgm_get_int_parameter(p, CFG_DB_LONG_SIGNAL_BUFFER, &long_signal_buffer);
  Uint64 long_signal_buffer64 = Uint64(long_signal_buffer);
  if (long_signal_buffer64 == 0)
  {
    Uint32 num_threads = get_num_threads();
    long_signal_buffer64 = (Uint64(32) * MBYTE64);
    long_signal_buffer64 += (Uint64(num_threads - 1) * Uint64(12) * MBYTE64);
  }
  globalData.theLongSignalMemory = long_signal_buffer64;
  return long_signal_buffer64;
}

Uint64
Configuration::compute_os_overhead(Uint64 total_memory)
{
  /**
   * This includes memory used by the OS for all sorts of internal operations.
   * It also includes some free memory that is a safety to ensure that there
   * is some room for small processes to start and do some action on the VM.
   * Also includes buffers for file system access, thus providing fast access
   * to some commonly used files. We provide a bit more space for those things
   * with more threads used.
   *
   * When running ndbmtd in a graphical user environment it is a good idea to
   * use the TotalMemoryConfig variable since this number here is based on
   * running ndbmtd in a VM in the cloud.
   *
   * We remove 1% of the total memory, 100 MBytes per thread, in addition
   * we remove 1.4 GByte to handle smaller VM sizes.
   */
  Uint64 reserved_part = total_memory / Uint64(100);
  Uint32 num_threads = get_num_threads() + globalData.ndbMtRecoverThreads;
  Uint64 os_static_overhead = Uint64(1400) * MBYTE64;
  Uint64 os_cpu_overhead = Uint64(num_threads) * Uint64(100) * MBYTE64;
  return os_static_overhead + os_cpu_overhead + reserved_part;
}

Uint64
Configuration::compute_backup_page_memory(
                 const ndb_mgm_configuration_iterator *p)
{
  Uint32 backup_log_buffer = BACKUP_DEFAULT_LOGBUFFER_SIZE;
  ndb_mgm_get_int_parameter(p, CFG_DB_BACKUP_LOG_BUFFER_MEM, &backup_log_buffer);
  backup_log_buffer += BACKUP_DEFAULT_WRITE_SIZE;
  Uint64 lcp_buffer = BACKUP_DEFAULT_BUFFER_SIZE + BACKUP_DEFAULT_WRITE_SIZE;
  lcp_buffer *= ((2 * BackupFormat::NDB_MAX_FILES_PER_LCP) + 1); 
  Uint64 per_thread_buffer = lcp_buffer + Uint64(backup_log_buffer);
  per_thread_buffer +=
    ((Backup::NO_OF_PAGES_META_FILE + 9) * GLOBAL_PAGE_SIZE);
  Uint32 num_ldm_threads = globalData.ndbMtLqhWorkers;
  return per_thread_buffer * Uint64(num_ldm_threads);
}

Uint64
Configuration::compute_pack_memory()
{
  Uint32 num_ldm_threads = globalData.ndbMtLqhWorkers;
  Uint32 num_tc_threads = globalData.ndbMtTcWorkers;
  Uint64 ldm_pack_memory = Uint64(num_ldm_threads) * Uint64(8) * MBYTE64;
  Uint64 tc_pack_memory = Uint64(num_tc_threads) * Uint64(11) * MBYTE64;
  return ldm_pack_memory + tc_pack_memory;
}

Uint64
Configuration::compute_fs_memory()
{
  /**
   * Each FS thread allocates:
   * 32 kB read buffer
   * 16 kB write buffer
   * 256 kB inflate/deflate buffer
   * 64 kB stack memory
   * Thus around 384 kB of memory per FS thread.
   * The number of FS threads is a bit dynamic and increases with the
   * number of LDM threads. Around 4-8 threads are added per LDM thread.
   * Thus we add 3 MByte of memory space here for each LDM thread.
   */
  Uint32 num_ldm_threads = globalData.ndbMtLqhWorkers;
  Uint64 size_fs_mem = Uint64(2) * MBYTE64 * Uint64(num_ldm_threads);
  size_fs_mem = MAX(size_fs_mem, Uint64(32) * MBYTE64);
  return size_fs_mem;
}

Uint64
Configuration::get_and_set_shared_global_memory(
                 const ndb_mgm_configuration_iterator *p)
{
  Uint64 shared_global_memory = 0;
  ndb_mgm_get_int64_parameter(p, CFG_DB_SGA, &shared_global_memory);
  if (shared_global_memory == 0)
  {
    Uint32 num_threads = get_num_threads();
    shared_global_memory = Uint64(700) * MBYTE64;
    shared_global_memory += (Uint64(num_threads) * Uint64(50) * MBYTE64);
  }
  globalData.theSharedGlobalMemory = shared_global_memory;
  return shared_global_memory;
}

void
Configuration::assign_default_memory_sizes(
                 const ndb_mgm_configuration_iterator *p)
{
  Uint32 long_signal_buffer = 0;
  ndb_mgm_get_int_parameter(p, CFG_DB_LONG_SIGNAL_BUFFER, &long_signal_buffer);
  Uint32 redo_buffer = 0;
  ndb_mgm_get_int_parameter(p, CFG_DB_REDO_BUFFER, &redo_buffer);
  Uint64 undo_buffer = 0;
  ndb_mgm_get_int64_parameter(p, CFG_DB_UNDO_BUFFER, &undo_buffer);
  Uint64 shared_global_memory = 0;
  ndb_mgm_get_int64_parameter(p, CFG_DB_SGA, &shared_global_memory);
  Uint64 data_memory = 0;
  ndb_mgm_get_int64_parameter(p, CFG_DB_DATA_MEM, &data_memory);
  Uint64 page_cache_size = 0;
  ndb_mgm_get_int64_parameter(p,
                              CFG_DB_DISK_PAGE_BUFFER_MEMORY,
                              &page_cache_size);
  if (long_signal_buffer == 0)
  {
    long_signal_buffer = Uint64(64) * MBYTE64;
  }
  globalData.theLongSignalMemory = Uint64(long_signal_buffer);
  if (redo_buffer == 0)
  {
    redo_buffer = Uint64(32) * MBYTE64;
  }
  globalData.theRedoBuffer = Uint64(redo_buffer);
  if (undo_buffer != 0)
  {
    globalData.theUndoBuffer = undo_buffer;
  }
  if (shared_global_memory == 0)
  {
    shared_global_memory = Uint64(128) * MBYTE64;
  }
  globalData.theSharedGlobalMemory = shared_global_memory;
  if (data_memory == 0)
  {
    data_memory = Uint64(98) * MBYTE64;
  }
  globalData.theDataMemory = data_memory;
  if (page_cache_size == 0)
  {
    page_cache_size = Uint64(64) * MBYTE64;
  }
  globalData.theDiskPageBufferMemory = page_cache_size;
}

Uint64
Configuration::compute_restore_memory()
{
  Uint32 num_ldm_threads = globalData.ndbMtLqhWorkers;
  Uint32 num_restore_threads = globalData.ndbMtRecoverThreads;
  num_ldm_threads += num_restore_threads;
  Uint64 restore_memory = Uint64(4) * MBYTE64 * Uint64(num_ldm_threads);
  return restore_memory;
}

Uint64
Configuration::compute_static_overhead()
{
  /**
   * Overhead from DBDIH pages, DBINFO, DBUTIL, DBDICT, block overhead
   * 122 MByte from mt.cpp. Schema transaction memory.
   */
  Uint64 static_overhead = Uint64(208) * MBYTE64;
  Uint32 num_threads = get_num_threads();
  Uint32 num_extra_threads = globalData.ndbMtRecoverThreads;
  static_overhead += // Small memory allocations
    ((num_threads + num_extra_threads) * MBYTE64);
  Uint32 num_send_threads = globalData.ndbMtSendThreads;
  Uint64 num_all_threads = num_threads + num_extra_threads + num_send_threads;
  static_overhead += (num_all_threads * MBYTE64); // Stack memory
  return static_overhead;
}

bool
Configuration::calculate_automatic_memory(ndb_mgm_configuration_iterator *p)
{
  bool total_memory_set = false;
  g_eventLogger->info("Automatic Memory Configuration start");
  Uint64 total_memory = get_total_memory(p, total_memory_set);
  if (total_memory < (Uint64(2048) * MBYTE64))
  {
    g_eventLogger->alert("AutomaticMemoryConfig requires at least 2 GByte of"
                         " available memory");
    return false;
  }
  Uint64 schema_memory = get_schema_memory(p);
  Uint64 transaction_memory = get_and_set_transaction_memory(p);
  Uint64 redo_buffer = get_and_set_redo_buffer(p);
  Uint64 undo_buffer = get_and_set_undo_buffer(p);
  Uint64 long_message_buffer = get_and_set_long_message_buffer(p);
  Uint64 job_buffer = compute_jb_pages(&globalEmulatorData) * 
                      GLOBAL_PAGE_SIZE;
  Uint64 static_overhead = compute_static_overhead();
  Uint64 os_overhead = 0;
  if (!total_memory_set)
  {
    os_overhead = compute_os_overhead(total_memory);
  }
  Uint64 send_buffer = get_send_buffer(p);
  Uint64 backup_page_memory = compute_backup_page_memory(p);
  Uint64 restore_memory = compute_restore_memory();
  Uint64 pack_memory = compute_pack_memory();
  Uint64 fs_memory = compute_fs_memory();
  Uint64 shared_global_memory = get_and_set_shared_global_memory(p);
  Uint64 used_memory =
    schema_memory +
    transaction_memory +
    redo_buffer +
    undo_buffer +
    long_message_buffer +
    job_buffer +
    send_buffer +
    static_overhead +
    os_overhead +
    backup_page_memory +
    restore_memory +
    pack_memory +
    fs_memory +
    shared_global_memory;
  g_eventLogger->info("SchemaMemory is %llu MBytes", schema_memory / MBYTE64);
  g_eventLogger->info("TransactionMemory is %llu MBytes",
                      transaction_memory / MBYTE64);
  g_eventLogger->info("Redo log buffer size total are %llu MBytes",
                      redo_buffer / MBYTE64);
  g_eventLogger->info("Undo log buffer is %llu MBytes", undo_buffer / MBYTE64);
  g_eventLogger->info("LongMessageBuffer is %llu MBytes",
                      long_message_buffer / MBYTE64);
  g_eventLogger->info("Send buffer sizes are %llu MBytes",
                      send_buffer / MBYTE64);
  g_eventLogger->info("Job buffer sizes are %llu MBytes",
                      job_buffer / MBYTE64);
  g_eventLogger->info("Static overhead is %llu MBytes",
                      static_overhead / MBYTE64);
  g_eventLogger->info("OS overhead is %llu MBytes", os_overhead / MBYTE64);
  g_eventLogger->info("Backup Page memory is %llu MBytes",
                      backup_page_memory / MBYTE64);
  g_eventLogger->info("Restore memory is %llu MBytes",
                      restore_memory / MBYTE64);
  g_eventLogger->info("Packed signal memory is %llu MBytes",
                      pack_memory / MBYTE64);
  g_eventLogger->info("NDBFS memory is %llu MBytes", fs_memory / MBYTE64);
  g_eventLogger->info("SharedGlobalMemory is %llu MBytes",
                      shared_global_memory / MBYTE64);
  g_eventLogger->info("Total memory is %llu MBytes", total_memory / MBYTE64);
  g_eventLogger->info("Used memory is %llu MBytes", used_memory / MBYTE64);
  if (used_memory + (Uint64(1024) * MBYTE64) >= total_memory)
  {
    /**
     * We require at least 1 GByte for DataMemory and DiskPageBufferMemory
     * to even start in AutomaticMemoryConfig mode.
     */
    g_eventLogger->alert("Not enough memory using automatic memory config,"
                         " exiting");
    return false;
  }
  Uint64 remaining_memory = total_memory - used_memory;
  g_eventLogger->info("Remaining memory is %llu MBytes",
                      remaining_memory / MBYTE64);
  Uint64 page_cache_size = 0;
  Uint64 data_memory = 0;
  ndb_mgm_get_int64_parameter(p,
                              CFG_DB_DISK_PAGE_BUFFER_MEMORY,
                              &page_cache_size);
  ndb_mgm_get_int64_parameter(p, CFG_DB_DATA_MEM, &data_memory);
  if (page_cache_size == 0)
  {
    if (data_memory == 0)
    {
      data_memory = (Uint64(9) * remaining_memory) / Uint64(10);
      page_cache_size = (Uint64(1) * remaining_memory) / Uint64(10);
    }
    else
    {
      if (data_memory > (remaining_memory - Uint64(64) * MBYTE64))
      {
        g_eventLogger->alert("Not enough memory left for DiskPageBufferMemory,"
                             " exiting");
        return false;
      }
      page_cache_size = remaining_memory - data_memory;
    }
  }
  else
  {
    if (data_memory == 0)
    {
      if (page_cache_size > (remaining_memory - Uint64(512) * MBYTE64))
      {
        g_eventLogger->alert("Not enough memory left for DataMemory, exiting");
        return false;
      }
      data_memory = remaining_memory - page_cache_size;
    }
    else
    {
      if (data_memory + page_cache_size > remaining_memory)
      {
        g_eventLogger->alert("Not enough memory left for DiskPageBufferMemory"
                             " and DataMemory, exiting");
        return false;
      }
    }
  }
  /**
   * Each page in the disk page buffer requires 10 Page_entries in PGMAN.
   * This is part of the Disk Page Buffer Memory. But theDiskPageBufferMemory
   * doesn't take this into account.
   */
  Uint32 num_entries_per_page = 10;
  ndb_mgm_get_int_parameter(p,
                            CFG_DB_DISK_PAGE_BUFFER_ENTRIES,
                            &num_entries_per_page);
  Uint64 page_entry_size = Pgman::getPageEntryRecordSize();
  Uint64 tot_page_cache_size = page_cache_size;
  page_entry_size *= num_entries_per_page;
  page_cache_size *= GLOBAL_PAGE_SIZE;
  page_cache_size /= (GLOBAL_PAGE_SIZE + page_entry_size);
  Uint64 tot_page_entry_size = tot_page_cache_size - page_cache_size;
  DEB_AUTOMATIC_MEMORY(("Page entry size per page is %llu bytes",
                        page_entry_size));

  g_eventLogger->info("Setting DataMemory to %llu MBytes",
                      data_memory / MBYTE64);
  g_eventLogger->info("Setting DiskPageBufferMemory to %llu MBytes",
                      page_cache_size / MBYTE64);
  g_eventLogger->info("%llu MBytes used for Page Entry objects",
                      tot_page_entry_size / MBYTE64);

  globalData.theDataMemory = data_memory;
  globalData.theDiskPageBufferMemory = page_cache_size;
  g_eventLogger->info("Automatic Memory Configuration done");
  return true;
}

void
Configuration::setupConfiguration(){

  DBUG_ENTER("Configuration::setupConfiguration");

  /**
   * Configure transporters
   */
  if (!globalTransporterRegistry.init(globalData.ownId))
  {
    ERROR_SET(fatal, NDBD_EXIT_INVALID_CONFIG,
              "Invalid configuration fetched",
              "Could not init transporter registry");
  }

  if (!IPCConfig::configureTransporters(globalData.ownId,
                                        m_clusterConfig.get(),
                                        globalTransporterRegistry))
  {
    ERROR_SET(fatal, NDBD_EXIT_INVALID_CONFIG,
              "Invalid configuration fetched",
              "Could not configure transporters");
  }

  /**
   * Setup cluster configuration for this node
   */
  ndb_mgm_configuration_iterator iter(m_clusterConfig.get(), CFG_SECTION_NODE);
  if (iter.find(CFG_NODE_ID, globalData.ownId)){
    ERROR_SET(fatal, NDBD_EXIT_INVALID_CONFIG, "Invalid configuration fetched", "DB missing");
  }

  unsigned type;
  if(!(iter.get(CFG_TYPE_OF_SECTION, &type) == 0 && type == NODE_TYPE_DB)){
    ERROR_SET(fatal, NDBD_EXIT_INVALID_CONFIG, "Invalid configuration fetched",
	      "I'm wrong type of node");
  }

  /**
   * Iff we use the 'default' (non-mt) send buffer implementation, the
   * send buffers are allocated here.
   */
  if (getNonMTTransporterSendHandle() != NULL)
  {
    Uint32 total_send_buffer = 0;
    iter.get(CFG_TOTAL_SEND_BUFFER_MEMORY, &total_send_buffer);
    Uint64 extra_send_buffer = 0;
    iter.get(CFG_EXTRA_SEND_BUFFER_MEMORY, &extra_send_buffer);
    getNonMTTransporterSendHandle()->
      allocate_send_buffers(total_send_buffer,
                            extra_send_buffer);
  }

  if(iter.get(CFG_DB_NO_SAVE_MSGS, &_maxErrorLogs)){
    ERROR_SET(fatal, NDBD_EXIT_INVALID_CONFIG, "Invalid configuration fetched", 
	      "MaxNoOfSavedMessages missing");
  }
  
  if(iter.get(CFG_DB_MEMLOCK, &_lockPagesInMainMemory)){
    ERROR_SET(fatal, NDBD_EXIT_INVALID_CONFIG, "Invalid configuration fetched", 
	      "LockPagesInMainMemory missing");
  }

  if(iter.get(CFG_DB_WATCHDOG_INTERVAL, &_timeBetweenWatchDogCheck)){
    ERROR_SET(fatal, NDBD_EXIT_INVALID_CONFIG, "Invalid configuration fetched", 
	      "TimeBetweenWatchDogCheck missing");
  }

  _schedulerResponsiveness = 5;
  iter.get(CFG_DB_SCHED_RESPONSIVENESS, &_schedulerResponsiveness);

  _schedulerExecutionTimer = 50;
  iter.get(CFG_DB_SCHED_EXEC_TIME, &_schedulerExecutionTimer);

  _schedulerSpinTimer = DEFAULT_SPIN_TIME;
  iter.get(CFG_DB_SCHED_SPIN_TIME, &_schedulerSpinTimer);
  /* Always set SchedulerSpinTimer to 0 on platforms not supporting spin */
  if (!NdbSpin_is_supported())
  {
    _schedulerSpinTimer = 0;
  }
  g_eventLogger->info("SchedulerSpinTimer = %u", _schedulerSpinTimer);

  _spinTimePerCall = 1000;
  iter.get(CFG_DB_SPIN_TIME_PER_CALL, &_spinTimePerCall);

  _realtimeScheduler = 0;
  iter.get(CFG_DB_REALTIME_SCHEDULER, &_realtimeScheduler);

  if(iter.get(CFG_DB_WATCHDOG_INTERVAL_INITIAL, 
              &_timeBetweenWatchDogCheckInitial)){
    ERROR_SET(fatal, NDBD_EXIT_INVALID_CONFIG, "Invalid configuration fetched", 
	      "TimeBetweenWatchDogCheckInitial missing");
  }

#ifdef ERROR_INSERT
  _mixologyLevel = 0;
  iter.get(CFG_MIXOLOGY_LEVEL, &_mixologyLevel);
  if (_mixologyLevel)
  {
    g_eventLogger->info("Mixology level set to 0x%x", _mixologyLevel);
    globalTransporterRegistry.setMixologyLevel(_mixologyLevel);
  }
#endif
  
  /**
   * Get paths
   */  
  if (_fsPath)
    free(_fsPath);
  _fsPath= get_and_validate_path(iter,
                                 CFG_DB_FILESYSTEM_PATH,
                                 "FileSystemPath");
  if (_backupPath)
    free(_backupPath);
  _backupPath= get_and_validate_path(iter,
                                     CFG_DB_BACKUP_DATADIR,
                                     "BackupDataDir");

  if(iter.get(CFG_DB_STOP_ON_ERROR_INSERT, &m_restartOnErrorInsert)){
    ERROR_SET(fatal,
              NDBD_EXIT_INVALID_CONFIG,
              "Invalid configuration fetched", 
	      "RestartOnErrorInsert missing");
  }
  
  /**
   * Create the watch dog thread
   */
  { 
    if (_timeBetweenWatchDogCheckInitial < _timeBetweenWatchDogCheck)
      _timeBetweenWatchDogCheckInitial = _timeBetweenWatchDogCheck;
    
    Uint32 t = _timeBetweenWatchDogCheckInitial;
    t = globalEmulatorData.theWatchDog ->setCheckInterval(t);
    _timeBetweenWatchDogCheckInitial = t;
  }

  const char * lockmask = 0;
  {
    if (iter.get(CFG_DB_EXECUTE_LOCK_CPU, &lockmask) == 0)
    {
      int res = m_thr_config.setLockExecuteThreadToCPU(lockmask);
      if (res < 0)
      {
        // Could not parse LockExecuteThreadToCPU mask
        g_eventLogger->warning("Failed to parse 'LockExecuteThreadToCPU=%s' "
                               "(error: %d), ignoring it!",
                               lockmask, res);
      }
    }
  }

  {
    Uint32 maintCPU = NO_LOCK_CPU;
    iter.get(CFG_DB_MAINT_LOCK_CPU, &maintCPU);
    if (maintCPU == 65535)
      maintCPU = NO_LOCK_CPU; // Ignore old default(may come from old mgmd)
    if (maintCPU != NO_LOCK_CPU)
      m_thr_config.setLockIoThreadsToCPU(maintCPU);
  }

  const char * thrconfigstring = nullptr;
  Uint32 mtthreads = 0;
  Uint32 auto_thread_config = 0;
  Uint32 num_cpus = 0;
  iter.get(CFG_DB_AUTO_THREAD_CONFIG, &auto_thread_config);
  iter.get(CFG_DB_NUM_CPUS, &num_cpus);
  g_eventLogger->info("AutomaticThreadConfig = %u, NumCPUs = %u",
                      auto_thread_config,
                      num_cpus);
  iter.get(CFG_DB_MT_THREADS, &mtthreads);
  iter.get(CFG_DB_MT_THREAD_CONFIG, &thrconfigstring);
  if (auto_thread_config == 0 &&
      thrconfigstring != nullptr && thrconfigstring[0] != 0)
  {
    int res = m_thr_config.do_parse(thrconfigstring,
                                    _realtimeScheduler,
                                    _schedulerSpinTimer,
                                    globalData.ndbRRGroups,
                                    false);
    if (res != 0)
    {
      ERROR_SET(fatal, NDBD_EXIT_INVALID_CONFIG,
                "Invalid configuration fetched, invalid ThreadConfig",
                m_thr_config.getErrorMessage());
    }
  }
  else
  {
    if (auto_thread_config != 0)
    {
      Uint32 num_cpus = 0;
      iter.get(CFG_DB_NUM_CPUS, &num_cpus);
      g_eventLogger->info("Use automatic thread configuration");
      m_thr_config.do_parse(_realtimeScheduler,
                            _schedulerSpinTimer,
                            num_cpus,
                            globalData.ndbRRGroups);
    }
    else
    {
      Uint32 classic = 0;
      iter.get(CFG_NDBMT_CLASSIC, &classic);
#ifdef NDB_USE_GET_ENV
      const char* p = NdbEnv_GetEnv("NDB_MT_LQH", (char*)0, 0);
      if (p != 0)
      {
        if (strstr(p, "NOPLEASE") != 0)
          classic = 1;
      }
#endif
      Uint32 lqhthreads = 0;
      iter.get(CFG_NDBMT_LQH_THREADS, &lqhthreads);
      int res = m_thr_config.do_parse(mtthreads,
                                      lqhthreads,
                                      classic,
                                      _realtimeScheduler,
                                      _schedulerSpinTimer,
                                      globalData.ndbRRGroups,
                                      false);
      if (res != 0)
      {
        ERROR_SET(fatal, NDBD_EXIT_INVALID_CONFIG,
          "Invalid configuration fetched, invalid thread configuration",
          m_thr_config.getErrorMessage());
      }
    }
  }
  if (NdbIsMultiThreaded())
  {
    if (thrconfigstring)
    {
      g_eventLogger->info(
          "ThreadConfig: input: %s LockExecuteThreadToCPU: %s => parsed: %s",
          thrconfigstring, lockmask ? lockmask : "",
          m_thr_config.getConfigString());
    }
    else if (mtthreads == 0)
    {
      g_eventLogger->info(
          "Automatic Thread Config: LockExecuteThreadToCPU: %s => parsed: %s",
          lockmask ? lockmask : "", m_thr_config.getConfigString());
    }
    else
    {
      g_eventLogger->info(
          "ThreadConfig (old ndb_mgmd) LockExecuteThreadToCPU: %s => parsed: %s",
          lockmask ? lockmask : "", m_thr_config.getConfigString());
    }
  }

  ConfigValues* cf = ConfigValuesFactory::extractCurrentSection(iter.m_config);

  ndb_mgm_destroy_iterator(m_clusterConfigIter);
  m_clusterConfigIter = ndb_mgm_create_configuration_iterator(
      m_clusterConfig.get(), CFG_SECTION_NODE);

  /**
   * This is parts of get_multithreaded_config
   */
  do
  {
    globalData.isNdbMt = NdbIsMultiThreaded();
    require(globalData.isNdbMt);

    globalData.ndbMtReceiveThreads =
      m_thr_config.getThreadCount(THRConfig::T_RECV);
    globalData.ndbMtSendThreads =
      m_thr_config.getThreadCount(THRConfig::T_SEND);
    globalData.ndbMtQueryThreads =
      m_thr_config.getThreadCount(THRConfig::T_QUERY);
    globalData.ndbMtRecoverThreads =
      m_thr_config.getThreadCount(THRConfig::T_RECOVER);
    globalData.ndbMtTcThreads = m_thr_config.getThreadCount(THRConfig::T_TC);
    if (globalData.ndbMtTcThreads == 0)
    {
      globalData.ndbMtTcWorkers = globalData.ndbMtReceiveThreads;
    }
    else
    {
      globalData.ndbMtTcWorkers = globalData.ndbMtTcThreads;
    }
    if (globalData.ndbMtReceiveThreads == 0)
    {
      ERROR_SET(fatal, NDBD_EXIT_INVALID_CONFIG,
               "Invalid configuration fetched. ",
                "Setting number of receive threads to 0 isn't allowed");
    }
    /**
     * ndbMtMainThreads is the total number of main and rep threads.
     * There can be 0 or 1 main threads, 0 or 1 rep threads. If there
     * is 0 main threads then the blocks handled by the main thread is
     * handled by the receive thread and so is the rep thread blocks.
     *
     * When there is one main thread, then we will have both the main
     * thread blocks and the rep thread blocks handled by this single
     * main thread. With two main threads we will have one main thread
     * that handles the main thread blocks and one thread handling the
     * rep thread blocks.
     *
     * The nomenclature can be a bit confusing that we have a main thread
     * that is separate from the main threads. So possibly one could have
     * called this variable globalData.ndbMtMainRepThreads instead.
     */
    globalData.ndbMtMainThreads =
      m_thr_config.getThreadCount(THRConfig::T_MAIN) +
      m_thr_config.getThreadCount(THRConfig::T_REP);

    require(globalData.ndbMtMainThreads <= 2);
    globalData.isNdbMtLqh = true;
    {
      if (m_thr_config.getMtClassic())
      {
        globalData.isNdbMtLqh = false;
      }
    }
    require(globalData.isNdbMtLqh);

    Uint32 ldm_threads = m_thr_config.getThreadCount(THRConfig::T_LDM);
    Uint32 ldm_workers = ldm_threads;
    if (ldm_threads == 0)
    {
      /**
       * If there are no LDM Threads we will use 1 LDM worker per
       * receive thread.
       */
      ldm_workers = globalData.ndbMtReceiveThreads;
    }

    globalData.ndbMtLqhWorkers = ldm_workers;
    globalData.ndbMtLqhThreads = ldm_threads;
    if (ldm_threads == 0)
    {
      /**
       * With no LDM threads we will only allow them to be combined
       * with receive threads. We will allow 0-2 main threads. These
       * will only handle main thread. Thus receive threads will handle
       * receive, tc and ldm and even query thread work and potentially
       * even sending.
       *
       * With 1 receive thread we will allow for a maximum of 1 main
       * thread.
       */
      if ((globalData.ndbMtTcThreads > 0) ||
          (globalData.ndbMtQueryThreads > 0) ||
          (globalData.ndbMtRecoverThreads > 0))
      {
        ERROR_SET(fatal, NDBD_EXIT_INVALID_CONFIG,
                  "Invalid configuration fetched. ",
                  "Setting number of ldm threads to 0 must be combined"
                  " with 0 tc, query and recover threads");
      }
      if (globalData.ndbMtReceiveThreads > 1)
      {
        /**
         * In the case of 1 receive thread and no LDM threads we will not
         * assign any Query workers. But with more than 1 receive thread
         * and no LDM thread we will use 1 LDM worker and 1 Query worker in
         * each receive thread in addition to a TC worker.
         *
         * This ensures that the receive thread can take care of the entire
         * query for Committed Read queries, a sort of parallel ndbd setup.
         */
        globalData.ndbMtQueryWorkers = globalData.ndbMtReceiveThreads;
      }
      else
      {
        globalData.ndbMtQueryWorkers = 0;
        if (globalData.ndbMtMainThreads > 1)
        {
          ERROR_SET(fatal, NDBD_EXIT_INVALID_CONFIG,
                    "Invalid configuration fetched. ",
                    "No LDM threads with 1 receive thread allows for"
                    " 1 main thread, but no more");
        }
      }
    }
    else
    {
      globalData.ndbMtQueryWorkers = globalData.ndbMtQueryThreads;
    }

    globalData.QueryThreadsPerLdm = 0;
    if (globalData.ndbMtQueryThreads > 0)
    {
      Uint32 query_threads_per_ldm = globalData.ndbMtQueryThreads / ldm_workers;
      if (ldm_workers * query_threads_per_ldm != globalData.ndbMtQueryThreads)
      {
        ERROR_SET(fatal, NDBD_EXIT_INVALID_CONFIG,
                  "Invalid configuration fetched. ",
                  "Number of query threads must be a multiple of the number"
                  " of LDM threads.");
      }
      globalData.QueryThreadsPerLdm = query_threads_per_ldm;
    }
    else if (globalData.ndbMtQueryWorkers > 0)
    {
      globalData.QueryThreadsPerLdm = 1;
    }

    if ((globalData.ndbMtRecoverThreads + globalData.ndbMtQueryWorkers) >
         MAX_NDBMT_QUERY_THREADS)
    {
      ERROR_SET(fatal, NDBD_EXIT_INVALID_CONFIG,
                "Invalid configuration fetched. ",
                "Sum of recover threads and query threads can be max 127");
    }
    require(globalData.ndbMtQueryWorkers == globalData.ndbMtQueryThreads ||
            (globalData.ndbMtQueryThreads == 0 &&
             globalData.ndbMtQueryWorkers == globalData.ndbMtReceiveThreads));
  } while (0);

  calcSizeAlt(cf);

  ndb_mgm_configuration_iterator * it_p =
    globalEmulatorData.theConfiguration->getOwnConfigIterator();
  Uint32 automatic_memory_config = 1;
  ndb_mgm_get_int_parameter(it_p,
                            CFG_DB_AUTO_MEMORY_CONFIG,
                            &automatic_memory_config);

  if (automatic_memory_config)
  {
    if (!calculate_automatic_memory(it_p))
    {
      ERROR_SET(fatal, NDBD_EXIT_INVALID_CONFIG,
                "Invalid configuration fetched",
                "Could not handle automatic memory config");
      DBUG_VOID_RETURN;
    }
  }
  else
  {
    assign_default_memory_sizes(it_p);
  }
  set_not_active_nodes();
  DBUG_VOID_RETURN;
}

Uint32
Configuration::lockPagesInMainMemory() const {
  return _lockPagesInMainMemory;
}

int 
Configuration::schedulerExecutionTimer() const {
  return _schedulerExecutionTimer;
}

void 
Configuration::schedulerExecutionTimer(int value) {
  if (value < 11000)
    _schedulerExecutionTimer = value;
}

Uint32
Configuration::spinTimePerCall() const {
  return _spinTimePerCall;
}

int 
Configuration::schedulerSpinTimer() const {
  return _schedulerSpinTimer;
}

void 
Configuration::schedulerSpinTimer(int value) {
  if (value < 500)
    value = 500;
  _schedulerSpinTimer = value;
}

bool 
Configuration::realtimeScheduler() const
{
  return (bool)_realtimeScheduler;
}

void 
Configuration::realtimeScheduler(bool realtime_on)
{
   bool old_value = (bool)_realtimeScheduler;
  _realtimeScheduler = (Uint32)realtime_on;
  if (old_value != realtime_on)
    setAllRealtimeScheduler();
}

int 
Configuration::timeBetweenWatchDogCheck() const {
  return _timeBetweenWatchDogCheck;
}

void 
Configuration::timeBetweenWatchDogCheck(int value) {
  _timeBetweenWatchDogCheck = value;
}

int 
Configuration::maxNoOfErrorLogs() const {
  return _maxErrorLogs;
}

void 
Configuration::maxNoOfErrorLogs(int val){
  _maxErrorLogs = val;
}

bool
Configuration::stopOnError() const {
  return _stopOnError;
}

void 
Configuration::stopOnError(bool val){
  _stopOnError = val;
}

int
Configuration::getRestartOnErrorInsert() const {
  return m_restartOnErrorInsert;
}

void
Configuration::setRestartOnErrorInsert(int i){
  m_restartOnErrorInsert = i;
}

#ifdef ERROR_INSERT
Uint32
Configuration::getMixologyLevel() const {
  return _mixologyLevel;
}

void
Configuration::setMixologyLevel(Uint32 l){
  _mixologyLevel = l;
}
#endif

ndb_mgm_configuration_iterator * 
Configuration::getOwnConfigIterator() const {
  return m_ownConfigIterator;
}

const ConfigValues*
Configuration::get_own_config_values()
{
  return &m_ownConfig->m_config_values;
}


ndb_mgm_configuration_iterator * 
Configuration::getClusterConfigIterator() const {
  return m_clusterConfigIter;
}

Uint32 
Configuration::get_config_generation() const {
  Uint32 generation = ~0;
  ndb_mgm_configuration_iterator sys_iter(m_clusterConfig.get(),
                                          CFG_SECTION_SYSTEM);
  sys_iter.get(CFG_SYS_CONFIG_GENERATION, &generation);
  return generation;
}

void
Configuration::calcSizeAlt(ConfigValues * ownConfig)
{
  const char * msg = "Invalid configuration fetched";
  char buf[255];

  unsigned int noOfTables = 0;
  unsigned int noOfUniqueHashIndexes = 0;
  unsigned int noOfOrderedIndexes = 0;
  unsigned int noOfTriggers = 0;
  unsigned int noOfReplicas = 0;
  unsigned int noOfDBNodes = 0;
  unsigned int noOfAPINodes = 0;
  unsigned int noOfMGMNodes = 0;
  unsigned int noOfNodes = 0;
  unsigned int noOfAttributes = 0;
  unsigned int noOfOperations = 32768;
  unsigned int noOfLocalOperations = 32;
  unsigned int noOfTransactions = 4096;
  unsigned int noOfScanRecords = 256;
  unsigned int noOfLocalScanRecords = 32;
  unsigned int noBatchSize = 0;
  unsigned int noOfIndexOperations = 8192;
  unsigned int noOfTriggerOperations = 4000;
  unsigned int reservedScanRecords = 256 / 4;
  unsigned int reservedLocalScanRecords = 32 / 4;
  unsigned int reservedOperations = 32768 / 4;
  unsigned int reservedTransactions = 4096 / 4;
  unsigned int reservedIndexOperations = 8192 / 4;
  unsigned int reservedTriggerOperations = 4000 / 4;
  unsigned int transactionBufferBytes = 1048576;
  unsigned int reservedTransactionBufferBytes = 1048576 / 4;
  unsigned int maxOpsPerTrans = ~(Uint32)0;
  unsigned int classicFragmentation = 0;
  unsigned int partitionsPerNode = 2;
  unsigned int automaticThreadConfig = 1;
  unsigned int automaticMemoryConfig = 1;

  m_logLevel = new LogLevel();
  if (!m_logLevel)
  {
    ERROR_SET(fatal, NDBD_EXIT_MEMALLOC, "Failed to create LogLevel", "");
  }
  
  struct AttribStorage { int paramId; Uint32 * storage; bool computable; };
  AttribStorage tmp[] = {
    { CFG_DB_NO_SCANS, &noOfScanRecords, false },
    { CFG_DB_RESERVED_SCANS, &reservedScanRecords, true },
    { CFG_DB_NO_LOCAL_SCANS, &noOfLocalScanRecords, true },
    { CFG_DB_RESERVED_LOCAL_SCANS, &reservedLocalScanRecords, true },
    { CFG_DB_BATCH_SIZE, &noBatchSize, false },
    { CFG_DB_NO_TABLES, &noOfTables, false },
    { CFG_DB_NO_ORDERED_INDEXES, &noOfOrderedIndexes, false },
    { CFG_DB_NO_UNIQUE_HASH_INDEXES, &noOfUniqueHashIndexes, false },
    { CFG_DB_NO_TRIGGERS, &noOfTriggers, true },
    { CFG_DB_NO_REPLICAS, &noOfReplicas, false },
    { CFG_DB_NO_ATTRIBUTES, &noOfAttributes, false },
    { CFG_DB_NO_OPS, &noOfOperations, false },
    { CFG_DB_RESERVED_OPS, &reservedOperations, true },
    { CFG_DB_NO_LOCAL_OPS, &noOfLocalOperations, true },
    { CFG_DB_NO_TRANSACTIONS, &noOfTransactions, false },
    { CFG_DB_RESERVED_TRANSACTIONS, &reservedTransactions, true },
    { CFG_DB_MAX_DML_OPERATIONS_PER_TRANSACTION, &maxOpsPerTrans, false },
    { CFG_DB_NO_INDEX_OPS, &noOfIndexOperations, true },
    { CFG_DB_RESERVED_INDEX_OPS, &reservedIndexOperations, true },
    { CFG_DB_NO_TRIGGER_OPS, &noOfTriggerOperations, true },
    { CFG_DB_RESERVED_TRIGGER_OPS, &reservedTriggerOperations, true },
    { CFG_DB_TRANS_BUFFER_MEM, &transactionBufferBytes, false },
    { CFG_DB_RESERVED_TRANS_BUFFER_MEM, &reservedTransactionBufferBytes, true },
    { CFG_DB_CLASSIC_FRAGMENTATION, &classicFragmentation, false },
    { CFG_DB_PARTITIONS_PER_NODE, &partitionsPerNode, false },
    { CFG_DB_AUTO_THREAD_CONFIG, &automaticThreadConfig, false },
    { CFG_DB_AUTO_MEMORY_CONFIG, &automaticMemoryConfig, false },
  };

  ndb_mgm_configuration_iterator db(
      reinterpret_cast<ndb_mgm_configuration *>(ownConfig), 0);

  const int sz = sizeof(tmp)/sizeof(AttribStorage);
  for(int i = 0; i<sz; i++){
    if(ndb_mgm_get_int_parameter(&db, tmp[i].paramId, tmp[i].storage)){
      if (tmp[i].computable) {
        *tmp[i].storage = 0;
      } else {
        BaseString::snprintf(buf, sizeof(buf),"ConfigParam: %d not found", tmp[i].paramId);
        ERROR_SET(fatal, NDBD_EXIT_INVALID_CONFIG, msg, buf);
      }
    }
  }

  if (noOfAttributes == 0)
  {
    if (automaticMemoryConfig)
      noOfAttributes = 500000;
    else
      noOfAttributes = 1000;
  }
  globalData.theMaxNoOfAttributes = noOfAttributes;
  if (noOfTriggers == 0)
  {
    if (automaticMemoryConfig)
      noOfTriggers = 200000;
    else
      noOfTriggers = 768;
  }
  globalData.theMaxNoOfTriggers = noOfTriggers;
  if (noOfTables == 0)
  {
    if (automaticMemoryConfig)
      noOfTables = 8000;
    else
      noOfTables = 128;
  }
  globalData.theMaxNoOfTables = noOfTables;
  if (noOfOrderedIndexes == 0)
  {
    if (automaticMemoryConfig)
      noOfOrderedIndexes = 10000;
    else
      noOfOrderedIndexes = 128;
  }
  globalData.theMaxNoOfOrderedIndexes = noOfOrderedIndexes;
  if (noOfUniqueHashIndexes == 0)
  {
    if (automaticMemoryConfig)
      noOfUniqueHashIndexes = 2300;
    else
      noOfUniqueHashIndexes = 64;
  }
  globalData.theMaxNoOfUniqueHashIndexes = noOfUniqueHashIndexes;
  Uint32 noOfMetaTables = globalData.theMaxNoOfTables +
                          globalData.theMaxNoOfOrderedIndexes +
                          globalData.theMaxNoOfUniqueHashIndexes;

  Uint32 ldmInstances = 1;
  if (globalData.isNdbMtLqh)
  {
    ldmInstances = globalData.ndbMtLqhWorkers;
  }

  Uint32 tcInstances = 1;
  if (globalData.ndbMtTcWorkers > 1)
  {
    tcInstances = globalData.ndbMtTcWorkers;
  }

#define DO_DIV(x,y) (((x) + (y - 1)) / (y))

  for(unsigned j = 0; j<LogLevel::LOGLEVEL_CATEGORIES; j++)
  {
    Uint32 tmp;
    if (!ndb_mgm_get_int_parameter(&db, CFG_MIN_LOGLEVEL+j, &tmp))
    {
      m_logLevel->setLogLevel((LogLevel::EventCategory)j, tmp);
    }
  }
  
  get_num_nodes(noOfNodes,
                noOfDBNodes,
                noOfAPINodes,
                noOfMGMNodes);

  noOfMetaTables+= 2; // Add System tables
  noOfAttributes += 9;  // Add System table attributes
  globalData.theMaxNoOfTables += 2;
  globalData.theMaxNoOfAttributes += 9;

  {
    Uint32 neededNoOfTriggers =   /* types: Insert/Update/Delete/Custom */
      3 * noOfUniqueHashIndexes + /* for unique hash indexes, I/U/D */
      3 * NDB_MAX_ACTIVE_EVENTS + /* for events in suma, I/U/D */
      3 * noOfMetaTables +        /* for backup, I/U/D */
      3 * noOfMetaTables +        /* for Fully replicated tables, I/U/D */
      noOfOrderedIndexes;         /* for ordered indexes, C */
    if (noOfTriggers < neededNoOfTriggers)
    {
      noOfTriggers = neededNoOfTriggers;
      globalData.theMaxNoOfTriggers = noOfTriggers;
    }
    g_eventLogger->info("MaxNoOfTriggers set to %u", noOfTriggers);
  }

  /**
   * Do size calculations
   */
  ConfigValuesFactory cfg(ownConfig);

  cfg.begin();
  /**
   * Ensure that Backup doesn't fail due to lack of trigger resources
   */
  cfg.put(CFG_TUP_NO_TRIGGERS, noOfTriggers + 3 * noOfMetaTables);

  Uint32 noOfMetaTablesDict= noOfMetaTables;
  if (noOfMetaTablesDict > NDB_MAX_TABLES)
    noOfMetaTablesDict= NDB_MAX_TABLES;

  {
    /**
     * Dict Size Alt values
     */
    cfg.put(CFG_DICT_ATTRIBUTE, 
	    noOfAttributes);

    cfg.put(CFG_DICT_TABLE,
	    noOfMetaTablesDict);
  }


  if (noOfLocalScanRecords == 0)
  {
    noOfLocalScanRecords = tcInstances * ldmInstances *
      (noOfDBNodes * noOfScanRecords) +
      1 /* NR */ + 
      1 /* LCP */;
    if (noOfLocalScanRecords > 100000)
    {
      /**
       * Number of local scan records is clearly very large, this should
       * only happen in very large clusters with lots of data nodes, lots
       * of TC instances, lots of LDM instances. In this case it is highly
       * unlikely that all these resources are allocated simultaneously.
       * It is still possible to set MaxNoOfLocalScanRecords to a higher
       * number if desirable.
       */
      g_eventLogger->info("Capped calculation of local scan records to "
                          "100000 from %u, still possible to set"
                          " MaxNoOfLocalScans"
                          " explicitly to go higher",
                          noOfLocalScanRecords);
      noOfLocalScanRecords = 100000;
    }
    if (noOfLocalScanRecords * noBatchSize > 1000000)
    {
      /**
       * Ensure that we don't use up more than 100 MByte of lock operation
       * records per LDM instance to avoid ridiculous amount of memory
       * allocated for operation records. We keep old numbers in smaller
       * configs for easier upgrades.
       */
      Uint32 oldBatchSize = noBatchSize;
      noBatchSize = 1000000 / noOfLocalScanRecords;
      g_eventLogger->info("Capped BatchSizePerLocalScan to %u from %u to avoid"
                          " very large memory allocations"
                          ", still possible to set MaxNoOfLocalScans"
                          " explicitly to go higher",
                          noBatchSize,
                          oldBatchSize);
    }
  }
  cfg.put(CFG_LDM_BATCH_SIZE, noBatchSize);

  if (noOfLocalOperations == 0) {
    if (noOfOperations == 0)
      noOfLocalOperations = 11 * 32768 / 10;
    else
      noOfLocalOperations= (11 * noOfOperations) / 10;
  }

  const Uint32 noOfTCLocalScanRecords = DO_DIV(noOfLocalScanRecords,
                                               tcInstances);
  const Uint32 noOfTCScanRecords = noOfScanRecords;

  // ReservedXXX defaults to 25% of MaxNoOfXXX
  if (reservedScanRecords == 0)
  {
    reservedScanRecords = noOfScanRecords / 4;
  }
  if (reservedLocalScanRecords == 0)
  {
    /**
     * We allocate 4096 scan records per LDM instance. This affects operation
     * records in LDMs and TC threads. This consumes about 2.5 MByte of storage
     * in LDM threads and 
     */
#if (defined(VM_TRACE)) || (defined(ERROR_INSERT))
    reservedLocalScanRecords = 16;
#else
    reservedLocalScanRecords = 4096 * ldmInstances;
#endif
  }
  if (reservedOperations == 0)
  {
    /**
     * We reserve 50 MByte per LDM instance for use as operation
     * records. The performance drops significantly in using the
     * non-reserved operation records, so we ensure that we use a
     * large portion of the memory for reserved operation records.
     */
#if (defined(VM_TRACE)) || (defined(ERROR_INSERT))
    reservedOperations = 32;
#else
    reservedOperations = 100000 * ldmInstances;
#endif
  }
  if (reservedTransactions == 0)
  {
    reservedTransactions = noOfTransactions / 4;
  }
  if (reservedIndexOperations == 0)
  {
    reservedIndexOperations = noOfIndexOperations / 4;
  }
  if (reservedTriggerOperations == 0)
  {
    reservedTriggerOperations = noOfTriggerOperations / 4;
  }
  if (reservedTransactionBufferBytes == 0)
  {
    reservedTransactionBufferBytes = transactionBufferBytes / 4;
  }

  noOfLocalOperations = DO_DIV(noOfLocalOperations, ldmInstances);
  noOfLocalScanRecords = DO_DIV(noOfLocalScanRecords, ldmInstances);

  Uint32 noFragPerTable = 0;
  Uint32 numReplicas = 0;
  Uint32 numFragmentsTotal = 0;
  Uint32 numFragmentsPerNodePerLdm = 0;
  if (classicFragmentation == 0 ||
      automaticThreadConfig == 1)
  {
    numFragmentsPerNodePerLdm =
      (partitionsPerNode + 1) * noOfMetaTables * noOfReplicas / ldmInstances;
    noFragPerTable= (((noOfDBNodes * (partitionsPerNode + 1)) + 
                       NO_OF_FRAGS_PER_CHUNK - 1) >>
                     LOG_NO_OF_FRAGS_PER_CHUNK) <<
      LOG_NO_OF_FRAGS_PER_CHUNK;
    numReplicas = noOfMetaTables * (partitionsPerNode + 1) * noOfReplicas;
  }
  else
  {
    noFragPerTable= (((noOfDBNodes * ldmInstances) + 
                       NO_OF_FRAGS_PER_CHUNK - 1) >>
                     LOG_NO_OF_FRAGS_PER_CHUNK) <<
      LOG_NO_OF_FRAGS_PER_CHUNK;
    numFragmentsPerNodePerLdm =
      noOfMetaTables * NO_OF_FRAG_PER_NODE * noOfReplicas;
    numReplicas = NO_OF_FRAG_PER_NODE * noOfMetaTables *
	          noOfDBNodes * noOfReplicas * ldmInstances;
  }
  numFragmentsTotal *= noOfNodes;
  {
    Uint32 noOfAccTables= noOfMetaTables/*noOfTables+noOfUniqueHashIndexes*/;
    /**
     * Acc Size Alt values
     */
    // Can keep 65536 pages (= 0.5 GByte)
    cfg.put(CFG_ACC_FRAGMENT, numFragmentsPerNodePerLdm);
    
    /*-----------------------------------------------------------------------*/
    // The extra operation records added are used by the scan and node 
    // recovery process. 
    // Node recovery process will have its operations dedicated to ensure
    // that they never have a problem with allocation of the operation record.
    // The remainder are allowed for use by the scan processes.
    /*-----------------------------------------------------------------------*/
    /**
     * We add an extra 150 operations, 100 of those are dedicated to DBUTIL
     * interactions and LCP and Backup scans. The remaining 50 are
     * non-dedicated things for local usage.
     */
#define EXTRA_LOCAL_OPERATIONS 150
    Uint32 local_acc_operations = 
#if (defined(VM_TRACE)) || (defined(ERROR_INSERT))
                               16;
#else
                               4096;
#endif
    local_acc_operations = MIN(local_acc_operations, UINT28_MAX);
    cfg.put(CFG_ACC_OP_RECS, local_acc_operations);

#ifdef VM_TRACE
<<<<<<< HEAD
    ndbout_c("reservedOperations: %u, reservedLocalScanRecords: %u,"
             " NODE_RECOVERY_SCAN_OP_RECORDS: %u, ",
             reservedOperations,
             reservedLocalScanRecords,
             NODE_RECOVERY_SCAN_OP_RECORDS);
=======
    g_eventLogger->info(
        "reservedOperations: %u, reservedLocalScanRecords: %u,"
        " NODE_RECOVERY_SCAN_OP_RECORDS: %u, "
        "noOfLocalScanRecords: %u, "
        "noOfLocalOperations: %u",
        reservedOperations, reservedLocalScanRecords,
        NODE_RECOVERY_SCAN_OP_RECORDS, noOfLocalScanRecords,
        noOfLocalOperations);
>>>>>>> 56962536
#endif
    Uint32 ldm_reserved_operations =
            (reservedOperations / ldmInstances) + EXTRA_LOCAL_OPERATIONS +
            (reservedLocalScanRecords / ldmInstances) +
            NODE_RECOVERY_SCAN_OP_RECORDS;
    ldm_reserved_operations = MIN(ldm_reserved_operations, UINT28_MAX);
    cfg.put(CFG_LDM_RESERVED_OPERATIONS, ldm_reserved_operations);

    cfg.put(CFG_ACC_TABLE, noOfAccTables);
    
    cfg.put(CFG_ACC_RESERVED_SCAN_RECORDS,
            reservedLocalScanRecords / ldmInstances);
    cfg.put(CFG_TUP_RESERVED_SCAN_RECORDS,
            reservedLocalScanRecords / ldmInstances);
    cfg.put(CFG_TUX_RESERVED_SCAN_RECORDS,
            reservedLocalScanRecords / ldmInstances);
    cfg.put(CFG_LQH_RESERVED_SCAN_RECORDS,
            reservedLocalScanRecords / ldmInstances);
  }
  
  {
    /**
     * Dih Size Alt values
     */

    cfg.put(CFG_DIH_FRAG_CONNECT, 
	    noFragPerTable *  noOfMetaTables);
    
    cfg.put(CFG_DIH_REPLICAS, numReplicas);

    cfg.put(CFG_DIH_TABLE, 
	    noOfMetaTables);
  }
  
  {
    /**
     * Lqh Size Alt values
     */
    cfg.put(CFG_LQH_FRAG, numFragmentsPerNodePerLdm);
    
    cfg.put(CFG_LQH_TABLE, 
	    noOfMetaTables);
  }
  
  {
    /**
     * Spj Size Alt values
     */
    cfg.put(CFG_SPJ_TABLE, 
	    noOfMetaTables);
  }
  
  {
    /**
     * Tc Size Alt values
     */
    const Uint32 takeOverOperations = noOfOperations;
    if (maxOpsPerTrans == ~(Uint32)0)
    {
      maxOpsPerTrans = noOfOperations;
    }
    if (maxOpsPerTrans > noOfOperations)
    {
      BaseString::snprintf(
          buf,
          sizeof(buf),
          "Config param MaxDMLOperationsPerTransaction(%u) must not be bigger"
          " than available failover records given by "
          "MaxNoOfConcurrentOperations(%u)\n",
          maxOpsPerTrans,
          noOfOperations);
      ERROR_SET(fatal, NDBD_EXIT_INVALID_CONFIG, msg, buf);
    }

    cfg.put(CFG_TC_TARGET_FRAG_LOCATION, Uint32(0));
    cfg.put(CFG_TC_MAX_FRAG_LOCATION, UINT32_MAX);
    cfg.put(CFG_TC_RESERVED_FRAG_LOCATION, Uint32(0));

    cfg.put(CFG_TC_TARGET_SCAN_FRAGMENT, noOfTCLocalScanRecords);
    cfg.put(CFG_TC_MAX_SCAN_FRAGMENT, UINT32_MAX);
    cfg.put(CFG_TC_RESERVED_SCAN_FRAGMENT, reservedLocalScanRecords / tcInstances);

    cfg.put(CFG_TC_TARGET_SCAN_RECORD, noOfTCScanRecords);
    cfg.put(CFG_TC_MAX_SCAN_RECORD, noOfTCScanRecords);
    cfg.put(CFG_TC_RESERVED_SCAN_RECORD, reservedScanRecords / tcInstances);

    cfg.put(CFG_TC_TARGET_CONNECT_RECORD, noOfOperations + 16 + noOfTransactions);
    cfg.put(CFG_TC_MAX_CONNECT_RECORD, UINT32_MAX);
    cfg.put(CFG_TC_RESERVED_CONNECT_RECORD, reservedOperations / tcInstances);

    cfg.put(CFG_TC_TARGET_TO_CONNECT_RECORD, takeOverOperations);
    cfg.put(CFG_TC_MAX_TO_CONNECT_RECORD, takeOverOperations);
    cfg.put(CFG_TC_RESERVED_TO_CONNECT_RECORD, takeOverOperations);

    cfg.put(CFG_TC_TARGET_COMMIT_ACK_MARKER, noOfTransactions);
    cfg.put(CFG_TC_MAX_COMMIT_ACK_MARKER, UINT32_MAX);
    cfg.put(CFG_TC_RESERVED_COMMIT_ACK_MARKER, reservedTransactions / tcInstances);

    cfg.put(CFG_TC_TARGET_TO_COMMIT_ACK_MARKER, Uint32(0));
    cfg.put(CFG_TC_MAX_TO_COMMIT_ACK_MARKER, Uint32(0));
    cfg.put(CFG_TC_RESERVED_TO_COMMIT_ACK_MARKER, Uint32(0));

    cfg.put(CFG_TC_TARGET_INDEX_OPERATION, noOfIndexOperations);
    cfg.put(CFG_TC_MAX_INDEX_OPERATION, UINT32_MAX);
    cfg.put(CFG_TC_RESERVED_INDEX_OPERATION, reservedIndexOperations / tcInstances);

    cfg.put(CFG_TC_TARGET_API_CONNECT_RECORD, noOfTransactions);
    cfg.put(CFG_TC_MAX_API_CONNECT_RECORD, UINT32_MAX);
    cfg.put(CFG_TC_RESERVED_API_CONNECT_RECORD, reservedTransactions / tcInstances);

    cfg.put(CFG_TC_TARGET_TO_API_CONNECT_RECORD, reservedTransactions);
    cfg.put(CFG_TC_MAX_TO_API_CONNECT_RECORD, noOfTransactions);
    cfg.put(CFG_TC_RESERVED_TO_API_CONNECT_RECORD, reservedTransactions / tcInstances);

    cfg.put(CFG_TC_TARGET_CACHE_RECORD, noOfTransactions);
    cfg.put(CFG_TC_MAX_CACHE_RECORD, noOfTransactions);
    cfg.put(CFG_TC_RESERVED_CACHE_RECORD, reservedTransactions / tcInstances);

    cfg.put(CFG_TC_TARGET_FIRED_TRIGGER_DATA, noOfTriggerOperations);
    cfg.put(CFG_TC_MAX_FIRED_TRIGGER_DATA, UINT32_MAX);
    cfg.put(CFG_TC_RESERVED_FIRED_TRIGGER_DATA, reservedTriggerOperations / tcInstances);

    cfg.put(CFG_TC_TARGET_ATTRIBUTE_BUFFER, transactionBufferBytes);
    cfg.put(CFG_TC_MAX_ATTRIBUTE_BUFFER, UINT32_MAX);
    cfg.put(CFG_TC_RESERVED_ATTRIBUTE_BUFFER, reservedTransactionBufferBytes / tcInstances);

    cfg.put(CFG_TC_TARGET_COMMIT_ACK_MARKER_BUFFER, 2 * noOfTransactions);
    cfg.put(CFG_TC_MAX_COMMIT_ACK_MARKER_BUFFER, UINT32_MAX);
    cfg.put(CFG_TC_RESERVED_COMMIT_ACK_MARKER_BUFFER, 2 * reservedTransactions / tcInstances);

    cfg.put(CFG_TC_TARGET_TO_COMMIT_ACK_MARKER_BUFFER, Uint32(0));
    cfg.put(CFG_TC_MAX_TO_COMMIT_ACK_MARKER_BUFFER, Uint32(0));
    cfg.put(CFG_TC_RESERVED_TO_COMMIT_ACK_MARKER_BUFFER, Uint32(0));

    cfg.put(CFG_TC_TABLE, 
	    noOfMetaTables);
  }
  
  {
    /**
     * Tup Size Alt values
     */
    cfg.put(CFG_TUP_FRAG, numFragmentsPerNodePerLdm);
    
    cfg.put(CFG_TUP_TABLE, 
	    noOfMetaTables);
  }

  {
    /**
     * Tux Size Alt values
     */
    cfg.put(CFG_TUX_INDEX, 
	    noOfMetaTables /*noOfOrderedIndexes*/);
    
    cfg.put(CFG_TUX_FRAGMENT, numFragmentsPerNodePerLdm);
    
    cfg.put(CFG_TUX_ATTRIBUTE, 
	    noOfMetaTables * 4);
  }

  require(cfg.commit(true));
  m_ownConfig = (ndb_mgm_configuration*)cfg.getConfigValues();
  m_ownConfigIterator = ndb_mgm_create_configuration_iterator(m_ownConfig, 0);
}

void
Configuration::setAllRealtimeScheduler()
{
  Uint32 i;
  for (i = 0; i < threadInfo.size(); i++)
  {
    if (threadInfo[i].type != NotInUse)
    {
      if (setRealtimeScheduler(threadInfo[i].pThread,
                               threadInfo[i].type,
                               _realtimeScheduler,
                               false))
        return;
    }
  }
}

void
Configuration::setAllLockCPU(bool exec_thread)
{
  Uint32 i;
  for (i = 0; i < threadInfo.size(); i++)
  {
    if (threadInfo[i].type == NotInUse)
      continue;

    bool run = 
      (exec_thread && threadInfo[i].type == BlockThread) ||
      (!exec_thread && threadInfo[i].type != BlockThread);

    if (run)
    {
      setLockCPU(threadInfo[i].pThread, threadInfo[i].type);
    }
  }
}

int
Configuration::setRealtimeScheduler(NdbThread* pThread,
                                    enum ThreadTypes type,
                                    bool real_time,
                                    bool init)
{
  /*
    We ignore thread characteristics on platforms where we cannot
    determine the thread id.
  */
  if (!init || real_time)
  {
    int error_no;
    bool high_prio = !((type == BlockThread) ||
                       (type == ReceiveThread) ||
                       (type == SendThread));
    if ((error_no = NdbThread_SetScheduler(pThread, real_time, high_prio)))
    {
      //Warning, no permission to set scheduler
      if (init)
      {
        g_eventLogger->info("Failed to set real-time prio on tid = %d,"
                            " error_no = %d",
                            NdbThread_GetTid(pThread), error_no);
        abort(); /* Fail on failures at init */
      }
      return 1;
    }
    else if (init)
    {
      g_eventLogger->info("Successfully set real-time prio on tid = %d",
                          NdbThread_GetTid(pThread));
    }
  }
  return 0;
}

int
Configuration::setLockCPU(NdbThread * pThread,
                          enum ThreadTypes type)
{
  int res = 0;
  if (type != BlockThread &&
      type != SendThread &&
      type != ReceiveThread)
  {
    if (type == NdbfsThread)
    {
      /*
       * NdbfsThread (IO threads).
       */
      res = m_thr_config.do_bind_io(pThread);
    }
    else
    {
      /*
       * WatchDogThread, SocketClientThread, SocketServerThread
       */
      res = m_thr_config.do_bind_watchdog(pThread);
    }
  }
  else if (!NdbIsMultiThreaded())
  {
    BlockNumber list[1];
    list[0] = numberToBlock(TRPMAN, 1);
    res = m_thr_config.do_bind(pThread, list, 1);
  }

  if (res != 0)
  {
    if (res > 0)
    {
      g_eventLogger->info("Locked tid = %d to CPU ok",
                          NdbThread_GetTid(pThread));
      return 0;
    }
    else
    {
      g_eventLogger->info("Failed to lock tid = %d to CPU, error_no = %d",
                          NdbThread_GetTid(pThread), (-res));
#ifndef HAVE_MAC_OS_X_THREAD_INFO
      abort(); /* We fail when failing to lock to CPUs */
#endif
      return 1;
    }
  }

  return 0;
}

int
Configuration::setThreadPrio(NdbThread * pThread,
                             enum ThreadTypes type)
{
  int res = 0;
  unsigned thread_prio = 0;
  if (type != BlockThread &&
      type != SendThread &&
      type != ReceiveThread)
  {
    if (type == NdbfsThread)
    {
      /*
       * NdbfsThread (IO threads).
       */
      res = m_thr_config.do_thread_prio_io(pThread, thread_prio);
    }
    else
    {
      /*
       * WatchDogThread, SocketClientThread, SocketServerThread
       */
      res = m_thr_config.do_thread_prio_watchdog(pThread, thread_prio);
    }
  }
  else if (!NdbIsMultiThreaded())
  {
    BlockNumber list[1];
    list[0] = numberToBlock(TRPMAN, 1);
    res = m_thr_config.do_thread_prio(pThread, list, 1, thread_prio);
  }

  if (res != 0)
  {
    if (res > 0)
    {
      g_eventLogger->info("Set thread prio to %u for tid: %d ok",
                          thread_prio, NdbThread_GetTid(pThread));
      return 0;
    }
    else
    {
      g_eventLogger->info("Failed to set thread prio to %u for tid: %d,"
                          " error_no = %d",
                          thread_prio,
                          NdbThread_GetTid(pThread),
                          (-res));
      abort(); /* We fail when failing to set thread prio */
      return 1;
    }
  }
  return 0;
}

bool
Configuration::get_io_real_time() const
{
  return m_thr_config.do_get_realtime_io();
}

const char*
Configuration::get_type_string(enum ThreadTypes type)
{
  const char *type_str;
  switch (type)
  {
    case WatchDogThread:
      type_str = "WatchDogThread";
      break;
    case SocketServerThread:
      type_str = "SocketServerThread";
      break;
    case SocketClientThread:
      type_str = "SocketClientThread";
      break;
    case NdbfsThread:
      type_str = "NdbfsThread";
      break;
    case BlockThread:
      type_str = "BlockThread";
      break;
    case SendThread:
      type_str = "SendThread";
      break;
    case ReceiveThread:
      type_str = "ReceiveThread";
      break;
    default:
      type_str = NULL;
      abort();
  }
  return type_str;
}

Uint32
Configuration::addThread(struct NdbThread* pThread,
                         enum ThreadTypes type,
                         bool single_threaded)
{
  const char *type_str;
  Uint32 i;
  NdbMutex_Lock(threadIdMutex);
  for (i = 0; i < threadInfo.size(); i++)
  {
    if (threadInfo[i].type == NotInUse)
      break;
  }
  if (i == threadInfo.size())
  {
    struct ThreadInfo tmp;
    threadInfo.push_back(tmp);
  }
  threadInfo[i].pThread = pThread;
  threadInfo[i].type = type;
  NdbMutex_Unlock(threadIdMutex);

  type_str = get_type_string(type);

  bool real_time;
  if (single_threaded)
  {
    setRealtimeScheduler(pThread, type, _realtimeScheduler, true);
  }
  else if (type == WatchDogThread ||
           type == SocketClientThread ||
           type == SocketServerThread ||
           type == NdbfsThread)
  {
    if (type != NdbfsThread)
    {
      /**
       * IO threads are handled internally in NDBFS with
       * regard to setting real time properties on the
       * IO thread.
       *
       * WatchDog, SocketServer and SocketClient have no
       * special handling of real-time breaks since we
       * don't expect these threads to long without
       * breaks.
       */
      real_time = m_thr_config.do_get_realtime_wd();
      setRealtimeScheduler(pThread, type, real_time, true);
    }
    /**
     * main threads are set in ThreadConfig::ipControlLoop
     * as it's handled differently with mt
     */
    g_eventLogger->info("Started thread, index = %u, id = %d, type = %s", i,
                        NdbThread_GetTid(pThread), type_str);
    setLockCPU(pThread, type);
  }
  /**
   * All other thread types requires special handling of real-time
   * property which is handled in the thread itself for multithreaded
   * nbdmtd process.
   */
  return i;
}

void
Configuration::removeThread(struct NdbThread *pThread)
{
  NdbMutex_Lock(threadIdMutex);
  for (Uint32 i = 0; i < threadInfo.size(); i++)
  {
    if (threadInfo[i].pThread == pThread)
    {
      threadInfo[i].pThread = 0;
      threadInfo[i].type = NotInUse;
      break;
    }
  }
  NdbMutex_Unlock(threadIdMutex);
}

void
Configuration::yield_main(Uint32 index, bool start)
{
  if (_realtimeScheduler)
  {
    if (start)
      setRealtimeScheduler(threadInfo[index].pThread,
                           threadInfo[index].type,
                           false,
                           false);
    else
      setRealtimeScheduler(threadInfo[index].pThread,
                           threadInfo[index].type,
                           true,
                           false);
  }
}

void
Configuration::initThreadArray()
{
  NdbMutex_Lock(threadIdMutex);
  for (Uint32 i = 0; i < threadInfo.size(); i++)
  {
    threadInfo[i].pThread = 0;
    threadInfo[i].type = NotInUse;
  }
  NdbMutex_Unlock(threadIdMutex);
}

template class Vector<struct ThreadInfo>;
<|MERGE_RESOLUTION|>--- conflicted
+++ resolved
@@ -2186,22 +2186,11 @@
     cfg.put(CFG_ACC_OP_RECS, local_acc_operations);
 
 #ifdef VM_TRACE
-<<<<<<< HEAD
-    ndbout_c("reservedOperations: %u, reservedLocalScanRecords: %u,"
-             " NODE_RECOVERY_SCAN_OP_RECORDS: %u, ",
-             reservedOperations,
-             reservedLocalScanRecords,
-             NODE_RECOVERY_SCAN_OP_RECORDS);
-=======
     g_eventLogger->info(
         "reservedOperations: %u, reservedLocalScanRecords: %u,"
-        " NODE_RECOVERY_SCAN_OP_RECORDS: %u, "
-        "noOfLocalScanRecords: %u, "
-        "noOfLocalOperations: %u",
+        " NODE_RECOVERY_SCAN_OP_RECORDS: %u, ",
         reservedOperations, reservedLocalScanRecords,
-        NODE_RECOVERY_SCAN_OP_RECORDS, noOfLocalScanRecords,
-        noOfLocalOperations);
->>>>>>> 56962536
+        NODE_RECOVERY_SCAN_OP_RECORDS);
 #endif
     Uint32 ldm_reserved_operations =
             (reservedOperations / ldmInstances) + EXTRA_LOCAL_OPERATIONS +
