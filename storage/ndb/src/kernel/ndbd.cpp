<<<<<<< HEAD
/* Copyright (c) 2009, 2021, Oracle and/or its affiliates.
   Copyright (c) 2021, 2022, Hopsworks and/or its affiliates.
=======
/* Copyright (c) 2009, 2022, Oracle and/or its affiliates.
>>>>>>> fbdaa4de

   This program is free software; you can redistribute it and/or modify
   it under the terms of the GNU General Public License, version 2.0,
   as published by the Free Software Foundation.

   This program is also distributed with certain software (including
   but not limited to OpenSSL) that is licensed under separate terms,
   as designated in a particular file or component or in included license
   documentation.  The authors of MySQL hereby grant you an additional
   permission to link the program and your derivative works with the
   separately licensed software that they have included with MySQL.

   This program is distributed in the hope that it will be useful,
   but WITHOUT ANY WARRANTY; without even the implied warranty of
   MERCHANTABILITY or FITNESS FOR A PARTICULAR PURPOSE.  See the
   GNU General Public License, version 2.0, for more details.

   You should have received a copy of the GNU General Public License
   along with this program; if not, write to the Free Software
   Foundation, Inc., 51 Franklin St, Fifth Floor, Boston, MA 02110-1301  USA */

#include "util/require.h"
#include <ndb_global.h>

#include <algorithm>

#include <NdbEnv.h>
#include <NdbConfig.h>
#include <NdbSleep.h>
#include <portlib/NdbDir.hpp>
#include <NdbAutoPtr.hpp>
#include <portlib/NdbNuma.h>

#include "vm/SimBlockList.hpp"
#include "vm/WatchDog.hpp"
#include "vm/ThreadConfig.hpp"
#include "vm/Configuration.hpp"

#include "ndb_stacktrace.h"
#include "ndbd.hpp"

#include <TransporterRegistry.hpp>

#include <ConfigRetriever.hpp>
#include <LogLevel.hpp>

#if defined NDB_SOLARIS
#include <sys/processor.h>
#endif

#include <EventLogger.hpp>
#include <OutputStream.hpp>
#include <LogBuffer.hpp>
#include <NdbGetRUsage.h>

#define JAM_FILE_ID 484


static void
systemInfo(const Configuration & config, const LogLevel & logLevel)
{
#ifdef _WIN32
  int processors = 0;
  int speed;
  SYSTEM_INFO sinfo;
  GetSystemInfo(&sinfo);
  processors = sinfo.dwNumberOfProcessors;
  HKEY hKey;
  if(ERROR_SUCCESS==RegOpenKeyEx
     (HKEY_LOCAL_MACHINE,
      TEXT("HARDWARE\\DESCRIPTION\\System\\CentralProcessor\\0"),
      0, KEY_READ, &hKey)) {
    DWORD dwMHz;
    DWORD cbData = sizeof(dwMHz);
    if(ERROR_SUCCESS==RegQueryValueEx(hKey,
				      "~MHz", 0, 0, (LPBYTE)&dwMHz, &cbData)) {
      speed = int(dwMHz);
    }
    RegCloseKey(hKey);
  }
#elif defined NDB_SOLARIS
  // Search for at max 16 processors among the first 256 processor ids
  processor_info_t pinfo;

  memset(&pinfo, 0, sizeof(pinfo));
  int pid = 0;
  while(processors < 16 && pid < 256){
    if(!processor_info(pid++, &pinfo))
      processors++;
  }
  speed = pinfo.pi_clock;
#endif

  if(logLevel.getLogLevel(LogLevel::llStartUp) > 0){
    g_eventLogger->info("RonDB -- DB node %d", globalData.ownId);
    g_eventLogger->info("%s --", NDB_VERSION_STRING);
#ifdef NDB_SOLARIS
    g_eventLogger->info("NDB is running on a machine with %d processor(s) at %d MHz",
                        processor, speed);
#endif
  }
  if(logLevel.getLogLevel(LogLevel::llStartUp) > 3){
    Uint32 t = config.timeBetweenWatchDogCheck();
    g_eventLogger->info("WatchDog timer is set to %d ms", t);
  }
}

/**
 * We currently allocate the following large chunks of memory:
 * -----------------------------------------------------------
 *
 * RG_DATAMEM:
 * This is a resource which one sets the min == max. This means that
 * we cannot overallocate this resource. The size of the resource
 * is based on the sum of the configuration variables DataMemory
 * and IndexMemory. It's used for main memory tuples, indexes and
 * hash indexes. We add an extra 8 32kB pages for safety reasons
 * if IndexMemory is set.
 *
 * RG_FILE_BUFFERS:
 * This is a resource used by the REDO log handler in DBLQH. It is
 * also a resource we cannot overallocate. The size of it is based
 * on the multiplication of the config variables NoOfLogFileParts
 * and RedoBuffer. In addition we add a constant 1 MByte per each
 * log file part to handle some extra outstanding requests.
 *
 * RG_JOB_BUFFERS:
 * This is a resource used to allocate job buffers by multithreaded
 * NDB scheduler to handle various job buffers and alike. It has
 * a complicated algorithm to calculate its size. It allocates a
 * bit more than 2 MByte per thread and it also allocates a 1 MByte
 * buffer in both directions for all threads that can communicate.
 * For large configurations this becomes a fairly large memory
 * that can consume up to a number of GBytes of memory. It is
 * also a resource that cannot be overallocated.
 *
 * RG_TRANSPORTER_BUFFERS:
 * This is a resource used for send buffers in ndbmtd. It is set to
 * a size of the sum of TotalSendBufferMemory and ExtraSendBufferMemory.
 * It is a resource that can be overallocated by 25%.
 * TotalSendBufferMemory is by default set to 0. In this the this
 * variable is calculated by summing the send buffer memory per node.
 * The default value per send buffer per node is 2 MByte. So this
 * means that in a system with 4 data nodes and 8 client nodes the
 * data nodes will have 11 * 2 MByte of total memory. The extra
 * memory is by default 0. However for ndbmtd we also add more memory
 * in the extra part. We add 2 MBytes per thread used in the node.
 * So with 4 LDM threads, 2 TC threads, 1 main thread, 1 rep thread,
 * and 2 receive threads then we have 10 threads and allocate another
 * extra 20 MBytes. The user can never set this below 16MByte +
 * 2 MByte per thread + 256 kByte per node. So default setting is
 * 2MByte * (#nodes + #threads) and we can oversubscribe by 25% by
 * using the SharedGlobalMemory.
 *
 * RG_DISK_PAGE_BUFFER:
 * This is a resource that is used for the disk page buffer. It cannot
 * be overallocated. Its size is calculated based on the config variable
 * DiskPageBufferMemory.
 * 
 * RG_SCHEMA_TRANS_MEMORY:
 * This is a resource that is set to a minimum of 2 MByte. It can be
 * overallocated at any size as long as there is still memory
 * remaining.
 *
 * RG_TRANSACTION_MEMORY:
 * This is a resource that is either set to zero size but can be overallocated
 * without limit. If a log file group is allocated based on the config, then
 * the size of the UNDO log buffer is used to set the size of this resource.
 * This resource is only used to allocate the UNDO log buffer of an UNDO log
 * file group and there can only be one such group. It is using overallocating
 * if this happens through an SQL command.
 *
 * RG_QUERY_MEMORY:
 * Like transaction memory, query memory may be overallocated. Unlike
 * transaction memory, query memory may not use the last free 10% of shared
 * global memory.  This is controlled by setting the reserved memory to zero.
 * This indicates to memory manager that the resource is low priority and
 * should not be allowed to starve out other higher priority resource.
 *
 * Dbspj is the user of query memory serving join queries and "only" read data.
 * A bad join query could easily consume a lot of memory.
 *
 * Dbtc, which uses transaction memory, on the other hand also serves writes,
 * and typically memory consumption per request are more limited.
 *
 * In situations there there are small amount of free memory left one want to
 * Dbtc to be prioritized over Dbspj.
 *
 * RG_REPLICATION_MEMORY:
 * This memory is used by SUMA to store records of changes to be sent out
 * to the clients subscribing to replication events in NDB Cluster.
 * Similar to the RG_QUERY_MEMORY it is a low priority resource, but it can
 * grow as long as there is no memory shortage. It will never decrease
 * below the configured memory size (configure parameter is
 * MaxBufferedEpochBytes).
 *
 * RG_SCHEMA_MEMORY:
 * This memory is used to handle memory resources connected to schema
 * objects such as tables, fragments and so forth. It can grow substantially
 * beyond its configured value since it is a prioritized resource.
 *
 * Overallocating and total memory
 * -------------------------------
 * The total memory allocated by the global memory manager is the sum of the
 * sizes of the above resources. On top of this one also adds the global
 * shared memory resource. The size of this is set to the config variable
 * SharedGlobalMemory. The global shared memory resource is the resource used
 * when we're overallocating as is currently possible for the UNDO log
 * memory and also for schema transaction memory. GlobalSharedMemory cannot
 * be set lower than 128 MByte.
 */
static int
init_global_memory_manager(EmulatorData &ed, Uint32 *watchCounter)
{
  const ndb_mgm_configuration_iterator * p =
    ed.theConfiguration->getOwnConfigIterator();
  if (p == nullptr)
  {
    g_eventLogger->alert("Failed to get node config iterator, "
                         "exiting.");
    return -1;
  }

  Uint32 numa = 0;
  ndb_mgm_get_int_parameter(p, CFG_DB_NUMA, &numa);
  if (numa == 1)
  {
    int res = NdbNuma_setInterleaved();
    g_eventLogger->info("numa_set_interleave_mask(numa_all_nodes) : %s",
                        res == 0 ? "OK" : "no numa support");
  }

  Uint64 shared_mem = globalData.theSharedGlobalMemory;
  Uint32 shared_pages = Uint32(shared_mem /= GLOBAL_PAGE_SIZE);

  g_eventLogger->info("SharedGlobalMemory set to %u MB", shared_pages/32);
  Uint64 dataMem = globalData.theDataMemory;
  Uint32 tupmem= (Uint32)(dataMem / 32768);

  Uint32 lqhInstances = globalData.ndbMtLqhWorkers;

  if (tupmem)
  {
    Resource_limit rl;
    rl.m_min = tupmem;
    rl.m_max = tupmem;
    rl.m_max_high_prio = tupmem;
    rl.m_resource_id = RG_DATAMEM;
    // Cannot use last piece of memory
    rl.m_prio_memory = Resource_limit::HIGH_PRIO_MEMORY;
    ed.m_mem_manager->set_resource_limit(rl);

    Uint32 free_pct = 5;
    ndb_mgm_get_int_parameter(p, CFG_DB_FREE_PCT, &free_pct);
    ed.m_mem_manager->init_resource_spare(RG_DATAMEM, free_pct);
  }
  else
  {
    g_eventLogger->alert("No data memory, exiting.");
    return -1;
  }
  g_eventLogger->info("DataMemory set to %u MB", tupmem/32);

  Uint32 logParts = NDB_DEFAULT_LOG_PARTS;
  ndb_mgm_get_int_parameter(p, CFG_DB_NO_REDOLOG_PARTS, &logParts);

  Uint32 maxopen = logParts * 4; // 4 redo parts, max 4 files per part
  Uint32 filebuffer = NDB_FILE_BUFFER_SIZE;
  Uint32 filepages = (filebuffer / GLOBAL_PAGE_SIZE) * maxopen;
  globalData.ndbLogParts = logParts;

  {
    /**
     * RedoBuffer
     */
    Uint32 redomem = globalData.theRedoBuffer;
    if (redomem)
    {
      redomem /= GLOBAL_PAGE_SIZE;
      Uint32 tmp = redomem & 15;
      if (tmp != 0)
      {
        redomem += (16 - tmp);
      }

      filepages += logParts * redomem; // Add to RG_FILE_BUFFERS
    }
  }

  Resource_limit rl;
  rl.m_min = filepages;
  rl.m_max = filepages;
  rl.m_max_high_prio = filepages;
  rl.m_resource_id = RG_FILE_BUFFERS;
  // Cannot use last piece of memory
  rl.m_prio_memory = Resource_limit::HIGH_PRIO_MEMORY;
  ed.m_mem_manager->set_resource_limit(rl);
  g_eventLogger->info("RedoLogBuffer uses %u MB", filepages/32);

  Uint32 jbpages = compute_jb_pages(&ed);
  if (jbpages)
  {
    require(globalData.isNdbMt);
    Resource_limit rl;
    shared_pages += (jbpages / 2);
    rl.m_min = jbpages / 2;
    rl.m_max = jbpages;
    rl.m_max_high_prio = jbpages;
    rl.m_resource_id = RG_JOBBUFFER;
    // Can use last piece of memory
    rl.m_prio_memory = Resource_limit::ULTRA_HIGH_PRIO_MEMORY;
    ed.m_mem_manager->set_resource_limit(rl);
    g_eventLogger->info("Job buffers use up to %u MB", jbpages/32);
  }
  else
  {
    g_eventLogger->alert("No job buffer memory, exiting.");
    return -1;
  }

  Uint32 sbpages = 0;
  require(globalData.isNdbMt);
  {
    /**
     * This path is normally always taken for ndbmtd as the transporter
     * registry defined in mt.cpp is hard coded to set this to false.
     * For ndbd it is hard coded similarly to be set to true in
     * TransporterCallback.cpp. So for ndbd this code isn't executed.
     */
    Uint64 mem = Configuration::get_send_buffer(p);
    sbpages = Uint32((mem + GLOBAL_PAGE_SIZE - 1) / GLOBAL_PAGE_SIZE);
    shared_pages += (sbpages / 2);

    Resource_limit rl;
    rl.m_min = sbpages / 2;
    /**
     * allow over allocation (from SharedGlobalMemory) of up to 50% of
     *   totally allocated SendBuffer, at most 25% of SharedGlobalMemory.
     */
    Uint32 max_use_of_shared_pages = shared_pages / 4;
    const Uint32 sb_max_shared_pages =
      50 * std::min(sbpages, max_use_of_shared_pages) / 100;
    require(sbpages + sb_max_shared_pages > 0);
    rl.m_max = sbpages + sb_max_shared_pages;
    rl.m_max_high_prio = sbpages + sb_max_shared_pages;
    rl.m_resource_id = RG_TRANSPORTER_BUFFERS;
    // Can use last piece of memory
    rl.m_prio_memory = Resource_limit::ULTRA_HIGH_PRIO_MEMORY;
    ed.m_mem_manager->set_resource_limit(rl);
    g_eventLogger->info("Send buffers use up to %u MB, can overallocate"
                        " %u MB more using SharedGlobalMemory.",
                        sbpages / 32,
                        sb_max_shared_pages / 32);
  }

  Uint32 pgman_pages = 0;
  {
    /**
     * Disk page buffer memory
     */
    Uint32 recoverInstances = globalData.ndbMtRecoverThreads +
                              globalData.ndbMtQueryThreads;
    Uint64 page_buffer = globalData.theDiskPageBufferMemory;

    Uint32 pages = 0;
    pages += Uint32(page_buffer / GLOBAL_PAGE_SIZE); // in pages
    pages += LCP_RESTORE_BUFFER * lqhInstances;
    pages += LCP_RESTORE_BUFFER * recoverInstances;

    pgman_pages += pages;
    pgman_pages += 64;

    Resource_limit rl;
    rl.m_min = pgman_pages;
    require(pgman_pages > 0);
    rl.m_max = pgman_pages;
    rl.m_max_high_prio = pgman_pages;
    rl.m_resource_id = RG_DISK_PAGE_BUFFER;  // Add to RG_DISK_PAGE_BUFFER
    // Cannot use last piece of memory
    rl.m_prio_memory = Resource_limit::HIGH_PRIO_MEMORY;
    ed.m_mem_manager->set_resource_limit(rl);
  }
  Uint32 pgman_mbytes = pgman_pages / 32;
  g_eventLogger->info("DiskPageBuffer uses %u MB", pgman_mbytes);

  Uint32 stpages = 128;
  {
    Resource_limit rl;
    rl.m_min = stpages;
    rl.m_max = Resource_limit::HIGHEST_LIMIT;
    rl.m_max_high_prio = Resource_limit::HIGHEST_LIMIT;
    rl.m_resource_id = RG_SCHEMA_TRANS_MEMORY;
    /**
     * If we are in a tight memory situation it seems like a good idea to
     * not allow creation of new schema objects.
     */
    // Cannot use last piece of memory
    rl.m_prio_memory = Resource_limit::LOW_PRIO_MEMORY;
    ed.m_mem_manager->set_resource_limit(rl);
  }
  g_eventLogger->info("SchemaTransactionMemory uses 4 MB");

  Uint64 TransactionMemory = globalData.theTransactionMemory;
  Uint32 transmem = Uint32(TransactionMemory / Uint64(32768));
  g_eventLogger->info("TransactionMemory set to %u MB", transmem/32);

  if (globalData.theUndoBuffer != 0)
  {
    Uint64 undo_buffer_pages = globalData.theUndoBuffer /
                               Uint64(GLOBAL_PAGE_SIZE);
    g_eventLogger->info("Adding %llu MBytes to TransactionMemory"
                        " for Undo Buffer",
                        globalData.theUndoBuffer / MBYTE64);
    transmem += undo_buffer_pages;
  }
  {
    Resource_limit rl;
    Uint32 shared_pages_part = shared_pages / 2;
    rl.m_min = transmem;
    rl.m_max = Resource_limit::HIGHEST_LIMIT;
    rl.m_max_high_prio = transmem + shared_pages_part;
    rl.m_resource_id = RG_TRANSACTION_MEMORY;
    // Cannot use last piece of memory
    rl.m_prio_memory = Resource_limit::HIGH_PRIO_MEMORY;
    ed.m_mem_manager->set_resource_limit(rl);
    if (globalData.theUndoBuffer == 0)
    {
      g_eventLogger->info("No Undo log buffer used, will be allocated from"
                          " TransactionMemory if later defined by command");
    }
    g_eventLogger->info("Total TransactionMemory size is %u MBytes",
                        transmem/32);
    g_eventLogger->info("TransactionMemory can expand and use"
                        " SharedGlobalMemory if required");
  }
  {
    Resource_limit rl;
    /*
     * Setting LOW_PRIO_MEMORY makes QUERY_MEMORY a low priority resource
     * group which can not use the last 10% of shared global page memory
     * (when the ultra high part has been removed).
     *
     * For example TRANSACTION_MEMORY will have access to those last
     * percent of global shared global page memory.
     */
    rl.m_min = 0;
    rl.m_max = Resource_limit::HIGHEST_LIMIT;
    rl.m_max_high_prio = Resource_limit::HIGHEST_LIMIT;
    rl.m_resource_id = RG_QUERY_MEMORY;
    // Cannot use last piece of memory
    rl.m_prio_memory = Resource_limit::LOW_PRIO_MEMORY;
    ed.m_mem_manager->set_resource_limit(rl);
  }
  g_eventLogger->info("QueryMemory can use memory from SharedGlobalMemory"
                      " until 90%% used");

  /**
   * We add 32 MByte for replication memory, but this memory will get memory
   * from SharedGlobalMemory and the resources using this memory up to 90%
   * of the memory limit. So no concern that it is small for now.
   * Mostly not set to 0 for small installations that might not take height
   * for this memory.
   */
  Uint64 ReplicationMemory = globalData.theReplicationMemory;
  Uint32 replication_memory = Uint32(ReplicationMemory / Uint64(32768));
  Uint32 rep_mb = replication_memory / 32;
  g_eventLogger->info("Adding %u MByte for replication memory", rep_mb);
  {
    Resource_limit rl;
    Uint32 shared_pages_part = (shared_pages / 10) * 3;
    rl.m_max = replication_memory + shared_pages_part;
    rl.m_max_high_prio = replication_memory + shared_pages_part;
    rl.m_resource_id = RG_REPLICATION_MEMORY;
    // Cannot use last piece of memory
    rl.m_prio_memory = Resource_limit::HIGH_PRIO_MEMORY;
    ed.m_mem_manager->set_resource_limit(rl);
  }
  g_eventLogger->info("MaxBufferedEpochBytes can use memory from"
                      " SharedGlobalMemory until 90%% used");

  Uint64 SchemaMemory = globalData.theSchemaMemory;
  Uint32 schema_memory = Uint32(SchemaMemory / Uint64(32768));
  {
    Resource_limit rl;
    Uint32 shared_pages_part = (shared_pages / 10) * 2;
    rl.m_min = schema_memory;
    rl.m_max = schema_memory + shared_pages_part;
    rl.m_max_high_prio = schema_memory + shared_pages_part;
    rl.m_resource_id = RG_SCHEMA_MEMORY;
    // Cannot use last piece of memory
    rl.m_prio_memory = Resource_limit::LOW_PRIO_MEMORY;
    ed.m_mem_manager->set_resource_limit(rl);
  }
  g_eventLogger->info("Adding %u MByte for schema memory", schema_memory/32);
  g_eventLogger->info("SchemaMemory can expand and use"
                      " SharedGlobalMemory if required");

  Uint64 BackupSchemaMemory = globalData.theBackupSchemaMemory;
  Uint32 backup_schema_memory = Uint32(BackupSchemaMemory / Uint64(32768));
  {
    Resource_limit rl;
    rl.m_min = backup_schema_memory;
    rl.m_max = Resource_limit::HIGHEST_LIMIT;
    rl.m_max_high_prio = Resource_limit::HIGHEST_LIMIT;
    rl.m_resource_id = RG_BACKUP_SCHEMA_MEMORY;
    // Can use last piece of memory
    rl.m_prio_memory = Resource_limit::ULTRA_HIGH_PRIO_MEMORY;
    ed.m_mem_manager->set_resource_limit(rl);
  }
  g_eventLogger->info("Adding %u MByte for backup schema memory",
                      backup_schema_memory/32);
  g_eventLogger->info("BackupSchemaMemory can expand and use"
                      " SharedGlobalMemory if required");
  {
    Resource_limit rl;
    rl.m_min = 0;
    rl.m_max = Resource_limit::HIGHEST_LIMIT;
    rl.m_max_high_prio = Resource_limit::HIGHEST_LIMIT;
    rl.m_resource_id = RG_DISK_RECORDS;
    // Can use last piece of memory
    rl.m_prio_memory = Resource_limit::ULTRA_HIGH_PRIO_MEMORY;
    ed.m_mem_manager->set_resource_limit(rl);
  }

  Uint32 sum = shared_pages + tupmem + filepages + jbpages + sbpages +
    pgman_pages + stpages + transmem + replication_memory + schema_memory +
    backup_schema_memory;

  /**
   * We allocate a bit of extra pages to handle map pages in the NDB memory
   * manager. We need 2 extra pages per 8 GByte of memory added and one more
   * page per chunk. We add the first chunk already here.
   */
  Uint32 extra_chunk_pages = (2 * (sum / (32768 * 8))) + 3;
  sum += extra_chunk_pages;

  g_eventLogger->info("Total sum of all pages is %u", sum);
  if (!ed.m_mem_manager->init(watchCounter, sum, false))
  {
    g_eventLogger->alert("Malloc (%lld bytes) for %s and others failed, exiting",
                         Uint64(shared_mem + tupmem) * GLOBAL_PAGE_SIZE,
                         "DataMemory");
    return -1;
  }

  Uint32 late_alloc = 0;
  ndb_mgm_get_int_parameter(p, CFG_DB_LATE_ALLOC,
                            &late_alloc);

  Uint32 memlock = 0;
  ndb_mgm_get_int_parameter(p, CFG_DB_MEMLOCK, &memlock);

  if (late_alloc)
  {
    /**
     * Only map these groups that are required for ndb to even "start"
     */
    Uint32 rg[] = { RG_JOBBUFFER, RG_FILE_BUFFERS, RG_TRANSPORTER_BUFFERS, 0 };
    ed.m_mem_manager->map(watchCounter, memlock, rg);
  }
  else
  {
    ed.m_mem_manager->map(watchCounter, memlock); // Map all
  }
  Uint32 ultra_prio_free_limit = (jbpages / 2) + (sbpages / 2);
  ed.m_mem_manager->set_prio_free_limits(ultra_prio_free_limit);
  ed.m_mem_manager->lock();
  ed.m_mem_manager->check();
  ed.m_mem_manager->unlock();
  ed.m_mem_manager->init_memory_pools();
  return 0;                     // Success
}


static int
get_multithreaded_config(EmulatorData& ed)
{
  // multithreaded is compiled in ndbd/ndbmtd for now
  if (!globalData.isNdbMt)
  {
    g_eventLogger->info("NDBMT: non-mt");
    return 0;
  }

  THRConfig & conf = ed.theConfiguration->m_thr_config;
  Uint32 threadcount = conf.getThreadCount();
  g_eventLogger->info("NDBMT: MaxNoOfExecutionThreads=%u", threadcount);

  if (!globalData.isNdbMtLqh)
    return 0;

  g_eventLogger->info("NDBMT: ldm_workers=%u ldm_threads=%u"
                      " query_workers=%u query_threads=%u\n"
                      " tc_threads=%u tc_workers=%u"
                      " send=%u receive=%u main_threads=%u",
                      globalData.ndbMtLqhWorkers, globalData.ndbMtLqhThreads,
                      globalData.ndbMtQueryWorkers, globalData.ndbMtQueryThreads,
                      globalData.ndbMtTcWorkers, globalData.ndbMtTcThreads,
                      globalData.ndbMtSendThreads, globalData.ndbMtReceiveThreads,
                      globalData.ndbMtMainThreads);

  return 0;
}


static void
ndbd_exit(int code)
{
  // Don't allow negative return code
  if (code < 0)
    code = 255;

// gcov will not produce results when using _exit
#ifdef HAVE_GCOV
  exit(code);
#else
  _exit(code);
#endif
}


static FILE *angel_info_w = NULL;

static void
writeChildInfo(const char *token, int val)
{
  fprintf(angel_info_w, "%s=%d\n", token, val);
  fflush(angel_info_w);
}

void
childReportSignal(int signum)
{
  writeChildInfo("signal", signum);
}

static void
childExit(int error_code, int exit_code, Uint32 currentStartPhase)
{
  writeChildInfo("error", error_code);
  writeChildInfo("sphase", currentStartPhase);
  fprintf(angel_info_w, "\n");
  fclose(angel_info_w);
  ndbd_exit(exit_code);
}

static void
childAbort(int error_code, int exit_code, Uint32 currentStartPhase)
{
  writeChildInfo("error", error_code);
  writeChildInfo("sphase", currentStartPhase);
  fprintf(angel_info_w, "\n");
  fclose(angel_info_w);

#ifdef _WIN32
  // Don't use 'abort' on Windows since it returns
  // exit code 3 which conflict with NRT_NoStart_InitialStart
  ndbd_exit(exit_code);
#else
  signal(SIGABRT, SIG_DFL);
  abort();
#endif
}

extern "C"
void
handler_shutdown(int signum){
  g_eventLogger->info("Received signal %d. Performing stop.", signum);
  globalData.theGracefulShutdownFlag = true;
}

extern NdbMutex * theShutdownMutex;

extern "C"
void
handler_error(int signum){
  // only let one thread run shutdown
  static bool handling_error = false;
  static my_thread_t thread_id; // Valid when handling_error is true

  if (handling_error &&
      my_thread_equal(thread_id, my_thread_self()))
  {
    // Shutdown thread received signal
#ifndef _WIN32
	signal(signum, SIG_DFL);
    kill(getpid(), signum);
#endif
    while(true)
      NdbSleep_MilliSleep(10);
  }
  if(theShutdownMutex && NdbMutex_Trylock(theShutdownMutex) != 0)
    while(true)
      NdbSleep_MilliSleep(10);

  thread_id = my_thread_self();
  handling_error = true;

  g_eventLogger->info("Received signal %d. Running error handler.", signum);
  ndb_print_stacktrace();
  childReportSignal(signum);
  // restart the system
  char errorData[64], *info= 0;
#ifdef HAVE_STRSIGNAL
  info= strsignal(signum);
#endif
  BaseString::snprintf(errorData, sizeof(errorData), "Signal %d received; %s", signum,
		       info ? info : "No text for signal available");
  ERROR_SET_SIGNAL(fatal, NDBD_EXIT_OS_SIGNAL_RECEIVED, errorData, __FILE__);
}


static void
catchsigs(bool foreground){
  static const int signals_shutdown[] = {
#ifdef SIGBREAK
    SIGBREAK,
#endif
#ifdef SIGHUP
    SIGHUP,
#endif
    SIGINT,
#if defined SIGPWR
    SIGPWR,
#elif defined SIGINFO
    SIGINFO,
#endif
#ifdef _WIN32
    SIGTERM,
#else
    SIGQUIT,
#endif
    SIGTERM,
#ifdef SIGTSTP
    SIGTSTP,
#endif
#ifdef SIGTTIN
    SIGTTIN,
#endif
#ifdef SIGTTOU
    SIGTTOU
#endif
  };

  static const int signals_error[] = {
    SIGABRT,
#ifdef SIGALRM
    SIGALRM,
#endif
#ifdef SIGBUS
    SIGBUS,
#endif
#ifdef SIGCHLD
    SIGCHLD,
#endif
    SIGFPE,
    SIGILL,
#ifdef SIGIO
    SIGIO,
#endif
#ifdef SIGPOLL
    SIGPOLL,
#endif
    SIGSEGV
  };

  static const int signals_ignore[] = {
#ifdef _WIN32
    SIGINT
#else
    SIGPIPE
#endif
  };

  size_t i;
  for(i = 0; i < sizeof(signals_shutdown)/sizeof(signals_shutdown[0]); i++)
    signal(signals_shutdown[i], handler_shutdown);
  for(i = 0; i < sizeof(signals_error)/sizeof(signals_error[0]); i++)
    signal(signals_error[i], handler_error);
  for(i = 0; i < sizeof(signals_ignore)/sizeof(signals_ignore[0]); i++)
    signal(signals_ignore[i], SIG_IGN);

#ifdef SIGTRAP
  if (!foreground)
    signal(SIGTRAP, handler_error);
#endif

}

#ifdef _WIN32
static HANDLE g_shutdown_event;

DWORD WINAPI shutdown_thread(LPVOID)
{
  // Wait forever until the shutdown event is signaled
  WaitForSingleObject(g_shutdown_event, INFINITE);

  g_eventLogger->info("Performing stop");
  globalData.theRestartFlag = perform_stop;
  return 0;
}
#endif

struct ThreadData
{
  FILE* f;
  LogBuffer* logBuf;
  bool stop;
};

/**
 * This function/thread is responsible for getting
 * bytes from the log buffer and writing them
 * to the log file.
 */

void* async_log_func(void* args)
{
  ThreadData* data = (ThreadData*)args;
  FILE* f = data->f;
  LogBuffer* logBuf = data->logBuf;
  const size_t get_bytes = 512;
  char buf[get_bytes + 1];
  size_t bytes;
  int part_bytes = 0, bytes_printed = 0;

  while(!data->stop)
  {
    part_bytes = 0;
    bytes_printed = 0;
    if((bytes = logBuf->get(buf, get_bytes)))
    {
      fwrite(buf, bytes, 1, f);
      fflush(f);
    }
  }

  while((bytes = logBuf->get(buf, get_bytes, 1)))// flush remaining logs
  {
    fwrite(buf, bytes, 1, f);
    fflush(f);
  }

  // print lost count in the end, if any
  size_t lost_count = logBuf->getLostCount();
  if(lost_count)
  {
    fprintf(f, LostMsgHandler::LOST_BYTES_FMT, lost_count);
    fflush(f);
  }

  return NULL;
}

static void log_memusage(const char* where=NULL)
{
#ifdef DEBUG_RSS
  const char* location = (where != NULL)?where : "Unknown";
  ndb_rusage ru;
  if (Ndb_GetRUsage(&ru, true) != 0)
  {
    g_eventLogger->error("Failed to get rusage");
  }
  else
  {
    g_eventLogger->info("ndbd.cpp %s : RSS : %llu kB", location, ru.ru_rss);
  }
#else
  (void)where;
#endif
}

void stop_async_log_func(NdbThread *thr, ThreadData& thr_args)
{
  if (thr)
  {
    void *dummy_return_status;
    thr_args.stop = true;
    NdbThread_WaitFor(thr, &dummy_return_status);
  }
}

void
ndbd_run(bool foreground, int report_fd,
         const char* connect_str, int force_nodeid, const char* bind_address,
         bool no_start, bool initial, bool initialstart,
         unsigned allocated_nodeid, int connect_retries, int connect_delay,
         size_t logbuffer_size)
{
  log_memusage("ndbd_run");
  LogBuffer* logBuf = new LogBuffer(logbuffer_size);
  BufferedOutputStream* ndbouts_bufferedoutputstream = new BufferedOutputStream(logBuf);

  // Make ndbout point to the BufferedOutputStream.
  NdbOut_ReInit(ndbouts_bufferedoutputstream, ndbouts_bufferedoutputstream);

  struct NdbThread* log_threadvar= NULL;
  ThreadData thread_args=
  {
    stdout,
    logBuf,
    false
  };
  // Create log thread.
  log_threadvar = NdbThread_Create(async_log_func,
                       (void**)&thread_args,
                       0,
                       (char*)"async_log_thread",
                       NDB_THREAD_PRIO_MEAN);
#ifdef _WIN32
  {
    char shutdown_event_name[32];
    _snprintf(shutdown_event_name, sizeof(shutdown_event_name),
              "ndbd_shutdown_%d", GetCurrentProcessId());

    g_shutdown_event = CreateEvent(NULL, true, false, shutdown_event_name);
    if (g_shutdown_event == NULL)
    {
      g_eventLogger->error("Failed to create shutdown event, error: %d",
                           GetLastError());
      stop_async_log_func(log_threadvar, thread_args);
      ndbd_exit(1);
    }

    HANDLE thread = CreateThread(NULL, 0, &shutdown_thread, NULL, 0, NULL);
    if (thread == NULL)
    {
      g_eventLogger->error("couldn't start shutdown thread, error: %d",
                           GetLastError());
      stop_async_log_func(log_threadvar, thread_args);
      ndbd_exit(1);
    }
  }
#endif

  ndb_init_stacktrace();

  if (foreground)
    g_eventLogger->info("Ndb started in foreground");

  if (report_fd)
  {
    g_eventLogger->debug("Opening report stream on fd: %d", report_fd);
    // Open a stream for sending extra status to angel
    if (!(angel_info_w = fdopen(report_fd, "w")))
    {
      g_eventLogger->error("Failed to open stream for reporting "
                           "to angel, error: %d (%s)", errno, strerror(errno));

      stop_async_log_func(log_threadvar, thread_args);
      ndbd_exit(-1);
    }
  }
  else
  {
    // No reporting requested, open /dev/null
    const char* dev_null = IF_WIN("nul", "/dev/null");
    if (!(angel_info_w = fopen(dev_null, "w")))
    {
      g_eventLogger->error("Failed to open stream for reporting to "
                           "'%s', error: %d (%s)", dev_null, errno,
                           strerror(errno));
      stop_async_log_func(log_threadvar, thread_args);
      ndbd_exit(-1);
    }
  }

  if (initialstart)
  {
    g_eventLogger->info("Performing partial initial start of this Cluster");
  }
  else if (initial)
  {
    g_eventLogger->info(
      "Initial start of data node, ignoring any info on disk");
  }
  else
  {
    g_eventLogger->info(
      "Normal start of data node using checkpoint and log info if existing");
  }

  log_memusage("init1");

  globalEmulatorData.create();

  log_memusage("Emulator init");

  Configuration* theConfig = globalEmulatorData.theConfiguration;
  if(!theConfig->init(no_start, initial, initialstart))
  {
    g_eventLogger->error("Failed to init Configuration");
    stop_async_log_func(log_threadvar, thread_args);
    ndbd_exit(-1);
  }

  log_memusage("Config init");

  /**
    Read the configuration from the assigned management server (could be
    a set of management servers, normally when we arrive here we have
    already assigned the nodeid, either by the operator or by the angel
    process.
  */
  theConfig->fetch_configuration(connect_str, force_nodeid, bind_address,
                                 allocated_nodeid, connect_retries,
                                 connect_delay);

  /**
    Set the NDB DataDir, this is where we will locate log files and data
    files unless specifically configured to be elsewhere.
  */
  g_eventLogger->info("Changing directory to '%s'",
                      NdbConfig_get_path(NULL));

  if (NdbDir::chdir(NdbConfig_get_path(NULL)) != 0)
  {
    g_eventLogger->warning("Cannot change directory to '%s', error: %d",
                           NdbConfig_get_path(NULL), errno);
    // Ignore error
  }

  log_memusage("Config fetch");

  theConfig->setupConfiguration();
  {
    /**
     * The minimum setting of TransactionMemory is the reserved transaction
     * memory and an additional 4 MByte (128 pages) per LDM and TC instance.
     */
    const ndb_mgm_configuration_iterator * p =
      globalEmulatorData.theConfiguration->getOwnConfigIterator();
    if (p == 0)
    {
      abort();
    }
    Uint64 reserved_transmem_bytes =
        globalEmulatorData.theSimBlockList->getTransactionMemoryNeed(
          globalData.ndbMtTcWorkers,
          globalData.ndbMtLqhWorkers,
          p);
    Uint64 min_transmem_bytes = reserved_transmem_bytes +
      (globalData.ndbMtTcWorkers + globalData.ndbMtLqhWorkers)
       * 128 * Uint64(32768);
    theConfig->setupMemoryConfiguration(min_transmem_bytes);
  }

  /**
    Printout various information about the threads in the
    run-time environment
  */
  if (get_multithreaded_config(globalEmulatorData))
  {
    stop_async_log_func(log_threadvar, thread_args);
    ndbd_exit(-1);
  }
  systemInfo(* theConfig, * theConfig->m_logLevel);

  /**
    Start the watch-dog thread before we start allocating memory.
    Allocation of memory can be a very time-consuming process.
    The watch-dog will have a special timeout for the phase where
    we allocate memory.
  */
  NdbThread* pWatchdog = globalEmulatorData.theWatchDog->doStart();

  log_memusage("Watchdog started");

  g_eventLogger->info("Memory Allocation for global memory pools Starting");
  {
    /*
     * Memory allocation can take a long time for large memory.
     *
     * So we want the watchdog to monitor the process of initial allocation.
     */
    Uint32 watchCounter;
    watchCounter = 9;           //  Means "doing allocation"
    globalEmulatorData.theWatchDog->registerWatchedThread(&watchCounter, 0);
    if (init_global_memory_manager(globalEmulatorData, &watchCounter) != 0)
    {
      stop_async_log_func(log_threadvar, thread_args);
      ndbd_exit(1);
    }
    globalEmulatorData.theWatchDog->unregisterWatchedThread(0);
  }
  g_eventLogger->info("Memory Allocation for global memory pools Completed");
  log_memusage("Global memory pools allocated");

  /**
    Initialise the data of the run-time environment, this prepares the
    data setup for the various threads that need to communicate using
    our internal memory. The threads haven't started yet, but as soon as
    they start they will be ready to communicate.
  */
  globalEmulatorData.theThreadConfig->init();

  globalEmulatorData.theConfiguration->addThread(log_threadvar, NdbfsThread);

  log_memusage("Thread config initialised");

#ifdef VM_TRACE
  // Initialize signal logger before block constructors
  char *signal_log_name = NdbConfig_SignalLogFileName(globalData.ownId);
  FILE * signalLog = fopen(signal_log_name, "a");
  if (signalLog)
  {
    globalSignalLoggers.setOutputStream(signalLog);
    globalSignalLoggers.setOwnNodeId(globalData.ownId);

    const char* p = NdbEnv_GetEnv("NDB_SIGNAL_LOG", (char*)0, 0);
    if (p != 0)
    {
      fprintf(signalLog, "START\n");
      fflush(signalLog);

      char buf[200];
      BaseString::snprintf(buf, sizeof(buf), "BLOCK=%s", p);
      for (char* q = buf; *q != 0; q++)
        *q = toupper(toascii(*q));
      g_eventLogger->info("Turning on signal logging using block spec.: '%s'", buf);
      globalSignalLoggers.log(SignalLoggerManager::LogInOut, buf);
      globalData.testOn = 1;
    }
  }
  else
  {
    // Failed to open signal log, print an error and ignore
    g_eventLogger->info("Failed to open signal logging file '%s', errno: %d",
                        signal_log_name, errno);
  }
  free(signal_log_name);
#endif

  /** Create all the blocks used by the run-time environment. */
  g_eventLogger->info("Loading blocks for data node run-time environment");
  // Load blocks (both main and workers)
  globalEmulatorData.theSimBlockList->load(globalEmulatorData);

  log_memusage("Load blocks completed");

  catchsigs(foreground);

  /**
   * Send the start signal to the CMVMI block. The start will however
   * not start until we have started the thread that runs the CMVMI
   * block. As soon as this thread starts it will find the signal
   * there to execute and we can start executing signals.
   */
  switch(globalData.theRestartFlag){
  case initial_state:
    globalEmulatorData.theThreadConfig->doStart(NodeState::SL_CMVMI);
    break;
  case perform_start:
    globalEmulatorData.theThreadConfig->doStart(NodeState::SL_CMVMI);
    globalEmulatorData.theThreadConfig->doStart(NodeState::SL_STARTING);
    break;
  default:
    assert("Illegal state globalData.theRestartFlag" == 0);
  }

  /**
    Before starting the run-time environment we also need to activate the
    send and receive services. We need for some cases to prepare some data
    in the TransporterRegistry before we start the communication service.
    The connection to the management server is reused as a connection to
    the management server node.
    The final steps is to start the client connections, these are all the
    nodes that we need to be client in the communication setup. Then start
    the socket server where other nodes can connect to us for those nodes
    where our node is the server part of the connection. The logic is that
    the node with the lower nodeid is the server and the other one the client,
    this can be changed by the configuration. This is implemented by the
    management server in the function fixPortNumber.
  */
  g_eventLogger->info("Starting Sending services");
  globalTransporterRegistry.startSending();
  g_eventLogger->info("Starting Receiving services");
  globalTransporterRegistry.startReceiving();
<<<<<<< HEAD
  g_eventLogger->info("Starting Transporter services");
  if (!globalTransporterRegistry.start_service(*globalEmulatorData.m_socket_server,
                                               globalData.theUseOnlyIPv4Flag))
=======
  if (!globalTransporterRegistry.start_service(*globalEmulatorData.m_socket_server))
>>>>>>> fbdaa4de
  {
    g_eventLogger->info("globalTransporterRegistry.start_service() failed");
    stop_async_log_func(log_threadvar, thread_args);
    ndbd_exit(-1);
  }
  // Re-use the mgm handle as a transporter
  g_eventLogger->info("Reuse connection to NDB management server");
  if(!globalTransporterRegistry.connect_client(
		 theConfig->get_config_retriever()->get_mgmHandlePtr()))
      ERROR_SET(fatal, NDBD_EXIT_CONNECTION_SETUP_FAILED,
                "Failed to convert mgm connection to a transporter",
                __FILE__);
  g_eventLogger->info("Start transporter clients");
  NdbThread* pTrp = globalTransporterRegistry.start_clients();
  if (pTrp == 0)
  {
<<<<<<< HEAD
    g_eventLogger->info("Start transporter clients failed");
=======
    g_eventLogger->info("globalTransporterRegistry.start_clients() failed");
    stop_async_log_func(log_threadvar, thread_args);
>>>>>>> fbdaa4de
    ndbd_exit(-1);
  }
  NdbThread* pSockServ = globalEmulatorData.m_socket_server->startServer();

  /**
    Report the new threads started, there is one thread started now to handle
    the watchdog, one to handle the socket server part and one to regularly
    attempt to connect as client to other nodes.
  */
  globalEmulatorData.theConfiguration->addThread(pTrp, SocketClientThread);
  globalEmulatorData.theConfiguration->addThread(pWatchdog, WatchDogThread);
  globalEmulatorData.theConfiguration->addThread(pSockServ, SocketServerThread);

  g_eventLogger->info("Starting the data node run-time environment");
  {
    /**
      We have finally arrived at the point where we start the run-time
      environment, in this method we will create the needed threads.
      We still have two different ThreadConfig objects, one to run
      ndbd (the single threaded variant of the data node process) and
      one to run ndbmtd (the multithreaded variant of the data node
      process).

      Mostly the ndbmtd should be used, but there could still be
      cases where someone prefers the single-threaded variant since
      this can provide lower latency if throughput isn't an issue.
    */
    NdbThread *pThis = NdbThread_CreateObject(0);
    globalEmulatorData.theThreadConfig->ipControlLoop(pThis);
  }
  g_eventLogger->info("The data node run-time environment has been stopped");

  /**
    The data node process is stopping, we remove the watchdog thread, the
    socket server and socket client thread from the list of running
    threads.
  */
  globalEmulatorData.theConfiguration->removeThread(pWatchdog);
  globalEmulatorData.theConfiguration->removeThread(pTrp);
  globalEmulatorData.theConfiguration->removeThread(pSockServ);

  NdbShutdown(0, NST_Normal);

  /**
   * Stopping the log thread is done at the very end since the
   * data node logs should be available until complete shutdown.
   */
  logBuf->stop();
  stop_async_log_func(log_threadvar, thread_args);
  globalEmulatorData.theConfiguration->removeThread(log_threadvar);
  NdbThread_Destroy(&log_threadvar);
  delete logBuf;
  delete ndbouts_bufferedoutputstream;
  ndbd_exit(0);
}


extern "C" bool opt_core;

// instantiated and updated in NdbcntrMain.cpp
extern Uint32 g_currentStartPhase;

int simulate_error_during_shutdown= 0;

void
NdbShutdown(int error_code,
            NdbShutdownType type,
	    NdbRestartType restartType)
{
  globalData.theStopFlag = true;
  if(type == NST_ErrorInsert)
  {
    type = NST_Restart;
    restartType = (NdbRestartType)
      globalEmulatorData.theConfiguration->getRestartOnErrorInsert();
    if(restartType == NRT_Default)
    {
      type = NST_ErrorHandler;
      globalEmulatorData.theConfiguration->stopOnError(true);
    }
  }

  if((type == NST_ErrorHandlerSignal) || // Signal handler has already locked mutex
     (NdbMutex_Trylock(theShutdownMutex) == 0)){
    globalData.theRestartFlag = perform_stop;

    bool restart = false;

    if((type != NST_Normal &&
	globalEmulatorData.theConfiguration->stopOnError() == false) ||
       type == NST_Restart)
    {
      restart  = true;
    }

    const char * shutting = "shutting down";
    if(restart)
    {
      shutting = "restarting";
    }

    switch(type){
    case NST_Normal:
      g_eventLogger->info("Shutdown initiated");
      break;
    case NST_Watchdog:
      g_eventLogger->info("Watchdog %s system", shutting);
      break;
    case NST_ErrorHandler:
      g_eventLogger->info("Error handler %s system", shutting);
      break;
    case NST_ErrorHandlerSignal:
      g_eventLogger->info("Error handler signal %s system", shutting);
      break;
    case NST_Restart:
      g_eventLogger->info("Restarting system");
      break;
    default:
      g_eventLogger->info("Error handler %s system (unknown type: %u)",
                          shutting, (unsigned)type);
      type = NST_ErrorHandler;
      break;
    }

    const char * exitAbort = 0;
    if (opt_core)
      exitAbort = "aborting";
    else
      exitAbort = "exiting";

    if(type == NST_Watchdog)
    {
      /**
       * Very serious, don't attempt to free, just die!!
       */
      g_eventLogger->info("Watchdog shutdown completed - %s", exitAbort);
      if (opt_core)
      {
	childAbort(error_code, -1,g_currentStartPhase);
      }
      else
      {
	childExit(error_code, -1,g_currentStartPhase);
      }
    }

#ifndef _WIN32
    if (simulate_error_during_shutdown)
    {
      kill(getpid(), simulate_error_during_shutdown);
      while(true)
	NdbSleep_MilliSleep(10);
    }
#endif

    globalEmulatorData.theWatchDog->doStop();

#ifdef VM_TRACE
    FILE * outputStream = globalSignalLoggers.setOutputStream(0);
    if(outputStream != 0)
      fclose(outputStream);
#endif

    /**
     * Don't touch transporter here (yet)
     *   cause with ndbmtd, there are locks and nasty stuff
     *   and we don't know which we are holding...
     */
#ifdef NOT_YET

    /**
     * Stop all transporter connection attempts and accepts
     */
    globalEmulatorData.m_socket_server->stopServer();
    globalEmulatorData.m_socket_server->stopSessions();
    globalTransporterRegistry.stop_clients();

    /**
     * Stop transporter communication with other nodes
     */
    globalTransporterRegistry.stopSending();
    globalTransporterRegistry.stopReceiving();

    /**
     * Remove all transporters
     */
    globalTransporterRegistry.removeAll();
#endif

    if(type == NST_ErrorInsert && opt_core)
    {
      // Unload some structures to reduce size of core
      globalEmulatorData.theSimBlockList->unload();
      NdbMutex_Unlock(theShutdownMutex);
      globalEmulatorData.destroy();
    }

    if(type != NST_Normal && type != NST_Restart)
    {
      g_eventLogger->info("Error handler shutdown completed - %s", exitAbort);
      if (opt_core)
      {
	childAbort(error_code, -1,g_currentStartPhase);
      }
      else
      {
	childExit(error_code, -1,g_currentStartPhase);
      }
    }

    /**
     * This is a normal restart, depend on angel
     */
    if(type == NST_Restart){
      childExit(error_code, restartType,g_currentStartPhase);
    }

    g_eventLogger->info("Shutdown completed - exiting");
  }
  else
  {
    /**
     * Shutdown is already in progress
     */

    /**
     * If this is the watchdog, kill system the hard way
     */
    if (type== NST_Watchdog)
    {
      g_eventLogger->info("Watchdog is killing system the hard way");
#if defined VM_TRACE
      childAbort(error_code, -1,g_currentStartPhase);
#else
      childExit(error_code, -1, g_currentStartPhase);
#endif
    }

    while(true)
      NdbSleep_MilliSleep(10);
  }
}<|MERGE_RESOLUTION|>--- conflicted
+++ resolved
@@ -1,9 +1,5 @@
-<<<<<<< HEAD
-/* Copyright (c) 2009, 2021, Oracle and/or its affiliates.
+/* Copyright (c) 2009, 2022, Oracle and/or its affiliates.
    Copyright (c) 2021, 2022, Hopsworks and/or its affiliates.
-=======
-/* Copyright (c) 2009, 2022, Oracle and/or its affiliates.
->>>>>>> fbdaa4de
 
    This program is free software; you can redistribute it and/or modify
    it under the terms of the GNU General Public License, version 2.0,
@@ -1182,13 +1178,9 @@
   globalTransporterRegistry.startSending();
   g_eventLogger->info("Starting Receiving services");
   globalTransporterRegistry.startReceiving();
-<<<<<<< HEAD
   g_eventLogger->info("Starting Transporter services");
   if (!globalTransporterRegistry.start_service(*globalEmulatorData.m_socket_server,
                                                globalData.theUseOnlyIPv4Flag))
-=======
-  if (!globalTransporterRegistry.start_service(*globalEmulatorData.m_socket_server))
->>>>>>> fbdaa4de
   {
     g_eventLogger->info("globalTransporterRegistry.start_service() failed");
     stop_async_log_func(log_threadvar, thread_args);
@@ -1205,12 +1197,7 @@
   NdbThread* pTrp = globalTransporterRegistry.start_clients();
   if (pTrp == 0)
   {
-<<<<<<< HEAD
-    g_eventLogger->info("Start transporter clients failed");
-=======
-    g_eventLogger->info("globalTransporterRegistry.start_clients() failed");
     stop_async_log_func(log_threadvar, thread_args);
->>>>>>> fbdaa4de
     ndbd_exit(-1);
   }
   NdbThread* pSockServ = globalEmulatorData.m_socket_server->startServer();
