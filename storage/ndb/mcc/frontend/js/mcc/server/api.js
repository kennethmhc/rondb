--- conflicted
+++ resolved
@@ -1,9 +1,5 @@
 /*
-<<<<<<< HEAD
-Copyright (c) 2012, 2016, Oracle and/or its affiliates. All rights reserved.
-=======
 Copyright (c) 2012, 2017, Oracle and/or its affiliates. All rights reserved.
->>>>>>> ee0adc2a
 
 This program is free software; you can redistribute it and/or modify
 it under the terms of the GNU General Public License as published by
@@ -401,40 +397,6 @@
     }
 }
 
-// Send checkFile
-function checkFileReq(hostname, path, filename, contents, overwrite, 
-        onReply, onError) {
-    // Get SSH info from cluster storage
-    mcc.storage.clusterStorage().getItem(0).then(function (cluster) {
-        // Create message
-        var msg = {
-            head: getHead("checkFileReq"),
-            body: {
-                ssh: getSSH(cluster.getValue("ssh_keybased"), 
-                        cluster.getValue("ssh_user"),
-                        mcc.gui.getSSHPwd()),
-                file: {
-                    hostName: hostname,
-                    path: path
-                }
-            }
-        };
-        if (filename) {
-            msg.body.file.name = filename;
-        }
-        if (contents) {
-            msg.body.contentString = contents;
-        }
-        if (overwrite) {
-            msg.body.file.overwrite = overwrite;
-        }
-        // Call do_post, provide callbacks
-        do_post(msg).then(replyHandler(onReply, onError), 
-                errorHandler(msg.head, onError));
-    });
-}
-
-
 // Send createFile
 function createFileReq(hostname, path, filename, contents, overwrite, 
         onReply, onError) {
