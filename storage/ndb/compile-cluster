#!/usr/bin/perl

# Copyright (c) 2012, Oracle and/or its affiliates. All rights reserved.
#
# This program is free software; you can redistribute it and/or modify
# it under the terms of the GNU General Public License as published by
# the Free Software Foundation; version 2 of the License.
#
# This program is distributed in the hope that it will be useful,
# but WITHOUT ANY WARRANTY; without even the implied warranty of
# MERCHANTABILITY or FITNESS FOR A PARTICULAR PURPOSE.  See the
# GNU General Public License for more details.
#
# You should have received a copy of the GNU General Public License
# along with this program; if not, write to the Free Software
# Foundation, Inc., 51 Franklin St, Fifth Floor, Boston, MA  02110-1301  USA

# -*- cperl -*-
#
# MySQL Cluster compile script to bridge the gap between
# different build systems in different versions of MySQL Server
#
# This script is intended for internal use
#
use strict;
use Cwd 'abs_path';
use File::Basename;
use Getopt::Long;

# Only add the command line options handled by this script, 
# thus acting like a filter and passing all other arguments
# straight through
my $opt_debug;
my $opt_build_type;
my $opt_build = 1;
my $opt_just_print;
my $opt_vanilla;
my $opt_autotest;
my $opt_parse_log;
Getopt::Long::Configure("pass_through");
GetOptions(

  # Build MySQL Server and NDB with debug
  'debug' => \$opt_debug,
  'with-debug:s' => sub { $opt_debug = 1; },
  'build-type=s' => \$opt_build_type,
  'build!' => \$opt_build,
  'c|just-configure' => sub { $opt_build = 0; },
  'n|just-print' => \$opt_just_print,
  'vanilla' => \$opt_vanilla,
  'autotest' => \$opt_autotest,

  # Special switch --parse-log=<file> which reads a log file (from build) and
  # parses it for warnings
  'parse-log=s' => \$opt_parse_log,

) or exit(1);

# Find source root directory, assume this script is
# in <srcroot>/storage/ndb/
my $srcdir = dirname(dirname(dirname(abs_path($0))));
die unless -d $srcdir; # Sanity check that the srcdir exist

<<<<<<< HEAD
# Windows build is special case...
if ($^O eq "cygwin" or $^O eq "MSWin32")
{
  if ($^O eq "cygwin") {
    # Convert posix path to Windows mixed path since cmake
    # is most likely a windows binary
    $srcdir= `cygpath -m $srcdir`;
    chomp $srcdir;
  }

  # Check that cmake exists and figure out it's version 
  my $cmake_version_id;
  {
    my $version_text = `cmake --version`;
    print $version_text;
    die "Could not find cmake" if ($?);
    if ( $version_text =~ /^cmake version ([0-9]*)\.([0-9]*)\.*([^\s]*)/ )
    {
      #print "1: $1 2: $2 3: $3\n";
      $cmake_version_id= $1*10000 + $2*100 + $3;
      print "cmake_version_id: $cmake_version_id\n";
    }
    die "Could not parse cmake version" unless ($cmake_version_id);
  }

  die "You need to install cmake with version > 2.8"
      if ($cmake_version_id < 20800);

  # Configure
  {
    my @args;
    push(@args, "$srcdir/win/configure.js");

    # NDB options
    push(@args, "WITH_NDBCLUSTER_STORAGE_ENGINE");
    push(@args, "WITH_NDB_TEST");


    foreach my $arg (@ARGV)
    {
      # Convert args from --arg to ARG format 
      $arg =~ s/^--//; # Remove leading -- 
      $arg = uc($arg); # Uppercase
      $arg =~ s/-/_/g; # Convert - to _ 
      push(@args, $arg);
    }

    cmd("cscript", @args);
  }

  # cmake
  {
    my @args;
    push(@args, "$srcdir");
    cmd("cmake", @args);
  }
 
  # Build
  {
    # Use universal "cmake --build <srcdir>"
    my @args;
    push(@args, "--build");
    push(@args, "$srcdir");

    if ($opt_debug)
    {
      push(@args, "--config");
      push(@args, "Debug");
    }
    else
    {
      # Legacy default
      push(@args, "--config");
      push(@args, "RelWithDebInfo");
    }
    cmd("cmake", @args);
  }

=======
my $is_windows = ($^O eq "cygwin" or $^O eq "MSWin32");

# Parse given log file for warnings
if ($opt_parse_log)
{
  use IO::File;
  my $file = IO::File->new($opt_parse_log, 'r')
      or die "Failed to open file $opt_parse_log: $!";
  my $parser = WarningParser->new(srcdir => $srcdir,
				  unified => 1,
                                  verbose => 1,
                                  track_dirs => !$is_windows);
  while (my $line = <$file>)
  {
    $parser->parse_line($line);
  }
  $parser->report($0);
>>>>>>> c89200d3
  exit(0);
}

#
# Build MySQL autotools
#
{
  cmd("$srcdir/BUILD/autorun.sh"); 
}

#
# Configure
#
{
  my @args;
  push(@args, "$srcdir/configure");
  push(@args, "--enable-silent-rules");

  if ($opt_debug)
  {
    push(@args, "--with-debug");
  }

  if ($opt_vanilla)
  {
    # Use default options for building
    print("compile-cluster: vanilla build requested, no sugar\n");
  }
  else
  {
    # MySQL Server options
    push(@args, "--with-ssl");

    # NDB options
    push(@args, "--with-plugin-ndbcluster");
    push(@args, "--with-ndb-test");
  }

  if ($opt_autotest)
  {
    print("compile-cluster: autotest build requested, extra everything\n");
    push(@args, "--with-ndb-ccflags='-DERROR_INSERT'");
  }

  cmd("sh", @args, @ARGV);
}

#
# Build
#
if (!$opt_build)
{
  print "Configuration completed, skipping build(used --no-build)\n";
  exit(0);
}

{
    build_cmd("make", "-C $srcdir");
}

exit(0);


sub cmd {
  my ($cmd, @a)= @_;
  my $cmd_str = join(' ', $cmd, @a);
  print "compile-cluster: '$cmd_str'\n";
  return if ($opt_just_print);
  system($cmd, @a)
    and print("command '$cmd_str' failed\n")
	  and exit(1);
}

use IPC::Open2;
sub build_cmd {
  my ($cmd, @args) = @_;
  my $cmd_str = join(' ', $cmd, @args);
  print "compile-cluster: '$cmd_str'\n";
  return if ($opt_just_print);
  $cmd_str.= " 2>&1";
  my ($chld_out, $chld_in);
  my $pid = open2($chld_out, $chld_in, $cmd_str) or die $!;
  # Create warning parser and pass every ouput line through it
  my $parser = WarningParser->new(srcdir => $srcdir,
				  unified => 1,
                                  verbose => 1,
                                  track_dirs => !$is_windows);
  while (my $line = <$chld_out>)
  {
    if (!$parser->parse_line($line))
    {
      # Warning parser didn't print the line, print it
      print $line;
    }
  }
  waitpid($pid, 0);
  my $exit_status = $?;
  my $exit_code = ($exit_status >> 8);
  print "Build completed with exit_code: $exit_code(status: $exit_status)\n";
  if ($exit_code)
  {
    print("command '$cmd_str' failed: $!\n");
    exit(1);
  }
  $parser->report($0);
}


# Perl class used by WarningParser for keeping
# track of one individual warning
#
package WarningParser::Warning;
use strict;

sub new {
  my ($class, $file, $line, $text)= @_;
  my $self= bless {
    FILE => $file,
    LINE => $line,
    TEXT => $text,
  }, $class;
  return $self;
}

sub file {
  my ($self) = @_;
  return $self->{FILE};
}

sub line {
  my ($self) = @_;
  return $self->{LINE};
}

sub text {
  my ($self) = @_;
  return $self->{TEXT};
}

# Print the warning in verbose format for easier debugging
sub print_verbose {
  my ($self) = @_;

  print "{\n";
  foreach my $key (keys %$self)
  {
    print "  $key => '$self->{$key}'\n";
  }
  print "}\n";
}

# Print the warning in unified format(easy for automated build system to parse)
# emulate gcc
sub print_unified {
  my ($self) = @_;
  my $file = $self->file();
  my $line = $self->line();
  my $text = $self->text();
  print "$file:$line: warning: $text\n";
}

sub suppress {
  my ($self, $message) = @_;
  die if exists $self->{SUPPRESSED}; # Already suppressed
  die unless $message; # No message
  $self->{SUPPRESSED} = $message;
}

sub is_suppressed {
  my ($self) = @_;
  return exists $self->{SUPPRESSED};
}

sub is_cluster_warning {
  my ($self) = @_;
  my $file = $self->{FILE};
  # Have the string ndb in the file name(including
  # directory so everything below storage/ndb is
  # automatically included)
  if ($file =~ /ndb/)
  {
    return 1;
  }
  return 0;
}


package WarningParser;
use strict;

sub new {
  my $class= shift;
  my %opts= ( @_ );
  my $srcdir = $opts{srcdir} || die "Must supply srcdir";
  my $verbose = $opts{verbose} || 0;
  my $unified = $opts{unified} || 0;
  my $track_dirs = $opts{track_dirs} || 0;

  my $self= bless {
    # empty array of warnings
    WARNINGS => [],

    # print each warning object as they are accumulated
    VERBOSE => $verbose,

    # print warnings in unified format(i.e the format
    # is converted to look like standard gcc). This makes it
    # easy for higher level tools to parse the warnings
    # regardless of compiler.
    UNIFIED => $unified,

    # Need to keep track of current dir since file name in
    # warnings does not include directory(this is normal
    # in makefiles generated by automake)
    TRACK_DIRS => $track_dirs,

    # Location of source
    SRCDIR => $srcdir,

  }, $class;
  return $self;
}

sub new_warning {
  my ($self, $file, $line, $text) = @_;
  if ($self->{TRACK_DIRS})
  {
    # file does not contain directory, add currently
    # tracked dir
    my $dir = $self->{DIR};
    my $srcdir = $self->{SRCDIR};
    $dir =~ s/^$srcdir//; # Remove leading srcdir
    $dir =~ s:^\/::; # Remove leading slash
    $file= "$dir/$file";
  }
  return WarningParser::Warning->new($file, $line, $text);
}

sub parse_warning {
  my ($self, $line) = @_;

  if ($self->{TRACK_DIRS})
  {
    # Track current directory by parsing makes
    # "Entering/Leaving directory" messages
    if ($line =~ /Entering directory \`(.*)\'/)
    {
      my $dir= $1;
      # Push previous dir onto stack before setting new
      push(@{$self->{DIRSTACK}}, $self->{DIR});
      $self->{DIR}= $dir;
    }

    if ($line =~ /Leaving directory \`(.*)\'/)
    {
      # Pop previous dir from stack and set it as current
      my $prevdir= pop(@{$self->{DIRSTACK}});
      $self->{DIR}= $prevdir;
    }
  }

  # cmake and Visual Studio 10(seems to use msbuild)
  if ($line =~ /^\s*(.*)\((\d+)\): warning ([^ ]*:.*)$/)
  {
    return $self->new_warning($1, $2, $3);
  }

  # cmake and Visual Studio 9
  if ($line =~ /^(\d+>)?(?:[a-z]:)?([^:()]*)\((\d+)\) : warning ([^ ]*:.*)$/)
  {
    my ($project, $file, $lineno, $text) = ($1, $2, $3, $4);
    return $self->new_warning($file, $lineno, $text);
  }

  # cmake and gcc with line number AND column
  if ($line =~ /([^ ]+\.(c|h|cc|cpp|hpp|ic|i|y|l)):([0-9]+):([0-9]+):[ \t]*warning:[ \t]*(.*)$/)
  {
    my ($file, $junk, $lineno, $colno, $text) = ($1, $2, $3, $4, $5);
    return $self->new_warning($file, $lineno, $text);
  }

  # cmake and gcc
  if ($line =~ /([^ ]+\.(c|h|cc|cpp|hpp|ic|i|y|l)):[ \t]*([0-9]+):[ \t]*warning:[ \t]*(.*)$/)
  {
    return $self->new_warning($1, $3, $4);
  }

  return undef;
}

sub suppress_warning {
  my ($self, $w) = @_;

  # Ignore files not owned by cluster team
  if (!$w->is_cluster_warning())
  {
    $w->suppress('Warning in file not owned by cluster team');
    return 1;
  }

  # List of supressions consisting of one regex for the dir+file name
  # and one for the warning text. The suppression is stored as a
  # list of arrays, where each array contains two precompiled
  # regexes. If both expressions match, the warning is suppressed.
  my @suppressions = (
    # [ qr/<dirname+filename regex>/, qr/<warning regex>/ ],
  );

  foreach my $sup ( @suppressions )
  {
    my $file_pat = $sup->[0];
    my $text_pat = $sup->[1];
    if ($w->file() =~ /$file_pat/ and
	$w->text() =~ /$text_pat/)
    {
      $w->suppress("Suppressed by file suppression: '$file_pat, $text_pat'");
      return 1;
    }
  }

  return 0;
}

# Parse a line for warnings and return 1 if warning was
# found(even if it was suppressed)
#
sub parse_line {
  my ($self, $line) = @_;
  $self->{LINES}++;

  # Remove trailing line feed and new line
  $line =~ s/[\r]+$//g;
  $line =~ s/[\n]+$//g;

  my $w = $self->parse_warning($line);
  if (defined $w)
  {
    if (!$self->suppress_warning($w))
    {
      if ($self->{UNIFIED})
      {
        # Print the warning in UNIFIED format
        $w->print_unified();
      }
      else
      {
        # Just echo the line verbatim
	print "\n$line\n";
      }
    }
    # Print the warning object in verbose mode
    $w->print_verbose() if $self->{VERBOSE};

    # Save the warning for final report
    push(@{$self->{WARNINGS}}, $w);

    return 1;
  }

  return 0;
}

sub report {
  my ($self, $prefix) = @_;
  my $lines = $self->{LINES};

  my $warnings = 0;
  my $suppressed= 0;

  foreach my $w (@{$self->{WARNINGS}})
  {
    if ($w->is_suppressed())
    {
      $suppressed++;
    }
    else
    {
      $warnings++;
    }
  }
  my $total = $warnings + $suppressed;
  print "$prefix: $warnings warnings found(suppressed $suppressed of total $total)\n";
}

1;<|MERGE_RESOLUTION|>--- conflicted
+++ resolved
@@ -61,86 +61,6 @@
 my $srcdir = dirname(dirname(dirname(abs_path($0))));
 die unless -d $srcdir; # Sanity check that the srcdir exist
 
-<<<<<<< HEAD
-# Windows build is special case...
-if ($^O eq "cygwin" or $^O eq "MSWin32")
-{
-  if ($^O eq "cygwin") {
-    # Convert posix path to Windows mixed path since cmake
-    # is most likely a windows binary
-    $srcdir= `cygpath -m $srcdir`;
-    chomp $srcdir;
-  }
-
-  # Check that cmake exists and figure out it's version 
-  my $cmake_version_id;
-  {
-    my $version_text = `cmake --version`;
-    print $version_text;
-    die "Could not find cmake" if ($?);
-    if ( $version_text =~ /^cmake version ([0-9]*)\.([0-9]*)\.*([^\s]*)/ )
-    {
-      #print "1: $1 2: $2 3: $3\n";
-      $cmake_version_id= $1*10000 + $2*100 + $3;
-      print "cmake_version_id: $cmake_version_id\n";
-    }
-    die "Could not parse cmake version" unless ($cmake_version_id);
-  }
-
-  die "You need to install cmake with version > 2.8"
-      if ($cmake_version_id < 20800);
-
-  # Configure
-  {
-    my @args;
-    push(@args, "$srcdir/win/configure.js");
-
-    # NDB options
-    push(@args, "WITH_NDBCLUSTER_STORAGE_ENGINE");
-    push(@args, "WITH_NDB_TEST");
-
-
-    foreach my $arg (@ARGV)
-    {
-      # Convert args from --arg to ARG format 
-      $arg =~ s/^--//; # Remove leading -- 
-      $arg = uc($arg); # Uppercase
-      $arg =~ s/-/_/g; # Convert - to _ 
-      push(@args, $arg);
-    }
-
-    cmd("cscript", @args);
-  }
-
-  # cmake
-  {
-    my @args;
-    push(@args, "$srcdir");
-    cmd("cmake", @args);
-  }
- 
-  # Build
-  {
-    # Use universal "cmake --build <srcdir>"
-    my @args;
-    push(@args, "--build");
-    push(@args, "$srcdir");
-
-    if ($opt_debug)
-    {
-      push(@args, "--config");
-      push(@args, "Debug");
-    }
-    else
-    {
-      # Legacy default
-      push(@args, "--config");
-      push(@args, "RelWithDebInfo");
-    }
-    cmd("cmake", @args);
-  }
-
-=======
 my $is_windows = ($^O eq "cygwin" or $^O eq "MSWin32");
 
 # Parse given log file for warnings
@@ -158,7 +78,99 @@
     $parser->parse_line($line);
   }
   $parser->report($0);
->>>>>>> c89200d3
+  exit(0);
+}
+
+# Windows build is special case...
+if ($is_windows)
+{
+  if ($^O eq "cygwin") {
+    # Convert posix path to Windows mixed path since cmake
+    # is most likely a windows binary
+    $srcdir= `cygpath -m $srcdir`;
+    chomp $srcdir;
+  }
+
+  # Check that cmake exists and figure out it's version 
+  my $cmake_version_id;
+  {
+    my $version_text = `cmake --version`;
+    print $version_text;
+    die "Could not find cmake" if ($?);
+    if ( $version_text =~ /^cmake version ([0-9]*)\.([0-9]*)\.*([^\s]*)/ )
+    {
+      #print "1: $1 2: $2 3: $3\n";
+      $cmake_version_id= $1*10000 + $2*100 + $3;
+      print "cmake_version_id: $cmake_version_id\n";
+    }
+    die "Could not parse cmake version" unless ($cmake_version_id);
+  }
+
+  die "You need to install cmake with version > 2.8"
+      if ($cmake_version_id < 20800);
+
+  # Configure
+  {
+    my @args;
+    push(@args, "$srcdir/win/configure.js");
+
+    # NDB options
+    push(@args, "WITH_NDBCLUSTER_STORAGE_ENGINE");
+    push(@args, "WITH_NDB_TEST");
+
+
+    foreach my $arg (@ARGV)
+    {
+      # Convert args from --arg to ARG format 
+      $arg =~ s/^--//; # Remove leading -- 
+      $arg = uc($arg); # Uppercase
+      $arg =~ s/-/_/g; # Convert - to _ 
+      push(@args, $arg);
+    }
+
+    cmd("cscript", @args);
+  }
+
+  # cmake
+  {
+    my @args;
+
+    # The cmake generator to use
+    if ($opt_build_type)
+    {
+	push(@args, "-G \"$opt_build_type\"");
+    }
+
+    push(@args, "$srcdir");
+    cmd("cmake", @args);
+  }
+
+  # Build
+  if (!$opt_build)
+  {
+    print "Configuration completed, skipping build(used --no-build)\n";
+    exit(0);
+  }
+  {
+    # Use universal "cmake --build <srcdir>"
+    my @args;
+    push(@args, "--build");
+    push(@args, "$srcdir");
+
+    if ($opt_debug)
+    {
+      push(@args, "--config");
+      push(@args, "Debug");
+    }
+    else
+    {
+      # Legacy default
+      push(@args, "--config");
+      push(@args, "RelWithDebInfo");
+    }
+    build_cmd("cmake", @args);
+  }
+
   exit(0);
 }
 
