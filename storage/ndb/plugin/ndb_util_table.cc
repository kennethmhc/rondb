--- conflicted
+++ resolved
@@ -589,11 +589,7 @@
 bool Util_table_creator::install_in_DD(bool reinstall) {
   DBUG_TRACE;
 
-<<<<<<< HEAD
-  ndb_log_verbose(50, "Checking '%s' table in Data Dictionary", m_name.c_str());
-=======
   ndb_log_verbose(50, "Checking '%s' table in DD", m_name.c_str());
->>>>>>> 057f5c95
 
   Ndb_dd_client dd_client(m_thd);
 
@@ -605,37 +601,18 @@
   // There may exist a stale DD definition, occupying the NDB table id
   // or the pair schema.table. Check these and remove.
   const NdbDictionary::Table *ndbtab = m_util_table.get_table();
-<<<<<<< HEAD
-  const dd::Table *existing;
-
-  const Ndb_dd_handle ndb_handle{ndbtab->getObjectId(),
-                                 ndbtab->getObjectVersion()};
-  if (!ndb_handle.valid()) {
-    ndb_log_error("Invalid id from '%s' table", m_name.c_str());
-    assert(false);
-  }
-  ndb_log_verbose(50, "Handle NDB %s", ndb_handle.to_string().c_str());
-
-=======
   const Ndb_dd_handle ndb_handle{ndbtab->getObjectId(),
                                  ndbtab->getObjectVersion()};
   ndbcluster::ndbrequire(ndb_handle.valid());
 
   const dd::Table *existing = nullptr;
->>>>>>> 057f5c95
   if (!dd_client.get_table(db_name(), table_name(), &existing)) {
     ndb_log_error("Failed to get '%s' table from DD", m_name.c_str());
     return false;
   }
 
-<<<<<<< HEAD
-  if (existing) {
-    const Ndb_dd_handle dd_handle = ndb_dd_table_get_spi_and_version(existing);
-    ndb_log_verbose(50, "Handle DD %s", dd_handle.to_string().c_str());
-=======
   if (existing != nullptr) {
     const Ndb_dd_handle dd_handle = ndb_dd_table_get_spi_and_version(existing);
->>>>>>> 057f5c95
     if (!dd_handle.valid()) {
       ndb_log_error("Failed to extract id and version for table '%s' from DD",
                     m_name.c_str());
@@ -666,11 +643,6 @@
 
     // Check if DD table is to be installed with a different id than
     // previously, removing the stale definition if necessary.
-<<<<<<< HEAD
-    if (dd_handle.spi != ndb_handle.spi &&
-        !dd_client.remove_table(ndb_handle.spi)) {
-      ndb_log_info("Failed to remove ndbcluster-%llu from DD", ndb_handle.spi);
-=======
     if (dd_handle.spi != ndb_handle.spi) {
       ndb_log_verbose(1, "Removing stale table definition with id %llu from DD",
                       ndb_handle.spi);
@@ -678,7 +650,6 @@
         ndb_log_info("Failed to remove table definition with id %llu from DD",
                      ndb_handle.spi);
       }
->>>>>>> 057f5c95
     }
 
     /*
@@ -693,10 +664,6 @@
   } else {
     // Remove any stale DD table that may be occupying this
     // ndbcluster-<id> place
-<<<<<<< HEAD
-    if (!dd_client.remove_table(ndb_handle.spi)) {
-      ndb_log_info("Failed to remove ndbcluster-%llu from DD", ndb_handle.spi);
-=======
     ndb_log_verbose(
         1, "Removing potentially stale table definition with id %llu from DD",
         ndb_handle.spi);
@@ -704,7 +671,6 @@
       ndb_log_info(
           "Failed to remove potentially stale table definition %llu from DD",
           ndb_handle.spi);
->>>>>>> 057f5c95
     }
   }
 
