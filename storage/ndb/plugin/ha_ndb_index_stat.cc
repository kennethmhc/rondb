--- conflicted
+++ resolved
@@ -1,10 +1,6 @@
 /*
-<<<<<<< HEAD
-   Copyright (c) 2011, 2021, Oracle and/or its affiliates.
-   Copyright (c) 2021, 2022, Logical Clocks and/or its affiliates.
-=======
    Copyright (c) 2011, 2022, Oracle and/or its affiliates.
->>>>>>> 8d8c986e
+   Copyright (c) 2021, 2022, Hopsworks and/or its affiliates.
 
    This program is free software; you can redistribute it and/or modify
    it under the terms of the GNU General Public License, version 2.0,
@@ -2076,26 +2072,6 @@
     DBUG_PRINT("index_stat", ("using existing index stats tables"));
     return 0;
   }
-<<<<<<< HEAD
-
-  if (is->create_systables(ndb) == 0) {
-    DBUG_PRINT("index_stat", ("created index stats tables"));
-    return 0;
-  }
-
-  if (is_cluster_failure_code(is->getNdbError().code))
-  {
-    // No connection
-    DBUG_PRINT("index_stat",
-               ("create index stats tables failed: error %d line %d",
-                is->getNdbError().code, is->getNdbError().line));
-    return -1;
-  }
-
-  log_info("create tables failed, error: %d, line: %d", is->getNdbError().code,
-           is->getNdbError().line);
-=======
->>>>>>> 8d8c986e
   return -1;
 }
 
