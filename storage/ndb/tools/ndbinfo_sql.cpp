--- conflicted
+++ resolved
@@ -66,12 +66,8 @@
     "  WHEN 2 THEN \"DISCONNECTED\""
     "  WHEN 3 THEN \"DISCONNECTING\""
     "  ELSE NULL "
-<<<<<<< HEAD
-    " END AS status "
-=======
     " END AS status, "
     " remote_address, bytes_sent, bytes_received "
->>>>>>> 8c8a5fac
     "FROM `<NDBINFO_DB>`.`<TABLE_PREFIX>transporters`"
   },
   { "logspaces",
@@ -180,29 +176,17 @@
     "GROUP BY node_id, memory_type"
   },
   { "diskpagebuffer",
-<<<<<<< HEAD
-=======
      "SELECT node_id, block_instance, "
      "pages_written, pages_written_lcp, pages_read, log_waits, "
      "page_requests_direct_return, page_requests_wait_queue, page_requests_wait_io "
      "FROM `<NDBINFO_DB>`.`<TABLE_PREFIX>diskpagebuffer`"
   },
-  { "diskpagebuffer",
->>>>>>> 8c8a5fac
-     "SELECT node_id, block_instance, "
-     "pages_written, pages_written_lcp, pages_read, log_waits, "
-     "page_requests_direct_return, page_requests_wait_queue, page_requests_wait_io "
-     "FROM `<NDBINFO_DB>`.`<TABLE_PREFIX>diskpagebuffer`"
-  },
-<<<<<<< HEAD
   { "diskpagebuffer",
      "SELECT node_id, block_instance, "
      "pages_written, pages_written_lcp, pages_read, log_waits, "
      "page_requests_direct_return, page_requests_wait_queue, page_requests_wait_io "
      "FROM `<NDBINFO_DB>`.`<TABLE_PREFIX>diskpagebuffer`"
   },
-=======
->>>>>>> 8c8a5fac
   { "threadblocks",
     "SELECT t.node_id, t.thr_no, b.block_name, t.block_instance "
     "FROM `<NDBINFO_DB>`.`<TABLE_PREFIX>threadblocks` t "
