--- conflicted
+++ resolved
@@ -1,6 +1,6 @@
 /*
    Copyright (c) 2017, 2021, Oracle and/or its affiliates.
-   Copyright (c) 2021, 2021, Logical Clocks and/or its affiliates.
+   Copyright (c) 2021, 2022, Hopsworks and/or its affiliates.
 
    This program is free software; you can redistribute it and/or modify
    it under the terms of the GNU General Public License, version 2.0,
@@ -855,12 +855,7 @@
   m_keyrec = NULL;
   m_recsize = 0;
   m_has_hidden_pk = false;
-<<<<<<< HEAD
-  m_has_auto_increment = false;
-  m_auto_increment_col = 0;
-=======
   m_autoIncAttrId = Inval_uint;
->>>>>>> 8d8c986e
 }
 
 void
@@ -1016,7 +1011,6 @@
       attr.m_attrno = i;
       attr.m_attrid = i;
       attr.m_type = col->getType();
-      attr.m_auto_increment = col->getAutoIncrement();
       attr.m_pk = col->getPrimaryKey();
       attr.m_nullable = col->getNullable();
       attr.m_precision = col->getPrecision();
@@ -1151,23 +1145,6 @@
             break;
           }
         }
-        else if (attr.m_auto_increment &&
-                 c_opt.m_use_auto_increment)
-        {
-          table.m_has_auto_increment = true;
-          table.m_auto_increment_col = i;
-          if (!(attr.m_type == NdbDictionary::Column::Bigunsigned ||
-                attr.m_type == NdbDictionary::Column::Bigint ||
-                attr.m_type == NdbDictionary::Column::Int ||
-                attr.m_type == NdbDictionary::Column::Unsigned))
-          {
-            set_error_usage(error, __LINE__,
-                            "column %u: "
-                            "invalid auto_increment data type ", i);
-            ok = false;
-            break;
-          }
-        }
       }
     }
     if (!ok)
