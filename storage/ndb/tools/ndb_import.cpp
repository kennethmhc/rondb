/*
   Copyright (c) 2017, 2021, Oracle and/or its affiliates.
   Copyright (c) 2021, 2021, Logical Clocks and/or its affiliates.

   This program is free software; you can redistribute it and/or modify
   it under the terms of the GNU General Public License, version 2.0,
   as published by the Free Software Foundation.

   This program is also distributed with certain software (including
   but not limited to OpenSSL) that is licensed under separate terms,
   as designated in a particular file or component or in included license
   documentation.  The authors of MySQL hereby grant you an additional
   permission to link the program and your derivative works with the
   separately licensed software that they have included with MySQL.

   This program is distributed in the hope that it will be useful,
   but WITHOUT ANY WARRANTY; without even the implied warranty of
   MERCHANTABILITY or FITNESS FOR A PARTICULAR PURPOSE.  See the
   GNU General Public License, version 2.0, for more details.

   You should have received a copy of the GNU General Public License
   along with this program; if not, write to the Free Software
   Foundation, Inc., 51 Franklin St, Fifth Floor, Boston, MA 02110-1301  USA
*/

#include "util/require.h"
#include <ndb_global.h>
#include <ndb_opts.h>
#include <OutputStream.hpp>
#include <NdbOut.hpp>
#include <ndb_rand.h>
#include "NdbImport.hpp"
#include "NdbImportUtil.hpp"
// STL
#include <string>

#include "my_alloc.h"

typedef NdbImport::OptCsv OptCsv;
typedef NdbImport::JobStatus JobStatus;
typedef NdbImport::JobStats JobStats;

static FileOutputStream g_err_out(stderr);
static NdbOut g_err(g_err_out);

#define CHK1(b) \
  if (!(b)) { \
    ret = -1; \
    break; \
  }

#define CHK2(b, e) \
  if (!(b)) { \
    g_err << my_progname << ": " << e << endl; \
    ret = -1; \
    break; \
  }

#define LOG(x) \
  do { \
    g_err << x << endl; \
  } while (0)

// opts

static NdbImport::Opt g_opt;

static struct my_option
my_long_options[] =
{
  NDB_STD_OPTS("ndb_import"),
  { "connections", NDB_OPT_NOSHORT,
    "Number of cluster connections to create."
    " If option --ndb-nodeid=N is given then this number of consecutive"
    " API nodes starting at N must exist",
    &g_opt.m_connections, &g_opt.m_connections, 0,
    GET_UINT, REQUIRED_ARG, g_opt.m_connections, 0, 0, 0, 0, 0 },
  { "table", 't',
   "Name of the table where to import the data."
   "Default is the basename from the input csv file name",
   &g_opt.m_table, &g_opt.m_table, 0,
   GET_STR, REQUIRED_ARG, 0, 0, 0, 0, 0, 0 },
  { "state-dir", NDB_OPT_NOSHORT,
    "Where to write state files (t1.res etc)."
    " Default is \".\" (currect directory)",
    &g_opt.m_state_dir, &g_opt.m_state_dir, 0,
    GET_STR, REQUIRED_ARG, 0, 0, 0, 0, 0, 0 },
  { "keep-state", NDB_OPT_NOSHORT,
    "By default state files are removed when the job completes"
    " successfully, except if there were any rejects (within allowed limit)"
    " then *.rej is kept. This option keeps all state files",
    &g_opt.m_keep_state, &g_opt.m_keep_state, 0,
    GET_BOOL, NO_ARG, false, 0, 0, 0, 0, 0 },
  { "stats", NDB_OPT_NOSHORT,
    "Save performance related options and internal statistics into"
    " additional state files with suffixes .sto and .stt. The files"
    " are kept also on successful completion",
    &g_opt.m_stats, &g_opt.m_stats, 0,
    GET_BOOL, NO_ARG, false, 0, 0, 0, 0, 0 },
  { "input-type", NDB_OPT_NOSHORT,
    "Input type: csv,random"
    " (random is a test option)",
    &g_opt.m_input_type, &g_opt.m_input_type, 0,
    GET_STR, REQUIRED_ARG, 0, 0, 0, 0, 0, 0 },
  { "input-workers", NDB_OPT_NOSHORT,
    "Number of threads processing input",
    &g_opt.m_input_workers, &g_opt.m_input_workers, 0,
    GET_UINT, REQUIRED_ARG, g_opt.m_input_workers, 0, 0, 0, 0, 0 },
  { "output-type", NDB_OPT_NOSHORT,
    "Output type: ndb,null"
    " (null is a test option)",
    &g_opt.m_output_type, &g_opt.m_output_type, 0,
    GET_STR, REQUIRED_ARG, 0, 0, 0, 0, 0, 0 },
  { "output-workers", NDB_OPT_NOSHORT,
    "Number of threads processing output or relaying db ops",
    &g_opt.m_output_workers, &g_opt.m_output_workers, 0,
    GET_UINT, REQUIRED_ARG, g_opt.m_output_workers, 0, 0, 0, 0, 0 },
  { "db-workers", NDB_OPT_NOSHORT,
    "Number of threads PER datanode executing db ops",
    &g_opt.m_db_workers, &g_opt.m_db_workers, 0,
    GET_UINT, REQUIRED_ARG, g_opt.m_db_workers, 0, 0, 0, 0, 0 },
  { "ignore-lines", NDB_OPT_NOSHORT,
    "Ignore given number of initial lines in input file."
    " Used to skip a non-data header."
    " To continue with an aborted job use --resume instead",
    &g_opt.m_ignore_lines, &g_opt.m_ignore_lines, 0,
    GET_UINT, REQUIRED_ARG, g_opt.m_ignore_lines, 0, 0, 0, 0, 0 },
  { "max-rows", NDB_OPT_NOSHORT,
    "Limit number of rows proccessed."
    " Mainly a test option. Default 0 means no limit."
    " More rows may be processed",
    &g_opt.m_max_rows, &g_opt.m_max_rows, 0,
    GET_UINT, REQUIRED_ARG, g_opt.m_max_rows, 0, 0, 0, 0, 0 },
  { "continue", NDB_OPT_NOSHORT,
    "continue is no longer supported, we will always stop at failure",
    &g_opt.m_continue, &g_opt.m_continue, 0,
    GET_BOOL, NO_ARG, false, 0, 0, 0, 0, 0 },
  { "use-write", NDB_OPT_NOSHORT,
    "Use Write instead of Insert",
    &g_opt.m_use_write, &g_opt.m_use_write, 0,
    GET_BOOL, NO_ARG, false, 0, 0, 0, 0, 0 },
  { "resume", NDB_OPT_NOSHORT,
    "resume is not supported, the error handling is too unsafe",
    &g_opt.m_resume, &g_opt.m_resume, 0,
    GET_BOOL, NO_ARG, false, 0, 0, 0, 0, 0 },
  { "monitor", NDB_OPT_NOSHORT,
    "Periodically print status of running job if something has changed"
    " (status, rejected rows, temporary errors)."
    " Value 0 disables. Value 1 prints any change seen."
    " Higher values reduce status printing exponentially"
    " up to some pre-defined limit",
    &g_opt.m_monitor, &g_opt.m_monitor, 0,
    GET_UINT, REQUIRED_ARG, g_opt.m_monitor, 0, 0, 0, 0, 0 },
  { "use-auto-increment", NDB_OPT_NOSHORT,
    "Ignore value in CSV file for auto increment fields, "
    " instead use an automatically incremented value",
    &g_opt.m_use_auto_increment, &g_opt.m_use_auto_increment, 0,
    GET_UINT, REQUIRED_ARG, g_opt.m_ai_increment, 0, 0, 0, 0, 0 },
  { "ai-prefetch-sz", NDB_OPT_NOSHORT,
<<<<<<< HEAD
    "For table with hidden PK/auto increment, specify number of autoincrement"
    " values that are prefetched. See mysqld",
    &g_opt.m_ai_prefetch_sz, &g_opt.m_ai_prefetch_sz, 0,
    GET_UINT, REQUIRED_ARG, g_opt.m_ai_prefetch_sz, 0, 0, 0, 0, 0 },
  { "ai-increment", NDB_OPT_NOSHORT,
    "For table with hidden PK/auto increment, specify autoincrement increment."
=======
    "For table with an auto inc (including hidden) PK,"
    " specify number of autoincrement values"
    " that are prefetched. See mysqld",
    &g_opt.m_ai_prefetch_sz, &g_opt.m_ai_prefetch_sz, 0,
    GET_UINT, REQUIRED_ARG, g_opt.m_ai_prefetch_sz, 0, 0, 0, 0, 0 },
  { "ai-increment", NDB_OPT_NOSHORT,
    "For table with an auto inc (including hidden) PK,"
    " specify autoincrement increment."
>>>>>>> 8d8c986e
    " See mysqld",
    &g_opt.m_ai_increment, &g_opt.m_ai_increment, 0,
    GET_UINT, REQUIRED_ARG, g_opt.m_ai_increment, 0, 0, 0, 0, 0 },
  { "ai-offset", NDB_OPT_NOSHORT,
<<<<<<< HEAD
    "For table with hidden PK/auto increment, specify autoincrement offset."
=======
    "For table with an auto inc (including hidden) PK,"
    " specify autoincrement offset."
>>>>>>> 8d8c986e
    " See mysqld",
    &g_opt.m_ai_offset, &g_opt.m_ai_offset, 0,
    GET_UINT, REQUIRED_ARG, g_opt.m_ai_offset, 0, 0, 0, 0, 0 },
  { "no-asynch", NDB_OPT_NOSHORT,
    "Run db ops as batches under single trans."
    " Used for performance comparison and does not support all features"
    " e.g. detecting individual rejected rows",
    &g_opt.m_no_asynch, &g_opt.m_no_asynch, 0,
    GET_BOOL, NO_ARG, false, 0, 0, 0, 0, 0 },
  { "no-hint", NDB_OPT_NOSHORT,
    "Do not use distribution key hint to select db node (TC)",
    &g_opt.m_no_hint, &g_opt.m_no_hint, 0,
    GET_BOOL, NO_ARG, false, 0, 0, 0, 0, 0 },
  { "pagesize", NDB_OPT_NOSHORT,
    "Align I/O buffers to given size",
    &g_opt.m_pagesize, &g_opt.m_pagesize, 0,
    GET_UINT, REQUIRED_ARG, g_opt.m_pagesize, 0, 0, 0, 0, 0 },
  { "pagecnt", NDB_OPT_NOSHORT,
    "Size of I/O buffers as multiple of pagesize."
    " CSV input worker allocates a double sized buffer",
    &g_opt.m_pagecnt, &g_opt.m_pagecnt, 0,
    GET_UINT, REQUIRED_ARG, g_opt.m_pagecnt, 0, 0, 0, 0, 0 },
  { "pagebuffer", NDB_OPT_NOSHORT,
    "Size of I/O buffers in bytes. Rounded up to pagesize and"
    " overrides pagecnt",
    &g_opt.m_pagebuffer, &g_opt.m_pagebuffer, 0,
    GET_UINT, REQUIRED_ARG, g_opt.m_pagebuffer, 0, 0, 0, 0, 0 },
  { "rowbatch", NDB_OPT_NOSHORT,
    "Limit rows in row queues (0 no limit)",
    &g_opt.m_rowbatch, &g_opt.m_rowbatch, 0,
    GET_UINT, REQUIRED_ARG, 0, 0, 0, 0, 0, 0 },
  { "rowbytes", NDB_OPT_NOSHORT,
    "Limit bytes in row queues (0 no limit)",
    &g_opt.m_rowbytes, &g_opt.m_rowbytes, 0,
    GET_UINT, REQUIRED_ARG, g_opt.m_rowbytes, 0, 0, 0, 0, 0 },
  { "opbatch", NDB_OPT_NOSHORT,
    "A db execution batch is a set of transactions and operations"
    " sent to NDB kernel."
    " This option limits NDB operations (including blob operations)"
    " in a db execution batch.  Therefore it also limits number"
    " of asynch transactions."
    " Value 0 is not valid",
    &g_opt.m_opbatch, &g_opt.m_opbatch, 0,
    GET_UINT, REQUIRED_ARG, g_opt.m_opbatch, 0, 0, 0, 0, 0 },
  { "opbytes", NDB_OPT_NOSHORT,
    "Limit bytes in db execution batch (0 no limit)",
    &g_opt.m_opbytes, &g_opt.m_opbytes, 0,
    GET_UINT, REQUIRED_ARG, 0, 0, 0, 0, 0, 0 },
  { "polltimeout", NDB_OPT_NOSHORT,
    "Millisecond timeout in one poll for completed asynch transactions."
    " Polls continue until all are completed or an error has occurred",
    &g_opt.m_polltimeout, &g_opt.m_polltimeout, 0,
    GET_UINT, REQUIRED_ARG, g_opt.m_polltimeout, 0, 0, 0, 0, 0 },
  { "temperrors", NDB_OPT_NOSHORT,
    "Limit temporary NDB errors. Default is 0 which means that any"
    " temporary error is fatal."
    " The errors are counted per db execution batch, not per individual"
    " operations, and do not cause rows to be rejected",
    &g_opt.m_temperrors, &g_opt.m_temperrors, 0,
    GET_UINT, REQUIRED_ARG, g_opt.m_temperrors, 0, 0, 0, 0, 0 },
  { "tempdelay", NDB_OPT_NOSHORT,
    "Number of milliseconds to sleep between temporary errors",
    &g_opt.m_tempdelay, &g_opt.m_tempdelay, 0,
    GET_UINT, REQUIRED_ARG, g_opt.m_tempdelay, 0, 0, 0, 0, 0 },
  { "rowswait", NDB_OPT_NOSHORT,
    "Number of milliseconds a worker waits for a signal that new rows"
    " can be processed",
    &g_opt.m_rowswait, &g_opt.m_rowswait, 0,
    GET_UINT, REQUIRED_ARG, g_opt.m_rowswait, 0, 0, 0, 0, 0 },
  { "idlespin", NDB_OPT_NOSHORT,
    "Number of times to re-try before idlesleep",
    &g_opt.m_idlespin, &g_opt.m_idlespin, 0,
    GET_UINT, REQUIRED_ARG, g_opt.m_idlespin, 0, 0, 0, 0, 0 },
  { "idlesleep", NDB_OPT_NOSHORT,
    "Number of milliseconds to sleep waiting for more to do."
    " Cause can be row queues stall (see --rowswait) or"
    " e.g. passing control between CSV workers",
    &g_opt.m_idlesleep, &g_opt.m_idlesleep, 0,
    GET_UINT, REQUIRED_ARG, g_opt.m_idlesleep, 0, 0, 0, 0, 0 },
  { "checkloop", NDB_OPT_NOSHORT,
    "A job and its diagnostics team periodically check for"
    " progress from lower levels. This option gives number of"
    " milliseconds to wait between such checks."
    " High values may cause data structures (rowmaps) to grow too much."
    " Low values may interfere too much with the workers",
    &g_opt.m_checkloop, &g_opt.m_checkloop, 0,
    GET_UINT, REQUIRED_ARG, g_opt.m_checkloop, 0, 0, 0, 0, 0 },
  { "alloc-chunk", NDB_OPT_NOSHORT,
    "Number of free rows to alloc (seize) at a time."
    " Higher values reduce mutexing but also may reduce parallelism",
    &g_opt.m_alloc_chunk, &g_opt.m_alloc_chunk, 0,
    GET_UINT, REQUIRED_ARG, g_opt.m_alloc_chunk, 0, 0, 0, 0, 0 },
  { "rejects", NDB_OPT_NOSHORT,
    "Limit number of rejected rows (rows with permanent error) in data load."
    " Default is 0 which means that any rejected row causes a fatal error."
    " The row(s) exceeding the limit are also added to *.rej."
    " The limit is per current run (not all --resume'd runs)",
    &g_opt.m_rejects, &g_opt.m_rejects, 0,
    GET_UINT, REQUIRED_ARG, g_opt.m_rejects, 0, 0, 0, 0, 0 },
  { "fields-terminated-by", NDB_OPT_NOSHORT,
    "See MySQL LOAD DATA."
    " This and other CSV controls are scanned for escapes"
    " including \\\\,\\n,\\r,\\t",
    &g_opt.m_optcsv.m_fields_terminated_by,
    &g_opt.m_optcsv.m_fields_terminated_by, 0,
    GET_STR, REQUIRED_ARG, 0, 0, 0, 0, 0, 0 },
  { "fields-enclosed-by", NDB_OPT_NOSHORT,
    "See MySQL LOAD DATA."
     " For CSV input this is same as --fields-optionally-enclosed-by",
    &g_opt.m_optcsv.m_fields_enclosed_by,
    &g_opt.m_optcsv.m_fields_enclosed_by, 0,
    GET_STR, REQUIRED_ARG, 0, 0, 0, 0, 0, 0 },
  { "fields-optionally-enclosed-by", NDB_OPT_NOSHORT,
    "See MySQL LOAD DATA",
    &g_opt.m_optcsv.m_fields_optionally_enclosed_by,
    &g_opt.m_optcsv.m_fields_optionally_enclosed_by, 0,
    GET_STR, REQUIRED_ARG, 0, 0, 0, 0, 0, 0 },
  { "fields-escaped-by", NDB_OPT_NOSHORT,
    "See MySQL LOAD DATA",
    &g_opt.m_optcsv.m_fields_escaped_by,
    &g_opt.m_optcsv.m_fields_escaped_by, 0,
    GET_STR, REQUIRED_ARG, 0, 0, 0, 0, 0, 0 },
  { "lines-terminated-by", NDB_OPT_NOSHORT,
    "See MySQL LOAD DATA but note that default is"
    " \\n for unix and \\r\\n for windows",
    &g_opt.m_optcsv.m_lines_terminated_by,
    &g_opt.m_optcsv.m_lines_terminated_by, 0,
    GET_STR, REQUIRED_ARG, 0, 0, 0, 0, 0, 0 },
  { "csvopt", NDB_OPT_NOSHORT,
    "Set some typical CSV options."
    " Useful for environments where command line quoting and escaping is hard."
    " Argument is a string of letters:"
    " d-defaults for the OS type"
    " c-fields terminated by real comma (,)"
    " q-fields optionally enclosed by double quotes (\")"
    " n-lines terminated by \\n"
    " r-lines terminated by \\r\\n",
    &g_opt.m_csvopt, &g_opt.m_csvopt, 0,
    GET_STR, REQUIRED_ARG, 0, 0, 0, 0, 0, 0 },
  { "log-level", NDB_OPT_NOSHORT,
    "Print internal log at given level (0-2 or 0-4 if debug compiled)."
    " Like --debug, this option is for developers",
    &g_opt.m_log_level, &g_opt.m_log_level, 0,
    GET_UINT, REQUIRED_ARG, 0, 0, 0, 0, 0, 0 },
  { "abort-on-error", NDB_OPT_NOSHORT,
    "Dump core on any error, debug option",
    &g_opt.m_abort_on_error, &g_opt.m_abort_on_error, 0,
    GET_BOOL, NO_ARG, false, 0, 0, 0, 0, 0 },
  { "errins-type", NDB_OPT_NOSHORT,
    "Error insert type (test option, give \"list\" to list)",
    &g_opt.m_errins_type, &g_opt.m_errins_type, 0,
    GET_STR, REQUIRED_ARG, 0, 0, 0, 0, 0, 0 },
  { "errins-delay", NDB_OPT_NOSHORT,
    "Error insert delay in milliseconds (random variation added)",
    &g_opt.m_errins_delay, &g_opt.m_errins_delay, 0,
    GET_UINT, REQUIRED_ARG, g_opt.m_errins_delay, 0, 0, 0, 0, 0 },
  { 0, 0,
    0,
    0, 0, 0,
    GET_NO_ARG, NO_ARG, 0, 0, 0, 0, 0, 0 }
};

static void
short_usage_sub(void)
{
  ndb_short_usage_sub("database textfile...");
  printf(
    "\n"
    "Arguments give database and files of CSV table data.\n"
    "The basename of each file specifies the table name.\n"
    "E.g. %s test foo/t1.csv foo/t2.csv loads tables\n"
    "test.t1 test.t2.\n"
    "Alternatively, the optional parameter --table can be used to\n"
    "specify the table where to import the data avoiding the need of\n"
    "csv basename/table name matching.\n"
    "\n"
    "For each job (load of one table), results, rejected rows,\n"
    "and processed row ranges are written to \"state files\" with\n"
    "suffixes .res, .rej, and .map.  By default these are removed\n"
    "when the job completes successfully with no rejects.\n"
    "See options --state-dir and --keep-state.\n"
    "\n"
    "Windows notes: File paths are shown with forward slash (/).\n"
    "Default line-terminator is \\r\\n.\n"
    "Keyboard interrupt is not implemented.\n"
    "\n",
    my_progname);
}

static void
usage()
{
  printf("%s: load data from files to tables\n", my_progname);
}

// check opts and args

// opts
static std::string g_state_dir;

// args
struct TableArg {
  std::string m_table;
  std::string m_input_file;
  std::string m_result_file;
  std::string m_reject_file;
  std::string m_rowmap_file;
  std::string m_stopt_file;
  std::string m_stats_file;
};

static TableArg* g_tablearg = 0;
static uint g_tablecnt = 0;

const char* g_reserved_extension[] = {
  ".res",
  ".rej",
  ".map",
  ".sto",
  ".stt",
  0
};

/*
 * File I/O functions in the Windows API convert "/" to "\" (says
 * MicroSoft).  MTR uses "/" and converts it to "\" when needed.
 * It does not recognize paths in ndb_import options and arguments.
 * We solve the mess by converting all "\" to "/".  Messages will
 * show the converted paths, fix later if it matters.
 */
static void
convertpath(std::string& str)
{
#ifdef _WIN32
  // std::replace() exists but following is more clear
  for (uint i = 0; i < (uint)str.size(); i++)
  {
    if (str[i] == '\\')
      str[i] = '/';
  }
#endif
}

static int
checkarg(TableArg& arg, const char* str)
{
  int ret = 0;
  do
  {
    std::string full = str;     // foo/t1.bar.csv
    convertpath(full);
    std::string base = full;    // t1.bar.csv
    std::size_t slash = full.rfind("/");
    if (slash != std::string::npos)
    {
      base = full.substr(slash + 1);
    }
    for (const char** p = g_reserved_extension; *p != 0; p++)
    {
      std::size_t pos = base.rfind(*p);
      if (pos != std::string::npos &&
          pos + strlen(*p) == base.length())
      {
        CHK2(false, full.c_str() << ": has reserved suffix: " << *p);
      }
    }
    CHK1(ret == 0);
    std::string stem = base;    // t1.bar
    std::size_t rdot = base.rfind(".");
    if (rdot != std::string::npos)
    {
      stem = base.substr(0, rdot);
    }
    if(g_opt.m_table == nullptr)
    {
      std::string table = stem;  // t1
      std::size_t ldot = stem.find(".");
      if (ldot != std::string::npos)
      {
        table = stem.substr(0, ldot);
      }
      arg.m_table = table;
    }
    arg.m_input_file = full;
    std::string path = "";
    if (strcmp(g_opt.m_state_dir, ".") != 0)
    {
      path += g_opt.m_state_dir;
      path += "/";
    }
    arg.m_result_file = path + stem + ".res";
    arg.m_reject_file = path + stem + ".rej";
    arg.m_rowmap_file = path + stem + ".map";
    arg.m_stopt_file = path + stem + ".sto";
    arg.m_stats_file = path + stem + ".stt";
  } while (0);
  g_opt.m_resume = 0;
  g_opt.m_continue = 0;
  return ret;
}

static int checkerrins();

static int
checkcsvopt()
{
  int ret = 0;
  for (const char* p = g_opt.m_csvopt; *p != 0; p++)
  {
    switch (*p) {
    case 'd':
      new (&g_opt.m_optcsv) OptCsv;
      break;
    case 'c':
      g_opt.m_optcsv.m_fields_terminated_by = ",";
      break;
    case 'q':
      g_opt.m_optcsv.m_fields_optionally_enclosed_by = "\"";
      break;
    case 'n':
      g_opt.m_optcsv.m_lines_terminated_by = "\\n";
      break;
    case 'r':
      g_opt.m_optcsv.m_lines_terminated_by = "\\r\\n";
      break;
    default:
      {
        char tmp[2];
        sprintf(tmp, "%c", *p);
        CHK2(false, "m_csvopt: undefined option: " << tmp);
      }
      break;
    }
    CHK1(ret == 0);
  }
  return ret;
}

static int
checkopts(int argc, char** argv)
{
  int ret = 0;
  do
  {
    CHK1(checkerrins() == 0);
    g_state_dir = g_opt.m_state_dir;
    convertpath(g_state_dir);
    g_opt.m_state_dir = g_state_dir.c_str();
    CHK2(argc >= 1, "database argument is required, use --help for help");
    g_opt.m_database = argv[0];
    argc--;
    argv++;
    g_tablecnt = argc;
    g_tablearg = new TableArg [g_tablecnt];
    if(g_opt.m_table)
    {
      g_tablearg->m_table = std::string(g_opt.m_table);
    }
    for (uint i = 0; i < g_tablecnt; i++)
    {
      CHK1(checkarg(g_tablearg[i], argv[i]) == 0);
    }
  } while (0);
  return ret;
}

// signal handlers

#ifndef _WIN32

static void
sighandler(int sig)
{
  const char* signame = "unexpected";
  switch (sig) {
  case SIGHUP:
    signame = "hangup";
    break;
  case SIGINT:
    signame = "interrupt";
    break;
  }
  LOG(my_progname << ": caught signal " << sig << " (" << signame << ")");
  LOG(my_progname << ": please wait for any jobs to stop gracefully");
  NdbImport::set_stop_all();
}

static void
setsighandler(bool on)
{
  struct sigaction sa;
  if (on)
    sa.sa_handler = sighandler;
  else
    sa.sa_handler = SIG_DFL;
  sigemptyset(&sa.sa_mask);
  sigprocmask(SIG_SETMASK, &sa.sa_mask, NULL);
  sa.sa_flags = SA_RESETHAND;
  sigaction(SIGHUP, &sa, NULL);
  sigaction(SIGINT, &sa, NULL);
}

#else

// TODO

static void
setsighandler(bool on)
{
}

#endif

// error insert

struct Errins {
  const char* m_type;
  const char* m_desc;
};

static const Errins
g_errins_list[] = {
  { "stopjob", "stop current job (synchronous)" },
  { "stopall", "stop all jobs" },
  { "sighup", "trigger stopall via SIGHUP" },
  { "sigint", "trigger stopall via SIGINT" },
  { 0, 0 }
};

static bool
listerrins()
{
  const char* type = g_opt.m_errins_type;
  if (type == 0 || strcmp(type, "list") != 0)
    return false;
  LOG(my_progname << ": only listing error inserts");
  const Errins* list = g_errins_list;
  for (uint i = 0; list[i].m_type != 0; i++)
  {
    LOG(list[i].m_type << " - " << list[i].m_desc);
  }
  return true;
}

static int
checkerrins()
{
  int ret = 0;
  do
  {
    const char* type = g_opt.m_errins_type;
    if (type == 0)
      break;
    const Errins* list = g_errins_list;
    bool found = false;
    for (uint i = 0; list[i].m_type != 0; i++)
    {
      if (strcmp(list[i].m_type, type) == 0)
      {
        found = true;
        break;
      }
    }
    CHK2(found,  "undefined error insert: " << type);
  } while (0);
  return ret;
}

static void
doerrinsstop(NdbImport::Job& job)
{
  const char* type = g_opt.m_errins_type;
  uint delay = g_opt.m_errins_delay;
  uint ms = delay / 2 + ndb_rand() % (delay + 1);
  if (type == 0)
    return;
  if (strcmp(type, "stopjob") != 0)
    return;
  NdbSleep_MilliSleep(ms);
  job.do_stop();
}

static NdbThread* g_errins_thread = 0;

extern "C" { static void* doerrins_c(void* data); }

static void*
doerrins_c(void* data)
{
  const char* type = g_opt.m_errins_type;
  uint delay = g_opt.m_errins_delay;
  uint ms = delay / 2 + ndb_rand() % (delay + 1);
  NdbSleep_MilliSleep(ms);
  if (strcmp(type, "stopall") == 0)
  {
    NdbImport::set_stop_all();
    return 0;
  }
#ifndef _WIN32
  int pid = NdbHost_GetProcessId();
  int sig = 0;
  if (strcmp(type, "sighup") == 0)
    sig = SIGHUP;
  if (strcmp(type, "sigint") == 0)
    sig = SIGINT;
  require(sig != 0);
  ::kill(pid, sig);
#else
  // TODO
#endif
  return 0;
}

static void
doerrins()
{
  const char* type = g_opt.m_errins_type;
  if (type == 0)
    return;
  if (strcmp(type, "stopjob") == 0)
    return;
  NDB_THREAD_PRIO prio = NDB_THREAD_PRIO_MEAN;
  uint stack_size = 64*1024;
  g_errins_thread = NdbThread_Create(
    doerrins_c, (void**)0, stack_size, "errins", prio);
  require(g_errins_thread != 0);
}

static void
clearerrins()
{
  if (g_errins_thread == 0)
    return;
  NdbThread_WaitFor(g_errins_thread, (void**)0);
  NdbThread_Destroy(&g_errins_thread);
}

// main program

static const uint g_rep_status = (1 << 0);
static const uint g_rep_resume = (1 << 1);
static const uint g_rep_stats = (1 << 2);
static const uint g_rep_reject = (1 << 3);
static const uint g_rep_temperrors = (1 << 4);
static const uint g_rep_errortexts = (1 << 5);

// call job.get_status() first
static void
doreport(NdbImport::Job& job, uint flags)
{
  require(job.m_status != JobStatus::Status_null);
  char jobname[100];
  sprintf(jobname, "job-%u", job.m_jobno);
  const uint runno = job.m_runno;
  char str_status[100] = "";
  if (flags & g_rep_status)
  {
    // including status only if job has been started
    sprintf(str_status, " [%s]", job.m_str_status);
  }
  if (runno == 0 || !(flags & g_rep_resume))
    LOG(jobname << str_status <<
        " import " << g_opt.m_database << "." << g_opt.m_table <<
        " from " << g_opt.m_input_file);
  else
    LOG(jobname << str_status <<
        " import " << g_opt.m_database << "." << g_opt.m_table <<
        " from " << g_opt.m_input_file <<
        " (resume #" << runno << ")");
  const JobStats& stats = job.m_stats;
  const uint64 rows = stats.m_rows;
  const uint64 reject = stats.m_reject;
  const uint64 new_rows = stats.m_new_rows;
  const uint64 new_reject = stats.m_new_reject;
  const uint temperrors = stats.m_temperrors;
  const std::map<uint, uint>& errormap = stats.m_errormap;
  const uint64 runtime = stats.m_runtime;
  const uint64 rowssec = stats.m_rowssec;
  if (flags & g_rep_stats)
  {
    char runtimestr[100];
    NdbImportUtil::fmt_msec_to_hhmmss(runtimestr, runtime);
    if (runno == 0)
      LOG(jobname << " imported " << rows << " rows" <<
           " in " << runtimestr <<
           " at " << rowssec << " rows/s");
    else
      LOG(jobname << " imported " << rows << " rows" <<
          " (new " << new_rows << ")" <<
           " in " << runtimestr <<
           " at " << rowssec << " rows/s");
  }
  if ((flags & g_rep_reject) &&
      reject != 0)
  {
    if (runno == 0)
      LOG(jobname << " rejected " << reject << " rows" <<
          " (limit " << g_opt.m_rejects << ")," <<
          " see " << g_opt.m_reject_file);
    else
      LOG(jobname << " rejected " << reject << " rows" <<
          " (new " << new_reject << " limit " << g_opt.m_rejects << ")," <<
          " see " << g_opt.m_reject_file);
  }
  if ((flags & g_rep_temperrors) &&
      temperrors != 0)
  {
    std::string list;
    std::map<uint, uint>::const_iterator it;
    for (it = errormap.begin(); it != errormap.end(); it++)
    {
      char buf[100];
      // showing count(code)
      sprintf(buf, " %u(%u)", it->second, it->first);
      list += buf;
    }
    LOG(jobname << " temporary errors " << temperrors <<
        list.c_str() << " (limit " << g_opt.m_temperrors << ")");
  }
  if ((flags & g_rep_errortexts) &&
      temperrors != 0)
  {
    std::map<uint, uint>::const_iterator it;
    for (it = errormap.begin(); it != errormap.end(); it++)
    {
      char buf[100];
      sprintf(buf, " %u(%u)", it->second, it->first);
      ndberror_struct error;
      error.code = it->first;
      ndberror_update(&error);
      LOG(jobname << buf << ": " << error.message);
    }
  }
  if (job.m_status == JobStatus::Status_error ||
      job.m_status == JobStatus::Status_fatal)
  {
    LOG(jobname << " " << job.get_error());
    for (uint i = 0; i < job.m_teamcnt; i++)
    {
      NdbImport::Team* team = job.m_teams[i];
      char teamname[100];
      sprintf(teamname, "%u-%s", team->m_teamno, team->get_name());
      if (team->has_error())
        LOG(jobname << " " << teamname << " " << team->get_error());
    }
  }
}

static uint
getweigth(const JobStats& stats)
{
  return stats.m_new_reject + stats.m_temperrors;
}

static void
domonitor(NdbImport::Job& job)
{
  job.get_status();
  JobStatus::Status old_status = job.m_status;
  JobStats old_stats = job.m_stats;
  const uint maxtreshold = 1000;
  uint treshold = 1;
  while (1)
  {
    NdbSleep_MilliSleep(g_opt.m_checkloop);
    job.get_status();
    JobStatus::Status status = job.m_status;
    JobStats stats = job.m_stats;
    if (job.has_error())
      break;
    if (status == JobStatus::Status_success ||
        status == JobStatus::Status_error ||
        status == JobStatus::Status_fatal)
      break;
    bool report =
      status != old_status ||
      getweigth(stats) >= getweigth(old_stats) + treshold;
    if (report)
    {
      uint flags = g_rep_status |
                   (stats.m_new_reject ? g_rep_reject : 0) |
                   g_rep_temperrors |
                   g_rep_errortexts;
      doreport(job, flags);
      old_status = status;
      old_stats = stats;
      treshold *= g_opt.m_monitor;
      if (treshold > maxtreshold)
        treshold = maxtreshold;
    }
  }
}

static void
removefile(const char* path)
{
  if (unlink(path) == -1)
  {
    LOG(my_progname << ": remove " << path << " failed: " << strerror(errno));
  }
}

static int
doimp()
{
  int ret = 0;
  uint jobs_defined = g_tablecnt;
  uint jobs_run = 0;
  uint jobs_fail = 0;
  NdbImport imp;
  if (g_tablecnt == 0)
  {
    LOG("note: no files to import specified");
  }
  do
  {
    CHK2(imp.set_opt(g_opt) == 0, "invalid options: " << imp.get_error());
    CHK2(imp.do_connect() == 0, "connect to NDB failed: " << imp.get_error());
    for (uint i = 0; i < g_tablecnt; i++)
    {
      const TableArg& arg = g_tablearg[i];
      // no parallel jobs yet so can use global g_opt
      g_opt.m_table = arg.m_table.c_str();
      g_opt.m_input_file = arg.m_input_file.c_str();
      g_opt.m_result_file = arg.m_result_file.c_str();
      g_opt.m_reject_file = arg.m_reject_file.c_str();
      g_opt.m_rowmap_file = arg.m_rowmap_file.c_str();
      g_opt.m_stopt_file = arg.m_stopt_file.c_str();
      g_opt.m_stats_file = arg.m_stats_file.c_str();
      CHK2(imp.set_opt(g_opt) == 0, "invalid options: "<< imp.get_error());
      NdbImport::Job job(imp);
      do
      {
        job.do_create();
        job.get_status();
        doreport(job, 0);
        uint tabid;
        if (job.add_table(g_opt.m_database, g_opt.m_table, tabid) == -1)
          break;
        job.set_table(tabid);
        job.do_start();
        doerrinsstop(job);
        if (g_opt.m_monitor != 0)
          domonitor(job);
        job.do_wait();
        if (job.remove_table(tabid) == -1)
        {
          break;
        }
      } while (0);
      bool imp_error = imp.has_error();
      bool job_error = job.has_error();
      job.get_status();
      uint flags = g_rep_status |
                   g_rep_resume |
                   g_rep_stats |
                   g_rep_reject |
                   g_rep_temperrors |
                   g_rep_errortexts;
      doreport(job, flags);
      if (imp_error)
      {
        LOG("global error: " << imp.get_error());
      }
      if (job.m_status == JobStatus::Status_success &&
          !g_opt.m_keep_state)
      {
        removefile(g_opt.m_result_file);
        if (job.m_stats.m_reject == 0)
          removefile(g_opt.m_reject_file);
        removefile(g_opt.m_rowmap_file);
      }
      job.do_destroy();
      jobs_run++;
      if (imp_error || job_error)
      {
        jobs_fail++;
        ret = -1;
        break;
      }
    }
    CHK1(ret == 0);
  } while (0);
  imp.do_disconnect();
  LOG("jobs summary:" <<
      " defined: " << jobs_defined <<
      " run: " << jobs_run <<
      " with success: " << jobs_run - jobs_fail <<
      " with failure: " << jobs_fail);
  return ret;
}

static int
doall()
{
  int ret = 0;
  do
  {
    setsighandler(true);
    doerrins();
    CHK1(doimp() == 0);
  } while (0);
  clearerrins();
  setsighandler(false);
  return ret;
}

static bool get_one_option(int optid, const struct my_option *opt, char *arg)
{
  bool ret = false;
  if(strcmp(opt->name, "csvopt") == 0)
    ret = (checkcsvopt() != 0);
  else
    ret = ndb_std_get_one_option(optid, opt, arg);
  return ret;
}


int
main(int argc, char** argv)
{
  NDB_INIT(argv[0]);
  Ndb_opts opts(argc, argv, my_long_options);
  opts.set_usage_funcs(short_usage_sub, usage);
  if (opts.handle_options(&get_one_option) != 0)
    return 1;
  if (listerrins())
    return 0;
  if (checkopts(argc, argv) != 0)
    return 1;
  if (doall() != 0)
    return 1;
  return 0;
}<|MERGE_RESOLUTION|>--- conflicted
+++ resolved
@@ -1,6 +1,6 @@
 /*
    Copyright (c) 2017, 2021, Oracle and/or its affiliates.
-   Copyright (c) 2021, 2021, Logical Clocks and/or its affiliates.
+   Copyright (c) 2021, 2022, Hopsworks and/or its affiliates.
 
    This program is free software; you can redistribute it and/or modify
    it under the terms of the GNU General Public License, version 2.0,
@@ -151,20 +151,7 @@
     " up to some pre-defined limit",
     &g_opt.m_monitor, &g_opt.m_monitor, 0,
     GET_UINT, REQUIRED_ARG, g_opt.m_monitor, 0, 0, 0, 0, 0 },
-  { "use-auto-increment", NDB_OPT_NOSHORT,
-    "Ignore value in CSV file for auto increment fields, "
-    " instead use an automatically incremented value",
-    &g_opt.m_use_auto_increment, &g_opt.m_use_auto_increment, 0,
-    GET_UINT, REQUIRED_ARG, g_opt.m_ai_increment, 0, 0, 0, 0, 0 },
   { "ai-prefetch-sz", NDB_OPT_NOSHORT,
-<<<<<<< HEAD
-    "For table with hidden PK/auto increment, specify number of autoincrement"
-    " values that are prefetched. See mysqld",
-    &g_opt.m_ai_prefetch_sz, &g_opt.m_ai_prefetch_sz, 0,
-    GET_UINT, REQUIRED_ARG, g_opt.m_ai_prefetch_sz, 0, 0, 0, 0, 0 },
-  { "ai-increment", NDB_OPT_NOSHORT,
-    "For table with hidden PK/auto increment, specify autoincrement increment."
-=======
     "For table with an auto inc (including hidden) PK,"
     " specify number of autoincrement values"
     " that are prefetched. See mysqld",
@@ -173,17 +160,12 @@
   { "ai-increment", NDB_OPT_NOSHORT,
     "For table with an auto inc (including hidden) PK,"
     " specify autoincrement increment."
->>>>>>> 8d8c986e
     " See mysqld",
     &g_opt.m_ai_increment, &g_opt.m_ai_increment, 0,
     GET_UINT, REQUIRED_ARG, g_opt.m_ai_increment, 0, 0, 0, 0, 0 },
   { "ai-offset", NDB_OPT_NOSHORT,
-<<<<<<< HEAD
-    "For table with hidden PK/auto increment, specify autoincrement offset."
-=======
     "For table with an auto inc (including hidden) PK,"
     " specify autoincrement offset."
->>>>>>> 8d8c986e
     " See mysqld",
     &g_opt.m_ai_offset, &g_opt.m_ai_offset, 0,
     GET_UINT, REQUIRED_ARG, g_opt.m_ai_offset, 0, 0, 0, 0, 0 },
