/* Copyright (C) 2003 MySQL AB

   This program is free software; you can redistribute it and/or modify
   it under the terms of the GNU General Public License as published by
   the Free Software Foundation; version 2 of the License.

   This program is distributed in the hope that it will be useful,
   but WITHOUT ANY WARRANTY; without even the implied warranty of
   MERCHANTABILITY or FITNESS FOR A PARTICULAR PURPOSE.  See the
   GNU General Public License for more details.

   You should have received a copy of the GNU General Public License
   along with this program; if not, write to the Free Software
   Foundation, Inc., 59 Temple Place, Suite 330, Boston, MA  02111-1307  USA */

#include <ndb_global.h>
#include <ndb_opts.h>
#include <Vector.hpp>
#include <ndb_limits.h>
#include <NdbTCP.h>
#include <NdbMem.h>
#include <NdbOut.hpp>
#include <OutputStream.hpp>
#include <NDBT_ReturnCodes.h>

#include "consumer_restore.hpp"
#include "consumer_printer.hpp"

extern FilteredNdbOut err;
extern FilteredNdbOut info;
extern FilteredNdbOut debug;

static int ga_nodeId = 0;
static int ga_nParallelism = 128;
static int ga_backupId = 0;
static bool ga_dont_ignore_systab_0 = false;
static bool ga_no_upgrade = false;
static Vector<class BackupConsumer *> g_consumers;
static BackupPrinter* g_printer = NULL;

static const char* default_backupPath = "." DIR_SEPARATOR;
static const char* ga_backupPath = default_backupPath;

static const char *opt_nodegroup_map_str= 0;
static unsigned opt_nodegroup_map_len= 0;
static NODE_GROUP_MAP opt_nodegroup_map[MAX_NODE_GROUP_MAPS];
#define OPT_NDB_NODEGROUP_MAP 'z'

const char *opt_ndb_database= NULL;
const char *opt_ndb_table= NULL;
unsigned int opt_verbose;
unsigned int opt_hex_format;
unsigned int opt_progress_frequency;
unsigned int g_report_next;
Vector<BaseString> g_databases;
Vector<BaseString> g_tables;
NdbRecordPrintFormat g_ndbrecord_print_format;

NDB_STD_OPTS_VARS;

/**
 * print and restore flags
 */
static bool ga_restore_epoch = false;
static bool ga_restore = false;
static bool ga_print = false;
static bool ga_skip_table_check = false;
static int _print = 0;
static int _print_meta = 0;
static int _print_data = 0;
static int _print_log = 0;
static int _restore_data = 0;
static int _restore_meta = 0;
static int _no_restore_disk = 0;
BaseString g_options("ndb_restore");

const char *load_default_groups[]= { "mysql_cluster","ndb_restore",0 };

enum ndb_restore_options {
  OPT_PRINT= NDB_STD_OPTIONS_LAST,
  OPT_PRINT_DATA,
  OPT_PRINT_LOG,
  OPT_PRINT_META,
  OPT_BACKUP_PATH,
  OPT_HEX_FORMAT,
  OPT_FIELDS_ENCLOSED_BY,
  OPT_FIELDS_TERMINATED_BY,
  OPT_FIELDS_OPTIONALLY_ENCLOSED_BY,
  OPT_LINES_TERMINATED_BY,
  OPT_APPEND,
  OPT_PROGRESS_FREQUENCY,
  OPT_VERBOSE
};
static const char *opt_fields_enclosed_by= NULL;
static const char *opt_fields_terminated_by= NULL;
static const char *opt_fields_optionally_enclosed_by= NULL;
static const char *opt_lines_terminated_by= NULL;

static const char *tab_path= NULL;
static int opt_append;

static struct my_option my_long_options[] =
{
  NDB_STD_OPTS("ndb_restore"),
  { "connect", 'c', "same as --connect-string",
    (gptr*) &opt_connect_str, (gptr*) &opt_connect_str, 0,
    GET_STR, REQUIRED_ARG, 0, 0, 0, 0, 0, 0 },
  { "nodeid", 'n', "Backup files from node with id",
    (gptr*) &ga_nodeId, (gptr*) &ga_nodeId, 0,
    GET_INT, REQUIRED_ARG, 0, 0, 0, 0, 0, 0 },
  { "backupid", 'b', "Backup id",
    (gptr*) &ga_backupId, (gptr*) &ga_backupId, 0,
    GET_INT, REQUIRED_ARG, 0, 0, 0, 0, 0, 0 },
  { "restore_data", 'r', 
    "Restore table data/logs into NDB Cluster using NDBAPI", 
    (gptr*) &_restore_data, (gptr*) &_restore_data,  0,
    GET_BOOL, NO_ARG, 0, 0, 0, 0, 0, 0 },
  { "restore_meta", 'm',
    "Restore meta data into NDB Cluster using NDBAPI",
    (gptr*) &_restore_meta, (gptr*) &_restore_meta,  0,
    GET_BOOL, NO_ARG, 0, 0, 0, 0, 0, 0 },
  { "no-upgrade", 'u',
    "Don't upgrade array type for var attributes, which don't resize VAR data and don't change column attributes",
    (gptr*) &ga_no_upgrade, (gptr*) &ga_no_upgrade, 0,
    GET_BOOL, NO_ARG, 0, 0, 0, 0, 0, 0 },
  { "no-restore-disk-objects", 'd',
    "Dont restore disk objects (tablespace/logfilegroups etc)",
    (gptr*) &_no_restore_disk, (gptr*) &_no_restore_disk,  0,
    GET_BOOL, NO_ARG, 0, 0, 0, 0, 0, 0 },
  { "restore_epoch", 'e', 
    "Restore epoch info into the status table. Convenient on a MySQL Cluster "
    "replication slave, for starting replication. The row in "
    NDB_REP_DB "." NDB_APPLY_TABLE " with id 0 will be updated/inserted.", 
    (gptr*) &ga_restore_epoch, (gptr*) &ga_restore_epoch,  0,
    GET_BOOL, NO_ARG, 0, 0, 0, 0, 0, 0 },
  { "skip-table-check", 's', "Skip table structure check during restore of data",
   (gptr*) &ga_skip_table_check, (gptr*) &ga_skip_table_check, 0,
   GET_BOOL, NO_ARG, 0, 0, 0, 0, 0, 0 },
  { "parallelism", 'p',
    "No of parallel transactions during restore of data."
    "(parallelism can be 1 to 1024)", 
    (gptr*) &ga_nParallelism, (gptr*) &ga_nParallelism, 0,
    GET_INT, REQUIRED_ARG, 128, 1, 1024, 0, 1, 0 },
  { "print", OPT_PRINT, "Print data and log to stdout",
    (gptr*) &_print, (gptr*) &_print, 0,
    GET_BOOL, NO_ARG, 0, 0, 0, 0, 0, 0 },
  { "print_data", OPT_PRINT_DATA, "Print data to stdout", 
    (gptr*) &_print_data, (gptr*) &_print_data, 0,
    GET_BOOL, NO_ARG, 0, 0, 0, 0, 0, 0 },
  { "print_meta", OPT_PRINT_META, "Print meta data to stdout",
    (gptr*) &_print_meta, (gptr*) &_print_meta,  0,
    GET_BOOL, NO_ARG, 0, 0, 0, 0, 0, 0 },
  { "print_log", OPT_PRINT_LOG, "Print log to stdout",
    (gptr*) &_print_log, (gptr*) &_print_log,  0,
    GET_BOOL, NO_ARG, 0, 0, 0, 0, 0, 0 },
  { "backup_path", OPT_BACKUP_PATH, "Path to backup files",
    (gptr*) &ga_backupPath, (gptr*) &ga_backupPath, 0,
    GET_STR, REQUIRED_ARG, 0, 0, 0, 0, 0, 0 },
  { "dont_ignore_systab_0", 'f',
    "Experimental. Do not ignore system table during restore.", 
    (gptr*) &ga_dont_ignore_systab_0, (gptr*) &ga_dont_ignore_systab_0, 0,
    GET_BOOL, NO_ARG, 0, 0, 0, 0, 0, 0 },
  { "ndb-nodegroup-map", OPT_NDB_NODEGROUP_MAP,
    "Nodegroup map for ndbcluster. Syntax: list of (source_ng, dest_ng)",
    (gptr*) &opt_nodegroup_map_str,
    (gptr*) &opt_nodegroup_map_str,
    0,
    GET_STR, REQUIRED_ARG, 0, 0, 0, 0, 0, 0 },
  { "fields-enclosed-by", OPT_FIELDS_ENCLOSED_BY,
    "Fields are enclosed by ...",
    (gptr*) &opt_fields_enclosed_by, (gptr*) &opt_fields_enclosed_by, 0,
    GET_STR, REQUIRED_ARG, 0, 0, 0, 0, 0, 0 },
  { "fields-terminated-by", OPT_FIELDS_TERMINATED_BY,
    "Fields are terminated by ...",
    (gptr*) &opt_fields_terminated_by,
    (gptr*) &opt_fields_terminated_by, 0,
    GET_STR, REQUIRED_ARG, 0, 0, 0, 0, 0, 0 },
  { "fields-optionally-enclosed-by", OPT_FIELDS_OPTIONALLY_ENCLOSED_BY,
    "Fields are optionally enclosed by ...",
    (gptr*) &opt_fields_optionally_enclosed_by,
    (gptr*) &opt_fields_optionally_enclosed_by, 0,
    GET_STR, REQUIRED_ARG, 0, 0, 0, 0, 0, 0 },
  { "hex", OPT_HEX_FORMAT, "print binary types in hex format", 
    (gptr*) &opt_hex_format, (gptr*) &opt_hex_format, 0,
    GET_BOOL, NO_ARG, 0, 0, 0, 0, 0, 0 },
  { "tab", 'T', "Creates tab separated textfile for each table to "
    "given path. (creates .txt files)",
   (gptr*) &tab_path, (gptr*) &tab_path, 0,
    GET_STR, REQUIRED_ARG, 0, 0, 0, 0, 0, 0},
  { "append", OPT_APPEND, "for --tab append data to file", 
    (gptr*) &opt_append, (gptr*) &opt_append, 0,
    GET_BOOL, NO_ARG, 0, 0, 0, 0, 0, 0 },
  { "lines-terminated-by", OPT_LINES_TERMINATED_BY, "",
    (gptr*) &opt_lines_terminated_by, (gptr*) &opt_lines_terminated_by, 0,
    GET_STR, REQUIRED_ARG, 0, 0, 0, 0, 0, 0 },
  { "progress-frequency", OPT_PROGRESS_FREQUENCY,
    "Print status uf restore periodically in given seconds", 
    (gptr*) &opt_progress_frequency, (gptr*) &opt_progress_frequency, 0,
    GET_INT, REQUIRED_ARG, 0, 0, 65535, 0, 0, 0 },
  { "verbose", OPT_VERBOSE,
    "verbosity", 
    (gptr*) &opt_verbose, (gptr*) &opt_verbose, 0,
    GET_INT, REQUIRED_ARG, 1, 0, 255, 0, 0, 0 },
  { 0, 0, 0, 0, 0, 0, GET_NO_ARG, NO_ARG, 0, 0, 0, 0, 0, 0}
};


static char* analyse_one_map(char *map_str, uint16 *source, uint16 *dest)
{
  char *end_ptr;
  int number;
  DBUG_ENTER("analyse_one_map");
  /*
    Search for pattern ( source_ng , dest_ng )
  */

  while (isspace(*map_str)) map_str++;

  if (*map_str != '(')
  {
    DBUG_RETURN(NULL);
  }
  map_str++;

  while (isspace(*map_str)) map_str++;

  number= strtol(map_str, &end_ptr, 10);
  if (!end_ptr || number < 0 || number >= MAX_NODE_GROUP_MAPS)
  {
    DBUG_RETURN(NULL);
  }
  *source= (uint16)number;
  map_str= end_ptr;

  while (isspace(*map_str)) map_str++;

  if (*map_str != ',')
  {
    DBUG_RETURN(NULL);
  }
  map_str++;

  number= strtol(map_str, &end_ptr, 10);
  if (!end_ptr || number < 0 || number >= UNDEF_NODEGROUP)
  {
    DBUG_RETURN(NULL);
  }
  *dest= (uint16)number;
  map_str= end_ptr;

  if (*map_str != ')')
  {
    DBUG_RETURN(NULL);
  }
  map_str++;

  while (isspace(*map_str)) map_str++;
  DBUG_RETURN(map_str);
}

static bool insert_ng_map(NODE_GROUP_MAP *ng_map,
                          uint16 source_ng, uint16 dest_ng)
{
  uint index= source_ng;
  uint ng_index= ng_map[index].no_maps;

  opt_nodegroup_map_len++;
  if (ng_index >= MAX_MAPS_PER_NODE_GROUP)
    return true;
  ng_map[index].no_maps++;
  ng_map[index].map_array[ng_index]= dest_ng;
  return false;
}

static void init_nodegroup_map()
{
  uint i,j;
  NODE_GROUP_MAP *ng_map = &opt_nodegroup_map[0];

  for (i = 0; i < MAX_NODE_GROUP_MAPS; i++)
  {
    ng_map[i].no_maps= 0;
    for (j= 0; j < MAX_MAPS_PER_NODE_GROUP; j++)
      ng_map[i].map_array[j]= UNDEF_NODEGROUP;
  }
}

static bool analyse_nodegroup_map(const char *ng_map_str,
                                  NODE_GROUP_MAP *ng_map)
{
  uint16 source_ng, dest_ng;
  char *local_str= (char*)ng_map_str;
  DBUG_ENTER("analyse_nodegroup_map");

  do
  {
    if (!local_str)
    {
      DBUG_RETURN(TRUE);
    }
    local_str= analyse_one_map(local_str, &source_ng, &dest_ng);
    if (!local_str)
    {
      DBUG_RETURN(TRUE);
    }
    if (insert_ng_map(ng_map, source_ng, dest_ng))
    {
      DBUG_RETURN(TRUE);
    }
    if (!(*local_str))
      break;
  } while (TRUE);
  DBUG_RETURN(FALSE);
}

static void short_usage_sub(void)
{
  printf("Usage: %s [OPTIONS] [<path to backup files>]\n", my_progname);
}
static void usage()
{
  short_usage_sub();
  ndb_std_print_version();
  print_defaults(MYSQL_CONFIG_NAME,load_default_groups);
  puts("");
  my_print_help(my_long_options);
  my_print_variables(my_long_options);
}
static my_bool
get_one_option(int optid, const struct my_option *opt __attribute__((unused)),
	       char *argument)
{
#ifndef DBUG_OFF
  opt_debug= "d:t:O,/tmp/ndb_restore.trace";
#endif
  ndb_std_get_one_option(optid, opt, argument);
  switch (optid) {
  case OPT_VERBOSE:
    info.setThreshold(255-opt_verbose);
    break;
  case 'n':
    if (ga_nodeId == 0)
    {
      err << "Error in --nodeid,-n setting, see --help";
      exit(NDBT_ProgramExit(NDBT_WRONGARGS));
    }
    info.setLevel(254);
    info << "Nodeid = " << ga_nodeId << endl;
    break;
  case 'b':
    if (ga_backupId == 0)
    {
      err << "Error in --backupid,-b setting, see --help";
      exit(NDBT_ProgramExit(NDBT_WRONGARGS));
    }
    info.setLevel(254);
    info << "Backup Id = " << ga_backupId << endl;
    break;
  case OPT_NDB_NODEGROUP_MAP:
    /*
      This option is used to set a map from nodegroup in original cluster
      to nodegroup in new cluster.
    */
    opt_nodegroup_map_len= 0;

    info.setLevel(254);
    info << "Analyse node group map" << endl;
    if (analyse_nodegroup_map(opt_nodegroup_map_str,
                              &opt_nodegroup_map[0]))
    {
      exit(NDBT_ProgramExit(NDBT_WRONGARGS));
    }
    break;
  }
  return 0;
}
bool
readArguments(int *pargc, char*** pargv) 
{
  Uint32 i;
  debug << "Load defaults" << endl;
  const char *load_default_groups[]= { "mysql_cluster","ndb_restore",0 };

  init_nodegroup_map();
  load_defaults("my",load_default_groups,pargc,pargv);
  debug << "handle_options" << endl;
  if (handle_options(pargc, pargv, my_long_options, get_one_option))
  {
    exit(NDBT_ProgramExit(NDBT_WRONGARGS));
  }
  for (i = 0; i < MAX_NODE_GROUP_MAPS; i++)
    opt_nodegroup_map[i].curr_index = 0;

#if 0
  /*
    Test code written t{
o verify nodegroup mapping
  */
  printf("Handled options successfully\n");
  Uint16 map_ng[16];
  Uint32 j;
  for (j = 0; j < 4; j++)
  {
  for (i = 0; i < 4 ; i++)
    map_ng[i] = i;
  map_nodegroups(&map_ng[0], (Uint32)4);
  for (i = 0; i < 4 ; i++)
    printf("NG %u mapped to %u \n", i, map_ng[i]);
  }
  for (j = 0; j < 4; j++)
  {
  for (i = 0; i < 8 ; i++)
    map_ng[i] = i >> 1;
  map_nodegroups(&map_ng[0], (Uint32)8);
  for (i = 0; i < 8 ; i++)
    printf("NG %u mapped to %u \n", i >> 1, map_ng[i]);
  }
  exit(NDBT_ProgramExit(NDBT_WRONGARGS));
#endif

  g_printer = new BackupPrinter(opt_nodegroup_map,
                                opt_nodegroup_map_len);
  if (g_printer == NULL)
    return false;

  BackupRestore* restore = new BackupRestore(opt_nodegroup_map,
                                             opt_nodegroup_map_len,
                                             ga_nParallelism);
  if (restore == NULL) 
  {
    delete g_printer;
    g_printer = NULL;
    return false;
  }

  if (_print) 
  {
    ga_print = true;
    ga_restore = true;
    g_printer->m_print = true;
  } 
  if (_print_meta) 
  {
    ga_print = true;
    g_printer->m_print_meta = true;
  }
  if (_print_data) 
  {
    ga_print = true;
    g_printer->m_print_data = true;
  }
  if (_print_log) 
  {
    ga_print = true;
    g_printer->m_print_log = true;
  }

  if (_restore_data)
  {
    ga_restore = true;
    restore->m_restore = true; 
  }

  if (_restore_meta)
  {
    //    ga_restore = true;
    restore->m_restore_meta = true;
  }

  if (_no_restore_disk)
  {
    restore->m_no_restore_disk = true;
  }
  
  if (ga_no_upgrade)
  {
     restore->m_no_upgrade = true;
  }

  if (ga_restore_epoch)
  {
    restore->m_restore_epoch = true;
  }

  {
    BackupConsumer * c = g_printer;
    g_consumers.push_back(c);
  }
  {
    BackupConsumer * c = restore;
    g_consumers.push_back(c);
  }
  for (;;)
  {
    int i= 0;
    if (ga_backupPath == default_backupPath)
    {
      // Set backup file path
      if ((*pargv)[i] == NULL)
        break;
      ga_backupPath = (*pargv)[i++];
    }
    if ((*pargv)[i] == NULL)
      break;
    g_databases.push_back((*pargv)[i++]);
    while ((*pargv)[i] != NULL)
    {
      g_tables.push_back((*pargv)[i++]);
    }
    break;
  }
  info.setLevel(254);
  info << "backup path = " << ga_backupPath << endl;
  if (g_databases.size() > 0)
  {
    info << "Restoring only from database " << g_databases[0].c_str() << endl;
    if (g_tables.size() > 0)
      info << "Restoring only tables:";
    for (unsigned i= 0; i < g_tables.size(); i++)
    {
      info << " " << g_tables[i].c_str();
    }
    if (g_tables.size() > 0)
      info << endl;
  }
  /*
    the below formatting follows the formatting from mysqldump
    do not change unless to adopt to changes in mysqldump
  */
  g_ndbrecord_print_format.fields_enclosed_by=
    opt_fields_enclosed_by ? opt_fields_enclosed_by : "";
  g_ndbrecord_print_format.fields_terminated_by=
    opt_fields_terminated_by ? opt_fields_terminated_by : "\t";
  g_ndbrecord_print_format.fields_optionally_enclosed_by=
    opt_fields_optionally_enclosed_by ? opt_fields_optionally_enclosed_by : "";
  g_ndbrecord_print_format.lines_terminated_by=
    opt_lines_terminated_by ? opt_lines_terminated_by : "\n";
  if (g_ndbrecord_print_format.fields_optionally_enclosed_by[0] == '\0')
    g_ndbrecord_print_format.null_string= "\\N";
  else
    g_ndbrecord_print_format.null_string= "";
  g_ndbrecord_print_format.hex_prefix= "";
  g_ndbrecord_print_format.hex_format= opt_hex_format;
  return true;
}

void
clearConsumers()
{
  for(Uint32 i= 0; i<g_consumers.size(); i++)
    delete g_consumers[i];
  g_consumers.clear();
}

static inline bool
checkSysTable(const TableS* table)
{
  return ga_dont_ignore_systab_0 || ! table->getSysTable();
}

static inline bool
checkSysTable(const RestoreMetaData& metaData, uint i)
{
  assert(i < metaData.getNoOfTables());
  return checkSysTable(metaData[i]);
}

static inline bool
isBlobTable(const TableS* table)
{
  return table->getMainTable() != NULL;
}

static inline bool
isIndex(const TableS* table)
{
  const NdbTableImpl & tmptab = NdbTableImpl::getImpl(* table->m_dictTable);
  return (int) tmptab.m_indexType != (int) NdbDictionary::Index::Undefined;
}

static inline bool
checkDbAndTableName(const TableS* table)
{
  if (g_tables.size() == 0 &&
      g_databases.size() == 0)
    return true;
  if (g_databases.size() == 0)
    g_databases.push_back("TEST_DB");

  // Filter on the main table name for indexes and blobs
  const char *table_name;
  if (isBlobTable(table))
    table_name= table->getMainTable()->getTableName();
  else if (isIndex(table))
    table_name=
      NdbTableImpl::getImpl(*table->m_dictTable).m_primaryTable.c_str();
  else
    table_name= table->getTableName();

  unsigned i;
  for (i= 0; i < g_databases.size(); i++)
  {
    if (strncmp(table_name, g_databases[i].c_str(),
                g_databases[i].length()) == 0 &&
        table_name[g_databases[i].length()] == '/')
    {
      // we have a match
      if (g_databases.size() > 1 || g_tables.size() == 0)
        return true;
      break;
    }
  }
  if (i == g_databases.size())
    return false; // no match found

  while (*table_name != '/') table_name++;
  table_name++;
  while (*table_name != '/') table_name++;
  table_name++;

  for (i= 0; i < g_tables.size(); i++)
  {
    if (strcmp(table_name, g_tables[i].c_str()) == 0)
    {
      // we have a match
      return true;
    }
  }
  return false;
}

static void
free_data_callback()
{
  for(Uint32 i= 0; i < g_consumers.size(); i++) 
    g_consumers[i]->tuple_free();
}

const char * g_connect_string = 0;
static void exitHandler(int code)
{
  NDBT_ProgramExit(code);
  if (opt_core)
    abort();
  else
    exit(code);
}

static void init_progress()
{
  struct timeval the_time;
  gettimeofday(&the_time, 0);
  g_report_next = the_time.tv_sec + opt_progress_frequency;
}

static int check_progress()
{
  if (!opt_progress_frequency)
    return 0;
  struct timeval the_time;
  gettimeofday(&the_time, 0);
  if (the_time.tv_sec >= g_report_next)
  {
    g_report_next = the_time.tv_sec + opt_progress_frequency;
    return 1;
  }
  return 0;
}

static void report_progress(const char *prefix, const BackupFile &f)
{
  info.setLevel(255);
  if (f.get_file_size())
    info << prefix << (f.get_file_pos() * 100 + f.get_file_size()-1) / f.get_file_size() 
         << "%(" << f.get_file_pos() << " bytes)\n";
  else
    info << prefix << f.get_file_pos() << " bytes\n";
}

int
main(int argc, char** argv)
{
  NDB_INIT(argv[0]);

  debug << "Start readArguments" << endl;
  if (!readArguments(&argc, &argv))
  {
    exitHandler(NDBT_FAILED);
  }

  g_options.appfmt(" -b %d", ga_backupId);
  g_options.appfmt(" -n %d", ga_nodeId);
  if (_restore_meta)
    g_options.appfmt(" -m");
  if (ga_no_upgrade)
    g_options.appfmt(" -u");
  if (ga_skip_table_check)
    g_options.appfmt(" -s");
  if (_restore_data)
    g_options.appfmt(" -r");
  if (ga_restore_epoch)
    g_options.appfmt(" -e");
  if (_no_restore_disk)
    g_options.appfmt(" -d");
  g_options.appfmt(" -p %d", ga_nParallelism);

  g_connect_string = opt_connect_str;

  init_progress();

  /**
   * we must always load meta data, even if we will only print it to stdout
   */
  debug << "Start restoring meta data" << endl;
  RestoreMetaData metaData(ga_backupPath, ga_nodeId, ga_backupId);
  if (!metaData.readHeader())
  {
    err << "Failed to read " << metaData.getFilename() << endl << endl;
    exitHandler(NDBT_FAILED);
  }

  const BackupFormat::FileHeader & tmp = metaData.getFileHeader();
  const Uint32 version = tmp.NdbVersion;
  
  char buf[NDB_VERSION_STRING_BUF_SZ];
  info.setLevel(254);
  info << "Ndb version in backup files: " 
<<<<<<< HEAD
       <<  getVersionString(version, 0, 0, buf, sizeof(buf)) << endl;
=======
       <<  ndbGetVersionString(version, 0, buf, sizeof(buf)) << endl;
>>>>>>> e22ba29c
  
  /**
   * check wheater we can restore the backup (right version).
   */
  // in these versions there was an error in how replica info was
  // stored on disk
  if (version >= MAKE_VERSION(5,1,3) && version <= MAKE_VERSION(5,1,9))
  {
    err << "Restore program incompatible with backup versions between "
<<<<<<< HEAD
        << getVersionString(MAKE_VERSION(5,1,3), 0, 0, buf, sizeof(buf))
        << " and "
        << getVersionString(MAKE_VERSION(5,1,9), 0, 0, buf, sizeof(buf))
=======
        << ndbGetVersionString(MAKE_VERSION(5,1,3), 0, buf, sizeof(buf))
        << " and "
        << ndbGetVersionString(MAKE_VERSION(5,1,9), 0, buf, sizeof(buf))
>>>>>>> e22ba29c
        << endl;
    exitHandler(NDBT_FAILED);
  }

  if (version > NDB_VERSION)
  {
    err << "Restore program older than backup version. Not supported. "
        << "Use new restore program" << endl;
    exitHandler(NDBT_FAILED);
  }

  debug << "Load content" << endl;
  int res  = metaData.loadContent();
  
  if (res == 0)
  {
    err << "Restore: Failed to load content" << endl;
    exitHandler(NDBT_FAILED);
  }
  debug << "Get no of Tables" << endl; 
  if (metaData.getNoOfTables() == 0) 
  {
    err << "The backup contains no tables" << endl;
    exitHandler(NDBT_FAILED);
  }
  debug << "Validate Footer" << endl;

  if (!metaData.validateFooter()) 
  {
    err << "Restore: Failed to validate footer." << endl;
    exitHandler(NDBT_FAILED);
  }
  debug << "Init Backup objects" << endl;
  Uint32 i;
  for(i= 0; i < g_consumers.size(); i++)
  {
    if (!g_consumers[i]->init())
    {
      clearConsumers();
      err << "Failed to initialize consumers" << endl;
      exitHandler(NDBT_FAILED);
    }

  }

  /* report to clusterlog if applicable */
  for (i = 0; i < g_consumers.size(); i++)
    g_consumers[i]->report_started(ga_backupId, ga_nodeId);

  debug << "Restore objects (tablespaces, ..)" << endl;
  for(i = 0; i<metaData.getNoOfObjects(); i++)
  {
    for(Uint32 j= 0; j < g_consumers.size(); j++)
      if (!g_consumers[j]->object(metaData.getObjType(i),
				  metaData.getObjPtr(i)))
      {
	err << "Restore: Failed to restore table: ";
        err << metaData[i]->getTableName() << " ... Exiting " << endl;
	exitHandler(NDBT_FAILED);
      } 
    if (check_progress())
    {
      info.setLevel(255);
      info << "Object create progress: "
           << i+1 << " objects out of "
           << metaData.getNoOfObjects() << endl;
    }
  }

  Vector<OutputStream *> table_output(metaData.getNoOfTables());
  debug << "Restoring tables" << endl;
  for(i = 0; i<metaData.getNoOfTables(); i++)
  {
    const TableS *table= metaData[i];
    table_output.push_back(NULL);
    if (!checkDbAndTableName(table))
      continue;
    if (checkSysTable(table))
    {
      if (!tab_path || isBlobTable(table) || isIndex(table))
      {
        table_output[i]= ndbout.m_out;
      }
      else
      {
        FILE* res;
        char filename[FN_REFLEN], tmp_path[FN_REFLEN];
        const char *table_name;
        table_name= table->getTableName();
        while (*table_name != '/') table_name++;
        table_name++;
        while (*table_name != '/') table_name++;
        table_name++;
        convert_dirname(tmp_path, tab_path, NullS);
        res= my_fopen(fn_format(filename, table_name, tmp_path, ".txt", 4),
                      opt_append ?
                      O_WRONLY|O_APPEND|O_CREAT :
                      O_WRONLY|O_TRUNC|O_CREAT,
                      MYF(MY_WME));
        if (res == 0)
        {
          exitHandler(NDBT_FAILED);
        }
        FileOutputStream *f= new FileOutputStream(res);
        table_output[i]= f;
      }
      for(Uint32 j= 0; j < g_consumers.size(); j++)
	if (!g_consumers[j]->table(* table))
	{
	  err << "Restore: Failed to restore table: `";
          err << table->getTableName() << "` ... Exiting " << endl;
	  exitHandler(NDBT_FAILED);
	} 
    } else {
      for(Uint32 j= 0; j < g_consumers.size(); j++)
        if (!g_consumers[j]->createSystable(* table))
        {
          err << "Restore: Failed to restore system table: ";
          err << table->getTableName() << " ... Exiting " << endl;
          exitHandler(NDBT_FAILED);
        }
    }
    if (check_progress())
    {
      info.setLevel(255);
      info << "Table create progress: "
           << i+1 << " tables out of "
           << metaData.getNoOfTables() << endl;
    }
  }
  debug << "Close tables" << endl; 
  for(i= 0; i < g_consumers.size(); i++)
    if (!g_consumers[i]->endOfTables())
    {
      err << "Restore: Failed while closing tables" << endl;
      exitHandler(NDBT_FAILED);
    } 
  /* report to clusterlog if applicable */
  for(i= 0; i < g_consumers.size(); i++)
  {
    g_consumers[i]->report_meta_data(ga_backupId, ga_nodeId);
  }
  debug << "Iterate over data" << endl; 
  if (ga_restore || ga_print) 
  {
    if(_restore_data || _print_data)
    {
      if (!ga_skip_table_check){
        for(i=0; i < metaData.getNoOfTables(); i++){
          if (checkSysTable(metaData, i))
          {
            for(Uint32 j= 0; j < g_consumers.size(); j++)
              if (!g_consumers[j]->table_equal(* metaData[i]))
              {
                err << "Restore: Failed to restore data, ";
                err << metaData[i]->getTableName() << " table structure doesn't match backup ... Exiting " << endl;
                exitHandler(NDBT_FAILED);
              }
          }
        }
      }
      RestoreDataIterator dataIter(metaData, &free_data_callback);
      
      // Read data file header
      if (!dataIter.readHeader())
      {
	err << "Failed to read header of data file. Exiting..." << endl;
	exitHandler(NDBT_FAILED);
      }
      
      Uint32 fragmentId; 
      while (dataIter.readFragmentHeader(res= 0, &fragmentId))
      {
	const TupleS* tuple;
	while ((tuple = dataIter.getNextTuple(res= 1)) != 0)
	{
          const TableS* table = tuple->getTable();
          OutputStream *output = table_output[table->getLocalId()];
          if (!output)
            continue;
          OutputStream *tmp = ndbout.m_out;
          ndbout.m_out = output;
          for(Uint32 j= 0; j < g_consumers.size(); j++) 
            g_consumers[j]->tuple(* tuple, fragmentId);
          ndbout.m_out =  tmp;
          if (check_progress())
            report_progress("Data file progress: ", dataIter);
	} // while (tuple != NULL);
	
	if (res < 0)
	{
	  err <<" Restore: An error occured while restoring data. Exiting...";
          err << endl;
	  exitHandler(NDBT_FAILED);
	}
	if (!dataIter.validateFragmentFooter()) {
	  err << "Restore: Error validating fragment footer. ";
          err << "Exiting..." << endl;
	  exitHandler(NDBT_FAILED);
	}
      } // while (dataIter.readFragmentHeader(res))
      
      if (res < 0)
      {
	err << "Restore: An error occured while restoring data. Exiting... "
	    << "res= " << res << endl;
	exitHandler(NDBT_FAILED);
      }
      
      
      dataIter.validateFooter(); //not implemented
      
      for (i= 0; i < g_consumers.size(); i++)
	g_consumers[i]->endOfTuples();

      /* report to clusterlog if applicable */
      for(i= 0; i < g_consumers.size(); i++)
      {
        g_consumers[i]->report_data(ga_backupId, ga_nodeId);
      }
    }

    if(_restore_data || _print_log)
    {
      RestoreLogIterator logIter(metaData);
      if (!logIter.readHeader())
      {
	err << "Failed to read header of data file. Exiting..." << endl;
	exitHandler(NDBT_FAILED);
      }
      
      const LogEntry * logEntry = 0;
      while ((logEntry = logIter.getNextLogEntry(res= 0)) != 0)
      {
        const TableS* table = logEntry->m_table;
        OutputStream *output = table_output[table->getLocalId()];
        if (!output)
          continue;
        for(Uint32 j= 0; j < g_consumers.size(); j++)
          g_consumers[j]->logEntry(* logEntry);

        if (check_progress())
          report_progress("Log file progress: ", logIter);
      }
      if (res < 0)
      {
	err << "Restore: An restoring the data log. Exiting... res=" 
	    << res << endl;
	exitHandler(NDBT_FAILED);
      }
      logIter.validateFooter(); //not implemented
      for (i= 0; i < g_consumers.size(); i++)
	g_consumers[i]->endOfLogEntrys();

      /* report to clusterlog if applicable */
      for(i= 0; i < g_consumers.size(); i++)
      {
        g_consumers[i]->report_log(ga_backupId, ga_nodeId);
      }
    }
    
    if(_restore_data)
    {
      for(i = 0; i<metaData.getNoOfTables(); i++)
      {
        const TableS* table = metaData[i];
        OutputStream *output = table_output[table->getLocalId()];
        if (!output)
          continue;
        for(Uint32 j= 0; j < g_consumers.size(); j++)
          if (!g_consumers[j]->finalize_table(*table))
          {
            err << "Restore: Failed to finalize restore table: %s. ";
            err << "Exiting... " << metaData[i]->getTableName() << endl;
            exitHandler(NDBT_FAILED);
          }
      }
    }
  }
  if (ga_restore_epoch)
  {
    for (i= 0; i < g_consumers.size(); i++)
      if (!g_consumers[i]->update_apply_status(metaData))
      {
        err << "Restore: Failed to restore epoch" << endl;
        return -1;
      }
  }

  unsigned j;
  for(j= 0; j < g_consumers.size(); j++) 
  {
    if (g_consumers[j]->has_temp_error())
    {
      clearConsumers();
      ndbout_c("\nRestore successful, but encountered temporary error, "
               "please look at configuration.");
    }               
  }
  
  /* report to clusterlog if applicable */
  for (i = 0; i < g_consumers.size(); i++)
    g_consumers[i]->report_completed(ga_backupId, ga_nodeId);

  clearConsumers();

  for(i = 0; i < metaData.getNoOfTables(); i++)
  {
    if (table_output[i] &&
        table_output[i] != ndbout.m_out)
    {
      my_fclose(((FileOutputStream *)table_output[i])->getFile(), MYF(MY_WME));
      delete table_output[i];
      table_output[i] = NULL;
    }
  }

  if (opt_verbose)
    return NDBT_ProgramExit(NDBT_OK);
  else
    return 0;
} // main

template class Vector<BackupConsumer*>;
template class Vector<OutputStream*>;<|MERGE_RESOLUTION|>--- conflicted
+++ resolved
@@ -725,11 +725,7 @@
   char buf[NDB_VERSION_STRING_BUF_SZ];
   info.setLevel(254);
   info << "Ndb version in backup files: " 
-<<<<<<< HEAD
-       <<  getVersionString(version, 0, 0, buf, sizeof(buf)) << endl;
-=======
-       <<  ndbGetVersionString(version, 0, buf, sizeof(buf)) << endl;
->>>>>>> e22ba29c
+       <<  ndbGetVersionString(version, 0, 0, buf, sizeof(buf)) << endl;
   
   /**
    * check wheater we can restore the backup (right version).
@@ -739,15 +735,9 @@
   if (version >= MAKE_VERSION(5,1,3) && version <= MAKE_VERSION(5,1,9))
   {
     err << "Restore program incompatible with backup versions between "
-<<<<<<< HEAD
-        << getVersionString(MAKE_VERSION(5,1,3), 0, 0, buf, sizeof(buf))
+        << ndbGetVersionString(MAKE_VERSION(5,1,3), 0, 0, buf, sizeof(buf))
         << " and "
-        << getVersionString(MAKE_VERSION(5,1,9), 0, 0, buf, sizeof(buf))
-=======
-        << ndbGetVersionString(MAKE_VERSION(5,1,3), 0, buf, sizeof(buf))
-        << " and "
-        << ndbGetVersionString(MAKE_VERSION(5,1,9), 0, buf, sizeof(buf))
->>>>>>> e22ba29c
+        << ndbGetVersionString(MAKE_VERSION(5,1,9), 0, 0, buf, sizeof(buf))
         << endl;
     exitHandler(NDBT_FAILED);
   }
