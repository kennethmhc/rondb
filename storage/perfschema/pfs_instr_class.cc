/* Copyright (c) 2008, 2011, Oracle and/or its affiliates. All rights reserved.

  This program is free software; you can redistribute it and/or modify
  it under the terms of the GNU General Public License as published by
  the Free Software Foundation; version 2 of the License.

  This program is distributed in the hope that it will be useful,
  but WITHOUT ANY WARRANTY; without even the implied warranty of
  MERCHANTABILITY or FITNESS FOR A PARTICULAR PURPOSE.  See the
  GNU General Public License for more details.

  You should have received a copy of the GNU General Public License
  along with this program; if not, write to the Free Software Foundation,
  51 Franklin Street, Suite 500, Boston, MA 02110-1335 USA */

/**
  @file storage/perfschema/pfs_instr_class.cc
  Performance schema instruments meta data (implementation).
*/

#include "my_global.h"
#include "my_sys.h"
#include "structs.h"
#include "table.h"
#include "pfs_instr_class.h"
#include "pfs_instr.h"
#include "pfs_global.h"
#include "pfs_timer.h"
#include "pfs_events_waits.h"
#include "pfs_setup_object.h"
#include "pfs_atomic.h"
#include "mysql/psi/mysql_thread.h"
#include "lf.h"

#include <string.h>

/**
  @defgroup Performance_schema_buffers Performance Schema Buffers
  @ingroup Performance_schema_implementation
  @{
*/

/**
  Global performance schema flag.
  Indicate if the performance schema is enabled.
  This flag is set at startup, and never changes.
*/
my_bool pfs_enabled= TRUE;

/**
  PFS_INSTRUMENT option settings array and associated state variable to
  serialize access during shutdown.
 */
DYNAMIC_ARRAY pfs_instr_config_array;
int pfs_instr_config_state= PFS_INSTR_CONFIG_NOT_INITIALIZED;

static void configure_instr_class(PFS_instr_class *entry);

static void init_instr_class(PFS_instr_class *klass,
                             const char *name,
                             uint name_length,
                             int flags,
                             PFS_class_type class_type);

/**
  Current number of elements in mutex_class_array.
  This global variable is written to during:
  - the performance schema initialization
  - a plugin initialization
*/
static volatile uint32 mutex_class_dirty_count= 0;
static volatile uint32 mutex_class_allocated_count= 0;
static volatile uint32 rwlock_class_dirty_count= 0;
static volatile uint32 rwlock_class_allocated_count= 0;
static volatile uint32 cond_class_dirty_count= 0;
static volatile uint32 cond_class_allocated_count= 0;

/** Size of the mutex class array. @sa mutex_class_array */
ulong mutex_class_max= 0;
/** Number of mutex class lost. @sa mutex_class_array */
ulong mutex_class_lost= 0;
/** Size of the rwlock class array. @sa rwlock_class_array */
ulong rwlock_class_max= 0;
/** Number of rwlock class lost. @sa rwlock_class_array */
ulong rwlock_class_lost= 0;
/** Size of the condition class array. @sa cond_class_array */
ulong cond_class_max= 0;
/** Number of condition class lost. @sa cond_class_array */
ulong cond_class_lost= 0;
/** Size of the thread class array. @sa thread_class_array */
ulong thread_class_max= 0;
/** Number of thread class lost. @sa thread_class_array */
ulong thread_class_lost= 0;
/** Size of the file class array. @sa file_class_array */
ulong file_class_max= 0;
/** Number of file class lost. @sa file_class_array */
ulong file_class_lost= 0;
/** Size of the stage class array. @sa stage_class_array */
ulong stage_class_max= 0;
/** Number of stage class lost. @sa stage_class_array */
ulong stage_class_lost= 0;
/** Size of the statement class array. @sa statement_class_array */
ulong statement_class_max= 0;
/** Number of statement class lost. @sa statement_class_array */
ulong statement_class_lost= 0;
/** Size of the table share array. @sa table_share_array */
ulong table_share_max= 0;
/** Number of table share lost. @sa table_share_array */
ulong table_share_lost= 0;
/** Size of the socket class array. @sa socket_class_array */
ulong socket_class_max= 0;
/** Number of socket class lost. @sa socket_class_array */
ulong socket_class_lost= 0;

PFS_mutex_class *mutex_class_array= NULL;
PFS_rwlock_class *rwlock_class_array= NULL;
PFS_cond_class *cond_class_array= NULL;

/**
  Current number or elements in thread_class_array.
  This global variable is written to during:
  - the performance schema initialization
  - a plugin initialization
*/
static volatile uint32 thread_class_dirty_count= 0;
static volatile uint32 thread_class_allocated_count= 0;

static PFS_thread_class *thread_class_array= NULL;

/**
  Table instance array.
  @sa table_share_max
  @sa table_share_lost
  @sa table_share_hash
*/
PFS_table_share *table_share_array= NULL;

<<<<<<< HEAD
=======
PFS_ALIGNED PFS_single_stat global_idle_stat;
>>>>>>> 53d17a2f
PFS_ALIGNED PFS_table_io_stat global_table_io_stat;
PFS_ALIGNED PFS_table_lock_stat global_table_lock_stat;
PFS_ALIGNED PFS_instr_class global_table_io_class;
PFS_ALIGNED PFS_instr_class global_table_lock_class;
PFS_ALIGNED PFS_instr_class global_idle_class;

/** Class-timer map */
enum_timer_name *class_timers[] =
{&wait_timer,      /* PFS_CLASS_NONE */
 &wait_timer,      /* PFS_CLASS_MUTEX */
 &wait_timer,      /* PFS_CLASS_RWLOCK */
 &wait_timer,      /* PFS_CLASS_COND */
 &wait_timer,      /* PFS_CLASS_FILE */
 &wait_timer,      /* PFS_CLASS_TABLE */
 &stage_timer,     /* PFS_CLASS_STAGE */
 &statement_timer, /* PFS_CLASS_STATEMENT */
 &wait_timer,      /* PFS_CLASS_SOCKET */
 &wait_timer,      /* PFS_CLASS_TABLE_IO */
 &wait_timer,      /* PFS_CLASS_TABLE_LOCK */
 &idle_timer       /* PFS_CLASS_IDLE */
};

/**
  Hash index for instrumented table shares.
  This index is searched by table fully qualified name (@c PFS_table_share_key),
  and points to instrumented table shares (@c PFS_table_share).
  @sa table_share_array
  @sa PFS_table_share_key
  @sa PFS_table_share
  @sa table_share_hash_get_key
  @sa get_table_share_hash_pins
*/
LF_HASH table_share_hash;
/** True if table_share_hash is initialized. */
static bool table_share_hash_inited= false;

static volatile uint32 file_class_dirty_count= 0;
static volatile uint32 file_class_allocated_count= 0;

PFS_file_class *file_class_array= NULL;

static volatile uint32 stage_class_dirty_count= 0;
static volatile uint32 stage_class_allocated_count= 0;

static PFS_stage_class *stage_class_array= NULL;

static volatile uint32 statement_class_dirty_count= 0;
static volatile uint32 statement_class_allocated_count= 0;

static PFS_statement_class *statement_class_array= NULL;

static volatile uint32 socket_class_dirty_count= 0;
static volatile uint32 socket_class_allocated_count= 0;

static PFS_socket_class *socket_class_array= NULL;

uint mutex_class_start= 0;
uint rwlock_class_start= 0;
uint cond_class_start= 0;
uint file_class_start= 0;
uint wait_class_max= 0;
uint socket_class_start= 0;

void init_event_name_sizing(const PFS_global_param *param)
{
  mutex_class_start= 3; /* global table io, table lock, idle */
  rwlock_class_start= mutex_class_start + param->m_mutex_class_sizing;
  cond_class_start= rwlock_class_start + param->m_rwlock_class_sizing;
  file_class_start= cond_class_start + param->m_cond_class_sizing;
  socket_class_start= file_class_start + param->m_file_class_sizing;
  wait_class_max= socket_class_start + param->m_socket_class_sizing;
}

void register_global_classes()
{
  /* Table IO class */
  init_instr_class(&global_table_io_class, "wait/io/table/sql/handler", 25,
                   0, PFS_CLASS_TABLE_IO);
  global_table_io_class.m_event_name_index= GLOBAL_TABLE_IO_EVENT_INDEX;
  configure_instr_class(&global_table_io_class);

  /* Table lock class */
  init_instr_class(&global_table_lock_class, "wait/lock/table/sql/handler", 27,
                   0, PFS_CLASS_TABLE_LOCK);
  global_table_lock_class.m_event_name_index= GLOBAL_TABLE_LOCK_EVENT_INDEX;
  configure_instr_class(&global_table_lock_class);
  
  /* Idle class */
  init_instr_class(&global_idle_class, "idle", 4,
                   0, PFS_CLASS_IDLE);
  global_idle_class.m_event_name_index= GLOBAL_IDLE_EVENT_INDEX;
  configure_instr_class(&global_idle_class);
}

/**
  Initialize the instrument synch class buffers.
  @param mutex_class_sizing           max number of mutex class
  @param rwlock_class_sizing          max number of rwlock class
  @param cond_class_sizing            max number of condition class
  @return 0 on success
*/
int init_sync_class(uint mutex_class_sizing,
                    uint rwlock_class_sizing,
                    uint cond_class_sizing)
{
  mutex_class_dirty_count= mutex_class_allocated_count= 0;
  rwlock_class_dirty_count= rwlock_class_allocated_count= 0;
  cond_class_dirty_count= cond_class_allocated_count= 0;
  mutex_class_max= mutex_class_sizing;
  rwlock_class_max= rwlock_class_sizing;
  cond_class_max= cond_class_sizing;
  mutex_class_lost= rwlock_class_lost= cond_class_lost= 0;

  mutex_class_array= NULL;
  rwlock_class_array= NULL;
  cond_class_array= NULL;

  if (mutex_class_max > 0)
  {
    mutex_class_array= PFS_MALLOC_ARRAY(mutex_class_max, PFS_mutex_class,
                                        MYF(MY_ZEROFILL));
    if (unlikely(mutex_class_array == NULL))
      return 1;
  }

  if (rwlock_class_max > 0)
  {
    rwlock_class_array= PFS_MALLOC_ARRAY(rwlock_class_max, PFS_rwlock_class,
                                         MYF(MY_ZEROFILL));
    if (unlikely(rwlock_class_array == NULL))
      return 1;
  }

  if (cond_class_max > 0)
  {
    cond_class_array= PFS_MALLOC_ARRAY(cond_class_max, PFS_cond_class,
                                       MYF(MY_ZEROFILL));
    if (unlikely(cond_class_array == NULL))
      return 1;
  }

  return 0;
}

/** Cleanup the instrument synch class buffers. */
void cleanup_sync_class(void)
{
  pfs_free(mutex_class_array);
  mutex_class_array= NULL;
  mutex_class_dirty_count= mutex_class_allocated_count= mutex_class_max= 0;
  pfs_free(rwlock_class_array);
  rwlock_class_array= NULL;
  rwlock_class_dirty_count= rwlock_class_allocated_count= rwlock_class_max= 0;
  pfs_free(cond_class_array);
  cond_class_array= NULL;
  cond_class_dirty_count= cond_class_allocated_count= cond_class_max= 0;
}

/**
  Initialize the thread class buffer.
  @param thread_class_sizing          max number of thread class
  @return 0 on success
*/
int init_thread_class(uint thread_class_sizing)
{
  int result= 0;
  thread_class_dirty_count= thread_class_allocated_count= 0;
  thread_class_max= thread_class_sizing;
  thread_class_lost= 0;

  if (thread_class_max > 0)
  {
    thread_class_array= PFS_MALLOC_ARRAY(thread_class_max, PFS_thread_class,
                                         MYF(MY_ZEROFILL));
    if (unlikely(thread_class_array == NULL))
      result= 1;
  }
  else
    thread_class_array= NULL;

  return result;
}

/** Cleanup the thread class buffers. */
void cleanup_thread_class(void)
{
  pfs_free(thread_class_array);
  thread_class_array= NULL;
  thread_class_dirty_count= thread_class_allocated_count= 0;
  thread_class_max= 0;
}

/**
  Initialize the table share buffer.
  @param table_share_sizing           max number of table share
  @return 0 on success
*/
int init_table_share(uint table_share_sizing)
{
  int result= 0;
  table_share_max= table_share_sizing;
  table_share_lost= 0;

  if (table_share_max > 0)
  {
    table_share_array= PFS_MALLOC_ARRAY(table_share_max, PFS_table_share,
                                        MYF(MY_ZEROFILL));
    if (unlikely(table_share_array == NULL))
      result= 1;
  }
  else
    table_share_array= NULL;

  return result;
}

/** Cleanup the table share buffers. */
void cleanup_table_share(void)
{
  pfs_free(table_share_array);
  table_share_array= NULL;
  table_share_max= 0;
}

C_MODE_START
/** get_key function for @c table_share_hash. */
static uchar *table_share_hash_get_key(const uchar *entry, size_t *length,
                                       my_bool)
{
  const PFS_table_share * const *typed_entry;
  const PFS_table_share *share;
  const void *result;
  typed_entry= reinterpret_cast<const PFS_table_share* const *> (entry);
  DBUG_ASSERT(typed_entry != NULL);
  share= *typed_entry;
  DBUG_ASSERT(share != NULL);
  *length= share->m_key.m_key_length;
  result= &share->m_key.m_hash_key[0];
  return const_cast<uchar*> (reinterpret_cast<const uchar*> (result));
}
C_MODE_END

/** Initialize the table share hash table. */
int init_table_share_hash(void)
{
  if ((! table_share_hash_inited) && (table_share_max > 0))
  {
    lf_hash_init(&table_share_hash, sizeof(PFS_table_share*), LF_HASH_UNIQUE,
                 0, 0, table_share_hash_get_key, &my_charset_bin);
    table_share_hash.size= table_share_max;
    table_share_hash_inited= true;
  }
  return 0;
}

/** Cleanup the table share hash table. */
void cleanup_table_share_hash(void)
{
  if (table_share_hash_inited)
  {
    lf_hash_destroy(&table_share_hash);
    table_share_hash_inited= false;
  }
}

/**
  Get the hash pins for @sa table_share_hash.
  @param thread The running thread.
  @returns The LF_HASH pins for the thread.
*/
LF_PINS* get_table_share_hash_pins(PFS_thread *thread)
{
  if (unlikely(thread->m_table_share_hash_pins == NULL))
  {
    if (! table_share_hash_inited)
      return NULL;
    thread->m_table_share_hash_pins= lf_hash_get_pins(&table_share_hash);
  }
  return thread->m_table_share_hash_pins;
}

/**
  Set a table share hash key.
  @param [out] key The key to populate.
  @param temporary True for TEMPORARY TABLE.
  @param schema_name The table schema name.
  @param schema_name_length The table schema name length.
  @param table_name The table name.
  @param table_name_length The table name length.
*/
static void set_table_share_key(PFS_table_share_key *key,
                                bool temporary,
                                const char *schema_name, uint schema_name_length,
                                const char *table_name, uint table_name_length)
{
  DBUG_ASSERT(schema_name_length <= NAME_LEN);
  DBUG_ASSERT(table_name_length <= NAME_LEN);
  char *saved_schema_name;
  char *saved_table_name;

  char *ptr= &key->m_hash_key[0];
  ptr[0]= (temporary ? OBJECT_TYPE_TEMPORARY_TABLE : OBJECT_TYPE_TABLE);
  ptr++;
  saved_schema_name= ptr;
  memcpy(ptr, schema_name, schema_name_length);
  ptr+= schema_name_length;
  ptr[0]= 0;
  ptr++;
  saved_table_name= ptr;
  memcpy(ptr, table_name, table_name_length);
  ptr+= table_name_length;
  ptr[0]= 0;
  ptr++;
  key->m_key_length= ptr - &key->m_hash_key[0];

  if (lower_case_table_names)
  {
    my_casedn_str(files_charset_info, saved_schema_name);
    my_casedn_str(files_charset_info, saved_table_name);
  }
}

void PFS_table_share::refresh_setup_object_flags(PFS_thread *thread)
{
  lookup_setup_object(thread,
                      OBJECT_TYPE_TABLE,
                      m_schema_name, m_schema_name_length,
                      m_table_name, m_table_name_length,
                      &m_enabled, &m_timed);
}

/**
  Initialize the file class buffer.
  @param file_class_sizing            max number of file class
  @return 0 on success
*/
int init_file_class(uint file_class_sizing)
{
  int result= 0;
  file_class_dirty_count= file_class_allocated_count= 0;
  file_class_max= file_class_sizing;
  file_class_lost= 0;

  if (file_class_max > 0)
  {
    file_class_array= PFS_MALLOC_ARRAY(file_class_max, PFS_file_class,
                                       MYF(MY_ZEROFILL));
    if (unlikely(file_class_array == NULL))
      return 1;
  }
  else
    file_class_array= NULL;

  return result;
}

/** Cleanup the file class buffers. */
void cleanup_file_class(void)
{
  pfs_free(file_class_array);
  file_class_array= NULL;
  file_class_dirty_count= file_class_allocated_count= 0;
  file_class_max= 0;
}

/**
  Initialize the stage class buffer.
  @param stage_class_sizing            max number of stage class
  @return 0 on success
*/
int init_stage_class(uint stage_class_sizing)
{
  int result= 0;
  stage_class_dirty_count= stage_class_allocated_count= 0;
  stage_class_max= stage_class_sizing;
  stage_class_lost= 0;

  if (stage_class_max > 0)
  {
    stage_class_array= PFS_MALLOC_ARRAY(stage_class_max, PFS_stage_class,
                                        MYF(MY_ZEROFILL));
    if (unlikely(stage_class_array == NULL))
      return 1;
  }
  else
    stage_class_array= NULL;

  return result;
}

/** Cleanup the stage class buffers. */
void cleanup_stage_class(void)
{
  pfs_free(stage_class_array);
  stage_class_array= NULL;
  stage_class_dirty_count= stage_class_allocated_count= 0;
  stage_class_max= 0;
}

/**
  Initialize the statement class buffer.
  @param statement_class_sizing            max number of statement class
  @return 0 on success
*/
int init_statement_class(uint statement_class_sizing)
{
  int result= 0;
  statement_class_dirty_count= statement_class_allocated_count= 0;
  statement_class_max= statement_class_sizing;
  statement_class_lost= 0;

  if (statement_class_max > 0)
  {
    statement_class_array= PFS_MALLOC_ARRAY(statement_class_max, PFS_statement_class,
                                            MYF(MY_ZEROFILL));
    if (unlikely(statement_class_array == NULL))
      return 1;
  }
  else
    statement_class_array= NULL;

  return result;
}

/** Cleanup the statement class buffers. */
void cleanup_statement_class(void)
{
  pfs_free(statement_class_array);
  statement_class_array= NULL;
  statement_class_dirty_count= statement_class_allocated_count= 0;
  statement_class_max= 0;
}

/**
  Initialize the socket class buffer.
  @param socket_class_sizing            max number of socket class
  @return 0 on success
*/
int init_socket_class(uint socket_class_sizing)
{
  int result= 0;
  socket_class_dirty_count= socket_class_allocated_count= 0;
  socket_class_max= socket_class_sizing;
  socket_class_lost= 0;

  if (socket_class_max > 0)
  {
    socket_class_array= PFS_MALLOC_ARRAY(socket_class_max, PFS_socket_class,
                                         MYF(MY_ZEROFILL));
    if (unlikely(socket_class_array == NULL))
      return 1;
  }
  else
    socket_class_array= NULL;

  return result;
}

/** Cleanup the socket class buffers. */
void cleanup_socket_class(void)
{
  pfs_free(socket_class_array);
  socket_class_array= NULL;
  socket_class_dirty_count= socket_class_allocated_count= 0;
  socket_class_max= 0;
}

static void init_instr_class(PFS_instr_class *klass,
                             const char *name,
                             uint name_length,
                             int flags,
                             PFS_class_type class_type)
{
  DBUG_ASSERT(name_length <= PFS_MAX_INFO_NAME_LENGTH);
  memset(klass, 0, sizeof(PFS_instr_class));
  strncpy(klass->m_name, name, name_length);
  klass->m_name_length= name_length;
  klass->m_flags= flags;
  klass->m_enabled= true;
  klass->m_timed= true;
  klass->m_type= class_type;
  klass->m_timer= class_timers[class_type];
}

/**
  Set user-defined configuration values for an instrument.
*/
static void configure_instr_class(PFS_instr_class *entry)
{
  uint match_length= 0; /* length of matching pattern */

  for (uint i= 0; i < pfs_instr_config_array.elements; i++)
  {
    PFS_instr_config* e;
    get_dynamic(&pfs_instr_config_array, (uchar*)&e, i);

    /**
      Compare class name to all configuration entries. In case of multiple
      matches, the longer specification wins. For example, the pattern
      'ABC/DEF/GHI=ON' has precedence over 'ABC/DEF/%=OFF' regardless of
      position within the configuration file or command line.

      Consecutive wildcards affect the count.
    */
    if (!my_wildcmp(&my_charset_latin1,
                    entry->m_name, entry->m_name+entry->m_name_length,
                    e->m_name, e->m_name+e->m_name_length,
                    '\\', '?','%'))
    {
        if (e->m_name_length >= match_length)
        {
           entry->m_enabled= e->m_enabled;
           entry->m_timed= e->m_timed;
           match_length= MY_MAX(e->m_name_length, match_length);
        }
    }
  }
}

#define REGISTER_CLASS_BODY_PART(INDEX, ARRAY, MAX, NAME, NAME_LENGTH) \
  for (INDEX= 0; INDEX < MAX; INDEX++)                                 \
  {                                                                    \
    entry= &ARRAY[INDEX];                                              \
    if ((entry->m_name_length == NAME_LENGTH) &&                       \
        (strncmp(entry->m_name, NAME, NAME_LENGTH) == 0))              \
    {                                                                  \
      DBUG_ASSERT(entry->m_flags == flags);                            \
      return (INDEX + 1);                                              \
    }                                                                  \
  }

/**
  Register a mutex instrumentation metadata.
  @param name                         the instrumented name
  @param name_length                  length in bytes of name
  @param flags                        the instrumentation flags
  @return a mutex instrumentation key
*/
PFS_sync_key register_mutex_class(const char *name, uint name_length,
                                  int flags)
{
  uint32 index;
  PFS_mutex_class *entry;

  /*
    This is a full array scan, which is not optimal.
    This is acceptable since this code is only used at startup,
    or when a plugin is loaded.
  */
  REGISTER_CLASS_BODY_PART(index, mutex_class_array, mutex_class_max,
                           name, name_length)
  /*
    Note that:
    mutex_class_dirty_count is incremented *before* an entry is added
    mutex_class_allocated_count is incremented *after* an entry is added
  */
  index= PFS_atomic::add_u32(&mutex_class_dirty_count, 1);

  if (index < mutex_class_max)
  {
    /*
      The instrument was not found (from a possible previous
      load / unload of a plugin), allocate it.
      This code is safe when 2 threads execute in parallel
      for different mutex classes:
      - thread 1 registering class A
      - thread 2 registering class B
      will not collide in the same mutex_class_array[index] entry.
      This code does not protect against 2 threads registering
      in parallel the same class:
      - thread 1 registering class A
      - thread 2 registering class A
      could lead to a duplicate class A entry.
      This is ok, since this case can not happen in the caller:
      - classes names are derived from a plugin name
        ('wait/synch/mutex/<plugin>/xxx')
      - 2 threads can not register concurrently the same plugin
        in INSTALL PLUGIN.
    */
    entry= &mutex_class_array[index];
    init_instr_class(entry, name, name_length, flags, PFS_CLASS_MUTEX);
<<<<<<< HEAD
    entry->m_lock_stat.reset();
=======
    entry->m_mutex_stat.reset();
>>>>>>> 53d17a2f
    entry->m_event_name_index= mutex_class_start + index;
    entry->m_singleton= NULL;
    entry->m_enabled= false; /* disabled by default */
    entry->m_timed= false;

    /* Set user-defined configuration options for this instrument */
    configure_instr_class(entry);

    /*
      Now that this entry is populated, advertise it

      Technically, there is a small race condition here:
      T0:
      mutex_class_dirty_count= 10
      mutex_class_allocated_count= 10
      T1: Thread A increment mutex_class_dirty_count to 11
      T2: Thread B increment mutex_class_dirty_count to 12
      T3: Thread A populate entry 11
      T4: Thread B populate entry 12
      T5: Thread B increment mutex_class_allocated_count to 11,
          advertise thread A incomplete record 11,
          but does not advertise thread B complete record 12
      T6: Thread A increment mutex_class_allocated_count to 12
      This has no impact, and is acceptable.
      A reader will not see record 12 for a short time.
      A reader will see an incomplete record 11 for a short time,
      which is ok: the mutex name / statistics will be temporarily
      empty/NULL/zero, but this won't cause a crash
      (mutex_class_array is initialized with MY_ZEROFILL).
    */
    PFS_atomic::add_u32(&mutex_class_allocated_count, 1);
    return (index + 1);
  }

  /*
    Out of space, report to SHOW STATUS that
    the allocated memory was too small.
  */
  mutex_class_lost++;
  return 0;
}

/**
  Register a rwlock instrumentation metadata.
  @param name                         the instrumented name
  @param name_length                  length in bytes of name
  @param flags                        the instrumentation flags
  @return a rwlock instrumentation key
*/
PFS_sync_key register_rwlock_class(const char *name, uint name_length,
                                   int flags)
{
  /* See comments in register_mutex_class */
  uint32 index;
  PFS_rwlock_class *entry;

  REGISTER_CLASS_BODY_PART(index, rwlock_class_array, rwlock_class_max,
                           name, name_length)

  index= PFS_atomic::add_u32(&rwlock_class_dirty_count, 1);

  if (index < rwlock_class_max)
  {
    entry= &rwlock_class_array[index];
    init_instr_class(entry, name, name_length, flags, PFS_CLASS_RWLOCK);
<<<<<<< HEAD
    entry->m_read_lock_stat.reset();
    entry->m_write_lock_stat.reset();
=======
    entry->m_rwlock_stat.reset();
>>>>>>> 53d17a2f
    entry->m_event_name_index= rwlock_class_start + index;
    entry->m_singleton= NULL;
    entry->m_enabled= false; /* disabled by default */
    entry->m_timed= false;
    /* Set user-defined configuration options for this instrument */
    configure_instr_class(entry);
    PFS_atomic::add_u32(&rwlock_class_allocated_count, 1);
    return (index + 1);
  }

  rwlock_class_lost++;
  return 0;
}

/**
  Register a condition instrumentation metadata.
  @param name                         the instrumented name
  @param name_length                  length in bytes of name
  @param flags                        the instrumentation flags
  @return a condition instrumentation key
*/
PFS_sync_key register_cond_class(const char *name, uint name_length,
                                 int flags)
{
  /* See comments in register_mutex_class */
  uint32 index;
  PFS_cond_class *entry;

  REGISTER_CLASS_BODY_PART(index, cond_class_array, cond_class_max,
                           name, name_length)

  index= PFS_atomic::add_u32(&cond_class_dirty_count, 1);

  if (index < cond_class_max)
  {
    entry= &cond_class_array[index];
    init_instr_class(entry, name, name_length, flags, PFS_CLASS_COND);
    entry->m_event_name_index= cond_class_start + index;
    entry->m_singleton= NULL;
    entry->m_enabled= false; /* disabled by default */
    entry->m_timed= false;
    /* Set user-defined configuration options for this instrument */
    configure_instr_class(entry);
    PFS_atomic::add_u32(&cond_class_allocated_count, 1);
    return (index + 1);
  }

  cond_class_lost++;
  return 0;
}

#define FIND_CLASS_BODY(KEY, COUNT, ARRAY) \
  if ((KEY == 0) || (KEY > COUNT))         \
    return NULL;                           \
  return &ARRAY[KEY - 1]

/**
  Find a mutex instrumentation class by key.
  @param key                          the instrument key
  @return the instrument class, or NULL
*/
PFS_mutex_class *find_mutex_class(PFS_sync_key key)
{
  FIND_CLASS_BODY(key, mutex_class_allocated_count, mutex_class_array);
}

PFS_mutex_class *sanitize_mutex_class(PFS_mutex_class *unsafe)
{
  SANITIZE_ARRAY_BODY(PFS_mutex_class, mutex_class_array, mutex_class_max, unsafe);
}

/**
  Find a rwlock instrumentation class by key.
  @param key                          the instrument key
  @return the instrument class, or NULL
*/
PFS_rwlock_class *find_rwlock_class(PFS_sync_key key)
{
  FIND_CLASS_BODY(key, rwlock_class_allocated_count, rwlock_class_array);
}

PFS_rwlock_class *sanitize_rwlock_class(PFS_rwlock_class *unsafe)
{
  SANITIZE_ARRAY_BODY(PFS_rwlock_class, rwlock_class_array, rwlock_class_max, unsafe);
}

/**
  Find a condition instrumentation class by key.
  @param key                          the instrument key
  @return the instrument class, or NULL
*/
PFS_cond_class *find_cond_class(PFS_sync_key key)
{
  FIND_CLASS_BODY(key, cond_class_allocated_count, cond_class_array);
}

PFS_cond_class *sanitize_cond_class(PFS_cond_class *unsafe)
{
  SANITIZE_ARRAY_BODY(PFS_cond_class, cond_class_array, cond_class_max, unsafe);
}

/**
  Register a thread instrumentation metadata.
  @param name                         the instrumented name
  @param name_length                  length in bytes of name
  @param flags                        the instrumentation flags
  @return a thread instrumentation key
*/
PFS_thread_key register_thread_class(const char *name, uint name_length,
                                     int flags)
{
  /* See comments in register_mutex_class */
  uint32 index;
  PFS_thread_class *entry;

  for (index= 0; index < thread_class_max; index++)
  {
    entry= &thread_class_array[index];

    if ((entry->m_name_length == name_length) &&
        (strncmp(entry->m_name, name, name_length) == 0))
      return (index + 1);
  }

  index= PFS_atomic::add_u32(&thread_class_dirty_count, 1);

  if (index < thread_class_max)
  {
    entry= &thread_class_array[index];
    DBUG_ASSERT(name_length <= PFS_MAX_INFO_NAME_LENGTH);
    strncpy(entry->m_name, name, name_length);
    entry->m_name_length= name_length;
    entry->m_enabled= true;
    PFS_atomic::add_u32(&thread_class_allocated_count, 1);
    return (index + 1);
  }

  thread_class_lost++;
  return 0;
}

/**
  Find a thread instrumentation class by key.
  @param key                          the instrument key
  @return the instrument class, or NULL
*/
PFS_thread_class *find_thread_class(PFS_sync_key key)
{
  FIND_CLASS_BODY(key, thread_class_allocated_count, thread_class_array);
}

PFS_thread_class *sanitize_thread_class(PFS_thread_class *unsafe)
{
  SANITIZE_ARRAY_BODY(PFS_thread_class, thread_class_array, thread_class_max, unsafe);
}

/**
  Register a file instrumentation metadata.
  @param name                         the instrumented name
  @param name_length                  length in bytes of name
  @param flags                        the instrumentation flags
  @return a file instrumentation key
*/
PFS_file_key register_file_class(const char *name, uint name_length,
                                 int flags)
{
  /* See comments in register_mutex_class */
  uint32 index;
  PFS_file_class *entry;

  REGISTER_CLASS_BODY_PART(index, file_class_array, file_class_max,
                           name, name_length)

  index= PFS_atomic::add_u32(&file_class_dirty_count, 1);

  if (index < file_class_max)
  {
    entry= &file_class_array[index];
    init_instr_class(entry, name, name_length, flags, PFS_CLASS_FILE);
    entry->m_event_name_index= file_class_start + index;
    entry->m_singleton= NULL;
    entry->m_enabled= true; /* enabled by default */
    entry->m_timed= true;
    /* Set user-defined configuration options for this instrument */
    configure_instr_class(entry);
    PFS_atomic::add_u32(&file_class_allocated_count, 1);
    return (index + 1);
  }

  file_class_lost++;
  return 0;
}

/**
  Register a stage instrumentation metadata.
  @param name                         the instrumented name
  @param name_length                  length in bytes of name
  @param flags                        the instrumentation flags
  @return a stage instrumentation key
*/
PFS_stage_key register_stage_class(const char *name, uint name_length,
                                   int flags)
{
  /* See comments in register_mutex_class */
  uint32 index;
  PFS_stage_class *entry;

  REGISTER_CLASS_BODY_PART(index, stage_class_array, stage_class_max,
                           name, name_length)

  index= PFS_atomic::add_u32(&stage_class_dirty_count, 1);

  if (index < stage_class_max)
  {
    entry= &stage_class_array[index];
    init_instr_class(entry, name, name_length, flags, PFS_CLASS_STAGE);
    entry->m_event_name_index= index;
    entry->m_enabled= false; /* disabled by default */
    entry->m_timed= false;
    /* Set user-defined configuration options for this instrument */
    configure_instr_class(entry);
    PFS_atomic::add_u32(&stage_class_allocated_count, 1);

    return (index + 1);
  }

  stage_class_lost++;
  return 0;
}

/**
  Register a statement instrumentation metadata.
  @param name                         the instrumented name
  @param name_length                  length in bytes of name
  @param flags                        the instrumentation flags
  @return a statement instrumentation key
*/
PFS_statement_key register_statement_class(const char *name, uint name_length,
                                           int flags)
{
  /* See comments in register_mutex_class */
  uint32 index;
  PFS_statement_class *entry;

  REGISTER_CLASS_BODY_PART(index, statement_class_array, statement_class_max,
                           name, name_length)

  index= PFS_atomic::add_u32(&statement_class_dirty_count, 1);

  if (index < statement_class_max)
  {
    entry= &statement_class_array[index];
    init_instr_class(entry, name, name_length, flags, PFS_CLASS_STATEMENT);
    entry->m_event_name_index= index;
    entry->m_enabled= true; /* enabled by default */
    entry->m_timed= true;
    /* Set user-defined configuration options for this instrument */
    configure_instr_class(entry);
    PFS_atomic::add_u32(&statement_class_allocated_count, 1);

    return (index + 1);
  }

  statement_class_lost++;
  return 0;
}

/**
  Find a file instrumentation class by key.
  @param key                          the instrument key
  @return the instrument class, or NULL
*/
PFS_file_class *find_file_class(PFS_file_key key)
{
  FIND_CLASS_BODY(key, file_class_allocated_count, file_class_array);
}

PFS_file_class *sanitize_file_class(PFS_file_class *unsafe)
{
  SANITIZE_ARRAY_BODY(PFS_file_class, file_class_array, file_class_max, unsafe);
}

/**
  Find a stage instrumentation class by key.
  @param key                          the instrument key
  @return the instrument class, or NULL
*/
PFS_stage_class *find_stage_class(PFS_stage_key key)
{
  FIND_CLASS_BODY(key, stage_class_allocated_count, stage_class_array);
}

PFS_stage_class *sanitize_stage_class(PFS_stage_class *unsafe)
{
  SANITIZE_ARRAY_BODY(PFS_stage_class, stage_class_array, stage_class_max, unsafe);
}

/**
  Find a statement instrumentation class by key.
  @param key                          the instrument key
  @return the instrument class, or NULL
*/
PFS_statement_class *find_statement_class(PFS_stage_key key)
{
  FIND_CLASS_BODY(key, statement_class_allocated_count, statement_class_array);
}

PFS_statement_class *sanitize_statement_class(PFS_statement_class *unsafe)
{
  SANITIZE_ARRAY_BODY(PFS_statement_class, statement_class_array, statement_class_max, unsafe);
}

/**
  Register a socket instrumentation metadata.
  @param name                         the instrumented name
  @param name_length                  length in bytes of name
  @param flags                        the instrumentation flags
  @return a socket instrumentation key
*/
PFS_socket_key register_socket_class(const char *name, uint name_length,
                                     int flags)
{
  /* See comments in register_mutex_class */
  uint32 index;
  PFS_socket_class *entry;

  REGISTER_CLASS_BODY_PART(index, socket_class_array, socket_class_max,
                           name, name_length)

  index= PFS_atomic::add_u32(&socket_class_dirty_count, 1);

  if (index < socket_class_max)
  {
    entry= &socket_class_array[index];
    init_instr_class(entry, name, name_length, flags, PFS_CLASS_SOCKET);
    entry->m_event_name_index= socket_class_start + index;
    entry->m_singleton= NULL;
    entry->m_enabled= false; /* disabled by default */
    entry->m_timed= false;
    /* Set user-defined configuration options for this instrument */
    configure_instr_class(entry);
    PFS_atomic::add_u32(&socket_class_allocated_count, 1);
    return (index + 1);
  }

  socket_class_lost++;
  return 0;
}

/**
  Find a socket instrumentation class by key.
  @param key                          the instrument key
  @return the instrument class, or NULL
*/
PFS_socket_class *find_socket_class(PFS_socket_key key)
{
  FIND_CLASS_BODY(key, socket_class_allocated_count, socket_class_array);
}

PFS_socket_class *sanitize_socket_class(PFS_socket_class *unsafe)
{
  SANITIZE_ARRAY_BODY(PFS_socket_class, socket_class_array, socket_class_max, unsafe);
}

PFS_instr_class *find_table_class(uint index)
{
  if (index == 1)
    return & global_table_io_class;
  if (index == 2)
    return & global_table_lock_class;
  return NULL;
}

PFS_instr_class *sanitize_table_class(PFS_instr_class *unsafe)
{
  if (likely((& global_table_io_class == unsafe) ||
             (& global_table_lock_class == unsafe)))
    return unsafe;
  return NULL;
}

PFS_instr_class *find_idle_class(uint index)
{
  if (index == 1)
    return & global_idle_class;
  return NULL;
}

PFS_instr_class *sanitize_idle_class(PFS_instr_class *unsafe)
{
  if (likely(& global_idle_class == unsafe))
    return unsafe;
  return NULL;
}

static void set_keys(PFS_table_share *pfs, const TABLE_SHARE *share)
{
  int len;
  KEY *key_info= share->key_info;
  PFS_table_key *pfs_key= pfs->m_keys;
  PFS_table_key *pfs_key_last= pfs->m_keys + share->keys;
  pfs->m_key_count= share->keys;

  for ( ; pfs_key < pfs_key_last; pfs_key++, key_info++)
  {
    len= strlen(key_info->name);
    memcpy(pfs_key->m_name, key_info->name, len);
    pfs_key->m_name_length= len;
  }

  pfs_key_last= pfs->m_keys + MAX_INDEXES;
  for ( ; pfs_key < pfs_key_last; pfs_key++)
    pfs_key->m_name_length= 0;
}

static int compare_keys(PFS_table_share *pfs, const TABLE_SHARE *share)
{
  uint len;
  KEY *key_info= share->key_info;
  PFS_table_key *pfs_key= pfs->m_keys;
  PFS_table_key *pfs_key_last= pfs->m_keys + share->keys;

  if (pfs->m_key_count != share->keys)
    return 1;

  for ( ; pfs_key < pfs_key_last; pfs_key++, key_info++)
  {
    len= strlen(key_info->name);
    if (len != pfs_key->m_name_length)
      return 1;

    if (memcmp(pfs_key->m_name, key_info->name, len) != 0)
      return 1;
  }

  return 0;
}

/**
  Find or create a table share instrumentation.
  @param thread                       the executing instrumented thread
  @param temporary                    true for TEMPORARY TABLE
  @param share                        table share
  @return a table share, or NULL
*/
PFS_table_share* find_or_create_table_share(PFS_thread *thread,
                                            bool temporary,
                                            const TABLE_SHARE *share)
{
  /* See comments in register_mutex_class */
  PFS_table_share_key key;

  LF_PINS *pins= get_table_share_hash_pins(thread);
  if (unlikely(pins == NULL))
  {
    table_share_lost++;
    return NULL;
  }

  const char *schema_name= share->db.str;
  uint schema_name_length= share->db.length;
  const char *table_name= share->table_name.str;
  uint table_name_length= share->table_name.length;

  set_table_share_key(&key, temporary,
                      schema_name, schema_name_length,
                      table_name, table_name_length);

  PFS_table_share **entry;
  uint retry_count= 0;
  const uint retry_max= 3;
  bool enabled= true;
  bool timed= true;
  static uint PFS_ALIGNED table_share_monotonic_index= 0;
  uint index;
  uint attempts= 0;
  PFS_table_share *pfs;

search:
  entry= reinterpret_cast<PFS_table_share**>
    (lf_hash_search(&table_share_hash, pins,
                    key.m_hash_key, key.m_key_length));
  if (entry && (entry != MY_ERRPTR))
  {
    pfs= *entry;
    pfs->inc_refcount() ;
    if (compare_keys(pfs, share) != 0)
    {
      set_keys(pfs, share);
      /* FIXME: aggregate to table_share sink ? */
      pfs->m_table_stat.fast_reset();
    }
    lf_hash_search_unpin(pins);
    return pfs;
  }

  lf_hash_search_unpin(pins);

  if (retry_count == 0)
  {
    lookup_setup_object(thread,
                        OBJECT_TYPE_TABLE,
                        schema_name, schema_name_length,
                        table_name, table_name_length,
                        &enabled, &timed);
    /*
      Even when enabled is false, a record is added in the dictionary:
      - It makes enabling a table already in the table cache possible,
      - It improves performances for the next time a TABLE_SHARE is reloaded
        in the table cache.
    */
  }

  while (++attempts <= table_share_max)
  {
    /* See create_mutex() */
    index= PFS_atomic::add_u32(& table_share_monotonic_index, 1) % table_share_max;
    pfs= table_share_array + index;

    if (pfs->m_lock.is_free())
    {
      if (pfs->m_lock.free_to_dirty())
      {
        pfs->m_key= key;
        pfs->m_schema_name= &pfs->m_key.m_hash_key[1];
        pfs->m_schema_name_length= schema_name_length;
        pfs->m_table_name= &pfs->m_key.m_hash_key[schema_name_length + 2];
        pfs->m_table_name_length= table_name_length;
        pfs->m_enabled= enabled;
        pfs->m_timed= timed;
        pfs->init_refcount();
        pfs->m_table_stat.fast_reset();
        set_keys(pfs, share);

        int res;
        res= lf_hash_insert(&table_share_hash, pins, &pfs);
        if (likely(res == 0))
        {
          pfs->m_lock.dirty_to_allocated();
          return pfs;
        }

        pfs->m_lock.dirty_to_free();

        if (res > 0)
        {
          /* Duplicate insert by another thread */
          if (++retry_count > retry_max)
          {
            /* Avoid infinite loops */
            table_share_lost++;
            return NULL;
          }
          goto search;
        }

        /* OOM in lf_hash_insert */
        table_share_lost++;
        return NULL;
      }
    }
  }

  table_share_lost++;
  return NULL;
}

void PFS_table_share::aggregate_io(void)
<<<<<<< HEAD
{
  uint safe_key_count= sanitize_index_count(m_key_count);
  PFS_table_io_stat *from_stat;
  PFS_table_io_stat *from_stat_last;
  PFS_table_io_stat sum_io;

  /* Aggregate stats for each index, if any */
  from_stat= & m_table_stat.m_index_stat[0];
  from_stat_last= from_stat + safe_key_count;
  for ( ; from_stat < from_stat_last ; from_stat++)
    sum_io.aggregate(from_stat);

  /* Aggregate stats for the table */
  sum_io.aggregate(& m_table_stat.m_index_stat[MAX_INDEXES]);

  /* Add this table stats to the global sink. */
  global_table_io_stat.aggregate(& sum_io);
  m_table_stat.fast_reset_io();
}

void PFS_table_share::aggregate_lock(void)
{
  global_table_lock_stat.aggregate(& m_table_stat.m_lock_stat);
  m_table_stat.fast_reset_lock();
}

void release_table_share(PFS_table_share *pfs)
{
  DBUG_ASSERT(pfs->get_refcount() > 0);
  pfs->dec_refcount();
}

/**
  Drop the instrumented table share associated with a table.
  @param thread The running thread
  @param temporary True for TEMPORARY TABLE
  @param schema_name The table schema name
  @param schema_name_length The table schema name length
  @param table_name The table name
  @param table_name_length The table name length
*/
void drop_table_share(PFS_thread *thread,
                      bool temporary,
                      const char *schema_name, uint schema_name_length,
                      const char *table_name, uint table_name_length)
{
  PFS_table_share_key key;
  LF_PINS* pins= get_table_share_hash_pins(thread);
  if (unlikely(pins == NULL))
    return;
  set_table_share_key(&key, temporary, schema_name, schema_name_length,
                      table_name, table_name_length);
  PFS_table_share **entry;
  entry= reinterpret_cast<PFS_table_share**>
    (lf_hash_search(&table_share_hash, pins,
                    key.m_hash_key, key.m_key_length));
  if (entry && (entry != MY_ERRPTR))
  {
    PFS_table_share *pfs= *entry;
    lf_hash_delete(&table_share_hash, pins,
                   pfs->m_key.m_hash_key, pfs->m_key.m_key_length);
    pfs->m_lock.allocated_to_free();
  }

  lf_hash_search_unpin(pins);
}

/**
  Sanitize an unsafe table_share pointer.
  @param unsafe The possibly corrupt pointer.
  @return A valid table_safe_pointer, or NULL.
*/
PFS_table_share *sanitize_table_share(PFS_table_share *unsafe)
{
  SANITIZE_ARRAY_BODY(PFS_table_share, table_share_array, table_share_max, unsafe);
=======
{
  uint safe_key_count= sanitize_index_count(m_key_count);
  PFS_table_io_stat *from_stat;
  PFS_table_io_stat *from_stat_last;
  PFS_table_io_stat sum_io;

  /* Aggregate stats for each index, if any */
  from_stat= & m_table_stat.m_index_stat[0];
  from_stat_last= from_stat + safe_key_count;
  for ( ; from_stat < from_stat_last ; from_stat++)
    sum_io.aggregate(from_stat);

  /* Aggregate stats for the table */
  sum_io.aggregate(& m_table_stat.m_index_stat[MAX_INDEXES]);

  /* Add this table stats to the global sink. */
  global_table_io_stat.aggregate(& sum_io);
  m_table_stat.fast_reset_io();
}

void PFS_table_share::aggregate_lock(void)
{
  global_table_lock_stat.aggregate(& m_table_stat.m_lock_stat);
  m_table_stat.fast_reset_lock();
}

void release_table_share(PFS_table_share *pfs)
{
  DBUG_ASSERT(pfs->get_refcount() > 0);
  pfs->dec_refcount();
}

/**
  Drop the instrumented table share associated with a table.
  @param thread The running thread
  @param temporary True for TEMPORARY TABLE
  @param schema_name The table schema name
  @param schema_name_length The table schema name length
  @param table_name The table name
  @param table_name_length The table name length
*/
void drop_table_share(PFS_thread *thread,
                      bool temporary,
                      const char *schema_name, uint schema_name_length,
                      const char *table_name, uint table_name_length)
{
  PFS_table_share_key key;
  LF_PINS* pins= get_table_share_hash_pins(thread);
  if (unlikely(pins == NULL))
    return;
  set_table_share_key(&key, temporary, schema_name, schema_name_length,
                      table_name, table_name_length);
  PFS_table_share **entry;
  entry= reinterpret_cast<PFS_table_share**>
    (lf_hash_search(&table_share_hash, pins,
                    key.m_hash_key, key.m_key_length));
  if (entry && (entry != MY_ERRPTR))
  {
    PFS_table_share *pfs= *entry;
    lf_hash_delete(&table_share_hash, pins,
                   pfs->m_key.m_hash_key, pfs->m_key.m_key_length);
    pfs->m_lock.allocated_to_free();
  }

  lf_hash_search_unpin(pins);
}

/**
  Sanitize an unsafe table_share pointer.
  @param unsafe The possibly corrupt pointer.
  @return A valid table_safe_pointer, or NULL.
*/
PFS_table_share *sanitize_table_share(PFS_table_share *unsafe)
{
  SANITIZE_ARRAY_BODY(PFS_table_share, table_share_array, table_share_max, unsafe);
}

/** Reset the wait statistics per instrument class. */
void reset_events_waits_by_class()
{
  reset_file_class_io();
  reset_socket_class_io();
  global_idle_stat.reset();
  global_table_io_stat.reset();
  global_table_lock_stat.reset();
>>>>>>> 53d17a2f
}

/** Reset the io statistics per file class. */
void reset_file_class_io(void)
{
  PFS_file_class *pfs= file_class_array;
  PFS_file_class *pfs_last= file_class_array + file_class_max;

  for ( ; pfs < pfs_last; pfs++)
    pfs->m_file_stat.m_io_stat.reset();
}

/** Reset the io statistics per socket class. */
void reset_socket_class_io(void)
{
  PFS_socket_class *pfs= socket_class_array;
  PFS_socket_class *pfs_last= socket_class_array + socket_class_max;

  for ( ; pfs < pfs_last; pfs++)
    pfs->m_socket_stat.m_io_stat.reset();
}

void update_table_share_derived_flags(PFS_thread *thread)
{
  PFS_table_share *pfs= table_share_array;
  PFS_table_share *pfs_last= table_share_array + table_share_max;

  for ( ; pfs < pfs_last; pfs++)
  {
    if (pfs->m_lock.is_populated())
      pfs->refresh_setup_object_flags(thread);
  }
}

/** @} */
<|MERGE_RESOLUTION|>--- conflicted
+++ resolved
@@ -135,10 +135,7 @@
 */
 PFS_table_share *table_share_array= NULL;
 
-<<<<<<< HEAD
-=======
 PFS_ALIGNED PFS_single_stat global_idle_stat;
->>>>>>> 53d17a2f
 PFS_ALIGNED PFS_table_io_stat global_table_io_stat;
 PFS_ALIGNED PFS_table_lock_stat global_table_lock_stat;
 PFS_ALIGNED PFS_instr_class global_table_io_class;
@@ -720,11 +717,7 @@
     */
     entry= &mutex_class_array[index];
     init_instr_class(entry, name, name_length, flags, PFS_CLASS_MUTEX);
-<<<<<<< HEAD
-    entry->m_lock_stat.reset();
-=======
     entry->m_mutex_stat.reset();
->>>>>>> 53d17a2f
     entry->m_event_name_index= mutex_class_start + index;
     entry->m_singleton= NULL;
     entry->m_enabled= false; /* disabled by default */
@@ -790,12 +783,7 @@
   {
     entry= &rwlock_class_array[index];
     init_instr_class(entry, name, name_length, flags, PFS_CLASS_RWLOCK);
-<<<<<<< HEAD
-    entry->m_read_lock_stat.reset();
-    entry->m_write_lock_stat.reset();
-=======
     entry->m_rwlock_stat.reset();
->>>>>>> 53d17a2f
     entry->m_event_name_index= rwlock_class_start + index;
     entry->m_singleton= NULL;
     entry->m_enabled= false; /* disabled by default */
@@ -1364,7 +1352,6 @@
 }
 
 void PFS_table_share::aggregate_io(void)
-<<<<<<< HEAD
 {
   uint safe_key_count= sanitize_index_count(m_key_count);
   PFS_table_io_stat *from_stat;
@@ -1440,82 +1427,6 @@
 PFS_table_share *sanitize_table_share(PFS_table_share *unsafe)
 {
   SANITIZE_ARRAY_BODY(PFS_table_share, table_share_array, table_share_max, unsafe);
-=======
-{
-  uint safe_key_count= sanitize_index_count(m_key_count);
-  PFS_table_io_stat *from_stat;
-  PFS_table_io_stat *from_stat_last;
-  PFS_table_io_stat sum_io;
-
-  /* Aggregate stats for each index, if any */
-  from_stat= & m_table_stat.m_index_stat[0];
-  from_stat_last= from_stat + safe_key_count;
-  for ( ; from_stat < from_stat_last ; from_stat++)
-    sum_io.aggregate(from_stat);
-
-  /* Aggregate stats for the table */
-  sum_io.aggregate(& m_table_stat.m_index_stat[MAX_INDEXES]);
-
-  /* Add this table stats to the global sink. */
-  global_table_io_stat.aggregate(& sum_io);
-  m_table_stat.fast_reset_io();
-}
-
-void PFS_table_share::aggregate_lock(void)
-{
-  global_table_lock_stat.aggregate(& m_table_stat.m_lock_stat);
-  m_table_stat.fast_reset_lock();
-}
-
-void release_table_share(PFS_table_share *pfs)
-{
-  DBUG_ASSERT(pfs->get_refcount() > 0);
-  pfs->dec_refcount();
-}
-
-/**
-  Drop the instrumented table share associated with a table.
-  @param thread The running thread
-  @param temporary True for TEMPORARY TABLE
-  @param schema_name The table schema name
-  @param schema_name_length The table schema name length
-  @param table_name The table name
-  @param table_name_length The table name length
-*/
-void drop_table_share(PFS_thread *thread,
-                      bool temporary,
-                      const char *schema_name, uint schema_name_length,
-                      const char *table_name, uint table_name_length)
-{
-  PFS_table_share_key key;
-  LF_PINS* pins= get_table_share_hash_pins(thread);
-  if (unlikely(pins == NULL))
-    return;
-  set_table_share_key(&key, temporary, schema_name, schema_name_length,
-                      table_name, table_name_length);
-  PFS_table_share **entry;
-  entry= reinterpret_cast<PFS_table_share**>
-    (lf_hash_search(&table_share_hash, pins,
-                    key.m_hash_key, key.m_key_length));
-  if (entry && (entry != MY_ERRPTR))
-  {
-    PFS_table_share *pfs= *entry;
-    lf_hash_delete(&table_share_hash, pins,
-                   pfs->m_key.m_hash_key, pfs->m_key.m_key_length);
-    pfs->m_lock.allocated_to_free();
-  }
-
-  lf_hash_search_unpin(pins);
-}
-
-/**
-  Sanitize an unsafe table_share pointer.
-  @param unsafe The possibly corrupt pointer.
-  @return A valid table_safe_pointer, or NULL.
-*/
-PFS_table_share *sanitize_table_share(PFS_table_share *unsafe)
-{
-  SANITIZE_ARRAY_BODY(PFS_table_share, table_share_array, table_share_max, unsafe);
 }
 
 /** Reset the wait statistics per instrument class. */
@@ -1526,7 +1437,6 @@
   global_idle_stat.reset();
   global_table_io_stat.reset();
   global_table_lock_stat.reset();
->>>>>>> 53d17a2f
 }
 
 /** Reset the io statistics per file class. */
