/* Copyright (c) 2008, 2012, Oracle and/or its affiliates. All rights reserved.

  This program is free software; you can redistribute it and/or modify
  it under the terms of the GNU General Public License as published by
  the Free Software Foundation; version 2 of the License.

  This program is distributed in the hope that it will be useful,
  but WITHOUT ANY WARRANTY; without even the implied warranty of
  MERCHANTABILITY or FITNESS FOR A PARTICULAR PURPOSE.  See the
  GNU General Public License for more details.

  You should have received a copy of the GNU General Public License
  along with this program; if not, write to the Free Software Foundation,
  51 Franklin Street, Suite 500, Boston, MA 02110-1335 USA */

#ifndef PFS_SERVER_H
#define PFS_SERVER_H

/**
  @file storage/perfschema/pfs_server.h
  Private interface for the server (declarations).
*/

#ifndef PFS_MAX_MUTEX_CLASS
  #define PFS_MAX_MUTEX_CLASS 200
#endif
#ifndef PFS_MAX_RWLOCK_CLASS
  #define PFS_MAX_RWLOCK_CLASS 30
#endif
#ifndef PFS_MAX_COND_CLASS
  #define PFS_MAX_COND_CLASS 80
#endif
#ifndef PFS_MAX_THREAD_CLASS
  #define PFS_MAX_THREAD_CLASS 50
#endif
#ifndef PFS_MAX_FILE_CLASS
  #define PFS_MAX_FILE_CLASS 50
#endif
#ifndef PFS_MAX_FILE_HANDLE
  #define PFS_MAX_FILE_HANDLE 32768
#endif
#ifndef PFS_MAX_SOCKET_CLASS
  #define PFS_MAX_SOCKET_CLASS 10
#endif
#ifndef PFS_MAX_SETUP_ACTOR
  #define PFS_MAX_SETUP_ACTOR 100
#endif
#ifndef PFS_MAX_SETUP_OBJECT
  #define PFS_MAX_SETUP_OBJECT 100
#endif
#ifndef PFS_MAX_STAGE_CLASS
  #define PFS_MAX_STAGE_CLASS 150
#endif
#ifndef PFS_STATEMENTS_STACK_SIZE
  #define PFS_STATEMENTS_STACK_SIZE 10
#endif
<<<<<<< HEAD

struct PFS_sizing_hints
{
  long m_table_definition_cache;
  long m_table_open_cache;
  long m_max_connections;
  long m_open_files_limit;
};
=======
#ifndef PFS_DIGEST_SIZE
  #define PFS_DIGEST_SIZE 200
#endif
#ifndef PFS_CONNECT_ATTRS_SIZE
  #define PFS_SESSION_CONNECT_ATTRS_SIZE 2048
#endif


>>>>>>> d5c44d54

/** Performance schema global sizing parameters. */
struct PFS_global_param
{
  /** True if the performance schema is enabled. */
  bool m_enabled;
  /** Default values for SETUP_CONSUMERS. */
  bool m_consumer_events_stages_current_enabled;
  bool m_consumer_events_stages_history_enabled;
  bool m_consumer_events_stages_history_long_enabled;
  bool m_consumer_events_statements_current_enabled;
  bool m_consumer_events_statements_history_enabled;
  bool m_consumer_events_statements_history_long_enabled;
  bool m_consumer_events_waits_current_enabled;
  bool m_consumer_events_waits_history_enabled;
  bool m_consumer_events_waits_history_long_enabled;
  bool m_consumer_global_instrumentation_enabled;
  bool m_consumer_thread_instrumentation_enabled;
  bool m_consumer_statement_digest_enabled;

  /** Default instrument configuration option. */
  char *m_pfs_instrument;

  /**
    Maximum number of instrumented mutex classes.
    @sa mutex_class_lost.
  */
  ulong m_mutex_class_sizing;
  /**
    Maximum number of instrumented rwlock classes.
    @sa rwlock_class_lost.
  */
  ulong m_rwlock_class_sizing;
  /**
    Maximum number of instrumented cond classes.
    @sa cond_class_lost.
  */
  ulong m_cond_class_sizing;
  /**
    Maximum number of instrumented thread classes.
    @sa thread_class_lost.
  */
  ulong m_thread_class_sizing;
  /**
    Maximum number of instrumented table share.
    @sa table_share_lost.
  */
  long m_table_share_sizing;
  /**
    Maximum number of instrumented file classes.
    @sa file_class_lost.
  */
  ulong m_file_class_sizing;
  /**
    Maximum number of instrumented mutex instances.
    @sa mutex_lost.
  */
  long m_mutex_sizing;
  /**
    Maximum number of instrumented rwlock instances.
    @sa rwlock_lost.
  */
  long m_rwlock_sizing;
  /**
    Maximum number of instrumented cond instances.
    @sa cond_lost.
  */
  long m_cond_sizing;
  /**
    Maximum number of instrumented thread instances.
    @sa thread_lost.
  */
  long m_thread_sizing;
  /**
    Maximum number of instrumented table handles.
    @sa table_lost.
  */
  long m_table_sizing;
  /**
    Maximum number of instrumented file instances.
    @sa file_lost.
  */
  long m_file_sizing;
  /**
    Maximum number of instrumented file handles.
    @sa file_handle_lost.
  */
  long m_file_handle_sizing;
  /**
    Maxium number of instrumented socket instances
    @sa socket_lost  
  */
  long m_socket_sizing;
  /**
    Maximum number of instrumented socket classes.
    @sa socket_class_lost.
  */
  ulong m_socket_class_sizing;
  /** Maximum number of rows per thread in table EVENTS_WAITS_HISTORY. */
  long m_events_waits_history_sizing;
  /** Maximum number of rows in table EVENTS_WAITS_HISTORY_LONG. */
  long m_events_waits_history_long_sizing;
  /** Maximum number of rows in table SETUP_ACTORS. */
  ulong m_setup_actor_sizing;
  /** Maximum number of rows in table SETUP_OBJECTS. */
  ulong m_setup_object_sizing;
  /** Maximum number of rows in table HOSTS. */
  long m_host_sizing;
  /** Maximum number of rows in table USERS. */
  long m_user_sizing;
  /** Maximum number of rows in table ACCOUNTS. */
  long m_account_sizing;
  /**
    Maximum number of instrumented stage classes.
    @sa stage_class_lost.
  */
  ulong m_stage_class_sizing;
  /** Maximum number of rows per thread in table EVENTS_STAGES_HISTORY. */
  long m_events_stages_history_sizing;
  /** Maximum number of rows in table EVENTS_STAGES_HISTORY_LONG. */
  long m_events_stages_history_long_sizing;
  /**
    Maximum number of instrumented statement classes.
    @sa statement_class_lost.
  */
  ulong m_statement_class_sizing;
  /** Maximum number of rows per thread in table EVENTS_STATEMENT_HISTORY. */
  long m_events_statements_history_sizing;
  /** Maximum number of rows in table EVENTS_STATEMENTS_HISTORY_LONG. */
  long m_events_statements_history_long_sizing;
  /** Maximum number of digests to be captured */
<<<<<<< HEAD
  long m_digest_sizing;

  PFS_sizing_hints m_hints;
=======
  ulong m_digest_sizing;
  /** Maximum number of session attribute strings per thread */
  ulong m_session_connect_attrs_sizing;
>>>>>>> d5c44d54
};

/**
  Performance schema sizing values for the server.
  This global variable is set when parsing server startup options.
*/
extern PFS_global_param pfs_param;

/**
  Initialize the performance schema.
  @param param Size parameters to use.
  @return A boostrap handle, or NULL.
*/
struct PSI_bootstrap*
initialize_performance_schema(PFS_global_param *param);

void pfs_automated_sizing(PFS_global_param *param);

/**
  Initialize the performance schema ACL.
  ACL is strictly enforced when the server is running in normal mode,
  to enforce that only legal operations are allowed.
  When running in boostrap mode, ACL restrictions are relaxed,
  to allow the boostrap scripts to DROP / CREATE performance schema tables.
  @sa ACL_internal_schema_registry
  @param bootstrap True if the server is starting in bootstrap mode.
*/
void initialize_performance_schema_acl(bool bootstrap);

void check_performance_schema();

/**
  Initialize the dynamic array holding individual instrument settings collected
  from the server configuration options.
*/
void init_pfs_instrument_array();

/**
  Process one PFS_INSTRUMENT configuration string.
*/
int add_pfs_instr_to_array(const char* name, const char* value);

/**
  Shutdown the performance schema.
*/
void shutdown_performance_schema();

#endif<|MERGE_RESOLUTION|>--- conflicted
+++ resolved
@@ -54,7 +54,6 @@
 #ifndef PFS_STATEMENTS_STACK_SIZE
   #define PFS_STATEMENTS_STACK_SIZE 10
 #endif
-<<<<<<< HEAD
 
 struct PFS_sizing_hints
 {
@@ -63,16 +62,6 @@
   long m_max_connections;
   long m_open_files_limit;
 };
-=======
-#ifndef PFS_DIGEST_SIZE
-  #define PFS_DIGEST_SIZE 200
-#endif
-#ifndef PFS_CONNECT_ATTRS_SIZE
-  #define PFS_SESSION_CONNECT_ATTRS_SIZE 2048
-#endif
-
-
->>>>>>> d5c44d54
 
 /** Performance schema global sizing parameters. */
 struct PFS_global_param
@@ -204,15 +193,12 @@
   /** Maximum number of rows in table EVENTS_STATEMENTS_HISTORY_LONG. */
   long m_events_statements_history_long_sizing;
   /** Maximum number of digests to be captured */
-<<<<<<< HEAD
   long m_digest_sizing;
-
+  /** Maximum number of session attribute strings per thread */
+  long m_session_connect_attrs_sizing;
+
+  /** Sizing hints, for auto tuning. */
   PFS_sizing_hints m_hints;
-=======
-  ulong m_digest_sizing;
-  /** Maximum number of session attribute strings per thread */
-  ulong m_session_connect_attrs_sizing;
->>>>>>> d5c44d54
 };
 
 /**
