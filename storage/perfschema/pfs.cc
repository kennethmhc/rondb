--- conflicted
+++ resolved
@@ -110,6 +110,8 @@
 #include "storage/perfschema/service_pfs_notification.h"
 #include "thr_lock.h"
 
+using std::min;
+
 /*
   Exporting cmake compilation flags to doxygen,
   so they get documented.
@@ -135,8 +137,6 @@
 #define DISABLE_PSI_TRANSACTION
 #define DISABLE_PSI_DATA_LOCK
 #endif /* IN_DOXYGEN */
-
-using std::min;
 
 /*
   This is a development tool to investigate memory statistics,
@@ -3218,12 +3218,9 @@
   DBUG_ASSERT((uint)user_len <= sizeof(pfs->m_username));
   DBUG_ASSERT((host != NULL) || (host_len == 0));
   DBUG_ASSERT(host_len >= 0);
-<<<<<<< HEAD
-  DBUG_ASSERT((uint)host_len <= sizeof(pfs->m_hostname));
-=======
->>>>>>> 3e408acd
 
   host_len= min<size_t>(host_len, sizeof(pfs->m_hostname));
+
   if (unlikely(pfs == NULL))
   {
     return;
