--- conflicted
+++ resolved
@@ -478,91 +478,6 @@
   @{
 */
 
-<<<<<<< HEAD
-bool PFS_table_context::initialize(void) {
-  if (m_restore) {
-    /* Restore context from TLS. */
-    PFS_table_context *context = THR_PFS_contexts[m_thr_key];
-    assert(context != nullptr);
-
-    if (context) {
-      m_last_version = context->m_current_version;
-      m_map = context->m_map;
-      assert(m_map_size == context->m_map_size);
-      m_map_size = context->m_map_size;
-      m_word_size = context->m_word_size;
-    }
-  } else {
-    /* Check that TLS is not in use. */
-    PFS_table_context *context = THR_PFS_contexts[m_thr_key];
-
-    context = this;
-
-    /* Initialize a new context, store in TLS. */
-    m_last_version = m_current_version;
-    m_map = nullptr;
-    m_word_size = sizeof(ulong) * 8;
-
-    /* Write to TLS. */
-    THR_PFS_contexts[m_thr_key] = context;
-  }
-
-  m_initialized = (m_map_size > 0) ? (m_map != nullptr) : true;
-
-  return m_initialized;
-}
-
-/* Constructor for global or single thread tables, map size = 0.  */
-PFS_table_context::PFS_table_context(ulonglong current_version, bool restore,
-                                     THR_PFS_key key)
-    : m_thr_key(key),
-      m_current_version(current_version),
-      m_last_version(0),
-      m_map(nullptr),
-      m_map_size(0),
-      m_word_size(sizeof(ulong)),
-      m_restore(restore),
-      m_initialized(false),
-      m_last_item(0) {
-  initialize();
-}
-
-/* Constructor for by-thread or aggregate tables, map size = max
- * thread/user/host/account. */
-PFS_table_context::PFS_table_context(ulonglong current_version, ulong map_size,
-                                     bool restore, THR_PFS_key key)
-    : m_thr_key(key),
-      m_current_version(current_version),
-      m_last_version(0),
-      m_map(nullptr),
-      m_map_size(map_size),
-      m_word_size(sizeof(ulong)),
-      m_restore(restore),
-      m_initialized(false),
-      m_last_item(0) {
-  initialize();
-}
-
-PFS_table_context::~PFS_table_context(void) = default;
-
-void PFS_table_context::set_item(ulong n) {
-  if (n == m_last_item) {
-    return;
-  }
-  ulong word = n / m_word_size;
-  ulong bit = n % m_word_size;
-  m_map[word] |= (1UL << bit);
-  m_last_item = n;
-}
-
-bool PFS_table_context::is_item_set(ulong n) {
-  ulong word = n / m_word_size;
-  ulong bit = n % m_word_size;
-  return (m_map[word] & (1UL << bit));
-}
-
-=======
->>>>>>> c651057f
 static PFS_engine_table_share *all_shares[] = {
     &table_cond_instances::m_share,
     &table_error_log::m_share,
