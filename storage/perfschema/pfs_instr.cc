--- conflicted
+++ resolved
@@ -1849,21 +1849,6 @@
   }
 }
 
-<<<<<<< HEAD
-void aggregate_thread_stats(PFS_thread *thread)
-{
-  if (likely(thread->m_account != NULL))
-  {
-    thread->m_account->m_disconnected_count++;
-    return;
-  }
-
-  if (thread->m_user != NULL)
-    thread->m_user->m_disconnected_count++;
-
-  if (thread->m_host != NULL)
-    thread->m_host->m_disconnected_count++;
-=======
 void aggregate_thread_stats(PFS_thread *thread,
                             PFS_account *safe_account,
                             PFS_user *safe_user,
@@ -1880,30 +1865,11 @@
 
   if (safe_host != NULL)
     safe_host->m_disconnected_count++;
->>>>>>> 7c0bc485
 
   /* There is no global table for connections statistics. */
   return;
 }
 
-<<<<<<< HEAD
-void aggregate_thread(PFS_thread *thread)
-{
-  aggregate_thread_waits(thread);
-  aggregate_thread_stages(thread);
-  aggregate_thread_statements(thread);
-  aggregate_thread_stats(thread);
-}
-
-void aggregate_thread_waits(PFS_thread *thread)
-{
-  if (likely(thread->m_account != NULL))
-  {
-    DBUG_ASSERT(thread->m_user == NULL);
-    DBUG_ASSERT(thread->m_host == NULL);
-    DBUG_ASSERT(thread->m_account->get_refcount() > 0);
-
-=======
 void aggregate_thread(PFS_thread *thread,
                       PFS_account *safe_account,
                       PFS_user *safe_user,
@@ -1922,31 +1888,18 @@
 {
   if (likely(safe_account != NULL))
   {
->>>>>>> 7c0bc485
     /*
       Aggregate EVENTS_WAITS_SUMMARY_BY_THREAD_BY_EVENT_NAME
       to EVENTS_WAITS_SUMMARY_BY_ACCOUNT_BY_EVENT_NAME.
     */
     aggregate_all_event_names(thread->m_instr_class_waits_stats,
-<<<<<<< HEAD
-                              thread->m_account->m_instr_class_waits_stats);
-=======
                               safe_account->m_instr_class_waits_stats);
->>>>>>> 7c0bc485
 
     return;
   }
 
-<<<<<<< HEAD
-  if ((thread->m_user != NULL) && (thread->m_host != NULL))
-  {
-    DBUG_ASSERT(thread->m_user->get_refcount() > 0);
-    DBUG_ASSERT(thread->m_host->get_refcount() > 0);
-
-=======
   if ((safe_user != NULL) && (safe_host != NULL))
   {
->>>>>>> 7c0bc485
     /*
       Aggregate EVENTS_WAITS_SUMMARY_BY_THREAD_BY_EVENT_NAME to:
       -  EVENTS_WAITS_SUMMARY_BY_USER_BY_EVENT_NAME
@@ -1954,17 +1907,6 @@
       in parallel.
     */
     aggregate_all_event_names(thread->m_instr_class_waits_stats,
-<<<<<<< HEAD
-                              thread->m_user->m_instr_class_waits_stats,
-                              thread->m_host->m_instr_class_waits_stats);
-    return;
-  }
-
-  if (thread->m_user != NULL)
-  {
-    DBUG_ASSERT(thread->m_user->get_refcount() > 0);
-
-=======
                               safe_user->m_instr_class_waits_stats,
                               safe_host->m_instr_class_waits_stats);
     return;
@@ -1972,39 +1914,23 @@
 
   if (safe_user != NULL)
   {
->>>>>>> 7c0bc485
     /*
       Aggregate EVENTS_WAITS_SUMMARY_BY_THREAD_BY_EVENT_NAME
       to EVENTS_WAITS_SUMMARY_BY_USER_BY_EVENT_NAME, directly.
     */
     aggregate_all_event_names(thread->m_instr_class_waits_stats,
-<<<<<<< HEAD
-                              thread->m_user->m_instr_class_waits_stats);
-    return;
-  }
-
-  if (thread->m_host != NULL)
-  {
-    DBUG_ASSERT(thread->m_host->get_refcount() > 0);
-
-=======
                               safe_user->m_instr_class_waits_stats);
     return;
   }
 
   if (safe_host != NULL)
   {
->>>>>>> 7c0bc485
     /*
       Aggregate EVENTS_WAITS_SUMMARY_BY_THREAD_BY_EVENT_NAME
       to EVENTS_WAITS_SUMMARY_BY_HOST_BY_EVENT_NAME, directly.
     */
     aggregate_all_event_names(thread->m_instr_class_waits_stats,
-<<<<<<< HEAD
-                              thread->m_host->m_instr_class_waits_stats);
-=======
                               safe_host->m_instr_class_waits_stats);
->>>>>>> 7c0bc485
     return;
   }
 
@@ -2012,16 +1938,6 @@
   thread->reset_waits_stats();
 }
 
-<<<<<<< HEAD
-void aggregate_thread_stages(PFS_thread *thread)
-{
-  if (likely(thread->m_account != NULL))
-  {
-    DBUG_ASSERT(thread->m_user == NULL);
-    DBUG_ASSERT(thread->m_host == NULL);
-    DBUG_ASSERT(thread->m_account->get_refcount() > 0);
-
-=======
 void aggregate_thread_stages(PFS_thread *thread,
                              PFS_account *safe_account,
                              PFS_user *safe_user,
@@ -2029,31 +1945,18 @@
 {
   if (likely(safe_account != NULL))
   {
->>>>>>> 7c0bc485
     /*
       Aggregate EVENTS_STAGES_SUMMARY_BY_THREAD_BY_EVENT_NAME
       to EVENTS_STAGES_SUMMARY_BY_ACCOUNT_BY_EVENT_NAME.
     */
     aggregate_all_stages(thread->m_instr_class_stages_stats,
-<<<<<<< HEAD
-                         thread->m_account->m_instr_class_stages_stats);
-=======
                          safe_account->m_instr_class_stages_stats);
->>>>>>> 7c0bc485
 
     return;
   }
 
-<<<<<<< HEAD
-  if ((thread->m_user != NULL) && (thread->m_host != NULL))
-  {
-    DBUG_ASSERT(thread->m_user->get_refcount() > 0);
-    DBUG_ASSERT(thread->m_host->get_refcount() > 0);
-
-=======
   if ((safe_user != NULL) && (safe_host != NULL))
   {
->>>>>>> 7c0bc485
     /*
       Aggregate EVENTS_STAGES_SUMMARY_BY_THREAD_BY_EVENT_NAME to:
       -  EVENTS_STAGES_SUMMARY_BY_USER_BY_EVENT_NAME
@@ -2061,17 +1964,6 @@
       in parallel.
     */
     aggregate_all_stages(thread->m_instr_class_stages_stats,
-<<<<<<< HEAD
-                         thread->m_user->m_instr_class_stages_stats,
-                         thread->m_host->m_instr_class_stages_stats);
-    return;
-  }
-
-  if (thread->m_user != NULL)
-  {
-    DBUG_ASSERT(thread->m_user->get_refcount() > 0);
-
-=======
                          safe_user->m_instr_class_stages_stats,
                          safe_host->m_instr_class_stages_stats);
     return;
@@ -2079,7 +1971,6 @@
 
   if (safe_user != NULL)
   {
->>>>>>> 7c0bc485
     /*
       Aggregate EVENTS_STAGES_SUMMARY_BY_THREAD_BY_EVENT_NAME to:
       -  EVENTS_STAGES_SUMMARY_BY_USER_BY_EVENT_NAME
@@ -2087,34 +1978,19 @@
       in parallel.
     */
     aggregate_all_stages(thread->m_instr_class_stages_stats,
-<<<<<<< HEAD
-                         thread->m_user->m_instr_class_stages_stats,
-=======
                          safe_user->m_instr_class_stages_stats,
->>>>>>> 7c0bc485
                          global_instr_class_stages_array);
     return;
   }
 
-<<<<<<< HEAD
-  if (thread->m_host != NULL)
-  {
-    DBUG_ASSERT(thread->m_host->get_refcount() > 0);
-
-=======
   if (safe_host != NULL)
   {
->>>>>>> 7c0bc485
     /*
       Aggregate EVENTS_STAGES_SUMMARY_BY_THREAD_BY_EVENT_NAME
       to EVENTS_STAGES_SUMMARY_BY_HOST_BY_EVENT_NAME, directly.
     */
     aggregate_all_stages(thread->m_instr_class_stages_stats,
-<<<<<<< HEAD
-                         thread->m_host->m_instr_class_stages_stats);
-=======
                          safe_host->m_instr_class_stages_stats);
->>>>>>> 7c0bc485
     return;
   }
 
@@ -2126,16 +2002,6 @@
                        global_instr_class_stages_array);
 }
 
-<<<<<<< HEAD
-void aggregate_thread_statements(PFS_thread *thread)
-{
-  if (likely(thread->m_account != NULL))
-  {
-    DBUG_ASSERT(thread->m_user == NULL);
-    DBUG_ASSERT(thread->m_host == NULL);
-    DBUG_ASSERT(thread->m_account->get_refcount() > 0);
-
-=======
 void aggregate_thread_statements(PFS_thread *thread,
                                  PFS_account *safe_account,
                                  PFS_user *safe_user,
@@ -2143,31 +2009,18 @@
 {
   if (likely(safe_account != NULL))
   {
->>>>>>> 7c0bc485
     /*
       Aggregate EVENTS_STATEMENTS_SUMMARY_BY_THREAD_BY_EVENT_NAME
       to EVENTS_STATEMENTS_SUMMARY_BY_ACCOUNT_BY_EVENT_NAME.
     */
     aggregate_all_statements(thread->m_instr_class_statements_stats,
-<<<<<<< HEAD
-                             thread->m_account->m_instr_class_statements_stats);
-=======
                              safe_account->m_instr_class_statements_stats);
->>>>>>> 7c0bc485
 
     return;
   }
 
-<<<<<<< HEAD
-  if ((thread->m_user != NULL) && (thread->m_host != NULL))
-  {
-    DBUG_ASSERT(thread->m_user->get_refcount() > 0);
-    DBUG_ASSERT(thread->m_host->get_refcount() > 0);
-
-=======
   if ((safe_user != NULL) && (safe_host != NULL))
   {
->>>>>>> 7c0bc485
     /*
       Aggregate EVENTS_STATEMENT_SUMMARY_BY_THREAD_BY_EVENT_NAME to:
       -  EVENTS_STATEMENT_SUMMARY_BY_USER_BY_EVENT_NAME
@@ -2175,17 +2028,6 @@
       in parallel.
     */
     aggregate_all_statements(thread->m_instr_class_statements_stats,
-<<<<<<< HEAD
-                             thread->m_user->m_instr_class_statements_stats,
-                             thread->m_host->m_instr_class_statements_stats);
-    return;
-  }
-
-  if (thread->m_user != NULL)
-  {
-    DBUG_ASSERT(thread->m_user->get_refcount() > 0);
-
-=======
                              safe_user->m_instr_class_statements_stats,
                              safe_host->m_instr_class_statements_stats);
     return;
@@ -2193,7 +2035,6 @@
 
   if (safe_user != NULL)
   {
->>>>>>> 7c0bc485
     /*
       Aggregate EVENTS_STATEMENTS_SUMMARY_BY_THREAD_BY_EVENT_NAME to:
       -  EVENTS_STATEMENTS_SUMMARY_BY_USER_BY_EVENT_NAME
@@ -2201,34 +2042,19 @@
       in parallel.
     */
     aggregate_all_statements(thread->m_instr_class_statements_stats,
-<<<<<<< HEAD
-                             thread->m_user->m_instr_class_statements_stats,
-=======
                              safe_user->m_instr_class_statements_stats,
->>>>>>> 7c0bc485
                              global_instr_class_statements_array);
     return;
   }
 
-<<<<<<< HEAD
-  if (thread->m_host != NULL)
-  {
-    DBUG_ASSERT(thread->m_host->get_refcount() > 0);
-
-=======
   if (safe_host != NULL)
   {
->>>>>>> 7c0bc485
     /*
       Aggregate EVENTS_STATEMENTS_SUMMARY_BY_THREAD_BY_EVENT_NAME
       to EVENTS_STATEMENTS_SUMMARY_BY_HOST_BY_EVENT_NAME, directly.
     */
     aggregate_all_statements(thread->m_instr_class_statements_stats,
-<<<<<<< HEAD
-                             thread->m_host->m_instr_class_statements_stats);
-=======
                              safe_host->m_instr_class_statements_stats);
->>>>>>> 7c0bc485
     return;
   }
 
