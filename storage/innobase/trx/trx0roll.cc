--- conflicted
+++ resolved
@@ -772,47 +772,24 @@
 }
 
 /** Pops the topmost undo log record in a single undo log and updates the info
-<<<<<<< HEAD
- about the topmost record in the undo log memory struct.
- @return undo log record, the page s-latched */
-static trx_undo_rec_t *trx_roll_pop_top_rec(
-    trx_t *trx,       /*!< in: transaction */
-    trx_undo_t *undo, /*!< in: undo log */
-    mtr_t *mtr)       /*!< in: mtr */
-=======
 about the topmost record in the undo log memory struct.
 @param[in]	trx		transaction
 @param[in[	undo		undo log
 @param[in]	mtr		mtr
 @param[out]	undo_offset	offset of undo record in the page
 @return Undo page where undo log record resides, the page s-latched */
-static
-page_t*
-trx_roll_pop_top_rec(
-/*=================*/
-	trx_t*		trx,	 /*!< in: transaction */
-	trx_undo_t*	undo,	 /*!< in: undo log */
-	mtr_t*		mtr,	 /*!< in: mtr */
-	ulint*		undo_offset) /*!< out: offset of undo record in the page */
->>>>>>> 8630fb41
-{
+static const page_t *trx_roll_pop_top_rec(trx_t *trx, trx_undo_t *undo,
+                                          mtr_t *mtr, uint32_t *undo_offset) {
   ut_ad(mutex_own(&trx->undo_mutex));
 
-<<<<<<< HEAD
-  page_t *undo_page = trx_undo_page_get_s_latched(
+  const page_t *undo_page = trx_undo_page_get_s_latched(
       page_id_t(undo->space, undo->top_page_no), undo->page_size, mtr);
 
-  ulint offset = undo->top_offset;
-=======
-	*undo_offset = undo->top_offset;
-
-	trx_undo_rec_t*	prev_rec = trx_undo_get_prev_rec(
-		(trx_undo_rec_t*) (undo_page + *undo_offset), undo->hdr_page_no, undo->hdr_offset,
-		true, mtr);
->>>>>>> 8630fb41
-
-  trx_undo_rec_t *prev_rec = trx_undo_get_prev_rec(
-      undo_page + offset, undo->hdr_page_no, undo->hdr_offset, true, mtr);
+  *undo_offset = static_cast<uint32_t>(undo->top_offset);
+
+  trx_undo_rec_t *prev_rec =
+      trx_undo_get_prev_rec((trx_undo_rec_t *)(undo_page + *undo_offset),
+                            undo->hdr_page_no, undo->hdr_offset, true, mtr);
 
   if (prev_rec == NULL) {
     undo->empty = TRUE;
@@ -828,16 +805,7 @@
     undo->top_undo_no = trx_undo_rec_get_undo_no(prev_rec);
   }
 
-<<<<<<< HEAD
-  return (undo_page + offset);
-=======
-		undo->top_page_no = page_get_page_no(prev_rec_page);
-		undo->top_offset  = prev_rec - prev_rec_page;
-		undo->top_undo_no = trx_undo_rec_get_undo_no(prev_rec);
-	}
-
-	return(undo_page);
->>>>>>> 8630fb41
+  return (undo_page);
 }
 
 /** Pops the topmost record when the two undo logs of a transaction are seen
@@ -852,30 +820,16 @@
     roll_ptr_t *roll_ptr,     /*!< out: roll pointer to undo record */
     mem_heap_t *heap)         /*!< in/out: memory heap where copied */
 {
-<<<<<<< HEAD
   trx_undo_t *undo;
   trx_undo_t *ins_undo;
   trx_undo_t *upd_undo;
-  trx_undo_rec_t *undo_rec;
   trx_undo_rec_t *undo_rec_copy;
+  const page_t *undo_page;
   undo_no_t undo_no;
   ibool is_insert;
+  uint32_t undo_offset;
   trx_rseg_t *rseg;
   mtr_t mtr;
-=======
-	trx_undo_t*	undo;
-	trx_undo_t*	ins_undo;
-	trx_undo_t*	upd_undo;
-	trx_undo_rec_t*	undo_rec_copy;
-	const page_t*	undo_page;
-	undo_no_t	undo_no;
-	ibool		is_insert;
-	ulint		undo_offset;
-	trx_rseg_t*	rseg;
-	mtr_t		mtr;
-
-	rseg = undo_ptr->rseg;
->>>>>>> 8630fb41
 
   rseg = undo_ptr->rseg;
 
@@ -915,17 +869,11 @@
   *roll_ptr = trx_undo_build_roll_ptr(is_insert, undo->rseg->space_id,
                                       undo->top_page_no, undo->top_offset);
 
-<<<<<<< HEAD
   mtr_start(&mtr);
 
-  undo_rec = trx_roll_pop_top_rec(trx, undo, &mtr);
-=======
-	undo_page = trx_roll_pop_top_rec(trx, undo, &mtr, &undo_offset);
-
-	undo_no = trx_undo_rec_get_undo_no(undo_page + undo_offset);
->>>>>>> 8630fb41
-
-  undo_no = trx_undo_rec_get_undo_no(undo_rec);
+  undo_page = trx_roll_pop_top_rec(trx, undo, &mtr, &undo_offset);
+
+  undo_no = trx_undo_rec_get_undo_no(undo_page + undo_offset);
 
   ut_ad(trx_roll_check_undo_rec_ordering(undo_no, undo->rseg->space_id, trx));
 
@@ -951,11 +899,8 @@
   trx->undo_no = undo_no;
   trx->undo_rseg_space = undo->rseg->space_id;
 
-<<<<<<< HEAD
-  undo_rec_copy = trx_undo_rec_copy(undo_rec, heap);
-=======
-	undo_rec_copy = trx_undo_rec_copy(undo_page, undo_offset, heap);
->>>>>>> 8630fb41
+  undo_rec_copy =
+      trx_undo_rec_copy(undo_page, static_cast<uint32_t>(undo_offset), heap);
 
   mutex_exit(&trx->undo_mutex);
 
