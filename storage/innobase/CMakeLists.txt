--- conflicted
+++ resolved
@@ -225,39 +225,8 @@
 ENDIF()
 
 SET(INNOBASE_SOURCES
-<<<<<<< HEAD
-	api/api0api.c
-	api/api0misc.c
-	btr/btr0btr.c
-	btr/btr0cur.c
-	btr/btr0pcur.c
-	btr/btr0sea.c
-	buf/buf0buddy.c
-	buf/buf0buf.c
-	buf/buf0checksum.c
-	buf/buf0dump.c
-	buf/buf0flu.c
-	buf/buf0lru.c
-	buf/buf0rea.c
-	data/data0data.c
-	data/data0type.c
-	dict/dict0boot.c
-	dict/dict0crea.c
-	dict/dict0dict.c
-	dict/dict0load.c
-	dict/dict0mem.c
-	dict/dict0stats.c
-	dyn/dyn0dyn.c
-	eval/eval0eval.c
-	eval/eval0proc.c
-	fil/fil0fil.c
-	fsp/fsp0fsp.c
-	fut/fut0fut.c
-	fut/fut0lst.c
-	ha/ha0ha.c
-	ha/ha0storage.c
-	ha/hash0hash.c
-=======
+	api/api0api.cc
+	api/api0misc.cc
 	btr/btr0btr.cc
 	btr/btr0cur.cc
 	btr/btr0pcur.cc
@@ -296,7 +265,6 @@
 	fts/fts0que.cc
 	fts/fts0sql.cc
 	fts/fts0tlex.cc
->>>>>>> a23a2104
 	handler/ha_innodb.cc
 	handler/handler0alter.cc
 	handler/i_s.cc
