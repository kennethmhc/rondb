/*****************************************************************************

<<<<<<< HEAD
Copyright (c) 1995, 2020, Oracle and/or its affiliates.
=======
Copyright (c) 1995, 2020, Oracle and/or its affiliates. All Rights Reserved.
>>>>>>> 46e60de4
Copyright (c) 2008, Google Inc.

Portions of this file contain modifications contributed and copyrighted by
Google, Inc. Those modifications are gratefully acknowledged and are described
briefly in the InnoDB documentation. The contributions by Google are
incorporated with their permission, and subject to the conditions contained in
the file COPYING.Google.

This program is free software; you can redistribute it and/or modify it under
the terms of the GNU General Public License, version 2.0, as published by the
Free Software Foundation.

This program is also distributed with certain software (including but not
limited to OpenSSL) that is licensed under separate terms, as designated in a
particular file or component or in included license documentation. The authors
of MySQL hereby grant you an additional permission to link the program and
your derivative works with the separately licensed software that they have
included with MySQL.

This program is distributed in the hope that it will be useful, but WITHOUT
ANY WARRANTY; without even the implied warranty of MERCHANTABILITY or FITNESS
FOR A PARTICULAR PURPOSE. See the GNU General Public License, version 2.0,
for more details.

You should have received a copy of the GNU General Public License along with
this program; if not, write to the Free Software Foundation, Inc.,
51 Franklin St, Fifth Floor, Boston, MA 02110-1301  USA

*****************************************************************************/

/** @file buf/buf0buf.cc
 The database buffer buf_pool

 Created 11/5/1995 Heikki Tuuri
 *******************************************************/

#include "my_config.h"

#include "btr0btr.h"
#include "buf0buf.h"
#include "fil0fil.h"
#include "fsp0sysspace.h"
#include "ha_prototypes.h"
#include "mem0mem.h"
#include "my_dbug.h"
#include "page0size.h"
#ifndef UNIV_HOTBACKUP
#include "btr0sea.h"
#include "buf0buddy.h"
#include "buf0stats.h"
#include "dict0stats_bg.h"
#include "ibuf0ibuf.h"
#include "lock0lock.h"
#include "log0log.h"
#include "sync0rw.h"
#include "trx0purge.h"
#include "trx0undo.h"

#include <errno.h>
#include <stdarg.h>
#include <sys/types.h>
#include <time.h>
#include <map>
#include <new>
#include <sstream>

#include "buf0checksum.h"
#include "buf0dump.h"
#include "dict0dict.h"
#include "log0recv.h"
#include "os0thread-create.h"
#include "page0zip.h"
#include "srv0mon.h"
#include "srv0srv.h"
#include "srv0start.h"
#include "sync0sync.h"
#include "ut0new.h"
#endif /* !UNIV_HOTBACKUP */

#ifdef HAVE_LIBNUMA
#include <numa.h>
#include <numaif.h>

struct set_numa_interleave_t {
  set_numa_interleave_t() {
    if (srv_numa_interleave) {
      ib::info(ER_IB_MSG_47) << "Setting NUMA memory policy to"
                                " MPOL_INTERLEAVE";
      if (set_mempolicy(MPOL_INTERLEAVE, numa_all_nodes_ptr->maskp,
                        numa_all_nodes_ptr->size) != 0) {
        ib::warn(ER_IB_MSG_48) << "Failed to set NUMA memory"
                                  " policy to MPOL_INTERLEAVE: "
                               << strerror(errno);
      }
    }
  }

  ~set_numa_interleave_t() {
    if (srv_numa_interleave) {
      ib::info(ER_IB_MSG_49) << "Setting NUMA memory policy to"
                                " MPOL_DEFAULT";
      if (set_mempolicy(MPOL_DEFAULT, nullptr, 0) != 0) {
        ib::warn(ER_IB_MSG_50) << "Failed to set NUMA memory"
                                  " policy to MPOL_DEFAULT: "
                               << strerror(errno);
      }
    }
  }
};

#define NUMA_MEMPOLICY_INTERLEAVE_IN_SCOPE set_numa_interleave_t scoped_numa
#else
#define NUMA_MEMPOLICY_INTERLEAVE_IN_SCOPE
#endif /* HAVE_LIBNUMA */

/*
                IMPLEMENTATION OF THE BUFFER POOL
                =================================

                Buffer frames and blocks
                ------------------------
Following the terminology of Gray and Reuter, we call the memory
blocks where file pages are loaded buffer frames. For each buffer
frame there is a control block, or shortly, a block, in the buffer
control array. The control info which does not need to be stored
in the file along with the file page, resides in the control block.

                Buffer pool struct
                ------------------
The buffer buf_pool contains several mutexes which protect all the
control data structures of the buf_pool. The content of a buffer frame is
protected by a separate read-write lock in its control block, though.

buf_pool->chunks_mutex protects the chunks, n_chunks during resize;
  it also protects buf_pool_should_madvise:
  - readers of buf_pool_should_madvise hold any buf_pool's chunks_mutex
  - writers hold all buf_pools' chunk_mutex-es;
  it is useful to think that it also protects the status of madvice() flags set
  for chunks in this pool, even though these flags are handled by OS, as we only
  modify them why holding this latch;
buf_pool->LRU_list_mutex protects the LRU_list;
buf_pool->free_list_mutex protects the free_list and withdraw list;
buf_pool->flush_state_mutex protects the flush state related data structures;
buf_pool->zip_free mutex protects the zip_free arrays;
buf_pool->zip_hash mutex protects the zip_hash hash and in_zip_hash flag.

                Control blocks
                --------------

The control block contains, for instance, the bufferfix count
which is incremented when a thread wants a file page to be fixed
in a buffer frame. The bufferfix operation does not lock the
contents of the frame, however. For this purpose, the control
block contains a read-write lock.

The buffer frames have to be aligned so that the start memory
address of a frame is divisible by the universal page size, which
is a power of two.

The control blocks containing file pages are put to a hash table
according to the file address of the page.
We could speed up the access to an individual page by using
"pointer swizzling": we could replace the page references on
non-leaf index pages by direct pointers to the page, if it exists
in the buf_pool. We could make a separate hash table where we could
chain all the page references in non-leaf pages residing in the buf_pool,
using the page reference as the hash key,
and at the time of reading of a page update the pointers accordingly.
Drawbacks of this solution are added complexity and,
possibly, extra space required on non-leaf pages for memory pointers.
A simpler solution is just to speed up the hash table mechanism
in the database, using tables whose size is a power of 2.

                Lists of blocks
                ---------------

There are several lists of control blocks.

The free list (buf_pool->free) contains blocks which are currently not
used.

The common LRU list contains all the blocks holding a file page
except those for which the bufferfix count is non-zero.
The pages are in the LRU list roughly in the order of the last
access to the page, so that the oldest pages are at the end of the
list. We also keep a pointer to near the end of the LRU list,
which we can use when we want to artificially age a page in the
buf_pool. This is used if we know that some page is not needed
again for some time: we insert the block right after the pointer,
causing it to be replaced sooner than would normally be the case.
Currently this aging mechanism is used for read-ahead mechanism
of pages, and it can also be used when there is a scan of a full
table which cannot fit in the memory. Putting the pages near the
end of the LRU list, we make sure that most of the buf_pool stays
in the main memory, undisturbed.

The unzip_LRU list contains a subset of the common LRU list.  The
blocks on the unzip_LRU list hold a compressed file page and the
corresponding uncompressed page frame.  A block is in unzip_LRU if and
only if the predicate buf_page_belongs_to_unzip_LRU(&block->page)
holds.  The blocks in unzip_LRU will be in same order as they are in
the common LRU list.  That is, each manipulation of the common LRU
list will result in the same manipulation of the unzip_LRU list.

The chain of modified blocks (buf_pool->flush_list) contains the blocks
holding file pages that have been modified in the memory
but not written to disk yet. The block with the oldest modification
which has not yet been written to disk is at the end of the chain.
The access to this list is protected by buf_pool->flush_list_mutex.

The chain of unmodified compressed blocks (buf_pool->zip_clean)
contains the control blocks (buf_page_t) of those compressed pages
that are not in buf_pool->flush_list and for which no uncompressed
page has been allocated in the buffer pool.  The control blocks for
uncompressed pages are accessible via buf_block_t objects that are
reachable via buf_pool->chunks[].

The chains of free memory blocks (buf_pool->zip_free[]) are used by
the buddy allocator (buf0buddy.cc) to keep track of currently unused
memory blocks of size sizeof(buf_page_t)..UNIV_PAGE_SIZE / 2.  These
blocks are inside the UNIV_PAGE_SIZE-sized memory blocks of type
BUF_BLOCK_MEMORY that the buddy allocator requests from the buffer
pool.  The buddy allocator is solely used for allocating control
blocks for compressed pages (buf_page_t) and compressed page frames.

                Loading a file page
                -------------------

First, a victim block for replacement has to be found in the
buf_pool. It is taken from the free list or searched for from the
end of the LRU-list. An exclusive lock is reserved for the frame,
the io_fix field is set in the block fixing the block in buf_pool,
and the io-operation for loading the page is queued. The io-handler thread
releases the X-lock on the frame and resets the io_fix field
when the io operation completes.

A thread may request the above operation using the function
buf_page_get(). It may then continue to request a lock on the frame.
The lock is granted when the io-handler releases the x-lock.

                Read-ahead
                ----------

The read-ahead mechanism is intended to be intelligent and
isolated from the semantically higher levels of the database
index management. From the higher level we only need the
information if a file page has a natural successor or
predecessor page. On the leaf level of a B-tree index,
these are the next and previous pages in the natural
order of the pages.

Let us first explain the read-ahead mechanism when the leafs
of a B-tree are scanned in an ascending or descending order.
When a read page is the first time referenced in the buf_pool,
the buffer manager checks if it is at the border of a so-called
linear read-ahead area. The tablespace is divided into these
areas of size 64 blocks, for example. So if the page is at the
border of such an area, the read-ahead mechanism checks if
all the other blocks in the area have been accessed in an
ascending or descending order. If this is the case, the system
looks at the natural successor or predecessor of the page,
checks if that is at the border of another area, and in this case
issues read-requests for all the pages in that area. Maybe
we could relax the condition that all the pages in the area
have to be accessed: if data is deleted from a table, there may
appear holes of unused pages in the area.

A different read-ahead mechanism is used when there appears
to be a random access pattern to a file.
If a new page is referenced in the buf_pool, and several pages
of its random access area (for instance, 32 consecutive pages
in a tablespace) have recently been referenced, we may predict
that the whole area may be needed in the near future, and issue
the read requests for the whole area.
*/

#ifndef UNIV_HOTBACKUP
/** Value in microseconds */
static const int WAIT_FOR_READ = 100;
static const int WAIT_FOR_WRITE = 100;
/** Number of attempts made to read in a page in the buffer pool */
static const ulint BUF_PAGE_READ_MAX_RETRIES = 100;
/** Number of pages to read ahead */
static const ulint BUF_READ_AHEAD_PAGES = 64;
/** The maximum portion of the buffer pool that can be used for the
read-ahead buffer.  (Divide buf_pool size by this amount) */
static const ulint BUF_READ_AHEAD_PORTION = 32;

/** The buffer pools of the database */
buf_pool_t *buf_pool_ptr;

/** true when resizing buffer pool is in the critical path. */
volatile bool buf_pool_resizing;

<<<<<<< HEAD
/** true when withdrawing buffer pool pages might cause page relocation */
volatile bool buf_pool_withdrawing;

/** the clock is incremented every time a pointer to a page may become obsolete;
if the withdrwa clock has not changed, the pointer is still valid in buffer
pool. if changed, the pointer might not be in buffer pool any more. */
volatile ulint buf_withdraw_clock;

=======
>>>>>>> 46e60de4
/** Map of buffer pool chunks by its first frame address
This is newly made by initialization of buffer pool and buf_resize_thread.
Note: mutex protection is required when creating multiple buffer pools
in parallel. We don't use a mutex during resize because that is still single
threaded. */
typedef std::map<const byte *, buf_chunk_t *, std::less<const byte *>,
                 ut_allocator<std::pair<const byte *const, buf_chunk_t *>>>
    buf_pool_chunk_map_t;

static buf_pool_chunk_map_t *buf_chunk_map_reg;

/** Container for how many pages from each index are contained in the buffer
pool(s). */
buf_stat_per_index_t *buf_stat_per_index;

#if defined UNIV_DEBUG || defined UNIV_BUF_DEBUG
/** This is used to insert validation operations in execution
in the debug version */
static ulint buf_dbg_counter = 0;
#endif /* UNIV_DEBUG || UNIV_BUF_DEBUG */

#ifdef UNIV_DEBUG
/** This is used to enable multiple buffer pool instances
with small buffer pool size. */
bool srv_buf_pool_debug;
#endif /* UNIV_DEBUG */

#if defined UNIV_PFS_MUTEX || defined UNIV_PFS_RWLOCK
#ifndef PFS_SKIP_BUFFER_MUTEX_RWLOCK

/* Buffer block mutexes and rwlocks can be registered
in one group rather than individually. If PFS_GROUP_BUFFER_SYNC
is defined, register buffer block mutex and rwlock
in one group after their initialization. */
#define PFS_GROUP_BUFFER_SYNC

/* This define caps the number of mutexes/rwlocks can
be registered with performance schema. Developers can
modify this define if necessary. Please note, this would
be effective only if PFS_GROUP_BUFFER_SYNC is defined. */
#define PFS_MAX_BUFFER_MUTEX_LOCK_REGISTER ULINT_MAX

#endif /* !PFS_SKIP_BUFFER_MUTEX_RWLOCK */
#endif /* UNIV_PFS_MUTEX || UNIV_PFS_RWLOCK */

/** Macro to determine whether the read of write counter is used depending
on the io_type */
#define MONITOR_RW_COUNTER(io_type, counter) \
  ((io_type == BUF_IO_READ) ? (counter##_READ) : (counter##_WRITTEN))

/** Registers a chunk to buf_pool_chunk_map
@param[in]	chunk	chunk of buffers */
static void buf_pool_register_chunk(buf_chunk_t *chunk) {
  buf_chunk_map_reg->insert(
      buf_pool_chunk_map_t::value_type(chunk->blocks->frame, chunk));
}

lsn_t buf_pool_get_oldest_modification_approx(void) {
  lsn_t lsn = 0;
  lsn_t oldest_lsn = 0;

  /* When we traverse all the flush lists we don't care if previous
  flush lists changed. We do not require consistent result. */

  for (ulint i = 0; i < srv_buf_pool_instances; i++) {
    buf_pool_t *buf_pool;

    buf_pool = buf_pool_from_array(i);

    buf_flush_list_mutex_enter(buf_pool);

    buf_page_t *bpage;

    /* We don't let log-checkpoint halt because pages from system
    temporary are not yet flushed to the disk. Anyway, object
    residing in system temporary doesn't generate REDO logging. */
    for (bpage = UT_LIST_GET_LAST(buf_pool->flush_list);
         bpage != nullptr && fsp_is_system_temporary(bpage->id.space());
         bpage = UT_LIST_GET_PREV(list, bpage)) {
      /* Do nothing. */
    }

    if (bpage != nullptr) {
      ut_ad(bpage->in_flush_list);
      lsn = bpage->oldest_modification;
    }

    buf_flush_list_mutex_exit(buf_pool);

    if (!oldest_lsn || oldest_lsn > lsn) {
      oldest_lsn = lsn;
    }
  }

  /* The returned answer may be out of date: the flush_list can
  change after the mutex has been released. */

  return (oldest_lsn);
}

lsn_t buf_pool_get_oldest_modification_lwm(void) {
  const lsn_t lsn = buf_pool_get_oldest_modification_approx();

  if (lsn == 0) {
    return (0);
  }

  ut_a(lsn % OS_FILE_LOG_BLOCK_SIZE >= LOG_BLOCK_HDR_SIZE);

  const log_t &log = *log_sys;

  const lsn_t lag = log_buffer_flush_order_lag(log);

  ut_a(lag % OS_FILE_LOG_BLOCK_SIZE == 0);

  const lsn_t checkpoint_lsn = log_get_checkpoint_lsn(log);

  ut_a(checkpoint_lsn != 0);

  if (lsn > lag) {
    return (std::max(checkpoint_lsn, lsn - lag));

  } else {
    return (checkpoint_lsn);
  }
}

/** Get total buffer pool statistics. */
void buf_get_total_list_len(
    ulint *LRU_len,        /*!< out: length of all LRU lists */
    ulint *free_len,       /*!< out: length of all free lists */
    ulint *flush_list_len) /*!< out: length of all flush lists */
{
  ulint i;

  *LRU_len = 0;
  *free_len = 0;
  *flush_list_len = 0;

  for (i = 0; i < srv_buf_pool_instances; i++) {
    buf_pool_t *buf_pool;

    buf_pool = buf_pool_from_array(i);

    *LRU_len += UT_LIST_GET_LEN(buf_pool->LRU);
    *free_len += UT_LIST_GET_LEN(buf_pool->free);
    *flush_list_len += UT_LIST_GET_LEN(buf_pool->flush_list);
  }
}

/** Get total list size in bytes from all buffer pools. */
void buf_get_total_list_size_in_bytes(
    buf_pools_list_size_t *buf_pools_list_size) /*!< out: list sizes
                                                in all buffer pools */
{
  ut_ad(buf_pools_list_size);
  memset(buf_pools_list_size, 0, sizeof(*buf_pools_list_size));

  for (ulint i = 0; i < srv_buf_pool_instances; i++) {
    buf_pool_t *buf_pool;

    buf_pool = buf_pool_from_array(i);
    /* We don't need mutex protection since this is
    for statistics purpose */
    buf_pools_list_size->LRU_bytes += buf_pool->stat.LRU_bytes;
    buf_pools_list_size->unzip_LRU_bytes +=
        UT_LIST_GET_LEN(buf_pool->unzip_LRU) * UNIV_PAGE_SIZE;
    buf_pools_list_size->flush_list_bytes += buf_pool->stat.flush_list_bytes;
  }
}

/** Get total buffer pool statistics. */
void buf_get_total_stat(
    buf_pool_stat_t *tot_stat) /*!< out: buffer pool stats */
{
  ulint i;

  tot_stat->reset();

  for (i = 0; i < srv_buf_pool_instances; i++) {
    buf_pool_t *buf_pool = buf_pool_from_array(i);
    buf_pool_stat_t *buf_stat = &buf_pool->stat;

    Counter::add(tot_stat->m_n_page_gets, buf_stat->m_n_page_gets);
    tot_stat->n_pages_read += buf_stat->n_pages_read;
    tot_stat->n_pages_written += buf_stat->n_pages_written;
    tot_stat->n_pages_created += buf_stat->n_pages_created;
    tot_stat->n_ra_pages_read_rnd += buf_stat->n_ra_pages_read_rnd;
    tot_stat->n_ra_pages_read += buf_stat->n_ra_pages_read;
    tot_stat->n_ra_pages_evicted += buf_stat->n_ra_pages_evicted;
    tot_stat->n_pages_made_young += buf_stat->n_pages_made_young;

    tot_stat->n_pages_not_made_young += buf_stat->n_pages_not_made_young;
  }
}

/** Allocates a buffer block.
 @return own: the allocated block, in state BUF_BLOCK_MEMORY */
buf_block_t *buf_block_alloc(
    buf_pool_t *buf_pool) /*!< in/out: buffer pool instance,
                          or NULL for round-robin selection
                          of the buffer pool */
{
  buf_block_t *block;
  ulint index;
  static ulint buf_pool_index;

  if (buf_pool == nullptr) {
    /* We are allocating memory from any buffer pool, ensure
    we spread the grace on all buffer pool instances. */
    index = buf_pool_index++ % srv_buf_pool_instances;
    buf_pool = buf_pool_from_array(index);
  }

  block = buf_LRU_get_free_block(buf_pool);

  buf_block_set_state(block, BUF_BLOCK_MEMORY);

  return (block);
}
#endif /* !UNIV_HOTBACKUP */

/** Prints a page to stderr.
@param[in]	read_buf	a database page
@param[in]	page_size	page size
@param[in]	flags		0 or BUF_PAGE_PRINT_NO_CRASH or
BUF_PAGE_PRINT_NO_FULL */
void buf_page_print(const byte *read_buf, const page_size_t &page_size,
                    ulint flags) {
  if (!(flags & BUF_PAGE_PRINT_NO_FULL)) {
    ib::info(ER_IB_MSG_51) << "Page dump in ascii and hex ("
                           << page_size.physical() << " bytes):";

    ut_print_buf(stderr, read_buf, page_size.physical());
    fputs("\nInnoDB: End of page dump\n", stderr);
  }

  if (page_size.is_compressed()) {
    BlockReporter compressed = BlockReporter(false, read_buf, page_size, false);

    /* Print compressed page. */
    ib::info(ER_IB_MSG_52)
        << "Compressed page type (" << fil_page_get_type(read_buf)
        << "); stored checksum in field1 "
        << mach_read_from_4(read_buf + FIL_PAGE_SPACE_OR_CHKSUM)
        << "; calculated checksums for field1: "
        << buf_checksum_algorithm_name(SRV_CHECKSUM_ALGORITHM_CRC32) << " "
        << compressed.calc_zip_checksum(SRV_CHECKSUM_ALGORITHM_CRC32) << "/"
        << compressed.calc_zip_checksum(SRV_CHECKSUM_ALGORITHM_CRC32, true)
        << ", " << buf_checksum_algorithm_name(SRV_CHECKSUM_ALGORITHM_INNODB)
        << " " << compressed.calc_zip_checksum(SRV_CHECKSUM_ALGORITHM_INNODB)
        << ", " << buf_checksum_algorithm_name(SRV_CHECKSUM_ALGORITHM_NONE)
        << " " << compressed.calc_zip_checksum(SRV_CHECKSUM_ALGORITHM_NONE)
        << "; page LSN " << mach_read_from_8(read_buf + FIL_PAGE_LSN)
        << "; page number (if stored to page"
        << " already) " << mach_read_from_4(read_buf + FIL_PAGE_OFFSET)
        << "; space id (if stored to page already) "
        << mach_read_from_4(read_buf + FIL_PAGE_ARCH_LOG_NO_OR_SPACE_ID);

  } else {
    const uint32_t crc32 = buf_calc_page_crc32(read_buf);

    const uint32_t crc32_legacy = buf_calc_page_crc32(read_buf, true);

    ib::info(ER_IB_MSG_53)
        << "Uncompressed page, stored checksum in field1 "
        << mach_read_from_4(read_buf + FIL_PAGE_SPACE_OR_CHKSUM)
        << ", calculated checksums for field1: "
        << buf_checksum_algorithm_name(SRV_CHECKSUM_ALGORITHM_CRC32) << " "
        << crc32 << "/" << crc32_legacy << ", "
        << buf_checksum_algorithm_name(SRV_CHECKSUM_ALGORITHM_INNODB) << " "
        << buf_calc_page_new_checksum(read_buf) << ", "
        << buf_checksum_algorithm_name(SRV_CHECKSUM_ALGORITHM_NONE) << " "
        << BUF_NO_CHECKSUM_MAGIC << ", stored checksum in field2 "
        << mach_read_from_4(read_buf + page_size.logical() -
                            FIL_PAGE_END_LSN_OLD_CHKSUM)
        << ", calculated checksums for field2: "
        << buf_checksum_algorithm_name(SRV_CHECKSUM_ALGORITHM_CRC32) << " "
        << crc32 << "/" << crc32_legacy << ", "
        << buf_checksum_algorithm_name(SRV_CHECKSUM_ALGORITHM_INNODB) << " "
        << buf_calc_page_old_checksum(read_buf) << ", "
        << buf_checksum_algorithm_name(SRV_CHECKSUM_ALGORITHM_NONE) << " "
        << BUF_NO_CHECKSUM_MAGIC << ",  page LSN "
        << mach_read_from_4(read_buf + FIL_PAGE_LSN) << " "
        << mach_read_from_4(read_buf + FIL_PAGE_LSN + 4)
        << ", low 4 bytes of LSN at page end "
        << mach_read_from_4(read_buf + page_size.logical() -
                            FIL_PAGE_END_LSN_OLD_CHKSUM + 4)
        << ", page number (if stored to page already) "
        << mach_read_from_4(read_buf + FIL_PAGE_OFFSET)
        << ", space id (if created with >= MySQL-4.1.1"
           " and stored already) "
        << mach_read_from_4(read_buf + FIL_PAGE_ARCH_LOG_NO_OR_SPACE_ID);
  }

#ifndef UNIV_HOTBACKUP
  if (mach_read_from_2(read_buf + TRX_UNDO_PAGE_HDR + TRX_UNDO_PAGE_TYPE) ==
      TRX_UNDO_INSERT) {
    fprintf(stderr, "InnoDB: Page may be an insert undo log page\n");
  } else if (mach_read_from_2(read_buf + TRX_UNDO_PAGE_HDR +
                              TRX_UNDO_PAGE_TYPE) == TRX_UNDO_UPDATE) {
    fprintf(stderr, "InnoDB: Page may be an update undo log page\n");
  }
#endif /* !UNIV_HOTBACKUP */

  switch (fil_page_get_type(read_buf)) {
    space_index_t index_id;
    case FIL_PAGE_INDEX:
    case FIL_PAGE_RTREE:
      index_id = btr_page_get_index_id(read_buf);
      fprintf(stderr,
              "InnoDB: Page may be an index page where"
              " index id is " IB_ID_FMT "\n",
              index_id);
      break;
    case FIL_PAGE_INODE:
      fputs("InnoDB: Page may be an 'inode' page\n", stderr);
      break;
    case FIL_PAGE_IBUF_FREE_LIST:
      fputs("InnoDB: Page may be an insert buffer free list page\n", stderr);
      break;
    case FIL_PAGE_TYPE_ALLOCATED:
      fputs("InnoDB: Page may be a freshly allocated page\n", stderr);
      break;
    case FIL_PAGE_IBUF_BITMAP:
      fputs("InnoDB: Page may be an insert buffer bitmap page\n", stderr);
      break;
    case FIL_PAGE_TYPE_SYS:
      fputs("InnoDB: Page may be a system page\n", stderr);
      break;
    case FIL_PAGE_TYPE_TRX_SYS:
      fputs("InnoDB: Page may be a transaction system page\n", stderr);
      break;
    case FIL_PAGE_TYPE_FSP_HDR:
      fputs("InnoDB: Page may be a file space header page\n", stderr);
      break;
    case FIL_PAGE_TYPE_XDES:
      fputs("InnoDB: Page may be an extent descriptor page\n", stderr);
      break;
    case FIL_PAGE_TYPE_BLOB:
      fputs("InnoDB: Page may be a BLOB page\n", stderr);
      break;
    case FIL_PAGE_SDI_BLOB:
      fputs("InnoDB: Page may be a SDI BLOB page\n", stderr);
      break;
    case FIL_PAGE_TYPE_ZBLOB:
    case FIL_PAGE_TYPE_ZBLOB2:
      fputs("InnoDB: Page may be a compressed BLOB page\n", stderr);
      break;
    case FIL_PAGE_SDI_ZBLOB:
      fputs("InnoDB: Page may be a compressed SDI BLOB page\n", stderr);
      break;
    case FIL_PAGE_TYPE_RSEG_ARRAY:
      fputs("InnoDB: Page may be a Rollback Segment Array page\n", stderr);
      break;
  }

  ut_ad(flags & BUF_PAGE_PRINT_NO_CRASH);
}

#ifndef UNIV_HOTBACKUP

#ifdef PFS_GROUP_BUFFER_SYNC

#ifndef PFS_SKIP_BUFFER_MUTEX_RWLOCK
extern mysql_pfs_key_t buffer_block_mutex_key;
#endif /* !PFS_SKIP_BUFFER_MUTEX_RWLOCK */

/** This function registers mutexes and rwlocks in buffer blocks with
 performance schema. If PFS_MAX_BUFFER_MUTEX_LOCK_REGISTER is
 defined to be a value less than chunk->size, then only mutexes
 and rwlocks in the first PFS_MAX_BUFFER_MUTEX_LOCK_REGISTER
 blocks are registered. */
static void pfs_register_buffer_block(
    buf_chunk_t *chunk) /*!< in/out: chunk of buffers */
{
  buf_block_t *block;
  ulint num_to_register;

  block = chunk->blocks;

  num_to_register = ut_min(chunk->size, PFS_MAX_BUFFER_MUTEX_LOCK_REGISTER);

  for (ulint i = 0; i < num_to_register; i++) {
#ifdef UNIV_PFS_MUTEX
    BPageMutex *mutex;

    mutex = &block->mutex;

#ifndef PFS_SKIP_BUFFER_MUTEX_RWLOCK
    mutex->pfs_add(buffer_block_mutex_key);
#endif /* !PFS_SKIP_BUFFER_MUTEX_RWLOCK */

#endif /* UNIV_PFS_MUTEX */

    rw_lock_t *rwlock;

#ifdef UNIV_PFS_RWLOCK
    rwlock = &block->lock;
    ut_a(!rwlock->pfs_psi);

#ifndef PFS_SKIP_BUFFER_MUTEX_RWLOCK
    rwlock->pfs_psi = (PSI_server)
                          ? PSI_server->init_rwlock(buf_block_lock_key, rwlock)
                          : NULL;
#else
    rwlock->pfs_psi =
        (PSI_server) ? PSI_server->init_rwlock(PFS_NOT_INSTRUMENTED, rwlock)
                     : NULL;
#endif /* !PFS_SKIP_BUFFER_MUTEX_RWLOCK */

#ifdef UNIV_DEBUG
    rwlock = &block->debug_latch;
    ut_a(!rwlock->pfs_psi);
    rwlock->pfs_psi = (PSI_server) ? PSI_server->init_rwlock(
                                         buf_block_debug_latch_key, rwlock)
                                   : NULL;
#endif /* UNIV_DEBUG */

#endif /* UNIV_PFS_RWLOCK */
    block++;
  }
}
#endif /* PFS_GROUP_BUFFER_SYNC */

/** Initializes a buffer control block when the buf_pool is created. */
static void buf_block_init(
    buf_pool_t *buf_pool, /*!< in: buffer pool instance */
    buf_block_t *block,   /*!< in: pointer to control block */
    byte *frame)          /*!< in: pointer to buffer frame */
{
  UNIV_MEM_DESC(frame, UNIV_PAGE_SIZE);

  /* This function should only be executed at database startup or by
  buf_pool_resize(). Either way, adaptive hash index must not exist. */
  assert_block_ahi_empty_on_init(block);

  block->frame = frame;

  block->page.buf_pool_index = buf_pool_index(buf_pool);
  block->page.state = BUF_BLOCK_NOT_USED;
  block->page.buf_fix_count = 0;
  block->page.io_fix = BUF_IO_NONE;
  block->page.flush_observer = nullptr;

  block->modify_clock = 0;

  ut_d(block->page.file_page_was_freed = FALSE);

  block->index = nullptr;
  block->made_dirty_with_no_latch = false;

  ut_d(block->page.in_page_hash = FALSE);
  ut_d(block->page.in_zip_hash = FALSE);
  ut_d(block->page.in_flush_list = FALSE);
  ut_d(block->page.in_free_list = FALSE);
  ut_d(block->page.in_LRU_list = FALSE);
  ut_d(block->in_unzip_LRU_list = FALSE);
  ut_d(block->in_withdraw_list = FALSE);

  page_zip_des_init(&block->page.zip);

  mutex_create(LATCH_ID_BUF_BLOCK_MUTEX, &block->mutex);

#if defined PFS_SKIP_BUFFER_MUTEX_RWLOCK || defined PFS_GROUP_BUFFER_SYNC
  /* If PFS_SKIP_BUFFER_MUTEX_RWLOCK is defined, skip registration
  of buffer block rwlock with performance schema.

  If PFS_GROUP_BUFFER_SYNC is defined, skip the registration
  since buffer block rwlock will be registered later in
  pfs_register_buffer_block(). */

  rw_lock_create(PFS_NOT_INSTRUMENTED, &block->lock, SYNC_LEVEL_VARYING);

  ut_d(rw_lock_create(PFS_NOT_INSTRUMENTED, &block->debug_latch,
                      SYNC_NO_ORDER_CHECK));

#else /* PFS_SKIP_BUFFER_MUTEX_RWLOCK || PFS_GROUP_BUFFER_SYNC */

  rw_lock_create(buf_block_lock_key, &block->lock, SYNC_LEVEL_VARYING);

  ut_d(rw_lock_create(buf_block_debug_latch_key, &block->debug_latch,
                      SYNC_NO_ORDER_CHECK));

#endif /* PFS_SKIP_BUFFER_MUTEX_RWLOCK || PFS_GROUP_BUFFER_SYNC */

  block->lock.is_block_lock = 1;

  ut_ad(rw_lock_validate(&(block->lock)));
}
/* We maintain our private view of innobase_should_madvise_buf_pool() which we
initialize at the beginning of buf_pool_init() and then update when the
@@global.innodb_buffer_pool_in_core_file changes.
Changes to buf_pool_should_madvise are protected by holding chunk_mutex for all
buf_pool_t instances.
This way, even if @@global.innodb_buffer_pool_in_core_file changes during
execution of buf_pool_init() (unlikely) or during buf_pool_resize(), we will use
a single consistent value for all (de)allocated chunks.
The function buf_pool_update_madvise() handles updating buf_pool_should_madvise
in reaction to changes to @@global.innodb_buffer_pool_in_core_file and makes
sure before releasing chunk_mutex-es that all chunks are properly madvised
according to new value.
It is important that initial value of this variable is `false` and not `true`,
as on some platforms which do not support madvise() or MADV_DONT_DUMP we need to
avoid taking any actions which might trigger a warning or disabling @@core_file.
*/
static bool buf_pool_should_madvise = false;

// Doxygen gets confused by buf_chunk_t somehow.

//! @cond

/* Implementation of buf_chunk_t's methods */

/** Advices the OS that this chunk should not be dumped to a core file.
Emits a warning to the log if could not succeed.
@return true iff succeeded, false if no OS support or failed */
bool buf_chunk_t::madvise_dump() {
#ifdef HAVE_MADV_DONTDUMP
  if (madvise(mem, mem_size(), MADV_DODUMP)) {
    ib::warn(ER_IB_MSG_MADVISE_FAILED, mem, mem_size(), "MADV_DODUMP",
             strerror(errno));
    return false;
  }
  return true;
#else  /* HAVE_MADV_DONTDUMP */
  ib::warn(ER_IB_MSG_MADV_DONTDUMP_UNSUPPORTED);
  return false;
#endif /* HAVE_MADV_DONTDUMP */
}

/** Advices the OS that this chunk should be dumped to a core file.
Emits a warning to the log if could not succeed.
@return true iff succeeded, false if no OS support or failed */
bool buf_chunk_t::madvise_dont_dump() {
#ifdef HAVE_MADV_DONTDUMP
  if (madvise(mem, mem_size(), MADV_DONTDUMP)) {
    ib::warn(ER_IB_MSG_MADVISE_FAILED, mem, mem_size(), "MADV_DONTDUMP",
             strerror(errno));
    return false;
  }
  return true;
#else  /* HAVE_MADV_DONTDUMP */
  ib::warn(ER_IB_MSG_MADV_DONTDUMP_UNSUPPORTED);
  return false;
#endif /* HAVE_MADV_DONTDUMP */
}

/* End of implementation of buf_chunk_t's methods */

//! @endcond

/* Implementation of buf_pool_t's methods */

/** A wrapper for buf_pool_t::allocator.alocate_large which also advices the OS
that this chunk should not be dumped to a core file if that was requested.
Emits a warning to the log and disables @@global.core_file if advising was
requested but could not be performed, but still return true as the allocation
itself succeeded.
@param[in]	mem_size  number of bytes to allocate
@param[in,out]  chunk     mem and mem_pfx fields of this chunk will be updated
                          to contain information about allocated memory region
@return true iff allocated successfully */
bool buf_pool_t::allocate_chunk(ulonglong mem_size, buf_chunk_t *chunk) {
  ut_ad(mutex_own(&chunks_mutex));
  chunk->mem = allocator.allocate_large(mem_size, &chunk->mem_pfx);
  if (chunk->mem == nullptr) {
    return false;
  }
  /* Dump core without large memory buffers */
  if (buf_pool_should_madvise) {
    if (!chunk->madvise_dont_dump()) {
      innobase_disable_core_dump();
    }
  }
  return true;
}

/** A wrapper for buf_pool_t::allocator.deallocate_large which also advices the
OS that this chunk can be dumped to a core file.
Emits a warning to the log and disables @@global.core_file if advising was
requested but could not be performed.
@param[in]  chunk    mem and mem_pfx fields of this chunk will be used to locate
                     the memory region to free */
void buf_pool_t::deallocate_chunk(buf_chunk_t *chunk) {
  ut_ad(mutex_own(&chunks_mutex));
  /* Undo the effect of the earlier MADV_DONTDUMP */
  if (buf_pool_should_madvise) {
    if (!chunk->madvise_dump()) {
      innobase_disable_core_dump();
    }
  }
  allocator.deallocate_large(chunk->mem, &chunk->mem_pfx);
}

/** Advices the OS that all chunks in this buffer pool instance can be dumped
to a core file.
Emits a warning to the log if could not succeed.
@return true iff succeeded, false if no OS support or failed */
bool buf_pool_t::madvise_dump() {
  ut_ad(mutex_own(&chunks_mutex));
  for (buf_chunk_t *chunk = chunks; chunk < chunks + n_chunks; chunk++) {
    if (!chunk->madvise_dump()) {
      return false;
    }
  }
  return true;
}

/** Advices the OS that all chunks in this buffer pool instance should not
be dumped to a core file.
Emits a warning to the log if could not succeed.
@return true iff succeeded, false if no OS support or failed */
bool buf_pool_t::madvise_dont_dump() {
  ut_ad(mutex_own(&chunks_mutex));
  for (buf_chunk_t *chunk = chunks; chunk < chunks + n_chunks; chunk++) {
    if (!chunk->madvise_dont_dump()) {
      return false;
    }
  }
  return true;
}

/* End of implementation of buf_pool_t's methods */

/** Checks if innobase_should_madvise_buf_pool() value has changed since we've
last check and if so, then updates buf_pool_should_madvise and calls madvise
for all chunks in all srv_buf_pool_instances.
@see buf_pool_should_madvise comment for a longer explanation. */
void buf_pool_update_madvise() {
  /* We need to make sure that buf_pool_should_madvise value change does not
  occur in parallel with allocation or deallocation of chunks in some buf_pool
  as this could lead to inconsistency - we would call madvise for some but not
  all chunks, perhaps with a wrong MADV_DO(NT)_DUMP flag.
  Moreover, we are about to iterate over chunks, which requires the bounds of
  for loop to be fixed.
  To solve both problems we first latch all buf_pool_t::chunks_mutex-es, and
  only then update the buf_pool_should_madvise, and perform iteration over
  buf_pool-s and their chunks.*/
  for (ulint i = 0; i < srv_buf_pool_instances; i++) {
    mutex_enter(&buf_pool_from_array(i)->chunks_mutex);
  }

  auto should_madvise = innobase_should_madvise_buf_pool();
  /* This `if` is here not for performance, but for correctness: on platforms
  which do not support madvise MADV_DONT_DUMP we prefer to not call madvice to
  avoid warnings and disabling @@global.core_file in cases where the user did
  not really intend to change anything */
  if (should_madvise != buf_pool_should_madvise) {
    buf_pool_should_madvise = should_madvise;
    for (ulint i = 0; i < srv_buf_pool_instances; i++) {
      buf_pool_t *buf_pool = buf_pool_from_array(i);
      bool success = buf_pool_should_madvise ? buf_pool->madvise_dont_dump()
                                             : buf_pool->madvise_dump();
      if (!success) {
        innobase_disable_core_dump();
        break;
      }
    }
  }
  for (ulint i = 0; i < srv_buf_pool_instances; i++) {
    mutex_exit(&buf_pool_from_array(i)->chunks_mutex);
  }
}

/** Allocates a chunk of buffer frames. If called for an existing buf_pool, its
 free_list_mutex must be locked.
 @return chunk, or NULL on failure */
static buf_chunk_t *buf_chunk_init(
    buf_pool_t *buf_pool, /*!< in: buffer pool instance */
    buf_chunk_t *chunk,   /*!< out: chunk of buffers */
    ulonglong mem_size,   /*!< in: requested size in bytes */
    std::mutex *mutex)    /*!< in,out: Mutex protecting chunk map. */
{
  buf_block_t *block;
  byte *frame;
  ulint i;

  mutex_own(&buf_pool->chunks_mutex);

  /* Round down to a multiple of page size,
  although it already should be. */
  mem_size = ut_2pow_round(mem_size, UNIV_PAGE_SIZE);
  /* Reserve space for the block descriptors. */
  mem_size += ut_2pow_round(
      (mem_size / UNIV_PAGE_SIZE) * (sizeof *block) + (UNIV_PAGE_SIZE - 1),
      UNIV_PAGE_SIZE);

  DBUG_EXECUTE_IF("ib_buf_chunk_init_fails", return (nullptr););

  if (!buf_pool->allocate_chunk(mem_size, chunk)) {
    return (nullptr);
  }

#ifdef HAVE_LIBNUMA
  if (srv_numa_interleave) {
    int st = mbind(chunk->mem, chunk->mem_size(), MPOL_INTERLEAVE,
                   numa_all_nodes_ptr->maskp, numa_all_nodes_ptr->size,
                   MPOL_MF_MOVE);
    if (st != 0) {
      ib::warn(ER_IB_MSG_54) << "Failed to set NUMA memory policy of"
                                " buffer pool page frames to MPOL_INTERLEAVE"
                                " (error: "
                             << strerror(errno) << ").";
    }
  }
#endif /* HAVE_LIBNUMA */

  /* Allocate the block descriptors from
  the start of the memory block. */
  chunk->blocks = (buf_block_t *)chunk->mem;

  /* Align a pointer to the first frame.  Note that when
  os_large_page_size is smaller than UNIV_PAGE_SIZE,
  we may allocate one fewer block than requested.  When
  it is bigger, we may allocate more blocks than requested. */

  frame = (byte *)ut_align(chunk->mem, UNIV_PAGE_SIZE);
  chunk->size = chunk->mem_pfx.m_size / UNIV_PAGE_SIZE - (frame != chunk->mem);

  /* Subtract the space needed for block descriptors. */
  {
    ulint size = chunk->size;

    while (frame < (byte *)(chunk->blocks + size)) {
      frame += UNIV_PAGE_SIZE;
      size--;
    }

    chunk->size = size;
  }

  /* Init block structs and assign frames for them. Then we
  assign the frames to the first blocks (we already mapped the
  memory above). */

  block = chunk->blocks;

  for (i = chunk->size; i--;) {
    buf_block_init(buf_pool, block, frame);
    UNIV_MEM_INVALID(block->frame, UNIV_PAGE_SIZE);

    /* Add the block to the free list */
    UT_LIST_ADD_LAST(buf_pool->free, &block->page);

    ut_d(block->page.in_free_list = TRUE);
    ut_ad(buf_pool_from_block(block) == buf_pool);

    block++;
    frame += UNIV_PAGE_SIZE;
  }

  if (mutex != nullptr) {
    mutex->lock();
  }

  buf_pool_register_chunk(chunk);

  if (mutex != nullptr) {
    mutex->unlock();
  }

#ifdef PFS_GROUP_BUFFER_SYNC
  pfs_register_buffer_block(chunk);
#endif /* PFS_GROUP_BUFFER_SYNC */
  return (chunk);
}

#ifdef UNIV_DEBUG
/** Finds a block in the given buffer chunk that points to a
 given compressed page.
 @return buffer block pointing to the compressed page, or NULL */
static buf_block_t *buf_chunk_contains_zip(
    buf_chunk_t *chunk, /*!< in: chunk being checked */
    const void *data)   /*!< in: pointer to compressed page */
{
  buf_block_t *block;
  ulint i;

  block = chunk->blocks;

  for (i = chunk->size; i--; block++) {
    if (block->page.zip.data == data) {
      return (block);
    }
  }

  return (nullptr);
}

/** Finds a block in the buffer pool that points to a
given compressed page. Used only to confirm that buffer pool does not contain a
given pointer, thus protected by zip_free_mutex.
@param[in]	buf_pool	buffer pool instance
@param[in]	data		pointer to compressed page
@return buffer block pointing to the compressed page, or NULL */
buf_block_t *buf_pool_contains_zip(buf_pool_t *buf_pool, const void *data) {
  ulint n;
  buf_chunk_t *chunk = buf_pool->chunks;

  ut_ad(buf_pool);
  ut_ad(mutex_own(&buf_pool->zip_free_mutex));
  for (n = buf_pool->n_chunks; n--; chunk++) {
    buf_block_t *block = buf_chunk_contains_zip(chunk, data);

    if (block) {
      return (block);
    }
  }

  return (nullptr);
}
#endif /* UNIV_DEBUG */

/** Checks that all file pages in the buffer chunk are in a replaceable state.
 @return address of a non-free block, or NULL if all freed */
static const buf_block_t *buf_chunk_not_freed(
    buf_chunk_t *chunk) /*!< in: chunk being checked */
{
  buf_block_t *block;
  ulint i;

  block = chunk->blocks;

  for (i = chunk->size; i--; block++) {
    ibool ready;

    switch (buf_block_get_state(block)) {
      case BUF_BLOCK_POOL_WATCH:
      case BUF_BLOCK_ZIP_PAGE:
      case BUF_BLOCK_ZIP_DIRTY:
        /* The uncompressed buffer pool should never
        contain compressed block descriptors. */
        ut_error;
        break;
      case BUF_BLOCK_NOT_USED:
      case BUF_BLOCK_READY_FOR_USE:
      case BUF_BLOCK_MEMORY:
      case BUF_BLOCK_REMOVE_HASH:
        /* Skip blocks that are not being used for
        file pages. */
        break;
      case BUF_BLOCK_FILE_PAGE:
        buf_page_mutex_enter(block);
        ready = buf_flush_ready_for_replace(&block->page);
        buf_page_mutex_exit(block);

        if (!ready) {
          return (block);
        }

        break;
    }
  }

  return (nullptr);
}

/** Set buffer pool size variables
 Note: It's safe without mutex protection because of startup only. */
static void buf_pool_set_sizes(void) {
  ulint i;
  ulint curr_size = 0;

  for (i = 0; i < srv_buf_pool_instances; i++) {
    buf_pool_t *buf_pool;

    buf_pool = buf_pool_from_array(i);
    curr_size += buf_pool->curr_pool_size;
  }
  if (srv_buf_pool_curr_size == 0) {
    srv_buf_pool_curr_size = curr_size;
  } else {
    srv_buf_pool_curr_size = srv_buf_pool_size;
  }
  srv_buf_pool_old_size = srv_buf_pool_size;
  srv_buf_pool_base_size = srv_buf_pool_size;
  os_wmb;
}

/** Initialize a buffer pool instance.
@param[in]	buf_pool	    buffer pool instance
@param[in]	buf_pool_size size in bytes
@param[in]	instance_no   id of the instance
@param[in,out]  mutex     Mutex to protect common data structures
@param[out] err           DB_SUCCESS if all goes well */
static void buf_pool_create(buf_pool_t *buf_pool, ulint buf_pool_size,
                            ulint instance_no, std::mutex *mutex,
                            dberr_t &err) {
  ulint i;
  ulint chunk_size;
  buf_chunk_t *chunk;

#ifdef UNIV_LINUX
  cpu_set_t cpuset;

  CPU_ZERO(&cpuset);

  const long n_cores = sysconf(_SC_NPROCESSORS_ONLN);

  CPU_SET(instance_no % n_cores, &cpuset);

  os_thread_id_t thread_id;

  thread_id = os_thread_get_curr_id();

  buf_pool->stat.reset();

  if (pthread_setaffinity_np(thread_id, sizeof(cpuset), &cpuset) == -1) {
    ib::error(ER_IB_ERR_SCHED_SETAFFNINITY_FAILED)
        << "sched_setaffinity() failed!";
  }
  /* Linux might be able to set different setting for each thread
  worth to try to set high priority for this thread. */
  setpriority(PRIO_PROCESS, (pid_t)syscall(SYS_gettid), -20);
#endif /* UNIV_LINUX */

  ut_ad(buf_pool_size % srv_buf_pool_chunk_unit == 0);

  /* 1. Initialize general fields
  ------------------------------- */
  mutex_create(LATCH_ID_BUF_POOL_CHUNKS, &buf_pool->chunks_mutex);
  mutex_create(LATCH_ID_BUF_POOL_LRU_LIST, &buf_pool->LRU_list_mutex);
  mutex_create(LATCH_ID_BUF_POOL_FREE_LIST, &buf_pool->free_list_mutex);
  mutex_create(LATCH_ID_BUF_POOL_ZIP_FREE, &buf_pool->zip_free_mutex);
  mutex_create(LATCH_ID_BUF_POOL_ZIP_HASH, &buf_pool->zip_hash_mutex);
  mutex_create(LATCH_ID_BUF_POOL_ZIP, &buf_pool->zip_mutex);
  mutex_create(LATCH_ID_BUF_POOL_FLUSH_STATE, &buf_pool->flush_state_mutex);

  new (&buf_pool->allocator) ut_allocator<unsigned char>(mem_key_buf_buf_pool);

  if (buf_pool_size > 0) {
    mutex_enter(&buf_pool->chunks_mutex);
    buf_pool->n_chunks = buf_pool_size / srv_buf_pool_chunk_unit;
    chunk_size = srv_buf_pool_chunk_unit;

    buf_pool->chunks = reinterpret_cast<buf_chunk_t *>(
        ut_zalloc_nokey(buf_pool->n_chunks * sizeof(*chunk)));
    buf_pool->chunks_old = nullptr;

    UT_LIST_INIT(buf_pool->LRU, &buf_page_t::LRU);
    UT_LIST_INIT(buf_pool->free, &buf_page_t::list);
    UT_LIST_INIT(buf_pool->withdraw, &buf_page_t::list);
    buf_pool->withdraw_target = 0;
    UT_LIST_INIT(buf_pool->flush_list, &buf_page_t::list);
    UT_LIST_INIT(buf_pool->unzip_LRU, &buf_block_t::unzip_LRU);

#if defined UNIV_DEBUG || defined UNIV_BUF_DEBUG
    UT_LIST_INIT(buf_pool->zip_clean, &buf_page_t::list);
#endif /* UNIV_DEBUG || UNIV_BUF_DEBUG */

    for (i = 0; i < UT_ARR_SIZE(buf_pool->zip_free); ++i) {
      UT_LIST_INIT(buf_pool->zip_free[i], &buf_buddy_free_t::list);
    }

    buf_pool->curr_size = 0;
    chunk = buf_pool->chunks;

    do {
      if (!buf_chunk_init(buf_pool, chunk, chunk_size, mutex)) {
        while (--chunk >= buf_pool->chunks) {
          buf_block_t *block = chunk->blocks;

          for (i = chunk->size; i--; block++) {
            mutex_free(&block->mutex);
            rw_lock_free(&block->lock);

            ut_d(rw_lock_free(&block->debug_latch));
          }
          buf_pool->deallocate_chunk(chunk);
        }
        ut_free(buf_pool->chunks);
        buf_pool->chunks = nullptr;

        err = DB_ERROR;
        mutex_exit(&buf_pool->chunks_mutex);
        return;
      }

      buf_pool->curr_size += chunk->size;
    } while (++chunk < buf_pool->chunks + buf_pool->n_chunks);
    mutex_exit(&buf_pool->chunks_mutex);

    buf_pool->instance_no = instance_no;
    buf_pool->read_ahead_area = static_cast<page_no_t>(
        ut_min(BUF_READ_AHEAD_PAGES,
               ut_2_power_up(buf_pool->curr_size / BUF_READ_AHEAD_PORTION)));
    buf_pool->curr_pool_size = buf_pool->curr_size * UNIV_PAGE_SIZE;

    buf_pool->old_size = buf_pool->curr_size;
    buf_pool->n_chunks_new = buf_pool->n_chunks;

    /* Number of locks protecting page_hash must be a
    power of two */
    srv_n_page_hash_locks =
        static_cast<ulong>(ut_2_power_up(srv_n_page_hash_locks));
    ut_a(srv_n_page_hash_locks != 0);
    ut_a(srv_n_page_hash_locks <= MAX_PAGE_HASH_LOCKS);

    buf_pool->page_hash =
        ib_create(2 * buf_pool->curr_size, LATCH_ID_HASH_TABLE_RW_LOCK,
                  srv_n_page_hash_locks, MEM_HEAP_FOR_PAGE_HASH);

    buf_pool->page_hash_old = nullptr;

    buf_pool->zip_hash = hash_create(2 * buf_pool->curr_size);

    buf_pool->last_printout_time = ut_time_monotonic();
  }
  /* 2. Initialize flushing fields
  -------------------------------- */

  mutex_create(LATCH_ID_FLUSH_LIST, &buf_pool->flush_list_mutex);

  for (i = BUF_FLUSH_LRU; i < BUF_FLUSH_N_TYPES; i++) {
    buf_pool->no_flush[i] = os_event_create();
  }

  buf_pool->watch = (buf_page_t *)ut_zalloc_nokey(sizeof(*buf_pool->watch) *
                                                  BUF_POOL_WATCH_SIZE);
  for (i = 0; i < BUF_POOL_WATCH_SIZE; i++) {
    buf_pool->watch[i].buf_pool_index = buf_pool->instance_no;
  }

  /* All fields are initialized by ut_zalloc_nokey(). */

  buf_pool->try_LRU_scan = TRUE;

  /* Dirty Page Tracking is disabled by default. */
  buf_pool->track_page_lsn = LSN_MAX;

  buf_pool->max_lsn_io = 0;

  /* Initialize the hazard pointer for flush_list batches */
  new (&buf_pool->flush_hp) FlushHp(buf_pool, &buf_pool->flush_list_mutex);

  /* Initialize the hazard pointer for LRU batches */
  new (&buf_pool->lru_hp) LRUHp(buf_pool, &buf_pool->LRU_list_mutex);

  /* Initialize the iterator for LRU scan search */
  new (&buf_pool->lru_scan_itr) LRUItr(buf_pool, &buf_pool->LRU_list_mutex);

  /* Initialize the iterator for single page scan search */
  new (&buf_pool->single_scan_itr) LRUItr(buf_pool, &buf_pool->LRU_list_mutex);

  err = DB_SUCCESS;
}

/** Free one buffer pool instance
@param[in]	buf_pool	buffer pool instance to free */
static void buf_pool_free_instance(buf_pool_t *buf_pool) {
  buf_chunk_t *chunk;
  buf_chunk_t *chunks;
  buf_page_t *bpage;
  buf_page_t *prev_bpage = nullptr;

  mutex_free(&buf_pool->LRU_list_mutex);
  mutex_free(&buf_pool->free_list_mutex);
  mutex_free(&buf_pool->zip_free_mutex);
  mutex_free(&buf_pool->zip_hash_mutex);
  mutex_free(&buf_pool->flush_state_mutex);
  mutex_free(&buf_pool->zip_mutex);
  mutex_free(&buf_pool->flush_list_mutex);

  for (bpage = UT_LIST_GET_LAST(buf_pool->LRU); bpage != nullptr;
       bpage = prev_bpage) {
    prev_bpage = UT_LIST_GET_PREV(LRU, bpage);
    buf_page_state state = buf_page_get_state(bpage);

    ut_ad(buf_page_in_file(bpage));
    ut_ad(bpage->in_LRU_list);

    if (state != BUF_BLOCK_FILE_PAGE) {
      /* We must not have any dirty block except
      when doing a fast shutdown. */
      ut_ad(state == BUF_BLOCK_ZIP_PAGE || srv_fast_shutdown == 2);
      buf_page_free_descriptor(bpage);
    }
  }

  ut_free(buf_pool->watch);
  buf_pool->watch = nullptr;
  mutex_enter(&buf_pool->chunks_mutex);
  chunks = buf_pool->chunks;
  chunk = chunks + buf_pool->n_chunks;

  while (--chunk >= chunks) {
    buf_block_t *block = chunk->blocks;

    for (ulint i = chunk->size; i--; block++) {
      mutex_free(&block->mutex);
      rw_lock_free(&block->lock);

      ut_d(rw_lock_free(&block->debug_latch));
    }

    buf_pool->deallocate_chunk(chunk);
  }

  for (ulint i = BUF_FLUSH_LRU; i < BUF_FLUSH_N_TYPES; ++i) {
    os_event_destroy(buf_pool->no_flush[i]);
  }

  ut_free(buf_pool->chunks);
  mutex_exit(&buf_pool->chunks_mutex);
  mutex_free(&buf_pool->chunks_mutex);
  ha_clear(buf_pool->page_hash);
  hash_table_free(buf_pool->page_hash);
  hash_table_free(buf_pool->zip_hash);

  buf_pool->allocator.~ut_allocator();
}

/** Frees the buffer pool global data structures. */
static void buf_pool_free() {
  UT_DELETE(buf_stat_per_index);

  UT_DELETE(buf_chunk_map_reg);
  buf_chunk_map_reg = nullptr;

  ut_free(buf_pool_ptr);
  buf_pool_ptr = nullptr;
}

/** Creates the buffer pool.
@param[in]  total_size    Size of the total pool in bytes.
@param[in]  n_instances   Number of buffer pool instances to create.
@return DB_SUCCESS if success, DB_ERROR if not enough memory or error */
dberr_t buf_pool_init(ulint total_size, ulint n_instances) {
  ulint i;
  const ulint size = total_size / n_instances;

  ut_ad(n_instances > 0);
  ut_ad(n_instances <= MAX_BUFFER_POOLS);
  ut_ad(n_instances == srv_buf_pool_instances);

  NUMA_MEMPOLICY_INTERLEAVE_IN_SCOPE;

  /* Usually buf_pool_should_madvise is protected by buf_pool_t::chunk_mutex-es,
  but at this point in time there is no buf_pool_t instances yet, and no risk of
  race condition with sys_var modifications or buffer pool resizing because we
  have just started initializing the buffer pool.*/
  buf_pool_should_madvise = innobase_should_madvise_buf_pool();

  buf_pool_resizing = false;
  buf_pool_withdrawing = false;
  buf_withdraw_clock = 0;

  buf_pool_ptr =
      (buf_pool_t *)ut_zalloc_nokey(n_instances * sizeof *buf_pool_ptr);

  buf_chunk_map_reg = UT_NEW_NOKEY(buf_pool_chunk_map_t());

  std::vector<dberr_t> errs;

  errs.assign(n_instances, DB_SUCCESS);

#ifdef UNIV_LINUX
  ulint n_cores = sysconf(_SC_NPROCESSORS_ONLN);

  /* Magic nuber 8 is from empirical testing on a
  4 socket x 10 Cores x 2 HT host. 128G / 16 instances
  takes about 4 secs, compared to 10 secs without this
  optimisation.. */

  if (n_cores > 8) {
    n_cores = 8;
  }
#else
  ulint n_cores = 4;
#endif /* UNIV_LINUX */

  dberr_t err = DB_SUCCESS;

  for (i = 0; i < n_instances; /* no op */) {
    ulint n = i + n_cores;

<<<<<<< HEAD
    if (n > n_instances) {
      n = n_instances;
    }
=======
	buf_pool_resizing = false;
>>>>>>> 46e60de4

    std::vector<std::thread> threads;

    std::mutex m;

    for (ulint id = i; id < n; ++id) {
      threads.emplace_back(std::thread(buf_pool_create, &buf_pool_ptr[id], size,
                                       id, &m, std::ref(errs[id])));
    }

    for (ulint id = i; id < n; ++id) {
      threads[id - i].join();

      if (errs[id] != DB_SUCCESS) {
        err = errs[id];
      }
    }

    if (err != DB_SUCCESS) {
      for (size_t id = 0; id < n; ++id) {
        if (buf_pool_ptr[id].chunks != nullptr) {
          buf_pool_free_instance(&buf_pool_ptr[id]);
        }
      }

      buf_pool_free();

      return (err);
    }

    /* Do the next block of instances */
    i = n;
  }

  buf_pool_set_sizes();
  buf_LRU_old_ratio_update(100 * 3 / 8, FALSE);

  btr_search_sys_create(buf_pool_get_curr_size() / sizeof(void *) / 64);

  buf_stat_per_index =
      UT_NEW(buf_stat_per_index_t(), mem_key_buf_stat_per_index_t);

  return (DB_SUCCESS);
}

/** Reallocate a control block.
@param[in]	buf_pool	buffer pool instance
@param[in]	block		pointer to control block
@retval true	if succeeded or if failed because the block was fixed
@retval false	if failed because of no free blocks. */
<<<<<<< HEAD
static bool buf_page_realloc(buf_pool_t *buf_pool, buf_block_t *block) {
  buf_block_t *new_block;

  ut_ad(buf_pool_withdrawing);
  ut_ad(mutex_own(&buf_pool->LRU_list_mutex));

  new_block = buf_LRU_get_free_only(buf_pool);

  if (new_block == nullptr) {
    return (false); /* free_list was not enough */
  }

  rw_lock_t *hash_lock = buf_page_hash_lock_get(buf_pool, block->page.id);

  rw_lock_x_lock(hash_lock);
  mutex_enter(&block->mutex);

  if (buf_page_can_relocate(&block->page)) {
    mutex_enter(&new_block->mutex);

    memcpy(new_block->frame, block->frame, UNIV_PAGE_SIZE);
    new (&new_block->page) buf_page_t(block->page);

    /* relocate LRU list */
    ut_ad(block->page.in_LRU_list);
    ut_ad(!block->page.in_zip_hash);
    ut_d(block->page.in_LRU_list = FALSE);

    buf_LRU_adjust_hp(buf_pool, &block->page);

    buf_page_t *prev_b = UT_LIST_GET_PREV(LRU, &block->page);
    UT_LIST_REMOVE(buf_pool->LRU, &block->page);

    if (prev_b != nullptr) {
      UT_LIST_INSERT_AFTER(buf_pool->LRU, prev_b, &new_block->page);
    } else {
      UT_LIST_ADD_FIRST(buf_pool->LRU, &new_block->page);
    }

    if (buf_pool->LRU_old == &block->page) {
      buf_pool->LRU_old = &new_block->page;
    }

    ut_ad(new_block->page.in_LRU_list);

    /* relocate unzip_LRU list */
    if (block->page.zip.data != nullptr) {
      ut_ad(block->in_unzip_LRU_list);
      ut_d(new_block->in_unzip_LRU_list = TRUE);
      UNIV_MEM_DESC(&new_block->page.zip.data,
                    page_zip_get_size(&new_block->page.zip));

      buf_block_t *prev_block = UT_LIST_GET_PREV(unzip_LRU, block);
      UT_LIST_REMOVE(buf_pool->unzip_LRU, block);

      ut_d(block->in_unzip_LRU_list = FALSE);
      block->page.zip.data = nullptr;
      page_zip_set_size(&block->page.zip, 0);

      if (prev_block != nullptr) {
        UT_LIST_INSERT_AFTER(buf_pool->unzip_LRU, prev_block, new_block);
      } else {
        UT_LIST_ADD_FIRST(buf_pool->unzip_LRU, new_block);
      }
    } else {
      ut_ad(!block->in_unzip_LRU_list);
      ut_d(new_block->in_unzip_LRU_list = FALSE);
    }

    /* relocate buf_pool->page_hash */
    ut_ad(block->page.in_page_hash);
    ut_ad(&block->page == buf_page_hash_get_low(buf_pool, block->page.id));
    ut_d(block->page.in_page_hash = FALSE);
    ulint fold = block->page.id.fold();
    ut_ad(fold == new_block->page.id.fold());
    HASH_DELETE(buf_page_t, hash, buf_pool->page_hash, fold, (&block->page));
    HASH_INSERT(buf_page_t, hash, buf_pool->page_hash, fold,
                (&new_block->page));

    ut_ad(new_block->page.in_page_hash);

    buf_block_modify_clock_inc(block);
    memset(block->frame + FIL_PAGE_OFFSET, 0xff, 4);
    memset(block->frame + FIL_PAGE_ARCH_LOG_NO_OR_SPACE_ID, 0xff, 4);
    UNIV_MEM_INVALID(block->frame, UNIV_PAGE_SIZE);
    buf_block_set_state(block, BUF_BLOCK_REMOVE_HASH);
    block->page.id.reset(UINT32_UNDEFINED, UINT32_UNDEFINED);

    /* Relocate buf_pool->flush_list. */
    if (block->page.oldest_modification) {
      buf_flush_relocate_on_flush_list(&block->page, &new_block->page);
    }

    /* set other flags of buf_block_t */

    /* This code should only be executed by buf_pool_resize(),
    while the adaptive hash index is disabled. */
    assert_block_ahi_empty(block);
    assert_block_ahi_empty_on_init(new_block);
    ut_ad(!block->index);
    new_block->index = nullptr;
    new_block->n_hash_helps = 0;
    new_block->n_fields = 1;
    new_block->left_side = TRUE;

    new_block->lock_hash_val = block->lock_hash_val;
    ut_ad(new_block->lock_hash_val == lock_rec_hash(new_block->page.id));

    rw_lock_x_unlock(hash_lock);
    mutex_exit(&block->mutex);
    mutex_exit(&new_block->mutex);

    /* free block */
    buf_block_set_state(block, BUF_BLOCK_MEMORY);
    buf_LRU_block_free_non_file_page(block);
  } else {
    rw_lock_x_unlock(hash_lock);
    mutex_exit(&block->mutex);

    /* free new_block */
    buf_LRU_block_free_non_file_page(new_block);
  }

  return (true); /* free_list was enough */
=======
static
bool
buf_page_realloc(
	buf_pool_t*	buf_pool,
	buf_block_t*	block)
{
	buf_block_t*	new_block;

	ut_ad(buf_pool_mutex_own(buf_pool));
	ut_ad(buf_block_get_state(block) == BUF_BLOCK_FILE_PAGE);

	new_block = buf_LRU_get_free_only(buf_pool);

	if (new_block == NULL) {
		return(false); /* free_list was not enough */
	}

	rw_lock_t*	hash_lock = buf_page_hash_lock_get(buf_pool, block->page.id);

	rw_lock_x_lock(hash_lock);
	mutex_enter(&block->mutex);

	if (buf_page_can_relocate(&block->page)) {
		mutex_enter(&new_block->mutex);

		memcpy(new_block->frame, block->frame, UNIV_PAGE_SIZE);
		new (&new_block->page) buf_page_t(block->page);

		/* relocate LRU list */
		ut_ad(block->page.in_LRU_list);
		ut_ad(!block->page.in_zip_hash);
		ut_d(block->page.in_LRU_list = FALSE);

		buf_LRU_adjust_hp(buf_pool, &block->page);

		buf_page_t*	prev_b = UT_LIST_GET_PREV(LRU, &block->page);
		UT_LIST_REMOVE(buf_pool->LRU, &block->page);

		if (prev_b != NULL) {
			UT_LIST_INSERT_AFTER(buf_pool->LRU, prev_b, &new_block->page);
		} else {
			UT_LIST_ADD_FIRST(buf_pool->LRU, &new_block->page);
		}

		if (buf_pool->LRU_old == &block->page) {
			buf_pool->LRU_old = &new_block->page;
		}

		ut_ad(new_block->page.in_LRU_list);

		/* relocate unzip_LRU list */
		if (block->page.zip.data != NULL) {
			ut_ad(block->in_unzip_LRU_list);
			ut_d(new_block->in_unzip_LRU_list = TRUE);
			UNIV_MEM_DESC(&new_block->page.zip.data,
				      page_zip_get_size(&new_block->page.zip));

			buf_block_t*	prev_block = UT_LIST_GET_PREV(unzip_LRU, block);
			UT_LIST_REMOVE(buf_pool->unzip_LRU, block);

			ut_d(block->in_unzip_LRU_list = FALSE);
			block->page.zip.data = NULL;
			page_zip_set_size(&block->page.zip, 0);

			if (prev_block != NULL) {
				UT_LIST_INSERT_AFTER(buf_pool->unzip_LRU, prev_block, new_block);
			} else {
				UT_LIST_ADD_FIRST(buf_pool->unzip_LRU, new_block);
			}
		} else {
			ut_ad(!block->in_unzip_LRU_list);
			ut_d(new_block->in_unzip_LRU_list = FALSE);
		}

		/* relocate buf_pool->page_hash */
		ut_ad(block->page.in_page_hash);
		ut_ad(&block->page == buf_page_hash_get_low(buf_pool,
							    block->page.id));
		ut_d(block->page.in_page_hash = FALSE);
		ulint	fold = block->page.id.fold();
		ut_ad(fold == new_block->page.id.fold());
		HASH_DELETE(buf_page_t, hash, buf_pool->page_hash, fold, (&block->page));
		HASH_INSERT(buf_page_t, hash, buf_pool->page_hash, fold, (&new_block->page));

		ut_ad(new_block->page.in_page_hash);

		buf_block_modify_clock_inc(block);
		memset(block->frame + FIL_PAGE_OFFSET, 0xff, 4);
		memset(block->frame + FIL_PAGE_ARCH_LOG_NO_OR_SPACE_ID, 0xff, 4);
		UNIV_MEM_INVALID(block->frame, UNIV_PAGE_SIZE);
		buf_block_set_state(block, BUF_BLOCK_REMOVE_HASH);
		block->page.id.reset(ULINT32_UNDEFINED, ULINT32_UNDEFINED);

		/* Relocate buf_pool->flush_list. */
		if (block->page.oldest_modification) {
			buf_flush_relocate_on_flush_list(
				&block->page, &new_block->page);
		}

		/* set other flags of buf_block_t */

		/* This code should only be executed by buf_pool_resize(),
		while the adaptive hash index is disabled. */
		assert_block_ahi_empty(block);
		assert_block_ahi_empty_on_init(new_block);
		ut_ad(!block->index);
		new_block->index	= NULL;
		new_block->n_hash_helps	= 0;
		new_block->n_fields	= 1;
		new_block->left_side	= TRUE;

		new_block->lock_hash_val = block->lock_hash_val;
		ut_ad(new_block->lock_hash_val == lock_rec_hash(
			new_block->page.id.space(),
			new_block->page.id.page_no()));

		rw_lock_x_unlock(hash_lock);
		mutex_exit(&new_block->mutex);

		/* free block */
		buf_block_set_state(block, BUF_BLOCK_MEMORY);
		buf_LRU_block_free_non_file_page(block);

		mutex_exit(&block->mutex);
	} else {
		rw_lock_x_unlock(hash_lock);
		mutex_exit(&block->mutex);

		/* free new_block */
		mutex_enter(&new_block->mutex);
		buf_LRU_block_free_non_file_page(new_block);
		mutex_exit(&new_block->mutex);
	}

	return(true); /* free_list was enough */
>>>>>>> 46e60de4
}

static void buf_resize_status(const char *fmt, ...)
    MY_ATTRIBUTE((format(printf, 1, 2)));

/** Sets the global variable that feeds MySQL's innodb_buffer_pool_resize_status
to the specified string. The format and the following parameters are the
same as the ones used for printf(3).
@param[in]	fmt	format
@param[in]	...	extra parameters according to fmt */
static void buf_resize_status(const char *fmt, ...) {
  va_list ap;

  va_start(ap, fmt);

  ut_vsnprintf(export_vars.innodb_buffer_pool_resize_status,
               sizeof(export_vars.innodb_buffer_pool_resize_status), fmt, ap);

  va_end(ap);

  ib::info(ER_IB_MSG_55) << export_vars.innodb_buffer_pool_resize_status;
}

/** Determines if a block is intended to be withdrawn. The caller must ensure
that there was a sufficient memory barrier to read curr_size and old_size.
@param[in]	buf_pool	buffer pool instance
@param[in]	block		pointer to control block
@retval true	if will be withdrawn */
bool buf_block_will_withdrawn(buf_pool_t *buf_pool, const buf_block_t *block) {
  ut_ad(buf_pool->curr_size < buf_pool->old_size);

  const buf_chunk_t *chunk = buf_pool->chunks + buf_pool->n_chunks_new;
  const buf_chunk_t *echunk = buf_pool->chunks + buf_pool->n_chunks;

  while (chunk < echunk) {
    if (block >= chunk->blocks && block < chunk->blocks + chunk->size) {
      return (true);
    }
    ++chunk;
  }

  return (false);
}

/** Determines if a frame is intended to be withdrawn. The caller must ensure
that there was a sufficient memory barrier to read curr_size and old_size.
@param[in]	buf_pool	buffer pool instance
@param[in]	ptr		pointer to a frame
@retval true	if will be withdrawn */
bool buf_frame_will_withdrawn(buf_pool_t *buf_pool, const byte *ptr) {
  ut_ad(buf_pool->curr_size < buf_pool->old_size);

  const buf_chunk_t *chunk = buf_pool->chunks + buf_pool->n_chunks_new;
  const buf_chunk_t *echunk = buf_pool->chunks + buf_pool->n_chunks;

  while (chunk < echunk) {
    if (ptr >= chunk->blocks->frame &&
        ptr < (chunk->blocks + chunk->size - 1)->frame + UNIV_PAGE_SIZE) {
      return (true);
    }
    ++chunk;
  }

  return (false);
}

/** Withdraw the buffer pool blocks from end of the buffer pool instance
until withdrawn by buf_pool->withdraw_target.
@param[in]	buf_pool	buffer pool instance
@retval true	if retry is needed */
<<<<<<< HEAD
static bool buf_pool_withdraw_blocks(buf_pool_t *buf_pool) {
  buf_block_t *block;
  ulint loop_count = 0;
  ulint i = buf_pool_index(buf_pool);
  ulint lru_len;

  ib::info(ER_IB_MSG_56) << "buffer pool " << i
                         << " : start to withdraw the last "
                         << buf_pool->withdraw_target << " blocks.";

  /* Minimize buf_pool->zip_free[i] lists */
  buf_buddy_condense_free(buf_pool);

  mutex_enter(&buf_pool->LRU_list_mutex);
  lru_len = UT_LIST_GET_LEN(buf_pool->LRU);
  mutex_exit(&buf_pool->LRU_list_mutex);

  mutex_enter(&buf_pool->free_list_mutex);
  while (UT_LIST_GET_LEN(buf_pool->withdraw) < buf_pool->withdraw_target) {
    /* try to withdraw from free_list */
    ulint count1 = 0;

    block = reinterpret_cast<buf_block_t *>(UT_LIST_GET_FIRST(buf_pool->free));
    while (block != nullptr &&
           UT_LIST_GET_LEN(buf_pool->withdraw) < buf_pool->withdraw_target) {
      ut_ad(block->page.in_free_list);
      ut_ad(!block->page.in_flush_list);
      ut_ad(!block->page.in_LRU_list);
      ut_a(!buf_page_in_file(&block->page));

      buf_block_t *next_block;
      next_block =
          reinterpret_cast<buf_block_t *>(UT_LIST_GET_NEXT(list, &block->page));

      if (buf_block_will_withdrawn(buf_pool, block)) {
        /* This should be withdrawn */
        UT_LIST_REMOVE(buf_pool->free, &block->page);
        UT_LIST_ADD_LAST(buf_pool->withdraw, &block->page);
        ut_d(block->in_withdraw_list = TRUE);
        count1++;
      }

      block = next_block;
    }

    /* reserve free_list length */
    if (UT_LIST_GET_LEN(buf_pool->withdraw) < buf_pool->withdraw_target) {
      ulint scan_depth;
      ulint n_flushed = 0;

      /* cap scan_depth with current LRU size. */
      scan_depth = ut_min(ut_max(buf_pool->withdraw_target -
                                     UT_LIST_GET_LEN(buf_pool->withdraw),
                                 static_cast<ulint>(srv_LRU_scan_depth)),
                          lru_len);
      mutex_exit(&buf_pool->free_list_mutex);

      buf_flush_do_batch(buf_pool, BUF_FLUSH_LRU, scan_depth, 0, &n_flushed);
      buf_flush_wait_batch_end(buf_pool, BUF_FLUSH_LRU);

      if (n_flushed) {
        MONITOR_INC_VALUE_CUMULATIVE(MONITOR_LRU_BATCH_FLUSH_TOTAL_PAGE,
                                     MONITOR_LRU_BATCH_FLUSH_COUNT,
                                     MONITOR_LRU_BATCH_FLUSH_PAGES, n_flushed);
      }
    } else {
      mutex_exit(&buf_pool->free_list_mutex);
    }

    /* relocate blocks/buddies in withdrawn area */
    ulint count2 = 0;

    mutex_enter(&buf_pool->LRU_list_mutex);
    buf_page_t *bpage;
    bpage = UT_LIST_GET_FIRST(buf_pool->LRU);
    while (bpage != nullptr) {
      BPageMutex *block_mutex;
      buf_page_t *next_bpage;

      block_mutex = buf_page_get_mutex(bpage);
      mutex_enter(block_mutex);

      next_bpage = UT_LIST_GET_NEXT(LRU, bpage);

      if (bpage->zip.data != nullptr &&
          buf_frame_will_withdrawn(buf_pool,
                                   static_cast<byte *>(bpage->zip.data))) {
        if (buf_page_can_relocate(bpage)) {
          mutex_exit(block_mutex);
          if (!buf_buddy_realloc(buf_pool, bpage->zip.data,
                                 page_zip_get_size(&bpage->zip))) {
            /* failed to allocate block */
            break;
          }
          mutex_enter(block_mutex);
          count2++;
        }
        /* NOTE: if the page is in use,
        not reallocated yet */
      }

      if (buf_page_get_state(bpage) == BUF_BLOCK_FILE_PAGE &&
          buf_block_will_withdrawn(buf_pool,
                                   reinterpret_cast<buf_block_t *>(bpage))) {
        if (buf_page_can_relocate(bpage)) {
          mutex_exit(block_mutex);
          if (!buf_page_realloc(buf_pool,
                                reinterpret_cast<buf_block_t *>(bpage))) {
            /* failed to allocate block */
            break;
          }
          count2++;
        } else {
          mutex_exit(block_mutex);
        }
        /* NOTE: if the page is in use,
        not reallocated yet */
      } else {
        mutex_exit(block_mutex);
      }

      bpage = next_bpage;
    }

    mutex_exit(&buf_pool->LRU_list_mutex);

    mutex_enter(&buf_pool->free_list_mutex);

    buf_resize_status("buffer pool %lu : withdrawing blocks. (%lu/%lu)", i,
                      UT_LIST_GET_LEN(buf_pool->withdraw),
                      buf_pool->withdraw_target);

    ib::info(ER_IB_MSG_57) << "buffer pool " << i << " : withdrew " << count1
                           << " blocks from free list."
                           << " Tried to relocate " << count2 << " pages ("
                           << UT_LIST_GET_LEN(buf_pool->withdraw) << "/"
                           << buf_pool->withdraw_target << ").";

    if (++loop_count >= 10) {
      /* give up for now.
      retried after user threads paused. */

      mutex_exit(&buf_pool->free_list_mutex);

      ib::info(ER_IB_MSG_58)
          << "buffer pool " << i << " : will retry to withdraw later.";

      /* need retry later */
      return (true);
    }
  }
  mutex_exit(&buf_pool->free_list_mutex);

  /* confirm withdrawn enough */
  const buf_chunk_t *chunk = buf_pool->chunks + buf_pool->n_chunks_new;
  const buf_chunk_t *echunk = buf_pool->chunks + buf_pool->n_chunks;

  while (chunk < echunk) {
    block = chunk->blocks;
    for (ulint j = chunk->size; j--; block++) {
      /* If !=BUF_BLOCK_NOT_USED block in the
      withdrawn area, it means corruption
      something */
      ut_a(buf_block_get_state(block) == BUF_BLOCK_NOT_USED);
      ut_ad(block->in_withdraw_list);
    }
    ++chunk;
  }

  mutex_enter(&buf_pool->free_list_mutex);
  ib::info(ER_IB_MSG_59) << "buffer pool " << i << " : withdrawn target "
                         << UT_LIST_GET_LEN(buf_pool->withdraw) << " blocks.";
  mutex_exit(&buf_pool->free_list_mutex);

  /* retry is not needed */
  ++buf_withdraw_clock;
  os_wmb;

  return (false);
=======
static
bool
buf_pool_withdraw_blocks(
	buf_pool_t*	buf_pool)
{
	buf_block_t*	block;
	ulint		loop_count = 0;
	ulint		i = buf_pool_index(buf_pool);

	ib::info() << "buffer pool " << i
		<< " : start to withdraw the last "
		<< buf_pool->withdraw_target << " blocks.";

	/* Minimize buf_pool->zip_free[i] lists */
	buf_pool_mutex_enter(buf_pool);
	buf_buddy_condense_free(buf_pool);
	buf_pool_mutex_exit(buf_pool);

	while (UT_LIST_GET_LEN(buf_pool->withdraw)
	       < buf_pool->withdraw_target) {

		/* try to withdraw from free_list */
		ulint	count1 = 0;

		buf_pool_mutex_enter(buf_pool);
		block = reinterpret_cast<buf_block_t*>(
			UT_LIST_GET_FIRST(buf_pool->free));
		while (block != NULL
		       && UT_LIST_GET_LEN(buf_pool->withdraw)
			  < buf_pool->withdraw_target) {
			ut_ad(block->page.in_free_list);
			ut_ad(!block->page.in_flush_list);
			ut_ad(!block->page.in_LRU_list);
			ut_a(!buf_page_in_file(&block->page));

			buf_block_t*	next_block;
			next_block = reinterpret_cast<buf_block_t*>(
				UT_LIST_GET_NEXT(
					list, &block->page));

			if (buf_block_will_withdrawn(buf_pool, block)) {
				/* This should be withdrawn */
				UT_LIST_REMOVE(
					buf_pool->free,
					&block->page);
				UT_LIST_ADD_LAST(
					buf_pool->withdraw,
					&block->page);
				ut_d(block->in_withdraw_list = TRUE);
				count1++;
			}

			block = next_block;
		}
		buf_pool_mutex_exit(buf_pool);

		/* reserve free_list length */
		if (UT_LIST_GET_LEN(buf_pool->withdraw)
		    < buf_pool->withdraw_target) {
			ulint	scan_depth;
			ulint	n_flushed = 0;

			/* cap scan_depth with current LRU size. */
			buf_pool_mutex_enter(buf_pool);
			scan_depth = UT_LIST_GET_LEN(buf_pool->LRU);
			buf_pool_mutex_exit(buf_pool);

			scan_depth = ut_min(
				ut_max(buf_pool->withdraw_target
				       - UT_LIST_GET_LEN(buf_pool->withdraw),
				       static_cast<ulint>(srv_LRU_scan_depth)),
				scan_depth);

			buf_flush_do_batch(buf_pool, BUF_FLUSH_LRU,
				scan_depth, 0, &n_flushed);
			buf_flush_wait_batch_end(buf_pool, BUF_FLUSH_LRU);

			if (n_flushed) {
				MONITOR_INC_VALUE_CUMULATIVE(
					MONITOR_LRU_BATCH_FLUSH_TOTAL_PAGE,
					MONITOR_LRU_BATCH_FLUSH_COUNT,
					MONITOR_LRU_BATCH_FLUSH_PAGES,
					n_flushed);
			}
		}

		/* relocate blocks/buddies in withdrawn area */
		ulint	count2 = 0;

		buf_pool_mutex_enter(buf_pool);
		buf_page_t*	bpage;
		bpage = UT_LIST_GET_FIRST(buf_pool->LRU);
		while (bpage != NULL) {
			BPageMutex*	block_mutex;
			buf_page_t*	next_bpage;

			block_mutex = buf_page_get_mutex(bpage);
			mutex_enter(block_mutex);

			next_bpage = UT_LIST_GET_NEXT(LRU, bpage);

			if (bpage->zip.data != NULL
			    && buf_frame_will_withdrawn(
				buf_pool,
				static_cast<byte*>(bpage->zip.data))) {

				if (buf_page_can_relocate(bpage)) {
					mutex_exit(block_mutex);
					buf_pool_mutex_exit_forbid(buf_pool);
					if(!buf_buddy_realloc(
						buf_pool, bpage->zip.data,
						page_zip_get_size(
							&bpage->zip))) {

						/* failed to allocate block */
						buf_pool_mutex_exit_allow(
							buf_pool);
						break;
					}
					buf_pool_mutex_exit_allow(buf_pool);
					mutex_enter(block_mutex);
					count2++;
				}
				/* NOTE: if the page is in use,
				not reallocated yet */
			}

			if (buf_page_get_state(bpage)
			    == BUF_BLOCK_FILE_PAGE
			    && buf_block_will_withdrawn(
				buf_pool,
				reinterpret_cast<buf_block_t*>(bpage))) {

				if (buf_page_can_relocate(bpage)) {
					mutex_exit(block_mutex);
					buf_pool_mutex_exit_forbid(buf_pool);
					if(!buf_page_realloc(
						buf_pool,
						reinterpret_cast<buf_block_t*>(
							bpage))) {
						/* failed to allocate block */
						buf_pool_mutex_exit_allow(
							buf_pool);
						break;
					}
					buf_pool_mutex_exit_allow(buf_pool);
					count2++;
				} else {
					mutex_exit(block_mutex);
				}
				/* NOTE: if the page is in use,
				not reallocated yet */
			} else {
				mutex_exit(block_mutex);
			}

			bpage = next_bpage;
		}
		buf_pool_mutex_exit(buf_pool);

		buf_resize_status(
			"buffer pool %lu : withdrawing blocks. (%lu/%lu)",
			i, UT_LIST_GET_LEN(buf_pool->withdraw),
			buf_pool->withdraw_target);

		ib::info() << "buffer pool " << i << " : withdrew "
			<< count1 << " blocks from free list."
			<< " Tried to relocate " << count2 << " pages ("
			<< UT_LIST_GET_LEN(buf_pool->withdraw) << "/"
			<< buf_pool->withdraw_target << ").";

		if (++loop_count >= 10) {
			/* give up for now.
			retried after user threads paused. */

			ib::info() << "buffer pool " << i
				<< " : will retry to withdraw later.";

			/* need retry later */
			return(true);
		}
	}

	/* confirm withdrawn enough */
	const buf_chunk_t*	chunk
		= buf_pool->chunks + buf_pool->n_chunks_new;
	const buf_chunk_t*	echunk
		= buf_pool->chunks + buf_pool->n_chunks;

	while (chunk < echunk) {
		block = chunk->blocks;
		for (ulint j = chunk->size; j--; block++) {
			/* If !=BUF_BLOCK_NOT_USED block in the
			withdrawn area, it means corruption
			something */
			ut_a(buf_block_get_state(block)
				== BUF_BLOCK_NOT_USED);
			ut_ad(block->in_withdraw_list);
		}
		++chunk;
	}

	ib::info() << "buffer pool " << i << " : withdrawn target "
		<< UT_LIST_GET_LEN(buf_pool->withdraw) << " blocks.";

	/* retry is not needed */
	os_wmb;

	return(false);
>>>>>>> 46e60de4
}

/** resize page_hash and zip_hash for a buffer pool instance.
@param[in]	buf_pool	buffer pool instance */
static void buf_pool_resize_hash(buf_pool_t *buf_pool) {
  hash_table_t *new_hash_table;

  ut_ad(mutex_own(&buf_pool->zip_hash_mutex));
  ut_ad(buf_pool->page_hash_old == nullptr);

  /* recreate page_hash */
  new_hash_table = ib_recreate(buf_pool->page_hash, 2 * buf_pool->curr_size);

  for (ulint i = 0; i < hash_get_n_cells(buf_pool->page_hash); i++) {
    buf_page_t *bpage;

    bpage = static_cast<buf_page_t *>(HASH_GET_FIRST(buf_pool->page_hash, i));

    while (bpage) {
      buf_page_t *prev_bpage = bpage;
      ulint fold;

      bpage = static_cast<buf_page_t *>(HASH_GET_NEXT(hash, prev_bpage));

      fold = prev_bpage->id.fold();

      HASH_DELETE(buf_page_t, hash, buf_pool->page_hash, fold, prev_bpage);

      HASH_INSERT(buf_page_t, hash, new_hash_table, fold, prev_bpage);
    }
  }

  buf_pool->page_hash_old = buf_pool->page_hash;
  buf_pool->page_hash = new_hash_table;

  /* recreate zip_hash */
  new_hash_table = hash_create(2 * buf_pool->curr_size);

  for (ulint i = 0; i < hash_get_n_cells(buf_pool->zip_hash); i++) {
    buf_page_t *bpage;

    bpage = static_cast<buf_page_t *>(HASH_GET_FIRST(buf_pool->zip_hash, i));

    while (bpage) {
      buf_page_t *prev_bpage = bpage;
      ulint fold;

      bpage = static_cast<buf_page_t *>(HASH_GET_NEXT(hash, prev_bpage));

      fold = BUF_POOL_ZIP_FOLD(reinterpret_cast<buf_block_t *>(prev_bpage));

      HASH_DELETE(buf_page_t, hash, buf_pool->zip_hash, fold, prev_bpage);

      HASH_INSERT(buf_page_t, hash, new_hash_table, fold, prev_bpage);
    }
  }

  hash_table_free(buf_pool->zip_hash);
  buf_pool->zip_hash = new_hash_table;
}

#ifdef UNIV_DEBUG
/** This is a debug routine to inject an memory allocation failure error. */
static void buf_pool_resize_chunk_make_null(buf_chunk_t **new_chunks) {
  static int count = 0;

  if (count == 1) {
    ut_free(*new_chunks);
    *new_chunks = nullptr;
  }

  count++;
}
#endif /* UNIV_DEBUG */

ulonglong buf_pool_adjust_chunk_unit(ulonglong size) {
  /* Size unit of buffer pool is larger than srv_buf_pool_size.
  adjust srv_buf_pool_chunk_unit for srv_buf_pool_size. */
  if (size * srv_buf_pool_instances > srv_buf_pool_size) {
    size = (srv_buf_pool_size + srv_buf_pool_instances - 1) /
           srv_buf_pool_instances;
  }

  /* Make sure that srv_buf_pool_chunk_unit is divisible by blk_sz */
  if (size % srv_buf_pool_chunk_unit_blk_sz != 0) {
    size += srv_buf_pool_chunk_unit_blk_sz -
            (size % srv_buf_pool_chunk_unit_blk_sz);
  }

  /* Make sure that srv_buf_pool_chunk_unit is not larger than max, and don't
  forget that it also has to be divisible by blk_sz */
  const auto CHUNK_UNIT_ALIGNED_MAX =
      srv_buf_pool_chunk_unit_max -
      (srv_buf_pool_chunk_unit_max % srv_buf_pool_chunk_unit_blk_sz);
  if (size > CHUNK_UNIT_ALIGNED_MAX) {
    size = CHUNK_UNIT_ALIGNED_MAX;
  }

  /* Make sure that srv_buf_pool_chunk_unit is not smaller than min */
  ut_ad(srv_buf_pool_chunk_unit_min % srv_buf_pool_chunk_unit_blk_sz == 0);
  if (size < srv_buf_pool_chunk_unit_min) {
    size = srv_buf_pool_chunk_unit_min;
  }

  ut_ad(size >= srv_buf_pool_chunk_unit_min);
  ut_ad(size <= srv_buf_pool_chunk_unit_max);
  ut_ad(size % srv_buf_pool_chunk_unit_blk_sz == 0);
  ut_ad(size % UNIV_PAGE_SIZE == 0);

  return size;
}

/** Resize the buffer pool based on srv_buf_pool_size from
srv_buf_pool_old_size. */
<<<<<<< HEAD
static void buf_pool_resize() {
  buf_pool_t *buf_pool;
  ulint new_instance_size;
  bool warning = false;
=======
void
buf_pool_resize()
{
	buf_pool_t*	buf_pool;
	ulint		new_instance_size;
	bool		warning = false;

	NUMA_MEMPOLICY_INTERLEAVE_IN_SCOPE;

	ut_ad(!buf_pool_resizing);
	ut_ad(srv_buf_pool_chunk_unit > 0);

	new_instance_size = srv_buf_pool_size / srv_buf_pool_instances;
	new_instance_size /= UNIV_PAGE_SIZE;

	buf_resize_status("Resizing buffer pool from " ULINTPF " to "
			  ULINTPF " (unit=" ULINTPF ").",
			  srv_buf_pool_old_size, srv_buf_pool_size,
			  srv_buf_pool_chunk_unit);

	/* set new limit for all buffer pool for resizing */
	for (ulint i = 0; i < srv_buf_pool_instances; i++) {
		buf_pool = buf_pool_from_array(i);
		buf_pool_mutex_enter(buf_pool);

		ut_ad(buf_pool->curr_size == buf_pool->old_size);
		ut_ad(buf_pool->n_chunks_new == buf_pool->n_chunks);
		ut_ad(UT_LIST_GET_LEN(buf_pool->withdraw) == 0);
		ut_ad(buf_pool->flush_rbt == NULL);
>>>>>>> 46e60de4

  NUMA_MEMPOLICY_INTERLEAVE_IN_SCOPE;

  ut_ad(!buf_pool_resizing);
  ut_ad(!buf_pool_withdrawing);
  ut_ad(srv_buf_pool_chunk_unit > 0);

  /* Assumes that buf_resize_thread has already issued the necessary
  memory barrier to read srv_buf_pool_size and srv_buf_pool_old_size */
  new_instance_size = srv_buf_pool_size / srv_buf_pool_instances;
  new_instance_size /= UNIV_PAGE_SIZE;

  buf_resize_status(
      "Resizing buffer pool from " ULINTPF " to " ULINTPF " (unit=%llu).",
      srv_buf_pool_old_size, srv_buf_pool_size, srv_buf_pool_chunk_unit);

  /* set new limit for all buffer pool for resizing */
  for (ulint i = 0; i < srv_buf_pool_instances; i++) {
    buf_pool = buf_pool_from_array(i);

    // No locking needed to read, same thread updated those
    ut_ad(buf_pool->curr_size == buf_pool->old_size);
    ut_ad(buf_pool->n_chunks_new == buf_pool->n_chunks);
#ifdef UNIV_DEBUG
    mutex_enter(&buf_pool->free_list_mutex);
    ut_ad(UT_LIST_GET_LEN(buf_pool->withdraw) == 0);
    mutex_exit(&buf_pool->free_list_mutex);

    buf_flush_list_mutex_enter(buf_pool);
    ut_ad(buf_pool->flush_rbt == nullptr);
    buf_flush_list_mutex_exit(buf_pool);
#endif

    buf_pool->curr_size = new_instance_size;

<<<<<<< HEAD
    ut_ad(srv_buf_pool_chunk_unit % UNIV_PAGE_SIZE == 0);
    buf_pool->n_chunks_new =
        new_instance_size * UNIV_PAGE_SIZE / srv_buf_pool_chunk_unit;
=======
			ut_ad(buf_pool->withdraw_target == 0);
			buf_pool->withdraw_target = withdraw_target;
		}
	}
>>>>>>> 46e60de4

    os_wmb;
  }

  /* disable AHI if needed */
  bool btr_search_disabled = false;

<<<<<<< HEAD
  buf_resize_status("Disabling adaptive hash index.");
=======
withdraw_retry:
	bool	should_retry_withdraw = false;

	/* wait for the number of blocks fit to the new size (if needed)*/
	for (ulint i = 0; i < srv_buf_pool_instances; i++) {
		buf_pool = buf_pool_from_array(i);
		if (buf_pool->curr_size < buf_pool->old_size) {

			should_retry_withdraw |=
				buf_pool_withdraw_blocks(buf_pool);
		}
	}

	if (srv_shutdown_state != SRV_SHUTDOWN_NONE) {
		/* abort to resize for shutdown. */
		return;
	}

	/* abort buffer pool load */
	buf_load_abort();

	if (should_retry_withdraw
	    && ut_difftime(ut_time(), withdraw_started) >= message_interval) {

		if (message_interval > 900) {
			message_interval = 1800;
		} else {
			message_interval *= 2;
		}

		lock_mutex_enter();
		trx_sys_mutex_enter();
		bool	found = false;
		for (trx_t* trx = UT_LIST_GET_FIRST(trx_sys->mysql_trx_list);
		     trx != NULL;
		     trx = UT_LIST_GET_NEXT(mysql_trx_list, trx)) {
			if (trx->state != TRX_STATE_NOT_STARTED
			    && trx->mysql_thd != NULL
			    && ut_difftime(withdraw_started,
					   trx->start_time) > 0) {
				if (!found) {
					ib::warn() <<
						"The following trx might hold"
						" the blocks in buffer pool to"
					        " be withdrawn. Buffer pool"
						" resizing can complete only"
						" after all the transactions"
						" below release the blocks.";
					found = true;
				}

				lock_trx_print_wait_and_mvcc_state(
					stderr, trx);
			}
		}
		trx_sys_mutex_exit();
		lock_mutex_exit();

		withdraw_started = ut_time();
	}

	if (should_retry_withdraw) {
		ib::info() << "Will retry to withdraw " << retry_interval
			<< " seconds later.";
		os_thread_sleep(retry_interval * 1000000);

		if (retry_interval > 5) {
			retry_interval = 10;
		} else {
			retry_interval *= 2;
		}

		goto withdraw_retry;
	}

	buf_resize_status("Latching whole of buffer pool.");

#ifndef DBUG_OFF
	{
		bool	should_wait = true;

		while (should_wait) {
			should_wait = false;
			DBUG_EXECUTE_IF(
				"ib_buf_pool_resize_wait_before_resize",
				should_wait = true; os_thread_sleep(10000););
		}
	}
#endif /* !DBUG_OFF */

	if (srv_shutdown_state != SRV_SHUTDOWN_NONE) {
		return;
	}

	/* Indicate critical path */
	buf_pool_resizing = true;

	/* Acquire all buf_pool_mutex/hash_lock */
	for (ulint i = 0; i < srv_buf_pool_instances; ++i) {
		buf_pool_t*	buf_pool = buf_pool_from_array(i);

		buf_pool_mutex_enter(buf_pool);
	}
	for (ulint i = 0; i < srv_buf_pool_instances; ++i) {
		buf_pool_t*	buf_pool = buf_pool_from_array(i);

		hash_lock_x_all(buf_pool->page_hash);
	}

	buf_chunk_map_reg = UT_NEW_NOKEY(buf_pool_chunk_map_t());

	/* add/delete chunks */
	for (ulint i = 0; i < srv_buf_pool_instances; ++i) {
		buf_pool_t*	buf_pool = buf_pool_from_array(i);
		buf_chunk_t*	chunk;
		buf_chunk_t*	echunk;

		buf_resize_status("buffer pool %lu :"
			" resizing with chunks %lu to %lu.",
			i, buf_pool->n_chunks, buf_pool->n_chunks_new);

		if (buf_pool->n_chunks_new < buf_pool->n_chunks) {
			/* delete chunks */
			chunk = buf_pool->chunks
				+ buf_pool->n_chunks_new;
			echunk = buf_pool->chunks + buf_pool->n_chunks;

			ulint	sum_freed = 0;

			while (chunk < echunk) {
				buf_block_t*	block = chunk->blocks;

				for (ulint j = chunk->size;
				     j--; block++) {
					mutex_free(&block->mutex);
					rw_lock_free(&block->lock);

					ut_d(rw_lock_free(
						&block->debug_latch));
				}

				buf_pool->allocator.deallocate_large(
					chunk->mem, &chunk->mem_pfx);
>>>>>>> 46e60de4

  btr_search_s_lock_all();
  if (btr_search_enabled) {
    btr_search_s_unlock_all();
    btr_search_disabled = true;
  } else {
    btr_search_s_unlock_all();
  }

  btr_search_disable(true);

  if (btr_search_disabled) {
    ib::info(ER_IB_MSG_60) << "disabled adaptive hash index.";
  }

  /* set withdraw target */
  for (ulint i = 0; i < srv_buf_pool_instances; i++) {
    buf_pool = buf_pool_from_array(i);
    if (buf_pool->curr_size < buf_pool->old_size) {
      ulint withdraw_target = 0;

      const buf_chunk_t *chunk = buf_pool->chunks + buf_pool->n_chunks_new;
      const buf_chunk_t *echunk = buf_pool->chunks + buf_pool->n_chunks;

      while (chunk < echunk) {
        withdraw_target += chunk->size;
        ++chunk;
      }

      ut_ad(buf_pool->withdraw_target == 0);
      buf_pool->withdraw_target = withdraw_target;
      buf_pool_withdrawing = true;
    }
  }

  buf_resize_status("Withdrawing blocks to be shrunken.");

  ib_time_t withdraw_started = ut_time();
  ulint message_interval = 60;
  ulint retry_interval = 1;

withdraw_retry:
  bool should_retry_withdraw = false;

  /* wait for the number of blocks fit to the new size (if needed)*/
  for (ulint i = 0; i < srv_buf_pool_instances; i++) {
    buf_pool = buf_pool_from_array(i);
    if (buf_pool->curr_size < buf_pool->old_size) {
      should_retry_withdraw |= buf_pool_withdraw_blocks(buf_pool);
    }
  }

  if (srv_shutdown_state.load() >= SRV_SHUTDOWN_CLEANUP) {
    /* abort to resize for shutdown. */
    buf_pool_withdrawing = false;
    return;
  }

  /* abort buffer pool load */
  buf_load_abort();

  if (should_retry_withdraw &&
      ut_difftime(ut_time(), withdraw_started) >= message_interval) {
    if (message_interval > 900) {
      message_interval = 1800;
    } else {
      message_interval *= 2;
    }

    {
      /* lock_trx_print_wait_and_mvcc_state() requires exclusive global latch */
      locksys::Global_exclusive_latch_guard guard{};
      trx_sys_mutex_enter();
      bool found = false;
      for (trx_t *trx = UT_LIST_GET_FIRST(trx_sys->mysql_trx_list);
           trx != nullptr; trx = UT_LIST_GET_NEXT(mysql_trx_list, trx)) {
        if (trx->state != TRX_STATE_NOT_STARTED && trx->mysql_thd != nullptr &&
            ut_difftime(withdraw_started, trx->start_time) > 0) {
          if (!found) {
            ib::warn(ER_IB_MSG_61) << "The following trx might hold"
                                      " the blocks in buffer pool to"
                                      " be withdrawn. Buffer pool"
                                      " resizing can complete only"
                                      " after all the transactions"
                                      " below release the blocks.";
            found = true;
          }

          lock_trx_print_wait_and_mvcc_state(stderr, trx);
        }
      }
      trx_sys_mutex_exit();
    }

    withdraw_started = ut_time();
  }

  if (should_retry_withdraw) {
    ib::info(ER_IB_MSG_62) << "Will retry to withdraw " << retry_interval
                           << " seconds later.";
    os_thread_sleep(retry_interval * 1000000);

    if (retry_interval > 5) {
      retry_interval = 10;
    } else {
      retry_interval *= 2;
    }

    goto withdraw_retry;
  }

  buf_pool_withdrawing = false;

  buf_resize_status("Latching whole of buffer pool.");

#ifdef UNIV_DEBUG
  {
    bool should_wait = true;

    while (should_wait) {
      should_wait = false;
      DBUG_EXECUTE_IF("ib_buf_pool_resize_wait_before_resize",
                      should_wait = true;
                      os_thread_sleep(10000););
    }
  }
#endif /* UNIV_DEBUG */

  if (srv_shutdown_state.load() >= SRV_SHUTDOWN_CLEANUP) {
    return;
  }

  /* Indicate critical path */
  buf_pool_resizing = true;

  /* Acquire all buffer pool mutexes and hash table locks */
  /* TODO: while we certainly lock a lot here, it does not necessarily
  buy us enough correctness. Exploits the fact that freed pages must
  have no pointers to them from the buffer pool nor from any other thread
  except for the freeing one to remove redundant locking. The same applies
  to freshly allocated pages before any pointers to them are published.*/
  for (ulint i = 0; i < srv_buf_pool_instances; ++i) {
    mutex_enter(&(buf_pool_from_array(i)->chunks_mutex));
  }

  for (ulint i = 0; i < srv_buf_pool_instances; ++i) {
    mutex_enter(&(buf_pool_from_array(i)->LRU_list_mutex));
  }

  for (ulint i = 0; i < srv_buf_pool_instances; ++i) {
    hash_lock_x_all(buf_pool_from_array(i)->page_hash);
  }

  for (ulint i = 0; i < srv_buf_pool_instances; ++i) {
    mutex_enter(&(buf_pool_from_array(i)->zip_free_mutex));
  }

  for (ulint i = 0; i < srv_buf_pool_instances; ++i) {
    mutex_enter(&(buf_pool_from_array(i)->free_list_mutex));
  }

  for (ulint i = 0; i < srv_buf_pool_instances; ++i) {
    mutex_enter(&(buf_pool_from_array(i)->zip_hash_mutex));
  }

  for (ulint i = 0; i < srv_buf_pool_instances; ++i) {
    mutex_enter(&(buf_pool_from_array(i)->flush_state_mutex));
  }

  UT_DELETE(buf_chunk_map_reg);
  buf_chunk_map_reg = UT_NEW_NOKEY(buf_pool_chunk_map_t());

  /* add/delete chunks */
  for (ulint i = 0; i < srv_buf_pool_instances; ++i) {
    buf_pool_t *buf_pool = buf_pool_from_array(i);
    buf_chunk_t *chunk;
    buf_chunk_t *echunk;

    buf_resize_status(
        "buffer pool %lu :"
        " resizing with chunks %lu to %lu.",
        i, buf_pool->n_chunks, buf_pool->n_chunks_new);

    if (buf_pool->n_chunks_new < buf_pool->n_chunks) {
      /* delete chunks */
      chunk = buf_pool->chunks + buf_pool->n_chunks_new;
      echunk = buf_pool->chunks + buf_pool->n_chunks;

      ulint sum_freed = 0;

      while (chunk < echunk) {
        buf_block_t *block = chunk->blocks;

        for (ulint j = chunk->size; j--; block++) {
          mutex_free(&block->mutex);
          rw_lock_free(&block->lock);

          ut_d(rw_lock_free(&block->debug_latch));
        }

        buf_pool->deallocate_chunk(chunk);

        sum_freed += chunk->size;

        ++chunk;
      }

      /* discard withdraw list */
      UT_LIST_INIT(buf_pool->withdraw, &buf_page_t::list);
      buf_pool->withdraw_target = 0;

      ib::info(ER_IB_MSG_63)
          << "buffer pool " << i << " : "
          << buf_pool->n_chunks - buf_pool->n_chunks_new << " chunks ("
          << sum_freed << " blocks) were freed.";

      buf_pool->n_chunks = buf_pool->n_chunks_new;
    }

    {
      /* reallocate buf_pool->chunks */
      const ulint new_chunks_size = buf_pool->n_chunks_new * sizeof(*chunk);

      buf_chunk_t *new_chunks = reinterpret_cast<buf_chunk_t *>(
          ut_zalloc_nokey_nofatal(new_chunks_size));

      DBUG_EXECUTE_IF("buf_pool_resize_chunk_null",
                      buf_pool_resize_chunk_make_null(&new_chunks););

      if (new_chunks == nullptr) {
        ib::error(ER_IB_MSG_64) << "buffer pool " << i
                                << " : failed to allocate"
                                   " the chunk array.";
        buf_pool->n_chunks_new = buf_pool->n_chunks;
        warning = true;
        buf_pool->chunks_old = nullptr;
        for (ulint j = 0; j < buf_pool->n_chunks_new; j++) {
          buf_pool_register_chunk(&buf_pool->chunks[j]);
        }
        goto calc_buf_pool_size;
      }

      ulint n_chunks_copy = ut_min(buf_pool->n_chunks_new, buf_pool->n_chunks);

      memcpy(new_chunks, buf_pool->chunks, n_chunks_copy * sizeof(*chunk));

      for (ulint j = 0; j < n_chunks_copy; j++) {
        buf_pool_register_chunk(&new_chunks[j]);
      }

      buf_pool->chunks_old = buf_pool->chunks;
      buf_pool->chunks = new_chunks;
    }

    if (buf_pool->n_chunks_new > buf_pool->n_chunks) {
      /* add chunks */
      chunk = buf_pool->chunks + buf_pool->n_chunks;
      echunk = buf_pool->chunks + buf_pool->n_chunks_new;

      ulint sum_added = 0;
      ulint n_chunks = buf_pool->n_chunks;

      while (chunk < echunk) {
        ulonglong unit = srv_buf_pool_chunk_unit;

        if (!buf_chunk_init(buf_pool, chunk, unit, nullptr)) {
          ib::error(ER_IB_MSG_65) << "buffer pool " << i
                                  << " : failed to allocate"
                                     " new memory.";

          warning = true;

          buf_pool->n_chunks_new = n_chunks;

          break;
        }

        sum_added += chunk->size;

        ++n_chunks;
        ++chunk;
      }

      ib::info(ER_IB_MSG_66)
          << "buffer pool " << i << " : "
          << buf_pool->n_chunks_new - buf_pool->n_chunks << " chunks ("
          << sum_added << " blocks) were added.";

      buf_pool->n_chunks = n_chunks;
    }
  calc_buf_pool_size:

    /* recalc buf_pool->curr_size */
    ulint new_size = 0;

    chunk = buf_pool->chunks;
    do {
      new_size += chunk->size;
    } while (++chunk < buf_pool->chunks + buf_pool->n_chunks);

    buf_pool->curr_size = new_size;
    buf_pool->n_chunks_new = buf_pool->n_chunks;

    if (buf_pool->chunks_old) {
      ut_free(buf_pool->chunks_old);
      buf_pool->chunks_old = nullptr;
    }
  }

  /* set instance sizes */
  {
    ulint curr_size = 0;

    for (ulint i = 0; i < srv_buf_pool_instances; i++) {
      buf_pool = buf_pool_from_array(i);

      ut_ad(UT_LIST_GET_LEN(buf_pool->withdraw) == 0);

      buf_pool->read_ahead_area = static_cast<page_no_t>(
          ut_min(BUF_READ_AHEAD_PAGES,
                 ut_2_power_up(buf_pool->curr_size / BUF_READ_AHEAD_PORTION)));
      buf_pool->curr_pool_size = buf_pool->curr_size * UNIV_PAGE_SIZE;
      curr_size += buf_pool->curr_pool_size;
      buf_pool->old_size = buf_pool->curr_size;
    }
    srv_buf_pool_curr_size = curr_size;
    innodb_set_buf_pool_size(buf_pool_size_align(curr_size));
  }

  const bool new_size_too_diff =
      srv_buf_pool_base_size > srv_buf_pool_size * 2 ||
      srv_buf_pool_base_size * 2 < srv_buf_pool_size;

  /* Normalize page_hash and zip_hash,
  if the new size is too different */
  if (!warning && new_size_too_diff) {
    buf_resize_status("Resizing hash tables.");

    for (ulint i = 0; i < srv_buf_pool_instances; ++i) {
      buf_pool_t *buf_pool = buf_pool_from_array(i);

      buf_pool_resize_hash(buf_pool);

      ib::info(ER_IB_MSG_67)
          << "buffer pool " << i << " : hash tables were resized.";
    }
  }

  /* Release all buf_pool_mutex/page_hash */
  for (ulint i = 0; i < srv_buf_pool_instances; ++i) {
    buf_pool_t *buf_pool = buf_pool_from_array(i);

    mutex_exit(&buf_pool->chunks_mutex);
    mutex_exit(&buf_pool->flush_state_mutex);
    mutex_exit(&buf_pool->zip_hash_mutex);
    mutex_exit(&buf_pool->free_list_mutex);
    mutex_exit(&buf_pool->zip_free_mutex);
    hash_unlock_x_all(buf_pool->page_hash);
    mutex_exit(&buf_pool->LRU_list_mutex);

    if (buf_pool->page_hash_old != nullptr) {
      hash_table_free(buf_pool->page_hash_old);
      buf_pool->page_hash_old = nullptr;
    }
  }

  buf_pool_resizing = false;

  /* Normalize other components, if the new size is too different */
  if (!warning && new_size_too_diff) {
    srv_buf_pool_base_size = srv_buf_pool_size;

    buf_resize_status("Resizing also other hash tables.");

    /* normalize lock_sys */
    srv_lock_table_size = 5 * (srv_buf_pool_size / UNIV_PAGE_SIZE);
    lock_sys_resize(srv_lock_table_size);

    /* normalize btr_search_sys */
    btr_search_sys_resize(buf_pool_get_curr_size() / sizeof(void *) / 64);

    /* normalize dict_sys */
    dict_resize();

    ib::info(ER_IB_MSG_68) << "Resized hash tables at lock_sys,"
                              " adaptive hash index, dictionary.";
  }

  /* normalize ibuf->max_size */
  ibuf_max_size_update(srv_change_buffer_max_size);

  if (srv_buf_pool_old_size != srv_buf_pool_size) {
    ib::info(ER_IB_MSG_69) << "Completed to resize buffer pool from "
                           << srv_buf_pool_old_size << " to "
                           << srv_buf_pool_size << ".";
    srv_buf_pool_old_size = srv_buf_pool_size;
    os_wmb;
  }

  /* enable AHI if needed */
  if (btr_search_disabled) {
    btr_search_enable();
    ib::info(ER_IB_MSG_70) << "Re-enabled adaptive hash index.";
  }

  char now[32];

  ut_sprintf_timestamp(now);
  if (!warning) {
    buf_resize_status("Completed resizing buffer pool at %s.", now);
  } else {
    buf_resize_status(
        "Resizing buffer pool failed,"
        " finished resizing at %s.",
        now);
  }

#if defined UNIV_DEBUG || defined UNIV_BUF_DEBUG
  ut_a(buf_validate());
#endif /* UNIV_DEBUG || UNIV_BUF_DEBUG */

  return;
}

/** This is the thread for resizing buffer pool. It waits for an event and
when waked up either performs a resizing and sleeps again. */
void buf_resize_thread() {
  while (srv_shutdown_state.load() < SRV_SHUTDOWN_CLEANUP) {
    os_event_wait(srv_buf_resize_event);
    os_event_reset(srv_buf_resize_event);

    if (srv_shutdown_state.load() >= SRV_SHUTDOWN_CLEANUP) {
      break;
    }

    os_rmb;
    if (srv_buf_pool_old_size == srv_buf_pool_size) {
      std::ostringstream sout;
      sout << "Size did not change (old size = new size = " << srv_buf_pool_size
           << ". Nothing to do.";
      buf_resize_status("%s", sout.str().c_str());

      /* nothing to do */
      continue;
    }

    buf_pool_resize();
  }
}

/** Clears the adaptive hash index on all pages in the buffer pool. */
void buf_pool_clear_hash_index(void) {
  ulint p;

  ut_ad(btr_search_own_all(RW_LOCK_X));
  ut_ad(!buf_pool_resizing);
  ut_ad(!btr_search_enabled);

  DEBUG_SYNC_C("purge_wait_for_btr_search_latch");

  for (p = 0; p < srv_buf_pool_instances; p++) {
    buf_pool_t *buf_pool = buf_pool_from_array(p);
    buf_chunk_t *chunks = buf_pool->chunks;
    buf_chunk_t *chunk = chunks + buf_pool->n_chunks;

    while (--chunk >= chunks) {
      buf_block_t *block = chunk->blocks;
      ulint i = chunk->size;

      for (; i--; block++) {
        dict_index_t *index = block->index;
        assert_block_ahi_valid(block);

        /* We can set block->index = NULL
        and block->n_pointers = 0
        when btr_search_own_all(RW_LOCK_X);
        see the comments in buf0buf.h */

        if (!index) {
          continue;
        }

        switch (buf_block_get_state(block)) {
          case BUF_BLOCK_FILE_PAGE:
            break;
          case BUF_BLOCK_REMOVE_HASH:
            /* It is possible that a parallel thread
            might have set this state. It means AHI
            for this block is being removed. After
            this function, AHI entries would anyway
            be removed. So its Ok to reset block
            index/pointers here otherwise it would
            be pointing to removed AHI entries. */
            break;
          default:
            /* No other state should have AHI */
            ut_ad(block->index == nullptr);
            ut_ad(block->n_pointers == 0);
        }

#if defined UNIV_AHI_DEBUG || defined UNIV_DEBUG
        block->n_pointers = 0;
#endif /* UNIV_AHI_DEBUG || UNIV_DEBUG */
        block->index = nullptr;
      }
    }
  }
}

/** Relocate a buffer control block.  Relocates the block on the LRU list
and in buf_pool->page_hash.  Does not relocate bpage->list.
The caller must take care of relocating bpage->list.
@param[in,out]	bpage	control block being relocated, buf_page_get_state()
                        must be BUF_BLOCK_ZIP_DIRTY or BUF_BLOCK_ZIP_PAGE
@param[in,out]	dpage	destination control block */
static void buf_relocate(buf_page_t *bpage, buf_page_t *dpage) {
  buf_page_t *b;
  buf_pool_t *buf_pool = buf_pool_from_bpage(bpage);

  ut_ad(mutex_own(&buf_pool->LRU_list_mutex));
  ut_ad(buf_page_hash_lock_held_x(buf_pool, bpage));
  ut_ad(mutex_own(buf_page_get_mutex(bpage)));
  ut_a(buf_page_get_io_fix(bpage) == BUF_IO_NONE);
  ut_a(bpage->buf_fix_count == 0);
  ut_ad(bpage->in_LRU_list);
  ut_ad(!bpage->in_zip_hash);
  ut_ad(bpage->in_page_hash);
  ut_ad(bpage == buf_page_hash_get_low(buf_pool, bpage->id));

  ut_ad(!buf_pool_watch_is_sentinel(buf_pool, bpage));
#ifdef UNIV_DEBUG
  switch (buf_page_get_state(bpage)) {
    case BUF_BLOCK_POOL_WATCH:
    case BUF_BLOCK_NOT_USED:
    case BUF_BLOCK_READY_FOR_USE:
    case BUF_BLOCK_FILE_PAGE:
    case BUF_BLOCK_MEMORY:
    case BUF_BLOCK_REMOVE_HASH:
      ut_error;
    case BUF_BLOCK_ZIP_DIRTY:
    case BUF_BLOCK_ZIP_PAGE:
      break;
  }
#endif /* UNIV_DEBUG */

  new (dpage) buf_page_t(*bpage);

  /* Important that we adjust the hazard pointer before
  removing bpage from LRU list. */
  buf_LRU_adjust_hp(buf_pool, bpage);

  ut_d(bpage->in_LRU_list = FALSE);
  ut_d(bpage->in_page_hash = FALSE);

  /* relocate buf_pool->LRU */
  b = UT_LIST_GET_PREV(LRU, bpage);
  UT_LIST_REMOVE(buf_pool->LRU, bpage);

  if (b != nullptr) {
    UT_LIST_INSERT_AFTER(buf_pool->LRU, b, dpage);
  } else {
    UT_LIST_ADD_FIRST(buf_pool->LRU, dpage);
  }

  if (buf_pool->LRU_old == bpage) {
    buf_pool->LRU_old = dpage;
#ifdef UNIV_LRU_DEBUG
    /* buf_pool->LRU_old must be the first item in the LRU list
    whose "old" flag is set. */
    ut_a(buf_pool->LRU_old->old);
    ut_a(!UT_LIST_GET_PREV(LRU, buf_pool->LRU_old) ||
         !UT_LIST_GET_PREV(LRU, buf_pool->LRU_old)->old);
    ut_a(!UT_LIST_GET_NEXT(LRU, buf_pool->LRU_old) ||
         UT_LIST_GET_NEXT(LRU, buf_pool->LRU_old)->old);
  } else {
    /* Check that the "old" flag is consistent in
    the block and its neighbours. */
    buf_page_set_old(dpage, buf_page_is_old(dpage));
#endif /* UNIV_LRU_DEBUG */
  }

  ut_d(CheckInLRUList::validate(buf_pool));

  /* relocate buf_pool->page_hash */
  ulint fold = bpage->id.fold();
  ut_ad(fold == dpage->id.fold());
  HASH_DELETE(buf_page_t, hash, buf_pool->page_hash, fold, bpage);
  HASH_INSERT(buf_page_t, hash, buf_pool->page_hash, fold, dpage);
}

/** Hazard Pointer implementation. */

/** Set current value
@param bpage	buffer block to be set as hp */
void HazardPointer::set(buf_page_t *bpage) {
  ut_ad(mutex_own(m_mutex));
  ut_ad(!bpage || buf_pool_from_bpage(bpage) == m_buf_pool);
  ut_ad(!bpage || buf_page_in_file(bpage) ||
        buf_page_get_state(bpage) == BUF_BLOCK_REMOVE_HASH);

  m_hp = bpage;
}

/** Checks if a bpage is the hp
@param bpage    buffer block to be compared
@return true if it is hp */

bool HazardPointer::is_hp(const buf_page_t *bpage) {
  ut_ad(mutex_own(m_mutex));
  ut_ad(!m_hp || buf_pool_from_bpage(m_hp) == m_buf_pool);
  ut_ad(!bpage || buf_pool_from_bpage(bpage) == m_buf_pool);

  return (bpage == m_hp);
}

/** Adjust the value of hp. This happens when some other thread working
on the same list attempts to remove the hp from the list.
@param bpage	buffer block to be compared */

void FlushHp::adjust(const buf_page_t *bpage) {
  ut_ad(bpage != nullptr);

  /** We only support reverse traversal for now. */
  if (is_hp(bpage)) {
    m_hp = UT_LIST_GET_PREV(list, m_hp);
  }

  ut_ad(!m_hp || m_hp->in_flush_list);
}

/** Adjust the value of hp. This happens when some other thread working
on the same list attempts to remove the hp from the list.
@param bpage	buffer block to be compared */

void LRUHp::adjust(const buf_page_t *bpage) {
  ut_ad(bpage);

  /** We only support reverse traversal for now. */
  if (is_hp(bpage)) {
    m_hp = UT_LIST_GET_PREV(LRU, m_hp);
  }

  ut_ad(!m_hp || m_hp->in_LRU_list);
}

/** Selects from where to start a scan. If we have scanned too deep into
the LRU list it resets the value to the tail of the LRU list.
@return buf_page_t from where to start scan. */

buf_page_t *LRUItr::start() {
  ut_ad(mutex_own(m_mutex));

  if (!m_hp || m_hp->old) {
    m_hp = UT_LIST_GET_LAST(m_buf_pool->LRU);
  }

  return (m_hp);
}

/** Determine if a block is a sentinel for a buffer pool watch.
@param[in]	buf_pool	buffer pool instance
@param[in]	bpage		block
@return true if a sentinel for a buffer pool watch, false if not */
ibool buf_pool_watch_is_sentinel(const buf_pool_t *buf_pool,
                                 const buf_page_t *bpage) {
  /* We must own the appropriate hash lock. */
  ut_ad(buf_page_hash_lock_held_s_or_x(buf_pool, bpage));
  ut_ad(buf_page_in_file(bpage));

  if (bpage < &buf_pool->watch[0] ||
      bpage >= &buf_pool->watch[BUF_POOL_WATCH_SIZE]) {
    ut_ad(buf_page_get_state(bpage) != BUF_BLOCK_ZIP_PAGE ||
          bpage->zip.data != nullptr);

    return (FALSE);
  }

  ut_ad(buf_page_get_state(bpage) == BUF_BLOCK_ZIP_PAGE);
  ut_ad(!bpage->in_zip_hash);
  ut_ad(bpage->in_page_hash);
  ut_ad(bpage->zip.data == nullptr);
  return (TRUE);
}

/** Add watch for the given page to be read in. Caller must have
appropriate hash_lock for the bpage and hold the LRU list mutex to avoid a race
condition with buf_LRU_free_page inserting the same page into the page hash.
This function may release the hash_lock and reacquire it.
@param[in]	page_id		page id
@param[in,out]	hash_lock	hash_lock currently latched
@return NULL if watch set, block if the page is in the buffer pool */
static buf_page_t *buf_pool_watch_set(const page_id_t &page_id,
                                      rw_lock_t **hash_lock) {
  buf_page_t *bpage;
  ulint i;
  buf_pool_t *buf_pool = buf_pool_get(page_id);

  ut_ad(*hash_lock == buf_page_hash_lock_get(buf_pool, page_id));

  ut_ad(rw_lock_own(*hash_lock, RW_LOCK_X));

  bpage = buf_page_hash_get_low(buf_pool, page_id);

  if (bpage != nullptr) {
  page_found:
    if (!buf_pool_watch_is_sentinel(buf_pool, bpage)) {
      /* The page was loaded meanwhile. */
      return (bpage);
    }

    /* Add to an existing watch. */
    buf_block_fix(bpage);
    return (nullptr);
  }

  /* From this point this function becomes fairly heavy in terms
  of latching. We acquire all the hash_locks. They are needed
  because we don't want to read any stale information in
  buf_pool->watch[]. However, it is not in the critical code path
  as this function will be called only by the purge thread. */

  /* To obey latching order first release the hash_lock. */
  rw_lock_x_unlock(*hash_lock);

  mutex_enter(&buf_pool->LRU_list_mutex);
  hash_lock_x_all(buf_pool->page_hash);

  /* If not own LRU_list_mutex, page_hash can be changed. */
  *hash_lock = buf_page_hash_lock_get(buf_pool, page_id);

  /* We have to recheck that the page
  was not loaded or a watch set by some other
  purge thread. This is because of the small
  time window between when we release the
  hash_lock to lock all the hash_locks. */

  bpage = buf_page_hash_get_low(buf_pool, page_id);
  if (bpage) {
    mutex_exit(&buf_pool->LRU_list_mutex);
    hash_unlock_x_all_but(buf_pool->page_hash, *hash_lock);
    goto page_found;
  }

  /* The maximum number of purge threads should never exceed
  BUF_POOL_WATCH_SIZE. So there is no way for purge thread
  instance to hold a watch when setting another watch. */
  for (i = 0; i < BUF_POOL_WATCH_SIZE; i++) {
    bpage = &buf_pool->watch[i];

    ut_ad(bpage->access_time == 0);
    ut_ad(bpage->newest_modification == 0);
    ut_ad(bpage->oldest_modification == 0);
    ut_ad(bpage->zip.data == nullptr);
    ut_ad(!bpage->in_zip_hash);

    switch (bpage->state) {
      case BUF_BLOCK_POOL_WATCH:
        ut_ad(!bpage->in_page_hash);
        ut_ad(bpage->buf_fix_count == 0);

        bpage->state = BUF_BLOCK_ZIP_PAGE;
        bpage->id = page_id;
        bpage->buf_fix_count = 1;
        bpage->buf_pool_index = buf_pool_index(buf_pool);

        ut_d(bpage->in_page_hash = TRUE);
        HASH_INSERT(buf_page_t, hash, buf_pool->page_hash, page_id.fold(),
                    bpage);

        mutex_exit(&buf_pool->LRU_list_mutex);

        /* Once the sentinel is in the page_hash we can
        safely release all locks except just the
        relevant hash_lock */
        hash_unlock_x_all_but(buf_pool->page_hash, *hash_lock);

        return (nullptr);
      case BUF_BLOCK_ZIP_PAGE:
        ut_ad(bpage->in_page_hash);
        ut_ad(bpage->buf_fix_count > 0);
        break;
      default:
        ut_error;
    }
  }

  /* Allocation failed.  Either the maximum number of purge
  threads should never exceed BUF_POOL_WATCH_SIZE, or this code
  should be modified to return a special non-NULL value and the
  caller should purge the record directly. */
  ut_error;
}

/** Remove the sentinel block for the watch before replacing it with a
real block. buf_page_watch_unset() or buf_page_watch_occurred() will notice
that the block has been replaced with the real block.
@param[in,out]	buf_pool	buffer pool instance
@param[in,out]	watch		sentinel for watch
*/
static void buf_pool_watch_remove(buf_pool_t *buf_pool, buf_page_t *watch) {
#ifdef UNIV_DEBUG
  /* We must also own the appropriate hash_bucket mutex. */
  rw_lock_t *hash_lock = buf_page_hash_lock_get(buf_pool, watch->id);
  ut_ad(rw_lock_own(hash_lock, RW_LOCK_X));
#endif /* UNIV_DEBUG */

  ut_ad(buf_page_get_state(watch) == BUF_BLOCK_ZIP_PAGE);

  HASH_DELETE(buf_page_t, hash, buf_pool->page_hash, watch->id.fold(), watch);
  ut_d(watch->in_page_hash = FALSE);
  watch->buf_fix_count = 0;
  watch->state = BUF_BLOCK_POOL_WATCH;
}

/** Stop watching if the page has been read in.
buf_pool_watch_set(same_page_id) must have returned NULL before.
@param[in]	page_id	page id */
void buf_pool_watch_unset(const page_id_t &page_id) {
  buf_page_t *bpage;
  buf_pool_t *buf_pool = buf_pool_get(page_id);

  rw_lock_t *hash_lock = buf_page_hash_lock_get(buf_pool, page_id);
  rw_lock_x_lock(hash_lock);

  /* page_hash can be changed. */
  hash_lock = buf_page_hash_lock_x_confirm(hash_lock, buf_pool, page_id);

  /* The page must exist because buf_pool_watch_set()
  increments buf_fix_count. */
  bpage = buf_page_hash_get_low(buf_pool, page_id);

  if (buf_block_unfix(bpage) == 0 &&
      buf_pool_watch_is_sentinel(buf_pool, bpage)) {
    buf_pool_watch_remove(buf_pool, bpage);
  }

  rw_lock_x_unlock(hash_lock);
}

/** Check if the page has been read in.
This may only be called after buf_pool_watch_set(same_page_id)
has returned NULL and before invoking buf_pool_watch_unset(same_page_id).
@param[in]	page_id	page id
@return false if the given page was not read in, true if it was */
ibool buf_pool_watch_occurred(const page_id_t &page_id) {
  ibool ret;
  buf_page_t *bpage;
  buf_pool_t *buf_pool = buf_pool_get(page_id);
  rw_lock_t *hash_lock = buf_page_hash_lock_get(buf_pool, page_id);

  rw_lock_s_lock(hash_lock);

  /* If not own buf_pool_mutex, page_hash can be changed. */
  hash_lock = buf_page_hash_lock_s_confirm(hash_lock, buf_pool, page_id);

  /* The page must exist because buf_pool_watch_set()
  increments buf_fix_count. */
  bpage = buf_page_hash_get_low(buf_pool, page_id);

  ret = !buf_pool_watch_is_sentinel(buf_pool, bpage);
  rw_lock_s_unlock(hash_lock);

  return (ret);
}

/** Moves a page to the start of the buffer pool LRU list. This high-level
function can be used to prevent an important page from slipping out of
the buffer pool.
@param[in,out]	bpage	buffer block of a file page */
void buf_page_make_young(buf_page_t *bpage) {
  buf_pool_t *buf_pool = buf_pool_from_bpage(bpage);

  mutex_enter(&buf_pool->LRU_list_mutex);

  ut_a(buf_page_in_file(bpage));

  buf_LRU_make_block_young(bpage);

  mutex_exit(&buf_pool->LRU_list_mutex);
}

/** Moves a page to the start of the buffer pool LRU list if it is too old.
This high-level function can be used to prevent an important page from
slipping out of the buffer pool. The page must be fixed to the buffer pool.
@param[in,out]	bpage	buffer block of a file page */
static void buf_page_make_young_if_needed(buf_page_t *bpage) {
  ut_ad(!mutex_own(&buf_pool_from_bpage(bpage)->LRU_list_mutex));
  ut_ad(bpage->buf_fix_count > 0);
  ut_a(buf_page_in_file(bpage));

  if (buf_page_peek_if_too_old(bpage)) {
    buf_page_make_young(bpage);
  }
}

#ifdef UNIV_DEBUG

/** Sets file_page_was_freed TRUE if the page is found in the buffer pool.
This function should be called when we free a file page and want the
debug version to check that it is not accessed any more unless
reallocated.
@param[in]	page_id	page id
@return control block if found in page hash table, otherwise NULL */
buf_page_t *buf_page_set_file_page_was_freed(const page_id_t &page_id) {
  buf_page_t *bpage;
  buf_pool_t *buf_pool = buf_pool_get(page_id);
  rw_lock_t *hash_lock;

  bpage = buf_page_hash_get_s_locked(buf_pool, page_id, &hash_lock);

  if (bpage) {
    BPageMutex *block_mutex = buf_page_get_mutex(bpage);
    ut_ad(!buf_pool_watch_is_sentinel(buf_pool, bpage));
    mutex_enter(block_mutex);
    rw_lock_s_unlock(hash_lock);

    bpage->file_page_was_freed = TRUE;
    mutex_exit(block_mutex);
  }

  return (bpage);
}

/** Sets file_page_was_freed FALSE if the page is found in the buffer pool.
This function should be called when we free a file page and want the
debug version to check that it is not accessed any more unless
reallocated.
@param[in]	page_id	page id
@return control block if found in page hash table, otherwise NULL */
buf_page_t *buf_page_reset_file_page_was_freed(const page_id_t &page_id) {
  buf_page_t *bpage;
  buf_pool_t *buf_pool = buf_pool_get(page_id);
  rw_lock_t *hash_lock;

  bpage = buf_page_hash_get_s_locked(buf_pool, page_id, &hash_lock);
  if (bpage) {
    BPageMutex *block_mutex = buf_page_get_mutex(bpage);
    ut_ad(!buf_pool_watch_is_sentinel(buf_pool, bpage));
    mutex_enter(block_mutex);
    rw_lock_s_unlock(hash_lock);
    bpage->file_page_was_freed = FALSE;
    mutex_exit(block_mutex);
  }

  return (bpage);
}
#endif /* UNIV_DEBUG */

/** Attempts to discard the uncompressed frame of a compressed page.
The caller should not be holding any mutexes when this function is called.
@param[in]	page_id	page id
*/
static void buf_block_try_discard_uncompressed(const page_id_t &page_id) {
  buf_page_t *bpage;
  buf_pool_t *buf_pool = buf_pool_get(page_id);

  /* Since we need to acquire buf_pool->LRU_list_mutex to discard
  the uncompressed frame and because page_hash mutex resides below
  buf_pool->LRU_list_mutex in sync ordering therefore we must first
  release the page_hash mutex. This means that the block in question
  can move out of page_hash. Therefore we need to check again if the
  block is still in page_hash. */
  mutex_enter(&buf_pool->LRU_list_mutex);

  bpage = buf_page_hash_get(buf_pool, page_id);

  if (bpage) {
    BPageMutex *block_mutex = buf_page_get_mutex(bpage);

    mutex_enter(block_mutex);

    if (buf_LRU_free_page(bpage, false)) {
      return;
    }
    mutex_exit(block_mutex);
  }

  mutex_exit(&buf_pool->LRU_list_mutex);
}

/** Get read access to a compressed page (usually of type
FIL_PAGE_TYPE_ZBLOB or FIL_PAGE_TYPE_ZBLOB2).
The page must be released with buf_page_release_zip().
NOTE: the page is not protected by any latch.  Mutual exclusion has to
be implemented at a higher level.  In other words, all possible
accesses to a given page through this function must be protected by
the same set of mutexes or latches.
@param[in]	page_id		page id
@param[in]	page_size	page size
@return pointer to the block */
buf_page_t *buf_page_get_zip(const page_id_t &page_id,
                             const page_size_t &page_size) {
  buf_page_t *bpage;
  BPageMutex *block_mutex;
  rw_lock_t *hash_lock;
  ibool discard_attempted = FALSE;
  ibool must_read;
  buf_pool_t *buf_pool = buf_pool_get(page_id);

  Counter::inc(buf_pool->stat.m_n_page_gets, page_id.page_no());

  for (;;) {
  lookup:

    /* The following call will also grab the page_hash
    mutex if the page is found. */
    bpage = buf_page_hash_get_s_locked(buf_pool, page_id, &hash_lock);
    if (bpage) {
      ut_ad(!buf_pool_watch_is_sentinel(buf_pool, bpage));
      break;
    }

    /* Page not in buf_pool: needs to be read from file */

    ut_ad(!hash_lock);
    buf_read_page(page_id, page_size);

#if defined UNIV_DEBUG || defined UNIV_BUF_DEBUG
    ut_a(++buf_dbg_counter % 5771 || buf_validate());
#endif /* UNIV_DEBUG || UNIV_BUF_DEBUG */
  }

  ut_ad(buf_page_hash_lock_held_s(buf_pool, bpage));

  if (bpage->zip.data == nullptr) {
    /* There is no compressed page. */
  err_exit:
    rw_lock_s_unlock(hash_lock);

    return (nullptr);
  }

  ut_ad(!buf_pool_watch_is_sentinel(buf_pool, bpage));

  switch (buf_page_get_state(bpage)) {
    case BUF_BLOCK_POOL_WATCH:
    case BUF_BLOCK_NOT_USED:
    case BUF_BLOCK_READY_FOR_USE:
    case BUF_BLOCK_MEMORY:
    case BUF_BLOCK_REMOVE_HASH:
      ut_error;

    case BUF_BLOCK_ZIP_PAGE:
    case BUF_BLOCK_ZIP_DIRTY:
      buf_block_fix(bpage);
      block_mutex = &buf_pool->zip_mutex;
      mutex_enter(block_mutex);
      goto got_block;
    case BUF_BLOCK_FILE_PAGE:
      /* Discard the uncompressed page frame if possible. */
      if (!discard_attempted) {
        rw_lock_s_unlock(hash_lock);
        buf_block_try_discard_uncompressed(page_id);
        discard_attempted = TRUE;
        goto lookup;
      }

      block_mutex = &((buf_block_t *)bpage)->mutex;

      mutex_enter(block_mutex);

      buf_block_buf_fix_inc((buf_block_t *)bpage, __FILE__, __LINE__);

      goto got_block;
  }

  ut_error;
  goto err_exit;

got_block:
  must_read = buf_page_get_io_fix(bpage) == BUF_IO_READ;

  rw_lock_s_unlock(hash_lock);

  ut_ad(!bpage->file_page_was_freed);

  buf_page_set_accessed(bpage);

  mutex_exit(block_mutex);

  buf_page_make_young_if_needed(bpage);

#if defined UNIV_DEBUG || defined UNIV_BUF_DEBUG
  ut_a(++buf_dbg_counter % 5771 || buf_validate());
  ut_a(bpage->buf_fix_count > 0);
  ut_a(buf_page_in_file(bpage));
#endif /* UNIV_DEBUG || UNIV_BUF_DEBUG */

  if (must_read) {
    /* Let us wait until the read operation
    completes */

    for (;;) {
      enum buf_io_fix io_fix;

      mutex_enter(block_mutex);
      io_fix = buf_page_get_io_fix(bpage);
      mutex_exit(block_mutex);

      if (io_fix == BUF_IO_READ) {
        os_thread_sleep(WAIT_FOR_READ);
      } else {
        break;
      }
    }
  }

#ifdef UNIV_IBUF_COUNT_DEBUG
  ut_a(ibuf_count_get(page_id) == 0);
#endif /* UNIV_IBUF_COUNT_DEBUG */

  return (bpage);
}

/** Initialize some fields of a control block. */
UNIV_INLINE
void buf_block_init_low(buf_block_t *block) /*!< in: block to init */
{
  /* No adaptive hash index entries may point to a previously
  unused (and now freshly allocated) block. */
  assert_block_ahi_empty_on_init(block);
  block->index = nullptr;
  block->made_dirty_with_no_latch = false;

  block->n_hash_helps = 0;
  block->n_fields = 1;
  block->n_bytes = 0;
  block->left_side = TRUE;
}
#endif /* !UNIV_HOTBACKUP */

/** Decompress a block.
 @return true if successful */
ibool buf_zip_decompress(buf_block_t *block, /*!< in/out: block */
                         ibool check) /*!< in: TRUE=verify the page checksum */
{
  const byte *frame = block->page.zip.data;

  ut_ad(block->page.size.is_compressed());
  ut_a(block->page.id.space() != 0);

  BlockReporter compressed =
      BlockReporter(false, frame, block->page.size, false);

  if (check && !compressed.verify_zip_checksum()) {
    ib::error(ER_IB_MSG_71)
        << "Compressed page checksum mismatch " << block->page.id
        << "): stored: " << mach_read_from_4(frame + FIL_PAGE_SPACE_OR_CHKSUM)
        << ", crc32: "
        << compressed.calc_zip_checksum(SRV_CHECKSUM_ALGORITHM_CRC32) << "/"
        << compressed.calc_zip_checksum(SRV_CHECKSUM_ALGORITHM_CRC32, true)
        << " innodb: "
        << compressed.calc_zip_checksum(SRV_CHECKSUM_ALGORITHM_INNODB)
        << ", none: "
        << compressed.calc_zip_checksum(SRV_CHECKSUM_ALGORITHM_NONE);

    return (FALSE);
  }

  switch (fil_page_get_type(frame)) {
    case FIL_PAGE_INDEX:
    case FIL_PAGE_SDI:
    case FIL_PAGE_RTREE:
      if (page_zip_decompress(&block->page.zip, block->frame, TRUE)) {
        return (TRUE);
      }

      ib::error(ER_IB_MSG_72)
          << "Unable to decompress space " << block->page.id.space() << " page "
          << block->page.id.page_no();

      return (FALSE);

    case FIL_PAGE_TYPE_ALLOCATED:
    case FIL_PAGE_INODE:
    case FIL_PAGE_IBUF_BITMAP:
    case FIL_PAGE_TYPE_FSP_HDR:
    case FIL_PAGE_TYPE_XDES:
    case FIL_PAGE_TYPE_ZBLOB:
    case FIL_PAGE_TYPE_ZBLOB2:
    case FIL_PAGE_SDI_ZBLOB:
    case FIL_PAGE_TYPE_ZLOB_FIRST:
    case FIL_PAGE_TYPE_ZLOB_DATA:
    case FIL_PAGE_TYPE_ZLOB_INDEX:
    case FIL_PAGE_TYPE_ZLOB_FRAG:
    case FIL_PAGE_TYPE_ZLOB_FRAG_ENTRY:
      /* Copy to uncompressed storage. */
      memcpy(block->frame, frame, block->page.size.physical());
      return (TRUE);
  }

  ib::error(ER_IB_MSG_73) << "Unknown compressed page type "
                          << fil_page_get_type(frame);

  return (FALSE);
}

#ifndef UNIV_HOTBACKUP
/** Get a buffer block from an adaptive hash index pointer.
This function does not return if the block is not identified.
@param[in]	ptr	pointer to within a page frame
@return pointer to block, never NULL */
buf_block_t *buf_block_from_ahi(const byte *ptr) {
  buf_pool_chunk_map_t::iterator it;

  buf_pool_chunk_map_t *chunk_map = buf_chunk_map_reg;
  ut_ad(!buf_pool_resizing);

  buf_chunk_t *chunk;
  it = chunk_map->upper_bound(ptr);

  ut_a(it != chunk_map->begin());

  if (it == chunk_map->end()) {
    chunk = chunk_map->rbegin()->second;
  } else {
    chunk = (--it)->second;
  }

  ulint offs = ptr - chunk->blocks->frame;

  offs >>= UNIV_PAGE_SIZE_SHIFT;

  ut_a(offs < chunk->size);

  buf_block_t *block = &chunk->blocks[offs];

  /* The function buf_chunk_init() invokes buf_block_init() so that
  block[n].frame == block->frame + n * UNIV_PAGE_SIZE.  Check it. */
  ut_ad(block->frame == page_align(ptr));
  /* Read the state of the block without holding a mutex.
  A state transition from BUF_BLOCK_FILE_PAGE to
  BUF_BLOCK_REMOVE_HASH is possible during this execution. */
  ut_d(const buf_page_state state = buf_block_get_state(block));
  ut_ad(state == BUF_BLOCK_FILE_PAGE || state == BUF_BLOCK_REMOVE_HASH);
  return (block);
}

<<<<<<< HEAD
/** Find out if a pointer belongs to a buf_block_t. It can be a pointer to
 the buf_block_t itself or a member of it. This functions checks one of
 the buffer pool instances.
 @return true if ptr belongs to a buf_block_t struct */
static ibool buf_pointer_is_block_field_instance(
    buf_pool_t *buf_pool, /*!< in: buffer pool instance */
    const void *ptr)      /*!< in: pointer not dereferenced */
=======
ibool buf_pointer_is_block_field_instance(
	const buf_pool_t* buf_pool, const void* ptr)
>>>>>>> 46e60de4
{
  const buf_chunk_t *chunk = buf_pool->chunks;
  const buf_chunk_t *const echunk =
      chunk + ut_min(buf_pool->n_chunks, buf_pool->n_chunks_new);

  /* TODO: protect buf_pool->chunks with a mutex (the older pointer will
  currently remain while during buf_pool_resize()) */
  while (chunk < echunk) {
    if (ptr >= (void *)chunk->blocks &&
        ptr < (void *)(chunk->blocks + chunk->size)) {
      return (TRUE);
    }

    chunk++;
  }

  return (FALSE);
}

<<<<<<< HEAD
/** Find out if a buffer block was created by buf_chunk_init().
 @return true if "block" has been added to buf_pool->free by buf_chunk_init() */
static ibool buf_block_is_uncompressed(
    buf_pool_t *buf_pool,     /*!< in: buffer pool instance */
    const buf_block_t *block) /*!< in: pointer to block,
                              not dereferenced */
{
  if ((((ulint)block) % sizeof *block) != 0) {
    /* The pointer should be aligned. */
    return (FALSE);
  }

  return (buf_pointer_is_block_field_instance(buf_pool, (void *)block));
}

#if defined UNIV_DEBUG || defined UNIV_IBUF_DEBUG
/** Return true if probe is enabled.
 @return true if probe enabled. */
static bool buf_debug_execute_is_force_flush() {
  DBUG_EXECUTE_IF("ib_buf_force_flush", return (true););

  /* This is used during queisce testing, we want to ensure maximum
  buffering by the change buffer. */

  if (srv_ibuf_disable_background_merge) {
    return (true);
  }

  return (false);
}
#endif /* UNIV_DEBUG || UNIV_IBUF_DEBUG */

/** Wait for the block to be read in.
@param[in]	block	The block to check */
static void buf_wait_for_read(buf_block_t *block) {
  /* Note:

  We are using the block->lock to check for IO state (and a dirty read).
  We set the IO_READ state under the protection of the hash_lock
  (and block->mutex). This is safe because another thread can only
  access the block (and check for IO state) after the block has been
  added to the page hashtable. */

  if (buf_block_get_io_fix_unlocked(block) == BUF_IO_READ) {
    /* Wait until the read operation completes */
    for (;;) {
      if (buf_block_get_io_fix_unlocked(block) == BUF_IO_READ) {
        /* Wait by temporaly s-latch */
        if (rw_lock_s_lock_low(&block->lock, 0, __FILE__, __LINE__)) {
          rw_lock_s_unlock(&block->lock);
        } else {
          /* If we can't acquire the latch in S mode then the IO thread
          must have read the page in. */
          os_thread_sleep(20);
        }
      } else {
        break;
      }
    }
  }
}

template <typename T>
struct Buf_fetch {
  Buf_fetch(const page_id_t &page_id, const page_size_t &page_size)
      : m_page_id(page_id),
        m_page_size(page_size),
        m_is_temp_space(fsp_is_system_temporary(page_id.space())),
        m_buf_pool(buf_pool_get(m_page_id)) {}

  buf_block_t *single_page();

  buf_block_t *lookup();

  buf_block_t *is_on_watch();

  void read_page();

  dberr_t zip_page_handler(buf_block_t *&fix_block);

  dberr_t check_state(buf_block_t *&block);

  void temp_space_page_handler(buf_block_t *block);

  void mtr_add_page(buf_block_t *block);

  bool is_optimistic() const;

=======
>>>>>>> 46e60de4
#if defined UNIV_DEBUG || defined UNIV_IBUF_DEBUG
  dberr_t debug_check(buf_block_t *fix_block);
#endif /* UNIV_DEBUG || UNIV_IBUF_DEBUG */

  const page_id_t &m_page_id;
  const page_size_t &m_page_size;
  const bool m_is_temp_space{};
  ulint m_rw_latch;
  buf_block_t *m_guess{};
  Page_fetch m_mode;
  const char *m_file{};
  ulint m_line{};
  mtr_t *m_mtr{};
  bool m_dirty_with_no_latch{};
  size_t m_retries{};
  buf_pool_t *m_buf_pool{};
  rw_lock_t *m_hash_lock{};

  friend T;
};

struct Buf_fetch_normal : public Buf_fetch<Buf_fetch_normal> {
  Buf_fetch_normal(const page_id_t &page_id, const page_size_t &page_size)
      : Buf_fetch(page_id, page_size) {}

  dberr_t get(buf_block_t *&block);
};

dberr_t Buf_fetch_normal::get(buf_block_t *&block) {
  /* Keep this path as simple as possible. */
  for (;;) {
    /* Lookup the page in the page hash. If it doesn't exist in the
    buffer pool then try and read it in from disk. */

    block = lookup();

    if (block != nullptr) {
      buf_block_fix(block);

      /* Now safe to release page_hash S lock. */
      rw_lock_s_unlock(m_hash_lock);
      break;
    }

    /* Page not in buf_pool: needs to be read from file */
    read_page();
  }

  return (DB_SUCCESS);
}

struct Buf_fetch_other : public Buf_fetch<Buf_fetch_other> {
  Buf_fetch_other(const page_id_t &page_id, const page_size_t &page_size)
      : Buf_fetch(page_id, page_size) {}
  dberr_t get(buf_block_t *&block);
};

dberr_t Buf_fetch_other::get(buf_block_t *&block) {
  for (;;) {
    /* Lookup the page in the page hash. If it doesn't exist in the
    buffer pool then try and read it in from disk. */

    block = lookup();

    if (block != nullptr) {
      if (m_is_temp_space) {
        temp_space_page_handler(block);
      } else {
        buf_block_fix(block);
      }

      /* Now safe to release page_hash S lock. */
      rw_lock_s_unlock(m_hash_lock);
      break;
    }

    if (m_mode == Page_fetch::IF_IN_POOL_OR_WATCH) {
      block = is_on_watch();
    }

    if (block != nullptr) {
      break;
    }

    if (is_optimistic() || m_mode == Page_fetch::IF_IN_POOL_OR_WATCH) {
      /* If it was an optimistic request, return the page only if it was
      found in the buffer pool and we haven't been able to find it then
      return nullptr (not found). */

      ut_ad(!rw_lock_own(m_hash_lock, RW_LOCK_X));
      ut_ad(!rw_lock_own(m_hash_lock, RW_LOCK_S));

      return (DB_NOT_FOUND);
    }

    /* Page not in buf_pool: needs to be read from file */
    read_page();
  }

  return (DB_SUCCESS);
}

template <typename T>
buf_block_t *Buf_fetch<T>::lookup() {
  m_hash_lock = buf_page_hash_lock_get(m_buf_pool, m_page_id);

<<<<<<< HEAD
  auto block = m_guess;
=======
	ut_ad(!ibuf_inside(mtr)
	      || ibuf_page_low(page_id, page_size, FALSE, file, line, NULL));

	buf_pool->stat.n_page_gets++;
	hash_lock = buf_page_hash_lock_get(buf_pool, page_id);
loop:
	block = guess;

	rw_lock_s_lock(hash_lock);

	/* If not own buf_pool_mutex, page_hash can be changed. */
	hash_lock = buf_page_hash_lock_s_confirm(hash_lock, buf_pool, page_id);

	if (block != NULL) {

		/* If the guess is a compressed page descriptor that
		has been allocated by buf_page_alloc_descriptor(),
		it may have been freed by buf_relocate().
		Also, the buffer pool could get resized and m_guess's chunk could
		get freed, so we need to check the `block` pointer is still within one
		of the chunks before dereferencing it to verify it still contains the
		same m_page_id */


		if (!buf_pointer_is_block_field_instance(buf_pool, block)
		    || !page_id.equals_to(block->page.id)
		    || buf_block_get_state(block) != BUF_BLOCK_FILE_PAGE) {

			/* Our guess was bogus or things have changed
			since. */
			block = guess = NULL;
		} else {
			ut_ad(!block->page.in_zip_hash);
		}
	}

	if (block == NULL) {
		block = (buf_block_t*) buf_page_hash_get_low(buf_pool, page_id);
	}

	if (!block || buf_pool_watch_is_sentinel(buf_pool, &block->page)) {
		rw_lock_s_unlock(hash_lock);
		block = NULL;
	}

	if (block == NULL) {
		/* Page not in buf_pool: needs to be read from file */

		if (mode == BUF_GET_IF_IN_POOL_OR_WATCH) {
			rw_lock_x_lock(hash_lock);

			/* If not own buf_pool_mutex,
			page_hash can be changed. */
			hash_lock = buf_page_hash_lock_x_confirm(
				hash_lock, buf_pool, page_id);

			block = (buf_block_t*) buf_pool_watch_set(
				page_id, &hash_lock);

			if (block) {
				/* We can release hash_lock after we
				increment the fix count to make
				sure that no state change takes place. */
				fix_block = block;

				if (fsp_is_system_temporary(page_id.space())) {
					/* For temporary tablespace,
					the mutex is being used for
					synchronization between user
					thread and flush thread,
					instead of block->lock. See
					buf_flush_page() for the flush
					thread counterpart. */

					BPageMutex*	fix_mutex
						= buf_page_get_mutex(
							&fix_block->page);
					mutex_enter(fix_mutex);
					buf_block_fix(fix_block);
					mutex_exit(fix_mutex);
				} else {
					buf_block_fix(fix_block);
				}

				/* Now safe to release page_hash mutex */
				rw_lock_x_unlock(hash_lock);
				goto got_block;
			}

			rw_lock_x_unlock(hash_lock);
		}

		if (mode == BUF_GET_IF_IN_POOL
		    || mode == BUF_PEEK_IF_IN_POOL
		    || mode == BUF_GET_IF_IN_POOL_OR_WATCH) {

			ut_ad(!rw_lock_own(hash_lock, RW_LOCK_X));
			ut_ad(!rw_lock_own(hash_lock, RW_LOCK_S));

			return(NULL);
		}

		if (buf_read_page(page_id, page_size)) {
			buf_read_ahead_random(page_id, page_size,
					      ibuf_inside(mtr));

			retries = 0;
		} else if (retries < BUF_PAGE_READ_MAX_RETRIES) {
			++retries;
			DBUG_EXECUTE_IF(
				"innodb_page_corruption_retries",
				retries = BUF_PAGE_READ_MAX_RETRIES;
			);
		} else {
			ib::fatal() << "Unable to read page " << page_id
				<< " into the buffer pool after "
				<< BUF_PAGE_READ_MAX_RETRIES << " attempts."
				" The most probable cause of this error may"
				" be that the table has been corrupted. Or,"
				" the table was compressed with with an"
				" algorithm that is not supported by this"
				" instance. If it is not a decompress failure,"
				" you can try to fix this problem by using"
				" innodb_force_recovery."
				" Please see " REFMAN " for more"
				" details. Aborting...";
		}
>>>>>>> 46e60de4

  rw_lock_s_lock(m_hash_lock);

  /* If not own LRU_list_mutex, page_hash can be changed. */
  m_hash_lock =
      buf_page_hash_lock_s_confirm(m_hash_lock, m_buf_pool, m_page_id);

  if (block != nullptr) {
    /* If the m_guess is a compressed page descriptor that has been allocated
    by buf_page_alloc_descriptor(), it may have been freed by buf_relocate(). */

    if (!buf_block_is_uncompressed(m_buf_pool, block) ||
        m_page_id != block->page.id ||
        buf_block_get_state(block) != BUF_BLOCK_FILE_PAGE) {
      /* Our m_guess was bogus or things have changed since. */
      block = m_guess = nullptr;

    } else {
      ut_ad(!block->page.in_zip_hash);
    }
  }

  if (block == nullptr) {
    block = reinterpret_cast<buf_block_t *>(
        buf_page_hash_get_low(m_buf_pool, m_page_id));
  }

  if (block == nullptr) {
    rw_lock_s_unlock(m_hash_lock);

    return (nullptr);
  }

  const auto bpage = &block->page;

  if (buf_pool_watch_is_sentinel(m_buf_pool, bpage)) {
    rw_lock_s_unlock(m_hash_lock);

    return (nullptr);
  }

  return (block);
}

template <typename T>
buf_block_t *Buf_fetch<T>::is_on_watch() {
  ut_ad(m_mode == Page_fetch::IF_IN_POOL_OR_WATCH);

  rw_lock_x_lock(m_hash_lock);

  /* If not own LRU_list_mutex, page_hash can be changed. */
  m_hash_lock =
      buf_page_hash_lock_x_confirm(m_hash_lock, m_buf_pool, m_page_id);

  auto block = reinterpret_cast<buf_block_t *>(
      buf_pool_watch_set(m_page_id, &m_hash_lock));

  if (block == nullptr) {
    rw_lock_x_unlock(m_hash_lock);
    return (nullptr);
  }

  /* We can release hash_lock after we increment the fix count to make
  sure that no state change takes place. */

  if (m_is_temp_space) {
    temp_space_page_handler(block);
  } else {
    buf_block_fix(block);
  }

  rw_lock_x_unlock(m_hash_lock);

  return (block);
}

template <typename T>
dberr_t Buf_fetch<T>::zip_page_handler(buf_block_t *&fix_block) {
  if (m_mode == Page_fetch::PEEK_IF_IN_POOL) {
    /* This m_mode is only used for dropping an adaptive hash index.  There
    cannot be an adaptive hash index for a compressed-only page, so do
    not bother decompressing the page. */

    buf_block_unfix(fix_block);

    return (DB_NOT_FOUND);
  }

#if defined UNIV_DEBUG || defined UNIV_IBUF_DEBUG
  ut_ad(buf_page_get_mutex(&fix_block->page) == &m_buf_pool->zip_mutex);
#endif /* UNIV_DEBUG || UNIV_IBUF_DEBUG */

  const auto bpage = &fix_block->page;

  /* Note: We have already buffer fixed this block. */
  if (bpage->buf_fix_count > 1 ||
      buf_page_get_io_fix_unlocked(bpage) != BUF_IO_NONE) {
    /* This condition often occurs when the buffer is not buffer-fixed, but
    I/O-fixed by buf_page_init_for_read(). */

    buf_block_unfix(fix_block);

    /* The block is buffer-fixed or I/O-fixed.  Try again later. */
    os_thread_sleep(WAIT_FOR_READ);

    return (DB_FAIL);
  }

  /* Buffer-fix the block so that it cannot be evicted or relocated while we
  are attempting to allocate an uncompressed page. */

  auto block = buf_LRU_get_free_block(m_buf_pool);

  mutex_enter(&m_buf_pool->LRU_list_mutex);

  /* If not own LRU_list_mutex, page_hash can be changed. */
  m_hash_lock = buf_page_hash_lock_get(m_buf_pool, m_page_id);

  rw_lock_x_lock(m_hash_lock);

  /* Buffer-fixing prevents the page_hash from changing. */
  ut_ad(bpage == buf_page_hash_get_low(m_buf_pool, m_page_id));

  buf_block_unfix(fix_block);

  buf_page_mutex_enter(block);

  mutex_enter(&m_buf_pool->zip_mutex);

  if (bpage->buf_fix_count > 0 || buf_page_get_io_fix(bpage) != BUF_IO_NONE) {
    mutex_exit(&m_buf_pool->zip_mutex);

    /* The block was buffer-fixed or I/O-fixed while buf_pool->mutex was not
    held by this thread.  Free the block that was allocated and retry.
    This should be extremely unlikely, for example, if buf_page_get_zip()
    was invoked. */

    mutex_exit(&m_buf_pool->LRU_list_mutex);

    rw_lock_x_unlock(m_hash_lock);

    buf_page_mutex_exit(block);

    buf_LRU_block_free_non_file_page(block);

    /* Try again */
    return (DB_FAIL);
  }

  /* Move the compressed page from bpage to block, and uncompress it. */

  /* Note: this is the uncompressed block and it is not accessible by other
  threads yet because it is not in any list or hash table */

  buf_relocate(bpage, &block->page);

  buf_block_init_low(block);

  /* Set after buf_relocate(). */
  block->page.buf_fix_count = 1;

  block->lock_hash_val = lock_rec_hash(m_page_id);

  UNIV_MEM_DESC(&block->page.zip.data, page_zip_get_size(&block->page.zip));

  if (buf_page_get_state(&block->page) == BUF_BLOCK_ZIP_PAGE) {
#if defined UNIV_DEBUG || defined UNIV_BUF_DEBUG
    UT_LIST_REMOVE(m_buf_pool->zip_clean, &block->page);
#endif /* UNIV_DEBUG || UNIV_BUF_DEBUG */
    ut_ad(!block->page.in_flush_list);

  } else {
    /* Relocate buf_pool->flush_list. */
    buf_flush_relocate_on_flush_list(bpage, &block->page);
  }

  /* Buffer-fix, I/O-fix, and X-latch the block for the duration of the
  decompression.  Also add the block to the unzip_LRU list. */
  block->page.state = BUF_BLOCK_FILE_PAGE;

  /* Insert at the front of unzip_LRU list. */
  buf_unzip_LRU_add_block(block, FALSE);

  mutex_exit(&m_buf_pool->LRU_list_mutex);

  buf_block_set_io_fix(block, BUF_IO_READ);

  rw_lock_x_lock_inline(&block->lock, 0, m_file, m_line);

  UNIV_MEM_INVALID(bpage, sizeof *bpage);

  rw_lock_x_unlock(m_hash_lock);

  mutex_exit(&m_buf_pool->zip_mutex);

  auto access_time = buf_page_is_accessed(&block->page);

  buf_page_mutex_exit(block);

  os_atomic_increment_ulint(&m_buf_pool->n_pend_unzip, 1);

  buf_page_free_descriptor(bpage);

  /* Decompress the page while not holding any buf_pool or block->mutex. */

  /* Page checksum verification is already done when the page is read from
  disk. Hence page checksum verification is not necessary when
  decompressing the page. */
  {
    bool success = buf_zip_decompress(block, FALSE);
    ut_a(success);
  }

  if (!recv_no_ibuf_operations) {
    if (access_time != 0) {
#ifdef UNIV_IBUF_COUNT_DEBUG
      ut_a(ibuf_count_get(m_page_id) == 0);
#endif /* UNIV_IBUF_COUNT_DEBUG */
    } else {
      ibuf_merge_or_delete_for_page(block, m_page_id, &m_page_size, TRUE);
    }
  }

  buf_page_mutex_enter(block);

  buf_block_set_io_fix(block, BUF_IO_NONE);

  buf_page_mutex_exit(block);

  os_atomic_decrement_ulint(&m_buf_pool->n_pend_unzip, 1);

  rw_lock_x_unlock(&block->lock);

  fix_block = block;

  return (DB_SUCCESS);
}

template <typename T>
dberr_t Buf_fetch<T>::check_state(buf_block_t *&block) {
  switch (buf_block_get_state(block)) {
    case BUF_BLOCK_FILE_PAGE:
      ut_ad(buf_page_get_mutex(&block->page) != &m_buf_pool->zip_mutex);

      {
        const auto bpage = &block->page;

        if (m_is_temp_space &&
            buf_page_get_io_fix_unlocked(bpage) != BUF_IO_NONE) {
          /* This suggest that page is being flushed.  Avoid returning
          reference to this page.  Instead wait for flush action to
          complete.  For normal page this sync is done using SX lock but for
          intrinsic there is no latching. */

          buf_block_unfix(block);

          os_thread_sleep(WAIT_FOR_WRITE);

          return (DB_FAIL);
        }
      }

      return (DB_SUCCESS);

    case BUF_BLOCK_ZIP_PAGE:
    case BUF_BLOCK_ZIP_DIRTY:

      return (zip_page_handler(block));

    case BUF_BLOCK_POOL_WATCH:
    case BUF_BLOCK_NOT_USED:
    case BUF_BLOCK_READY_FOR_USE:
    case BUF_BLOCK_MEMORY:
    case BUF_BLOCK_REMOVE_HASH:
      ut_error;
      break;
  }

  return (DB_ERROR);
}

template <typename T>
void Buf_fetch<T>::read_page() {
  bool success{};
  auto sync = m_mode != Page_fetch::SCAN;

  if (sync) {
    success = buf_read_page(m_page_id, m_page_size);
  } else {
    dberr_t err;

    auto ret = buf_read_page_low(&err, false, 0, BUF_READ_ANY_PAGE, m_page_id,
                                 m_page_size, false);
    success = ret > 0;

    if (success) {
      srv_stats.buf_pool_reads.add(1);
    }

    ut_a(err != DB_TABLESPACE_DELETED);

    /* Increment number of I/O operations used for LRU policy. */
    buf_LRU_stat_inc_io();
  }

  if (success) {
    if (sync) {
      buf_read_ahead_random(m_page_id, m_page_size, ibuf_inside(m_mtr));
    }
    m_retries = 0;
  } else if (m_retries < BUF_PAGE_READ_MAX_RETRIES) {
    ++m_retries;

    DBUG_EXECUTE_IF("innodb_page_corruption_retries",
                    m_retries = BUF_PAGE_READ_MAX_RETRIES;);
  } else {
    ib::fatal(ER_IB_MSG_74)
        << "Unable to read page " << m_page_id << " into the buffer pool after "
        << BUF_PAGE_READ_MAX_RETRIES
        << " attempts. The most probable cause of this error may"
           " be that the table has been corrupted. Or, the table was"
           " compressed with with an algorithm that is not supported by "
           "this"
           " instance. If it is not a decompress failure, you can try to "
           "fix"
           " this problem by using innodb_force_recovery. Please "
           "see " REFMAN " for more details. Aborting...";
  }

#if defined UNIV_DEBUG || defined UNIV_BUF_DEBUG
  ut_ad(fsp_skip_sanity_check(m_page_id.space()) || ++buf_dbg_counter % 5771 ||
        buf_validate());
#endif /* UNIV_DEBUG || UNIV_BUF_DEBUG */
}

template <typename T>
void Buf_fetch<T>::mtr_add_page(buf_block_t *block) {
  mtr_memo_type_t fix_type;

  switch (m_rw_latch) {
    case RW_NO_LATCH:

      fix_type = MTR_MEMO_BUF_FIX;
      break;

    case RW_S_LATCH:
      rw_lock_s_lock_inline(&block->lock, 0, m_file, m_line);

      fix_type = MTR_MEMO_PAGE_S_FIX;
      break;

    case RW_SX_LATCH:
      rw_lock_sx_lock_inline(&block->lock, 0, m_file, m_line);

      fix_type = MTR_MEMO_PAGE_SX_FIX;
      break;

    default:
      ut_ad(m_rw_latch == RW_X_LATCH);
      rw_lock_x_lock_inline(&block->lock, 0, m_file, m_line);

      fix_type = MTR_MEMO_PAGE_X_FIX;
      break;
  }

  mtr_memo_push(m_mtr, block, fix_type);
}

template <typename T>
bool Buf_fetch<T>::is_optimistic() const {
  return (m_mode == Page_fetch::IF_IN_POOL ||
          m_mode == Page_fetch::PEEK_IF_IN_POOL);
}

template <typename T>
void Buf_fetch<T>::temp_space_page_handler(buf_block_t *block) {
  /* For temporary tablespace, the mutex is being used for synchronization
  between user thread and flush thread, instead of block->lock. See
  buf_flush_page() for the flush thread counterpart. */
  auto block_mutex = buf_page_get_mutex(&block->page);

  mutex_enter(block_mutex);

  buf_block_fix(block);

  mutex_exit(block_mutex);
}

#if defined UNIV_DEBUG || defined UNIV_IBUF_DEBUG
template <typename T>
dberr_t Buf_fetch<T>::debug_check(buf_block_t *fix_block) {
  if ((m_mode == Page_fetch::IF_IN_POOL ||
       m_mode == Page_fetch::IF_IN_POOL_OR_WATCH) &&
      (ibuf_debug || buf_debug_execute_is_force_flush())) {
    /* Try to evict the block from the buffer pool, to use the
    insert buffer (change buffer) as much as possible. */

    mutex_enter(&m_buf_pool->LRU_list_mutex);

    buf_block_unfix(fix_block);

    /* Now we are only holding the buf_pool->LRU_list_mutex,
    not block->mutex or m_hash_lock. Blocks cannot be
    relocated or enter or exit the buf_pool while we
    are holding the buf_pool->LRU_list_mutex. */

    auto fix_mutex = buf_page_get_mutex(&fix_block->page);

    mutex_enter(fix_mutex);

    if (buf_LRU_free_page(&fix_block->page, true)) {
      /* If not own LRU_list_mutex, page_hash can be changed. */
      m_hash_lock = buf_page_hash_lock_get(m_buf_pool, m_page_id);

      rw_lock_x_lock(m_hash_lock);

      /* If not own LRU_list_mutex, page_hash can be changed. */
      m_hash_lock =
          buf_page_hash_lock_x_confirm(m_hash_lock, m_buf_pool, m_page_id);

      buf_block_t *block;

      if (m_mode == Page_fetch::IF_IN_POOL_OR_WATCH) {
        /* Set the watch, as it would have been set if the page were not in the
        buffer pool in the first place. */

        block = reinterpret_cast<buf_block_t *>(
            buf_pool_watch_set(m_page_id, &m_hash_lock));

      } else {
        block = reinterpret_cast<buf_block_t *>(
            buf_page_hash_get_low(m_buf_pool, m_page_id));
      }

      rw_lock_x_unlock(m_hash_lock);

      if (block != nullptr) {
        /* Either the page has been read in or a watch was set on that in the
        window where we released the buf_pool::mutex and before we acquire
        the m_hash_lock above. Try again. */
        m_guess = block;

        return (DB_FAIL);
      }

      ib::info(ER_IB_MSG_75)
          << "innodb_change_buffering_debug evict " << m_page_id;

      return (DB_NOT_FOUND);
    }

    if (buf_flush_page_try(m_buf_pool, fix_block)) {
      ib::info(ER_IB_MSG_76)
          << "innodb_change_buffering_debug flush " << m_page_id;

      m_guess = fix_block;

      return (DB_FAIL);
    }

    mutex_exit(&m_buf_pool->LRU_list_mutex);

    buf_block_fix(fix_block);

    buf_page_mutex_exit(fix_block);

    /* Failed to evict the page; change it directly */
  }

  return (DB_SUCCESS);
}

#endif /* UNIV_DEBUG || UNIV_IBUF_DEBUG */

template <typename T>
buf_block_t *Buf_fetch<T>::single_page() {
  buf_block_t *block;

  Counter::inc(m_buf_pool->stat.m_n_page_gets, m_page_id.page_no());

  for (;;) {
    if (static_cast<T *>(this)->get(block) == DB_NOT_FOUND) {
      return (nullptr);
    }

    if (is_optimistic()) {
      const auto bpage = &block->page;
      auto block_mutex = buf_page_get_mutex(bpage);

      mutex_enter(block_mutex);

      const auto state = buf_page_get_io_fix_unlocked(bpage);

      mutex_exit(block_mutex);

      if (state == BUF_IO_READ) {
        /* The page is being read to buffer pool, but we cannot wait around for
        the read to complete. */

        buf_block_unfix(block);

        return (nullptr);
      }
    }

    switch (check_state(block)) {
      case DB_NOT_FOUND:
        return (nullptr);
      case DB_FAIL:
        /* Restart the outer for(;;) loop. */
        continue;
      case DB_SUCCESS:
        break;
      default:
        ut_error;
        break;
    }

    ut_ad(block->page.buf_fix_count > 0);

    ut_ad(!rw_lock_own(m_hash_lock, RW_LOCK_X));

    ut_ad(!rw_lock_own(m_hash_lock, RW_LOCK_S));

    ut_ad(buf_block_get_state(block) == BUF_BLOCK_FILE_PAGE);

#if defined UNIV_DEBUG || defined UNIV_IBUF_DEBUG
    switch (debug_check(block)) {
      case DB_NOT_FOUND:
        return (nullptr);
      case DB_FAIL:
        /* Restart the outer for(;;) loop. */
        continue;
      case DB_SUCCESS:
        break;
      default:
        ut_error;
        break;
    }
#endif /* UNIV_DEBUG || UNIV_IBUF_DEBUG */

    /* Break out of the outer for (;;) loop. */
    break;
  }

  ut_ad(block->page.buf_fix_count > 0);

#ifdef UNIV_DEBUG
  /* We have already buffer fixed the page, and we are committed to returning
  this page to the caller. Register for debugging.  Avoid debug latching if
  page/block belongs to system temporary tablespace (Not much needed for
  table with single threaded access.). */

  if (!m_is_temp_space) {
    bool ret;
    ret = rw_lock_s_lock_nowait(&block->debug_latch, m_file, m_line);
    ut_a(ret);
  }
#endif /* UNIV_DEBUG */

  ut_ad(m_mode == Page_fetch::POSSIBLY_FREED ||
        !block->page.file_page_was_freed);

  /* Check if this is the first access to the page */
  const auto access_time = buf_page_is_accessed(&block->page);

  /* Don't move the page to the head of the LRU list so that the
  page can be discarded quickly if it is not accessed again. */
  if (m_mode != Page_fetch::SCAN) {
    /* This is a heuristic and we don't care about ordering issues. */
    if (access_time == 0) {
      buf_page_mutex_enter(block);

      buf_page_set_accessed(&block->page);

      buf_page_mutex_exit(block);
    }

    if (m_mode != Page_fetch::PEEK_IF_IN_POOL) {
      buf_page_make_young_if_needed(&block->page);
    }
  }

#if defined UNIV_DEBUG || defined UNIV_BUF_DEBUG
  ut_a(fsp_skip_sanity_check(m_page_id.space()) || ++buf_dbg_counter % 5771 ||
       buf_validate());
  ut_a(buf_block_get_state(block) == BUF_BLOCK_FILE_PAGE);
#endif /* UNIV_DEBUG || UNIV_BUF_DEBUG */

  /* We have to wait here because the IO_READ state was set under the protection
  of the hash_lock and not the block->mutex and block->lock. */
  buf_wait_for_read(block);

  /* Mark block as dirty if requested by caller. If not requested (false)
  then we avoid updating the dirty state of the block and retain the
  original one. This is reason why ?
  Same block can be shared/pinned by 2 different mtrs. If first mtr
  set the dirty state to true and second mtr mark it as false the last
  updated dirty state is retained. Which means we can loose flushing of
  a modified block. */
  if (m_dirty_with_no_latch) {
    block->made_dirty_with_no_latch = m_dirty_with_no_latch;
  }

  mtr_add_page(block);

  if (m_mode != Page_fetch::PEEK_IF_IN_POOL && m_mode != Page_fetch::SCAN &&
      access_time == 0) {
    /* In the case of a first access, try to apply linear read-ahead */

    buf_read_ahead_linear(m_page_id, m_page_size, ibuf_inside(m_mtr));
  }

#ifdef UNIV_IBUF_COUNT_DEBUG
  ut_ad(ibuf_count_get(block->page.id) == 0);
#endif /* UNIV_IBUF_COUNT_DEBUG */

  ut_ad(!rw_lock_own(m_hash_lock, RW_LOCK_X));
  ut_ad(!rw_lock_own(m_hash_lock, RW_LOCK_S));

  return (block);
}

buf_block_t *buf_page_get_gen(const page_id_t &page_id,
                              const page_size_t &page_size, ulint rw_latch,
                              buf_block_t *guess, Page_fetch mode,
                              const char *file, ulint line, mtr_t *mtr,
                              bool dirty_with_no_latch) {
#ifdef UNIV_DEBUG
  ut_ad(mtr->is_active());

  ut_ad(rw_latch == RW_S_LATCH || rw_latch == RW_X_LATCH ||
        rw_latch == RW_SX_LATCH || rw_latch == RW_NO_LATCH);

  ut_ad(!ibuf_inside(mtr) ||
        ibuf_page_low(page_id, page_size, false, file, line, nullptr));

  switch (mode) {
    case Page_fetch::NO_LATCH:
      ut_ad(rw_latch == RW_NO_LATCH);
      break;
    case Page_fetch::NORMAL:
    case Page_fetch::SCAN:
    case Page_fetch::IF_IN_POOL:
    case Page_fetch::PEEK_IF_IN_POOL:
    case Page_fetch::IF_IN_POOL_OR_WATCH:
    case Page_fetch::POSSIBLY_FREED:
      break;
    default:
      ib::fatal(ER_IB_ERR_UNKNOWN_PAGE_FETCH_MODE)
          << "Unknown fetch mode: " << (int)mode;
      ut_error;
  }

  bool found;
  const page_size_t &space_page_size =
      fil_space_get_page_size(page_id.space(), &found);

  ut_ad(page_size.equals_to(space_page_size));
#endif /* UNIV_DEBUG */

  if (mode == Page_fetch::NORMAL && !fsp_is_system_temporary(page_id.space())) {
    Buf_fetch_normal fetch(page_id, page_size);

    fetch.m_rw_latch = rw_latch;
    fetch.m_guess = guess;
    fetch.m_mode = mode;
    fetch.m_file = file;
    fetch.m_line = line;
    fetch.m_mtr = mtr;
    fetch.m_dirty_with_no_latch = dirty_with_no_latch;

    return (fetch.single_page());

  } else {
    Buf_fetch_other fetch(page_id, page_size);

    fetch.m_rw_latch = rw_latch;
    fetch.m_guess = guess;
    fetch.m_mode = mode;
    fetch.m_file = file;
    fetch.m_line = line;
    fetch.m_mtr = mtr;
    fetch.m_dirty_with_no_latch = dirty_with_no_latch;

    return (fetch.single_page());
  }
}

bool buf_page_optimistic_get(ulint rw_latch, buf_block_t *block,
                             uint64_t modify_clock, Page_fetch fetch_mode,
                             const char *file, ulint line, mtr_t *mtr) {
  ut_ad(mtr->is_active());
  ut_ad(rw_latch == RW_S_LATCH || rw_latch == RW_X_LATCH);

  buf_page_mutex_enter(block);

  if (buf_block_get_state(block) != BUF_BLOCK_FILE_PAGE) {
    buf_page_mutex_exit(block);

    return (false);
  }

  buf_block_buf_fix_inc(block, file, line);

  auto access_time = buf_page_is_accessed(&block->page);

  buf_page_set_accessed(&block->page);

  buf_page_mutex_exit(block);

  if (fetch_mode != Page_fetch::SCAN) {
    buf_page_make_young_if_needed(&block->page);
  }

  ut_ad(!ibuf_inside(mtr) ||
        ibuf_page(block->page.id, block->page.size, nullptr));

  bool success;
  mtr_memo_type_t fix_type;

  switch (rw_latch) {
    case RW_S_LATCH:
      success = rw_lock_s_lock_nowait(&block->lock, file, line);

      fix_type = MTR_MEMO_PAGE_S_FIX;
      break;
    case RW_X_LATCH:
      success = rw_lock_x_lock_func_nowait_inline(&block->lock, file, line);

      fix_type = MTR_MEMO_PAGE_X_FIX;
      break;
    default:
      ut_error; /* RW_SX_LATCH is not implemented yet */
  }

  if (!success) {
    buf_block_buf_fix_dec(block);
    return (false);
  }

  if (modify_clock != block->modify_clock) {
    buf_block_dbg_add_level(block, SYNC_NO_ORDER_CHECK);

    if (rw_latch == RW_S_LATCH) {
      rw_lock_s_unlock(&block->lock);
    } else {
      rw_lock_x_unlock(&block->lock);
    }

    buf_block_buf_fix_dec(block);

    return (false);
  }

  mtr_memo_push(mtr, block, fix_type);

#if defined UNIV_DEBUG || defined UNIV_BUF_DEBUG
  ut_a(fsp_skip_sanity_check(block->page.id.space()) ||
       ++buf_dbg_counter % 5771 || buf_validate());
  ut_a(block->page.buf_fix_count > 0);
  ut_a(buf_block_get_state(block) == BUF_BLOCK_FILE_PAGE);
#endif /* UNIV_DEBUG || UNIV_BUF_DEBUG */

  ut_d(buf_page_mutex_enter(block));
  ut_ad(!block->page.file_page_was_freed);
  ut_d(buf_page_mutex_exit(block));

  if (access_time == 0) {
    /* In the case of a first access, try to apply linear read-ahead */
    buf_read_ahead_linear(block->page.id, block->page.size, ibuf_inside(mtr));
  }

#ifdef UNIV_IBUF_COUNT_DEBUG
  ut_a(ibuf_count_get(block->page.id) == 0);
#endif /* UNIV_IBUF_COUNT_DEBUG */

  {
    auto buf_pool = buf_pool_from_block(block);
    Counter::inc(buf_pool->stat.m_n_page_gets, block->page.id.page_no());
  }

  return (true);
}

bool buf_page_get_known_nowait(ulint rw_latch, buf_block_t *block,
                               Cache_hint hint, const char *file, ulint line,
                               mtr_t *mtr) {
  ut_ad(mtr->is_active());
  ut_ad((rw_latch == RW_S_LATCH) || (rw_latch == RW_X_LATCH));

  buf_page_mutex_enter(block);

  if (buf_block_get_state(block) == BUF_BLOCK_REMOVE_HASH) {
    /* Another thread is just freeing the block from the LRU list
    of the buffer pool: do not try to access this page; this
    attempt to access the page can only come through the hash
    index because when the buffer block state is ..._REMOVE_HASH,
    we have already removed it from the page address hash table
    of the buffer pool. */

    buf_page_mutex_exit(block);

    return (false);
  }

  ut_a(buf_block_get_state(block) == BUF_BLOCK_FILE_PAGE);

  buf_block_buf_fix_inc(block, file, line);

  buf_page_set_accessed(&block->page);

  buf_page_mutex_exit(block);

  auto buf_pool = buf_pool_from_block(block);

  if (hint == Cache_hint::MAKE_YOUNG) {
    buf_page_make_young_if_needed(&block->page);
  }

  ut_ad(!ibuf_inside(mtr) || hint == Cache_hint::KEEP_OLD);

  bool success;
  mtr_memo_type_t fix_type;

  switch (rw_latch) {
    case RW_S_LATCH:
      success = rw_lock_s_lock_nowait(&block->lock, file, line);
      fix_type = MTR_MEMO_PAGE_S_FIX;
      break;
    case RW_X_LATCH:
      success = rw_lock_x_lock_func_nowait_inline(&block->lock, file, line);

      fix_type = MTR_MEMO_PAGE_X_FIX;
      break;
    default:
      ut_error; /* RW_SX_LATCH is not implemented yet */
  }

  if (!success) {
    buf_block_buf_fix_dec(block);

    return (false);
  }

  mtr_memo_push(mtr, block, fix_type);

#if defined UNIV_DEBUG || defined UNIV_BUF_DEBUG
  ut_a(++buf_dbg_counter % 5771 || buf_validate());
  ut_a(block->page.buf_fix_count > 0);
  ut_a(buf_block_get_state(block) == BUF_BLOCK_FILE_PAGE);
#endif /* UNIV_DEBUG || UNIV_BUF_DEBUG */

#ifdef UNIV_DEBUG
  if (hint != Cache_hint::KEEP_OLD) {
    /* If hint == BUF_KEEP_OLD, we are executing an I/O
    completion routine.  Avoid a bogus assertion failure
    when ibuf_merge_or_delete_for_page() is processing a
    page that was just freed due to DROP INDEX, or
    deleting a record from SYS_INDEXES. This check will be
    skipped in recv_recover_page() as well. */

    buf_page_mutex_enter(block);
    ut_a(!block->page.file_page_was_freed);
    buf_page_mutex_exit(block);
  }
#endif /* UNIV_DEBUG */

#ifdef UNIV_IBUF_COUNT_DEBUG
  ut_a((hint == Cache_hint::KEEP_OLD) || ibuf_count_get(block->page.id) == 0);
#endif /* UNIV_IBUF_COUNT_DEBUG */

  Counter::inc(buf_pool->stat.m_n_page_gets, block->page.id.page_no());

  return (true);
}

const buf_block_t *buf_page_try_get_func(const page_id_t &page_id,
                                         const char *file, ulint line,
                                         mtr_t *mtr) {
  buf_block_t *block;
  ibool success;
  buf_pool_t *buf_pool = buf_pool_get(page_id);
  rw_lock_t *hash_lock;

  ut_ad(mtr);
  ut_ad(mtr->is_active());

  block = buf_block_hash_get_s_locked(buf_pool, page_id, &hash_lock);

  if (!block || buf_block_get_state(block) != BUF_BLOCK_FILE_PAGE) {
    if (block) {
      rw_lock_s_unlock(hash_lock);
    }
    return (nullptr);
  }

  ut_ad(!buf_pool_watch_is_sentinel(buf_pool, &block->page));

  buf_page_mutex_enter(block);
  rw_lock_s_unlock(hash_lock);

#if defined UNIV_DEBUG || defined UNIV_BUF_DEBUG
  ut_a(buf_block_get_state(block) == BUF_BLOCK_FILE_PAGE);
  ut_a(page_id == block->page.id);
#endif /* UNIV_DEBUG || UNIV_BUF_DEBUG */

  buf_block_buf_fix_inc(block, file, line);
  buf_page_mutex_exit(block);

  mtr_memo_type_t fix_type = MTR_MEMO_PAGE_S_FIX;
  success = rw_lock_s_lock_nowait(&block->lock, file, line);

  if (!success) {
    /* Let us try to get an X-latch. If the current thread
    is holding an X-latch on the page, we cannot get an
    S-latch. */

    fix_type = MTR_MEMO_PAGE_X_FIX;
    success = rw_lock_x_lock_func_nowait_inline(&block->lock, file, line);
  }

  if (!success) {
    buf_block_buf_fix_dec(block);

    return (nullptr);
  }

  mtr_memo_push(mtr, block, fix_type);

#if defined UNIV_DEBUG || defined UNIV_BUF_DEBUG
  ut_a(fsp_skip_sanity_check(block->page.id.space()) ||
       ++buf_dbg_counter % 5771 || buf_validate());
  ut_a(block->page.buf_fix_count > 0);
  ut_a(buf_block_get_state(block) == BUF_BLOCK_FILE_PAGE);
#endif /* UNIV_DEBUG || UNIV_BUF_DEBUG */

  ut_d(buf_page_mutex_enter(block));
  ut_d(ut_a(!block->page.file_page_was_freed));
  ut_d(buf_page_mutex_exit(block));

  buf_block_dbg_add_level(block, SYNC_NO_ORDER_CHECK);

  Counter::inc(buf_pool->stat.m_n_page_gets, block->page.id.page_no());

#ifdef UNIV_IBUF_COUNT_DEBUG
  ut_a(ibuf_count_get(block->page.id) == 0);
#endif /* UNIV_IBUF_COUNT_DEBUG */

  return (block);
}

/** Initialize some fields of a control block. */
UNIV_INLINE
void buf_page_init_low(buf_page_t *bpage) /*!< in: block to init */
{
  bpage->flush_type = BUF_FLUSH_LRU;
  bpage->io_fix = BUF_IO_NONE;
  bpage->buf_fix_count = 0;
  bpage->freed_page_clock = 0;
  bpage->access_time = 0;
  bpage->newest_modification = 0;
  bpage->oldest_modification = 0;
  HASH_INVALIDATE(bpage, hash);

  ut_d(bpage->file_page_was_freed = FALSE);
}

/** Inits a page to the buffer buf_pool. The block pointer must be private to
the calling thread at the start of this function.
@param[in,out]	buf_pool	buffer pool
@param[in]	page_id		page id
@param[in]	page_size	page size
@param[in,out]	block		block to init */
static void buf_page_init(buf_pool_t *buf_pool, const page_id_t &page_id,
                          const page_size_t &page_size, buf_block_t *block) {
  buf_page_t *hash_page;

  ut_ad(buf_pool == buf_pool_get(page_id));

  ut_ad(mutex_own(buf_page_get_mutex(&block->page)));
  ut_a(buf_block_get_state(block) != BUF_BLOCK_FILE_PAGE);

  ut_ad(rw_lock_own(buf_page_hash_lock_get(buf_pool, page_id), RW_LOCK_X));

  /* Set the state of the block */
  buf_block_set_file_page(block, page_id);

#ifdef UNIV_DEBUG_VALGRIND
  if (fsp_is_system_or_temp_tablespace(page_id.space())) {
    /* Silence valid Valgrind warnings about uninitialized
    data being written to data files.  There are some unused
    bytes on some pages that InnoDB does not initialize. */
    UNIV_MEM_VALID(block->frame, UNIV_PAGE_SIZE);
  }
#endif /* UNIV_DEBUG_VALGRIND */

  buf_block_init_low(block);

  block->lock_hash_val = lock_rec_hash(page_id);

  buf_page_init_low(&block->page);

  /* Insert into the hash table of file pages */

  hash_page = buf_page_hash_get_low(buf_pool, page_id);

  if (hash_page == nullptr) {
    /* Block not found in hash table */
  } else if (buf_pool_watch_is_sentinel(buf_pool, hash_page)) {
    /* Preserve the reference count. */
    uint32_t buf_fix_count = hash_page->buf_fix_count;

    ut_a(buf_fix_count > 0);

    os_atomic_increment_uint32(&block->page.buf_fix_count, buf_fix_count);

    buf_pool_watch_remove(buf_pool, hash_page);
  } else {
    ib::error(ER_IB_MSG_77)
        << "Page " << page_id
        << " already found in the hash table: " << hash_page << ", " << block;

    ut_d(buf_print());
    ut_d(buf_LRU_print());
    ut_d(buf_validate());
    ut_d(buf_LRU_validate());
    ut_ad(0);
  }

  ut_ad(!block->page.in_zip_hash);
  ut_ad(!block->page.in_page_hash);
  ut_d(block->page.in_page_hash = TRUE);

  block->page.id = page_id;
  block->page.size.copy_from(page_size);

  HASH_INSERT(buf_page_t, hash, buf_pool->page_hash, page_id.fold(),
              &block->page);

  if (page_size.is_compressed()) {
    page_zip_set_size(&block->page.zip, page_size.physical());
  }
}

/** Inits a page for read to the buffer buf_pool. If the page is
(1) already in buf_pool, or
(2) if we specify to read only ibuf pages and the page is not an ibuf page, or
(3) if the space is deleted or being deleted,
then this function does nothing.
Sets the io_fix flag to BUF_IO_READ and sets a non-recursive exclusive lock
on the buffer frame. The io-handler must take care that the flag is cleared
and the lock released later.
@param[out]	err			DB_SUCCESS or DB_TABLESPACE_DELETED
@param[in]	mode			BUF_READ_IBUF_PAGES_ONLY, ...
@param[in]	page_id			page id
@param[in]	page_size		page size
@param[in]	unzip			TRUE=request uncompressed page
@return pointer to the block or NULL */
buf_page_t *buf_page_init_for_read(dberr_t *err, ulint mode,
                                   const page_id_t &page_id,
                                   const page_size_t &page_size, ibool unzip) {
  buf_block_t *block;
  rw_lock_t *hash_lock;
  mtr_t mtr;
  void *data = nullptr;
  buf_pool_t *buf_pool = buf_pool_get(page_id);

  ut_ad(buf_pool);

  *err = DB_SUCCESS;

  if (mode == BUF_READ_IBUF_PAGES_ONLY) {
    /* It is a read-ahead within an ibuf routine */

    ut_ad(!ibuf_bitmap_page(page_id, page_size));

    ibuf_mtr_start(&mtr);

    if (!recv_no_ibuf_operations && !ibuf_page(page_id, page_size, &mtr)) {
      ibuf_mtr_commit(&mtr);

      return (nullptr);
    }
  } else {
    ut_ad(mode == BUF_READ_ANY_PAGE);
  }

  if (page_size.is_compressed() && !unzip && !recv_recovery_is_on()) {
    block = nullptr;
  } else {
    block = buf_LRU_get_free_block(buf_pool);
    ut_ad(block);
    ut_ad(buf_pool_from_block(block) == buf_pool);
  }

  buf_page_t *bpage = nullptr;
  if (block == nullptr) {
    bpage = buf_page_alloc_descriptor();
  }

  if ((block != nullptr && page_size.is_compressed()) || block == nullptr) {
    data = buf_buddy_alloc(buf_pool, page_size.physical());
  }

  mutex_enter(&buf_pool->LRU_list_mutex);

  hash_lock = buf_page_hash_lock_get(buf_pool, page_id);

  rw_lock_x_lock(hash_lock);

  buf_page_t *watch_page;

  watch_page = buf_page_hash_get_low(buf_pool, page_id);

  if (watch_page != nullptr &&
      !buf_pool_watch_is_sentinel(buf_pool, watch_page)) {
    /* The page is already in the buffer pool. */
    watch_page = nullptr;

    mutex_exit(&buf_pool->LRU_list_mutex);

    rw_lock_x_unlock(hash_lock);

    if (bpage != nullptr) {
      buf_page_free_descriptor(bpage);
    }

    if (data != nullptr) {
      buf_buddy_free(buf_pool, data, page_size.physical());
    }

    if (block != nullptr) {
      buf_LRU_block_free_non_file_page(block);
    }

    bpage = nullptr;

    goto func_exit;
  }

  if (block != nullptr) {
    ut_ad(!bpage);
    bpage = &block->page;

    ut_ad(buf_pool_from_bpage(bpage) == buf_pool);

    buf_page_mutex_enter(block);

    buf_page_init(buf_pool, page_id, page_size, block);

    /* Note: We are using the hash_lock for protection. This is
    safe because no other thread can lookup the block from the
    page hashtable yet. */

    buf_page_set_io_fix(bpage, BUF_IO_READ);

    /* The block must be put to the LRU list, to the old blocks */
    buf_LRU_add_block(bpage, TRUE /* to old blocks */);

    if (page_size.is_compressed()) {
      block->page.zip.data = (page_zip_t *)data;

      /* To maintain the invariant
      block->in_unzip_LRU_list
      == buf_page_belongs_to_unzip_LRU(&block->page)
      we have to add this block to unzip_LRU
      after block->page.zip.data is set. */
      ut_ad(buf_page_belongs_to_unzip_LRU(&block->page));
      buf_unzip_LRU_add_block(block, TRUE);
    }

    mutex_exit(&buf_pool->LRU_list_mutex);

    /* We set a pass-type x-lock on the frame because then
    the same thread which called for the read operation
    (and is running now at this point of code) can wait
    for the read to complete by waiting for the x-lock on
    the frame; if the x-lock were recursive, the same
    thread would illegally get the x-lock before the page
    read is completed.  The x-lock is cleared by the
    io-handler thread. */

    rw_lock_x_lock_gen(&block->lock, BUF_IO_READ);

    rw_lock_x_unlock(hash_lock);

    buf_page_mutex_exit(block);
  } else {
    /* Initialize the buf_pool pointer. */
    bpage->buf_pool_index = buf_pool_index(buf_pool);

    page_zip_des_init(&bpage->zip);
    page_zip_set_size(&bpage->zip, page_size.physical());
    ut_ad(data);
    bpage->zip.data = (page_zip_t *)data;

    bpage->size.copy_from(page_size);

    mutex_enter(&buf_pool->zip_mutex);
    UNIV_MEM_DESC(bpage->zip.data, bpage->size.physical());

    buf_page_init_low(bpage);

    bpage->state = BUF_BLOCK_ZIP_PAGE;
    bpage->id = page_id;
    bpage->flush_observer = nullptr;

    ut_d(bpage->in_page_hash = FALSE);
    ut_d(bpage->in_zip_hash = FALSE);
    ut_d(bpage->in_flush_list = FALSE);
    ut_d(bpage->in_free_list = FALSE);
    ut_d(bpage->in_LRU_list = FALSE);

    ut_d(bpage->in_page_hash = TRUE);

    if (watch_page != nullptr) {
      /* Preserve the reference count. */
      uint32_t buf_fix_count;

      buf_fix_count = watch_page->buf_fix_count;

      ut_a(buf_fix_count > 0);

      os_atomic_increment_uint32(&bpage->buf_fix_count, buf_fix_count);

      ut_ad(buf_pool_watch_is_sentinel(buf_pool, watch_page));
      buf_pool_watch_remove(buf_pool, watch_page);
    }

    HASH_INSERT(buf_page_t, hash, buf_pool->page_hash, bpage->id.fold(), bpage);

    rw_lock_x_unlock(hash_lock);

    /* The block must be put to the LRU list, to the old blocks.
    The zip size is already set into the page zip */
    buf_LRU_add_block(bpage, TRUE /* to old blocks */);
#if defined UNIV_DEBUG || defined UNIV_BUF_DEBUG
    buf_LRU_insert_zip_clean(bpage);
#endif /* UNIV_DEBUG || UNIV_BUF_DEBUG */
    mutex_exit(&buf_pool->LRU_list_mutex);

    buf_page_set_io_fix(bpage, BUF_IO_READ);

    mutex_exit(&buf_pool->zip_mutex);
  }

  os_atomic_increment_ulint(&buf_pool->n_pend_reads, 1);
func_exit:

  if (mode == BUF_READ_IBUF_PAGES_ONLY) {
    ibuf_mtr_commit(&mtr);
  }

  ut_ad(!rw_lock_own(hash_lock, RW_LOCK_X));
  ut_ad(!rw_lock_own(hash_lock, RW_LOCK_S));
  ut_ad(!bpage || buf_page_in_file(bpage));

  return (bpage);
}

buf_block_t *buf_page_create(const page_id_t &page_id,
                             const page_size_t &page_size,
                             rw_lock_type_t rw_latch, mtr_t *mtr) {
  buf_frame_t *frame;
  buf_block_t *block;
  buf_block_t *free_block = nullptr;
  buf_pool_t *buf_pool = buf_pool_get(page_id);
  rw_lock_t *hash_lock;

  ut_ad(mtr->is_active());
  ut_ad(page_id.space() != 0 || !page_size.is_compressed());

  free_block = buf_LRU_get_free_block(buf_pool);

  mutex_enter(&buf_pool->LRU_list_mutex);

  hash_lock = buf_page_hash_lock_get(buf_pool, page_id);
  rw_lock_x_lock(hash_lock);

  block = (buf_block_t *)buf_page_hash_get_low(buf_pool, page_id);

  if (block && buf_page_in_file(&block->page) &&
      !buf_pool_watch_is_sentinel(buf_pool, &block->page)) {
#ifdef UNIV_IBUF_COUNT_DEBUG
    ut_a(ibuf_count_get(page_id) == 0);
#endif /* UNIV_IBUF_COUNT_DEBUG */

    ut_d(block->page.file_page_was_freed = FALSE);

    /* Page can be found in buf_pool */
    mutex_exit(&buf_pool->LRU_list_mutex);
    rw_lock_x_unlock(hash_lock);

    buf_block_free(free_block);

    return (buf_page_get(page_id, page_size, rw_latch, mtr));
  }

  /* If we get here, the page was not in buf_pool: init it there */

  DBUG_PRINT("ib_buf", ("create page " UINT32PF ":" UINT32PF, page_id.space(),
                        page_id.page_no()));

  block = free_block;

  buf_page_mutex_enter(block);

  buf_page_init(buf_pool, page_id, page_size, block);

  buf_block_buf_fix_inc(block, __FILE__, __LINE__);

  buf_page_set_accessed(&block->page);

  mutex_exit(&block->mutex);

  /* Latch the page before releasing hash lock so that concurrent request for
  this page doesn't see half initialized page. ALTER tablespace for encryption
  and clone page copy can request page for any page id within tablespace
  size limit. */
  mtr_memo_type_t mtr_latch_type;

  if (rw_latch == RW_X_LATCH) {
    rw_lock_x_lock(&block->lock);
    mtr_latch_type = MTR_MEMO_PAGE_X_FIX;
  } else {
    rw_lock_sx_lock(&block->lock);
    mtr_latch_type = MTR_MEMO_PAGE_SX_FIX;
  }
  mtr_memo_push(mtr, block, mtr_latch_type);

  rw_lock_x_unlock(hash_lock);

  /* The block must be put to the LRU list */
  buf_LRU_add_block(&block->page, FALSE);

  os_atomic_increment_ulint(&buf_pool->stat.n_pages_created, 1);

  if (page_size.is_compressed()) {
    mutex_exit(&buf_pool->LRU_list_mutex);

    auto data = buf_buddy_alloc(buf_pool, page_size.physical());

    mutex_enter(&buf_pool->LRU_list_mutex);

    buf_page_mutex_enter(block);
    block->page.zip.data = (page_zip_t *)data;
    buf_page_mutex_exit(block);

    /* To maintain the invariant
    block->in_unzip_LRU_list
    == buf_page_belongs_to_unzip_LRU(&block->page)
    we have to add this block to unzip_LRU after
    block->page.zip.data is set. */
    ut_ad(buf_page_belongs_to_unzip_LRU(&block->page));
    buf_unzip_LRU_add_block(block, FALSE);
  }

  mutex_exit(&buf_pool->LRU_list_mutex);

  /* Change buffer will not contain entries for undo tablespaces or temporary
   * tablespaces. */
  bool skip_ibuf = fsp_is_system_temporary(page_id.space()) ||
                   fsp_is_undo_tablespace(page_id.space());

  if (!skip_ibuf) {
    /* Delete possible entries for the page from the insert buffer:
    such can exist if the page belonged to an index which was dropped */
    ibuf_merge_or_delete_for_page(nullptr, page_id, &page_size, TRUE);
  }

  frame = block->frame;

  memset(frame + FIL_PAGE_PREV, 0xff, 4);
  memset(frame + FIL_PAGE_NEXT, 0xff, 4);
  mach_write_to_2(frame + FIL_PAGE_TYPE, FIL_PAGE_TYPE_ALLOCATED);

  /* These 8 bytes are also repurposed for PageIO compression and must
  be reset when the frame is assigned to a new page id. See fil0fil.h.

  FIL_PAGE_FILE_FLUSH_LSN is used on the following pages:
  (1) The first page of the InnoDB system tablespace (page 0:0)
  (2) FIL_RTREE_SPLIT_SEQ_NUM on R-tree pages .

  Therefore we don't transparently compress such pages. */

  memset(frame + FIL_PAGE_FILE_FLUSH_LSN, 0, 8);

#if defined UNIV_DEBUG || defined UNIV_BUF_DEBUG
  ut_a(++buf_dbg_counter % 5771 || buf_validate());
#endif /* UNIV_DEBUG || UNIV_BUF_DEBUG */
#ifdef UNIV_IBUF_COUNT_DEBUG
  ut_a(ibuf_count_get(block->page.id) == 0);
#endif
  return (block);
}

/** Monitor the buffer page read/write activity, and increment corresponding
 counter value if MONITOR_MODULE_BUF_PAGE (module_buf_page) module is
 enabled. */
static void buf_page_monitor(
    const buf_page_t *bpage, /*!< in: pointer to the block */
    enum buf_io_fix io_type) /*!< in: io_fix types */
{
  monitor_id_t counter;

  ut_a(io_type == BUF_IO_READ || io_type == BUF_IO_WRITE);

  const byte *frame = bpage->zip.data != nullptr
                          ? bpage->zip.data
                          : ((buf_block_t *)bpage)->frame;

  const ulint page_type = fil_page_get_type(frame);

  bool is_leaf = false;
  bool is_ibuf = false;

  if (page_type == FIL_PAGE_INDEX || page_type == FIL_PAGE_RTREE) {
    is_leaf = page_is_leaf(frame);

    const space_index_t ibuf_index_id =
        static_cast<space_index_t>(DICT_IBUF_ID_MIN + IBUF_SPACE_ID);

    const uint32_t space_id = bpage->id.space();
    const space_index_t idx_id = btr_page_get_index_id(frame);

    is_ibuf = space_id == IBUF_SPACE_ID && idx_id == ibuf_index_id;

    /* Account reading of leaf pages into the buffer pool(s). */
    if (is_leaf && io_type == BUF_IO_READ) {
      buf_stat_per_index->inc(index_id_t(space_id, idx_id));
    }
  }

  if (!MONITOR_IS_ON(MONITOR_MODULE_BUF_PAGE)) {
    return;
  }

  switch (page_type) {
    case FIL_PAGE_INDEX:
      /* Check if it is an index page for insert buffer */
      if (is_ibuf) {
        if (is_leaf) {
          counter = MONITOR_RW_COUNTER(io_type, MONITOR_INDEX_IBUF_LEAF_PAGE);
        } else {
          counter =
              MONITOR_RW_COUNTER(io_type, MONITOR_INDEX_IBUF_NON_LEAF_PAGE);
        }
        break;
      }
      /* fall through */
    case FIL_PAGE_RTREE:
      if (is_leaf) {
        counter = MONITOR_RW_COUNTER(io_type, MONITOR_INDEX_LEAF_PAGE);
      } else {
        counter = MONITOR_RW_COUNTER(io_type, MONITOR_INDEX_NON_LEAF_PAGE);
      }
      break;

    case FIL_PAGE_UNDO_LOG:
      counter = MONITOR_RW_COUNTER(io_type, MONITOR_UNDO_LOG_PAGE);
      break;

    case FIL_PAGE_INODE:
      counter = MONITOR_RW_COUNTER(io_type, MONITOR_INODE_PAGE);
      break;

    case FIL_PAGE_IBUF_FREE_LIST:
      counter = MONITOR_RW_COUNTER(io_type, MONITOR_IBUF_FREELIST_PAGE);
      break;

    case FIL_PAGE_IBUF_BITMAP:
      counter = MONITOR_RW_COUNTER(io_type, MONITOR_IBUF_BITMAP_PAGE);
      break;

    case FIL_PAGE_TYPE_SYS:
      counter = MONITOR_RW_COUNTER(io_type, MONITOR_SYSTEM_PAGE);
      break;

    case FIL_PAGE_TYPE_TRX_SYS:
      counter = MONITOR_RW_COUNTER(io_type, MONITOR_TRX_SYSTEM_PAGE);
      break;

    case FIL_PAGE_TYPE_FSP_HDR:
      counter = MONITOR_RW_COUNTER(io_type, MONITOR_FSP_HDR_PAGE);
      break;

    case FIL_PAGE_TYPE_XDES:
      counter = MONITOR_RW_COUNTER(io_type, MONITOR_XDES_PAGE);
      break;

    case FIL_PAGE_TYPE_BLOB:
      counter = MONITOR_RW_COUNTER(io_type, MONITOR_BLOB_PAGE);
      break;

    case FIL_PAGE_TYPE_ZBLOB:
      counter = MONITOR_RW_COUNTER(io_type, MONITOR_ZBLOB_PAGE);
      break;

    case FIL_PAGE_TYPE_ZBLOB2:
      counter = MONITOR_RW_COUNTER(io_type, MONITOR_ZBLOB2_PAGE);
      break;

    case FIL_PAGE_TYPE_RSEG_ARRAY:
      counter = MONITOR_RW_COUNTER(io_type, MONITOR_RSEG_ARRAY_PAGE);
      break;

    default:
      counter = MONITOR_RW_COUNTER(io_type, MONITOR_OTHER_PAGE);
  }

  MONITOR_INC_NOCHECK(counter);
}

/** Unfixes the page, unlatches the page,
removes it from page_hash and removes it from LRU.
@param[in,out]	bpage	pointer to the block */
void buf_read_page_handle_error(buf_page_t *bpage) {
  buf_pool_t *buf_pool = buf_pool_from_bpage(bpage);
  const ibool uncompressed = (buf_page_get_state(bpage) == BUF_BLOCK_FILE_PAGE);

  /* First unfix and release lock on the bpage */
  mutex_enter(&buf_pool->LRU_list_mutex);

  rw_lock_t *hash_lock = buf_page_hash_lock_get(buf_pool, bpage->id);

  rw_lock_x_lock(hash_lock);

  mutex_enter(buf_page_get_mutex(bpage));

  ut_ad(buf_page_get_io_fix(bpage) == BUF_IO_READ);
  ut_ad(bpage->buf_fix_count == 0);

  /* Set BUF_IO_NONE before we remove the block from LRU list */
  buf_page_set_io_fix(bpage, BUF_IO_NONE);

  if (uncompressed) {
    rw_lock_x_unlock_gen(&((buf_block_t *)bpage)->lock, BUF_IO_READ);
  }

  /* The hash lock and block mutex will be released during the "free" */
  buf_LRU_free_one_page(bpage, true, true);

  ut_ad(!rw_lock_own(hash_lock, RW_LOCK_X) &&
        !rw_lock_own(hash_lock, RW_LOCK_S));

  mutex_exit(&buf_pool->LRU_list_mutex);

  ut_ad(buf_pool->n_pend_reads > 0);
  os_atomic_decrement_ulint(&buf_pool->n_pend_reads, 1);
}

/** Completes an asynchronous read or write request of a file page to or from
the buffer pool.
@param[in]	bpage	pointer to the block in question
@param[in]	evict	whether or not to evict the page from LRU list
@return true if successful */
bool buf_page_io_complete(buf_page_t *bpage, bool evict) {
  enum buf_io_fix io_type;
  buf_pool_t *buf_pool = buf_pool_from_bpage(bpage);
  const ibool uncompressed = (buf_page_get_state(bpage) == BUF_BLOCK_FILE_PAGE);
  bool have_LRU_mutex = false;

  ut_a(buf_page_in_file(bpage));

  /* We do not need protect io_fix here by mutex to read
  it because this is the only function where we can change the value
  from BUF_IO_READ or BUF_IO_WRITE to some other value, and our code
  ensures that this is the only thread that handles the i/o for this
  block. */

  io_type = buf_page_get_io_fix_unlocked(bpage);
  ut_ad(io_type == BUF_IO_READ || io_type == BUF_IO_WRITE);

  if (io_type == BUF_IO_READ) {
    page_no_t read_page_no;
    space_id_t read_space_id;
    byte *frame;
    bool compressed_page;

    if (bpage->size.is_compressed()) {
      frame = bpage->zip.data;
      os_atomic_increment_ulint(&buf_pool->n_pend_unzip, 1);
      if (uncompressed && !buf_zip_decompress((buf_block_t *)bpage, FALSE)) {
        os_atomic_decrement_ulint(&buf_pool->n_pend_unzip, 1);

        compressed_page = false;
        goto corrupt;
      }
      os_atomic_decrement_ulint(&buf_pool->n_pend_unzip, 1);
    } else {
      ut_a(uncompressed);
      frame = ((buf_block_t *)bpage)->frame;
    }

    /* If this page is not uninitialized and not in the
    doublewrite buffer, then the page number and space id
    should be the same as in block. */
    read_page_no = mach_read_from_4(frame + FIL_PAGE_OFFSET);
    read_space_id = mach_read_from_4(frame + FIL_PAGE_ARCH_LOG_NO_OR_SPACE_ID);

    if (bpage->id.space() == TRX_SYS_SPACE &&
        dblwr::v1::is_inside(bpage->id.page_no())) {
      ib::error(ER_IB_MSG_78) << "Reading page " << bpage->id
                              << ", which is in the doublewrite buffer!";

    } else if (read_space_id == 0 && read_page_no == 0) {
      /* This is likely an uninitialized page. */
    } else if ((bpage->id.space() != 0 && bpage->id.space() != read_space_id) ||
               bpage->id.page_no() != read_page_no) {
      /* We did not compare space_id to read_space_id
      if bpage->space == 0, because the field on the
      page may contain garbage in MySQL < 4.1.1,
      which only supported bpage->space == 0. */

      ib::error(ER_IB_MSG_79) << "Space id and page number stored in "
                                 "the page read in are "
                              << page_id_t(read_space_id, read_page_no)
                              << ", should be " << bpage->id;
    }

    compressed_page = Compression::is_compressed_page(frame);

    /* If the decompress failed then the most likely case is
    that we are reading in a page for which this instance doesn't
    support the compression algorithm. */
    if (compressed_page) {
      Compression::meta_t meta;

      Compression::deserialize_header(frame, &meta);

      ib::error(ER_IB_MSG_80)
          << "Page " << bpage->id << " "
          << "compressed with " << Compression::to_string(meta) << " "
          << "that is not supported by this instance";
    }

    /* From version 3.23.38 up we store the page checksum
    to the 4 first bytes of the page end lsn field */
    bool is_corrupted;
    {
      BlockReporter reporter =
          BlockReporter(true, frame, bpage->size,
                        fsp_is_checksum_disabled(bpage->id.space()));
      is_corrupted = reporter.is_corrupted();
    }

    if (compressed_page || is_corrupted) {
      /* Not a real corruption if it was triggered by
      error injection */
      DBUG_EXECUTE_IF("buf_page_import_corrupt_failure",
                      goto page_not_corrupt;);

    corrupt:
      /* Compressed pages are basically gibberish avoid
      printing the contents. */
      if (!compressed_page) {
        ib::error(ER_IB_MSG_81)
            << "Database page corruption on disk"
               " or a failed file read of page "
            << bpage->id << ". You may have to recover from "
            << "a backup.";

        buf_page_print(frame, bpage->size, BUF_PAGE_PRINT_NO_CRASH);

        ib::info(ER_IB_MSG_82) << "It is also possible that your"
                                  " operating system has corrupted"
                                  " its own file cache and rebooting"
                                  " your computer removes the error."
                                  " If the corrupt page is an index page."
                                  " You can also try to fix the"
                                  " corruption by dumping, dropping,"
                                  " and reimporting the corrupt table."
                                  " You can use CHECK TABLE to scan"
                                  " your table for corruption. "
                               << FORCE_RECOVERY_MSG;
      }

      if (srv_force_recovery < SRV_FORCE_IGNORE_CORRUPT) {
        /* We do not have to mark any index as
        corrupted here, since we only know the space
        id but not the exact index id. There could
        be multiple tables/indexes in the same space,
        so we will mark it later in upper layer */

        buf_read_page_handle_error(bpage);
        return (false);
      }
    }

    DBUG_EXECUTE_IF("buf_page_import_corrupt_failure", page_not_corrupt
                    : bpage = bpage;);

    if (recv_recovery_is_on()) {
      /* Pages must be uncompressed for crash recovery. */
      ut_a(uncompressed);
      recv_recover_page(true, (buf_block_t *)bpage);
    }

    if (uncompressed && !Compression::is_compressed_page(frame) &&
        !recv_no_ibuf_operations &&
        fil_page_get_type(frame) == FIL_PAGE_INDEX && page_is_leaf(frame) &&
        !fsp_is_system_temporary(bpage->id.space()) &&
        !fsp_is_undo_tablespace(bpage->id.space())) {
      ibuf_merge_or_delete_for_page((buf_block_t *)bpage, bpage->id,
                                    &bpage->size, TRUE);
    }
  }

  auto page_mutex = buf_page_get_mutex(bpage);

  if (io_type == BUF_IO_WRITE) {
    mutex_enter(&buf_pool->LRU_list_mutex);

    mutex_enter(page_mutex);

    if (
#if defined UNIV_DEBUG || defined UNIV_BUF_DEBUG
        /* to keep consistency at buf_LRU_insert_zip_clean() */
        buf_page_get_state(bpage) == BUF_BLOCK_ZIP_DIRTY ||
#endif /* UNIV_DEBUG || UNIV_BUF_DEBUG */
        buf_page_get_flush_type(bpage) == BUF_FLUSH_LRU ||
        buf_page_get_flush_type(bpage) == BUF_FLUSH_SINGLE_PAGE) {

      have_LRU_mutex = true; /* optimistic */
    } else {
      mutex_exit(&buf_pool->LRU_list_mutex);
    }
  } else {
    mutex_enter(page_mutex);
  }

#ifdef UNIV_IBUF_COUNT_DEBUG
  if (io_type == BUF_IO_WRITE || uncompressed) {
    /* For BUF_IO_READ of compressed-only blocks, the
    buffered operations will be merged by buf_page_get_gen()
    after the block has been uncompressed. */
    ut_a(ibuf_count_get(bpage->id) == 0);
  }
#endif /* UNIV_IBUF_COUNT_DEBUG */

  /* Because this thread which does the unlocking is not the same that
  did the locking, we use a pass value != 0 in unlock, which simply
  removes the newest lock debug record, without checking the thread
  id. */

  buf_page_monitor(bpage, io_type);

  switch (io_type) {
    case BUF_IO_READ:

      ut_ad(!have_LRU_mutex);

      buf_page_set_io_fix(bpage, BUF_IO_NONE);

      /* NOTE that the call to ibuf may have moved the ownership of
      the x-latch to this OS thread: do not let this confuse you in
      debugging! */

      if (uncompressed) {
        rw_lock_x_unlock_gen(&((buf_block_t *)bpage)->lock, BUF_IO_READ);
      }

      mutex_exit(page_mutex);

      ut_ad(buf_pool->n_pend_reads > 0);
      os_atomic_decrement_ulint(&buf_pool->n_pend_reads, 1);
      os_atomic_increment_ulint(&buf_pool->stat.n_pages_read, 1);

      break;

    case BUF_IO_WRITE:
      /* Write means a flush operation: call the completion
      routine in the flush system */

      buf_flush_write_complete(bpage);

      if (uncompressed) {
        rw_lock_sx_unlock_gen(&((buf_block_t *)bpage)->lock, BUF_IO_WRITE);
      }

      os_atomic_increment_ulint(&buf_pool->stat.n_pages_written, 1);

      /* We decide whether or not to evict the page from the
      LRU list based on the flush_type.
      * BUF_FLUSH_LIST: don't evict
      * BUF_FLUSH_LRU: always evict
      * BUF_FLUSH_SINGLE_PAGE: eviction preference is passed
      by the caller explicitly. */
      if (buf_page_get_flush_type(bpage) == BUF_FLUSH_LRU) {
        evict = true;
        ut_ad(have_LRU_mutex);
      }

      if (evict && buf_LRU_free_page(bpage, true)) {
        have_LRU_mutex = false;
      } else {
        mutex_exit(buf_page_get_mutex(bpage));
      }
      if (have_LRU_mutex) {
        mutex_exit(&buf_pool->LRU_list_mutex);
      }

      break;

    default:
      ut_error;
  }

  DBUG_PRINT("ib_buf", ("%s page " UINT32PF ":" UINT32PF,
                        io_type == BUF_IO_READ ? "read" : "wrote",
                        bpage->id.space(), bpage->id.page_no()));

  return (true);
}

/** Asserts that all file pages in the buffer are in a replaceable state.
@param[in]	buf_pool	buffer pool instance */
static void buf_must_be_all_freed_instance(buf_pool_t *buf_pool) {
  ulint i;
  buf_chunk_t *chunk;

  ut_ad(buf_pool);

  chunk = buf_pool->chunks;

  for (i = buf_pool->n_chunks; i--; chunk++) {
    mutex_enter(&buf_pool->LRU_list_mutex);

    const buf_block_t *block = buf_chunk_not_freed(chunk);

    mutex_exit(&buf_pool->LRU_list_mutex);

    if (block) {
      ib::fatal(ER_IB_MSG_83)
          << "Page " << block->page.id << " still fixed or dirty";
    }
  }
}

/** Refreshes the statistics used to print per-second averages.
@param[in,out]	buf_pool	buffer pool instance */
static void buf_refresh_io_stats(buf_pool_t *buf_pool) {
  buf_pool->last_printout_time = ut_time_monotonic();

  buf_pool_stat_t::copy(buf_pool->old_stat, buf_pool->stat);
}

/** Invalidates file pages in one buffer pool instance
@param[in]	buf_pool	buffer pool instance */
static void buf_pool_invalidate_instance(buf_pool_t *buf_pool) {
  ulint i;

  ut_ad(!mutex_own(&buf_pool->LRU_list_mutex));

  mutex_enter(&buf_pool->flush_state_mutex);

  for (i = BUF_FLUSH_LRU; i < BUF_FLUSH_N_TYPES; i++) {
    /* As this function is called during startup and
    during redo application phase during recovery, InnoDB
    is single threaded (apart from IO helper threads) at
    this stage. No new write batch can be in intialization
    stage at this point. */
    ut_ad(buf_pool->init_flush[i] == FALSE);

    /* However, it is possible that a write batch that has
    been posted earlier is still not complete. For buffer
    pool invalidation to proceed we must ensure there is NO
    write activity happening. */
    if (buf_pool->n_flush[i] > 0) {
      buf_flush_t type = static_cast<buf_flush_t>(i);

      mutex_exit(&buf_pool->flush_state_mutex);
      buf_flush_wait_batch_end(buf_pool, type);
      mutex_enter(&buf_pool->flush_state_mutex);
    }
  }

  mutex_exit(&buf_pool->flush_state_mutex);

  ut_d(buf_must_be_all_freed_instance(buf_pool));

  while (buf_LRU_scan_and_free_block(buf_pool, true)) {
  }

  mutex_enter(&buf_pool->LRU_list_mutex);

  ut_ad(UT_LIST_GET_LEN(buf_pool->LRU) == 0);
  ut_ad(UT_LIST_GET_LEN(buf_pool->unzip_LRU) == 0);

  buf_pool->freed_page_clock = 0;
  buf_pool->LRU_old = nullptr;
  buf_pool->LRU_old_len = 0;

  mutex_exit(&buf_pool->LRU_list_mutex);

  buf_pool->stat.reset();
  buf_refresh_io_stats(buf_pool);
}

/** Invalidates the file pages in the buffer pool when an archive recovery is
 completed. All the file pages buffered must be in a replaceable state when
 this function is called: not latched and not modified. */
void buf_pool_invalidate(void) {
  ulint i;

  for (i = 0; i < srv_buf_pool_instances; i++) {
    buf_pool_invalidate_instance(buf_pool_from_array(i));
  }
}

#if defined UNIV_DEBUG || defined UNIV_BUF_DEBUG
/** Validates data in one buffer pool instance
@param[in]	buf_pool	buffer pool instance
@return true */
static ibool buf_pool_validate_instance(buf_pool_t *buf_pool) {
  buf_page_t *b;
  buf_chunk_t *chunk;
  ulint i;
  ulint n_lru_flush = 0;
  ulint n_page_flush = 0;
  ulint n_list_flush = 0;
  ulint n_lru = 0;
  ulint n_flush = 0;
  ulint n_free = 0;
  ulint n_zip = 0;

  ut_ad(buf_pool);

  mutex_enter(&buf_pool->chunks_mutex);
  mutex_enter(&buf_pool->LRU_list_mutex);
  hash_lock_x_all(buf_pool->page_hash);
  mutex_enter(&buf_pool->zip_mutex);
  mutex_enter(&buf_pool->free_list_mutex);
  mutex_enter(&buf_pool->flush_state_mutex);

  chunk = buf_pool->chunks;

  /* Check the uncompressed blocks. */

  for (i = buf_pool->n_chunks; i--; chunk++) {
    ulint j;
    buf_block_t *block = chunk->blocks;

    for (j = chunk->size; j--; block++) {
      switch (buf_block_get_state(block)) {
        case BUF_BLOCK_POOL_WATCH:
        case BUF_BLOCK_ZIP_PAGE:
        case BUF_BLOCK_ZIP_DIRTY:
          /* These should only occur on
          zip_clean, zip_free[], or flush_list. */
          ut_error;
          break;

        case BUF_BLOCK_FILE_PAGE:
          ut_a(buf_page_hash_get_low(buf_pool, block->page.id) == &block->page);

#ifdef UNIV_IBUF_COUNT_DEBUG
          ut_a(buf_page_get_io_fix(&block->page) == BUF_IO_READ ||
               !ibuf_count_get(block->page.id));
#endif
          switch (buf_page_get_io_fix_unlocked(&block->page)) {
            case BUF_IO_NONE:
              break;

            case BUF_IO_WRITE:
              switch (buf_page_get_flush_type(&block->page)) {
                case BUF_FLUSH_LRU:
                case BUF_FLUSH_SINGLE_PAGE:
                case BUF_FLUSH_LIST:
                  break;
                default:
                  ut_error;
              }

              break;

            case BUF_IO_READ:

              ut_a(rw_lock_is_locked(&block->lock, RW_LOCK_X));
              break;

            case BUF_IO_PIN:
              break;
          }

          n_lru++;
          break;

        case BUF_BLOCK_NOT_USED:
          n_free++;
          break;

        case BUF_BLOCK_READY_FOR_USE:
        case BUF_BLOCK_MEMORY:
        case BUF_BLOCK_REMOVE_HASH:
          /* do nothing */
          break;
      }
    }
  }

  /* Check clean compressed-only blocks. */

  for (b = UT_LIST_GET_FIRST(buf_pool->zip_clean); b;
       b = UT_LIST_GET_NEXT(list, b)) {
    ut_a(buf_page_get_state(b) == BUF_BLOCK_ZIP_PAGE);
    switch (buf_page_get_io_fix(b)) {
      case BUF_IO_NONE:
      case BUF_IO_PIN:
        /* All clean blocks should be I/O-unfixed. */
        break;
      case BUF_IO_READ:
        /* In buf_LRU_free_page(), we temporarily set
        b->io_fix = BUF_IO_READ for a newly allocated
        control block in order to prevent
        buf_page_get_gen() from decompressing the block. */
        break;
      default:
        ut_error;
        break;
    }

    /* It is OK to read oldest_modification here because
    we have acquired buf_pool->zip_mutex above which acts
    as the 'block->mutex' for these bpages. */
    ut_a(!b->oldest_modification);
    ut_a(buf_page_hash_get_low(buf_pool, b->id) == b);
    n_lru++;
    n_zip++;
  }

  /* Check dirty blocks. */

  buf_flush_list_mutex_enter(buf_pool);
  for (b = UT_LIST_GET_FIRST(buf_pool->flush_list); b;
       b = UT_LIST_GET_NEXT(list, b)) {
    ut_ad(b->in_flush_list);
    ut_a(b->oldest_modification);
    n_flush++;

    switch (buf_page_get_state(b)) {
      case BUF_BLOCK_ZIP_DIRTY:
        n_lru++;
        n_zip++;
        /* fallthrough */
      case BUF_BLOCK_FILE_PAGE:
        switch (buf_page_get_io_fix_unlocked(b)) {
          case BUF_IO_NONE:
          case BUF_IO_READ:
          case BUF_IO_PIN:
            break;
          case BUF_IO_WRITE:
            switch (buf_page_get_flush_type(b)) {
              case BUF_FLUSH_LRU:
                n_lru_flush++;
                break;
              case BUF_FLUSH_SINGLE_PAGE:
                n_page_flush++;
                break;
              case BUF_FLUSH_LIST:
                n_list_flush++;
                break;
              default:
                ut_error;
            }
            break;
        }
        break;
      case BUF_BLOCK_POOL_WATCH:
      case BUF_BLOCK_ZIP_PAGE:
      case BUF_BLOCK_NOT_USED:
      case BUF_BLOCK_READY_FOR_USE:
      case BUF_BLOCK_MEMORY:
      case BUF_BLOCK_REMOVE_HASH:
        ut_error;
        break;
    }
    ut_a(buf_page_hash_get_low(buf_pool, b->id) == b);
  }

  ut_a(UT_LIST_GET_LEN(buf_pool->flush_list) == n_flush);

  hash_unlock_x_all(buf_pool->page_hash);
  buf_flush_list_mutex_exit(buf_pool);

  mutex_exit(&buf_pool->zip_mutex);

  if (buf_pool->curr_size == buf_pool->old_size &&
      n_lru + n_free > buf_pool->curr_size + n_zip) {
    ib::fatal(ER_IB_MSG_84)
        << "n_LRU " << n_lru << ", n_free " << n_free << ", pool "
        << buf_pool->curr_size << " zip " << n_zip << ". Aborting...";
  }

  ut_a(UT_LIST_GET_LEN(buf_pool->LRU) == n_lru);

  mutex_exit(&buf_pool->LRU_list_mutex);
  mutex_exit(&buf_pool->chunks_mutex);

  if (buf_pool->curr_size == buf_pool->old_size &&
      UT_LIST_GET_LEN(buf_pool->free) > n_free) {
    ib::fatal(ER_IB_MSG_85)
        << "Free list len " << UT_LIST_GET_LEN(buf_pool->free)
        << ", free blocks " << n_free << ". Aborting...";
  }

  mutex_exit(&buf_pool->free_list_mutex);

  ut_a(buf_pool->n_flush[BUF_FLUSH_LIST] == n_list_flush);
  ut_a(buf_pool->n_flush[BUF_FLUSH_LRU] == n_lru_flush);
  ut_a(buf_pool->n_flush[BUF_FLUSH_SINGLE_PAGE] == n_page_flush);

  mutex_exit(&buf_pool->flush_state_mutex);

  ut_a(buf_LRU_validate());
  ut_a(buf_flush_validate(buf_pool));

  return (TRUE);
}

/** Validates the buffer buf_pool data structure.
 @return true */
ibool buf_validate(void) {
  ulint i;

  for (i = 0; i < srv_buf_pool_instances; i++) {
    buf_pool_t *buf_pool;

    buf_pool = buf_pool_from_array(i);

    buf_pool_validate_instance(buf_pool);
  }
  return (TRUE);
}

#endif /* UNIV_DEBUG || UNIV_BUF_DEBUG */

#if defined UNIV_DEBUG_PRINT || defined UNIV_DEBUG || defined UNIV_BUF_DEBUG
/** Prints info of the buffer buf_pool data structure for one instance.
@param[in]	buf_pool	buffer pool instance */
static void buf_print_instance(buf_pool_t *buf_pool) {
  index_id_t *index_ids;
  ulint *counts;
  ulint size;
  ulint i;
  ulint j;
  ulint n_found;
  buf_chunk_t *chunk;

  ut_ad(buf_pool);

  size = buf_pool->curr_size;

  index_ids =
      static_cast<index_id_t *>(ut_malloc_nokey(size * sizeof *index_ids));

  counts = static_cast<ulint *>(ut_malloc_nokey(sizeof(ulint) * size));

  mutex_enter(&buf_pool->LRU_list_mutex);
  mutex_enter(&buf_pool->free_list_mutex);
  mutex_enter(&buf_pool->flush_state_mutex);
  buf_flush_list_mutex_enter(buf_pool);

  ib::info(ER_IB_MSG_86) << *buf_pool;

  buf_flush_list_mutex_exit(buf_pool);
  mutex_exit(&buf_pool->flush_state_mutex);
  mutex_exit(&buf_pool->free_list_mutex);

  /* Count the number of blocks belonging to each index in the buffer */

  n_found = 0;

  chunk = buf_pool->chunks;

  for (i = buf_pool->n_chunks; i--; chunk++) {
    buf_block_t *block = chunk->blocks;
    ulint n_blocks = chunk->size;

    for (; n_blocks--; block++) {
      const buf_frame_t *frame = block->frame;

      if (fil_page_index_page_check(frame)) {
        index_id_t id(block->page.id.space(), btr_page_get_index_id(frame));

        /* Look for the id in the index_ids array */
        j = 0;

        while (j < n_found) {
          if (index_ids[j] == id) {
            counts[j]++;

            break;
          }
          j++;
        }

        if (j == n_found) {
          n_found++;
          index_ids[j] = id;
          counts[j] = 1;
        }
      }
    }
  }

  mutex_exit(&buf_pool->LRU_list_mutex);

  for (i = 0; i < n_found; i++) {
    ib::info info(ER_IB_MSG_1217);

    info << "Block count for index " << index_ids[i] << " in buffer is about "
         << counts[i];
  }

  ut_free(index_ids);
  ut_free(counts);

  ut_a(buf_pool_validate_instance(buf_pool));
}

/** Prints info of the buffer buf_pool data structure. */
void buf_print(void) {
  ulint i;

  for (i = 0; i < srv_buf_pool_instances; i++) {
    buf_pool_t *buf_pool;

    buf_pool = buf_pool_from_array(i);
    buf_print_instance(buf_pool);
  }
}
#endif /* UNIV_DEBUG_PRINT || UNIV_DEBUG || UNIV_BUF_DEBUG */

#ifdef UNIV_DEBUG
/** Returns the number of latched pages in the buffer pool.
@param[in]	buf_pool	buffer pool instance
@return number of latched pages */
static ulint buf_get_latched_pages_number_instance(buf_pool_t *buf_pool) {
  buf_page_t *b;
  ulint i;
  buf_chunk_t *chunk;
  ulint fixed_pages_number = 0;

  mutex_enter(&buf_pool->LRU_list_mutex);

  chunk = buf_pool->chunks;

  for (i = buf_pool->n_chunks; i--; chunk++) {
    buf_block_t *block;
    ulint j;

    block = chunk->blocks;

    for (j = chunk->size; j--; block++) {
      if (buf_block_get_state(block) != BUF_BLOCK_FILE_PAGE) {
        continue;
      }

      if (block->page.buf_fix_count != 0 ||
          buf_page_get_io_fix_unlocked(&block->page) != BUF_IO_NONE) {
        fixed_pages_number++;
      }
    }
  }

  mutex_exit(&buf_pool->LRU_list_mutex);

  mutex_enter(&buf_pool->zip_mutex);

  /* Traverse the lists of clean and dirty compressed-only blocks. */

  for (b = UT_LIST_GET_FIRST(buf_pool->zip_clean); b;
       b = UT_LIST_GET_NEXT(list, b)) {
    ut_a(buf_page_get_state(b) == BUF_BLOCK_ZIP_PAGE);
    ut_a(buf_page_get_io_fix(b) != BUF_IO_WRITE);

    if (b->buf_fix_count != 0 || buf_page_get_io_fix(b) != BUF_IO_NONE) {
      fixed_pages_number++;
    }
  }

  buf_flush_list_mutex_enter(buf_pool);
  for (b = UT_LIST_GET_FIRST(buf_pool->flush_list); b;
       b = UT_LIST_GET_NEXT(list, b)) {
    ut_ad(b->in_flush_list);

    switch (buf_page_get_state(b)) {
      case BUF_BLOCK_ZIP_DIRTY:
        if (b->buf_fix_count != 0 || buf_page_get_io_fix(b) != BUF_IO_NONE) {
          fixed_pages_number++;
        }
        break;
      case BUF_BLOCK_FILE_PAGE:
        /* uncompressed page */
        break;
      case BUF_BLOCK_REMOVE_HASH:
        /* We hold flush list but not LRU list mutex here.
        Thus encountering BUF_BLOCK_REMOVE_HASH pages is
        possible.  */
        break;
      case BUF_BLOCK_POOL_WATCH:
      case BUF_BLOCK_ZIP_PAGE:
      case BUF_BLOCK_NOT_USED:
      case BUF_BLOCK_READY_FOR_USE:
      case BUF_BLOCK_MEMORY:
        ut_error;
        break;
    }
  }

  buf_flush_list_mutex_exit(buf_pool);
  mutex_exit(&buf_pool->zip_mutex);

  return (fixed_pages_number);
}

/** Returns the number of latched pages in all the buffer pools.
 @return number of latched pages */
ulint buf_get_latched_pages_number(void) {
  ulint i;
  ulint total_latched_pages = 0;

  for (i = 0; i < srv_buf_pool_instances; i++) {
    buf_pool_t *buf_pool;

    buf_pool = buf_pool_from_array(i);

    total_latched_pages += buf_get_latched_pages_number_instance(buf_pool);
  }

  return (total_latched_pages);
}

#endif /* UNIV_DEBUG */

/** Returns the number of pending buf pool read ios.
 @return number of pending read I/O operations */
ulint buf_get_n_pending_read_ios(void) {
  ulint pend_ios = 0;

  os_rmb;
  for (ulint i = 0; i < srv_buf_pool_instances; i++) {
    pend_ios += buf_pool_from_array(i)->n_pend_reads;
  }

  return (pend_ios);
}

/** Returns the ratio in percents of modified pages in the buffer pool /
 database pages in the buffer pool.
 @return modified page percentage ratio */
double buf_get_modified_ratio_pct(void) {
  double ratio;
  ulint lru_len = 0;
  ulint free_len = 0;
  ulint flush_list_len = 0;

  buf_get_total_list_len(&lru_len, &free_len, &flush_list_len);

  ratio = static_cast<double>(100 * flush_list_len) / (1 + lru_len + free_len);

  /* 1 + is there to avoid division by zero */

  return (ratio);
}

/** Aggregates a pool stats information with the total buffer pool stats  */
static void buf_stats_aggregate_pool_info(
    buf_pool_info_t *total_info,      /*!< in/out: the buffer pool
                                      info to store aggregated
                                      result */
    const buf_pool_info_t *pool_info) /*!< in: individual buffer pool
                                      stats info */
{
  ut_a(total_info && pool_info);

  /* Nothing to copy if total_info is the same as pool_info */
  if (total_info == pool_info) {
    return;
  }

  total_info->pool_size += pool_info->pool_size;
  total_info->lru_len += pool_info->lru_len;
  total_info->old_lru_len += pool_info->old_lru_len;
  total_info->free_list_len += pool_info->free_list_len;
  total_info->flush_list_len += pool_info->flush_list_len;
  total_info->n_pend_unzip += pool_info->n_pend_unzip;
  total_info->n_pend_reads += pool_info->n_pend_reads;
  total_info->n_pending_flush_lru += pool_info->n_pending_flush_lru;
  total_info->n_pending_flush_list += pool_info->n_pending_flush_list;
  total_info->n_pages_made_young += pool_info->n_pages_made_young;
  total_info->n_pages_not_made_young += pool_info->n_pages_not_made_young;
  total_info->n_pages_read += pool_info->n_pages_read;
  total_info->n_pages_created += pool_info->n_pages_created;
  total_info->n_pages_written += pool_info->n_pages_written;
  total_info->n_page_gets += pool_info->n_page_gets;
  total_info->n_ra_pages_read_rnd += pool_info->n_ra_pages_read_rnd;
  total_info->n_ra_pages_read += pool_info->n_ra_pages_read;
  total_info->n_ra_pages_evicted += pool_info->n_ra_pages_evicted;
  total_info->page_made_young_rate += pool_info->page_made_young_rate;
  total_info->page_not_made_young_rate += pool_info->page_not_made_young_rate;
  total_info->pages_read_rate += pool_info->pages_read_rate;
  total_info->pages_created_rate += pool_info->pages_created_rate;
  total_info->pages_written_rate += pool_info->pages_written_rate;
  total_info->n_page_get_delta += pool_info->n_page_get_delta;
  total_info->page_read_delta += pool_info->page_read_delta;
  total_info->young_making_delta += pool_info->young_making_delta;
  total_info->not_young_making_delta += pool_info->not_young_making_delta;
  total_info->pages_readahead_rnd_rate += pool_info->pages_readahead_rnd_rate;
  total_info->pages_readahead_rate += pool_info->pages_readahead_rate;
  total_info->pages_evicted_rate += pool_info->pages_evicted_rate;
  total_info->unzip_lru_len += pool_info->unzip_lru_len;
  total_info->io_sum += pool_info->io_sum;
  total_info->io_cur += pool_info->io_cur;
  total_info->unzip_sum += pool_info->unzip_sum;
  total_info->unzip_cur += pool_info->unzip_cur;
}
/** Collect buffer pool stats information for a buffer pool. Also
 record aggregated stats if there are more than one buffer pool
 in the server */
void buf_stats_get_pool_info(
    buf_pool_t *buf_pool,           /*!< in: buffer pool */
    ulint pool_id,                  /*!< in: buffer pool ID */
    buf_pool_info_t *all_pool_info) /*!< in/out: buffer pool info
                                    to fill */
{
  buf_pool_info_t *pool_info;
  time_t current_time;
  double time_elapsed;

  /* Find appropriate pool_info to store stats for this buffer pool */
  pool_info = &all_pool_info[pool_id];

  pool_info->pool_unique_id = pool_id;

  pool_info->pool_size = buf_pool->curr_size;

  pool_info->lru_len = UT_LIST_GET_LEN(buf_pool->LRU);

  pool_info->old_lru_len = buf_pool->LRU_old_len;

  pool_info->free_list_len = UT_LIST_GET_LEN(buf_pool->free);

  pool_info->flush_list_len = UT_LIST_GET_LEN(buf_pool->flush_list);

  pool_info->n_pend_unzip = UT_LIST_GET_LEN(buf_pool->unzip_LRU);

  pool_info->n_pend_reads = buf_pool->n_pend_reads;

  pool_info->n_pending_flush_lru =
      (buf_pool->n_flush[BUF_FLUSH_LRU] + buf_pool->init_flush[BUF_FLUSH_LRU]);

  pool_info->n_pending_flush_list = (buf_pool->n_flush[BUF_FLUSH_LIST] +
                                     buf_pool->init_flush[BUF_FLUSH_LIST]);

  pool_info->n_pending_flush_single_page =
      (buf_pool->n_flush[BUF_FLUSH_SINGLE_PAGE] +
       buf_pool->init_flush[BUF_FLUSH_SINGLE_PAGE]);

  current_time = time(nullptr);
  time_elapsed = 0.001 + difftime(current_time, buf_pool->last_printout_time);

  pool_info->n_pages_made_young = buf_pool->stat.n_pages_made_young;

  pool_info->n_pages_not_made_young = buf_pool->stat.n_pages_not_made_young;

  pool_info->n_pages_read = buf_pool->stat.n_pages_read;

  pool_info->n_pages_created = buf_pool->stat.n_pages_created;

  pool_info->n_pages_written = buf_pool->stat.n_pages_written;

  pool_info->n_page_gets = Counter::total(buf_pool->stat.m_n_page_gets);

  pool_info->n_ra_pages_read_rnd = buf_pool->stat.n_ra_pages_read_rnd;
  pool_info->n_ra_pages_read = buf_pool->stat.n_ra_pages_read;

  pool_info->n_ra_pages_evicted = buf_pool->stat.n_ra_pages_evicted;

  pool_info->page_made_young_rate = (buf_pool->stat.n_pages_made_young -
                                     buf_pool->old_stat.n_pages_made_young) /
                                    time_elapsed;

  pool_info->page_not_made_young_rate =
      (buf_pool->stat.n_pages_not_made_young -
       buf_pool->old_stat.n_pages_not_made_young) /
      time_elapsed;

  pool_info->pages_read_rate =
      (buf_pool->stat.n_pages_read - buf_pool->old_stat.n_pages_read) /
      time_elapsed;

  pool_info->pages_created_rate =
      (buf_pool->stat.n_pages_created - buf_pool->old_stat.n_pages_created) /
      time_elapsed;

  pool_info->pages_written_rate =
      (buf_pool->stat.n_pages_written - buf_pool->old_stat.n_pages_written) /
      time_elapsed;

  pool_info->n_page_get_delta =
      Counter::total(buf_pool->stat.m_n_page_gets) -
      Counter::total(buf_pool->old_stat.m_n_page_gets);

  if (pool_info->n_page_get_delta) {
    pool_info->page_read_delta =
        buf_pool->stat.n_pages_read - buf_pool->old_stat.n_pages_read;

    pool_info->young_making_delta = buf_pool->stat.n_pages_made_young -
                                    buf_pool->old_stat.n_pages_made_young;

    pool_info->not_young_making_delta =
        buf_pool->stat.n_pages_not_made_young -
        buf_pool->old_stat.n_pages_not_made_young;
  }
  pool_info->pages_readahead_rnd_rate =
      (buf_pool->stat.n_ra_pages_read_rnd -
       buf_pool->old_stat.n_ra_pages_read_rnd) /
      time_elapsed;

  pool_info->pages_readahead_rate =
      (buf_pool->stat.n_ra_pages_read - buf_pool->old_stat.n_ra_pages_read) /
      time_elapsed;

  pool_info->pages_evicted_rate = (buf_pool->stat.n_ra_pages_evicted -
                                   buf_pool->old_stat.n_ra_pages_evicted) /
                                  time_elapsed;

  pool_info->unzip_lru_len = UT_LIST_GET_LEN(buf_pool->unzip_LRU);

  pool_info->io_sum = buf_LRU_stat_sum.io;

  pool_info->io_cur = buf_LRU_stat_cur.io;

  pool_info->unzip_sum = buf_LRU_stat_sum.unzip;

  pool_info->unzip_cur = buf_LRU_stat_cur.unzip;

  buf_refresh_io_stats(buf_pool);
}

/** Prints info of the buffer i/o. */
static void buf_print_io_instance(
    buf_pool_info_t *pool_info, /*!< in: buffer pool info */
    FILE *file)                 /*!< in/out: buffer where to print */
{
  ut_ad(pool_info);

  fprintf(file,
          "Buffer pool size   " ULINTPF
          "\n"
          "Free buffers       " ULINTPF
          "\n"
          "Database pages     " ULINTPF
          "\n"
          "Old database pages " ULINTPF
          "\n"
          "Modified db pages  " ULINTPF
          "\n"
          "Pending reads      " ULINTPF
          "\n"
          "Pending writes: LRU " ULINTPF ", flush list " ULINTPF
          ", single page " ULINTPF "\n",
          pool_info->pool_size, pool_info->free_list_len, pool_info->lru_len,
          pool_info->old_lru_len, pool_info->flush_list_len,
          pool_info->n_pend_reads, pool_info->n_pending_flush_lru,
          pool_info->n_pending_flush_list,
          pool_info->n_pending_flush_single_page);

  fprintf(file,
          "Pages made young " ULINTPF ", not young " ULINTPF
          "\n"
          "%.2f youngs/s, %.2f non-youngs/s\n"
          "Pages read " ULINTPF ", created " ULINTPF ", written " ULINTPF
          "\n"
          "%.2f reads/s, %.2f creates/s, %.2f writes/s\n",
          pool_info->n_pages_made_young, pool_info->n_pages_not_made_young,
          pool_info->page_made_young_rate, pool_info->page_not_made_young_rate,
          pool_info->n_pages_read, pool_info->n_pages_created,
          pool_info->n_pages_written, pool_info->pages_read_rate,
          pool_info->pages_created_rate, pool_info->pages_written_rate);

  if (pool_info->n_page_get_delta) {
    fprintf(file,
            "Buffer pool hit rate %lu / 1000,"
            " young-making rate %lu / 1000 not %lu / 1000\n",
            (ulong)(1000 - (1000 * pool_info->page_read_delta /
                            pool_info->n_page_get_delta)),
            (ulong)(1000 * pool_info->young_making_delta /
                    pool_info->n_page_get_delta),
            (ulong)(1000 * pool_info->not_young_making_delta /
                    pool_info->n_page_get_delta));
  } else {
    fputs("No buffer pool page gets since the last printout\n", file);
  }

  /* Statistics about read ahead algorithm */
  fprintf(file,
          "Pages read ahead %.2f/s,"
          " evicted without access %.2f/s,"
          " Random read ahead %.2f/s\n",

          pool_info->pages_readahead_rate, pool_info->pages_evicted_rate,
          pool_info->pages_readahead_rnd_rate);

  /* Print some values to help us with visualizing what is
  happening with LRU eviction. */
  fprintf(file,
          "LRU len: " ULINTPF ", unzip_LRU len: " ULINTPF
          "\n"
          "I/O sum[" ULINTPF "]:cur[" ULINTPF
          "], "
          "unzip sum[" ULINTPF "]:cur[" ULINTPF "]\n",
          pool_info->lru_len, pool_info->unzip_lru_len, pool_info->io_sum,
          pool_info->io_cur, pool_info->unzip_sum, pool_info->unzip_cur);
}

/** Prints info of the buffer i/o. */
void buf_print_io(FILE *file) /*!< in/out: buffer where to print */
{
  ulint i;
  buf_pool_info_t *pool_info;
  buf_pool_info_t *pool_info_total;

  /* If srv_buf_pool_instances is greater than 1, allocate
  one extra buf_pool_info_t, the last one stores
  aggregated/total values from all pools */
  if (srv_buf_pool_instances > 1) {
    pool_info = (buf_pool_info_t *)ut_zalloc_nokey(
        (srv_buf_pool_instances + 1) * sizeof *pool_info);

    pool_info_total = &pool_info[srv_buf_pool_instances];
  } else {
    ut_a(srv_buf_pool_instances == 1);

    pool_info_total = pool_info =
        static_cast<buf_pool_info_t *>(ut_zalloc_nokey(sizeof *pool_info));
  }

  os_rmb;

  for (i = 0; i < srv_buf_pool_instances; i++) {
    buf_pool_t *buf_pool;

    buf_pool = buf_pool_from_array(i);

    /* Fetch individual buffer pool info and calculate
    aggregated stats along the way */
    buf_stats_get_pool_info(buf_pool, i, pool_info);

    /* If we have more than one buffer pool, store
    the aggregated stats  */
    if (srv_buf_pool_instances > 1) {
      buf_stats_aggregate_pool_info(pool_info_total, &pool_info[i]);
    }
  }

  /* Print the aggreate buffer pool info */
  buf_print_io_instance(pool_info_total, file);

  /* If there are more than one buffer pool, print each individual pool
  info */
  if (srv_buf_pool_instances > 1) {
    fputs(
        "----------------------\n"
        "INDIVIDUAL BUFFER POOL INFO\n"
        "----------------------\n",
        file);

    for (i = 0; i < srv_buf_pool_instances; i++) {
      fprintf(file, "---BUFFER POOL " ULINTPF "\n", i);
      buf_print_io_instance(&pool_info[i], file);
    }
  }

  ut_free(pool_info);
}

/** Refreshes the statistics used to print per-second averages. */
void buf_refresh_io_stats_all(void) {
  for (ulint i = 0; i < srv_buf_pool_instances; i++) {
    buf_pool_t *buf_pool;

    buf_pool = buf_pool_from_array(i);

    buf_refresh_io_stats(buf_pool);
  }
}

/** Aborts the current process if there is any page in other state. */
void buf_must_be_all_freed(void) {
  for (ulint i = 0; i < srv_buf_pool_instances; i++) {
    buf_pool_t *buf_pool;

    buf_pool = buf_pool_from_array(i);

    buf_must_be_all_freed_instance(buf_pool);
  }
}

/** Checks that there currently are no pending i/o-operations for the buffer
pool.
@return number of pending i/o */
ulint buf_pool_check_no_pending_io(void) {
  ulint i;
  ulint pending_io = 0;

  for (i = 0; i < srv_buf_pool_instances; i++) {
    buf_pool_t *buf_pool;

    buf_pool = buf_pool_from_array(i);

    pending_io += buf_pool->n_pend_reads;

    mutex_enter(&buf_pool->flush_state_mutex);
    pending_io += +buf_pool->n_flush[BUF_FLUSH_LRU] +
                  buf_pool->n_flush[BUF_FLUSH_SINGLE_PAGE] +
                  buf_pool->n_flush[BUF_FLUSH_LIST];
    mutex_exit(&buf_pool->flush_state_mutex);
  }

  return (pending_io);
}

#if 0
Code currently not used
/*********************************************************************//**
Gets the current length of the free list of buffer blocks.
@return length of the free list */
ulint
buf_get_free_list_len(void)
{
	ulint	len;

	mutex_enter(&buf_pool->free_list_mutex);

	len = UT_LIST_GET_LEN(buf_pool->free);

	mutex_exit(&buf_pool->free_list_mutex);

	return(len);
}
#endif

#else /* !UNIV_HOTBACKUP */

/** Inits a page to the buffer buf_pool, for use in mysqlbackup --restore.
@param[in]	page_id		page id
@param[in]	page_size	page size
@param[in,out]	block		block to init */
void meb_page_init(const page_id_t &page_id, const page_size_t &page_size,
                   buf_block_t *block) {
  block->page.state = BUF_BLOCK_FILE_PAGE;
  block->page.id = page_id;
  block->page.size.copy_from(page_size);

  page_zip_des_init(&block->page.zip);

  /* We assume that block->page.data has been allocated
  with page_size == univ_page_size. */
  if (page_size.is_compressed()) {
    page_zip_set_size(&block->page.zip, page_size.physical());
    block->page.zip.data = block->frame + page_size.logical();
  } else {
    page_zip_set_size(&block->page.zip, 0);
  }

  ib::trace_1() << "meb_page_init: block  Space: " << block->page.id.space()
                << " , zip_size: " << block->page.size.physical()
                << " unzip_size: " << block->page.size.logical() << " }\n";
}

#endif /* !UNIV_HOTBACKUP */

/** Print the given buf_pool_t object.
@param[in,out]	out		the output stream
@param[in]	buf_pool	the buf_pool_t object to be printed
@return the output stream */
std::ostream &operator<<(std::ostream &out, const buf_pool_t &buf_pool) {
#ifndef UNIV_HOTBACKUP
  /* These locking requirements might be relaxed if desired */
  ut_ad(mutex_own(&buf_pool.LRU_list_mutex));
  ut_ad(mutex_own(&buf_pool.free_list_mutex));
  ut_ad(mutex_own(&buf_pool.flush_state_mutex));
  ut_ad(buf_flush_list_mutex_own(&buf_pool));

  out << "[buffer pool instance: "
      << "buf_pool size=" << buf_pool.curr_size
      << ", database pages=" << UT_LIST_GET_LEN(buf_pool.LRU)
      << ", free pages=" << UT_LIST_GET_LEN(buf_pool.free)
      << ", modified database pages=" << UT_LIST_GET_LEN(buf_pool.flush_list)
      << ", n pending decompressions=" << buf_pool.n_pend_unzip
      << ", n pending reads=" << buf_pool.n_pend_reads
      << ", n pending flush LRU=" << buf_pool.n_flush[BUF_FLUSH_LRU]
      << " list=" << buf_pool.n_flush[BUF_FLUSH_LIST]
      << " single page=" << buf_pool.n_flush[BUF_FLUSH_SINGLE_PAGE]
      << ", pages made young=" << buf_pool.stat.n_pages_made_young
      << ", not young=" << buf_pool.stat.n_pages_not_made_young
      << ", pages read=" << buf_pool.stat.n_pages_read
      << ", created=" << buf_pool.stat.n_pages_created
      << ", written=" << buf_pool.stat.n_pages_written << "]";
#endif /* !UNIV_HOTBACKUP */
  return (out);
}

/** Get the page type as a string.
@return the page type as a string. */
const char *buf_block_t::get_page_type_str() const {
  page_type_t type = get_page_type();

#define PAGE_TYPE(x) \
  case x:            \
    return (#x);

  switch (type) {
    PAGE_TYPE(FIL_PAGE_INDEX);
    PAGE_TYPE(FIL_PAGE_RTREE);
    PAGE_TYPE(FIL_PAGE_SDI);
    PAGE_TYPE(FIL_PAGE_UNDO_LOG);
    PAGE_TYPE(FIL_PAGE_INODE);
    PAGE_TYPE(FIL_PAGE_IBUF_FREE_LIST);
    PAGE_TYPE(FIL_PAGE_TYPE_ALLOCATED);
    PAGE_TYPE(FIL_PAGE_IBUF_BITMAP);
    PAGE_TYPE(FIL_PAGE_TYPE_SYS);
    PAGE_TYPE(FIL_PAGE_TYPE_TRX_SYS);
    PAGE_TYPE(FIL_PAGE_TYPE_FSP_HDR);
    PAGE_TYPE(FIL_PAGE_TYPE_XDES);
    PAGE_TYPE(FIL_PAGE_TYPE_BLOB);
    PAGE_TYPE(FIL_PAGE_TYPE_ZBLOB);
    PAGE_TYPE(FIL_PAGE_TYPE_ZBLOB2);
    PAGE_TYPE(FIL_PAGE_TYPE_UNKNOWN);
    PAGE_TYPE(FIL_PAGE_COMPRESSED);
    PAGE_TYPE(FIL_PAGE_ENCRYPTED);
    PAGE_TYPE(FIL_PAGE_COMPRESSED_AND_ENCRYPTED);
    PAGE_TYPE(FIL_PAGE_ENCRYPTED_RTREE);
    PAGE_TYPE(FIL_PAGE_SDI_BLOB);
    PAGE_TYPE(FIL_PAGE_SDI_ZBLOB);
    PAGE_TYPE(FIL_PAGE_TYPE_LOB_INDEX);
    PAGE_TYPE(FIL_PAGE_TYPE_LOB_DATA);
    PAGE_TYPE(FIL_PAGE_TYPE_LOB_FIRST);
    PAGE_TYPE(FIL_PAGE_TYPE_ZLOB_FIRST);
    PAGE_TYPE(FIL_PAGE_TYPE_ZLOB_DATA);
    PAGE_TYPE(FIL_PAGE_TYPE_ZLOB_INDEX);
    PAGE_TYPE(FIL_PAGE_TYPE_ZLOB_FRAG);
    PAGE_TYPE(FIL_PAGE_TYPE_ZLOB_FRAG_ENTRY);
  }
  ut_ad(0);
  return ("UNKNOWN");
}

#ifndef UNIV_HOTBACKUP
/** Frees the buffer pool instances and the global data structures. */
void buf_pool_free_all() {
  for (ulint i = 0; i < srv_buf_pool_instances; ++i) {
    buf_pool_t *ptr = &buf_pool_ptr[i];

    buf_pool_free_instance(ptr);
  }

  buf_pool_free();
}
#endif /* !UNIV_HOTBACKUP */<|MERGE_RESOLUTION|>--- conflicted
+++ resolved
@@ -1,10 +1,6 @@
 /*****************************************************************************
 
-<<<<<<< HEAD
 Copyright (c) 1995, 2020, Oracle and/or its affiliates.
-=======
-Copyright (c) 1995, 2020, Oracle and/or its affiliates. All Rights Reserved.
->>>>>>> 46e60de4
 Copyright (c) 2008, Google Inc.
 
 Portions of this file contain modifications contributed and copyrighted by
@@ -299,17 +295,6 @@
 /** true when resizing buffer pool is in the critical path. */
 volatile bool buf_pool_resizing;
 
-<<<<<<< HEAD
-/** true when withdrawing buffer pool pages might cause page relocation */
-volatile bool buf_pool_withdrawing;
-
-/** the clock is incremented every time a pointer to a page may become obsolete;
-if the withdrwa clock has not changed, the pointer is still valid in buffer
-pool. if changed, the pointer might not be in buffer pool any more. */
-volatile ulint buf_withdraw_clock;
-
-=======
->>>>>>> 46e60de4
 /** Map of buffer pool chunks by its first frame address
 This is newly made by initialization of buffer pool and buf_resize_thread.
 Note: mutex protection is required when creating multiple buffer pools
@@ -1455,8 +1440,6 @@
   buf_pool_should_madvise = innobase_should_madvise_buf_pool();
 
   buf_pool_resizing = false;
-  buf_pool_withdrawing = false;
-  buf_withdraw_clock = 0;
 
   buf_pool_ptr =
       (buf_pool_t *)ut_zalloc_nokey(n_instances * sizeof *buf_pool_ptr);
@@ -1487,13 +1470,9 @@
   for (i = 0; i < n_instances; /* no op */) {
     ulint n = i + n_cores;
 
-<<<<<<< HEAD
     if (n > n_instances) {
       n = n_instances;
     }
-=======
-	buf_pool_resizing = false;
->>>>>>> 46e60de4
 
     std::vector<std::thread> threads;
 
@@ -1544,11 +1523,9 @@
 @param[in]	block		pointer to control block
 @retval true	if succeeded or if failed because the block was fixed
 @retval false	if failed because of no free blocks. */
-<<<<<<< HEAD
 static bool buf_page_realloc(buf_pool_t *buf_pool, buf_block_t *block) {
   buf_block_t *new_block;
 
-  ut_ad(buf_pool_withdrawing);
   ut_ad(mutex_own(&buf_pool->LRU_list_mutex));
 
   new_block = buf_LRU_get_free_only(buf_pool);
@@ -1669,143 +1646,6 @@
   }
 
   return (true); /* free_list was enough */
-=======
-static
-bool
-buf_page_realloc(
-	buf_pool_t*	buf_pool,
-	buf_block_t*	block)
-{
-	buf_block_t*	new_block;
-
-	ut_ad(buf_pool_mutex_own(buf_pool));
-	ut_ad(buf_block_get_state(block) == BUF_BLOCK_FILE_PAGE);
-
-	new_block = buf_LRU_get_free_only(buf_pool);
-
-	if (new_block == NULL) {
-		return(false); /* free_list was not enough */
-	}
-
-	rw_lock_t*	hash_lock = buf_page_hash_lock_get(buf_pool, block->page.id);
-
-	rw_lock_x_lock(hash_lock);
-	mutex_enter(&block->mutex);
-
-	if (buf_page_can_relocate(&block->page)) {
-		mutex_enter(&new_block->mutex);
-
-		memcpy(new_block->frame, block->frame, UNIV_PAGE_SIZE);
-		new (&new_block->page) buf_page_t(block->page);
-
-		/* relocate LRU list */
-		ut_ad(block->page.in_LRU_list);
-		ut_ad(!block->page.in_zip_hash);
-		ut_d(block->page.in_LRU_list = FALSE);
-
-		buf_LRU_adjust_hp(buf_pool, &block->page);
-
-		buf_page_t*	prev_b = UT_LIST_GET_PREV(LRU, &block->page);
-		UT_LIST_REMOVE(buf_pool->LRU, &block->page);
-
-		if (prev_b != NULL) {
-			UT_LIST_INSERT_AFTER(buf_pool->LRU, prev_b, &new_block->page);
-		} else {
-			UT_LIST_ADD_FIRST(buf_pool->LRU, &new_block->page);
-		}
-
-		if (buf_pool->LRU_old == &block->page) {
-			buf_pool->LRU_old = &new_block->page;
-		}
-
-		ut_ad(new_block->page.in_LRU_list);
-
-		/* relocate unzip_LRU list */
-		if (block->page.zip.data != NULL) {
-			ut_ad(block->in_unzip_LRU_list);
-			ut_d(new_block->in_unzip_LRU_list = TRUE);
-			UNIV_MEM_DESC(&new_block->page.zip.data,
-				      page_zip_get_size(&new_block->page.zip));
-
-			buf_block_t*	prev_block = UT_LIST_GET_PREV(unzip_LRU, block);
-			UT_LIST_REMOVE(buf_pool->unzip_LRU, block);
-
-			ut_d(block->in_unzip_LRU_list = FALSE);
-			block->page.zip.data = NULL;
-			page_zip_set_size(&block->page.zip, 0);
-
-			if (prev_block != NULL) {
-				UT_LIST_INSERT_AFTER(buf_pool->unzip_LRU, prev_block, new_block);
-			} else {
-				UT_LIST_ADD_FIRST(buf_pool->unzip_LRU, new_block);
-			}
-		} else {
-			ut_ad(!block->in_unzip_LRU_list);
-			ut_d(new_block->in_unzip_LRU_list = FALSE);
-		}
-
-		/* relocate buf_pool->page_hash */
-		ut_ad(block->page.in_page_hash);
-		ut_ad(&block->page == buf_page_hash_get_low(buf_pool,
-							    block->page.id));
-		ut_d(block->page.in_page_hash = FALSE);
-		ulint	fold = block->page.id.fold();
-		ut_ad(fold == new_block->page.id.fold());
-		HASH_DELETE(buf_page_t, hash, buf_pool->page_hash, fold, (&block->page));
-		HASH_INSERT(buf_page_t, hash, buf_pool->page_hash, fold, (&new_block->page));
-
-		ut_ad(new_block->page.in_page_hash);
-
-		buf_block_modify_clock_inc(block);
-		memset(block->frame + FIL_PAGE_OFFSET, 0xff, 4);
-		memset(block->frame + FIL_PAGE_ARCH_LOG_NO_OR_SPACE_ID, 0xff, 4);
-		UNIV_MEM_INVALID(block->frame, UNIV_PAGE_SIZE);
-		buf_block_set_state(block, BUF_BLOCK_REMOVE_HASH);
-		block->page.id.reset(ULINT32_UNDEFINED, ULINT32_UNDEFINED);
-
-		/* Relocate buf_pool->flush_list. */
-		if (block->page.oldest_modification) {
-			buf_flush_relocate_on_flush_list(
-				&block->page, &new_block->page);
-		}
-
-		/* set other flags of buf_block_t */
-
-		/* This code should only be executed by buf_pool_resize(),
-		while the adaptive hash index is disabled. */
-		assert_block_ahi_empty(block);
-		assert_block_ahi_empty_on_init(new_block);
-		ut_ad(!block->index);
-		new_block->index	= NULL;
-		new_block->n_hash_helps	= 0;
-		new_block->n_fields	= 1;
-		new_block->left_side	= TRUE;
-
-		new_block->lock_hash_val = block->lock_hash_val;
-		ut_ad(new_block->lock_hash_val == lock_rec_hash(
-			new_block->page.id.space(),
-			new_block->page.id.page_no()));
-
-		rw_lock_x_unlock(hash_lock);
-		mutex_exit(&new_block->mutex);
-
-		/* free block */
-		buf_block_set_state(block, BUF_BLOCK_MEMORY);
-		buf_LRU_block_free_non_file_page(block);
-
-		mutex_exit(&block->mutex);
-	} else {
-		rw_lock_x_unlock(hash_lock);
-		mutex_exit(&block->mutex);
-
-		/* free new_block */
-		mutex_enter(&new_block->mutex);
-		buf_LRU_block_free_non_file_page(new_block);
-		mutex_exit(&new_block->mutex);
-	}
-
-	return(true); /* free_list was enough */
->>>>>>> 46e60de4
 }
 
 static void buf_resize_status(const char *fmt, ...)
@@ -1876,7 +1716,6 @@
 until withdrawn by buf_pool->withdraw_target.
 @param[in]	buf_pool	buffer pool instance
 @retval true	if retry is needed */
-<<<<<<< HEAD
 static bool buf_pool_withdraw_blocks(buf_pool_t *buf_pool) {
   buf_block_t *block;
   ulint loop_count = 0;
@@ -2052,221 +1891,9 @@
   mutex_exit(&buf_pool->free_list_mutex);
 
   /* retry is not needed */
-  ++buf_withdraw_clock;
   os_wmb;
 
   return (false);
-=======
-static
-bool
-buf_pool_withdraw_blocks(
-	buf_pool_t*	buf_pool)
-{
-	buf_block_t*	block;
-	ulint		loop_count = 0;
-	ulint		i = buf_pool_index(buf_pool);
-
-	ib::info() << "buffer pool " << i
-		<< " : start to withdraw the last "
-		<< buf_pool->withdraw_target << " blocks.";
-
-	/* Minimize buf_pool->zip_free[i] lists */
-	buf_pool_mutex_enter(buf_pool);
-	buf_buddy_condense_free(buf_pool);
-	buf_pool_mutex_exit(buf_pool);
-
-	while (UT_LIST_GET_LEN(buf_pool->withdraw)
-	       < buf_pool->withdraw_target) {
-
-		/* try to withdraw from free_list */
-		ulint	count1 = 0;
-
-		buf_pool_mutex_enter(buf_pool);
-		block = reinterpret_cast<buf_block_t*>(
-			UT_LIST_GET_FIRST(buf_pool->free));
-		while (block != NULL
-		       && UT_LIST_GET_LEN(buf_pool->withdraw)
-			  < buf_pool->withdraw_target) {
-			ut_ad(block->page.in_free_list);
-			ut_ad(!block->page.in_flush_list);
-			ut_ad(!block->page.in_LRU_list);
-			ut_a(!buf_page_in_file(&block->page));
-
-			buf_block_t*	next_block;
-			next_block = reinterpret_cast<buf_block_t*>(
-				UT_LIST_GET_NEXT(
-					list, &block->page));
-
-			if (buf_block_will_withdrawn(buf_pool, block)) {
-				/* This should be withdrawn */
-				UT_LIST_REMOVE(
-					buf_pool->free,
-					&block->page);
-				UT_LIST_ADD_LAST(
-					buf_pool->withdraw,
-					&block->page);
-				ut_d(block->in_withdraw_list = TRUE);
-				count1++;
-			}
-
-			block = next_block;
-		}
-		buf_pool_mutex_exit(buf_pool);
-
-		/* reserve free_list length */
-		if (UT_LIST_GET_LEN(buf_pool->withdraw)
-		    < buf_pool->withdraw_target) {
-			ulint	scan_depth;
-			ulint	n_flushed = 0;
-
-			/* cap scan_depth with current LRU size. */
-			buf_pool_mutex_enter(buf_pool);
-			scan_depth = UT_LIST_GET_LEN(buf_pool->LRU);
-			buf_pool_mutex_exit(buf_pool);
-
-			scan_depth = ut_min(
-				ut_max(buf_pool->withdraw_target
-				       - UT_LIST_GET_LEN(buf_pool->withdraw),
-				       static_cast<ulint>(srv_LRU_scan_depth)),
-				scan_depth);
-
-			buf_flush_do_batch(buf_pool, BUF_FLUSH_LRU,
-				scan_depth, 0, &n_flushed);
-			buf_flush_wait_batch_end(buf_pool, BUF_FLUSH_LRU);
-
-			if (n_flushed) {
-				MONITOR_INC_VALUE_CUMULATIVE(
-					MONITOR_LRU_BATCH_FLUSH_TOTAL_PAGE,
-					MONITOR_LRU_BATCH_FLUSH_COUNT,
-					MONITOR_LRU_BATCH_FLUSH_PAGES,
-					n_flushed);
-			}
-		}
-
-		/* relocate blocks/buddies in withdrawn area */
-		ulint	count2 = 0;
-
-		buf_pool_mutex_enter(buf_pool);
-		buf_page_t*	bpage;
-		bpage = UT_LIST_GET_FIRST(buf_pool->LRU);
-		while (bpage != NULL) {
-			BPageMutex*	block_mutex;
-			buf_page_t*	next_bpage;
-
-			block_mutex = buf_page_get_mutex(bpage);
-			mutex_enter(block_mutex);
-
-			next_bpage = UT_LIST_GET_NEXT(LRU, bpage);
-
-			if (bpage->zip.data != NULL
-			    && buf_frame_will_withdrawn(
-				buf_pool,
-				static_cast<byte*>(bpage->zip.data))) {
-
-				if (buf_page_can_relocate(bpage)) {
-					mutex_exit(block_mutex);
-					buf_pool_mutex_exit_forbid(buf_pool);
-					if(!buf_buddy_realloc(
-						buf_pool, bpage->zip.data,
-						page_zip_get_size(
-							&bpage->zip))) {
-
-						/* failed to allocate block */
-						buf_pool_mutex_exit_allow(
-							buf_pool);
-						break;
-					}
-					buf_pool_mutex_exit_allow(buf_pool);
-					mutex_enter(block_mutex);
-					count2++;
-				}
-				/* NOTE: if the page is in use,
-				not reallocated yet */
-			}
-
-			if (buf_page_get_state(bpage)
-			    == BUF_BLOCK_FILE_PAGE
-			    && buf_block_will_withdrawn(
-				buf_pool,
-				reinterpret_cast<buf_block_t*>(bpage))) {
-
-				if (buf_page_can_relocate(bpage)) {
-					mutex_exit(block_mutex);
-					buf_pool_mutex_exit_forbid(buf_pool);
-					if(!buf_page_realloc(
-						buf_pool,
-						reinterpret_cast<buf_block_t*>(
-							bpage))) {
-						/* failed to allocate block */
-						buf_pool_mutex_exit_allow(
-							buf_pool);
-						break;
-					}
-					buf_pool_mutex_exit_allow(buf_pool);
-					count2++;
-				} else {
-					mutex_exit(block_mutex);
-				}
-				/* NOTE: if the page is in use,
-				not reallocated yet */
-			} else {
-				mutex_exit(block_mutex);
-			}
-
-			bpage = next_bpage;
-		}
-		buf_pool_mutex_exit(buf_pool);
-
-		buf_resize_status(
-			"buffer pool %lu : withdrawing blocks. (%lu/%lu)",
-			i, UT_LIST_GET_LEN(buf_pool->withdraw),
-			buf_pool->withdraw_target);
-
-		ib::info() << "buffer pool " << i << " : withdrew "
-			<< count1 << " blocks from free list."
-			<< " Tried to relocate " << count2 << " pages ("
-			<< UT_LIST_GET_LEN(buf_pool->withdraw) << "/"
-			<< buf_pool->withdraw_target << ").";
-
-		if (++loop_count >= 10) {
-			/* give up for now.
-			retried after user threads paused. */
-
-			ib::info() << "buffer pool " << i
-				<< " : will retry to withdraw later.";
-
-			/* need retry later */
-			return(true);
-		}
-	}
-
-	/* confirm withdrawn enough */
-	const buf_chunk_t*	chunk
-		= buf_pool->chunks + buf_pool->n_chunks_new;
-	const buf_chunk_t*	echunk
-		= buf_pool->chunks + buf_pool->n_chunks;
-
-	while (chunk < echunk) {
-		block = chunk->blocks;
-		for (ulint j = chunk->size; j--; block++) {
-			/* If !=BUF_BLOCK_NOT_USED block in the
-			withdrawn area, it means corruption
-			something */
-			ut_a(buf_block_get_state(block)
-				== BUF_BLOCK_NOT_USED);
-			ut_ad(block->in_withdraw_list);
-		}
-		++chunk;
-	}
-
-	ib::info() << "buffer pool " << i << " : withdrawn target "
-		<< UT_LIST_GET_LEN(buf_pool->withdraw) << " blocks.";
-
-	/* retry is not needed */
-	os_wmb;
-
-	return(false);
->>>>>>> 46e60de4
 }
 
 /** resize page_hash and zip_hash for a buffer pool instance.
@@ -2381,47 +2008,14 @@
 
 /** Resize the buffer pool based on srv_buf_pool_size from
 srv_buf_pool_old_size. */
-<<<<<<< HEAD
 static void buf_pool_resize() {
   buf_pool_t *buf_pool;
   ulint new_instance_size;
   bool warning = false;
-=======
-void
-buf_pool_resize()
-{
-	buf_pool_t*	buf_pool;
-	ulint		new_instance_size;
-	bool		warning = false;
-
-	NUMA_MEMPOLICY_INTERLEAVE_IN_SCOPE;
-
-	ut_ad(!buf_pool_resizing);
-	ut_ad(srv_buf_pool_chunk_unit > 0);
-
-	new_instance_size = srv_buf_pool_size / srv_buf_pool_instances;
-	new_instance_size /= UNIV_PAGE_SIZE;
-
-	buf_resize_status("Resizing buffer pool from " ULINTPF " to "
-			  ULINTPF " (unit=" ULINTPF ").",
-			  srv_buf_pool_old_size, srv_buf_pool_size,
-			  srv_buf_pool_chunk_unit);
-
-	/* set new limit for all buffer pool for resizing */
-	for (ulint i = 0; i < srv_buf_pool_instances; i++) {
-		buf_pool = buf_pool_from_array(i);
-		buf_pool_mutex_enter(buf_pool);
-
-		ut_ad(buf_pool->curr_size == buf_pool->old_size);
-		ut_ad(buf_pool->n_chunks_new == buf_pool->n_chunks);
-		ut_ad(UT_LIST_GET_LEN(buf_pool->withdraw) == 0);
-		ut_ad(buf_pool->flush_rbt == NULL);
->>>>>>> 46e60de4
 
   NUMA_MEMPOLICY_INTERLEAVE_IN_SCOPE;
 
   ut_ad(!buf_pool_resizing);
-  ut_ad(!buf_pool_withdrawing);
   ut_ad(srv_buf_pool_chunk_unit > 0);
 
   /* Assumes that buf_resize_thread has already issued the necessary
@@ -2452,16 +2046,9 @@
 
     buf_pool->curr_size = new_instance_size;
 
-<<<<<<< HEAD
     ut_ad(srv_buf_pool_chunk_unit % UNIV_PAGE_SIZE == 0);
     buf_pool->n_chunks_new =
         new_instance_size * UNIV_PAGE_SIZE / srv_buf_pool_chunk_unit;
-=======
-			ut_ad(buf_pool->withdraw_target == 0);
-			buf_pool->withdraw_target = withdraw_target;
-		}
-	}
->>>>>>> 46e60de4
 
     os_wmb;
   }
@@ -2469,153 +2056,7 @@
   /* disable AHI if needed */
   bool btr_search_disabled = false;
 
-<<<<<<< HEAD
   buf_resize_status("Disabling adaptive hash index.");
-=======
-withdraw_retry:
-	bool	should_retry_withdraw = false;
-
-	/* wait for the number of blocks fit to the new size (if needed)*/
-	for (ulint i = 0; i < srv_buf_pool_instances; i++) {
-		buf_pool = buf_pool_from_array(i);
-		if (buf_pool->curr_size < buf_pool->old_size) {
-
-			should_retry_withdraw |=
-				buf_pool_withdraw_blocks(buf_pool);
-		}
-	}
-
-	if (srv_shutdown_state != SRV_SHUTDOWN_NONE) {
-		/* abort to resize for shutdown. */
-		return;
-	}
-
-	/* abort buffer pool load */
-	buf_load_abort();
-
-	if (should_retry_withdraw
-	    && ut_difftime(ut_time(), withdraw_started) >= message_interval) {
-
-		if (message_interval > 900) {
-			message_interval = 1800;
-		} else {
-			message_interval *= 2;
-		}
-
-		lock_mutex_enter();
-		trx_sys_mutex_enter();
-		bool	found = false;
-		for (trx_t* trx = UT_LIST_GET_FIRST(trx_sys->mysql_trx_list);
-		     trx != NULL;
-		     trx = UT_LIST_GET_NEXT(mysql_trx_list, trx)) {
-			if (trx->state != TRX_STATE_NOT_STARTED
-			    && trx->mysql_thd != NULL
-			    && ut_difftime(withdraw_started,
-					   trx->start_time) > 0) {
-				if (!found) {
-					ib::warn() <<
-						"The following trx might hold"
-						" the blocks in buffer pool to"
-					        " be withdrawn. Buffer pool"
-						" resizing can complete only"
-						" after all the transactions"
-						" below release the blocks.";
-					found = true;
-				}
-
-				lock_trx_print_wait_and_mvcc_state(
-					stderr, trx);
-			}
-		}
-		trx_sys_mutex_exit();
-		lock_mutex_exit();
-
-		withdraw_started = ut_time();
-	}
-
-	if (should_retry_withdraw) {
-		ib::info() << "Will retry to withdraw " << retry_interval
-			<< " seconds later.";
-		os_thread_sleep(retry_interval * 1000000);
-
-		if (retry_interval > 5) {
-			retry_interval = 10;
-		} else {
-			retry_interval *= 2;
-		}
-
-		goto withdraw_retry;
-	}
-
-	buf_resize_status("Latching whole of buffer pool.");
-
-#ifndef DBUG_OFF
-	{
-		bool	should_wait = true;
-
-		while (should_wait) {
-			should_wait = false;
-			DBUG_EXECUTE_IF(
-				"ib_buf_pool_resize_wait_before_resize",
-				should_wait = true; os_thread_sleep(10000););
-		}
-	}
-#endif /* !DBUG_OFF */
-
-	if (srv_shutdown_state != SRV_SHUTDOWN_NONE) {
-		return;
-	}
-
-	/* Indicate critical path */
-	buf_pool_resizing = true;
-
-	/* Acquire all buf_pool_mutex/hash_lock */
-	for (ulint i = 0; i < srv_buf_pool_instances; ++i) {
-		buf_pool_t*	buf_pool = buf_pool_from_array(i);
-
-		buf_pool_mutex_enter(buf_pool);
-	}
-	for (ulint i = 0; i < srv_buf_pool_instances; ++i) {
-		buf_pool_t*	buf_pool = buf_pool_from_array(i);
-
-		hash_lock_x_all(buf_pool->page_hash);
-	}
-
-	buf_chunk_map_reg = UT_NEW_NOKEY(buf_pool_chunk_map_t());
-
-	/* add/delete chunks */
-	for (ulint i = 0; i < srv_buf_pool_instances; ++i) {
-		buf_pool_t*	buf_pool = buf_pool_from_array(i);
-		buf_chunk_t*	chunk;
-		buf_chunk_t*	echunk;
-
-		buf_resize_status("buffer pool %lu :"
-			" resizing with chunks %lu to %lu.",
-			i, buf_pool->n_chunks, buf_pool->n_chunks_new);
-
-		if (buf_pool->n_chunks_new < buf_pool->n_chunks) {
-			/* delete chunks */
-			chunk = buf_pool->chunks
-				+ buf_pool->n_chunks_new;
-			echunk = buf_pool->chunks + buf_pool->n_chunks;
-
-			ulint	sum_freed = 0;
-
-			while (chunk < echunk) {
-				buf_block_t*	block = chunk->blocks;
-
-				for (ulint j = chunk->size;
-				     j--; block++) {
-					mutex_free(&block->mutex);
-					rw_lock_free(&block->lock);
-
-					ut_d(rw_lock_free(
-						&block->debug_latch));
-				}
-
-				buf_pool->allocator.deallocate_large(
-					chunk->mem, &chunk->mem_pfx);
->>>>>>> 46e60de4
 
   btr_search_s_lock_all();
   if (btr_search_enabled) {
@@ -2647,7 +2088,6 @@
 
       ut_ad(buf_pool->withdraw_target == 0);
       buf_pool->withdraw_target = withdraw_target;
-      buf_pool_withdrawing = true;
     }
   }
 
@@ -2670,7 +2110,6 @@
 
   if (srv_shutdown_state.load() >= SRV_SHUTDOWN_CLEANUP) {
     /* abort to resize for shutdown. */
-    buf_pool_withdrawing = false;
     return;
   }
 
@@ -2727,8 +2166,6 @@
     goto withdraw_retry;
   }
 
-  buf_pool_withdrawing = false;
-
   buf_resize_status("Latching whole of buffer pool.");
 
 #ifdef UNIV_DEBUG
@@ -2981,7 +2418,6 @@
       buf_pool->page_hash_old = nullptr;
     }
   }
-
   buf_pool_resizing = false;
 
   /* Normalize other components, if the new size is too different */
@@ -3854,51 +3290,16 @@
   return (block);
 }
 
-<<<<<<< HEAD
-/** Find out if a pointer belongs to a buf_block_t. It can be a pointer to
- the buf_block_t itself or a member of it. This functions checks one of
- the buffer pool instances.
- @return true if ptr belongs to a buf_block_t struct */
-static ibool buf_pointer_is_block_field_instance(
-    buf_pool_t *buf_pool, /*!< in: buffer pool instance */
-    const void *ptr)      /*!< in: pointer not dereferenced */
-=======
-ibool buf_pointer_is_block_field_instance(
-	const buf_pool_t* buf_pool, const void* ptr)
->>>>>>> 46e60de4
-{
-  const buf_chunk_t *chunk = buf_pool->chunks;
-  const buf_chunk_t *const echunk =
-      chunk + ut_min(buf_pool->n_chunks, buf_pool->n_chunks_new);
-
-  /* TODO: protect buf_pool->chunks with a mutex (the older pointer will
-  currently remain while during buf_pool_resize()) */
-  while (chunk < echunk) {
-    if (ptr >= (void *)chunk->blocks &&
-        ptr < (void *)(chunk->blocks + chunk->size)) {
-      return (TRUE);
-    }
-
-    chunk++;
-  }
-
-  return (FALSE);
-}
-
-<<<<<<< HEAD
-/** Find out if a buffer block was created by buf_chunk_init().
- @return true if "block" has been added to buf_pool->free by buf_chunk_init() */
-static ibool buf_block_is_uncompressed(
-    buf_pool_t *buf_pool,     /*!< in: buffer pool instance */
-    const buf_block_t *block) /*!< in: pointer to block,
-                              not dereferenced */
-{
-  if ((((ulint)block) % sizeof *block) != 0) {
-    /* The pointer should be aligned. */
-    return (FALSE);
-  }
-
-  return (buf_pointer_is_block_field_instance(buf_pool, (void *)block));
+bool buf_is_block_in_instance(const buf_pool_t *buf_pool,
+                              const buf_block_t *ptr) {
+  const size_t n_chunks = std::min(buf_pool->n_chunks, buf_pool->n_chunks_new);
+  for (size_t i = 0; i < n_chunks; ++i) {
+    if (buf_pool->chunks[i].contains(ptr)) {
+      return true;
+    }
+  }
+
+  return false;
 }
 
 #if defined UNIV_DEBUG || defined UNIV_IBUF_DEBUG
@@ -3974,8 +3375,6 @@
 
   bool is_optimistic() const;
 
-=======
->>>>>>> 46e60de4
 #if defined UNIV_DEBUG || defined UNIV_IBUF_DEBUG
   dberr_t debug_check(buf_block_t *fix_block);
 #endif /* UNIV_DEBUG || UNIV_IBUF_DEBUG */
@@ -4082,137 +3481,7 @@
 buf_block_t *Buf_fetch<T>::lookup() {
   m_hash_lock = buf_page_hash_lock_get(m_buf_pool, m_page_id);
 
-<<<<<<< HEAD
   auto block = m_guess;
-=======
-	ut_ad(!ibuf_inside(mtr)
-	      || ibuf_page_low(page_id, page_size, FALSE, file, line, NULL));
-
-	buf_pool->stat.n_page_gets++;
-	hash_lock = buf_page_hash_lock_get(buf_pool, page_id);
-loop:
-	block = guess;
-
-	rw_lock_s_lock(hash_lock);
-
-	/* If not own buf_pool_mutex, page_hash can be changed. */
-	hash_lock = buf_page_hash_lock_s_confirm(hash_lock, buf_pool, page_id);
-
-	if (block != NULL) {
-
-		/* If the guess is a compressed page descriptor that
-		has been allocated by buf_page_alloc_descriptor(),
-		it may have been freed by buf_relocate().
-		Also, the buffer pool could get resized and m_guess's chunk could
-		get freed, so we need to check the `block` pointer is still within one
-		of the chunks before dereferencing it to verify it still contains the
-		same m_page_id */
-
-
-		if (!buf_pointer_is_block_field_instance(buf_pool, block)
-		    || !page_id.equals_to(block->page.id)
-		    || buf_block_get_state(block) != BUF_BLOCK_FILE_PAGE) {
-
-			/* Our guess was bogus or things have changed
-			since. */
-			block = guess = NULL;
-		} else {
-			ut_ad(!block->page.in_zip_hash);
-		}
-	}
-
-	if (block == NULL) {
-		block = (buf_block_t*) buf_page_hash_get_low(buf_pool, page_id);
-	}
-
-	if (!block || buf_pool_watch_is_sentinel(buf_pool, &block->page)) {
-		rw_lock_s_unlock(hash_lock);
-		block = NULL;
-	}
-
-	if (block == NULL) {
-		/* Page not in buf_pool: needs to be read from file */
-
-		if (mode == BUF_GET_IF_IN_POOL_OR_WATCH) {
-			rw_lock_x_lock(hash_lock);
-
-			/* If not own buf_pool_mutex,
-			page_hash can be changed. */
-			hash_lock = buf_page_hash_lock_x_confirm(
-				hash_lock, buf_pool, page_id);
-
-			block = (buf_block_t*) buf_pool_watch_set(
-				page_id, &hash_lock);
-
-			if (block) {
-				/* We can release hash_lock after we
-				increment the fix count to make
-				sure that no state change takes place. */
-				fix_block = block;
-
-				if (fsp_is_system_temporary(page_id.space())) {
-					/* For temporary tablespace,
-					the mutex is being used for
-					synchronization between user
-					thread and flush thread,
-					instead of block->lock. See
-					buf_flush_page() for the flush
-					thread counterpart. */
-
-					BPageMutex*	fix_mutex
-						= buf_page_get_mutex(
-							&fix_block->page);
-					mutex_enter(fix_mutex);
-					buf_block_fix(fix_block);
-					mutex_exit(fix_mutex);
-				} else {
-					buf_block_fix(fix_block);
-				}
-
-				/* Now safe to release page_hash mutex */
-				rw_lock_x_unlock(hash_lock);
-				goto got_block;
-			}
-
-			rw_lock_x_unlock(hash_lock);
-		}
-
-		if (mode == BUF_GET_IF_IN_POOL
-		    || mode == BUF_PEEK_IF_IN_POOL
-		    || mode == BUF_GET_IF_IN_POOL_OR_WATCH) {
-
-			ut_ad(!rw_lock_own(hash_lock, RW_LOCK_X));
-			ut_ad(!rw_lock_own(hash_lock, RW_LOCK_S));
-
-			return(NULL);
-		}
-
-		if (buf_read_page(page_id, page_size)) {
-			buf_read_ahead_random(page_id, page_size,
-					      ibuf_inside(mtr));
-
-			retries = 0;
-		} else if (retries < BUF_PAGE_READ_MAX_RETRIES) {
-			++retries;
-			DBUG_EXECUTE_IF(
-				"innodb_page_corruption_retries",
-				retries = BUF_PAGE_READ_MAX_RETRIES;
-			);
-		} else {
-			ib::fatal() << "Unable to read page " << page_id
-				<< " into the buffer pool after "
-				<< BUF_PAGE_READ_MAX_RETRIES << " attempts."
-				" The most probable cause of this error may"
-				" be that the table has been corrupted. Or,"
-				" the table was compressed with with an"
-				" algorithm that is not supported by this"
-				" instance. If it is not a decompress failure,"
-				" you can try to fix this problem by using"
-				" innodb_force_recovery."
-				" Please see " REFMAN " for more"
-				" details. Aborting...";
-		}
->>>>>>> 46e60de4
 
   rw_lock_s_lock(m_hash_lock);
 
@@ -4222,9 +3491,12 @@
 
   if (block != nullptr) {
     /* If the m_guess is a compressed page descriptor that has been allocated
-    by buf_page_alloc_descriptor(), it may have been freed by buf_relocate(). */
-
-    if (!buf_block_is_uncompressed(m_buf_pool, block) ||
+    by buf_page_alloc_descriptor(), it may have been freed by buf_relocate().
+    Also, the buffer pool could get resized and m_guess's chunk could get freed,
+    so we need to check the `block` pointer is still within one of the chunks
+    before dereferencing it to verify it still contains the same m_page_id */
+
+    if (!buf_is_block_in_instance(m_buf_pool, block) ||
         m_page_id != block->page.id ||
         buf_block_get_state(block) != BUF_BLOCK_FILE_PAGE) {
       /* Our m_guess was bogus or things have changed since. */
