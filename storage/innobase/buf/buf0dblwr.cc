--- conflicted
+++ resolved
@@ -1752,9 +1752,8 @@
   auto pfs_file = file.m_pfs;
 
   if (new_size > cur_size) {
-    auto err =
-        os_file_write_zeros(pfs_file, file.m_name.c_str(), phy_size, cur_size,
-                            new_size - cur_size, srv_read_only_mode);
+    auto err = os_file_write_zeros(pfs_file, file.m_name.c_str(), phy_size,
+                                   cur_size, new_size - cur_size);
 
     if (err != DB_SUCCESS) {
       ib::fatal(UT_LOCATION_HERE, ER_IB_MSG_DBLWR_1321, file.m_name.c_str());
@@ -1774,14 +1773,8 @@
   ut_ad(dblwr::File::s_n_pages > 0);
 
   if (size == 0) {
-<<<<<<< HEAD
     auto err = os_file_write_zeros(pfs_file, file.m_name.c_str(), phy_size, 0,
-                                   n_pages * phy_size, srv_read_only_mode);
-=======
-    auto err = os_file_write_zeros(pfs_file, file.m_name.c_str(),
-                                   univ_page_size.physical(), 0,
-                                   n_pages * univ_page_size.physical());
->>>>>>> 16db9378
+                                   n_pages * phy_size);
 
     if (err != DB_SUCCESS) {
       return err;
