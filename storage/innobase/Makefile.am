--- conflicted
+++ resolved
@@ -67,10 +67,7 @@
 			include/dict0mem.h	\
 			include/dict0mem.ic	\
 			include/dict0priv.ic	\
-<<<<<<< HEAD
-=======
 			include/dict0stats.h	\
->>>>>>> 20ca15d4
 			include/dict0types.h	\
 			include/dyn0dyn.h	\
 			include/dyn0dyn.ic	\
@@ -251,10 +248,7 @@
 			dict/dict0dict.c		\
 			dict/dict0load.c		\
 			dict/dict0mem.c			\
-<<<<<<< HEAD
-=======
 			dict/dict0stats.c		\
->>>>>>> 20ca15d4
 			dyn/dyn0dyn.c			\
 			eval/eval0eval.c		\
 			eval/eval0proc.c		\
