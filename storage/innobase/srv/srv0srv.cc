--- conflicted
+++ resolved
@@ -364,18 +364,11 @@
   in the innodb database.
 * quick transient stats, that are used if persistent stats for the given
   table/index are not found in the innodb database */
-<<<<<<< HEAD
 unsigned long long	srv_stats_transient_sample_pages = 8;
 my_bool		srv_stats_persistent = TRUE;
+my_bool		srv_stats_include_delete_marked = FALSE;
 unsigned long long	srv_stats_persistent_sample_pages = 20;
 my_bool		srv_stats_auto_recalc = TRUE;
-=======
-UNIV_INTERN unsigned long long	srv_stats_transient_sample_pages = 8;
-UNIV_INTERN my_bool		srv_stats_persistent = TRUE;
-UNIV_INTERN my_bool		srv_stats_include_delete_marked = FALSE;
-UNIV_INTERN unsigned long long	srv_stats_persistent_sample_pages = 20;
-UNIV_INTERN my_bool		srv_stats_auto_recalc = TRUE;
->>>>>>> a9264c07
 
 ibool	srv_use_doublewrite_buf	= TRUE;
 
