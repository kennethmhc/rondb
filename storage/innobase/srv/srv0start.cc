--- conflicted
+++ resolved
@@ -1248,13 +1248,9 @@
 
 	ib_logf(IB_LOG_LEVEL_INFO, IB_ATOMICS_STARTUP_MSG);
 
-<<<<<<< HEAD
 	ib_logf(IB_LOG_LEVEL_INFO, MUTEX_TYPE);
 
-	ib_logf(IB_LOG_LEVEL_INFO, "Compressed tables use zlib " ZLIB_VERSION
-=======
-	ib_logf(IB_LOG_LEVEL_INFO,
-		"" IB_MEMORY_BARRIER_STARTUP_MSG "");
+	ib_logf(IB_LOG_LEVEL_INFO, IB_MEMORY_BARRIER_STARTUP_MSG);
 
 #ifndef HAVE_MEMORY_BARRIER
 #if defined __i386__ || defined __x86_64__ || defined _M_IX86 || defined _M_X64
@@ -1266,9 +1262,7 @@
 #endif /* IA32 or AMD64 */
 #endif /* HAVE_MEMORY_BARRIER */
 
-	ib_logf(IB_LOG_LEVEL_INFO,
-		"Compressed tables use zlib " ZLIB_VERSION
->>>>>>> 19b3f570
+	ib_logf(IB_LOG_LEVEL_INFO, "Compressed tables use zlib " ZLIB_VERSION
 #ifdef UNIV_ZIP_DEBUG
 	      " with validation"
 #endif /* UNIV_ZIP_DEBUG */
