/*****************************************************************************

Copyright (c) 1995, 2016, Oracle and/or its affiliates. All Rights Reserved.

This program is free software; you can redistribute it and/or modify it under
the terms of the GNU General Public License as published by the Free Software
Foundation; version 2 of the License.

This program is distributed in the hope that it will be useful, but WITHOUT
ANY WARRANTY; without even the implied warranty of MERCHANTABILITY or FITNESS
FOR A PARTICULAR PURPOSE. See the GNU General Public License for more details.

You should have received a copy of the GNU General Public License along with
this program; if not, write to the Free Software Foundation, Inc.,
51 Franklin Street, Suite 500, Boston, MA 02110-1335 USA

*****************************************************************************/

/**************************************************//**
@file include/os0thread.h
The interface to the operating system
process and thread control primitives

Created 9/8/1995 Heikki Tuuri
*******************************************************/

#ifndef os0thread_h
#define os0thread_h

#include "univ.i"

/* Maximum number of threads which can be created in the program;
this is also the size of the wait slot array for MySQL threads which
can wait inside InnoDB */

#define	OS_THREAD_MAX_N		srv_max_n_threads

/* Possible fixed priorities for threads */
#define OS_THREAD_PRIORITY_NONE		100
#define OS_THREAD_PRIORITY_BACKGROUND	1
#define OS_THREAD_PRIORITY_NORMAL	2
#define OS_THREAD_PRIORITY_ABOVE_NORMAL	3

#ifdef _WIN32
typedef DWORD			os_thread_id_t;	/*!< In Windows the thread id
						is an unsigned long int */
extern "C"  {
typedef LPTHREAD_START_ROUTINE	os_thread_func_t;
}

/** Macro for specifying a Windows thread start function. */
#define DECLARE_THREAD(func)	WINAPI func

/** Required to get around a build error on Windows. Even though our functions
are defined/declared as WINAPI f(LPVOID a); the compiler complains that they
are defined as: os_thread_ret_t (__cdecl*)(void*). Because our functions
don't access the arguments and don't return any value, we should be safe. */
#define os_thread_create(f,a,i)	\
	os_thread_create_func(reinterpret_cast<os_thread_func_t>(f), a, i)

#else

typedef pthread_t		os_thread_id_t;	/*!< In Unix we use the thread
						handle itself as the id of
						the thread */
extern "C"  { typedef void*	(*os_thread_func_t)(void*); }

/** Macro for specifying a POSIX thread start function. */
#define DECLARE_THREAD(func)	func
#define os_thread_create(f,a,i)	os_thread_create_func(f, a, i)

#endif /* _WIN32 */

/* Define a function pointer type to use in a typecast */
typedef void* (*os_posix_f_t) (void*);

#ifdef HAVE_PSI_INTERFACE
/* Define for performance schema registration key */
typedef unsigned int    mysql_pfs_key_t;
#endif /* HAVE_PSI_INTERFACE */

/** Number of threads active. */
extern	ulint	os_thread_count;

/***************************************************************//**
Compares two thread ids for equality.
@return TRUE if equal */
ibool
os_thread_eq(
/*=========*/
	os_thread_id_t	a,	/*!< in: OS thread or thread id */
	os_thread_id_t	b);	/*!< in: OS thread or thread id */
/****************************************************************//**
Converts an OS thread id to a ulint. It is NOT guaranteed that the ulint is
unique for the thread though!
@return thread identifier as a number */
ulint
os_thread_pf(
/*=========*/
	os_thread_id_t	a);	/*!< in: OS thread identifier */
/****************************************************************//**
Creates a new thread of execution. The execution starts from
the function given.
NOTE: We count the number of threads in os_thread_exit(). A created
thread should always use that to exit so thatthe thread count will be
decremented.
We do not return an error code because if there is one, we crash here. */
void
os_thread_create_func(
/*==================*/
	os_thread_func_t	func,		/*!< in: pointer to function
						from which to start */
	void*			arg,		/*!< in: argument to start
						function */
	os_thread_id_t*		thread_id);	/*!< out: id of the created
						thread, or NULL */

<<<<<<< HEAD
/** Exits the current thread. */
void
os_thread_exit()
=======
/** Waits until the specified thread completes and joins it.
Its return value is ignored.
@param[in,out]	thread	thread to join */
void
os_thread_join(
	os_thread_id_t	thread);

/** Exits the current thread.
@param[in]	detach	if true, the thread will be detached right before
exiting. If false, another thread is responsible for joining this thread */
void
os_thread_exit(
	bool	detach = true)
>>>>>>> 807891a9
	UNIV_COLD MY_ATTRIBUTE((noreturn));

/*****************************************************************//**
Returns the thread identifier of current thread.
@return current thread identifier */
os_thread_id_t
os_thread_get_curr_id(void);
/*========================*/
/*****************************************************************//**
Advises the os to give up remainder of the thread's time slice. */
void
os_thread_yield(void);
/*=================*/
/*****************************************************************//**
The thread sleeps at least the time given in microseconds. */
void
os_thread_sleep(
/*============*/
	ulint	tm);	/*!< in: time in microseconds */

/**
Initializes OS thread management data structures. */
void
os_thread_init();
/*============*/

/**
Frees OS thread management data structures. */
void
os_thread_free();
/*============*/

/*****************************************************************//**
Check if there are threads active.
@return true if the thread count > 0. */
bool
os_thread_active();
/*==============*/

#ifndef UNIV_NONINL
#include "os0thread.ic"
#endif

#endif<|MERGE_RESOLUTION|>--- conflicted
+++ resolved
@@ -115,11 +115,6 @@
 	os_thread_id_t*		thread_id);	/*!< out: id of the created
 						thread, or NULL */
 
-<<<<<<< HEAD
-/** Exits the current thread. */
-void
-os_thread_exit()
-=======
 /** Waits until the specified thread completes and joins it.
 Its return value is ignored.
 @param[in,out]	thread	thread to join */
@@ -133,7 +128,6 @@
 void
 os_thread_exit(
 	bool	detach = true)
->>>>>>> 807891a9
 	UNIV_COLD MY_ATTRIBUTE((noreturn));
 
 /*****************************************************************//**
