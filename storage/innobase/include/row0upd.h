--- conflicted
+++ resolved
@@ -171,13 +171,8 @@
 @param[in]	update	update vector
 @return true if the update changes the size of some field in index or
 the field is external in rec or update */
-<<<<<<< HEAD
-UNIV_INTERN
+
 bool
-=======
-
-ibool
->>>>>>> 3be3e9d2
 row_upd_changes_field_size_or_external(
 	const dict_index_t*	index,
 	const ulint*		offsets,
@@ -190,7 +185,7 @@
 @param[in]	update	update vector
 @return true if the update changes the size of some field in index or
 the field is external in rec or update */
-UNIV_INTERN
+
 bool
 row_upd_changes_field_size_or_external_old(
 	const dict_index_t*	index,
@@ -236,7 +231,6 @@
 
 upd_t*
 row_upd_build_sec_rec_difference_binary(
-<<<<<<< HEAD
 	const rec_t*		rec,
 	const dict_index_t*	index,
 	const ulint*		offsets,
@@ -253,23 +247,7 @@
 @param[in]	no_sys	whether to exclude DB_TRX_ID, DB_ROLL_PTR
 @param[in/out]	heap	memory heap for allocating the update vector
 @return own: update vector of differing fields */
-UNIV_INTERN
-=======
-/*====================================*/
-	const rec_t*	rec,	/*!< in: secondary index record */
-	dict_index_t*	index,	/*!< in: index */
-	const ulint*	offsets,/*!< in: rec_get_offsets(rec, index) */
-	const dtuple_t*	entry,	/*!< in: entry to insert */
-	mem_heap_t*	heap)	/*!< in: memory heap from which allocated */
-	__attribute__((warn_unused_result, nonnull));
-/***************************************************************//**
-Builds an update vector from those fields, excluding the roll ptr and
-trx id fields, which in an index entry differ from a record that has
-the equal ordering fields. NOTE: we compare the fields as binary strings!
-@return own: update vector of differing fields, excluding roll ptr and
-trx id */
-
->>>>>>> 3be3e9d2
+
 const upd_t*
 row_upd_build_difference_binary(
 	const dict_index_t*	index,
