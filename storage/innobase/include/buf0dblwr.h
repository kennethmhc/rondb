/*****************************************************************************

Copyright (c) 1995, 2016, Oracle and/or its affiliates. All Rights Reserved.

This program is free software; you can redistribute it and/or modify it under
the terms of the GNU General Public License as published by the Free Software
Foundation; version 2 of the License.

This program is distributed in the hope that it will be useful, but WITHOUT
ANY WARRANTY; without even the implied warranty of MERCHANTABILITY or FITNESS
FOR A PARTICULAR PURPOSE. See the GNU General Public License for more details.

You should have received a copy of the GNU General Public License along with
this program; if not, write to the Free Software Foundation, Inc.,
51 Franklin Street, Suite 500, Boston, MA 02110-1335 USA

*****************************************************************************/

/**************************************************//**
@file include/buf0dblwr.h
Doublewrite buffer module

Created 2011/12/19 Inaam Rana
*******************************************************/

#ifndef buf0dblwr_h
#define buf0dblwr_h

#include "univ.i"
#include "ut0byte.h"
#include "log0log.h"
#include "buf0types.h"
#include "log0recv.h"

#ifndef UNIV_HOTBACKUP

/** Doublewrite system */
extern buf_dblwr_t*	buf_dblwr;
/** Set to TRUE when the doublewrite buffer is being created */
extern ibool		buf_dblwr_being_created;

/****************************************************************//**
Creates the doublewrite buffer to a new InnoDB installation. The header of the
doublewrite buffer is placed on the trx system header page.
@return true if successful, false if not. */
MY_ATTRIBUTE((warn_unused_result))
bool
buf_dblwr_create(void);
/*==================*/

/****************************************************************//**
At a database startup initializes the doublewrite buffer memory structure if
we already have a doublewrite buffer created in the data files. If we are
upgrading to an InnoDB version which supports multiple tablespaces, then this
function performs the necessary update operations. If we are in a crash
recovery, this function loads the pages from double write buffer into memory.
@return DB_SUCCESS or error code */
dberr_t
buf_dblwr_init_or_load_pages(
<<<<<<< HEAD
	os_file_t	file,
	const char*	path);
=======
/*=========================*/
	os_pfs_file_t	file,
	char*		path,
	bool		load_corrupt_pages);
>>>>>>> ae6e5713

/** Process and remove the double write buffer pages for all tablespaces. */
void
buf_dblwr_process(void);

/****************************************************************//**
frees doublewrite buffer. */
void
buf_dblwr_free(void);
/*================*/
/********************************************************************//**
Updates the doublewrite buffer when an IO request is completed. */
void
buf_dblwr_update(
/*=============*/
	const buf_page_t*	bpage,	/*!< in: buffer block descriptor */
	buf_flush_t		flush_type);/*!< in: flush type */
/****************************************************************//**
Determines if a page number is located inside the doublewrite buffer.
@return TRUE if the location is inside the two blocks of the
doublewrite buffer */
ibool
buf_dblwr_page_inside(
/*==================*/
	ulint	page_no);	/*!< in: page number */
/********************************************************************//**
Posts a buffer page for writing. If the doublewrite memory buffer is
full, calls buf_dblwr_flush_buffered_writes and waits for for free
space to appear. */
void
buf_dblwr_add_to_batch(
/*====================*/
	buf_page_t*	bpage);	/*!< in: buffer block to write */

/********************************************************************//**
Flush a batch of writes to the datafiles that have already been
written to the dblwr buffer on disk. */
void
buf_dblwr_sync_datafiles();

/********************************************************************//**
Flushes possible buffered writes from the doublewrite memory buffer to disk,
and also wakes up the aio thread if simulated aio is used. It is very
important to call this function after a batch of writes has been posted,
and also when we may have to wait for a page latch! Otherwise a deadlock
of threads can occur. */
void
buf_dblwr_flush_buffered_writes(void);
/*=================================*/
/********************************************************************//**
Writes a page to the doublewrite buffer on disk, sync it, then write
the page to the datafile and sync the datafile. This function is used
for single page flushes. If all the buffers allocated for single page
flushes in the doublewrite buffer are in use we wait here for one to
become free. We are guaranteed that a slot will become free because any
thread that is using a slot must also release the slot before leaving
this function. */
void
buf_dblwr_write_single_page(
/*========================*/
	buf_page_t*	bpage,	/*!< in: buffer block to write */
	bool		sync);	/*!< in: true if sync IO requested */

/** Doublewrite control struct */
struct buf_dblwr_t{
	ib_mutex_t	mutex;	/*!< mutex protecting the first_free
				field and write_buf */
	ulint		block1;	/*!< the page number of the first
				doublewrite block (64 pages) */
	ulint		block2;	/*!< page number of the second block */
	ulint		first_free;/*!< first free position in write_buf
				measured in units of UNIV_PAGE_SIZE */
	ulint		b_reserved;/*!< number of slots currently reserved
				for batch flush. */
	os_event_t	b_event;/*!< event where threads wait for a
				batch flush to end. */
	ulint		s_reserved;/*!< number of slots currently
				reserved for single page flushes. */
	os_event_t	s_event;/*!< event where threads wait for a
				single page flush slot. */
	bool*		in_use;	/*!< flag used to indicate if a slot is
				in use. Only used for single page
				flushes. */
	bool		batch_running;/*!< set to TRUE if currently a batch
				is being written from the doublewrite
				buffer. */
	byte*		write_buf;/*!< write buffer used in writing to the
				doublewrite buffer, aligned to an
				address divisible by UNIV_PAGE_SIZE
				(which is required by Windows aio) */
	byte*		write_buf_unaligned;/*!< pointer to write_buf,
				but unaligned */
	buf_page_t**	buf_block_arr;/*!< array to store pointers to
				the buffer blocks which have been
				cached to write_buf */
};


#endif /* UNIV_HOTBACKUP */

#endif<|MERGE_RESOLUTION|>--- conflicted
+++ resolved
@@ -57,15 +57,8 @@
 @return DB_SUCCESS or error code */
 dberr_t
 buf_dblwr_init_or_load_pages(
-<<<<<<< HEAD
-	os_file_t	file,
+	os_pfs_file_t	file,
 	const char*	path);
-=======
-/*=========================*/
-	os_pfs_file_t	file,
-	char*		path,
-	bool		load_corrupt_pages);
->>>>>>> ae6e5713
 
 /** Process and remove the double write buffer pages for all tablespaces. */
 void
