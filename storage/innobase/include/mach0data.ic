/*****************************************************************************

<<<<<<< HEAD
Copyright (c) 1995, 2013, Oracle and/or its affiliates. All Rights Reserved.
=======
Copyright (c) 1995, 2014, Oracle and/or its affiliates. All Rights Reserved.
>>>>>>> a9800d0d

This program is free software; you can redistribute it and/or modify it under
the terms of the GNU General Public License as published by the Free Software
Foundation; version 2 of the License.

This program is distributed in the hope that it will be useful, but WITHOUT
ANY WARRANTY; without even the implied warranty of MERCHANTABILITY or FITNESS
FOR A PARTICULAR PURPOSE. See the GNU General Public License for more details.

You should have received a copy of the GNU General Public License along with
this program; if not, write to the Free Software Foundation, Inc.,
51 Franklin Street, Suite 500, Boston, MA 02110-1335 USA

*****************************************************************************/

/******************************************************************//**
@file include/mach0data.ic
Utilities for converting data from the database file
to the machine format.

Created 11/28/1995 Heikki Tuuri
***********************************************************************/

#ifndef UNIV_INNOCHECKSUM

#include "mtr0types.h"

/*******************************************************//**
The following function is used to store data in one byte. */
UNIV_INLINE
void
mach_write_to_1(
/*============*/
	byte*	b,	/*!< in: pointer to byte where to store */
	ulint	n)	/*!< in: ulint integer to be stored, >= 0, < 256 */
{
	ut_ad(b);
	ut_ad((n | 0xFFUL) <= 0xFFUL);

	b[0] = (byte) n;
}

/********************************************************//**
The following function is used to fetch data from one byte.
@return ulint integer, >= 0, < 256 */
UNIV_INLINE
ulint
mach_read_from_1(
/*=============*/
	const byte*	b)	/*!< in: pointer to byte */
{
	ut_ad(b);
	return((ulint)(b[0]));
}

/*******************************************************//**
The following function is used to store data in two consecutive
bytes. We store the most significant byte to the lowest address. */
UNIV_INLINE
void
mach_write_to_2(
/*============*/
	byte*	b,	/*!< in: pointer to two bytes where to store */
	ulint	n)	/*!< in: ulint integer to be stored */
{
	ut_ad(b);
	ut_ad((n | 0xFFFFUL) <= 0xFFFFUL);

	b[0] = (byte)(n >> 8);
	b[1] = (byte)(n);
}

#endif /* !UNIV_INNOCHECKSUM */

/********************************************************//**
The following function is used to fetch data from 2 consecutive
bytes. The most significant byte is at the lowest address.
@return ulint integer */
UNIV_INLINE
ulint
mach_read_from_2(
/*=============*/
	const byte*	b)	/*!< in: pointer to 2 bytes */
{
	return(((ulint)(b[0]) << 8) | (ulint)(b[1]));
}

#ifndef UNIV_INNOCHECKSUM

/********************************************************//**
The following function is used to convert a 16-bit data item
to the canonical format, for fast bytewise equality test
against memory.
@return 16-bit integer in canonical format */
UNIV_INLINE
uint16
mach_encode_2(
/*==========*/
	ulint	n)	/*!< in: integer in machine-dependent format */
{
	uint16	ret;
	ut_ad(2 == sizeof ret);
	mach_write_to_2((byte*) &ret, n);
	return(ret);
}
/********************************************************//**
The following function is used to convert a 16-bit data item
from the canonical format, for fast bytewise equality test
against memory.
@return integer in machine-dependent format */
UNIV_INLINE
ulint
mach_decode_2(
/*==========*/
	uint16	n)	/*!< in: 16-bit integer in canonical format */
{
	ut_ad(2 == sizeof n);
	return(mach_read_from_2((const byte*) &n));
}

/*******************************************************//**
The following function is used to store data in 3 consecutive
bytes. We store the most significant byte to the lowest address. */
UNIV_INLINE
void
mach_write_to_3(
/*============*/
	byte*	b,	/*!< in: pointer to 3 bytes where to store */
	ulint	n)	/*!< in: ulint integer to be stored */
{
	ut_ad(b);
	ut_ad((n | 0xFFFFFFUL) <= 0xFFFFFFUL);

	b[0] = (byte)(n >> 16);
	b[1] = (byte)(n >> 8);
	b[2] = (byte)(n);
}

/********************************************************//**
The following function is used to fetch data from 3 consecutive
bytes. The most significant byte is at the lowest address.
@return ulint integer */
UNIV_INLINE
ulint
mach_read_from_3(
/*=============*/
	const byte*	b)	/*!< in: pointer to 3 bytes */
{
	ut_ad(b);
	return( ((ulint)(b[0]) << 16)
		| ((ulint)(b[1]) << 8)
		| (ulint)(b[2])
		);
}

#endif /* !UNIV_INNOCHECKSUM */

/*******************************************************//**
The following function is used to store data in four consecutive
bytes. We store the most significant byte to the lowest address. */
UNIV_INLINE
void
mach_write_to_4(
/*============*/
	byte*	b,	/*!< in: pointer to four bytes where to store */
	ulint	n)	/*!< in: ulint integer to be stored */
{
	ut_ad(b);

	b[0] = (byte)(n >> 24);
	b[1] = (byte)(n >> 16);
	b[2] = (byte)(n >> 8);
	b[3] = (byte) n;
}

/********************************************************//**
The following function is used to fetch data from 4 consecutive
bytes. The most significant byte is at the lowest address.
@return ulint integer */
UNIV_INLINE
ulint
mach_read_from_4(
/*=============*/
	const byte*	b)	/*!< in: pointer to four bytes */
{
	ut_ad(b);
	return( ((ulint)(b[0]) << 24)
		| ((ulint)(b[1]) << 16)
		| ((ulint)(b[2]) << 8)
		| (ulint)(b[3])
		);
}

#ifndef UNIV_INNOCHECKSUM

/*********************************************************//**
Writes a ulint in a compressed form where the first byte codes the
length of the stored ulint. We look at the most significant bits of
the byte. If the most significant bit is zero, it means 1-byte storage,
else if the 2nd bit is 0, it means 2-byte storage, else if 3rd is 0,
it means 3-byte storage, else if 4th is 0, it means 4-byte storage,
else the storage is 5-byte.
@return compressed size in bytes */
UNIV_INLINE
ulint
mach_write_compressed(
/*==================*/
	byte*	b,	/*!< in: pointer to memory where to store */
	ulint	n)	/*!< in: ulint integer (< 2^32) to be stored */
{
	ut_ad(b);

	if (n < 0x80) {
		/* 0nnnnnnn (7 bits) */
		mach_write_to_1(b, n);
		return(1);
	} else if (n < 0x4000) {
		/* 10nnnnnn nnnnnnnn (14 bits) */
		mach_write_to_2(b, n | 0x8000);
		return(2);
	} else if (n < 0x200000) {
		/* 110nnnnn nnnnnnnn nnnnnnnn (21 bits) */
		mach_write_to_3(b, n | 0xC00000);
		return(3);
	} else if (n < 0x10000000) {
		/* 1110nnnn nnnnnnnn nnnnnnnn nnnnnnnn (28 bits) */
		mach_write_to_4(b, n | 0xE0000000);
		return(4);
	} else {
		/* 11110000 nnnnnnnn nnnnnnnn nnnnnnnn nnnnnnnn (32 bits) */
		mach_write_to_1(b, 0xF0);
		mach_write_to_4(b + 1, n);
		return(5);
	}
}

#ifdef UNIV_LOG_LSN_DEBUG
/*********************************************************//**
Returns the size of a ulint when written in the compressed form.
@return compressed size in bytes */
UNIV_INLINE
ulint
mach_get_compressed_size(
/*=====================*/
	ulint	n)	/*!< in: ulint integer (< 2^32) to be stored */
{
	if (n < 0x80) {
		/* 0nnnnnnn (7 bits) */
		return(1);
	} else if (n < 0x4000) {
		/* 10nnnnnn nnnnnnnn (14 bits) */
		return(2);
	} else if (n < 0x200000) {
		/* 110nnnnn nnnnnnnn nnnnnnnn (21 bits) */
		return(3);
	} else if (n < 0x10000000) {
		/* 1110nnnn nnnnnnnn nnnnnnnn nnnnnnnn (28 bits) */
		return(4);
	} else {
		/* 11110000 nnnnnnnn nnnnnnnn nnnnnnnn nnnnnnnn (32 bits) */
		return(5);
	}
}
#endif /* UNIV_LOG_LSN_DEBUG */

/*********************************************************//**
Reads a ulint in a compressed form.
@return read integer (< 2^32) */
UNIV_INLINE
ulint
mach_read_compressed(
/*=================*/
	const byte*	b)	/*!< in: pointer to memory from where to read */
{
	ulint	val;

	ut_ad(b);

	val = mach_read_from_1(b);

	if (val < 0x80) {
		/* 0nnnnnnn (7 bits) */
	} else if (val < 0xC0) {
		/* 10nnnnnn nnnnnnnn (14 bits) */
		val = mach_read_from_2(b) & 0x3FFF;
		ut_ad(val > 0x7F);
	} else if (val < 0xE0) {
		/* 110nnnnn nnnnnnnn nnnnnnnn (21 bits) */
		val = mach_read_from_3(b) & 0x1FFFFF;
		ut_ad(val > 0x3FFF);
	} else if (val < 0xF0) {
		/* 1110nnnn nnnnnnnn nnnnnnnn nnnnnnnn (28 bits) */
		val = mach_read_from_4(b) & 0xFFFFFFF;
		ut_ad(val > 0x1FFFFF);
	} else {
		/* 11110000 nnnnnnnn nnnnnnnn nnnnnnnn nnnnnnnn (32 bits) */
		ut_ad(val == 0xF0);
		val = mach_read_from_4(b + 1);
		ut_ad(val > 0xFFFFFFF);
	}

	return(val);
}

/** Read a 32-bit integer in a compressed form.
@param[in,out]	b	pointer to memory where to read;
advanced by the number of bytes consumed
@return unsigned value */
UNIV_INLINE
ib_uint32_t
mach_read_next_compressed(
	const byte**	b)
{
	ulint	val = mach_read_from_1(*b);

	if (val < 0x80) {
		/* 0nnnnnnn (7 bits) */
		++*b;
	} else if (val < 0xC0) {
		/* 10nnnnnn nnnnnnnn (14 bits) */
		val = mach_read_from_2(*b) & 0x3FFF;
		ut_ad(val > 0x7F);
		*b += 2;
	} else if (val < 0xE0) {
		/* 110nnnnn nnnnnnnn nnnnnnnn (21 bits) */
		val = mach_read_from_3(*b) & 0x1FFFFF;
		ut_ad(val > 0x3FFF);
		*b += 3;
	} else if (val < 0xF0) {
		/* 1110nnnn nnnnnnnn nnnnnnnn nnnnnnnn (28 bits) */
		val = mach_read_from_4(*b) & 0xFFFFFFF;
		ut_ad(val > 0x1FFFFF);
		*b += 4;
	} else {
		/* 11110000 nnnnnnnn nnnnnnnn nnnnnnnn nnnnnnnn (32 bits) */
		ut_ad(val == 0xF0);
		val = mach_read_from_4(*b + 1);
		ut_ad(val > 0xFFFFFFF);
		*b += 5;
	}

	return(static_cast<ib_uint32_t>(val));
}

/*******************************************************//**
The following function is used to store data in 8 consecutive
bytes. We store the most significant byte to the lowest address. */
UNIV_INLINE
void
mach_write_to_8(
/*============*/
	void*		b,	/*!< in: pointer to 8 bytes where to store */
	ib_uint64_t	n)	/*!< in: 64-bit integer to be stored */
{
	ut_ad(b);

	mach_write_to_4(static_cast<byte*>(b), (ulint) (n >> 32));
	mach_write_to_4(static_cast<byte*>(b) + 4, (ulint) n);
}

#endif /* !UNIV_INNOCHECKSUM */

/********************************************************//**
The following function is used to fetch data from 8 consecutive
bytes. The most significant byte is at the lowest address.
@return 64-bit integer */
UNIV_INLINE
ib_uint64_t
mach_read_from_8(
/*=============*/
	const byte*	b)	/*!< in: pointer to 8 bytes */
{
	ib_uint64_t	u64;

	u64 = mach_read_from_4(b);
	u64 <<= 32;
	u64 |= mach_read_from_4(b + 4);

	return(u64);
}

#ifndef UNIV_INNOCHECKSUM

/*******************************************************//**
The following function is used to store data in 7 consecutive
bytes. We store the most significant byte to the lowest address. */
UNIV_INLINE
void
mach_write_to_7(
/*============*/
	byte*		b,	/*!< in: pointer to 7 bytes where to store */
	ib_uint64_t	n)	/*!< in: 56-bit integer */
{
	ut_ad(b);

	mach_write_to_3(b, (ulint) (n >> 32));
	mach_write_to_4(b + 3, (ulint) n);
}

/********************************************************//**
The following function is used to fetch data from 7 consecutive
bytes. The most significant byte is at the lowest address.
@return 56-bit integer */
UNIV_INLINE
ib_uint64_t
mach_read_from_7(
/*=============*/
	const byte*	b)	/*!< in: pointer to 7 bytes */
{
	ut_ad(b);

	return(ut_ull_create(mach_read_from_3(b), mach_read_from_4(b + 3)));
}

/*******************************************************//**
The following function is used to store data in 6 consecutive
bytes. We store the most significant byte to the lowest address. */
UNIV_INLINE
void
mach_write_to_6(
/*============*/
	byte*		b,	/*!< in: pointer to 6 bytes where to store */
	ib_uint64_t	n)	/*!< in: 48-bit integer */
{
	ut_ad(b);

	mach_write_to_2(b, (ulint) (n >> 32));
	mach_write_to_4(b + 2, (ulint) n);
}

/********************************************************//**
The following function is used to fetch data from 6 consecutive
bytes. The most significant byte is at the lowest address.
@return 48-bit integer */
UNIV_INLINE
ib_uint64_t
mach_read_from_6(
/*=============*/
	const byte*	b)	/*!< in: pointer to 6 bytes */
{
	ut_ad(b);

	return(ut_ull_create(mach_read_from_2(b), mach_read_from_4(b + 2)));
}

/*********************************************************//**
Writes a 64-bit integer in a compressed form (5..9 bytes).
@return size in bytes */
UNIV_INLINE
ulint
mach_u64_write_compressed(
/*======================*/
	byte*		b,	/*!< in: pointer to memory where to store */
	ib_uint64_t	n)	/*!< in: 64-bit integer to be stored */
{
	ulint	size;

	ut_ad(b);

	size = mach_write_compressed(b, (ulint) (n >> 32));
	mach_write_to_4(b + size, (ulint) n);

	return(size + 4);
}

<<<<<<< HEAD
/*********************************************************//**
Returns the size of a 64-bit integer when written in the compressed form.
@return compressed size in bytes */
UNIV_INLINE
ulint
mach_ull_get_compressed_size(
/*=========================*/
	ib_uint64_t	n)	/*!< in: 64-bit integer to be stored */
{
	return(4 + mach_get_compressed_size((ulint) (n >> 32)));
}

/*********************************************************//**
Reads a 64-bit integer in a compressed form.
@return the value read */
=======
/** Read a 64-bit integer in a compressed form.
@param[in,out]	b	pointer to memory where to read;
advanced by the number of bytes consumed
@return unsigned value */
>>>>>>> a9800d0d
UNIV_INLINE
ib_uint64_t
mach_u64_read_next_compressed(
	const byte**	b)
{
	ib_uint64_t	val;

	val = mach_read_next_compressed(b);
	val <<= 32;
	val |= mach_read_from_4(*b);
	*b += 4;
	return(val);
}

/*********************************************************//**
Writes a 64-bit integer in a compressed form (1..11 bytes).
@return size in bytes */
UNIV_INLINE
ulint
mach_u64_write_much_compressed(
/*===========================*/
	byte*		b,	/*!< in: pointer to memory where to store */
	ib_uint64_t	n)	/*!< in: 64-bit integer to be stored */
{
	ulint	size;

	ut_ad(b);

	if (!(n >> 32)) {
		return(mach_write_compressed(b, (ulint) n));
	}

	*b = (byte)0xFF;
	size = 1 + mach_write_compressed(b + 1, (ulint) (n >> 32));

	size += mach_write_compressed(b + size, (ulint) n & 0xFFFFFFFF);

	return(size);
}

/*********************************************************//**
<<<<<<< HEAD
Returns the size of a 64-bit integer when written in the compressed form.
@return compressed size in bytes */
UNIV_INLINE
ulint
mach_ull_get_much_compressed_size(
/*==============================*/
	ib_uint64_t	n)	/*!< in: 64-bit integer to be stored */
{
	if (!(n >> 32)) {
		return(mach_get_compressed_size((ulint) n));
	}

	return(1 + mach_get_compressed_size((ulint) (n >> 32))
	       + mach_get_compressed_size((ulint) n & ULINT32_MASK));
}

/*********************************************************//**
=======
>>>>>>> a9800d0d
Reads a 64-bit integer in a compressed form.
@return the value read */
UNIV_INLINE
ib_uint64_t
mach_u64_read_much_compressed(
/*==========================*/
	const byte*	b)	/*!< in: pointer to memory from where to read */
{
	ib_uint64_t	n;

	if (*b != 0xFF) {
		return(mach_read_compressed(b));
	}

	b++;
	n = mach_read_next_compressed(&b);
	n <<= 32;
	n |= mach_read_compressed(b);

	return(n);
}

/** Read a 64-bit integer in a compressed form.
@param[in,out]	b	pointer to memory where to read;
advanced by the number of bytes consumed
@return unsigned value */
UNIV_INLINE
ib_uint64_t
mach_read_next_much_compressed(
	const byte**	b)
{
	ib_uint64_t	val = mach_read_from_1(*b);

	if (val < 0x80) {
		/* 0nnnnnnn (7 bits) */
		++*b;
	} else if (val < 0xC0) {
		/* 10nnnnnn nnnnnnnn (14 bits) */
		val = mach_read_from_2(*b) & 0x3FFF;
		ut_ad(val > 0x7F);
		*b += 2;
	} else if (val < 0xE0) {
		/* 110nnnnn nnnnnnnn nnnnnnnn (21 bits) */
		val = mach_read_from_3(*b) & 0x1FFFFF;
		ut_ad(val > 0x3FFF);
		*b += 3;
	} else if (val < 0xF0) {
		/* 1110nnnn nnnnnnnn nnnnnnnn nnnnnnnn (28 bits) */
		val = mach_read_from_4(*b) & 0xFFFFFFF;
		ut_ad(val > 0x1FFFFF);
		*b += 4;
	} else if (val == 0xF0) {
		/* 11110000 nnnnnnnn nnnnnnnn nnnnnnnn nnnnnnnn (32 bits) */
		val = mach_read_from_4(*b + 1);
		ut_ad(val > 0xFFFFFFF);
		*b += 5;
	} else {
		/* 11111111 followed by up to 64 bits */
		ut_ad(val == 0xFF);
		++*b;
		val = mach_read_next_compressed(b);
		ut_ad(val > 0);
		val <<= 32;
		val |= mach_read_next_compressed(b);
	}

	return(val);
}

/** Read a 64-bit integer in a compressed form.
@param[in,out]	ptr	pointer to memory where to read;
advanced by the number of bytes consumed, or set NULL if out of space
@param[in]	end_ptr	end of the buffer
@return unsigned value */
UNIV_INLINE
ib_uint64_t
mach_u64_parse_compressed(
	const byte**	ptr,
	const byte*	end_ptr)
{
	ib_uint64_t	val = 0;

	if (end_ptr < *ptr + 5) {
		*ptr = NULL;
		return(val);
	}

	val = mach_read_next_compressed(ptr);

	if (end_ptr < *ptr + 4) {
		*ptr = NULL;
		return(val);
	}

	val <<= 32;
	val |= mach_read_from_4(*ptr);
	*ptr += 4;

	return(val);
}
#ifndef UNIV_HOTBACKUP
/*********************************************************//**
Reads a double. It is stored in a little-endian format.
@return double read */
UNIV_INLINE
double
mach_double_read(
/*=============*/
	const byte*	b)	/*!< in: pointer to memory from where to read */
{
	double	d;
	ulint	i;
	byte*	ptr;

	ptr = (byte*) &d;

	for (i = 0; i < sizeof(double); i++) {
#ifdef WORDS_BIGENDIAN
		ptr[sizeof(double) - i - 1] = b[i];
#else
		ptr[i] = b[i];
#endif
	}

	return(d);
}

/*********************************************************//**
Writes a double. It is stored in a little-endian format. */
UNIV_INLINE
void
mach_double_write(
/*==============*/
	byte*	b,	/*!< in: pointer to memory where to write */
	double	d)	/*!< in: double */
{
	ulint	i;
	byte*	ptr;

	ptr = (byte*) &d;

	for (i = 0; i < sizeof(double); i++) {
#ifdef WORDS_BIGENDIAN
		b[i] = ptr[sizeof(double) - i - 1];
#else
		b[i] = ptr[i];
#endif
	}
}

/*********************************************************//**
Reads a float. It is stored in a little-endian format.
@return float read */
UNIV_INLINE
float
mach_float_read(
/*============*/
	const byte*	b)	/*!< in: pointer to memory from where to read */
{
	float	d;
	ulint	i;
	byte*	ptr;

	ptr = (byte*) &d;

	for (i = 0; i < sizeof(float); i++) {
#ifdef WORDS_BIGENDIAN
		ptr[sizeof(float) - i - 1] = b[i];
#else
		ptr[i] = b[i];
#endif
	}

	return(d);
}

/*********************************************************//**
Writes a float. It is stored in a little-endian format. */
UNIV_INLINE
void
mach_float_write(
/*=============*/
	byte*	b,	/*!< in: pointer to memory where to write */
	float	d)	/*!< in: float */
{
	ulint	i;
	byte*	ptr;

	ptr = (byte*) &d;

	for (i = 0; i < sizeof(float); i++) {
#ifdef WORDS_BIGENDIAN
		b[i] = ptr[sizeof(float) - i - 1];
#else
		b[i] = ptr[i];
#endif
	}
}

/*********************************************************//**
Reads a ulint stored in the little-endian format.
@return unsigned long int */
UNIV_INLINE
ulint
mach_read_from_n_little_endian(
/*===========================*/
	const byte*	buf,		/*!< in: from where to read */
	ulint		buf_size)	/*!< in: from how many bytes to read */
{
	ulint	n	= 0;
	const byte*	ptr;

	ut_ad(buf_size > 0);

	ptr = buf + buf_size;

	for (;;) {
		ptr--;

		n = n << 8;

		n += (ulint)(*ptr);

		if (ptr == buf) {
			break;
		}
	}

	return(n);
}

/*********************************************************//**
Writes a ulint in the little-endian format. */
UNIV_INLINE
void
mach_write_to_n_little_endian(
/*==========================*/
	byte*	dest,		/*!< in: where to write */
	ulint	dest_size,	/*!< in: into how many bytes to write */
	ulint	n)		/*!< in: unsigned long int to write */
{
	byte*	end;

	ut_ad(dest_size <= sizeof(ulint));
	ut_ad(dest_size > 0);

	end = dest + dest_size;

	for (;;) {
		*dest = (byte)(n & 0xFF);

		n = n >> 8;

		dest++;

		if (dest == end) {
			break;
		}
	}

	ut_ad(n == 0);
}

/*********************************************************//**
Reads a ulint stored in the little-endian format.
@return unsigned long int */
UNIV_INLINE
ulint
mach_read_from_2_little_endian(
/*===========================*/
	const byte*	buf)		/*!< in: from where to read */
{
	return((ulint)(buf[0]) | ((ulint)(buf[1]) << 8));
}

/*********************************************************//**
Writes a ulint in the little-endian format. */
UNIV_INLINE
void
mach_write_to_2_little_endian(
/*==========================*/
	byte*	dest,		/*!< in: where to write */
	ulint	n)		/*!< in: unsigned long int to write */
{
	ut_ad(n < 256 * 256);

	*dest = (byte)(n & 0xFFUL);

	n = n >> 8;
	dest++;

	*dest = (byte)(n & 0xFFUL);
}

/*********************************************************//**
Convert integral type from storage byte order (big endian) to
host byte order.
@return integer value */
UNIV_INLINE
ib_uint64_t
mach_read_int_type(
/*===============*/
	const byte*	src,		/*!< in: where to read from */
	ulint		len,		/*!< in: length of src */
	ibool		unsigned_type)	/*!< in: signed or unsigned flag */
{
	/* XXX this can be optimized on big-endian machines */

	uintmax_t	ret;
	uint		i;

	if (unsigned_type || (src[0] & 0x80)) {

		ret = 0x0000000000000000ULL;
	} else {

		ret = 0xFFFFFFFFFFFFFF00ULL;
	}

	if (unsigned_type) {

		ret |= src[0];
	} else {

		ret |= src[0] ^ 0x80;
	}

	for (i = 1; i < len; i++) {
		ret <<= 8;
		ret |= src[i];
	}

	return(ret);
}
/*********************************************************//**
Swap byte ordering. */
UNIV_INLINE
void
mach_swap_byte_order(
/*=================*/
        byte*           dest,           /*!< out: where to write */
        const byte*     from,           /*!< in: where to read from */
        ulint           len)            /*!< in: length of src */
{
        ut_ad(len > 0);
        ut_ad(len <= 8);

        dest += len;

        switch (len & 0x7) {
        case 0: *--dest = *from++;
        case 7: *--dest = *from++;
        case 6: *--dest = *from++;
        case 5: *--dest = *from++;
        case 4: *--dest = *from++;
        case 3: *--dest = *from++;
        case 2: *--dest = *from++;
        case 1: *--dest = *from;
        }
}

/*************************************************************
Convert integral type from host byte order (big-endian) storage
byte order. */
UNIV_INLINE
void
mach_write_int_type(
/*================*/
	byte*		dest,		/*!< in: where to write */
	const byte*	src,		/*!< in: where to read from */
	ulint		len,		/*!< in: length of src */
	bool		usign)		/*!< in: signed or unsigned flag */
{
	ut_ad(len >= 1 && len <= 8);

#ifdef WORDS_BIGENDIAN
        memcpy(dest, src, len);
#else
        mach_swap_byte_order(dest, src, len);
#endif /* WORDS_BIGENDIAN */

	if (!usign) {
		*dest ^=  0x80;
	}
}

/*************************************************************
Convert a ulonglong integer from host byte order to (big-endian)
storage byte order. */
UNIV_INLINE
void
mach_write_ulonglong(
/*=================*/
	byte*		dest,		/*!< in: where to write */
	ulonglong	src,		/*!< in: where to read from */
	ulint		len,		/*!< in: length of dest */
	bool		usign)		/*!< in: signed or unsigned flag */
{
	byte*		ptr = reinterpret_cast<byte*>(&src);

	ut_ad(len <= sizeof(ulonglong));

#ifdef WORDS_BIGENDIAN
	memcpy(dest, ptr + (sizeof(src) - len), len);
#else
	mach_swap_byte_order(dest, reinterpret_cast<byte*>(ptr), len);
#endif /* WORDS_BIGENDIAN */

	if (!usign) {
		*dest ^=  0x80;
	}
}

<<<<<<< HEAD
/********************************************************//**
Reads 1 - 4 bytes from a file page buffered in the buffer pool.
=======
/** Read 1 to 4 bytes from a file page buffered in the buffer pool.
@param[in]	ptr	pointer where to read
@param[in]	type	MLOG_1BYTE, MLOG_2BYTES, or MLOG_4BYTES
>>>>>>> a9800d0d
@return value read */
UNIV_INLINE
ulint
mach_read_ulint(
	const byte*	ptr,
	mlog_id_t	type)
{
	switch (type) {
	case MLOG_1BYTE:
		return(mach_read_from_1(ptr));
	case MLOG_2BYTES:
		return(mach_read_from_2(ptr));
	case MLOG_4BYTES:
		return(mach_read_from_4(ptr));
	default:
		break;
	}

<<<<<<< HEAD
	/* Prevent warning "not all control paths return a value". */
=======
	ut_error;
>>>>>>> a9800d0d
	return(0);
}

#endif /* !UNIV_HOTBACKUP */
#endif /* !UNIV_INNOCHECKSUM */<|MERGE_RESOLUTION|>--- conflicted
+++ resolved
@@ -1,10 +1,6 @@
 /*****************************************************************************
 
-<<<<<<< HEAD
-Copyright (c) 1995, 2013, Oracle and/or its affiliates. All Rights Reserved.
-=======
 Copyright (c) 1995, 2014, Oracle and/or its affiliates. All Rights Reserved.
->>>>>>> a9800d0d
 
 This program is free software; you can redistribute it and/or modify it under
 the terms of the GNU General Public License as published by the Free Software
@@ -470,28 +466,10 @@
 	return(size + 4);
 }
 
-<<<<<<< HEAD
-/*********************************************************//**
-Returns the size of a 64-bit integer when written in the compressed form.
-@return compressed size in bytes */
-UNIV_INLINE
-ulint
-mach_ull_get_compressed_size(
-/*=========================*/
-	ib_uint64_t	n)	/*!< in: 64-bit integer to be stored */
-{
-	return(4 + mach_get_compressed_size((ulint) (n >> 32)));
-}
-
-/*********************************************************//**
-Reads a 64-bit integer in a compressed form.
-@return the value read */
-=======
 /** Read a 64-bit integer in a compressed form.
 @param[in,out]	b	pointer to memory where to read;
 advanced by the number of bytes consumed
 @return unsigned value */
->>>>>>> a9800d0d
 UNIV_INLINE
 ib_uint64_t
 mach_u64_read_next_compressed(
@@ -533,26 +511,6 @@
 }
 
 /*********************************************************//**
-<<<<<<< HEAD
-Returns the size of a 64-bit integer when written in the compressed form.
-@return compressed size in bytes */
-UNIV_INLINE
-ulint
-mach_ull_get_much_compressed_size(
-/*==============================*/
-	ib_uint64_t	n)	/*!< in: 64-bit integer to be stored */
-{
-	if (!(n >> 32)) {
-		return(mach_get_compressed_size((ulint) n));
-	}
-
-	return(1 + mach_get_compressed_size((ulint) (n >> 32))
-	       + mach_get_compressed_size((ulint) n & ULINT32_MASK));
-}
-
-/*********************************************************//**
-=======
->>>>>>> a9800d0d
 Reads a 64-bit integer in a compressed form.
 @return the value read */
 UNIV_INLINE
@@ -966,14 +924,9 @@
 	}
 }
 
-<<<<<<< HEAD
-/********************************************************//**
-Reads 1 - 4 bytes from a file page buffered in the buffer pool.
-=======
 /** Read 1 to 4 bytes from a file page buffered in the buffer pool.
 @param[in]	ptr	pointer where to read
 @param[in]	type	MLOG_1BYTE, MLOG_2BYTES, or MLOG_4BYTES
->>>>>>> a9800d0d
 @return value read */
 UNIV_INLINE
 ulint
@@ -992,11 +945,7 @@
 		break;
 	}
 
-<<<<<<< HEAD
-	/* Prevent warning "not all control paths return a value". */
-=======
 	ut_error;
->>>>>>> a9800d0d
 	return(0);
 }
 
