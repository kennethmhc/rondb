--- conflicted
+++ resolved
@@ -360,20 +360,12 @@
 Get the flush type of a page.
 @return	flush type */
 UNIV_INLINE
-<<<<<<< HEAD
-enum buf_flush
-=======
 buf_flush_t
->>>>>>> edad0f5c
 buf_page_get_flush_type(
 /*====================*/
 	const buf_page_t*	bpage)	/*!< in: buffer page */
 {
-<<<<<<< HEAD
-	enum buf_flush	flush_type = (enum buf_flush) bpage->flush_type;
-=======
 	buf_flush_t	flush_type = (buf_flush_t) bpage->flush_type;
->>>>>>> edad0f5c
 
 #ifdef UNIV_DEBUG
 	switch (flush_type) {
@@ -395,11 +387,7 @@
 buf_page_set_flush_type(
 /*====================*/
 	buf_page_t*	bpage,		/*!< in: buffer page */
-<<<<<<< HEAD
-	enum buf_flush	flush_type)	/*!< in: flush type */
-=======
 	buf_flush_t	flush_type)	/*!< in: flush type */
->>>>>>> edad0f5c
 {
 	bpage->flush_type = flush_type;
 	ut_ad(buf_page_get_flush_type(bpage) == flush_type);
