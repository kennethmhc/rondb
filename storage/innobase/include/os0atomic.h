--- conflicted
+++ resolved
@@ -232,10 +232,9 @@
 # define os_compare_and_swap_uint32(ptr, old_val, new_val) \
 	os_compare_and_swap(ptr, old_val, new_val)
 
-<<<<<<< HEAD
 #  define os_compare_and_swap_uint64(ptr, old_val, new_val) \
 	os_compare_and_swap(ptr, old_val, new_val)
-=======
+
 #else
 
 UNIV_INLINE
@@ -262,8 +261,15 @@
                                      __ATOMIC_SEQ_CST, __ATOMIC_SEQ_CST);
 }
 
+UNIV_INLINE
+bool
+os_compare_and_swap_uint64(volatile ib_uint64_t* ptr, ib_uint64_t old_val, ib_uint64_t new_val)
+{
+  return __atomic_compare_exchange_n(ptr, &old_val, new_val, 0,
+                                     __ATOMIC_SEQ_CST, __ATOMIC_SEQ_CST);
+}
+
 #endif /* HAVE_GCC_SYNC_BUILTINS */
->>>>>>> 99c28136
 
 # ifdef HAVE_IB_ATOMIC_PTHREAD_T_GCC
 #if defined(HAVE_GCC_SYNC_BUILTINS)
