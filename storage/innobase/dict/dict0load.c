/*****************************************************************************

Copyright (c) 1996, 2010, Innobase Oy. All Rights Reserved.

This program is free software; you can redistribute it and/or modify it under
the terms of the GNU General Public License as published by the Free Software
Foundation; version 2 of the License.

This program is distributed in the hope that it will be useful, but WITHOUT
ANY WARRANTY; without even the implied warranty of MERCHANTABILITY or FITNESS
FOR A PARTICULAR PURPOSE. See the GNU General Public License for more details.

You should have received a copy of the GNU General Public License along with
this program; if not, write to the Free Software Foundation, Inc., 59 Temple
Place, Suite 330, Boston, MA 02111-1307 USA

*****************************************************************************/

/**************************************************//**
@file dict/dict0load.c
Loads to the memory cache database object definitions
from dictionary tables

Created 4/24/1996 Heikki Tuuri
*******************************************************/

#include "dict0load.h"
#include "mysql_version.h"

#ifdef UNIV_NONINL
#include "dict0load.ic"
#endif

#include "btr0pcur.h"
#include "btr0btr.h"
#include "page0page.h"
#include "mach0data.h"
#include "dict0dict.h"
#include "dict0boot.h"
#include "dict0stats.h"
#include "rem0cmp.h"
#include "srv0start.h"
#include "srv0srv.h"
<<<<<<< HEAD
#include "dict0priv.h"
=======
#include "ha_prototypes.h" /* innobase_casedn_str() */
>>>>>>> 24504af9


/** Following are six InnoDB system tables */
static const char* SYSTEM_TABLE_NAME[] = {
	"SYS_TABLES",
	"SYS_INDEXES",
	"SYS_COLUMNS",
	"SYS_FIELDS",
	"SYS_FOREIGN",
	"SYS_FOREIGN_COLS"
};
/****************************************************************//**
Compare the name of an index column.
@return	TRUE if the i'th column of index is 'name'. */
static
ibool
name_of_col_is(
/*===========*/
	const dict_table_t*	table,	/*!< in: table */
	const dict_index_t*	index,	/*!< in: index */
	ulint			i,	/*!< in: index field offset */
	const char*		name)	/*!< in: name to compare to */
{
	ulint	tmp = dict_col_get_no(dict_field_get_col(
					      dict_index_get_nth_field(
						      index, i)));

	return(strcmp(name, dict_table_get_col_name(table, tmp)) == 0);
}

/********************************************************************//**
Finds the first table name in the given database.
@return own: table name, NULL if does not exist; the caller must free
the memory in the string! */
UNIV_INTERN
char*
dict_get_first_table_name_in_db(
/*============================*/
	const char*	name)	/*!< in: database name which ends in '/' */
{
	dict_table_t*	sys_tables;
	btr_pcur_t	pcur;
	dict_index_t*	sys_index;
	dtuple_t*	tuple;
	mem_heap_t*	heap;
	dfield_t*	dfield;
	const rec_t*	rec;
	const byte*	field;
	ulint		len;
	mtr_t		mtr;

	ut_ad(mutex_own(&(dict_sys->mutex)));

	heap = mem_heap_create(1000);

	mtr_start(&mtr);

	sys_tables = dict_table_get_low("SYS_TABLES");
	sys_index = UT_LIST_GET_FIRST(sys_tables->indexes);
	ut_a(!dict_table_is_comp(sys_tables));

	tuple = dtuple_create(heap, 1);
	dfield = dtuple_get_nth_field(tuple, 0);

	dfield_set_data(dfield, name, ut_strlen(name));
	dict_index_copy_types(tuple, sys_index, 1);

	btr_pcur_open_on_user_rec(sys_index, tuple, PAGE_CUR_GE,
				  BTR_SEARCH_LEAF, &pcur, &mtr);
loop:
	rec = btr_pcur_get_rec(&pcur);

	if (!btr_pcur_is_on_user_rec(&pcur)) {
		/* Not found */

		btr_pcur_close(&pcur);
		mtr_commit(&mtr);
		mem_heap_free(heap);

		return(NULL);
	}

	field = rec_get_nth_field_old(rec, 0, &len);

	if (len < strlen(name)
	    || ut_memcmp(name, field, strlen(name)) != 0) {
		/* Not found */

		btr_pcur_close(&pcur);
		mtr_commit(&mtr);
		mem_heap_free(heap);

		return(NULL);
	}

	if (!rec_get_deleted_flag(rec, 0)) {

		/* We found one */

		char*	table_name = mem_strdupl((char*) field, len);

		btr_pcur_close(&pcur);
		mtr_commit(&mtr);
		mem_heap_free(heap);

		return(table_name);
	}

	btr_pcur_move_to_next_user_rec(&pcur, &mtr);

	goto loop;
}

/********************************************************************//**
Prints to the standard output information on all tables found in the data
dictionary system table. */
UNIV_INTERN
void
dict_print(void)
/*============*/
{
	dict_table_t*	table;
	btr_pcur_t	pcur;
	const rec_t*	rec;
	mem_heap_t*	heap;
	mtr_t		mtr;

	/* Enlarge the fatal semaphore wait timeout during the InnoDB table
	monitor printout */

	server_mutex_enter();
	srv_fatal_semaphore_wait_threshold += 7200; /* 2 hours */
	server_mutex_exit();

	heap = mem_heap_create(1000);
	mutex_enter(&(dict_sys->mutex));
	mtr_start(&mtr);

	rec = dict_startscan_system(&pcur, &mtr, SYS_TABLES);

	while (rec) {
		const char* err_msg;

		err_msg = dict_process_sys_tables_rec(
			heap, rec, &table, DICT_TABLE_LOAD_FROM_CACHE
			| DICT_TABLE_UPDATE_STATS);

		mtr_commit(&mtr);

		if (!err_msg) {
			dict_table_print_low(table);
		} else {
			ut_print_timestamp(stderr);
			fprintf(stderr, "  InnoDB: %s\n", err_msg);
		}

		mem_heap_empty(heap);

		mtr_start(&mtr);
		rec = dict_getnext_system(&pcur, &mtr);
	}

	mtr_commit(&mtr);
	mutex_exit(&(dict_sys->mutex));
	mem_heap_free(heap);

	/* Restore the fatal semaphore wait timeout */
	server_mutex_enter();
	srv_fatal_semaphore_wait_threshold -= 7200; /* 2 hours */
	server_mutex_exit();
}


/********************************************************************//**
This function gets the next system table record as it scans the table.
@return	the next record if found, NULL if end of scan */
static
const rec_t*
dict_getnext_system_low(
/*====================*/
	btr_pcur_t*	pcur,		/*!< in/out: persistent cursor to the
					record*/
	mtr_t*		mtr)		/*!< in: the mini-transaction */
{
	rec_t*	rec = NULL;

	while (!rec || rec_get_deleted_flag(rec, 0)) {
		btr_pcur_move_to_next_user_rec(pcur, mtr);

		rec = btr_pcur_get_rec(pcur);

		if (!btr_pcur_is_on_user_rec(pcur)) {
			/* end of index */
			btr_pcur_close(pcur);

			return(NULL);
		}
	}

	/* Get a record, let's save the position */
	btr_pcur_store_position(pcur, mtr);

	return(rec);
}

/********************************************************************//**
This function opens a system table, and return the first record.
@return	first record of the system table */
UNIV_INTERN
const rec_t*
dict_startscan_system(
/*==================*/
	btr_pcur_t*	pcur,		/*!< out: persistent cursor to
					the record */
	mtr_t*		mtr,		/*!< in: the mini-transaction */
	dict_system_id_t system_id)	/*!< in: which system table to open */
{
	dict_table_t*	system_table;
	dict_index_t*	clust_index;
	const rec_t*	rec;

	ut_a(system_id < SYS_NUM_SYSTEM_TABLES);

	system_table = dict_table_get_low(SYSTEM_TABLE_NAME[system_id]);

	clust_index = UT_LIST_GET_FIRST(system_table->indexes);

	btr_pcur_open_at_index_side(TRUE, clust_index, BTR_SEARCH_LEAF, pcur,
				    TRUE, mtr);

	rec = dict_getnext_system_low(pcur, mtr);

	return(rec);
}

/********************************************************************//**
This function gets the next system table record as it scans the table.
@return	the next record if found, NULL if end of scan */
UNIV_INTERN
const rec_t*
dict_getnext_system(
/*================*/
	btr_pcur_t*	pcur,		/*!< in/out: persistent cursor
					to the record */
	mtr_t*		mtr)		/*!< in: the mini-transaction */
{
        const rec_t*	rec;

	/* Restore the position */
        btr_pcur_restore_position(BTR_SEARCH_LEAF, pcur, mtr);

	/* Get the next record */
        rec = dict_getnext_system_low(pcur, mtr);

	return(rec);
}
/********************************************************************//**
This function processes one SYS_TABLES record and populate the dict_table_t
struct for the table. Extracted out of dict_print() to be used by
both monitor table output and information schema innodb_sys_tables output.
@return error message, or NULL on success */
UNIV_INTERN
const char*
dict_process_sys_tables_rec(
/*========================*/
	mem_heap_t*	heap,		/*!< in/out: temporary memory heap */
	const rec_t*	rec,		/*!< in: SYS_TABLES record */
	dict_table_t**	table,		/*!< out: dict_table_t to fill */
	dict_table_info_t status)	/*!< in: status bit controls
					options such as whether we shall
					look for dict_table_t from cache
					first */
{
	ulint		len;
	const char*	field;
	const char*	err_msg = NULL;
	char*		table_name;

	field = (const char*) rec_get_nth_field_old(rec, 0, &len);

	ut_a(!rec_get_deleted_flag(rec, 0));

	/* Get the table name */
	table_name = mem_heap_strdupl(heap, field, len);

	/* If DICT_TABLE_LOAD_FROM_CACHE is set, first check
	whether there is cached dict_table_t struct first */
	if (status & DICT_TABLE_LOAD_FROM_CACHE) {
		*table = dict_table_get_low(table_name);

		if (!(*table)) {
			err_msg = "Table not found in cache";
		}
	} else {
		err_msg = dict_load_table_low(table_name, rec, table);
	}

	if (err_msg) {
		return(err_msg);
	}

	if ((status & DICT_TABLE_UPDATE_STATS)
	    && dict_table_get_first_index(*table)) {

		/* Update statistics member fields in *table if
		DICT_TABLE_UPDATE_STATS is set */
		ut_ad(mutex_own(&dict_sys->mutex));
		dict_stats_update(*table, DICT_STATS_FETCH, TRUE);
	}

	return(NULL);
}

/********************************************************************//**
This function parses a SYS_INDEXES record and populate a dict_index_t
structure with the information from the record. For detail information
about SYS_INDEXES fields, please refer to dict_boot() function.
@return error message, or NULL on success */
UNIV_INTERN
const char*
dict_process_sys_indexes_rec(
/*=========================*/
	mem_heap_t*	heap,		/*!< in/out: heap memory */
	const rec_t*	rec,		/*!< in: current SYS_INDEXES rec */
	dict_index_t*	index,		/*!< out: index to be filled */
	table_id_t*	table_id)	/*!< out: index table id */
{
	const char*	err_msg;
	byte*		buf;

	buf = mem_heap_alloc(heap, 8);

	/* Parse the record, and get "dict_index_t" struct filled */
	err_msg = dict_load_index_low(buf, NULL,
				      heap, rec, FALSE, &index);

	*table_id = mach_read_from_8(buf);

	return(err_msg);
}
/********************************************************************//**
This function parses a SYS_COLUMNS record and populate a dict_column_t
structure with the information from the record.
@return error message, or NULL on success */
UNIV_INTERN
const char*
dict_process_sys_columns_rec(
/*=========================*/
	mem_heap_t*	heap,		/*!< in/out: heap memory */
	const rec_t*	rec,		/*!< in: current SYS_COLUMNS rec */
	dict_col_t*	column,		/*!< out: dict_col_t to be filled */
	table_id_t*	table_id,	/*!< out: table id */
	const char**	col_name)	/*!< out: column name */
{
	const char*	err_msg;

	/* Parse the record, and get "dict_col_t" struct filled */
	err_msg = dict_load_column_low(NULL, heap, column,
				       table_id, col_name, rec);

	return(err_msg);
}
/********************************************************************//**
This function parses a SYS_FIELDS record and populates a dict_field_t
structure with the information from the record.
@return error message, or NULL on success */
UNIV_INTERN
const char*
dict_process_sys_fields_rec(
/*========================*/
	mem_heap_t*	heap,		/*!< in/out: heap memory */
	const rec_t*	rec,		/*!< in: current SYS_FIELDS rec */
	dict_field_t*	sys_field,	/*!< out: dict_field_t to be
					filled */
	ulint*		pos,		/*!< out: Field position */
	index_id_t*	index_id,	/*!< out: current index id */
	index_id_t	last_id)	/*!< in: previous index id */
{
	byte*		buf;
	byte*		last_index_id;
	const char*	err_msg;

	buf = mem_heap_alloc(heap, 8);

	last_index_id = mem_heap_alloc(heap, 8);
	mach_write_to_8(last_index_id, last_id);

	err_msg = dict_load_field_low(buf, NULL, sys_field,
				      pos, last_index_id, heap, rec);

	*index_id = mach_read_from_8(buf);

	return(err_msg);

}

#ifdef FOREIGN_NOT_USED
/********************************************************************//**
This function parses a SYS_FOREIGN record and populate a dict_foreign_t
structure with the information from the record. For detail information
about SYS_FOREIGN fields, please refer to dict_load_foreign() function
@return error message, or NULL on success */
UNIV_INTERN
const char*
dict_process_sys_foreign_rec(
/*=========================*/
	mem_heap_t*	heap,		/*!< in/out: heap memory */
	const rec_t*	rec,		/*!< in: current SYS_FOREIGN rec */
	dict_foreign_t*	foreign)	/*!< out: dict_foreign_t struct
					to be filled */
{
	ulint		len;
	const byte*	field;
	ulint		n_fields_and_type;

	if (UNIV_UNLIKELY(rec_get_deleted_flag(rec, 0))) {
		return("delete-marked record in SYS_FOREIGN");
	}

	if (UNIV_UNLIKELY(rec_get_n_fields_old(rec) != 6)) {
		return("wrong number of columns in SYS_FOREIGN record");
	}

	field = rec_get_nth_field_old(rec, 0/*ID*/, &len);
	if (UNIV_UNLIKELY(len < 1 || len == UNIV_SQL_NULL)) {
err_len:
		return("incorrect column length in SYS_FOREIGN");
	}
	foreign->id = mem_heap_strdupl(heap, (const char*) field, len);

	rec_get_nth_field_offs_old(rec, 1/*DB_TRX_ID*/, &len);
	if (UNIV_UNLIKELY(len != DATA_TRX_ID_LEN && len != UNIV_SQL_NULL)) {
		goto err_len;
	}
	rec_get_nth_field_offs_old(rec, 2/*DB_ROLL_PTR*/, &len);
	if (UNIV_UNLIKELY(len != DATA_ROLL_PTR_LEN && len != UNIV_SQL_NULL)) {
		goto err_len;
	}

	field = rec_get_nth_field_old(rec, 3/*FOR_NAME*/, &len);
	if (UNIV_UNLIKELY(len < 1 || len == UNIV_SQL_NULL)) {
		goto err_len;
	}
	foreign->foreign_table_name = mem_heap_strdupl(
		heap, (const char*) field, len);
	dict_mem_foreign_table_name_lookup_set(foreign, TRUE);

	field = rec_get_nth_field_old(rec, 4/*REF_NAME*/, &len);
	if (UNIV_UNLIKELY(len < 1 || len == UNIV_SQL_NULL)) {
		goto err_len;
	}

	foreign->referenced_table_name = mem_heap_strdupl(
		heap, (const char*) field, len);
	dict_mem_referenced_table_name_lookup_set(foreign, TRUE);

	field = rec_get_nth_field_old(rec, 5/*N_COLS*/, &len);
	if (UNIV_UNLIKELY(len != 4)) {
		goto err_len;
	}
	n_fields_and_type = mach_read_from_4(field);

	foreign->type = (unsigned int) (n_fields_and_type >> 24);
	foreign->n_fields = (unsigned int) (n_fields_and_type & 0x3FFUL);

	return(NULL);
}
#endif  /* FOREIGN_NOT_USED */

#ifdef FOREIGN_NOT_USED
/********************************************************************//**
This function parses a SYS_FOREIGN_COLS record and extract necessary
information from the record and return to caller.
@return error message, or NULL on success */
UNIV_INTERN
const char*
dict_process_sys_foreign_col_rec(
/*=============================*/
	mem_heap_t*	heap,		/*!< in/out: heap memory */
	const rec_t*	rec,		/*!< in: current SYS_FOREIGN_COLS rec */
	const char**	name,		/*!< out: foreign key constraint name */
	const char**	for_col_name,	/*!< out: referencing column name */
	const char**	ref_col_name,	/*!< out: referenced column name
					in referenced table */
	ulint*		pos)		/*!< out: column position */
{
	ulint		len;
	const byte*	field;

	if (UNIV_UNLIKELY(rec_get_deleted_flag(rec, 0))) {
		return("delete-marked record in SYS_FOREIGN_COLS");
	}

	if (UNIV_UNLIKELY(rec_get_n_fields_old(rec) != 6)) {
		return("wrong number of columns in SYS_FOREIGN_COLS record");
	}

	field = rec_get_nth_field_old(rec, 0/*ID*/, &len);
	if (UNIV_UNLIKELY(len < 1 || len == UNIV_SQL_NULL)) {
err_len:
		return("incorrect column length in SYS_FOREIGN_COLS");
	}
	*name = mem_heap_strdupl(heap, (char*) field, len);

	field = rec_get_nth_field_old(rec, 1/*POS*/, &len);
	if (UNIV_UNLIKELY(len != 4)) {
		goto err_len;
	}
	*pos = mach_read_from_4(field);

	rec_get_nth_field_offs_old(rec, 2/*DB_TRX_ID*/, &len);
	if (UNIV_UNLIKELY(len != DATA_TRX_ID_LEN && len != UNIV_SQL_NULL)) {
		goto err_len;
	}
	rec_get_nth_field_offs_old(rec, 3/*DB_ROLL_PTR*/, &len);
	if (UNIV_UNLIKELY(len != DATA_ROLL_PTR_LEN && len != UNIV_SQL_NULL)) {
		goto err_len;
	}

	field = rec_get_nth_field_old(rec, 4/*FOR_COL_NAME*/, &len);
	if (UNIV_UNLIKELY(len < 1 || len == UNIV_SQL_NULL)) {
		goto err_len;
	}
	*for_col_name = mem_heap_strdupl(heap, (char*) field, len);

	field = rec_get_nth_field_old(rec, 5/*REF_COL_NAME*/, &len);
	if (UNIV_UNLIKELY(len < 1 || len == UNIV_SQL_NULL)) {
		goto err_len;
	}
	*ref_col_name = mem_heap_strdupl(heap, (char*) field, len);

	return(NULL);
}
#endif  /* FOREIGN_NOT_USED */

/********************************************************************//**
Determine the flags of a table described in SYS_TABLES.
@return compressed page size in kilobytes; or 0 if the tablespace is
uncompressed, ULINT_UNDEFINED on error */
static
ulint
dict_sys_tables_get_flags(
/*======================*/
	const rec_t*	rec)	/*!< in: a record of SYS_TABLES */
{
	const byte*	field;
	ulint		len;
	ulint		n_cols;
	ulint		flags;

	field = rec_get_nth_field_old(rec, 5, &len);
	ut_a(len == 4);

	flags = mach_read_from_4(field);

	if (UNIV_LIKELY(flags == DICT_TABLE_ORDINARY)) {
		return(0);
	}

	field = rec_get_nth_field_old(rec, 4/*N_COLS*/, &len);
	n_cols = mach_read_from_4(field);

	if (UNIV_UNLIKELY(!(n_cols & 0x80000000UL))) {
		/* New file formats require ROW_FORMAT=COMPACT. */
		return(ULINT_UNDEFINED);
	}

	switch (flags & (DICT_TF_FORMAT_MASK | DICT_TF_COMPACT)) {
	default:
	case DICT_TF_FORMAT_51 << DICT_TF_FORMAT_SHIFT:
	case DICT_TF_FORMAT_51 << DICT_TF_FORMAT_SHIFT | DICT_TF_COMPACT:
		/* flags should be DICT_TABLE_ORDINARY,
		or DICT_TF_FORMAT_MASK should be nonzero. */
		return(ULINT_UNDEFINED);

	case DICT_TF_FORMAT_ZIP << DICT_TF_FORMAT_SHIFT | DICT_TF_COMPACT:
#if DICT_TF_FORMAT_MAX > DICT_TF_FORMAT_ZIP
# error "missing case labels for DICT_TF_FORMAT_ZIP .. DICT_TF_FORMAT_MAX"
#endif
		/* We support this format. */
		break;
	}

	if (UNIV_UNLIKELY((flags & DICT_TF_ZSSIZE_MASK)
			  > (DICT_TF_ZSSIZE_MAX << DICT_TF_ZSSIZE_SHIFT))) {
		/* Unsupported compressed page size. */
		return(ULINT_UNDEFINED);
	}

	if (UNIV_UNLIKELY(flags & (~0 << DICT_TF_BITS))) {
		/* Some unused bits are set. */
		return(ULINT_UNDEFINED);
	}

	return(flags);
}

/********************************************************************//**
In a crash recovery we already have all the tablespace objects created.
This function compares the space id information in the InnoDB data dictionary
to what we already read with fil_load_single_table_tablespaces().

In a normal startup, we create the tablespace objects for every table in
InnoDB's data dictionary, if the corresponding .ibd file exists.
We also scan the biggest space id, and store it to fil_system. */
UNIV_INTERN
void
dict_check_tablespaces_and_store_max_id(
/*====================================*/
	ibool	in_crash_recovery)	/*!< in: are we doing a crash recovery */
{
	dict_table_t*	sys_tables;
	dict_index_t*	sys_index;
	btr_pcur_t	pcur;
	const rec_t*	rec;
	ulint		max_space_id;
	mtr_t		mtr;

	mutex_enter(&(dict_sys->mutex));

	mtr_start(&mtr);

	sys_tables = dict_table_get_low("SYS_TABLES");
	sys_index = UT_LIST_GET_FIRST(sys_tables->indexes);
	ut_a(!dict_table_is_comp(sys_tables));

	max_space_id = mtr_read_ulint(dict_hdr_get(&mtr)
				      + DICT_HDR_MAX_SPACE_ID,
				      MLOG_4BYTES, &mtr);
	fil_set_max_space_id_if_bigger(max_space_id);

	btr_pcur_open_at_index_side(TRUE, sys_index, BTR_SEARCH_LEAF, &pcur,
				    TRUE, &mtr);
loop:
	btr_pcur_move_to_next_user_rec(&pcur, &mtr);

	rec = btr_pcur_get_rec(&pcur);

	if (!btr_pcur_is_on_user_rec(&pcur)) {
		/* end of index */

		btr_pcur_close(&pcur);
		mtr_commit(&mtr);

		/* We must make the tablespace cache aware of the biggest
		known space id */

		/* printf("Biggest space id in data dictionary %lu\n",
		max_space_id); */
		fil_set_max_space_id_if_bigger(max_space_id);

		mutex_exit(&(dict_sys->mutex));

		return;
	}

	if (!rec_get_deleted_flag(rec, 0)) {

		/* We found one */
		const byte*	field;
		ulint		len;
		ulint		space_id;
		ulint		flags;
		char*		name;

		field = rec_get_nth_field_old(rec, 0, &len);
		name = mem_strdupl((char*) field, len);

		flags = dict_sys_tables_get_flags(rec);
		if (UNIV_UNLIKELY(flags == ULINT_UNDEFINED)) {

			field = rec_get_nth_field_old(rec, 5, &len);
			flags = mach_read_from_4(field);

			ut_print_timestamp(stderr);
			fputs("  InnoDB: Error: table ", stderr);
			ut_print_filename(stderr, name);
			fprintf(stderr, "\n"
				"InnoDB: in InnoDB data dictionary"
				" has unknown type %lx.\n",
				(ulong) flags);

			goto loop;
		}

		field = rec_get_nth_field_old(rec, 9, &len);
		ut_a(len == 4);

		space_id = mach_read_from_4(field);

		btr_pcur_store_position(&pcur, &mtr);

		mtr_commit(&mtr);

		if (space_id == 0) {
			/* The system tablespace always exists. */
		} else if (in_crash_recovery) {
			/* Check that the tablespace (the .ibd file) really
			exists; print a warning to the .err log if not.
			Do not print warnings for temporary tables. */
			ibool	is_temp;

			field = rec_get_nth_field_old(rec, 4, &len);
			if (0x80000000UL &  mach_read_from_4(field)) {
				/* ROW_FORMAT=COMPACT: read the is_temp
				flag from SYS_TABLES.MIX_LEN. */
				field = rec_get_nth_field_old(rec, 7, &len);
				is_temp = mach_read_from_4(field)
					& DICT_TF2_TEMPORARY;
			} else {
				/* For tables created with old versions
				of InnoDB, SYS_TABLES.MIX_LEN may contain
				garbage.  Such tables would always be
				in ROW_FORMAT=REDUNDANT.  Pretend that
				all such tables are non-temporary.  That is,
				do not suppress error printouts about
				temporary tables not being found. */
				is_temp = FALSE;
			}

			fil_space_for_table_exists_in_mem(
				space_id, name, is_temp, TRUE, !is_temp);
		} else {
			/* It is a normal database startup: create the space
			object and check that the .ibd file exists. */

			fil_open_single_table_tablespace(FALSE, space_id,
							 flags, name);
		}

		mem_free(name);

		if (space_id > max_space_id) {
			max_space_id = space_id;
		}

		mtr_start(&mtr);

		btr_pcur_restore_position(BTR_SEARCH_LEAF, &pcur, &mtr);
	}

	goto loop;
}

/********************************************************************//**
Loads a table column definition from a SYS_COLUMNS record to
dict_table_t.
@return error message, or NULL on success */
UNIV_INTERN
const char*
dict_load_column_low(
/*=================*/
	dict_table_t*	table,		/*!< in/out: table, could be NULL
					if we just populate a dict_column_t
					struct with information from
					a SYS_COLUMNS record */
	mem_heap_t*	heap,		/*!< in/out: memory heap
					for temporary storage */
	dict_col_t*	column,		/*!< out: dict_column_t to fill,
					or NULL if table != NULL */
	table_id_t*	table_id,	/*!< out: table id */
	const char**	col_name,	/*!< out: column name */
	const rec_t*	rec)		/*!< in: SYS_COLUMNS record */
{
	char*		name;
	const byte*	field;
	ulint		len;
	ulint		mtype;
	ulint		prtype;
	ulint		col_len;
	ulint		pos;

	ut_ad(table || column);

	if (UNIV_UNLIKELY(rec_get_deleted_flag(rec, 0))) {
		return("delete-marked record in SYS_COLUMNS");
	}

	if (UNIV_UNLIKELY(rec_get_n_fields_old(rec) != 9)) {
		return("wrong number of columns in SYS_COLUMNS record");
	}

	field = rec_get_nth_field_old(rec, 0/*TABLE_ID*/, &len);
	if (UNIV_UNLIKELY(len != 8)) {
err_len:
		return("incorrect column length in SYS_COLUMNS");
	}

	if (table_id) {
		*table_id = mach_read_from_8(field);
	} else if (UNIV_UNLIKELY(table->id != mach_read_from_8(field))) {
		return("SYS_COLUMNS.TABLE_ID mismatch");
	}

	field = rec_get_nth_field_old(rec, 1/*POS*/, &len);
	if (UNIV_UNLIKELY(len != 4)) {

		goto err_len;
	}

	pos = mach_read_from_4(field);

	if (UNIV_UNLIKELY(table && table->n_def != pos)) {
		return("SYS_COLUMNS.POS mismatch");
	}

	rec_get_nth_field_offs_old(rec, 2/*DB_TRX_ID*/, &len);
	if (UNIV_UNLIKELY(len != DATA_TRX_ID_LEN && len != UNIV_SQL_NULL)) {
		goto err_len;
	}
	rec_get_nth_field_offs_old(rec, 3/*DB_ROLL_PTR*/, &len);
	if (UNIV_UNLIKELY(len != DATA_ROLL_PTR_LEN && len != UNIV_SQL_NULL)) {
		goto err_len;
	}

	field = rec_get_nth_field_old(rec, 4/*NAME*/, &len);
	if (UNIV_UNLIKELY(len < 1 || len == UNIV_SQL_NULL)) {
		goto err_len;
	}

	name = mem_heap_strdupl(heap, (const char*) field, len);

	if (col_name) {
		*col_name = name;
	}

	field = rec_get_nth_field_old(rec, 5/*MTYPE*/, &len);
	if (UNIV_UNLIKELY(len != 4)) {
		goto err_len;
	}

	mtype = mach_read_from_4(field);

	field = rec_get_nth_field_old(rec, 6/*PRTYPE*/, &len);
	if (UNIV_UNLIKELY(len != 4)) {
		goto err_len;
	}
	prtype = mach_read_from_4(field);

	if (dtype_get_charset_coll(prtype) == 0
	    && dtype_is_string_type(mtype)) {
		/* The table was created with < 4.1.2. */

		if (dtype_is_binary_string_type(mtype, prtype)) {
			/* Use the binary collation for
			string columns of binary type. */

			prtype = dtype_form_prtype(
				prtype,
				DATA_MYSQL_BINARY_CHARSET_COLL);
		} else {
			/* Use the default charset for
			other than binary columns. */

			prtype = dtype_form_prtype(
				prtype,
				data_mysql_default_charset_coll);
		}
	}

	field = rec_get_nth_field_old(rec, 7/*LEN*/, &len);
	if (UNIV_UNLIKELY(len != 4)) {
		goto err_len;
	}
	col_len = mach_read_from_4(field);
	field = rec_get_nth_field_old(rec, 8/*PREC*/, &len);
	if (UNIV_UNLIKELY(len != 4)) {
		goto err_len;
	}

	if (!column) {
		dict_mem_table_add_col(table, heap, name, mtype,
				       prtype, col_len);
	} else {
		dict_mem_fill_column_struct(column, pos, mtype,
					    prtype, col_len);
	}

	return(NULL);
}

/********************************************************************//**
Loads definitions for table columns. */
static
void
dict_load_columns(
/*==============*/
	dict_table_t*	table,	/*!< in/out: table */
	mem_heap_t*	heap)	/*!< in/out: memory heap
				for temporary storage */
{
	dict_table_t*	sys_columns;
	dict_index_t*	sys_index;
	btr_pcur_t	pcur;
	dtuple_t*	tuple;
	dfield_t*	dfield;
	const rec_t*	rec;
	byte*		buf;
	ulint		i;
	mtr_t		mtr;

	ut_ad(mutex_own(&(dict_sys->mutex)));

	mtr_start(&mtr);

	sys_columns = dict_table_get_low("SYS_COLUMNS");
	sys_index = UT_LIST_GET_FIRST(sys_columns->indexes);
	ut_a(!dict_table_is_comp(sys_columns));

	ut_a(name_of_col_is(sys_columns, sys_index, 4, "NAME"));
	ut_a(name_of_col_is(sys_columns, sys_index, 8, "PREC"));

	tuple = dtuple_create(heap, 1);
	dfield = dtuple_get_nth_field(tuple, 0);

	buf = mem_heap_alloc(heap, 8);
	mach_write_to_8(buf, table->id);

	dfield_set_data(dfield, buf, 8);
	dict_index_copy_types(tuple, sys_index, 1);

	btr_pcur_open_on_user_rec(sys_index, tuple, PAGE_CUR_GE,
				  BTR_SEARCH_LEAF, &pcur, &mtr);
	for (i = 0; i + DATA_N_SYS_COLS < (ulint) table->n_cols; i++) {
		const char* err_msg;

		rec = btr_pcur_get_rec(&pcur);

		ut_a(btr_pcur_is_on_user_rec(&pcur));

		err_msg = dict_load_column_low(table, heap, NULL, NULL,
					       NULL, rec);

		if (err_msg) {
			fprintf(stderr, "InnoDB: %s\n", err_msg);
			ut_error;
		}

		btr_pcur_move_to_next_user_rec(&pcur, &mtr);
	}

	btr_pcur_close(&pcur);
	mtr_commit(&mtr);
}

/** Error message for a delete-marked record in dict_load_field_low() */
static const char* dict_load_field_del = "delete-marked record in SYS_FIELDS";

/********************************************************************//**
Loads an index field definition from a SYS_FIELDS record to
dict_index_t.
@return error message, or NULL on success */
UNIV_INTERN
const char*
dict_load_field_low(
/*================*/
	byte*		index_id,	/*!< in/out: index id (8 bytes)
					an "in" value if index != NULL
                                        and "out" if index == NULL */
	dict_index_t*	index,		/*!< in/out: index, could be NULL
					if we just populate a dict_field_t
					struct with information from
					a SYS_FIELDSS record */
	dict_field_t*	sys_field,	/*!< out: dict_field_t to be
					filled */
	ulint*		pos,		/*!< out: Field position */
	byte*		last_index_id,	/*!< in: last index id */
	mem_heap_t*	heap,		/*!< in/out: memory heap
					for temporary storage */
	const rec_t*	rec)		/*!< in: SYS_FIELDS record */
{
	const byte*	field;
	ulint		len;
	ulint		pos_and_prefix_len;
	ulint		prefix_len;
	ibool		first_field;
	ulint		position;

	/* Either index or sys_field is supplied, not both */
	ut_a((!index) || (!sys_field));

	if (UNIV_UNLIKELY(rec_get_deleted_flag(rec, 0))) {
		return(dict_load_field_del);
	}

	if (UNIV_UNLIKELY(rec_get_n_fields_old(rec) != 5)) {
		return("wrong number of columns in SYS_FIELDS record");
	}

	field = rec_get_nth_field_old(rec, 0/*INDEX_ID*/, &len);
	if (UNIV_UNLIKELY(len != 8)) {
err_len:
		return("incorrect column length in SYS_FIELDS");
	}

	if (!index) {
		ut_a(last_index_id);
		memcpy(index_id, (const char*)field, 8);
		first_field = memcmp(index_id, last_index_id, 8);
	} else {
		first_field = (index->n_def == 0);
		if (memcmp(field, index_id, 8)) {
			return("SYS_FIELDS.INDEX_ID mismatch");
		}
	}

	field = rec_get_nth_field_old(rec, 1/*POS*/, &len);
	if (UNIV_UNLIKELY(len != 4)) {
		goto err_len;
	}

	rec_get_nth_field_offs_old(rec, 2/*DB_TRX_ID*/, &len);
	if (UNIV_UNLIKELY(len != DATA_TRX_ID_LEN && len != UNIV_SQL_NULL)) {
		goto err_len;
	}
	rec_get_nth_field_offs_old(rec, 3/*DB_ROLL_PTR*/, &len);
	if (UNIV_UNLIKELY(len != DATA_ROLL_PTR_LEN && len != UNIV_SQL_NULL)) {
		goto err_len;
	}

	/* The next field stores the field position in the index and a
	possible column prefix length if the index field does not
	contain the whole column. The storage format is like this: if
	there is at least one prefix field in the index, then the HIGH
	2 bytes contain the field number (index->n_def) and the low 2
	bytes the prefix length for the field. Otherwise the field
	number (index->n_def) is contained in the 2 LOW bytes. */

	pos_and_prefix_len = mach_read_from_4(field);

	if (index && UNIV_UNLIKELY
	    ((pos_and_prefix_len & 0xFFFFUL) != index->n_def
	     && (pos_and_prefix_len >> 16 & 0xFFFF) != index->n_def)) {
		return("SYS_FIELDS.POS mismatch");
	}

	if (first_field || pos_and_prefix_len > 0xFFFFUL) {
		prefix_len = pos_and_prefix_len & 0xFFFFUL;
		position = (pos_and_prefix_len & 0xFFFF0000UL)  >> 16;
	} else {
		prefix_len = 0;
		position = pos_and_prefix_len & 0xFFFFUL;
	}

	field = rec_get_nth_field_old(rec, 4, &len);
	if (UNIV_UNLIKELY(len < 1 || len == UNIV_SQL_NULL)) {
		goto err_len;
	}

	if (index) {
		dict_mem_index_add_field(
			index, mem_heap_strdupl(heap, (const char*) field, len),
			prefix_len);
	} else {
		ut_a(sys_field);
		ut_a(pos);

		sys_field->name = mem_heap_strdupl(
			heap, (const char*) field, len);
		sys_field->prefix_len = prefix_len;
		*pos = position;
	}

	return(NULL);
}

/********************************************************************//**
Loads definitions for index fields.
@return DB_SUCCESS if ok, DB_CORRUPTION if corruption */
static
ulint
dict_load_fields(
/*=============*/
	dict_index_t*	index,	/*!< in/out: index whose fields to load */
	mem_heap_t*	heap)	/*!< in: memory heap for temporary storage */
{
	dict_table_t*	sys_fields;
	dict_index_t*	sys_index;
	btr_pcur_t	pcur;
	dtuple_t*	tuple;
	dfield_t*	dfield;
	const rec_t*	rec;
	byte*		buf;
	ulint		i;
	mtr_t		mtr;
	ulint		error;

	ut_ad(mutex_own(&(dict_sys->mutex)));

	mtr_start(&mtr);

	sys_fields = dict_table_get_low("SYS_FIELDS");
	sys_index = UT_LIST_GET_FIRST(sys_fields->indexes);
	ut_a(!dict_table_is_comp(sys_fields));
	ut_a(name_of_col_is(sys_fields, sys_index, 4, "COL_NAME"));

	tuple = dtuple_create(heap, 1);
	dfield = dtuple_get_nth_field(tuple, 0);

	buf = mem_heap_alloc(heap, 8);
	mach_write_to_8(buf, index->id);

	dfield_set_data(dfield, buf, 8);
	dict_index_copy_types(tuple, sys_index, 1);

	btr_pcur_open_on_user_rec(sys_index, tuple, PAGE_CUR_GE,
				  BTR_SEARCH_LEAF, &pcur, &mtr);
	for (i = 0; i < index->n_fields; i++) {
		const char* err_msg;

		rec = btr_pcur_get_rec(&pcur);

		ut_a(btr_pcur_is_on_user_rec(&pcur));

		err_msg = dict_load_field_low(buf, index, NULL, NULL, NULL,
					      heap, rec);

		if (err_msg == dict_load_field_del) {
			/* There could be delete marked records in
			SYS_FIELDS because SYS_FIELDS.INDEX_ID can be
			updated by ALTER TABLE ADD INDEX. */

			goto next_rec;
		} else if (err_msg) {
			fprintf(stderr, "InnoDB: %s\n", err_msg);
			error = DB_CORRUPTION;
			goto func_exit;
		}
next_rec:
		btr_pcur_move_to_next_user_rec(&pcur, &mtr);
	}

	error = DB_SUCCESS;
func_exit:
	btr_pcur_close(&pcur);
	mtr_commit(&mtr);
	return(error);
}

/** Error message for a delete-marked record in dict_load_index_low() */
static const char* dict_load_index_del = "delete-marked record in SYS_INDEXES";
/** Error message for table->id mismatch in dict_load_index_low() */
static const char* dict_load_index_id_err = "SYS_INDEXES.TABLE_ID mismatch";

/********************************************************************//**
Loads an index definition from a SYS_INDEXES record to dict_index_t.
If allocate=TRUE, we will create a dict_index_t structure and fill it
accordingly. If allocated=FALSE, the dict_index_t will be supplied by
the caller and filled with information read from the record.  @return
error message, or NULL on success */
UNIV_INTERN
const char*
dict_load_index_low(
/*================*/
	byte*		table_id,	/*!< in/out: table id (8 bytes),
					an "in" value if allocate=TRUE
					and "out" when allocate=FALSE */
	const char*	table_name,	/*!< in: table name */
	mem_heap_t*	heap,		/*!< in/out: temporary memory heap */
	const rec_t*	rec,		/*!< in: SYS_INDEXES record */
	ibool		allocate,	/*!< in: TRUE=allocate *index,
					FALSE=fill in a pre-allocated
					*index */
	dict_index_t**	index)		/*!< out,own: index, or NULL */
{
	const byte*	field;
	ulint		len;
	ulint		name_len;
	char*		name_buf;
	index_id_t	id;
	ulint		n_fields;
	ulint		type;
	ulint		space;

	if (allocate) {
		/* If allocate=TRUE, no dict_index_t will
		be supplied. Initialize "*index" to NULL */
		*index = NULL;
	}

	if (UNIV_UNLIKELY(rec_get_deleted_flag(rec, 0))) {
		return(dict_load_index_del);
	}

	if (UNIV_UNLIKELY(rec_get_n_fields_old(rec) != 9)) {
		return("wrong number of columns in SYS_INDEXES record");
	}

	field = rec_get_nth_field_old(rec, 0/*TABLE_ID*/, &len);
	if (UNIV_UNLIKELY(len != 8)) {
err_len:
		return("incorrect column length in SYS_INDEXES");
	}

	if (!allocate) {
		/* We are reading a SYS_INDEXES record. Copy the table_id */
		memcpy(table_id, (const char*)field, 8);
	} else if (memcmp(field, table_id, 8)) {
		/* Caller supplied table_id, verify it is the same
		id as on the index record */
		return(dict_load_index_id_err);
	}

	field = rec_get_nth_field_old(rec, 1/*ID*/, &len);
	if (UNIV_UNLIKELY(len != 8)) {
		goto err_len;
	}

	id = mach_read_from_8(field);

	rec_get_nth_field_offs_old(rec, 2/*DB_TRX_ID*/, &len);
	if (UNIV_UNLIKELY(len != DATA_TRX_ID_LEN && len != UNIV_SQL_NULL)) {
		goto err_len;
	}
	rec_get_nth_field_offs_old(rec, 3/*DB_ROLL_PTR*/, &len);
	if (UNIV_UNLIKELY(len != DATA_ROLL_PTR_LEN && len != UNIV_SQL_NULL)) {
		goto err_len;
	}

	field = rec_get_nth_field_old(rec, 4/*NAME*/, &name_len);
	if (UNIV_UNLIKELY(name_len == UNIV_SQL_NULL)) {
		goto err_len;
	}

	name_buf = mem_heap_strdupl(heap, (const char*) field,
				    name_len);

	field = rec_get_nth_field_old(rec, 5/*N_FIELDS*/, &len);
	if (UNIV_UNLIKELY(len != 4)) {
		goto err_len;
	}
	n_fields = mach_read_from_4(field);

	field = rec_get_nth_field_old(rec, 6/*TYPE*/, &len);
	if (UNIV_UNLIKELY(len != 4)) {
		goto err_len;
	}
	type = mach_read_from_4(field);

	field = rec_get_nth_field_old(rec, 7/*SPACE*/, &len);
	if (UNIV_UNLIKELY(len != 4)) {
		goto err_len;
	}
	space = mach_read_from_4(field);

	field = rec_get_nth_field_old(rec, 8/*PAGE_NO*/, &len);
	if (UNIV_UNLIKELY(len != 4)) {
		goto err_len;
	}

	if (allocate) {
		*index = dict_mem_index_create(table_name, name_buf,
					       space, type, n_fields);
	} else {
		ut_a(*index);

		dict_mem_fill_index_struct(*index, NULL, NULL, name_buf,
					   space, type, n_fields);
	}

	(*index)->id = id;
	(*index)->page = mach_read_from_4(field);
	ut_ad((*index)->page);

	return(NULL);
}

/********************************************************************//**
Loads definitions for table indexes. Adds them to the data dictionary
cache.
@return DB_SUCCESS if ok, DB_CORRUPTION if corruption of dictionary
table or DB_UNSUPPORTED if table has unknown index type */
static
ulint
dict_load_indexes(
/*==============*/
	dict_table_t*	table,	/*!< in/out: table */
	mem_heap_t*	heap)	/*!< in: memory heap for temporary storage */
{
	dict_table_t*	sys_indexes;
	dict_index_t*	sys_index;
	btr_pcur_t	pcur;
	dtuple_t*	tuple;
	dfield_t*	dfield;
	const rec_t*	rec;
	byte*		buf;
	mtr_t		mtr;
	ulint		error = DB_SUCCESS;

	ut_ad(mutex_own(&(dict_sys->mutex)));

	mtr_start(&mtr);

	sys_indexes = dict_table_get_low("SYS_INDEXES");
	sys_index = UT_LIST_GET_FIRST(sys_indexes->indexes);
	ut_a(!dict_table_is_comp(sys_indexes));
	ut_a(name_of_col_is(sys_indexes, sys_index, 4, "NAME"));
	ut_a(name_of_col_is(sys_indexes, sys_index, 8, "PAGE_NO"));

	tuple = dtuple_create(heap, 1);
	dfield = dtuple_get_nth_field(tuple, 0);

	buf = mem_heap_alloc(heap, 8);
	mach_write_to_8(buf, table->id);

	dfield_set_data(dfield, buf, 8);
	dict_index_copy_types(tuple, sys_index, 1);

	btr_pcur_open_on_user_rec(sys_index, tuple, PAGE_CUR_GE,
				  BTR_SEARCH_LEAF, &pcur, &mtr);
	for (;;) {
		dict_index_t*	index = NULL;
		const char*	err_msg;

		if (!btr_pcur_is_on_user_rec(&pcur)) {

			break;
		}

		rec = btr_pcur_get_rec(&pcur);

		err_msg = dict_load_index_low(buf, table->name, heap, rec,
					      TRUE, &index);
		ut_ad((index == NULL && err_msg != NULL)
		      || (index != NULL && err_msg == NULL));

		if (err_msg == dict_load_index_id_err) {
			/* TABLE_ID mismatch means that we have
			run out of index definitions for the table. */
			break;
		} else if (err_msg == dict_load_index_del) {
			/* Skip delete-marked records. */
			goto next_rec;
		} else if (err_msg) {
			fprintf(stderr, "InnoDB: %s\n", err_msg);
			error = DB_CORRUPTION;
			goto func_exit;
		}

		ut_ad(index);

		/* We check for unsupported types first, so that the
		subsequent checks are relevant for the supported types. */
		if (index->type & ~(DICT_CLUSTERED | DICT_UNIQUE)) {

			fprintf(stderr,
				"InnoDB: Error: unknown type %lu"
				" of index %s of table %s\n",
				(ulong) index->type, index->name, table->name);

			error = DB_UNSUPPORTED;
			dict_mem_index_free(index);
			goto func_exit;
		} else if (index->page == FIL_NULL) {

			fprintf(stderr,
				"InnoDB: Error: trying to load index %s"
				" for table %s\n"
				"InnoDB: but the index tree has been freed!\n",
				index->name, table->name);

corrupted:
			dict_mem_index_free(index);
			error = DB_CORRUPTION;
			goto func_exit;
		} else if (!dict_index_is_clust(index)
			   && NULL == dict_table_get_first_index(table)) {

			fputs("InnoDB: Error: trying to load index ",
			      stderr);
			ut_print_name(stderr, NULL, FALSE, index->name);
			fputs(" for table ", stderr);
			ut_print_name(stderr, NULL, TRUE, table->name);
			fputs("\nInnoDB: but the first index"
			      " is not clustered!\n", stderr);

			goto corrupted;
		} else if (table->id < DICT_HDR_FIRST_ID
			   && (dict_index_is_clust(index)
			       || ((table == dict_sys->sys_tables)
				   && !strcmp("ID_IND", index->name)))) {

			/* The index was created in memory already at booting
			of the database server */
			dict_mem_index_free(index);
		} else {
			dict_load_fields(index, heap);
			error = dict_index_add_to_cache(table, index,
							index->page, FALSE);
			/* The data dictionary tables should never contain
			invalid index definitions.  If we ignored this error
			and simply did not load this index definition, the
			.frm file would disagree with the index definitions
			inside InnoDB. */
			if (UNIV_UNLIKELY(error != DB_SUCCESS)) {

				goto func_exit;
			}
		}

next_rec:
		btr_pcur_move_to_next_user_rec(&pcur, &mtr);
	}

func_exit:
	btr_pcur_close(&pcur);
	mtr_commit(&mtr);

	return(error);
}

/********************************************************************//**
Loads a table definition from a SYS_TABLES record to dict_table_t.
Does not load any columns or indexes.
@return error message, or NULL on success */
UNIV_INTERN
const char*
dict_load_table_low(
/*================*/
	const char*	name,		/*!< in: table name */
	const rec_t*	rec,		/*!< in: SYS_TABLES record */
	dict_table_t**	table)		/*!< out,own: table, or NULL */
{
	const byte*	field;
	ulint		len;
	ulint		space;
	ulint		n_cols;
	ulint		flags;

	if (UNIV_UNLIKELY(rec_get_deleted_flag(rec, 0))) {
		return("delete-marked record in SYS_TABLES");
	}

	if (UNIV_UNLIKELY(rec_get_n_fields_old(rec) != 10)) {
		return("wrong number of columns in SYS_TABLES record");
	}

	rec_get_nth_field_offs_old(rec, 0/*NAME*/, &len);
	if (UNIV_UNLIKELY(len < 1 || len == UNIV_SQL_NULL)) {
err_len:
		return("incorrect column length in SYS_TABLES");
	}
	rec_get_nth_field_offs_old(rec, 1/*DB_TRX_ID*/, &len);
	if (UNIV_UNLIKELY(len != DATA_TRX_ID_LEN && len != UNIV_SQL_NULL)) {
		goto err_len;
	}
	rec_get_nth_field_offs_old(rec, 2/*DB_ROLL_PTR*/, &len);
	if (UNIV_UNLIKELY(len != DATA_ROLL_PTR_LEN && len != UNIV_SQL_NULL)) {
		goto err_len;
	}

	rec_get_nth_field_offs_old(rec, 3/*ID*/, &len);
	if (UNIV_UNLIKELY(len != 8)) {
		goto err_len;
	}

	field = rec_get_nth_field_old(rec, 4/*N_COLS*/, &len);
	if (UNIV_UNLIKELY(len != 4)) {
		goto err_len;
	}

	n_cols = mach_read_from_4(field);

	rec_get_nth_field_offs_old(rec, 5/*TYPE*/, &len);
	if (UNIV_UNLIKELY(len != 4)) {
		goto err_len;
	}

	rec_get_nth_field_offs_old(rec, 6/*MIX_ID*/, &len);
	if (UNIV_UNLIKELY(len != 8)) {
		goto err_len;
	}

	rec_get_nth_field_offs_old(rec, 7/*MIX_LEN*/, &len);
	if (UNIV_UNLIKELY(len != 4)) {
		goto err_len;
	}

	rec_get_nth_field_offs_old(rec, 8/*CLUSTER_ID*/, &len);
	if (UNIV_UNLIKELY(len != UNIV_SQL_NULL)) {
		goto err_len;
	}

	field = rec_get_nth_field_old(rec, 9/*SPACE*/, &len);

	if (UNIV_UNLIKELY(len != 4)) {
		goto err_len;
	}

	space = mach_read_from_4(field);

	/* Check if the tablespace exists and has the right name */
	if (space != 0) {
		flags = dict_sys_tables_get_flags(rec);

		if (UNIV_UNLIKELY(flags == ULINT_UNDEFINED)) {
			field = rec_get_nth_field_old(rec, 5/*TYPE*/, &len);
			ut_ad(len == 4); /* this was checked earlier */
			flags = mach_read_from_4(field);

			ut_print_timestamp(stderr);
			fputs("  InnoDB: Error: table ", stderr);
			ut_print_filename(stderr, name);
			fprintf(stderr, "\n"
				"InnoDB: in InnoDB data dictionary"
				" has unknown type %lx.\n",
				(ulong) flags);
			return(NULL);
		}
	} else {
		flags = 0;
	}

	/* The high-order bit of N_COLS is the "compact format" flag.
	For tables in that format, MIX_LEN may hold additional flags. */
	if (n_cols & 0x80000000UL) {
		ulint	flags2;

		flags |= DICT_TF_COMPACT;

		field = rec_get_nth_field_old(rec, 7, &len);

		if (UNIV_UNLIKELY(len != 4)) {

			goto err_len;
		}

		flags2 = mach_read_from_4(field);

		if (flags2 & (~0 << (DICT_TF2_BITS - DICT_TF2_SHIFT))) {
			ut_print_timestamp(stderr);
			fputs("  InnoDB: Warning: table ", stderr);
			ut_print_filename(stderr, name);
			fprintf(stderr, "\n"
				"InnoDB: in InnoDB data dictionary"
				" has unknown flags %lx.\n",
				(ulong) flags2);

			flags2 &= ~(~0 << (DICT_TF2_BITS - DICT_TF2_SHIFT));
		}

		flags |= flags2 << DICT_TF2_SHIFT;
	}

	/* See if the tablespace is available. */
	*table = dict_mem_table_create(name, space, n_cols & ~0x80000000UL,
				       flags);

	field = rec_get_nth_field_old(rec, 3/*ID*/, &len);
	ut_ad(len == 8); /* this was checked earlier */

	(*table)->id = mach_read_from_8(field);

	(*table)->ibd_file_missing = FALSE;

	return(NULL);
}

/********************************************************************//**
Loads a table definition and also all its index definitions, and also
the cluster definition if the table is a member in a cluster. Also loads
all foreign key constraints where the foreign key is in the table or where
a foreign key references columns in this table. Adds all these to the data
dictionary cache.
@return table, NULL if does not exist; if the table is stored in an
.ibd file, but the file does not exist, then we set the
ibd_file_missing flag TRUE in the table object we return */
UNIV_INTERN
dict_table_t*
dict_load_table(
/*============*/
	const char*	name,	/*!< in: table name in the
				databasename/tablename format */
	ibool		cached)	/*!< in: TRUE=add to cache, FALSE=do not */
{
	dict_table_t*	table;
	dict_table_t*	sys_tables;
	btr_pcur_t	pcur;
	dict_index_t*	sys_index;
	dtuple_t*	tuple;
	mem_heap_t*	heap;
	dfield_t*	dfield;
	const rec_t*	rec;
	const byte*	field;
	ulint		len;
	ulint		err;
	const char*	err_msg;
	mtr_t		mtr;

	ut_ad(mutex_own(&(dict_sys->mutex)));

	heap = mem_heap_create(32000);

	mtr_start(&mtr);

	sys_tables = dict_table_get_low("SYS_TABLES");
	sys_index = UT_LIST_GET_FIRST(sys_tables->indexes);
	ut_a(!dict_table_is_comp(sys_tables));
	ut_a(name_of_col_is(sys_tables, sys_index, 3, "ID"));
	ut_a(name_of_col_is(sys_tables, sys_index, 4, "N_COLS"));
	ut_a(name_of_col_is(sys_tables, sys_index, 5, "TYPE"));
	ut_a(name_of_col_is(sys_tables, sys_index, 7, "MIX_LEN"));
	ut_a(name_of_col_is(sys_tables, sys_index, 9, "SPACE"));

	tuple = dtuple_create(heap, 1);
	dfield = dtuple_get_nth_field(tuple, 0);

	dfield_set_data(dfield, name, ut_strlen(name));
	dict_index_copy_types(tuple, sys_index, 1);

	btr_pcur_open_on_user_rec(sys_index, tuple, PAGE_CUR_GE,
				  BTR_SEARCH_LEAF, &pcur, &mtr);
	rec = btr_pcur_get_rec(&pcur);

	if (!btr_pcur_is_on_user_rec(&pcur)
	    || rec_get_deleted_flag(rec, 0)) {
		/* Not found */
err_exit:
		btr_pcur_close(&pcur);
		mtr_commit(&mtr);
		mem_heap_free(heap);

		return(NULL);
	}

	field = rec_get_nth_field_old(rec, 0, &len);

	/* Check if the table name in record is the searched one */
	if (len != ut_strlen(name) || ut_memcmp(name, field, len) != 0) {

		goto err_exit;
	}

	err_msg = dict_load_table_low(name, rec, &table);

	if (err_msg) {

		ut_print_timestamp(stderr);
		fprintf(stderr, "  InnoDB: %s\n", err_msg);
		goto err_exit;
	}

	if (table->space == 0) {
		/* The system tablespace is always available. */
	} else if (!fil_space_for_table_exists_in_mem(
			   table->space, name,
			   (table->flags >> DICT_TF2_SHIFT)
			   & DICT_TF2_TEMPORARY,
			   FALSE, FALSE)) {

		if (table->flags & (DICT_TF2_TEMPORARY << DICT_TF2_SHIFT)) {
			/* Do not bother to retry opening temporary tables. */
			table->ibd_file_missing = TRUE;
		} else {
			ut_print_timestamp(stderr);
			fprintf(stderr,
				"  InnoDB: error: space object of table ");
			ut_print_filename(stderr, name);
			fprintf(stderr, ",\n"
				"InnoDB: space id %lu did not exist in memory."
				" Retrying an open.\n",
				(ulong) table->space);
			/* Try to open the tablespace */
			if (!fil_open_single_table_tablespace(
				TRUE, table->space,
				table->flags == DICT_TF_COMPACT ? 0 :
				table->flags & ~(~0 << DICT_TF_BITS), name)) {
				/* We failed to find a sensible
				tablespace file */

				table->ibd_file_missing = TRUE;
			}
		}
	}

	btr_pcur_close(&pcur);
	mtr_commit(&mtr);

	dict_load_columns(table, heap);

	if (cached) {
		dict_table_add_to_cache(table, TRUE, heap);
	} else {
		dict_table_add_system_columns(table, heap);
	}

	mem_heap_empty(heap);

	err = dict_load_indexes(table, heap);

	/* Initialize table foreign_child value. Its value could be
	changed when dict_load_foreigns() is called below */
	table->fk_max_recusive_level = 0;

	/* If the force recovery flag is set, we open the table irrespective
	of the error condition, since the user may want to dump data from the
	clustered index. However we load the foreign key information only if
	all indexes were loaded. */
	if (!cached) {
	} else if (err == DB_SUCCESS) {
		err = dict_load_foreigns(table->name, TRUE, TRUE);

		if (err != DB_SUCCESS) {
			dict_table_remove_from_cache(table);
			table = NULL;
		} else {
			table->fk_max_recusive_level = 0;
		}
	} else if (!srv_force_recovery) {
		dict_table_remove_from_cache(table);
		table = NULL;
	}
#if 0
	if (err != DB_SUCCESS && table != NULL) {

		mutex_enter(&dict_foreign_err_mutex);

		ut_print_timestamp(stderr);

		fprintf(stderr,
			"  InnoDB: Error: could not make a foreign key"
			" definition to match\n"
			"InnoDB: the foreign key table"
			" or the referenced table!\n"
			"InnoDB: The data dictionary of InnoDB is corrupt."
			" You may need to drop\n"
			"InnoDB: and recreate the foreign key table"
			" or the referenced table.\n"
			"InnoDB: Submit a detailed bug report"
			" to http://bugs.mysql.com\n"
			"InnoDB: Latest foreign key error printout:\n%s\n",
			dict_foreign_err_buf);

		mutex_exit(&dict_foreign_err_mutex);
	}
#endif /* 0 */
	mem_heap_free(heap);

	return(table);
}

/***********************************************************************//**
Loads a table object based on the table id.
@return	table; NULL if table does not exist */
UNIV_INTERN
dict_table_t*
dict_load_table_on_id(
/*==================*/
	table_id_t	table_id)	/*!< in: table id */
{
	byte		id_buf[8];
	btr_pcur_t	pcur;
	mem_heap_t*	heap;
	dtuple_t*	tuple;
	dfield_t*	dfield;
	dict_index_t*	sys_table_ids;
	dict_table_t*	sys_tables;
	const rec_t*	rec;
	const byte*	field;
	ulint		len;
	dict_table_t*	table;
	mtr_t		mtr;

	ut_ad(mutex_own(&(dict_sys->mutex)));

	/* NOTE that the operation of this function is protected by
	the dictionary mutex, and therefore no deadlocks can occur
	with other dictionary operations. */

	mtr_start(&mtr);
	/*---------------------------------------------------*/
	/* Get the secondary index based on ID for table SYS_TABLES */
	sys_tables = dict_sys->sys_tables;
	sys_table_ids = dict_table_get_next_index(
		dict_table_get_first_index(sys_tables));
	ut_a(!dict_table_is_comp(sys_tables));
	heap = mem_heap_create(256);

	tuple  = dtuple_create(heap, 1);
	dfield = dtuple_get_nth_field(tuple, 0);

	/* Write the table id in byte format to id_buf */
	mach_write_to_8(id_buf, table_id);

	dfield_set_data(dfield, id_buf, 8);
	dict_index_copy_types(tuple, sys_table_ids, 1);

	btr_pcur_open_on_user_rec(sys_table_ids, tuple, PAGE_CUR_GE,
				  BTR_SEARCH_LEAF, &pcur, &mtr);
	rec = btr_pcur_get_rec(&pcur);

	if (!btr_pcur_is_on_user_rec(&pcur)
	    || rec_get_deleted_flag(rec, 0)) {
		/* Not found */

		btr_pcur_close(&pcur);
		mtr_commit(&mtr);
		mem_heap_free(heap);

		return(NULL);
	}

	/*---------------------------------------------------*/
	/* Now we have the record in the secondary index containing the
	table ID and NAME */

	rec = btr_pcur_get_rec(&pcur);
	field = rec_get_nth_field_old(rec, 0, &len);
	ut_ad(len == 8);

	/* Check if the table id in record is the one searched for */
	if (table_id != mach_read_from_8(field)) {

		btr_pcur_close(&pcur);
		mtr_commit(&mtr);
		mem_heap_free(heap);

		return(NULL);
	}

	/* Now we get the table name from the record */
	field = rec_get_nth_field_old(rec, 1, &len);
	/* Load the table definition to memory */
	table = dict_load_table(mem_heap_strdupl(heap, (char*) field, len),
				TRUE);

	btr_pcur_close(&pcur);
	mtr_commit(&mtr);
	mem_heap_free(heap);

	return(table);
}

/********************************************************************//**
This function is called when the database is booted. Loads system table
index definitions except for the clustered index which is added to the
dictionary cache at booting before calling this function. */
UNIV_INTERN
void
dict_load_sys_table(
/*================*/
	dict_table_t*	table)	/*!< in: system table */
{
	mem_heap_t*	heap;

	ut_ad(mutex_own(&(dict_sys->mutex)));

	heap = mem_heap_create(1000);

	dict_load_indexes(table, heap);

	mem_heap_free(heap);
}

/********************************************************************//**
Loads foreign key constraint col names (also for the referenced table). */
static
void
dict_load_foreign_cols(
/*===================*/
	const char*	id,	/*!< in: foreign constraint id as a
				null-terminated string */
	dict_foreign_t*	foreign)/*!< in: foreign constraint object */
{
	dict_table_t*	sys_foreign_cols;
	dict_index_t*	sys_index;
	btr_pcur_t	pcur;
	dtuple_t*	tuple;
	dfield_t*	dfield;
	const rec_t*	rec;
	const byte*	field;
	ulint		len;
	ulint		i;
	mtr_t		mtr;

	ut_ad(mutex_own(&(dict_sys->mutex)));

	foreign->foreign_col_names = mem_heap_alloc(
		foreign->heap, foreign->n_fields * sizeof(void*));

	foreign->referenced_col_names = mem_heap_alloc(
		foreign->heap, foreign->n_fields * sizeof(void*));
	mtr_start(&mtr);

	sys_foreign_cols = dict_table_get_low("SYS_FOREIGN_COLS");

	sys_index = UT_LIST_GET_FIRST(sys_foreign_cols->indexes);
	ut_a(!dict_table_is_comp(sys_foreign_cols));

	tuple = dtuple_create(foreign->heap, 1);
	dfield = dtuple_get_nth_field(tuple, 0);

	dfield_set_data(dfield, id, ut_strlen(id));
	dict_index_copy_types(tuple, sys_index, 1);

	btr_pcur_open_on_user_rec(sys_index, tuple, PAGE_CUR_GE,
				  BTR_SEARCH_LEAF, &pcur, &mtr);
	for (i = 0; i < foreign->n_fields; i++) {

		rec = btr_pcur_get_rec(&pcur);

		ut_a(btr_pcur_is_on_user_rec(&pcur));
		ut_a(!rec_get_deleted_flag(rec, 0));

		field = rec_get_nth_field_old(rec, 0, &len);
		ut_a(len == ut_strlen(id));
		ut_a(ut_memcmp(id, field, len) == 0);

		field = rec_get_nth_field_old(rec, 1, &len);
		ut_a(len == 4);
		ut_a(i == mach_read_from_4(field));

		field = rec_get_nth_field_old(rec, 4, &len);
		foreign->foreign_col_names[i] = mem_heap_strdupl(
			foreign->heap, (char*) field, len);

		field = rec_get_nth_field_old(rec, 5, &len);
		foreign->referenced_col_names[i] = mem_heap_strdupl(
			foreign->heap, (char*) field, len);

		btr_pcur_move_to_next_user_rec(&pcur, &mtr);
	}

	btr_pcur_close(&pcur);
	mtr_commit(&mtr);
}

/***********************************************************************//**
Loads a foreign key constraint to the dictionary cache.
@return	DB_SUCCESS or error code */
static
ulint
dict_load_foreign(
/*==============*/
	const char*	id,	/*!< in: foreign constraint id as a
				null-terminated string */
	ibool		check_charsets,
				/*!< in: TRUE=check charset compatibility */
	ibool		check_recursive)
				/*!< in: Whether to record the foreign table
				parent count to avoid unlimited recursive
				load of chained foreign tables */
{
	dict_foreign_t*	foreign;
	dict_table_t*	sys_foreign;
	btr_pcur_t	pcur;
	dict_index_t*	sys_index;
	dtuple_t*	tuple;
	mem_heap_t*	heap2;
	dfield_t*	dfield;
	const rec_t*	rec;
	const byte*	field;
	ulint		len;
	ulint		n_fields_and_type;
	mtr_t		mtr;
	dict_table_t*	for_table;
	dict_table_t*	ref_table;

	ut_ad(mutex_own(&(dict_sys->mutex)));

	heap2 = mem_heap_create(1000);

	mtr_start(&mtr);

	sys_foreign = dict_table_get_low("SYS_FOREIGN");

	sys_index = UT_LIST_GET_FIRST(sys_foreign->indexes);
	ut_a(!dict_table_is_comp(sys_foreign));

	tuple = dtuple_create(heap2, 1);
	dfield = dtuple_get_nth_field(tuple, 0);

	dfield_set_data(dfield, id, ut_strlen(id));
	dict_index_copy_types(tuple, sys_index, 1);

	btr_pcur_open_on_user_rec(sys_index, tuple, PAGE_CUR_GE,
				  BTR_SEARCH_LEAF, &pcur, &mtr);
	rec = btr_pcur_get_rec(&pcur);

	if (!btr_pcur_is_on_user_rec(&pcur)
	    || rec_get_deleted_flag(rec, 0)) {
		/* Not found */

		fprintf(stderr,
			"InnoDB: Error A: cannot load foreign constraint %s\n",
			id);

		btr_pcur_close(&pcur);
		mtr_commit(&mtr);
		mem_heap_free(heap2);

		return(DB_ERROR);
	}

	field = rec_get_nth_field_old(rec, 0, &len);

	/* Check if the id in record is the searched one */
	if (len != ut_strlen(id) || ut_memcmp(id, field, len) != 0) {

		fprintf(stderr,
			"InnoDB: Error B: cannot load foreign constraint %s\n",
			id);

		btr_pcur_close(&pcur);
		mtr_commit(&mtr);
		mem_heap_free(heap2);

		return(DB_ERROR);
	}

	/* Read the table names and the number of columns associated
	with the constraint */

	mem_heap_free(heap2);

	foreign = dict_mem_foreign_create();

	n_fields_and_type = mach_read_from_4(
		rec_get_nth_field_old(rec, 5, &len));

	ut_a(len == 4);

	/* We store the type in the bits 24..29 of n_fields_and_type. */

	foreign->type = (unsigned int) (n_fields_and_type >> 24);
	foreign->n_fields = (unsigned int) (n_fields_and_type & 0x3FFUL);

	foreign->id = mem_heap_strdup(foreign->heap, id);

	field = rec_get_nth_field_old(rec, 3, &len);

	foreign->foreign_table_name = mem_heap_strdupl(
		foreign->heap, (char*) field, len);
	dict_mem_foreign_table_name_lookup_set(foreign, TRUE);

	field = rec_get_nth_field_old(rec, 4, &len);
	foreign->referenced_table_name = mem_heap_strdupl(
		foreign->heap, (char*) field, len);
	dict_mem_referenced_table_name_lookup_set(foreign, TRUE);

	btr_pcur_close(&pcur);
	mtr_commit(&mtr);

	dict_load_foreign_cols(id, foreign);

	ref_table = dict_table_check_if_in_cache_low(
			foreign->referenced_table_name_lookup);

	/* We could possibly wind up in a deep recursive calls if
	we call dict_table_get_low() again here if there
	is a chain of tables concatenated together with
	foreign constraints. In such case, each table is
	both a parent and child of the other tables, and
	act as a "link" in such table chains.
	To avoid such scenario, we would need to check the
	number of ancesters the current table has. If that
	exceeds DICT_FK_MAX_CHAIN_LEN, we will stop loading
	the child table.
	Foreign constraints are loaded in a Breath First fashion,
	that is, the index on FOR_NAME is scanned first, and then
	index on REF_NAME. So foreign constrains in which
	current table is a child (foreign table) are loaded first,
	and then those constraints where current table is a
	parent (referenced) table.
	Thus we could check the parent (ref_table) table's
	reference count (fk_max_recusive_level) to know how deep the
	recursive call is. If the parent table (ref_table) is already
	loaded, and its fk_max_recusive_level is larger than
	DICT_FK_MAX_CHAIN_LEN, we will stop the recursive loading
	by skipping loading the child table. It will not affect foreign
	constraint check for DMLs since child table will be loaded
	at that time for the constraint check. */
	if (!ref_table
	    || ref_table->fk_max_recusive_level < DICT_FK_MAX_RECURSIVE_LOAD) {

		/* If the foreign table is not yet in the dictionary cache, we
		have to load it so that we are able to make type comparisons
		in the next function call. */

		for_table = dict_table_get_low(foreign->foreign_table_name_lookup);

		if (for_table && ref_table && check_recursive) {
			/* This is to record the longest chain of ancesters
			this table has, if the parent has more ancesters
			than this table has, record it after add 1 (for this
			parent */
			if (ref_table->fk_max_recusive_level
			    >= for_table->fk_max_recusive_level) {
				for_table->fk_max_recusive_level =
					 ref_table->fk_max_recusive_level + 1;
			}
		}
	}

	/* Note that there may already be a foreign constraint object in
	the dictionary cache for this constraint: then the following
	call only sets the pointers in it to point to the appropriate table
	and index objects and frees the newly created object foreign.
	Adding to the cache should always succeed since we are not creating
	a new foreign key constraint but loading one from the data
	dictionary. */

	return(dict_foreign_add_to_cache(foreign, check_charsets));
}

/***********************************************************************//**
Loads foreign key constraints where the table is either the foreign key
holder or where the table is referenced by a foreign key. Adds these
constraints to the data dictionary. Note that we know that the dictionary
cache already contains all constraints where the other relevant table is
already in the dictionary cache.
@return	DB_SUCCESS or error code */
UNIV_INTERN
ulint
dict_load_foreigns(
/*===============*/
	const char*	table_name,	/*!< in: table name */
	ibool		check_recursive,/*!< in: Whether to check recursive
					load of tables chained by FK */
	ibool		check_charsets)	/*!< in: TRUE=check charset
					compatibility */
{
	btr_pcur_t	pcur;
	mem_heap_t*	heap;
	dtuple_t*	tuple;
	dfield_t*	dfield;
	dict_index_t*	sec_index;
	dict_table_t*	sys_foreign;
	const rec_t*	rec;
	const byte*	field;
	ulint		len;
	char*		id ;
	ulint		err;
	mtr_t		mtr;

	ut_ad(mutex_own(&(dict_sys->mutex)));

	sys_foreign = dict_table_get_low("SYS_FOREIGN");

	if (sys_foreign == NULL) {
		/* No foreign keys defined yet in this database */

		fprintf(stderr,
			"InnoDB: Error: no foreign key system tables"
			" in the database\n");

		return(DB_ERROR);
	}

	ut_a(!dict_table_is_comp(sys_foreign));
	mtr_start(&mtr);

	/* Get the secondary index based on FOR_NAME from table
	SYS_FOREIGN */

	sec_index = dict_table_get_next_index(
		dict_table_get_first_index(sys_foreign));
start_load:
	heap = mem_heap_create(256);

	tuple  = dtuple_create(heap, 1);
	dfield = dtuple_get_nth_field(tuple, 0);

	dfield_set_data(dfield, table_name, ut_strlen(table_name));
	dict_index_copy_types(tuple, sec_index, 1);

	btr_pcur_open_on_user_rec(sec_index, tuple, PAGE_CUR_GE,
				  BTR_SEARCH_LEAF, &pcur, &mtr);
loop:
	rec = btr_pcur_get_rec(&pcur);

	if (!btr_pcur_is_on_user_rec(&pcur)) {
		/* End of index */

		goto load_next_index;
	}

	/* Now we have the record in the secondary index containing a table
	name and a foreign constraint ID */

	rec = btr_pcur_get_rec(&pcur);
	field = rec_get_nth_field_old(rec, 0, &len);

	/* Check if the table name in the record is the one searched for; the
	following call does the comparison in the latin1_swedish_ci
	charset-collation, in a case-insensitive way. */

	if (0 != cmp_data_data(dfield_get_type(dfield)->mtype,
			       dfield_get_type(dfield)->prtype,
			       dfield_get_data(dfield), dfield_get_len(dfield),
			       field, len)) {

		goto load_next_index;
	}

	/* Since table names in SYS_FOREIGN are stored in a case-insensitive
	order, we have to check that the table name matches also in a binary
	string comparison. On Unix, MySQL allows table names that only differ
	in character case. */

	if (0 != ut_memcmp(field, table_name, len)) {

		goto next_rec;
	}

	if (rec_get_deleted_flag(rec, 0)) {

		goto next_rec;
	}

	/* Now we get a foreign key constraint id */
	field = rec_get_nth_field_old(rec, 1, &len);
	id = mem_heap_strdupl(heap, (char*) field, len);

	btr_pcur_store_position(&pcur, &mtr);

	mtr_commit(&mtr);

	/* Load the foreign constraint definition to the dictionary cache */

	err = dict_load_foreign(id, check_charsets, check_recursive);

	if (err != DB_SUCCESS) {
		btr_pcur_close(&pcur);
		mem_heap_free(heap);

		return(err);
	}

	mtr_start(&mtr);

	btr_pcur_restore_position(BTR_SEARCH_LEAF, &pcur, &mtr);
next_rec:
	btr_pcur_move_to_next_user_rec(&pcur, &mtr);

	goto loop;

load_next_index:
	btr_pcur_close(&pcur);
	mtr_commit(&mtr);
	mem_heap_free(heap);

	sec_index = dict_table_get_next_index(sec_index);

	if (sec_index != NULL) {

		mtr_start(&mtr);

		/* Switch to scan index on REF_NAME, fk_max_recusive_level
		already been updated when scanning FOR_NAME index, no need to
		update again */
		check_recursive = FALSE;

		goto start_load;
	}

	return(DB_SUCCESS);
}<|MERGE_RESOLUTION|>--- conflicted
+++ resolved
@@ -41,11 +41,8 @@
 #include "rem0cmp.h"
 #include "srv0start.h"
 #include "srv0srv.h"
-<<<<<<< HEAD
 #include "dict0priv.h"
-=======
 #include "ha_prototypes.h" /* innobase_casedn_str() */
->>>>>>> 24504af9
 
 
 /** Following are six InnoDB system tables */
