/*****************************************************************************

Copyright (c) 2012, 2017, Oracle and/or its affiliates. All Rights Reserved.

This program is free software; you can redistribute it and/or modify it under
the terms of the GNU General Public License as published by the Free Software
Foundation; version 2 of the License.

This program is distributed in the hope that it will be useful, but WITHOUT
ANY WARRANTY; without even the implied warranty of MERCHANTABILITY or FITNESS
FOR A PARTICULAR PURPOSE. See the GNU General Public License for more details.

You should have received a copy of the GNU General Public License along with
this program; if not, write to the Free Software Foundation, Inc.,
51 Franklin Street, Suite 500, Boston, MA 02110-1335 USA

*****************************************************************************/

/**************************************************//**
@file dict/dict0stats_bg.cc
Code used for background table and index stats gathering.

Created Apr 25, 2012 Vasil Dimov
*******************************************************/

#include "sql_thd_internal_api.h"

#include "dict0dict.h"
#include "dict0dd.h"
#include "dict0stats.h"
#include "dict0stats_bg.h"
#include "row0mysql.h"
#include "srv0start.h"
#include "ut0new.h"
#include "os0thread-create.h"

#include <vector>

/** Minimum time interval between stats recalc for a given table */
#define MIN_RECALC_INTERVAL	10 /* seconds */

#define SHUTTING_DOWN()		(srv_shutdown_state != SRV_SHUTDOWN_NONE)

/** Event to wake up the stats thread */
os_event_t			dict_stats_event = NULL;

#ifdef UNIV_DEBUG
/** Used by SET GLOBAL innodb_dict_stats_disabled_debug = 1; */
my_bool				innodb_dict_stats_disabled_debug;

static os_event_t		dict_stats_disabled_event;
#endif /* UNIV_DEBUG */

/** This mutex protects the "recalc_pool" variable. */
static ib_mutex_t		recalc_pool_mutex;

/** The number of tables that can be added to "recalc_pool" before
it is enlarged */
static const ulint		RECALC_POOL_INITIAL_SLOTS = 128;

/** Allocator type, used by std::vector */
typedef ut_allocator<table_id_t>
	recalc_pool_allocator_t;

/** The multitude of tables whose stats are to be automatically
recalculated - an STL vector */
typedef std::vector<table_id_t, recalc_pool_allocator_t>
	recalc_pool_t;

/** Iterator type for iterating over the elements of objects of type
recalc_pool_t. */
typedef recalc_pool_t::iterator
	recalc_pool_iterator_t;

/** Pool where we store information on which tables are to be processed
by background statistics gathering. */
static recalc_pool_t*		recalc_pool;

/** Variable to initiate shutdown the dict stats thread. Note we don't
use 'srv_shutdown_state' because we want to shutdown dict stats thread
before purge thread. */
static bool dict_stats_start_shutdown;

/** Event to wait for shutdown of the dict stats thread */
static os_event_t dict_stats_shutdown_event;

/*****************************************************************//**
Initialize the recalc pool, called once during thread initialization. */
static
void
dict_stats_recalc_pool_init()
/*=========================*/
{
	ut_ad(!srv_read_only_mode);

	const PSI_memory_key	key = mem_key_dict_stats_bg_recalc_pool_t;

	recalc_pool = UT_NEW(recalc_pool_t(recalc_pool_allocator_t(key)), key);

	recalc_pool->reserve(RECALC_POOL_INITIAL_SLOTS);
}

/*****************************************************************//**
Free the resources occupied by the recalc pool, called once during
thread de-initialization. */
static
void
dict_stats_recalc_pool_deinit()
/*===========================*/
{
	ut_ad(!srv_read_only_mode);

	recalc_pool->clear();

	UT_DELETE(recalc_pool);
	recalc_pool = NULL;
}

/*****************************************************************//**
Add a table to the recalc pool, which is processed by the
background stats gathering thread. Only the table id is added to the
list, so the table can be closed after being enqueued and it will be
opened when needed. If the table does not exist later (has been DROPped),
then it will be removed from the pool and skipped. */
void
dict_stats_recalc_pool_add(
/*=======================*/
	const dict_table_t*	table)	/*!< in: table to add */
{
	ut_ad(!srv_read_only_mode);

	mutex_enter(&recalc_pool_mutex);

	/* quit if already in the list */
	for (recalc_pool_iterator_t iter = recalc_pool->begin();
	     iter != recalc_pool->end();
	     ++iter) {

		if (*iter == table->id) {
			mutex_exit(&recalc_pool_mutex);
			return;
		}
	}

	recalc_pool->push_back(table->id);

	mutex_exit(&recalc_pool_mutex);

	os_event_set(dict_stats_event);
}

/*****************************************************************//**
Get a table from the auto recalc pool. The returned table id is removed
from the pool.
@return true if the pool was non-empty and "id" was set, false otherwise */
static
bool
dict_stats_recalc_pool_get(
/*=======================*/
	table_id_t*	id)	/*!< out: table id, or unmodified if list is
				empty */
{
	ut_ad(!srv_read_only_mode);

	mutex_enter(&recalc_pool_mutex);

	if (recalc_pool->empty()) {
		mutex_exit(&recalc_pool_mutex);
		return(false);
	}

	*id = recalc_pool->at(0);

	recalc_pool->erase(recalc_pool->begin());

	mutex_exit(&recalc_pool_mutex);

	return(true);
}

/*****************************************************************//**
Delete a given table from the auto recalc pool.
dict_stats_recalc_pool_del() */
void
dict_stats_recalc_pool_del(
/*=======================*/
	const dict_table_t*	table)	/*!< in: table to remove */
{
	ut_ad(!srv_read_only_mode);
	ut_ad(mutex_own(&dict_sys->mutex));

	mutex_enter(&recalc_pool_mutex);

	ut_ad(table->id > 0);

	for (recalc_pool_iterator_t iter = recalc_pool->begin();
	     iter != recalc_pool->end();
	     ++iter) {

		if (*iter == table->id) {
			/* erase() invalidates the iterator */
			recalc_pool->erase(iter);
			break;
		}
	}

	mutex_exit(&recalc_pool_mutex);
}

/*****************************************************************//**
Wait until background stats thread has stopped using the specified table.
The caller must have locked the data dictionary using
row_mysql_lock_data_dictionary() and this function may unlock it temporarily
and restore the lock before it exits.
The background stats thread is guaranteed not to start using the specified
table after this function returns and before the caller unlocks the data
dictionary because it sets the BG_STAT_IN_PROGRESS bit in table->stats_bg_flag
under dict_sys->mutex. */
void
dict_stats_wait_bg_to_stop_using_table(
/*===================================*/
	dict_table_t*	table,	/*!< in/out: table */
	trx_t*		trx)	/*!< in/out: transaction to use for
				unlocking/locking the data dict */
{
	while (!dict_stats_stop_bg(table)) {
		DICT_STATS_BG_YIELD(trx);
	}
}

/*****************************************************************//**
Initialize global variables needed for the operation of dict_stats_thread()
Must be called before dict_stats_thread() is started. */
void
dict_stats_thread_init()
/*====================*/
{
	ut_a(!srv_read_only_mode);

	dict_stats_event = os_event_create(0);
	dict_stats_shutdown_event = os_event_create(0);

	ut_d(dict_stats_disabled_event = os_event_create(0));

	/* The recalc_pool_mutex is acquired from:
	1) the background stats gathering thread before any other latch
	   and released without latching anything else in between (thus
	   any level would do here)
	2) from row_update_statistics_if_needed()
	   and released without latching anything else in between. We know
	   that dict_sys->mutex (SYNC_DICT) is not acquired when
	   row_update_statistics_if_needed() is called and it may be acquired
	   inside that function (thus a level <=SYNC_DICT would do).
	3) from row_drop_table_for_mysql() after dict_sys->mutex (SYNC_DICT)
	   and dict_operation_lock (SYNC_DICT_OPERATION) have been locked
	   (thus a level <SYNC_DICT && <SYNC_DICT_OPERATION would do)
	So we choose SYNC_STATS_AUTO_RECALC to be about below SYNC_DICT. */

	mutex_create(LATCH_ID_RECALC_POOL, &recalc_pool_mutex);

	dict_stats_recalc_pool_init();
}

/*****************************************************************//**
Free resources allocated by dict_stats_thread_init(), must be called
after dict_stats_thread() has exited. */
void
dict_stats_thread_deinit()
/*======================*/
{
	ut_a(!srv_read_only_mode);
	ut_ad(!srv_dict_stats_thread_active);

	if (recalc_pool == NULL) {
		return;
	}

	dict_stats_recalc_pool_deinit();

	mutex_free(&recalc_pool_mutex);

#ifdef UNIV_DEBUG
	os_event_destroy(dict_stats_disabled_event);
	dict_stats_disabled_event = NULL;
#endif /* UNIV_DEBUG */

	os_event_destroy(dict_stats_event);
	os_event_destroy(dict_stats_shutdown_event);
	dict_stats_event = NULL;
	dict_stats_shutdown_event = NULL;
	dict_stats_start_shutdown = false;
}

/** Get the first table that has been added for auto recalc and eventually
update its stats.
@param[in,out]	thd	current thread */
static
void
dict_stats_process_entry_from_recalc_pool(
	THD*	thd)
{
	table_id_t	table_id;

	ut_ad(!srv_read_only_mode);

	/* pop the first table from the auto recalc pool */
	if (!dict_stats_recalc_pool_get(&table_id)) {
		/* no tables for auto recalc */
		return;
	}

	dict_table_t*	table;
	MDL_ticket*	mdl = nullptr;

	/* We need to enter dict_sys->mutex for setting
	table->stats_bg_flag. This is for blocking other DDL, like drop
	table. */
	mutex_enter(&dict_sys->mutex);
	table = dd_table_open_on_id(table_id, thd, &mdl, true);

	if (table == NULL) {
		/* table does not exist, must have been DROPped
		after its id was enqueued */
		mutex_exit(&dict_sys->mutex);
		return;
	}

	/* Check whether table is corrupted */
	if (table->is_corrupted()) {
		dd_table_close(table, thd, &mdl, true);
		mutex_exit(&dict_sys->mutex);
		return;
	}

	/* Set bg flag. */
	table->stats_bg_flag = BG_STAT_IN_PROGRESS;

	mutex_exit(&dict_sys->mutex);

	/* ut_time() could be expensive, the current function
	is called once every time a table has been changed more than 10% and
	on a system with lots of small tables, this could become hot. If we
	find out that this is a problem, then the check below could eventually
	be replaced with something else, though a time interval is the natural
	approach. */

	if (ut_difftime(ut_time(), table->stats_last_recalc)
	    < MIN_RECALC_INTERVAL) {

		/* Stats were (re)calculated not long ago. To avoid
		too frequent stats updates we put back the table on
		the auto recalc list and do nothing. */

		dict_stats_recalc_pool_add(table);

	} else {

		dict_stats_update(table, DICT_STATS_RECALC_PERSISTENT);
	}

	mutex_enter(&dict_sys->mutex);

	/* Set back bg flag */
	table->stats_bg_flag = BG_STAT_NONE;

	dd_table_close(table, thd, &mdl, true);

	mutex_exit(&dict_sys->mutex);
}

#ifdef UNIV_DEBUG
/** Disables dict stats thread. It's used by:
	SET GLOBAL innodb_dict_stats_disabled_debug = 1 (0).
@param[in]	thd		thread handle
@param[in]	var		pointer to system variable
@param[out]	var_ptr		where the formal string goes
@param[in]	save		immediate result from check function */
void
dict_stats_disabled_debug_update(
	THD*				thd,
	struct st_mysql_sys_var*	var,
	void*				var_ptr,
	const void*			save)
{
	/* This method is protected by mutex, as every SET GLOBAL .. */
	ut_ad(dict_stats_disabled_event != NULL);

	const bool disable = *static_cast<const my_bool*>(save);

	const int64_t sig_count = os_event_reset(dict_stats_disabled_event);

	innodb_dict_stats_disabled_debug = disable;

	if (disable) {
		os_event_set(dict_stats_event);
		os_event_wait_low(dict_stats_disabled_event, sig_count);
	}
}
#endif /* UNIV_DEBUG */

/** This is the thread for background stats gathering. It pops tables, from
the auto recalc list and proceeds them, eventually recalculating their
statistics. */
void
dict_stats_thread()
{
	my_thread_init();

	ut_a(!srv_read_only_mode);
	THD*	thd = create_thd(false, true, true, dict_stats_thread_key);

	srv_dict_stats_thread_active = true;

	while (!dict_stats_start_shutdown) {

		/* Wake up periodically even if not signaled. This is
		because we may lose an event - if the below call to
		dict_stats_process_entry_from_recalc_pool() puts the entry back
		in the list, the os_event_set() will be lost by the subsequent
		os_event_reset(). */
		os_event_wait_time(
			dict_stats_event, MIN_RECALC_INTERVAL * 1000000);

#ifdef UNIV_DEBUG
		while (innodb_dict_stats_disabled_debug) {
			os_event_set(dict_stats_disabled_event);
			if (dict_stats_start_shutdown) {
				break;
			}
			os_event_wait_time(
				dict_stats_event, 100000);
		}
#endif /* UNIV_DEBUG */

		if (dict_stats_start_shutdown) {
			break;
		}

		dict_stats_process_entry_from_recalc_pool(thd);

		os_event_reset(dict_stats_event);
	}

	srv_dict_stats_thread_active = false;

	os_event_set(dict_stats_shutdown_event);

<<<<<<< HEAD
	destroy_thd(thd);
=======
	my_thread_end();
>>>>>>> ca1ebc9e
}

/** Shutdown the dict stats thread. */
void
dict_stats_shutdown()
{
	dict_stats_start_shutdown = true;
	os_event_set(dict_stats_event);
	os_event_wait(dict_stats_shutdown_event);
}<|MERGE_RESOLUTION|>--- conflicted
+++ resolved
@@ -445,11 +445,8 @@
 
 	os_event_set(dict_stats_shutdown_event);
 
-<<<<<<< HEAD
 	destroy_thd(thd);
-=======
 	my_thread_end();
->>>>>>> ca1ebc9e
 }
 
 /** Shutdown the dict stats thread. */
