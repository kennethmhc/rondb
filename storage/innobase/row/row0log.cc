--- conflicted
+++ resolved
@@ -3381,24 +3381,17 @@
 interrupted)
 @param[in,out]	index	index
 @param[in,out]	dup	for reporting duplicate key errors
-<<<<<<< HEAD
-=======
 @param[in,out]	stage	performance schema accounting object, used by
 ALTER TABLE. If not NULL, then stage->inc() will be called for each block
 of log that is applied.
->>>>>>> c5f52baa
 @return DB_SUCCESS, or error code on failure */
 static
 dberr_t
 row_log_apply_ops(
 	const trx_t*		trx,
 	dict_index_t*		index,
-<<<<<<< HEAD
-	row_merge_dup_t*	dup)
-=======
 	row_merge_dup_t*	dup,
 	ut_stage_alter_t*	stage)
->>>>>>> c5f52baa
 {
 	dberr_t		error;
 	const mrec_t*	mrec	= NULL;
@@ -3715,14 +3708,6 @@
 interrupted)
 @param[in,out]	index	secondary index
 @param[in,out]	table	MySQL table (for reporting duplicates)
-<<<<<<< HEAD
-@return DB_SUCCESS, or error code on failure */
-dberr_t
-row_log_apply(
-	const trx_t*	trx,
-	dict_index_t*	index,
-	struct TABLE*	table)
-=======
 @param[in,out]	stage	performance schema accounting object, used by
 ALTER TABLE. stage->begin_phase_log_index() will be called initially and then
 stage->inc() will be called for each block of log that is applied.
@@ -3733,7 +3718,6 @@
 	dict_index_t*		index,
 	struct TABLE*		table,
 	ut_stage_alter_t*	stage)
->>>>>>> c5f52baa
 {
 	dberr_t		error;
 	row_log_t*	log;
