/*****************************************************************************

Copyright (c) 1997, 2019, Oracle and/or its affiliates. All Rights Reserved.

This program is free software; you can redistribute it and/or modify it under
the terms of the GNU General Public License, version 2.0, as published by the
Free Software Foundation.

This program is also distributed with certain software (including but not
limited to OpenSSL) that is licensed under separate terms, as designated in a
particular file or component or in included license documentation. The authors
of MySQL hereby grant you an additional permission to link the program and
your derivative works with the separately licensed software that they have
included with MySQL.

This program is distributed in the hope that it will be useful, but WITHOUT
ANY WARRANTY; without even the implied warranty of MERCHANTABILITY or FITNESS
FOR A PARTICULAR PURPOSE. See the GNU General Public License, version 2.0,
for more details.

You should have received a copy of the GNU General Public License along with
this program; if not, write to the Free Software Foundation, Inc.,
51 Franklin St, Fifth Floor, Boston, MA 02110-1301  USA

*****************************************************************************/

/** @file row/row0undo.cc
 Row undo

 Created 1/8/1997 Heikki Tuuri
 *******************************************************/

#include <stddef.h>

#include "fsp0fsp.h"
#include "ha_prototypes.h"
#include "mach0data.h"
#include "que0que.h"
#include "row0mysql.h"
#include "row0row.h"
#include "row0uins.h"
#include "row0umod.h"
#include "row0undo.h"
#include "row0upd.h"
#include "srv0srv.h"
#include "trx0purge.h"
#include "trx0rec.h"
#include "trx0roll.h"
#include "trx0rseg.h"
#include "trx0trx.h"
#include "trx0undo.h"

/* How to undo row operations?
(1) For an insert, we have stored a prefix of the clustered index record
in the undo log. Using it, we look for the clustered record, and using
that we look for the records in the secondary indexes. The insert operation
may have been left incomplete, if the database crashed, for example.
We may have look at the trx id and roll ptr to make sure the record in the
clustered index is really the one for which the undo log record was
written. We can use the framework we get from the original insert op.
(2) Delete marking: We can use the framework we get from the original
delete mark op. We only have to check the trx id.
(3) Update: This may be the most complicated. We have to use the framework
we get from the original update op.

What if the same trx repeatedly deletes and inserts an identical row.
Then the row id changes and also roll ptr. What if the row id was not
part of the ordering fields in the clustered index? Maybe we have to write
it to undo log. Well, maybe not, because if we order the row id and trx id
in descending order, then the only undeleted copy is the first in the
index. Our searches in row operations always position the cursor before
the first record in the result set. But, if there is no key defined for
a table, then it would be desirable that row id is in ascending order.
So, lets store row id in descending order only if it is not an ordering
field in the clustered index.

NOTE: Deletes and inserts may lead to situation where there are identical
records in a secondary index. Is that a problem in the B-tree? Yes.
Also updates can lead to this, unless trx id and roll ptr are included in
ord fields.
(1) Fix in clustered indexes: include row id, trx id, and roll ptr
in node pointers of B-tree.
(2) Fix in secondary indexes: include all fields in node pointers, and
if an entry is inserted, check if it is equal to the right neighbor,
in which case update the right neighbor: the neighbor must be delete
marked, set it unmarked and write the trx id of the current transaction.

What if the same trx repeatedly updates the same row, updating a secondary
index field or not? Updating a clustered index ordering field?

(1) If it does not update the secondary index and not the clustered index
ord field. Then the secondary index record stays unchanged, but the
trx id in the secondary index record may be smaller than in the clustered
index record. This is no problem?
(2) If it updates secondary index ord field but not clustered: then in
secondary index there are delete marked records, which differ in an
ord field. No problem.
(3) Updates clustered ord field but not secondary, and secondary index
is unique. Then the record in secondary index is just updated at the
clustered ord field.
(4)

Problem with duplicate records:
Fix 1: Add a trx op no field to all indexes. A problem: if a trx with a
bigger trx id has inserted and delete marked a similar row, our trx inserts
again a similar row, and a trx with an even bigger id delete marks it. Then
the position of the row should change in the index if the trx id affects
the alphabetical ordering.

Fix 2: If an insert encounters a similar row marked deleted, we turn the
insert into an 'update' of the row marked deleted. Then we must write undo
info on the update. A problem: what if a purge operation tries to remove
the delete marked row?

We can think of the database row versions as a linked list which starts
from the record in the clustered index, and is linked by roll ptrs
through undo logs. The secondary index records are references which tell
what kinds of records can be found in this linked list for a record
in the clustered index.

How to do the purge? A record can be removed from the clustered index
if its linked list becomes empty, i.e., the row has been marked deleted
and its roll ptr points to the record in the undo log we are going through,
doing the purge. Similarly, during a rollback, a record can be removed
if the stored roll ptr in the undo log points to a trx already (being) purged,
or if the roll ptr is NULL, i.e., it was a fresh insert. */

undo_node_t *row_undo_node_create(trx_t *trx, que_thr_t *parent,
                                  mem_heap_t *heap, bool partial_rollback) {
  undo_node_t *undo;

  ut_ad(trx_state_eq(trx, TRX_STATE_ACTIVE) ||
        trx_state_eq(trx, TRX_STATE_PREPARED));
  ut_ad(parent);

  undo = static_cast<undo_node_t *>(mem_heap_alloc(heap, sizeof(undo_node_t)));

  undo->common.type = QUE_NODE_UNDO;
  undo->common.parent = parent;

  undo->state = UNDO_NODE_FETCH_NEXT;
  undo->trx = trx;

  undo->partial = partial_rollback;
  btr_pcur_init(&(undo->pcur));

  undo->heap = mem_heap_create(256);

  return (undo);
}

/** Looks for the clustered index record when node has the row reference.
 The pcur in node is used in the search. If found, stores the row to node,
 and stores the position of pcur, and detaches it. The pcur must be closed
 by the caller in any case.
 @return true if found; NOTE the node->pcur must be closed by the
 caller, regardless of the return value */
bool row_undo_search_clust_to_pcur(
    undo_node_t *node) /*!< in/out: row undo node */
{
  dict_index_t *clust_index;
  bool found;
  mtr_t mtr;
  row_ext_t **ext;
  const rec_t *rec;
  mem_heap_t *heap = NULL;
  ulint offsets_[REC_OFFS_NORMAL_SIZE];
  ulint *offsets = offsets_;
  rec_offs_init(offsets_);

  ut_ad(!node->table->skip_alter_undo);

  mtr_start(&mtr);
  dict_disable_redo_if_temporary(node->table, &mtr);

  clust_index = node->table->first_index();

  found = row_search_on_row_ref(&node->pcur, BTR_MODIFY_LEAF, node->table,
                                node->ref, &mtr);

  if (!found) {
    goto func_exit;
  }

  rec = btr_pcur_get_rec(&node->pcur);

  offsets = rec_get_offsets(rec, clust_index, offsets, ULINT_UNDEFINED, &heap);

  found = row_get_rec_roll_ptr(rec, clust_index, offsets) == node->roll_ptr;

  if (found) {
    ut_ad(row_get_rec_trx_id(rec, clust_index, offsets) == node->trx->id);

    if (dict_table_has_atomic_blobs(node->table)) {
      /* There is no prefix of externally stored
      columns in the clustered index record. Build a
      cache of column prefixes. */
      ext = &node->ext;
    } else {
      /* REDUNDANT and COMPACT formats store a local
      768-byte prefix of each externally stored
      column. No cache is needed. */
      ext = NULL;
      node->ext = NULL;
    }

    node->row = row_build(ROW_COPY_DATA, clust_index, rec, offsets, NULL, NULL,
                          NULL, ext, node->heap);

    /* We will need to parse out virtual column info from undo
    log, first mark them DATA_MISSING. So we will know if the
    value gets updated */
    if (node->table->n_v_cols && node->state != UNDO_NODE_INSERT &&
        !(node->cmpl_info & UPD_NODE_NO_ORD_CHANGE)) {
      for (ulint i = 0; i < dict_table_get_n_v_cols(node->table); i++) {
        dfield_get_type(dtuple_get_nth_v_field(node->row, i))->mtype =
            DATA_MISSING;
      }
    }

    if (node->rec_type == TRX_UNDO_UPD_EXIST_REC) {
      node->undo_row = dtuple_copy(node->row, node->heap);
      row_upd_replace(node->trx, node->undo_row, &node->undo_ext, clust_index,
                      node->update, node->heap);
    } else {
      node->undo_row = NULL;
      node->undo_ext = NULL;
    }

    btr_pcur_store_position(&node->pcur, &mtr);
  }

  if (heap) {
    mem_heap_free(heap);
  }

func_exit:
  btr_pcur_commit_specify_mtr(&node->pcur, &mtr);
  return (found);
}

/** Fetches an undo log record and does the undo for the recorded operation.
 If none left, or a partial rollback completed, returns control to the
 parent node, which is always a query thread node.
 @return DB_SUCCESS if operation successfully completed, else error code */
static MY_ATTRIBUTE((warn_unused_result)) dberr_t
    row_undo(undo_node_t *node, /*!< in: row undo node */
             que_thr_t *thr)    /*!< in: query thread */
{
  dberr_t err;
  trx_t *trx;
  roll_ptr_t roll_ptr;

  ut_ad(node != NULL);
  ut_ad(thr != NULL);

  trx = node->trx;
  ut_ad(trx->in_rollback);

  if (node->state == UNDO_NODE_FETCH_NEXT) {
    node->undo_rec = trx_roll_pop_top_rec_of_trx(trx, trx->roll_limit,
                                                 &roll_ptr, node->heap);

    if (!node->undo_rec) {
      /* Rollback completed for this query thread */

      thr->run_node = que_node_get_parent(node);

      /* Mark any partial rollback completed, so
      that if the transaction object is committed
      and reused later, the roll_limit will remain
      at 0. trx->roll_limit will be nonzero during a
      partial rollback only. */
      trx->roll_limit = 0;
      ut_d(trx->in_rollback = false);

      return (DB_SUCCESS);
    }

    node->roll_ptr = roll_ptr;
    node->undo_no = trx_undo_rec_get_undo_no(node->undo_rec);

    if (trx_undo_roll_ptr_is_insert(roll_ptr)) {
      node->state = UNDO_NODE_INSERT;
    } else {
      node->state = UNDO_NODE_MODIFY;
    }
  }

  /* During rollback, trx is holding at least LOCK_IX on each
  modified table. It may also hold MDL. A concurrent DROP TABLE
  or ALTER TABLE should be impossible, because it should be
  holding both LOCK_X and MDL_EXCLUSIVE on the table. */
  if (node->state == UNDO_NODE_INSERT) {
    err = row_undo_ins(node, thr);

    node->state = UNDO_NODE_FETCH_NEXT;
  } else {
    ut_ad(node->state == UNDO_NODE_MODIFY);
    err = row_undo_mod(node, thr);
  }

  /* Do some cleanup */
  btr_pcur_close(&(node->pcur));

  mem_heap_empty(node->heap);

  thr->run_node = node;

  return (err);
}

<<<<<<< HEAD
void row_convert_impl_to_expl_if_needed(btr_cur_t *cursor, undo_node_t *node) {
  ulint *offsets = NULL;
  /* In case of partial rollback implicit lock on the
  record is released in the middle of transaction, which
  can break the serializability of IODKU and REPLACE
  statements. Normal rollback is not affected by this
  becasue we release the locks after the rollback. So
  to prevent any other transaction modifying the record
  in between the partial rollback we convert the implicit
  lock on the record to explict. When the record is actually
  deleted this lock be inherited by the next record.  */

  if (!node->partial || (node->trx == NULL) ||
      node->trx->isolation_level < trx_t::REPEATABLE_READ) {
    return;
  }

  ut_ad(node->trx->in_rollback);
  auto index = btr_cur_get_index(cursor);
  auto rec = btr_cur_get_rec(cursor);
  auto block = btr_cur_get_block(cursor);
  auto heap_no = page_rec_get_heap_no(rec);

  if (heap_no != PAGE_HEAP_NO_SUPREMUM && !dict_index_is_spatial(index)) {
    lock_rec_convert_active_impl_to_expl(block, rec, index, offsets, node->trx,
                                         heap_no);
  }
=======
void
row_convert_impl_to_expl_if_needed(
/*===============================*/
	btr_cur_t*	cursor, /*!< in: cursor to record */
	undo_node_t*	node)	/*!< in: undo node */
{
	ulint*		offsets = NULL;

	/* In case of partial rollback implicit lock on the
	record is released in the middle of transaction, which
	can break the serializability of IODKU and REPLACE
	statements. Normal rollback is not affected by this
	becasue we release the locks after the rollback. So
	to prevent any other transaction modifying the record
	in between the partial rollback we convert the implicit
	lock on the record to explict. When the record is actually
	deleted this lock be inherited by the next record.  */

	if (!node->partial
	    || (node->trx == NULL)
	    || node->trx->isolation_level < TRX_ISO_REPEATABLE_READ){
		return;
	}

	ut_ad(node->trx->in_rollback);
	dict_index_t*	index = btr_cur_get_index(cursor);
	rec_t*		rec = btr_cur_get_rec(cursor);
	buf_block_t*	block = btr_cur_get_block(cursor);
	ulint		heap_no = page_rec_get_heap_no(rec);

	if (heap_no != PAGE_HEAP_NO_SUPREMUM
	    && !dict_table_is_intrinsic(index->table)
	    && !dict_table_is_temporary(index->table)
	    && !dict_index_is_spatial(index)) {
		lock_rec_convert_active_impl_to_expl(block, rec, index,
						      offsets,node->trx,heap_no);
	}
>>>>>>> f3cc0aeb
}

/** Undoes a row operation in a table. This is a high-level function used
 in SQL execution graphs.
 @return query thread to run next or NULL */
que_thr_t *row_undo_step(que_thr_t *thr) /*!< in: query thread */
{
  dberr_t err;
  undo_node_t *node;
  trx_t *trx;

  ut_ad(thr);

  srv_inc_activity_count();

  trx = thr_get_trx(thr);

  node = static_cast<undo_node_t *>(thr->run_node);

  ut_ad(que_node_get_type(node) == QUE_NODE_UNDO);

  err = row_undo(node, thr);

  trx->error_state = err;

  if (err != DB_SUCCESS) {
    /* SQL error detected */

    if (err == DB_OUT_OF_FILE_SPACE) {
      ib::fatal(ER_IB_MSG_1041) << "Out of tablespace during rollback."
                                   " Consider increasing your tablespace.";
    }

    ib::fatal(ER_IB_MSG_1042)
        << "Error (" << ut_strerr(err) << ") in rollback.";
  }

  return (thr);
}<|MERGE_RESOLUTION|>--- conflicted
+++ resolved
@@ -310,7 +310,6 @@
   return (err);
 }
 
-<<<<<<< HEAD
 void row_convert_impl_to_expl_if_needed(btr_cur_t *cursor, undo_node_t *node) {
   ulint *offsets = NULL;
   /* In case of partial rollback implicit lock on the
@@ -334,49 +333,11 @@
   auto block = btr_cur_get_block(cursor);
   auto heap_no = page_rec_get_heap_no(rec);
 
-  if (heap_no != PAGE_HEAP_NO_SUPREMUM && !dict_index_is_spatial(index)) {
+  if (heap_no != PAGE_HEAP_NO_SUPREMUM && !dict_index_is_spatial(index) &&
+      !index->table->is_temporary() && !index->table->is_intrinsic()) {
     lock_rec_convert_active_impl_to_expl(block, rec, index, offsets, node->trx,
                                          heap_no);
   }
-=======
-void
-row_convert_impl_to_expl_if_needed(
-/*===============================*/
-	btr_cur_t*	cursor, /*!< in: cursor to record */
-	undo_node_t*	node)	/*!< in: undo node */
-{
-	ulint*		offsets = NULL;
-
-	/* In case of partial rollback implicit lock on the
-	record is released in the middle of transaction, which
-	can break the serializability of IODKU and REPLACE
-	statements. Normal rollback is not affected by this
-	becasue we release the locks after the rollback. So
-	to prevent any other transaction modifying the record
-	in between the partial rollback we convert the implicit
-	lock on the record to explict. When the record is actually
-	deleted this lock be inherited by the next record.  */
-
-	if (!node->partial
-	    || (node->trx == NULL)
-	    || node->trx->isolation_level < TRX_ISO_REPEATABLE_READ){
-		return;
-	}
-
-	ut_ad(node->trx->in_rollback);
-	dict_index_t*	index = btr_cur_get_index(cursor);
-	rec_t*		rec = btr_cur_get_rec(cursor);
-	buf_block_t*	block = btr_cur_get_block(cursor);
-	ulint		heap_no = page_rec_get_heap_no(rec);
-
-	if (heap_no != PAGE_HEAP_NO_SUPREMUM
-	    && !dict_table_is_intrinsic(index->table)
-	    && !dict_table_is_temporary(index->table)
-	    && !dict_index_is_spatial(index)) {
-		lock_rec_convert_active_impl_to_expl(block, rec, index,
-						      offsets,node->trx,heap_no);
-	}
->>>>>>> f3cc0aeb
 }
 
 /** Undoes a row operation in a table. This is a high-level function used
