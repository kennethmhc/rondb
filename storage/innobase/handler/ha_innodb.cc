--- conflicted
+++ resolved
@@ -76,17 +76,11 @@
 #include "row0merge.h"
 #include "thr0loc.h"
 #include "dict0boot.h"
-<<<<<<< HEAD
-#include "ha_prototypes.h"
-#include "ut0mem.h"
-#include "ibuf0ibuf.h"
-=======
 #include "dict0stats.h"
 #include "ha_prototypes.h"
 #include "ut0mem.h"
 #include "ibuf0ibuf.h"
 #include "dict0dict.h"
->>>>>>> 20ca15d4
 #include "srv0mon.h"
 }
 
@@ -343,15 +337,12 @@
 static MYSQL_THDVAR_BOOL(strict_mode, PLUGIN_VAR_OPCMDARG,
   "Use strict mode when evaluating create options.",
   NULL, NULL, FALSE);
-<<<<<<< HEAD
-=======
 
 static MYSQL_THDVAR_BOOL(analyze_is_persistent, PLUGIN_VAR_OPCMDARG,
   "ANALYZE TABLE in InnoDB uses a more precise (and slow) sampling "
   "algorithm and saves the results persistently.",
   /* check_func */ NULL, /* update_func */ NULL,
   /* default */ FALSE);
->>>>>>> 20ca15d4
 
 static MYSQL_THDVAR_ULONG(lock_wait_timeout, PLUGIN_VAR_RQCMDARG,
   "Timeout in seconds an InnoDB transaction may wait for a lock before being rolled back. Values above 100000000 disable the timeout.",
@@ -570,7 +561,6 @@
 
 Once InnoDB is running, the innodb_commit_concurrency must not change
 from zero to nonzero. (Bug #42101)
-<<<<<<< HEAD
 
 The initial default value is 0, and without this extra initialization,
 SET GLOBAL innodb_commit_concurrency=DEFAULT would set the parameter
@@ -888,325 +878,6 @@
 	}
 }
 
-=======
-
-The initial default value is 0, and without this extra initialization,
-SET GLOBAL innodb_commit_concurrency=DEFAULT would set the parameter
-to 0, even if it was initially set to nonzero at the command line
-or configuration file. */
-static
-void
-innobase_commit_concurrency_init_default();
-/*=======================================*/
-
-/************************************************************//**
-Validate the file format name and return its corresponding id.
-@return	valid file format id */
-static
-uint
-innobase_file_format_name_lookup(
-/*=============================*/
-	const char*	format_name);	/*!< in: pointer to file format
-					name */
-/************************************************************//**
-Validate the file format check config parameters, as a side effect it
-sets the srv_max_file_format_at_startup variable.
-@return	the format_id if valid config value, otherwise, return -1 */
-static
-int
-innobase_file_format_validate_and_set(
-/*==================================*/
-	const char*	format_max);	/*!< in: parameter value */
-/****************************************************************//**
-Return alter table flags supported in an InnoDB database. */
-static
-uint
-innobase_alter_table_flags(
-/*=======================*/
-	uint	flags);
-
-/*******************************************************************//**
-This function is used to prepare an X/Open XA distributed transaction.
-@return	0 or error number */
-static
-int
-innobase_xa_prepare(
-/*================*/
-	handlerton*	hton,		/*!< in: InnoDB handlerton */
-	THD*		thd,		/*!< in: handle to the MySQL thread of
-					the user whose XA transaction should
-					be prepared */
-	bool		all);		/*!< in: true - prepare transaction
-					false - the current SQL statement
-					ended */
-/*******************************************************************//**
-This function is used to recover X/Open XA distributed transactions.
-@return	number of prepared transactions stored in xid_list */
-static
-int
-innobase_xa_recover(
-/*================*/
-	handlerton*	hton,		/*!< in: InnoDB handlerton */
-	XID*		xid_list,	/*!< in/out: prepared transactions */
-	uint		len);		/*!< in: number of slots in xid_list */
-/*******************************************************************//**
-This function is used to commit one X/Open XA distributed transaction
-which is in the prepared state
-@return	0 or error number */
-static
-int
-innobase_commit_by_xid(
-/*===================*/
-	handlerton*	hton,		/*!< in: InnoDB handlerton */
-	XID*		xid);		/*!< in: X/Open XA transaction
-					identification */
-/*******************************************************************//**
-This function is used to rollback one X/Open XA distributed transaction
-which is in the prepared state
-@return	0 or error number */
-static
-int
-innobase_rollback_by_xid(
-/*=====================*/
-	handlerton*	hton,		/*!< in: InnoDB handlerton */
-	XID*		xid);		/*!< in: X/Open XA transaction
-					identification */
-/*******************************************************************//**
-Create a consistent view for a cursor based on current transaction
-which is created if the corresponding MySQL thread still lacks one.
-This consistent view is then used inside of MySQL when accessing records
-using a cursor.
-@return	pointer to cursor view or NULL */
-static
-void*
-innobase_create_cursor_view(
-/*========================*/
-	handlerton*	hton,		/*!< in: innobase hton */
-	THD*		thd);		/*!< in: user thread handle */
-/*******************************************************************//**
-Set the given consistent cursor view to a transaction which is created
-if the corresponding MySQL thread still lacks one. If the given
-consistent cursor view is NULL global read view of a transaction is
-restored to a transaction read view. */
-static
-void
-innobase_set_cursor_view(
-/*=====================*/
-	handlerton*	hton,		/*!< in: handlerton of Innodb */
-	THD*		thd,		/*!< in: user thread handle */
-	void*		curview);	/*!< in: Consistent cursor view to
-					be set */
-/*******************************************************************//**
-Close the given consistent cursor view of a transaction and restore
-global read view to a transaction read view. Transaction is created if the
-corresponding MySQL thread still lacks one. */
-static
-void
-innobase_close_cursor_view(
-/*=======================*/
-	handlerton*	hton,		/*!< in: handlerton of Innodb */
-	THD*		thd,		/*!< in: user thread handle */
-	void*		curview);	/*!< in: Consistent read view to be
-					closed */
-/*****************************************************************//**
-Removes all tables in the named database inside InnoDB. */
-static
-void
-innobase_drop_database(
-/*===================*/
-	handlerton*	hton,		/*!< in: handlerton of Innodb */
-	char*		path);		/*!< in: database path; inside InnoDB
-					the name of the last directory in
-					the path is used as the database name:
-					for example, in 'mysql/data/test' the
-					database name is 'test' */
-/*******************************************************************//**
-Closes an InnoDB database. */
-static
-int
-innobase_end(
-/*=========*/
-	handlerton*		hton,	/* in: Innodb handlerton */
-	ha_panic_function	type);
-
-/*****************************************************************//**
-Creates an InnoDB transaction struct for the thd if it does not yet have one.
-Starts a new InnoDB transaction if a transaction is not yet started. And
-assigns a new snapshot for a consistent read if the transaction does not yet
-have one.
-@return	0 */
-static
-int
-innobase_start_trx_and_assign_read_view(
-/*====================================*/
-	handlerton*	hton,		/* in: Innodb handlerton */
-	THD*		thd);		/* in: MySQL thread handle of the
-					user for whom the transaction should
-					be committed */
-/****************************************************************//**
-Flushes InnoDB logs to disk and makes a checkpoint. Really, a commit flushes
-the logs, and the name of this function should be innobase_checkpoint.
-@return	TRUE if error */
-static
-bool
-innobase_flush_logs(
-/*================*/
-	handlerton*	hton);		/*!< in: InnoDB handlerton */
-
-/************************************************************************//**
-Implements the SHOW INNODB STATUS command. Sends the output of the InnoDB
-Monitor to the client.
-@return 0 on success */
-static
-int
-innodb_show_status(
-/*===============*/
-	handlerton*	hton,		/*!< in: the innodb handlerton */
-	THD*		thd,		/*!< in: the MySQL query thread of
-					the caller */
-	stat_print_fn*	stat_print);
-/************************************************************************//**
-Return 0 on success and non-zero on failure. Note: the bool return type
-seems to be abused here, should be an int. */
-static
-bool
-innobase_show_status(
-/*=================*/
-	handlerton*		hton,	/*!< in: the innodb handlerton */
-	THD*			thd,	/*!< in: the MySQL query thread of
-					the caller */
-	stat_print_fn*		stat_print,
-	enum ha_stat_type	stat_type);
-
-/*****************************************************************//**
-Commits a transaction in an InnoDB database. */
-static
-void
-innobase_commit_low(
-/*================*/
-	trx_t*	trx);	/*!< in: transaction handle */
-
-
-/*************************************************************//**
-Check for a valid value of innobase_commit_concurrency.
-@return	0 for valid innodb_commit_concurrency */
-static
-int
-innobase_commit_concurrency_validate(
-/*=================================*/
-	THD*				thd,	/*!< in: thread handle */
-	struct st_mysql_sys_var*	var,	/*!< in: pointer to system
-						variable */
-	void*				save,	/*!< out: immediate result
-						for update function */
-	struct st_mysql_value*		value)	/*!< in: incoming string */
-{
-	long long	intbuf;
-	ulong		commit_concurrency;
-
-	DBUG_ENTER("innobase_commit_concurrency_validate");
-
-	if (value->val_int(value, &intbuf)) {
-		/* The value is NULL. That is invalid. */
-		DBUG_RETURN(1);
-	}
-
-	*reinterpret_cast<ulong*>(save) = commit_concurrency
-		= static_cast<ulong>(intbuf);
-
-	/* Allow the value to be updated, as long as it remains zero
-	or nonzero. */
-	DBUG_RETURN(!(!commit_concurrency == !innobase_commit_concurrency));
-}
-
-/*******************************************************************//**
-Function for constructing an InnoDB table handler instance. */
-static
-handler*
-innobase_create_handler(
-/*====================*/
-	handlerton*	hton,	/*!< in: InnoDB handlerton */
-	TABLE_SHARE*	table,
-	MEM_ROOT*	mem_root)
-{
-	return new (mem_root) ha_innobase(hton, table);
-}
-
-/* General functions */
-
-/******************************************************************//**
-Returns true if the thread is the replication thread on the slave
-server. Used in srv_conc_enter_innodb() to determine if the thread
-should be allowed to enter InnoDB - the replication thread is treated
-differently than other threads. Also used in
-srv_conc_force_exit_innodb().
-@return	true if thd is the replication thread */
-extern "C" UNIV_INTERN
-ibool
-thd_is_replication_slave_thread(
-/*============================*/
-	void*	thd)	/*!< in: thread handle (THD*) */
-{
-	return((ibool) thd_slave_thread((THD*) thd));
-}
-
-/******************************************************************//**
-Save some CPU by testing the value of srv_thread_concurrency in inline
-functions. */
-static inline
-void
-innodb_srv_conc_enter_innodb(
-/*=========================*/
-	trx_t*	trx)	/*!< in: transaction handle */
-{
-	if (UNIV_LIKELY(!srv_thread_concurrency)) {
-
-		return;
-	}
-
-	srv_conc_enter_innodb(trx);
-}
-
-/******************************************************************//**
-Save some CPU by testing the value of srv_thread_concurrency in inline
-functions. */
-static inline
-void
-innodb_srv_conc_exit_innodb(
-/*========================*/
-	trx_t*	trx)	/*!< in: transaction handle */
-{
-	if (UNIV_LIKELY(!trx->declared_to_be_inside_innodb)) {
-
-		return;
-	}
-
-	srv_conc_exit_innodb(trx);
-}
-
-/******************************************************************//**
-Releases possible search latch and InnoDB thread FIFO ticket. These should
-be released at each SQL statement end, and also when mysqld passes the
-control to the client. It does no harm to release these also in the middle
-of an SQL statement. */
-static inline
-void
-innobase_release_stat_resources(
-/*============================*/
-	trx_t*	trx)	/*!< in: transaction object */
-{
-	if (trx->has_search_latch) {
-		trx_search_latch_release_if_reserved(trx);
-	}
-
-	if (trx->declared_to_be_inside_innodb) {
-		/* Release our possible ticket in the FIFO */
-
-		srv_conc_force_exit_innodb(trx);
-	}
-}
-
->>>>>>> 20ca15d4
 /******************************************************************//**
 Returns true if the transaction this thread is processing has edited
 non-transactional tables. Used by the deadlock detector when deciding
@@ -2533,14 +2204,8 @@
 retrieval of just those column values MySQL needs in its processing. */
 inline
 void
-<<<<<<< HEAD
-reset_template(
-/*===========*/
-	row_prebuilt_t*	prebuilt)	/*!< in/out: prebuilt struct */
-=======
 ha_innobase::reset_template(void)
 /*=============================*/
->>>>>>> 20ca15d4
 {
 	ut_ad(prebuilt->magic_n == ROW_PREBUILT_ALLOCATED);
 	ut_ad(prebuilt->magic_n2 == prebuilt->magic_n);
@@ -2781,7 +2446,6 @@
 			  "wrong number of mirrored log groups");
 
 		goto mem_free_and_error;
-<<<<<<< HEAD
 	}
 
 	/* Validate the file format by animal name */
@@ -2860,86 +2524,6 @@
 		goto mem_free_and_error;
 	}
 
-=======
-	}
-
-	/* Validate the file format by animal name */
-	if (innobase_file_format_name != NULL) {
-
-		format_id = innobase_file_format_name_lookup(
-			innobase_file_format_name);
-
-		if (format_id > DICT_TF_FORMAT_MAX) {
-
-			sql_print_error("InnoDB: wrong innodb_file_format.");
-
-			goto mem_free_and_error;
-		}
-	} else {
-		/* Set it to the default file format id. Though this
-		should never happen. */
-		format_id = 0;
-	}
-
-	srv_file_format = format_id;
-
-	/* Given the type of innobase_file_format_name we have little
-	choice but to cast away the constness from the returned name.
-	innobase_file_format_name is used in the MySQL set variable
-	interface and so can't be const. */
-
-	innobase_file_format_name =
-		(char*) trx_sys_file_format_id_to_name(format_id);
-
-	/* Check innobase_file_format_check variable */
-	if (!innobase_file_format_check) {
-
-		/* Set the value to disable checking. */
-		srv_max_file_format_at_startup = DICT_TF_FORMAT_MAX + 1;
-
-	} else {
-
-		/* Set the value to the lowest supported format. */
-		srv_max_file_format_at_startup = DICT_TF_FORMAT_MIN;
-	}
-
-	/* Did the user specify a format name that we support?
-	As a side effect it will update the variable
-	srv_max_file_format_at_startup */
-	if (innobase_file_format_validate_and_set(
-			innobase_file_format_max) < 0) {
-
-		sql_print_error("InnoDB: invalid "
-				"innodb_file_format_max value: "
-				"should be any value up to %s or its "
-				"equivalent numeric id",
-				trx_sys_file_format_id_to_name(
-					DICT_TF_FORMAT_MAX));
-
-		goto mem_free_and_error;
-	}
-
-	if (innobase_change_buffering) {
-		ulint	use;
-
-		for (use = 0;
-		     use < UT_ARR_SIZE(innobase_change_buffering_values);
-		     use++) {
-			if (!innobase_strcasecmp(
-				    innobase_change_buffering,
-				    innobase_change_buffering_values[use])) {
-				ibuf_use = (ibuf_use_t) use;
-				goto innobase_change_buffering_inited_ok;
-			}
-		}
-
-		sql_print_error("InnoDB: invalid value "
-				"innodb_change_buffering=%s",
-				innobase_change_buffering);
-		goto mem_free_and_error;
-	}
-
->>>>>>> 20ca15d4
 innobase_change_buffering_inited_ok:
 	ut_a((ulint) ibuf_use < UT_ARR_SIZE(innobase_change_buffering_values));
 	innobase_change_buffering = (char*)
@@ -3010,7 +2594,6 @@
 	/* Register keys with MySQL performance schema */
 	if (PSI_server) {
 		int	count;
-<<<<<<< HEAD
 
 		count = array_elements(all_pthread_mutexes);
 
@@ -3081,78 +2664,6 @@
 	}
 #endif /* MYSQL_DYNAMIC_PLUGIN */
 
-=======
-
-		count = array_elements(all_pthread_mutexes);
-
- 		PSI_server->register_mutex(
-			"innodb", all_pthread_mutexes, count);
-
-# ifdef UNIV_PFS_MUTEX
-		count = array_elements(all_innodb_mutexes);
-		PSI_server->register_mutex("innodb",
-					   all_innodb_mutexes, count);
-# endif /* UNIV_PFS_MUTEX */
-
-# ifdef UNIV_PFS_RWLOCK
-		count = array_elements(all_innodb_rwlocks);
-		PSI_server->register_rwlock("innodb",
-					    all_innodb_rwlocks, count);
-# endif /* UNIV_PFS_MUTEX */
-
-# ifdef UNIV_PFS_THREAD
-		count = array_elements(all_innodb_threads);
-		PSI_server->register_thread("innodb",
-					    all_innodb_threads, count);
-# endif /* UNIV_PFS_THREAD */
-
-# ifdef UNIV_PFS_IO
-		count = array_elements(all_innodb_files);
-		PSI_server->register_file("innodb",
-					  all_innodb_files, count);
-# endif /* UNIV_PFS_IO */
-
-		count = array_elements(all_innodb_conds);
-		PSI_server->register_cond("innodb",
-					  all_innodb_conds, count);
-	}
-#endif /* HAVE_PSI_INTERFACE */
-
-	/* Since we in this module access directly the fields of a trx
-	struct, and due to different headers and flags it might happen that
-	mutex_t has a different size in this module and in InnoDB
-	modules, we check at run time that the size is the same in
-	these compilation modules. */
-
-	err = innobase_start_or_create_for_mysql();
-
-	if (err != DB_SUCCESS) {
-		goto mem_free_and_error;
-	}
-
-	innobase_old_blocks_pct = buf_LRU_old_ratio_update(
-		innobase_old_blocks_pct, TRUE);
-
-	innobase_open_tables = hash_create(200);
-	mysql_mutex_init(innobase_share_mutex_key,
-			 &innobase_share_mutex,
-			 MY_MUTEX_INIT_FAST);
-	mysql_mutex_init(prepare_commit_mutex_key,
-			 &prepare_commit_mutex, MY_MUTEX_INIT_FAST);
-	mysql_mutex_init(commit_threads_m_key,
-			 &commit_threads_m, MY_MUTEX_INIT_FAST);
-	mysql_mutex_init(commit_cond_mutex_key,
-			 &commit_cond_m, MY_MUTEX_INIT_FAST);
-	mysql_cond_init(commit_cond_key, &commit_cond, NULL);
-	innodb_inited= 1;
-#ifdef MYSQL_DYNAMIC_PLUGIN
-	if (innobase_hton != p) {
-		innobase_hton = reinterpret_cast<handlerton*>(p);
-		*innobase_hton = *innodb_hton_ptr;
-	}
-#endif /* MYSQL_DYNAMIC_PLUGIN */
-
->>>>>>> 20ca15d4
 	/* Get the current high water mark format. */
 	innobase_file_format_max = (char*) trx_sys_file_format_max_get();
 
@@ -3792,12 +3303,8 @@
 	bool) const
 {
 	return(HA_READ_NEXT | HA_READ_PREV | HA_READ_ORDER
-<<<<<<< HEAD
-	       | HA_READ_RANGE | HA_KEYREAD_ONLY);
-=======
 	       | HA_READ_RANGE | HA_KEYREAD_ONLY
 	       | HA_DO_INDEX_COND_PUSHDOWN);
->>>>>>> 20ca15d4
 }
 
 /****************************************************************//**
@@ -4621,13 +4128,8 @@
 uint
 get_field_offset(
 /*=============*/
-<<<<<<< HEAD
-	TABLE*	table,	/*!< in: MySQL table object */
-	Field*	field)	/*!< in: MySQL field object */
-=======
 	const TABLE*	table,	/*!< in: MySQL table object */
 	const Field*	field)	/*!< in: MySQL field object */
->>>>>>> 20ca15d4
 {
 	return((uint) (field->ptr - table->record[0]));
 }
@@ -5176,38 +4678,6 @@
 }
 
 /**************************************************************//**
-<<<<<<< HEAD
-Builds a 'template' to the prebuilt struct. The template is used in fast
-retrieval of just those column values MySQL needs in its processing. */
-static
-void
-build_template(
-/*===========*/
-	row_prebuilt_t*	prebuilt,	/*!< in/out: prebuilt struct */
-	THD*		thd,		/*!< in: current user thread, used
-					only if templ_type is
-					ROW_MYSQL_REC_FIELDS */
-	TABLE*		table,		/*!< in: MySQL table */
-	uint		templ_type)	/*!< in: ROW_MYSQL_WHOLE_ROW or
-					ROW_MYSQL_REC_FIELDS */
-{
-	dict_index_t*	index;
-	dict_index_t*	clust_index;
-	mysql_row_templ_t* templ;
-	Field*		field;
-	ulint		n_fields;
-	ulint		n_requested_fields	= 0;
-	ibool		fetch_all_in_key	= FALSE;
-	ibool		fetch_primary_key_cols	= FALSE;
-	ulint		i;
-	/* byte offset of the end of last requested column */
-	ulint		mysql_prefix_len	= 0;
-
-	if (prebuilt->select_lock_type == LOCK_X) {
-		/* We always retrieve the whole clustered index record if we
-		use exclusive row level locks, for example, if the read is
-		done in an UPDATE statement. */
-=======
 Determines if a field is needed in a prebuilt struct 'template'.
 @return field to use, or NULL if the field is not needed */
 static
@@ -5246,7 +4716,6 @@
 		}
 	} else if (fetch_all_in_key) {
 		/* This field is needed in the query */
->>>>>>> 20ca15d4
 
 		return(field);
 	}
@@ -5492,44 +4961,12 @@
 					}
 				}
 
-<<<<<<< HEAD
-	/* Note that in InnoDB, i is the column number. MySQL calls columns
-	'fields'. */
-	for (i = 0; i < n_fields; i++) {
-		const dict_col_t* col = &index->table->cols[i];
-		templ = prebuilt->mysql_template + n_requested_fields;
-		field = table->field[i];
-
-		if (UNIV_LIKELY(templ_type == ROW_MYSQL_REC_FIELDS)) {
-			/* Decide which columns we should fetch
-			and which we can skip. */
-			register const ibool	index_contains_field =
-				dict_index_contains_col_or_prefix(index, i);
-
-			if (!index_contains_field && prebuilt->read_just_key) {
-				/* If this is a 'key read', we do not need
-				columns that are not in the key */
-
-				goto skip_field;
-			}
-
-			if (index_contains_field && fetch_all_in_key) {
-				/* This field is needed in the query */
-
-				goto include_field;
-			}
-
-			if (bitmap_is_set(table->read_set, i) ||
-			    bitmap_is_set(table->write_set, i)) {
-				/* This field is needed in the query */
-=======
 				templ = build_template_field(
 					prebuilt, clust_index, index,
 					table, field, i);
 				prebuilt->idx_cond_n_cols++;
 				ut_ad(prebuilt->idx_cond_n_cols
 				      == prebuilt->n_template);
->>>>>>> 20ca15d4
 
 				if (index == prebuilt->index) {
 					templ->icp_rec_field_no
@@ -5594,22 +5031,6 @@
 			}
 		}
 
-<<<<<<< HEAD
-		templ->col_no = i;
-		templ->clust_rec_field_no = dict_col_get_clust_pos(
-			col, clust_index);
-		ut_ad(templ->clust_rec_field_no != ULINT_UNDEFINED);
-
-		if (index == clust_index) {
-			templ->rec_field_no = templ->clust_rec_field_no;
-		} else {
-			templ->rec_field_no = dict_index_get_nth_col_pos(
-								index, i);
-			if (templ->rec_field_no == ULINT_UNDEFINED) {
-				prebuilt->need_to_access_clustered = TRUE;
-			}
-		}
-=======
 		ut_ad(prebuilt->idx_cond_n_cols > 0);
 		ut_ad(prebuilt->idx_cond_n_cols == prebuilt->n_template);
 
@@ -5623,7 +5044,6 @@
 				    index, prebuilt, index_contains, i)) {
 				/* Not needed in ICP */
 				const Field*	field;
->>>>>>> 20ca15d4
 
 				if (whole_row) {
 					field = table->field[i];
@@ -5650,19 +5070,8 @@
 		/* No index condition pushdown */
 		prebuilt->idx_cond = NULL;
 
-<<<<<<< HEAD
-		templ->mysql_col_len = (ulint) field->pack_length();
-		if (mysql_prefix_len < templ->mysql_col_offset
-				+ templ->mysql_col_len) {
-			mysql_prefix_len = templ->mysql_col_offset
-				+ templ->mysql_col_len;
-		}
-		templ->type = col->mtype;
-		templ->mysql_type = (ulint)field->type();
-=======
 		for (i = 0; i < n_fields; i++) {
 			const Field*	field;
->>>>>>> 20ca15d4
 
 			if (whole_row) {
 				field = table->field[i];
@@ -5679,17 +5088,8 @@
 				}
 			}
 
-<<<<<<< HEAD
-		templ->charset = dtype_get_charset_coll(col->prtype);
-		templ->mbminlen = dict_col_get_mbminlen(col);
-		templ->mbmaxlen = dict_col_get_mbmaxlen(col);
-		templ->is_unsigned = col->prtype & DATA_UNSIGNED;
-		if (templ->type == DATA_BLOB) {
-			prebuilt->templ_contains_blob = TRUE;
-=======
 			build_template_field(prebuilt, clust_index, index,
 					     table, field, i);
->>>>>>> 20ca15d4
 		}
 	}
 
@@ -5698,12 +5098,9 @@
 		record */
 		for (i = 0; i < prebuilt->n_template; i++) {
 
-<<<<<<< HEAD
-=======
 			mysql_row_templ_t*	templ
 				= &prebuilt->mysql_template[i];
 
->>>>>>> 20ca15d4
 			templ->rec_field_no = templ->clust_rec_field_no;
 		}
 	}
@@ -6624,11 +6021,7 @@
 	necessarily prebuilt->index, but can also be the clustered index */
 
 	if (prebuilt->sql_stat_start) {
-<<<<<<< HEAD
-		build_template(prebuilt, user_thd, table, ROW_MYSQL_REC_FIELDS);
-=======
 		build_template(false);
->>>>>>> 20ca15d4
 	}
 
 	if (key_ptr) {
@@ -7501,7 +6894,6 @@
 	TABLE*		form,		/*!< in: information on table
 					columns and indexes */
 	HA_CREATE_INFO*	create_info)	/*!< in: create info. */
-<<<<<<< HEAD
 {
 	ibool	kbs_specified	= FALSE;
 	ibool	ret		= TRUE;
@@ -7667,173 +7059,6 @@
 	}
 }
 
-=======
-{
-	ibool	kbs_specified	= FALSE;
-	ibool	ret		= TRUE;
-
-
-	ut_ad(thd != NULL);
-
-	/* If innodb_strict_mode is not set don't do any validation. */
-	if (!(THDVAR(thd, strict_mode))) {
-		return(TRUE);
-	}
-
-	ut_ad(form != NULL);
-	ut_ad(create_info != NULL);
-
-	/* First check if KEY_BLOCK_SIZE was specified. */
-	if (create_info->key_block_size
-	    || (create_info->used_fields & HA_CREATE_USED_KEY_BLOCK_SIZE)) {
-
-		kbs_specified = TRUE;
-		switch (create_info->key_block_size) {
-		case 1:
-		case 2:
-		case 4:
-		case 8:
-		case 16:
-			/* Valid value. */
-			break;
-		default:
-			push_warning_printf(thd, MYSQL_ERROR::WARN_LEVEL_WARN,
-					    ER_ILLEGAL_HA_CREATE_OPTION,
-					    "InnoDB: invalid"
-					    " KEY_BLOCK_SIZE = %lu."
-					    " Valid values are"
-					    " [1, 2, 4, 8, 16]",
-					    create_info->key_block_size);
-			ret = FALSE;
-		}
-	}
-	
-	/* If KEY_BLOCK_SIZE was specified, check for its
-	dependencies. */
-	if (kbs_specified && !srv_file_per_table) {
-		push_warning(thd, MYSQL_ERROR::WARN_LEVEL_WARN,
-			     ER_ILLEGAL_HA_CREATE_OPTION,
-			     "InnoDB: KEY_BLOCK_SIZE"
-			     " requires innodb_file_per_table.");
-		ret = FALSE;
-	}
-
-	if (kbs_specified && srv_file_format < DICT_TF_FORMAT_ZIP) {
-		push_warning(thd, MYSQL_ERROR::WARN_LEVEL_WARN,
-			     ER_ILLEGAL_HA_CREATE_OPTION,
-			     "InnoDB: KEY_BLOCK_SIZE"
-			     " requires innodb_file_format >"
-			     " Antelope.");
-		ret = FALSE;
-	}
-
-	/* Now check for ROW_FORMAT specifier. */
-	if (create_info->used_fields & HA_CREATE_USED_ROW_FORMAT) {
-		switch (form->s->row_type) {
-			const char* row_format_name;
-		case ROW_TYPE_COMPRESSED:
-		case ROW_TYPE_DYNAMIC:
-			row_format_name
-				= form->s->row_type == ROW_TYPE_COMPRESSED
-				? "COMPRESSED"
-				: "DYNAMIC";
-
-			/* These two ROW_FORMATs require srv_file_per_table
-			and srv_file_format > Antelope */
-			if (!srv_file_per_table) {
-				push_warning_printf(
-					thd,
-					MYSQL_ERROR::WARN_LEVEL_WARN,
-					ER_ILLEGAL_HA_CREATE_OPTION,
-					"InnoDB: ROW_FORMAT=%s"
-					" requires innodb_file_per_table.",
-					row_format_name);
-					ret = FALSE;
-			}
-
-			if (srv_file_format < DICT_TF_FORMAT_ZIP) {
-				push_warning_printf(
-					thd,
-					MYSQL_ERROR::WARN_LEVEL_WARN,
-					ER_ILLEGAL_HA_CREATE_OPTION,
-					"InnoDB: ROW_FORMAT=%s"
-					" requires innodb_file_format >"
-					" Antelope.",
-					row_format_name);
-					ret = FALSE;
-			}
-
-			/* Cannot specify KEY_BLOCK_SIZE with
-			ROW_FORMAT = DYNAMIC.
-			However, we do allow COMPRESSED to be
-			specified with KEY_BLOCK_SIZE. */
-			if (kbs_specified
-			    && form->s->row_type == ROW_TYPE_DYNAMIC) {
-				push_warning_printf(
-					thd,
-					MYSQL_ERROR::WARN_LEVEL_WARN,
-					ER_ILLEGAL_HA_CREATE_OPTION,
-					"InnoDB: cannot specify"
-					" ROW_FORMAT = DYNAMIC with"
-					" KEY_BLOCK_SIZE.");
-					ret = FALSE;
-			}
-
-			break;
-
-		case ROW_TYPE_REDUNDANT:
-		case ROW_TYPE_COMPACT:
-		case ROW_TYPE_DEFAULT:
-			/* Default is COMPACT. */
-			row_format_name
-				= form->s->row_type == ROW_TYPE_REDUNDANT
-				? "REDUNDANT"
-				: "COMPACT";
-
-			/* Cannot specify KEY_BLOCK_SIZE with these
-			format specifiers. */
-			if (kbs_specified) {
-				push_warning_printf(
-					thd,
-					MYSQL_ERROR::WARN_LEVEL_WARN,
-					ER_ILLEGAL_HA_CREATE_OPTION,
-					"InnoDB: cannot specify"
-					" ROW_FORMAT = %s with"
-					" KEY_BLOCK_SIZE.",
-					row_format_name);
-					ret = FALSE;
-			}
-
-			break;
-
-		default:
-			push_warning(thd,
-				     MYSQL_ERROR::WARN_LEVEL_WARN,
-				     ER_ILLEGAL_HA_CREATE_OPTION,
-				     "InnoDB: invalid ROW_FORMAT specifier.");
-			ret = FALSE;
-
-		}
-	}
-
-	return(ret);
-}
-
-/*****************************************************************//**
-Update create_info.  Used in SHOW CREATE TABLE et al. */
-UNIV_INTERN
-void
-ha_innobase::update_create_info(
-/*============================*/
-	HA_CREATE_INFO*	create_info)	/*!< in/out: create info */
-{
-	if (!(create_info->used_fields & HA_CREATE_USED_AUTO)) {
-		ha_innobase::info(HA_STATUS_AUTO);
-		create_info->auto_increment_value = stats.auto_increment_value;
-	}
-}
-
->>>>>>> 20ca15d4
 /*****************************************************************//**
 Creates a new table to an InnoDB database.
 @return	error number */
@@ -8458,7 +7683,6 @@
 Renames an InnoDB table.
 @return	0 or error code */
 static
-<<<<<<< HEAD
 int
 innobase_rename_table(
 /*==================*/
@@ -8550,99 +7774,6 @@
 
 	trx = innobase_trx_allocate(thd);
 
-=======
-int
-innobase_rename_table(
-/*==================*/
-	trx_t*		trx,	/*!< in: transaction */
-	const char*	from,	/*!< in: old name of the table */
-	const char*	to,	/*!< in: new name of the table */
-	ibool		lock_and_commit)
-				/*!< in: TRUE=lock data dictionary and commit */
-{
-	int	error;
-	char*	norm_to;
-	char*	norm_from;
-
-	if (lower_case_table_names) {
-		srv_lower_case_table_names = TRUE;
-	} else {
-		srv_lower_case_table_names = FALSE;
-	}
-
-	// Magic number 64 arbitrary
-	norm_to = (char*) my_malloc(strlen(to) + 64, MYF(0));
-	norm_from = (char*) my_malloc(strlen(from) + 64, MYF(0));
-
-	normalize_table_name(norm_to, to);
-	normalize_table_name(norm_from, from);
-
-	/* Serialize data dictionary operations with dictionary mutex:
-	no deadlocks can occur then in these operations */
-
-	if (lock_and_commit) {
-		row_mysql_lock_data_dictionary(trx);
-	}
-
-	error = row_rename_table_for_mysql(
-		norm_from, norm_to, trx, lock_and_commit);
-
-	if (error != DB_SUCCESS) {
-		FILE* ef = dict_foreign_err_file;
-
-		fputs("InnoDB: Renaming table ", ef);
-		ut_print_name(ef, trx, TRUE, norm_from);
-		fputs(" to ", ef);
-		ut_print_name(ef, trx, TRUE, norm_to);
-		fputs(" failed!\n", ef);
-	}
-
-	if (lock_and_commit) {
-		row_mysql_unlock_data_dictionary(trx);
-
-		/* Flush the log to reduce probability that the .frm
-		files and the InnoDB data dictionary get out-of-sync
-		if the user runs with innodb_flush_log_at_trx_commit = 0 */
-
-		log_buffer_flush_to_disk();
-	}
-
-	my_free(norm_to);
-	my_free(norm_from);
-
-	return error;
-}
-
-/*********************************************************************//**
-Renames an InnoDB table.
-@return	0 or error code */
-UNIV_INTERN
-int
-ha_innobase::rename_table(
-/*======================*/
-	const char*	from,	/*!< in: old name of the table */
-	const char*	to)	/*!< in: new name of the table */
-{
-	trx_t*	trx;
-	int	error;
-	trx_t*	parent_trx;
-	THD*	thd		= ha_thd();
-
-	DBUG_ENTER("ha_innobase::rename_table");
-
-	/* Get the transaction associated with the current thd, or create one
-	if not yet created */
-
-	parent_trx = check_trx_exists(thd);
-
-	/* In case MySQL calls this in the middle of a SELECT query, release
-	possible adaptive hash latch to avoid deadlocks of threads */
-
-	trx_search_latch_release_if_reserved(parent_trx);
-
-	trx = innobase_trx_allocate(thd);
-
->>>>>>> 20ca15d4
 	error = innobase_rename_table(trx, from, to, TRUE);
 
 	/* Tell the InnoDB server that there might be work for
@@ -8720,7 +7851,6 @@
 	key = table->key_info + active_index;
 
 	index = innobase_get_index(keynr);
-<<<<<<< HEAD
 
 	/* There exists possibility of not being able to find requested
 	index due to inconsistency between MySQL and InoDB dictionary info.
@@ -8737,24 +7867,6 @@
 	heap = mem_heap_create(2 * (key->key_parts * sizeof(dfield_t)
 				    + sizeof(dtuple_t)));
 
-=======
-
-	/* There exists possibility of not being able to find requested
-	index due to inconsistency between MySQL and InoDB dictionary info.
-	Necessary message should have been printed in innobase_get_index() */
-	if (UNIV_UNLIKELY(!index)) {
-		n_rows = HA_POS_ERROR;
-		goto func_exit;
-	}
-	if (UNIV_UNLIKELY(!row_merge_is_index_usable(prebuilt->trx, index))) {
-		n_rows = HA_ERR_TABLE_DEF_CHANGED;
-		goto func_exit;
-	}
-
-	heap = mem_heap_create(2 * (key->key_parts * sizeof(dfield_t)
-				    + sizeof(dtuple_t)));
-
->>>>>>> 20ca15d4
 	range_start = dtuple_create(heap, key->key_parts);
 	dict_index_copy_types(range_start, index, key->key_parts);
 
@@ -8939,88 +8051,9 @@
 	dict_table_t*		ib_table,/*!< in: table in Innodb data
 					dictionary */
 	const dict_index_t*	index)	/*!< in: index */
-<<<<<<< HEAD
 {
 	const dict_index_t*	ind;
 	unsigned int		i;
-
- 	ut_a(index);
-
-	/* If index does not belong to the table of share structure. Search
-	index->table instead */
-	if (index->table != ib_table) {
-		i = 0;
-		ind = dict_table_get_first_index(index->table);
-
-		while (index != ind) {
-			ind = dict_table_get_next_index(ind);
-			i++;
-		}
-
-		if (row_table_got_default_clust_index(index->table)) {
-			ut_a(i > 0);
-			i--;
-		}
-
-		return(i);
-	}
-
-	/* If index translation table exists, we will first check
-	the index through index translation table for a match. */
-	if (share->idx_trans_tbl.index_mapping) {
-		for (i = 0; i < share->idx_trans_tbl.index_count; i++) {
-			if (share->idx_trans_tbl.index_mapping[i] == index) {
-				return(i);
-			}
-		}
-
-		/* Print an error message if we cannot find the index
-		** in the "index translation table". */
-		sql_print_error("Cannot find index %s in InnoDB index "
-				"translation table.", index->name);
-	}
-
-	/* If we do not have an "index translation table", or not able
-	to find the index in the translation table, we'll directly find
-	matching index with information from mysql TABLE structure and
-	InnoDB dict_index_t list */
-	for (i = 0; i < table->s->keys; i++) {
-		ind = dict_table_get_index_on_name(
-			ib_table, table->key_info[i].name);
-
-		if (index == ind) {
-			return(i);
-		}
-	}
-
-	ut_error;
-
-	return(0);
-}
-
-/*********************************************************************//**
-Returns statistics information of the table to the MySQL interpreter,
-in various fields of the handle object. */
-UNIV_INTERN
-int
-ha_innobase::info_low(
-/*==================*/
-	uint	flag,			/*!< in: what information MySQL
-					requests */
-	bool	called_from_analyze)	/* in: TRUE if called from
-					::analyze() */
-{
-	dict_table_t*	ib_table;
-	dict_index_t*	index;
-	ha_rows		rec_per_key;
-	ib_int64_t	n_rows;
-	char		path[FN_REFLEN];
-	os_file_stat_t	stat_info;
-=======
-{
-	const dict_index_t*	ind;
-	unsigned int		i;
->>>>>>> 20ca15d4
 
  	ut_a(index);
 
@@ -9120,12 +8153,8 @@
 	ib_table = prebuilt->table;
 
 	if (flag & HA_STATUS_TIME) {
-<<<<<<< HEAD
-		if (called_from_analyze || innobase_stats_on_metadata) {
-=======
 		if (stats_upd_option != DICT_STATS_FETCH
 		    || innobase_stats_on_metadata) {
->>>>>>> 20ca15d4
 			/* In sql_show we call with this flag: update
 			then statistics so that they are up-to-date */
 			enum db_err	ret;
@@ -9385,27 +8414,14 @@
 
 /*********************************************************************//**
 Returns statistics information of the table to the MySQL interpreter,
-<<<<<<< HEAD
-in various fields of the handle object. */
-=======
 in various fields of the handle object.
 @return HA_ERR_* error code or 0 */
->>>>>>> 20ca15d4
 UNIV_INTERN
 int
 ha_innobase::info(
 /*==============*/
 	uint	flag)	/*!< in: what information MySQL requests */
 {
-<<<<<<< HEAD
-	return(info_low(flag, false /* not called from analyze */));
-}
-
-/**********************************************************************//**
-Updates index cardinalities of the table, based on 8 random dives into
-each index tree. This does NOT calculate exact statistics on the table.
-@return	returns always 0 (success) */
-=======
 	return(info_low(flag, DICT_STATS_FETCH));
 }
 
@@ -9413,7 +8429,6 @@
 Updates index cardinalities of the table, based on random dives into
 each index tree. This does NOT calculate exact statistics on the table.
 @return	HA_ADMIN_* error code or HA_ADMIN_OK */
->>>>>>> 20ca15d4
 UNIV_INTERN
 int
 ha_innobase::analyze(
@@ -9421,11 +8436,6 @@
 	THD*		thd,		/*!< in: connection thread handle */
 	HA_CHECK_OPT*	check_opt)	/*!< in: currently ignored */
 {
-<<<<<<< HEAD
-	/* Simply call ::info() with all the flags */
-	info_low(HA_STATUS_TIME | HA_STATUS_CONST | HA_STATUS_VARIABLE,
-		 true /* called from analyze */);
-=======
 	dict_stats_upd_option_t	upd_option;
 	int			ret;
 
@@ -9443,7 +8453,6 @@
 	if (ret != 0) {
 		return(HA_ADMIN_FAILED);
 	}
->>>>>>> 20ca15d4
 
 	return(HA_ADMIN_OK);
 }
@@ -9616,132 +8625,6 @@
 		is_ok = FALSE;
 	}
 
-<<<<<<< HEAD
-	if (prebuilt->table->ibd_file_missing) {
-		sql_print_error("InnoDB: Error:\n"
-			"InnoDB: MySQL is trying to use a table handle"
-			" but the .ibd file for\n"
-			"InnoDB: table %s does not exist.\n"
-			"InnoDB: Have you deleted the .ibd file"
-			" from the database directory under\n"
-			"InnoDB: the MySQL datadir, or have you"
-			" used DISCARD TABLESPACE?\n"
-			"InnoDB: Please refer to\n"
-			"InnoDB: " REFMAN "innodb-troubleshooting.html\n"
-			"InnoDB: how you can resolve the problem.\n",
-			prebuilt->table->name);
-		DBUG_RETURN(HA_ADMIN_CORRUPT);
-	}
-
-	prebuilt->trx->op_info = "checking table";
-
-	old_isolation_level = prebuilt->trx->isolation_level;
-
-	/* We must run the index record counts at an isolation level
-	>= READ COMMITTED, because a dirty read can see a wrong number
-	of records in some index; to play safe, we use always
-	REPEATABLE READ here */
-
-	prebuilt->trx->isolation_level = TRX_ISO_REPEATABLE_READ;
-
-	/* Enlarge the fatal lock wait timeout during CHECK TABLE. */
-	mutex_enter(&kernel_mutex);
-	srv_fatal_semaphore_wait_threshold += 7200; /* 2 hours */
-	mutex_exit(&kernel_mutex);
-
-	for (index = dict_table_get_first_index(prebuilt->table);
-	     index != NULL;
-	     index = dict_table_get_next_index(index)) {
-#if 0
-		fputs("Validating index ", stderr);
-		ut_print_name(stderr, trx, FALSE, index->name);
-		putc('\n', stderr);
-#endif
-
-		if (!btr_validate_index(index, prebuilt->trx)) {
-			is_ok = FALSE;
-			push_warning_printf(thd, MYSQL_ERROR::WARN_LEVEL_WARN,
-					    ER_NOT_KEYFILE,
-					    "InnoDB: The B-tree of"
-					    " index '%-.200s' is corrupted.",
-					    index->name);
-			continue;
-		}
-
-		/* Instead of invoking change_active_index(), set up
-		a dummy template for non-locking reads, disabling
-		access to the clustered index. */
-		prebuilt->index = index;
-
-		prebuilt->index_usable = row_merge_is_index_usable(
-			prebuilt->trx, prebuilt->index);
-
-		if (UNIV_UNLIKELY(!prebuilt->index_usable)) {
-			push_warning_printf(thd, MYSQL_ERROR::WARN_LEVEL_WARN,
-					    HA_ERR_TABLE_DEF_CHANGED,
-					    "InnoDB: Insufficient history for"
-					    " index '%-.200s'",
-					    index->name);
-			continue;
-		}
-
-		prebuilt->sql_stat_start = TRUE;
-		prebuilt->template_type = ROW_MYSQL_DUMMY_TEMPLATE;
-		prebuilt->n_template = 0;
-		prebuilt->need_to_access_clustered = FALSE;
-
-		dtuple_set_n_fields(prebuilt->search_tuple, 0);
-
-		prebuilt->select_lock_type = LOCK_NONE;
-
-		if (!row_check_index_for_mysql(prebuilt, index, &n_rows)) {
-			push_warning_printf(thd, MYSQL_ERROR::WARN_LEVEL_WARN,
-					    ER_NOT_KEYFILE,
-					    "InnoDB: The B-tree of"
-					    " index '%-.200s' is corrupted.",
-					    index->name);
-			is_ok = FALSE;
-		}
-
-		if (thd_killed(user_thd)) {
-			break;
-		}
-
-#if 0
-		fprintf(stderr, "%lu entries in index %s\n", n_rows,
-			index->name);
-#endif
-
-		if (index == dict_table_get_first_index(prebuilt->table)) {
-			n_rows_in_table = n_rows;
-		} else if (n_rows != n_rows_in_table) {
-			push_warning_printf(thd, MYSQL_ERROR::WARN_LEVEL_WARN,
-					    ER_NOT_KEYFILE,
-					    "InnoDB: Index '%-.200s'"
-					    " contains %lu entries,"
-					    " should be %lu.",
-					    index->name,
-					    (ulong) n_rows,
-					    (ulong) n_rows_in_table);
-			is_ok = FALSE;
-		}
-	}
-
-	/* Restore the original isolation level */
-	prebuilt->trx->isolation_level = old_isolation_level;
-
-	/* We validate also the whole adaptive hash index for all tables
-	at every CHECK TABLE */
-
-	if (!btr_search_validate()) {
-		push_warning(thd, MYSQL_ERROR::WARN_LEVEL_WARN,
-			     ER_NOT_KEYFILE,
-			     "InnoDB: The adaptive hash index is corrupted.");
-		is_ok = FALSE;
-	}
-
-=======
->>>>>>> 20ca15d4
 	/* Restore the fatal lock wait timeout after CHECK TABLE. */
 	mutex_enter(&kernel_mutex);
 	srv_fatal_semaphore_wait_threshold -= 7200; /* 2 hours */
@@ -10012,7 +8895,6 @@
 Gets the list of foreign keys in this table.
 @return always 0, that is, always succeeds */
 UNIV_INTERN
-<<<<<<< HEAD
 int
 ha_innobase::get_foreign_key_list(
 /*==============================*/
@@ -10052,47 +8934,6 @@
 @return always 0, that is, always succeeds */
 UNIV_INTERN
 int
-=======
-int
-ha_innobase::get_foreign_key_list(
-/*==============================*/
-	THD*			thd,		/*!< in: user thread handle */
-	List<FOREIGN_KEY_INFO>*	f_key_list)	/*!< out: foreign key list */
-{
-	FOREIGN_KEY_INFO*	pf_key_info;
-	dict_foreign_t*		foreign;
-
-	ut_a(prebuilt != NULL);
-	update_thd(ha_thd());
-
-	prebuilt->trx->op_info = "getting list of foreign keys";
-
-	trx_search_latch_release_if_reserved(prebuilt->trx);
-
-	mutex_enter(&(dict_sys->mutex));
-
-	for (foreign = UT_LIST_GET_FIRST(prebuilt->table->foreign_list);
-	     foreign != NULL;
-	     foreign = UT_LIST_GET_NEXT(referenced_list, foreign)) {
-		pf_key_info = get_foreign_key_info(thd, foreign);
-		if (pf_key_info) {
-			f_key_list->push_back(pf_key_info);
-		}
-	}
-
-	mutex_exit(&(dict_sys->mutex));
-
-	prebuilt->trx->op_info = "";
-
-	return(0);
-}
-
-/*******************************************************************//**
-Gets the set of foreign keys where this table is the referenced table.
-@return always 0, that is, always succeeds */
-UNIV_INTERN
-int
->>>>>>> 20ca15d4
 ha_innobase::get_parent_foreign_key_list(
 /*=====================================*/
 	THD*			thd,		/*!< in: user thread handle */
@@ -10335,21 +9176,12 @@
 		2) ::external_lock(),
 		3) ::init_table_handle_for_HANDLER(), and
 		4) ::transactional_table_lock(). */
-<<<<<<< HEAD
 
 		prebuilt->select_lock_type = prebuilt->stored_select_lock_type;
 	}
 
 	*trx->detailed_error = 0;
 
-=======
-
-		prebuilt->select_lock_type = prebuilt->stored_select_lock_type;
-	}
-
-	*trx->detailed_error = 0;
-
->>>>>>> 20ca15d4
 	innobase_register_trx(ht, thd, trx);
 
 	return(0);
@@ -10829,7 +9661,6 @@
 			DBUG_RETURN(1);
 		}
 #endif /* UNIV_DEBUG */
-<<<<<<< HEAD
 	}
 
 	if (block_mutex) {
@@ -10895,73 +9726,6 @@
 		}
 	}
 
-=======
-	}
-
-	if (block_mutex) {
-		buf1len = (uint) my_snprintf(buf1, sizeof buf1,
-					     "combined %s:%lu",
-					     block_mutex->cfile_name,
-					     (ulong) block_mutex->cline);
-		buf2len = (uint) my_snprintf(buf2, sizeof buf2,
-					     "os_waits=%lu",
-					     (ulong) block_mutex_oswait_count);
-
-		if (stat_print(thd, innobase_hton_name,
-			       hton_name_len, buf1, buf1len,
-			       buf2, buf2len)) {
-			mutex_exit(&mutex_list_mutex);
-			DBUG_RETURN(1);
-		}
-	}
-
-	mutex_exit(&mutex_list_mutex);
-
-	mutex_enter(&rw_lock_list_mutex);
-
-	for (lock = UT_LIST_GET_FIRST(rw_lock_list); lock != NULL;
-	     lock = UT_LIST_GET_NEXT(list, lock)) {
-		if (lock->count_os_wait == 0) {
-			continue;
-		}
-
-		if (buf_pool_is_block_lock(lock)) {
-			block_lock = lock;
-			block_lock_oswait_count += lock->count_os_wait;
-			continue;
-		}
-
-		buf1len = my_snprintf(buf1, sizeof buf1, "%s:%lu",
-				     lock->cfile_name, (ulong) lock->cline);
-		buf2len = my_snprintf(buf2, sizeof buf2, "os_waits=%lu",
-				      (ulong) lock->count_os_wait);
-
-		if (stat_print(thd, innobase_hton_name,
-			       hton_name_len, buf1, buf1len,
-			       buf2, buf2len)) {
-			mutex_exit(&rw_lock_list_mutex);
-			DBUG_RETURN(1);
-		}
-	}
-
-	if (block_lock) {
-		buf1len = (uint) my_snprintf(buf1, sizeof buf1,
-					     "combined %s:%lu",
-					     block_lock->cfile_name,
-					     (ulong) block_lock->cline);
-		buf2len = (uint) my_snprintf(buf2, sizeof buf2,
-					     "os_waits=%lu",
-					     (ulong) block_lock_oswait_count);
-
-		if (stat_print(thd, innobase_hton_name,
-			       hton_name_len, buf1, buf1len,
-			       buf2, buf2len)) {
-			mutex_exit(&rw_lock_list_mutex);
-			DBUG_RETURN(1);
-		}
-	}
-
->>>>>>> 20ca15d4
 	mutex_exit(&rw_lock_list_mutex);
 
 #ifdef UNIV_DEBUG
@@ -11028,7 +9792,6 @@
 	const char*	table_name)
 {
 	INNOBASE_SHARE*	share;
-<<<<<<< HEAD
 
 	mysql_mutex_lock(&innobase_share_mutex);
 
@@ -11041,20 +9804,6 @@
 
 	if (!share) {
 
-=======
-
-	mysql_mutex_lock(&innobase_share_mutex);
-
-	ulint	fold = ut_fold_string(table_name);
-
-	HASH_SEARCH(table_name_hash, innobase_open_tables, fold,
-		    INNOBASE_SHARE*, share,
-		    ut_ad(share->use_count > 0),
-		    !strcmp(share->table_name, table_name));
-
-	if (!share) {
-
->>>>>>> 20ca15d4
 		uint length = (uint) strlen(table_name);
 
 		/* TODO: invoke HASH_MIGRATE if innobase_open_tables
@@ -12127,14 +10876,14 @@
 	currently we can just request a table rebuild/copy by returning
 	COMPATIBLE_DATA_NO */
 	if (check_column_being_renamed(table, NULL)) {
-		return COMPATIBLE_DATA_NO;
+		return(COMPATIBLE_DATA_NO);
 	}
 
 	/* Check if a column participating in a foreign key is being renamed.
 	There is no mechanism for updating InnoDB foreign key definitions. */
 	if (foreign_key_column_is_being_renamed(prebuilt, table)) {
 
-		return COMPATIBLE_DATA_NO;
+		return(COMPATIBLE_DATA_NO);
 	}
 
 	/* Check that row format didn't change */
@@ -12471,7 +11220,6 @@
 		}
 	}
 
-<<<<<<< HEAD
 	/* Did not find any match */
 	return(IBUF_USE_COUNT);
 }
@@ -12673,663 +11421,6 @@
 
 		ut_a(monitor_info);
 
-=======
-	return(false);
-}
-
-/*******************************************************************//**
-Check whether any of the given columns is being renamed in the table.
-@return true if any of col_names is being renamed in table */
-static
-bool
-column_is_being_renamed(
-/*====================*/
-	TABLE*		table,		/*!< in: MySQL table */
-	uint		n_cols,		/*!< in: number of columns */
-	const char**	col_names)	/*!< in: names of the columns */
-{
-	uint		j;
-
-	for (j = 0; j < n_cols; j++) {
-		if (check_column_being_renamed(table, col_names[j])) {
-			return(true);
-		}
-	}
-
-	return(false);
-}
-
-/*******************************************************************//**
-Check whether a column in table "table" is being renamed and if this column
-is part of a foreign key, either part of another table, referencing this
-table or part of this table, referencing another table.
-@return true if a column that participates in a foreign key definition
-is being renamed */
-static
-bool
-foreign_key_column_is_being_renamed(
-/*================================*/
-	row_prebuilt_t*	prebuilt,	/* in: InnoDB prebuilt struct */
-	TABLE*		table)		/* in: MySQL table */
-{
-	dict_foreign_t*	foreign;
-
-	/* check whether there are foreign keys at all */
-	if (UT_LIST_GET_LEN(prebuilt->table->foreign_list) == 0
-	    && UT_LIST_GET_LEN(prebuilt->table->referenced_list) == 0) {
-		/* no foreign keys involved with prebuilt->table */
-
-		return(false);
-	}
-
-	row_mysql_lock_data_dictionary(prebuilt->trx);
-
-	/* Check whether any column in the foreign key constraints which refer
-	to this table is being renamed. */
-	for (foreign = UT_LIST_GET_FIRST(prebuilt->table->referenced_list);
-	     foreign != NULL;
-	     foreign = UT_LIST_GET_NEXT(referenced_list, foreign)) {
-
-		if (column_is_being_renamed(table, foreign->n_fields,
-					    foreign->referenced_col_names)) {
-
-			row_mysql_unlock_data_dictionary(prebuilt->trx);
-			return(true);
-		}
-	}
-
-	/* Check whether any column in the foreign key constraints in the
-	table is being renamed. */
-	for (foreign = UT_LIST_GET_FIRST(prebuilt->table->foreign_list);
-	     foreign != NULL;
-	     foreign = UT_LIST_GET_NEXT(foreign_list, foreign)) {
-
-		if (column_is_being_renamed(table, foreign->n_fields,
-					    foreign->foreign_col_names)) {
-
-			row_mysql_unlock_data_dictionary(prebuilt->trx);
-			return(true);
-		}
-	}
-
-	row_mysql_unlock_data_dictionary(prebuilt->trx);
-
-	return(false);
-}
-
-/*******************************************************************//**
-*/
-UNIV_INTERN
-bool
-ha_innobase::check_if_incompatible_data(
-/*====================================*/
-	HA_CREATE_INFO*	info,
-	uint		table_changes)
-{
-	if (table_changes != IS_EQUAL_YES) {
-
-		return(COMPATIBLE_DATA_NO);
-	}
-
-	/* Check that auto_increment value was not changed */
-	if ((info->used_fields & HA_CREATE_USED_AUTO) &&
-		info->auto_increment_value != 0) {
-
-		return(COMPATIBLE_DATA_NO);
-	}
-
-	/* For column rename operation, MySQL does not supply enough
-	information (new column name etc.) for InnoDB to make appropriate
-	system metadata change. To avoid system metadata inconsistency,
-	currently we can just request a table rebuild/copy by returning
-	COMPATIBLE_DATA_NO */
-	if (check_column_being_renamed(table, NULL)) {
-		return(COMPATIBLE_DATA_NO);
-	}
-
-	/* Check if a column participating in a foreign key is being renamed.
-	There is no mechanism for updating InnoDB foreign key definitions. */
-	if (foreign_key_column_is_being_renamed(prebuilt, table)) {
-
-		return(COMPATIBLE_DATA_NO);
-	}
-
-	/* Check that row format didn't change */
-	if ((info->used_fields & HA_CREATE_USED_ROW_FORMAT)
-	    && info->row_type != ROW_TYPE_DEFAULT
-	    && info->row_type != get_row_type()) {
-
-		return(COMPATIBLE_DATA_NO);
-	}
-
-	/* Specifying KEY_BLOCK_SIZE requests a rebuild of the table. */
-	if (info->used_fields & HA_CREATE_USED_KEY_BLOCK_SIZE) {
-		return(COMPATIBLE_DATA_NO);
-	}
-
-	return(COMPATIBLE_DATA_YES);
-}
-
-/************************************************************//**
-Validate the file format name and return its corresponding id.
-@return	valid file format id */
-static
-uint
-innobase_file_format_name_lookup(
-/*=============================*/
-	const char*	format_name)	/*!< in: pointer to file format name */
-{
-	char*	endp;
-	uint	format_id;
-
-	ut_a(format_name != NULL);
-
-	/* The format name can contain the format id itself instead of
-	the name and we check for that. */
-	format_id = (uint) strtoul(format_name, &endp, 10);
-
-	/* Check for valid parse. */
-	if (*endp == '\0' && *format_name != '\0') {
-
-		if (format_id <= DICT_TF_FORMAT_MAX) {
-
-			return(format_id);
-		}
-	} else {
-
-		for (format_id = 0; format_id <= DICT_TF_FORMAT_MAX;
-		     format_id++) {
-			const char*	name;
-
-			name = trx_sys_file_format_id_to_name(format_id);
-
-			if (!innobase_strcasecmp(format_name, name)) {
-
-				return(format_id);
-			}
-		}
-	}
-
-	return(DICT_TF_FORMAT_MAX + 1);
-}
-
-/************************************************************//**
-Validate the file format check config parameters, as a side effect it
-sets the srv_max_file_format_at_startup variable.
-@return the format_id if valid config value, otherwise, return -1 */
-static
-int
-innobase_file_format_validate_and_set(
-/*==================================*/
-	const char*	format_max)	/*!< in: parameter value */
-{
-	uint		format_id;
-
-	format_id = innobase_file_format_name_lookup(format_max);
-
-	if (format_id < DICT_TF_FORMAT_MAX + 1) {
-		srv_max_file_format_at_startup = format_id;
-
-		return((int) format_id);
-	} else {
-		return(-1);
-	}
-}
-
-/*************************************************************//**
-Check if it is a valid file format. This function is registered as
-a callback with MySQL.
-@return	0 for valid file format */
-static
-int
-innodb_file_format_name_validate(
-/*=============================*/
-	THD*				thd,	/*!< in: thread handle */
-	struct st_mysql_sys_var*	var,	/*!< in: pointer to system
-						variable */
-	void*				save,	/*!< out: immediate result
-						for update function */
-	struct st_mysql_value*		value)	/*!< in: incoming string */
-{
-	const char*	file_format_input;
-	char		buff[STRING_BUFFER_USUAL_SIZE];
-	int		len = sizeof(buff);
-
-	ut_a(save != NULL);
-	ut_a(value != NULL);
-
-	file_format_input = value->val_str(value, buff, &len);
-
-	if (file_format_input != NULL) {
-		uint	format_id;
-
-		format_id = innobase_file_format_name_lookup(
-			file_format_input);
-
-		if (format_id <= DICT_TF_FORMAT_MAX) {
-
-			/* Save a pointer to the name in the
-			'file_format_name_map' constant array. */
-			*static_cast<const char**>(save) =
-			    trx_sys_file_format_id_to_name(format_id);
-
-			return(0);
-		}
-	}
-
-	*static_cast<const char**>(save) = NULL;
-	return(1);
-}
-
-/****************************************************************//**
-Update the system variable innodb_file_format using the "saved"
-value. This function is registered as a callback with MySQL. */
-static
-void
-innodb_file_format_name_update(
-/*===========================*/
-	THD*				thd,		/*!< in: thread handle */
-	struct st_mysql_sys_var*	var,		/*!< in: pointer to
-							system variable */
-	void*				var_ptr,	/*!< out: where the
-							formal string goes */
-	const void*			save)		/*!< in: immediate result
-							from check function */
-{
-	const char* format_name;
-
-	ut_a(var_ptr != NULL);
-	ut_a(save != NULL);
-
-	format_name = *static_cast<const char*const*>(save);
-
-	if (format_name) {
-		uint	format_id;
-
-		format_id = innobase_file_format_name_lookup(format_name);
-
-		if (format_id <= DICT_TF_FORMAT_MAX) {
-			srv_file_format = format_id;
-		}
-	}
-
-	*static_cast<const char**>(var_ptr)
-		= trx_sys_file_format_id_to_name(srv_file_format);
-}
-
-/*************************************************************//**
-Check if valid argument to innodb_file_format_max. This function
-is registered as a callback with MySQL.
-@return	0 for valid file format */
-static
-int
-innodb_file_format_max_validate(
-/*============================*/
-	THD*				thd,	/*!< in: thread handle */
-	struct st_mysql_sys_var*	var,	/*!< in: pointer to system
-						variable */
-	void*				save,	/*!< out: immediate result
-						for update function */
-	struct st_mysql_value*		value)	/*!< in: incoming string */
-{
-	const char*	file_format_input;
-	char		buff[STRING_BUFFER_USUAL_SIZE];
-	int		len = sizeof(buff);
-	int		format_id;
-
-	ut_a(save != NULL);
-	ut_a(value != NULL);
-
-	file_format_input = value->val_str(value, buff, &len);
-
-	if (file_format_input != NULL) {
-
-		format_id = innobase_file_format_validate_and_set(
-			file_format_input);
-
-		if (format_id >= 0) {
-			/* Save a pointer to the name in the
-			'file_format_name_map' constant array. */
-			*static_cast<const char**>(save) =
-			    trx_sys_file_format_id_to_name(
-						(uint)format_id);
-
-			return(0);
-
-		} else {
-			push_warning_printf(thd,
-			  MYSQL_ERROR::WARN_LEVEL_WARN,
-			  ER_WRONG_ARGUMENTS,
-			  "InnoDB: invalid innodb_file_format_max "
-			  "value; can be any format up to %s "
-			  "or equivalent id of %d",
-			  trx_sys_file_format_id_to_name(DICT_TF_FORMAT_MAX),
-			  DICT_TF_FORMAT_MAX);
-		}
-	}
-
-	*static_cast<const char**>(save) = NULL;
-	return(1);
-}
-
-/****************************************************************//**
-Update the system variable innodb_file_format_max using the "saved"
-value. This function is registered as a callback with MySQL. */
-static
-void
-innodb_file_format_max_update(
-/*==========================*/
-	THD*				thd,	/*!< in: thread handle */
-	struct st_mysql_sys_var*	var,	/*!< in: pointer to
-						system variable */
-	void*				var_ptr,/*!< out: where the
-						formal string goes */
-	const void*			save)	/*!< in: immediate result
-						from check function */
-{
-	const char*	format_name_in;
-	const char**	format_name_out;
-	uint		format_id;
-
-	ut_a(save != NULL);
-	ut_a(var_ptr != NULL);
-
-	format_name_in = *static_cast<const char*const*>(save);
-
-	if (!format_name_in) {
-
-		return;
-	}
-
-	format_id = innobase_file_format_name_lookup(format_name_in);
-
-	if (format_id > DICT_TF_FORMAT_MAX) {
-		/* DEFAULT is "on", which is invalid at runtime. */
-		push_warning_printf(thd, MYSQL_ERROR::WARN_LEVEL_WARN,
-				    ER_WRONG_ARGUMENTS,
-				    "Ignoring SET innodb_file_format=%s",
-				    format_name_in);
-		return;
-	}
-
-	format_name_out = static_cast<const char**>(var_ptr);
-
-	/* Update the max format id in the system tablespace. */
-	if (trx_sys_file_format_max_set(format_id, format_name_out)) {
-		ut_print_timestamp(stderr);
-		fprintf(stderr,
-			" [Info] InnoDB: the file format in the system "
-			"tablespace is now set to %s.\n", *format_name_out);
-	}
-}
-
-/****************************************************************//**
-Update the system variable innodb_adaptive_hash_index using the "saved"
-value. This function is registered as a callback with MySQL. */
-static
-void
-innodb_adaptive_hash_index_update(
-/*==============================*/
-	THD*				thd,	/*!< in: thread handle */
-	struct st_mysql_sys_var*	var,	/*!< in: pointer to
-						system variable */
-	void*				var_ptr,/*!< out: where the
-						formal string goes */
-	const void*			save)	/*!< in: immediate result
-						from check function */
-{
-	if (*(my_bool*) save) {
-		btr_search_enable();
-	} else {
-		btr_search_disable();
-	}
-}
-
-/****************************************************************//**
-Update the system variable innodb_old_blocks_pct using the "saved"
-value. This function is registered as a callback with MySQL. */
-static
-void
-innodb_old_blocks_pct_update(
-/*=========================*/
-	THD*				thd,	/*!< in: thread handle */
-	struct st_mysql_sys_var*	var,	/*!< in: pointer to
-						system variable */
-	void*				var_ptr,/*!< out: where the
-						formal string goes */
-	const void*			save)	/*!< in: immediate result
-						from check function */
-{
-	innobase_old_blocks_pct = buf_LRU_old_ratio_update(
-		*static_cast<const uint*>(save), TRUE);
-}
-
-/*************************************************************//**
-Find the corresponding ibuf_use_t value that indexes into
-innobase_change_buffering_values[] array for the input
-change buffering option name.
-@return	corresponding IBUF_USE_* value for the input variable
-name, or IBUF_USE_COUNT if not able to find a match */
-static
-ibuf_use_t
-innodb_find_change_buffering_value(
-/*===============================*/
-	const char*	input_name)	/*!< in: input change buffering
-					option name */
-{
-	ulint	use;
-
-	for (use = 0; use < UT_ARR_SIZE(innobase_change_buffering_values);
-	     use++) {
-		/* found a match */
-		if (!innobase_strcasecmp(
-			input_name, innobase_change_buffering_values[use])) {
-			return((ibuf_use_t)use);
-		}
-	}
-
-	/* Did not find any match */
-	return(IBUF_USE_COUNT);
-}
-
-/*************************************************************//**
-Check if it is a valid value of innodb_change_buffering. This function is
-registered as a callback with MySQL.
-@return	0 for valid innodb_change_buffering */
-static
-int
-innodb_change_buffering_validate(
-/*=============================*/
-	THD*				thd,	/*!< in: thread handle */
-	struct st_mysql_sys_var*	var,	/*!< in: pointer to system
-						variable */
-	void*				save,	/*!< out: immediate result
-						for update function */
-	struct st_mysql_value*		value)	/*!< in: incoming string */
-{
-	const char*	change_buffering_input;
-	char		buff[STRING_BUFFER_USUAL_SIZE];
-	int		len = sizeof(buff);
-
-	ut_a(save != NULL);
-	ut_a(value != NULL);
-
-	change_buffering_input = value->val_str(value, buff, &len);
-
-	if (change_buffering_input != NULL) {
-		ibuf_use_t	use;
-
-		use = innodb_find_change_buffering_value(
-			change_buffering_input);
-
-		if (use != IBUF_USE_COUNT) {
-			/* Find a matching change_buffering option value. */
-			*static_cast<const char**>(save) =
-				innobase_change_buffering_values[use];
-
-			return(0);
-		}
-	}
-
-	/* No corresponding change buffering option for user supplied
-	"change_buffering_input" */
-	return(1);
-}
-
-/****************************************************************//**
-Update the system variable innodb_change_buffering using the "saved"
-value. This function is registered as a callback with MySQL. */
-static
-void
-innodb_change_buffering_update(
-/*===========================*/
-	THD*				thd,	/*!< in: thread handle */
-	struct st_mysql_sys_var*	var,	/*!< in: pointer to
-						system variable */
-	void*				var_ptr,/*!< out: where the
-						formal string goes */
-	const void*			save)	/*!< in: immediate result
-						from check function */
-{
-	ibuf_use_t	use;
-
-	ut_a(var_ptr != NULL);
-	ut_a(save != NULL);
-
-	use = innodb_find_change_buffering_value(
-		*static_cast<const char*const*>(save));
-
-	ut_a(use < IBUF_USE_COUNT);
-
-	ibuf_use = use;
-	*static_cast<const char**>(var_ptr) =
-		 *static_cast<const char*const*>(save);
-}
-
-/*************************************************************//**
-Validate the passed in monitor name, find and save the
-corresponding monitor id in the function parameter "save".
-@return	0 if monitor name is valid */
-static
-int
-innodb_monitor_valid_byname(
-/*========================*/
-	void*			save,	/*!< out: immediate result
-					for update function */
-	const char*		name)	/*!< in: incoming monitor name */
-{
-	if (name) {
-		ulint		use;
-		monitor_info_t*	monitor_info;
-
-		for (use = 0; use < NUM_MONITOR; use++) {
-			if (!innobase_strcasecmp(
-				name, srv_mon_get_name((monitor_id_t)use))) {
-				monitor_info = srv_mon_get_info(
-					(monitor_id_t)use);
-
-				/* If the monitor counter is marked with
-				MONITOR_GROUP_MODULE flag, then this counter
-				cannot be turned on/off individually, instead
-				it shall be turned on/off as a group using
-				its module name */
-				if ((monitor_info->monitor_type
-				     & MONITOR_GROUP_MODULE)
-				    && (!(monitor_info->monitor_type
-					  & MONITOR_MODULE))) {
-					sql_print_warning(
-						"Monitor counter '%s' cannot"
-						" be turned on/off individually"
-						" . Please use its module name"
-						" to turn on/off the counters"
-						" in the module as a group.\n",
-						name);
-
-					return(1);
-				}
-
-				*(ulint*) save = use;
-				return(0);
-			}
-		}
-	}
-
-	return(1);
-}
-/*************************************************************//**
-Validate passed-in "value" is a valid monitor counter name.
-This function is registered as a callback with MySQL.
-@return	0 for valid name */
-static
-int
-innodb_monitor_validate(
-/*====================*/
-	THD*				thd,	/*!< in: thread handle */
-	struct st_mysql_sys_var*	var,	/*!< in: pointer to system
-						variable */
-	void*				save,	/*!< out: immediate result
-						for update function */
-	struct st_mysql_value*		value)	/*!< in: incoming string */
-{
-	const char*	monitor_name;
-	char		buff[STRING_BUFFER_USUAL_SIZE];
-	int		len = sizeof(buff);
-
-	ut_a(save != NULL);
-	ut_a(value != NULL);
-
-	monitor_name = value->val_str(value, buff, &len);
-
-	return(innodb_monitor_valid_byname(save, monitor_name));
-}
-
-/****************************************************************//**
-Update the system variable innodb_monitor_counter_* according to
-the "set_option" and turn on/off or reset specified monitor counter. */
-static
-void
-innodb_monitor_update(
-/*==================*/
-	THD*			thd,		/*!< in: thread handle */
-	void*			var_ptr,	/*!< out: where the
-						formal string goes */
-	const void*		save,		/*!< in: immediate result
-						from check function */
-	mon_option_t		set_option)	/*!< in: the set option,
-						whether to turn on/off or
-						reset the counter */
-{
-	monitor_info_t*	monitor_info;
-	monitor_id_t	monitor_id;
-	ulint		temp_id;
-	ulint		err_monitor = 0;
-
-	ut_a(var_ptr != NULL);
-	ut_a(save != NULL);
-
-	temp_id = *(ulint *) save;
-	ut_a(temp_id <= NUM_MONITOR);
-
-	monitor_id = (monitor_id_t) temp_id;
-
-	if (monitor_id == MONITOR_DEFAULT_START) {
-		/* If user set the variable to "default", we will
-		print a message and make this set operation a "noop".
-		The check is being made here is because "set default"
-		does not go through validation function */
-		push_warning_printf(thd,
-				    MYSQL_ERROR::WARN_LEVEL_WARN,
-				    ER_NO_DEFAULT,
-				    "Default value is not defined for "
-				    "this set option. Please specify "
-				    "correct counter or module name.");
-		*(const char**) var_ptr = NULL;
-	} else {
-		monitor_info = srv_mon_get_info(monitor_id);
-
-		ut_a(monitor_info);
-
->>>>>>> 20ca15d4
 		/* If monitor is already truned on, someone could already
 		collect monitor data, exit and ask user to turn off the
 		monitor before turn it on again. */
@@ -13687,13 +11778,6 @@
   "Enable statistics gathering for metadata commands such as SHOW TABLE STATUS (on by default)",
   NULL, NULL, TRUE);
 
-<<<<<<< HEAD
-static MYSQL_SYSVAR_ULONGLONG(stats_sample_pages, srv_stats_sample_pages,
-  PLUGIN_VAR_RQCMDARG,
-  "The number of index pages to sample when calculating statistics (default 8)",
-  NULL, NULL, 8, 1, ~0ULL, 0);
-
-=======
 static MYSQL_SYSVAR_ULONGLONG(stats_sample_pages, srv_stats_transient_sample_pages,
   PLUGIN_VAR_RQCMDARG,
   "Deprecated, use innodb_stats_transient_sample_pages instead",
@@ -13713,7 +11797,6 @@
   "statistics (by ANALYZE, default 20)",
   NULL, NULL, 20, 1, ~0ULL, 0);
 
->>>>>>> 20ca15d4
 static MYSQL_SYSVAR_BOOL(adaptive_hash_index, btr_search_enabled,
   PLUGIN_VAR_OPCMDARG,
   "Enable InnoDB adaptive hash index (enabled by default).  "
@@ -13955,11 +12038,8 @@
   MYSQL_SYSVAR(rollback_on_timeout),
   MYSQL_SYSVAR(stats_on_metadata),
   MYSQL_SYSVAR(stats_sample_pages),
-<<<<<<< HEAD
-=======
   MYSQL_SYSVAR(stats_transient_sample_pages),
   MYSQL_SYSVAR(stats_persistent_sample_pages),
->>>>>>> 20ca15d4
   MYSQL_SYSVAR(adaptive_hash_index),
   MYSQL_SYSVAR(replication_delay),
   MYSQL_SYSVAR(status_file),
@@ -14014,10 +12094,7 @@
 i_s_innodb_cmpmem,
 i_s_innodb_cmpmem_reset,
 i_s_innodb_metrics
-<<<<<<< HEAD
-=======
-
->>>>>>> 20ca15d4
+
 mysql_declare_plugin_end;
 
 /** @brief Initialize the default value of innodb_commit_concurrency.
@@ -14158,9 +12235,6 @@
 	}
 }
 
-<<<<<<< HEAD
-#endif /* UNIV_COMPILE_TEST_FUNCS */
-=======
 #endif /* UNIV_COMPILE_TEST_FUNCS */
 
 /****************************************************************************
@@ -14269,5 +12343,4 @@
 	in_range_check_pushed_down = TRUE;
 	/* Table handler will check the entire condition */
 	DBUG_RETURN(NULL);
-}
->>>>>>> 20ca15d4
+}