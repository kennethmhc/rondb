/*****************************************************************************

Copyright (c) 2000, 2010, Oracle and/or its affiliates. All Rights Reserved.
Copyright (c) 2008, 2009 Google Inc.
Copyright (c) 2009, Percona Inc.

Portions of this file contain modifications contributed and copyrighted by
Google, Inc. Those modifications are gratefully acknowledged and are described
briefly in the InnoDB documentation. The contributions by Google are
incorporated with their permission, and subject to the conditions contained in
the file COPYING.Google.

Portions of this file contain modifications contributed and copyrighted
by Percona Inc.. Those modifications are
gratefully acknowledged and are described briefly in the InnoDB
documentation. The contributions by Percona Inc. are incorporated with
their permission, and subject to the conditions contained in the file
COPYING.Percona.

This program is free software; you can redistribute it and/or modify it under
the terms of the GNU General Public License as published by the Free Software
Foundation; version 2 of the License.

This program is distributed in the hope that it will be useful, but WITHOUT
ANY WARRANTY; without even the implied warranty of MERCHANTABILITY or FITNESS
FOR A PARTICULAR PURPOSE. See the GNU General Public License for more details.

You should have received a copy of the GNU General Public License along with
this program; if not, write to the Free Software Foundation, Inc., 59 Temple
Place, Suite 330, Boston, MA 02111-1307 USA

*****************************************************************************/

/* TODO list for the InnoDB handler in 5.0:
  - Remove the flag trx->active_trans and look at trx->conc_state
  - fix savepoint functions to use savepoint storage area
  - Find out what kind of problems the OS X case-insensitivity causes to
    table and database names; should we 'normalize' the names like we do
    in Windows?
*/

#ifdef USE_PRAGMA_IMPLEMENTATION
#pragma implementation				// gcc: Class implementation
#endif

#include <sql_table.h>	// explain_filename, nz2, EXPLAIN_PARTITIONS_AS_COMMENT,
			// EXPLAIN_FILENAME_MAX_EXTRA_LENGTH

#include <sql_acl.h>	// PROCESS_ACL
#include <m_ctype.h>
#include <mysys_err.h>
#include <mysql/plugin.h>
#include <mysql/innodb_priv.h>
#include <mysql/psi/psi.h>

/** @file ha_innodb.cc */

/* Include necessary InnoDB headers */
extern "C" {
#include "univ.i"
#include "buf0lru.h"
#include "btr0sea.h"
#include "os0file.h"
#include "os0thread.h"
#include "srv0start.h"
#include "srv0srv.h"
#include "trx0roll.h"
#include "trx0trx.h"
#include "trx0sys.h"
#include "mtr0mtr.h"
#include "row0ins.h"
#include "row0mysql.h"
#include "row0sel.h"
#include "row0upd.h"
#include "log0log.h"
#include "lock0lock.h"
#include "dict0crea.h"
#include "btr0cur.h"
#include "btr0btr.h"
#include "fsp0fsp.h"
#include "sync0sync.h"
#include "fil0fil.h"
#include "trx0xa.h"
#include "row0merge.h"
#include "thr0loc.h"
#include "dict0boot.h"
#include "dict0stats.h"
#include "ha_prototypes.h"
#include "ut0mem.h"
#include "ibuf0ibuf.h"
#include "dict0dict.h"
#include "srv0mon.h"
}

#include "ha_innodb.h"
#include "i_s.h"

# ifndef MYSQL_PLUGIN_IMPORT
#  define MYSQL_PLUGIN_IMPORT /* nothing */
# endif /* MYSQL_PLUGIN_IMPORT */

#if MYSQL_VERSION_ID < 50124
bool check_global_access(THD *thd, ulong want_access);
#endif /* MYSQL_VERSION_ID < 50124 */

/** to protect innobase_open_files */
static mysql_mutex_t innobase_share_mutex;
/** to force correct commit order in binlog */
static mysql_mutex_t prepare_commit_mutex;
static ulong commit_threads = 0;
static mysql_mutex_t commit_threads_m;
static mysql_cond_t commit_cond;
static mysql_mutex_t commit_cond_m;
static bool innodb_inited = 0;

#define INSIDE_HA_INNOBASE_CC

/* In the Windows plugin, the return value of current_thd is
undefined.  Map it to NULL. */

#define EQ_CURRENT_THD(thd) ((thd) == current_thd)


static struct handlerton* innodb_hton_ptr;

C_MODE_START
static uint index_cond_func_innodb(void* arg);
C_MODE_END

static const long AUTOINC_OLD_STYLE_LOCKING = 0;
static const long AUTOINC_NEW_STYLE_LOCKING = 1;
static const long AUTOINC_NO_LOCKING = 2;

static long innobase_mirrored_log_groups, innobase_log_files_in_group,
	innobase_log_buffer_size,
	innobase_additional_mem_pool_size, innobase_file_io_threads,
	innobase_force_recovery, innobase_open_files,
	innobase_autoinc_lock_mode;
static ulong innobase_commit_concurrency = 0;
static ulong innobase_read_io_threads;
static ulong innobase_write_io_threads;
static long innobase_buffer_pool_instances = 1;

static long long innobase_buffer_pool_size, innobase_log_file_size;

/** Percentage of the buffer pool to reserve for 'old' blocks.
Connected to buf_LRU_old_ratio. */
static uint innobase_old_blocks_pct;

/* The default values for the following char* start-up parameters
are determined in innobase_init below: */

static char*	innobase_data_home_dir			= NULL;
static char*	innobase_data_file_path			= NULL;
static char*	innobase_log_group_home_dir		= NULL;
static char*	innobase_file_format_name		= NULL;
static char*	innobase_change_buffering		= NULL;
static char*	innobase_enable_monitor_counter		= NULL;
static char*	innobase_disable_monitor_counter	= NULL;
static char*	innobase_reset_monitor_counter		= NULL;
static char*	innobase_reset_all_monitor_counter	= NULL;

/* The highest file format being used in the database. The value can be
set by user, however, it will be adjusted to the newer file format if
a table of such format is created/opened. */
static char*	innobase_file_format_max		= NULL;

static char*	innobase_file_flush_method		= NULL;

/* Below we have boolean-valued start-up parameters, and their default
values */

static ulong	innobase_fast_shutdown			= 1;
static my_bool	innobase_file_format_check		= TRUE;
#ifdef UNIV_LOG_ARCHIVE
static my_bool	innobase_log_archive			= FALSE;
static char*	innobase_log_arch_dir			= NULL;
#endif /* UNIV_LOG_ARCHIVE */
static my_bool	innobase_use_doublewrite		= TRUE;
static my_bool	innobase_use_checksums			= TRUE;
static my_bool	innobase_locks_unsafe_for_binlog	= FALSE;
static my_bool	innobase_rollback_on_timeout		= FALSE;
static my_bool	innobase_create_status_file		= FALSE;
static my_bool	innobase_stats_on_metadata		= TRUE;


static char*	internal_innobase_data_file_path	= NULL;

static char*	innodb_version_str = (char*) INNODB_VERSION_STR;

/* The following counter is used to convey information to InnoDB
about server activity: in selects it is not sensible to call
srv_active_wake_master_thread after each fetch or search, we only do
it every INNOBASE_WAKE_INTERVAL'th step. */

#define INNOBASE_WAKE_INTERVAL	32
static ulong	innobase_active_counter	= 0;

static hash_table_t*	innobase_open_tables;

/** Allowed values of innodb_change_buffering */
static const char* innobase_change_buffering_values[IBUF_USE_COUNT] = {
	"none",		/* IBUF_USE_NONE */
	"inserts",	/* IBUF_USE_INSERT */
	"deletes",	/* IBUF_USE_DELETE_MARK */
	"changes",	/* IBUF_USE_INSERT_DELETE_MARK */
	"purges",	/* IBUF_USE_DELETE */
	"all"		/* IBUF_USE_ALL */
};

#ifdef HAVE_PSI_INTERFACE
/* Keys to register pthread mutexes/cond in the current file with
performance schema */
static mysql_pfs_key_t	innobase_share_mutex_key;
static mysql_pfs_key_t	prepare_commit_mutex_key;
static mysql_pfs_key_t	commit_threads_m_key;
static mysql_pfs_key_t	commit_cond_mutex_key;
static mysql_pfs_key_t	commit_cond_key;

static PSI_mutex_info	all_pthread_mutexes[] = {
        {&commit_threads_m_key, "commit_threads_m", 0},
        {&commit_cond_mutex_key, "commit_cond_mutex", 0},
        {&innobase_share_mutex_key, "innobase_share_mutex", 0},
        {&prepare_commit_mutex_key, "prepare_commit_mutex", 0}
};

static PSI_cond_info	all_innodb_conds[] = {
	{&commit_cond_key, "commit_cond", 0}
};

# ifdef UNIV_PFS_MUTEX
/* all_innodb_mutexes array contains mutexes that are
performance schema instrumented if "UNIV_PFS_MUTEX"
is defined */
static PSI_mutex_info all_innodb_mutexes[] = {
	{&autoinc_mutex_key, "autoinc_mutex", 0},
	{&btr_search_enabled_mutex_key, "btr_search_enabled_mutex", 0},
#  ifndef PFS_SKIP_BUFFER_MUTEX_RWLOCK
	{&buffer_block_mutex_key, "buffer_block_mutex", 0},
#  endif /* !PFS_SKIP_BUFFER_MUTEX_RWLOCK */
	{&buf_pool_mutex_key, "buf_pool_mutex", 0},
	{&buf_pool_zip_mutex_key, "buf_pool_zip_mutex", 0},
	{&cache_last_read_mutex_key, "cache_last_read_mutex", 0},
	{&dict_foreign_err_mutex_key, "dict_foreign_err_mutex", 0},
	{&dict_sys_mutex_key, "dict_sys_mutex", 0},
	{&file_format_max_mutex_key, "file_format_max_mutex", 0},
	{&fil_system_mutex_key, "fil_system_mutex", 0},
	{&flush_list_mutex_key, "flush_list_mutex", 0},
	{&log_flush_order_mutex_key, "log_flush_order_mutex", 0},
	{&hash_table_mutex_key, "hash_table_mutex", 0},
	{&ibuf_bitmap_mutex_key, "ibuf_bitmap_mutex", 0},
	{&ibuf_mutex_key, "ibuf_mutex", 0},
	{&ibuf_pessimistic_insert_mutex_key,
		 "ibuf_pessimistic_insert_mutex", 0},
	{&ios_mutex_key, "ios_mutex", 0},
	{&kernel_mutex_key, "kernel_mutex", 0},
	{&log_sys_mutex_key, "log_sys_mutex", 0},
#  ifdef UNIV_MEM_DEBUG
	{&mem_hash_mutex_key, "mem_hash_mutex", 0},
#  endif /* UNIV_MEM_DEBUG */
	{&mem_pool_mutex_key, "mem_pool_mutex", 0},
	{&mutex_list_mutex_key, "mutex_list_mutex", 0},
	{&purge_sys_mutex_key, "purge_sys_mutex", 0},
	{&recv_sys_mutex_key, "recv_sys_mutex", 0},
	{&rseg_mutex_key, "rseg_mutex", 0},
#  ifdef UNIV_SYNC_DEBUG
	{&rw_lock_debug_mutex_key, "rw_lock_debug_mutex", 0},
#  endif /* UNIV_SYNC_DEBUG */
	{&rw_lock_list_mutex_key, "rw_lock_list_mutex", 0},
	{&rw_lock_mutex_key, "rw_lock_mutex", 0},
	{&srv_dict_tmpfile_mutex_key, "srv_dict_tmpfile_mutex", 0},
	{&srv_innodb_monitor_mutex_key, "srv_innodb_monitor_mutex", 0},
	{&srv_misc_tmpfile_mutex_key, "srv_misc_tmpfile_mutex", 0},
	{&srv_monitor_file_mutex_key, "srv_monitor_file_mutex", 0},
	{&syn_arr_mutex_key, "syn_arr_mutex", 0},
#  ifdef UNIV_SYNC_DEBUG
	{&sync_thread_mutex_key, "sync_thread_mutex", 0},
#  endif /* UNIV_SYNC_DEBUG */
	{&trx_doublewrite_mutex_key, "trx_doublewrite_mutex", 0},
	{&thr_local_mutex_key, "thr_local_mutex", 0},
	{&trx_undo_mutex_key, "trx_undo_mutex", 0}
};
# endif /* UNIV_PFS_MUTEX */

# ifdef UNIV_PFS_RWLOCK
/* all_innodb_rwlocks array contains rwlocks that are
performance schema instrumented if "UNIV_PFS_RWLOCK"
is defined */
static PSI_rwlock_info all_innodb_rwlocks[] = {
#  ifdef UNIV_LOG_ARCHIVE
	{&archive_lock_key, "archive_lock", 0},
#  endif /* UNIV_LOG_ARCHIVE */
	{&btr_search_latch_key, "btr_search_latch", 0},
#  ifndef PFS_SKIP_BUFFER_MUTEX_RWLOCK
	{&buf_block_lock_key, "buf_block_lock", 0},
#  endif /* !PFS_SKIP_BUFFER_MUTEX_RWLOCK */
#  ifdef UNIV_SYNC_DEBUG
	{&buf_block_debug_latch_key, "buf_block_debug_latch", 0},
#  endif /* UNIV_SYNC_DEBUG */
	{&dict_operation_lock_key, "dict_operation_lock", 0},
	{&fil_space_latch_key, "fil_space_latch", 0},
	{&checkpoint_lock_key, "checkpoint_lock", 0},
	{&trx_i_s_cache_lock_key, "trx_i_s_cache_lock", 0},
	{&trx_purge_latch_key, "trx_purge_latch", 0},
	{&index_tree_rw_lock_key, "index_tree_rw_lock", 0}
};
# endif /* UNIV_PFS_RWLOCK */

# ifdef UNIV_PFS_THREAD
/* all_innodb_threads array contains threads that are
performance schema instrumented if "UNIV_PFS_THREAD"
is defined */
static PSI_thread_info	all_innodb_threads[] = {
	{&trx_rollback_clean_thread_key, "trx_rollback_clean_thread", 0},
	{&io_handler_thread_key, "io_handler_thread", 0},
	{&srv_lock_timeout_thread_key, "srv_lock_timeout_thread", 0},
	{&srv_error_monitor_thread_key, "srv_error_monitor_thread", 0},
	{&srv_monitor_thread_key, "srv_monitor_thread", 0},
	{&srv_master_thread_key, "srv_master_thread", 0},
	{&srv_purge_thread_key, "srv_purge_thread", 0}
};
# endif /* UNIV_PFS_THREAD */

# ifdef UNIV_PFS_IO
/* all_innodb_files array contains the type of files that are
performance schema instrumented if "UNIV_PFS_IO" is defined */
static PSI_file_info	all_innodb_files[] = {
	{&innodb_file_data_key, "innodb_data_file", 0},
	{&innodb_file_log_key, "innodb_log_file", 0},
	{&innodb_file_temp_key, "innodb_temp_file", 0}
};
# endif /* UNIV_PFS_IO */
#endif /* HAVE_PSI_INTERFACE */

static INNOBASE_SHARE *get_share(const char *table_name);
static void free_share(INNOBASE_SHARE *share);
static int innobase_close_connection(handlerton *hton, THD* thd);
static int innobase_commit(handlerton *hton, THD* thd, bool all);
static int innobase_rollback(handlerton *hton, THD* thd, bool all);
static int innobase_rollback_to_savepoint(handlerton *hton, THD* thd,
           void *savepoint);
static int innobase_savepoint(handlerton *hton, THD* thd, void *savepoint);
static int innobase_release_savepoint(handlerton *hton, THD* thd,
           void *savepoint);
static handler *innobase_create_handler(handlerton *hton,
                                        TABLE_SHARE *table,
                                        MEM_ROOT *mem_root);

/* "GEN_CLUST_INDEX" is the name reserved for Innodb default
system primary index. */
static const char innobase_index_reserve_name[]= "GEN_CLUST_INDEX";

/** @brief Initialize the default value of innodb_commit_concurrency.

Once InnoDB is running, the innodb_commit_concurrency must not change
from zero to nonzero. (Bug #42101)

The initial default value is 0, and without this extra initialization,
SET GLOBAL innodb_commit_concurrency=DEFAULT would set the parameter
to 0, even if it was initially set to nonzero at the command line
or configuration file. */
static
void
innobase_commit_concurrency_init_default(void);
/*==========================================*/

/************************************************************//**
Validate the file format name and return its corresponding id.
@return	valid file format id */
static
uint
innobase_file_format_name_lookup(
/*=============================*/
	const char*	format_name);		/*!< in: pointer to file format
						name */
/************************************************************//**
Validate the file format check config parameters, as a side effect it
sets the srv_max_file_format_at_startup variable.
@return	the format_id if valid config value, otherwise, return -1 */
static
int
innobase_file_format_validate_and_set(
/*==================================*/
	const char*	format_max);		/*!< in: parameter value */
/****************************************************************//**
Return alter table flags supported in an InnoDB database. */
static
uint
innobase_alter_table_flags(
/*=======================*/
	uint	flags);

static const char innobase_hton_name[]= "InnoDB";

/*************************************************************//**
Check for a valid value of innobase_commit_concurrency.
@return	0 for valid innodb_commit_concurrency */
static
int
innobase_commit_concurrency_validate(
/*=================================*/
	THD*				thd,	/*!< in: thread handle */
	struct st_mysql_sys_var*	var,	/*!< in: pointer to system
						variable */
	void*				save,	/*!< out: immediate result
						for update function */
	struct st_mysql_value*		value)	/*!< in: incoming string */
{
	long long	intbuf;
	ulong		commit_concurrency;

	DBUG_ENTER("innobase_commit_concurrency_validate");

	if (value->val_int(value, &intbuf)) {
		/* The value is NULL. That is invalid. */
		DBUG_RETURN(1);
	}

	*reinterpret_cast<ulong*>(save) = commit_concurrency
		= static_cast<ulong>(intbuf);

	/* Allow the value to be updated, as long as it remains zero
	or nonzero. */
	DBUG_RETURN(!(!commit_concurrency == !innobase_commit_concurrency));
}

static MYSQL_THDVAR_BOOL(support_xa, PLUGIN_VAR_OPCMDARG,
  "Enable InnoDB support for the XA two-phase commit",
  /* check_func */ NULL, /* update_func */ NULL,
  /* default */ TRUE);

static MYSQL_THDVAR_BOOL(table_locks, PLUGIN_VAR_OPCMDARG,
  "Enable InnoDB locking in LOCK TABLES",
  /* check_func */ NULL, /* update_func */ NULL,
  /* default */ TRUE);

static MYSQL_THDVAR_BOOL(strict_mode, PLUGIN_VAR_OPCMDARG,
  "Use strict mode when evaluating create options.",
  NULL, NULL, FALSE);

static MYSQL_THDVAR_BOOL(analyze_is_persistent, PLUGIN_VAR_OPCMDARG,
  "ANALYZE TABLE in InnoDB uses a more precise (and slow) sampling "
  "algorithm and saves the results persistently.",
  /* check_func */ NULL, /* update_func */ NULL,
  /* default */ FALSE);

static MYSQL_THDVAR_ULONG(lock_wait_timeout, PLUGIN_VAR_RQCMDARG,
  "Timeout in seconds an InnoDB transaction may wait for a lock before being rolled back. Values above 100000000 disable the timeout.",
  NULL, NULL, 50, 1, 1024 * 1024 * 1024, 0);


static handler *innobase_create_handler(handlerton *hton,
                                        TABLE_SHARE *table,
                                        MEM_ROOT *mem_root)
{
  return new (mem_root) ha_innobase(hton, table);
}

/*******************************************************************//**
This function is used to prepare an X/Open XA distributed transaction.
@return	0 or error number */
static
int
innobase_xa_prepare(
/*================*/
        handlerton*	hton,	/*!< in: InnoDB handlerton */
	THD*		thd,	/*!< in: handle to the MySQL thread of
				the user whose XA transaction should
				be prepared */
	bool		all);	/*!< in: TRUE - commit transaction
				FALSE - the current SQL statement
				ended */
/*******************************************************************//**
This function is used to recover X/Open XA distributed transactions.
@return	number of prepared transactions stored in xid_list */
static
int
innobase_xa_recover(
/*================*/
	handlerton*	hton,	/*!< in: InnoDB handlerton */
	XID*		xid_list,/*!< in/out: prepared transactions */
	uint		len);	/*!< in: number of slots in xid_list */
/*******************************************************************//**
This function is used to commit one X/Open XA distributed transaction
which is in the prepared state
@return	0 or error number */
static
int
innobase_commit_by_xid(
/*===================*/
	handlerton* hton,
	XID*	xid);	/*!< in: X/Open XA transaction identification */
/*******************************************************************//**
This function is used to rollback one X/Open XA distributed transaction
which is in the prepared state
@return	0 or error number */
static
int
innobase_rollback_by_xid(
/*=====================*/
	handlerton*	hton,	/*!< in: InnoDB handlerton */
	XID*		xid);	/*!< in: X/Open XA transaction
				identification */
/*******************************************************************//**
Create a consistent view for a cursor based on current transaction
which is created if the corresponding MySQL thread still lacks one.
This consistent view is then used inside of MySQL when accessing records
using a cursor.
@return	pointer to cursor view or NULL */
static
void*
innobase_create_cursor_view(
/*========================*/
	handlerton*	hton,	/*!< in: innobase hton */
	THD*		thd);	/*!< in: user thread handle */
/*******************************************************************//**
Set the given consistent cursor view to a transaction which is created
if the corresponding MySQL thread still lacks one. If the given
consistent cursor view is NULL global read view of a transaction is
restored to a transaction read view. */
static
void
innobase_set_cursor_view(
/*=====================*/
	handlerton* hton,
	THD*	thd,	/*!< in: user thread handle */
	void*	curview);/*!< in: Consistent cursor view to be set */
/*******************************************************************//**
Close the given consistent cursor view of a transaction and restore
global read view to a transaction read view. Transaction is created if the
corresponding MySQL thread still lacks one. */
static
void
innobase_close_cursor_view(
/*=======================*/
	handlerton* hton,
	THD*	thd,	/*!< in: user thread handle */
	void*	curview);/*!< in: Consistent read view to be closed */
/*****************************************************************//**
Removes all tables in the named database inside InnoDB. */
static
void
innobase_drop_database(
/*===================*/
	handlerton* hton, /*!< in: handlerton of Innodb */
	char*	path);	/*!< in: database path; inside InnoDB the name
			of the last directory in the path is used as
			the database name: for example, in 'mysql/data/test'
			the database name is 'test' */
/*******************************************************************//**
Closes an InnoDB database. */
static
int
innobase_end(handlerton *hton, ha_panic_function type);

/*****************************************************************//**
Creates an InnoDB transaction struct for the thd if it does not yet have one.
Starts a new InnoDB transaction if a transaction is not yet started. And
assigns a new snapshot for a consistent read if the transaction does not yet
have one.
@return	0 */
static
int
innobase_start_trx_and_assign_read_view(
/*====================================*/
			/* out: 0 */
	handlerton* hton, /* in: Innodb handlerton */
	THD*	thd);	/* in: MySQL thread handle of the user for whom
			the transaction should be committed */
/****************************************************************//**
Flushes InnoDB logs to disk and makes a checkpoint. Really, a commit flushes
the logs, and the name of this function should be innobase_checkpoint.
@return	TRUE if error */
static
bool
innobase_flush_logs(
/*================*/
	handlerton*	hton);	/*!< in: InnoDB handlerton */

/************************************************************************//**
Implements the SHOW INNODB STATUS command. Sends the output of the InnoDB
Monitor to the client. */
static
bool
innodb_show_status(
/*===============*/
	handlerton*	hton,	/*!< in: the innodb handlerton */
	THD*	thd,	/*!< in: the MySQL query thread of the caller */
	stat_print_fn *stat_print);
static
bool innobase_show_status(handlerton *hton, THD* thd,
                          stat_print_fn* stat_print,
                          enum ha_stat_type stat_type);

/*****************************************************************//**
Commits a transaction in an InnoDB database. */
static
void
innobase_commit_low(
/*================*/
	trx_t*	trx);	/*!< in: transaction handle */

static SHOW_VAR innodb_status_variables[]= {
  {"buffer_pool_pages_data",
  (char*) &export_vars.innodb_buffer_pool_pages_data,	  SHOW_LONG},
  {"buffer_pool_pages_dirty",
  (char*) &export_vars.innodb_buffer_pool_pages_dirty,	  SHOW_LONG},
  {"buffer_pool_pages_flushed",
  (char*) &export_vars.innodb_buffer_pool_pages_flushed,  SHOW_LONG},
  {"buffer_pool_pages_free",
  (char*) &export_vars.innodb_buffer_pool_pages_free,	  SHOW_LONG},
#ifdef UNIV_DEBUG
  {"buffer_pool_pages_latched",
  (char*) &export_vars.innodb_buffer_pool_pages_latched,  SHOW_LONG},
#endif /* UNIV_DEBUG */
  {"buffer_pool_pages_misc",
  (char*) &export_vars.innodb_buffer_pool_pages_misc,	  SHOW_LONG},
  {"buffer_pool_pages_total",
  (char*) &export_vars.innodb_buffer_pool_pages_total,	  SHOW_LONG},
  {"buffer_pool_read_ahead",
  (char*) &export_vars.innodb_buffer_pool_read_ahead,	  SHOW_LONG},
  {"buffer_pool_read_ahead_evicted",
  (char*) &export_vars.innodb_buffer_pool_read_ahead_evicted, SHOW_LONG},
  {"buffer_pool_read_requests",
  (char*) &export_vars.innodb_buffer_pool_read_requests,  SHOW_LONG},
  {"buffer_pool_reads",
  (char*) &export_vars.innodb_buffer_pool_reads,	  SHOW_LONG},
  {"buffer_pool_wait_free",
  (char*) &export_vars.innodb_buffer_pool_wait_free,	  SHOW_LONG},
  {"buffer_pool_write_requests",
  (char*) &export_vars.innodb_buffer_pool_write_requests, SHOW_LONG},
  {"data_fsyncs",
  (char*) &export_vars.innodb_data_fsyncs,		  SHOW_LONG},
  {"data_pending_fsyncs",
  (char*) &export_vars.innodb_data_pending_fsyncs,	  SHOW_LONG},
  {"data_pending_reads",
  (char*) &export_vars.innodb_data_pending_reads,	  SHOW_LONG},
  {"data_pending_writes",
  (char*) &export_vars.innodb_data_pending_writes,	  SHOW_LONG},
  {"data_read",
  (char*) &export_vars.innodb_data_read,		  SHOW_LONG},
  {"data_reads",
  (char*) &export_vars.innodb_data_reads,		  SHOW_LONG},
  {"data_writes",
  (char*) &export_vars.innodb_data_writes,		  SHOW_LONG},
  {"data_written",
  (char*) &export_vars.innodb_data_written,		  SHOW_LONG},
  {"dblwr_pages_written",
  (char*) &export_vars.innodb_dblwr_pages_written,	  SHOW_LONG},
  {"dblwr_writes",
  (char*) &export_vars.innodb_dblwr_writes,		  SHOW_LONG},
  {"have_atomic_builtins",
  (char*) &export_vars.innodb_have_atomic_builtins,	  SHOW_BOOL},
  {"log_waits",
  (char*) &export_vars.innodb_log_waits,		  SHOW_LONG},
  {"log_write_requests",
  (char*) &export_vars.innodb_log_write_requests,	  SHOW_LONG},
  {"log_writes",
  (char*) &export_vars.innodb_log_writes,		  SHOW_LONG},
  {"os_log_fsyncs",
  (char*) &export_vars.innodb_os_log_fsyncs,		  SHOW_LONG},
  {"os_log_pending_fsyncs",
  (char*) &export_vars.innodb_os_log_pending_fsyncs,	  SHOW_LONG},
  {"os_log_pending_writes",
  (char*) &export_vars.innodb_os_log_pending_writes,	  SHOW_LONG},
  {"os_log_written",
  (char*) &export_vars.innodb_os_log_written,		  SHOW_LONG},
  {"page_size",
  (char*) &export_vars.innodb_page_size,		  SHOW_LONG},
  {"pages_created",
  (char*) &export_vars.innodb_pages_created,		  SHOW_LONG},
  {"pages_read",
  (char*) &export_vars.innodb_pages_read,		  SHOW_LONG},
  {"pages_written",
  (char*) &export_vars.innodb_pages_written,		  SHOW_LONG},
  {"row_lock_current_waits",
  (char*) &export_vars.innodb_row_lock_current_waits,	  SHOW_LONG},
  {"row_lock_time",
  (char*) &export_vars.innodb_row_lock_time,		  SHOW_LONGLONG},
  {"row_lock_time_avg",
  (char*) &export_vars.innodb_row_lock_time_avg,	  SHOW_LONG},
  {"row_lock_time_max",
  (char*) &export_vars.innodb_row_lock_time_max,	  SHOW_LONG},
  {"row_lock_waits",
  (char*) &export_vars.innodb_row_lock_waits,		  SHOW_LONG},
  {"rows_deleted",
  (char*) &export_vars.innodb_rows_deleted,		  SHOW_LONG},
  {"rows_inserted",
  (char*) &export_vars.innodb_rows_inserted,		  SHOW_LONG},
  {"rows_read",
  (char*) &export_vars.innodb_rows_read,		  SHOW_LONG},
  {"rows_updated",
  (char*) &export_vars.innodb_rows_updated,		  SHOW_LONG},
  {"num_open_files",
  (char*) &export_vars.innodb_num_open_files,		  SHOW_LONG},
  {"truncated_status_writes",
  (char*) &export_vars.innodb_truncated_status_writes,	  SHOW_LONG},
  {NullS, NullS, SHOW_LONG}
};

/* General functions */

/******************************************************************//**
Returns true if the thread is the replication thread on the slave
server. Used in srv_conc_enter_innodb() to determine if the thread
should be allowed to enter InnoDB - the replication thread is treated
differently than other threads. Also used in
srv_conc_force_exit_innodb().
@return	true if thd is the replication thread */
extern "C" UNIV_INTERN
ibool
thd_is_replication_slave_thread(
/*============================*/
	void*	thd)	/*!< in: thread handle (THD*) */
{
	return((ibool) thd_slave_thread((THD*) thd));
}

/******************************************************************//**
Save some CPU by testing the value of srv_thread_concurrency in inline
functions. */
static inline
void
innodb_srv_conc_enter_innodb(
/*=========================*/
	trx_t*	trx)	/*!< in: transaction handle */
{
	if (UNIV_LIKELY(!srv_thread_concurrency)) {

		return;
	}

	srv_conc_enter_innodb(trx);
}

/******************************************************************//**
Save some CPU by testing the value of srv_thread_concurrency in inline
functions. */
static inline
void
innodb_srv_conc_exit_innodb(
/*========================*/
	trx_t*	trx)	/*!< in: transaction handle */
{
	if (UNIV_LIKELY(!trx->declared_to_be_inside_innodb)) {

		return;
	}

	srv_conc_exit_innodb(trx);
}

/******************************************************************//**
Releases possible search latch and InnoDB thread FIFO ticket. These should
be released at each SQL statement end, and also when mysqld passes the
control to the client. It does no harm to release these also in the middle
of an SQL statement. */
static inline
void
innobase_release_stat_resources(
/*============================*/
	trx_t*	trx)	/*!< in: transaction object */
{
	if (trx->has_search_latch) {
		trx_search_latch_release_if_reserved(trx);
	}

	if (trx->declared_to_be_inside_innodb) {
		/* Release our possible ticket in the FIFO */

		srv_conc_force_exit_innodb(trx);
	}
}

/******************************************************************//**
Returns true if the transaction this thread is processing has edited
non-transactional tables. Used by the deadlock detector when deciding
which transaction to rollback in case of a deadlock - we try to avoid
rolling back transactions that have edited non-transactional tables.
@return	true if non-transactional tables have been edited */
extern "C" UNIV_INTERN
ibool
thd_has_edited_nontrans_tables(
/*===========================*/
	void*	thd)	/*!< in: thread handle (THD*) */
{
	return((ibool) thd_non_transactional_update((THD*) thd));
}

/******************************************************************//**
Returns true if the thread is executing a SELECT statement.
@return	true if thd is executing SELECT */
extern "C" UNIV_INTERN
ibool
thd_is_select(
/*==========*/
	const void*	thd)	/*!< in: thread handle (THD*) */
{
	return(thd_sql_command((const THD*) thd) == SQLCOM_SELECT);
}

/******************************************************************//**
Returns true if the thread supports XA,
global value of innodb_supports_xa if thd is NULL.
@return	true if thd has XA support */
extern "C" UNIV_INTERN
ibool
thd_supports_xa(
/*============*/
	void*	thd)	/*!< in: thread handle (THD*), or NULL to query
			the global innodb_supports_xa */
{
	return(THDVAR((THD*) thd, support_xa));
}

/******************************************************************//**
Returns the lock wait timeout for the current connection.
@return	the lock wait timeout, in seconds */
extern "C" UNIV_INTERN
ulong
thd_lock_wait_timeout(
/*==================*/
	void*	thd)	/*!< in: thread handle (THD*), or NULL to query
			the global innodb_lock_wait_timeout */
{
	/* According to <mysql/plugin.h>, passing thd == NULL
	returns the global value of the session variable. */
	return(THDVAR((THD*) thd, lock_wait_timeout));
}

/******************************************************************//**
Set the time waited for the lock for the current query. */
extern "C" UNIV_INTERN
void
thd_set_lock_wait_time(
/*===================*/
	void*	thd,	/*!< in: thread handle (THD*) */
	ulint	value)	/*!< in: time waited for the lock */
{
	if (thd) {
		thd_storage_lock_wait((THD*)thd, value);
	}
}

/********************************************************************//**
Obtain the InnoDB transaction of a MySQL thread.
@return	reference to transaction pointer */
static inline
trx_t*&
thd_to_trx(
/*=======*/
	THD*	thd)	/*!< in: MySQL thread */
{
	return(*(trx_t**) thd_ha_data(thd, innodb_hton_ptr));
}

/********************************************************************//**
Call this function when mysqld passes control to the client. That is to
avoid deadlocks on the adaptive hash S-latch possibly held by thd. For more
documentation, see handler.cc.
@return	0 */
static
int
innobase_release_temporary_latches(
/*===============================*/
	handlerton*	hton,	/*!< in: handlerton */
	THD*		thd)	/*!< in: MySQL thread */
{
	trx_t*	trx;

	DBUG_ASSERT(hton == innodb_hton_ptr);

	if (!innodb_inited) {

		return(0);
	}

	trx = thd_to_trx(thd);

	if (trx) {
		innobase_release_stat_resources(trx);
	}
	return(0);
}

/********************************************************************//**
Increments innobase_active_counter and every INNOBASE_WAKE_INTERVALth
time calls srv_active_wake_master_thread. This function should be used
when a single database operation may introduce a small need for
server utility activity, like checkpointing. */
static inline
void
innobase_active_small(void)
/*=======================*/
{
	innobase_active_counter++;

	if ((innobase_active_counter % INNOBASE_WAKE_INTERVAL) == 0) {
		srv_active_wake_master_thread();
	}
}

/********************************************************************//**
Converts an InnoDB error code to a MySQL error code and also tells to MySQL
about a possible transaction rollback inside InnoDB caused by a lock wait
timeout or a deadlock.
@return	MySQL error code */
extern "C" UNIV_INTERN
int
convert_error_code_to_mysql(
/*========================*/
	int	error,	/*!< in: InnoDB error code */
	ulint	flags,	/*!< in: InnoDB table flags, or 0 */
	THD*	thd)	/*!< in: user thread handle or NULL */
{
	switch (error) {
	case DB_SUCCESS:
		return(0);

	case DB_INTERRUPTED:
		my_error(ER_QUERY_INTERRUPTED, MYF(0));
		/* fall through */
	case DB_ERROR:
	default:
		return(-1); /* unspecified error */

	case DB_DUPLICATE_KEY:
		/* Be cautious with returning this error, since
		mysql could re-enter the storage layer to get
		duplicated key info, the operation requires a
		valid table handle and/or transaction information,
		which might not always be available in the error
		handling stage. */
		return(HA_ERR_FOUND_DUPP_KEY);

	case DB_FOREIGN_DUPLICATE_KEY:
		return(HA_ERR_FOREIGN_DUPLICATE_KEY);

	case DB_MISSING_HISTORY:
		return(HA_ERR_TABLE_DEF_CHANGED);

	case DB_RECORD_NOT_FOUND:
		return(HA_ERR_NO_ACTIVE_RECORD);

	case DB_DEADLOCK:
		/* Since we rolled back the whole transaction, we must
		tell it also to MySQL so that MySQL knows to empty the
		cached binlog for this transaction */

		if (thd) {
			thd_mark_transaction_to_rollback(thd, TRUE);
		}

		return(HA_ERR_LOCK_DEADLOCK);

	case DB_LOCK_WAIT_TIMEOUT:
		/* Starting from 5.0.13, we let MySQL just roll back the
		latest SQL statement in a lock wait timeout. Previously, we
		rolled back the whole transaction. */

		if (thd) {
			thd_mark_transaction_to_rollback(
				thd, (bool)row_rollback_on_timeout);
		}

		return(HA_ERR_LOCK_WAIT_TIMEOUT);

	case DB_NO_REFERENCED_ROW:
		return(HA_ERR_NO_REFERENCED_ROW);

	case DB_ROW_IS_REFERENCED:
		return(HA_ERR_ROW_IS_REFERENCED);

	case DB_CANNOT_ADD_CONSTRAINT:
		return(HA_ERR_CANNOT_ADD_FOREIGN);

	case DB_CANNOT_DROP_CONSTRAINT:

		return(HA_ERR_ROW_IS_REFERENCED); /* TODO: This is a bit
						misleading, a new MySQL error
						code should be introduced */

	case DB_COL_APPEARS_TWICE_IN_INDEX:
	case DB_CORRUPTION:
		return(HA_ERR_CRASHED);

	case DB_OUT_OF_FILE_SPACE:
		return(HA_ERR_RECORD_FILE_FULL);

	case DB_TABLE_IS_BEING_USED:
		return(HA_ERR_WRONG_COMMAND);

	case DB_TABLE_NOT_FOUND:
		return(HA_ERR_NO_SUCH_TABLE);

	case DB_TOO_BIG_RECORD:
		my_error(ER_TOO_BIG_ROWSIZE, MYF(0),
			 page_get_free_space_of_empty(flags
						      & DICT_TF_COMPACT) / 2);
		return(HA_ERR_TO_BIG_ROW);

	case DB_NO_SAVEPOINT:
		return(HA_ERR_NO_SAVEPOINT);

	case DB_LOCK_TABLE_FULL:
		/* Since we rolled back the whole transaction, we must
		tell it also to MySQL so that MySQL knows to empty the
		cached binlog for this transaction */

		if (thd) {
			thd_mark_transaction_to_rollback(thd, TRUE);
		}

		return(HA_ERR_LOCK_TABLE_FULL);

	case DB_PRIMARY_KEY_IS_NULL:
		return(ER_PRIMARY_CANT_HAVE_NULL);

	case DB_TOO_MANY_CONCURRENT_TRXS:
		/* New error code HA_ERR_TOO_MANY_CONCURRENT_TRXS is only
		available in 5.1.38 and later, but the plugin should still
		work with previous versions of MySQL. */
#ifdef HA_ERR_TOO_MANY_CONCURRENT_TRXS
		return(HA_ERR_TOO_MANY_CONCURRENT_TRXS);
#else /* HA_ERR_TOO_MANY_CONCURRENT_TRXS */
		return(HA_ERR_RECORD_FILE_FULL);
#endif /* HA_ERR_TOO_MANY_CONCURRENT_TRXS */
	case DB_UNSUPPORTED:
		return(HA_ERR_UNSUPPORTED);
	}
}

/*************************************************************//**
Prints info of a THD object (== user session thread) to the given file. */
extern "C" UNIV_INTERN
void
innobase_mysql_print_thd(
/*=====================*/
	FILE*	f,		/*!< in: output stream */
	void*	thd,		/*!< in: pointer to a MySQL THD object */
	uint	max_query_len)	/*!< in: max query length to print, or 0 to
				   use the default max length */
{
	char	buffer[1024];

	fputs(thd_security_context((THD*) thd, buffer, sizeof buffer,
				   max_query_len), f);
	putc('\n', f);
}

/******************************************************************//**
Get the variable length bounds of the given character set. */
extern "C" UNIV_INTERN
void
innobase_get_cset_width(
/*====================*/
	ulint	cset,		/*!< in: MySQL charset-collation code */
	ulint*	mbminlen,	/*!< out: minimum length of a char (in bytes) */
	ulint*	mbmaxlen)	/*!< out: maximum length of a char (in bytes) */
{
	CHARSET_INFO*	cs;
	ut_ad(cset < 256);
	ut_ad(mbminlen);
	ut_ad(mbmaxlen);

	cs = all_charsets[cset];
	if (cs) {
		*mbminlen = cs->mbminlen;
		*mbmaxlen = cs->mbmaxlen;
		ut_ad(*mbminlen < DATA_MBMAX);
		ut_ad(*mbmaxlen < DATA_MBMAX);
	} else {
		THD*	thd = current_thd;

		if (thd && thd_sql_command(thd) == SQLCOM_DROP_TABLE) {

			/* Fix bug#46256: allow tables to be dropped if the
			collation is not found, but issue a warning. */
			if ((global_system_variables.log_warnings)
			    && (cset != 0)){

				sql_print_warning(
					"Unknown collation #%lu.", cset);
			}
		} else {

			ut_a(cset == 0);
		}

		*mbminlen = *mbmaxlen = 0;
	}
}

/******************************************************************//**
Converts an identifier to a table name. */
extern "C" UNIV_INTERN
void
innobase_convert_from_table_id(
/*===========================*/
	struct charset_info_st*	cs,	/*!< in: the 'from' character set */
	char*			to,	/*!< out: converted identifier */
	const char*		from,	/*!< in: identifier to convert */
	ulint			len)	/*!< in: length of 'to', in bytes */
{
	uint	errors;

	strconvert(cs, from, &my_charset_filename, to, (uint) len, &errors);
}

/******************************************************************//**
Converts an identifier to UTF-8. */
extern "C" UNIV_INTERN
void
innobase_convert_from_id(
/*=====================*/
	struct charset_info_st*	cs,	/*!< in: the 'from' character set */
	char*			to,	/*!< out: converted identifier */
	const char*		from,	/*!< in: identifier to convert */
	ulint			len)	/*!< in: length of 'to', in bytes */
{
	uint	errors;

	strconvert(cs, from, system_charset_info, to, (uint) len, &errors);
}

/******************************************************************//**
Compares NUL-terminated UTF-8 strings case insensitively.
@return	0 if a=b, <0 if a<b, >1 if a>b */
extern "C" UNIV_INTERN
int
innobase_strcasecmp(
/*================*/
	const char*	a,	/*!< in: first string to compare */
	const char*	b)	/*!< in: second string to compare */
{
	return(my_strcasecmp(system_charset_info, a, b));
}

/******************************************************************//**
Makes all characters in a NUL-terminated UTF-8 string lower case. */
extern "C" UNIV_INTERN
void
innobase_casedn_str(
/*================*/
	char*	a)	/*!< in/out: string to put in lower case */
{
	my_casedn_str(system_charset_info, a);
}

/**********************************************************************//**
Determines the connection character set.
@return	connection character set */
extern "C" UNIV_INTERN
struct charset_info_st*
innobase_get_charset(
/*=================*/
	void*	mysql_thd)	/*!< in: MySQL thread handle */
{
	return(thd_charset((THD*) mysql_thd));
}

/**********************************************************************//**
Determines the current SQL statement.
@return	SQL statement string */
extern "C" UNIV_INTERN
const char*
innobase_get_stmt(
/*==============*/
	void*	mysql_thd,	/*!< in: MySQL thread handle */
	size_t*	length)		/*!< out: length of the SQL statement */
{
	LEX_STRING* stmt;

	stmt = thd_query_string((THD*) mysql_thd);
	*length = stmt->length;
	return(stmt->str);
}

/**********************************************************************//**
Get the current seting of the table_cache_size global parameter. We do
a dirty read because for one there is no synchronization object and
secondly there is little harm in doing so even if we get a torn read.
@return	SQL statement string */
extern "C" UNIV_INTERN
ulint
innobase_get_table_cache_size(void)
/*===============================*/
{
	return(table_cache_size);
}

#if defined (__WIN__) && defined (MYSQL_DYNAMIC_PLUGIN)
extern MYSQL_PLUGIN_IMPORT MY_TMPDIR mysql_tmpdir_list;
/*******************************************************************//**
Map an OS error to an errno value. The OS error number is stored in
_doserrno and the mapped value is stored in errno) */
extern "C"
void __cdecl
_dosmaperr(
	unsigned long);	/*!< in: OS error value */

/*********************************************************************//**
Creates a temporary file.
@return	temporary file descriptor, or < 0 on error */
extern "C" UNIV_INTERN
int
innobase_mysql_tmpfile(void)
/*========================*/
{
	int	fd;				/* handle of opened file */
	HANDLE	osfh;				/* OS handle of opened file */
	char*	tmpdir;				/* point to the directory
						where to create file */
	TCHAR	path_buf[MAX_PATH - 14];	/* buffer for tmp file path.
						The length cannot be longer
						than MAX_PATH - 14, or
						GetTempFileName will fail. */
	char	filename[MAX_PATH];		/* name of the tmpfile */
	DWORD	fileaccess = GENERIC_READ	/* OS file access */
			     | GENERIC_WRITE
			     | DELETE;
	DWORD	fileshare = FILE_SHARE_READ	/* OS file sharing mode */
			    | FILE_SHARE_WRITE
			    | FILE_SHARE_DELETE;
	DWORD	filecreate = CREATE_ALWAYS;	/* OS method of open/create */
	DWORD	fileattrib =			/* OS file attribute flags */
			     FILE_ATTRIBUTE_NORMAL
			     | FILE_FLAG_DELETE_ON_CLOSE
			     | FILE_ATTRIBUTE_TEMPORARY
			     | FILE_FLAG_SEQUENTIAL_SCAN;

	DBUG_ENTER("innobase_mysql_tmpfile");

	tmpdir = my_tmpdir(&mysql_tmpdir_list);

	/* The tmpdir parameter can not be NULL for GetTempFileName. */
	if (!tmpdir) {
		uint	ret;

		/* Use GetTempPath to determine path for temporary files. */
		ret = GetTempPath(sizeof(path_buf), path_buf);
		if (ret > sizeof(path_buf) || (ret == 0)) {

			_dosmaperr(GetLastError());	/* map error */
			DBUG_RETURN(-1);
		}

		tmpdir = path_buf;
	}

	/* Use GetTempFileName to generate a unique filename. */
	if (!GetTempFileName(tmpdir, "ib", 0, filename)) {

		_dosmaperr(GetLastError());	/* map error */
		DBUG_RETURN(-1);
	}

	DBUG_PRINT("info", ("filename: %s", filename));

	/* Open/Create the file. */
	osfh = CreateFile(filename, fileaccess, fileshare, NULL,
			  filecreate, fileattrib, NULL);
	if (osfh == INVALID_HANDLE_VALUE) {

		/* open/create file failed! */
		_dosmaperr(GetLastError());	/* map error */
		DBUG_RETURN(-1);
	}

	do {
		/* Associates a CRT file descriptor with the OS file handle. */
		fd = _open_osfhandle((intptr_t) osfh, 0);
	} while (fd == -1 && errno == EINTR);

	if (fd == -1) {
		/* Open failed, close the file handle. */

		_dosmaperr(GetLastError());	/* map error */
		CloseHandle(osfh);		/* no need to check if
						CloseHandle fails */
	}

	DBUG_RETURN(fd);
}
#else
/*********************************************************************//**
Creates a temporary file.
@return	temporary file descriptor, or < 0 on error */
extern "C" UNIV_INTERN
int
innobase_mysql_tmpfile(void)
/*========================*/
{
	int	fd2 = -1;
	File	fd = mysql_tmpfile("ib");
	if (fd >= 0) {
		/* Copy the file descriptor, so that the additional resources
		allocated by create_temp_file() can be freed by invoking
		my_close().

		Because the file descriptor returned by this function
		will be passed to fdopen(), it will be closed by invoking
		fclose(), which in turn will invoke close() instead of
		my_close(). */

#ifdef _WIN32
		/* Note that on Windows, the integer returned by mysql_tmpfile
		has no relation to C runtime file descriptor. Here, we need
		to call my_get_osfhandle to get the HANDLE and then convert it 
		to C runtime filedescriptor. */
		{
			HANDLE hFile = my_get_osfhandle(fd);
			HANDLE hDup;
			BOOL bOK = 
				DuplicateHandle(GetCurrentProcess(), hFile, GetCurrentProcess(),
								&hDup, 0, FALSE, DUPLICATE_SAME_ACCESS);
			if(bOK) {
				fd2 = _open_osfhandle((intptr_t)hDup,0);
			}
			else {
				my_osmaperr(GetLastError());
				fd2 = -1;
			}	
		}
#else
		fd2 = dup(fd);
#endif
		if (fd2 < 0) {
			DBUG_PRINT("error",("Got error %d on dup",fd2));
			my_errno=errno;
			my_error(EE_OUT_OF_FILERESOURCES,
				 MYF(ME_BELL+ME_WAITTANG),
				 "ib*", my_errno);
		}
		my_close(fd, MYF(MY_WME));
	}
	return(fd2);
}
#endif /* defined (__WIN__) && defined (MYSQL_DYNAMIC_PLUGIN) */

/*********************************************************************//**
Wrapper around MySQL's copy_and_convert function.
@return	number of bytes copied to 'to' */
extern "C" UNIV_INTERN
ulint
innobase_convert_string(
/*====================*/
	void*		to,		/*!< out: converted string */
	ulint		to_length,	/*!< in: number of bytes reserved
					for the converted string */
	CHARSET_INFO*	to_cs,		/*!< in: character set to convert to */
	const void*	from,		/*!< in: string to convert */
	ulint		from_length,	/*!< in: number of bytes to convert */
	CHARSET_INFO*	from_cs,	/*!< in: character set to convert from */
	uint*		errors)		/*!< out: number of errors encountered
					during the conversion */
{
  return(copy_and_convert((char*)to, (uint32) to_length, to_cs,
                          (const char*)from, (uint32) from_length, from_cs,
                          errors));
}

/*******************************************************************//**
Formats the raw data in "data" (in InnoDB on-disk format) that is of
type DATA_(CHAR|VARCHAR|MYSQL|VARMYSQL) using "charset_coll" and writes
the result to "buf". The result is converted to "system_charset_info".
Not more than "buf_size" bytes are written to "buf".
The result is always NUL-terminated (provided buf_size > 0) and the
number of bytes that were written to "buf" is returned (including the
terminating NUL).
@return	number of bytes that were written */
extern "C" UNIV_INTERN
ulint
innobase_raw_format(
/*================*/
	const char*	data,		/*!< in: raw data */
	ulint		data_len,	/*!< in: raw data length
					in bytes */
	ulint		charset_coll,	/*!< in: charset collation */
	char*		buf,		/*!< out: output buffer */
	ulint		buf_size)	/*!< in: output buffer size
					in bytes */
{
	/* XXX we use a hard limit instead of allocating
	but_size bytes from the heap */
	CHARSET_INFO*	data_cs;
	char		buf_tmp[8192];
	ulint		buf_tmp_used;
	uint		num_errors;

	data_cs = all_charsets[charset_coll];

	buf_tmp_used = innobase_convert_string(buf_tmp, sizeof(buf_tmp),
					       system_charset_info,
					       data, data_len, data_cs,
					       &num_errors);

	return(ut_str_sql_format(buf_tmp, buf_tmp_used, buf, buf_size));
}

/*********************************************************************//**
Compute the next autoinc value.

For MySQL replication the autoincrement values can be partitioned among
the nodes. The offset is the start or origin of the autoincrement value
for a particular node. For n nodes the increment will be n and the offset
will be in the interval [1, n]. The formula tries to allocate the next
value for a particular node.

Note: This function is also called with increment set to the number of
values we want to reserve for multi-value inserts e.g.,

	INSERT INTO T VALUES(), (), ();

innobase_next_autoinc() will be called with increment set to
n * 3 where autoinc_lock_mode != TRADITIONAL because we want
to reserve 3 values for the multi-value INSERT above.
@return	the next value */
static
ulonglong
innobase_next_autoinc(
/*==================*/
	ulonglong	current,	/*!< in: Current value */
	ulonglong	increment,	/*!< in: increment current by */
	ulonglong	offset,		/*!< in: AUTOINC offset */
	ulonglong	max_value)	/*!< in: max value for type */
{
	ulonglong	next_value;

	/* Should never be 0. */
	ut_a(increment > 0);

	/* According to MySQL documentation, if the offset is greater than
	the increment then the offset is ignored. */
	if (offset > increment) {
		offset = 0;
	}

	if (max_value <= current) {
		next_value = max_value;
	} else if (offset <= 1) {
		/* Offset 0 and 1 are the same, because there must be at
		least one node in the system. */
		if (max_value - current <= increment) {
			next_value = max_value;
		} else {
			next_value = current + increment;
		}
	} else if (max_value > current) {
		if (current > offset) {
			next_value = ((current - offset) / increment) + 1;
		} else {
			next_value = ((offset - current) / increment) + 1;
		}

		ut_a(increment > 0);
		ut_a(next_value > 0);

		/* Check for multiplication overflow. */
		if (increment > (max_value / next_value)) {

			next_value = max_value;
		} else {
			next_value *= increment;

			ut_a(max_value >= next_value);

			/* Check for overflow. */
			if (max_value - next_value <= offset) {
				next_value = max_value;
			} else {
				next_value += offset;
			}
		}
	} else {
		next_value = max_value;
	}

	ut_a(next_value <= max_value);

	return(next_value);
}

/*********************************************************************//**
Initializes some fields in an InnoDB transaction object. */
static
void
innobase_trx_init(
/*==============*/
	THD*	thd,	/*!< in: user thread handle */
	trx_t*	trx)	/*!< in/out: InnoDB transaction handle */
{
	DBUG_ENTER("innobase_trx_init");
	DBUG_ASSERT(EQ_CURRENT_THD(thd));
	DBUG_ASSERT(thd == trx->mysql_thd);

	trx->check_foreigns = !thd_test_options(
		thd, OPTION_NO_FOREIGN_KEY_CHECKS);

	trx->check_unique_secondary = !thd_test_options(
		thd, OPTION_RELAXED_UNIQUE_CHECKS);

	DBUG_VOID_RETURN;
}

/*********************************************************************//**
Allocates an InnoDB transaction for a MySQL handler object.
@return	InnoDB transaction handle */
extern "C" UNIV_INTERN
trx_t*
innobase_trx_allocate(
/*==================*/
	THD*	thd)	/*!< in: user thread handle */
{
	trx_t*	trx;

	DBUG_ENTER("innobase_trx_allocate");
	DBUG_ASSERT(thd != NULL);
	DBUG_ASSERT(EQ_CURRENT_THD(thd));

	trx = trx_allocate_for_mysql();

	trx->mysql_thd = thd;

	innobase_trx_init(thd, trx);

	DBUG_RETURN(trx);
}

/*********************************************************************//**
Gets the InnoDB transaction handle for a MySQL handler object, creates
an InnoDB transaction struct if the corresponding MySQL thread struct still
lacks one.
@return	InnoDB transaction handle */
static
trx_t*
check_trx_exists(
/*=============*/
	THD*	thd)	/*!< in: user thread handle */
{
	trx_t*&	trx = thd_to_trx(thd);

	ut_ad(EQ_CURRENT_THD(thd));

	if (trx == NULL) {
		trx = innobase_trx_allocate(thd);
	} else if (UNIV_UNLIKELY(trx->magic_n != TRX_MAGIC_N)) {
		mem_analyze_corruption(trx);
		ut_error;
	}

	innobase_trx_init(thd, trx);

	return(trx);
}


/*********************************************************************//**
Construct ha_innobase handler. */
UNIV_INTERN
ha_innobase::ha_innobase(handlerton *hton, TABLE_SHARE *table_arg)
  :handler(hton, table_arg),
  int_table_flags(HA_REC_NOT_IN_SEQ |
		  HA_NULL_IN_KEY |
		  HA_CAN_INDEX_BLOBS |
		  HA_CAN_SQL_HANDLER |
		  HA_PRIMARY_KEY_REQUIRED_FOR_POSITION |
		  HA_PRIMARY_KEY_IN_READ_INDEX |
		  HA_BINLOG_ROW_CAPABLE |
		  HA_CAN_GEOMETRY | HA_PARTIAL_COLUMN_READ |
		  HA_TABLE_SCAN_ON_INDEX),
		  primary_key(0),	/* needs initialization because
					index_flags() may be called before
					this is set to the real value. It's
					ok to have any value here because
					it doesn't matter if we return the
					HA_DO_INDEX_COND_PUSHDOWN bit from
					those "early" calls */
  start_of_scan(0),
  num_write_row(0)
{
}

/*********************************************************************//**
Destruct ha_innobase handler. */
UNIV_INTERN
ha_innobase::~ha_innobase()
{
}

/*********************************************************************//**
Updates the user_thd field in a handle and also allocates a new InnoDB
transaction handle if needed, and updates the transaction fields in the
prebuilt struct. */
UNIV_INTERN inline
void
ha_innobase::update_thd(
/*====================*/
	THD*	thd)	/*!< in: thd to use the handle */
{
	trx_t*		trx;

	trx = check_trx_exists(thd);

	if (prebuilt->trx != trx) {

		row_update_prebuilt_trx(prebuilt, trx);
	}

	user_thd = thd;
}

/*********************************************************************//**
Updates the user_thd field in a handle and also allocates a new InnoDB
transaction handle if needed, and updates the transaction fields in the
prebuilt struct. */
UNIV_INTERN
void
ha_innobase::update_thd()
/*=====================*/
{
	THD*	thd = ha_thd();
	ut_ad(EQ_CURRENT_THD(thd));
	update_thd(thd);
}

/*********************************************************************//**
Registers that InnoDB takes part in an SQL statement, so that MySQL knows to
roll back the statement if the statement results in an error. This MUST be
called for every SQL statement that may be rolled back by MySQL. Calling this
several times to register the same statement is allowed, too. */
static inline
void
innobase_register_stmt(
/*===================*/
        handlerton*	hton,	/*!< in: Innobase hton */
	THD*	thd)	/*!< in: MySQL thd (connection) object */
{
	DBUG_ASSERT(hton == innodb_hton_ptr);
	/* Register the statement */
	trans_register_ha(thd, FALSE, hton);
}

/*********************************************************************//**
Registers an InnoDB transaction in MySQL, so that the MySQL XA code knows
to call the InnoDB prepare and commit, or rollback for the transaction. This
MUST be called for every transaction for which the user may call commit or
rollback. Calling this several times to register the same transaction is
allowed, too.
This function also registers the current SQL statement. */
static inline
void
innobase_register_trx_and_stmt(
/*===========================*/
        handlerton *hton, /*!< in: Innobase handlerton */
	THD*	thd)	/*!< in: MySQL thd (connection) object */
{
	/* NOTE that actually innobase_register_stmt() registers also
	the transaction in the AUTOCOMMIT=1 mode. */

	innobase_register_stmt(hton, thd);

	if (thd_test_options(thd, OPTION_NOT_AUTOCOMMIT | OPTION_BEGIN)) {

		/* No autocommit mode, register for a transaction */
		trans_register_ha(thd, TRUE, hton);
	}
}

/*   BACKGROUND INFO: HOW THE MYSQL QUERY CACHE WORKS WITH INNODB
     ------------------------------------------------------------

1) The use of the query cache for TBL is disabled when there is an
uncommitted change to TBL.

2) When a change to TBL commits, InnoDB stores the current value of
its global trx id counter, let us denote it by INV_TRX_ID, to the table object
in the InnoDB data dictionary, and does only allow such transactions whose
id <= INV_TRX_ID to use the query cache.

3) When InnoDB does an INSERT/DELETE/UPDATE to a table TBL, or an implicit
modification because an ON DELETE CASCADE, we invalidate the MySQL query cache
of TBL immediately.

How this is implemented inside InnoDB:

1) Since every modification always sets an IX type table lock on the InnoDB
table, it is easy to check if there can be uncommitted modifications for a
table: just check if there are locks in the lock list of the table.

2) When a transaction inside InnoDB commits, it reads the global trx id
counter and stores the value INV_TRX_ID to the tables on which it had a lock.

3) If there is an implicit table change from ON DELETE CASCADE or SET NULL,
InnoDB calls an invalidate method for the MySQL query cache for that table.

How this is implemented inside sql_cache.cc:

1) The query cache for an InnoDB table TBL is invalidated immediately at an
INSERT/UPDATE/DELETE, just like in the case of MyISAM. No need to delay
invalidation to the transaction commit.

2) To store or retrieve a value from the query cache of an InnoDB table TBL,
any query must first ask InnoDB's permission. We must pass the thd as a
parameter because InnoDB will look at the trx id, if any, associated with
that thd.

3) Use of the query cache for InnoDB tables is now allowed also when
AUTOCOMMIT==0 or we are inside BEGIN ... COMMIT. Thus transactions no longer
put restrictions on the use of the query cache.
*/

/******************************************************************//**
The MySQL query cache uses this to check from InnoDB if the query cache at
the moment is allowed to operate on an InnoDB table. The SQL query must
be a non-locking SELECT.

The query cache is allowed to operate on certain query only if this function
returns TRUE for all tables in the query.

If thd is not in the autocommit state, this function also starts a new
transaction for thd if there is no active trx yet, and assigns a consistent
read view to it if there is no read view yet.

Why a deadlock of threads is not possible: the query cache calls this function
at the start of a SELECT processing. Then the calling thread cannot be
holding any InnoDB semaphores. The calling thread is holding the
query cache mutex, and this function will reserver the InnoDB kernel mutex.
Thus, the 'rank' in sync0sync.h of the MySQL query cache mutex is above
the InnoDB kernel mutex.
@return TRUE if permitted, FALSE if not; note that the value FALSE
does not mean we should invalidate the query cache: invalidation is
called explicitly */
static
my_bool
innobase_query_caching_of_table_permitted(
/*======================================*/
	THD*	thd,		/*!< in: thd of the user who is trying to
				store a result to the query cache or
				retrieve it */
	char*	full_name,	/*!< in: concatenation of database name,
				the null character NUL, and the table
				name */
	uint	full_name_len,	/*!< in: length of the full name, i.e.
				len(dbname) + len(tablename) + 1 */
	ulonglong *unused)	/*!< unused for this engine */
{
	ibool	is_autocommit;
	trx_t*	trx;
	char	norm_name[1000];

	ut_a(full_name_len < 999);

	trx = check_trx_exists(thd);

	if (trx->isolation_level == TRX_ISO_SERIALIZABLE) {
		/* In the SERIALIZABLE mode we add LOCK IN SHARE MODE to every
		plain SELECT if AUTOCOMMIT is not on. */

		return((my_bool)FALSE);
	}

	if (trx->has_search_latch) {
		sql_print_error("The calling thread is holding the adaptive "
				"search, latch though calling "
				"innobase_query_caching_of_table_permitted.");

		mutex_enter(&kernel_mutex);
		trx_print(stderr, trx, 1024);
		mutex_exit(&kernel_mutex);
	}

	innobase_release_stat_resources(trx);

	if (!thd_test_options(thd, OPTION_NOT_AUTOCOMMIT | OPTION_BEGIN)) {

		is_autocommit = TRUE;
	} else {
		is_autocommit = FALSE;

	}

	if (is_autocommit && trx->n_mysql_tables_in_use == 0) {
		/* We are going to retrieve the query result from the query
		cache. This cannot be a store operation to the query cache
		because then MySQL would have locks on tables already.

		TODO: if the user has used LOCK TABLES to lock the table,
		then we open a transaction in the call of row_.. below.
		That trx can stay open until UNLOCK TABLES. The same problem
		exists even if we do not use the query cache. MySQL should be
		modified so that it ALWAYS calls some cleanup function when
		the processing of a query ends!

		We can imagine we instantaneously serialize this consistent
		read trx to the current trx id counter. If trx2 would have
		changed the tables of a query result stored in the cache, and
		trx2 would have already committed, making the result obsolete,
		then trx2 would have already invalidated the cache. Thus we
		can trust the result in the cache is ok for this query. */

		return((my_bool)TRUE);
	}

	/* Normalize the table name to InnoDB format */

	memcpy(norm_name, full_name, full_name_len);

	norm_name[strlen(norm_name)] = '/'; /* InnoDB uses '/' as the
					    separator between db and table */
	norm_name[full_name_len] = '\0';
#ifdef __WIN__
	innobase_casedn_str(norm_name);
#endif
	/* The call of row_search_.. will start a new transaction if it is
	not yet started */

	if (trx->active_trans == 0) {

		innobase_register_trx_and_stmt(innodb_hton_ptr, thd);
		trx->active_trans = 1;
	}

	if (row_search_check_if_query_cache_permitted(trx, norm_name)) {

		/* printf("Query cache for %s permitted\n", norm_name); */

		return((my_bool)TRUE);
	}

	/* printf("Query cache for %s NOT permitted\n", norm_name); */

	return((my_bool)FALSE);
}

/*****************************************************************//**
Invalidates the MySQL query cache for the table. */
extern "C" UNIV_INTERN
void
innobase_invalidate_query_cache(
/*============================*/
	trx_t*		trx,		/*!< in: transaction which
					modifies the table */
	const char*	full_name,	/*!< in: concatenation of
					database name, null char NUL,
					table name, null char NUL;
					NOTE that in Windows this is
					always in LOWER CASE! */
	ulint		full_name_len)	/*!< in: full name length where
					also the null chars count */
{
	/* Note that the sync0sync.h rank of the query cache mutex is just
	above the InnoDB kernel mutex. The caller of this function must not
	have latches of a lower rank. */

	/* Argument TRUE below means we are using transactions */
#ifdef HAVE_QUERY_CACHE
	mysql_query_cache_invalidate4((THD*) trx->mysql_thd,
				      full_name,
				      (uint32) full_name_len,
				      TRUE);
#endif
}

/*****************************************************************//**
Convert an SQL identifier to the MySQL system_charset_info (UTF-8)
and quote it if needed.
@return	pointer to the end of buf */
static
char*
innobase_convert_identifier(
/*========================*/
	char*		buf,	/*!< out: buffer for converted identifier */
	ulint		buflen,	/*!< in: length of buf, in bytes */
	const char*	id,	/*!< in: identifier to convert */
	ulint		idlen,	/*!< in: length of id, in bytes */
	void*		thd,	/*!< in: MySQL connection thread, or NULL */
	ibool		file_id)/*!< in: TRUE=id is a table or database name;
				FALSE=id is an UTF-8 string */
{
	char nz[NAME_LEN + 1];
#if MYSQL_VERSION_ID >= 50141
	char nz2[NAME_LEN + 1 + EXPLAIN_FILENAME_MAX_EXTRA_LENGTH];
#else /* MYSQL_VERSION_ID >= 50141 */
	char nz2[NAME_LEN + 1 + sizeof srv_mysql50_table_name_prefix];
#endif /* MYSQL_VERSION_ID >= 50141 */

	const char*	s	= id;
	int		q;

	if (file_id) {
		/* Decode the table name.  The MySQL function expects
		a NUL-terminated string.  The input and output strings
		buffers must not be shared. */

		if (UNIV_UNLIKELY(idlen > (sizeof nz) - 1)) {
			idlen = (sizeof nz) - 1;
		}

		memcpy(nz, id, idlen);
		nz[idlen] = 0;

		s = nz2;
#if MYSQL_VERSION_ID >= 50141
		idlen = explain_filename((THD*) thd, nz, nz2, sizeof nz2,
					 EXPLAIN_PARTITIONS_AS_COMMENT);
		goto no_quote;
#else /* MYSQL_VERSION_ID >= 50141 */
		idlen = filename_to_tablename(nz, nz2, sizeof nz2);
#endif /* MYSQL_VERSION_ID >= 50141 */
	}

	/* See if the identifier needs to be quoted. */
	if (UNIV_UNLIKELY(!thd)) {
		q = '"';
	} else {
		q = get_quote_char_for_identifier((THD*) thd, s, (int) idlen);
	}

	if (q == EOF) {
#if MYSQL_VERSION_ID >= 50141
no_quote:
#endif /* MYSQL_VERSION_ID >= 50141 */
		if (UNIV_UNLIKELY(idlen > buflen)) {
			idlen = buflen;
		}
		memcpy(buf, s, idlen);
		return(buf + idlen);
	}

	/* Quote the identifier. */
	if (buflen < 2) {
		return(buf);
	}

	*buf++ = q;
	buflen--;

	for (; idlen; idlen--) {
		int	c = *s++;
		if (UNIV_UNLIKELY(c == q)) {
			if (UNIV_UNLIKELY(buflen < 3)) {
				break;
			}

			*buf++ = c;
			*buf++ = c;
			buflen -= 2;
		} else {
			if (UNIV_UNLIKELY(buflen < 2)) {
				break;
			}

			*buf++ = c;
			buflen--;
		}
	}

	*buf++ = q;
	return(buf);
}

/*****************************************************************//**
Convert a table or index name to the MySQL system_charset_info (UTF-8)
and quote it if needed.
@return	pointer to the end of buf */
extern "C" UNIV_INTERN
char*
innobase_convert_name(
/*==================*/
	char*		buf,	/*!< out: buffer for converted identifier */
	ulint		buflen,	/*!< in: length of buf, in bytes */
	const char*	id,	/*!< in: identifier to convert */
	ulint		idlen,	/*!< in: length of id, in bytes */
	void*		thd,	/*!< in: MySQL connection thread, or NULL */
	ibool		table_id)/*!< in: TRUE=id is a table or database name;
				FALSE=id is an index name */
{
	char*		s	= buf;
	const char*	bufend	= buf + buflen;

	if (table_id) {
		const char*	slash = (const char*) memchr(id, '/', idlen);
		if (!slash) {

			goto no_db_name;
		}

		/* Print the database name and table name separately. */
		s = innobase_convert_identifier(s, bufend - s, id, slash - id,
						thd, TRUE);
		if (UNIV_LIKELY(s < bufend)) {
			*s++ = '.';
			s = innobase_convert_identifier(s, bufend - s,
							slash + 1, idlen
							- (slash - id) - 1,
							thd, TRUE);
		}
	} else if (UNIV_UNLIKELY(*id == TEMP_INDEX_PREFIX)) {
		/* Temporary index name (smart ALTER TABLE) */
		const char temp_index_suffix[]= "--temporary--";

		s = innobase_convert_identifier(buf, buflen, id + 1, idlen - 1,
						thd, FALSE);
		if (s - buf + (sizeof temp_index_suffix - 1) < buflen) {
			memcpy(s, temp_index_suffix,
			       sizeof temp_index_suffix - 1);
			s += sizeof temp_index_suffix - 1;
		}
	} else {
no_db_name:
		s = innobase_convert_identifier(buf, buflen, id, idlen,
						thd, table_id);
	}

	return(s);

}

/**********************************************************************//**
Determines if the currently running transaction has been interrupted.
@return	TRUE if interrupted */
extern "C" UNIV_INTERN
ibool
trx_is_interrupted(
/*===============*/
	trx_t*	trx)	/*!< in: transaction */
{
	return(trx && trx->mysql_thd && thd_killed((THD*) trx->mysql_thd));
}

/**********************************************************************//**
Determines if the currently running transaction is in strict mode.
@return	TRUE if strict */
extern "C" UNIV_INTERN
ibool
trx_is_strict(
/*==========*/
	trx_t*	trx)	/*!< in: transaction */
{
	return(trx && trx->mysql_thd
	       && THDVAR((THD*) trx->mysql_thd, strict_mode));
}

/**************************************************************//**
Resets some fields of a prebuilt struct. The template is used in fast
retrieval of just those column values MySQL needs in its processing. */
static
void
reset_template(
/*===========*/
	row_prebuilt_t*	prebuilt)	/*!< in/out: prebuilt struct */
{
	prebuilt->keep_other_fields_on_keyread = 0;
	prebuilt->read_just_key = 0;
}

/*****************************************************************//**
Call this when you have opened a new table handle in HANDLER, before you
call index_read_idx() etc. Actually, we can let the cursor stay open even
over a transaction commit! Then you should call this before every operation,
fetch next etc. This function inits the necessary things even after a
transaction commit. */
UNIV_INTERN
void
ha_innobase::init_table_handle_for_HANDLER(void)
/*============================================*/
{
	/* If current thd does not yet have a trx struct, create one.
	If the current handle does not yet have a prebuilt struct, create
	one. Update the trx pointers in the prebuilt struct. Normally
	this operation is done in external_lock. */

	update_thd(ha_thd());

	/* Initialize the prebuilt struct much like it would be inited in
	external_lock */

	innobase_release_stat_resources(prebuilt->trx);

	/* If the transaction is not started yet, start it */

	trx_start_if_not_started(prebuilt->trx);

	/* Assign a read view if the transaction does not have it yet */

	trx_assign_read_view(prebuilt->trx);

	/* Set the MySQL flag to mark that there is an active transaction */

	if (prebuilt->trx->active_trans == 0) {

		innobase_register_trx_and_stmt(ht, user_thd);

		prebuilt->trx->active_trans = 1;
	}

	/* We did the necessary inits in this function, no need to repeat them
	in row_search_for_mysql */

	prebuilt->sql_stat_start = FALSE;

	/* We let HANDLER always to do the reads as consistent reads, even
	if the trx isolation level would have been specified as SERIALIZABLE */

	prebuilt->select_lock_type = LOCK_NONE;
	prebuilt->stored_select_lock_type = LOCK_NONE;

	/* Always fetch all columns in the index record */

	prebuilt->hint_need_to_fetch_extra_cols = ROW_RETRIEVE_ALL_COLS;

	/* We want always to fetch all columns in the whole row? Or do
	we???? */

	prebuilt->used_in_HANDLER = TRUE;
	reset_template(prebuilt);
}

/*********************************************************************//**
Opens an InnoDB database.
@return	0 on success, error code on failure */
static
int
innobase_init(
/*==========*/
	void	*p)	/*!< in: InnoDB handlerton */
{
	static char	current_dir[3];		/*!< Set if using current lib */
	int		err;
	bool		ret;
	char		*default_path;
	uint		format_id;

	DBUG_ENTER("innobase_init");
        handlerton *innobase_hton= (handlerton *)p;
        innodb_hton_ptr = innobase_hton;

        innobase_hton->state = SHOW_OPTION_YES;
        innobase_hton->db_type= DB_TYPE_INNODB;
        innobase_hton->savepoint_offset=sizeof(trx_named_savept_t);
        innobase_hton->close_connection=innobase_close_connection;
        innobase_hton->savepoint_set=innobase_savepoint;
        innobase_hton->savepoint_rollback=innobase_rollback_to_savepoint;
        innobase_hton->savepoint_release=innobase_release_savepoint;
        innobase_hton->commit=innobase_commit;
        innobase_hton->rollback=innobase_rollback;
        innobase_hton->prepare=innobase_xa_prepare;
        innobase_hton->recover=innobase_xa_recover;
        innobase_hton->commit_by_xid=innobase_commit_by_xid;
        innobase_hton->rollback_by_xid=innobase_rollback_by_xid;
        innobase_hton->create_cursor_read_view=innobase_create_cursor_view;
        innobase_hton->set_cursor_read_view=innobase_set_cursor_view;
        innobase_hton->close_cursor_read_view=innobase_close_cursor_view;
        innobase_hton->create=innobase_create_handler;
        innobase_hton->drop_database=innobase_drop_database;
        innobase_hton->panic=innobase_end;
        innobase_hton->start_consistent_snapshot=innobase_start_trx_and_assign_read_view;
        innobase_hton->flush_logs=innobase_flush_logs;
        innobase_hton->show_status=innobase_show_status;
        innobase_hton->flags=HTON_NO_FLAGS;
        innobase_hton->release_temporary_latches=innobase_release_temporary_latches;
	innobase_hton->alter_table_flags = innobase_alter_table_flags;

	ut_a(DATA_MYSQL_TRUE_VARCHAR == (ulint)MYSQL_TYPE_VARCHAR);

#ifdef UNIV_DEBUG
	static const char	test_filename[] = "-@";
	char			test_tablename[sizeof test_filename
				+ sizeof srv_mysql50_table_name_prefix];
	if ((sizeof test_tablename) - 1
			!= filename_to_tablename(test_filename, test_tablename,
			sizeof test_tablename)
			|| strncmp(test_tablename,
			srv_mysql50_table_name_prefix,
			sizeof srv_mysql50_table_name_prefix)
			|| strcmp(test_tablename
			+ sizeof srv_mysql50_table_name_prefix,
			test_filename)) {
		sql_print_error("tablename encoding has been changed");
		goto error;
	}
#endif /* UNIV_DEBUG */

	/* Check that values don't overflow on 32-bit systems. */
	if (sizeof(ulint) == 4) {
		if (innobase_buffer_pool_size > UINT_MAX32) {
			sql_print_error(
				"innobase_buffer_pool_size can't be over 4GB"
				" on 32-bit systems");

			goto error;
		}

		if (innobase_log_file_size > UINT_MAX32) {
			sql_print_error(
				"innobase_log_file_size can't be over 4GB"
				" on 32-bit systems");

			goto error;
		}
	}

	os_innodb_umask = (ulint)my_umask;

	/* First calculate the default path for innodb_data_home_dir etc.,
	in case the user has not given any value.

	Note that when using the embedded server, the datadirectory is not
	necessarily the current directory of this program. */

	if (mysqld_embedded) {
		default_path = mysql_real_data_home;
		fil_path_to_mysql_datadir = mysql_real_data_home;
	} else {
		/* It's better to use current lib, to keep paths short */
		current_dir[0] = FN_CURLIB;
		current_dir[1] = FN_LIBCHAR;
		current_dir[2] = 0;
		default_path = current_dir;
	}

	ut_a(default_path);

	/* Set InnoDB initialization parameters according to the values
	read from MySQL .cnf file */

	/*--------------- Data files -------------------------*/

	/* The default dir for data files is the datadir of MySQL */

	srv_data_home = (innobase_data_home_dir ? innobase_data_home_dir :
			 default_path);

	/* Set default InnoDB data file size to 10 MB and let it be
	auto-extending. Thus users can use InnoDB in >= 4.0 without having
	to specify any startup options. */

	if (!innobase_data_file_path) {
		innobase_data_file_path = (char*) "ibdata1:10M:autoextend";
	}

	/* Since InnoDB edits the argument in the next call, we make another
	copy of it: */

	internal_innobase_data_file_path = my_strdup(innobase_data_file_path,
						   MYF(MY_FAE));

	ret = (bool) srv_parse_data_file_paths_and_sizes(
		internal_innobase_data_file_path);
	if (ret == FALSE) {
		sql_print_error(
			"InnoDB: syntax error in innodb_data_file_path");
mem_free_and_error:
		srv_free_paths_and_sizes();
		my_free(internal_innobase_data_file_path);
		goto error;
	}

	/* -------------- Log files ---------------------------*/

	/* The default dir for log files is the datadir of MySQL */

	if (!innobase_log_group_home_dir) {
		innobase_log_group_home_dir = default_path;
	}

#ifdef UNIV_LOG_ARCHIVE
	/* Since innodb_log_arch_dir has no relevance under MySQL,
	starting from 4.0.6 we always set it the same as
	innodb_log_group_home_dir: */

	innobase_log_arch_dir = innobase_log_group_home_dir;

	srv_arch_dir = innobase_log_arch_dir;
#endif /* UNIG_LOG_ARCHIVE */

	ret = (bool)
		srv_parse_log_group_home_dirs(innobase_log_group_home_dir);

	if (ret == FALSE || innobase_mirrored_log_groups != 1) {
	  sql_print_error("syntax error in innodb_log_group_home_dir, or a "
			  "wrong number of mirrored log groups");

		goto mem_free_and_error;
	}

	/* Validate the file format by animal name */
	if (innobase_file_format_name != NULL) {

		format_id = innobase_file_format_name_lookup(
			innobase_file_format_name);

		if (format_id > DICT_TF_FORMAT_MAX) {

			sql_print_error("InnoDB: wrong innodb_file_format.");

			goto mem_free_and_error;
		}
	} else {
		/* Set it to the default file format id. Though this
		should never happen. */
		format_id = 0;
	}

	srv_file_format = format_id;

	/* Given the type of innobase_file_format_name we have little
	choice but to cast away the constness from the returned name.
	innobase_file_format_name is used in the MySQL set variable
	interface and so can't be const. */

	innobase_file_format_name =
		(char*) trx_sys_file_format_id_to_name(format_id);

	/* Check innobase_file_format_check variable */
	if (!innobase_file_format_check) {

		/* Set the value to disable checking. */
		srv_max_file_format_at_startup = DICT_TF_FORMAT_MAX + 1;

	} else {

		/* Set the value to the lowest supported format. */
		srv_max_file_format_at_startup = DICT_TF_FORMAT_MIN;
	}

	/* Did the user specify a format name that we support?
	As a side effect it will update the variable
	srv_max_file_format_at_startup */
	if (innobase_file_format_validate_and_set(
			innobase_file_format_max) < 0) {

		sql_print_error("InnoDB: invalid "
				"innodb_file_format_max value: "
				"should be any value up to %s or its "
				"equivalent numeric id",
				trx_sys_file_format_id_to_name(
					DICT_TF_FORMAT_MAX));

		goto mem_free_and_error;
	}

	if (innobase_change_buffering) {
		ulint	use;

		for (use = 0;
		     use < UT_ARR_SIZE(innobase_change_buffering_values);
		     use++) {
			if (!innobase_strcasecmp(
				    innobase_change_buffering,
				    innobase_change_buffering_values[use])) {
				ibuf_use = (ibuf_use_t) use;
				goto innobase_change_buffering_inited_ok;
			}
		}

		sql_print_error("InnoDB: invalid value "
				"innodb_change_buffering=%s",
				innobase_change_buffering);
		goto mem_free_and_error;
	}

innobase_change_buffering_inited_ok:
	ut_a((ulint) ibuf_use < UT_ARR_SIZE(innobase_change_buffering_values));
	innobase_change_buffering = (char*)
		innobase_change_buffering_values[ibuf_use];

	/* --------------------------------------------------*/

	srv_file_flush_method_str = innobase_file_flush_method;

	srv_n_log_groups = (ulint) innobase_mirrored_log_groups;
	srv_n_log_files = (ulint) innobase_log_files_in_group;
	srv_log_file_size = (ulint) innobase_log_file_size;

#ifdef UNIV_LOG_ARCHIVE
	srv_log_archive_on = (ulint) innobase_log_archive;
#endif /* UNIV_LOG_ARCHIVE */
	srv_log_buffer_size = (ulint) innobase_log_buffer_size;

	srv_buf_pool_size = (ulint) innobase_buffer_pool_size;
	srv_buf_pool_instances = (ulint) innobase_buffer_pool_instances;

	srv_mem_pool_size = (ulint) innobase_additional_mem_pool_size;

	srv_n_file_io_threads = (ulint) innobase_file_io_threads;
	srv_n_read_io_threads = (ulint) innobase_read_io_threads;
	srv_n_write_io_threads = (ulint) innobase_write_io_threads;

	srv_force_recovery = (ulint) innobase_force_recovery;

	srv_use_doublewrite_buf = (ibool) innobase_use_doublewrite;
	srv_use_checksums = (ibool) innobase_use_checksums;

#ifdef HAVE_LARGE_PAGES
        if ((os_use_large_pages = (ibool) my_use_large_pages))
		os_large_page_size = (ulint) opt_large_page_size;
#endif

	row_rollback_on_timeout = (ibool) innobase_rollback_on_timeout;

	srv_locks_unsafe_for_binlog = (ibool) innobase_locks_unsafe_for_binlog;

	srv_max_n_open_files = (ulint) innobase_open_files;
	srv_innodb_status = (ibool) innobase_create_status_file;

	srv_print_verbose_log = mysqld_embedded ? 0 : 1;

	/* Store the default charset-collation number of this MySQL
	installation */

	data_mysql_default_charset_coll = (ulint)default_charset_info->number;

	ut_a(DATA_MYSQL_LATIN1_SWEDISH_CHARSET_COLL ==
					my_charset_latin1.number);
	ut_a(DATA_MYSQL_BINARY_CHARSET_COLL == my_charset_bin.number);

	/* Store the latin1_swedish_ci character ordering table to InnoDB. For
	non-latin1_swedish_ci charsets we use the MySQL comparison functions,
	and consequently we do not need to know the ordering internally in
	InnoDB. */

	ut_a(0 == strcmp(my_charset_latin1.name, "latin1_swedish_ci"));
	srv_latin1_ordering = my_charset_latin1.sort_order;

	innobase_commit_concurrency_init_default();

#ifdef HAVE_PSI_INTERFACE
	/* Register keys with MySQL performance schema */
	if (PSI_server) {
		int	count;

                count = array_elements(all_pthread_mutexes);
                PSI_server->register_mutex("innodb",
                                           all_pthread_mutexes, count);

# ifdef UNIV_PFS_MUTEX
		count = array_elements(all_innodb_mutexes);
		PSI_server->register_mutex("innodb",
					   all_innodb_mutexes, count);
# endif /* UNIV_PFS_MUTEX */

# ifdef UNIV_PFS_RWLOCK
		count = array_elements(all_innodb_rwlocks);
		PSI_server->register_rwlock("innodb",
					    all_innodb_rwlocks, count);
# endif /* UNIV_PFS_MUTEX */

# ifdef UNIV_PFS_THREAD
		count = array_elements(all_innodb_threads);
		PSI_server->register_thread("innodb",
					    all_innodb_threads, count);
# endif /* UNIV_PFS_THREAD */

# ifdef UNIV_PFS_IO
		count = array_elements(all_innodb_files);
		PSI_server->register_file("innodb",
					  all_innodb_files, count);
# endif /* UNIV_PFS_IO */

		count = array_elements(all_innodb_conds);
		PSI_server->register_cond("innodb",
					  all_innodb_conds, count);
	}
#endif /* HAVE_PSI_INTERFACE */

	/* Since we in this module access directly the fields of a trx
	struct, and due to different headers and flags it might happen that
	mutex_t has a different size in this module and in InnoDB
	modules, we check at run time that the size is the same in
	these compilation modules. */

	err = innobase_start_or_create_for_mysql();

	if (err != DB_SUCCESS) {
		goto mem_free_and_error;
	}

	innobase_old_blocks_pct = buf_LRU_old_ratio_update(
		innobase_old_blocks_pct, TRUE);

	innobase_open_tables = hash_create(200);
	mysql_mutex_init(innobase_share_mutex_key,
			 &innobase_share_mutex,
			 MY_MUTEX_INIT_FAST);
	mysql_mutex_init(prepare_commit_mutex_key,
			 &prepare_commit_mutex, MY_MUTEX_INIT_FAST);
	mysql_mutex_init(commit_threads_m_key,
			 &commit_threads_m, MY_MUTEX_INIT_FAST);
	mysql_mutex_init(commit_cond_mutex_key,
			 &commit_cond_m, MY_MUTEX_INIT_FAST);
	mysql_cond_init(commit_cond_key, &commit_cond, NULL);
	innodb_inited= 1;
#ifdef MYSQL_DYNAMIC_PLUGIN
	if (innobase_hton != p) {
		innobase_hton = reinterpret_cast<handlerton*>(p);
		*innobase_hton = *innodb_hton_ptr;
	}
#endif /* MYSQL_DYNAMIC_PLUGIN */

	/* Get the current high water mark format. */
	innobase_file_format_max = (char*) trx_sys_file_format_max_get();

	/* Currently, monitor counter information are not persistent. */
	memset(monitor_set_tbl, 0, sizeof monitor_set_tbl);

	memset(innodb_counter_value, 0, sizeof innodb_counter_value);

	btr_search_fully_disabled = (!btr_search_enabled);
	DBUG_RETURN(FALSE);
error:
	DBUG_RETURN(TRUE);
}

/*******************************************************************//**
Closes an InnoDB database.
@return	TRUE if error */
static
int
innobase_end(
/*=========*/
	handlerton*		hton,	/*!< in/out: InnoDB handlerton */
	ha_panic_function	type __attribute__((unused)))
					/*!< in: ha_panic() parameter */
{
	int	err= 0;

	DBUG_ENTER("innobase_end");
	DBUG_ASSERT(hton == innodb_hton_ptr);

	if (innodb_inited) {

		srv_fast_shutdown = (ulint) innobase_fast_shutdown;
		innodb_inited = 0;
		hash_table_free(innobase_open_tables);
		innobase_open_tables = NULL;
		if (innobase_shutdown_for_mysql() != DB_SUCCESS) {
			err = 1;
		}
		srv_free_paths_and_sizes();
		my_free(internal_innobase_data_file_path);
		mysql_mutex_destroy(&innobase_share_mutex);
		mysql_mutex_destroy(&prepare_commit_mutex);
		mysql_mutex_destroy(&commit_threads_m);
		mysql_mutex_destroy(&commit_cond_m);
		mysql_cond_destroy(&commit_cond);
	}

	DBUG_RETURN(err);
}

/****************************************************************//**
Flushes InnoDB logs to disk and makes a checkpoint. Really, a commit flushes
the logs, and the name of this function should be innobase_checkpoint.
@return	TRUE if error */
static
bool
innobase_flush_logs(
/*================*/
	handlerton*	hton)	/*!< in/out: InnoDB handlerton */
{
	bool	result = 0;

	DBUG_ENTER("innobase_flush_logs");
	DBUG_ASSERT(hton == innodb_hton_ptr);

	log_buffer_flush_to_disk();

	DBUG_RETURN(result);
}

/****************************************************************//**
Return alter table flags supported in an InnoDB database. */
static
uint
innobase_alter_table_flags(
/*=======================*/
	uint	flags)
{
	return(HA_ONLINE_ADD_INDEX_NO_WRITES
		| HA_ONLINE_DROP_INDEX_NO_WRITES
		| HA_ONLINE_ADD_UNIQUE_INDEX_NO_WRITES
		| HA_ONLINE_DROP_UNIQUE_INDEX_NO_WRITES
		| HA_ONLINE_ADD_PK_INDEX_NO_WRITES);
}

/*****************************************************************//**
Commits a transaction in an InnoDB database. */
static
void
innobase_commit_low(
/*================*/
	trx_t*	trx)	/*!< in: transaction handle */
{
	if (trx->conc_state == TRX_NOT_STARTED) {

		return;
	}

	trx_commit_for_mysql(trx);
}

/*****************************************************************//**
Creates an InnoDB transaction struct for the thd if it does not yet have one.
Starts a new InnoDB transaction if a transaction is not yet started. And
assigns a new snapshot for a consistent read if the transaction does not yet
have one.
@return	0 */
static
int
innobase_start_trx_and_assign_read_view(
/*====================================*/
        handlerton *hton, /*!< in: Innodb handlerton */
	THD*	thd)	/*!< in: MySQL thread handle of the user for whom
			the transaction should be committed */
{
	trx_t*	trx;

	DBUG_ENTER("innobase_start_trx_and_assign_read_view");
	DBUG_ASSERT(hton == innodb_hton_ptr);

	/* Create a new trx struct for thd, if it does not yet have one */

	trx = check_trx_exists(thd);

	/* This is just to play safe: release a possible FIFO ticket and
	search latch. Since we will reserve the kernel mutex, we have to
	release the search system latch first to obey the latching order. */

	innobase_release_stat_resources(trx);

	/* If the transaction is not started yet, start it */

	trx_start_if_not_started(trx);

	/* Assign a read view if the transaction does not have it yet */

	trx_assign_read_view(trx);

	/* Set the MySQL flag to mark that there is an active transaction */

	if (trx->active_trans == 0) {
		innobase_register_trx_and_stmt(hton, thd);
		trx->active_trans = 1;
	}

	DBUG_RETURN(0);
}

/*****************************************************************//**
Commits a transaction in an InnoDB database or marks an SQL statement
ended.
@return	0 */
static
int
innobase_commit(
/*============*/
        handlerton *hton, /*!< in: Innodb handlerton */
	THD* 	thd,	/*!< in: MySQL thread handle of the user for whom
			the transaction should be committed */
	bool	all)	/*!< in:	TRUE - commit transaction
				FALSE - the current SQL statement ended */
{
	trx_t*		trx;

	DBUG_ENTER("innobase_commit");
	DBUG_ASSERT(hton == innodb_hton_ptr);
	DBUG_PRINT("trans", ("ending transaction"));

	trx = check_trx_exists(thd);

	/* Since we will reserve the kernel mutex, we have to release
	the search system latch first to obey the latching order. */

	if (trx->has_search_latch) {
		trx_search_latch_release_if_reserved(trx);
	}

	/* The flag trx->active_trans is set to 1 in

	1. ::external_lock(),
	2. ::start_stmt(),
	3. innobase_query_caching_of_table_permitted(),
	4. innobase_savepoint(),
	5. ::init_table_handle_for_HANDLER(),
	6. innobase_start_trx_and_assign_read_view(),
	7. ::transactional_table_lock()

	and it is only set to 0 in a commit or a rollback. If it is 0 we know
	there cannot be resources to be freed and we could return immediately.
	For the time being, we play safe and do the cleanup though there should
	be nothing to clean up. */

	if (trx->active_trans == 0
		&& trx->conc_state != TRX_NOT_STARTED) {

		sql_print_error("trx->active_trans == 0, but"
			" trx->conc_state != TRX_NOT_STARTED");
	}
	if (all
		|| (!thd_test_options(thd, OPTION_NOT_AUTOCOMMIT | OPTION_BEGIN))) {

		/* We were instructed to commit the whole transaction, or
		this is an SQL statement end and autocommit is on */

		/* We need current binlog position for ibbackup to work.
		Note, the position is current because of
		prepare_commit_mutex */
retry:
		if (innobase_commit_concurrency > 0) {
			mysql_mutex_lock(&commit_cond_m);
			commit_threads++;

			if (commit_threads > innobase_commit_concurrency) {
				commit_threads--;
				mysql_cond_wait(&commit_cond,
					&commit_cond_m);
				mysql_mutex_unlock(&commit_cond_m);
				goto retry;
			}
			else {
				mysql_mutex_unlock(&commit_cond_m);
			}
		}

		/* The following calls to read the MySQL binary log
		file name and the position return consistent results:
		1) Other InnoDB transactions cannot intervene between
		these calls as we are holding prepare_commit_mutex.
		2) Binary logging of other engines is not relevant
		to InnoDB as all InnoDB requires is that committing
		InnoDB transactions appear in the same order in the
		MySQL binary log as they appear in InnoDB logs.
		3) A MySQL log file rotation cannot happen because
		MySQL protects against this by having a counter of
		transactions in prepared state and it only allows
		a rotation when the counter drops to zero. See
		LOCK_prep_xids and COND_prep_xids in log.cc. */
		trx->mysql_log_file_name = mysql_bin_log_file_name();
		trx->mysql_log_offset = (ib_int64_t) mysql_bin_log_file_pos();

		/* Don't do write + flush right now. For group commit
		to work we want to do the flush after releasing the
		prepare_commit_mutex. */
		trx->flush_log_later = TRUE;
		innobase_commit_low(trx);
		trx->flush_log_later = FALSE;

		if (innobase_commit_concurrency > 0) {
			mysql_mutex_lock(&commit_cond_m);
			commit_threads--;
			mysql_cond_signal(&commit_cond);
			mysql_mutex_unlock(&commit_cond_m);
		}

		if (trx->active_trans == 2) {

			mysql_mutex_unlock(&prepare_commit_mutex);
		}

		/* Now do a write + flush of logs. */
		trx_commit_complete_for_mysql(trx);
		trx->active_trans = 0;

	} else {
		/* We just mark the SQL statement ended and do not do a
		transaction commit */

		/* If we had reserved the auto-inc lock for some
		table in this SQL statement we release it now */

		row_unlock_table_autoinc_for_mysql(trx);

		/* Store the current undo_no of the transaction so that we
		know where to roll back if we have to roll back the next
		SQL statement */

		trx_mark_sql_stat_end(trx);
	}

	trx->n_autoinc_rows = 0; /* Reset the number AUTO-INC rows required */

	if (trx->declared_to_be_inside_innodb) {
		/* Release our possible ticket in the FIFO */

		srv_conc_force_exit_innodb(trx);
	}

	/* Tell the InnoDB server that there might be work for utility
	threads: */
	srv_active_wake_master_thread();

	DBUG_RETURN(0);
}

/*****************************************************************//**
Rolls back a transaction or the latest SQL statement.
@return	0 or error number */
static
int
innobase_rollback(
/*==============*/
        handlerton *hton, /*!< in: Innodb handlerton */ 
	THD*	thd,	/*!< in: handle to the MySQL thread of the user
			whose transaction should be rolled back */
	bool	all)	/*!< in:	TRUE - commit transaction
				FALSE - the current SQL statement ended */
{
	int	error = 0;
	trx_t*	trx;

	DBUG_ENTER("innobase_rollback");
	DBUG_ASSERT(hton == innodb_hton_ptr);
	DBUG_PRINT("trans", ("aborting transaction"));

	trx = check_trx_exists(thd);

	/* Release a possible FIFO ticket and search latch. Since we will
	reserve the kernel mutex, we have to release the search system latch
	first to obey the latching order. */

	innobase_release_stat_resources(trx);

	trx->n_autoinc_rows = 0; /* Reset the number AUTO-INC rows required */

	/* If we had reserved the auto-inc lock for some table (if
	we come here to roll back the latest SQL statement) we
	release it now before a possibly lengthy rollback */

	row_unlock_table_autoinc_for_mysql(trx);

	if (all
		|| !thd_test_options(thd, OPTION_NOT_AUTOCOMMIT | OPTION_BEGIN)) {

		error = trx_rollback_for_mysql(trx);
		trx->active_trans = 0;
	} else {
		error = trx_rollback_last_sql_stat_for_mysql(trx);
	}

	DBUG_RETURN(convert_error_code_to_mysql(error, 0, NULL));
}

/*****************************************************************//**
Rolls back a transaction
@return	0 or error number */
static
int
innobase_rollback_trx(
/*==================*/
	trx_t*	trx)	/*!< in: transaction */
{
	int	error = 0;

	DBUG_ENTER("innobase_rollback_trx");
	DBUG_PRINT("trans", ("aborting transaction"));

	/* Release a possible FIFO ticket and search latch. Since we will
	reserve the kernel mutex, we have to release the search system latch
	first to obey the latching order. */

	innobase_release_stat_resources(trx);

	/* If we had reserved the auto-inc lock for some table (if
	we come here to roll back the latest SQL statement) we
	release it now before a possibly lengthy rollback */

	row_unlock_table_autoinc_for_mysql(trx);

	error = trx_rollback_for_mysql(trx);

	DBUG_RETURN(convert_error_code_to_mysql(error, 0, NULL));
}

/*****************************************************************//**
Rolls back a transaction to a savepoint.
@return 0 if success, HA_ERR_NO_SAVEPOINT if no savepoint with the
given name */
static
int
innobase_rollback_to_savepoint(
/*===========================*/
        handlerton *hton,       /*!< in: Innodb handlerton */ 
	THD*	thd,		/*!< in: handle to the MySQL thread of the user
				whose transaction should be rolled back */
	void*	savepoint)	/*!< in: savepoint data */
{
	ib_int64_t	mysql_binlog_cache_pos;
	int		error = 0;
	trx_t*		trx;
	char		name[64];

	DBUG_ENTER("innobase_rollback_to_savepoint");
	DBUG_ASSERT(hton == innodb_hton_ptr);

	trx = check_trx_exists(thd);

	/* Release a possible FIFO ticket and search latch. Since we will
	reserve the kernel mutex, we have to release the search system latch
	first to obey the latching order. */

	innobase_release_stat_resources(trx);

	/* TODO: use provided savepoint data area to store savepoint data */

	longlong2str((ulint)savepoint, name, 36);

	error = (int) trx_rollback_to_savepoint_for_mysql(trx, name,
						&mysql_binlog_cache_pos);
	DBUG_RETURN(convert_error_code_to_mysql(error, 0, NULL));
}

/*****************************************************************//**
Release transaction savepoint name.
@return 0 if success, HA_ERR_NO_SAVEPOINT if no savepoint with the
given name */
static
int
innobase_release_savepoint(
/*=======================*/
        handlerton*	hton,	/*!< in: handlerton for Innodb */
	THD*	thd,		/*!< in: handle to the MySQL thread of the user
				whose transaction should be rolled back */
	void*	savepoint)	/*!< in: savepoint data */
{
	int		error = 0;
	trx_t*		trx;
	char		name[64];

	DBUG_ENTER("innobase_release_savepoint");
	DBUG_ASSERT(hton == innodb_hton_ptr);

	trx = check_trx_exists(thd);

	/* TODO: use provided savepoint data area to store savepoint data */

	longlong2str((ulint)savepoint, name, 36);

	error = (int) trx_release_savepoint_for_mysql(trx, name);

	DBUG_RETURN(convert_error_code_to_mysql(error, 0, NULL));
}

/*****************************************************************//**
Sets a transaction savepoint.
@return	always 0, that is, always succeeds */
static
int
innobase_savepoint(
/*===============*/
	handlerton*	hton,   /*!< in: handle to the Innodb handlerton */
	THD*	thd,		/*!< in: handle to the MySQL thread */
	void*	savepoint)	/*!< in: savepoint data */
{
	int	error = 0;
	trx_t*	trx;

	DBUG_ENTER("innobase_savepoint");
	DBUG_ASSERT(hton == innodb_hton_ptr);

	/*
	  In the autocommit mode there is no sense to set a savepoint
	  (unless we are in sub-statement), so SQL layer ensures that
	  this method is never called in such situation.
	*/
#ifdef MYSQL_SERVER /* plugins cannot access thd->in_sub_stmt */
	DBUG_ASSERT(thd_test_options(thd, OPTION_NOT_AUTOCOMMIT | OPTION_BEGIN) ||
		thd->in_sub_stmt);
#endif /* MYSQL_SERVER */

	trx = check_trx_exists(thd);

	/* Release a possible FIFO ticket and search latch. Since we will
	reserve the kernel mutex, we have to release the search system latch
	first to obey the latching order. */

	innobase_release_stat_resources(trx);

	/* cannot happen outside of transaction */
	DBUG_ASSERT(trx->active_trans);

	/* TODO: use provided savepoint data area to store savepoint data */
	char name[64];
	longlong2str((ulint)savepoint,name,36);

	error = (int) trx_savepoint_for_mysql(trx, name, (ib_int64_t)0);

	DBUG_RETURN(convert_error_code_to_mysql(error, 0, NULL));
}

/*****************************************************************//**
Frees a possible InnoDB trx object associated with the current THD.
@return	0 or error number */
static
int
innobase_close_connection(
/*======================*/
        handlerton*	hton,	/*!< in:  innobase handlerton */
	THD*	thd)	/*!< in: handle to the MySQL thread of the user
			whose resources should be free'd */
{
	trx_t*	trx;

	DBUG_ENTER("innobase_close_connection");
	DBUG_ASSERT(hton == innodb_hton_ptr);
	trx = thd_to_trx(thd);

	ut_a(trx);

	if (trx->active_trans == 0
		&& trx->conc_state != TRX_NOT_STARTED) {

		sql_print_error("trx->active_trans == 0, but"
			" trx->conc_state != TRX_NOT_STARTED");
	}


	if (trx->conc_state != TRX_NOT_STARTED &&
		global_system_variables.log_warnings) {
		sql_print_warning(
			"MySQL is closing a connection that has an active "
			"InnoDB transaction.  %llu row modifications will "
			"roll back.",
			(ullint) trx->undo_no);
	}

	innobase_rollback_trx(trx);

	thr_local_free(trx->mysql_thread_id);
	trx_free_for_mysql(trx);

	DBUG_RETURN(0);
}


/*************************************************************************//**
** InnoDB database tables
*****************************************************************************/

/****************************************************************//**
Get the record format from the data dictionary.
@return one of ROW_TYPE_REDUNDANT, ROW_TYPE_COMPACT,
ROW_TYPE_COMPRESSED, ROW_TYPE_DYNAMIC */
UNIV_INTERN
enum row_type
ha_innobase::get_row_type() const
/*=============================*/
{
	if (prebuilt && prebuilt->table) {
		const ulint	flags = prebuilt->table->flags;

		if (UNIV_UNLIKELY(!flags)) {
			return(ROW_TYPE_REDUNDANT);
		}

		ut_ad(flags & DICT_TF_COMPACT);

		switch (flags & DICT_TF_FORMAT_MASK) {
		case DICT_TF_FORMAT_51 << DICT_TF_FORMAT_SHIFT:
			return(ROW_TYPE_COMPACT);
		case DICT_TF_FORMAT_ZIP << DICT_TF_FORMAT_SHIFT:
			if (flags & DICT_TF_ZSSIZE_MASK) {
				return(ROW_TYPE_COMPRESSED);
			} else {
				return(ROW_TYPE_DYNAMIC);
			}
#if DICT_TF_FORMAT_ZIP != DICT_TF_FORMAT_MAX
# error "DICT_TF_FORMAT_ZIP != DICT_TF_FORMAT_MAX"
#endif
		}
	}
	ut_ad(0);
	return(ROW_TYPE_NOT_USED);
}



/****************************************************************//**
Get the table flags to use for the statement.
@return	table flags */
UNIV_INTERN
handler::Table_flags
ha_innobase::table_flags() const
/*============================*/
{
       /* Need to use tx_isolation here since table flags is (also)
          called before prebuilt is inited. */
        ulong const tx_isolation = thd_tx_isolation(ha_thd());
        if (tx_isolation <= ISO_READ_COMMITTED)
                return int_table_flags;
        return int_table_flags | HA_BINLOG_STMT_CAPABLE;
}

/****************************************************************//**
Gives the file extension of an InnoDB single-table tablespace. */
static const char* ha_innobase_exts[] = {
  ".ibd",
  NullS
};

/****************************************************************//**
Returns the table type (storage engine name).
@return	table type */
UNIV_INTERN
const char*
ha_innobase::table_type() const
/*===========================*/
{
	return(innobase_hton_name);
}

/****************************************************************//**
Returns the index type. */
UNIV_INTERN
const char*
ha_innobase::index_type(
/*====================*/
	uint)
				/*!< out: index type */
{
	return("BTREE");
}

/****************************************************************//**
Returns the table file name extension.
@return	file extension string */
UNIV_INTERN
const char**
ha_innobase::bas_ext() const
/*========================*/
{
	return(ha_innobase_exts);
}

/****************************************************************//**
Returns the operations supported for indexes.
@return	flags of supported operations */
UNIV_INTERN
ulong
ha_innobase::index_flags(
/*=====================*/
	uint idx,
	uint,
	bool)
const
{
	return(HA_READ_NEXT | HA_READ_PREV | HA_READ_ORDER
	       | HA_READ_RANGE | HA_KEYREAD_ONLY
	       | ((idx == primary_key)? 0 : HA_DO_INDEX_COND_PUSHDOWN));
}

/****************************************************************//**
Returns the maximum number of keys.
@return	MAX_KEY */
UNIV_INTERN
uint
ha_innobase::max_supported_keys() const
/*===================================*/
{
	return(MAX_KEY);
}

/****************************************************************//**
Returns the maximum key length.
@return	maximum supported key length, in bytes */
UNIV_INTERN
uint
ha_innobase::max_supported_key_length() const
/*=========================================*/
{
	/* An InnoDB page must store >= 2 keys; a secondary key record
	must also contain the primary key value: max key length is
	therefore set to slightly less than 1 / 4 of page size which
	is 16 kB; but currently MySQL does not work with keys whose
	size is > MAX_KEY_LENGTH */
	return(3500);
}

/****************************************************************//**
Returns the key map of keys that are usable for scanning.
@return	key_map_full */
UNIV_INTERN
const key_map*
ha_innobase::keys_to_use_for_scanning()
{
	return(&key_map_full);
}

/****************************************************************//**
Determines if table caching is supported.
@return	HA_CACHE_TBL_ASKTRANSACT */
UNIV_INTERN
uint8
ha_innobase::table_cache_type()
{
	return(HA_CACHE_TBL_ASKTRANSACT);
}

/****************************************************************//**
Determines if the primary key is clustered index.
@return	true */
UNIV_INTERN
bool
ha_innobase::primary_key_is_clustered()
{
	return(true);
}

/*****************************************************************//**
Normalizes a table name string. A normalized name consists of the
database name catenated to '/' and table name. An example:
test/mytable. On Windows normalization puts both the database name and the
table name always to lower case. */
static
void
normalize_table_name(
/*=================*/
	char*		norm_name,	/*!< out: normalized name as a
					null-terminated string */
	const char*	name)		/*!< in: table name string */
{
	char*	name_ptr;
	char*	db_ptr;
	char*	ptr;

	/* Scan name from the end */

	ptr = strend(name)-1;

	while (ptr >= name && *ptr != '\\' && *ptr != '/') {
		ptr--;
	}

	name_ptr = ptr + 1;

	DBUG_ASSERT(ptr > name);

	ptr--;

	while (ptr >= name && *ptr != '\\' && *ptr != '/') {
		ptr--;
	}

	db_ptr = ptr + 1;

	memcpy(norm_name, db_ptr, strlen(name) + 1 - (db_ptr - name));

	norm_name[name_ptr - db_ptr - 1] = '/';

#ifdef __WIN__
	innobase_casedn_str(norm_name);
#endif
}

/********************************************************************//**
Get the upper limit of the MySQL integral and floating-point type.
@return maximum allowed value for the field */
static
ulonglong
innobase_get_int_col_max_value(
/*===========================*/
	const Field*	field)	/*!< in: MySQL field */
{
	ulonglong	max_value = 0;

	switch(field->key_type()) {
	/* TINY */
	case HA_KEYTYPE_BINARY:
		max_value = 0xFFULL;
		break;
	case HA_KEYTYPE_INT8:
		max_value = 0x7FULL;
		break;
	/* SHORT */
	case HA_KEYTYPE_USHORT_INT:
		max_value = 0xFFFFULL;
		break;
	case HA_KEYTYPE_SHORT_INT:
		max_value = 0x7FFFULL;
		break;
	/* MEDIUM */
	case HA_KEYTYPE_UINT24:
		max_value = 0xFFFFFFULL;
		break;
	case HA_KEYTYPE_INT24:
		max_value = 0x7FFFFFULL;
		break;
	/* LONG */
	case HA_KEYTYPE_ULONG_INT:
		max_value = 0xFFFFFFFFULL;
		break;
	case HA_KEYTYPE_LONG_INT:
		max_value = 0x7FFFFFFFULL;
		break;
	/* BIG */
	case HA_KEYTYPE_ULONGLONG:
		max_value = 0xFFFFFFFFFFFFFFFFULL;
		break;
	case HA_KEYTYPE_LONGLONG:
		max_value = 0x7FFFFFFFFFFFFFFFULL;
		break;
	case HA_KEYTYPE_FLOAT:
		/* We use the maximum as per IEEE754-2008 standard, 2^24 */
		max_value = 0x1000000ULL;
		break;
	case HA_KEYTYPE_DOUBLE:
		/* We use the maximum as per IEEE754-2008 standard, 2^53 */
		max_value = 0x20000000000000ULL;
		break;
	default:
		ut_error;
	}

	return(max_value);
}

/*******************************************************************//**
This function checks whether the index column information
is consistent between KEY info from mysql and that from innodb index.
@return TRUE if all column types match. */
static
ibool
innobase_match_index_columns(
/*=========================*/
	const KEY*		key_info,	/*!< in: Index info
						from mysql */
	const dict_index_t*	index_info)	/*!< in: Index info
						from Innodb */
{
	const KEY_PART_INFO*	key_part;
	const KEY_PART_INFO*	key_end;
	const dict_field_t*	innodb_idx_fld;
	const dict_field_t*	innodb_idx_fld_end;

	DBUG_ENTER("innobase_match_index_columns");

	/* Check whether user defined index column count matches */
	if (key_info->key_parts != index_info->n_user_defined_cols) {
		DBUG_RETURN(FALSE);
	}

	key_part = key_info->key_part;
	key_end = key_part + key_info->key_parts;
	innodb_idx_fld = index_info->fields;
	innodb_idx_fld_end = index_info->fields + index_info->n_fields;

	/* Check each index column's datatype. We do not check
	column name because there exists case that index
	column name got modified in mysql but such change does not
	propagate to InnoDB.
	One hidden assumption here is that the index column sequences
	are matched up between those in mysql and Innodb. */
	for (; key_part != key_end; ++key_part) {
		ulint	col_type;
		ibool	is_unsigned;
		ulint	mtype = innodb_idx_fld->col->mtype;

		/* Need to translate to InnoDB column type before
		comparison. */
		col_type = get_innobase_type_from_mysql_type(&is_unsigned,
							     key_part->field);

		/* Ignore Innodb specific system columns. */
		while (mtype == DATA_SYS) {
			innodb_idx_fld++;

			if (innodb_idx_fld >= innodb_idx_fld_end) {
				DBUG_RETURN(FALSE);
			}
		}

		if (col_type != mtype) {
			/* Column Type mismatches */
			DBUG_RETURN(FALSE);
		}

		innodb_idx_fld++;
	}

	DBUG_RETURN(TRUE);
}

/*******************************************************************//**
This function builds a translation table in INNOBASE_SHARE
structure for fast index location with mysql array number from its
table->key_info structure. This also provides the necessary translation
between the key order in mysql key_info and Innodb ib_table->indexes if
they are not fully matched with each other.
Note we do not have any mutex protecting the translation table
building based on the assumption that there is no concurrent
index creation/drop and DMLs that requires index lookup. All table
handle will be closed before the index creation/drop.
@return TRUE if index translation table built successfully */
static
ibool
innobase_build_index_translation(
/*=============================*/
	const TABLE*		table,	  /*!< in: table in MySQL data
					  dictionary */
	dict_table_t*		ib_table, /*!< in: table in Innodb data
					  dictionary */
	INNOBASE_SHARE*		share)	  /*!< in/out: share structure
					  where index translation table
					  will be constructed in. */
{
	ulint		mysql_num_index;
	ulint		ib_num_index;
	dict_index_t**	index_mapping;
	ibool		ret = TRUE;

	DBUG_ENTER("innobase_build_index_translation");

	mutex_enter(&dict_sys->mutex);

	mysql_num_index = table->s->keys;
	ib_num_index = UT_LIST_GET_LEN(ib_table->indexes);

	index_mapping = share->idx_trans_tbl.index_mapping;

	/* If there exists inconsistency between MySQL and InnoDB dictionary
	(metadata) information, the number of index defined in MySQL
	could exceed that in InnoDB, do not build index translation
	table in such case */
	if (UNIV_UNLIKELY(ib_num_index < mysql_num_index)) {
		ret = FALSE;
		goto func_exit;
	}

	/* If index entry count is non-zero, nothing has
	changed since last update, directly return TRUE */
	if (share->idx_trans_tbl.index_count) {
		/* Index entry count should still match mysql_num_index */
		ut_a(share->idx_trans_tbl.index_count == mysql_num_index);
		goto func_exit;
	}

	/* The number of index increased, rebuild the mapping table */
	if (mysql_num_index > share->idx_trans_tbl.array_size) {
		index_mapping = (dict_index_t**) my_realloc(index_mapping,
							mysql_num_index *
							sizeof(*index_mapping),
							MYF(MY_ALLOW_ZERO_PTR));

		if (!index_mapping) {
			/* Report an error if index_mapping continues to be
			NULL and mysql_num_index is a non-zero value */
			sql_print_error("InnoDB: fail to allocate memory for "
					"index translation table. Number of "
					"Index:%lu, array size:%lu",
					mysql_num_index,
					share->idx_trans_tbl.array_size);
			ret = FALSE;
			goto func_exit;
		}

		share->idx_trans_tbl.array_size = mysql_num_index;
	}

	/* For each index in the mysql key_info array, fetch its
	corresponding InnoDB index pointer into index_mapping
	array. */
	for (ulint count = 0; count < mysql_num_index; count++) {

		/* Fetch index pointers into index_mapping according to mysql
		index sequence */
		index_mapping[count] = dict_table_get_index_on_name(
			ib_table, table->key_info[count].name);

		if (!index_mapping[count]) {
			sql_print_error("Cannot find index %s in InnoDB "
					"index dictionary.",
					table->key_info[count].name);
			ret = FALSE;
			goto func_exit;
		}

		/* Double check fetched index has the same
		column info as those in mysql key_info. */
		if (!innobase_match_index_columns(&table->key_info[count],
					          index_mapping[count])) {
			sql_print_error("Found index %s whose column info "
					"does not match that of MySQL.",
					table->key_info[count].name);
			ret = FALSE;
			goto func_exit;
		}
	}

	/* Successfully built the translation table */
	share->idx_trans_tbl.index_count = mysql_num_index;

func_exit:
	if (!ret) {
		/* Build translation table failed. */
		my_free(index_mapping);

		share->idx_trans_tbl.array_size = 0;
		share->idx_trans_tbl.index_count = 0;
		index_mapping = NULL;
	}

	share->idx_trans_tbl.index_mapping = index_mapping;

	mutex_exit(&dict_sys->mutex);

	DBUG_RETURN(ret);
}

/*******************************************************************//**
This function uses index translation table to quickly locate the
requested index structure.
Note we do not have mutex protection for the index translatoin table
access, it is based on the assumption that there is no concurrent
translation table rebuild (fter create/drop index) and DMLs that
require index lookup.
@return dict_index_t structure for requested index. NULL if
fail to locate the index structure. */
static
dict_index_t*
innobase_index_lookup(
/*==================*/
	INNOBASE_SHARE*	share,	/*!< in: share structure for index
				translation table. */
	uint		keynr)	/*!< in: index number for the requested
				index */
{
	if (!share->idx_trans_tbl.index_mapping
	    || keynr >= share->idx_trans_tbl.index_count) {
		return(NULL);
	}

	return(share->idx_trans_tbl.index_mapping[keynr]);
}

/************************************************************************
Set the autoinc column max value. This should only be called once from
ha_innobase::open(). Therefore there's no need for a covering lock. */
UNIV_INTERN
void
ha_innobase::innobase_initialize_autoinc()
/*======================================*/
{
	ulonglong	auto_inc;
	const Field*	field = table->found_next_number_field;

	if (field != NULL) {
		auto_inc = innobase_get_int_col_max_value(field);
	} else {
		/* We have no idea what's been passed in to us as the
		autoinc column. We set it to the 0, effectively disabling
		updates to the table. */
		auto_inc = 0;

		ut_print_timestamp(stderr);
		fprintf(stderr, "  InnoDB: Unable to determine the AUTOINC "
				"column name\n");
	}

	if (srv_force_recovery >= SRV_FORCE_NO_IBUF_MERGE) {
		/* If the recovery level is set so high that writes
		are disabled we force the AUTOINC counter to 0
		value effectively disabling writes to the table.
		Secondly, we avoid reading the table in case the read
		results in failure due to a corrupted table/index.

		We will not return an error to the client, so that the
		tables can be dumped with minimal hassle.  If an error
		were returned in this case, the first attempt to read
		the table would fail and subsequent SELECTs would succeed. */
		auto_inc = 0;
	} else if (field == NULL) {
		/* This is a far more serious error, best to avoid
		opening the table and return failure. */
		my_error(ER_AUTOINC_READ_FAILED, MYF(0));
	} else {
		dict_index_t*	index;
		const char*	col_name;
		ulonglong	read_auto_inc;
		ulint		err;

		update_thd(ha_thd());

		ut_a(prebuilt->trx == thd_to_trx(user_thd));

		col_name = field->field_name;
		index = innobase_get_index(table->s->next_number_index);

		/* Execute SELECT MAX(col_name) FROM TABLE; */
		err = row_search_max_autoinc(index, col_name, &read_auto_inc);

		switch (err) {
		case DB_SUCCESS: {
			ulonglong	col_max_value;

			col_max_value = innobase_get_int_col_max_value(field);

			/* At the this stage we do not know the increment
			nor the offset, so use a default increment of 1. */

			auto_inc = innobase_next_autoinc(
				read_auto_inc, 1, 1, col_max_value);

			break;
		}
		case DB_RECORD_NOT_FOUND:
			ut_print_timestamp(stderr);
			fprintf(stderr, "  InnoDB: MySQL and InnoDB data "
				"dictionaries are out of sync.\n"
				"InnoDB: Unable to find the AUTOINC column "
				"%s in the InnoDB table %s.\n"
				"InnoDB: We set the next AUTOINC column "
				"value to 0,\n"
				"InnoDB: in effect disabling the AUTOINC "
				"next value generation.\n"
				"InnoDB: You can either set the next "
				"AUTOINC value explicitly using ALTER TABLE\n"
				"InnoDB: or fix the data dictionary by "
				"recreating the table.\n",
				col_name, index->table->name);

			/* This will disable the AUTOINC generation. */
			auto_inc = 0;

			/* We want the open to succeed, so that the user can
			take corrective action. ie. reads should succeed but
			updates should fail. */
			err = DB_SUCCESS;
			break;
		default:
			/* row_search_max_autoinc() should only return
			one of DB_SUCCESS or DB_RECORD_NOT_FOUND. */
			ut_error;
		}
	}

	dict_table_autoinc_initialize(prebuilt->table, auto_inc);
}

/*****************************************************************//**
Creates and opens a handle to a table which already exists in an InnoDB
database.
@return	1 if error, 0 if success */
UNIV_INTERN
int
ha_innobase::open(
/*==============*/
	const char*	name,		/*!< in: table name */
	int		mode,		/*!< in: not used */
	uint		test_if_locked)	/*!< in: not used */
{
	dict_table_t*	ib_table;
	char		norm_name[1000];
	THD*		thd;
	ulint		retries = 0;
	char*		is_part = NULL;

	DBUG_ENTER("ha_innobase::open");

	UT_NOT_USED(mode);
	UT_NOT_USED(test_if_locked);

	thd = ha_thd();

	/* Under some cases MySQL seems to call this function while
	holding btr_search_latch. This breaks the latching order as
	we acquire dict_sys->mutex below and leads to a deadlock. */
	if (thd != NULL) {
		innobase_release_temporary_latches(ht, thd);
	}

	normalize_table_name(norm_name, name);

	user_thd = NULL;

	if (!(share=get_share(name))) {

		DBUG_RETURN(1);
	}

	/* Create buffers for packing the fields of a record. Why
	table->reclength did not work here? Obviously, because char
	fields when packed actually became 1 byte longer, when we also
	stored the string length as the first byte. */

	upd_and_key_val_buff_len =
				table->s->reclength + table->s->max_key_length
							+ MAX_REF_PARTS * 3;
	if (!(uchar*) my_multi_malloc(MYF(MY_WME),
			&upd_buff, upd_and_key_val_buff_len,
			&key_val_buff, upd_and_key_val_buff_len,
			NullS)) {
		free_share(share);

		DBUG_RETURN(1);
	}

	/* We look for pattern #P# to see if the table is partitioned
	MySQL table. The retry logic for partitioned tables is a
	workaround for http://bugs.mysql.com/bug.php?id=33349. Look
	at support issue https://support.mysql.com/view.php?id=21080
	for more details. */
	is_part = strstr(norm_name, "#P#");
retry:
	/* Get pointer to a table object in InnoDB dictionary cache */
	ib_table = dict_table_open_on_name(norm_name, FALSE);

	if (NULL == ib_table) {
		if (is_part && retries < 10) {
			++retries;
			os_thread_sleep(100000);
			goto retry;
		}

		if (is_part) {
			sql_print_error("Failed to open table %s after "
					"%lu attempts.\n", norm_name,
					retries);
		}

		sql_print_error("Cannot find or open table %s from\n"
				"the internal data dictionary of InnoDB "
				"though the .frm file for the\n"
				"table exists. Maybe you have deleted and "
				"recreated InnoDB data\n"
				"files but have forgotten to delete the "
				"corresponding .frm files\n"
				"of InnoDB tables, or you have moved .frm "
				"files to another database?\n"
				"or, the table contains indexes that this "
				"version of the engine\n"
				"doesn't support.\n"
				"See " REFMAN "innodb-troubleshooting.html\n"
				"how you can resolve the problem.\n",
				norm_name);
		free_share(share);
		my_free(upd_buff);
		my_errno = ENOENT;

		DBUG_RETURN(HA_ERR_NO_SUCH_TABLE);
	}

	MONITOR_INC(MONITOR_TABLE_OPEN);

	if (ib_table->ibd_file_missing && !thd_tablespace_op(thd)) {
		sql_print_error("MySQL is trying to open a table handle but "
				"the .ibd file for\ntable %s does not exist.\n"
				"Have you deleted the .ibd file from the "
				"database directory under\nthe MySQL datadir, "
				"or have you used DISCARD TABLESPACE?\n"
				"See " REFMAN "innodb-troubleshooting.html\n"
				"how you can resolve the problem.\n",
				norm_name);
		free_share(share);
		my_free(upd_buff);
		my_errno = ENOENT;

		dict_table_close(ib_table, FALSE);
		DBUG_RETURN(HA_ERR_NO_SUCH_TABLE);
	}

	prebuilt = row_create_prebuilt(ib_table);

	prebuilt->mysql_row_len = table->s->reclength;
	prebuilt->default_rec = table->s->default_values;
	ut_ad(prebuilt->default_rec);
	prebuilt->idx_cond_func = NULL;

	/* Looks like MySQL-3.23 sometimes has primary key number != 0 */
	primary_key = table->s->primary_key;
	key_used_on_scan = primary_key;

	if (!innobase_build_index_translation(table, ib_table, share)) {
		  sql_print_error("Build InnoDB index translation table for"
				  " Table %s failed", name);
	}

	/* Allocate a buffer for a 'row reference'. A row reference is
	a string of bytes of length ref_length which uniquely specifies
	a row in our table. Note that MySQL may also compare two row
	references for equality by doing a simple memcmp on the strings
	of length ref_length! */

	if (!row_table_got_default_clust_index(ib_table)) {

		prebuilt->clust_index_was_generated = FALSE;

		if (UNIV_UNLIKELY(primary_key >= MAX_KEY)) {
			sql_print_error("Table %s has a primary key in "
					"InnoDB data dictionary, but not "
					"in MySQL!", name);

			/* This mismatch could cause further problems
			if not attended, bring this to the user's attention
			by printing a warning in addition to log a message
			in the errorlog */
			push_warning_printf(thd, MYSQL_ERROR::WARN_LEVEL_WARN,
					    ER_NO_SUCH_INDEX,
					    "InnoDB: Table %s has a "
					    "primary key in InnoDB data "
					    "dictionary, but not in "
					    "MySQL!", name);

			/* If primary_key >= MAX_KEY, its (primary_key)
			value could be out of bound if continue to index
			into key_info[] array. Find InnoDB primary index,
			and assign its key_length to ref_length.
			In addition, since MySQL indexes are sorted starting
			with primary index, unique index etc., initialize
			ref_length to the first index key length in
			case we fail to find InnoDB cluster index.

			Please note, this will not resolve the primary
			index mismatch problem, other side effects are
			possible if users continue to use the table.
			However, we allow this table to be opened so
			that user can adopt necessary measures for the
			mismatch while still being accessible to the table
			date. */
			ref_length = table->key_info[0].key_length;

			/* Find correspoinding cluster index
			key length in MySQL's key_info[] array */
			for (ulint i = 0; i < table->s->keys; i++) {
				dict_index_t*	index;
				index = innobase_get_index(i);
				if (dict_index_is_clust(index)) {
					ref_length =
						 table->key_info[i].key_length;
				}
			}
		} else {
			/* MySQL allocates the buffer for ref.
			key_info->key_length includes space for all key
			columns + one byte for each column that may be
			NULL. ref_length must be as exact as possible to
			save space, because all row reference buffers are
			allocated based on ref_length. */

			ref_length = table->key_info[primary_key].key_length;
		}
	} else {
		if (primary_key != MAX_KEY) {
			sql_print_error(
				"Table %s has no primary key in InnoDB data "
				"dictionary, but has one in MySQL! If you "
				"created the table with a MySQL version < "
				"3.23.54 and did not define a primary key, "
				"but defined a unique key with all non-NULL "
				"columns, then MySQL internally treats that "
				"key as the primary key. You can fix this "
				"error by dump + DROP + CREATE + reimport "
				"of the table.", name);

			/* This mismatch could cause further problems
			if not attended, bring this to the user attention
			by printing a warning in addition to log a message
			in the errorlog */
			push_warning_printf(thd, MYSQL_ERROR::WARN_LEVEL_WARN,
					    ER_NO_SUCH_INDEX,
					    "InnoDB: Table %s has no "
					    "primary key in InnoDB data "
					    "dictionary, but has one in "
					    "MySQL!", name);
		}

		prebuilt->clust_index_was_generated = TRUE;

		ref_length = DATA_ROW_ID_LEN;

		/* If we automatically created the clustered index, then
		MySQL does not know about it, and MySQL must NOT be aware
		of the index used on scan, to make it avoid checking if we
		update the column of the index. That is why we assert below
		that key_used_on_scan is the undefined value MAX_KEY.
		The column is the row id in the automatical generation case,
		and it will never be updated anyway. */

		if (key_used_on_scan != MAX_KEY) {
			sql_print_warning(
				"Table %s key_used_on_scan is %lu even "
				"though there is no primary key inside "
				"InnoDB.", name, (ulong) key_used_on_scan);
		}
	}

	/* Index block size in InnoDB: used by MySQL in query optimization */
	stats.block_size = 16 * 1024;

	/* Init table lock structure */
	thr_lock_data_init(&share->lock,&lock,(void*) 0);

	if (prebuilt->table) {
		/* We update the highest file format in the system table
		space, if this table has higher file format setting. */

		trx_sys_file_format_max_upgrade(
			(const char**) &innobase_file_format_max,
			dict_table_get_format(prebuilt->table));
	}

	/* Only if the table has an AUTOINC column. */
	if (prebuilt->table != NULL && table->found_next_number_field != NULL) {
		dict_table_autoinc_lock(prebuilt->table);

		/* Since a table can already be "open" in InnoDB's internal
		data dictionary, we only init the autoinc counter once, the
		first time the table is loaded. We can safely reuse the
		autoinc value from a previous MySQL open. */
		if (dict_table_autoinc_read(prebuilt->table) == 0) {

			innobase_initialize_autoinc();
		}

		dict_table_autoinc_unlock(prebuilt->table);
	}

	info(HA_STATUS_NO_LOCK | HA_STATUS_VARIABLE | HA_STATUS_CONST);

	DBUG_RETURN(0);
}

UNIV_INTERN
uint
ha_innobase::max_supported_key_part_length() const
{
	return(DICT_MAX_INDEX_COL_LEN - 1);
}

/******************************************************************//**
Closes a handle to an InnoDB table.
@return	0 */
UNIV_INTERN
int
ha_innobase::close(void)
/*====================*/
{
	THD*	thd;

	DBUG_ENTER("ha_innobase::close");

	thd = ha_thd();
	if (thd != NULL) {
		innobase_release_temporary_latches(ht, thd);
	}

	row_prebuilt_free(prebuilt, FALSE);

	my_free(upd_buff);
	free_share(share);

	MONITOR_INC(MONITOR_TABLE_CLOSE);

	/* Tell InnoDB server that there might be work for
	utility threads: */

	srv_active_wake_master_thread();

	DBUG_RETURN(0);
}

/* The following accessor functions should really be inside MySQL code! */

/**************************************************************//**
Gets field offset for a field in a table.
@return	offset */
static inline
uint
get_field_offset(
/*=============*/
	TABLE*	table,	/*!< in: MySQL table object */
	Field*	field)	/*!< in: MySQL field object */
{
	return((uint) (field->ptr - table->record[0]));
}

/**************************************************************//**
Checks if a field in a record is SQL NULL. Uses the record format
information in table to track the null bit in record.
@return	1 if NULL, 0 otherwise */
static inline
uint
field_in_record_is_null(
/*====================*/
	TABLE*	table,	/*!< in: MySQL table object */
	Field*	field,	/*!< in: MySQL field object */
	char*	record)	/*!< in: a row in MySQL format */
{
	int	null_offset;

	if (!field->null_ptr) {

		return(0);
	}

	null_offset = (uint) ((char*) field->null_ptr
					- (char*) table->record[0]);

	if (record[null_offset] & field->null_bit) {

		return(1);
	}

	return(0);
}

/**************************************************************//**
Sets a field in a record to SQL NULL. Uses the record format
information in table to track the null bit in record. */
static inline
void
set_field_in_record_to_null(
/*========================*/
	TABLE*	table,	/*!< in: MySQL table object */
	Field*	field,	/*!< in: MySQL field object */
	char*	record)	/*!< in: a row in MySQL format */
{
	int	null_offset;

	null_offset = (uint) ((char*) field->null_ptr
					- (char*) table->record[0]);

	record[null_offset] = record[null_offset] | field->null_bit;
}

/*************************************************************//**
InnoDB uses this function to compare two data fields for which the data type
is such that we must use MySQL code to compare them. NOTE that the prototype
of this function is in rem0cmp.c in InnoDB source code! If you change this
function, remember to update the prototype there!
@return	1, 0, -1, if a is greater, equal, less than b, respectively */
extern "C" UNIV_INTERN
int
innobase_mysql_cmp(
/*===============*/
	int		mysql_type,	/*!< in: MySQL type */
	uint		charset_number,	/*!< in: number of the charset */
	const unsigned char* a,		/*!< in: data field */
	unsigned int	a_length,	/*!< in: data field length,
					not UNIV_SQL_NULL */
	const unsigned char* b,		/*!< in: data field */
	unsigned int	b_length)	/*!< in: data field length,
					not UNIV_SQL_NULL */
{
	CHARSET_INFO*		charset;
	enum_field_types	mysql_tp;
	int			ret;

	DBUG_ASSERT(a_length != UNIV_SQL_NULL);
	DBUG_ASSERT(b_length != UNIV_SQL_NULL);

	mysql_tp = (enum_field_types) mysql_type;

	switch (mysql_tp) {

	case MYSQL_TYPE_BIT:
	case MYSQL_TYPE_STRING:
	case MYSQL_TYPE_VAR_STRING:
	case MYSQL_TYPE_TINY_BLOB:
	case MYSQL_TYPE_MEDIUM_BLOB:
	case MYSQL_TYPE_BLOB:
	case MYSQL_TYPE_LONG_BLOB:
	case MYSQL_TYPE_VARCHAR:
		/* Use the charset number to pick the right charset struct for
		the comparison. Since the MySQL function get_charset may be
		slow before Bar removes the mutex operation there, we first
		look at 2 common charsets directly. */

		if (charset_number == default_charset_info->number) {
			charset = default_charset_info;
		} else if (charset_number == my_charset_latin1.number) {
			charset = &my_charset_latin1;
		} else {
			charset = get_charset(charset_number, MYF(MY_WME));

			if (charset == NULL) {
			  sql_print_error("InnoDB needs charset %lu for doing "
					  "a comparison, but MySQL cannot "
					  "find that charset.",
					  (ulong) charset_number);
				ut_a(0);
			}
		}

		/* Starting from 4.1.3, we use strnncollsp() in comparisons of
		non-latin1_swedish_ci strings. NOTE that the collation order
		changes then: 'b\0\0...' is ordered BEFORE 'b  ...'. Users
		having indexes on such data need to rebuild their tables! */

		ret = charset->coll->strnncollsp(charset,
				  a, a_length,
						 b, b_length, 0);
		if (ret < 0) {
			return(-1);
		} else if (ret > 0) {
			return(1);
		} else {
			return(0);
		}
	default:
		ut_error;
	}

	return(0);
}

/**************************************************************//**
Converts a MySQL type to an InnoDB type. Note that this function returns
the 'mtype' of InnoDB. InnoDB differentiates between MySQL's old <= 4.1
VARCHAR and the new true VARCHAR in >= 5.0.3 by the 'prtype'.
@return	DATA_BINARY, DATA_VARCHAR, ... */
extern "C" UNIV_INTERN
ulint
get_innobase_type_from_mysql_type(
/*==============================*/
	ulint*		unsigned_flag,	/*!< out: DATA_UNSIGNED if an
					'unsigned type';
					at least ENUM and SET,
					and unsigned integer
					types are 'unsigned types' */
	const void*	f)		/*!< in: MySQL Field */
{
	const class Field* field = reinterpret_cast<const class Field*>(f);

	/* The following asserts try to check that the MySQL type code fits in
	8 bits: this is used in ibuf and also when DATA_NOT_NULL is ORed to
	the type */

	DBUG_ASSERT((ulint)MYSQL_TYPE_STRING < 256);
	DBUG_ASSERT((ulint)MYSQL_TYPE_VAR_STRING < 256);
	DBUG_ASSERT((ulint)MYSQL_TYPE_DOUBLE < 256);
	DBUG_ASSERT((ulint)MYSQL_TYPE_FLOAT < 256);
	DBUG_ASSERT((ulint)MYSQL_TYPE_DECIMAL < 256);

	if (field->flags & UNSIGNED_FLAG) {

		*unsigned_flag = DATA_UNSIGNED;
	} else {
		*unsigned_flag = 0;
	}

	if (field->real_type() == MYSQL_TYPE_ENUM
		|| field->real_type() == MYSQL_TYPE_SET) {

		/* MySQL has field->type() a string type for these, but the
		data is actually internally stored as an unsigned integer
		code! */

		*unsigned_flag = DATA_UNSIGNED; /* MySQL has its own unsigned
						flag set to zero, even though
						internally this is an unsigned
						integer type */
		return(DATA_INT);
	}

	switch (field->type()) {
		/* NOTE that we only allow string types in DATA_MYSQL and
		DATA_VARMYSQL */
	case MYSQL_TYPE_VAR_STRING: /* old <= 4.1 VARCHAR */
	case MYSQL_TYPE_VARCHAR:    /* new >= 5.0.3 true VARCHAR */
		if (field->binary()) {
			return(DATA_BINARY);
		} else if (strcmp(
				   field->charset()->name,
				   "latin1_swedish_ci") == 0) {
			return(DATA_VARCHAR);
		} else {
			return(DATA_VARMYSQL);
		}
	case MYSQL_TYPE_BIT:
	case MYSQL_TYPE_STRING: if (field->binary()) {

			return(DATA_FIXBINARY);
		} else if (strcmp(
				   field->charset()->name,
				   "latin1_swedish_ci") == 0) {
			return(DATA_CHAR);
		} else {
			return(DATA_MYSQL);
		}
	case MYSQL_TYPE_NEWDECIMAL:
		return(DATA_FIXBINARY);
	case MYSQL_TYPE_LONG:
	case MYSQL_TYPE_LONGLONG:
	case MYSQL_TYPE_TINY:
	case MYSQL_TYPE_SHORT:
	case MYSQL_TYPE_INT24:
	case MYSQL_TYPE_DATE:
	case MYSQL_TYPE_DATETIME:
	case MYSQL_TYPE_YEAR:
	case MYSQL_TYPE_NEWDATE:
	case MYSQL_TYPE_TIME:
	case MYSQL_TYPE_TIMESTAMP:
		return(DATA_INT);
	case MYSQL_TYPE_FLOAT:
		return(DATA_FLOAT);
	case MYSQL_TYPE_DOUBLE:
		return(DATA_DOUBLE);
	case MYSQL_TYPE_DECIMAL:
		return(DATA_DECIMAL);
	case MYSQL_TYPE_GEOMETRY:
	case MYSQL_TYPE_TINY_BLOB:
	case MYSQL_TYPE_MEDIUM_BLOB:
	case MYSQL_TYPE_BLOB:
	case MYSQL_TYPE_LONG_BLOB:
		return(DATA_BLOB);
	case MYSQL_TYPE_NULL:
		/* MySQL currently accepts "NULL" datatype, but will
		reject such datatype in the next release. We will cope
		with it and not trigger assertion failure in 5.1 */
		break;
	default:
		ut_error;
	}

	return(0);
}

/*******************************************************************//**
Writes an unsigned integer value < 64k to 2 bytes, in the little-endian
storage format. */
static inline
void
innobase_write_to_2_little_endian(
/*==============================*/
	byte*	buf,	/*!< in: where to store */
	ulint	val)	/*!< in: value to write, must be < 64k */
{
	ut_a(val < 256 * 256);

	buf[0] = (byte)(val & 0xFF);
	buf[1] = (byte)(val / 256);
}

/*******************************************************************//**
Reads an unsigned integer value < 64k from 2 bytes, in the little-endian
storage format.
@return	value */
static inline
uint
innobase_read_from_2_little_endian(
/*===============================*/
	const uchar*	buf)	/*!< in: from where to read */
{
	return (uint) ((ulint)(buf[0]) + 256 * ((ulint)(buf[1])));
}

/*******************************************************************//**
Stores a key value for a row to a buffer.
@return	key value length as stored in buff */
UNIV_INTERN
uint
ha_innobase::store_key_val_for_row(
/*===============================*/
	uint		keynr,	/*!< in: key number */
	char*		buff,	/*!< in/out: buffer for the key value (in MySQL
				format) */
	uint		buff_len,/*!< in: buffer length */
	const uchar*	record)/*!< in: row in MySQL format */
{
	KEY*		key_info	= table->key_info + keynr;
	KEY_PART_INFO*	key_part	= key_info->key_part;
	KEY_PART_INFO*	end		= key_part + key_info->key_parts;
	char*		buff_start	= buff;
	enum_field_types mysql_type;
	Field*		field;
	ibool		is_null;

	DBUG_ENTER("store_key_val_for_row");

	/* The format for storing a key field in MySQL is the following:

	1. If the column can be NULL, then in the first byte we put 1 if the
	field value is NULL, 0 otherwise.

	2. If the column is of a BLOB type (it must be a column prefix field
	in this case), then we put the length of the data in the field to the
	next 2 bytes, in the little-endian format. If the field is SQL NULL,
	then these 2 bytes are set to 0. Note that the length of data in the
	field is <= column prefix length.

	3. In a column prefix field, prefix_len next bytes are reserved for
	data. In a normal field the max field length next bytes are reserved
	for data. For a VARCHAR(n) the max field length is n. If the stored
	value is the SQL NULL then these data bytes are set to 0.

	4. We always use a 2 byte length for a true >= 5.0.3 VARCHAR. Note that
	in the MySQL row format, the length is stored in 1 or 2 bytes,
	depending on the maximum allowed length. But in the MySQL key value
	format, the length always takes 2 bytes.

	We have to zero-fill the buffer so that MySQL is able to use a
	simple memcmp to compare two key values to determine if they are
	equal. MySQL does this to compare contents of two 'ref' values. */

	bzero(buff, buff_len);

	for (; key_part != end; key_part++) {
		is_null = FALSE;

		if (key_part->null_bit) {
			if (record[key_part->null_offset]
						& key_part->null_bit) {
				*buff = 1;
				is_null = TRUE;
			} else {
				*buff = 0;
			}
			buff++;
		}

		field = key_part->field;
		mysql_type = field->type();

		if (mysql_type == MYSQL_TYPE_VARCHAR) {
						/* >= 5.0.3 true VARCHAR */
			ulint		lenlen;
			ulint		len;
			const byte*	data;
			ulint		key_len;
			ulint		true_len;
			CHARSET_INFO*	cs;
			int		error=0;

			key_len = key_part->length;

			if (is_null) {
				buff += key_len + 2;

				continue;
			}
			cs = field->charset();

			lenlen = (ulint)
				(((Field_varstring*)field)->length_bytes);

			data = row_mysql_read_true_varchar(&len,
				(byte*) (record
				+ (ulint)get_field_offset(table, field)),
				lenlen);

			true_len = len;

			/* For multi byte character sets we need to calculate
			the true length of the key */

			if (len > 0 && cs->mbmaxlen > 1) {
				true_len = (ulint) cs->cset->well_formed_len(cs,
						(const char *) data,
						(const char *) data + len,
                                                (uint) (key_len /
                                                        cs->mbmaxlen),
						&error);
			}

			/* In a column prefix index, we may need to truncate
			the stored value: */

			if (true_len > key_len) {
				true_len = key_len;
			}

			/* The length in a key value is always stored in 2
			bytes */

			row_mysql_store_true_var_len((byte*)buff, true_len, 2);
			buff += 2;

			memcpy(buff, data, true_len);

			/* Note that we always reserve the maximum possible
			length of the true VARCHAR in the key value, though
			only len first bytes after the 2 length bytes contain
			actual data. The rest of the space was reset to zero
			in the bzero() call above. */

			buff += key_len;

		} else if (mysql_type == MYSQL_TYPE_TINY_BLOB
			|| mysql_type == MYSQL_TYPE_MEDIUM_BLOB
			|| mysql_type == MYSQL_TYPE_BLOB
			|| mysql_type == MYSQL_TYPE_LONG_BLOB
			/* MYSQL_TYPE_GEOMETRY data is treated
			as BLOB data in innodb. */
			|| mysql_type == MYSQL_TYPE_GEOMETRY) {

			CHARSET_INFO*	cs;
			ulint		key_len;
			ulint		true_len;
			int		error=0;
			ulint		blob_len;
			const byte*	blob_data;

			ut_a(key_part->key_part_flag & HA_PART_KEY_SEG);

			key_len = key_part->length;

			if (is_null) {
				buff += key_len + 2;

				continue;
			}

			cs = field->charset();

			blob_data = row_mysql_read_blob_ref(&blob_len,
				(byte*) (record
				+ (ulint)get_field_offset(table, field)),
					(ulint) field->pack_length());

			true_len = blob_len;

			ut_a(get_field_offset(table, field)
				== key_part->offset);

			/* For multi byte character sets we need to calculate
			the true length of the key */

			if (blob_len > 0 && cs->mbmaxlen > 1) {
				true_len = (ulint) cs->cset->well_formed_len(cs,
						(const char *) blob_data,
						(const char *) blob_data
							+ blob_len,
                                                (uint) (key_len /
                                                        cs->mbmaxlen),
						&error);
			}

			/* All indexes on BLOB and TEXT are column prefix
			indexes, and we may need to truncate the data to be
			stored in the key value: */

			if (true_len > key_len) {
				true_len = key_len;
			}

			/* MySQL reserves 2 bytes for the length and the
			storage of the number is little-endian */

			innobase_write_to_2_little_endian(
					(byte*)buff, true_len);
			buff += 2;

			memcpy(buff, blob_data, true_len);

			/* Note that we always reserve the maximum possible
			length of the BLOB prefix in the key value. */

			buff += key_len;
		} else {
			/* Here we handle all other data types except the
			true VARCHAR, BLOB and TEXT. Note that the column
			value we store may be also in a column prefix
			index. */

			CHARSET_INFO*		cs;
			ulint			true_len;
			ulint			key_len;
			const uchar*		src_start;
			int			error=0;
			enum_field_types	real_type;

			key_len = key_part->length;

			if (is_null) {
				 buff += key_len;

				 continue;
			}

			src_start = record + key_part->offset;
			real_type = field->real_type();
			true_len = key_len;

			/* Character set for the field is defined only
			to fields whose type is string and real field
			type is not enum or set. For these fields check
			if character set is multi byte. */

			if (real_type != MYSQL_TYPE_ENUM
				&& real_type != MYSQL_TYPE_SET
				&& ( mysql_type == MYSQL_TYPE_VAR_STRING
					|| mysql_type == MYSQL_TYPE_STRING)) {

				cs = field->charset();

				/* For multi byte character sets we need to
				calculate the true length of the key */

				if (key_len > 0 && cs->mbmaxlen > 1) {

					true_len = (ulint)
						cs->cset->well_formed_len(cs,
							(const char *)src_start,
							(const char *)src_start
								+ key_len,
                                                        (uint) (key_len /
                                                                cs->mbmaxlen),
							&error);
				}
			}

			memcpy(buff, src_start, true_len);
			buff += true_len;

			/* Pad the unused space with spaces. */

			if (true_len < key_len) {
				ulint	pad_len = key_len - true_len;
				ut_a(!(pad_len % cs->mbminlen));

				cs->cset->fill(cs, buff, pad_len,
					       0x20 /* space */);
				buff += pad_len;
			}
		}
	}

	ut_a(buff <= buff_start + buff_len);

	DBUG_RETURN((uint)(buff - buff_start));
}

/**************************************************************//**
Builds a 'template' to the prebuilt struct. The template is used in fast
retrieval of just those column values MySQL needs in its processing. */
static
void
build_template(
/*===========*/
	row_prebuilt_t*	prebuilt,	/*!< in/out: prebuilt struct */
	THD*		thd,		/*!< in: current user thread, used
					only if templ_type is
					ROW_MYSQL_REC_FIELDS */
	TABLE*		table,		/*!< in: MySQL table */
	ha_innobase*	file,		/* in: ha_innobase handler */
	uint		templ_type)	/*!< in: ROW_MYSQL_WHOLE_ROW or
					ROW_MYSQL_REC_FIELDS */
{
	dict_index_t*	index;
	dict_index_t*	clust_index;
	mysql_row_templ_t* templ;
	Field*		field;
	ulint		n_fields;
	ulint		n_requested_fields	= 0;
	ibool		fetch_all_in_key	= FALSE;
	ibool		fetch_primary_key_cols	= FALSE;
	ulint		i;
	/* byte offset of the end of last requested column */
	ulint		mysql_prefix_len	= 0;
	ibool		do_idx_cond_push = FALSE;
	ibool		need_second_pass = FALSE;

	if (prebuilt->select_lock_type == LOCK_X) {
		/* We always retrieve the whole clustered index record if we
		use exclusive row level locks, for example, if the read is
		done in an UPDATE statement. */

		templ_type = ROW_MYSQL_WHOLE_ROW;
	}

	if (templ_type == ROW_MYSQL_REC_FIELDS) {
		if (prebuilt->hint_need_to_fetch_extra_cols
			== ROW_RETRIEVE_ALL_COLS) {

			/* We know we must at least fetch all columns in the
			key, or all columns in the table */

			if (prebuilt->read_just_key) {
				/* MySQL has instructed us that it is enough
				to fetch the columns in the key; looks like
				MySQL can set this flag also when there is
				only a prefix of the column in the key: in
				that case we retrieve the whole column from
				the clustered index */

				fetch_all_in_key = TRUE;
			} else {
				templ_type = ROW_MYSQL_WHOLE_ROW;
			}
		} else if (prebuilt->hint_need_to_fetch_extra_cols
			== ROW_RETRIEVE_PRIMARY_KEY) {
			/* We must at least fetch all primary key cols. Note
			   that if the clustered index was internally generated
			   by InnoDB on the row id (no primary key was
			   defined), then row_search_for_mysql() will always
			   retrieve the row id to a special buffer in the
			   prebuilt struct. */

			fetch_primary_key_cols = TRUE;
		}
	}

	clust_index = dict_table_get_first_index(prebuilt->table);

	if (templ_type == ROW_MYSQL_REC_FIELDS) {
		index = prebuilt->index;
	} else {
		index = clust_index;
	}

	if (index == clust_index) {
		prebuilt->need_to_access_clustered = TRUE;
	} else {
		prebuilt->need_to_access_clustered = FALSE;
		/* Below we check column by column if we need to access
		the clustered index */
	}

	n_fields = (ulint)table->s->fields; /* number of columns */

	if (!prebuilt->mysql_template) {
		prebuilt->mysql_template = (mysql_row_templ_t*)
			mem_alloc(n_fields * sizeof(mysql_row_templ_t));
	}

	prebuilt->template_type = templ_type;
	prebuilt->null_bitmap_len = table->s->null_bytes;

	prebuilt->templ_contains_blob = FALSE;

	/* Setup index condition pushdown (note: we don't need to check if
	this is a scan on primary key as that is checked in idx_cond_push) */
	if (file->active_index == file->pushed_idx_cond_keyno
	    && file->active_index != MAX_KEY) {

		do_idx_cond_push= need_second_pass = TRUE;
	}

	/* Ok, now build an array of mysql_row_templ_struct structures.
	If index condition pushdown is used, the array is split into two
	parts: first go index fields, then go table fields.

	Note that in InnoDB, it is the column number. MySQL calls columns
	'fields'. */
	for (i = 0; i < n_fields; i++) {
		const dict_col_t* col = &index->table->cols[i];
		templ = prebuilt->mysql_template + n_requested_fields;
		field = table->field[i];

		if (UNIV_LIKELY(templ_type == ROW_MYSQL_REC_FIELDS)) {
			/* Decide which columns we should fetch
			and which we can skip. */
			register const ibool	index_contains_field =
				dict_index_contains_col_or_prefix(index, i);
			register const ibool	index_covers_field =
				field->part_of_key.is_set(file->active_index);

			if (!index_contains_field && prebuilt->read_just_key) {
				/* If this is a 'key read', we do not need
				columns that are not in the key */

				goto skip_field;
			}

			if (index_contains_field && fetch_all_in_key) {
				/* This field is needed in the query */

				goto include_field;
			}

			if (bitmap_is_set(table->read_set, i) ||
			    bitmap_is_set(table->write_set, i)) {
				/* This field is needed in the query */

				goto include_field;
			}

			if (fetch_primary_key_cols
				&& dict_table_col_in_clustered_key(
					index->table, i)) {
				/* This field is needed in the query */

				goto include_field;
			}

			/* This field is not needed in the query, skip it */

			goto skip_field;
include_field:
			if (do_idx_cond_push
			    && ((need_second_pass && !index_covers_field)
				|| (!need_second_pass && index_covers_field))) {

				goto skip_field;
			}
		}

		n_requested_fields++;

		templ->col_no = i;
		templ->clust_rec_field_no = dict_col_get_clust_pos(
			col, clust_index);
		ut_ad(templ->clust_rec_field_no != ULINT_UNDEFINED);

		if (index == clust_index) {
			templ->rec_field_no = templ->clust_rec_field_no;
		} else {
			templ->rec_field_no = dict_index_get_nth_col_pos(
								index, i);
			if (templ->rec_field_no == ULINT_UNDEFINED) {
				prebuilt->need_to_access_clustered = TRUE;
			}
		}

		if (field->null_ptr) {
			templ->mysql_null_byte_offset =
				(ulint) ((char*) field->null_ptr
					- (char*) table->record[0]);

			templ->mysql_null_bit_mask = (ulint) field->null_bit;
		} else {
			templ->mysql_null_bit_mask = 0;
		}

		templ->mysql_col_offset = (ulint)
					get_field_offset(table, field);

		templ->mysql_col_len = (ulint) field->pack_length();
		if (mysql_prefix_len < templ->mysql_col_offset
				+ templ->mysql_col_len) {
			mysql_prefix_len = templ->mysql_col_offset
				+ templ->mysql_col_len;
		}
		templ->type = col->mtype;
		templ->mysql_type = (ulint)field->type();

		if (templ->mysql_type == DATA_MYSQL_TRUE_VARCHAR) {
			templ->mysql_length_bytes = (ulint)
				(((Field_varstring*)field)->length_bytes);
		}

		templ->charset = dtype_get_charset_coll(col->prtype);
		templ->mbminlen = dict_col_get_mbminlen(col);
		templ->mbmaxlen = dict_col_get_mbmaxlen(col);
		templ->is_unsigned = col->prtype & DATA_UNSIGNED;
		if (templ->type == DATA_BLOB) {
			prebuilt->templ_contains_blob = TRUE;
		}
skip_field:
		if (need_second_pass && (i+1 == n_fields)) {

			prebuilt->n_index_fields = n_requested_fields;
			need_second_pass = FALSE;
			i = (~(ulint) 0);	/* to start from 0 */
		}
	}

	prebuilt->n_template = n_requested_fields;
	prebuilt->mysql_prefix_len = mysql_prefix_len;

	if (do_idx_cond_push) {

		prebuilt->idx_cond_func = index_cond_func_innodb;
		prebuilt->idx_cond_func_arg = file;
	} else {

		prebuilt->idx_cond_func = NULL;
		prebuilt->n_index_fields = n_requested_fields;
	}

	if (index != clust_index && prebuilt->need_to_access_clustered) {
		/* Change rec_field_no's to correspond to the clustered index
		record */
		for (i = do_idx_cond_push ? prebuilt->n_index_fields : 0;
		     i < n_requested_fields; i++) {

			templ = prebuilt->mysql_template + i;

			templ->rec_field_no = templ->clust_rec_field_no;
		}
	}
}

/********************************************************************//**
This special handling is really to overcome the limitations of MySQL's
binlogging. We need to eliminate the non-determinism that will arise in
INSERT ... SELECT type of statements, since MySQL binlog only stores the
min value of the autoinc interval. Once that is fixed we can get rid of
the special lock handling.
@return	DB_SUCCESS if all OK else error code */
UNIV_INTERN
ulint
ha_innobase::innobase_lock_autoinc(void)
/*====================================*/
{
	ulint		error = DB_SUCCESS;

	switch (innobase_autoinc_lock_mode) {
	case AUTOINC_NO_LOCKING:
		/* Acquire only the AUTOINC mutex. */
		dict_table_autoinc_lock(prebuilt->table);
		break;

	case AUTOINC_NEW_STYLE_LOCKING:
		/* For simple (single/multi) row INSERTs, we fallback to the
		old style only if another transaction has already acquired
		the AUTOINC lock on behalf of a LOAD FILE or INSERT ... SELECT
		etc. type of statement. */
		if (thd_sql_command(user_thd) == SQLCOM_INSERT
		    || thd_sql_command(user_thd) == SQLCOM_REPLACE) {
			dict_table_t*	table = prebuilt->table;

			/* Acquire the AUTOINC mutex. */
			dict_table_autoinc_lock(table);

			/* We need to check that another transaction isn't
			already holding the AUTOINC lock on the table. */
			if (table->n_waiting_or_granted_auto_inc_locks) {
				/* Release the mutex to avoid deadlocks. */
				dict_table_autoinc_unlock(table);
			} else {
				break;
			}
		}
		/* Fall through to old style locking. */

	case AUTOINC_OLD_STYLE_LOCKING:
		error = row_lock_table_autoinc_for_mysql(prebuilt);

		if (error == DB_SUCCESS) {

			/* Acquire the AUTOINC mutex. */
			dict_table_autoinc_lock(prebuilt->table);
		}
		break;

	default:
		ut_error;
	}

	return(ulong(error));
}

/********************************************************************//**
Reset the autoinc value in the table.
@return	DB_SUCCESS if all went well else error code */
UNIV_INTERN
ulint
ha_innobase::innobase_reset_autoinc(
/*================================*/
	ulonglong	autoinc)	/*!< in: value to store */
{
	ulint		error;

	error = innobase_lock_autoinc();

	if (error == DB_SUCCESS) {

		dict_table_autoinc_initialize(prebuilt->table, autoinc);

		dict_table_autoinc_unlock(prebuilt->table);
	}

	return(ulong(error));
}

/********************************************************************//**
Store the autoinc value in the table. The autoinc value is only set if
it's greater than the existing autoinc value in the table.
@return	DB_SUCCESS if all went well else error code */
UNIV_INTERN
ulint
ha_innobase::innobase_set_max_autoinc(
/*==================================*/
	ulonglong	auto_inc)	/*!< in: value to store */
{
	ulint		error;

	error = innobase_lock_autoinc();

	if (error == DB_SUCCESS) {

		dict_table_autoinc_update_if_greater(prebuilt->table, auto_inc);

		dict_table_autoinc_unlock(prebuilt->table);
	}

	return(ulong(error));
}

/********************************************************************//**
Stores a row in an InnoDB database, to the table specified in this
handle.
@return	error code */
UNIV_INTERN
int
ha_innobase::write_row(
/*===================*/
	uchar*	record)	/*!< in: a row in MySQL format */
{
	ulint		error = 0;
        int             error_result= 0;
	ibool		auto_inc_used= FALSE;
	ulint		sql_command;
	trx_t*		trx = thd_to_trx(user_thd);

	DBUG_ENTER("ha_innobase::write_row");

	if (prebuilt->trx != trx) {
	  sql_print_error("The transaction object for the table handle is at "
			  "%p, but for the current thread it is at %p",
			  (const void*) prebuilt->trx, (const void*) trx);

		fputs("InnoDB: Dump of 200 bytes around prebuilt: ", stderr);
		ut_print_buf(stderr, ((const byte*)prebuilt) - 100, 200);
		fputs("\n"
			"InnoDB: Dump of 200 bytes around ha_data: ",
			stderr);
		ut_print_buf(stderr, ((const byte*) trx) - 100, 200);
		putc('\n', stderr);
		ut_error;
	}

	ha_statistic_increment(&SSV::ha_write_count);

	if (table->timestamp_field_type & TIMESTAMP_AUTO_SET_ON_INSERT)
		table->timestamp_field->set_time();

	sql_command = thd_sql_command(user_thd);

	if ((sql_command == SQLCOM_ALTER_TABLE
	     || sql_command == SQLCOM_OPTIMIZE
	     || sql_command == SQLCOM_CREATE_INDEX
	     || sql_command == SQLCOM_DROP_INDEX)
	    && num_write_row >= 10000) {
		/* ALTER TABLE is COMMITted at every 10000 copied rows.
		The IX table lock for the original table has to be re-issued.
		As this method will be called on a temporary table where the
		contents of the original table is being copied to, it is
		a bit tricky to determine the source table.  The cursor
		position in the source table need not be adjusted after the
		intermediate COMMIT, since writes by other transactions are
		being blocked by a MySQL table lock TL_WRITE_ALLOW_READ. */

		dict_table_t*	src_table;
		enum lock_mode	mode;

		num_write_row = 0;

		/* Commit the transaction.  This will release the table
		locks, so they have to be acquired again. */

		/* Altering an InnoDB table */
		/* Get the source table. */
		src_table = lock_get_src_table(
				prebuilt->trx, prebuilt->table, &mode);
		if (!src_table) {
no_commit:
			/* Unknown situation: do not commit */
			/*
			ut_print_timestamp(stderr);
			fprintf(stderr,
				"  InnoDB: ALTER TABLE is holding lock"
				" on %lu tables!\n",
				prebuilt->trx->mysql_n_tables_locked);
			*/
			;
		} else if (src_table == prebuilt->table) {
			/* Source table is not in InnoDB format:
			no need to re-acquire locks on it. */

			/* Altering to InnoDB format */
			innobase_commit(ht, user_thd, 1);
			/* Note that this transaction is still active. */
			prebuilt->trx->active_trans = 1;
			/* We will need an IX lock on the destination table. */
			prebuilt->sql_stat_start = TRUE;
		} else {
			/* Ensure that there are no other table locks than
			LOCK_IX and LOCK_AUTO_INC on the destination table. */

			if (!lock_is_table_exclusive(prebuilt->table,
							prebuilt->trx)) {
				goto no_commit;
			}

			/* Commit the transaction.  This will release the table
			locks, so they have to be acquired again. */
			innobase_commit(ht, user_thd, 1);
			/* Note that this transaction is still active. */
			prebuilt->trx->active_trans = 1;
			/* Re-acquire the table lock on the source table. */
			row_lock_table_for_mysql(prebuilt, src_table, mode);
			/* We will need an IX lock on the destination table. */
			prebuilt->sql_stat_start = TRUE;
		}
	}

	num_write_row++;

	/* This is the case where the table has an auto-increment column */
	if (table->next_number_field && record == table->record[0]) {

		/* Reset the error code before calling
		innobase_get_auto_increment(). */
		prebuilt->autoinc_error = DB_SUCCESS;

		if ((error = update_auto_increment())) {
			/* We don't want to mask autoinc overflow errors. */

			/* Handle the case where the AUTOINC sub-system
			failed during initialization. */
			if (prebuilt->autoinc_error == DB_UNSUPPORTED) {
				error_result = ER_AUTOINC_READ_FAILED;
				/* Set the error message to report too. */
				my_error(ER_AUTOINC_READ_FAILED, MYF(0));
				goto func_exit;
			} else if (prebuilt->autoinc_error != DB_SUCCESS) {
				error = (int) prebuilt->autoinc_error;
				goto report_error;
			}

			/* MySQL errors are passed straight back. */
			error_result = (int) error;
			goto func_exit;
		}

		auto_inc_used = TRUE;
	}

	if (prebuilt->mysql_template == NULL
	    || prebuilt->template_type != ROW_MYSQL_WHOLE_ROW) {

		/* Build the template used in converting quickly between
		the two database formats */

		build_template(prebuilt, NULL, table, this,
			       ROW_MYSQL_WHOLE_ROW);
	}

	innodb_srv_conc_enter_innodb(prebuilt->trx);

	error = row_insert_for_mysql((byte*) record, prebuilt);

	/* Handle duplicate key errors */
	if (auto_inc_used) {
		ulint		err;
		ulonglong	auto_inc;
		ulonglong	col_max_value;

		/* Note the number of rows processed for this statement, used
		by get_auto_increment() to determine the number of AUTO-INC
		values to reserve. This is only useful for a mult-value INSERT
		and is a statement level counter.*/
		if (trx->n_autoinc_rows > 0) {
			--trx->n_autoinc_rows;
		}

		/* We need the upper limit of the col type to check for
		whether we update the table autoinc counter or not. */
		col_max_value = innobase_get_int_col_max_value(
			table->next_number_field);

		/* Get the value that MySQL attempted to store in the table.*/
		auto_inc = table->next_number_field->val_int();

		switch (error) {
		case DB_DUPLICATE_KEY:

			/* A REPLACE command and LOAD DATA INFILE REPLACE
			handle a duplicate key error themselves, but we
			must update the autoinc counter if we are performing
			those statements. */

			switch (sql_command) {
			case SQLCOM_LOAD:
				if ((trx->duplicates
				    & (TRX_DUP_IGNORE | TRX_DUP_REPLACE))) {

					goto set_max_autoinc;
				}
				break;

			case SQLCOM_REPLACE:
			case SQLCOM_INSERT_SELECT:
			case SQLCOM_REPLACE_SELECT:
				goto set_max_autoinc;

			default:
				break;
			}

			break;

		case DB_SUCCESS:
			/* If the actual value inserted is greater than
			the upper limit of the interval, then we try and
			update the table upper limit. Note: last_value
			will be 0 if get_auto_increment() was not called.*/

			if (auto_inc >= prebuilt->autoinc_last_value) {
set_max_autoinc:
				/* This should filter out the negative
				values set explicitly by the user. */
				if (auto_inc <= col_max_value) {
					ut_a(prebuilt->autoinc_increment > 0);

					ulonglong	need;
					ulonglong	offset;

					offset = prebuilt->autoinc_offset;
					need = prebuilt->autoinc_increment;

					auto_inc = innobase_next_autoinc(
						auto_inc,
						need, offset, col_max_value);

					err = innobase_set_max_autoinc(
						auto_inc);

					if (err != DB_SUCCESS) {
						error = err;
					}
				}
			}
			break;
		}
	}

	innodb_srv_conc_exit_innodb(prebuilt->trx);

report_error:
	error_result = convert_error_code_to_mysql((int) error,
						   prebuilt->table->flags,
						   user_thd);

func_exit:
	innobase_active_small();

	DBUG_RETURN(error_result);
}

/**********************************************************************//**
Checks which fields have changed in a row and stores information
of them to an update vector.
@return	error number or 0 */
static
int
calc_row_difference(
/*================*/
	upd_t*		uvect,		/*!< in/out: update vector */
	uchar*		old_row,	/*!< in: old row in MySQL format */
	uchar*		new_row,	/*!< in: new row in MySQL format */
	TABLE*		table,		/*!< in: table in MySQL data
					dictionary */
	uchar*		upd_buff,	/*!< in: buffer to use */
	ulint		buff_len,	/*!< in: buffer length */
	row_prebuilt_t*	prebuilt,	/*!< in: InnoDB prebuilt struct */
	THD*		thd)		/*!< in: user thread */
{
	uchar*		original_upd_buff = upd_buff;
	Field*		field;
	enum_field_types field_mysql_type;
	uint		n_fields;
	ulint		o_len;
	ulint		n_len;
	ulint		col_pack_len;
	const byte*	new_mysql_row_col;
	const byte*	o_ptr;
	const byte*	n_ptr;
	byte*		buf;
	upd_field_t*	ufield;
	ulint		col_type;
	ulint		n_changed = 0;
	dfield_t	dfield;
	dict_index_t*	clust_index;
	uint		i;

	n_fields = table->s->fields;
	clust_index = dict_table_get_first_index(prebuilt->table);

	/* We use upd_buff to convert changed fields */
	buf = (byte*) upd_buff;

	for (i = 0; i < n_fields; i++) {
		field = table->field[i];

		o_ptr = (const byte*) old_row + get_field_offset(table, field);
		n_ptr = (const byte*) new_row + get_field_offset(table, field);

		/* Use new_mysql_row_col and col_pack_len save the values */

		new_mysql_row_col = n_ptr;
		col_pack_len = field->pack_length();

		o_len = col_pack_len;
		n_len = col_pack_len;

		/* We use o_ptr and n_ptr to dig up the actual data for
		comparison. */

		field_mysql_type = field->type();

		col_type = prebuilt->table->cols[i].mtype;

		switch (col_type) {

		case DATA_BLOB:
			o_ptr = row_mysql_read_blob_ref(&o_len, o_ptr, o_len);
			n_ptr = row_mysql_read_blob_ref(&n_len, n_ptr, n_len);

			break;

		case DATA_VARCHAR:
		case DATA_BINARY:
		case DATA_VARMYSQL:
			if (field_mysql_type == MYSQL_TYPE_VARCHAR) {
				/* This is a >= 5.0.3 type true VARCHAR where
				the real payload data length is stored in
				1 or 2 bytes */

				o_ptr = row_mysql_read_true_varchar(
					&o_len, o_ptr,
					(ulint)
					(((Field_varstring*)field)->length_bytes));

				n_ptr = row_mysql_read_true_varchar(
					&n_len, n_ptr,
					(ulint)
					(((Field_varstring*)field)->length_bytes));
			}

			break;
		default:
			;
		}

		if (field->null_ptr) {
			if (field_in_record_is_null(table, field,
							(char*) old_row)) {
				o_len = UNIV_SQL_NULL;
			}

			if (field_in_record_is_null(table, field,
							(char*) new_row)) {
				n_len = UNIV_SQL_NULL;
			}
		}

		if (o_len != n_len || (o_len != UNIV_SQL_NULL &&
					0 != memcmp(o_ptr, n_ptr, o_len))) {
			/* The field has changed */

			ufield = uvect->fields + n_changed;

			/* Let us use a dummy dfield to make the conversion
			from the MySQL column format to the InnoDB format */

			dict_col_copy_type(prebuilt->table->cols + i,
					   dfield_get_type(&dfield));

			if (n_len != UNIV_SQL_NULL) {
				buf = row_mysql_store_col_in_innobase_format(
					&dfield,
					(byte*)buf,
					TRUE,
					new_mysql_row_col,
					col_pack_len,
					dict_table_is_comp(prebuilt->table));
				dfield_copy_data(&ufield->new_val, &dfield);
			} else {
				dfield_set_null(&ufield->new_val);
			}

			ufield->exp = NULL;
			ufield->orig_len = 0;
			ufield->field_no = dict_col_get_clust_pos(
				&prebuilt->table->cols[i], clust_index);
			n_changed++;
		}
	}

	uvect->n_fields = n_changed;
	uvect->info_bits = 0;

	ut_a(buf <= (byte*)original_upd_buff + buff_len);

	return(0);
}

/**********************************************************************//**
Updates a row given as a parameter to a new value. Note that we are given
whole rows, not just the fields which are updated: this incurs some
overhead for CPU when we check which fields are actually updated.
TODO: currently InnoDB does not prevent the 'Halloween problem':
in a searched update a single row can get updated several times
if its index columns are updated!
@return	error number or 0 */
UNIV_INTERN
int
ha_innobase::update_row(
/*====================*/
	const uchar*	old_row,	/*!< in: old row in MySQL format */
	uchar*		new_row)	/*!< in: new row in MySQL format */
{
	upd_t*		uvect;
	int		error = 0;
	trx_t*		trx = thd_to_trx(user_thd);

	DBUG_ENTER("ha_innobase::update_row");

	ut_a(prebuilt->trx == trx);

	ha_statistic_increment(&SSV::ha_update_count);

	if (table->timestamp_field_type & TIMESTAMP_AUTO_SET_ON_UPDATE)
		table->timestamp_field->set_time();

	if (prebuilt->upd_node) {
		uvect = prebuilt->upd_node->update;
	} else {
		uvect = row_get_prebuilt_update_vector(prebuilt);
	}

	/* Build an update vector from the modified fields in the rows
	(uses upd_buff of the handle) */

	calc_row_difference(uvect, (uchar*) old_row, new_row, table,
			upd_buff, (ulint)upd_and_key_val_buff_len,
			prebuilt, user_thd);

	/* This is not a delete */
	prebuilt->upd_node->is_delete = FALSE;

	ut_a(prebuilt->template_type == ROW_MYSQL_WHOLE_ROW);

	innodb_srv_conc_enter_innodb(trx);

	error = row_update_for_mysql((byte*) old_row, prebuilt);

	/* We need to do some special AUTOINC handling for the following case:

	INSERT INTO t (c1,c2) VALUES(x,y) ON DUPLICATE KEY UPDATE ...

	We need to use the AUTOINC counter that was actually used by
	MySQL in the UPDATE statement, which can be different from the
	value used in the INSERT statement.*/

	if (error == DB_SUCCESS
	    && table->next_number_field
	    && new_row == table->record[0]
	    && thd_sql_command(user_thd) == SQLCOM_INSERT
	    && (trx->duplicates & (TRX_DUP_IGNORE | TRX_DUP_REPLACE))
		== TRX_DUP_IGNORE)  {

		ulonglong	auto_inc;
		ulonglong	col_max_value;

		auto_inc = table->next_number_field->val_int();

		/* We need the upper limit of the col type to check for
		whether we update the table autoinc counter or not. */
		col_max_value = innobase_get_int_col_max_value(
			table->next_number_field);

		if (auto_inc <= col_max_value && auto_inc != 0) {

			ulonglong	need;
			ulonglong	offset;

			offset = prebuilt->autoinc_offset;
			need = prebuilt->autoinc_increment;

			auto_inc = innobase_next_autoinc(
				auto_inc, need, offset, col_max_value);

			error = innobase_set_max_autoinc(auto_inc);
		}
	}

	innodb_srv_conc_exit_innodb(trx);

	error = convert_error_code_to_mysql(error,
					    prebuilt->table->flags, user_thd);

	if (error == 0 /* success */
	    && uvect->n_fields == 0 /* no columns were updated */) {

		/* This is the same as success, but instructs
		MySQL that the row is not really updated and it
		should not increase the count of updated rows.
		This is fix for http://bugs.mysql.com/29157 */
		error = HA_ERR_RECORD_IS_THE_SAME;
	}

	/* Tell InnoDB server that there might be work for
	utility threads: */

	innobase_active_small();

	DBUG_RETURN(error);
}

/**********************************************************************//**
Deletes a row given as the parameter.
@return	error number or 0 */
UNIV_INTERN
int
ha_innobase::delete_row(
/*====================*/
	const uchar*	record)	/*!< in: a row in MySQL format */
{
	int		error = 0;
	trx_t*		trx = thd_to_trx(user_thd);

	DBUG_ENTER("ha_innobase::delete_row");

	ut_a(prebuilt->trx == trx);

	ha_statistic_increment(&SSV::ha_delete_count);

	if (!prebuilt->upd_node) {
		row_get_prebuilt_update_vector(prebuilt);
	}

	/* This is a delete */

	prebuilt->upd_node->is_delete = TRUE;

	innodb_srv_conc_enter_innodb(trx);

	error = row_update_for_mysql((byte*) record, prebuilt);

	innodb_srv_conc_exit_innodb(trx);

	error = convert_error_code_to_mysql(
		error, prebuilt->table->flags, user_thd);

	/* Tell the InnoDB server that there might be work for
	utility threads: */

	innobase_active_small();

	DBUG_RETURN(error);
}

/**********************************************************************//**
Removes a new lock set on a row, if it was not read optimistically. This can
be called after a row has been read in the processing of an UPDATE or a DELETE
query, if the option innodb_locks_unsafe_for_binlog is set. */
UNIV_INTERN
void
ha_innobase::unlock_row(void)
/*=========================*/
{
	DBUG_ENTER("ha_innobase::unlock_row");

	/* Consistent read does not take any locks, thus there is
	nothing to unlock. */

	if (prebuilt->select_lock_type == LOCK_NONE) {
		DBUG_VOID_RETURN;
	}

	switch (prebuilt->row_read_type) {
	case ROW_READ_WITH_LOCKS:
		if (!srv_locks_unsafe_for_binlog
		    && prebuilt->trx->isolation_level
		    > TRX_ISO_READ_COMMITTED) {
			break;
		}
		/* fall through */
	case ROW_READ_TRY_SEMI_CONSISTENT:
		row_unlock_for_mysql(prebuilt, FALSE);
		break;
	case ROW_READ_DID_SEMI_CONSISTENT:
		prebuilt->row_read_type = ROW_READ_TRY_SEMI_CONSISTENT;
		break;
	}

	DBUG_VOID_RETURN;
}

/* See handler.h and row0mysql.h for docs on this function. */
UNIV_INTERN
bool
ha_innobase::was_semi_consistent_read(void)
/*=======================================*/
{
	return(prebuilt->row_read_type == ROW_READ_DID_SEMI_CONSISTENT);
}

/* See handler.h and row0mysql.h for docs on this function. */
UNIV_INTERN
void
ha_innobase::try_semi_consistent_read(bool yes)
/*===========================================*/
{
	ut_a(prebuilt->trx == thd_to_trx(ha_thd()));

	/* Row read type is set to semi consistent read if this was
	requested by the MySQL and either innodb_locks_unsafe_for_binlog
	option is used or this session is using READ COMMITTED isolation
	level. */

	if (yes
	    && (srv_locks_unsafe_for_binlog
		|| prebuilt->trx->isolation_level <= TRX_ISO_READ_COMMITTED)) {
		prebuilt->row_read_type = ROW_READ_TRY_SEMI_CONSISTENT;
	} else {
		prebuilt->row_read_type = ROW_READ_WITH_LOCKS;
	}
}

/******************************************************************//**
Initializes a handle to use an index.
@return	0 or error number */
UNIV_INTERN
int
ha_innobase::index_init(
/*====================*/
	uint	keynr,	/*!< in: key (index) number */
	bool sorted)	/*!< in: 1 if result MUST be sorted according to index */
{
	DBUG_ENTER("index_init");

	DBUG_RETURN(change_active_index(keynr));
}

/******************************************************************//**
Currently does nothing.
@return	0 */
UNIV_INTERN
int
ha_innobase::index_end(void)
/*========================*/
{
	int	error	= 0;
	DBUG_ENTER("index_end");
	active_index = MAX_KEY;
	in_range_check_pushed_down = FALSE;
	ds_mrr.dsmrr_close();
	DBUG_RETURN(error);
}

/*********************************************************************//**
Converts a search mode flag understood by MySQL to a flag understood
by InnoDB. */
static inline
ulint
convert_search_mode_to_innobase(
/*============================*/
	enum ha_rkey_function	find_flag)
{
	switch (find_flag) {
	case HA_READ_KEY_EXACT:
		/* this does not require the index to be UNIQUE */
		return(PAGE_CUR_GE);
	case HA_READ_KEY_OR_NEXT:
		return(PAGE_CUR_GE);
	case HA_READ_KEY_OR_PREV:
		return(PAGE_CUR_LE);
	case HA_READ_AFTER_KEY:	
		return(PAGE_CUR_G);
	case HA_READ_BEFORE_KEY:
		return(PAGE_CUR_L);
	case HA_READ_PREFIX:
		return(PAGE_CUR_GE);
	case HA_READ_PREFIX_LAST:
		return(PAGE_CUR_LE);
	case HA_READ_PREFIX_LAST_OR_PREV:
		return(PAGE_CUR_LE);
		/* In MySQL-4.0 HA_READ_PREFIX and HA_READ_PREFIX_LAST always
		pass a complete-field prefix of a key value as the search
		tuple. I.e., it is not allowed that the last field would
		just contain n first bytes of the full field value.
		MySQL uses a 'padding' trick to convert LIKE 'abc%'
		type queries so that it can use as a search tuple
		a complete-field-prefix of a key value. Thus, the InnoDB
		search mode PAGE_CUR_LE_OR_EXTENDS is never used.
		TODO: when/if MySQL starts to use also partial-field
		prefixes, we have to deal with stripping of spaces
		and comparison of non-latin1 char type fields in
		innobase_mysql_cmp() to get PAGE_CUR_LE_OR_EXTENDS to
		work correctly. */
	case HA_READ_MBR_CONTAIN:
	case HA_READ_MBR_INTERSECT:
	case HA_READ_MBR_WITHIN:
	case HA_READ_MBR_DISJOINT:
	case HA_READ_MBR_EQUAL:
		return(PAGE_CUR_UNSUPP);
	/* do not use "default:" in order to produce a gcc warning:
	enumeration value '...' not handled in switch
	(if -Wswitch or -Wall is used) */
	}

	my_error(ER_CHECK_NOT_IMPLEMENTED, MYF(0), "this functionality");

	return(PAGE_CUR_UNSUPP);
}

/*
   BACKGROUND INFO: HOW A SELECT SQL QUERY IS EXECUTED
   ---------------------------------------------------
The following does not cover all the details, but explains how we determine
the start of a new SQL statement, and what is associated with it.

For each table in the database the MySQL interpreter may have several
table handle instances in use, also in a single SQL query. For each table
handle instance there is an InnoDB  'prebuilt' struct which contains most
of the InnoDB data associated with this table handle instance.

  A) if the user has not explicitly set any MySQL table level locks:

  1) MySQL calls ::external_lock to set an 'intention' table level lock on
the table of the handle instance. There we set
prebuilt->sql_stat_start = TRUE. The flag sql_stat_start should be set
true if we are taking this table handle instance to use in a new SQL
statement issued by the user. We also increment trx->n_mysql_tables_in_use.

  2) If prebuilt->sql_stat_start == TRUE we 'pre-compile' the MySQL search
instructions to prebuilt->template of the table handle instance in
::index_read. The template is used to save CPU time in large joins.

  3) In row_search_for_mysql, if prebuilt->sql_stat_start is true, we
allocate a new consistent read view for the trx if it does not yet have one,
or in the case of a locking read, set an InnoDB 'intention' table level
lock on the table.

  4) We do the SELECT. MySQL may repeatedly call ::index_read for the
same table handle instance, if it is a join.

  5) When the SELECT ends, MySQL removes its intention table level locks
in ::external_lock. When trx->n_mysql_tables_in_use drops to zero,
 (a) we execute a COMMIT there if the autocommit is on,
 (b) we also release possible 'SQL statement level resources' InnoDB may
have for this SQL statement. The MySQL interpreter does NOT execute
autocommit for pure read transactions, though it should. That is why the
table handler in that case has to execute the COMMIT in ::external_lock.

  B) If the user has explicitly set MySQL table level locks, then MySQL
does NOT call ::external_lock at the start of the statement. To determine
when we are at the start of a new SQL statement we at the start of
::index_read also compare the query id to the latest query id where the
table handle instance was used. If it has changed, we know we are at the
start of a new SQL statement. Since the query id can theoretically
overwrap, we use this test only as a secondary way of determining the
start of a new SQL statement. */


/**********************************************************************//**
Positions an index cursor to the index specified in the handle. Fetches the
row if any.
@return	0, HA_ERR_KEY_NOT_FOUND, or error number */
UNIV_INTERN
int
ha_innobase::index_read(
/*====================*/
	uchar*		buf,		/*!< in/out: buffer for the returned
					row */
	const uchar*	key_ptr,	/*!< in: key value; if this is NULL
					we position the cursor at the
					start or end of index; this can
					also contain an InnoDB row id, in
					which case key_len is the InnoDB
					row id length; the key value can
					also be a prefix of a full key value,
					and the last column can be a prefix
					of a full column */
	uint			key_len,/*!< in: key value length */
	enum ha_rkey_function find_flag)/*!< in: search flags from my_base.h */
{
	ulint		mode;
	dict_index_t*	index;
	ulint		match_mode	= 0;
	int		error;
	ulint		ret;

	DBUG_ENTER("index_read");

	ut_a(prebuilt->trx == thd_to_trx(user_thd));

	ha_statistic_increment(&SSV::ha_read_key_count);

	index = prebuilt->index;

	if (UNIV_UNLIKELY(index == NULL)) {
		prebuilt->index_usable = FALSE;
		DBUG_RETURN(HA_ERR_CRASHED);
	}
	if (UNIV_UNLIKELY(!prebuilt->index_usable)) {
		DBUG_RETURN(HA_ERR_TABLE_DEF_CHANGED);
	}

	/* Note that if the index for which the search template is built is not
	necessarily prebuilt->index, but can also be the clustered index */

	if (prebuilt->sql_stat_start) {
		build_template(prebuilt, user_thd, table, this,
			       ROW_MYSQL_REC_FIELDS);
	}

	if (key_ptr) {
		/* Convert the search key value to InnoDB format into
		prebuilt->search_tuple */

		row_sel_convert_mysql_key_to_innobase(
			prebuilt->search_tuple,
			(byte*) key_val_buff,
			(ulint)upd_and_key_val_buff_len,
			index,
			(byte*) key_ptr,
			(ulint) key_len,
			prebuilt->trx);
	} else {
		/* We position the cursor to the last or the first entry
		in the index */

		dtuple_set_n_fields(prebuilt->search_tuple, 0);
	}

	mode = convert_search_mode_to_innobase(find_flag);

	match_mode = 0;

	if (find_flag == HA_READ_KEY_EXACT) {

		match_mode = ROW_SEL_EXACT;

	} else if (find_flag == HA_READ_PREFIX
		   || find_flag == HA_READ_PREFIX_LAST) {

		match_mode = ROW_SEL_EXACT_PREFIX;
	}

	last_match_mode = (uint) match_mode;

	if (mode != PAGE_CUR_UNSUPP) {

		innodb_srv_conc_enter_innodb(prebuilt->trx);

		ret = row_search_for_mysql((byte*) buf, mode, prebuilt,
					   match_mode, 0);

		innodb_srv_conc_exit_innodb(prebuilt->trx);
	} else {

		ret = DB_UNSUPPORTED;
	}

	switch (ret) {
	case DB_SUCCESS:
		error = 0;
		table->status = 0;
		break;
	case DB_RECORD_NOT_FOUND:
		error = HA_ERR_KEY_NOT_FOUND;
		table->status = STATUS_NOT_FOUND;
		break;
	case DB_END_OF_INDEX:
		error = HA_ERR_KEY_NOT_FOUND;
		table->status = STATUS_NOT_FOUND;
		break;
	default:
		error = convert_error_code_to_mysql((int) ret,
						    prebuilt->table->flags,
						    user_thd);
		table->status = STATUS_NOT_FOUND;
		break;
	}

	DBUG_RETURN(error);
}

/*******************************************************************//**
The following functions works like index_read, but it find the last
row with the current key value or prefix.
@return	0, HA_ERR_KEY_NOT_FOUND, or an error code */
UNIV_INTERN
int
ha_innobase::index_read_last(
/*=========================*/
	uchar*		buf,	/*!< out: fetched row */
	const uchar*	key_ptr,/*!< in: key value, or a prefix of a full
				key value */
	uint		key_len)/*!< in: length of the key val or prefix
				in bytes */
{
	return(index_read(buf, key_ptr, key_len, HA_READ_PREFIX_LAST));
}

/********************************************************************//**
Get the index for a handle. Does not change active index.
@return	NULL or index instance. */
UNIV_INTERN
dict_index_t*
ha_innobase::innobase_get_index(
/*============================*/
	uint		keynr)	/*!< in: use this index; MAX_KEY means always
				clustered index, even if it was internally
				generated by InnoDB */
{
	KEY*		key = 0;
	dict_index_t*	index = 0;

	DBUG_ENTER("innobase_get_index");
	ha_statistic_increment(&SSV::ha_read_key_count);

	if (keynr != MAX_KEY && table->s->keys > 0) {
		key = table->key_info + keynr;

		index = innobase_index_lookup(share, keynr);

		if (index) {
			ut_a(ut_strcmp(index->name, key->name) == 0);
		} else {
			/* Can't find index with keynr in the translation
			table. Only print message if the index translation
			table exists */
			if (share->idx_trans_tbl.index_mapping) {
				sql_print_error("InnoDB could not find "
						"index %s key no %u for "
						"table %s through its "
						"index translation table",
						key ? key->name : "NULL",
						keynr,
						prebuilt->table->name);
			}

			index = dict_table_get_index_on_name(prebuilt->table,
							     key->name);
		}
	} else {
		index = dict_table_get_first_index(prebuilt->table);
	}

	if (!index) {
		sql_print_error(
			"Innodb could not find key n:o %u with name %s "
			"from dict cache for table %s",
			keynr, key ? key->name : "NULL",
			prebuilt->table->name);
	}

	DBUG_RETURN(index);
}

/********************************************************************//**
Changes the active index of a handle.
@return	0 or error code */
UNIV_INTERN
int
ha_innobase::change_active_index(
/*=============================*/
	uint	keynr)	/*!< in: use this index; MAX_KEY means always clustered
			index, even if it was internally generated by
			InnoDB */
{
	DBUG_ENTER("change_active_index");

	ut_ad(user_thd == ha_thd());
	ut_a(prebuilt->trx == thd_to_trx(user_thd));

	active_index = keynr;

	prebuilt->index = innobase_get_index(keynr);

	if (UNIV_UNLIKELY(!prebuilt->index)) {
		sql_print_warning("InnoDB: change_active_index(%u) failed",
				  keynr);
		prebuilt->index_usable = FALSE;
		DBUG_RETURN(1);
	}

	prebuilt->index_usable = row_merge_is_index_usable(prebuilt->trx,
							   prebuilt->index);

	if (UNIV_UNLIKELY(!prebuilt->index_usable)) {
		push_warning_printf(user_thd, MYSQL_ERROR::WARN_LEVEL_WARN,
				    HA_ERR_TABLE_DEF_CHANGED,
				    "InnoDB: insufficient history for index %u",
				    keynr);
		/* The caller seems to ignore this.  Thus, we must check
		this again in row_search_for_mysql(). */
		DBUG_RETURN(2);
	}

	ut_a(prebuilt->search_tuple != 0);

	dtuple_set_n_fields(prebuilt->search_tuple, prebuilt->index->n_fields);

	dict_index_copy_types(prebuilt->search_tuple, prebuilt->index,
			      prebuilt->index->n_fields);

	/* MySQL changes the active index for a handle also during some
	queries, for example SELECT MAX(a), SUM(a) first retrieves the MAX()
	and then calculates the sum. Previously we played safe and used
	the flag ROW_MYSQL_WHOLE_ROW below, but that caused unnecessary
	copying. Starting from MySQL-4.1 we use a more efficient flag here. */

	build_template(prebuilt, user_thd, table, this, ROW_MYSQL_REC_FIELDS);

	DBUG_RETURN(0);
}

/**********************************************************************//**
Positions an index cursor to the index specified in keynr. Fetches the
row if any.
??? This is only used to read whole keys ???
@return	error number or 0 */
UNIV_INTERN
int
ha_innobase::index_read_idx(
/*========================*/
	uchar*		buf,		/*!< in/out: buffer for the returned
					row */
	uint		keynr,		/*!< in: use this index */
	const uchar*	key,		/*!< in: key value; if this is NULL
					we position the cursor at the
					start or end of index */
	uint		key_len,	/*!< in: key value length */
	enum ha_rkey_function find_flag)/*!< in: search flags from my_base.h */
{
	if (change_active_index(keynr)) {

		return(1);
	}

	return(index_read(buf, key, key_len, find_flag));
}

/***********************************************************************//**
Reads the next or previous row from a cursor, which must have previously been
positioned using index_read.
@return	0, HA_ERR_END_OF_FILE, or error number */
UNIV_INTERN
int
ha_innobase::general_fetch(
/*=======================*/
	uchar*	buf,		/*!< in/out: buffer for next row in MySQL
				format */
	uint	direction,	/*!< in: ROW_SEL_NEXT or ROW_SEL_PREV */
	uint	match_mode)	/*!< in: 0, ROW_SEL_EXACT, or
				ROW_SEL_EXACT_PREFIX */
{
	ulint		ret;
	int		error	= 0;

	DBUG_ENTER("general_fetch");

	ut_a(prebuilt->trx == thd_to_trx(user_thd));

	innodb_srv_conc_enter_innodb(prebuilt->trx);

	ret = row_search_for_mysql(
		(byte*)buf, 0, prebuilt, match_mode, direction);

	innodb_srv_conc_exit_innodb(prebuilt->trx);

	switch (ret) {
	case DB_SUCCESS:
		error = 0;
		table->status = 0;
		break;
	case DB_RECORD_NOT_FOUND:
		error = HA_ERR_END_OF_FILE;
		table->status = STATUS_NOT_FOUND;
		break;
	case DB_END_OF_INDEX:
		error = HA_ERR_END_OF_FILE;
		table->status = STATUS_NOT_FOUND;
		break;
	default:
		error = convert_error_code_to_mysql(
			(int) ret, prebuilt->table->flags, user_thd);
		table->status = STATUS_NOT_FOUND;
		break;
	}

	DBUG_RETURN(error);
}

/***********************************************************************//**
Reads the next row from a cursor, which must have previously been
positioned using index_read.
@return	0, HA_ERR_END_OF_FILE, or error number */
UNIV_INTERN
int
ha_innobase::index_next(
/*====================*/
	uchar*		buf)	/*!< in/out: buffer for next row in MySQL
				format */
{
	ha_statistic_increment(&SSV::ha_read_next_count);

	return(general_fetch(buf, ROW_SEL_NEXT, 0));
}

/*******************************************************************//**
Reads the next row matching to the key value given as the parameter.
@return	0, HA_ERR_END_OF_FILE, or error number */
UNIV_INTERN
int
ha_innobase::index_next_same(
/*=========================*/
	uchar*		buf,	/*!< in/out: buffer for the row */
	const uchar*	key,	/*!< in: key value */
	uint		keylen)	/*!< in: key value length */
{
	ha_statistic_increment(&SSV::ha_read_next_count);

	return(general_fetch(buf, ROW_SEL_NEXT, last_match_mode));
}

/***********************************************************************//**
Reads the previous row from a cursor, which must have previously been
positioned using index_read.
@return	0, HA_ERR_END_OF_FILE, or error number */
UNIV_INTERN
int
ha_innobase::index_prev(
/*====================*/
	uchar*	buf)	/*!< in/out: buffer for previous row in MySQL format */
{
	ha_statistic_increment(&SSV::ha_read_prev_count);

	return(general_fetch(buf, ROW_SEL_PREV, 0));
}

/********************************************************************//**
Positions a cursor on the first record in an index and reads the
corresponding row to buf.
@return	0, HA_ERR_END_OF_FILE, or error code */
UNIV_INTERN
int
ha_innobase::index_first(
/*=====================*/
	uchar*	buf)	/*!< in/out: buffer for the row */
{
	int	error;

	DBUG_ENTER("index_first");
	ha_statistic_increment(&SSV::ha_read_first_count);

	error = index_read(buf, NULL, 0, HA_READ_AFTER_KEY);

	/* MySQL does not seem to allow this to return HA_ERR_KEY_NOT_FOUND */

	if (error == HA_ERR_KEY_NOT_FOUND) {
		error = HA_ERR_END_OF_FILE;
	}

	DBUG_RETURN(error);
}

/********************************************************************//**
Positions a cursor on the last record in an index and reads the
corresponding row to buf.
@return	0, HA_ERR_END_OF_FILE, or error code */
UNIV_INTERN
int
ha_innobase::index_last(
/*====================*/
	uchar*	buf)	/*!< in/out: buffer for the row */
{
	int	error;

	DBUG_ENTER("index_last");
	ha_statistic_increment(&SSV::ha_read_last_count);

	error = index_read(buf, NULL, 0, HA_READ_BEFORE_KEY);

	/* MySQL does not seem to allow this to return HA_ERR_KEY_NOT_FOUND */

	if (error == HA_ERR_KEY_NOT_FOUND) {
		error = HA_ERR_END_OF_FILE;
	}

	DBUG_RETURN(error);
}

/****************************************************************//**
Initialize a table scan.
@return	0 or error number */
UNIV_INTERN
int
ha_innobase::rnd_init(
/*==================*/
	bool	scan)	/*!< in: TRUE if table/index scan FALSE otherwise */
{
	int	err;

	/* Store the active index value so that we can restore the original
	value after a scan */

	if (prebuilt->clust_index_was_generated) {
		err = change_active_index(MAX_KEY);
	} else {
		err = change_active_index(primary_key);
	}

	/* Don't use semi-consistent read in random row reads (by position).
	This means we must disable semi_consistent_read if scan is false */

	if (!scan) {
		try_semi_consistent_read(0);
	}

	start_of_scan = 1;

	return(err);
}

/*****************************************************************//**
Ends a table scan.
@return	0 or error number */
UNIV_INTERN
int
ha_innobase::rnd_end(void)
/*======================*/
{
	return(index_end());
}

/*****************************************************************//**
Reads the next row in a table scan (also used to read the FIRST row
in a table scan).
@return	0, HA_ERR_END_OF_FILE, or error number */
UNIV_INTERN
int
ha_innobase::rnd_next(
/*==================*/
	uchar*	buf)	/*!< in/out: returns the row in this buffer,
			in MySQL format */
{
	int	error;

	DBUG_ENTER("rnd_next");
	ha_statistic_increment(&SSV::ha_read_rnd_next_count);

	if (start_of_scan) {
		error = index_first(buf);

		if (error == HA_ERR_KEY_NOT_FOUND) {
			error = HA_ERR_END_OF_FILE;
		}

		start_of_scan = 0;
	} else {
		error = general_fetch(buf, ROW_SEL_NEXT, 0);
	}

	DBUG_RETURN(error);
}

/**********************************************************************//**
Fetches a row from the table based on a row reference.
@return	0, HA_ERR_KEY_NOT_FOUND, or error code */
UNIV_INTERN
int
ha_innobase::rnd_pos(
/*=================*/
	uchar*	buf,	/*!< in/out: buffer for the row */
	uchar*	pos)	/*!< in: primary key value of the row in the
			MySQL format, or the row id if the clustered
			index was internally generated by InnoDB; the
			length of data in pos has to be ref_length */
{
	int		error;
	DBUG_ENTER("rnd_pos");
	DBUG_DUMP("key", pos, ref_length);

	ha_statistic_increment(&SSV::ha_read_rnd_count);

	ut_a(prebuilt->trx == thd_to_trx(ha_thd()));

	/* Note that we assume the length of the row reference is fixed
	for the table, and it is == ref_length */

	error = index_read(buf, pos, ref_length, HA_READ_KEY_EXACT);

	if (error) {
		DBUG_PRINT("error", ("Got error: %d", error));
	}

	DBUG_RETURN(error);
}

/*********************************************************************//**
Stores a reference to the current row to 'ref' field of the handle. Note
that in the case where we have generated the clustered index for the
table, the function parameter is illogical: we MUST ASSUME that 'record'
is the current 'position' of the handle, because if row ref is actually
the row id internally generated in InnoDB, then 'record' does not contain
it. We just guess that the row id must be for the record where the handle
was positioned the last time. */
UNIV_INTERN
void
ha_innobase::position(
/*==================*/
	const uchar*	record)	/*!< in: row in MySQL format */
{
	uint		len;

	ut_a(prebuilt->trx == thd_to_trx(ha_thd()));

	if (prebuilt->clust_index_was_generated) {
		/* No primary key was defined for the table and we
		generated the clustered index from row id: the
		row reference will be the row id, not any key value
		that MySQL knows of */

		len = DATA_ROW_ID_LEN;

		memcpy(ref, prebuilt->row_id, len);
	} else {
		len = store_key_val_for_row(primary_key, (char*)ref,
							 ref_length, record);
	}

	/* We assume that the 'ref' value len is always fixed for the same
	table. */

	if (len != ref_length) {
	  sql_print_error("Stored ref len is %lu, but table ref len is %lu",
			  (ulong) len, (ulong) ref_length);
	}
}

/* limit innodb monitor access to users with PROCESS privilege.
See http://bugs.mysql.com/32710 for expl. why we choose PROCESS. */
#define IS_MAGIC_TABLE_AND_USER_DENIED_ACCESS(table_name, thd) \
	(row_is_magic_monitor_table(table_name) \
	 && check_global_access(thd, PROCESS_ACL))

/*****************************************************************//**
Creates a table definition to an InnoDB database. */
static
int
create_table_def(
/*=============*/
	trx_t*		trx,		/*!< in: InnoDB transaction handle */
	TABLE*		form,		/*!< in: information on table
					columns and indexes */
	const char*	table_name,	/*!< in: table name */
	const char*	path_of_temp_table,/*!< in: if this is a table explicitly
					created by the user with the
					TEMPORARY keyword, then this
					parameter is the dir path where the
					table should be placed if we create
					an .ibd file for it (no .ibd extension
					in the path, though); otherwise this
					is NULL */
	ulint		flags)		/*!< in: table flags */
{
	Field*		field;
	dict_table_t*	table;
	ulint		n_cols;
	int		error;
	ulint		col_type;
	ulint		col_len;
	ulint		nulls_allowed;
	ulint		unsigned_type;
	ulint		binary_type;
	ulint		long_true_varchar;
	ulint		charset_no;
	ulint		i;

	DBUG_ENTER("create_table_def");
	DBUG_PRINT("enter", ("table_name: %s", table_name));

	ut_a(trx->mysql_thd != NULL);
	if (IS_MAGIC_TABLE_AND_USER_DENIED_ACCESS(table_name,
						  (THD*) trx->mysql_thd)) {
		DBUG_RETURN(HA_ERR_GENERIC);
	}

	n_cols = form->s->fields;

	/* We pass 0 as the space id, and determine at a lower level the space
	id where to store the table */

	table = dict_mem_table_create(table_name, 0, n_cols, flags);

	if (path_of_temp_table) {
		table->dir_path_of_temp_table =
			mem_heap_strdup(table->heap, path_of_temp_table);
	}

	for (i = 0; i < n_cols; i++) {
		field = form->field[i];

		col_type = get_innobase_type_from_mysql_type(&unsigned_type,
							     field);

		if (!col_type) {
			push_warning_printf(
				(THD*) trx->mysql_thd,
				MYSQL_ERROR::WARN_LEVEL_WARN,
				ER_CANT_CREATE_TABLE,
				"Error creating table '%s' with "
				"column '%s'. Please check its "
				"column type and try to re-create "
				"the table with an appropriate "
				"column type.",
				table->name, (char*) field->field_name);
			goto err_col;
		}

		if (field->null_ptr) {
			nulls_allowed = 0;
		} else {
			nulls_allowed = DATA_NOT_NULL;
		}

		if (field->binary()) {
			binary_type = DATA_BINARY_TYPE;
		} else {
			binary_type = 0;
		}

		charset_no = 0;

		if (dtype_is_string_type(col_type)) {

			charset_no = (ulint)field->charset()->number;

			if (UNIV_UNLIKELY(charset_no >= 256)) {
				/* in data0type.h we assume that the
				number fits in one byte in prtype */
				push_warning_printf(
					(THD*) trx->mysql_thd,
					MYSQL_ERROR::WARN_LEVEL_WARN,
					ER_CANT_CREATE_TABLE,
					"In InnoDB, charset-collation codes"
					" must be below 256."
					" Unsupported code %lu.",
					(ulong) charset_no);
				DBUG_RETURN(ER_CANT_CREATE_TABLE);
			}
		}

		ut_a(field->type() < 256); /* we assume in dtype_form_prtype()
					   that this fits in one byte */
		col_len = field->pack_length();

		/* The MySQL pack length contains 1 or 2 bytes length field
		for a true VARCHAR. Let us subtract that, so that the InnoDB
		column length in the InnoDB data dictionary is the real
		maximum byte length of the actual data. */

		long_true_varchar = 0;

		if (field->type() == MYSQL_TYPE_VARCHAR) {
			col_len -= ((Field_varstring*)field)->length_bytes;

			if (((Field_varstring*)field)->length_bytes == 2) {
				long_true_varchar = DATA_LONG_TRUE_VARCHAR;
			}
		}

		/* First check whether the column to be added has a
		system reserved name. */
		if (dict_col_name_is_reserved(field->field_name)){
			my_error(ER_WRONG_COLUMN_NAME, MYF(0),
				 field->field_name);
err_col:
			dict_mem_table_free(table);
			trx_commit_for_mysql(trx);

			error = DB_ERROR;
			goto error_ret;
		}

		dict_mem_table_add_col(table, table->heap,
			(char*) field->field_name,
			col_type,
			dtype_form_prtype(
				(ulint)field->type()
				| nulls_allowed | unsigned_type
				| binary_type | long_true_varchar,
				charset_no),
			col_len);
	}

	error = row_create_table_for_mysql(table, trx);

	if (error == DB_DUPLICATE_KEY) {
		char buf[100];
		char* buf_end = innobase_convert_identifier(
			buf, sizeof buf - 1, table_name, strlen(table_name),
			trx->mysql_thd, TRUE);

		*buf_end = '\0';
		my_error(ER_TABLE_EXISTS_ERROR, MYF(0), buf);
	}

error_ret:
	error = convert_error_code_to_mysql(error, flags, NULL);

	DBUG_RETURN(error);
}

/*****************************************************************//**
Creates an index in an InnoDB database. */
static
int
create_index(
/*=========*/
	trx_t*		trx,		/*!< in: InnoDB transaction handle */
	TABLE*		form,		/*!< in: information on table
					columns and indexes */
	ulint		flags,		/*!< in: InnoDB table flags */
	const char*	table_name,	/*!< in: table name */
	uint		key_num)	/*!< in: index number */
{
	Field*		field;
	dict_index_t*	index;
	int		error;
	ulint		n_fields;
	KEY*		key;
	KEY_PART_INFO*	key_part;
	ulint		ind_type;
	ulint		col_type;
	ulint		prefix_len;
	ulint		is_unsigned;
	ulint		i;
	ulint		j;
	ulint*		field_lengths;

	DBUG_ENTER("create_index");

	key = form->key_info + key_num;

	n_fields = key->key_parts;

	/* Assert that "GEN_CLUST_INDEX" cannot be used as non-primary index */
	ut_a(innobase_strcasecmp(key->name, innobase_index_reserve_name) != 0);

	ind_type = 0;

	if (key_num == form->s->primary_key) {
		ind_type = ind_type | DICT_CLUSTERED;
	}

	if (key->flags & HA_NOSAME ) {
		ind_type = ind_type | DICT_UNIQUE;
	}

	/* We pass 0 as the space id, and determine at a lower level the space
	id where to store the table */

	index = dict_mem_index_create(table_name, key->name, 0,
				      ind_type, n_fields);

	field_lengths = (ulint*) my_malloc(sizeof(ulint) * n_fields,
		MYF(MY_FAE));

	for (i = 0; i < n_fields; i++) {
		key_part = key->key_part + i;

		/* (The flag HA_PART_KEY_SEG denotes in MySQL a column prefix
		field in an index: we only store a specified number of first
		bytes of the column to the index field.) The flag does not
		seem to be properly set by MySQL. Let us fall back on testing
		the length of the key part versus the column. */

		field = NULL;
		for (j = 0; j < form->s->fields; j++) {

			field = form->field[j];

			if (0 == innobase_strcasecmp(
					field->field_name,
					key_part->field->field_name)) {
				/* Found the corresponding column */

				break;
			}
		}

		ut_a(j < form->s->fields);

		col_type = get_innobase_type_from_mysql_type(
					&is_unsigned, key_part->field);

		if (DATA_BLOB == col_type
			|| (key_part->length < field->pack_length()
				&& field->type() != MYSQL_TYPE_VARCHAR)
			|| (field->type() == MYSQL_TYPE_VARCHAR
				&& key_part->length < field->pack_length()
				- ((Field_varstring*)field)->length_bytes)) {

			prefix_len = key_part->length;

			if (col_type == DATA_INT
				|| col_type == DATA_FLOAT
				|| col_type == DATA_DOUBLE
				|| col_type == DATA_DECIMAL) {
				sql_print_error(
					"MySQL is trying to create a column "
					"prefix index field, on an "
					"inappropriate data type. Table "
					"name %s, column name %s.",
					table_name,
					key_part->field->field_name);

				prefix_len = 0;
			}
		} else {
			prefix_len = 0;
		}

		field_lengths[i] = key_part->length;

		dict_mem_index_add_field(index,
			(char*) key_part->field->field_name, prefix_len);
	}

	/* Even though we've defined max_supported_key_part_length, we
	still do our own checking using field_lengths to be absolutely
	sure we don't create too long indexes. */
	error = row_create_index_for_mysql(index, trx, field_lengths);

	error = convert_error_code_to_mysql(error, flags, NULL);

	my_free(field_lengths);

	DBUG_RETURN(error);
}

/*****************************************************************//**
Creates an index to an InnoDB table when the user has defined no
primary index. */
static
int
create_clustered_index_when_no_primary(
/*===================================*/
	trx_t*		trx,		/*!< in: InnoDB transaction handle */
	ulint		flags,		/*!< in: InnoDB table flags */
	const char*	table_name)	/*!< in: table name */
{
	dict_index_t*	index;
	int		error;

	/* We pass 0 as the space id, and determine at a lower level the space
	id where to store the table */
	index = dict_mem_index_create(table_name,
				      innobase_index_reserve_name,
				      0, DICT_CLUSTERED, 0);

	error = row_create_index_for_mysql(index, trx, NULL);

	error = convert_error_code_to_mysql(error, flags, NULL);

	return(error);
}

/*****************************************************************//**
Validates the create options. We may build on this function
in future. For now, it checks two specifiers:
KEY_BLOCK_SIZE and ROW_FORMAT
If innodb_strict_mode is not set then this function is a no-op
@return	TRUE if valid. */
static
ibool
create_options_are_valid(
/*=====================*/
	THD*		thd,		/*!< in: connection thread. */
	TABLE*		form,		/*!< in: information on table
					columns and indexes */
	HA_CREATE_INFO*	create_info)	/*!< in: create info. */
{
	ibool 	kbs_specified	= FALSE;
	ibool	ret		= TRUE;


	ut_ad(thd != NULL);

	/* If innodb_strict_mode is not set don't do any validation. */
	if (!(THDVAR(thd, strict_mode))) {
		return(TRUE);
	}

	ut_ad(form != NULL);
	ut_ad(create_info != NULL);

	/* First check if KEY_BLOCK_SIZE was specified. */
	if (create_info->key_block_size
	    || (create_info->used_fields & HA_CREATE_USED_KEY_BLOCK_SIZE)) {

		kbs_specified = TRUE;
		switch (create_info->key_block_size) {
		case 1:
		case 2:
		case 4:
		case 8:
		case 16:
			/* Valid value. */
			break;
		default:
			push_warning_printf(thd, MYSQL_ERROR::WARN_LEVEL_WARN,
					    ER_ILLEGAL_HA_CREATE_OPTION,
					    "InnoDB: invalid"
					    " KEY_BLOCK_SIZE = %lu."
					    " Valid values are"
					    " [1, 2, 4, 8, 16]",
					    create_info->key_block_size);
			ret = FALSE;
		}
	}
	
	/* If KEY_BLOCK_SIZE was specified, check for its
	dependencies. */
	if (kbs_specified && !srv_file_per_table) {
		push_warning(thd, MYSQL_ERROR::WARN_LEVEL_WARN,
			     ER_ILLEGAL_HA_CREATE_OPTION,
			     "InnoDB: KEY_BLOCK_SIZE"
			     " requires innodb_file_per_table.");
		ret = FALSE;
	}

	if (kbs_specified && srv_file_format < DICT_TF_FORMAT_ZIP) {
		push_warning(thd, MYSQL_ERROR::WARN_LEVEL_WARN,
			     ER_ILLEGAL_HA_CREATE_OPTION,
			     "InnoDB: KEY_BLOCK_SIZE"
			     " requires innodb_file_format >"
			     " Antelope.");
		ret = FALSE;
	}

	/* Now check for ROW_FORMAT specifier. */
	if (create_info->used_fields & HA_CREATE_USED_ROW_FORMAT) {
		switch (form->s->row_type) {
			const char* row_format_name;
		case ROW_TYPE_COMPRESSED:
		case ROW_TYPE_DYNAMIC:
			row_format_name
				= form->s->row_type == ROW_TYPE_COMPRESSED
				? "COMPRESSED"
				: "DYNAMIC";

			/* These two ROW_FORMATs require srv_file_per_table
			and srv_file_format > Antelope */
			if (!srv_file_per_table) {
				push_warning_printf(
					thd,
					MYSQL_ERROR::WARN_LEVEL_WARN,
					ER_ILLEGAL_HA_CREATE_OPTION,
					"InnoDB: ROW_FORMAT=%s"
					" requires innodb_file_per_table.",
					row_format_name);
					ret = FALSE;
			}

			if (srv_file_format < DICT_TF_FORMAT_ZIP) {
				push_warning_printf(
					thd,
					MYSQL_ERROR::WARN_LEVEL_WARN,
					ER_ILLEGAL_HA_CREATE_OPTION,
					"InnoDB: ROW_FORMAT=%s"
					" requires innodb_file_format >"
					" Antelope.",
					row_format_name);
					ret = FALSE;
			}

			/* Cannot specify KEY_BLOCK_SIZE with
			ROW_FORMAT = DYNAMIC.
			However, we do allow COMPRESSED to be
			specified with KEY_BLOCK_SIZE. */
			if (kbs_specified
			    && form->s->row_type == ROW_TYPE_DYNAMIC) {
				push_warning_printf(
					thd,
					MYSQL_ERROR::WARN_LEVEL_WARN,
					ER_ILLEGAL_HA_CREATE_OPTION,
					"InnoDB: cannot specify"
					" ROW_FORMAT = DYNAMIC with"
					" KEY_BLOCK_SIZE.");
					ret = FALSE;
			}

			break;

		case ROW_TYPE_REDUNDANT:
		case ROW_TYPE_COMPACT:
		case ROW_TYPE_DEFAULT:
			/* Default is COMPACT. */
			row_format_name
				= form->s->row_type == ROW_TYPE_REDUNDANT
				? "REDUNDANT"
				: "COMPACT";

			/* Cannot specify KEY_BLOCK_SIZE with these
			format specifiers. */
			if (kbs_specified) {
				push_warning_printf(
					thd,
					MYSQL_ERROR::WARN_LEVEL_WARN,
					ER_ILLEGAL_HA_CREATE_OPTION,
					"InnoDB: cannot specify"
					" ROW_FORMAT = %s with"
					" KEY_BLOCK_SIZE.",
					row_format_name);
					ret = FALSE;
			}

			break;

		default:
			push_warning(thd,
				     MYSQL_ERROR::WARN_LEVEL_WARN,
				     ER_ILLEGAL_HA_CREATE_OPTION,
				     "InnoDB: invalid ROW_FORMAT specifier.");
			ret = FALSE;

		}
	}

	return(ret);
}

/*****************************************************************//**
Update create_info.  Used in SHOW CREATE TABLE et al. */
UNIV_INTERN
void
ha_innobase::update_create_info(
/*============================*/
	HA_CREATE_INFO* create_info)	/*!< in/out: create info */
{
  if (!(create_info->used_fields & HA_CREATE_USED_AUTO)) {
    ha_innobase::info(HA_STATUS_AUTO);
    create_info->auto_increment_value = stats.auto_increment_value;
  }
}

/*****************************************************************//**
Creates a new table to an InnoDB database.
@return	error number */
UNIV_INTERN
int
ha_innobase::create(
/*================*/
	const char*	name,		/*!< in: table name */
	TABLE*		form,		/*!< in: information on table
					columns and indexes */
	HA_CREATE_INFO*	create_info)	/*!< in: more information of the
					created table, contains also the
					create statement string */
{
	int		error;
	dict_table_t*	innobase_table;
	trx_t*		parent_trx;
	trx_t*		trx;
	int		primary_key_no;
	uint		i;
	char		name2[FN_REFLEN];
	char		norm_name[FN_REFLEN];
	THD*		thd = ha_thd();
	ib_int64_t	auto_inc_value;
	ulint		flags;
	/* Cache the value of innodb_file_format, in case it is
	modified by another thread while the table is being created. */
	const ulint	file_format = srv_file_format;
	const char*	stmt;
	size_t		stmt_len;
	enum row_type	row_type;

	DBUG_ENTER("ha_innobase::create");

	DBUG_ASSERT(thd != NULL);
	DBUG_ASSERT(create_info != NULL);

#ifdef __WIN__
	/* Names passed in from server are in two formats:
	1. <database_name>/<table_name>: for normal table creation
	2. full path: for temp table creation, or sym link

	When srv_file_per_table is on and mysqld_embedded is off,
	check for full path pattern, i.e.
	X:\dir\...,		X is a driver letter, or
	\\dir1\dir2\...,	UNC path
	returns error if it is in full path format, but not creating a temp.
	table. Currently InnoDB does not support symbolic link on Windows. */

	if (srv_file_per_table
	    && !mysqld_embedded
	    && (!create_info->options & HA_LEX_CREATE_TMP_TABLE)) {

		if ((name[1] == ':')
		    || (name[0] == '\\' && name[1] == '\\')) {
			sql_print_error("Cannot create table %s\n", name);
			DBUG_RETURN(HA_ERR_GENERIC);
		}
	}
#endif

	if (form->s->fields > 1000) {
		/* The limit probably should be REC_MAX_N_FIELDS - 3 = 1020,
		but we play safe here */

		DBUG_RETURN(HA_ERR_TO_BIG_ROW);
	}

	/* Get the transaction associated with the current thd, or create one
	if not yet created */

	parent_trx = check_trx_exists(thd);

	/* In case MySQL calls this in the middle of a SELECT query, release
	possible adaptive hash latch to avoid deadlocks of threads */

	trx_search_latch_release_if_reserved(parent_trx);

	trx = innobase_trx_allocate(thd);

	if (lower_case_table_names) {
		srv_lower_case_table_names = TRUE;
	} else {
		srv_lower_case_table_names = FALSE;
	}

	strcpy(name2, name);

	normalize_table_name(norm_name, name2);

	/* Latch the InnoDB data dictionary exclusively so that no deadlocks
	or lock waits can happen in it during a table create operation.
	Drop table etc. do this latching in row0mysql.c. */

	row_mysql_lock_data_dictionary(trx);

	/* Create the table definition in InnoDB */

	flags = 0;

	/* Validate create options if innodb_strict_mode is set. */
	if (!create_options_are_valid(thd, form, create_info)) {
		error = ER_ILLEGAL_HA_CREATE_OPTION;
		goto cleanup;
	}

	if (create_info->key_block_size
	    || (create_info->used_fields & HA_CREATE_USED_KEY_BLOCK_SIZE)) {
		/* Determine the page_zip.ssize corresponding to the
		requested page size (key_block_size) in kilobytes. */

		ulint	ssize, ksize;
		ulint	key_block_size = create_info->key_block_size;

		/*  Set 'flags' to the correct key_block_size.
		It will be zero if key_block_size is an invalid number.*/
		for (ssize = ksize = 1; ssize <= DICT_TF_ZSSIZE_MAX;
		     ssize++, ksize <<= 1) {
			if (key_block_size == ksize) {
				flags = ssize << DICT_TF_ZSSIZE_SHIFT
					| DICT_TF_COMPACT
					| DICT_TF_FORMAT_ZIP
					  << DICT_TF_FORMAT_SHIFT;
				break;
			}
		}

		if (!srv_file_per_table) {
			push_warning(thd, MYSQL_ERROR::WARN_LEVEL_WARN,
				     ER_ILLEGAL_HA_CREATE_OPTION,
				     "InnoDB: KEY_BLOCK_SIZE"
				     " requires innodb_file_per_table.");
			flags = 0;
		}

		if (file_format < DICT_TF_FORMAT_ZIP) {
			push_warning(thd, MYSQL_ERROR::WARN_LEVEL_WARN,
				     ER_ILLEGAL_HA_CREATE_OPTION,
				     "InnoDB: KEY_BLOCK_SIZE"
				     " requires innodb_file_format >"
				     " Antelope.");
			flags = 0;
		}

		if (!flags) {
			push_warning_printf(thd, MYSQL_ERROR::WARN_LEVEL_WARN,
					    ER_ILLEGAL_HA_CREATE_OPTION,
					    "InnoDB: ignoring"
					    " KEY_BLOCK_SIZE=%lu.",
					    create_info->key_block_size);
		}
	}

	row_type = form->s->row_type;

	if (flags) {
		/* if KEY_BLOCK_SIZE was specified on this statement and
		 ROW_FORMAT was not, automatically change ROW_FORMAT to COMPRESSED.*/
		if (   (create_info->used_fields & HA_CREATE_USED_KEY_BLOCK_SIZE)
		    && !(create_info->used_fields & HA_CREATE_USED_ROW_FORMAT)) {
			row_type = ROW_TYPE_COMPRESSED;
		} else if (row_type != ROW_TYPE_COMPRESSED) {
			/* ROW_FORMAT other than COMPRESSED
			ignores KEY_BLOCK_SIZE.  It does not
			make sense to reject conflicting
			KEY_BLOCK_SIZE and ROW_FORMAT, because
			such combinations can be obtained
			with ALTER TABLE anyway. */
			push_warning_printf(
				thd,
				MYSQL_ERROR::WARN_LEVEL_WARN,
				ER_ILLEGAL_HA_CREATE_OPTION,
				"InnoDB: ignoring KEY_BLOCK_SIZE=%lu"
				" unless ROW_FORMAT=COMPRESSED.",
				create_info->key_block_size);
			flags = 0;
		}
	} else {
		/* flags == 0 means no KEY_BLOCK_SIZE.*/
		if (row_type == ROW_TYPE_COMPRESSED) {
			/* ROW_FORMAT=COMPRESSED without
			KEY_BLOCK_SIZE implies half the
			maximum KEY_BLOCK_SIZE. */
			flags = (DICT_TF_ZSSIZE_MAX - 1)
				<< DICT_TF_ZSSIZE_SHIFT
				| DICT_TF_COMPACT
				| DICT_TF_FORMAT_ZIP
				<< DICT_TF_FORMAT_SHIFT;
#if DICT_TF_ZSSIZE_MAX < 1
# error "DICT_TF_ZSSIZE_MAX < 1"
#endif
		}
	}

	switch (row_type) {
		const char* row_format_name;
	case ROW_TYPE_REDUNDANT:
		break;
	case ROW_TYPE_COMPRESSED:
	case ROW_TYPE_DYNAMIC:
		row_format_name
			= row_type == ROW_TYPE_COMPRESSED
			? "COMPRESSED"
			: "DYNAMIC";

		if (!srv_file_per_table) {
			push_warning_printf(
				thd,
				MYSQL_ERROR::WARN_LEVEL_WARN,
				ER_ILLEGAL_HA_CREATE_OPTION,
				"InnoDB: ROW_FORMAT=%s"
				" requires innodb_file_per_table.",
				row_format_name);
		} else if (file_format < DICT_TF_FORMAT_ZIP) {
			push_warning_printf(
				thd,
				MYSQL_ERROR::WARN_LEVEL_WARN,
				ER_ILLEGAL_HA_CREATE_OPTION,
				"InnoDB: ROW_FORMAT=%s"
				" requires innodb_file_format >"
				" Antelope.",
				row_format_name);
		} else {
			flags |= DICT_TF_COMPACT
				| (DICT_TF_FORMAT_ZIP
				   << DICT_TF_FORMAT_SHIFT);
			break;
		}

		/* fall through */
	case ROW_TYPE_NOT_USED:
	case ROW_TYPE_FIXED:
	default:
		push_warning(thd,
			     MYSQL_ERROR::WARN_LEVEL_WARN,
			     ER_ILLEGAL_HA_CREATE_OPTION,
			     "InnoDB: assuming ROW_FORMAT=COMPACT.");
	case ROW_TYPE_DEFAULT:
	case ROW_TYPE_COMPACT:
		flags = DICT_TF_COMPACT;
		break;
	}

	/* Look for a primary key */

	primary_key_no= (form->s->primary_key != MAX_KEY ?
			 (int) form->s->primary_key :
			 -1);

	/* Our function innobase_get_mysql_key_number_for_index assumes
	the primary key is always number 0, if it exists */

	ut_a(primary_key_no == -1 || primary_key_no == 0);

	/* Check for name conflicts (with reserved name) for
	any user indices to be created. */
	if (innobase_index_name_is_reserved(trx, form->key_info,
					    form->s->keys)) {
		error = -1;
		goto cleanup;
	}

	if (create_info->options & HA_LEX_CREATE_TMP_TABLE) {
		flags |= DICT_TF2_TEMPORARY << DICT_TF2_SHIFT;
	}

	error = create_table_def(trx, form, norm_name,
		create_info->options & HA_LEX_CREATE_TMP_TABLE ? name2 : NULL,
		flags);

	if (error) {
		goto cleanup;
	}


	/* Create the keys */

	if (form->s->keys == 0 || primary_key_no == -1) {
		/* Create an index which is used as the clustered index;
		order the rows by their row id which is internally generated
		by InnoDB */

		error = create_clustered_index_when_no_primary(
			trx, flags, norm_name);
		if (error) {
			goto cleanup;
		}
	}

	if (primary_key_no != -1) {
		/* In InnoDB the clustered index must always be created
		first */
		if ((error = create_index(trx, form, flags, norm_name,
					  (uint) primary_key_no))) {
			goto cleanup;
		}
	}

	for (i = 0; i < form->s->keys; i++) {

		if (i != (uint) primary_key_no) {

			if ((error = create_index(trx, form, flags, norm_name,
						  i))) {
				goto cleanup;
			}
		}
	}

	stmt = innobase_get_stmt(thd, &stmt_len);

	if (stmt) {
		error = row_table_add_foreign_constraints(
			trx, stmt, stmt_len, norm_name,
			create_info->options & HA_LEX_CREATE_TMP_TABLE);

		error = convert_error_code_to_mysql(error, flags, NULL);

		if (error) {
			goto cleanup;
		}
	}

	innobase_commit_low(trx);

	row_mysql_unlock_data_dictionary(trx);

	/* Flush the log to reduce probability that the .frm files and
	the InnoDB data dictionary get out-of-sync if the user runs
	with innodb_flush_log_at_trx_commit = 0 */

	log_buffer_flush_to_disk();

	innobase_table = dict_table_open_on_name(norm_name, FALSE);

	DBUG_ASSERT(innobase_table != 0);

	if (innobase_table) {
		/* We update the highest file format in the system table
		space, if this table has higher file format setting. */

		trx_sys_file_format_max_upgrade(
			(const char**) &innobase_file_format_max,
			dict_table_get_format(innobase_table));
	}

	/* Note: We can't call update_thd() as prebuilt will not be
	setup at this stage and so we use thd. */

	/* We need to copy the AUTOINC value from the old table if
	this is an ALTER TABLE or CREATE INDEX because CREATE INDEX
	does a table copy too. */

	if (((create_info->used_fields & HA_CREATE_USED_AUTO)
	    || thd_sql_command(thd) == SQLCOM_ALTER_TABLE
	    || thd_sql_command(thd) == SQLCOM_CREATE_INDEX)
	    && create_info->auto_increment_value > 0) {

		/* Query was one of :
		CREATE TABLE ...AUTO_INCREMENT = x; or
		ALTER TABLE...AUTO_INCREMENT = x;   or
		CREATE INDEX x on t(...);
		Find out a table definition from the dictionary and get
		the current value of the auto increment field. Set a new
		value to the auto increment field if the value is greater
		than the maximum value in the column. */

		auto_inc_value = create_info->auto_increment_value;

		dict_table_autoinc_lock(innobase_table);
		dict_table_autoinc_initialize(innobase_table, auto_inc_value);
		dict_table_autoinc_unlock(innobase_table);
	}

	dict_table_close(innobase_table, FALSE);

	/* Tell the InnoDB server that there might be work for
	utility threads: */

	srv_active_wake_master_thread();

	trx_free_for_mysql(trx);

	DBUG_RETURN(0);

cleanup:
	innobase_commit_low(trx);

	row_mysql_unlock_data_dictionary(trx);

	trx_free_for_mysql(trx);

	DBUG_RETURN(error);
}

/*****************************************************************//**
Discards or imports an InnoDB tablespace.
@return	0 == success, -1 == error */
UNIV_INTERN
int
ha_innobase::discard_or_import_tablespace(
/*======================================*/
	my_bool discard)	/*!< in: TRUE if discard, else import */
{
	dict_table_t*	dict_table;
	trx_t*		trx;
	int		err;

	DBUG_ENTER("ha_innobase::discard_or_import_tablespace");

	ut_a(prebuilt->trx);
	ut_a(prebuilt->trx->magic_n == TRX_MAGIC_N);
	ut_a(prebuilt->trx == thd_to_trx(ha_thd()));

	dict_table = prebuilt->table;
	trx = prebuilt->trx;

	if (discard) {
		err = row_discard_tablespace_for_mysql(dict_table->name, trx);
	} else {
		err = row_import_tablespace_for_mysql(dict_table->name, trx);
	}

	err = convert_error_code_to_mysql(err, dict_table->flags, NULL);

	DBUG_RETURN(err);
}

/*****************************************************************//**
Deletes all rows of an InnoDB table.
@return	error number */
UNIV_INTERN
int
ha_innobase::truncate(void)
/*==============================*/
{
	int		error;

	DBUG_ENTER("ha_innobase::truncate");

	/* Get the transaction associated with the current thd, or create one
	if not yet created, and update prebuilt->trx */

	update_thd(ha_thd());

	/* Truncate the table in InnoDB */

	error = row_truncate_table_for_mysql(prebuilt->table, prebuilt->trx);

	error = convert_error_code_to_mysql(error, prebuilt->table->flags,
					    NULL);

	DBUG_RETURN(error);
}

/*****************************************************************//**
Drops a table from an InnoDB database. Before calling this function,
MySQL calls innobase_commit to commit the transaction of the current user.
Then the current user cannot have locks set on the table. Drop table
operation inside InnoDB will remove all locks any user has on the table
inside InnoDB.
@return	error number */
UNIV_INTERN
int
ha_innobase::delete_table(
/*======================*/
	const char*	name)	/*!< in: table name */
{
	ulint	name_len;
	int	error;
	trx_t*	parent_trx;
	trx_t*	trx;
	THD	*thd = ha_thd();
	char	norm_name[1000];
	char	errstr[1024];

	DBUG_ENTER("ha_innobase::delete_table");

	/* Strangely, MySQL passes the table name without the '.frm'
	extension, in contrast to ::create */
	normalize_table_name(norm_name, name);

	if (IS_MAGIC_TABLE_AND_USER_DENIED_ACCESS(norm_name, thd)) {
		DBUG_RETURN(HA_ERR_GENERIC);
	}

	/* Remove stats for this table and all of its indexes from the
	persistent storage if it exists and if there are stats for this
	table in there. This function creates its own trx and commits
	it. */
	error = dict_stats_delete_table_stats(norm_name,
					      errstr, sizeof(errstr));
	if (error != DB_SUCCESS) {
		push_warning(thd, MYSQL_ERROR::WARN_LEVEL_WARN,
			     ER_LOCK_WAIT_TIMEOUT, errstr);
	}

	/* Get the transaction associated with the current thd, or create one
	if not yet created */

	parent_trx = check_trx_exists(thd);

	/* In case MySQL calls this in the middle of a SELECT query, release
	possible adaptive hash latch to avoid deadlocks of threads */

	trx_search_latch_release_if_reserved(parent_trx);

	trx = innobase_trx_allocate(thd);

	if (lower_case_table_names) {
		srv_lower_case_table_names = TRUE;
	} else {
		srv_lower_case_table_names = FALSE;
	}

	name_len = strlen(name);

	ut_a(name_len < 1000);

	/* Drop the table in InnoDB */

	error = row_drop_table_for_mysql(norm_name, trx,
					 thd_sql_command(thd)
					 == SQLCOM_DROP_DB);

	/* Flush the log to reduce probability that the .frm files and
	the InnoDB data dictionary get out-of-sync if the user runs
	with innodb_flush_log_at_trx_commit = 0 */

	log_buffer_flush_to_disk();

	/* Tell the InnoDB server that there might be work for
	utility threads: */

	srv_active_wake_master_thread();

	innobase_commit_low(trx);

	trx_free_for_mysql(trx);

	error = convert_error_code_to_mysql(error, 0, NULL);

	DBUG_RETURN(error);
}

/*****************************************************************//**
Removes all tables in the named database inside InnoDB. */
static
void
innobase_drop_database(
/*===================*/
	handlerton *hton, /*!< in: handlerton of Innodb */
	char*	path)	/*!< in: database path; inside InnoDB the name
			of the last directory in the path is used as
			the database name: for example, in 'mysql/data/test'
			the database name is 'test' */
{
	ulint	len		= 0;
	trx_t*	trx;
	char*	ptr;
	char*	namebuf;
	THD*	thd		= current_thd;

	/* Get the transaction associated with the current thd, or create one
	if not yet created */

	DBUG_ASSERT(hton == innodb_hton_ptr);

	/* In the Windows plugin, thd = current_thd is always NULL */
	if (thd) {
		trx_t*	parent_trx = check_trx_exists(thd);

		/* In case MySQL calls this in the middle of a SELECT
		query, release possible adaptive hash latch to avoid
		deadlocks of threads */

		trx_search_latch_release_if_reserved(parent_trx);
	}

	ptr = strend(path) - 2;

	while (ptr >= path && *ptr != '\\' && *ptr != '/') {
		ptr--;
		len++;
	}

	ptr++;
	namebuf = (char*) my_malloc((uint) len + 2, MYF(0));

	memcpy(namebuf, ptr, len);
	namebuf[len] = '/';
	namebuf[len + 1] = '\0';
#ifdef	__WIN__
	innobase_casedn_str(namebuf);
#endif
#if defined __WIN__ && !defined MYSQL_SERVER
	/* In the Windows plugin, thd = current_thd is always NULL */
	trx = trx_allocate_for_mysql();
	trx->mysql_thd = NULL;
#else
	trx = innobase_trx_allocate(thd);
#endif
	row_drop_database_for_mysql(namebuf, trx);
	my_free(namebuf);

	/* Flush the log to reduce probability that the .frm files and
	the InnoDB data dictionary get out-of-sync if the user runs
	with innodb_flush_log_at_trx_commit = 0 */

	log_buffer_flush_to_disk();

	/* Tell the InnoDB server that there might be work for
	utility threads: */

	srv_active_wake_master_thread();

	innobase_commit_low(trx);
	trx_free_for_mysql(trx);
}
/*********************************************************************//**
Renames an InnoDB table.
@return	0 or error code */
static
int
innobase_rename_table(
/*==================*/
	trx_t*		trx,	/*!< in: transaction */
	const char*	from,	/*!< in: old name of the table */
	const char*	to,	/*!< in: new name of the table */
	ibool		lock_and_commit)
				/*!< in: TRUE=lock data dictionary and commit */
{
	int	error;
	char*	norm_to;
	char*	norm_from;

	if (lower_case_table_names) {
		srv_lower_case_table_names = TRUE;
	} else {
		srv_lower_case_table_names = FALSE;
	}

	// Magic number 64 arbitrary
	norm_to = (char*) my_malloc(strlen(to) + 64, MYF(0));
	norm_from = (char*) my_malloc(strlen(from) + 64, MYF(0));

	normalize_table_name(norm_to, to);
	normalize_table_name(norm_from, from);

	/* Serialize data dictionary operations with dictionary mutex:
	no deadlocks can occur then in these operations */

	if (lock_and_commit) {
		row_mysql_lock_data_dictionary(trx);
	}

	error = row_rename_table_for_mysql(
		norm_from, norm_to, trx, lock_and_commit);

	if (error != DB_SUCCESS) {
		FILE* ef = dict_foreign_err_file;

		fputs("InnoDB: Renaming table ", ef);
		ut_print_name(ef, trx, TRUE, norm_from);
		fputs(" to ", ef);
		ut_print_name(ef, trx, TRUE, norm_to);
		fputs(" failed!\n", ef);
	}

	if (lock_and_commit) {
		row_mysql_unlock_data_dictionary(trx);

		/* Flush the log to reduce probability that the .frm
		files and the InnoDB data dictionary get out-of-sync
		if the user runs with innodb_flush_log_at_trx_commit = 0 */

		log_buffer_flush_to_disk();
	}

	my_free(norm_to);
	my_free(norm_from);

	return error;
}
/*********************************************************************//**
Renames an InnoDB table.
@return	0 or error code */
UNIV_INTERN
int
ha_innobase::rename_table(
/*======================*/
	const char*	from,	/*!< in: old name of the table */
	const char*	to)	/*!< in: new name of the table */
{
	trx_t*	trx;
	int	error;
	trx_t*	parent_trx;
	THD*	thd		= ha_thd();

	DBUG_ENTER("ha_innobase::rename_table");

	/* Get the transaction associated with the current thd, or create one
	if not yet created */

	parent_trx = check_trx_exists(thd);

	/* In case MySQL calls this in the middle of a SELECT query, release
	possible adaptive hash latch to avoid deadlocks of threads */

	trx_search_latch_release_if_reserved(parent_trx);

	trx = innobase_trx_allocate(thd);

	error = innobase_rename_table(trx, from, to, TRUE);

	/* Tell the InnoDB server that there might be work for
	utility threads: */

	srv_active_wake_master_thread();

	innobase_commit_low(trx);
	trx_free_for_mysql(trx);

	/* Add a special case to handle the Duplicated Key error
	and return DB_ERROR instead.
	This is to avoid a possible SIGSEGV error from mysql error
	handling code. Currently, mysql handles the Duplicated Key
	error by re-entering the storage layer and getting dup key
	info by calling get_dup_key(). This operation requires a valid
	table handle ('row_prebuilt_t' structure) which could no
	longer be available in the error handling stage. The suggested
	solution is to report a 'table exists' error message (since
	the dup key error here is due to an existing table whose name
	is the one we are trying to rename to) and return the generic
	error code. */
	if (error == (int) DB_DUPLICATE_KEY) {
		my_error(ER_TABLE_EXISTS_ERROR, MYF(0), to);

		error = DB_ERROR;
	}

	error = convert_error_code_to_mysql(error, 0, NULL);

	DBUG_RETURN(error);
}

/*********************************************************************//**
Estimates the number of index records in a range.
@return	estimated number of rows */
UNIV_INTERN
ha_rows
ha_innobase::records_in_range(
/*==========================*/
	uint			keynr,		/*!< in: index number */
	key_range		*min_key,	/*!< in: start key value of the
						   range, may also be 0 */
	key_range		*max_key)	/*!< in: range end key val, may
						   also be 0 */
{
	KEY*		key;
	dict_index_t*	index;
	uchar*		key_val_buff2	= (uchar*) my_malloc(
						  table->s->reclength
					+ table->s->max_key_length + 100,
								MYF(MY_FAE));
	ulint		buff2_len = table->s->reclength
					+ table->s->max_key_length + 100;
	dtuple_t*	range_start;
	dtuple_t*	range_end;
	ib_int64_t	n_rows;
	ulint		mode1;
	ulint		mode2;
	mem_heap_t*	heap;

	DBUG_ENTER("records_in_range");

	ut_a(prebuilt->trx == thd_to_trx(ha_thd()));

	prebuilt->trx->op_info = (char*)"estimating records in index range";

	/* In case MySQL calls this in the middle of a SELECT query, release
	possible adaptive hash latch to avoid deadlocks of threads */

	trx_search_latch_release_if_reserved(prebuilt->trx);

	active_index = keynr;

	key = table->key_info + active_index;

	index = innobase_get_index(keynr);

	/* There exists possibility of not being able to find requested
	index due to inconsistency between MySQL and InoDB dictionary info.
	Necessary message should have been printed in innobase_get_index() */
	if (UNIV_UNLIKELY(!index)) {
		n_rows = HA_POS_ERROR;
		goto func_exit;
	}
	if (UNIV_UNLIKELY(!row_merge_is_index_usable(prebuilt->trx, index))) {
		n_rows = HA_ERR_TABLE_DEF_CHANGED;
		goto func_exit;
	}

	heap = mem_heap_create(2 * (key->key_parts * sizeof(dfield_t)
				    + sizeof(dtuple_t)));

	range_start = dtuple_create(heap, key->key_parts);
	dict_index_copy_types(range_start, index, key->key_parts);

	range_end = dtuple_create(heap, key->key_parts);
	dict_index_copy_types(range_end, index, key->key_parts);

	row_sel_convert_mysql_key_to_innobase(
				range_start, (byte*) key_val_buff,
				(ulint)upd_and_key_val_buff_len,
				index,
				(byte*) (min_key ? min_key->key :
					 (const uchar*) 0),
				(ulint) (min_key ? min_key->length : 0),
				prebuilt->trx);

	row_sel_convert_mysql_key_to_innobase(
				range_end, (byte*) key_val_buff2,
				buff2_len, index,
				(byte*) (max_key ? max_key->key :
					 (const uchar*) 0),
				(ulint) (max_key ? max_key->length : 0),
				prebuilt->trx);

	mode1 = convert_search_mode_to_innobase(min_key ? min_key->flag :
						HA_READ_KEY_EXACT);
	mode2 = convert_search_mode_to_innobase(max_key ? max_key->flag :
						HA_READ_KEY_EXACT);

	if (mode1 != PAGE_CUR_UNSUPP && mode2 != PAGE_CUR_UNSUPP) {

		n_rows = btr_estimate_n_rows_in_range(index, range_start,
						      mode1, range_end,
						      mode2);
	} else {

		n_rows = HA_POS_ERROR;
	}

	mem_heap_free(heap);

func_exit:
	my_free(key_val_buff2);

	prebuilt->trx->op_info = (char*)"";

	/* The MySQL optimizer seems to believe an estimate of 0 rows is
	always accurate and may return the result 'Empty set' based on that.
	The accuracy is not guaranteed, and even if it were, for a locking
	read we should anyway perform the search to set the next-key lock.
	Add 1 to the value to make sure MySQL does not make the assumption! */

	if (n_rows == 0) {
		n_rows = 1;
	}

	DBUG_RETURN((ha_rows) n_rows);
}

/*********************************************************************//**
Gives an UPPER BOUND to the number of rows in a table. This is used in
filesort.cc.
@return	upper bound of rows */
UNIV_INTERN
ha_rows
ha_innobase::estimate_rows_upper_bound(void)
/*======================================*/
{
	dict_index_t*	index;
	ulonglong	estimate;
	ulonglong	local_data_file_length;

	DBUG_ENTER("estimate_rows_upper_bound");

	/* We do not know if MySQL can call this function before calling
	external_lock(). To be safe, update the thd of the current table
	handle. */

	update_thd(ha_thd());

	prebuilt->trx->op_info = (char*)
				 "calculating upper bound for table rows";

	/* In case MySQL calls this in the middle of a SELECT query, release
	possible adaptive hash latch to avoid deadlocks of threads */

	trx_search_latch_release_if_reserved(prebuilt->trx);

	index = dict_table_get_first_index(prebuilt->table);

	ut_a(index->stat_n_leaf_pages > 0);

	local_data_file_length =
		((ulonglong) index->stat_n_leaf_pages) * UNIV_PAGE_SIZE;


	/* Calculate a minimum length for a clustered index record and from
	that an upper bound for the number of rows. Since we only calculate
	new statistics in row0mysql.c when a table has grown by a threshold
	factor, we must add a safety factor 2 in front of the formula below. */

	estimate = 2 * local_data_file_length /
					 dict_index_calc_min_rec_len(index);

	prebuilt->trx->op_info = (char*)"";

	DBUG_RETURN((ha_rows) estimate);
}

/*********************************************************************//**
How many seeks it will take to read through the table. This is to be
comparable to the number returned by records_in_range so that we can
decide if we should scan the table or use keys.
@return	estimated time measured in disk seeks */
UNIV_INTERN
double
ha_innobase::scan_time()
/*====================*/
{
	/* Since MySQL seems to favor table scans too much over index
	searches, we pretend that a sequential read takes the same time
	as a random disk read, that is, we do not divide the following
	by 10, which would be physically realistic. */

	return((double) (prebuilt->table->stat_clustered_index_size));
}

/******************************************************************//**
Calculate the time it takes to read a set of ranges through an index
This enables us to optimise reads for clustered indexes.
@return	estimated time measured in disk seeks */
UNIV_INTERN
double
ha_innobase::read_time(
/*===================*/
	uint	index,	/*!< in: key number */
	uint	ranges,	/*!< in: how many ranges */
	ha_rows rows)	/*!< in: estimated number of rows in the ranges */
{
	ha_rows total_rows;
	double	time_for_scan;

	if (index != table->s->primary_key) {
		/* Not clustered */
		return(handler::read_time(index, ranges, rows));
	}

	if (rows <= 2) {

		return((double) rows);
	}

	/* Assume that the read time is proportional to the scan time for all
	rows + at most one seek per range. */

	time_for_scan = scan_time();

	if ((total_rows = estimate_rows_upper_bound()) < rows) {

		return(time_for_scan);
	}

	return(ranges + (double) rows / (double) total_rows * time_for_scan);
}

/*********************************************************************//**
Calculates the key number used inside MySQL for an Innobase index. We will
first check the "index translation table" for a match of the index to get
the index number. If there does not exist an "index translation table",
or not able to find the index in the translation table, then we will fall back
to the traditional way of looping through dict_index_t list to find a
match. In this case, we have to take into account if we generated a
default clustered index for the table
@return the key number used inside MySQL */
static
unsigned int
innobase_get_mysql_key_number_for_index(
/*====================================*/
	INNOBASE_SHARE*		share,	/*!< in: share structure for index
					translation table. */
	const TABLE*		table,	/*!< in: table in MySQL data
					dictionary */
	dict_table_t*		ib_table,/*!< in: table in Innodb data
					dictionary */
        const dict_index_t*     index)	/*!< in: index */
{
	const dict_index_t*	ind;
	unsigned int		i;

        ut_a(index);

	/* If index does not belong to the table of share structure. Search
	index->table instead */
	if (index->table != ib_table) {
		i = 0;
		ind = dict_table_get_first_index(index->table);

		while (index != ind) {
			ind = dict_table_get_next_index(ind);
			i++;
		}

		if (row_table_got_default_clust_index(index->table)) {
			ut_a(i > 0);
			i--;
		}

		return(i);
	}

	/* If index translation table exists, we will first check
	the index through index translation table for a match. */
        if (share->idx_trans_tbl.index_mapping) {
		for (i = 0; i < share->idx_trans_tbl.index_count; i++) {
			if (share->idx_trans_tbl.index_mapping[i] == index) {
				return(i);
			}
		}

		/* Print an error message if we cannot find the index
		** in the "index translation table". */
		sql_print_error("Cannot find index %s in InnoDB index "
				"translation table.", index->name);
	}

	/* If we do not have an "index translation table", or not able
	to find the index in the translation table, we'll directly find
	matching index with information from mysql TABLE structure and
	InnoDB dict_index_t list */
	for (i = 0; i < table->s->keys; i++) {
		ind = dict_table_get_index_on_name(
			ib_table, table->key_info[i].name);

		if (index == ind) {
			return(i);
		}
        }

	ut_error;

        return(0);
}
/*********************************************************************//**
Returns statistics information of the table to the MySQL interpreter,
in various fields of the handle object.
@return HA_ERR_* error code or 0 */
UNIV_INTERN
int
ha_innobase::info_low(
/*==================*/
<<<<<<< HEAD
					/*!< out: HA_ERR_* error code */
	uint			flag,	/*!< in: what information MySQL
					requests */
	dict_stats_upd_option_t	stats_upd_option)
					/*!< in: whether to (re)calc
					the stats or to fetch them from
					the persistent storage */
=======
	uint	flag,			/*!< in: what information MySQL
					requests */
	bool	called_from_analyze)	/* in: TRUE if called from
					::analyze() */
>>>>>>> 97bca2f4
{
	dict_table_t*	ib_table;
	dict_index_t*	index;
	ha_rows		rec_per_key;
	ib_int64_t	n_rows;
	char		path[FN_REFLEN];
	os_file_stat_t	stat_info;

	DBUG_ENTER("info");

	/* If we are forcing recovery at a high level, we will suppress
	statistics calculation on tables, because that may crash the
	server if an index is badly corrupted. */

	/* We do not know if MySQL can call this function before calling
	external_lock(). To be safe, update the thd of the current table
	handle. */

	update_thd(ha_thd());

	/* In case MySQL calls this in the middle of a SELECT query, release
	possible adaptive hash latch to avoid deadlocks of threads */

	prebuilt->trx->op_info = (char*)"returning various info to MySQL";

	trx_search_latch_release_if_reserved(prebuilt->trx);

	ib_table = prebuilt->table;

	if (flag & HA_STATUS_TIME) {
		if (called_from_analyze || innobase_stats_on_metadata) {
			/* In sql_show we call with this flag: update
			then statistics so that they are up-to-date */
			enum db_err	ret;

			prebuilt->trx->op_info = "updating table statistics";

			ut_ad(!mutex_own(&dict_sys->mutex));
			ret = dict_stats_update(ib_table, stats_upd_option,
						FALSE);

			if (ret != DB_SUCCESS) {
				prebuilt->trx->op_info = "";
				DBUG_RETURN(HA_ERR_GENERIC);
			}

			prebuilt->trx->op_info = "returning various info to MySQL";
		}

		my_snprintf(path, sizeof(path), "%s/%s%s",
				mysql_data_home, ib_table->name, reg_ext);

		unpack_filename(path,path);

		/* Note that we do not know the access time of the table,
		nor the CHECK TABLE time, nor the UPDATE or INSERT time. */

		if (os_file_get_status(path,&stat_info)) {
			stats.create_time = (ulong) stat_info.ctime;
		}
	}

	if (flag & HA_STATUS_VARIABLE) {
		n_rows = ib_table->stat_n_rows;

		/* Because we do not protect stat_n_rows by any mutex in a
		delete, it is theoretically possible that the value can be
		smaller than zero! TODO: fix this race.

		The MySQL optimizer seems to assume in a left join that n_rows
		is an accurate estimate if it is zero. Of course, it is not,
		since we do not have any locks on the rows yet at this phase.
		Since SHOW TABLE STATUS seems to call this function with the
		HA_STATUS_TIME flag set, while the left join optimizer does not
		set that flag, we add one to a zero value if the flag is not
		set. That way SHOW TABLE STATUS will show the best estimate,
		while the optimizer never sees the table empty. */

		if (n_rows < 0) {
			n_rows = 0;
		}

		if (n_rows == 0 && !(flag & HA_STATUS_TIME)) {
			n_rows++;
		}

		/* Fix bug#40386: Not flushing query cache after truncate.
		n_rows can not be 0 unless the table is empty, set to 1
		instead. The original problem of bug#29507 is actually
		fixed in the server code. */
		if (thd_sql_command(user_thd) == SQLCOM_TRUNCATE) {

			n_rows = 1;

			/* We need to reset the prebuilt value too, otherwise
			checks for values greater than the last value written
			to the table will fail and the autoinc counter will
			not be updated. This will force write_row() into
			attempting an update of the table's AUTOINC counter. */

			prebuilt->autoinc_last_value = 0;
		}

		stats.records = (ha_rows)n_rows;
		stats.deleted = 0;
		stats.data_file_length = ((ulonglong)
				ib_table->stat_clustered_index_size)
					* UNIV_PAGE_SIZE;
		stats.index_file_length = ((ulonglong)
				ib_table->stat_sum_of_other_index_sizes)
					* UNIV_PAGE_SIZE;

		/* Since fsp_get_available_space_in_free_extents() is
		acquiring latches inside InnoDB, we do not call it if we
		are asked by MySQL to avoid locking. Another reason to
		avoid the call is that it uses quite a lot of CPU.
		See Bug#38185. */
		if (flag & HA_STATUS_NO_LOCK) {
			/* We do not update delete_length if no
			locking is requested so the "old" value can
			remain. delete_length is initialized to 0 in
			the ha_statistics' constructor. */
		} else if (UNIV_UNLIKELY
			   (srv_force_recovery >= SRV_FORCE_NO_IBUF_MERGE)) {
			/* Avoid accessing the tablespace if
			innodb_crash_recovery is set to a high value. */
			stats.delete_length = 0;
		} else {
			/* lock the data dictionary to avoid races with
			ibd_file_missing and tablespace_discarded */
			row_mysql_lock_data_dictionary(prebuilt->trx);

			/* ib_table->space must be an existent tablespace */
			if (!ib_table->ibd_file_missing
			    && !ib_table->tablespace_discarded) {

				stats.delete_length =
					fsp_get_available_space_in_free_extents(
						ib_table->space) * 1024;
			} else {

				THD*	thd;

				thd = ha_thd();

				push_warning_printf(
					thd,
					MYSQL_ERROR::WARN_LEVEL_WARN,
					ER_CANT_GET_STAT,
					"InnoDB: Trying to get the free "
					"space for table %s but its "
					"tablespace has been discarded or "
					"the .ibd file is missing. Setting "
					"the free space to zero.",
					ib_table->name);

				stats.delete_length = 0;
			}

			row_mysql_unlock_data_dictionary(prebuilt->trx);
		}

		stats.check_time = 0;
		/* 8 = max(sizeof(void *)); */
		stats.mrr_length_per_rec = ref_length + 8;

		if (stats.records == 0) {
			stats.mean_rec_length = 0;
		} else {
			stats.mean_rec_length = (ulong) (stats.data_file_length / stats.records);
		}
	}

	if (flag & HA_STATUS_CONST) {
		ulong	i;
		/* Verify the number of index in InnoDB and MySQL
		matches up. If prebuilt->clust_index_was_generated
		holds, InnoDB defines GEN_CLUST_INDEX internally */
		ulint	num_innodb_index = UT_LIST_GET_LEN(ib_table->indexes)
					- prebuilt->clust_index_was_generated;

		if (table->s->keys != num_innodb_index) {
			sql_print_error("Table %s contains %lu "
					"indexes inside InnoDB, which "
					"is different from the number of "
					"indexes %u defined in the MySQL ",
					ib_table->name, num_innodb_index,
					table->s->keys);
		}

		for (i = 0; i < table->s->keys; i++) {
			ulong	j;
			/* We could get index quickly through internal
			index mapping with the index translation table.
			The identity of index (match up index name with
			that of table->key_info[i]) is already verified in
			innobase_get_index().  */
			index = innobase_get_index(i);

			if (index == NULL) {
				sql_print_error("Table %s contains fewer "
						"indexes inside InnoDB than "
						"are defined in the MySQL "
						".frm file. Have you mixed up "
						".frm files from different "
						"installations? See "
						REFMAN
						"innodb-troubleshooting.html\n",
						ib_table->name);
				break;
			}

			for (j = 0; j < table->key_info[i].key_parts; j++) {

				if (j + 1 > index->n_uniq) {
					sql_print_error(
"Index %s of %s has %lu columns unique inside InnoDB, but MySQL is asking "
"statistics for %lu columns. Have you mixed up .frm files from different "
"installations? "
"See " REFMAN "innodb-troubleshooting.html\n",
							index->name,
							ib_table->name,
							(unsigned long)
							index->n_uniq, j + 1);
					break;
				}

				dict_index_stat_mutex_enter(index);

				if (index->stat_n_diff_key_vals[j + 1] == 0) {

					rec_per_key = stats.records;
				} else {
					rec_per_key = (ha_rows)(stats.records /
					 index->stat_n_diff_key_vals[j + 1]);
				}

				dict_index_stat_mutex_exit(index);

				/* Since MySQL seems to favor table scans
				too much over index searches, we pretend
				index selectivity is 2 times better than
				our estimate: */

				rec_per_key = rec_per_key / 2;

				if (rec_per_key == 0) {
					rec_per_key = 1;
				}

				table->key_info[i].rec_per_key[j]=
				  rec_per_key >= ~(ulong) 0 ? ~(ulong) 0 :
				  (ulong) rec_per_key;
			}
		}
	}

	if (srv_force_recovery >= SRV_FORCE_NO_IBUF_MERGE) {

		goto func_exit;
	}

	if (flag & HA_STATUS_ERRKEY) {
		const dict_index_t*	err_index;

		ut_a(prebuilt->trx);
		ut_a(prebuilt->trx->magic_n == TRX_MAGIC_N);

		err_index = trx_get_error_info(prebuilt->trx);

		if (err_index) {
			errkey = innobase_get_mysql_key_number_for_index(
					share, table, ib_table, err_index);
		} else {
			errkey = (unsigned int) prebuilt->trx->error_key_num;
		}
	}

	if ((flag & HA_STATUS_AUTO) && table->found_next_number_field) {
		stats.auto_increment_value = innobase_peek_autoinc();
	}

func_exit:
	prebuilt->trx->op_info = (char*)"";

	DBUG_RETURN(0);
}

/*********************************************************************//**
Returns statistics information of the table to the MySQL interpreter,
<<<<<<< HEAD
in various fields of the handle object.
@return HA_ERR_* error code or 0 */
=======
in various fields of the handle object. */
>>>>>>> 97bca2f4
UNIV_INTERN
int
ha_innobase::info(
/*==============*/
<<<<<<< HEAD
	uint flag)	/*!< in: what information MySQL requests */
{
	return(info_low(flag, DICT_STATS_FETCH));
=======
	uint	flag)	/*!< in: what information MySQL requests */
{
	return(info_low(flag, false /* not called from analyze */));
>>>>>>> 97bca2f4
}

/**********************************************************************//**
Updates index cardinalities of the table, based on random dives into
each index tree. This does NOT calculate exact statistics on the table.
@return	HA_ADMIN_* error code or HA_ADMIN_OK */
UNIV_INTERN
int
ha_innobase::analyze(
/*=================*/
	THD*		thd,		/*!< in: connection thread handle */
	HA_CHECK_OPT*	check_opt)	/*!< in: currently ignored */
{
<<<<<<< HEAD
	dict_stats_upd_option_t	upd_option;
	int			ret;
=======
	/* Simply call ::info() with all the flags */
	info_low(HA_STATUS_TIME | HA_STATUS_CONST | HA_STATUS_VARIABLE,
		 true /* called from analyze */);
>>>>>>> 97bca2f4

	if (THDVAR(thd, analyze_is_persistent)) {
		upd_option = DICT_STATS_RECALC_PERSISTENT;
	} else {
		upd_option = DICT_STATS_RECALC_TRANSIENT;
	}

	/* Simply call ::info_low() with all the flags
	and request recalculation of the statistics */
	ret = info_low(HA_STATUS_TIME | HA_STATUS_CONST | HA_STATUS_VARIABLE,
		       upd_option);

	if (ret != 0) {
		return(HA_ADMIN_FAILED);
	}

	return(HA_ADMIN_OK);
}

/**********************************************************************//**
This is mapped to "ALTER TABLE tablename ENGINE=InnoDB", which rebuilds
the table in MySQL. */
UNIV_INTERN
int
ha_innobase::optimize(
/*==================*/
	THD*		thd,		/*!< in: connection thread handle */
	HA_CHECK_OPT*	check_opt)	/*!< in: currently ignored */
{
	return(HA_ADMIN_TRY_ALTER);
}

/*******************************************************************//**
Tries to check that an InnoDB table is not corrupted. If corruption is
noticed, prints to stderr information about it. In case of corruption
may also assert a failure and crash the server.
@return	HA_ADMIN_CORRUPT or HA_ADMIN_OK */
UNIV_INTERN
int
ha_innobase::check(
/*===============*/
	THD*		thd,		/*!< in: user thread handle */
	HA_CHECK_OPT*	check_opt)	/*!< in: check options, currently
					ignored */
{
	dict_index_t*	index;
	ulint		n_rows;
	ulint		n_rows_in_table	= ULINT_UNDEFINED;
	ibool		is_ok		= TRUE;
	ulint		old_isolation_level;

	DBUG_ENTER("ha_innobase::check");
	DBUG_ASSERT(thd == ha_thd());
	ut_a(prebuilt->trx);
	ut_a(prebuilt->trx->magic_n == TRX_MAGIC_N);
	ut_a(prebuilt->trx == thd_to_trx(thd));

	if (prebuilt->mysql_template == NULL) {
		/* Build the template; we will use a dummy template
		in index scans done in checking */

		build_template(prebuilt, NULL, table, this,
			       ROW_MYSQL_WHOLE_ROW);
	}

	if (prebuilt->table->ibd_file_missing) {
		sql_print_error("InnoDB: Error:\n"
			"InnoDB: MySQL is trying to use a table handle"
			" but the .ibd file for\n"
			"InnoDB: table %s does not exist.\n"
			"InnoDB: Have you deleted the .ibd file"
			" from the database directory under\n"
			"InnoDB: the MySQL datadir, or have you"
			" used DISCARD TABLESPACE?\n"
			"InnoDB: Please refer to\n"
			"InnoDB: " REFMAN "innodb-troubleshooting.html\n"
			"InnoDB: how you can resolve the problem.\n",
			prebuilt->table->name);
		DBUG_RETURN(HA_ADMIN_CORRUPT);
	}

	prebuilt->trx->op_info = "checking table";

	old_isolation_level = prebuilt->trx->isolation_level;

	/* We must run the index record counts at an isolation level
	>= READ COMMITTED, because a dirty read can see a wrong number
	of records in some index; to play safe, we use always
	REPEATABLE READ here */

	prebuilt->trx->isolation_level = TRX_ISO_REPEATABLE_READ;

	/* Enlarge the fatal lock wait timeout during CHECK TABLE. */
	mutex_enter(&kernel_mutex);
	srv_fatal_semaphore_wait_threshold += 7200; /* 2 hours */
	mutex_exit(&kernel_mutex);

	for (index = dict_table_get_first_index(prebuilt->table);
	     index != NULL;
	     index = dict_table_get_next_index(index)) {
#if 0
		fputs("Validating index ", stderr);
		ut_print_name(stderr, trx, FALSE, index->name);
		putc('\n', stderr);
#endif

		if (!btr_validate_index(index, prebuilt->trx)) {
			is_ok = FALSE;
			push_warning_printf(thd, MYSQL_ERROR::WARN_LEVEL_WARN,
					    ER_NOT_KEYFILE,
					    "InnoDB: The B-tree of"
					    " index '%-.200s' is corrupted.",
					    index->name);
			continue;
		}

		/* Instead of invoking change_active_index(), set up
		a dummy template for non-locking reads, disabling
		access to the clustered index. */
		prebuilt->index = index;

		prebuilt->index_usable = row_merge_is_index_usable(
			prebuilt->trx, prebuilt->index);

		if (UNIV_UNLIKELY(!prebuilt->index_usable)) {
			push_warning_printf(thd, MYSQL_ERROR::WARN_LEVEL_WARN,
					    HA_ERR_TABLE_DEF_CHANGED,
					    "InnoDB: Insufficient history for"
					    " index '%-.200s'",
					    index->name);
			continue;
		}

		prebuilt->sql_stat_start = TRUE;
		prebuilt->template_type = ROW_MYSQL_DUMMY_TEMPLATE;
		prebuilt->n_template = 0;
		prebuilt->need_to_access_clustered = FALSE;

		dtuple_set_n_fields(prebuilt->search_tuple, 0);

		prebuilt->select_lock_type = LOCK_NONE;

		if (!row_check_index_for_mysql(prebuilt, index, &n_rows)) {
			push_warning_printf(thd, MYSQL_ERROR::WARN_LEVEL_WARN,
					    ER_NOT_KEYFILE,
					    "InnoDB: The B-tree of"
					    " index '%-.200s' is corrupted.",
					    index->name);
			is_ok = FALSE;
		}

		if (thd_killed(user_thd)) {
			break;
		}

#if 0
		fprintf(stderr, "%lu entries in index %s\n", n_rows,
			index->name);
#endif

		if (index == dict_table_get_first_index(prebuilt->table)) {
			n_rows_in_table = n_rows;
		} else if (n_rows != n_rows_in_table) {
			push_warning_printf(thd, MYSQL_ERROR::WARN_LEVEL_WARN,
					    ER_NOT_KEYFILE,
					    "InnoDB: Index '%-.200s'"
					    " contains %lu entries,"
					    " should be %lu.",
					    index->name,
					    (ulong) n_rows,
					    (ulong) n_rows_in_table);
			is_ok = FALSE;
		}
	}

	/* Restore the original isolation level */
	prebuilt->trx->isolation_level = old_isolation_level;

	/* We validate also the whole adaptive hash index for all tables
	at every CHECK TABLE */

	if (!btr_search_validate()) {
		push_warning(thd, MYSQL_ERROR::WARN_LEVEL_WARN,
			     ER_NOT_KEYFILE,
			     "InnoDB: The adaptive hash index is corrupted.");
		is_ok = FALSE;
	}

	/* Restore the fatal lock wait timeout after CHECK TABLE. */
	mutex_enter(&kernel_mutex);
	srv_fatal_semaphore_wait_threshold -= 7200; /* 2 hours */
	mutex_exit(&kernel_mutex);

	prebuilt->trx->op_info = "";
	if (thd_killed(user_thd)) {
		my_error(ER_QUERY_INTERRUPTED, MYF(0));
	}

	DBUG_RETURN(is_ok ? HA_ADMIN_OK : HA_ADMIN_CORRUPT);
}

/*************************************************************//**
Adds information about free space in the InnoDB tablespace to a table comment
which is printed out when a user calls SHOW TABLE STATUS. Adds also info on
foreign keys.
@return	table comment + InnoDB free space + info on foreign keys */
UNIV_INTERN
char*
ha_innobase::update_table_comment(
/*==============================*/
	const char*	comment)/*!< in: table comment defined by user */
{
	uint	length = (uint) strlen(comment);
	char*	str;
	long	flen;

	/* We do not know if MySQL can call this function before calling
	external_lock(). To be safe, update the thd of the current table
	handle. */

	if (length > 64000 - 3) {
		return((char*)comment); /* string too long */
	}

	update_thd(ha_thd());

	prebuilt->trx->op_info = (char*)"returning table comment";

	/* In case MySQL calls this in the middle of a SELECT query, release
	possible adaptive hash latch to avoid deadlocks of threads */

	trx_search_latch_release_if_reserved(prebuilt->trx);
	str = NULL;

	/* output the data to a temporary file */

	mutex_enter(&srv_dict_tmpfile_mutex);
	rewind(srv_dict_tmpfile);

	fprintf(srv_dict_tmpfile, "InnoDB free: %llu kB",
		fsp_get_available_space_in_free_extents(
			prebuilt->table->space));

	dict_print_info_on_foreign_keys(FALSE, srv_dict_tmpfile,
				prebuilt->trx, prebuilt->table);
	flen = ftell(srv_dict_tmpfile);
	if (flen < 0) {
		flen = 0;
	} else if (length + flen + 3 > 64000) {
		flen = 64000 - 3 - length;
	}

	/* allocate buffer for the full string, and
	read the contents of the temporary file */

	str = (char*) my_malloc(length + flen + 3, MYF(0));

	if (str) {
		char* pos	= str + length;
		if (length) {
			memcpy(str, comment, length);
			*pos++ = ';';
			*pos++ = ' ';
		}
		rewind(srv_dict_tmpfile);
		flen = (uint) fread(pos, 1, flen, srv_dict_tmpfile);
		pos[flen] = 0;
	}

	mutex_exit(&srv_dict_tmpfile_mutex);

	prebuilt->trx->op_info = (char*)"";

	return(str ? str : (char*) comment);
}

/*******************************************************************//**
Gets the foreign key create info for a table stored in InnoDB.
@return own: character string in the form which can be inserted to the
CREATE TABLE statement, MUST be freed with
ha_innobase::free_foreign_key_create_info */
UNIV_INTERN
char*
ha_innobase::get_foreign_key_create_info(void)
/*==========================================*/
{
	char*	str	= 0;
	long	flen;

	ut_a(prebuilt != NULL);

	/* We do not know if MySQL can call this function before calling
	external_lock(). To be safe, update the thd of the current table
	handle. */

	update_thd(ha_thd());

	prebuilt->trx->op_info = (char*)"getting info on foreign keys";

	/* In case MySQL calls this in the middle of a SELECT query,
	release possible adaptive hash latch to avoid
	deadlocks of threads */

	trx_search_latch_release_if_reserved(prebuilt->trx);

	mutex_enter(&srv_dict_tmpfile_mutex);
	rewind(srv_dict_tmpfile);

	/* output the data to a temporary file */
	dict_print_info_on_foreign_keys(TRUE, srv_dict_tmpfile,
				prebuilt->trx, prebuilt->table);
	prebuilt->trx->op_info = (char*)"";

	flen = ftell(srv_dict_tmpfile);
	if (flen < 0) {
		flen = 0;
	}

	/* allocate buffer for the string, and
	read the contents of the temporary file */

	str = (char*) my_malloc(flen + 1, MYF(0));

	if (str) {
		rewind(srv_dict_tmpfile);
		flen = (uint) fread(str, 1, flen, srv_dict_tmpfile);
		str[flen] = 0;
	}

	mutex_exit(&srv_dict_tmpfile_mutex);

	return(str);
}


/***********************************************************************//**
Maps a InnoDB foreign key constraint to a equivalent MySQL foreign key info.
@return pointer to foreign key info */
static
FOREIGN_KEY_INFO*
get_foreign_key_info(
/*=================*/
	THD*			thd,		/*!< in: user thread handle */
	dict_foreign_t*		foreign)	/*!< in: foreign key constraint */
{
	FOREIGN_KEY_INFO	f_key_info;
	FOREIGN_KEY_INFO*	pf_key_info;
	uint			i = 0;
	ulint			len;
	char			tmp_buff[NAME_LEN+1];
	char			name_buff[NAME_LEN+1];
	const char*		ptr;
	LEX_STRING*		referenced_key_name;
	LEX_STRING*		name = NULL;

	ptr = dict_remove_db_name(foreign->id);
	f_key_info.foreign_id = thd_make_lex_string(thd, 0, ptr,
						    (uint) strlen(ptr), 1);

	/* Name format: database name, '/', table name, '\0' */

	/* Referenced (parent) database name */
	len = dict_get_db_name_len(foreign->referenced_table_name);
	ut_a(len < sizeof(tmp_buff));
	ut_memcpy(tmp_buff, foreign->referenced_table_name, len);
	tmp_buff[len] = 0;

	len = filename_to_tablename(tmp_buff, name_buff, sizeof(name_buff));
	f_key_info.referenced_db = thd_make_lex_string(thd, 0, name_buff, len, 1);

	/* Referenced (parent) table name */
	ptr = dict_remove_db_name(foreign->referenced_table_name);
	len = filename_to_tablename(ptr, name_buff, sizeof(name));
	f_key_info.referenced_table = thd_make_lex_string(thd, 0, name_buff, len, 1);

	/* Dependent (child) database name */
	len = dict_get_db_name_len(foreign->foreign_table_name);
	ut_a(len < sizeof(tmp_buff));
	ut_memcpy(tmp_buff, foreign->foreign_table_name, len);
	tmp_buff[len] = 0;

	len = filename_to_tablename(tmp_buff, name_buff, sizeof(name_buff));
	f_key_info.foreign_db = thd_make_lex_string(thd, 0, name_buff, len, 1);

	/* Dependent (child) table name */
	ptr = dict_remove_db_name(foreign->foreign_table_name);
	len = filename_to_tablename(ptr, name_buff, sizeof(name_buff));
	f_key_info.foreign_table = thd_make_lex_string(thd, 0, name_buff, len, 1);

	do {
		ptr = foreign->foreign_col_names[i];
		name = thd_make_lex_string(thd, name, ptr,
					   (uint) strlen(ptr), 1);
		f_key_info.foreign_fields.push_back(name);
		ptr = foreign->referenced_col_names[i];
		name = thd_make_lex_string(thd, name, ptr,
					   (uint) strlen(ptr), 1);
		f_key_info.referenced_fields.push_back(name);
	} while (++i < foreign->n_fields);

	if (foreign->type & DICT_FOREIGN_ON_DELETE_CASCADE) {
		len = 7;
		ptr = "CASCADE";
	} else if (foreign->type & DICT_FOREIGN_ON_DELETE_SET_NULL) {
		len = 8;
		ptr = "SET NULL";
	} else if (foreign->type & DICT_FOREIGN_ON_DELETE_NO_ACTION) {
		len = 9;
		ptr = "NO ACTION";
	} else {
		len = 8;
		ptr = "RESTRICT";
	}

	f_key_info.delete_method = thd_make_lex_string(thd,
						       f_key_info.delete_method,
						       ptr, len, 1);

	if (foreign->type & DICT_FOREIGN_ON_UPDATE_CASCADE) {
		len = 7;
		ptr = "CASCADE";
	} else if (foreign->type & DICT_FOREIGN_ON_UPDATE_SET_NULL) {
		len = 8;
		ptr = "SET NULL";
	} else if (foreign->type & DICT_FOREIGN_ON_UPDATE_NO_ACTION) {
		len = 9;
		ptr = "NO ACTION";
	} else {
		len = 8;
		ptr = "RESTRICT";
	}

	f_key_info.update_method = thd_make_lex_string(thd,
						       f_key_info.update_method,
						       ptr, len, 1);

	if (foreign->referenced_index && foreign->referenced_index->name) {
		referenced_key_name = thd_make_lex_string(thd,
					f_key_info.referenced_key_name,
					foreign->referenced_index->name,
					 (uint) strlen(foreign->referenced_index->name),
					1);
	} else {
		referenced_key_name = NULL;
	}

	f_key_info.referenced_key_name = referenced_key_name;

	pf_key_info = (FOREIGN_KEY_INFO *) thd_memdup(thd, &f_key_info,
						      sizeof(FOREIGN_KEY_INFO));

	return(pf_key_info);
}

/*******************************************************************//**
Gets the list of foreign keys in this table.
@return always 0, that is, always succeeds */
UNIV_INTERN
int
ha_innobase::get_foreign_key_list(
/*==============================*/
	THD*			thd,		/*!< in: user thread handle */
	List<FOREIGN_KEY_INFO>*	f_key_list)	/*!< out: foreign key list */
{
	FOREIGN_KEY_INFO*	pf_key_info;
	dict_foreign_t*		foreign;

	ut_a(prebuilt != NULL);
	update_thd(ha_thd());

	prebuilt->trx->op_info = "getting list of foreign keys";

	trx_search_latch_release_if_reserved(prebuilt->trx);

	mutex_enter(&(dict_sys->mutex));

	for (foreign = UT_LIST_GET_FIRST(prebuilt->table->foreign_list);
	     foreign != NULL;
	     foreign = UT_LIST_GET_NEXT(referenced_list, foreign)) {
		pf_key_info = get_foreign_key_info(thd, foreign);
		if (pf_key_info) {
			f_key_list->push_back(pf_key_info);
		}
	}

	mutex_exit(&(dict_sys->mutex));

	prebuilt->trx->op_info = "";

	return(0);
}

/*******************************************************************//**
Gets the set of foreign keys where this table is the referenced table.
@return always 0, that is, always succeeds */
UNIV_INTERN
int
ha_innobase::get_parent_foreign_key_list(
/*=====================================*/
	THD*			thd,		/*!< in: user thread handle */
	List<FOREIGN_KEY_INFO>*	f_key_list)	/*!< out: foreign key list */
{
	FOREIGN_KEY_INFO*	pf_key_info;
	dict_foreign_t*		foreign;

	ut_a(prebuilt != NULL);
	update_thd(ha_thd());

	prebuilt->trx->op_info = "getting list of referencing foreign keys";

	trx_search_latch_release_if_reserved(prebuilt->trx);

	mutex_enter(&(dict_sys->mutex));

	for (foreign = UT_LIST_GET_FIRST(prebuilt->table->referenced_list);
	     foreign != NULL;
	     foreign = UT_LIST_GET_NEXT(referenced_list, foreign)) {
		pf_key_info = get_foreign_key_info(thd, foreign);
		if (pf_key_info) {
			f_key_list->push_back(pf_key_info);
		}
	}

	mutex_exit(&(dict_sys->mutex));

	prebuilt->trx->op_info = "";

	return(0);
}

/*****************************************************************//**
Checks if ALTER TABLE may change the storage engine of the table.
Changing storage engines is not allowed for tables for which there
are foreign key constraints (parent or child tables).
@return	TRUE if can switch engines */
UNIV_INTERN
bool
ha_innobase::can_switch_engines(void)
/*=================================*/
{
	bool	can_switch;

	DBUG_ENTER("ha_innobase::can_switch_engines");

	ut_a(prebuilt->trx == thd_to_trx(ha_thd()));

	prebuilt->trx->op_info =
			"determining if there are foreign key constraints";
	row_mysql_lock_data_dictionary(prebuilt->trx);

	can_switch = !UT_LIST_GET_FIRST(prebuilt->table->referenced_list)
			&& !UT_LIST_GET_FIRST(prebuilt->table->foreign_list);

	row_mysql_unlock_data_dictionary(prebuilt->trx);
	prebuilt->trx->op_info = "";

	DBUG_RETURN(can_switch);
}

/*******************************************************************//**
Checks if a table is referenced by a foreign key. The MySQL manual states that
a REPLACE is either equivalent to an INSERT, or DELETE(s) + INSERT. Only a
delete is then allowed internally to resolve a duplicate key conflict in
REPLACE, not an update.
@return	> 0 if referenced by a FOREIGN KEY */
UNIV_INTERN
uint
ha_innobase::referenced_by_foreign_key(void)
/*========================================*/
{
	if (dict_table_is_referenced_by_foreign_key(prebuilt->table)) {

		return(1);
	}

	return(0);
}

/*******************************************************************//**
Frees the foreign key create info for a table stored in InnoDB, if it is
non-NULL. */
UNIV_INTERN
void
ha_innobase::free_foreign_key_create_info(
/*======================================*/
	char*	str)	/*!< in, own: create info string to free */
{
	if (str) {
		my_free(str);
	}
}

/*******************************************************************//**
Tells something additional to the handler about how to do things.
@return	0 or error number */
UNIV_INTERN
int
ha_innobase::extra(
/*===============*/
	enum ha_extra_function operation)
			   /*!< in: HA_EXTRA_FLUSH or some other flag */
{
	/* Warning: since it is not sure that MySQL calls external_lock
	before calling this function, the trx field in prebuilt can be
	obsolete! */

	switch (operation) {
		case HA_EXTRA_FLUSH:
			if (prebuilt->blob_heap) {
				row_mysql_prebuilt_free_blob_heap(prebuilt);
			}
			break;
		case HA_EXTRA_RESET_STATE:
			reset_template(prebuilt);

			/* Reset index condition pushdown state */
			pushed_idx_cond = FALSE;
			pushed_idx_cond_keyno = MAX_KEY;
			prebuilt->idx_cond_func = NULL;
			break;
		case HA_EXTRA_NO_KEYREAD:
			prebuilt->read_just_key = 0;
			break;
		case HA_EXTRA_KEYREAD:
			prebuilt->read_just_key = 1;
			break;
		case HA_EXTRA_KEYREAD_PRESERVE_FIELDS:
			prebuilt->keep_other_fields_on_keyread = 1;
			break;

			/* IMPORTANT: prebuilt->trx can be obsolete in
			this method, because it is not sure that MySQL
			calls external_lock before this method with the
			parameters below.  We must not invoke update_thd()
			either, because the calling threads may change.
			CAREFUL HERE, OR MEMORY CORRUPTION MAY OCCUR! */
		case HA_EXTRA_IGNORE_DUP_KEY:
			thd_to_trx(ha_thd())->duplicates |= TRX_DUP_IGNORE;
			break;
		case HA_EXTRA_WRITE_CAN_REPLACE:
			thd_to_trx(ha_thd())->duplicates |= TRX_DUP_REPLACE;
			break;
		case HA_EXTRA_WRITE_CANNOT_REPLACE:
			thd_to_trx(ha_thd())->duplicates &= ~TRX_DUP_REPLACE;
			break;
		case HA_EXTRA_NO_IGNORE_DUP_KEY:
			thd_to_trx(ha_thd())->duplicates &=
				~(TRX_DUP_IGNORE | TRX_DUP_REPLACE);
			break;
		default:/* Do nothing */
			;
	}

	return(0);
}

UNIV_INTERN
int
ha_innobase::reset()
{
	if (prebuilt->blob_heap) {
		row_mysql_prebuilt_free_blob_heap(prebuilt);
	}

	reset_template(prebuilt);

	/* Reset index condition pushdown state */
	pushed_idx_cond_keyno = MAX_KEY;
	pushed_idx_cond = NULL;
	prebuilt->idx_cond_func = NULL;
	ds_mrr.dsmrr_close();
	/* TODO: This should really be reset in reset_template() but for now
	it's safer to do it explicitly here. */

	/* This is a statement level counter. */
	prebuilt->autoinc_last_value = 0;

	return(0);
}

/******************************************************************//**
MySQL calls this function at the start of each SQL statement inside LOCK
TABLES. Inside LOCK TABLES the ::external_lock method does not work to
mark SQL statement borders. Note also a special case: if a temporary table
is created inside LOCK TABLES, MySQL has not called external_lock() at all
on that table.
MySQL-5.0 also calls this before each statement in an execution of a stored
procedure. To make the execution more deterministic for binlogging, MySQL-5.0
locks all tables involved in a stored procedure with full explicit table
locks (thd_in_lock_tables(thd) holds in store_lock()) before executing the
procedure.
@return	0 or error code */
UNIV_INTERN
int
ha_innobase::start_stmt(
/*====================*/
	THD*		thd,	/*!< in: handle to the user thread */
	thr_lock_type	lock_type)
{
	trx_t*		trx;

	update_thd(thd);

	trx = prebuilt->trx;

	/* Here we release the search latch and the InnoDB thread FIFO ticket
	if they were reserved. They should have been released already at the
	end of the previous statement, but because inside LOCK TABLES the
	lock count method does not work to mark the end of a SELECT statement,
	that may not be the case. We MUST release the search latch before an
	INSERT, for example. */

	innobase_release_stat_resources(trx);

	/* Reset the AUTOINC statement level counter for multi-row INSERTs. */
	trx->n_autoinc_rows = 0;

	prebuilt->sql_stat_start = TRUE;
	prebuilt->hint_need_to_fetch_extra_cols = 0;
	reset_template(prebuilt);

	if (!prebuilt->mysql_has_locked) {
		/* This handle is for a temporary table created inside
		this same LOCK TABLES; since MySQL does NOT call external_lock
		in this case, we must use x-row locks inside InnoDB to be
		prepared for an update of a row */

		prebuilt->select_lock_type = LOCK_X;
	} else {
		if (trx->isolation_level != TRX_ISO_SERIALIZABLE
			&& thd_sql_command(thd) == SQLCOM_SELECT
			&& lock_type == TL_READ) {

			/* For other than temporary tables, we obtain
			no lock for consistent read (plain SELECT). */

			prebuilt->select_lock_type = LOCK_NONE;
		} else {
			/* Not a consistent read: restore the
			select_lock_type value. The value of
			stored_select_lock_type was decided in:
			1) ::store_lock(),
			2) ::external_lock(),
			3) ::init_table_handle_for_HANDLER(), and
			4) ::transactional_table_lock(). */

			prebuilt->select_lock_type =
				prebuilt->stored_select_lock_type;
		}
	}

	trx->detailed_error[0] = '\0';

	/* Set the MySQL flag to mark that there is an active transaction */
	if (trx->active_trans == 0) {

		innobase_register_trx_and_stmt(ht, thd);
		trx->active_trans = 1;
	} else {
		innobase_register_stmt(ht, thd);
	}

	return(0);
}

/******************************************************************//**
Maps a MySQL trx isolation level code to the InnoDB isolation level code
@return	InnoDB isolation level */
static inline
ulint
innobase_map_isolation_level(
/*=========================*/
	enum_tx_isolation	iso)	/*!< in: MySQL isolation level code */
{
	switch(iso) {
		case ISO_REPEATABLE_READ: return(TRX_ISO_REPEATABLE_READ);
		case ISO_READ_COMMITTED: return(TRX_ISO_READ_COMMITTED);
		case ISO_SERIALIZABLE: return(TRX_ISO_SERIALIZABLE);
		case ISO_READ_UNCOMMITTED: return(TRX_ISO_READ_UNCOMMITTED);
		default: ut_a(0); return(0);
	}
}

/******************************************************************//**
As MySQL will execute an external lock for every new table it uses when it
starts to process an SQL statement (an exception is when MySQL calls
start_stmt for the handle) we can use this function to store the pointer to
the THD in the handle. We will also use this function to communicate
to InnoDB that a new SQL statement has started and that we must store a
savepoint to our transaction handle, so that we are able to roll back
the SQL statement in case of an error.
@return	0 */
UNIV_INTERN
int
ha_innobase::external_lock(
/*=======================*/
	THD*	thd,		/*!< in: handle to the user thread */
	int	lock_type)	/*!< in: lock type */
{
	trx_t*		trx;

	DBUG_ENTER("ha_innobase::external_lock");
	DBUG_PRINT("enter",("lock_type: %d", lock_type));

	update_thd(thd);

	/* Statement based binlogging does not work in isolation level
	READ UNCOMMITTED and READ COMMITTED since the necessary
	locks cannot be taken. In this case, we print an
	informative error message and return with an error.
	Note: decide_logging_format would give the same error message,
	except it cannot give the extra details. */
	if (lock_type == F_WRLCK
	    && !(table_flags() & HA_BINLOG_STMT_CAPABLE)
	    && thd_binlog_format(thd) == BINLOG_FORMAT_STMT
	    && thd_binlog_filter_ok(thd)
            && thd_sqlcom_can_generate_row_events(thd))
        {
		int skip = 0;
		/* used by test case */
		DBUG_EXECUTE_IF("no_innodb_binlog_errors", skip = 1;);
		if (!skip) {
			my_error(ER_BINLOG_STMT_MODE_AND_ROW_ENGINE, MYF(0),
			         " InnoDB is limited to row-logging when "
			         "transaction isolation level is "
			         "READ COMMITTED or READ UNCOMMITTED.");
			DBUG_RETURN(HA_ERR_LOGGING_IMPOSSIBLE);
		}
	}


	trx = prebuilt->trx;

	prebuilt->sql_stat_start = TRUE;
	prebuilt->hint_need_to_fetch_extra_cols = 0;

	reset_template(prebuilt);

	if (lock_type == F_WRLCK) {

		/* If this is a SELECT, then it is in UPDATE TABLE ...
		or SELECT ... FOR UPDATE */
		prebuilt->select_lock_type = LOCK_X;
		prebuilt->stored_select_lock_type = LOCK_X;
	}

	if (lock_type != F_UNLCK) {
		/* MySQL is setting a new table lock */

		trx->detailed_error[0] = '\0';

		/* Set the MySQL flag to mark that there is an active
		transaction */
		if (trx->active_trans == 0) {

			innobase_register_trx_and_stmt(ht, thd);
			trx->active_trans = 1;
		} else if (trx->n_mysql_tables_in_use == 0) {
			innobase_register_stmt(ht, thd);
		}

		if (trx->isolation_level == TRX_ISO_SERIALIZABLE
			&& prebuilt->select_lock_type == LOCK_NONE
			&& thd_test_options(thd,
				OPTION_NOT_AUTOCOMMIT | OPTION_BEGIN)) {

			/* To get serializable execution, we let InnoDB
			conceptually add 'LOCK IN SHARE MODE' to all SELECTs
			which otherwise would have been consistent reads. An
			exception is consistent reads in the AUTOCOMMIT=1 mode:
			we know that they are read-only transactions, and they
			can be serialized also if performed as consistent
			reads. */

			prebuilt->select_lock_type = LOCK_S;
			prebuilt->stored_select_lock_type = LOCK_S;
		}

		/* Starting from 4.1.9, no InnoDB table lock is taken in LOCK
		TABLES if AUTOCOMMIT=1. It does not make much sense to acquire
		an InnoDB table lock if it is released immediately at the end
		of LOCK TABLES, and InnoDB's table locks in that case cause
		VERY easily deadlocks.

		We do not set InnoDB table locks if user has not explicitly
		requested a table lock. Note that thd_in_lock_tables(thd)
		can hold in some cases, e.g., at the start of a stored
		procedure call (SQLCOM_CALL). */

		if (prebuilt->select_lock_type != LOCK_NONE) {

			if (thd_sql_command(thd) == SQLCOM_LOCK_TABLES
			    && THDVAR(thd, table_locks)
			    && thd_test_options(thd, OPTION_NOT_AUTOCOMMIT)
			    && thd_in_lock_tables(thd)) {

				ulint	error = row_lock_table_for_mysql(
					prebuilt, NULL, 0);

				if (error != DB_SUCCESS) {
					error = convert_error_code_to_mysql(
						(int) error, 0, thd);
					DBUG_RETURN((int) error);
				}
			}

			trx->mysql_n_tables_locked++;
		}

		trx->n_mysql_tables_in_use++;
		prebuilt->mysql_has_locked = TRUE;

		DBUG_RETURN(0);
	}

	/* MySQL is releasing a table lock */

	trx->n_mysql_tables_in_use--;
	prebuilt->mysql_has_locked = FALSE;

	/* Release a possible FIFO ticket and search latch. Since we
	may reserve the kernel mutex, we have to release the search
	system latch first to obey the latching order. */

	innobase_release_stat_resources(trx);

	/* If the MySQL lock count drops to zero we know that the current SQL
	statement has ended */

	if (trx->n_mysql_tables_in_use == 0) {

		trx->mysql_n_tables_locked = 0;
		prebuilt->used_in_HANDLER = FALSE;

		if (!thd_test_options(thd, OPTION_NOT_AUTOCOMMIT | OPTION_BEGIN)) {
			if (trx->active_trans != 0) {
				innobase_commit(ht, thd, TRUE);
			}
		} else {
			if (trx->isolation_level <= TRX_ISO_READ_COMMITTED
						&& trx->global_read_view) {

				/* At low transaction isolation levels we let
				each consistent read set its own snapshot */

				read_view_close_for_mysql(trx);
			}
		}
	}

	DBUG_RETURN(0);
}

/******************************************************************//**
With this function MySQL request a transactional lock to a table when
user issued query LOCK TABLES..WHERE ENGINE = InnoDB.
@return	error code */
UNIV_INTERN
int
ha_innobase::transactional_table_lock(
/*==================================*/
	THD*	thd,		/*!< in: handle to the user thread */
	int	lock_type)	/*!< in: lock type */
{
	trx_t*		trx;

	DBUG_ENTER("ha_innobase::transactional_table_lock");
	DBUG_PRINT("enter",("lock_type: %d", lock_type));

	/* We do not know if MySQL can call this function before calling
	external_lock(). To be safe, update the thd of the current table
	handle. */

	update_thd(thd);

	if (prebuilt->table->ibd_file_missing && !thd_tablespace_op(thd)) {
		ut_print_timestamp(stderr);
		fprintf(stderr,
			"  InnoDB: MySQL is trying to use a table handle"
			" but the .ibd file for\n"
			"InnoDB: table %s does not exist.\n"
			"InnoDB: Have you deleted the .ibd file"
			" from the database directory under\n"
			"InnoDB: the MySQL datadir?"
			"InnoDB: See " REFMAN
			"innodb-troubleshooting.html\n"
			"InnoDB: how you can resolve the problem.\n",
			prebuilt->table->name);
		DBUG_RETURN(HA_ERR_CRASHED);
	}

	trx = prebuilt->trx;

	prebuilt->sql_stat_start = TRUE;
	prebuilt->hint_need_to_fetch_extra_cols = 0;

	reset_template(prebuilt);

	if (lock_type == F_WRLCK) {
		prebuilt->select_lock_type = LOCK_X;
		prebuilt->stored_select_lock_type = LOCK_X;
	} else if (lock_type == F_RDLCK) {
		prebuilt->select_lock_type = LOCK_S;
		prebuilt->stored_select_lock_type = LOCK_S;
	} else {
		ut_print_timestamp(stderr);
		fprintf(stderr, "  InnoDB error:\n"
"MySQL is trying to set transactional table lock with corrupted lock type\n"
"to table %s, lock type %d does not exist.\n",
				prebuilt->table->name, lock_type);
		DBUG_RETURN(HA_ERR_CRASHED);
	}

	/* MySQL is setting a new transactional table lock */

	/* Set the MySQL flag to mark that there is an active transaction */
	if (trx->active_trans == 0) {

		innobase_register_trx_and_stmt(ht, thd);
		trx->active_trans = 1;
	}

	if (THDVAR(thd, table_locks) && thd_in_lock_tables(thd)) {
		ulint	error = DB_SUCCESS;

		error = row_lock_table_for_mysql(prebuilt, NULL, 0);

		if (error != DB_SUCCESS) {
			error = convert_error_code_to_mysql(
				(int) error, prebuilt->table->flags, thd);
			DBUG_RETURN((int) error);
		}

		if (thd_test_options(thd, OPTION_NOT_AUTOCOMMIT | OPTION_BEGIN)) {

			/* Store the current undo_no of the transaction
			so that we know where to roll back if we have
			to roll back the next SQL statement */

			trx_mark_sql_stat_end(trx);
		}
	}

	DBUG_RETURN(0);
}

/************************************************************************//**
Here we export InnoDB status variables to MySQL. */
static
void
innodb_export_status(void)
/*======================*/
{
	if (innodb_inited) {
		srv_export_innodb_status();
	}
}

/************************************************************************//**
Implements the SHOW INNODB STATUS command. Sends the output of the InnoDB
Monitor to the client. */
static
bool
innodb_show_status(
/*===============*/
	handlerton*	hton,	/*!< in: the innodb handlerton */
	THD*	thd,	/*!< in: the MySQL query thread of the caller */
	stat_print_fn *stat_print)
{
	trx_t*			trx;
	static const char	truncated_msg[] = "... truncated...\n";
	const long		MAX_STATUS_SIZE = 1048576;
	ulint			trx_list_start = ULINT_UNDEFINED;
	ulint			trx_list_end = ULINT_UNDEFINED;

	DBUG_ENTER("innodb_show_status");
	DBUG_ASSERT(hton == innodb_hton_ptr);

	trx = check_trx_exists(thd);

	innobase_release_stat_resources(trx);

	/* We let the InnoDB Monitor to output at most MAX_STATUS_SIZE
	bytes of text. */

	long	flen, usable_len;
	char*	str;

	mutex_enter(&srv_monitor_file_mutex);
	rewind(srv_monitor_file);
	srv_printf_innodb_monitor(srv_monitor_file, FALSE,
				  &trx_list_start, &trx_list_end);
	flen = ftell(srv_monitor_file);
	os_file_set_eof(srv_monitor_file);

	if (flen < 0) {
		flen = 0;
	}

	if (flen > MAX_STATUS_SIZE) {
		usable_len = MAX_STATUS_SIZE;
		srv_truncated_status_writes++;
	} else {
		usable_len = flen;
	}

	/* allocate buffer for the string, and
	read the contents of the temporary file */

	if (!(str = (char*) my_malloc(usable_len + 1, MYF(0)))) {
		mutex_exit(&srv_monitor_file_mutex);
		DBUG_RETURN(TRUE);
	}

	rewind(srv_monitor_file);
	if (flen < MAX_STATUS_SIZE) {
		/* Display the entire output. */
		flen = (long) fread(str, 1, flen, srv_monitor_file);
	} else if (trx_list_end < (ulint) flen
			&& trx_list_start < trx_list_end
			&& trx_list_start + (flen - trx_list_end)
			< MAX_STATUS_SIZE - sizeof truncated_msg - 1) {
		/* Omit the beginning of the list of active transactions. */
		long len = (long) fread(str, 1, trx_list_start, srv_monitor_file);
		memcpy(str + len, truncated_msg, sizeof truncated_msg - 1);
		len += sizeof truncated_msg - 1;
		usable_len = (MAX_STATUS_SIZE - 1) - len;
		fseek(srv_monitor_file, flen - usable_len, SEEK_SET);
		len += (long) fread(str + len, 1, usable_len, srv_monitor_file);
		flen = len;
	} else {
		/* Omit the end of the output. */
		flen = (long) fread(str, 1, MAX_STATUS_SIZE - 1, srv_monitor_file);
	}

	mutex_exit(&srv_monitor_file_mutex);

	stat_print(thd, innobase_hton_name, (uint) strlen(innobase_hton_name),
		   STRING_WITH_LEN(""), str, flen);

	my_free(str);

	DBUG_RETURN(FALSE);
}

/************************************************************************//**
Implements the SHOW MUTEX STATUS command.
@return TRUE on failure, FALSE on success. */
static
bool
innodb_mutex_show_status(
/*=====================*/
	handlerton*	hton,		/*!< in: the innodb handlerton */
	THD*		thd,		/*!< in: the MySQL query thread of the
					caller */
	stat_print_fn*	stat_print)	/*!< in: function for printing
					statistics */
{
	char buf1[IO_SIZE], buf2[IO_SIZE];
	mutex_t*	mutex;
	rw_lock_t*	lock;
	ulint		block_mutex_oswait_count = 0;
	ulint		block_lock_oswait_count = 0;
	mutex_t*	block_mutex = NULL;
	rw_lock_t*	block_lock = NULL;
#ifdef UNIV_DEBUG
	ulint	  rw_lock_count= 0;
	ulint	  rw_lock_count_spin_loop= 0;
	ulint	  rw_lock_count_spin_rounds= 0;
	ulint	  rw_lock_count_os_wait= 0;
	ulint	  rw_lock_count_os_yield= 0;
	ulonglong rw_lock_wait_time= 0;
#endif /* UNIV_DEBUG */
	uint	  hton_name_len= (uint) strlen(innobase_hton_name), buf1len, buf2len;
	DBUG_ENTER("innodb_mutex_show_status");
	DBUG_ASSERT(hton == innodb_hton_ptr);

	mutex_enter(&mutex_list_mutex);

	for (mutex = UT_LIST_GET_FIRST(mutex_list); mutex != NULL;
	     mutex = UT_LIST_GET_NEXT(list, mutex)) {
		if (mutex->count_os_wait == 0) {
			continue;
		}

		if (buf_pool_is_block_mutex(mutex)) {
			block_mutex = mutex;
			block_mutex_oswait_count += mutex->count_os_wait;
			continue;
		}
#ifdef UNIV_DEBUG
		if (mutex->mutex_type != 1) {
			if (mutex->count_using > 0) {
				buf1len= my_snprintf(buf1, sizeof(buf1),
					"%s:%s",
					mutex->cmutex_name, mutex->cfile_name);
				buf2len= my_snprintf(buf2, sizeof(buf2),
					"count=%lu, spin_waits=%lu,"
					" spin_rounds=%lu, "
					"os_waits=%lu, os_yields=%lu,"
					" os_wait_times=%lu",
					mutex->count_using,
					mutex->count_spin_loop,
					mutex->count_spin_rounds,
					mutex->count_os_wait,
					mutex->count_os_yield,
					(ulong) (mutex->lspent_time/1000));

				if (stat_print(thd, innobase_hton_name,
						hton_name_len, buf1, buf1len,
						buf2, buf2len)) {
					mutex_exit(&mutex_list_mutex);
					DBUG_RETURN(1);
				}
			}
		} else {
			rw_lock_count += mutex->count_using;
			rw_lock_count_spin_loop += mutex->count_spin_loop;
			rw_lock_count_spin_rounds += mutex->count_spin_rounds;
			rw_lock_count_os_wait += mutex->count_os_wait;
			rw_lock_count_os_yield += mutex->count_os_yield;
			rw_lock_wait_time += mutex->lspent_time;
		}
#else /* UNIV_DEBUG */
		buf1len= (uint) my_snprintf(buf1, sizeof(buf1), "%s:%lu",
				     mutex->cfile_name, (ulong) mutex->cline);
		buf2len= (uint) my_snprintf(buf2, sizeof(buf2), "os_waits=%lu",
				     (ulong) mutex->count_os_wait);

		if (stat_print(thd, innobase_hton_name,
			       hton_name_len, buf1, buf1len,
			       buf2, buf2len)) {
			mutex_exit(&mutex_list_mutex);
			DBUG_RETURN(1);
		}
#endif /* UNIV_DEBUG */
	}

	if (block_mutex) {
		buf1len = (uint) my_snprintf(buf1, sizeof buf1,
					     "combined %s:%lu",
					     block_mutex->cfile_name,
					     (ulong) block_mutex->cline);
		buf2len = (uint) my_snprintf(buf2, sizeof buf2,
					     "os_waits=%lu",
					     (ulong) block_mutex_oswait_count);

		if (stat_print(thd, innobase_hton_name,
			       hton_name_len, buf1, buf1len,
			       buf2, buf2len)) {
			mutex_exit(&mutex_list_mutex);
			DBUG_RETURN(1);
		}
	}

	mutex_exit(&mutex_list_mutex);

	mutex_enter(&rw_lock_list_mutex);

	for (lock = UT_LIST_GET_FIRST(rw_lock_list); lock != NULL;
	     lock = UT_LIST_GET_NEXT(list, lock)) {
		if (lock->count_os_wait == 0) {
			continue;
		}

		if (buf_pool_is_block_lock(lock)) {
			block_lock = lock;
			block_lock_oswait_count += lock->count_os_wait;
			continue;
		}

		buf1len = my_snprintf(buf1, sizeof buf1, "%s:%lu",
				     lock->cfile_name, (ulong) lock->cline);
		buf2len = my_snprintf(buf2, sizeof buf2, "os_waits=%lu",
				      (ulong) lock->count_os_wait);

		if (stat_print(thd, innobase_hton_name,
			       hton_name_len, buf1, buf1len,
			       buf2, buf2len)) {
			mutex_exit(&rw_lock_list_mutex);
			DBUG_RETURN(1);
		}
	}

	if (block_lock) {
		buf1len = (uint) my_snprintf(buf1, sizeof buf1,
					     "combined %s:%lu",
					     block_lock->cfile_name,
					     (ulong) block_lock->cline);
		buf2len = (uint) my_snprintf(buf2, sizeof buf2,
					     "os_waits=%lu",
					     (ulong) block_lock_oswait_count);

		if (stat_print(thd, innobase_hton_name,
			       hton_name_len, buf1, buf1len,
			       buf2, buf2len)) {
			mutex_exit(&rw_lock_list_mutex);
			DBUG_RETURN(1);
		}
	}

	mutex_exit(&rw_lock_list_mutex);

#ifdef UNIV_DEBUG
	buf2len = my_snprintf(buf2, sizeof buf2,
			     "count=%lu, spin_waits=%lu, spin_rounds=%lu, "
			     "os_waits=%lu, os_yields=%lu, os_wait_times=%lu",
			      (ulong) rw_lock_count,
			      (ulong) rw_lock_count_spin_loop,
			      (ulong) rw_lock_count_spin_rounds,
			      (ulong) rw_lock_count_os_wait,
			      (ulong) rw_lock_count_os_yield,
			      (ulong) (rw_lock_wait_time / 1000));

	if (stat_print(thd, innobase_hton_name, hton_name_len,
			STRING_WITH_LEN("rw_lock_mutexes"), buf2, buf2len)) {
		DBUG_RETURN(1);
	}
#endif /* UNIV_DEBUG */

	DBUG_RETURN(FALSE);
}

static
bool innobase_show_status(handlerton *hton, THD* thd, 
                          stat_print_fn* stat_print,
                          enum ha_stat_type stat_type)
{
	DBUG_ASSERT(hton == innodb_hton_ptr);

	switch (stat_type) {
	case HA_ENGINE_STATUS:
		return innodb_show_status(hton, thd, stat_print);
	case HA_ENGINE_MUTEX:
		return innodb_mutex_show_status(hton, thd, stat_print);
	default:
		return(FALSE);
	}
}

/************************************************************************//**
 Handling the shared INNOBASE_SHARE structure that is needed to provide table
 locking.
****************************************************************************/

static INNOBASE_SHARE* get_share(const char* table_name)
{
	INNOBASE_SHARE *share;
	mysql_mutex_lock(&innobase_share_mutex);

	ulint	fold = ut_fold_string(table_name);

	HASH_SEARCH(table_name_hash, innobase_open_tables, fold,
		    INNOBASE_SHARE*, share,
		    ut_ad(share->use_count > 0),
		    !strcmp(share->table_name, table_name));

	if (!share) {

		uint length = (uint) strlen(table_name);

		/* TODO: invoke HASH_MIGRATE if innobase_open_tables
		grows too big */

		share = (INNOBASE_SHARE *) my_malloc(sizeof(*share)+length+1,
			MYF(MY_FAE | MY_ZEROFILL));

		share->table_name = (char*) memcpy(share + 1,
						   table_name, length + 1);

		HASH_INSERT(INNOBASE_SHARE, table_name_hash,
			    innobase_open_tables, fold, share);

		thr_lock_init(&share->lock);

		/* Index translation table initialization */
		share->idx_trans_tbl.index_mapping = NULL;
		share->idx_trans_tbl.index_count = 0;
		share->idx_trans_tbl.array_size = 0;
	}

	share->use_count++;
	mysql_mutex_unlock(&innobase_share_mutex);

	return(share);
}

static void free_share(INNOBASE_SHARE* share)
{
	mysql_mutex_lock(&innobase_share_mutex);

#ifdef UNIV_DEBUG
	INNOBASE_SHARE* share2;
	ulint	fold = ut_fold_string(share->table_name);

	HASH_SEARCH(table_name_hash, innobase_open_tables, fold,
		    INNOBASE_SHARE*, share2,
		    ut_ad(share->use_count > 0),
		    !strcmp(share->table_name, share2->table_name));

	ut_a(share2 == share);
#endif /* UNIV_DEBUG */

	if (!--share->use_count) {
		ulint	fold = ut_fold_string(share->table_name);

		HASH_DELETE(INNOBASE_SHARE, table_name_hash,
			    innobase_open_tables, fold, share);
		thr_lock_delete(&share->lock);

		/* Free any memory from index translation table */
		my_free(share->idx_trans_tbl.index_mapping);

		my_free(share);

		/* TODO: invoke HASH_MIGRATE if innobase_open_tables
		shrinks too much */
	}

	mysql_mutex_unlock(&innobase_share_mutex);
}

/*****************************************************************//**
Converts a MySQL table lock stored in the 'lock' field of the handle to
a proper type before storing pointer to the lock into an array of pointers.
MySQL also calls this if it wants to reset some table locks to a not-locked
state during the processing of an SQL query. An example is that during a
SELECT the read lock is released early on the 'const' tables where we only
fetch one row. MySQL does not call this when it releases all locks at the
end of an SQL statement.
@return	pointer to the next element in the 'to' array */
UNIV_INTERN
THR_LOCK_DATA**
ha_innobase::store_lock(
/*====================*/
	THD*			thd,		/*!< in: user thread handle */
	THR_LOCK_DATA**		to,		/*!< in: pointer to an array
						of pointers to lock structs;
						pointer to the 'lock' field
						of current handle is stored
						next to this array */
	enum thr_lock_type	lock_type)	/*!< in: lock type to store in
						'lock'; this may also be
						TL_IGNORE */
{
	trx_t*		trx;

	/* Note that trx in this function is NOT necessarily prebuilt->trx
	because we call update_thd() later, in ::external_lock()! Failure to
	understand this caused a serious memory corruption bug in 5.1.11. */

	trx = check_trx_exists(thd);

	/* NOTE: MySQL can call this function with lock 'type' TL_IGNORE!
	Be careful to ignore TL_IGNORE if we are going to do something with
	only 'real' locks! */

	/* If no MySQL table is in use, we need to set the isolation level
	of the transaction. */

	if (lock_type != TL_IGNORE
	    && trx->n_mysql_tables_in_use == 0) {
		trx->isolation_level = innobase_map_isolation_level(
			(enum_tx_isolation) thd_tx_isolation(thd));

		if (trx->isolation_level <= TRX_ISO_READ_COMMITTED
		    && trx->global_read_view) {

			/* At low transaction isolation levels we let
			each consistent read set its own snapshot */

			read_view_close_for_mysql(trx);
		}
	}

	DBUG_ASSERT(EQ_CURRENT_THD(thd));
	const bool in_lock_tables = thd_in_lock_tables(thd);
	const uint sql_command = thd_sql_command(thd);

	if (sql_command == SQLCOM_DROP_TABLE) {

		/* MySQL calls this function in DROP TABLE though this table
		handle may belong to another thd that is running a query. Let
		us in that case skip any changes to the prebuilt struct. */ 

	} else if ((lock_type == TL_READ && in_lock_tables)
		   || (lock_type == TL_READ_HIGH_PRIORITY && in_lock_tables)
		   || lock_type == TL_READ_WITH_SHARED_LOCKS
		   || lock_type == TL_READ_NO_INSERT
		   || (lock_type != TL_IGNORE
		       && sql_command != SQLCOM_SELECT)) {

		/* The OR cases above are in this order:
		1) MySQL is doing LOCK TABLES ... READ LOCAL, or we
		are processing a stored procedure or function, or
		2) (we do not know when TL_READ_HIGH_PRIORITY is used), or
		3) this is a SELECT ... IN SHARE MODE, or
		4) we are doing a complex SQL statement like
		INSERT INTO ... SELECT ... and the logical logging (MySQL
		binlog) requires the use of a locking read, or
		MySQL is doing LOCK TABLES ... READ.
		5) we let InnoDB do locking reads for all SQL statements that
		are not simple SELECTs; note that select_lock_type in this
		case may get strengthened in ::external_lock() to LOCK_X.
		Note that we MUST use a locking read in all data modifying
		SQL statements, because otherwise the execution would not be
		serializable, and also the results from the update could be
		unexpected if an obsolete consistent read view would be
		used. */

		ulint	isolation_level;

		isolation_level = trx->isolation_level;

		if ((srv_locks_unsafe_for_binlog
		     || isolation_level <= TRX_ISO_READ_COMMITTED)
		    && isolation_level != TRX_ISO_SERIALIZABLE
		    && (lock_type == TL_READ || lock_type == TL_READ_NO_INSERT)
		    && (sql_command == SQLCOM_INSERT_SELECT
			|| sql_command == SQLCOM_REPLACE_SELECT
			|| sql_command == SQLCOM_UPDATE
			|| sql_command == SQLCOM_CREATE_TABLE)) {

			/* If we either have innobase_locks_unsafe_for_binlog
			option set or this session is using READ COMMITTED
			isolation level and isolation level of the transaction
			is not set to serializable and MySQL is doing
			INSERT INTO...SELECT or REPLACE INTO...SELECT
			or UPDATE ... = (SELECT ...) or CREATE  ...
			SELECT... without FOR UPDATE or IN SHARE
			MODE in select, then we use consistent read
			for select. */

			prebuilt->select_lock_type = LOCK_NONE;
			prebuilt->stored_select_lock_type = LOCK_NONE;
		} else if (sql_command == SQLCOM_CHECKSUM) {
			/* Use consistent read for checksum table */

			prebuilt->select_lock_type = LOCK_NONE;
			prebuilt->stored_select_lock_type = LOCK_NONE;
		} else {
			prebuilt->select_lock_type = LOCK_S;
			prebuilt->stored_select_lock_type = LOCK_S;
		}

	} else if (lock_type != TL_IGNORE) {

		/* We set possible LOCK_X value in external_lock, not yet
		here even if this would be SELECT ... FOR UPDATE */

		prebuilt->select_lock_type = LOCK_NONE;
		prebuilt->stored_select_lock_type = LOCK_NONE;
	}

	if (lock_type != TL_IGNORE && lock.type == TL_UNLOCK) {

		/* Starting from 5.0.7, we weaken also the table locks
		set at the start of a MySQL stored procedure call, just like
		we weaken the locks set at the start of an SQL statement.
		MySQL does set in_lock_tables TRUE there, but in reality
		we do not need table locks to make the execution of a
		single transaction stored procedure call deterministic
		(if it does not use a consistent read). */

		if (lock_type == TL_READ
		    && sql_command == SQLCOM_LOCK_TABLES) {
			/* We come here if MySQL is processing LOCK TABLES
			... READ LOCAL. MyISAM under that table lock type
			reads the table as it was at the time the lock was
			granted (new inserts are allowed, but not seen by the
			reader). To get a similar effect on an InnoDB table,
			we must use LOCK TABLES ... READ. We convert the lock
			type here, so that for InnoDB, READ LOCAL is
			equivalent to READ. This will change the InnoDB
			behavior in mysqldump, so that dumps of InnoDB tables
			are consistent with dumps of MyISAM tables. */

			lock_type = TL_READ_NO_INSERT;
		}

		/* If we are not doing a LOCK TABLE, DISCARD/IMPORT
		TABLESPACE or TRUNCATE TABLE then allow multiple
		writers. Note that ALTER TABLE uses a TL_WRITE_ALLOW_READ
		< TL_WRITE_CONCURRENT_INSERT.

		We especially allow multiple writers if MySQL is at the
		start of a stored procedure call (SQLCOM_CALL) or a
		stored function call (MySQL does have in_lock_tables
		TRUE there). */

		if ((lock_type >= TL_WRITE_CONCURRENT_INSERT
		     && lock_type <= TL_WRITE)
		    && !(in_lock_tables
			 && sql_command == SQLCOM_LOCK_TABLES)
		    && !thd_tablespace_op(thd)
		    && sql_command != SQLCOM_TRUNCATE
		    && sql_command != SQLCOM_OPTIMIZE
		    && sql_command != SQLCOM_CREATE_TABLE) {

			lock_type = TL_WRITE_ALLOW_WRITE;
		}

		/* In queries of type INSERT INTO t1 SELECT ... FROM t2 ...
		MySQL would use the lock TL_READ_NO_INSERT on t2, and that
		would conflict with TL_WRITE_ALLOW_WRITE, blocking all inserts
		to t2. Convert the lock to a normal read lock to allow
		concurrent inserts to t2.

		We especially allow concurrent inserts if MySQL is at the
		start of a stored procedure call (SQLCOM_CALL)
		(MySQL does have thd_in_lock_tables() TRUE there). */

		if (lock_type == TL_READ_NO_INSERT
		    && sql_command != SQLCOM_LOCK_TABLES) {

			lock_type = TL_READ;
		}

		lock.type = lock_type;
	}

	*to++= &lock;

	return(to);
}

/*********************************************************************//**
Read the next autoinc value. Acquire the relevant locks before reading
the AUTOINC value. If SUCCESS then the table AUTOINC mutex will be locked
on return and all relevant locks acquired.
@return	DB_SUCCESS or error code */
UNIV_INTERN
ulint
ha_innobase::innobase_get_autoinc(
/*==============================*/
	ulonglong*	value)		/*!< out: autoinc value */
{
 	*value = 0;
 
	prebuilt->autoinc_error = innobase_lock_autoinc();

	if (prebuilt->autoinc_error == DB_SUCCESS) {

		/* Determine the first value of the interval */
		*value = dict_table_autoinc_read(prebuilt->table);

		/* It should have been initialized during open. */
		if (*value == 0) {
			prebuilt->autoinc_error = DB_UNSUPPORTED;
			dict_table_autoinc_unlock(prebuilt->table);
		}
	}

	return(prebuilt->autoinc_error);
}

/*******************************************************************//**
This function reads the global auto-inc counter. It doesn't use the
AUTOINC lock even if the lock mode is set to TRADITIONAL.
@return	the autoinc value */
UNIV_INTERN
ulonglong
ha_innobase::innobase_peek_autoinc(void)
/*====================================*/
{
	ulonglong	auto_inc;
	dict_table_t*	innodb_table;

	ut_a(prebuilt != NULL);
	ut_a(prebuilt->table != NULL);

	innodb_table = prebuilt->table;

	dict_table_autoinc_lock(innodb_table);

	auto_inc = dict_table_autoinc_read(innodb_table);

	if (auto_inc == 0) {
		ut_print_timestamp(stderr);
		fprintf(stderr, "  InnoDB: AUTOINC next value generation "
			"is disabled for '%s'\n", innodb_table->name);
	}

	dict_table_autoinc_unlock(innodb_table);

	return(auto_inc);
}

/*********************************************************************//**
This function initializes the auto-inc counter if it has not been
initialized yet. This function does not change the value of the auto-inc
counter if it already has been initialized. Returns the value of the
auto-inc counter in *first_value, and ULONGLONG_MAX in *nb_reserved_values (as
we have a table-level lock). offset, increment, nb_desired_values are ignored.
*first_value is set to -1 if error (deadlock or lock wait timeout) */
UNIV_INTERN
void
ha_innobase::get_auto_increment(
/*============================*/
        ulonglong	offset,              /*!< in: table autoinc offset */
        ulonglong	increment,           /*!< in: table autoinc increment */
        ulonglong	nb_desired_values,   /*!< in: number of values reqd */
        ulonglong	*first_value,        /*!< out: the autoinc value */
        ulonglong	*nb_reserved_values) /*!< out: count of reserved values */
{
	trx_t*		trx;
	ulint		error;
	ulonglong	autoinc = 0;

	/* Prepare prebuilt->trx in the table handle */
	update_thd(ha_thd());

	error = innobase_get_autoinc(&autoinc);

	if (error != DB_SUCCESS) {
		*first_value = (~(ulonglong) 0);
		return;
	}

	/* This is a hack, since nb_desired_values seems to be accurate only
	for the first call to get_auto_increment() for multi-row INSERT and
	meaningless for other statements e.g, LOAD etc. Subsequent calls to
	this method for the same statement results in different values which
	don't make sense. Therefore we store the value the first time we are
	called and count down from that as rows are written (see write_row()).
	*/

	trx = prebuilt->trx;

	/* Note: We can't rely on *first_value since some MySQL engines,
	in particular the partition engine, don't initialize it to 0 when
	invoking this method. So we are not sure if it's guaranteed to
	be 0 or not. */

	/* We need the upper limit of the col type to check for
	whether we update the table autoinc counter or not. */
	ulonglong	col_max_value = innobase_get_int_col_max_value(
		table->next_number_field);

	/* Called for the first time ? */
	if (trx->n_autoinc_rows == 0) {

		trx->n_autoinc_rows = (ulint) nb_desired_values;

		/* It's possible for nb_desired_values to be 0:
		e.g., INSERT INTO T1(C) SELECT C FROM T2; */
		if (nb_desired_values == 0) {

			trx->n_autoinc_rows = 1;
		}

		set_if_bigger(*first_value, autoinc);
	/* Not in the middle of a mult-row INSERT. */
	} else if (prebuilt->autoinc_last_value == 0) {
		set_if_bigger(*first_value, autoinc);
	/* Check for -ve values. */
	} else if (*first_value > col_max_value && trx->n_autoinc_rows > 0) {
		/* Set to next logical value. */
		ut_a(autoinc > trx->n_autoinc_rows);
		*first_value = (autoinc - trx->n_autoinc_rows) - 1;
	}

	*nb_reserved_values = trx->n_autoinc_rows;

	/* With old style AUTOINC locking we only update the table's
	AUTOINC counter after attempting to insert the row. */
	if (innobase_autoinc_lock_mode != AUTOINC_OLD_STYLE_LOCKING) {
		ulonglong	need;
		ulonglong	current;
		ulonglong	next_value;

		current = *first_value > col_max_value ? autoinc : *first_value;
		need = *nb_reserved_values * increment;

		/* Compute the last value in the interval */
		next_value = innobase_next_autoinc(
			current, need, offset, col_max_value);

		prebuilt->autoinc_last_value = next_value;

		if (prebuilt->autoinc_last_value < *first_value) {
			*first_value = (~(ulonglong) 0);
		} else {
			/* Update the table autoinc variable */
			dict_table_autoinc_update_if_greater(
				prebuilt->table, prebuilt->autoinc_last_value);
		}
	} else {
		/* This will force write_row() into attempting an update
		of the table's AUTOINC counter. */
		prebuilt->autoinc_last_value = 0;
	}

	/* The increment to be used to increase the AUTOINC value, we use
	this in write_row() and update_row() to increase the autoinc counter
	for columns that are filled by the user. We need the offset and
	the increment. */
	prebuilt->autoinc_offset = offset;
	prebuilt->autoinc_increment = increment;

	dict_table_autoinc_unlock(prebuilt->table);
}

/*******************************************************************//**
Reset the auto-increment counter to the given value, i.e. the next row
inserted will get the given value. This is called e.g. after TRUNCATE
is emulated by doing a 'DELETE FROM t'. HA_ERR_WRONG_COMMAND is
returned by storage engines that don't support this operation.
@return	0 or error code */
UNIV_INTERN
int
ha_innobase::reset_auto_increment(
/*==============================*/
	ulonglong	value)		/*!< in: new value for table autoinc */
{
	DBUG_ENTER("ha_innobase::reset_auto_increment");

	int	error;

	update_thd(ha_thd());

	error = row_lock_table_autoinc_for_mysql(prebuilt);

	if (error != DB_SUCCESS) {
		error = convert_error_code_to_mysql(error,
						    prebuilt->table->flags,
						    user_thd);

		DBUG_RETURN(error);
	}

	/* The next value can never be 0. */
	if (value == 0) {
		value = 1;
	}

	innobase_reset_autoinc(value);

	DBUG_RETURN(0);
}

/* See comment in handler.cc */
UNIV_INTERN
bool
ha_innobase::get_error_message(int error, String *buf)
{
	trx_t*	trx = check_trx_exists(ha_thd());

	buf->copy(trx->detailed_error, (uint) strlen(trx->detailed_error),
		system_charset_info);

	return(FALSE);
}

/*******************************************************************//**
Compares two 'refs'. A 'ref' is the (internal) primary key value of the row.
If there is no explicitly declared non-null unique key or a primary key, then
InnoDB internally uses the row id as the primary key.
@return	< 0 if ref1 < ref2, 0 if equal, else > 0 */
UNIV_INTERN
int
ha_innobase::cmp_ref(
/*=================*/
	const uchar*	ref1,	/*!< in: an (internal) primary key value in the
				MySQL key value format */
	const uchar*	ref2)	/*!< in: an (internal) primary key value in the
				MySQL key value format */
{
	enum_field_types mysql_type;
	Field*		field;
	KEY_PART_INFO*	key_part;
	KEY_PART_INFO*	key_part_end;
	uint		len1;
	uint		len2;
	int		result;

	if (prebuilt->clust_index_was_generated) {
		/* The 'ref' is an InnoDB row id */

		return(memcmp(ref1, ref2, DATA_ROW_ID_LEN));
	}

	/* Do a type-aware comparison of primary key fields. PK fields
	are always NOT NULL, so no checks for NULL are performed. */

	key_part = table->key_info[table->s->primary_key].key_part;

	key_part_end = key_part
			+ table->key_info[table->s->primary_key].key_parts;

	for (; key_part != key_part_end; ++key_part) {
		field = key_part->field;
		mysql_type = field->type();

		if (mysql_type == MYSQL_TYPE_TINY_BLOB
			|| mysql_type == MYSQL_TYPE_MEDIUM_BLOB
			|| mysql_type == MYSQL_TYPE_BLOB
			|| mysql_type == MYSQL_TYPE_LONG_BLOB) {

			/* In the MySQL key value format, a column prefix of
			a BLOB is preceded by a 2-byte length field */

			len1 = innobase_read_from_2_little_endian(ref1);
			len2 = innobase_read_from_2_little_endian(ref2);

			ref1 += 2;
			ref2 += 2;
			result = ((Field_blob*)field)->cmp( ref1, len1,
                                                            ref2, len2);
		} else {
			result = field->key_cmp(ref1, ref2);
		}

		if (result) {

			return(result);
		}

		ref1 += key_part->store_length;
		ref2 += key_part->store_length;
	}

	return(0);
}

/*******************************************************************//**
Ask InnoDB if a query to a table can be cached.
@return	TRUE if query caching of the table is permitted */
UNIV_INTERN
my_bool
ha_innobase::register_query_cache_table(
/*====================================*/
	THD*		thd,		/*!< in: user thread handle */
	char*		table_key,	/*!< in: concatenation of database name,
					the null character NUL,
					and the table name */
	uint		key_length,	/*!< in: length of the full name, i.e.
					len(dbname) + len(tablename) + 1 */
	qc_engine_callback*
			call_back,	/*!< out: pointer to function for
					checking if query caching
					is permitted */
	ulonglong	*engine_data)	/*!< in/out: data to call_back */
{
	*call_back = innobase_query_caching_of_table_permitted;
	*engine_data = 0;
	return(innobase_query_caching_of_table_permitted(thd, table_key,
							 key_length,
							 engine_data));
}

UNIV_INTERN
char*
ha_innobase::get_mysql_bin_log_name()
{
	return(trx_sys_mysql_bin_log_name);
}

UNIV_INTERN
ulonglong
ha_innobase::get_mysql_bin_log_pos()
{
	/* trx... is ib_int64_t, which is a typedef for a 64-bit integer
	(__int64 or longlong) so it's ok to cast it to ulonglong. */

	return(trx_sys_mysql_bin_log_pos);
}

/******************************************************************//**
This function is used to find the storage length in bytes of the first n
characters for prefix indexes using a multibyte character set. The function
finds charset information and returns length of prefix_len characters in the
index field in bytes.
@return	number of bytes occupied by the first n characters */
extern "C" UNIV_INTERN
ulint
innobase_get_at_most_n_mbchars(
/*===========================*/
	ulint charset_id,	/*!< in: character set id */
	ulint prefix_len,	/*!< in: prefix length in bytes of the index
				(this has to be divided by mbmaxlen to get the
				number of CHARACTERS n in the prefix) */
	ulint data_len,		/*!< in: length of the string in bytes */
	const char* str)	/*!< in: character string */
{
	ulint char_length;	/*!< character length in bytes */
	ulint n_chars;		/*!< number of characters in prefix */
	CHARSET_INFO* charset;	/*!< charset used in the field */

	charset = get_charset((uint) charset_id, MYF(MY_WME));

	ut_ad(charset);
	ut_ad(charset->mbmaxlen);

	/* Calculate how many characters at most the prefix index contains */

	n_chars = prefix_len / charset->mbmaxlen;

	/* If the charset is multi-byte, then we must find the length of the
	first at most n chars in the string. If the string contains less
	characters than n, then we return the length to the end of the last
	character. */

	if (charset->mbmaxlen > 1) {
		/* my_charpos() returns the byte length of the first n_chars
		characters, or a value bigger than the length of str, if
		there were not enough full characters in str.

		Why does the code below work:
		Suppose that we are looking for n UTF-8 characters.

		1) If the string is long enough, then the prefix contains at
		least n complete UTF-8 characters + maybe some extra
		characters + an incomplete UTF-8 character. No problem in
		this case. The function returns the pointer to the
		end of the nth character.

		2) If the string is not long enough, then the string contains
		the complete value of a column, that is, only complete UTF-8
		characters, and we can store in the column prefix index the
		whole string. */

		char_length = my_charpos(charset, str,
						str + data_len, (int) n_chars);
		if (char_length > data_len) {
			char_length = data_len;
		}
	} else {
		if (data_len < prefix_len) {
			char_length = data_len;
		} else {
			char_length = prefix_len;
		}
	}

	return(char_length);
}

/*******************************************************************//**
This function is used to prepare an X/Open XA distributed transaction.
@return	0 or error number */
static
int
innobase_xa_prepare(
/*================*/
        handlerton*	hton,	/*!< in: InnoDB handlerton */
	THD*		thd,	/*!< in: handle to the MySQL thread of
				the user whose XA transaction should
				be prepared */
	bool		all)	/*!< in: TRUE - commit transaction
				FALSE - the current SQL statement
				ended */
{
	int error = 0;
	trx_t* trx = check_trx_exists(thd);

	DBUG_ASSERT(hton == innodb_hton_ptr);

	/* we use support_xa value as it was seen at transaction start
	time, not the current session variable value. Any possible changes
	to the session variable take effect only in the next transaction */
	if (!trx->support_xa) {

		return(0);
	}

	thd_get_xid(thd, (MYSQL_XID*) &trx->xid);

	/* Release a possible FIFO ticket and search latch. Since we will
	reserve the kernel mutex, we have to release the search system latch
	first to obey the latching order. */

	innobase_release_stat_resources(trx);

	if (trx->active_trans == 0 && trx->conc_state != TRX_NOT_STARTED) {

	  sql_print_error("trx->active_trans == 0, but trx->conc_state != "
			  "TRX_NOT_STARTED");
	}

	if (all
		|| (!thd_test_options(thd, OPTION_NOT_AUTOCOMMIT | OPTION_BEGIN))) {

		/* We were instructed to prepare the whole transaction, or
		this is an SQL statement end and autocommit is on */

		ut_ad(trx->active_trans);

		error = (int) trx_prepare_for_mysql(trx);
	} else {
		/* We just mark the SQL statement ended and do not do a
		transaction prepare */

		/* If we had reserved the auto-inc lock for some
		table in this SQL statement we release it now */

		row_unlock_table_autoinc_for_mysql(trx);

		/* Store the current undo_no of the transaction so that we
		know where to roll back if we have to roll back the next
		SQL statement */

		trx_mark_sql_stat_end(trx);
	}

	/* Tell the InnoDB server that there might be work for utility
	threads: */

	srv_active_wake_master_thread();

	if (thd_sql_command(thd) != SQLCOM_XA_PREPARE &&
	    (all || !thd_test_options(thd, OPTION_NOT_AUTOCOMMIT | OPTION_BEGIN)))
	{

		/* For ibbackup to work the order of transactions in binlog
		and InnoDB must be the same. Consider the situation

		  thread1> prepare; write to binlog; ...
			  <context switch>
		  thread2> prepare; write to binlog; commit
		  thread1>			     ... commit

		To ensure this will not happen we're taking the mutex on
		prepare, and releasing it on commit.

		Note: only do it for normal commits, done via ha_commit_trans.
		If 2pc protocol is executed by external transaction
		coordinator, it will be just a regular MySQL client
		executing XA PREPARE and XA COMMIT commands.
		In this case we cannot know how many minutes or hours
		will be between XA PREPARE and XA COMMIT, and we don't want
		to block for undefined period of time. */
		mysql_mutex_lock(&prepare_commit_mutex);
		trx->active_trans = 2;
	}

	return(error);
}

/*******************************************************************//**
This function is used to recover X/Open XA distributed transactions.
@return	number of prepared transactions stored in xid_list */
static
int
innobase_xa_recover(
/*================*/
	handlerton*	hton,	/*!< in: InnoDB handlerton */
	XID*		xid_list,/*!< in/out: prepared transactions */
	uint		len)	/*!< in: number of slots in xid_list */
{
	DBUG_ASSERT(hton == innodb_hton_ptr);

	if (len == 0 || xid_list == NULL) {

		return(0);
	}

	return(trx_recover_for_mysql(xid_list, len));
}

/*******************************************************************//**
This function is used to commit one X/Open XA distributed transaction
which is in the prepared state
@return	0 or error number */
static
int
innobase_commit_by_xid(
/*===================*/
        handlerton *hton,
	XID*	xid)	/*!< in: X/Open XA transaction identification */
{
	trx_t*	trx;

	DBUG_ASSERT(hton == innodb_hton_ptr);

	trx = trx_get_trx_by_xid(xid);

	if (trx) {
		innobase_commit_low(trx);

		return(XA_OK);
	} else {
		return(XAER_NOTA);
	}
}

/*******************************************************************//**
This function is used to rollback one X/Open XA distributed transaction
which is in the prepared state
@return	0 or error number */
static
int
innobase_rollback_by_xid(
/*=====================*/
	handlerton*	hton,	/*!< in: InnoDB handlerton */
	XID*		xid)	/*!< in: X/Open XA transaction
				identification */
{
	trx_t*	trx;

	DBUG_ASSERT(hton == innodb_hton_ptr);

	trx = trx_get_trx_by_xid(xid);

	if (trx) {
		return(innobase_rollback_trx(trx));
	} else {
		return(XAER_NOTA);
	}
}

/*******************************************************************//**
Create a consistent view for a cursor based on current transaction
which is created if the corresponding MySQL thread still lacks one.
This consistent view is then used inside of MySQL when accessing records
using a cursor.
@return	pointer to cursor view or NULL */
static
void*
innobase_create_cursor_view(
/*========================*/
        handlerton *hton, /*!< in: innobase hton */
	THD* thd)	  /*!< in: user thread handle */
{
	DBUG_ASSERT(hton == innodb_hton_ptr);

	return(read_cursor_view_create_for_mysql(check_trx_exists(thd)));
}

/*******************************************************************//**
Close the given consistent cursor view of a transaction and restore
global read view to a transaction read view. Transaction is created if the
corresponding MySQL thread still lacks one. */
static
void
innobase_close_cursor_view(
/*=======================*/
        handlerton *hton,
	THD*	thd,	/*!< in: user thread handle */
	void*	curview)/*!< in: Consistent read view to be closed */
{
	DBUG_ASSERT(hton == innodb_hton_ptr);

	read_cursor_view_close_for_mysql(check_trx_exists(thd),
					 (cursor_view_t*) curview);
}

/*******************************************************************//**
Set the given consistent cursor view to a transaction which is created
if the corresponding MySQL thread still lacks one. If the given
consistent cursor view is NULL global read view of a transaction is
restored to a transaction read view. */
static
void
innobase_set_cursor_view(
/*=====================*/
        handlerton *hton,
	THD*	thd,	/*!< in: user thread handle */
	void*	curview)/*!< in: Consistent cursor view to be set */
{
	DBUG_ASSERT(hton == innodb_hton_ptr);

	read_cursor_set_for_mysql(check_trx_exists(thd),
				  (cursor_view_t*) curview);
}

/*******************************************************************//**
If col_name is not NULL, check whether the named column is being
renamed in the table. If col_name is not provided, check
whether any one of columns in the table is being renamed.
@return true if the column is being renamed */
static
bool
check_column_being_renamed(
/*=======================*/
	const TABLE*	table,		/*!< in: MySQL table */
	const char*	col_name)	/*!< in: name of the column */
{
	uint		k;
	Field*		field;

	for (k = 0; k < table->s->fields; k++) {
		field = table->field[k];

		if (field->flags & FIELD_IS_RENAMED) {

			/* If col_name is not provided, return
			if the field is marked as being renamed. */
			if (!col_name) {
				return(true);
			}

			/* If col_name is provided, return only
			if names match */
			if (innobase_strcasecmp(field->field_name,
						col_name) == 0) {
				return(true);
			}
		}
	}

	return(false);
}

/*******************************************************************//**
Check whether any of the given columns is being renamed in the table.
@return true if any of col_names is being renamed in table */
static
bool
column_is_being_renamed(
/*====================*/
	TABLE*		table,		/*!< in: MySQL table */
	uint		n_cols,		/*!< in: number of columns */
	const char**	col_names)	/*!< in: names of the columns */
{
	uint		j;

	for (j = 0; j < n_cols; j++) {
		if (check_column_being_renamed(table, col_names[j])) {
			return(true);
		}
	}

	return(false);
}

/***********************************************************************
Check whether a column in table "table" is being renamed and if this column
is part of a foreign key, either part of another table, referencing this
table or part of this table, referencing another table. */
static
bool
foreign_key_column_is_being_renamed(
/*================================*/
					/* out: true if a column that
					participates in a foreign key definition
					is being renamed */
	row_prebuilt_t*	prebuilt,	/* in: InnoDB prebuilt struct */
	TABLE*		table)		/* in: MySQL table */
{
	dict_foreign_t*	foreign;

	/* check whether there are foreign keys at all */
	if (UT_LIST_GET_LEN(prebuilt->table->foreign_list) == 0
	    && UT_LIST_GET_LEN(prebuilt->table->referenced_list) == 0) {
		/* no foreign keys involved with prebuilt->table */

		return(false);
	}

	row_mysql_lock_data_dictionary(prebuilt->trx);

	/* Check whether any column in the foreign key constraints which refer
	to this table is being renamed. */
	for (foreign = UT_LIST_GET_FIRST(prebuilt->table->referenced_list);
	     foreign != NULL;
	     foreign = UT_LIST_GET_NEXT(referenced_list, foreign)) {

		if (column_is_being_renamed(table, foreign->n_fields,
					    foreign->referenced_col_names)) {

			row_mysql_unlock_data_dictionary(prebuilt->trx);
			return(true);
		}
	}

	/* Check whether any column in the foreign key constraints in the
	table is being renamed. */
	for (foreign = UT_LIST_GET_FIRST(prebuilt->table->foreign_list);
	     foreign != NULL;
	     foreign = UT_LIST_GET_NEXT(foreign_list, foreign)) {

		if (column_is_being_renamed(table, foreign->n_fields,
					    foreign->foreign_col_names)) {

			row_mysql_unlock_data_dictionary(prebuilt->trx);
			return(true);
		}
	}

	row_mysql_unlock_data_dictionary(prebuilt->trx);

	return(false);
}

UNIV_INTERN
bool
ha_innobase::check_if_incompatible_data(
	HA_CREATE_INFO*	info,
	uint		table_changes)
{
	if (table_changes != IS_EQUAL_YES) {

		return(COMPATIBLE_DATA_NO);
	}

	/* Check that auto_increment value was not changed */
	if ((info->used_fields & HA_CREATE_USED_AUTO) &&
		info->auto_increment_value != 0) {

		return(COMPATIBLE_DATA_NO);
	}

	/* For column rename operation, MySQL does not supply enough
	information (new column name etc.) for InnoDB to make appropriate
	system metadata change. To avoid system metadata inconsistency,
	currently we can just request a table rebuild/copy by returning
	COMPATIBLE_DATA_NO */
	if (check_column_being_renamed(table, NULL)) {
		return(COMPATIBLE_DATA_NO);
	}

	/* Check if a column participating in a foreign key is being renamed.
	There is no mechanism for updating InnoDB foreign key definitions. */
	if (foreign_key_column_is_being_renamed(prebuilt, table)) {

		return(COMPATIBLE_DATA_NO);
	}

	/* Check that row format didn't change */
	if ((info->used_fields & HA_CREATE_USED_ROW_FORMAT)
	    && info->row_type != ROW_TYPE_DEFAULT
	    && info->row_type != get_row_type()) {

		return(COMPATIBLE_DATA_NO);
	}

	/* Specifying KEY_BLOCK_SIZE requests a rebuild of the table. */
	if (info->used_fields & HA_CREATE_USED_KEY_BLOCK_SIZE) {
		return(COMPATIBLE_DATA_NO);
	}

	return(COMPATIBLE_DATA_YES);
}

/************************************************************//**
Validate the file format name and return its corresponding id.
@return	valid file format id */
static
uint
innobase_file_format_name_lookup(
/*=============================*/
	const char*	format_name)	/*!< in: pointer to file format name */
{
	char*	endp;
	uint	format_id;

	ut_a(format_name != NULL);

	/* The format name can contain the format id itself instead of
	the name and we check for that. */
	format_id = (uint) strtoul(format_name, &endp, 10);

	/* Check for valid parse. */
	if (*endp == '\0' && *format_name != '\0') {

		if (format_id <= DICT_TF_FORMAT_MAX) {

			return(format_id);
		}
	} else {

		for (format_id = 0; format_id <= DICT_TF_FORMAT_MAX;
		     format_id++) {
			const char*	name;

			name = trx_sys_file_format_id_to_name(format_id);

			if (!innobase_strcasecmp(format_name, name)) {

				return(format_id);
			}
		}
	}

	return(DICT_TF_FORMAT_MAX + 1);
}

/************************************************************//**
Validate the file format check config parameters, as a side effect it
sets the srv_max_file_format_at_startup variable.
@return the format_id if valid config value, otherwise, return -1 */
static
int
innobase_file_format_validate_and_set(
/*==================================*/
	const char*	format_max)	/*!< in: parameter value */
{
	uint		format_id;

	format_id = innobase_file_format_name_lookup(format_max);

	if (format_id < DICT_TF_FORMAT_MAX + 1) {
		srv_max_file_format_at_startup = format_id;

		return((int) format_id);
	} else {
		return(-1);
	}
}

/*************************************************************//**
Check if it is a valid file format. This function is registered as
a callback with MySQL.
@return	0 for valid file format */
static
int
innodb_file_format_name_validate(
/*=============================*/
	THD*				thd,	/*!< in: thread handle */
	struct st_mysql_sys_var*	var,	/*!< in: pointer to system
						variable */
	void*				save,	/*!< out: immediate result
						for update function */
	struct st_mysql_value*		value)	/*!< in: incoming string */
{
	const char*	file_format_input;
	char		buff[STRING_BUFFER_USUAL_SIZE];
	int		len = sizeof(buff);

	ut_a(save != NULL);
	ut_a(value != NULL);

	file_format_input = value->val_str(value, buff, &len);

	if (file_format_input != NULL) {
		uint	format_id;

		format_id = innobase_file_format_name_lookup(
			file_format_input);

		if (format_id <= DICT_TF_FORMAT_MAX) {

			/* Save a pointer to the name in the
			'file_format_name_map' constant array. */
			*static_cast<const char**>(save) =
			    trx_sys_file_format_id_to_name(format_id);

			return(0);
		}
	}

	*static_cast<const char**>(save) = NULL;
	return(1);
}

/****************************************************************//**
Update the system variable innodb_file_format using the "saved"
value. This function is registered as a callback with MySQL. */
static
void
innodb_file_format_name_update(
/*===========================*/
	THD*				thd,		/*!< in: thread handle */
	struct st_mysql_sys_var*	var,		/*!< in: pointer to
							system variable */
	void*				var_ptr,	/*!< out: where the
							formal string goes */
	const void*			save)		/*!< in: immediate result
							from check function */
{
	const char* format_name;

	ut_a(var_ptr != NULL);
	ut_a(save != NULL);

	format_name = *static_cast<const char*const*>(save);

	if (format_name) {
		uint	format_id;

		format_id = innobase_file_format_name_lookup(format_name);

		if (format_id <= DICT_TF_FORMAT_MAX) {
			srv_file_format = format_id;
		}
	}

	*static_cast<const char**>(var_ptr)
		= trx_sys_file_format_id_to_name(srv_file_format);
}
/*************************************************************//**
Check if valid argument to innodb_file_format_max. This function
is registered as a callback with MySQL.
@return	0 for valid file format */
static
int
innodb_file_format_max_validate(
/*============================*/
	THD*				thd,	/*!< in: thread handle */
	struct st_mysql_sys_var*	var,	/*!< in: pointer to system
						variable */
	void*				save,	/*!< out: immediate result
						for update function */
	struct st_mysql_value*		value)	/*!< in: incoming string */
{
	const char*	file_format_input;
	char		buff[STRING_BUFFER_USUAL_SIZE];
	int		len = sizeof(buff);
	int		format_id;

	ut_a(save != NULL);
	ut_a(value != NULL);

	file_format_input = value->val_str(value, buff, &len);

	if (file_format_input != NULL) {

		format_id = innobase_file_format_validate_and_set(
			file_format_input);

		if (format_id >= 0) {
			/* Save a pointer to the name in the
			'file_format_name_map' constant array. */
			*static_cast<const char**>(save) =
			    trx_sys_file_format_id_to_name(
						(uint)format_id);

			return(0);

		} else {
			push_warning_printf(thd,
			  MYSQL_ERROR::WARN_LEVEL_WARN,
			  ER_WRONG_ARGUMENTS,
			  "InnoDB: invalid innodb_file_format_max "
			  "value; can be any format up to %s "
			  "or equivalent id of %d",
			  trx_sys_file_format_id_to_name(DICT_TF_FORMAT_MAX),
			  DICT_TF_FORMAT_MAX);
		}
	}

	*static_cast<const char**>(save) = NULL;
	return(1);
}

/****************************************************************//**
Update the system variable innodb_file_format_max using the "saved"
value. This function is registered as a callback with MySQL. */
static
void
innodb_file_format_max_update(
/*==========================*/
	THD*				thd,		/*!< in: thread handle */
	struct st_mysql_sys_var*	var,		/*!< in: pointer to
							system variable */
	void*				var_ptr,	/*!< out: where the
							formal string goes */
	const void*			save)		/*!< in: immediate result
							from check function */
{
	const char*	format_name_in;
	const char**	format_name_out;
	uint		format_id;

	ut_a(save != NULL);
	ut_a(var_ptr != NULL);

	format_name_in = *static_cast<const char*const*>(save);

	if (!format_name_in) {

		return;
	}

	format_id = innobase_file_format_name_lookup(format_name_in);

	if (format_id > DICT_TF_FORMAT_MAX) {
		/* DEFAULT is "on", which is invalid at runtime. */
		push_warning_printf(thd, MYSQL_ERROR::WARN_LEVEL_WARN,
				    ER_WRONG_ARGUMENTS,
				    "Ignoring SET innodb_file_format=%s",
				    format_name_in);
		return;
	}

	format_name_out = static_cast<const char**>(var_ptr);

	/* Update the max format id in the system tablespace. */
	if (trx_sys_file_format_max_set(format_id, format_name_out)) {
		ut_print_timestamp(stderr);
		fprintf(stderr,
			" [Info] InnoDB: the file format in the system "
			"tablespace is now set to %s.\n", *format_name_out);
	}
}

/****************************************************************//**
Update the system variable innodb_adaptive_hash_index using the "saved"
value. This function is registered as a callback with MySQL. */
static
void
innodb_adaptive_hash_index_update(
/*==============================*/
	THD*				thd,		/*!< in: thread handle */
	struct st_mysql_sys_var*	var,		/*!< in: pointer to
							system variable */
	void*				var_ptr,	/*!< out: where the
							formal string goes */
	const void*			save)		/*!< in: immediate result
							from check function */
{
	if (*(my_bool*) save) {
		btr_search_enable();
	} else {
		btr_search_disable();
	}
}

/****************************************************************//**
Update the system variable innodb_old_blocks_pct using the "saved"
value. This function is registered as a callback with MySQL. */
static
void
innodb_old_blocks_pct_update(
/*=========================*/
	THD*				thd,	/*!< in: thread handle */
	struct st_mysql_sys_var*	var,	/*!< in: pointer to
						system variable */
	void*				var_ptr,/*!< out: where the
						formal string goes */
	const void*			save)	/*!< in: immediate result
						from check function */
{
	innobase_old_blocks_pct = buf_LRU_old_ratio_update(
		*static_cast<const uint*>(save), TRUE);
}

/*************************************************************//**
Find the corresponding ibuf_use_t value that indexes into
innobase_change_buffering_values[] array for the input
change buffering option name.
@return	corresponding IBUF_USE_* value for the input variable
name, or IBUF_USE_COUNT if not able to find a match */
static
ibuf_use_t
innodb_find_change_buffering_value(
/*===============================*/
	const char*	input_name)	/*!< in: input change buffering
					option name */
{
	ulint	use;

	for (use = 0; use < UT_ARR_SIZE(innobase_change_buffering_values);
	     use++) {
		/* found a match */
		if (!innobase_strcasecmp(
			input_name, innobase_change_buffering_values[use])) {
			return((ibuf_use_t)use);
		}
	}

	/* Did not find any match */
	return(IBUF_USE_COUNT);
}

/*************************************************************//**
Check if it is a valid value of innodb_change_buffering. This function is
registered as a callback with MySQL.
@return	0 for valid innodb_change_buffering */
static
int
innodb_change_buffering_validate(
/*=============================*/
	THD*				thd,	/*!< in: thread handle */
	struct st_mysql_sys_var*	var,	/*!< in: pointer to system
						variable */
	void*				save,	/*!< out: immediate result
						for update function */
	struct st_mysql_value*		value)	/*!< in: incoming string */
{
	const char*	change_buffering_input;
	char		buff[STRING_BUFFER_USUAL_SIZE];
	int		len = sizeof(buff);

	ut_a(save != NULL);
	ut_a(value != NULL);

	change_buffering_input = value->val_str(value, buff, &len);

	if (change_buffering_input != NULL) {
		ibuf_use_t	use;

		use = innodb_find_change_buffering_value(
			change_buffering_input);

		if (use != IBUF_USE_COUNT) {
			/* Find a matching change_buffering option value. */
			*static_cast<const char**>(save) =
				innobase_change_buffering_values[use];

			return(0);
		}
	}

	/* No corresponding change buffering option for user supplied
	"change_buffering_input" */
	return(1);
}

/****************************************************************//**
Update the system variable innodb_change_buffering using the "saved"
value. This function is registered as a callback with MySQL. */
static
void
innodb_change_buffering_update(
/*===========================*/
	THD*				thd,	/*!< in: thread handle */
	struct st_mysql_sys_var*	var,	/*!< in: pointer to
						system variable */
	void*				var_ptr,/*!< out: where the
						formal string goes */
	const void*			save)	/*!< in: immediate result
						from check function */
{
	ibuf_use_t	use;

	ut_a(var_ptr != NULL);
	ut_a(save != NULL);

	use = innodb_find_change_buffering_value(
		*static_cast<const char*const*>(save));

	ut_a(use < IBUF_USE_COUNT);

	ibuf_use = use;
	*static_cast<const char**>(var_ptr) =
		 *static_cast<const char*const*>(save);
}

/*************************************************************//**
Validate the passed in monitor name, find and save the
corresponding monitor id in the function parameter "save".
@return	0 if monitor name is valid */
static
int
innodb_monitor_valid_byname(
/*========================*/
	void*			save,	/*!< out: immediate result
					for update function */
	const char*		name)	/*!< in: incoming monitor name */
{
	if (name) {
		ulint		use;
		monitor_info_t*	monitor_info;

		for (use = 0; use < NUM_MONITOR; use++) {
			if (!innobase_strcasecmp(
				name, srv_mon_get_name((monitor_id_t)use))) {
				monitor_info = srv_mon_get_info(
					(monitor_id_t)use);

				/* If the monitor counter is marked with
				MONITOR_GROUP_MODULE flag, then this counter
				cannot be turned on/off individually, instead
				it shall be turned on/off as a group using
				its module name */
				if ((monitor_info->monitor_type
				     & MONITOR_GROUP_MODULE)
				    && (!(monitor_info->monitor_type
					  & MONITOR_MODULE))) {
					sql_print_warning(
						"Monitor counter '%s' cannot"
						" be turned on/off individually"
						" . Please use its module name"
						" to turn on/off the counters"
						" in the module as a group.\n",
						name);

					return(1);
				}

				*(ulint*) save = use;
				return(0);
			}
		}
	}

	return(1);
}
/*************************************************************//**
Validate passed-in "value" is a valid monitor counter name.
This function is registered as a callback with MySQL.
@return	0 for valid name */
static
int
innodb_monitor_validate(
/*====================*/
	THD*				thd,	/*!< in: thread handle */
	struct st_mysql_sys_var*	var,	/*!< in: pointer to system
						variable */
	void*				save,	/*!< out: immediate result
						for update function */
	struct st_mysql_value*		value)	/*!< in: incoming string */
{
	const char*	monitor_name;
	char		buff[STRING_BUFFER_USUAL_SIZE];
	int		len = sizeof(buff);

	ut_a(save != NULL);
	ut_a(value != NULL);

	monitor_name = value->val_str(value, buff, &len);

	return(innodb_monitor_valid_byname(save, monitor_name));
}

/****************************************************************//**
Update the system variable innodb_monitor_counter_* according to
the "set_option" and turn on/off or reset specified monitor counter. */
static
void
innodb_monitor_update(
/*==================*/
	THD*			thd,		/*!< in: thread handle */
	void*			var_ptr,	/*!< out: where the
						formal string goes */
	const void*		save,		/*!< in: immediate result
						from check function */
	mon_option_t		set_option)	/*!< in: the set option,
						whether to turn on/off or
						reset the counter */
{
	monitor_info_t*	monitor_info;
	monitor_id_t	monitor_id;
	ulint		temp_id;
	ulint		err_monitor = 0;

	ut_a(var_ptr != NULL);
	ut_a(save != NULL);

	temp_id = *(ulint *) save;
	ut_a(temp_id <= NUM_MONITOR);

	monitor_id = (monitor_id_t) temp_id;

	if (monitor_id == MONITOR_DEFAULT_START) {
		/* If user set the variable to "default", we will
		print a message and make this set operation a "noop".
		The check is being made here is because "set default"
		does not go through validation function */
		push_warning_printf(thd,
				    MYSQL_ERROR::WARN_LEVEL_WARN,
				    ER_NO_DEFAULT,
				    "Default value is not defined for "
				    "this set option. Please specify "
				    "correct counter or module name.");
		*(const char**) var_ptr = NULL;
	} else {
		monitor_info = srv_mon_get_info(monitor_id);

		ut_a(monitor_info);

		/* If monitor is already truned on, someone could already
		collect monitor data, exit and ask user to turn off the
		monitor before turn it on again. */
		if (set_option == MONITOR_TURN_ON
		    && MONITOR_IS_ON(monitor_id)) {
			err_monitor = monitor_id;
			goto exit;
		}

		*(const char**) var_ptr = monitor_info->monitor_name;

		/* Depending on the monitor name is for a module or
		a counter, process counters in the whole module or
		individual counter. */
		if (monitor_info->monitor_type & MONITOR_MODULE) {
			err_monitor = srv_mon_set_module_control(monitor_id,
								 set_option);
		} else {
			/* If module is marked with MONITOR_GROUP_MODULE
			status, it cannot be turned on/off individually */
			ut_a(!(monitor_info->monitor_type &
			       MONITOR_GROUP_MODULE));

			switch (set_option) {
			case MONITOR_TURN_ON:
				MONITOR_ON(monitor_id);
				MONITOR_INIT(monitor_id);
				MONITOR_SET_START(monitor_id);

				/* If the monitor to be turned on uses
				exisitng monitor counter (status variable),
				make special processing to remember existing
				counter value. */
				if (monitor_info->monitor_type
				    & MONITOR_EXISTING) {
					srv_mon_process_existing_counter(
						monitor_id, MONITOR_TURN_ON);
				}
			break;

			case MONITOR_TURN_OFF:
				if (monitor_info->monitor_type
				    & MONITOR_EXISTING) {
					srv_mon_process_existing_counter(
						monitor_id, MONITOR_TURN_OFF);
				}
				MONITOR_OFF(monitor_id);
				MONITOR_SET_OFF(monitor_id);
				break;

			case MONITOR_RESET_VALUE:
				srv_mon_reset(monitor_id);
				break;

			case MONITOR_RESET_ALL_VALUE:
				srv_mon_reset_all(monitor_id);
				break;

			default:
				ut_error;
			}
		}
	}
exit:
	/* Only if we are trying to turn on a monitor that already
	been turned on, we will set err_monitor. Print related
	information */
	if (err_monitor) {
		sql_print_warning("Monitor %s is already enabled.",
				  srv_mon_get_name((monitor_id_t)err_monitor));
	}

	return;
}
/****************************************************************//**
Update the system variable innodb_enable_monitor_counter and enable 
specified monitor counter.
This function is registered as a callback with MySQL. */
static
void
innodb_enable_monitor_update(
/*=========================*/
	THD*				thd,	/*!< in: thread handle */
	struct st_mysql_sys_var*	var,	/*!< in: pointer to
						system variable */
	void*				var_ptr,/*!< out: where the
						formal string goes */
	const void*			save)	/*!< in: immediate result
						from check function */
{
	innodb_monitor_update(thd, var_ptr, save, MONITOR_TURN_ON);
}
/****************************************************************//**
Update the system variable innodb_disable_monitor_counter and turn
off specified monitor counter. */
static
void
innodb_disable_monitor_update(
/*==========================*/
	THD*				thd,	/*!< in: thread handle */
	struct st_mysql_sys_var*	var,	/*!< in: pointer to
						system variable */
	void*				var_ptr,/*!< out: where the
						formal string goes */
	const void*			save)	/*!< in: immediate result
						from check function */
{
	innodb_monitor_update(thd, var_ptr, save, MONITOR_TURN_OFF);
}
/****************************************************************//**
Update the system variable innodb_monitor_counter_reset and reset
specified monitor counter(s).
This function is registered as a callback with MySQL. */
static
void
innodb_reset_monitor_update(
/*========================*/
	THD*				thd,	/*!< in: thread handle */
	struct st_mysql_sys_var*	var,	/*!< in: pointer to
						system variable */
	void*				var_ptr,/*!< out: where the
						formal string goes */
	const void*			save)	/*!< in: immediate result
						from check function */
{
	innodb_monitor_update(thd, var_ptr, save, MONITOR_RESET_VALUE);
}
/****************************************************************//**
Update the system variable innodb_monitor_counter_reset_all and reset
all value related monitor counter.
This function is registered as a callback with MySQL. */
static
void
innodb_reset_all_monitor_update(
/*============================*/
	THD*				thd,	/*!< in: thread handle */
	struct st_mysql_sys_var*	var,	/*!< in: pointer to
						system variable */
	void*				var_ptr,/*!< out: where the
						formal string goes */
	const void*			save)	/*!< in: immediate result
						from check function */
{
	innodb_monitor_update(thd, var_ptr, save, MONITOR_RESET_ALL_VALUE);
}

static int show_innodb_vars(THD *thd, SHOW_VAR *var, char *buff)
{
  innodb_export_status();
  var->type= SHOW_ARRAY;
  var->value= (char *) &innodb_status_variables;
  return 0;
}

/***********************************************************************
This function checks each index name for a table against reserved
system default primary index name 'GEN_CLUST_INDEX'. If a name matches,
this function pushes an warning message to the client, and returns true. */
extern "C" UNIV_INTERN
bool
innobase_index_name_is_reserved(
/*============================*/
					/* out: true if an index name
					matches the reserved name */
	const trx_t*	trx,		/* in: InnoDB transaction handle */
	const KEY*	key_info,	/* in: Indexes to be created */
	ulint		num_of_keys)	/* in: Number of indexes to
					be created. */
{
	const KEY*	key;
	uint		key_num;	/* index number */

	for (key_num = 0; key_num < num_of_keys; key_num++) {
		key = &key_info[key_num];

		if (innobase_strcasecmp(key->name,
					innobase_index_reserve_name) == 0) {
			/* Push warning to mysql */
			push_warning_printf((THD*) trx->mysql_thd,
					    MYSQL_ERROR::WARN_LEVEL_WARN,
					    ER_WRONG_NAME_FOR_INDEX,
					    "Cannot Create Index with name "
					    "'%s'. The name is reserved "
					    "for the system default primary "
					    "index.",
					    innobase_index_reserve_name);

			my_error(ER_WRONG_NAME_FOR_INDEX, MYF(0),
				 innobase_index_reserve_name);

			return(true);
		}
	}

	return(false);
}

static SHOW_VAR innodb_status_variables_export[]= {
  {"Innodb",                   (char*) &show_innodb_vars, SHOW_FUNC},
  {NullS, NullS, SHOW_LONG}
};

static struct st_mysql_storage_engine innobase_storage_engine=
{ MYSQL_HANDLERTON_INTERFACE_VERSION };

/* plugin options */
static MYSQL_SYSVAR_BOOL(checksums, innobase_use_checksums,
  PLUGIN_VAR_NOCMDARG | PLUGIN_VAR_READONLY,
  "Enable InnoDB checksums validation (enabled by default). "
  "Disable with --skip-innodb-checksums.",
  NULL, NULL, TRUE);

static MYSQL_SYSVAR_STR(data_home_dir, innobase_data_home_dir,
  PLUGIN_VAR_READONLY,
  "The common part for InnoDB table spaces.",
  NULL, NULL, NULL);

static MYSQL_SYSVAR_BOOL(doublewrite, innobase_use_doublewrite,
  PLUGIN_VAR_NOCMDARG | PLUGIN_VAR_READONLY,
  "Enable InnoDB doublewrite buffer (enabled by default). "
  "Disable with --skip-innodb-doublewrite.",
  NULL, NULL, TRUE);

static MYSQL_SYSVAR_ULONG(io_capacity, srv_io_capacity,
  PLUGIN_VAR_RQCMDARG,
  "Number of IOPs the server can do. Tunes the background IO rate",
  NULL, NULL, 200, 100, ~0L, 0);

static MYSQL_SYSVAR_ULONG(purge_batch_size, srv_purge_batch_size,
  PLUGIN_VAR_OPCMDARG,
  "Number of UNDO logs to purge in one batch from the history list. "
  "Default is 20",
  NULL, NULL,
  20,			/* Default setting */
  1,			/* Minimum value */
  5000, 0);		/* Maximum value */

static MYSQL_SYSVAR_ULONG(purge_threads, srv_n_purge_threads,
  PLUGIN_VAR_OPCMDARG | PLUGIN_VAR_READONLY,
  "Purge threads can be either 0 or 1. Default is 0.",
  NULL, NULL,
  0,			/* Default setting */
  0,			/* Minimum value */
  1, 0);		/* Maximum value */

static MYSQL_SYSVAR_ULONG(fast_shutdown, innobase_fast_shutdown,
  PLUGIN_VAR_OPCMDARG,
  "Speeds up the shutdown process of the InnoDB storage engine. Possible "
  "values are 0, 1 (faster) or 2 (fastest - crash-like).",
  NULL, NULL, 1, 0, 2, 0);

static MYSQL_SYSVAR_BOOL(file_per_table, srv_file_per_table,
  PLUGIN_VAR_NOCMDARG,
  "Stores each InnoDB table to an .ibd file in the database dir.",
  NULL, NULL, FALSE);

static MYSQL_SYSVAR_STR(file_format, innobase_file_format_name,
  PLUGIN_VAR_RQCMDARG,
  "File format to use for new tables in .ibd files.",
  innodb_file_format_name_validate,
  innodb_file_format_name_update, "Antelope");

/* "innobase_file_format_check" decides whether we would continue
booting the server if the file format stamped on the system
table space exceeds the maximum file format supported
by the server. Can be set during server startup at command
line or configure file, and a read only variable after
server startup */
static MYSQL_SYSVAR_BOOL(file_format_check, innobase_file_format_check,
  PLUGIN_VAR_NOCMDARG | PLUGIN_VAR_READONLY,
  "Whether to perform system file format check.",
  NULL, NULL, TRUE);

/* If a new file format is introduced, the file format
name needs to be updated accordingly. Please refer to
file_format_name_map[] defined in trx0sys.c for the next
file format name. */
static MYSQL_SYSVAR_STR(file_format_max, innobase_file_format_max,
  PLUGIN_VAR_OPCMDARG,
  "The highest file format in the tablespace.",
  innodb_file_format_max_validate,
  innodb_file_format_max_update, "Antelope");

static MYSQL_SYSVAR_ULONG(flush_log_at_trx_commit, srv_flush_log_at_trx_commit,
  PLUGIN_VAR_OPCMDARG,
  "Set to 0 (write and flush once per second),"
  " 1 (write and flush at each commit)"
  " or 2 (write at commit, flush once per second).",
  NULL, NULL, 1, 0, 2, 0);

static MYSQL_SYSVAR_STR(flush_method, innobase_file_flush_method,
  PLUGIN_VAR_RQCMDARG | PLUGIN_VAR_READONLY,
  "With which method to flush data.", NULL, NULL, NULL);

static MYSQL_SYSVAR_BOOL(locks_unsafe_for_binlog, innobase_locks_unsafe_for_binlog,
  PLUGIN_VAR_NOCMDARG | PLUGIN_VAR_READONLY,
  "Force InnoDB to not use next-key locking, to use only row-level locking.",
  NULL, NULL, FALSE);

#ifdef UNIV_LOG_ARCHIVE
static MYSQL_SYSVAR_STR(log_arch_dir, innobase_log_arch_dir,
  PLUGIN_VAR_RQCMDARG | PLUGIN_VAR_READONLY,
  "Where full logs should be archived.", NULL, NULL, NULL);

static MYSQL_SYSVAR_BOOL(log_archive, innobase_log_archive,
  PLUGIN_VAR_OPCMDARG | PLUGIN_VAR_READONLY,
  "Set to 1 if you want to have logs archived.", NULL, NULL, FALSE);
#endif /* UNIV_LOG_ARCHIVE */

static MYSQL_SYSVAR_STR(log_group_home_dir, innobase_log_group_home_dir,
  PLUGIN_VAR_RQCMDARG | PLUGIN_VAR_READONLY,
  "Path to InnoDB log files.", NULL, NULL, NULL);

static MYSQL_SYSVAR_ULONG(max_dirty_pages_pct, srv_max_buf_pool_modified_pct,
  PLUGIN_VAR_RQCMDARG,
  "Percentage of dirty pages allowed in bufferpool.",
  NULL, NULL, 75, 0, 99, 0);

static MYSQL_SYSVAR_BOOL(adaptive_flushing, srv_adaptive_flushing,
  PLUGIN_VAR_NOCMDARG,
  "Attempt flushing dirty pages to avoid IO bursts at checkpoints.",
  NULL, NULL, TRUE);

static MYSQL_SYSVAR_ULONG(max_purge_lag, srv_max_purge_lag,
  PLUGIN_VAR_RQCMDARG,
  "Desired maximum length of the purge queue (0 = no limit)",
  NULL, NULL, 0, 0, ~0L, 0);

static MYSQL_SYSVAR_BOOL(rollback_on_timeout, innobase_rollback_on_timeout,
  PLUGIN_VAR_OPCMDARG | PLUGIN_VAR_READONLY,
  "Roll back the complete transaction on lock wait timeout, for 4.x compatibility (disabled by default)",
  NULL, NULL, FALSE);

static MYSQL_SYSVAR_BOOL(status_file, innobase_create_status_file,
  PLUGIN_VAR_OPCMDARG | PLUGIN_VAR_NOSYSVAR,
  "Enable SHOW INNODB STATUS output in the innodb_status.<pid> file",
  NULL, NULL, FALSE);

static MYSQL_SYSVAR_BOOL(stats_on_metadata, innobase_stats_on_metadata,
  PLUGIN_VAR_OPCMDARG,
  "Enable statistics gathering for metadata commands such as SHOW TABLE STATUS (on by default)",
  NULL, NULL, TRUE);

static MYSQL_SYSVAR_ULONGLONG(stats_sample_pages, srv_stats_transient_sample_pages,
  PLUGIN_VAR_RQCMDARG,
  "Deprecated, use innodb_stats_transient_sample_pages instead",
  NULL, NULL, 8, 1, ~0ULL, 0);

static MYSQL_SYSVAR_ULONGLONG(stats_transient_sample_pages,
  srv_stats_transient_sample_pages,
  PLUGIN_VAR_RQCMDARG,
  "The number of leaf index pages to sample when calculating transient "
  "statistics (if persistent statistics are not used, default 8)",
  NULL, NULL, 8, 1, ~0ULL, 0);

static MYSQL_SYSVAR_ULONGLONG(stats_persistent_sample_pages,
  srv_stats_persistent_sample_pages,
  PLUGIN_VAR_RQCMDARG,
  "The number of leaf index pages to sample when calculating persistent "
  "statistics (by ANALYZE, default 20)",
  NULL, NULL, 20, 1, ~0ULL, 0);

static MYSQL_SYSVAR_BOOL(adaptive_hash_index, btr_search_enabled,
  PLUGIN_VAR_OPCMDARG,
  "Enable InnoDB adaptive hash index (enabled by default).  "
  "Disable with --skip-innodb-adaptive-hash-index.",
  NULL, innodb_adaptive_hash_index_update, TRUE);

static MYSQL_SYSVAR_ULONG(replication_delay, srv_replication_delay,
  PLUGIN_VAR_RQCMDARG,
  "Replication thread delay (ms) on the slave server if "
  "innodb_thread_concurrency is reached (0 by default)",
  NULL, NULL, 0, 0, ~0UL, 0);

static MYSQL_SYSVAR_LONG(additional_mem_pool_size, innobase_additional_mem_pool_size,
  PLUGIN_VAR_RQCMDARG | PLUGIN_VAR_READONLY,
  "Size of a memory pool InnoDB uses to store data dictionary information and other internal data structures.",
  NULL, NULL, 8*1024*1024L, 512*1024L, LONG_MAX, 1024);

static MYSQL_SYSVAR_ULONG(autoextend_increment, srv_auto_extend_increment,
  PLUGIN_VAR_RQCMDARG,
  "Data file autoextend increment in megabytes",
  NULL, NULL, 8L, 1L, 1000L, 0);

static MYSQL_SYSVAR_LONGLONG(buffer_pool_size, innobase_buffer_pool_size,
  PLUGIN_VAR_RQCMDARG | PLUGIN_VAR_READONLY,
  "The size of the memory buffer InnoDB uses to cache data and indexes of its tables.",
  NULL, NULL, 128*1024*1024L, 5*1024*1024L, LONGLONG_MAX, 1024*1024L);

static MYSQL_SYSVAR_ULONG(page_hash_mutexes, srv_n_page_hash_mutexes,
  PLUGIN_VAR_OPCMDARG | PLUGIN_VAR_READONLY,
  "Number of mutexes protecting buffer pool page_hash. Rounded up to the next power of 2",
  NULL, NULL, 256, 1, MAX_PAGE_HASH_MUTEXES, 0);

static MYSQL_SYSVAR_LONG(buffer_pool_instances, innobase_buffer_pool_instances,
  PLUGIN_VAR_RQCMDARG | PLUGIN_VAR_READONLY,
  "Number of buffer pool instances, set to higher value on high-end machines to increase scalability",
  NULL, NULL, 1L, 1L, MAX_BUFFER_POOLS, 1L);

static MYSQL_SYSVAR_ULONG(commit_concurrency, innobase_commit_concurrency,
  PLUGIN_VAR_RQCMDARG,
  "Helps in performance tuning in heavily concurrent environments.",
  innobase_commit_concurrency_validate, NULL, 0, 0, 1000, 0);

static MYSQL_SYSVAR_ULONG(concurrency_tickets, srv_n_free_tickets_to_enter,
  PLUGIN_VAR_RQCMDARG,
  "Number of times a thread is allowed to enter InnoDB within the same SQL query after it has once got the ticket",
  NULL, NULL, 500L, 1L, ~0L, 0);

static MYSQL_SYSVAR_LONG(file_io_threads, innobase_file_io_threads,
  PLUGIN_VAR_RQCMDARG | PLUGIN_VAR_READONLY | PLUGIN_VAR_NOSYSVAR,
  "Number of file I/O threads in InnoDB.",
  NULL, NULL, 4, 4, 64, 0);

static MYSQL_SYSVAR_ULONG(read_io_threads, innobase_read_io_threads,
  PLUGIN_VAR_RQCMDARG | PLUGIN_VAR_READONLY,
  "Number of background read I/O threads in InnoDB.",
  NULL, NULL, 4, 1, 64, 0);

static MYSQL_SYSVAR_ULONG(write_io_threads, innobase_write_io_threads,
  PLUGIN_VAR_RQCMDARG | PLUGIN_VAR_READONLY,
  "Number of background write I/O threads in InnoDB.",
  NULL, NULL, 4, 1, 64, 0);

static MYSQL_SYSVAR_LONG(force_recovery, innobase_force_recovery,
  PLUGIN_VAR_RQCMDARG | PLUGIN_VAR_READONLY,
  "Helps to save your data in case the disk image of the database becomes corrupt.",
  NULL, NULL, 0, 0, 6, 0);

static MYSQL_SYSVAR_LONG(log_buffer_size, innobase_log_buffer_size,
  PLUGIN_VAR_RQCMDARG | PLUGIN_VAR_READONLY,
  "The size of the buffer which InnoDB uses to write log to the log files on disk.",
  NULL, NULL, 8*1024*1024L, 256*1024L, LONG_MAX, 1024);

static MYSQL_SYSVAR_LONGLONG(log_file_size, innobase_log_file_size,
  PLUGIN_VAR_RQCMDARG | PLUGIN_VAR_READONLY,
  "Size of each log file in a log group.",
  NULL, NULL, 5*1024*1024L, 1*1024*1024L, LONGLONG_MAX, 1024*1024L);

static MYSQL_SYSVAR_LONG(log_files_in_group, innobase_log_files_in_group,
  PLUGIN_VAR_RQCMDARG | PLUGIN_VAR_READONLY,
  "Number of log files in the log group. InnoDB writes to the files in a circular fashion. Value 3 is recommended here.",
  NULL, NULL, 2, 2, 100, 0);

static MYSQL_SYSVAR_LONG(mirrored_log_groups, innobase_mirrored_log_groups,
  PLUGIN_VAR_RQCMDARG | PLUGIN_VAR_READONLY,
  "Number of identical copies of log groups we keep for the database. Currently this should be set to 1.",
  NULL, NULL, 1, 1, 10, 0);

static MYSQL_SYSVAR_UINT(old_blocks_pct, innobase_old_blocks_pct,
  PLUGIN_VAR_RQCMDARG,
  "Percentage of the buffer pool to reserve for 'old' blocks.",
  NULL, innodb_old_blocks_pct_update, 100 * 3 / 8, 5, 95, 0);

static MYSQL_SYSVAR_UINT(old_blocks_time, buf_LRU_old_threshold_ms,
  PLUGIN_VAR_RQCMDARG,
  "Move blocks to the 'new' end of the buffer pool if the first access"
  " was at least this many milliseconds ago."
  " The timeout is disabled if 0 (the default).",
  NULL, NULL, 0, 0, UINT_MAX32, 0);

static MYSQL_SYSVAR_LONG(open_files, innobase_open_files,
  PLUGIN_VAR_RQCMDARG | PLUGIN_VAR_READONLY,
  "How many files at the maximum InnoDB keeps open at the same time.",
  NULL, NULL, 300L, 10L, LONG_MAX, 0);

static MYSQL_SYSVAR_ULONG(sync_spin_loops, srv_n_spin_wait_rounds,
  PLUGIN_VAR_RQCMDARG,
  "Count of spin-loop rounds in InnoDB mutexes (30 by default)",
  NULL, NULL, 30L, 0L, ~0L, 0);

static MYSQL_SYSVAR_ULONG(spin_wait_delay, srv_spin_wait_delay,
  PLUGIN_VAR_OPCMDARG,
  "Maximum delay between polling for a spin lock (6 by default)",
  NULL, NULL, 6L, 0L, ~0L, 0);

static MYSQL_SYSVAR_ULONG(thread_concurrency, srv_thread_concurrency,
  PLUGIN_VAR_RQCMDARG,
  "Helps in performance tuning in heavily concurrent environments. Sets the maximum number of threads allowed inside InnoDB. Value 0 will disable the thread throttling.",
  NULL, NULL, 0, 0, 1000, 0);

static MYSQL_SYSVAR_ULONG(thread_sleep_delay, srv_thread_sleep_delay,
  PLUGIN_VAR_RQCMDARG,
  "Time of innodb thread sleeping before joining InnoDB queue (usec). Value 0 disable a sleep",
  NULL, NULL, 10000L, 0L, ~0L, 0);

static MYSQL_SYSVAR_STR(data_file_path, innobase_data_file_path,
  PLUGIN_VAR_RQCMDARG | PLUGIN_VAR_READONLY,
  "Path to individual files and their sizes.",
  NULL, NULL, NULL);

static MYSQL_SYSVAR_LONG(autoinc_lock_mode, innobase_autoinc_lock_mode,
  PLUGIN_VAR_RQCMDARG | PLUGIN_VAR_READONLY,
  "The AUTOINC lock modes supported by InnoDB:               "
  "0 => Old style AUTOINC locking (for backward"
  " compatibility)                                           "
  "1 => New style AUTOINC locking                            "
  "2 => No AUTOINC locking (unsafe for SBR)",
  NULL, NULL,
  AUTOINC_NEW_STYLE_LOCKING,	/* Default setting */
  AUTOINC_OLD_STYLE_LOCKING,	/* Minimum value */
  AUTOINC_NO_LOCKING, 0);	/* Maximum value */

static MYSQL_SYSVAR_STR(version, innodb_version_str,
  PLUGIN_VAR_NOCMDOPT | PLUGIN_VAR_READONLY,
  "InnoDB version", NULL, NULL, INNODB_VERSION_STR);

static MYSQL_SYSVAR_BOOL(use_sys_malloc, srv_use_sys_malloc,
  PLUGIN_VAR_NOCMDARG | PLUGIN_VAR_READONLY,
  "Use OS memory allocator instead of InnoDB's internal memory allocator",
  NULL, NULL, TRUE);

static MYSQL_SYSVAR_BOOL(use_native_aio, srv_use_native_aio,
  PLUGIN_VAR_NOCMDARG | PLUGIN_VAR_READONLY,
  "Use native AIO if supported on this platform.",
  NULL, NULL, TRUE);

static MYSQL_SYSVAR_STR(change_buffering, innobase_change_buffering,
  PLUGIN_VAR_RQCMDARG,
  "Buffer changes to reduce random access: "
  "OFF, ON, inserting, deleting, changing, or purging.",
  innodb_change_buffering_validate,
  innodb_change_buffering_update, "all");

#if defined UNIV_DEBUG || defined UNIV_IBUF_DEBUG
static MYSQL_SYSVAR_UINT(change_buffering_debug, ibuf_debug,
  PLUGIN_VAR_RQCMDARG,
  "Debug flags for InnoDB change buffering (0=none)",
  NULL, NULL, 0, 0, 1, 0);
#endif /* UNIV_DEBUG || UNIV_IBUF_DEBUG */

static MYSQL_SYSVAR_ULONG(read_ahead_threshold, srv_read_ahead_threshold,
  PLUGIN_VAR_RQCMDARG,
  "Number of pages that must be accessed sequentially for InnoDB to "
  "trigger a readahead.",
  NULL, NULL, 56, 0, 64, 0);

static MYSQL_SYSVAR_STR(enable_monitor_counter, innobase_enable_monitor_counter,
  PLUGIN_VAR_RQCMDARG,
  "Turn on a monitor counter",
  innodb_monitor_validate,
  innodb_enable_monitor_update, NULL);

static MYSQL_SYSVAR_STR(disable_monitor_counter, innobase_disable_monitor_counter,
  PLUGIN_VAR_RQCMDARG,
  "Turn off a monitor counter",
  innodb_monitor_validate,
  innodb_disable_monitor_update, NULL);

static MYSQL_SYSVAR_STR(reset_monitor_counter, innobase_reset_monitor_counter,
  PLUGIN_VAR_RQCMDARG,
  "Reset a monitor counter",
  innodb_monitor_validate,
  innodb_reset_monitor_update, NULL);

static MYSQL_SYSVAR_STR(reset_all_monitor_counter, innobase_reset_all_monitor_counter,
  PLUGIN_VAR_RQCMDARG,
  "Reset all values for a monitor counter",
  innodb_monitor_validate,
  innodb_reset_all_monitor_update, NULL);

static struct st_mysql_sys_var* innobase_system_variables[]= {
  MYSQL_SYSVAR(additional_mem_pool_size),
  MYSQL_SYSVAR(autoextend_increment),
  MYSQL_SYSVAR(buffer_pool_size),
  MYSQL_SYSVAR(buffer_pool_instances),
  MYSQL_SYSVAR(checksums),
  MYSQL_SYSVAR(commit_concurrency),
  MYSQL_SYSVAR(concurrency_tickets),
  MYSQL_SYSVAR(data_file_path),
  MYSQL_SYSVAR(data_home_dir),
  MYSQL_SYSVAR(doublewrite),
  MYSQL_SYSVAR(fast_shutdown),
  MYSQL_SYSVAR(file_io_threads),
  MYSQL_SYSVAR(read_io_threads),
  MYSQL_SYSVAR(write_io_threads),
  MYSQL_SYSVAR(file_per_table),
  MYSQL_SYSVAR(file_format),
  MYSQL_SYSVAR(file_format_check),
  MYSQL_SYSVAR(file_format_max),
  MYSQL_SYSVAR(flush_log_at_trx_commit),
  MYSQL_SYSVAR(flush_method),
  MYSQL_SYSVAR(force_recovery),
  MYSQL_SYSVAR(locks_unsafe_for_binlog),
  MYSQL_SYSVAR(lock_wait_timeout),
#ifdef UNIV_LOG_ARCHIVE
  MYSQL_SYSVAR(log_arch_dir),
  MYSQL_SYSVAR(log_archive),
#endif /* UNIV_LOG_ARCHIVE */
  MYSQL_SYSVAR(log_buffer_size),
  MYSQL_SYSVAR(log_file_size),
  MYSQL_SYSVAR(log_files_in_group),
  MYSQL_SYSVAR(log_group_home_dir),
  MYSQL_SYSVAR(max_dirty_pages_pct),
  MYSQL_SYSVAR(adaptive_flushing),
  MYSQL_SYSVAR(max_purge_lag),
  MYSQL_SYSVAR(mirrored_log_groups),
  MYSQL_SYSVAR(old_blocks_pct),
  MYSQL_SYSVAR(old_blocks_time),
  MYSQL_SYSVAR(open_files),
  MYSQL_SYSVAR(rollback_on_timeout),
  MYSQL_SYSVAR(stats_on_metadata),
  MYSQL_SYSVAR(stats_sample_pages),
  MYSQL_SYSVAR(stats_transient_sample_pages),
  MYSQL_SYSVAR(stats_persistent_sample_pages),
  MYSQL_SYSVAR(adaptive_hash_index),
  MYSQL_SYSVAR(replication_delay),
  MYSQL_SYSVAR(status_file),
  MYSQL_SYSVAR(strict_mode),
  MYSQL_SYSVAR(support_xa),
  MYSQL_SYSVAR(analyze_is_persistent),
  MYSQL_SYSVAR(sync_spin_loops),
  MYSQL_SYSVAR(spin_wait_delay),
  MYSQL_SYSVAR(table_locks),
  MYSQL_SYSVAR(thread_concurrency),
  MYSQL_SYSVAR(thread_sleep_delay),
  MYSQL_SYSVAR(autoinc_lock_mode),
  MYSQL_SYSVAR(version),
  MYSQL_SYSVAR(use_sys_malloc),
  MYSQL_SYSVAR(use_native_aio),
  MYSQL_SYSVAR(change_buffering),
#if defined UNIV_DEBUG || defined UNIV_IBUF_DEBUG
  MYSQL_SYSVAR(change_buffering_debug),
#endif /* UNIV_DEBUG || UNIV_IBUF_DEBUG */
  MYSQL_SYSVAR(read_ahead_threshold),
  MYSQL_SYSVAR(io_capacity),
  MYSQL_SYSVAR(enable_monitor_counter),
  MYSQL_SYSVAR(disable_monitor_counter),
  MYSQL_SYSVAR(reset_monitor_counter),
  MYSQL_SYSVAR(reset_all_monitor_counter),
  MYSQL_SYSVAR(purge_threads),
  MYSQL_SYSVAR(purge_batch_size),
  MYSQL_SYSVAR(page_hash_mutexes),
  NULL
};

mysql_declare_plugin(innobase)
{
  MYSQL_STORAGE_ENGINE_PLUGIN,
  &innobase_storage_engine,
  innobase_hton_name,
  "Innobase Oy",
  "Supports transactions, row-level locking, and foreign keys",
  PLUGIN_LICENSE_GPL,
  innobase_init, /* Plugin Init */
  NULL, /* Plugin Deinit */
  INNODB_VERSION_SHORT,
  innodb_status_variables_export,/* status variables             */
  innobase_system_variables, /* system variables */
  NULL /* reserved */
},
i_s_innodb_trx,
i_s_innodb_locks,
i_s_innodb_lock_waits,
i_s_innodb_cmp,
i_s_innodb_cmp_reset,
i_s_innodb_cmpmem,
i_s_innodb_cmpmem_reset,
i_s_innodb_metrics

mysql_declare_plugin_end;

/** @brief Initialize the default value of innodb_commit_concurrency.

Once InnoDB is running, the innodb_commit_concurrency must not change
from zero to nonzero. (Bug #42101)

The initial default value is 0, and without this extra initialization,
SET GLOBAL innodb_commit_concurrency=DEFAULT would set the parameter
to 0, even if it was initially set to nonzero at the command line
or configuration file. */
static
void
innobase_commit_concurrency_init_default(void)
/*==========================================*/
{
	MYSQL_SYSVAR_NAME(commit_concurrency).def_val
		= innobase_commit_concurrency;
}

#ifdef UNIV_COMPILE_TEST_FUNCS

typedef struct innobase_convert_name_test_struct {
	char*		buf;
	ulint		buflen;
	const char*	id;
	ulint		idlen;
	void*		thd;
	ibool		file_id;

	const char*	expected;
} innobase_convert_name_test_t;

void
test_innobase_convert_name()
{
	char	buf[1024];
	ulint	i;

	innobase_convert_name_test_t test_input[] = {
		{buf, sizeof(buf), "abcd", 4, NULL, TRUE, "\"abcd\""},
		{buf, 7, "abcd", 4, NULL, TRUE, "\"abcd\""},
		{buf, 6, "abcd", 4, NULL, TRUE, "\"abcd\""},
		{buf, 5, "abcd", 4, NULL, TRUE, "\"abc\""},
		{buf, 4, "abcd", 4, NULL, TRUE, "\"ab\""},

		{buf, sizeof(buf), "ab@0060cd", 9, NULL, TRUE, "\"ab`cd\""},
		{buf, 9, "ab@0060cd", 9, NULL, TRUE, "\"ab`cd\""},
		{buf, 8, "ab@0060cd", 9, NULL, TRUE, "\"ab`cd\""},
		{buf, 7, "ab@0060cd", 9, NULL, TRUE, "\"ab`cd\""},
		{buf, 6, "ab@0060cd", 9, NULL, TRUE, "\"ab`c\""},
		{buf, 5, "ab@0060cd", 9, NULL, TRUE, "\"ab`\""},
		{buf, 4, "ab@0060cd", 9, NULL, TRUE, "\"ab\""},

		{buf, sizeof(buf), "ab\"cd", 5, NULL, TRUE,
			"\"#mysql50#ab\"\"cd\""},
		{buf, 17, "ab\"cd", 5, NULL, TRUE,
			"\"#mysql50#ab\"\"cd\""},
		{buf, 16, "ab\"cd", 5, NULL, TRUE,
			"\"#mysql50#ab\"\"c\""},
		{buf, 15, "ab\"cd", 5, NULL, TRUE,
			"\"#mysql50#ab\"\"\""},
		{buf, 14, "ab\"cd", 5, NULL, TRUE,
			"\"#mysql50#ab\""},
		{buf, 13, "ab\"cd", 5, NULL, TRUE,
			"\"#mysql50#ab\""},
		{buf, 12, "ab\"cd", 5, NULL, TRUE,
			"\"#mysql50#a\""},
		{buf, 11, "ab\"cd", 5, NULL, TRUE,
			"\"#mysql50#\""},
		{buf, 10, "ab\"cd", 5, NULL, TRUE,
			"\"#mysql50\""},

		{buf, sizeof(buf), "ab/cd", 5, NULL, TRUE, "\"ab\".\"cd\""},
		{buf, 9, "ab/cd", 5, NULL, TRUE, "\"ab\".\"cd\""},
		{buf, 8, "ab/cd", 5, NULL, TRUE, "\"ab\".\"c\""},
		{buf, 7, "ab/cd", 5, NULL, TRUE, "\"ab\".\"\""},
		{buf, 6, "ab/cd", 5, NULL, TRUE, "\"ab\"."},
		{buf, 5, "ab/cd", 5, NULL, TRUE, "\"ab\"."},
		{buf, 4, "ab/cd", 5, NULL, TRUE, "\"ab\""},
		{buf, 3, "ab/cd", 5, NULL, TRUE, "\"a\""},
		{buf, 2, "ab/cd", 5, NULL, TRUE, "\"\""},
		/* XXX probably "" is a better result in this case
		{buf, 1, "ab/cd", 5, NULL, TRUE, "."},
		*/
		{buf, 0, "ab/cd", 5, NULL, TRUE, ""},
	};

	for (i = 0; i < sizeof(test_input) / sizeof(test_input[0]); i++) {

		char*	end;
		ibool	ok = TRUE;
		size_t	res_len;

		fprintf(stderr, "TESTING %lu, %s, %lu, %s\n",
			test_input[i].buflen,
			test_input[i].id,
			test_input[i].idlen,
			test_input[i].expected);

		end = innobase_convert_name(
			test_input[i].buf,
			test_input[i].buflen,
			test_input[i].id,
			test_input[i].idlen,
			test_input[i].thd,
			test_input[i].file_id);

		res_len = (size_t) (end - test_input[i].buf);

		if (res_len != strlen(test_input[i].expected)) {

			fprintf(stderr, "unexpected len of the result: %u, "
				"expected: %u\n", (unsigned) res_len,
				(unsigned) strlen(test_input[i].expected));
			ok = FALSE;
		}

		if (memcmp(test_input[i].buf,
			   test_input[i].expected,
			   strlen(test_input[i].expected)) != 0
		    || !ok) {

			fprintf(stderr, "unexpected result: %.*s, "
				"expected: %s\n", (int) res_len,
				test_input[i].buf,
				test_input[i].expected);
			ok = FALSE;
		}

		if (ok) {
			fprintf(stderr, "OK: res: %.*s\n\n", (int) res_len,
				buf);
		} else {
			fprintf(stderr, "FAILED\n\n");
			return;
		}
	}
}

#endif /* UNIV_COMPILE_TEST_FUNCS */

/****************************************************************************
 * DS-MRR implementation
 ***************************************************************************/

/**
 * Multi Range Read interface, DS-MRR calls
 */

int
ha_innobase::multi_range_read_init(
	RANGE_SEQ_IF*	seq,
	void*		seq_init_param,
	uint		n_ranges,
	uint		mode,
	HANDLER_BUFFER*	buf)
{
	return(ds_mrr.dsmrr_init(this, seq, seq_init_param,
				  n_ranges, mode, buf));
}

int
ha_innobase::multi_range_read_next(
	char**		range_info)
{
	return(ds_mrr.dsmrr_next(range_info));
}

ha_rows
ha_innobase::multi_range_read_info_const(
	uint		keyno,
	RANGE_SEQ_IF*	seq,
	void*		seq_init_param,
	uint		n_ranges,
	uint*		bufsz,
	uint*		flags,
	COST_VECT*	cost)
{
	/* See comments in ha_myisam::multi_range_read_info_const */
	ds_mrr.init(this, table);
	return(ds_mrr.dsmrr_info_const(keyno, seq, seq_init_param,
					n_ranges, bufsz, flags, cost));
}

ha_rows
ha_innobase::multi_range_read_info(
	uint		keyno,
	uint		n_ranges,
	uint		keys,
	uint*		bufsz,
	uint*		flags,
	COST_VECT*	cost)
{
	ds_mrr.init(this, table);
	return(ds_mrr.dsmrr_info(keyno, n_ranges, keys, bufsz, flags, cost));
}


/**
 * Index Condition Pushdown interface implementation
 */

C_MODE_START

/*
  Index condition check function to be called from within Innobase
  See note on ICP_RESULT for return values description.
*/

static
uint
index_cond_func_innodb(
	void*		arg)
{
	ha_innobase*	h = (ha_innobase*) arg;

	if (h->end_range) {

		if (h->compare_key2(h->end_range) > 0) {

			return(2);	/* caller should return
					HA_ERR_END_OF_FILE already */
		}
	}

	return(test(h->pushed_idx_cond->val_int()));
}

C_MODE_END


Item*
ha_innobase::idx_cond_push(
	uint		keyno_arg,
	Item*		idx_cond_arg)
{
	/* Accept to handle the pushed index condition when the following
	conditions are true:
	1. The index is not the primary key
	2. The lock mode is not LOCK_X (since we in build_template
	   will change from using the index to using the clustered index
	   when the lock mode is LOCK_X). */

	if (keyno_arg != primary_key
	    && prebuilt->select_lock_type != LOCK_X) {

		pushed_idx_cond_keyno = keyno_arg;
		pushed_idx_cond = idx_cond_arg;
		in_range_check_pushed_down = TRUE;
		return(NULL);	/* Table handler will check the entire
				condition */
	}

	return(idx_cond_arg);	/* Table handler will not make any checks */
}


int
ha_innobase::read_range_first(
	const key_range*	start_key,
	const key_range*	end_key,
	bool			eq_range_arg,
	bool			sorted /* ignored */)
{

	return(handler::read_range_first(start_key, end_key,
					  eq_range_arg, sorted));
}


int
ha_innobase::read_range_next()
{

	return(handler::read_range_next());
}<|MERGE_RESOLUTION|>--- conflicted
+++ resolved
@@ -7781,20 +7781,12 @@
 int
 ha_innobase::info_low(
 /*==================*/
-<<<<<<< HEAD
-					/*!< out: HA_ERR_* error code */
 	uint			flag,	/*!< in: what information MySQL
 					requests */
 	dict_stats_upd_option_t	stats_upd_option)
 					/*!< in: whether to (re)calc
 					the stats or to fetch them from
 					the persistent storage */
-=======
-	uint	flag,			/*!< in: what information MySQL
-					requests */
-	bool	called_from_analyze)	/* in: TRUE if called from
-					::analyze() */
->>>>>>> 97bca2f4
 {
 	dict_table_t*	ib_table;
 	dict_index_t*	index;
@@ -7825,7 +7817,8 @@
 	ib_table = prebuilt->table;
 
 	if (flag & HA_STATUS_TIME) {
-		if (called_from_analyze || innobase_stats_on_metadata) {
+		if (stats_upd_option != DICT_STATS_FETCH
+		    || innobase_stats_on_metadata) {
 			/* In sql_show we call with this flag: update
 			then statistics so that they are up-to-date */
 			enum db_err	ret;
@@ -8085,25 +8078,15 @@
 
 /*********************************************************************//**
 Returns statistics information of the table to the MySQL interpreter,
-<<<<<<< HEAD
 in various fields of the handle object.
 @return HA_ERR_* error code or 0 */
-=======
-in various fields of the handle object. */
->>>>>>> 97bca2f4
 UNIV_INTERN
 int
 ha_innobase::info(
 /*==============*/
-<<<<<<< HEAD
-	uint flag)	/*!< in: what information MySQL requests */
+	uint	flag)	/*!< in: what information MySQL requests */
 {
 	return(info_low(flag, DICT_STATS_FETCH));
-=======
-	uint	flag)	/*!< in: what information MySQL requests */
-{
-	return(info_low(flag, false /* not called from analyze */));
->>>>>>> 97bca2f4
 }
 
 /**********************************************************************//**
@@ -8117,14 +8100,8 @@
 	THD*		thd,		/*!< in: connection thread handle */
 	HA_CHECK_OPT*	check_opt)	/*!< in: currently ignored */
 {
-<<<<<<< HEAD
 	dict_stats_upd_option_t	upd_option;
 	int			ret;
-=======
-	/* Simply call ::info() with all the flags */
-	info_low(HA_STATUS_TIME | HA_STATUS_CONST | HA_STATUS_VARIABLE,
-		 true /* called from analyze */);
->>>>>>> 97bca2f4
 
 	if (THDVAR(thd, analyze_is_persistent)) {
 		upd_option = DICT_STATS_RECALC_PERSISTENT;
