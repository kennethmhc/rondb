--- conflicted
+++ resolved
@@ -3160,14 +3160,9 @@
 					(long) (innobase_buffer_pool_size
 					/ (128 * 1024 * 1024)));
 		}
-<<<<<<< HEAD
-#endif /* _WIN32 */
-	}
-
-=======
 #endif /* defined(__WIN__) && !defined(_WIN64) */
 	}
->>>>>>> 673c0def
+
 	srv_buf_pool_size = (ulint) innobase_buffer_pool_size;
 	srv_buf_pool_instances = (ulint) innobase_buffer_pool_instances;
 
